!- NOTE: Auto-generated from /test/osw_files/SFA_4units_1story_FB_UA_3Beds_2Baths_Denver.osw

OS:Version,
<<<<<<< HEAD
  {4b29591b-cc66-4de1-88db-d350a431e753}, !- Handle
  2.9.0;                                  !- Version Identifier

OS:SimulationControl,
  {99cda22d-9926-45f5-9ae7-b77971d595b4}, !- Handle
=======
  {6469de3b-e84c-4ce8-80ca-d224b8620a4a}, !- Handle
  2.9.0;                                  !- Version Identifier

OS:SimulationControl,
  {beb7f938-f44a-44be-89db-2a13128c19e2}, !- Handle
>>>>>>> 49f5e9b9
  ,                                       !- Do Zone Sizing Calculation
  ,                                       !- Do System Sizing Calculation
  ,                                       !- Do Plant Sizing Calculation
  No;                                     !- Run Simulation for Sizing Periods

OS:Timestep,
<<<<<<< HEAD
  {a927a5e9-340b-4017-aea9-0acac38f94ac}, !- Handle
  6;                                      !- Number of Timesteps per Hour

OS:ShadowCalculation,
  {58dcbad0-800f-4a51-82f3-45c5f8edf3ec}, !- Handle
=======
  {cdcaa2da-9a1c-4e32-8bf4-423decb2dc2f}, !- Handle
  6;                                      !- Number of Timesteps per Hour

OS:ShadowCalculation,
  {6b7ebd24-fdd9-48a1-afd2-bf4dfcb6b49a}, !- Handle
>>>>>>> 49f5e9b9
  20,                                     !- Calculation Frequency
  200;                                    !- Maximum Figures in Shadow Overlap Calculations

OS:SurfaceConvectionAlgorithm:Outside,
<<<<<<< HEAD
  {7ad89636-ab5b-4be7-8104-4acbee7ea57d}, !- Handle
  DOE-2;                                  !- Algorithm

OS:SurfaceConvectionAlgorithm:Inside,
  {abb9f580-27dd-461a-8906-b9c5cc32eaf3}, !- Handle
  TARP;                                   !- Algorithm

OS:ZoneCapacitanceMultiplier:ResearchSpecial,
  {6a3a90f6-e23b-47b8-8f97-ed44a21d9c5f}, !- Handle
=======
  {762bfc07-8690-4960-ac1b-2c2c905cdc98}, !- Handle
  DOE-2;                                  !- Algorithm

OS:SurfaceConvectionAlgorithm:Inside,
  {9fd02bec-4c19-455a-a001-714ef0a9a8e0}, !- Handle
  TARP;                                   !- Algorithm

OS:ZoneCapacitanceMultiplier:ResearchSpecial,
  {a472ce95-cb47-47f9-be0e-fc2bc6fad343}, !- Handle
>>>>>>> 49f5e9b9
  ,                                       !- Temperature Capacity Multiplier
  15,                                     !- Humidity Capacity Multiplier
  ;                                       !- Carbon Dioxide Capacity Multiplier

OS:RunPeriod,
<<<<<<< HEAD
  {e9cb3c6d-4568-4e64-8c8b-86237d41815d}, !- Handle
=======
  {479cbf34-c336-4735-a6b5-3d288b3ef093}, !- Handle
>>>>>>> 49f5e9b9
  Run Period 1,                           !- Name
  1,                                      !- Begin Month
  1,                                      !- Begin Day of Month
  12,                                     !- End Month
  31,                                     !- End Day of Month
  ,                                       !- Use Weather File Holidays and Special Days
  ,                                       !- Use Weather File Daylight Saving Period
  ,                                       !- Apply Weekend Holiday Rule
  ,                                       !- Use Weather File Rain Indicators
  ,                                       !- Use Weather File Snow Indicators
  ;                                       !- Number of Times Runperiod to be Repeated

OS:YearDescription,
<<<<<<< HEAD
  {779887e4-b7bd-456d-8c73-521d92e8f194}, !- Handle
=======
  {cbd71315-b5bd-4462-a58e-e6ab930acf64}, !- Handle
>>>>>>> 49f5e9b9
  2007,                                   !- Calendar Year
  ,                                       !- Day of Week for Start Day
  ;                                       !- Is Leap Year

OS:WeatherFile,
  {c68a105b-e766-475a-9b78-d86c26dafd1c}, !- Handle
  Denver Intl Ap,                         !- City
  CO,                                     !- State Province Region
  USA,                                    !- Country
  TMY3,                                   !- Data Source
  725650,                                 !- WMO Number
  39.83,                                  !- Latitude {deg}
  -104.65,                                !- Longitude {deg}
  -7,                                     !- Time Zone {hr}
  1650,                                   !- Elevation {m}
  file:../weather/USA_CO_Denver.Intl.AP.725650_TMY3.epw, !- Url
  E23378AA;                               !- Checksum

OS:AdditionalProperties,
  {44452b9e-9abf-47b6-be5b-5296c405e13a}, !- Handle
  {c68a105b-e766-475a-9b78-d86c26dafd1c}, !- Object Name
  EPWHeaderCity,                          !- Feature Name 1
  String,                                 !- Feature Data Type 1
  Denver Intl Ap,                         !- Feature Value 1
  EPWHeaderState,                         !- Feature Name 2
  String,                                 !- Feature Data Type 2
  CO,                                     !- Feature Value 2
  EPWHeaderCountry,                       !- Feature Name 3
  String,                                 !- Feature Data Type 3
  USA,                                    !- Feature Value 3
  EPWHeaderDataSource,                    !- Feature Name 4
  String,                                 !- Feature Data Type 4
  TMY3,                                   !- Feature Value 4
  EPWHeaderStation,                       !- Feature Name 5
  String,                                 !- Feature Data Type 5
  725650,                                 !- Feature Value 5
  EPWHeaderLatitude,                      !- Feature Name 6
  Double,                                 !- Feature Data Type 6
  39.829999999999998,                     !- Feature Value 6
  EPWHeaderLongitude,                     !- Feature Name 7
  Double,                                 !- Feature Data Type 7
  -104.65000000000001,                    !- Feature Value 7
  EPWHeaderTimezone,                      !- Feature Name 8
  Double,                                 !- Feature Data Type 8
  -7,                                     !- Feature Value 8
  EPWHeaderAltitude,                      !- Feature Name 9
  Double,                                 !- Feature Data Type 9
  5413.3858267716532,                     !- Feature Value 9
  EPWHeaderLocalPressure,                 !- Feature Name 10
  Double,                                 !- Feature Data Type 10
  0.81937567683596546,                    !- Feature Value 10
  EPWHeaderRecordsPerHour,                !- Feature Name 11
  Double,                                 !- Feature Data Type 11
  0,                                      !- Feature Value 11
  EPWDataAnnualAvgDrybulb,                !- Feature Name 12
  Double,                                 !- Feature Data Type 12
  51.575616438356228,                     !- Feature Value 12
  EPWDataAnnualMinDrybulb,                !- Feature Name 13
  Double,                                 !- Feature Data Type 13
  -2.9200000000000017,                    !- Feature Value 13
  EPWDataAnnualMaxDrybulb,                !- Feature Name 14
  Double,                                 !- Feature Data Type 14
  104,                                    !- Feature Value 14
  EPWDataCDD50F,                          !- Feature Name 15
  Double,                                 !- Feature Data Type 15
  3072.2925000000005,                     !- Feature Value 15
  EPWDataCDD65F,                          !- Feature Name 16
  Double,                                 !- Feature Data Type 16
  883.62000000000035,                     !- Feature Value 16
  EPWDataHDD50F,                          !- Feature Name 17
  Double,                                 !- Feature Data Type 17
  2497.1925000000001,                     !- Feature Value 17
  EPWDataHDD65F,                          !- Feature Name 18
  Double,                                 !- Feature Data Type 18
  5783.5200000000013,                     !- Feature Value 18
  EPWDataAnnualAvgWindspeed,              !- Feature Name 19
  Double,                                 !- Feature Data Type 19
  3.9165296803649667,                     !- Feature Value 19
  EPWDataMonthlyAvgDrybulbs,              !- Feature Name 20
  String,                                 !- Feature Data Type 20
  33.4191935483871&#4431.90142857142857&#4443.02620967741937&#4442.48624999999999&#4459.877741935483854&#4473.57574999999997&#4472.07975806451608&#4472.70008064516134&#4466.49200000000006&#4450.079112903225806&#4437.218250000000005&#4434.582177419354835, !- Feature Value 20
  EPWDataGroundMonthlyTemps,              !- Feature Name 21
  String,                                 !- Feature Data Type 21
  44.08306285945173&#4440.89570904991865&#4440.64045432632048&#4442.153016571250646&#4448.225111118704206&#4454.268919273837525&#4459.508577937551024&#4462.82777283423508&#4463.10975667174995&#4460.41014950381947&#4455.304105212311526&#4449.445696474514364, !- Feature Value 21
  EPWDataWSF,                             !- Feature Name 22
  Double,                                 !- Feature Data Type 22
  0.58999999999999997,                    !- Feature Value 22
  EPWDataMonthlyAvgDailyHighDrybulbs,     !- Feature Name 23
  String,                                 !- Feature Data Type 23
  47.41032258064516&#4446.58642857142857&#4455.15032258064517&#4453.708&#4472.80193548387098&#4488.67600000000002&#4486.1858064516129&#4485.87225806451613&#4482.082&#4463.18064516129033&#4448.73400000000001&#4448.87935483870968, !- Feature Value 23
  EPWDataMonthlyAvgDailyLowDrybulbs,      !- Feature Name 24
  String,                                 !- Feature Data Type 24
  19.347741935483874&#4419.856428571428573&#4430.316129032258065&#4431.112&#4447.41612903225806&#4457.901999999999994&#4459.063870967741934&#4460.956774193548384&#4452.352000000000004&#4438.41612903225806&#4427.002000000000002&#4423.02903225806451, !- Feature Value 24
  EPWDesignHeatingDrybulb,                !- Feature Name 25
  Double,                                 !- Feature Data Type 25
  12.02,                                  !- Feature Value 25
  EPWDesignHeatingWindspeed,              !- Feature Name 26
  Double,                                 !- Feature Data Type 26
  2.8062500000000004,                     !- Feature Value 26
  EPWDesignCoolingDrybulb,                !- Feature Name 27
  Double,                                 !- Feature Data Type 27
  91.939999999999998,                     !- Feature Value 27
  EPWDesignCoolingWetbulb,                !- Feature Name 28
  Double,                                 !- Feature Data Type 28
  59.95131430195849,                      !- Feature Value 28
  EPWDesignCoolingHumidityRatio,          !- Feature Name 29
  Double,                                 !- Feature Data Type 29
  0.0059161086834698092,                  !- Feature Value 29
  EPWDesignCoolingWindspeed,              !- Feature Name 30
  Double,                                 !- Feature Data Type 30
  3.7999999999999989,                     !- Feature Value 30
  EPWDesignDailyTemperatureRange,         !- Feature Name 31
  Double,                                 !- Feature Data Type 31
  24.915483870967748,                     !- Feature Value 31
  EPWDesignDehumidDrybulb,                !- Feature Name 32
  Double,                                 !- Feature Data Type 32
  67.996785714285721,                     !- Feature Value 32
  EPWDesignDehumidHumidityRatio,          !- Feature Name 33
  Double,                                 !- Feature Data Type 33
  0.012133744170488724,                   !- Feature Value 33
  EPWDesignCoolingDirectNormal,           !- Feature Name 34
  Double,                                 !- Feature Data Type 34
  985,                                    !- Feature Value 34
  EPWDesignCoolingDiffuseHorizontal,      !- Feature Name 35
  Double,                                 !- Feature Data Type 35
  84;                                     !- Feature Value 35

OS:Site,
  {9318e8e4-87e6-4d59-a591-547111852009}, !- Handle
  Denver Intl Ap_CO_USA,                  !- Name
  39.83,                                  !- Latitude {deg}
  -104.65,                                !- Longitude {deg}
  -7,                                     !- Time Zone {hr}
  1650,                                   !- Elevation {m}
  ;                                       !- Terrain

OS:ClimateZones,
  {eb20a2ff-d954-42c3-b20f-87232aee7242}, !- Handle
  ,                                       !- Active Institution
  ,                                       !- Active Year
  ,                                       !- Climate Zone Institution Name 1
  ,                                       !- Climate Zone Document Name 1
  ,                                       !- Climate Zone Document Year 1
  ,                                       !- Climate Zone Value 1
  Building America,                       !- Climate Zone Institution Name 2
  ,                                       !- Climate Zone Document Name 2
  0,                                      !- Climate Zone Document Year 2
  Cold;                                   !- Climate Zone Value 2

OS:Site:WaterMainsTemperature,
  {99485a75-fe28-4501-a599-779bd94c9171}, !- Handle
  Correlation,                            !- Calculation Method
  ,                                       !- Temperature Schedule Name
  10.8753424657535,                       !- Annual Average Outdoor Air Temperature {C}
  23.1524007936508;                       !- Maximum Difference In Monthly Average Outdoor Air Temperatures {deltaC}

OS:RunPeriodControl:DaylightSavingTime,
  {c285a25e-0203-49a2-aa13-babb77a974aa}, !- Handle
  4/7,                                    !- Start Date
  10/26;                                  !- End Date

OS:Site:GroundTemperature:Deep,
  {506064fd-0388-4392-af2d-fe225c7eaf9e}, !- Handle
  10.8753424657535,                       !- January Deep Ground Temperature {C}
  10.8753424657535,                       !- February Deep Ground Temperature {C}
  10.8753424657535,                       !- March Deep Ground Temperature {C}
  10.8753424657535,                       !- April Deep Ground Temperature {C}
  10.8753424657535,                       !- May Deep Ground Temperature {C}
  10.8753424657535,                       !- June Deep Ground Temperature {C}
  10.8753424657535,                       !- July Deep Ground Temperature {C}
  10.8753424657535,                       !- August Deep Ground Temperature {C}
  10.8753424657535,                       !- September Deep Ground Temperature {C}
  10.8753424657535,                       !- October Deep Ground Temperature {C}
  10.8753424657535,                       !- November Deep Ground Temperature {C}
  10.8753424657535;                       !- December Deep Ground Temperature {C}

OS:Building,
  {8d5786ba-d870-4636-b093-8811bf8a9074}, !- Handle
  Building 1,                             !- Name
  ,                                       !- Building Sector Type
  0,                                      !- North Axis {deg}
  ,                                       !- Nominal Floor to Floor Height {m}
  ,                                       !- Space Type Name
  ,                                       !- Default Construction Set Name
  ,                                       !- Default Schedule Set Name
  2,                                      !- Standards Number of Stories
  1,                                      !- Standards Number of Above Ground Stories
  ,                                       !- Standards Template
  singlefamilyattached,                   !- Standards Building Type
  4;                                      !- Standards Number of Living Units

OS:AdditionalProperties,
  {8446e202-cfa3-4b1c-9142-c3e48be39a8c}, !- Handle
  {8d5786ba-d870-4636-b093-8811bf8a9074}, !- Object Name
  num_units,                              !- Feature Name 1
  Integer,                                !- Feature Data Type 1
  4,                                      !- Feature Value 1
  has_rear_units,                         !- Feature Name 2
  Boolean,                                !- Feature Data Type 2
  false,                                  !- Feature Value 2
  horz_location,                          !- Feature Name 3
  String,                                 !- Feature Data Type 3
  Left,                                   !- Feature Value 3
  num_floors,                             !- Feature Name 4
  Integer,                                !- Feature Data Type 4
  1;                                      !- Feature Value 4

OS:ThermalZone,
<<<<<<< HEAD
  {d3fecab9-55fe-4245-93cd-6b6de7c95d9f}, !- Handle
=======
  {27f56e64-c415-4d61-829d-aa88ca397b5a}, !- Handle
>>>>>>> 49f5e9b9
  living zone,                            !- Name
  ,                                       !- Multiplier
  ,                                       !- Ceiling Height {m}
  ,                                       !- Volume {m3}
  ,                                       !- Floor Area {m2}
  ,                                       !- Zone Inside Convection Algorithm
  ,                                       !- Zone Outside Convection Algorithm
  ,                                       !- Zone Conditioning Equipment List Name
<<<<<<< HEAD
  {843e838f-6a0d-4f5b-92dc-0b821e7adeff}, !- Zone Air Inlet Port List
  {3bd55aa2-be37-4070-b060-137a4db2c427}, !- Zone Air Exhaust Port List
  {d4297e78-fccb-4901-8ba8-07d869e30366}, !- Zone Air Node Name
  {69c65a1a-00de-4729-a7c4-09adab287d30}, !- Zone Return Air Port List
=======
  {847ff30c-ad7a-43b4-b624-4fba0c9028a0}, !- Zone Air Inlet Port List
  {05a0c2bc-1cbb-4156-8c38-ed52f757c73b}, !- Zone Air Exhaust Port List
  {a2794319-fbed-4ae2-9252-586d41eefec7}, !- Zone Air Node Name
  {c8ea3584-38a6-4a52-94c7-78cb89d371bd}, !- Zone Return Air Port List
>>>>>>> 49f5e9b9
  ,                                       !- Primary Daylighting Control Name
  ,                                       !- Fraction of Zone Controlled by Primary Daylighting Control
  ,                                       !- Secondary Daylighting Control Name
  ,                                       !- Fraction of Zone Controlled by Secondary Daylighting Control
  ,                                       !- Illuminance Map Name
  ,                                       !- Group Rendering Name
  ,                                       !- Thermostat Name
  No;                                     !- Use Ideal Air Loads

OS:Node,
<<<<<<< HEAD
  {f8c6d7d5-37f9-4a9c-83e8-0019dac8dc5f}, !- Handle
  Node 1,                                 !- Name
  {d4297e78-fccb-4901-8ba8-07d869e30366}, !- Inlet Port
  ;                                       !- Outlet Port

OS:Connection,
  {d4297e78-fccb-4901-8ba8-07d869e30366}, !- Handle
  {f3075957-5a30-4d41-9b47-76525e613b26}, !- Name
  {d3fecab9-55fe-4245-93cd-6b6de7c95d9f}, !- Source Object
  11,                                     !- Outlet Port
  {f8c6d7d5-37f9-4a9c-83e8-0019dac8dc5f}, !- Target Object
  2;                                      !- Inlet Port

OS:PortList,
  {843e838f-6a0d-4f5b-92dc-0b821e7adeff}, !- Handle
  {4b101e48-fdc1-46ca-b91d-ea1c40cbf52e}, !- Name
  {d3fecab9-55fe-4245-93cd-6b6de7c95d9f}; !- HVAC Component

OS:PortList,
  {3bd55aa2-be37-4070-b060-137a4db2c427}, !- Handle
  {4e85c1ca-611e-41e3-a5bb-928a26890889}, !- Name
  {d3fecab9-55fe-4245-93cd-6b6de7c95d9f}; !- HVAC Component

OS:PortList,
  {69c65a1a-00de-4729-a7c4-09adab287d30}, !- Handle
  {eefaac87-9439-44c8-bf4e-3317954bbb9a}, !- Name
  {d3fecab9-55fe-4245-93cd-6b6de7c95d9f}; !- HVAC Component

OS:Sizing:Zone,
  {3e3f3e3a-608a-4d32-8c1f-6a8b19bcf586}, !- Handle
  {d3fecab9-55fe-4245-93cd-6b6de7c95d9f}, !- Zone or ZoneList Name
=======
  {bbb9c7ca-82dc-4045-ad9f-e64383f94f09}, !- Handle
  Node 1,                                 !- Name
  {a2794319-fbed-4ae2-9252-586d41eefec7}, !- Inlet Port
  ;                                       !- Outlet Port

OS:Connection,
  {a2794319-fbed-4ae2-9252-586d41eefec7}, !- Handle
  {3b9ecae1-94d6-405e-ba67-d31de210b0e8}, !- Name
  {27f56e64-c415-4d61-829d-aa88ca397b5a}, !- Source Object
  11,                                     !- Outlet Port
  {bbb9c7ca-82dc-4045-ad9f-e64383f94f09}, !- Target Object
  2;                                      !- Inlet Port

OS:PortList,
  {847ff30c-ad7a-43b4-b624-4fba0c9028a0}, !- Handle
  {3ba7fde9-e4b4-4840-a583-af9f11bbfedc}, !- Name
  {27f56e64-c415-4d61-829d-aa88ca397b5a}; !- HVAC Component

OS:PortList,
  {05a0c2bc-1cbb-4156-8c38-ed52f757c73b}, !- Handle
  {04bd4a2f-050d-4c2d-915c-48809c1db058}, !- Name
  {27f56e64-c415-4d61-829d-aa88ca397b5a}; !- HVAC Component

OS:PortList,
  {c8ea3584-38a6-4a52-94c7-78cb89d371bd}, !- Handle
  {b7d57474-aa54-4602-a652-cba3431d3761}, !- Name
  {27f56e64-c415-4d61-829d-aa88ca397b5a}; !- HVAC Component

OS:Sizing:Zone,
  {b536536b-7f6b-477e-8fbb-6e29de534585}, !- Handle
  {27f56e64-c415-4d61-829d-aa88ca397b5a}, !- Zone or ZoneList Name
>>>>>>> 49f5e9b9
  SupplyAirTemperature,                   !- Zone Cooling Design Supply Air Temperature Input Method
  14,                                     !- Zone Cooling Design Supply Air Temperature {C}
  11.11,                                  !- Zone Cooling Design Supply Air Temperature Difference {deltaC}
  SupplyAirTemperature,                   !- Zone Heating Design Supply Air Temperature Input Method
  40,                                     !- Zone Heating Design Supply Air Temperature {C}
  11.11,                                  !- Zone Heating Design Supply Air Temperature Difference {deltaC}
  0.0085,                                 !- Zone Cooling Design Supply Air Humidity Ratio {kg-H2O/kg-air}
  0.008,                                  !- Zone Heating Design Supply Air Humidity Ratio {kg-H2O/kg-air}
  ,                                       !- Zone Heating Sizing Factor
  ,                                       !- Zone Cooling Sizing Factor
  DesignDay,                              !- Cooling Design Air Flow Method
  ,                                       !- Cooling Design Air Flow Rate {m3/s}
  ,                                       !- Cooling Minimum Air Flow per Zone Floor Area {m3/s-m2}
  ,                                       !- Cooling Minimum Air Flow {m3/s}
  ,                                       !- Cooling Minimum Air Flow Fraction
  DesignDay,                              !- Heating Design Air Flow Method
  ,                                       !- Heating Design Air Flow Rate {m3/s}
  ,                                       !- Heating Maximum Air Flow per Zone Floor Area {m3/s-m2}
  ,                                       !- Heating Maximum Air Flow {m3/s}
  ,                                       !- Heating Maximum Air Flow Fraction
  ,                                       !- Design Zone Air Distribution Effectiveness in Cooling Mode
  ,                                       !- Design Zone Air Distribution Effectiveness in Heating Mode
  No,                                     !- Account for Dedicated Outdoor Air System
  NeutralSupplyAir,                       !- Dedicated Outdoor Air System Control Strategy
  autosize,                               !- Dedicated Outdoor Air Low Setpoint Temperature for Design {C}
  autosize;                               !- Dedicated Outdoor Air High Setpoint Temperature for Design {C}

OS:ZoneHVAC:EquipmentList,
<<<<<<< HEAD
  {22259617-3693-4cbe-be44-e7c86d054ba4}, !- Handle
  Zone HVAC Equipment List 1,             !- Name
  {d3fecab9-55fe-4245-93cd-6b6de7c95d9f}; !- Thermal Zone

OS:Space,
  {d8c261b9-b4c6-480f-9294-ce806c1b2dad}, !- Handle
  living space,                           !- Name
  {fc03fcda-65f3-4884-b29f-b22cde527be8}, !- Space Type Name
=======
  {0f573462-c8f0-4f03-88de-6a7f62040c4f}, !- Handle
  Zone HVAC Equipment List 1,             !- Name
  {27f56e64-c415-4d61-829d-aa88ca397b5a}; !- Thermal Zone

OS:Space,
  {ce712762-4dc4-4618-a6f4-4e68ef8843ae}, !- Handle
  living space,                           !- Name
  {0eb1230a-dac4-4459-ad84-e7041622e0b1}, !- Space Type Name
>>>>>>> 49f5e9b9
  ,                                       !- Default Construction Set Name
  ,                                       !- Default Schedule Set Name
  ,                                       !- Direction of Relative North {deg}
  ,                                       !- X Origin {m}
  ,                                       !- Y Origin {m}
  ,                                       !- Z Origin {m}
  ,                                       !- Building Story Name
<<<<<<< HEAD
  {d3fecab9-55fe-4245-93cd-6b6de7c95d9f}, !- Thermal Zone Name
  ,                                       !- Part of Total Floor Area
  ,                                       !- Design Specification Outdoor Air Object Name
  {67bde993-3b37-4fe1-9b4f-542c2b7243d3}; !- Building Unit Name

OS:Surface,
  {d096f1ac-98e1-49fc-8bd8-62a93628035a}, !- Handle
  Surface 1,                              !- Name
  Floor,                                  !- Surface Type
  ,                                       !- Construction Name
  {d8c261b9-b4c6-480f-9294-ce806c1b2dad}, !- Space Name
  Surface,                                !- Outside Boundary Condition
  {fbb7d3a0-0719-4344-a7d8-957640774200}, !- Outside Boundary Condition Object
=======
  {27f56e64-c415-4d61-829d-aa88ca397b5a}, !- Thermal Zone Name
  ,                                       !- Part of Total Floor Area
  ,                                       !- Design Specification Outdoor Air Object Name
  {0237de0c-c5b3-4bfd-9e87-3885d5d02c77}; !- Building Unit Name

OS:Surface,
  {2290354e-c1de-4b78-9bfe-10f568281dfa}, !- Handle
  Surface 1,                              !- Name
  Floor,                                  !- Surface Type
  ,                                       !- Construction Name
  {ce712762-4dc4-4618-a6f4-4e68ef8843ae}, !- Space Name
  Surface,                                !- Outside Boundary Condition
  {7bd72b57-ed40-4e23-b31f-b22d93890b6d}, !- Outside Boundary Condition Object
>>>>>>> 49f5e9b9
  NoSun,                                  !- Sun Exposure
  NoWind,                                 !- Wind Exposure
  ,                                       !- View Factor to Ground
  ,                                       !- Number of Vertices
  0, -9.144, 0,                           !- X,Y,Z Vertex 1 {m}
  0, 0, 0,                                !- X,Y,Z Vertex 2 {m}
  4.572, 0, 0,                            !- X,Y,Z Vertex 3 {m}
  4.572, -9.144, 0;                       !- X,Y,Z Vertex 4 {m}

OS:Surface,
<<<<<<< HEAD
  {e4fa2269-d2cc-4bb4-9b9b-df2890cc01d4}, !- Handle
  Surface 2,                              !- Name
  Wall,                                   !- Surface Type
  ,                                       !- Construction Name
  {d8c261b9-b4c6-480f-9294-ce806c1b2dad}, !- Space Name
=======
  {7a00fa27-8d37-4e0d-9bf1-cced73227765}, !- Handle
  Surface 2,                              !- Name
  Wall,                                   !- Surface Type
  ,                                       !- Construction Name
  {ce712762-4dc4-4618-a6f4-4e68ef8843ae}, !- Space Name
>>>>>>> 49f5e9b9
  Outdoors,                               !- Outside Boundary Condition
  ,                                       !- Outside Boundary Condition Object
  SunExposed,                             !- Sun Exposure
  WindExposed,                            !- Wind Exposure
  ,                                       !- View Factor to Ground
  ,                                       !- Number of Vertices
  0, 0, 2.4384,                           !- X,Y,Z Vertex 1 {m}
  0, 0, 0,                                !- X,Y,Z Vertex 2 {m}
  0, -9.144, 0,                           !- X,Y,Z Vertex 3 {m}
  0, -9.144, 2.4384;                      !- X,Y,Z Vertex 4 {m}

OS:Surface,
<<<<<<< HEAD
  {b3fe9f5c-7499-4cfe-a639-c5fbf83dd698}, !- Handle
  Surface 3,                              !- Name
  Wall,                                   !- Surface Type
  ,                                       !- Construction Name
  {d8c261b9-b4c6-480f-9294-ce806c1b2dad}, !- Space Name
=======
  {e9c79eea-27da-4ed5-8106-733b0d4c71dd}, !- Handle
  Surface 3,                              !- Name
  Wall,                                   !- Surface Type
  ,                                       !- Construction Name
  {ce712762-4dc4-4618-a6f4-4e68ef8843ae}, !- Space Name
>>>>>>> 49f5e9b9
  Outdoors,                               !- Outside Boundary Condition
  ,                                       !- Outside Boundary Condition Object
  SunExposed,                             !- Sun Exposure
  WindExposed,                            !- Wind Exposure
  ,                                       !- View Factor to Ground
  ,                                       !- Number of Vertices
  4.572, 0, 2.4384,                       !- X,Y,Z Vertex 1 {m}
  4.572, 0, 0,                            !- X,Y,Z Vertex 2 {m}
  0, 0, 0,                                !- X,Y,Z Vertex 3 {m}
  0, 0, 2.4384;                           !- X,Y,Z Vertex 4 {m}

OS:Surface,
<<<<<<< HEAD
  {ce35d85c-dcc6-45cc-9860-7e4d553ce882}, !- Handle
  Surface 4,                              !- Name
  Wall,                                   !- Surface Type
  ,                                       !- Construction Name
  {d8c261b9-b4c6-480f-9294-ce806c1b2dad}, !- Space Name
  Surface,                                !- Outside Boundary Condition
  {188e3c8a-a1c1-4b5d-bc1e-cb52367369cb}, !- Outside Boundary Condition Object
=======
  {e57efc2c-c624-44a7-a90c-adf34cbcd2bd}, !- Handle
  Surface 4,                              !- Name
  Wall,                                   !- Surface Type
  ,                                       !- Construction Name
  {ce712762-4dc4-4618-a6f4-4e68ef8843ae}, !- Space Name
  Adiabatic,                              !- Outside Boundary Condition
  ,                                       !- Outside Boundary Condition Object
>>>>>>> 49f5e9b9
  NoSun,                                  !- Sun Exposure
  NoWind,                                 !- Wind Exposure
  ,                                       !- View Factor to Ground
  ,                                       !- Number of Vertices
  4.572, -9.144, 2.4384,                  !- X,Y,Z Vertex 1 {m}
  4.572, -9.144, 0,                       !- X,Y,Z Vertex 2 {m}
  4.572, 0, 0,                            !- X,Y,Z Vertex 3 {m}
  4.572, 0, 2.4384;                       !- X,Y,Z Vertex 4 {m}

OS:Surface,
<<<<<<< HEAD
  {2d366c29-0dba-4cb8-82bf-2b6620c5e7d1}, !- Handle
  Surface 5,                              !- Name
  Wall,                                   !- Surface Type
  ,                                       !- Construction Name
  {d8c261b9-b4c6-480f-9294-ce806c1b2dad}, !- Space Name
=======
  {0c560a87-16da-45d4-928b-297e450dedfa}, !- Handle
  Surface 5,                              !- Name
  Wall,                                   !- Surface Type
  ,                                       !- Construction Name
  {ce712762-4dc4-4618-a6f4-4e68ef8843ae}, !- Space Name
>>>>>>> 49f5e9b9
  Outdoors,                               !- Outside Boundary Condition
  ,                                       !- Outside Boundary Condition Object
  SunExposed,                             !- Sun Exposure
  WindExposed,                            !- Wind Exposure
  ,                                       !- View Factor to Ground
  ,                                       !- Number of Vertices
  0, -9.144, 2.4384,                      !- X,Y,Z Vertex 1 {m}
  0, -9.144, 0,                           !- X,Y,Z Vertex 2 {m}
  4.572, -9.144, 0,                       !- X,Y,Z Vertex 3 {m}
  4.572, -9.144, 2.4384;                  !- X,Y,Z Vertex 4 {m}

OS:Surface,
<<<<<<< HEAD
  {baa22d36-71af-4150-a88f-eff49781895f}, !- Handle
  Surface 6,                              !- Name
  RoofCeiling,                            !- Surface Type
  ,                                       !- Construction Name
  {d8c261b9-b4c6-480f-9294-ce806c1b2dad}, !- Space Name
  Surface,                                !- Outside Boundary Condition
  {c990332c-f4fd-48b1-8663-9e70f33f1746}, !- Outside Boundary Condition Object
=======
  {effa206b-a073-4eb1-b423-faa855ef05d5}, !- Handle
  Surface 6,                              !- Name
  RoofCeiling,                            !- Surface Type
  ,                                       !- Construction Name
  {ce712762-4dc4-4618-a6f4-4e68ef8843ae}, !- Space Name
  Surface,                                !- Outside Boundary Condition
  {2f295d18-fcbf-4b49-89ca-ce8d8139c021}, !- Outside Boundary Condition Object
>>>>>>> 49f5e9b9
  NoSun,                                  !- Sun Exposure
  NoWind,                                 !- Wind Exposure
  ,                                       !- View Factor to Ground
  ,                                       !- Number of Vertices
  4.572, -9.144, 2.4384,                  !- X,Y,Z Vertex 1 {m}
  4.572, 0, 2.4384,                       !- X,Y,Z Vertex 2 {m}
  0, 0, 2.4384,                           !- X,Y,Z Vertex 3 {m}
  0, -9.144, 2.4384;                      !- X,Y,Z Vertex 4 {m}

OS:SpaceType,
<<<<<<< HEAD
  {fc03fcda-65f3-4884-b29f-b22cde527be8}, !- Handle
=======
  {0eb1230a-dac4-4459-ad84-e7041622e0b1}, !- Handle
>>>>>>> 49f5e9b9
  Space Type 1,                           !- Name
  ,                                       !- Default Construction Set Name
  ,                                       !- Default Schedule Set Name
  ,                                       !- Group Rendering Name
  ,                                       !- Design Specification Outdoor Air Object Name
  ,                                       !- Standards Template
  ,                                       !- Standards Building Type
  living;                                 !- Standards Space Type

<<<<<<< HEAD
OS:ThermalZone,
  {9f37c2ad-69b7-4a14-b024-f5d96bc56e1f}, !- Handle
  living zone|unit 2,                     !- Name
  ,                                       !- Multiplier
  ,                                       !- Ceiling Height {m}
  ,                                       !- Volume {m3}
  ,                                       !- Floor Area {m2}
  ,                                       !- Zone Inside Convection Algorithm
  ,                                       !- Zone Outside Convection Algorithm
  ,                                       !- Zone Conditioning Equipment List Name
  {23742b0d-806b-472a-a753-3a5d3e52d576}, !- Zone Air Inlet Port List
  {09c184df-7db7-41b0-83b6-761fc171b4ab}, !- Zone Air Exhaust Port List
  {542d62ed-700d-495d-93c5-e0cf2ebe39be}, !- Zone Air Node Name
  {c732badd-96eb-4ce8-b2e1-8966d773ffad}, !- Zone Return Air Port List
  ,                                       !- Primary Daylighting Control Name
  ,                                       !- Fraction of Zone Controlled by Primary Daylighting Control
  ,                                       !- Secondary Daylighting Control Name
  ,                                       !- Fraction of Zone Controlled by Secondary Daylighting Control
  ,                                       !- Illuminance Map Name
  ,                                       !- Group Rendering Name
  ,                                       !- Thermostat Name
  No;                                     !- Use Ideal Air Loads

OS:Node,
  {95361401-4432-4574-b39a-53cf4d4f191b}, !- Handle
  Node 2,                                 !- Name
  {542d62ed-700d-495d-93c5-e0cf2ebe39be}, !- Inlet Port
  ;                                       !- Outlet Port

OS:Connection,
  {542d62ed-700d-495d-93c5-e0cf2ebe39be}, !- Handle
  {12783a3d-993d-4722-914f-3e89b6950923}, !- Name
  {9f37c2ad-69b7-4a14-b024-f5d96bc56e1f}, !- Source Object
  11,                                     !- Outlet Port
  {95361401-4432-4574-b39a-53cf4d4f191b}, !- Target Object
  2;                                      !- Inlet Port

OS:PortList,
  {23742b0d-806b-472a-a753-3a5d3e52d576}, !- Handle
  {b549eae2-8b27-45a4-928e-f51a0ff54f6b}, !- Name
  {9f37c2ad-69b7-4a14-b024-f5d96bc56e1f}; !- HVAC Component

OS:PortList,
  {09c184df-7db7-41b0-83b6-761fc171b4ab}, !- Handle
  {c7501056-d9c2-4ebc-8d6a-6cfd59ead7b1}, !- Name
  {9f37c2ad-69b7-4a14-b024-f5d96bc56e1f}; !- HVAC Component

OS:PortList,
  {c732badd-96eb-4ce8-b2e1-8966d773ffad}, !- Handle
  {1dd12a14-e86b-485c-a627-e98b32a7eb9b}, !- Name
  {9f37c2ad-69b7-4a14-b024-f5d96bc56e1f}; !- HVAC Component

OS:Sizing:Zone,
  {a1850568-f832-49db-a093-16ed30d505b0}, !- Handle
  {9f37c2ad-69b7-4a14-b024-f5d96bc56e1f}, !- Zone or ZoneList Name
  SupplyAirTemperature,                   !- Zone Cooling Design Supply Air Temperature Input Method
  14,                                     !- Zone Cooling Design Supply Air Temperature {C}
  11.11,                                  !- Zone Cooling Design Supply Air Temperature Difference {deltaC}
  SupplyAirTemperature,                   !- Zone Heating Design Supply Air Temperature Input Method
  40,                                     !- Zone Heating Design Supply Air Temperature {C}
  11.11,                                  !- Zone Heating Design Supply Air Temperature Difference {deltaC}
  0.0085,                                 !- Zone Cooling Design Supply Air Humidity Ratio {kg-H2O/kg-air}
  0.008,                                  !- Zone Heating Design Supply Air Humidity Ratio {kg-H2O/kg-air}
  ,                                       !- Zone Heating Sizing Factor
  ,                                       !- Zone Cooling Sizing Factor
  DesignDay,                              !- Cooling Design Air Flow Method
  ,                                       !- Cooling Design Air Flow Rate {m3/s}
  ,                                       !- Cooling Minimum Air Flow per Zone Floor Area {m3/s-m2}
  ,                                       !- Cooling Minimum Air Flow {m3/s}
  ,                                       !- Cooling Minimum Air Flow Fraction
  DesignDay,                              !- Heating Design Air Flow Method
  ,                                       !- Heating Design Air Flow Rate {m3/s}
  ,                                       !- Heating Maximum Air Flow per Zone Floor Area {m3/s-m2}
  ,                                       !- Heating Maximum Air Flow {m3/s}
  ,                                       !- Heating Maximum Air Flow Fraction
  ,                                       !- Design Zone Air Distribution Effectiveness in Cooling Mode
  ,                                       !- Design Zone Air Distribution Effectiveness in Heating Mode
  No,                                     !- Account for Dedicated Outdoor Air System
  NeutralSupplyAir,                       !- Dedicated Outdoor Air System Control Strategy
  autosize,                               !- Dedicated Outdoor Air Low Setpoint Temperature for Design {C}
  autosize;                               !- Dedicated Outdoor Air High Setpoint Temperature for Design {C}

OS:ZoneHVAC:EquipmentList,
  {346ad003-6e55-4d93-9780-e96238a0061a}, !- Handle
  Zone HVAC Equipment List 2,             !- Name
  {9f37c2ad-69b7-4a14-b024-f5d96bc56e1f}; !- Thermal Zone

OS:Space,
  {6ae95f21-b7e5-4f1d-b6e4-c9e57bb71bef}, !- Handle
  living space|unit 2|story 1,            !- Name
  {fc03fcda-65f3-4884-b29f-b22cde527be8}, !- Space Type Name
=======
OS:Space,
  {85199e4d-5156-43cc-a3d6-b1f26833c1d0}, !- Handle
  finished basement space,                !- Name
  {5d71dd7b-73be-420a-9255-98c776c78771}, !- Space Type Name
>>>>>>> 49f5e9b9
  ,                                       !- Default Construction Set Name
  ,                                       !- Default Schedule Set Name
  -0,                                     !- Direction of Relative North {deg}
  0,                                      !- X Origin {m}
  0,                                      !- Y Origin {m}
  0,                                      !- Z Origin {m}
  ,                                       !- Building Story Name
<<<<<<< HEAD
  {9f37c2ad-69b7-4a14-b024-f5d96bc56e1f}, !- Thermal Zone Name
  ,                                       !- Part of Total Floor Area
  ,                                       !- Design Specification Outdoor Air Object Name
  {336194de-7e18-423e-bd08-82815ba2139a}; !- Building Unit Name

OS:Surface,
  {93654321-28ef-4f32-b971-6dad8d1d6bfa}, !- Handle
=======
  {02d67c27-dab7-4a4f-b47f-537ede6248e8}, !- Thermal Zone Name
  ,                                       !- Part of Total Floor Area
  ,                                       !- Design Specification Outdoor Air Object Name
  {0237de0c-c5b3-4bfd-9e87-3885d5d02c77}; !- Building Unit Name

OS:Surface,
  {9947c2da-2748-4f7d-bfab-30b090695777}, !- Handle
>>>>>>> 49f5e9b9
  Surface 12,                             !- Name
  Floor,                                  !- Surface Type
  ,                                       !- Construction Name
<<<<<<< HEAD
  {6ae95f21-b7e5-4f1d-b6e4-c9e57bb71bef}, !- Space Name
  Outdoors,                               !- Outside Boundary Condition
=======
  {85199e4d-5156-43cc-a3d6-b1f26833c1d0}, !- Space Name
  Foundation,                             !- Outside Boundary Condition
  ,                                       !- Outside Boundary Condition Object
  NoSun,                                  !- Sun Exposure
  NoWind,                                 !- Wind Exposure
  ,                                       !- View Factor to Ground
  ,                                       !- Number of Vertices
  0, -9.144, -2.4384,                     !- X,Y,Z Vertex 1 {m}
  0, 0, -2.4384,                          !- X,Y,Z Vertex 2 {m}
  4.572, 0, -2.4384,                      !- X,Y,Z Vertex 3 {m}
  4.572, -9.144, -2.4384;                 !- X,Y,Z Vertex 4 {m}

OS:Surface,
  {ed2b0507-f2de-423a-84e1-9c65e679b48e}, !- Handle
  Surface 13,                             !- Name
  Wall,                                   !- Surface Type
  ,                                       !- Construction Name
  {85199e4d-5156-43cc-a3d6-b1f26833c1d0}, !- Space Name
  Foundation,                             !- Outside Boundary Condition
>>>>>>> 49f5e9b9
  ,                                       !- Outside Boundary Condition Object
  NoSun,                                  !- Sun Exposure
  NoWind,                                 !- Wind Exposure
  ,                                       !- View Factor to Ground
  ,                                       !- Number of Vertices
  0, 0, 0,                                !- X,Y,Z Vertex 1 {m}
  0, 0, -2.4384,                          !- X,Y,Z Vertex 2 {m}
  0, -9.144, -2.4384,                     !- X,Y,Z Vertex 3 {m}
  0, -9.144, 0;                           !- X,Y,Z Vertex 4 {m}

OS:Surface,
<<<<<<< HEAD
  {f3061705-5ed2-4b99-bed1-b0eb2cd482a9}, !- Handle
  Surface 13,                             !- Name
  RoofCeiling,                            !- Surface Type
  ,                                       !- Construction Name
  {6ae95f21-b7e5-4f1d-b6e4-c9e57bb71bef}, !- Space Name
  Surface,                                !- Outside Boundary Condition
  {98826dea-5e3f-43ea-9e33-109d710cb81d}, !- Outside Boundary Condition Object
=======
  {9edd4437-2287-4465-888b-7691492e6f74}, !- Handle
  Surface 14,                             !- Name
  Wall,                                   !- Surface Type
  ,                                       !- Construction Name
  {85199e4d-5156-43cc-a3d6-b1f26833c1d0}, !- Space Name
  Foundation,                             !- Outside Boundary Condition
  ,                                       !- Outside Boundary Condition Object
  NoSun,                                  !- Sun Exposure
  NoWind,                                 !- Wind Exposure
  ,                                       !- View Factor to Ground
  ,                                       !- Number of Vertices
  4.572, 0, 0,                            !- X,Y,Z Vertex 1 {m}
  4.572, 0, -2.4384,                      !- X,Y,Z Vertex 2 {m}
  0, 0, -2.4384,                          !- X,Y,Z Vertex 3 {m}
  0, 0, 0;                                !- X,Y,Z Vertex 4 {m}

OS:Surface,
  {081f2bb4-75c7-447e-b622-6ba5a83c3015}, !- Handle
  Surface 15,                             !- Name
  Wall,                                   !- Surface Type
  ,                                       !- Construction Name
  {85199e4d-5156-43cc-a3d6-b1f26833c1d0}, !- Space Name
  Adiabatic,                              !- Outside Boundary Condition
  ,                                       !- Outside Boundary Condition Object
>>>>>>> 49f5e9b9
  NoSun,                                  !- Sun Exposure
  NoWind,                                 !- Wind Exposure
  ,                                       !- View Factor to Ground
  ,                                       !- Number of Vertices
  4.572, -9.144, 0,                       !- X,Y,Z Vertex 1 {m}
  4.572, -9.144, -2.4384,                 !- X,Y,Z Vertex 2 {m}
  4.572, 0, -2.4384,                      !- X,Y,Z Vertex 3 {m}
  4.572, 0, 0;                            !- X,Y,Z Vertex 4 {m}

OS:Surface,
<<<<<<< HEAD
  {29ee5ca7-c748-4807-ab21-da215e727dac}, !- Handle
  Surface 14,                             !- Name
  Floor,                                  !- Surface Type
  ,                                       !- Construction Name
  {6ae95f21-b7e5-4f1d-b6e4-c9e57bb71bef}, !- Space Name
  Surface,                                !- Outside Boundary Condition
  {0b9a0bcf-7dab-47a5-9183-80cdb9d807af}, !- Outside Boundary Condition Object
=======
  {2d63306d-66e7-47fd-945d-ff70f22e1af3}, !- Handle
  Surface 16,                             !- Name
  Wall,                                   !- Surface Type
  ,                                       !- Construction Name
  {85199e4d-5156-43cc-a3d6-b1f26833c1d0}, !- Space Name
  Foundation,                             !- Outside Boundary Condition
  ,                                       !- Outside Boundary Condition Object
>>>>>>> 49f5e9b9
  NoSun,                                  !- Sun Exposure
  NoWind,                                 !- Wind Exposure
  ,                                       !- View Factor to Ground
  ,                                       !- Number of Vertices
  0, -9.144, 0,                           !- X,Y,Z Vertex 1 {m}
  0, -9.144, -2.4384,                     !- X,Y,Z Vertex 2 {m}
  4.572, -9.144, -2.4384,                 !- X,Y,Z Vertex 3 {m}
  4.572, -9.144, 0;                       !- X,Y,Z Vertex 4 {m}

OS:Surface,
<<<<<<< HEAD
  {188e3c8a-a1c1-4b5d-bc1e-cb52367369cb}, !- Handle
  Surface 15,                             !- Name
  Wall,                                   !- Surface Type
  ,                                       !- Construction Name
  {6ae95f21-b7e5-4f1d-b6e4-c9e57bb71bef}, !- Space Name
  Surface,                                !- Outside Boundary Condition
  {ce35d85c-dcc6-45cc-9860-7e4d553ce882}, !- Outside Boundary Condition Object
=======
  {7bd72b57-ed40-4e23-b31f-b22d93890b6d}, !- Handle
  Surface 17,                             !- Name
  RoofCeiling,                            !- Surface Type
  ,                                       !- Construction Name
  {85199e4d-5156-43cc-a3d6-b1f26833c1d0}, !- Space Name
  Surface,                                !- Outside Boundary Condition
  {2290354e-c1de-4b78-9bfe-10f568281dfa}, !- Outside Boundary Condition Object
>>>>>>> 49f5e9b9
  NoSun,                                  !- Sun Exposure
  NoWind,                                 !- Wind Exposure
  ,                                       !- View Factor to Ground
  ,                                       !- Number of Vertices
  4.572, -9.144, 0,                       !- X,Y,Z Vertex 1 {m}
  4.572, 0, 0,                            !- X,Y,Z Vertex 2 {m}
  0, 0, 0,                                !- X,Y,Z Vertex 3 {m}
  0, -9.144, 0;                           !- X,Y,Z Vertex 4 {m}

OS:Surface,
  {fb4747bd-81e8-4190-b7e2-ec352b71f1e7}, !- Handle
  Surface 16,                             !- Name
  Wall,                                   !- Surface Type
  ,                                       !- Construction Name
  {6ae95f21-b7e5-4f1d-b6e4-c9e57bb71bef}, !- Space Name
  Outdoors,                               !- Outside Boundary Condition
  ,                                       !- Outside Boundary Condition Object
  SunExposed,                             !- Sun Exposure
  WindExposed,                            !- Wind Exposure
  ,                                       !- View Factor to Ground
  ,                                       !- Number of Vertices
  9.144, 0, 2.4384,                       !- X,Y,Z Vertex 1 {m}
  9.144, 0, 0,                            !- X,Y,Z Vertex 2 {m}
  4.572, 0, 0,                            !- X,Y,Z Vertex 3 {m}
  4.572, 0, 2.4384;                       !- X,Y,Z Vertex 4 {m}

OS:Surface,
  {727b9e8b-130b-43ed-85d5-df12b9661ccd}, !- Handle
  Surface 17,                             !- Name
  Wall,                                   !- Surface Type
  ,                                       !- Construction Name
  {6ae95f21-b7e5-4f1d-b6e4-c9e57bb71bef}, !- Space Name
  Surface,                                !- Outside Boundary Condition
  {507b4379-1272-4149-b3fb-a95fbaa148a4}, !- Outside Boundary Condition Object
  NoSun,                                  !- Sun Exposure
  NoWind,                                 !- Wind Exposure
  ,                                       !- View Factor to Ground
  ,                                       !- Number of Vertices
  9.144, -9.144, 2.4384,                  !- X,Y,Z Vertex 1 {m}
  9.144, -9.144, 0,                       !- X,Y,Z Vertex 2 {m}
  9.144, 0, 0,                            !- X,Y,Z Vertex 3 {m}
  9.144, 0, 2.4384;                       !- X,Y,Z Vertex 4 {m}

OS:ThermalZone,
<<<<<<< HEAD
  {e1e84432-e000-4e57-baf5-13176a73684f}, !- Handle
  living zone|unit 3,                     !- Name
=======
  {02d67c27-dab7-4a4f-b47f-537ede6248e8}, !- Handle
  finished basement zone,                 !- Name
>>>>>>> 49f5e9b9
  ,                                       !- Multiplier
  ,                                       !- Ceiling Height {m}
  ,                                       !- Volume {m3}
  ,                                       !- Floor Area {m2}
  ,                                       !- Zone Inside Convection Algorithm
  ,                                       !- Zone Outside Convection Algorithm
  ,                                       !- Zone Conditioning Equipment List Name
<<<<<<< HEAD
  {1546c499-ca9f-415d-84b0-7b59ddff985e}, !- Zone Air Inlet Port List
  {c94fa790-15e8-4a59-9940-ec4e122fb224}, !- Zone Air Exhaust Port List
  {54881829-39de-4bd6-ac3b-e85105526cab}, !- Zone Air Node Name
  {0612f6d6-df3b-408e-8780-59e0c9d6f31c}, !- Zone Return Air Port List
=======
  {b052b4ca-d0a1-4681-b4cc-7f2e3c4b07c1}, !- Zone Air Inlet Port List
  {8fcbb6ff-fecf-4e59-a775-54c8ecfc00b3}, !- Zone Air Exhaust Port List
  {01192ded-7500-4dfa-8a86-e6ac9fa60701}, !- Zone Air Node Name
  {ecd25758-aa37-4f3f-9896-2f856cf0d7d5}, !- Zone Return Air Port List
>>>>>>> 49f5e9b9
  ,                                       !- Primary Daylighting Control Name
  ,                                       !- Fraction of Zone Controlled by Primary Daylighting Control
  ,                                       !- Secondary Daylighting Control Name
  ,                                       !- Fraction of Zone Controlled by Secondary Daylighting Control
  ,                                       !- Illuminance Map Name
  ,                                       !- Group Rendering Name
  ,                                       !- Thermostat Name
  No;                                     !- Use Ideal Air Loads

OS:Node,
<<<<<<< HEAD
  {8c2c1d06-b12c-4abd-b2e1-24d712e52732}, !- Handle
  Node 3,                                 !- Name
  {54881829-39de-4bd6-ac3b-e85105526cab}, !- Inlet Port
  ;                                       !- Outlet Port

OS:Connection,
  {54881829-39de-4bd6-ac3b-e85105526cab}, !- Handle
  {14dffc37-0b41-4c81-adb0-8a08c95fba36}, !- Name
  {e1e84432-e000-4e57-baf5-13176a73684f}, !- Source Object
  11,                                     !- Outlet Port
  {8c2c1d06-b12c-4abd-b2e1-24d712e52732}, !- Target Object
  2;                                      !- Inlet Port

OS:PortList,
  {1546c499-ca9f-415d-84b0-7b59ddff985e}, !- Handle
  {e917f31a-e0cb-4b1c-b504-f5ef384a9d02}, !- Name
  {e1e84432-e000-4e57-baf5-13176a73684f}; !- HVAC Component

OS:PortList,
  {c94fa790-15e8-4a59-9940-ec4e122fb224}, !- Handle
  {594f7aed-171d-4f97-ae4f-f812b94e3ada}, !- Name
  {e1e84432-e000-4e57-baf5-13176a73684f}; !- HVAC Component

OS:PortList,
  {0612f6d6-df3b-408e-8780-59e0c9d6f31c}, !- Handle
  {83504862-25fd-498e-8be2-f93579ddf702}, !- Name
  {e1e84432-e000-4e57-baf5-13176a73684f}; !- HVAC Component

OS:Sizing:Zone,
  {e879eb00-0f6f-40fe-9bbf-39468f79d671}, !- Handle
  {e1e84432-e000-4e57-baf5-13176a73684f}, !- Zone or ZoneList Name
=======
  {ff459074-283a-4efd-9b5c-f6d1714d6443}, !- Handle
  Node 2,                                 !- Name
  {01192ded-7500-4dfa-8a86-e6ac9fa60701}, !- Inlet Port
  ;                                       !- Outlet Port

OS:Connection,
  {01192ded-7500-4dfa-8a86-e6ac9fa60701}, !- Handle
  {48cfd1de-8b85-4681-9be9-a74fe06c3e43}, !- Name
  {02d67c27-dab7-4a4f-b47f-537ede6248e8}, !- Source Object
  11,                                     !- Outlet Port
  {ff459074-283a-4efd-9b5c-f6d1714d6443}, !- Target Object
  2;                                      !- Inlet Port

OS:PortList,
  {b052b4ca-d0a1-4681-b4cc-7f2e3c4b07c1}, !- Handle
  {998ab428-783c-4324-8335-1d8a57a7c981}, !- Name
  {02d67c27-dab7-4a4f-b47f-537ede6248e8}; !- HVAC Component

OS:PortList,
  {8fcbb6ff-fecf-4e59-a775-54c8ecfc00b3}, !- Handle
  {d372b3bc-0e3d-4eac-8852-f92ca689ec83}, !- Name
  {02d67c27-dab7-4a4f-b47f-537ede6248e8}; !- HVAC Component

OS:PortList,
  {ecd25758-aa37-4f3f-9896-2f856cf0d7d5}, !- Handle
  {dc31c428-f887-482b-a353-db6f8df62e3a}, !- Name
  {02d67c27-dab7-4a4f-b47f-537ede6248e8}; !- HVAC Component

OS:Sizing:Zone,
  {2bc4ab21-7cef-4724-91b1-e48dddb66584}, !- Handle
  {02d67c27-dab7-4a4f-b47f-537ede6248e8}, !- Zone or ZoneList Name
>>>>>>> 49f5e9b9
  SupplyAirTemperature,                   !- Zone Cooling Design Supply Air Temperature Input Method
  14,                                     !- Zone Cooling Design Supply Air Temperature {C}
  11.11,                                  !- Zone Cooling Design Supply Air Temperature Difference {deltaC}
  SupplyAirTemperature,                   !- Zone Heating Design Supply Air Temperature Input Method
  40,                                     !- Zone Heating Design Supply Air Temperature {C}
  11.11,                                  !- Zone Heating Design Supply Air Temperature Difference {deltaC}
  0.0085,                                 !- Zone Cooling Design Supply Air Humidity Ratio {kg-H2O/kg-air}
  0.008,                                  !- Zone Heating Design Supply Air Humidity Ratio {kg-H2O/kg-air}
  ,                                       !- Zone Heating Sizing Factor
  ,                                       !- Zone Cooling Sizing Factor
  DesignDay,                              !- Cooling Design Air Flow Method
  ,                                       !- Cooling Design Air Flow Rate {m3/s}
  ,                                       !- Cooling Minimum Air Flow per Zone Floor Area {m3/s-m2}
  ,                                       !- Cooling Minimum Air Flow {m3/s}
  ,                                       !- Cooling Minimum Air Flow Fraction
  DesignDay,                              !- Heating Design Air Flow Method
  ,                                       !- Heating Design Air Flow Rate {m3/s}
  ,                                       !- Heating Maximum Air Flow per Zone Floor Area {m3/s-m2}
  ,                                       !- Heating Maximum Air Flow {m3/s}
  ,                                       !- Heating Maximum Air Flow Fraction
  ,                                       !- Design Zone Air Distribution Effectiveness in Cooling Mode
  ,                                       !- Design Zone Air Distribution Effectiveness in Heating Mode
  No,                                     !- Account for Dedicated Outdoor Air System
  NeutralSupplyAir,                       !- Dedicated Outdoor Air System Control Strategy
  autosize,                               !- Dedicated Outdoor Air Low Setpoint Temperature for Design {C}
  autosize;                               !- Dedicated Outdoor Air High Setpoint Temperature for Design {C}

OS:ZoneHVAC:EquipmentList,
<<<<<<< HEAD
  {409726f2-7a56-43fd-897e-8e70be4bf414}, !- Handle
  Zone HVAC Equipment List 3,             !- Name
  {e1e84432-e000-4e57-baf5-13176a73684f}; !- Thermal Zone

OS:Space,
  {8fbc391a-3123-465a-ab35-fbd1c8c4d87e}, !- Handle
  living space|unit 3|story 1,            !- Name
  {fc03fcda-65f3-4884-b29f-b22cde527be8}, !- Space Type Name
  ,                                       !- Default Construction Set Name
  ,                                       !- Default Schedule Set Name
  -0,                                     !- Direction of Relative North {deg}
  0,                                      !- X Origin {m}
  0,                                      !- Y Origin {m}
  0,                                      !- Z Origin {m}
  ,                                       !- Building Story Name
  {e1e84432-e000-4e57-baf5-13176a73684f}, !- Thermal Zone Name
  ,                                       !- Part of Total Floor Area
  ,                                       !- Design Specification Outdoor Air Object Name
  {3dbaf052-ee82-47dd-a0e0-999e9994ec2f}; !- Building Unit Name

OS:Surface,
  {7873fc75-4a1b-40b4-be7f-05354f0ff5fd}, !- Handle
  Surface 23,                             !- Name
  Wall,                                   !- Surface Type
  ,                                       !- Construction Name
  {8fbc391a-3123-465a-ab35-fbd1c8c4d87e}, !- Space Name
=======
  {7df77216-5fce-4cf4-8cab-02d6b3c5bbd9}, !- Handle
  Zone HVAC Equipment List 2,             !- Name
  {02d67c27-dab7-4a4f-b47f-537ede6248e8}; !- Thermal Zone

OS:SpaceType,
  {5d71dd7b-73be-420a-9255-98c776c78771}, !- Handle
  Space Type 2,                           !- Name
  ,                                       !- Default Construction Set Name
  ,                                       !- Default Schedule Set Name
  ,                                       !- Group Rendering Name
  ,                                       !- Design Specification Outdoor Air Object Name
  ,                                       !- Standards Template
  ,                                       !- Standards Building Type
  finished basement;                      !- Standards Space Type

OS:Surface,
  {2f295d18-fcbf-4b49-89ca-ce8d8139c021}, !- Handle
  Surface 7,                              !- Name
  Floor,                                  !- Surface Type
  ,                                       !- Construction Name
  {31837243-3427-4bd5-b4c6-07aa37c0563e}, !- Space Name
  Surface,                                !- Outside Boundary Condition
  {effa206b-a073-4eb1-b423-faa855ef05d5}, !- Outside Boundary Condition Object
  NoSun,                                  !- Sun Exposure
  NoWind,                                 !- Wind Exposure
  ,                                       !- View Factor to Ground
  ,                                       !- Number of Vertices
  0, -9.144, 2.4384,                      !- X,Y,Z Vertex 1 {m}
  0, 0, 2.4384,                           !- X,Y,Z Vertex 2 {m}
  4.572, 0, 2.4384,                       !- X,Y,Z Vertex 3 {m}
  4.572, -9.144, 2.4384;                  !- X,Y,Z Vertex 4 {m}

OS:Surface,
  {34b863a8-a00c-4eac-82f5-d010ba6caf89}, !- Handle
  Surface 8,                              !- Name
  RoofCeiling,                            !- Surface Type
  ,                                       !- Construction Name
  {31837243-3427-4bd5-b4c6-07aa37c0563e}, !- Space Name
>>>>>>> 49f5e9b9
  Outdoors,                               !- Outside Boundary Condition
  ,                                       !- Outside Boundary Condition Object
  SunExposed,                             !- Sun Exposure
  WindExposed,                            !- Wind Exposure
  ,                                       !- View Factor to Ground
  ,                                       !- Number of Vertices
  0, -4.572, 4.7244,                      !- X,Y,Z Vertex 1 {m}
  4.572, -4.572, 4.7244,                  !- X,Y,Z Vertex 2 {m}
  4.572, 0, 2.4384,                       !- X,Y,Z Vertex 3 {m}
  0, 0, 2.4384;                           !- X,Y,Z Vertex 4 {m}

OS:Surface,
<<<<<<< HEAD
  {1e5fc671-46d2-44f7-a654-652b073529b2}, !- Handle
  Surface 24,                             !- Name
  RoofCeiling,                            !- Surface Type
  ,                                       !- Construction Name
  {8fbc391a-3123-465a-ab35-fbd1c8c4d87e}, !- Space Name
  Surface,                                !- Outside Boundary Condition
  {704d984d-ed7a-46c0-a211-58276b7b9485}, !- Outside Boundary Condition Object
  NoSun,                                  !- Sun Exposure
  NoWind,                                 !- Wind Exposure
  ,                                       !- View Factor to Ground
  ,                                       !- Number of Vertices
  13.716, -9.144, 2.4384,                 !- X,Y,Z Vertex 1 {m}
  13.716, 0, 2.4384,                      !- X,Y,Z Vertex 2 {m}
  9.144, 0, 2.4384,                       !- X,Y,Z Vertex 3 {m}
  9.144, -9.144, 2.4384;                  !- X,Y,Z Vertex 4 {m}

OS:Surface,
  {5fa5e2b7-c755-41fa-ba5a-ecc7f4d842e7}, !- Handle
  Surface 25,                             !- Name
  Floor,                                  !- Surface Type
  ,                                       !- Construction Name
  {8fbc391a-3123-465a-ab35-fbd1c8c4d87e}, !- Space Name
  Surface,                                !- Outside Boundary Condition
  {b6aa3bca-a998-4cdb-a271-f3f46c37dc31}, !- Outside Boundary Condition Object
  NoSun,                                  !- Sun Exposure
  NoWind,                                 !- Wind Exposure
=======
  {53477e10-6580-414b-80cd-1d57182b06e7}, !- Handle
  Surface 9,                              !- Name
  RoofCeiling,                            !- Surface Type
  ,                                       !- Construction Name
  {31837243-3427-4bd5-b4c6-07aa37c0563e}, !- Space Name
  Outdoors,                               !- Outside Boundary Condition
  ,                                       !- Outside Boundary Condition Object
  SunExposed,                             !- Sun Exposure
  WindExposed,                            !- Wind Exposure
  ,                                       !- View Factor to Ground
  ,                                       !- Number of Vertices
  4.572, -4.572, 4.7244,                  !- X,Y,Z Vertex 1 {m}
  0, -4.572, 4.7244,                      !- X,Y,Z Vertex 2 {m}
  0, -9.144, 2.4384,                      !- X,Y,Z Vertex 3 {m}
  4.572, -9.144, 2.4384;                  !- X,Y,Z Vertex 4 {m}

OS:Surface,
  {17ee5b4c-9587-4d27-b7f1-34be5c10243a}, !- Handle
  Surface 10,                             !- Name
  Wall,                                   !- Surface Type
  ,                                       !- Construction Name
  {31837243-3427-4bd5-b4c6-07aa37c0563e}, !- Space Name
  Outdoors,                               !- Outside Boundary Condition
  ,                                       !- Outside Boundary Condition Object
  SunExposed,                             !- Sun Exposure
  WindExposed,                            !- Wind Exposure
>>>>>>> 49f5e9b9
  ,                                       !- View Factor to Ground
  ,                                       !- Number of Vertices
  0, -4.572, 4.7244,                      !- X,Y,Z Vertex 1 {m}
  0, 0, 2.4384,                           !- X,Y,Z Vertex 2 {m}
  0, -9.144, 2.4384;                      !- X,Y,Z Vertex 3 {m}

OS:Surface,
<<<<<<< HEAD
  {507b4379-1272-4149-b3fb-a95fbaa148a4}, !- Handle
  Surface 26,                             !- Name
  Wall,                                   !- Surface Type
  ,                                       !- Construction Name
  {8fbc391a-3123-465a-ab35-fbd1c8c4d87e}, !- Space Name
  Surface,                                !- Outside Boundary Condition
  {727b9e8b-130b-43ed-85d5-df12b9661ccd}, !- Outside Boundary Condition Object
=======
  {a42066c1-f368-4f25-85ba-c04ab312d1f0}, !- Handle
  Surface 11,                             !- Name
  Wall,                                   !- Surface Type
  ,                                       !- Construction Name
  {31837243-3427-4bd5-b4c6-07aa37c0563e}, !- Space Name
  Adiabatic,                              !- Outside Boundary Condition
  ,                                       !- Outside Boundary Condition Object
>>>>>>> 49f5e9b9
  NoSun,                                  !- Sun Exposure
  NoWind,                                 !- Wind Exposure
  ,                                       !- View Factor to Ground
  ,                                       !- Number of Vertices
  4.572, -4.572, 4.7244,                  !- X,Y,Z Vertex 1 {m}
  4.572, -9.144, 2.4384,                  !- X,Y,Z Vertex 2 {m}
  4.572, 0, 2.4384;                       !- X,Y,Z Vertex 3 {m}

OS:Space,
  {31837243-3427-4bd5-b4c6-07aa37c0563e}, !- Handle
  unfinished attic space,                 !- Name
  {476d7644-2da3-4e7d-a8ad-bb163701f278}, !- Space Type Name
  ,                                       !- Default Construction Set Name
  ,                                       !- Default Schedule Set Name
  ,                                       !- Direction of Relative North {deg}
  ,                                       !- X Origin {m}
  ,                                       !- Y Origin {m}
  ,                                       !- Z Origin {m}
  ,                                       !- Building Story Name
  {14c1fbac-7f97-47ec-aed7-4b4381a1dbb2}; !- Thermal Zone Name

OS:Surface,
  {dc279c34-ca2f-4f84-979a-d5cf98d74669}, !- Handle
  Surface 27,                             !- Name
  Wall,                                   !- Surface Type
  ,                                       !- Construction Name
  {8fbc391a-3123-465a-ab35-fbd1c8c4d87e}, !- Space Name
  Outdoors,                               !- Outside Boundary Condition
  ,                                       !- Outside Boundary Condition Object
  SunExposed,                             !- Sun Exposure
  WindExposed,                            !- Wind Exposure
  ,                                       !- View Factor to Ground
  ,                                       !- Number of Vertices
  13.716, 0, 2.4384,                      !- X,Y,Z Vertex 1 {m}
  13.716, 0, 0,                           !- X,Y,Z Vertex 2 {m}
  9.144, 0, 0,                            !- X,Y,Z Vertex 3 {m}
  9.144, 0, 2.4384;                       !- X,Y,Z Vertex 4 {m}

OS:Surface,
  {90581214-d222-4477-ae47-b039dd6763db}, !- Handle
  Surface 28,                             !- Name
  Wall,                                   !- Surface Type
  ,                                       !- Construction Name
  {8fbc391a-3123-465a-ab35-fbd1c8c4d87e}, !- Space Name
  Surface,                                !- Outside Boundary Condition
  {d0a85593-2650-4919-a595-16d5f85a1154}, !- Outside Boundary Condition Object
  NoSun,                                  !- Sun Exposure
  NoWind,                                 !- Wind Exposure
  ,                                       !- View Factor to Ground
  ,                                       !- Number of Vertices
  13.716, -9.144, 2.4384,                 !- X,Y,Z Vertex 1 {m}
  13.716, -9.144, 0,                      !- X,Y,Z Vertex 2 {m}
  13.716, 0, 0,                           !- X,Y,Z Vertex 3 {m}
  13.716, 0, 2.4384;                      !- X,Y,Z Vertex 4 {m}

OS:ThermalZone,
<<<<<<< HEAD
  {3211d049-4fdf-4444-bc2a-cb8b2bdf0904}, !- Handle
  living zone|unit 4,                     !- Name
=======
  {14c1fbac-7f97-47ec-aed7-4b4381a1dbb2}, !- Handle
  unfinished attic zone,                  !- Name
>>>>>>> 49f5e9b9
  ,                                       !- Multiplier
  ,                                       !- Ceiling Height {m}
  ,                                       !- Volume {m3}
  ,                                       !- Floor Area {m2}
  ,                                       !- Zone Inside Convection Algorithm
  ,                                       !- Zone Outside Convection Algorithm
  ,                                       !- Zone Conditioning Equipment List Name
<<<<<<< HEAD
  {7f22b1cd-bcf8-4cf3-9e42-ea03585f4ef0}, !- Zone Air Inlet Port List
  {89ad120d-0e0c-46a4-89f4-a904388fc453}, !- Zone Air Exhaust Port List
  {9059d368-2b68-4eb2-9beb-4d57e3eb225d}, !- Zone Air Node Name
  {131b64e2-a4d7-4452-8696-75426490f472}, !- Zone Return Air Port List
=======
  {097d34bd-e36a-4756-904d-d9893fee65a2}, !- Zone Air Inlet Port List
  {62c68573-0ad4-4fb2-985a-e24cac0398b8}, !- Zone Air Exhaust Port List
  {54477230-1a22-422c-b6ae-5ef2c295a3cc}, !- Zone Air Node Name
  {ebe078aa-7fdf-4880-8d29-8e75686b357e}, !- Zone Return Air Port List
>>>>>>> 49f5e9b9
  ,                                       !- Primary Daylighting Control Name
  ,                                       !- Fraction of Zone Controlled by Primary Daylighting Control
  ,                                       !- Secondary Daylighting Control Name
  ,                                       !- Fraction of Zone Controlled by Secondary Daylighting Control
  ,                                       !- Illuminance Map Name
  ,                                       !- Group Rendering Name
  ,                                       !- Thermostat Name
  No;                                     !- Use Ideal Air Loads

OS:Node,
<<<<<<< HEAD
  {7ddc56e7-5762-48d8-9de9-67b8b76f5ae2}, !- Handle
  Node 4,                                 !- Name
  {9059d368-2b68-4eb2-9beb-4d57e3eb225d}, !- Inlet Port
  ;                                       !- Outlet Port

OS:Connection,
  {9059d368-2b68-4eb2-9beb-4d57e3eb225d}, !- Handle
  {2dda7774-428f-407b-9e3f-6b1fcee0012e}, !- Name
  {3211d049-4fdf-4444-bc2a-cb8b2bdf0904}, !- Source Object
  11,                                     !- Outlet Port
  {7ddc56e7-5762-48d8-9de9-67b8b76f5ae2}, !- Target Object
  2;                                      !- Inlet Port

OS:PortList,
  {7f22b1cd-bcf8-4cf3-9e42-ea03585f4ef0}, !- Handle
  {b797e054-d7c0-44f3-bf87-d0070b528aeb}, !- Name
  {3211d049-4fdf-4444-bc2a-cb8b2bdf0904}; !- HVAC Component

OS:PortList,
  {89ad120d-0e0c-46a4-89f4-a904388fc453}, !- Handle
  {fa390ab6-7556-4347-9d73-0970d3ba001d}, !- Name
  {3211d049-4fdf-4444-bc2a-cb8b2bdf0904}; !- HVAC Component

OS:PortList,
  {131b64e2-a4d7-4452-8696-75426490f472}, !- Handle
  {01cb51c0-70ac-4e6c-8158-763b1a1bfea6}, !- Name
  {3211d049-4fdf-4444-bc2a-cb8b2bdf0904}; !- HVAC Component

OS:Sizing:Zone,
  {2920947b-4691-45fb-b42a-8038e276e8b3}, !- Handle
  {3211d049-4fdf-4444-bc2a-cb8b2bdf0904}, !- Zone or ZoneList Name
=======
  {034e0d02-d70b-4f63-b855-9f01498ddf07}, !- Handle
  Node 3,                                 !- Name
  {54477230-1a22-422c-b6ae-5ef2c295a3cc}, !- Inlet Port
  ;                                       !- Outlet Port

OS:Connection,
  {54477230-1a22-422c-b6ae-5ef2c295a3cc}, !- Handle
  {5ab91bb6-0a6d-4d06-a1d0-a127df7a3c39}, !- Name
  {14c1fbac-7f97-47ec-aed7-4b4381a1dbb2}, !- Source Object
  11,                                     !- Outlet Port
  {034e0d02-d70b-4f63-b855-9f01498ddf07}, !- Target Object
  2;                                      !- Inlet Port

OS:PortList,
  {097d34bd-e36a-4756-904d-d9893fee65a2}, !- Handle
  {b1abc897-7ae5-4c88-89fa-4ee5c862305c}, !- Name
  {14c1fbac-7f97-47ec-aed7-4b4381a1dbb2}; !- HVAC Component

OS:PortList,
  {62c68573-0ad4-4fb2-985a-e24cac0398b8}, !- Handle
  {9f0d3e64-4525-4e2d-b2f9-d942f5547271}, !- Name
  {14c1fbac-7f97-47ec-aed7-4b4381a1dbb2}; !- HVAC Component

OS:PortList,
  {ebe078aa-7fdf-4880-8d29-8e75686b357e}, !- Handle
  {528c82e2-84ca-441f-ab60-cffed98ab5a8}, !- Name
  {14c1fbac-7f97-47ec-aed7-4b4381a1dbb2}; !- HVAC Component

OS:Sizing:Zone,
  {fcc621e6-fa2d-406e-a39f-3a69123d1268}, !- Handle
  {14c1fbac-7f97-47ec-aed7-4b4381a1dbb2}, !- Zone or ZoneList Name
>>>>>>> 49f5e9b9
  SupplyAirTemperature,                   !- Zone Cooling Design Supply Air Temperature Input Method
  14,                                     !- Zone Cooling Design Supply Air Temperature {C}
  11.11,                                  !- Zone Cooling Design Supply Air Temperature Difference {deltaC}
  SupplyAirTemperature,                   !- Zone Heating Design Supply Air Temperature Input Method
  40,                                     !- Zone Heating Design Supply Air Temperature {C}
  11.11,                                  !- Zone Heating Design Supply Air Temperature Difference {deltaC}
  0.0085,                                 !- Zone Cooling Design Supply Air Humidity Ratio {kg-H2O/kg-air}
  0.008,                                  !- Zone Heating Design Supply Air Humidity Ratio {kg-H2O/kg-air}
  ,                                       !- Zone Heating Sizing Factor
  ,                                       !- Zone Cooling Sizing Factor
  DesignDay,                              !- Cooling Design Air Flow Method
  ,                                       !- Cooling Design Air Flow Rate {m3/s}
  ,                                       !- Cooling Minimum Air Flow per Zone Floor Area {m3/s-m2}
  ,                                       !- Cooling Minimum Air Flow {m3/s}
  ,                                       !- Cooling Minimum Air Flow Fraction
  DesignDay,                              !- Heating Design Air Flow Method
  ,                                       !- Heating Design Air Flow Rate {m3/s}
  ,                                       !- Heating Maximum Air Flow per Zone Floor Area {m3/s-m2}
  ,                                       !- Heating Maximum Air Flow {m3/s}
  ,                                       !- Heating Maximum Air Flow Fraction
  ,                                       !- Design Zone Air Distribution Effectiveness in Cooling Mode
  ,                                       !- Design Zone Air Distribution Effectiveness in Heating Mode
  No,                                     !- Account for Dedicated Outdoor Air System
  NeutralSupplyAir,                       !- Dedicated Outdoor Air System Control Strategy
  autosize,                               !- Dedicated Outdoor Air Low Setpoint Temperature for Design {C}
  autosize;                               !- Dedicated Outdoor Air High Setpoint Temperature for Design {C}

OS:ZoneHVAC:EquipmentList,
<<<<<<< HEAD
  {d7adbba8-4f72-419d-8c26-79cfab814114}, !- Handle
  Zone HVAC Equipment List 4,             !- Name
  {3211d049-4fdf-4444-bc2a-cb8b2bdf0904}; !- Thermal Zone

OS:Space,
  {635c20ff-7e07-49aa-a459-fde084569585}, !- Handle
  living space|unit 4|story 1,            !- Name
  {fc03fcda-65f3-4884-b29f-b22cde527be8}, !- Space Type Name
  ,                                       !- Default Construction Set Name
  ,                                       !- Default Schedule Set Name
  -0,                                     !- Direction of Relative North {deg}
  0,                                      !- X Origin {m}
  0,                                      !- Y Origin {m}
  0,                                      !- Z Origin {m}
  ,                                       !- Building Story Name
  {3211d049-4fdf-4444-bc2a-cb8b2bdf0904}, !- Thermal Zone Name
  ,                                       !- Part of Total Floor Area
  ,                                       !- Design Specification Outdoor Air Object Name
  {01cd19b0-5591-4153-bcac-68d981e67745}; !- Building Unit Name

OS:Surface,
  {50810c8a-752f-4345-94f1-bd8fcb9f6c2a}, !- Handle
  Surface 34,                             !- Name
  Wall,                                   !- Surface Type
  ,                                       !- Construction Name
  {635c20ff-7e07-49aa-a459-fde084569585}, !- Space Name
  Outdoors,                               !- Outside Boundary Condition
  ,                                       !- Outside Boundary Condition Object
  SunExposed,                             !- Sun Exposure
  WindExposed,                            !- Wind Exposure
  ,                                       !- View Factor to Ground
  ,                                       !- Number of Vertices
  13.716, -9.144, 2.4384,                 !- X,Y,Z Vertex 1 {m}
  13.716, -9.144, 0,                      !- X,Y,Z Vertex 2 {m}
  18.288, -9.144, 0,                      !- X,Y,Z Vertex 3 {m}
  18.288, -9.144, 2.4384;                 !- X,Y,Z Vertex 4 {m}

OS:Surface,
  {d2ee5cfc-5219-4a98-9076-15bdc4f975e9}, !- Handle
  Surface 35,                             !- Name
  RoofCeiling,                            !- Surface Type
  ,                                       !- Construction Name
  {635c20ff-7e07-49aa-a459-fde084569585}, !- Space Name
  Surface,                                !- Outside Boundary Condition
  {422585b8-495d-4407-a841-7136d85e18c2}, !- Outside Boundary Condition Object
  NoSun,                                  !- Sun Exposure
  NoWind,                                 !- Wind Exposure
  ,                                       !- View Factor to Ground
  ,                                       !- Number of Vertices
  18.288, -9.144, 2.4384,                 !- X,Y,Z Vertex 1 {m}
  18.288, 0, 2.4384,                      !- X,Y,Z Vertex 2 {m}
  13.716, 0, 2.4384,                      !- X,Y,Z Vertex 3 {m}
  13.716, -9.144, 2.4384;                 !- X,Y,Z Vertex 4 {m}

OS:Surface,
  {868a02a8-fa07-4598-b8f2-cb473326d67f}, !- Handle
  Surface 36,                             !- Name
  Floor,                                  !- Surface Type
  ,                                       !- Construction Name
  {635c20ff-7e07-49aa-a459-fde084569585}, !- Space Name
  Surface,                                !- Outside Boundary Condition
  {4fb9b525-d002-434e-873d-417e87e945be}, !- Outside Boundary Condition Object
  NoSun,                                  !- Sun Exposure
  NoWind,                                 !- Wind Exposure
  ,                                       !- View Factor to Ground
  ,                                       !- Number of Vertices
  13.716, -9.144, 0,                      !- X,Y,Z Vertex 1 {m}
  13.716, 0, 0,                           !- X,Y,Z Vertex 2 {m}
  18.288, 0, 0,                           !- X,Y,Z Vertex 3 {m}
  18.288, -9.144, 0;                      !- X,Y,Z Vertex 4 {m}

OS:Surface,
  {d0a85593-2650-4919-a595-16d5f85a1154}, !- Handle
  Surface 37,                             !- Name
  Wall,                                   !- Surface Type
  ,                                       !- Construction Name
  {635c20ff-7e07-49aa-a459-fde084569585}, !- Space Name
  Surface,                                !- Outside Boundary Condition
  {90581214-d222-4477-ae47-b039dd6763db}, !- Outside Boundary Condition Object
  NoSun,                                  !- Sun Exposure
  NoWind,                                 !- Wind Exposure
  ,                                       !- View Factor to Ground
  ,                                       !- Number of Vertices
  13.716, 0, 2.4384,                      !- X,Y,Z Vertex 1 {m}
  13.716, 0, 0,                           !- X,Y,Z Vertex 2 {m}
  13.716, -9.144, 0,                      !- X,Y,Z Vertex 3 {m}
  13.716, -9.144, 2.4384;                 !- X,Y,Z Vertex 4 {m}

OS:Surface,
  {0f605752-9262-4c40-a494-8a7d3e67aa90}, !- Handle
  Surface 38,                             !- Name
  Wall,                                   !- Surface Type
  ,                                       !- Construction Name
  {635c20ff-7e07-49aa-a459-fde084569585}, !- Space Name
  Outdoors,                               !- Outside Boundary Condition
  ,                                       !- Outside Boundary Condition Object
  SunExposed,                             !- Sun Exposure
  WindExposed,                            !- Wind Exposure
  ,                                       !- View Factor to Ground
  ,                                       !- Number of Vertices
  18.288, 0, 2.4384,                      !- X,Y,Z Vertex 1 {m}
  18.288, 0, 0,                           !- X,Y,Z Vertex 2 {m}
  13.716, 0, 0,                           !- X,Y,Z Vertex 3 {m}
  13.716, 0, 2.4384;                      !- X,Y,Z Vertex 4 {m}

OS:Surface,
  {4526174e-9a52-4fcf-b107-f31013abe44e}, !- Handle
  Surface 39,                             !- Name
  Wall,                                   !- Surface Type
  ,                                       !- Construction Name
  {635c20ff-7e07-49aa-a459-fde084569585}, !- Space Name
  Outdoors,                               !- Outside Boundary Condition
  ,                                       !- Outside Boundary Condition Object
  SunExposed,                             !- Sun Exposure
  WindExposed,                            !- Wind Exposure
  ,                                       !- View Factor to Ground
  ,                                       !- Number of Vertices
  18.288, -9.144, 2.4384,                 !- X,Y,Z Vertex 1 {m}
  18.288, -9.144, 0,                      !- X,Y,Z Vertex 2 {m}
  18.288, 0, 0,                           !- X,Y,Z Vertex 3 {m}
  18.288, 0, 2.4384;                      !- X,Y,Z Vertex 4 {m}

OS:Space,
  {9d48ba32-92fe-47b6-8ff7-d5af5a342c55}, !- Handle
  finished basement space,                !- Name
  {285a2d13-231e-47ff-b7c8-915d215ac61e}, !- Space Type Name
  ,                                       !- Default Construction Set Name
  ,                                       !- Default Schedule Set Name
  -0,                                     !- Direction of Relative North {deg}
  0,                                      !- X Origin {m}
  0,                                      !- Y Origin {m}
  0,                                      !- Z Origin {m}
  ,                                       !- Building Story Name
  {18dbdbe0-7797-4756-8921-9c1cb5e1a358}, !- Thermal Zone Name
  ,                                       !- Part of Total Floor Area
  ,                                       !- Design Specification Outdoor Air Object Name
  {67bde993-3b37-4fe1-9b4f-542c2b7243d3}; !- Building Unit Name

OS:Surface,
  {751459b2-8912-42d4-ac48-077be52856d9}, !- Handle
  Surface 45,                             !- Name
  Floor,                                  !- Surface Type
  ,                                       !- Construction Name
  {9d48ba32-92fe-47b6-8ff7-d5af5a342c55}, !- Space Name
  Foundation,                             !- Outside Boundary Condition
  ,                                       !- Outside Boundary Condition Object
  NoSun,                                  !- Sun Exposure
  NoWind,                                 !- Wind Exposure
  ,                                       !- View Factor to Ground
  ,                                       !- Number of Vertices
  0, -9.144, -2.4384,                     !- X,Y,Z Vertex 1 {m}
  0, 0, -2.4384,                          !- X,Y,Z Vertex 2 {m}
  4.572, 0, -2.4384,                      !- X,Y,Z Vertex 3 {m}
  4.572, -9.144, -2.4384;                 !- X,Y,Z Vertex 4 {m}

OS:Surface,
  {9533ade6-d16c-497b-9fe7-67d34be4a956}, !- Handle
  Surface 46,                             !- Name
  Wall,                                   !- Surface Type
  ,                                       !- Construction Name
  {9d48ba32-92fe-47b6-8ff7-d5af5a342c55}, !- Space Name
  Foundation,                             !- Outside Boundary Condition
  ,                                       !- Outside Boundary Condition Object
  NoSun,                                  !- Sun Exposure
  NoWind,                                 !- Wind Exposure
  ,                                       !- View Factor to Ground
  ,                                       !- Number of Vertices
  0, 0, 0,                                !- X,Y,Z Vertex 1 {m}
  0, 0, -2.4384,                          !- X,Y,Z Vertex 2 {m}
  0, -9.144, -2.4384,                     !- X,Y,Z Vertex 3 {m}
  0, -9.144, 0;                           !- X,Y,Z Vertex 4 {m}

OS:Surface,
  {99b1ca25-c7e1-429e-ad8a-b9abff0ce11b}, !- Handle
  Surface 47,                             !- Name
  Wall,                                   !- Surface Type
  ,                                       !- Construction Name
  {9d48ba32-92fe-47b6-8ff7-d5af5a342c55}, !- Space Name
  Foundation,                             !- Outside Boundary Condition
  ,                                       !- Outside Boundary Condition Object
  NoSun,                                  !- Sun Exposure
  NoWind,                                 !- Wind Exposure
  ,                                       !- View Factor to Ground
  ,                                       !- Number of Vertices
  4.572, 0, 0,                            !- X,Y,Z Vertex 1 {m}
  4.572, 0, -2.4384,                      !- X,Y,Z Vertex 2 {m}
  0, 0, -2.4384,                          !- X,Y,Z Vertex 3 {m}
  0, 0, 0;                                !- X,Y,Z Vertex 4 {m}

OS:Surface,
  {ca4343fc-7340-4158-8493-598caae83423}, !- Handle
  Surface 48,                             !- Name
  Wall,                                   !- Surface Type
  ,                                       !- Construction Name
  {9d48ba32-92fe-47b6-8ff7-d5af5a342c55}, !- Space Name
  Surface,                                !- Outside Boundary Condition
  {51dc302d-b85a-4885-8bf6-81df0b83e5e4}, !- Outside Boundary Condition Object
  NoSun,                                  !- Sun Exposure
  NoWind,                                 !- Wind Exposure
  ,                                       !- View Factor to Ground
  ,                                       !- Number of Vertices
  4.572, -9.144, 0,                       !- X,Y,Z Vertex 1 {m}
  4.572, -9.144, -2.4384,                 !- X,Y,Z Vertex 2 {m}
  4.572, 0, -2.4384,                      !- X,Y,Z Vertex 3 {m}
  4.572, 0, 0;                            !- X,Y,Z Vertex 4 {m}

OS:Surface,
  {96677a89-0de1-488c-89d4-6bfeb11306f8}, !- Handle
  Surface 49,                             !- Name
  Wall,                                   !- Surface Type
  ,                                       !- Construction Name
  {9d48ba32-92fe-47b6-8ff7-d5af5a342c55}, !- Space Name
  Foundation,                             !- Outside Boundary Condition
  ,                                       !- Outside Boundary Condition Object
  NoSun,                                  !- Sun Exposure
  NoWind,                                 !- Wind Exposure
  ,                                       !- View Factor to Ground
  ,                                       !- Number of Vertices
  0, -9.144, 0,                           !- X,Y,Z Vertex 1 {m}
  0, -9.144, -2.4384,                     !- X,Y,Z Vertex 2 {m}
  4.572, -9.144, -2.4384,                 !- X,Y,Z Vertex 3 {m}
  4.572, -9.144, 0;                       !- X,Y,Z Vertex 4 {m}

OS:Surface,
  {fbb7d3a0-0719-4344-a7d8-957640774200}, !- Handle
  Surface 50,                             !- Name
  RoofCeiling,                            !- Surface Type
  ,                                       !- Construction Name
  {9d48ba32-92fe-47b6-8ff7-d5af5a342c55}, !- Space Name
  Surface,                                !- Outside Boundary Condition
  {d096f1ac-98e1-49fc-8bd8-62a93628035a}, !- Outside Boundary Condition Object
  NoSun,                                  !- Sun Exposure
  NoWind,                                 !- Wind Exposure
  ,                                       !- View Factor to Ground
  ,                                       !- Number of Vertices
  4.572, -9.144, 0,                       !- X,Y,Z Vertex 1 {m}
  4.572, 0, 0,                            !- X,Y,Z Vertex 2 {m}
  0, 0, 0,                                !- X,Y,Z Vertex 3 {m}
  0, -9.144, 0;                           !- X,Y,Z Vertex 4 {m}

OS:ThermalZone,
  {18dbdbe0-7797-4756-8921-9c1cb5e1a358}, !- Handle
  finished basement zone,                 !- Name
  ,                                       !- Multiplier
  ,                                       !- Ceiling Height {m}
  ,                                       !- Volume {m3}
  ,                                       !- Floor Area {m2}
  ,                                       !- Zone Inside Convection Algorithm
  ,                                       !- Zone Outside Convection Algorithm
  ,                                       !- Zone Conditioning Equipment List Name
  {2a55da87-8f05-4db1-b75a-d5d36143dbf8}, !- Zone Air Inlet Port List
  {1f674aa4-22e8-4164-8aa5-91ed0d43effd}, !- Zone Air Exhaust Port List
  {783f6945-04cf-46d0-b64f-a09a6d744810}, !- Zone Air Node Name
  {c91ce306-f719-4a80-8ce6-17158984565d}, !- Zone Return Air Port List
  ,                                       !- Primary Daylighting Control Name
  ,                                       !- Fraction of Zone Controlled by Primary Daylighting Control
  ,                                       !- Secondary Daylighting Control Name
  ,                                       !- Fraction of Zone Controlled by Secondary Daylighting Control
  ,                                       !- Illuminance Map Name
  ,                                       !- Group Rendering Name
  ,                                       !- Thermostat Name
  No;                                     !- Use Ideal Air Loads

OS:Node,
  {d120da8a-581c-40a4-b128-16b239d0f1d0}, !- Handle
  Node 5,                                 !- Name
  {783f6945-04cf-46d0-b64f-a09a6d744810}, !- Inlet Port
  ;                                       !- Outlet Port

OS:Connection,
  {783f6945-04cf-46d0-b64f-a09a6d744810}, !- Handle
  {f649f04a-e7a5-42f1-8a63-a67b723fb00b}, !- Name
  {18dbdbe0-7797-4756-8921-9c1cb5e1a358}, !- Source Object
  11,                                     !- Outlet Port
  {d120da8a-581c-40a4-b128-16b239d0f1d0}, !- Target Object
  2;                                      !- Inlet Port

OS:PortList,
  {2a55da87-8f05-4db1-b75a-d5d36143dbf8}, !- Handle
  {6c0f276b-986a-4881-baca-8dab9bc13d08}, !- Name
  {18dbdbe0-7797-4756-8921-9c1cb5e1a358}; !- HVAC Component

OS:PortList,
  {1f674aa4-22e8-4164-8aa5-91ed0d43effd}, !- Handle
  {75e6b9fa-ff0f-4d9b-9ee3-44fc20eb59ff}, !- Name
  {18dbdbe0-7797-4756-8921-9c1cb5e1a358}; !- HVAC Component

OS:PortList,
  {c91ce306-f719-4a80-8ce6-17158984565d}, !- Handle
  {4317eb1b-4cdb-4341-bd0d-9403e12f6a63}, !- Name
  {18dbdbe0-7797-4756-8921-9c1cb5e1a358}; !- HVAC Component

OS:Sizing:Zone,
  {2dcd7df8-f838-4956-ac93-45ca08d788bc}, !- Handle
  {18dbdbe0-7797-4756-8921-9c1cb5e1a358}, !- Zone or ZoneList Name
  SupplyAirTemperature,                   !- Zone Cooling Design Supply Air Temperature Input Method
  14,                                     !- Zone Cooling Design Supply Air Temperature {C}
  11.11,                                  !- Zone Cooling Design Supply Air Temperature Difference {deltaC}
  SupplyAirTemperature,                   !- Zone Heating Design Supply Air Temperature Input Method
  40,                                     !- Zone Heating Design Supply Air Temperature {C}
  11.11,                                  !- Zone Heating Design Supply Air Temperature Difference {deltaC}
  0.0085,                                 !- Zone Cooling Design Supply Air Humidity Ratio {kg-H2O/kg-air}
  0.008,                                  !- Zone Heating Design Supply Air Humidity Ratio {kg-H2O/kg-air}
  ,                                       !- Zone Heating Sizing Factor
  ,                                       !- Zone Cooling Sizing Factor
  DesignDay,                              !- Cooling Design Air Flow Method
  ,                                       !- Cooling Design Air Flow Rate {m3/s}
  ,                                       !- Cooling Minimum Air Flow per Zone Floor Area {m3/s-m2}
  ,                                       !- Cooling Minimum Air Flow {m3/s}
  ,                                       !- Cooling Minimum Air Flow Fraction
  DesignDay,                              !- Heating Design Air Flow Method
  ,                                       !- Heating Design Air Flow Rate {m3/s}
  ,                                       !- Heating Maximum Air Flow per Zone Floor Area {m3/s-m2}
  ,                                       !- Heating Maximum Air Flow {m3/s}
  ,                                       !- Heating Maximum Air Flow Fraction
  ,                                       !- Design Zone Air Distribution Effectiveness in Cooling Mode
  ,                                       !- Design Zone Air Distribution Effectiveness in Heating Mode
  No,                                     !- Account for Dedicated Outdoor Air System
  NeutralSupplyAir,                       !- Dedicated Outdoor Air System Control Strategy
  autosize,                               !- Dedicated Outdoor Air Low Setpoint Temperature for Design {C}
  autosize;                               !- Dedicated Outdoor Air High Setpoint Temperature for Design {C}

OS:ZoneHVAC:EquipmentList,
  {c6404bdd-3f0a-4bed-9adc-bfaa210969ee}, !- Handle
  Zone HVAC Equipment List 5,             !- Name
  {18dbdbe0-7797-4756-8921-9c1cb5e1a358}; !- Thermal Zone

OS:SpaceType,
  {285a2d13-231e-47ff-b7c8-915d215ac61e}, !- Handle
  Space Type 2,                           !- Name
  ,                                       !- Default Construction Set Name
  ,                                       !- Default Schedule Set Name
  ,                                       !- Group Rendering Name
  ,                                       !- Design Specification Outdoor Air Object Name
  ,                                       !- Standards Template
  ,                                       !- Standards Building Type
  finished basement;                      !- Standards Space Type

OS:ThermalZone,
  {0bf0d7f3-515e-4217-9ff1-f9dbd9917bd2}, !- Handle
  finished basement zone|unit 2,          !- Name
  ,                                       !- Multiplier
  ,                                       !- Ceiling Height {m}
  ,                                       !- Volume {m3}
  ,                                       !- Floor Area {m2}
  ,                                       !- Zone Inside Convection Algorithm
  ,                                       !- Zone Outside Convection Algorithm
  ,                                       !- Zone Conditioning Equipment List Name
  {229085ae-5d95-4620-a204-7c7a4f3c2753}, !- Zone Air Inlet Port List
  {6a30c7c9-8149-4ead-ba4e-bae662bdccd2}, !- Zone Air Exhaust Port List
  {ac23023a-1a15-46ca-b087-23b59910190b}, !- Zone Air Node Name
  {3255762d-4900-4d6b-9070-761497c27f02}, !- Zone Return Air Port List
  ,                                       !- Primary Daylighting Control Name
  ,                                       !- Fraction of Zone Controlled by Primary Daylighting Control
  ,                                       !- Secondary Daylighting Control Name
  ,                                       !- Fraction of Zone Controlled by Secondary Daylighting Control
  ,                                       !- Illuminance Map Name
  ,                                       !- Group Rendering Name
  ,                                       !- Thermostat Name
  No;                                     !- Use Ideal Air Loads

OS:Node,
  {691cef49-ef1f-4877-9157-98fb4fad5e4c}, !- Handle
  Node 6,                                 !- Name
  {ac23023a-1a15-46ca-b087-23b59910190b}, !- Inlet Port
  ;                                       !- Outlet Port

OS:Connection,
  {ac23023a-1a15-46ca-b087-23b59910190b}, !- Handle
  {906618d4-1e87-474f-b5d7-19a742a44e54}, !- Name
  {0bf0d7f3-515e-4217-9ff1-f9dbd9917bd2}, !- Source Object
  11,                                     !- Outlet Port
  {691cef49-ef1f-4877-9157-98fb4fad5e4c}, !- Target Object
  2;                                      !- Inlet Port

OS:PortList,
  {229085ae-5d95-4620-a204-7c7a4f3c2753}, !- Handle
  {cbf733cd-6dc7-480c-a795-a96e8f7eabea}, !- Name
  {0bf0d7f3-515e-4217-9ff1-f9dbd9917bd2}; !- HVAC Component

OS:PortList,
  {6a30c7c9-8149-4ead-ba4e-bae662bdccd2}, !- Handle
  {94b8ad3f-43d1-4bff-aaed-a4c1e7ba133f}, !- Name
  {0bf0d7f3-515e-4217-9ff1-f9dbd9917bd2}; !- HVAC Component

OS:PortList,
  {3255762d-4900-4d6b-9070-761497c27f02}, !- Handle
  {f97bed13-0fe6-4fde-9a93-b8a525728012}, !- Name
  {0bf0d7f3-515e-4217-9ff1-f9dbd9917bd2}; !- HVAC Component

OS:Sizing:Zone,
  {1d955d86-47e0-4f43-a342-6f3cab0fcc2e}, !- Handle
  {0bf0d7f3-515e-4217-9ff1-f9dbd9917bd2}, !- Zone or ZoneList Name
  SupplyAirTemperature,                   !- Zone Cooling Design Supply Air Temperature Input Method
  14,                                     !- Zone Cooling Design Supply Air Temperature {C}
  11.11,                                  !- Zone Cooling Design Supply Air Temperature Difference {deltaC}
  SupplyAirTemperature,                   !- Zone Heating Design Supply Air Temperature Input Method
  40,                                     !- Zone Heating Design Supply Air Temperature {C}
  11.11,                                  !- Zone Heating Design Supply Air Temperature Difference {deltaC}
  0.0085,                                 !- Zone Cooling Design Supply Air Humidity Ratio {kg-H2O/kg-air}
  0.008,                                  !- Zone Heating Design Supply Air Humidity Ratio {kg-H2O/kg-air}
  ,                                       !- Zone Heating Sizing Factor
  ,                                       !- Zone Cooling Sizing Factor
  DesignDay,                              !- Cooling Design Air Flow Method
  ,                                       !- Cooling Design Air Flow Rate {m3/s}
  ,                                       !- Cooling Minimum Air Flow per Zone Floor Area {m3/s-m2}
  ,                                       !- Cooling Minimum Air Flow {m3/s}
  ,                                       !- Cooling Minimum Air Flow Fraction
  DesignDay,                              !- Heating Design Air Flow Method
  ,                                       !- Heating Design Air Flow Rate {m3/s}
  ,                                       !- Heating Maximum Air Flow per Zone Floor Area {m3/s-m2}
  ,                                       !- Heating Maximum Air Flow {m3/s}
  ,                                       !- Heating Maximum Air Flow Fraction
  ,                                       !- Design Zone Air Distribution Effectiveness in Cooling Mode
  ,                                       !- Design Zone Air Distribution Effectiveness in Heating Mode
  No,                                     !- Account for Dedicated Outdoor Air System
  NeutralSupplyAir,                       !- Dedicated Outdoor Air System Control Strategy
  autosize,                               !- Dedicated Outdoor Air Low Setpoint Temperature for Design {C}
  autosize;                               !- Dedicated Outdoor Air High Setpoint Temperature for Design {C}

OS:ZoneHVAC:EquipmentList,
  {b1dc2d64-3bf7-4b21-968e-e663e23422a1}, !- Handle
  Zone HVAC Equipment List 6,             !- Name
  {0bf0d7f3-515e-4217-9ff1-f9dbd9917bd2}; !- Thermal Zone

OS:Space,
  {20e65d41-8f18-465d-ac90-1505a2ba95f5}, !- Handle
  finished basement space|unit 2,         !- Name
  {285a2d13-231e-47ff-b7c8-915d215ac61e}, !- Space Type Name
  ,                                       !- Default Construction Set Name
  ,                                       !- Default Schedule Set Name
  -0,                                     !- Direction of Relative North {deg}
  0,                                      !- X Origin {m}
  0,                                      !- Y Origin {m}
  0,                                      !- Z Origin {m}
  ,                                       !- Building Story Name
  {0bf0d7f3-515e-4217-9ff1-f9dbd9917bd2}, !- Thermal Zone Name
  ,                                       !- Part of Total Floor Area
  ,                                       !- Design Specification Outdoor Air Object Name
  {336194de-7e18-423e-bd08-82815ba2139a}; !- Building Unit Name

OS:Surface,
  {0b9a0bcf-7dab-47a5-9183-80cdb9d807af}, !- Handle
  Surface 51,                             !- Name
  RoofCeiling,                            !- Surface Type
  ,                                       !- Construction Name
  {20e65d41-8f18-465d-ac90-1505a2ba95f5}, !- Space Name
  Surface,                                !- Outside Boundary Condition
  {29ee5ca7-c748-4807-ab21-da215e727dac}, !- Outside Boundary Condition Object
  NoSun,                                  !- Sun Exposure
  NoWind,                                 !- Wind Exposure
  ,                                       !- View Factor to Ground
  ,                                       !- Number of Vertices
  9.144, -9.144, 0,                       !- X,Y,Z Vertex 1 {m}
  9.144, 0, 0,                            !- X,Y,Z Vertex 2 {m}
  4.572, 0, 0,                            !- X,Y,Z Vertex 3 {m}
  4.572, -9.144, 0;                       !- X,Y,Z Vertex 4 {m}

OS:Surface,
  {d8e414e0-7e01-4e5f-b4c2-090c92c8d0df}, !- Handle
  Surface 52,                             !- Name
  Floor,                                  !- Surface Type
  ,                                       !- Construction Name
  {20e65d41-8f18-465d-ac90-1505a2ba95f5}, !- Space Name
  Foundation,                             !- Outside Boundary Condition
  ,                                       !- Outside Boundary Condition Object
  NoSun,                                  !- Sun Exposure
  NoWind,                                 !- Wind Exposure
  ,                                       !- View Factor to Ground
  ,                                       !- Number of Vertices
  4.572, -9.144, -2.4384,                 !- X,Y,Z Vertex 1 {m}
  4.572, 0, -2.4384,                      !- X,Y,Z Vertex 2 {m}
  9.144, 0, -2.4384,                      !- X,Y,Z Vertex 3 {m}
  9.144, -9.144, -2.4384;                 !- X,Y,Z Vertex 4 {m}

OS:Surface,
  {51dc302d-b85a-4885-8bf6-81df0b83e5e4}, !- Handle
  Surface 53,                             !- Name
  Wall,                                   !- Surface Type
  ,                                       !- Construction Name
  {20e65d41-8f18-465d-ac90-1505a2ba95f5}, !- Space Name
  Surface,                                !- Outside Boundary Condition
  {ca4343fc-7340-4158-8493-598caae83423}, !- Outside Boundary Condition Object
  NoSun,                                  !- Sun Exposure
  NoWind,                                 !- Wind Exposure
  ,                                       !- View Factor to Ground
  ,                                       !- Number of Vertices
  4.572, 0, 0,                            !- X,Y,Z Vertex 1 {m}
  4.572, 0, -2.4384,                      !- X,Y,Z Vertex 2 {m}
  4.572, -9.144, -2.4384,                 !- X,Y,Z Vertex 3 {m}
  4.572, -9.144, 0;                       !- X,Y,Z Vertex 4 {m}

OS:Surface,
  {90596a99-5adf-420e-b282-168674dd6c28}, !- Handle
  Surface 54,                             !- Name
  Wall,                                   !- Surface Type
  ,                                       !- Construction Name
  {20e65d41-8f18-465d-ac90-1505a2ba95f5}, !- Space Name
  Foundation,                             !- Outside Boundary Condition
  ,                                       !- Outside Boundary Condition Object
  NoSun,                                  !- Sun Exposure
  NoWind,                                 !- Wind Exposure
  ,                                       !- View Factor to Ground
  ,                                       !- Number of Vertices
  9.144, 0, 0,                            !- X,Y,Z Vertex 1 {m}
  9.144, 0, -2.4384,                      !- X,Y,Z Vertex 2 {m}
  4.572, 0, -2.4384,                      !- X,Y,Z Vertex 3 {m}
  4.572, 0, 0;                            !- X,Y,Z Vertex 4 {m}

OS:Surface,
  {94ac482f-605c-41c5-93f4-c899e40529c9}, !- Handle
  Surface 55,                             !- Name
  Wall,                                   !- Surface Type
  ,                                       !- Construction Name
  {20e65d41-8f18-465d-ac90-1505a2ba95f5}, !- Space Name
  Surface,                                !- Outside Boundary Condition
  {6e09622b-685e-4975-a0d2-8d4c71e829ff}, !- Outside Boundary Condition Object
  NoSun,                                  !- Sun Exposure
  NoWind,                                 !- Wind Exposure
  ,                                       !- View Factor to Ground
  ,                                       !- Number of Vertices
  9.144, -9.144, 0,                       !- X,Y,Z Vertex 1 {m}
  9.144, -9.144, -2.4384,                 !- X,Y,Z Vertex 2 {m}
  9.144, 0, -2.4384,                      !- X,Y,Z Vertex 3 {m}
  9.144, 0, 0;                            !- X,Y,Z Vertex 4 {m}

OS:Surface,
  {3899fb41-b906-4aef-a39e-789f02f6e2d4}, !- Handle
  Surface 56,                             !- Name
  Wall,                                   !- Surface Type
  ,                                       !- Construction Name
  {20e65d41-8f18-465d-ac90-1505a2ba95f5}, !- Space Name
  Foundation,                             !- Outside Boundary Condition
  ,                                       !- Outside Boundary Condition Object
  NoSun,                                  !- Sun Exposure
  NoWind,                                 !- Wind Exposure
  ,                                       !- View Factor to Ground
  ,                                       !- Number of Vertices
  4.572, -9.144, 0,                       !- X,Y,Z Vertex 1 {m}
  4.572, -9.144, -2.4384,                 !- X,Y,Z Vertex 2 {m}
  9.144, -9.144, -2.4384,                 !- X,Y,Z Vertex 3 {m}
  9.144, -9.144, 0;                       !- X,Y,Z Vertex 4 {m}

OS:ThermalZone,
  {2ffc19e1-be23-45ee-be4c-9f9e300ab8d2}, !- Handle
  finished basement zone|unit 3,          !- Name
  ,                                       !- Multiplier
  ,                                       !- Ceiling Height {m}
  ,                                       !- Volume {m3}
  ,                                       !- Floor Area {m2}
  ,                                       !- Zone Inside Convection Algorithm
  ,                                       !- Zone Outside Convection Algorithm
  ,                                       !- Zone Conditioning Equipment List Name
  {ce22deb2-3152-4745-867b-ca76a7de4b94}, !- Zone Air Inlet Port List
  {efe64221-af7d-458d-bfbf-6708491e671f}, !- Zone Air Exhaust Port List
  {a1f08b0f-7c32-4b6c-989d-ac93f83ee711}, !- Zone Air Node Name
  {b8c576fb-389b-493b-8c94-478bf3e39ae1}, !- Zone Return Air Port List
  ,                                       !- Primary Daylighting Control Name
  ,                                       !- Fraction of Zone Controlled by Primary Daylighting Control
  ,                                       !- Secondary Daylighting Control Name
  ,                                       !- Fraction of Zone Controlled by Secondary Daylighting Control
  ,                                       !- Illuminance Map Name
  ,                                       !- Group Rendering Name
  ,                                       !- Thermostat Name
  No;                                     !- Use Ideal Air Loads

OS:Node,
  {0d9e2659-e6a1-47c4-8912-ed2d81183ee4}, !- Handle
  Node 7,                                 !- Name
  {a1f08b0f-7c32-4b6c-989d-ac93f83ee711}, !- Inlet Port
  ;                                       !- Outlet Port

OS:Connection,
  {a1f08b0f-7c32-4b6c-989d-ac93f83ee711}, !- Handle
  {f11d0800-f1d0-4d8c-a459-cfe3186c11e1}, !- Name
  {2ffc19e1-be23-45ee-be4c-9f9e300ab8d2}, !- Source Object
  11,                                     !- Outlet Port
  {0d9e2659-e6a1-47c4-8912-ed2d81183ee4}, !- Target Object
  2;                                      !- Inlet Port

OS:PortList,
  {ce22deb2-3152-4745-867b-ca76a7de4b94}, !- Handle
  {a79c78a9-acb9-4c1f-a380-86d9e2e2ee82}, !- Name
  {2ffc19e1-be23-45ee-be4c-9f9e300ab8d2}; !- HVAC Component

OS:PortList,
  {efe64221-af7d-458d-bfbf-6708491e671f}, !- Handle
  {5439465e-7182-4456-8d02-b69be84b4c6d}, !- Name
  {2ffc19e1-be23-45ee-be4c-9f9e300ab8d2}; !- HVAC Component

OS:PortList,
  {b8c576fb-389b-493b-8c94-478bf3e39ae1}, !- Handle
  {538d7054-4386-46e7-86c8-960f6c291c65}, !- Name
  {2ffc19e1-be23-45ee-be4c-9f9e300ab8d2}; !- HVAC Component

OS:Sizing:Zone,
  {8f66af5a-3250-4137-9f3d-f4d6cb3531a8}, !- Handle
  {2ffc19e1-be23-45ee-be4c-9f9e300ab8d2}, !- Zone or ZoneList Name
  SupplyAirTemperature,                   !- Zone Cooling Design Supply Air Temperature Input Method
  14,                                     !- Zone Cooling Design Supply Air Temperature {C}
  11.11,                                  !- Zone Cooling Design Supply Air Temperature Difference {deltaC}
  SupplyAirTemperature,                   !- Zone Heating Design Supply Air Temperature Input Method
  40,                                     !- Zone Heating Design Supply Air Temperature {C}
  11.11,                                  !- Zone Heating Design Supply Air Temperature Difference {deltaC}
  0.0085,                                 !- Zone Cooling Design Supply Air Humidity Ratio {kg-H2O/kg-air}
  0.008,                                  !- Zone Heating Design Supply Air Humidity Ratio {kg-H2O/kg-air}
  ,                                       !- Zone Heating Sizing Factor
  ,                                       !- Zone Cooling Sizing Factor
  DesignDay,                              !- Cooling Design Air Flow Method
  ,                                       !- Cooling Design Air Flow Rate {m3/s}
  ,                                       !- Cooling Minimum Air Flow per Zone Floor Area {m3/s-m2}
  ,                                       !- Cooling Minimum Air Flow {m3/s}
  ,                                       !- Cooling Minimum Air Flow Fraction
  DesignDay,                              !- Heating Design Air Flow Method
  ,                                       !- Heating Design Air Flow Rate {m3/s}
  ,                                       !- Heating Maximum Air Flow per Zone Floor Area {m3/s-m2}
  ,                                       !- Heating Maximum Air Flow {m3/s}
  ,                                       !- Heating Maximum Air Flow Fraction
  ,                                       !- Design Zone Air Distribution Effectiveness in Cooling Mode
  ,                                       !- Design Zone Air Distribution Effectiveness in Heating Mode
  No,                                     !- Account for Dedicated Outdoor Air System
  NeutralSupplyAir,                       !- Dedicated Outdoor Air System Control Strategy
  autosize,                               !- Dedicated Outdoor Air Low Setpoint Temperature for Design {C}
  autosize;                               !- Dedicated Outdoor Air High Setpoint Temperature for Design {C}

OS:ZoneHVAC:EquipmentList,
  {26ef59fb-8ebd-4500-861e-bb2777a7432f}, !- Handle
  Zone HVAC Equipment List 7,             !- Name
  {2ffc19e1-be23-45ee-be4c-9f9e300ab8d2}; !- Thermal Zone

OS:Space,
  {74365f3c-e82c-4ffc-9828-4f77405945a8}, !- Handle
  finished basement space|unit 3,         !- Name
  {285a2d13-231e-47ff-b7c8-915d215ac61e}, !- Space Type Name
  ,                                       !- Default Construction Set Name
  ,                                       !- Default Schedule Set Name
  -0,                                     !- Direction of Relative North {deg}
  0,                                      !- X Origin {m}
  0,                                      !- Y Origin {m}
  0,                                      !- Z Origin {m}
  ,                                       !- Building Story Name
  {2ffc19e1-be23-45ee-be4c-9f9e300ab8d2}, !- Thermal Zone Name
  ,                                       !- Part of Total Floor Area
  ,                                       !- Design Specification Outdoor Air Object Name
  {3dbaf052-ee82-47dd-a0e0-999e9994ec2f}; !- Building Unit Name

OS:Surface,
  {b6aa3bca-a998-4cdb-a271-f3f46c37dc31}, !- Handle
  Surface 57,                             !- Name
  RoofCeiling,                            !- Surface Type
  ,                                       !- Construction Name
  {74365f3c-e82c-4ffc-9828-4f77405945a8}, !- Space Name
  Surface,                                !- Outside Boundary Condition
  {5fa5e2b7-c755-41fa-ba5a-ecc7f4d842e7}, !- Outside Boundary Condition Object
  NoSun,                                  !- Sun Exposure
  NoWind,                                 !- Wind Exposure
  ,                                       !- View Factor to Ground
  ,                                       !- Number of Vertices
  13.716, -9.144, 0,                      !- X,Y,Z Vertex 1 {m}
  13.716, 0, 0,                           !- X,Y,Z Vertex 2 {m}
  9.144, 0, 0,                            !- X,Y,Z Vertex 3 {m}
  9.144, -9.144, 0;                       !- X,Y,Z Vertex 4 {m}

OS:Surface,
  {5a18339d-8741-43a5-b3bf-d91b7acdeb01}, !- Handle
  Surface 58,                             !- Name
  Floor,                                  !- Surface Type
  ,                                       !- Construction Name
  {74365f3c-e82c-4ffc-9828-4f77405945a8}, !- Space Name
  Foundation,                             !- Outside Boundary Condition
  ,                                       !- Outside Boundary Condition Object
  NoSun,                                  !- Sun Exposure
  NoWind,                                 !- Wind Exposure
  ,                                       !- View Factor to Ground
  ,                                       !- Number of Vertices
  9.144, -9.144, -2.4384,                 !- X,Y,Z Vertex 1 {m}
  9.144, 0, -2.4384,                      !- X,Y,Z Vertex 2 {m}
  13.716, 0, -2.4384,                     !- X,Y,Z Vertex 3 {m}
  13.716, -9.144, -2.4384;                !- X,Y,Z Vertex 4 {m}

OS:Surface,
  {6e09622b-685e-4975-a0d2-8d4c71e829ff}, !- Handle
  Surface 59,                             !- Name
  Wall,                                   !- Surface Type
  ,                                       !- Construction Name
  {74365f3c-e82c-4ffc-9828-4f77405945a8}, !- Space Name
  Surface,                                !- Outside Boundary Condition
  {94ac482f-605c-41c5-93f4-c899e40529c9}, !- Outside Boundary Condition Object
  NoSun,                                  !- Sun Exposure
  NoWind,                                 !- Wind Exposure
  ,                                       !- View Factor to Ground
  ,                                       !- Number of Vertices
  9.144, 0, 0,                            !- X,Y,Z Vertex 1 {m}
  9.144, 0, -2.4384,                      !- X,Y,Z Vertex 2 {m}
  9.144, -9.144, -2.4384,                 !- X,Y,Z Vertex 3 {m}
  9.144, -9.144, 0;                       !- X,Y,Z Vertex 4 {m}

OS:Surface,
  {0fad647e-2513-4600-af6f-6b74cbb76d7d}, !- Handle
  Surface 60,                             !- Name
  Wall,                                   !- Surface Type
  ,                                       !- Construction Name
  {74365f3c-e82c-4ffc-9828-4f77405945a8}, !- Space Name
  Foundation,                             !- Outside Boundary Condition
  ,                                       !- Outside Boundary Condition Object
  NoSun,                                  !- Sun Exposure
  NoWind,                                 !- Wind Exposure
  ,                                       !- View Factor to Ground
  ,                                       !- Number of Vertices
  13.716, 0, 0,                           !- X,Y,Z Vertex 1 {m}
  13.716, 0, -2.4384,                     !- X,Y,Z Vertex 2 {m}
  9.144, 0, -2.4384,                      !- X,Y,Z Vertex 3 {m}
  9.144, 0, 0;                            !- X,Y,Z Vertex 4 {m}

OS:Surface,
  {dfb3ec15-0600-4c95-b92e-dbfe6829ffd9}, !- Handle
  Surface 61,                             !- Name
  Wall,                                   !- Surface Type
  ,                                       !- Construction Name
  {74365f3c-e82c-4ffc-9828-4f77405945a8}, !- Space Name
  Surface,                                !- Outside Boundary Condition
  {df60154f-aee4-4122-8366-186644419d20}, !- Outside Boundary Condition Object
  NoSun,                                  !- Sun Exposure
  NoWind,                                 !- Wind Exposure
  ,                                       !- View Factor to Ground
  ,                                       !- Number of Vertices
  13.716, -9.144, 0,                      !- X,Y,Z Vertex 1 {m}
  13.716, -9.144, -2.4384,                !- X,Y,Z Vertex 2 {m}
  13.716, 0, -2.4384,                     !- X,Y,Z Vertex 3 {m}
  13.716, 0, 0;                           !- X,Y,Z Vertex 4 {m}

OS:Surface,
  {8f415d85-1041-4295-b502-f548b6bd768f}, !- Handle
  Surface 62,                             !- Name
  Wall,                                   !- Surface Type
  ,                                       !- Construction Name
  {74365f3c-e82c-4ffc-9828-4f77405945a8}, !- Space Name
  Foundation,                             !- Outside Boundary Condition
  ,                                       !- Outside Boundary Condition Object
  NoSun,                                  !- Sun Exposure
  NoWind,                                 !- Wind Exposure
  ,                                       !- View Factor to Ground
  ,                                       !- Number of Vertices
  9.144, -9.144, 0,                       !- X,Y,Z Vertex 1 {m}
  9.144, -9.144, -2.4384,                 !- X,Y,Z Vertex 2 {m}
  13.716, -9.144, -2.4384,                !- X,Y,Z Vertex 3 {m}
  13.716, -9.144, 0;                      !- X,Y,Z Vertex 4 {m}

OS:ThermalZone,
  {f50e8ad6-8288-462a-818c-5c13e1dd5610}, !- Handle
  finished basement zone|unit 4,          !- Name
  ,                                       !- Multiplier
  ,                                       !- Ceiling Height {m}
  ,                                       !- Volume {m3}
  ,                                       !- Floor Area {m2}
  ,                                       !- Zone Inside Convection Algorithm
  ,                                       !- Zone Outside Convection Algorithm
  ,                                       !- Zone Conditioning Equipment List Name
  {1a619d95-0774-4467-8acb-ff1d0a66225a}, !- Zone Air Inlet Port List
  {b7f9d016-d5d8-4815-9509-10510027db23}, !- Zone Air Exhaust Port List
  {beda5b5b-77e3-4bdd-8396-82301184eb88}, !- Zone Air Node Name
  {94f3cbc4-4061-4cc2-ae7c-6a93bd1db758}, !- Zone Return Air Port List
  ,                                       !- Primary Daylighting Control Name
  ,                                       !- Fraction of Zone Controlled by Primary Daylighting Control
  ,                                       !- Secondary Daylighting Control Name
  ,                                       !- Fraction of Zone Controlled by Secondary Daylighting Control
  ,                                       !- Illuminance Map Name
  ,                                       !- Group Rendering Name
  ,                                       !- Thermostat Name
  No;                                     !- Use Ideal Air Loads

OS:Node,
  {f5dcbcfe-6893-4dfd-84fd-5544062319d9}, !- Handle
  Node 8,                                 !- Name
  {beda5b5b-77e3-4bdd-8396-82301184eb88}, !- Inlet Port
  ;                                       !- Outlet Port

OS:Connection,
  {beda5b5b-77e3-4bdd-8396-82301184eb88}, !- Handle
  {1cf11c50-e015-4475-80dd-dc5c4cb6d037}, !- Name
  {f50e8ad6-8288-462a-818c-5c13e1dd5610}, !- Source Object
  11,                                     !- Outlet Port
  {f5dcbcfe-6893-4dfd-84fd-5544062319d9}, !- Target Object
  2;                                      !- Inlet Port

OS:PortList,
  {1a619d95-0774-4467-8acb-ff1d0a66225a}, !- Handle
  {53f6f7df-7cd9-4c38-bd7c-e34f568f034b}, !- Name
  {f50e8ad6-8288-462a-818c-5c13e1dd5610}; !- HVAC Component

OS:PortList,
  {b7f9d016-d5d8-4815-9509-10510027db23}, !- Handle
  {da10077a-0958-44de-91de-06cf20c3d19d}, !- Name
  {f50e8ad6-8288-462a-818c-5c13e1dd5610}; !- HVAC Component

OS:PortList,
  {94f3cbc4-4061-4cc2-ae7c-6a93bd1db758}, !- Handle
  {ff196942-65b9-4e92-b89c-22ec75335ed0}, !- Name
  {f50e8ad6-8288-462a-818c-5c13e1dd5610}; !- HVAC Component

OS:Sizing:Zone,
  {287e401d-c26f-41b4-825e-1b8b92141a94}, !- Handle
  {f50e8ad6-8288-462a-818c-5c13e1dd5610}, !- Zone or ZoneList Name
  SupplyAirTemperature,                   !- Zone Cooling Design Supply Air Temperature Input Method
  14,                                     !- Zone Cooling Design Supply Air Temperature {C}
  11.11,                                  !- Zone Cooling Design Supply Air Temperature Difference {deltaC}
  SupplyAirTemperature,                   !- Zone Heating Design Supply Air Temperature Input Method
  40,                                     !- Zone Heating Design Supply Air Temperature {C}
  11.11,                                  !- Zone Heating Design Supply Air Temperature Difference {deltaC}
  0.0085,                                 !- Zone Cooling Design Supply Air Humidity Ratio {kg-H2O/kg-air}
  0.008,                                  !- Zone Heating Design Supply Air Humidity Ratio {kg-H2O/kg-air}
  ,                                       !- Zone Heating Sizing Factor
  ,                                       !- Zone Cooling Sizing Factor
  DesignDay,                              !- Cooling Design Air Flow Method
  ,                                       !- Cooling Design Air Flow Rate {m3/s}
  ,                                       !- Cooling Minimum Air Flow per Zone Floor Area {m3/s-m2}
  ,                                       !- Cooling Minimum Air Flow {m3/s}
  ,                                       !- Cooling Minimum Air Flow Fraction
  DesignDay,                              !- Heating Design Air Flow Method
  ,                                       !- Heating Design Air Flow Rate {m3/s}
  ,                                       !- Heating Maximum Air Flow per Zone Floor Area {m3/s-m2}
  ,                                       !- Heating Maximum Air Flow {m3/s}
  ,                                       !- Heating Maximum Air Flow Fraction
  ,                                       !- Design Zone Air Distribution Effectiveness in Cooling Mode
  ,                                       !- Design Zone Air Distribution Effectiveness in Heating Mode
  No,                                     !- Account for Dedicated Outdoor Air System
  NeutralSupplyAir,                       !- Dedicated Outdoor Air System Control Strategy
  autosize,                               !- Dedicated Outdoor Air Low Setpoint Temperature for Design {C}
  autosize;                               !- Dedicated Outdoor Air High Setpoint Temperature for Design {C}

OS:ZoneHVAC:EquipmentList,
  {8675da74-7947-4a6f-ba17-531020094ebb}, !- Handle
  Zone HVAC Equipment List 8,             !- Name
  {f50e8ad6-8288-462a-818c-5c13e1dd5610}; !- Thermal Zone

OS:Space,
  {5a82cbb2-c584-4ca0-9c4b-0351e0d5da48}, !- Handle
  finished basement space|unit 4,         !- Name
  {285a2d13-231e-47ff-b7c8-915d215ac61e}, !- Space Type Name
  ,                                       !- Default Construction Set Name
  ,                                       !- Default Schedule Set Name
  -0,                                     !- Direction of Relative North {deg}
  0,                                      !- X Origin {m}
  0,                                      !- Y Origin {m}
  0,                                      !- Z Origin {m}
  ,                                       !- Building Story Name
  {f50e8ad6-8288-462a-818c-5c13e1dd5610}, !- Thermal Zone Name
  ,                                       !- Part of Total Floor Area
  ,                                       !- Design Specification Outdoor Air Object Name
  {01cd19b0-5591-4153-bcac-68d981e67745}; !- Building Unit Name

OS:Surface,
  {4fb9b525-d002-434e-873d-417e87e945be}, !- Handle
  Surface 63,                             !- Name
  RoofCeiling,                            !- Surface Type
  ,                                       !- Construction Name
  {5a82cbb2-c584-4ca0-9c4b-0351e0d5da48}, !- Space Name
  Surface,                                !- Outside Boundary Condition
  {868a02a8-fa07-4598-b8f2-cb473326d67f}, !- Outside Boundary Condition Object
  NoSun,                                  !- Sun Exposure
  NoWind,                                 !- Wind Exposure
  ,                                       !- View Factor to Ground
  ,                                       !- Number of Vertices
  18.288, -9.144, 0,                      !- X,Y,Z Vertex 1 {m}
  18.288, 0, 0,                           !- X,Y,Z Vertex 2 {m}
  13.716, 0, 0,                           !- X,Y,Z Vertex 3 {m}
  13.716, -9.144, 0;                      !- X,Y,Z Vertex 4 {m}

OS:Surface,
  {f363400e-e1e6-4349-83f2-9e7d4b503f51}, !- Handle
  Surface 64,                             !- Name
  Floor,                                  !- Surface Type
  ,                                       !- Construction Name
  {5a82cbb2-c584-4ca0-9c4b-0351e0d5da48}, !- Space Name
  Foundation,                             !- Outside Boundary Condition
  ,                                       !- Outside Boundary Condition Object
  NoSun,                                  !- Sun Exposure
  NoWind,                                 !- Wind Exposure
  ,                                       !- View Factor to Ground
  ,                                       !- Number of Vertices
  13.716, -9.144, -2.4384,                !- X,Y,Z Vertex 1 {m}
  13.716, 0, -2.4384,                     !- X,Y,Z Vertex 2 {m}
  18.288, 0, -2.4384,                     !- X,Y,Z Vertex 3 {m}
  18.288, -9.144, -2.4384;                !- X,Y,Z Vertex 4 {m}

OS:Surface,
  {df60154f-aee4-4122-8366-186644419d20}, !- Handle
  Surface 65,                             !- Name
  Wall,                                   !- Surface Type
  ,                                       !- Construction Name
  {5a82cbb2-c584-4ca0-9c4b-0351e0d5da48}, !- Space Name
  Surface,                                !- Outside Boundary Condition
  {dfb3ec15-0600-4c95-b92e-dbfe6829ffd9}, !- Outside Boundary Condition Object
  NoSun,                                  !- Sun Exposure
  NoWind,                                 !- Wind Exposure
  ,                                       !- View Factor to Ground
  ,                                       !- Number of Vertices
  13.716, 0, 0,                           !- X,Y,Z Vertex 1 {m}
  13.716, 0, -2.4384,                     !- X,Y,Z Vertex 2 {m}
  13.716, -9.144, -2.4384,                !- X,Y,Z Vertex 3 {m}
  13.716, -9.144, 0;                      !- X,Y,Z Vertex 4 {m}

OS:Surface,
  {c3e1d7cb-ce3f-43d1-95e0-9f2517d453ac}, !- Handle
  Surface 66,                             !- Name
  Wall,                                   !- Surface Type
  ,                                       !- Construction Name
  {5a82cbb2-c584-4ca0-9c4b-0351e0d5da48}, !- Space Name
  Foundation,                             !- Outside Boundary Condition
  ,                                       !- Outside Boundary Condition Object
  NoSun,                                  !- Sun Exposure
  NoWind,                                 !- Wind Exposure
  ,                                       !- View Factor to Ground
  ,                                       !- Number of Vertices
  18.288, 0, 0,                           !- X,Y,Z Vertex 1 {m}
  18.288, 0, -2.4384,                     !- X,Y,Z Vertex 2 {m}
  13.716, 0, -2.4384,                     !- X,Y,Z Vertex 3 {m}
  13.716, 0, 0;                           !- X,Y,Z Vertex 4 {m}

OS:Surface,
  {cc494013-8c1c-4349-92b3-04802ce8809b}, !- Handle
  Surface 67,                             !- Name
  Wall,                                   !- Surface Type
  ,                                       !- Construction Name
  {5a82cbb2-c584-4ca0-9c4b-0351e0d5da48}, !- Space Name
  Foundation,                             !- Outside Boundary Condition
  ,                                       !- Outside Boundary Condition Object
  NoSun,                                  !- Sun Exposure
  NoWind,                                 !- Wind Exposure
  ,                                       !- View Factor to Ground
  ,                                       !- Number of Vertices
  18.288, -9.144, 0,                      !- X,Y,Z Vertex 1 {m}
  18.288, -9.144, -2.4384,                !- X,Y,Z Vertex 2 {m}
  18.288, 0, -2.4384,                     !- X,Y,Z Vertex 3 {m}
  18.288, 0, 0;                           !- X,Y,Z Vertex 4 {m}

OS:Surface,
  {d134882d-bfde-496a-8da5-98f8ad4cbf2e}, !- Handle
  Surface 68,                             !- Name
  Wall,                                   !- Surface Type
  ,                                       !- Construction Name
  {5a82cbb2-c584-4ca0-9c4b-0351e0d5da48}, !- Space Name
  Foundation,                             !- Outside Boundary Condition
  ,                                       !- Outside Boundary Condition Object
  NoSun,                                  !- Sun Exposure
  NoWind,                                 !- Wind Exposure
  ,                                       !- View Factor to Ground
  ,                                       !- Number of Vertices
  13.716, -9.144, 0,                      !- X,Y,Z Vertex 1 {m}
  13.716, -9.144, -2.4384,                !- X,Y,Z Vertex 2 {m}
  18.288, -9.144, -2.4384,                !- X,Y,Z Vertex 3 {m}
  18.288, -9.144, 0;                      !- X,Y,Z Vertex 4 {m}

OS:Surface,
  {704d984d-ed7a-46c0-a211-58276b7b9485}, !- Handle
  Surface 7,                              !- Name
  Floor,                                  !- Surface Type
  ,                                       !- Construction Name
  {86806bc8-8036-45a2-bef2-aef9b6b47653}, !- Space Name
  Surface,                                !- Outside Boundary Condition
  {1e5fc671-46d2-44f7-a654-652b073529b2}, !- Outside Boundary Condition Object
  NoSun,                                  !- Sun Exposure
  NoWind,                                 !- Wind Exposure
  ,                                       !- View Factor to Ground
  ,                                       !- Number of Vertices
  13.716, 0, 2.4384,                      !- X,Y,Z Vertex 1 {m}
  13.716, -9.144, 2.4384,                 !- X,Y,Z Vertex 2 {m}
  9.144, -9.144, 2.4384,                  !- X,Y,Z Vertex 3 {m}
  9.144, 0, 2.4384;                       !- X,Y,Z Vertex 4 {m}

OS:Surface,
  {c4b0f1f7-7c13-4780-bd1f-692ae3849f15}, !- Handle
  Surface 8,                              !- Name
  RoofCeiling,                            !- Surface Type
  ,                                       !- Construction Name
  {86806bc8-8036-45a2-bef2-aef9b6b47653}, !- Space Name
  Outdoors,                               !- Outside Boundary Condition
  ,                                       !- Outside Boundary Condition Object
  SunExposed,                             !- Sun Exposure
  WindExposed,                            !- Wind Exposure
  ,                                       !- View Factor to Ground
  ,                                       !- Number of Vertices
  0, -4.572, 4.7244,                      !- X,Y,Z Vertex 1 {m}
  18.288, -4.572, 4.7244,                 !- X,Y,Z Vertex 2 {m}
  18.288, 0, 2.4384,                      !- X,Y,Z Vertex 3 {m}
  0, 0, 2.4384;                           !- X,Y,Z Vertex 4 {m}

OS:Surface,
  {f5027930-53ae-41ec-8692-94ff1f71f8f8}, !- Handle
  Surface 9,                              !- Name
  RoofCeiling,                            !- Surface Type
  ,                                       !- Construction Name
  {86806bc8-8036-45a2-bef2-aef9b6b47653}, !- Space Name
  Outdoors,                               !- Outside Boundary Condition
  ,                                       !- Outside Boundary Condition Object
  SunExposed,                             !- Sun Exposure
  WindExposed,                            !- Wind Exposure
  ,                                       !- View Factor to Ground
  ,                                       !- Number of Vertices
  18.288, -4.572, 4.7244,                 !- X,Y,Z Vertex 1 {m}
  0, -4.572, 4.7244,                      !- X,Y,Z Vertex 2 {m}
  0, -9.144, 2.4384,                      !- X,Y,Z Vertex 3 {m}
  18.288, -9.144, 2.4384;                 !- X,Y,Z Vertex 4 {m}

OS:Surface,
  {abf19359-0f67-4265-8de4-00cc20afe2fa}, !- Handle
  Surface 10,                             !- Name
  Wall,                                   !- Surface Type
  ,                                       !- Construction Name
  {86806bc8-8036-45a2-bef2-aef9b6b47653}, !- Space Name
  Outdoors,                               !- Outside Boundary Condition
  ,                                       !- Outside Boundary Condition Object
  SunExposed,                             !- Sun Exposure
  WindExposed,                            !- Wind Exposure
  ,                                       !- View Factor to Ground
  ,                                       !- Number of Vertices
  0, -4.572, 4.7244,                      !- X,Y,Z Vertex 1 {m}
  0, 0, 2.4384,                           !- X,Y,Z Vertex 2 {m}
  0, -9.144, 2.4384;                      !- X,Y,Z Vertex 3 {m}

OS:Surface,
  {4b830b0d-3cb0-454f-ad73-f2ef6e104d5f}, !- Handle
  Surface 11,                             !- Name
  Wall,                                   !- Surface Type
  ,                                       !- Construction Name
  {86806bc8-8036-45a2-bef2-aef9b6b47653}, !- Space Name
  Outdoors,                               !- Outside Boundary Condition
  ,                                       !- Outside Boundary Condition Object
  SunExposed,                             !- Sun Exposure
  WindExposed,                            !- Wind Exposure
  ,                                       !- View Factor to Ground
  ,                                       !- Number of Vertices
  18.288, -4.572, 4.7244,                 !- X,Y,Z Vertex 1 {m}
  18.288, -9.144, 2.4384,                 !- X,Y,Z Vertex 2 {m}
  18.288, 0, 2.4384;                      !- X,Y,Z Vertex 3 {m}

OS:Space,
  {86806bc8-8036-45a2-bef2-aef9b6b47653}, !- Handle
  unfinished attic space,                 !- Name
  {2ff4283b-e0b9-45ba-adba-9993b1c82ab7}, !- Space Type Name
  ,                                       !- Default Construction Set Name
  ,                                       !- Default Schedule Set Name
  ,                                       !- Direction of Relative North {deg}
  ,                                       !- X Origin {m}
  ,                                       !- Y Origin {m}
  ,                                       !- Z Origin {m}
  ,                                       !- Building Story Name
  {51bf7488-74a8-4a31-8283-44a2e3e0ab7e}; !- Thermal Zone Name

OS:ThermalZone,
  {51bf7488-74a8-4a31-8283-44a2e3e0ab7e}, !- Handle
  unfinished attic zone,                  !- Name
  ,                                       !- Multiplier
  ,                                       !- Ceiling Height {m}
  ,                                       !- Volume {m3}
  ,                                       !- Floor Area {m2}
  ,                                       !- Zone Inside Convection Algorithm
  ,                                       !- Zone Outside Convection Algorithm
  ,                                       !- Zone Conditioning Equipment List Name
  {eb452ea5-c730-4383-84dd-50b90e0aa628}, !- Zone Air Inlet Port List
  {1d0cbab2-5e82-475f-9b87-67cebdc98253}, !- Zone Air Exhaust Port List
  {03a2cb93-eb0f-4547-8a35-6730f9c46741}, !- Zone Air Node Name
  {c1ebbe3f-9d26-4de3-a776-14672071e77e}, !- Zone Return Air Port List
  ,                                       !- Primary Daylighting Control Name
  ,                                       !- Fraction of Zone Controlled by Primary Daylighting Control
  ,                                       !- Secondary Daylighting Control Name
  ,                                       !- Fraction of Zone Controlled by Secondary Daylighting Control
  ,                                       !- Illuminance Map Name
  ,                                       !- Group Rendering Name
  ,                                       !- Thermostat Name
  No;                                     !- Use Ideal Air Loads

OS:Node,
  {9a4c1755-7f88-4451-a0f6-fa3d69ccb0d2}, !- Handle
  Node 9,                                 !- Name
  {03a2cb93-eb0f-4547-8a35-6730f9c46741}, !- Inlet Port
  ;                                       !- Outlet Port

OS:Connection,
  {03a2cb93-eb0f-4547-8a35-6730f9c46741}, !- Handle
  {42f067e3-1d47-4ac4-aa1a-257055de5ec6}, !- Name
  {51bf7488-74a8-4a31-8283-44a2e3e0ab7e}, !- Source Object
  11,                                     !- Outlet Port
  {9a4c1755-7f88-4451-a0f6-fa3d69ccb0d2}, !- Target Object
  2;                                      !- Inlet Port

OS:PortList,
  {eb452ea5-c730-4383-84dd-50b90e0aa628}, !- Handle
  {c05497d4-11fd-4090-bd3b-f88dd153ccf2}, !- Name
  {51bf7488-74a8-4a31-8283-44a2e3e0ab7e}; !- HVAC Component

OS:PortList,
  {1d0cbab2-5e82-475f-9b87-67cebdc98253}, !- Handle
  {2f941a1b-3f38-4f0f-b7b2-3d4d3ca3a6f8}, !- Name
  {51bf7488-74a8-4a31-8283-44a2e3e0ab7e}; !- HVAC Component

OS:PortList,
  {c1ebbe3f-9d26-4de3-a776-14672071e77e}, !- Handle
  {b1fec7aa-8b18-4223-a89a-fc1d7d03d086}, !- Name
  {51bf7488-74a8-4a31-8283-44a2e3e0ab7e}; !- HVAC Component

OS:Sizing:Zone,
  {495b698b-1821-4437-a0ac-0cd16d7bce45}, !- Handle
  {51bf7488-74a8-4a31-8283-44a2e3e0ab7e}, !- Zone or ZoneList Name
  SupplyAirTemperature,                   !- Zone Cooling Design Supply Air Temperature Input Method
  14,                                     !- Zone Cooling Design Supply Air Temperature {C}
  11.11,                                  !- Zone Cooling Design Supply Air Temperature Difference {deltaC}
  SupplyAirTemperature,                   !- Zone Heating Design Supply Air Temperature Input Method
  40,                                     !- Zone Heating Design Supply Air Temperature {C}
  11.11,                                  !- Zone Heating Design Supply Air Temperature Difference {deltaC}
  0.0085,                                 !- Zone Cooling Design Supply Air Humidity Ratio {kg-H2O/kg-air}
  0.008,                                  !- Zone Heating Design Supply Air Humidity Ratio {kg-H2O/kg-air}
  ,                                       !- Zone Heating Sizing Factor
  ,                                       !- Zone Cooling Sizing Factor
  DesignDay,                              !- Cooling Design Air Flow Method
  ,                                       !- Cooling Design Air Flow Rate {m3/s}
  ,                                       !- Cooling Minimum Air Flow per Zone Floor Area {m3/s-m2}
  ,                                       !- Cooling Minimum Air Flow {m3/s}
  ,                                       !- Cooling Minimum Air Flow Fraction
  DesignDay,                              !- Heating Design Air Flow Method
  ,                                       !- Heating Design Air Flow Rate {m3/s}
  ,                                       !- Heating Maximum Air Flow per Zone Floor Area {m3/s-m2}
  ,                                       !- Heating Maximum Air Flow {m3/s}
  ,                                       !- Heating Maximum Air Flow Fraction
  ,                                       !- Design Zone Air Distribution Effectiveness in Cooling Mode
  ,                                       !- Design Zone Air Distribution Effectiveness in Heating Mode
  No,                                     !- Account for Dedicated Outdoor Air System
  NeutralSupplyAir,                       !- Dedicated Outdoor Air System Control Strategy
  autosize,                               !- Dedicated Outdoor Air Low Setpoint Temperature for Design {C}
  autosize;                               !- Dedicated Outdoor Air High Setpoint Temperature for Design {C}

OS:ZoneHVAC:EquipmentList,
  {91d70f65-41ce-49fe-ba01-5b2152941df5}, !- Handle
  Zone HVAC Equipment List 9,             !- Name
  {51bf7488-74a8-4a31-8283-44a2e3e0ab7e}; !- Thermal Zone

OS:SpaceType,
  {2ff4283b-e0b9-45ba-adba-9993b1c82ab7}, !- Handle
  Space Type 3,                           !- Name
  ,                                       !- Default Construction Set Name
  ,                                       !- Default Schedule Set Name
  ,                                       !- Group Rendering Name
  ,                                       !- Design Specification Outdoor Air Object Name
  ,                                       !- Standards Template
  ,                                       !- Standards Building Type
  unfinished attic;                       !- Standards Space Type

OS:BuildingUnit,
  {67bde993-3b37-4fe1-9b4f-542c2b7243d3}, !- Handle
  unit 1,                                 !- Name
  ,                                       !- Rendering Color
  Residential;                            !- Building Unit Type

OS:AdditionalProperties,
  {222afd1f-b5c3-437c-915b-53fa49598b50}, !- Handle
  {67bde993-3b37-4fe1-9b4f-542c2b7243d3}, !- Object Name
  Units Represented,                      !- Feature Name 1
  Integer,                                !- Feature Data Type 1
  1,                                      !- Feature Value 1
  NumberOfBedrooms,                       !- Feature Name 2
  Integer,                                !- Feature Data Type 2
  3,                                      !- Feature Value 2
  NumberOfBathrooms,                      !- Feature Name 3
  Double,                                 !- Feature Data Type 3
  2;                                      !- Feature Value 3

OS:BuildingUnit,
  {336194de-7e18-423e-bd08-82815ba2139a}, !- Handle
  unit 2,                                 !- Name
  ,                                       !- Rendering Color
  Residential;                            !- Building Unit Type

OS:AdditionalProperties,
  {f92a4347-48c8-4e46-a48c-abb7da051ba8}, !- Handle
  {336194de-7e18-423e-bd08-82815ba2139a}, !- Object Name
  Units Represented,                      !- Feature Name 1
  Integer,                                !- Feature Data Type 1
  1,                                      !- Feature Value 1
  NumberOfBedrooms,                       !- Feature Name 2
  Integer,                                !- Feature Data Type 2
  3,                                      !- Feature Value 2
  NumberOfBathrooms,                      !- Feature Name 3
  Double,                                 !- Feature Data Type 3
  2;                                      !- Feature Value 3

OS:BuildingUnit,
  {3dbaf052-ee82-47dd-a0e0-999e9994ec2f}, !- Handle
  unit 3,                                 !- Name
  ,                                       !- Rendering Color
  Residential;                            !- Building Unit Type

OS:AdditionalProperties,
  {3f00ff3e-d5b0-404a-9935-864c8d826bb8}, !- Handle
  {3dbaf052-ee82-47dd-a0e0-999e9994ec2f}, !- Object Name
  Units Represented,                      !- Feature Name 1
  Integer,                                !- Feature Data Type 1
  1,                                      !- Feature Value 1
  NumberOfBedrooms,                       !- Feature Name 2
  Integer,                                !- Feature Data Type 2
  3,                                      !- Feature Value 2
  NumberOfBathrooms,                      !- Feature Name 3
  Double,                                 !- Feature Data Type 3
  2;                                      !- Feature Value 3

OS:BuildingUnit,
  {01cd19b0-5591-4153-bcac-68d981e67745}, !- Handle
  unit 4,                                 !- Name
  ,                                       !- Rendering Color
  Residential;                            !- Building Unit Type

OS:AdditionalProperties,
  {093fc891-3df9-4b18-ad7f-08b4e60a5662}, !- Handle
  {01cd19b0-5591-4153-bcac-68d981e67745}, !- Object Name
  Units Represented,                      !- Feature Name 1
  Integer,                                !- Feature Data Type 1
  1,                                      !- Feature Value 1
  NumberOfBedrooms,                       !- Feature Name 2
  Integer,                                !- Feature Data Type 2
  3,                                      !- Feature Value 2
  NumberOfBathrooms,                      !- Feature Name 3
  Double,                                 !- Feature Data Type 3
  2;                                      !- Feature Value 3

OS:Building,
  {5771453c-05f5-4192-acfb-79dc29c45000}, !- Handle
  Building 1,                             !- Name
  ,                                       !- Building Sector Type
  0,                                      !- North Axis {deg}
  ,                                       !- Nominal Floor to Floor Height {m}
  ,                                       !- Space Type Name
  ,                                       !- Default Construction Set Name
  ,                                       !- Default Schedule Set Name
  2,                                      !- Standards Number of Stories
  1,                                      !- Standards Number of Above Ground Stories
  ,                                       !- Standards Template
  singlefamilyattached,                   !- Standards Building Type
  4;                                      !- Standards Number of Living Units

OS:AdditionalProperties,
  {774f53df-642e-4ef6-af6b-03dc2fb69f70}, !- Handle
  {5771453c-05f5-4192-acfb-79dc29c45000}, !- Object Name
  Total Units Represented,                !- Feature Name 1
  Integer,                                !- Feature Data Type 1
  4,                                      !- Feature Value 1
  Total Units Modeled,                    !- Feature Name 2
  Integer,                                !- Feature Data Type 2
  4;                                      !- Feature Value 2

OS:Surface,
  {422585b8-495d-4407-a841-7136d85e18c2}, !- Handle
  Surface 18,                             !- Name
  Floor,                                  !- Surface Type
  ,                                       !- Construction Name
  {86806bc8-8036-45a2-bef2-aef9b6b47653}, !- Space Name
  Surface,                                !- Outside Boundary Condition
  {d2ee5cfc-5219-4a98-9076-15bdc4f975e9}, !- Outside Boundary Condition Object
  NoSun,                                  !- Sun Exposure
  NoWind,                                 !- Wind Exposure
  ,                                       !- View Factor to Ground
  ,                                       !- Number of Vertices
  18.288, 0, 2.4384,                      !- X,Y,Z Vertex 1 {m}
  18.288, -9.144, 2.4384,                 !- X,Y,Z Vertex 2 {m}
  13.716, -9.144, 2.4384,                 !- X,Y,Z Vertex 3 {m}
  13.716, 0, 2.4384;                      !- X,Y,Z Vertex 4 {m}

OS:Surface,
  {c990332c-f4fd-48b1-8663-9e70f33f1746}, !- Handle
  Surface 19,                             !- Name
  Floor,                                  !- Surface Type
  ,                                       !- Construction Name
  {86806bc8-8036-45a2-bef2-aef9b6b47653}, !- Space Name
  Surface,                                !- Outside Boundary Condition
  {baa22d36-71af-4150-a88f-eff49781895f}, !- Outside Boundary Condition Object
  NoSun,                                  !- Sun Exposure
  NoWind,                                 !- Wind Exposure
  ,                                       !- View Factor to Ground
  ,                                       !- Number of Vertices
  4.572, 0, 2.4384,                       !- X,Y,Z Vertex 1 {m}
  4.572, -9.144, 2.4384,                  !- X,Y,Z Vertex 2 {m}
  0, -9.144, 2.4384,                      !- X,Y,Z Vertex 3 {m}
  0, 0, 2.4384;                           !- X,Y,Z Vertex 4 {m}

OS:Surface,
  {98826dea-5e3f-43ea-9e33-109d710cb81d}, !- Handle
  Surface 20,                             !- Name
  Floor,                                  !- Surface Type
  ,                                       !- Construction Name
  {86806bc8-8036-45a2-bef2-aef9b6b47653}, !- Space Name
  Surface,                                !- Outside Boundary Condition
  {f3061705-5ed2-4b99-bed1-b0eb2cd482a9}, !- Outside Boundary Condition Object
  NoSun,                                  !- Sun Exposure
  NoWind,                                 !- Wind Exposure
  ,                                       !- View Factor to Ground
  ,                                       !- Number of Vertices
  9.144, 0, 2.4384,                       !- X,Y,Z Vertex 1 {m}
  9.144, -9.144, 2.4384,                  !- X,Y,Z Vertex 2 {m}
  4.572, -9.144, 2.4384,                  !- X,Y,Z Vertex 3 {m}
  4.572, 0, 2.4384;                       !- X,Y,Z Vertex 4 {m}

OS:Schedule:Day,
  {32a74caa-bb54-4c60-b29b-12bc38ff53a9}, !- Handle
  Schedule Day 1,                         !- Name
  ,                                       !- Schedule Type Limits Name
  ,                                       !- Interpolate to Timestep
  24,                                     !- Hour 1
  0,                                      !- Minute 1
  0;                                      !- Value Until Time 1

OS:Schedule:Day,
  {bbe98a46-696d-46f9-9f6a-a8bae10554a9}, !- Handle
  Schedule Day 2,                         !- Name
  ,                                       !- Schedule Type Limits Name
  ,                                       !- Interpolate to Timestep
  24,                                     !- Hour 1
  0,                                      !- Minute 1
  1;                                      !- Value Until Time 1

OS:Schedule:Day,
  {b082dc4b-1f29-46e1-b363-1335a442c8c8}, !- Handle
  Schedule Day 3,                         !- Name
  ,                                       !- Schedule Type Limits Name
  ,                                       !- Interpolate to Timestep
  24,                                     !- Hour 1
  0,                                      !- Minute 1
  0;                                      !- Value Until Time 1

OS:Schedule:Day,
  {ee27d92e-5c0c-40b7-b074-b8463a5131d3}, !- Handle
  Schedule Day 4,                         !- Name
  ,                                       !- Schedule Type Limits Name
  ,                                       !- Interpolate to Timestep
  24,                                     !- Hour 1
  0,                                      !- Minute 1
  1;                                      !- Value Until Time 1

OS:Schedule:Day,
  {eff3a91e-ecef-4d9a-ac7c-093cc1939523}, !- Handle
  Schedule Day 5,                         !- Name
  ,                                       !- Schedule Type Limits Name
  ,                                       !- Interpolate to Timestep
  24,                                     !- Hour 1
  0,                                      !- Minute 1
  0;                                      !- Value Until Time 1

OS:Schedule:Day,
  {7ef33f92-6182-4c21-9d32-c0a6dd87bfca}, !- Handle
  Schedule Day 6,                         !- Name
  ,                                       !- Schedule Type Limits Name
  ,                                       !- Interpolate to Timestep
  24,                                     !- Hour 1
  0,                                      !- Minute 1
  1;                                      !- Value Until Time 1

OS:Schedule:Day,
  {9ccd97b3-ff47-4379-9884-1b555e9e7c83}, !- Handle
  Schedule Day 7,                         !- Name
  ,                                       !- Schedule Type Limits Name
  ,                                       !- Interpolate to Timestep
  24,                                     !- Hour 1
  0,                                      !- Minute 1
  0;                                      !- Value Until Time 1

OS:Schedule:Day,
  {a8f0fef8-dd32-48f8-a95c-1eb30f27aebc}, !- Handle
  Schedule Day 8,                         !- Name
  ,                                       !- Schedule Type Limits Name
  ,                                       !- Interpolate to Timestep
  24,                                     !- Hour 1
  0,                                      !- Minute 1
  1;                                      !- Value Until Time 1

OS:WeatherFile,
  {2106a1a2-9581-4ced-9db5-666d03e30b5c}, !- Handle
  Denver Intl Ap,                         !- City
  CO,                                     !- State Province Region
  USA,                                    !- Country
  TMY3,                                   !- Data Source
  725650,                                 !- WMO Number
  39.83,                                  !- Latitude {deg}
  -104.65,                                !- Longitude {deg}
  -7,                                     !- Time Zone {hr}
  1650,                                   !- Elevation {m}
  file:../weather/USA_CO_Denver.Intl.AP.725650_TMY3.epw, !- Url
  E23378AA;                               !- Checksum

OS:AdditionalProperties,
  {304d7ce3-8991-4619-a2fb-72c397adb780}, !- Handle
  {2106a1a2-9581-4ced-9db5-666d03e30b5c}, !- Object Name
  EPWHeaderCity,                          !- Feature Name 1
  String,                                 !- Feature Data Type 1
  Denver Intl Ap,                         !- Feature Value 1
  EPWHeaderState,                         !- Feature Name 2
  String,                                 !- Feature Data Type 2
  CO,                                     !- Feature Value 2
  EPWHeaderCountry,                       !- Feature Name 3
  String,                                 !- Feature Data Type 3
  USA,                                    !- Feature Value 3
  EPWHeaderDataSource,                    !- Feature Name 4
  String,                                 !- Feature Data Type 4
  TMY3,                                   !- Feature Value 4
  EPWHeaderStation,                       !- Feature Name 5
  String,                                 !- Feature Data Type 5
  725650,                                 !- Feature Value 5
  EPWHeaderLatitude,                      !- Feature Name 6
  Double,                                 !- Feature Data Type 6
  39.829999999999998,                     !- Feature Value 6
  EPWHeaderLongitude,                     !- Feature Name 7
  Double,                                 !- Feature Data Type 7
  -104.65000000000001,                    !- Feature Value 7
  EPWHeaderTimezone,                      !- Feature Name 8
  Double,                                 !- Feature Data Type 8
  -7,                                     !- Feature Value 8
  EPWHeaderAltitude,                      !- Feature Name 9
  Double,                                 !- Feature Data Type 9
  5413.3858267716532,                     !- Feature Value 9
  EPWHeaderLocalPressure,                 !- Feature Name 10
  Double,                                 !- Feature Data Type 10
  0.81937567683596546,                    !- Feature Value 10
  EPWHeaderRecordsPerHour,                !- Feature Name 11
  Double,                                 !- Feature Data Type 11
  0,                                      !- Feature Value 11
  EPWDataAnnualAvgDrybulb,                !- Feature Name 12
  Double,                                 !- Feature Data Type 12
  51.575616438356228,                     !- Feature Value 12
  EPWDataAnnualMinDrybulb,                !- Feature Name 13
  Double,                                 !- Feature Data Type 13
  -2.9200000000000017,                    !- Feature Value 13
  EPWDataAnnualMaxDrybulb,                !- Feature Name 14
  Double,                                 !- Feature Data Type 14
  104,                                    !- Feature Value 14
  EPWDataCDD50F,                          !- Feature Name 15
  Double,                                 !- Feature Data Type 15
  3072.2925000000005,                     !- Feature Value 15
  EPWDataCDD65F,                          !- Feature Name 16
  Double,                                 !- Feature Data Type 16
  883.62000000000035,                     !- Feature Value 16
  EPWDataHDD50F,                          !- Feature Name 17
  Double,                                 !- Feature Data Type 17
  2497.1925000000001,                     !- Feature Value 17
  EPWDataHDD65F,                          !- Feature Name 18
  Double,                                 !- Feature Data Type 18
  5783.5200000000013,                     !- Feature Value 18
  EPWDataAnnualAvgWindspeed,              !- Feature Name 19
  Double,                                 !- Feature Data Type 19
  3.9165296803649667,                     !- Feature Value 19
  EPWDataMonthlyAvgDrybulbs,              !- Feature Name 20
  String,                                 !- Feature Data Type 20
  33.4191935483871&#4431.90142857142857&#4443.02620967741937&#4442.48624999999999&#4459.877741935483854&#4473.57574999999997&#4472.07975806451608&#4472.70008064516134&#4466.49200000000006&#4450.079112903225806&#4437.218250000000005&#4434.582177419354835, !- Feature Value 20
  EPWDataGroundMonthlyTemps,              !- Feature Name 21
  String,                                 !- Feature Data Type 21
  44.08306285945173&#4440.89570904991865&#4440.64045432632048&#4442.153016571250646&#4448.225111118704206&#4454.268919273837525&#4459.508577937551024&#4462.82777283423508&#4463.10975667174995&#4460.41014950381947&#4455.304105212311526&#4449.445696474514364, !- Feature Value 21
  EPWDataWSF,                             !- Feature Name 22
  Double,                                 !- Feature Data Type 22
  0.58999999999999997,                    !- Feature Value 22
  EPWDataMonthlyAvgDailyHighDrybulbs,     !- Feature Name 23
  String,                                 !- Feature Data Type 23
  47.41032258064516&#4446.58642857142857&#4455.15032258064517&#4453.708&#4472.80193548387098&#4488.67600000000002&#4486.1858064516129&#4485.87225806451613&#4482.082&#4463.18064516129033&#4448.73400000000001&#4448.87935483870968, !- Feature Value 23
  EPWDataMonthlyAvgDailyLowDrybulbs,      !- Feature Name 24
  String,                                 !- Feature Data Type 24
  19.347741935483874&#4419.856428571428573&#4430.316129032258065&#4431.112&#4447.41612903225806&#4457.901999999999994&#4459.063870967741934&#4460.956774193548384&#4452.352000000000004&#4438.41612903225806&#4427.002000000000002&#4423.02903225806451, !- Feature Value 24
  EPWDesignHeatingDrybulb,                !- Feature Name 25
  Double,                                 !- Feature Data Type 25
  12.02,                                  !- Feature Value 25
  EPWDesignHeatingWindspeed,              !- Feature Name 26
  Double,                                 !- Feature Data Type 26
  2.8062500000000004,                     !- Feature Value 26
  EPWDesignCoolingDrybulb,                !- Feature Name 27
  Double,                                 !- Feature Data Type 27
  91.939999999999998,                     !- Feature Value 27
  EPWDesignCoolingWetbulb,                !- Feature Name 28
  Double,                                 !- Feature Data Type 28
  59.95131430195849,                      !- Feature Value 28
  EPWDesignCoolingHumidityRatio,          !- Feature Name 29
  Double,                                 !- Feature Data Type 29
  0.0059161086834698092,                  !- Feature Value 29
  EPWDesignCoolingWindspeed,              !- Feature Name 30
  Double,                                 !- Feature Data Type 30
  3.7999999999999989,                     !- Feature Value 30
  EPWDesignDailyTemperatureRange,         !- Feature Name 31
  Double,                                 !- Feature Data Type 31
  24.915483870967748,                     !- Feature Value 31
  EPWDesignDehumidDrybulb,                !- Feature Name 32
  Double,                                 !- Feature Data Type 32
  67.996785714285721,                     !- Feature Value 32
  EPWDesignDehumidHumidityRatio,          !- Feature Name 33
  Double,                                 !- Feature Data Type 33
  0.012133744170488724,                   !- Feature Value 33
  EPWDesignCoolingDirectNormal,           !- Feature Name 34
  Double,                                 !- Feature Data Type 34
  985,                                    !- Feature Value 34
  EPWDesignCoolingDiffuseHorizontal,      !- Feature Name 35
  Double,                                 !- Feature Data Type 35
  84;                                     !- Feature Value 35

OS:Site,
  {30d8f9fd-4203-46ca-86a7-e52c4044d7e0}, !- Handle
  Denver Intl Ap_CO_USA,                  !- Name
  39.83,                                  !- Latitude {deg}
  -104.65,                                !- Longitude {deg}
  -7,                                     !- Time Zone {hr}
  1650,                                   !- Elevation {m}
  ;                                       !- Terrain

OS:ClimateZones,
  {346c436c-c792-4f30-942a-5589aefc0341}, !- Handle
  ,                                       !- Active Institution
  ,                                       !- Active Year
  ,                                       !- Climate Zone Institution Name 1
  ,                                       !- Climate Zone Document Name 1
  ,                                       !- Climate Zone Document Year 1
  ,                                       !- Climate Zone Value 1
  Building America,                       !- Climate Zone Institution Name 2
  ,                                       !- Climate Zone Document Name 2
  0,                                      !- Climate Zone Document Year 2
  Cold;                                   !- Climate Zone Value 2

OS:Site:WaterMainsTemperature,
  {94e645c7-1747-41d5-a947-b79ae656a70e}, !- Handle
  Correlation,                            !- Calculation Method
  ,                                       !- Temperature Schedule Name
  10.8753424657535,                       !- Annual Average Outdoor Air Temperature {C}
  23.1524007936508;                       !- Maximum Difference In Monthly Average Outdoor Air Temperatures {deltaC}

OS:RunPeriodControl:DaylightSavingTime,
  {07df7ddd-fbe3-442d-aa60-f3da8b820d32}, !- Handle
  4/7,                                    !- Start Date
  10/26;                                  !- End Date

OS:Site:GroundTemperature:Deep,
  {9db9b749-3925-4465-9202-4f0108ce1a37}, !- Handle
  10.8753424657535,                       !- January Deep Ground Temperature {C}
  10.8753424657535,                       !- February Deep Ground Temperature {C}
  10.8753424657535,                       !- March Deep Ground Temperature {C}
  10.8753424657535,                       !- April Deep Ground Temperature {C}
  10.8753424657535,                       !- May Deep Ground Temperature {C}
  10.8753424657535,                       !- June Deep Ground Temperature {C}
  10.8753424657535,                       !- July Deep Ground Temperature {C}
  10.8753424657535,                       !- August Deep Ground Temperature {C}
  10.8753424657535,                       !- September Deep Ground Temperature {C}
  10.8753424657535,                       !- October Deep Ground Temperature {C}
  10.8753424657535,                       !- November Deep Ground Temperature {C}
  10.8753424657535;                       !- December Deep Ground Temperature {C}
=======
  {9b0d00b7-0324-4b42-93cd-751ff52a4de8}, !- Handle
  Zone HVAC Equipment List 3,             !- Name
  {14c1fbac-7f97-47ec-aed7-4b4381a1dbb2}; !- Thermal Zone

OS:SpaceType,
  {476d7644-2da3-4e7d-a8ad-bb163701f278}, !- Handle
  Space Type 3,                           !- Name
  ,                                       !- Default Construction Set Name
  ,                                       !- Default Schedule Set Name
  ,                                       !- Group Rendering Name
  ,                                       !- Design Specification Outdoor Air Object Name
  ,                                       !- Standards Template
  ,                                       !- Standards Building Type
  unfinished attic;                       !- Standards Space Type

OS:BuildingUnit,
  {0237de0c-c5b3-4bfd-9e87-3885d5d02c77}, !- Handle
  unit 1,                                 !- Name
  ,                                       !- Rendering Color
  Residential;                            !- Building Unit Type

OS:AdditionalProperties,
  {37518160-b395-4039-9a39-5c4cb633415e}, !- Handle
  {0237de0c-c5b3-4bfd-9e87-3885d5d02c77}, !- Object Name
  NumberOfBedrooms,                       !- Feature Name 1
  Integer,                                !- Feature Data Type 1
  3,                                      !- Feature Value 1
  NumberOfBathrooms,                      !- Feature Name 2
  Double,                                 !- Feature Data Type 2
  2,                                      !- Feature Value 2
  NumberOfOccupants,                      !- Feature Name 3
  Double,                                 !- Feature Data Type 3
  3.3900000000000001;                     !- Feature Value 3

OS:External:File,
  {5e96e0f7-c582-44e3-90a0-6c483a87b054}, !- Handle
  8760.csv,                               !- Name
  8760.csv;                               !- File Name

OS:Schedule:Day,
  {5053d1ca-a0ab-4504-9a0e-26102647e0bf}, !- Handle
  Schedule Day 1,                         !- Name
  ,                                       !- Schedule Type Limits Name
  ,                                       !- Interpolate to Timestep
  24,                                     !- Hour 1
  0,                                      !- Minute 1
  0;                                      !- Value Until Time 1

OS:Schedule:Day,
  {9b91f5e1-84d6-49fb-b60c-1520b4d535d3}, !- Handle
  Schedule Day 2,                         !- Name
  ,                                       !- Schedule Type Limits Name
  ,                                       !- Interpolate to Timestep
  24,                                     !- Hour 1
  0,                                      !- Minute 1
  1;                                      !- Value Until Time 1

OS:Schedule:File,
  {a81b59a0-3281-4637-92de-ff4e59641a1c}, !- Handle
  occupants,                              !- Name
  {a8298c11-964d-4d90-bc97-a2fdb4d8838f}, !- Schedule Type Limits Name
  {5e96e0f7-c582-44e3-90a0-6c483a87b054}, !- External File Name
  1,                                      !- Column Number
  1,                                      !- Rows to Skip at Top
  8760,                                   !- Number of Hours of Data
  ,                                       !- Column Separator
  ,                                       !- Interpolate to Timestep
  60;                                     !- Minutes per Item

OS:Schedule:Ruleset,
  {93e3802a-e404-4842-aee8-2f75709193e8}, !- Handle
  Schedule Ruleset 1,                     !- Name
  {dafe688a-7447-426d-9216-7af28c64537a}, !- Schedule Type Limits Name
  {c4ca6453-c142-4b12-b752-2dba94e94a8d}; !- Default Day Schedule Name

OS:Schedule:Day,
  {c4ca6453-c142-4b12-b752-2dba94e94a8d}, !- Handle
  Schedule Day 3,                         !- Name
  {dafe688a-7447-426d-9216-7af28c64537a}, !- Schedule Type Limits Name
  ,                                       !- Interpolate to Timestep
  24,                                     !- Hour 1
  0,                                      !- Minute 1
  112.539290946133;                       !- Value Until Time 1

OS:People:Definition,
  {ef6ba258-83ce-4f3a-ad43-32fd06e828d3}, !- Handle
  res occupants|finished basement space,  !- Name
  People,                                 !- Number of People Calculation Method
  1.695,                                  !- Number of People {people}
  ,                                       !- People per Space Floor Area {person/m2}
  ,                                       !- Space Floor Area per Person {m2/person}
  0.319734,                               !- Fraction Radiant
  0.573,                                  !- Sensible Heat Fraction
  0,                                      !- Carbon Dioxide Generation Rate {m3/s-W}
  No,                                     !- Enable ASHRAE 55 Comfort Warnings
  ZoneAveraged;                           !- Mean Radiant Temperature Calculation Type

OS:People,
  {8cf08221-17c3-4594-a06e-4d390728ffdc}, !- Handle
  res occupants|finished basement space,  !- Name
  {ef6ba258-83ce-4f3a-ad43-32fd06e828d3}, !- People Definition Name
  {85199e4d-5156-43cc-a3d6-b1f26833c1d0}, !- Space or SpaceType Name
  {a81b59a0-3281-4637-92de-ff4e59641a1c}, !- Number of People Schedule Name
  {93e3802a-e404-4842-aee8-2f75709193e8}, !- Activity Level Schedule Name
  ,                                       !- Surface Name/Angle Factor List Name
  ,                                       !- Work Efficiency Schedule Name
  ,                                       !- Clothing Insulation Schedule Name
  ,                                       !- Air Velocity Schedule Name
  1;                                      !- Multiplier

OS:ScheduleTypeLimits,
  {dafe688a-7447-426d-9216-7af28c64537a}, !- Handle
  ActivityLevel,                          !- Name
  0,                                      !- Lower Limit Value
  ,                                       !- Upper Limit Value
  Continuous,                             !- Numeric Type
  ActivityLevel;                          !- Unit Type

OS:ScheduleTypeLimits,
  {a8298c11-964d-4d90-bc97-a2fdb4d8838f}, !- Handle
  Fractional,                             !- Name
  0,                                      !- Lower Limit Value
  1,                                      !- Upper Limit Value
  Continuous;                             !- Numeric Type

OS:People:Definition,
  {336da566-b899-4f8e-b5be-b7df972b4106}, !- Handle
  res occupants|living space,             !- Name
  People,                                 !- Number of People Calculation Method
  1.695,                                  !- Number of People {people}
  ,                                       !- People per Space Floor Area {person/m2}
  ,                                       !- Space Floor Area per Person {m2/person}
  0.319734,                               !- Fraction Radiant
  0.573,                                  !- Sensible Heat Fraction
  0,                                      !- Carbon Dioxide Generation Rate {m3/s-W}
  No,                                     !- Enable ASHRAE 55 Comfort Warnings
  ZoneAveraged;                           !- Mean Radiant Temperature Calculation Type

OS:People,
  {2ff8c601-0778-4797-abac-f47d5532c7b8}, !- Handle
  res occupants|living space,             !- Name
  {336da566-b899-4f8e-b5be-b7df972b4106}, !- People Definition Name
  {ce712762-4dc4-4618-a6f4-4e68ef8843ae}, !- Space or SpaceType Name
  {a81b59a0-3281-4637-92de-ff4e59641a1c}, !- Number of People Schedule Name
  {93e3802a-e404-4842-aee8-2f75709193e8}, !- Activity Level Schedule Name
  ,                                       !- Surface Name/Angle Factor List Name
  ,                                       !- Work Efficiency Schedule Name
  ,                                       !- Clothing Insulation Schedule Name
  ,                                       !- Air Velocity Schedule Name
  1;                                      !- Multiplier
>>>>>>> 49f5e9b9
<|MERGE_RESOLUTION|>--- conflicted
+++ resolved
@@ -1,53 +1,26 @@
 !- NOTE: Auto-generated from /test/osw_files/SFA_4units_1story_FB_UA_3Beds_2Baths_Denver.osw
 
 OS:Version,
-<<<<<<< HEAD
-  {4b29591b-cc66-4de1-88db-d350a431e753}, !- Handle
-  2.9.0;                                  !- Version Identifier
-
-OS:SimulationControl,
-  {99cda22d-9926-45f5-9ae7-b77971d595b4}, !- Handle
-=======
   {6469de3b-e84c-4ce8-80ca-d224b8620a4a}, !- Handle
   2.9.0;                                  !- Version Identifier
 
 OS:SimulationControl,
   {beb7f938-f44a-44be-89db-2a13128c19e2}, !- Handle
->>>>>>> 49f5e9b9
   ,                                       !- Do Zone Sizing Calculation
   ,                                       !- Do System Sizing Calculation
   ,                                       !- Do Plant Sizing Calculation
   No;                                     !- Run Simulation for Sizing Periods
 
 OS:Timestep,
-<<<<<<< HEAD
-  {a927a5e9-340b-4017-aea9-0acac38f94ac}, !- Handle
-  6;                                      !- Number of Timesteps per Hour
-
-OS:ShadowCalculation,
-  {58dcbad0-800f-4a51-82f3-45c5f8edf3ec}, !- Handle
-=======
   {cdcaa2da-9a1c-4e32-8bf4-423decb2dc2f}, !- Handle
   6;                                      !- Number of Timesteps per Hour
 
 OS:ShadowCalculation,
   {6b7ebd24-fdd9-48a1-afd2-bf4dfcb6b49a}, !- Handle
->>>>>>> 49f5e9b9
   20,                                     !- Calculation Frequency
   200;                                    !- Maximum Figures in Shadow Overlap Calculations
 
 OS:SurfaceConvectionAlgorithm:Outside,
-<<<<<<< HEAD
-  {7ad89636-ab5b-4be7-8104-4acbee7ea57d}, !- Handle
-  DOE-2;                                  !- Algorithm
-
-OS:SurfaceConvectionAlgorithm:Inside,
-  {abb9f580-27dd-461a-8906-b9c5cc32eaf3}, !- Handle
-  TARP;                                   !- Algorithm
-
-OS:ZoneCapacitanceMultiplier:ResearchSpecial,
-  {6a3a90f6-e23b-47b8-8f97-ed44a21d9c5f}, !- Handle
-=======
   {762bfc07-8690-4960-ac1b-2c2c905cdc98}, !- Handle
   DOE-2;                                  !- Algorithm
 
@@ -57,17 +30,12 @@
 
 OS:ZoneCapacitanceMultiplier:ResearchSpecial,
   {a472ce95-cb47-47f9-be0e-fc2bc6fad343}, !- Handle
->>>>>>> 49f5e9b9
   ,                                       !- Temperature Capacity Multiplier
   15,                                     !- Humidity Capacity Multiplier
   ;                                       !- Carbon Dioxide Capacity Multiplier
 
 OS:RunPeriod,
-<<<<<<< HEAD
-  {e9cb3c6d-4568-4e64-8c8b-86237d41815d}, !- Handle
-=======
   {479cbf34-c336-4735-a6b5-3d288b3ef093}, !- Handle
->>>>>>> 49f5e9b9
   Run Period 1,                           !- Name
   1,                                      !- Begin Month
   1,                                      !- Begin Day of Month
@@ -81,11 +49,7 @@
   ;                                       !- Number of Times Runperiod to be Repeated
 
 OS:YearDescription,
-<<<<<<< HEAD
-  {779887e4-b7bd-456d-8c73-521d92e8f194}, !- Handle
-=======
   {cbd71315-b5bd-4462-a58e-e6ab930acf64}, !- Handle
->>>>>>> 49f5e9b9
   2007,                                   !- Calendar Year
   ,                                       !- Day of Week for Start Day
   ;                                       !- Is Leap Year
@@ -294,11 +258,7 @@
   1;                                      !- Feature Value 4
 
 OS:ThermalZone,
-<<<<<<< HEAD
-  {d3fecab9-55fe-4245-93cd-6b6de7c95d9f}, !- Handle
-=======
   {27f56e64-c415-4d61-829d-aa88ca397b5a}, !- Handle
->>>>>>> 49f5e9b9
   living zone,                            !- Name
   ,                                       !- Multiplier
   ,                                       !- Ceiling Height {m}
@@ -307,17 +267,10 @@
   ,                                       !- Zone Inside Convection Algorithm
   ,                                       !- Zone Outside Convection Algorithm
   ,                                       !- Zone Conditioning Equipment List Name
-<<<<<<< HEAD
-  {843e838f-6a0d-4f5b-92dc-0b821e7adeff}, !- Zone Air Inlet Port List
-  {3bd55aa2-be37-4070-b060-137a4db2c427}, !- Zone Air Exhaust Port List
-  {d4297e78-fccb-4901-8ba8-07d869e30366}, !- Zone Air Node Name
-  {69c65a1a-00de-4729-a7c4-09adab287d30}, !- Zone Return Air Port List
-=======
   {847ff30c-ad7a-43b4-b624-4fba0c9028a0}, !- Zone Air Inlet Port List
   {05a0c2bc-1cbb-4156-8c38-ed52f757c73b}, !- Zone Air Exhaust Port List
   {a2794319-fbed-4ae2-9252-586d41eefec7}, !- Zone Air Node Name
   {c8ea3584-38a6-4a52-94c7-78cb89d371bd}, !- Zone Return Air Port List
->>>>>>> 49f5e9b9
   ,                                       !- Primary Daylighting Control Name
   ,                                       !- Fraction of Zone Controlled by Primary Daylighting Control
   ,                                       !- Secondary Daylighting Control Name
@@ -328,39 +281,6 @@
   No;                                     !- Use Ideal Air Loads
 
 OS:Node,
-<<<<<<< HEAD
-  {f8c6d7d5-37f9-4a9c-83e8-0019dac8dc5f}, !- Handle
-  Node 1,                                 !- Name
-  {d4297e78-fccb-4901-8ba8-07d869e30366}, !- Inlet Port
-  ;                                       !- Outlet Port
-
-OS:Connection,
-  {d4297e78-fccb-4901-8ba8-07d869e30366}, !- Handle
-  {f3075957-5a30-4d41-9b47-76525e613b26}, !- Name
-  {d3fecab9-55fe-4245-93cd-6b6de7c95d9f}, !- Source Object
-  11,                                     !- Outlet Port
-  {f8c6d7d5-37f9-4a9c-83e8-0019dac8dc5f}, !- Target Object
-  2;                                      !- Inlet Port
-
-OS:PortList,
-  {843e838f-6a0d-4f5b-92dc-0b821e7adeff}, !- Handle
-  {4b101e48-fdc1-46ca-b91d-ea1c40cbf52e}, !- Name
-  {d3fecab9-55fe-4245-93cd-6b6de7c95d9f}; !- HVAC Component
-
-OS:PortList,
-  {3bd55aa2-be37-4070-b060-137a4db2c427}, !- Handle
-  {4e85c1ca-611e-41e3-a5bb-928a26890889}, !- Name
-  {d3fecab9-55fe-4245-93cd-6b6de7c95d9f}; !- HVAC Component
-
-OS:PortList,
-  {69c65a1a-00de-4729-a7c4-09adab287d30}, !- Handle
-  {eefaac87-9439-44c8-bf4e-3317954bbb9a}, !- Name
-  {d3fecab9-55fe-4245-93cd-6b6de7c95d9f}; !- HVAC Component
-
-OS:Sizing:Zone,
-  {3e3f3e3a-608a-4d32-8c1f-6a8b19bcf586}, !- Handle
-  {d3fecab9-55fe-4245-93cd-6b6de7c95d9f}, !- Zone or ZoneList Name
-=======
   {bbb9c7ca-82dc-4045-ad9f-e64383f94f09}, !- Handle
   Node 1,                                 !- Name
   {a2794319-fbed-4ae2-9252-586d41eefec7}, !- Inlet Port
@@ -392,7 +312,6 @@
 OS:Sizing:Zone,
   {b536536b-7f6b-477e-8fbb-6e29de534585}, !- Handle
   {27f56e64-c415-4d61-829d-aa88ca397b5a}, !- Zone or ZoneList Name
->>>>>>> 49f5e9b9
   SupplyAirTemperature,                   !- Zone Cooling Design Supply Air Temperature Input Method
   14,                                     !- Zone Cooling Design Supply Air Temperature {C}
   11.11,                                  !- Zone Cooling Design Supply Air Temperature Difference {deltaC}
@@ -421,16 +340,6 @@
   autosize;                               !- Dedicated Outdoor Air High Setpoint Temperature for Design {C}
 
 OS:ZoneHVAC:EquipmentList,
-<<<<<<< HEAD
-  {22259617-3693-4cbe-be44-e7c86d054ba4}, !- Handle
-  Zone HVAC Equipment List 1,             !- Name
-  {d3fecab9-55fe-4245-93cd-6b6de7c95d9f}; !- Thermal Zone
-
-OS:Space,
-  {d8c261b9-b4c6-480f-9294-ce806c1b2dad}, !- Handle
-  living space,                           !- Name
-  {fc03fcda-65f3-4884-b29f-b22cde527be8}, !- Space Type Name
-=======
   {0f573462-c8f0-4f03-88de-6a7f62040c4f}, !- Handle
   Zone HVAC Equipment List 1,             !- Name
   {27f56e64-c415-4d61-829d-aa88ca397b5a}; !- Thermal Zone
@@ -439,7 +348,6 @@
   {ce712762-4dc4-4618-a6f4-4e68ef8843ae}, !- Handle
   living space,                           !- Name
   {0eb1230a-dac4-4459-ad84-e7041622e0b1}, !- Space Type Name
->>>>>>> 49f5e9b9
   ,                                       !- Default Construction Set Name
   ,                                       !- Default Schedule Set Name
   ,                                       !- Direction of Relative North {deg}
@@ -447,21 +355,6 @@
   ,                                       !- Y Origin {m}
   ,                                       !- Z Origin {m}
   ,                                       !- Building Story Name
-<<<<<<< HEAD
-  {d3fecab9-55fe-4245-93cd-6b6de7c95d9f}, !- Thermal Zone Name
-  ,                                       !- Part of Total Floor Area
-  ,                                       !- Design Specification Outdoor Air Object Name
-  {67bde993-3b37-4fe1-9b4f-542c2b7243d3}; !- Building Unit Name
-
-OS:Surface,
-  {d096f1ac-98e1-49fc-8bd8-62a93628035a}, !- Handle
-  Surface 1,                              !- Name
-  Floor,                                  !- Surface Type
-  ,                                       !- Construction Name
-  {d8c261b9-b4c6-480f-9294-ce806c1b2dad}, !- Space Name
-  Surface,                                !- Outside Boundary Condition
-  {fbb7d3a0-0719-4344-a7d8-957640774200}, !- Outside Boundary Condition Object
-=======
   {27f56e64-c415-4d61-829d-aa88ca397b5a}, !- Thermal Zone Name
   ,                                       !- Part of Total Floor Area
   ,                                       !- Design Specification Outdoor Air Object Name
@@ -475,7 +368,6 @@
   {ce712762-4dc4-4618-a6f4-4e68ef8843ae}, !- Space Name
   Surface,                                !- Outside Boundary Condition
   {7bd72b57-ed40-4e23-b31f-b22d93890b6d}, !- Outside Boundary Condition Object
->>>>>>> 49f5e9b9
   NoSun,                                  !- Sun Exposure
   NoWind,                                 !- Wind Exposure
   ,                                       !- View Factor to Ground
@@ -486,19 +378,11 @@
   4.572, -9.144, 0;                       !- X,Y,Z Vertex 4 {m}
 
 OS:Surface,
-<<<<<<< HEAD
-  {e4fa2269-d2cc-4bb4-9b9b-df2890cc01d4}, !- Handle
-  Surface 2,                              !- Name
-  Wall,                                   !- Surface Type
-  ,                                       !- Construction Name
-  {d8c261b9-b4c6-480f-9294-ce806c1b2dad}, !- Space Name
-=======
   {7a00fa27-8d37-4e0d-9bf1-cced73227765}, !- Handle
   Surface 2,                              !- Name
   Wall,                                   !- Surface Type
   ,                                       !- Construction Name
   {ce712762-4dc4-4618-a6f4-4e68ef8843ae}, !- Space Name
->>>>>>> 49f5e9b9
   Outdoors,                               !- Outside Boundary Condition
   ,                                       !- Outside Boundary Condition Object
   SunExposed,                             !- Sun Exposure
@@ -511,19 +395,11 @@
   0, -9.144, 2.4384;                      !- X,Y,Z Vertex 4 {m}
 
 OS:Surface,
-<<<<<<< HEAD
-  {b3fe9f5c-7499-4cfe-a639-c5fbf83dd698}, !- Handle
-  Surface 3,                              !- Name
-  Wall,                                   !- Surface Type
-  ,                                       !- Construction Name
-  {d8c261b9-b4c6-480f-9294-ce806c1b2dad}, !- Space Name
-=======
   {e9c79eea-27da-4ed5-8106-733b0d4c71dd}, !- Handle
   Surface 3,                              !- Name
   Wall,                                   !- Surface Type
   ,                                       !- Construction Name
   {ce712762-4dc4-4618-a6f4-4e68ef8843ae}, !- Space Name
->>>>>>> 49f5e9b9
   Outdoors,                               !- Outside Boundary Condition
   ,                                       !- Outside Boundary Condition Object
   SunExposed,                             !- Sun Exposure
@@ -536,15 +412,6 @@
   0, 0, 2.4384;                           !- X,Y,Z Vertex 4 {m}
 
 OS:Surface,
-<<<<<<< HEAD
-  {ce35d85c-dcc6-45cc-9860-7e4d553ce882}, !- Handle
-  Surface 4,                              !- Name
-  Wall,                                   !- Surface Type
-  ,                                       !- Construction Name
-  {d8c261b9-b4c6-480f-9294-ce806c1b2dad}, !- Space Name
-  Surface,                                !- Outside Boundary Condition
-  {188e3c8a-a1c1-4b5d-bc1e-cb52367369cb}, !- Outside Boundary Condition Object
-=======
   {e57efc2c-c624-44a7-a90c-adf34cbcd2bd}, !- Handle
   Surface 4,                              !- Name
   Wall,                                   !- Surface Type
@@ -552,7 +419,6 @@
   {ce712762-4dc4-4618-a6f4-4e68ef8843ae}, !- Space Name
   Adiabatic,                              !- Outside Boundary Condition
   ,                                       !- Outside Boundary Condition Object
->>>>>>> 49f5e9b9
   NoSun,                                  !- Sun Exposure
   NoWind,                                 !- Wind Exposure
   ,                                       !- View Factor to Ground
@@ -563,19 +429,11 @@
   4.572, 0, 2.4384;                       !- X,Y,Z Vertex 4 {m}
 
 OS:Surface,
-<<<<<<< HEAD
-  {2d366c29-0dba-4cb8-82bf-2b6620c5e7d1}, !- Handle
-  Surface 5,                              !- Name
-  Wall,                                   !- Surface Type
-  ,                                       !- Construction Name
-  {d8c261b9-b4c6-480f-9294-ce806c1b2dad}, !- Space Name
-=======
   {0c560a87-16da-45d4-928b-297e450dedfa}, !- Handle
   Surface 5,                              !- Name
   Wall,                                   !- Surface Type
   ,                                       !- Construction Name
   {ce712762-4dc4-4618-a6f4-4e68ef8843ae}, !- Space Name
->>>>>>> 49f5e9b9
   Outdoors,                               !- Outside Boundary Condition
   ,                                       !- Outside Boundary Condition Object
   SunExposed,                             !- Sun Exposure
@@ -588,15 +446,6 @@
   4.572, -9.144, 2.4384;                  !- X,Y,Z Vertex 4 {m}
 
 OS:Surface,
-<<<<<<< HEAD
-  {baa22d36-71af-4150-a88f-eff49781895f}, !- Handle
-  Surface 6,                              !- Name
-  RoofCeiling,                            !- Surface Type
-  ,                                       !- Construction Name
-  {d8c261b9-b4c6-480f-9294-ce806c1b2dad}, !- Space Name
-  Surface,                                !- Outside Boundary Condition
-  {c990332c-f4fd-48b1-8663-9e70f33f1746}, !- Outside Boundary Condition Object
-=======
   {effa206b-a073-4eb1-b423-faa855ef05d5}, !- Handle
   Surface 6,                              !- Name
   RoofCeiling,                            !- Surface Type
@@ -604,7 +453,6 @@
   {ce712762-4dc4-4618-a6f4-4e68ef8843ae}, !- Space Name
   Surface,                                !- Outside Boundary Condition
   {2f295d18-fcbf-4b49-89ca-ce8d8139c021}, !- Outside Boundary Condition Object
->>>>>>> 49f5e9b9
   NoSun,                                  !- Sun Exposure
   NoWind,                                 !- Wind Exposure
   ,                                       !- View Factor to Ground
@@ -615,11 +463,7 @@
   0, -9.144, 2.4384;                      !- X,Y,Z Vertex 4 {m}
 
 OS:SpaceType,
-<<<<<<< HEAD
-  {fc03fcda-65f3-4884-b29f-b22cde527be8}, !- Handle
-=======
   {0eb1230a-dac4-4459-ad84-e7041622e0b1}, !- Handle
->>>>>>> 49f5e9b9
   Space Type 1,                           !- Name
   ,                                       !- Default Construction Set Name
   ,                                       !- Default Schedule Set Name
@@ -629,10 +473,127 @@
   ,                                       !- Standards Building Type
   living;                                 !- Standards Space Type
 
-<<<<<<< HEAD
+OS:Space,
+  {85199e4d-5156-43cc-a3d6-b1f26833c1d0}, !- Handle
+  finished basement space,                !- Name
+  {5d71dd7b-73be-420a-9255-98c776c78771}, !- Space Type Name
+  ,                                       !- Default Construction Set Name
+  ,                                       !- Default Schedule Set Name
+  -0,                                     !- Direction of Relative North {deg}
+  0,                                      !- X Origin {m}
+  0,                                      !- Y Origin {m}
+  0,                                      !- Z Origin {m}
+  ,                                       !- Building Story Name
+  {02d67c27-dab7-4a4f-b47f-537ede6248e8}, !- Thermal Zone Name
+  ,                                       !- Part of Total Floor Area
+  ,                                       !- Design Specification Outdoor Air Object Name
+  {0237de0c-c5b3-4bfd-9e87-3885d5d02c77}; !- Building Unit Name
+
+OS:Surface,
+  {9947c2da-2748-4f7d-bfab-30b090695777}, !- Handle
+  Surface 12,                             !- Name
+  Floor,                                  !- Surface Type
+  ,                                       !- Construction Name
+  {85199e4d-5156-43cc-a3d6-b1f26833c1d0}, !- Space Name
+  Foundation,                             !- Outside Boundary Condition
+  ,                                       !- Outside Boundary Condition Object
+  NoSun,                                  !- Sun Exposure
+  NoWind,                                 !- Wind Exposure
+  ,                                       !- View Factor to Ground
+  ,                                       !- Number of Vertices
+  0, -9.144, -2.4384,                     !- X,Y,Z Vertex 1 {m}
+  0, 0, -2.4384,                          !- X,Y,Z Vertex 2 {m}
+  4.572, 0, -2.4384,                      !- X,Y,Z Vertex 3 {m}
+  4.572, -9.144, -2.4384;                 !- X,Y,Z Vertex 4 {m}
+
+OS:Surface,
+  {ed2b0507-f2de-423a-84e1-9c65e679b48e}, !- Handle
+  Surface 13,                             !- Name
+  Wall,                                   !- Surface Type
+  ,                                       !- Construction Name
+  {85199e4d-5156-43cc-a3d6-b1f26833c1d0}, !- Space Name
+  Foundation,                             !- Outside Boundary Condition
+  ,                                       !- Outside Boundary Condition Object
+  NoSun,                                  !- Sun Exposure
+  NoWind,                                 !- Wind Exposure
+  ,                                       !- View Factor to Ground
+  ,                                       !- Number of Vertices
+  0, 0, 0,                                !- X,Y,Z Vertex 1 {m}
+  0, 0, -2.4384,                          !- X,Y,Z Vertex 2 {m}
+  0, -9.144, -2.4384,                     !- X,Y,Z Vertex 3 {m}
+  0, -9.144, 0;                           !- X,Y,Z Vertex 4 {m}
+
+OS:Surface,
+  {9edd4437-2287-4465-888b-7691492e6f74}, !- Handle
+  Surface 14,                             !- Name
+  Wall,                                   !- Surface Type
+  ,                                       !- Construction Name
+  {85199e4d-5156-43cc-a3d6-b1f26833c1d0}, !- Space Name
+  Foundation,                             !- Outside Boundary Condition
+  ,                                       !- Outside Boundary Condition Object
+  NoSun,                                  !- Sun Exposure
+  NoWind,                                 !- Wind Exposure
+  ,                                       !- View Factor to Ground
+  ,                                       !- Number of Vertices
+  4.572, 0, 0,                            !- X,Y,Z Vertex 1 {m}
+  4.572, 0, -2.4384,                      !- X,Y,Z Vertex 2 {m}
+  0, 0, -2.4384,                          !- X,Y,Z Vertex 3 {m}
+  0, 0, 0;                                !- X,Y,Z Vertex 4 {m}
+
+OS:Surface,
+  {081f2bb4-75c7-447e-b622-6ba5a83c3015}, !- Handle
+  Surface 15,                             !- Name
+  Wall,                                   !- Surface Type
+  ,                                       !- Construction Name
+  {85199e4d-5156-43cc-a3d6-b1f26833c1d0}, !- Space Name
+  Adiabatic,                              !- Outside Boundary Condition
+  ,                                       !- Outside Boundary Condition Object
+  NoSun,                                  !- Sun Exposure
+  NoWind,                                 !- Wind Exposure
+  ,                                       !- View Factor to Ground
+  ,                                       !- Number of Vertices
+  4.572, -9.144, 0,                       !- X,Y,Z Vertex 1 {m}
+  4.572, -9.144, -2.4384,                 !- X,Y,Z Vertex 2 {m}
+  4.572, 0, -2.4384,                      !- X,Y,Z Vertex 3 {m}
+  4.572, 0, 0;                            !- X,Y,Z Vertex 4 {m}
+
+OS:Surface,
+  {2d63306d-66e7-47fd-945d-ff70f22e1af3}, !- Handle
+  Surface 16,                             !- Name
+  Wall,                                   !- Surface Type
+  ,                                       !- Construction Name
+  {85199e4d-5156-43cc-a3d6-b1f26833c1d0}, !- Space Name
+  Foundation,                             !- Outside Boundary Condition
+  ,                                       !- Outside Boundary Condition Object
+  NoSun,                                  !- Sun Exposure
+  NoWind,                                 !- Wind Exposure
+  ,                                       !- View Factor to Ground
+  ,                                       !- Number of Vertices
+  0, -9.144, 0,                           !- X,Y,Z Vertex 1 {m}
+  0, -9.144, -2.4384,                     !- X,Y,Z Vertex 2 {m}
+  4.572, -9.144, -2.4384,                 !- X,Y,Z Vertex 3 {m}
+  4.572, -9.144, 0;                       !- X,Y,Z Vertex 4 {m}
+
+OS:Surface,
+  {7bd72b57-ed40-4e23-b31f-b22d93890b6d}, !- Handle
+  Surface 17,                             !- Name
+  RoofCeiling,                            !- Surface Type
+  ,                                       !- Construction Name
+  {85199e4d-5156-43cc-a3d6-b1f26833c1d0}, !- Space Name
+  Surface,                                !- Outside Boundary Condition
+  {2290354e-c1de-4b78-9bfe-10f568281dfa}, !- Outside Boundary Condition Object
+  NoSun,                                  !- Sun Exposure
+  NoWind,                                 !- Wind Exposure
+  ,                                       !- View Factor to Ground
+  ,                                       !- Number of Vertices
+  4.572, -9.144, 0,                       !- X,Y,Z Vertex 1 {m}
+  4.572, 0, 0,                            !- X,Y,Z Vertex 2 {m}
+  0, 0, 0,                                !- X,Y,Z Vertex 3 {m}
+  0, -9.144, 0;                           !- X,Y,Z Vertex 4 {m}
+
 OS:ThermalZone,
-  {9f37c2ad-69b7-4a14-b024-f5d96bc56e1f}, !- Handle
-  living zone|unit 2,                     !- Name
+  {02d67c27-dab7-4a4f-b47f-537ede6248e8}, !- Handle
+  finished basement zone,                 !- Name
   ,                                       !- Multiplier
   ,                                       !- Ceiling Height {m}
   ,                                       !- Volume {m3}
@@ -640,10 +601,10 @@
   ,                                       !- Zone Inside Convection Algorithm
   ,                                       !- Zone Outside Convection Algorithm
   ,                                       !- Zone Conditioning Equipment List Name
-  {23742b0d-806b-472a-a753-3a5d3e52d576}, !- Zone Air Inlet Port List
-  {09c184df-7db7-41b0-83b6-761fc171b4ab}, !- Zone Air Exhaust Port List
-  {542d62ed-700d-495d-93c5-e0cf2ebe39be}, !- Zone Air Node Name
-  {c732badd-96eb-4ce8-b2e1-8966d773ffad}, !- Zone Return Air Port List
+  {b052b4ca-d0a1-4681-b4cc-7f2e3c4b07c1}, !- Zone Air Inlet Port List
+  {8fcbb6ff-fecf-4e59-a775-54c8ecfc00b3}, !- Zone Air Exhaust Port List
+  {01192ded-7500-4dfa-8a86-e6ac9fa60701}, !- Zone Air Node Name
+  {ecd25758-aa37-4f3f-9896-2f856cf0d7d5}, !- Zone Return Air Port List
   ,                                       !- Primary Daylighting Control Name
   ,                                       !- Fraction of Zone Controlled by Primary Daylighting Control
   ,                                       !- Secondary Daylighting Control Name
@@ -654,37 +615,37 @@
   No;                                     !- Use Ideal Air Loads
 
 OS:Node,
-  {95361401-4432-4574-b39a-53cf4d4f191b}, !- Handle
+  {ff459074-283a-4efd-9b5c-f6d1714d6443}, !- Handle
   Node 2,                                 !- Name
-  {542d62ed-700d-495d-93c5-e0cf2ebe39be}, !- Inlet Port
+  {01192ded-7500-4dfa-8a86-e6ac9fa60701}, !- Inlet Port
   ;                                       !- Outlet Port
 
 OS:Connection,
-  {542d62ed-700d-495d-93c5-e0cf2ebe39be}, !- Handle
-  {12783a3d-993d-4722-914f-3e89b6950923}, !- Name
-  {9f37c2ad-69b7-4a14-b024-f5d96bc56e1f}, !- Source Object
+  {01192ded-7500-4dfa-8a86-e6ac9fa60701}, !- Handle
+  {48cfd1de-8b85-4681-9be9-a74fe06c3e43}, !- Name
+  {02d67c27-dab7-4a4f-b47f-537ede6248e8}, !- Source Object
   11,                                     !- Outlet Port
-  {95361401-4432-4574-b39a-53cf4d4f191b}, !- Target Object
+  {ff459074-283a-4efd-9b5c-f6d1714d6443}, !- Target Object
   2;                                      !- Inlet Port
 
 OS:PortList,
-  {23742b0d-806b-472a-a753-3a5d3e52d576}, !- Handle
-  {b549eae2-8b27-45a4-928e-f51a0ff54f6b}, !- Name
-  {9f37c2ad-69b7-4a14-b024-f5d96bc56e1f}; !- HVAC Component
+  {b052b4ca-d0a1-4681-b4cc-7f2e3c4b07c1}, !- Handle
+  {998ab428-783c-4324-8335-1d8a57a7c981}, !- Name
+  {02d67c27-dab7-4a4f-b47f-537ede6248e8}; !- HVAC Component
 
 OS:PortList,
-  {09c184df-7db7-41b0-83b6-761fc171b4ab}, !- Handle
-  {c7501056-d9c2-4ebc-8d6a-6cfd59ead7b1}, !- Name
-  {9f37c2ad-69b7-4a14-b024-f5d96bc56e1f}; !- HVAC Component
+  {8fcbb6ff-fecf-4e59-a775-54c8ecfc00b3}, !- Handle
+  {d372b3bc-0e3d-4eac-8852-f92ca689ec83}, !- Name
+  {02d67c27-dab7-4a4f-b47f-537ede6248e8}; !- HVAC Component
 
 OS:PortList,
-  {c732badd-96eb-4ce8-b2e1-8966d773ffad}, !- Handle
-  {1dd12a14-e86b-485c-a627-e98b32a7eb9b}, !- Name
-  {9f37c2ad-69b7-4a14-b024-f5d96bc56e1f}; !- HVAC Component
+  {ecd25758-aa37-4f3f-9896-2f856cf0d7d5}, !- Handle
+  {dc31c428-f887-482b-a353-db6f8df62e3a}, !- Name
+  {02d67c27-dab7-4a4f-b47f-537ede6248e8}; !- HVAC Component
 
 OS:Sizing:Zone,
-  {a1850568-f832-49db-a093-16ed30d505b0}, !- Handle
-  {9f37c2ad-69b7-4a14-b024-f5d96bc56e1f}, !- Zone or ZoneList Name
+  {2bc4ab21-7cef-4724-91b1-e48dddb66584}, !- Handle
+  {02d67c27-dab7-4a4f-b47f-537ede6248e8}, !- Zone or ZoneList Name
   SupplyAirTemperature,                   !- Zone Cooling Design Supply Air Temperature Input Method
   14,                                     !- Zone Cooling Design Supply Air Temperature {C}
   11.11,                                  !- Zone Cooling Design Supply Air Temperature Difference {deltaC}
@@ -713,221 +674,120 @@
   autosize;                               !- Dedicated Outdoor Air High Setpoint Temperature for Design {C}
 
 OS:ZoneHVAC:EquipmentList,
-  {346ad003-6e55-4d93-9780-e96238a0061a}, !- Handle
+  {7df77216-5fce-4cf4-8cab-02d6b3c5bbd9}, !- Handle
   Zone HVAC Equipment List 2,             !- Name
-  {9f37c2ad-69b7-4a14-b024-f5d96bc56e1f}; !- Thermal Zone
-
-OS:Space,
-  {6ae95f21-b7e5-4f1d-b6e4-c9e57bb71bef}, !- Handle
-  living space|unit 2|story 1,            !- Name
-  {fc03fcda-65f3-4884-b29f-b22cde527be8}, !- Space Type Name
-=======
-OS:Space,
-  {85199e4d-5156-43cc-a3d6-b1f26833c1d0}, !- Handle
-  finished basement space,                !- Name
-  {5d71dd7b-73be-420a-9255-98c776c78771}, !- Space Type Name
->>>>>>> 49f5e9b9
+  {02d67c27-dab7-4a4f-b47f-537ede6248e8}; !- Thermal Zone
+
+OS:SpaceType,
+  {5d71dd7b-73be-420a-9255-98c776c78771}, !- Handle
+  Space Type 2,                           !- Name
   ,                                       !- Default Construction Set Name
   ,                                       !- Default Schedule Set Name
-  -0,                                     !- Direction of Relative North {deg}
-  0,                                      !- X Origin {m}
-  0,                                      !- Y Origin {m}
-  0,                                      !- Z Origin {m}
-  ,                                       !- Building Story Name
-<<<<<<< HEAD
-  {9f37c2ad-69b7-4a14-b024-f5d96bc56e1f}, !- Thermal Zone Name
-  ,                                       !- Part of Total Floor Area
+  ,                                       !- Group Rendering Name
   ,                                       !- Design Specification Outdoor Air Object Name
-  {336194de-7e18-423e-bd08-82815ba2139a}; !- Building Unit Name
-
-OS:Surface,
-  {93654321-28ef-4f32-b971-6dad8d1d6bfa}, !- Handle
-=======
-  {02d67c27-dab7-4a4f-b47f-537ede6248e8}, !- Thermal Zone Name
-  ,                                       !- Part of Total Floor Area
-  ,                                       !- Design Specification Outdoor Air Object Name
-  {0237de0c-c5b3-4bfd-9e87-3885d5d02c77}; !- Building Unit Name
-
-OS:Surface,
-  {9947c2da-2748-4f7d-bfab-30b090695777}, !- Handle
->>>>>>> 49f5e9b9
-  Surface 12,                             !- Name
+  ,                                       !- Standards Template
+  ,                                       !- Standards Building Type
+  finished basement;                      !- Standards Space Type
+
+OS:Surface,
+  {2f295d18-fcbf-4b49-89ca-ce8d8139c021}, !- Handle
+  Surface 7,                              !- Name
   Floor,                                  !- Surface Type
   ,                                       !- Construction Name
-<<<<<<< HEAD
-  {6ae95f21-b7e5-4f1d-b6e4-c9e57bb71bef}, !- Space Name
-  Outdoors,                               !- Outside Boundary Condition
-=======
-  {85199e4d-5156-43cc-a3d6-b1f26833c1d0}, !- Space Name
-  Foundation,                             !- Outside Boundary Condition
-  ,                                       !- Outside Boundary Condition Object
+  {31837243-3427-4bd5-b4c6-07aa37c0563e}, !- Space Name
+  Surface,                                !- Outside Boundary Condition
+  {effa206b-a073-4eb1-b423-faa855ef05d5}, !- Outside Boundary Condition Object
   NoSun,                                  !- Sun Exposure
   NoWind,                                 !- Wind Exposure
   ,                                       !- View Factor to Ground
   ,                                       !- Number of Vertices
-  0, -9.144, -2.4384,                     !- X,Y,Z Vertex 1 {m}
-  0, 0, -2.4384,                          !- X,Y,Z Vertex 2 {m}
-  4.572, 0, -2.4384,                      !- X,Y,Z Vertex 3 {m}
-  4.572, -9.144, -2.4384;                 !- X,Y,Z Vertex 4 {m}
-
-OS:Surface,
-  {ed2b0507-f2de-423a-84e1-9c65e679b48e}, !- Handle
-  Surface 13,                             !- Name
+  0, -9.144, 2.4384,                      !- X,Y,Z Vertex 1 {m}
+  0, 0, 2.4384,                           !- X,Y,Z Vertex 2 {m}
+  4.572, 0, 2.4384,                       !- X,Y,Z Vertex 3 {m}
+  4.572, -9.144, 2.4384;                  !- X,Y,Z Vertex 4 {m}
+
+OS:Surface,
+  {34b863a8-a00c-4eac-82f5-d010ba6caf89}, !- Handle
+  Surface 8,                              !- Name
+  RoofCeiling,                            !- Surface Type
+  ,                                       !- Construction Name
+  {31837243-3427-4bd5-b4c6-07aa37c0563e}, !- Space Name
+  Outdoors,                               !- Outside Boundary Condition
+  ,                                       !- Outside Boundary Condition Object
+  SunExposed,                             !- Sun Exposure
+  WindExposed,                            !- Wind Exposure
+  ,                                       !- View Factor to Ground
+  ,                                       !- Number of Vertices
+  0, -4.572, 4.7244,                      !- X,Y,Z Vertex 1 {m}
+  4.572, -4.572, 4.7244,                  !- X,Y,Z Vertex 2 {m}
+  4.572, 0, 2.4384,                       !- X,Y,Z Vertex 3 {m}
+  0, 0, 2.4384;                           !- X,Y,Z Vertex 4 {m}
+
+OS:Surface,
+  {53477e10-6580-414b-80cd-1d57182b06e7}, !- Handle
+  Surface 9,                              !- Name
+  RoofCeiling,                            !- Surface Type
+  ,                                       !- Construction Name
+  {31837243-3427-4bd5-b4c6-07aa37c0563e}, !- Space Name
+  Outdoors,                               !- Outside Boundary Condition
+  ,                                       !- Outside Boundary Condition Object
+  SunExposed,                             !- Sun Exposure
+  WindExposed,                            !- Wind Exposure
+  ,                                       !- View Factor to Ground
+  ,                                       !- Number of Vertices
+  4.572, -4.572, 4.7244,                  !- X,Y,Z Vertex 1 {m}
+  0, -4.572, 4.7244,                      !- X,Y,Z Vertex 2 {m}
+  0, -9.144, 2.4384,                      !- X,Y,Z Vertex 3 {m}
+  4.572, -9.144, 2.4384;                  !- X,Y,Z Vertex 4 {m}
+
+OS:Surface,
+  {17ee5b4c-9587-4d27-b7f1-34be5c10243a}, !- Handle
+  Surface 10,                             !- Name
   Wall,                                   !- Surface Type
   ,                                       !- Construction Name
-  {85199e4d-5156-43cc-a3d6-b1f26833c1d0}, !- Space Name
-  Foundation,                             !- Outside Boundary Condition
->>>>>>> 49f5e9b9
+  {31837243-3427-4bd5-b4c6-07aa37c0563e}, !- Space Name
+  Outdoors,                               !- Outside Boundary Condition
+  ,                                       !- Outside Boundary Condition Object
+  SunExposed,                             !- Sun Exposure
+  WindExposed,                            !- Wind Exposure
+  ,                                       !- View Factor to Ground
+  ,                                       !- Number of Vertices
+  0, -4.572, 4.7244,                      !- X,Y,Z Vertex 1 {m}
+  0, 0, 2.4384,                           !- X,Y,Z Vertex 2 {m}
+  0, -9.144, 2.4384;                      !- X,Y,Z Vertex 3 {m}
+
+OS:Surface,
+  {a42066c1-f368-4f25-85ba-c04ab312d1f0}, !- Handle
+  Surface 11,                             !- Name
+  Wall,                                   !- Surface Type
+  ,                                       !- Construction Name
+  {31837243-3427-4bd5-b4c6-07aa37c0563e}, !- Space Name
+  Adiabatic,                              !- Outside Boundary Condition
   ,                                       !- Outside Boundary Condition Object
   NoSun,                                  !- Sun Exposure
   NoWind,                                 !- Wind Exposure
   ,                                       !- View Factor to Ground
   ,                                       !- Number of Vertices
-  0, 0, 0,                                !- X,Y,Z Vertex 1 {m}
-  0, 0, -2.4384,                          !- X,Y,Z Vertex 2 {m}
-  0, -9.144, -2.4384,                     !- X,Y,Z Vertex 3 {m}
-  0, -9.144, 0;                           !- X,Y,Z Vertex 4 {m}
-
-OS:Surface,
-<<<<<<< HEAD
-  {f3061705-5ed2-4b99-bed1-b0eb2cd482a9}, !- Handle
-  Surface 13,                             !- Name
-  RoofCeiling,                            !- Surface Type
-  ,                                       !- Construction Name
-  {6ae95f21-b7e5-4f1d-b6e4-c9e57bb71bef}, !- Space Name
-  Surface,                                !- Outside Boundary Condition
-  {98826dea-5e3f-43ea-9e33-109d710cb81d}, !- Outside Boundary Condition Object
-=======
-  {9edd4437-2287-4465-888b-7691492e6f74}, !- Handle
-  Surface 14,                             !- Name
-  Wall,                                   !- Surface Type
-  ,                                       !- Construction Name
-  {85199e4d-5156-43cc-a3d6-b1f26833c1d0}, !- Space Name
-  Foundation,                             !- Outside Boundary Condition
-  ,                                       !- Outside Boundary Condition Object
-  NoSun,                                  !- Sun Exposure
-  NoWind,                                 !- Wind Exposure
-  ,                                       !- View Factor to Ground
-  ,                                       !- Number of Vertices
-  4.572, 0, 0,                            !- X,Y,Z Vertex 1 {m}
-  4.572, 0, -2.4384,                      !- X,Y,Z Vertex 2 {m}
-  0, 0, -2.4384,                          !- X,Y,Z Vertex 3 {m}
-  0, 0, 0;                                !- X,Y,Z Vertex 4 {m}
-
-OS:Surface,
-  {081f2bb4-75c7-447e-b622-6ba5a83c3015}, !- Handle
-  Surface 15,                             !- Name
-  Wall,                                   !- Surface Type
-  ,                                       !- Construction Name
-  {85199e4d-5156-43cc-a3d6-b1f26833c1d0}, !- Space Name
-  Adiabatic,                              !- Outside Boundary Condition
-  ,                                       !- Outside Boundary Condition Object
->>>>>>> 49f5e9b9
-  NoSun,                                  !- Sun Exposure
-  NoWind,                                 !- Wind Exposure
-  ,                                       !- View Factor to Ground
-  ,                                       !- Number of Vertices
-  4.572, -9.144, 0,                       !- X,Y,Z Vertex 1 {m}
-  4.572, -9.144, -2.4384,                 !- X,Y,Z Vertex 2 {m}
-  4.572, 0, -2.4384,                      !- X,Y,Z Vertex 3 {m}
-  4.572, 0, 0;                            !- X,Y,Z Vertex 4 {m}
-
-OS:Surface,
-<<<<<<< HEAD
-  {29ee5ca7-c748-4807-ab21-da215e727dac}, !- Handle
-  Surface 14,                             !- Name
-  Floor,                                  !- Surface Type
-  ,                                       !- Construction Name
-  {6ae95f21-b7e5-4f1d-b6e4-c9e57bb71bef}, !- Space Name
-  Surface,                                !- Outside Boundary Condition
-  {0b9a0bcf-7dab-47a5-9183-80cdb9d807af}, !- Outside Boundary Condition Object
-=======
-  {2d63306d-66e7-47fd-945d-ff70f22e1af3}, !- Handle
-  Surface 16,                             !- Name
-  Wall,                                   !- Surface Type
-  ,                                       !- Construction Name
-  {85199e4d-5156-43cc-a3d6-b1f26833c1d0}, !- Space Name
-  Foundation,                             !- Outside Boundary Condition
-  ,                                       !- Outside Boundary Condition Object
->>>>>>> 49f5e9b9
-  NoSun,                                  !- Sun Exposure
-  NoWind,                                 !- Wind Exposure
-  ,                                       !- View Factor to Ground
-  ,                                       !- Number of Vertices
-  0, -9.144, 0,                           !- X,Y,Z Vertex 1 {m}
-  0, -9.144, -2.4384,                     !- X,Y,Z Vertex 2 {m}
-  4.572, -9.144, -2.4384,                 !- X,Y,Z Vertex 3 {m}
-  4.572, -9.144, 0;                       !- X,Y,Z Vertex 4 {m}
-
-OS:Surface,
-<<<<<<< HEAD
-  {188e3c8a-a1c1-4b5d-bc1e-cb52367369cb}, !- Handle
-  Surface 15,                             !- Name
-  Wall,                                   !- Surface Type
-  ,                                       !- Construction Name
-  {6ae95f21-b7e5-4f1d-b6e4-c9e57bb71bef}, !- Space Name
-  Surface,                                !- Outside Boundary Condition
-  {ce35d85c-dcc6-45cc-9860-7e4d553ce882}, !- Outside Boundary Condition Object
-=======
-  {7bd72b57-ed40-4e23-b31f-b22d93890b6d}, !- Handle
-  Surface 17,                             !- Name
-  RoofCeiling,                            !- Surface Type
-  ,                                       !- Construction Name
-  {85199e4d-5156-43cc-a3d6-b1f26833c1d0}, !- Space Name
-  Surface,                                !- Outside Boundary Condition
-  {2290354e-c1de-4b78-9bfe-10f568281dfa}, !- Outside Boundary Condition Object
->>>>>>> 49f5e9b9
-  NoSun,                                  !- Sun Exposure
-  NoWind,                                 !- Wind Exposure
-  ,                                       !- View Factor to Ground
-  ,                                       !- Number of Vertices
-  4.572, -9.144, 0,                       !- X,Y,Z Vertex 1 {m}
-  4.572, 0, 0,                            !- X,Y,Z Vertex 2 {m}
-  0, 0, 0,                                !- X,Y,Z Vertex 3 {m}
-  0, -9.144, 0;                           !- X,Y,Z Vertex 4 {m}
-
-OS:Surface,
-  {fb4747bd-81e8-4190-b7e2-ec352b71f1e7}, !- Handle
-  Surface 16,                             !- Name
-  Wall,                                   !- Surface Type
-  ,                                       !- Construction Name
-  {6ae95f21-b7e5-4f1d-b6e4-c9e57bb71bef}, !- Space Name
-  Outdoors,                               !- Outside Boundary Condition
-  ,                                       !- Outside Boundary Condition Object
-  SunExposed,                             !- Sun Exposure
-  WindExposed,                            !- Wind Exposure
-  ,                                       !- View Factor to Ground
-  ,                                       !- Number of Vertices
-  9.144, 0, 2.4384,                       !- X,Y,Z Vertex 1 {m}
-  9.144, 0, 0,                            !- X,Y,Z Vertex 2 {m}
-  4.572, 0, 0,                            !- X,Y,Z Vertex 3 {m}
-  4.572, 0, 2.4384;                       !- X,Y,Z Vertex 4 {m}
-
-OS:Surface,
-  {727b9e8b-130b-43ed-85d5-df12b9661ccd}, !- Handle
-  Surface 17,                             !- Name
-  Wall,                                   !- Surface Type
-  ,                                       !- Construction Name
-  {6ae95f21-b7e5-4f1d-b6e4-c9e57bb71bef}, !- Space Name
-  Surface,                                !- Outside Boundary Condition
-  {507b4379-1272-4149-b3fb-a95fbaa148a4}, !- Outside Boundary Condition Object
-  NoSun,                                  !- Sun Exposure
-  NoWind,                                 !- Wind Exposure
-  ,                                       !- View Factor to Ground
-  ,                                       !- Number of Vertices
-  9.144, -9.144, 2.4384,                  !- X,Y,Z Vertex 1 {m}
-  9.144, -9.144, 0,                       !- X,Y,Z Vertex 2 {m}
-  9.144, 0, 0,                            !- X,Y,Z Vertex 3 {m}
-  9.144, 0, 2.4384;                       !- X,Y,Z Vertex 4 {m}
+  4.572, -4.572, 4.7244,                  !- X,Y,Z Vertex 1 {m}
+  4.572, -9.144, 2.4384,                  !- X,Y,Z Vertex 2 {m}
+  4.572, 0, 2.4384;                       !- X,Y,Z Vertex 3 {m}
+
+OS:Space,
+  {31837243-3427-4bd5-b4c6-07aa37c0563e}, !- Handle
+  unfinished attic space,                 !- Name
+  {476d7644-2da3-4e7d-a8ad-bb163701f278}, !- Space Type Name
+  ,                                       !- Default Construction Set Name
+  ,                                       !- Default Schedule Set Name
+  ,                                       !- Direction of Relative North {deg}
+  ,                                       !- X Origin {m}
+  ,                                       !- Y Origin {m}
+  ,                                       !- Z Origin {m}
+  ,                                       !- Building Story Name
+  {14c1fbac-7f97-47ec-aed7-4b4381a1dbb2}; !- Thermal Zone Name
 
 OS:ThermalZone,
-<<<<<<< HEAD
-  {e1e84432-e000-4e57-baf5-13176a73684f}, !- Handle
-  living zone|unit 3,                     !- Name
-=======
-  {02d67c27-dab7-4a4f-b47f-537ede6248e8}, !- Handle
-  finished basement zone,                 !- Name
->>>>>>> 49f5e9b9
+  {14c1fbac-7f97-47ec-aed7-4b4381a1dbb2}, !- Handle
+  unfinished attic zone,                  !- Name
   ,                                       !- Multiplier
   ,                                       !- Ceiling Height {m}
   ,                                       !- Volume {m3}
@@ -935,17 +795,10 @@
   ,                                       !- Zone Inside Convection Algorithm
   ,                                       !- Zone Outside Convection Algorithm
   ,                                       !- Zone Conditioning Equipment List Name
-<<<<<<< HEAD
-  {1546c499-ca9f-415d-84b0-7b59ddff985e}, !- Zone Air Inlet Port List
-  {c94fa790-15e8-4a59-9940-ec4e122fb224}, !- Zone Air Exhaust Port List
-  {54881829-39de-4bd6-ac3b-e85105526cab}, !- Zone Air Node Name
-  {0612f6d6-df3b-408e-8780-59e0c9d6f31c}, !- Zone Return Air Port List
-=======
-  {b052b4ca-d0a1-4681-b4cc-7f2e3c4b07c1}, !- Zone Air Inlet Port List
-  {8fcbb6ff-fecf-4e59-a775-54c8ecfc00b3}, !- Zone Air Exhaust Port List
-  {01192ded-7500-4dfa-8a86-e6ac9fa60701}, !- Zone Air Node Name
-  {ecd25758-aa37-4f3f-9896-2f856cf0d7d5}, !- Zone Return Air Port List
->>>>>>> 49f5e9b9
+  {097d34bd-e36a-4756-904d-d9893fee65a2}, !- Zone Air Inlet Port List
+  {62c68573-0ad4-4fb2-985a-e24cac0398b8}, !- Zone Air Exhaust Port List
+  {54477230-1a22-422c-b6ae-5ef2c295a3cc}, !- Zone Air Node Name
+  {ebe078aa-7fdf-4880-8d29-8e75686b357e}, !- Zone Return Air Port List
   ,                                       !- Primary Daylighting Control Name
   ,                                       !- Fraction of Zone Controlled by Primary Daylighting Control
   ,                                       !- Secondary Daylighting Control Name
@@ -956,71 +809,37 @@
   No;                                     !- Use Ideal Air Loads
 
 OS:Node,
-<<<<<<< HEAD
-  {8c2c1d06-b12c-4abd-b2e1-24d712e52732}, !- Handle
+  {034e0d02-d70b-4f63-b855-9f01498ddf07}, !- Handle
   Node 3,                                 !- Name
-  {54881829-39de-4bd6-ac3b-e85105526cab}, !- Inlet Port
+  {54477230-1a22-422c-b6ae-5ef2c295a3cc}, !- Inlet Port
   ;                                       !- Outlet Port
 
 OS:Connection,
-  {54881829-39de-4bd6-ac3b-e85105526cab}, !- Handle
-  {14dffc37-0b41-4c81-adb0-8a08c95fba36}, !- Name
-  {e1e84432-e000-4e57-baf5-13176a73684f}, !- Source Object
+  {54477230-1a22-422c-b6ae-5ef2c295a3cc}, !- Handle
+  {5ab91bb6-0a6d-4d06-a1d0-a127df7a3c39}, !- Name
+  {14c1fbac-7f97-47ec-aed7-4b4381a1dbb2}, !- Source Object
   11,                                     !- Outlet Port
-  {8c2c1d06-b12c-4abd-b2e1-24d712e52732}, !- Target Object
+  {034e0d02-d70b-4f63-b855-9f01498ddf07}, !- Target Object
   2;                                      !- Inlet Port
 
 OS:PortList,
-  {1546c499-ca9f-415d-84b0-7b59ddff985e}, !- Handle
-  {e917f31a-e0cb-4b1c-b504-f5ef384a9d02}, !- Name
-  {e1e84432-e000-4e57-baf5-13176a73684f}; !- HVAC Component
+  {097d34bd-e36a-4756-904d-d9893fee65a2}, !- Handle
+  {b1abc897-7ae5-4c88-89fa-4ee5c862305c}, !- Name
+  {14c1fbac-7f97-47ec-aed7-4b4381a1dbb2}; !- HVAC Component
 
 OS:PortList,
-  {c94fa790-15e8-4a59-9940-ec4e122fb224}, !- Handle
-  {594f7aed-171d-4f97-ae4f-f812b94e3ada}, !- Name
-  {e1e84432-e000-4e57-baf5-13176a73684f}; !- HVAC Component
+  {62c68573-0ad4-4fb2-985a-e24cac0398b8}, !- Handle
+  {9f0d3e64-4525-4e2d-b2f9-d942f5547271}, !- Name
+  {14c1fbac-7f97-47ec-aed7-4b4381a1dbb2}; !- HVAC Component
 
 OS:PortList,
-  {0612f6d6-df3b-408e-8780-59e0c9d6f31c}, !- Handle
-  {83504862-25fd-498e-8be2-f93579ddf702}, !- Name
-  {e1e84432-e000-4e57-baf5-13176a73684f}; !- HVAC Component
+  {ebe078aa-7fdf-4880-8d29-8e75686b357e}, !- Handle
+  {528c82e2-84ca-441f-ab60-cffed98ab5a8}, !- Name
+  {14c1fbac-7f97-47ec-aed7-4b4381a1dbb2}; !- HVAC Component
 
 OS:Sizing:Zone,
-  {e879eb00-0f6f-40fe-9bbf-39468f79d671}, !- Handle
-  {e1e84432-e000-4e57-baf5-13176a73684f}, !- Zone or ZoneList Name
-=======
-  {ff459074-283a-4efd-9b5c-f6d1714d6443}, !- Handle
-  Node 2,                                 !- Name
-  {01192ded-7500-4dfa-8a86-e6ac9fa60701}, !- Inlet Port
-  ;                                       !- Outlet Port
-
-OS:Connection,
-  {01192ded-7500-4dfa-8a86-e6ac9fa60701}, !- Handle
-  {48cfd1de-8b85-4681-9be9-a74fe06c3e43}, !- Name
-  {02d67c27-dab7-4a4f-b47f-537ede6248e8}, !- Source Object
-  11,                                     !- Outlet Port
-  {ff459074-283a-4efd-9b5c-f6d1714d6443}, !- Target Object
-  2;                                      !- Inlet Port
-
-OS:PortList,
-  {b052b4ca-d0a1-4681-b4cc-7f2e3c4b07c1}, !- Handle
-  {998ab428-783c-4324-8335-1d8a57a7c981}, !- Name
-  {02d67c27-dab7-4a4f-b47f-537ede6248e8}; !- HVAC Component
-
-OS:PortList,
-  {8fcbb6ff-fecf-4e59-a775-54c8ecfc00b3}, !- Handle
-  {d372b3bc-0e3d-4eac-8852-f92ca689ec83}, !- Name
-  {02d67c27-dab7-4a4f-b47f-537ede6248e8}; !- HVAC Component
-
-OS:PortList,
-  {ecd25758-aa37-4f3f-9896-2f856cf0d7d5}, !- Handle
-  {dc31c428-f887-482b-a353-db6f8df62e3a}, !- Name
-  {02d67c27-dab7-4a4f-b47f-537ede6248e8}; !- HVAC Component
-
-OS:Sizing:Zone,
-  {2bc4ab21-7cef-4724-91b1-e48dddb66584}, !- Handle
-  {02d67c27-dab7-4a4f-b47f-537ede6248e8}, !- Zone or ZoneList Name
->>>>>>> 49f5e9b9
+  {fcc621e6-fa2d-406e-a39f-3a69123d1268}, !- Handle
+  {14c1fbac-7f97-47ec-aed7-4b4381a1dbb2}, !- Zone or ZoneList Name
   SupplyAirTemperature,                   !- Zone Cooling Design Supply Air Temperature Input Method
   14,                                     !- Zone Cooling Design Supply Air Temperature {C}
   11.11,                                  !- Zone Cooling Design Supply Air Temperature Difference {deltaC}
@@ -1049,1892 +868,6 @@
   autosize;                               !- Dedicated Outdoor Air High Setpoint Temperature for Design {C}
 
 OS:ZoneHVAC:EquipmentList,
-<<<<<<< HEAD
-  {409726f2-7a56-43fd-897e-8e70be4bf414}, !- Handle
-  Zone HVAC Equipment List 3,             !- Name
-  {e1e84432-e000-4e57-baf5-13176a73684f}; !- Thermal Zone
-
-OS:Space,
-  {8fbc391a-3123-465a-ab35-fbd1c8c4d87e}, !- Handle
-  living space|unit 3|story 1,            !- Name
-  {fc03fcda-65f3-4884-b29f-b22cde527be8}, !- Space Type Name
-  ,                                       !- Default Construction Set Name
-  ,                                       !- Default Schedule Set Name
-  -0,                                     !- Direction of Relative North {deg}
-  0,                                      !- X Origin {m}
-  0,                                      !- Y Origin {m}
-  0,                                      !- Z Origin {m}
-  ,                                       !- Building Story Name
-  {e1e84432-e000-4e57-baf5-13176a73684f}, !- Thermal Zone Name
-  ,                                       !- Part of Total Floor Area
-  ,                                       !- Design Specification Outdoor Air Object Name
-  {3dbaf052-ee82-47dd-a0e0-999e9994ec2f}; !- Building Unit Name
-
-OS:Surface,
-  {7873fc75-4a1b-40b4-be7f-05354f0ff5fd}, !- Handle
-  Surface 23,                             !- Name
-  Wall,                                   !- Surface Type
-  ,                                       !- Construction Name
-  {8fbc391a-3123-465a-ab35-fbd1c8c4d87e}, !- Space Name
-=======
-  {7df77216-5fce-4cf4-8cab-02d6b3c5bbd9}, !- Handle
-  Zone HVAC Equipment List 2,             !- Name
-  {02d67c27-dab7-4a4f-b47f-537ede6248e8}; !- Thermal Zone
-
-OS:SpaceType,
-  {5d71dd7b-73be-420a-9255-98c776c78771}, !- Handle
-  Space Type 2,                           !- Name
-  ,                                       !- Default Construction Set Name
-  ,                                       !- Default Schedule Set Name
-  ,                                       !- Group Rendering Name
-  ,                                       !- Design Specification Outdoor Air Object Name
-  ,                                       !- Standards Template
-  ,                                       !- Standards Building Type
-  finished basement;                      !- Standards Space Type
-
-OS:Surface,
-  {2f295d18-fcbf-4b49-89ca-ce8d8139c021}, !- Handle
-  Surface 7,                              !- Name
-  Floor,                                  !- Surface Type
-  ,                                       !- Construction Name
-  {31837243-3427-4bd5-b4c6-07aa37c0563e}, !- Space Name
-  Surface,                                !- Outside Boundary Condition
-  {effa206b-a073-4eb1-b423-faa855ef05d5}, !- Outside Boundary Condition Object
-  NoSun,                                  !- Sun Exposure
-  NoWind,                                 !- Wind Exposure
-  ,                                       !- View Factor to Ground
-  ,                                       !- Number of Vertices
-  0, -9.144, 2.4384,                      !- X,Y,Z Vertex 1 {m}
-  0, 0, 2.4384,                           !- X,Y,Z Vertex 2 {m}
-  4.572, 0, 2.4384,                       !- X,Y,Z Vertex 3 {m}
-  4.572, -9.144, 2.4384;                  !- X,Y,Z Vertex 4 {m}
-
-OS:Surface,
-  {34b863a8-a00c-4eac-82f5-d010ba6caf89}, !- Handle
-  Surface 8,                              !- Name
-  RoofCeiling,                            !- Surface Type
-  ,                                       !- Construction Name
-  {31837243-3427-4bd5-b4c6-07aa37c0563e}, !- Space Name
->>>>>>> 49f5e9b9
-  Outdoors,                               !- Outside Boundary Condition
-  ,                                       !- Outside Boundary Condition Object
-  SunExposed,                             !- Sun Exposure
-  WindExposed,                            !- Wind Exposure
-  ,                                       !- View Factor to Ground
-  ,                                       !- Number of Vertices
-  0, -4.572, 4.7244,                      !- X,Y,Z Vertex 1 {m}
-  4.572, -4.572, 4.7244,                  !- X,Y,Z Vertex 2 {m}
-  4.572, 0, 2.4384,                       !- X,Y,Z Vertex 3 {m}
-  0, 0, 2.4384;                           !- X,Y,Z Vertex 4 {m}
-
-OS:Surface,
-<<<<<<< HEAD
-  {1e5fc671-46d2-44f7-a654-652b073529b2}, !- Handle
-  Surface 24,                             !- Name
-  RoofCeiling,                            !- Surface Type
-  ,                                       !- Construction Name
-  {8fbc391a-3123-465a-ab35-fbd1c8c4d87e}, !- Space Name
-  Surface,                                !- Outside Boundary Condition
-  {704d984d-ed7a-46c0-a211-58276b7b9485}, !- Outside Boundary Condition Object
-  NoSun,                                  !- Sun Exposure
-  NoWind,                                 !- Wind Exposure
-  ,                                       !- View Factor to Ground
-  ,                                       !- Number of Vertices
-  13.716, -9.144, 2.4384,                 !- X,Y,Z Vertex 1 {m}
-  13.716, 0, 2.4384,                      !- X,Y,Z Vertex 2 {m}
-  9.144, 0, 2.4384,                       !- X,Y,Z Vertex 3 {m}
-  9.144, -9.144, 2.4384;                  !- X,Y,Z Vertex 4 {m}
-
-OS:Surface,
-  {5fa5e2b7-c755-41fa-ba5a-ecc7f4d842e7}, !- Handle
-  Surface 25,                             !- Name
-  Floor,                                  !- Surface Type
-  ,                                       !- Construction Name
-  {8fbc391a-3123-465a-ab35-fbd1c8c4d87e}, !- Space Name
-  Surface,                                !- Outside Boundary Condition
-  {b6aa3bca-a998-4cdb-a271-f3f46c37dc31}, !- Outside Boundary Condition Object
-  NoSun,                                  !- Sun Exposure
-  NoWind,                                 !- Wind Exposure
-=======
-  {53477e10-6580-414b-80cd-1d57182b06e7}, !- Handle
-  Surface 9,                              !- Name
-  RoofCeiling,                            !- Surface Type
-  ,                                       !- Construction Name
-  {31837243-3427-4bd5-b4c6-07aa37c0563e}, !- Space Name
-  Outdoors,                               !- Outside Boundary Condition
-  ,                                       !- Outside Boundary Condition Object
-  SunExposed,                             !- Sun Exposure
-  WindExposed,                            !- Wind Exposure
-  ,                                       !- View Factor to Ground
-  ,                                       !- Number of Vertices
-  4.572, -4.572, 4.7244,                  !- X,Y,Z Vertex 1 {m}
-  0, -4.572, 4.7244,                      !- X,Y,Z Vertex 2 {m}
-  0, -9.144, 2.4384,                      !- X,Y,Z Vertex 3 {m}
-  4.572, -9.144, 2.4384;                  !- X,Y,Z Vertex 4 {m}
-
-OS:Surface,
-  {17ee5b4c-9587-4d27-b7f1-34be5c10243a}, !- Handle
-  Surface 10,                             !- Name
-  Wall,                                   !- Surface Type
-  ,                                       !- Construction Name
-  {31837243-3427-4bd5-b4c6-07aa37c0563e}, !- Space Name
-  Outdoors,                               !- Outside Boundary Condition
-  ,                                       !- Outside Boundary Condition Object
-  SunExposed,                             !- Sun Exposure
-  WindExposed,                            !- Wind Exposure
->>>>>>> 49f5e9b9
-  ,                                       !- View Factor to Ground
-  ,                                       !- Number of Vertices
-  0, -4.572, 4.7244,                      !- X,Y,Z Vertex 1 {m}
-  0, 0, 2.4384,                           !- X,Y,Z Vertex 2 {m}
-  0, -9.144, 2.4384;                      !- X,Y,Z Vertex 3 {m}
-
-OS:Surface,
-<<<<<<< HEAD
-  {507b4379-1272-4149-b3fb-a95fbaa148a4}, !- Handle
-  Surface 26,                             !- Name
-  Wall,                                   !- Surface Type
-  ,                                       !- Construction Name
-  {8fbc391a-3123-465a-ab35-fbd1c8c4d87e}, !- Space Name
-  Surface,                                !- Outside Boundary Condition
-  {727b9e8b-130b-43ed-85d5-df12b9661ccd}, !- Outside Boundary Condition Object
-=======
-  {a42066c1-f368-4f25-85ba-c04ab312d1f0}, !- Handle
-  Surface 11,                             !- Name
-  Wall,                                   !- Surface Type
-  ,                                       !- Construction Name
-  {31837243-3427-4bd5-b4c6-07aa37c0563e}, !- Space Name
-  Adiabatic,                              !- Outside Boundary Condition
-  ,                                       !- Outside Boundary Condition Object
->>>>>>> 49f5e9b9
-  NoSun,                                  !- Sun Exposure
-  NoWind,                                 !- Wind Exposure
-  ,                                       !- View Factor to Ground
-  ,                                       !- Number of Vertices
-  4.572, -4.572, 4.7244,                  !- X,Y,Z Vertex 1 {m}
-  4.572, -9.144, 2.4384,                  !- X,Y,Z Vertex 2 {m}
-  4.572, 0, 2.4384;                       !- X,Y,Z Vertex 3 {m}
-
-OS:Space,
-  {31837243-3427-4bd5-b4c6-07aa37c0563e}, !- Handle
-  unfinished attic space,                 !- Name
-  {476d7644-2da3-4e7d-a8ad-bb163701f278}, !- Space Type Name
-  ,                                       !- Default Construction Set Name
-  ,                                       !- Default Schedule Set Name
-  ,                                       !- Direction of Relative North {deg}
-  ,                                       !- X Origin {m}
-  ,                                       !- Y Origin {m}
-  ,                                       !- Z Origin {m}
-  ,                                       !- Building Story Name
-  {14c1fbac-7f97-47ec-aed7-4b4381a1dbb2}; !- Thermal Zone Name
-
-OS:Surface,
-  {dc279c34-ca2f-4f84-979a-d5cf98d74669}, !- Handle
-  Surface 27,                             !- Name
-  Wall,                                   !- Surface Type
-  ,                                       !- Construction Name
-  {8fbc391a-3123-465a-ab35-fbd1c8c4d87e}, !- Space Name
-  Outdoors,                               !- Outside Boundary Condition
-  ,                                       !- Outside Boundary Condition Object
-  SunExposed,                             !- Sun Exposure
-  WindExposed,                            !- Wind Exposure
-  ,                                       !- View Factor to Ground
-  ,                                       !- Number of Vertices
-  13.716, 0, 2.4384,                      !- X,Y,Z Vertex 1 {m}
-  13.716, 0, 0,                           !- X,Y,Z Vertex 2 {m}
-  9.144, 0, 0,                            !- X,Y,Z Vertex 3 {m}
-  9.144, 0, 2.4384;                       !- X,Y,Z Vertex 4 {m}
-
-OS:Surface,
-  {90581214-d222-4477-ae47-b039dd6763db}, !- Handle
-  Surface 28,                             !- Name
-  Wall,                                   !- Surface Type
-  ,                                       !- Construction Name
-  {8fbc391a-3123-465a-ab35-fbd1c8c4d87e}, !- Space Name
-  Surface,                                !- Outside Boundary Condition
-  {d0a85593-2650-4919-a595-16d5f85a1154}, !- Outside Boundary Condition Object
-  NoSun,                                  !- Sun Exposure
-  NoWind,                                 !- Wind Exposure
-  ,                                       !- View Factor to Ground
-  ,                                       !- Number of Vertices
-  13.716, -9.144, 2.4384,                 !- X,Y,Z Vertex 1 {m}
-  13.716, -9.144, 0,                      !- X,Y,Z Vertex 2 {m}
-  13.716, 0, 0,                           !- X,Y,Z Vertex 3 {m}
-  13.716, 0, 2.4384;                      !- X,Y,Z Vertex 4 {m}
-
-OS:ThermalZone,
-<<<<<<< HEAD
-  {3211d049-4fdf-4444-bc2a-cb8b2bdf0904}, !- Handle
-  living zone|unit 4,                     !- Name
-=======
-  {14c1fbac-7f97-47ec-aed7-4b4381a1dbb2}, !- Handle
-  unfinished attic zone,                  !- Name
->>>>>>> 49f5e9b9
-  ,                                       !- Multiplier
-  ,                                       !- Ceiling Height {m}
-  ,                                       !- Volume {m3}
-  ,                                       !- Floor Area {m2}
-  ,                                       !- Zone Inside Convection Algorithm
-  ,                                       !- Zone Outside Convection Algorithm
-  ,                                       !- Zone Conditioning Equipment List Name
-<<<<<<< HEAD
-  {7f22b1cd-bcf8-4cf3-9e42-ea03585f4ef0}, !- Zone Air Inlet Port List
-  {89ad120d-0e0c-46a4-89f4-a904388fc453}, !- Zone Air Exhaust Port List
-  {9059d368-2b68-4eb2-9beb-4d57e3eb225d}, !- Zone Air Node Name
-  {131b64e2-a4d7-4452-8696-75426490f472}, !- Zone Return Air Port List
-=======
-  {097d34bd-e36a-4756-904d-d9893fee65a2}, !- Zone Air Inlet Port List
-  {62c68573-0ad4-4fb2-985a-e24cac0398b8}, !- Zone Air Exhaust Port List
-  {54477230-1a22-422c-b6ae-5ef2c295a3cc}, !- Zone Air Node Name
-  {ebe078aa-7fdf-4880-8d29-8e75686b357e}, !- Zone Return Air Port List
->>>>>>> 49f5e9b9
-  ,                                       !- Primary Daylighting Control Name
-  ,                                       !- Fraction of Zone Controlled by Primary Daylighting Control
-  ,                                       !- Secondary Daylighting Control Name
-  ,                                       !- Fraction of Zone Controlled by Secondary Daylighting Control
-  ,                                       !- Illuminance Map Name
-  ,                                       !- Group Rendering Name
-  ,                                       !- Thermostat Name
-  No;                                     !- Use Ideal Air Loads
-
-OS:Node,
-<<<<<<< HEAD
-  {7ddc56e7-5762-48d8-9de9-67b8b76f5ae2}, !- Handle
-  Node 4,                                 !- Name
-  {9059d368-2b68-4eb2-9beb-4d57e3eb225d}, !- Inlet Port
-  ;                                       !- Outlet Port
-
-OS:Connection,
-  {9059d368-2b68-4eb2-9beb-4d57e3eb225d}, !- Handle
-  {2dda7774-428f-407b-9e3f-6b1fcee0012e}, !- Name
-  {3211d049-4fdf-4444-bc2a-cb8b2bdf0904}, !- Source Object
-  11,                                     !- Outlet Port
-  {7ddc56e7-5762-48d8-9de9-67b8b76f5ae2}, !- Target Object
-  2;                                      !- Inlet Port
-
-OS:PortList,
-  {7f22b1cd-bcf8-4cf3-9e42-ea03585f4ef0}, !- Handle
-  {b797e054-d7c0-44f3-bf87-d0070b528aeb}, !- Name
-  {3211d049-4fdf-4444-bc2a-cb8b2bdf0904}; !- HVAC Component
-
-OS:PortList,
-  {89ad120d-0e0c-46a4-89f4-a904388fc453}, !- Handle
-  {fa390ab6-7556-4347-9d73-0970d3ba001d}, !- Name
-  {3211d049-4fdf-4444-bc2a-cb8b2bdf0904}; !- HVAC Component
-
-OS:PortList,
-  {131b64e2-a4d7-4452-8696-75426490f472}, !- Handle
-  {01cb51c0-70ac-4e6c-8158-763b1a1bfea6}, !- Name
-  {3211d049-4fdf-4444-bc2a-cb8b2bdf0904}; !- HVAC Component
-
-OS:Sizing:Zone,
-  {2920947b-4691-45fb-b42a-8038e276e8b3}, !- Handle
-  {3211d049-4fdf-4444-bc2a-cb8b2bdf0904}, !- Zone or ZoneList Name
-=======
-  {034e0d02-d70b-4f63-b855-9f01498ddf07}, !- Handle
-  Node 3,                                 !- Name
-  {54477230-1a22-422c-b6ae-5ef2c295a3cc}, !- Inlet Port
-  ;                                       !- Outlet Port
-
-OS:Connection,
-  {54477230-1a22-422c-b6ae-5ef2c295a3cc}, !- Handle
-  {5ab91bb6-0a6d-4d06-a1d0-a127df7a3c39}, !- Name
-  {14c1fbac-7f97-47ec-aed7-4b4381a1dbb2}, !- Source Object
-  11,                                     !- Outlet Port
-  {034e0d02-d70b-4f63-b855-9f01498ddf07}, !- Target Object
-  2;                                      !- Inlet Port
-
-OS:PortList,
-  {097d34bd-e36a-4756-904d-d9893fee65a2}, !- Handle
-  {b1abc897-7ae5-4c88-89fa-4ee5c862305c}, !- Name
-  {14c1fbac-7f97-47ec-aed7-4b4381a1dbb2}; !- HVAC Component
-
-OS:PortList,
-  {62c68573-0ad4-4fb2-985a-e24cac0398b8}, !- Handle
-  {9f0d3e64-4525-4e2d-b2f9-d942f5547271}, !- Name
-  {14c1fbac-7f97-47ec-aed7-4b4381a1dbb2}; !- HVAC Component
-
-OS:PortList,
-  {ebe078aa-7fdf-4880-8d29-8e75686b357e}, !- Handle
-  {528c82e2-84ca-441f-ab60-cffed98ab5a8}, !- Name
-  {14c1fbac-7f97-47ec-aed7-4b4381a1dbb2}; !- HVAC Component
-
-OS:Sizing:Zone,
-  {fcc621e6-fa2d-406e-a39f-3a69123d1268}, !- Handle
-  {14c1fbac-7f97-47ec-aed7-4b4381a1dbb2}, !- Zone or ZoneList Name
->>>>>>> 49f5e9b9
-  SupplyAirTemperature,                   !- Zone Cooling Design Supply Air Temperature Input Method
-  14,                                     !- Zone Cooling Design Supply Air Temperature {C}
-  11.11,                                  !- Zone Cooling Design Supply Air Temperature Difference {deltaC}
-  SupplyAirTemperature,                   !- Zone Heating Design Supply Air Temperature Input Method
-  40,                                     !- Zone Heating Design Supply Air Temperature {C}
-  11.11,                                  !- Zone Heating Design Supply Air Temperature Difference {deltaC}
-  0.0085,                                 !- Zone Cooling Design Supply Air Humidity Ratio {kg-H2O/kg-air}
-  0.008,                                  !- Zone Heating Design Supply Air Humidity Ratio {kg-H2O/kg-air}
-  ,                                       !- Zone Heating Sizing Factor
-  ,                                       !- Zone Cooling Sizing Factor
-  DesignDay,                              !- Cooling Design Air Flow Method
-  ,                                       !- Cooling Design Air Flow Rate {m3/s}
-  ,                                       !- Cooling Minimum Air Flow per Zone Floor Area {m3/s-m2}
-  ,                                       !- Cooling Minimum Air Flow {m3/s}
-  ,                                       !- Cooling Minimum Air Flow Fraction
-  DesignDay,                              !- Heating Design Air Flow Method
-  ,                                       !- Heating Design Air Flow Rate {m3/s}
-  ,                                       !- Heating Maximum Air Flow per Zone Floor Area {m3/s-m2}
-  ,                                       !- Heating Maximum Air Flow {m3/s}
-  ,                                       !- Heating Maximum Air Flow Fraction
-  ,                                       !- Design Zone Air Distribution Effectiveness in Cooling Mode
-  ,                                       !- Design Zone Air Distribution Effectiveness in Heating Mode
-  No,                                     !- Account for Dedicated Outdoor Air System
-  NeutralSupplyAir,                       !- Dedicated Outdoor Air System Control Strategy
-  autosize,                               !- Dedicated Outdoor Air Low Setpoint Temperature for Design {C}
-  autosize;                               !- Dedicated Outdoor Air High Setpoint Temperature for Design {C}
-
-OS:ZoneHVAC:EquipmentList,
-<<<<<<< HEAD
-  {d7adbba8-4f72-419d-8c26-79cfab814114}, !- Handle
-  Zone HVAC Equipment List 4,             !- Name
-  {3211d049-4fdf-4444-bc2a-cb8b2bdf0904}; !- Thermal Zone
-
-OS:Space,
-  {635c20ff-7e07-49aa-a459-fde084569585}, !- Handle
-  living space|unit 4|story 1,            !- Name
-  {fc03fcda-65f3-4884-b29f-b22cde527be8}, !- Space Type Name
-  ,                                       !- Default Construction Set Name
-  ,                                       !- Default Schedule Set Name
-  -0,                                     !- Direction of Relative North {deg}
-  0,                                      !- X Origin {m}
-  0,                                      !- Y Origin {m}
-  0,                                      !- Z Origin {m}
-  ,                                       !- Building Story Name
-  {3211d049-4fdf-4444-bc2a-cb8b2bdf0904}, !- Thermal Zone Name
-  ,                                       !- Part of Total Floor Area
-  ,                                       !- Design Specification Outdoor Air Object Name
-  {01cd19b0-5591-4153-bcac-68d981e67745}; !- Building Unit Name
-
-OS:Surface,
-  {50810c8a-752f-4345-94f1-bd8fcb9f6c2a}, !- Handle
-  Surface 34,                             !- Name
-  Wall,                                   !- Surface Type
-  ,                                       !- Construction Name
-  {635c20ff-7e07-49aa-a459-fde084569585}, !- Space Name
-  Outdoors,                               !- Outside Boundary Condition
-  ,                                       !- Outside Boundary Condition Object
-  SunExposed,                             !- Sun Exposure
-  WindExposed,                            !- Wind Exposure
-  ,                                       !- View Factor to Ground
-  ,                                       !- Number of Vertices
-  13.716, -9.144, 2.4384,                 !- X,Y,Z Vertex 1 {m}
-  13.716, -9.144, 0,                      !- X,Y,Z Vertex 2 {m}
-  18.288, -9.144, 0,                      !- X,Y,Z Vertex 3 {m}
-  18.288, -9.144, 2.4384;                 !- X,Y,Z Vertex 4 {m}
-
-OS:Surface,
-  {d2ee5cfc-5219-4a98-9076-15bdc4f975e9}, !- Handle
-  Surface 35,                             !- Name
-  RoofCeiling,                            !- Surface Type
-  ,                                       !- Construction Name
-  {635c20ff-7e07-49aa-a459-fde084569585}, !- Space Name
-  Surface,                                !- Outside Boundary Condition
-  {422585b8-495d-4407-a841-7136d85e18c2}, !- Outside Boundary Condition Object
-  NoSun,                                  !- Sun Exposure
-  NoWind,                                 !- Wind Exposure
-  ,                                       !- View Factor to Ground
-  ,                                       !- Number of Vertices
-  18.288, -9.144, 2.4384,                 !- X,Y,Z Vertex 1 {m}
-  18.288, 0, 2.4384,                      !- X,Y,Z Vertex 2 {m}
-  13.716, 0, 2.4384,                      !- X,Y,Z Vertex 3 {m}
-  13.716, -9.144, 2.4384;                 !- X,Y,Z Vertex 4 {m}
-
-OS:Surface,
-  {868a02a8-fa07-4598-b8f2-cb473326d67f}, !- Handle
-  Surface 36,                             !- Name
-  Floor,                                  !- Surface Type
-  ,                                       !- Construction Name
-  {635c20ff-7e07-49aa-a459-fde084569585}, !- Space Name
-  Surface,                                !- Outside Boundary Condition
-  {4fb9b525-d002-434e-873d-417e87e945be}, !- Outside Boundary Condition Object
-  NoSun,                                  !- Sun Exposure
-  NoWind,                                 !- Wind Exposure
-  ,                                       !- View Factor to Ground
-  ,                                       !- Number of Vertices
-  13.716, -9.144, 0,                      !- X,Y,Z Vertex 1 {m}
-  13.716, 0, 0,                           !- X,Y,Z Vertex 2 {m}
-  18.288, 0, 0,                           !- X,Y,Z Vertex 3 {m}
-  18.288, -9.144, 0;                      !- X,Y,Z Vertex 4 {m}
-
-OS:Surface,
-  {d0a85593-2650-4919-a595-16d5f85a1154}, !- Handle
-  Surface 37,                             !- Name
-  Wall,                                   !- Surface Type
-  ,                                       !- Construction Name
-  {635c20ff-7e07-49aa-a459-fde084569585}, !- Space Name
-  Surface,                                !- Outside Boundary Condition
-  {90581214-d222-4477-ae47-b039dd6763db}, !- Outside Boundary Condition Object
-  NoSun,                                  !- Sun Exposure
-  NoWind,                                 !- Wind Exposure
-  ,                                       !- View Factor to Ground
-  ,                                       !- Number of Vertices
-  13.716, 0, 2.4384,                      !- X,Y,Z Vertex 1 {m}
-  13.716, 0, 0,                           !- X,Y,Z Vertex 2 {m}
-  13.716, -9.144, 0,                      !- X,Y,Z Vertex 3 {m}
-  13.716, -9.144, 2.4384;                 !- X,Y,Z Vertex 4 {m}
-
-OS:Surface,
-  {0f605752-9262-4c40-a494-8a7d3e67aa90}, !- Handle
-  Surface 38,                             !- Name
-  Wall,                                   !- Surface Type
-  ,                                       !- Construction Name
-  {635c20ff-7e07-49aa-a459-fde084569585}, !- Space Name
-  Outdoors,                               !- Outside Boundary Condition
-  ,                                       !- Outside Boundary Condition Object
-  SunExposed,                             !- Sun Exposure
-  WindExposed,                            !- Wind Exposure
-  ,                                       !- View Factor to Ground
-  ,                                       !- Number of Vertices
-  18.288, 0, 2.4384,                      !- X,Y,Z Vertex 1 {m}
-  18.288, 0, 0,                           !- X,Y,Z Vertex 2 {m}
-  13.716, 0, 0,                           !- X,Y,Z Vertex 3 {m}
-  13.716, 0, 2.4384;                      !- X,Y,Z Vertex 4 {m}
-
-OS:Surface,
-  {4526174e-9a52-4fcf-b107-f31013abe44e}, !- Handle
-  Surface 39,                             !- Name
-  Wall,                                   !- Surface Type
-  ,                                       !- Construction Name
-  {635c20ff-7e07-49aa-a459-fde084569585}, !- Space Name
-  Outdoors,                               !- Outside Boundary Condition
-  ,                                       !- Outside Boundary Condition Object
-  SunExposed,                             !- Sun Exposure
-  WindExposed,                            !- Wind Exposure
-  ,                                       !- View Factor to Ground
-  ,                                       !- Number of Vertices
-  18.288, -9.144, 2.4384,                 !- X,Y,Z Vertex 1 {m}
-  18.288, -9.144, 0,                      !- X,Y,Z Vertex 2 {m}
-  18.288, 0, 0,                           !- X,Y,Z Vertex 3 {m}
-  18.288, 0, 2.4384;                      !- X,Y,Z Vertex 4 {m}
-
-OS:Space,
-  {9d48ba32-92fe-47b6-8ff7-d5af5a342c55}, !- Handle
-  finished basement space,                !- Name
-  {285a2d13-231e-47ff-b7c8-915d215ac61e}, !- Space Type Name
-  ,                                       !- Default Construction Set Name
-  ,                                       !- Default Schedule Set Name
-  -0,                                     !- Direction of Relative North {deg}
-  0,                                      !- X Origin {m}
-  0,                                      !- Y Origin {m}
-  0,                                      !- Z Origin {m}
-  ,                                       !- Building Story Name
-  {18dbdbe0-7797-4756-8921-9c1cb5e1a358}, !- Thermal Zone Name
-  ,                                       !- Part of Total Floor Area
-  ,                                       !- Design Specification Outdoor Air Object Name
-  {67bde993-3b37-4fe1-9b4f-542c2b7243d3}; !- Building Unit Name
-
-OS:Surface,
-  {751459b2-8912-42d4-ac48-077be52856d9}, !- Handle
-  Surface 45,                             !- Name
-  Floor,                                  !- Surface Type
-  ,                                       !- Construction Name
-  {9d48ba32-92fe-47b6-8ff7-d5af5a342c55}, !- Space Name
-  Foundation,                             !- Outside Boundary Condition
-  ,                                       !- Outside Boundary Condition Object
-  NoSun,                                  !- Sun Exposure
-  NoWind,                                 !- Wind Exposure
-  ,                                       !- View Factor to Ground
-  ,                                       !- Number of Vertices
-  0, -9.144, -2.4384,                     !- X,Y,Z Vertex 1 {m}
-  0, 0, -2.4384,                          !- X,Y,Z Vertex 2 {m}
-  4.572, 0, -2.4384,                      !- X,Y,Z Vertex 3 {m}
-  4.572, -9.144, -2.4384;                 !- X,Y,Z Vertex 4 {m}
-
-OS:Surface,
-  {9533ade6-d16c-497b-9fe7-67d34be4a956}, !- Handle
-  Surface 46,                             !- Name
-  Wall,                                   !- Surface Type
-  ,                                       !- Construction Name
-  {9d48ba32-92fe-47b6-8ff7-d5af5a342c55}, !- Space Name
-  Foundation,                             !- Outside Boundary Condition
-  ,                                       !- Outside Boundary Condition Object
-  NoSun,                                  !- Sun Exposure
-  NoWind,                                 !- Wind Exposure
-  ,                                       !- View Factor to Ground
-  ,                                       !- Number of Vertices
-  0, 0, 0,                                !- X,Y,Z Vertex 1 {m}
-  0, 0, -2.4384,                          !- X,Y,Z Vertex 2 {m}
-  0, -9.144, -2.4384,                     !- X,Y,Z Vertex 3 {m}
-  0, -9.144, 0;                           !- X,Y,Z Vertex 4 {m}
-
-OS:Surface,
-  {99b1ca25-c7e1-429e-ad8a-b9abff0ce11b}, !- Handle
-  Surface 47,                             !- Name
-  Wall,                                   !- Surface Type
-  ,                                       !- Construction Name
-  {9d48ba32-92fe-47b6-8ff7-d5af5a342c55}, !- Space Name
-  Foundation,                             !- Outside Boundary Condition
-  ,                                       !- Outside Boundary Condition Object
-  NoSun,                                  !- Sun Exposure
-  NoWind,                                 !- Wind Exposure
-  ,                                       !- View Factor to Ground
-  ,                                       !- Number of Vertices
-  4.572, 0, 0,                            !- X,Y,Z Vertex 1 {m}
-  4.572, 0, -2.4384,                      !- X,Y,Z Vertex 2 {m}
-  0, 0, -2.4384,                          !- X,Y,Z Vertex 3 {m}
-  0, 0, 0;                                !- X,Y,Z Vertex 4 {m}
-
-OS:Surface,
-  {ca4343fc-7340-4158-8493-598caae83423}, !- Handle
-  Surface 48,                             !- Name
-  Wall,                                   !- Surface Type
-  ,                                       !- Construction Name
-  {9d48ba32-92fe-47b6-8ff7-d5af5a342c55}, !- Space Name
-  Surface,                                !- Outside Boundary Condition
-  {51dc302d-b85a-4885-8bf6-81df0b83e5e4}, !- Outside Boundary Condition Object
-  NoSun,                                  !- Sun Exposure
-  NoWind,                                 !- Wind Exposure
-  ,                                       !- View Factor to Ground
-  ,                                       !- Number of Vertices
-  4.572, -9.144, 0,                       !- X,Y,Z Vertex 1 {m}
-  4.572, -9.144, -2.4384,                 !- X,Y,Z Vertex 2 {m}
-  4.572, 0, -2.4384,                      !- X,Y,Z Vertex 3 {m}
-  4.572, 0, 0;                            !- X,Y,Z Vertex 4 {m}
-
-OS:Surface,
-  {96677a89-0de1-488c-89d4-6bfeb11306f8}, !- Handle
-  Surface 49,                             !- Name
-  Wall,                                   !- Surface Type
-  ,                                       !- Construction Name
-  {9d48ba32-92fe-47b6-8ff7-d5af5a342c55}, !- Space Name
-  Foundation,                             !- Outside Boundary Condition
-  ,                                       !- Outside Boundary Condition Object
-  NoSun,                                  !- Sun Exposure
-  NoWind,                                 !- Wind Exposure
-  ,                                       !- View Factor to Ground
-  ,                                       !- Number of Vertices
-  0, -9.144, 0,                           !- X,Y,Z Vertex 1 {m}
-  0, -9.144, -2.4384,                     !- X,Y,Z Vertex 2 {m}
-  4.572, -9.144, -2.4384,                 !- X,Y,Z Vertex 3 {m}
-  4.572, -9.144, 0;                       !- X,Y,Z Vertex 4 {m}
-
-OS:Surface,
-  {fbb7d3a0-0719-4344-a7d8-957640774200}, !- Handle
-  Surface 50,                             !- Name
-  RoofCeiling,                            !- Surface Type
-  ,                                       !- Construction Name
-  {9d48ba32-92fe-47b6-8ff7-d5af5a342c55}, !- Space Name
-  Surface,                                !- Outside Boundary Condition
-  {d096f1ac-98e1-49fc-8bd8-62a93628035a}, !- Outside Boundary Condition Object
-  NoSun,                                  !- Sun Exposure
-  NoWind,                                 !- Wind Exposure
-  ,                                       !- View Factor to Ground
-  ,                                       !- Number of Vertices
-  4.572, -9.144, 0,                       !- X,Y,Z Vertex 1 {m}
-  4.572, 0, 0,                            !- X,Y,Z Vertex 2 {m}
-  0, 0, 0,                                !- X,Y,Z Vertex 3 {m}
-  0, -9.144, 0;                           !- X,Y,Z Vertex 4 {m}
-
-OS:ThermalZone,
-  {18dbdbe0-7797-4756-8921-9c1cb5e1a358}, !- Handle
-  finished basement zone,                 !- Name
-  ,                                       !- Multiplier
-  ,                                       !- Ceiling Height {m}
-  ,                                       !- Volume {m3}
-  ,                                       !- Floor Area {m2}
-  ,                                       !- Zone Inside Convection Algorithm
-  ,                                       !- Zone Outside Convection Algorithm
-  ,                                       !- Zone Conditioning Equipment List Name
-  {2a55da87-8f05-4db1-b75a-d5d36143dbf8}, !- Zone Air Inlet Port List
-  {1f674aa4-22e8-4164-8aa5-91ed0d43effd}, !- Zone Air Exhaust Port List
-  {783f6945-04cf-46d0-b64f-a09a6d744810}, !- Zone Air Node Name
-  {c91ce306-f719-4a80-8ce6-17158984565d}, !- Zone Return Air Port List
-  ,                                       !- Primary Daylighting Control Name
-  ,                                       !- Fraction of Zone Controlled by Primary Daylighting Control
-  ,                                       !- Secondary Daylighting Control Name
-  ,                                       !- Fraction of Zone Controlled by Secondary Daylighting Control
-  ,                                       !- Illuminance Map Name
-  ,                                       !- Group Rendering Name
-  ,                                       !- Thermostat Name
-  No;                                     !- Use Ideal Air Loads
-
-OS:Node,
-  {d120da8a-581c-40a4-b128-16b239d0f1d0}, !- Handle
-  Node 5,                                 !- Name
-  {783f6945-04cf-46d0-b64f-a09a6d744810}, !- Inlet Port
-  ;                                       !- Outlet Port
-
-OS:Connection,
-  {783f6945-04cf-46d0-b64f-a09a6d744810}, !- Handle
-  {f649f04a-e7a5-42f1-8a63-a67b723fb00b}, !- Name
-  {18dbdbe0-7797-4756-8921-9c1cb5e1a358}, !- Source Object
-  11,                                     !- Outlet Port
-  {d120da8a-581c-40a4-b128-16b239d0f1d0}, !- Target Object
-  2;                                      !- Inlet Port
-
-OS:PortList,
-  {2a55da87-8f05-4db1-b75a-d5d36143dbf8}, !- Handle
-  {6c0f276b-986a-4881-baca-8dab9bc13d08}, !- Name
-  {18dbdbe0-7797-4756-8921-9c1cb5e1a358}; !- HVAC Component
-
-OS:PortList,
-  {1f674aa4-22e8-4164-8aa5-91ed0d43effd}, !- Handle
-  {75e6b9fa-ff0f-4d9b-9ee3-44fc20eb59ff}, !- Name
-  {18dbdbe0-7797-4756-8921-9c1cb5e1a358}; !- HVAC Component
-
-OS:PortList,
-  {c91ce306-f719-4a80-8ce6-17158984565d}, !- Handle
-  {4317eb1b-4cdb-4341-bd0d-9403e12f6a63}, !- Name
-  {18dbdbe0-7797-4756-8921-9c1cb5e1a358}; !- HVAC Component
-
-OS:Sizing:Zone,
-  {2dcd7df8-f838-4956-ac93-45ca08d788bc}, !- Handle
-  {18dbdbe0-7797-4756-8921-9c1cb5e1a358}, !- Zone or ZoneList Name
-  SupplyAirTemperature,                   !- Zone Cooling Design Supply Air Temperature Input Method
-  14,                                     !- Zone Cooling Design Supply Air Temperature {C}
-  11.11,                                  !- Zone Cooling Design Supply Air Temperature Difference {deltaC}
-  SupplyAirTemperature,                   !- Zone Heating Design Supply Air Temperature Input Method
-  40,                                     !- Zone Heating Design Supply Air Temperature {C}
-  11.11,                                  !- Zone Heating Design Supply Air Temperature Difference {deltaC}
-  0.0085,                                 !- Zone Cooling Design Supply Air Humidity Ratio {kg-H2O/kg-air}
-  0.008,                                  !- Zone Heating Design Supply Air Humidity Ratio {kg-H2O/kg-air}
-  ,                                       !- Zone Heating Sizing Factor
-  ,                                       !- Zone Cooling Sizing Factor
-  DesignDay,                              !- Cooling Design Air Flow Method
-  ,                                       !- Cooling Design Air Flow Rate {m3/s}
-  ,                                       !- Cooling Minimum Air Flow per Zone Floor Area {m3/s-m2}
-  ,                                       !- Cooling Minimum Air Flow {m3/s}
-  ,                                       !- Cooling Minimum Air Flow Fraction
-  DesignDay,                              !- Heating Design Air Flow Method
-  ,                                       !- Heating Design Air Flow Rate {m3/s}
-  ,                                       !- Heating Maximum Air Flow per Zone Floor Area {m3/s-m2}
-  ,                                       !- Heating Maximum Air Flow {m3/s}
-  ,                                       !- Heating Maximum Air Flow Fraction
-  ,                                       !- Design Zone Air Distribution Effectiveness in Cooling Mode
-  ,                                       !- Design Zone Air Distribution Effectiveness in Heating Mode
-  No,                                     !- Account for Dedicated Outdoor Air System
-  NeutralSupplyAir,                       !- Dedicated Outdoor Air System Control Strategy
-  autosize,                               !- Dedicated Outdoor Air Low Setpoint Temperature for Design {C}
-  autosize;                               !- Dedicated Outdoor Air High Setpoint Temperature for Design {C}
-
-OS:ZoneHVAC:EquipmentList,
-  {c6404bdd-3f0a-4bed-9adc-bfaa210969ee}, !- Handle
-  Zone HVAC Equipment List 5,             !- Name
-  {18dbdbe0-7797-4756-8921-9c1cb5e1a358}; !- Thermal Zone
-
-OS:SpaceType,
-  {285a2d13-231e-47ff-b7c8-915d215ac61e}, !- Handle
-  Space Type 2,                           !- Name
-  ,                                       !- Default Construction Set Name
-  ,                                       !- Default Schedule Set Name
-  ,                                       !- Group Rendering Name
-  ,                                       !- Design Specification Outdoor Air Object Name
-  ,                                       !- Standards Template
-  ,                                       !- Standards Building Type
-  finished basement;                      !- Standards Space Type
-
-OS:ThermalZone,
-  {0bf0d7f3-515e-4217-9ff1-f9dbd9917bd2}, !- Handle
-  finished basement zone|unit 2,          !- Name
-  ,                                       !- Multiplier
-  ,                                       !- Ceiling Height {m}
-  ,                                       !- Volume {m3}
-  ,                                       !- Floor Area {m2}
-  ,                                       !- Zone Inside Convection Algorithm
-  ,                                       !- Zone Outside Convection Algorithm
-  ,                                       !- Zone Conditioning Equipment List Name
-  {229085ae-5d95-4620-a204-7c7a4f3c2753}, !- Zone Air Inlet Port List
-  {6a30c7c9-8149-4ead-ba4e-bae662bdccd2}, !- Zone Air Exhaust Port List
-  {ac23023a-1a15-46ca-b087-23b59910190b}, !- Zone Air Node Name
-  {3255762d-4900-4d6b-9070-761497c27f02}, !- Zone Return Air Port List
-  ,                                       !- Primary Daylighting Control Name
-  ,                                       !- Fraction of Zone Controlled by Primary Daylighting Control
-  ,                                       !- Secondary Daylighting Control Name
-  ,                                       !- Fraction of Zone Controlled by Secondary Daylighting Control
-  ,                                       !- Illuminance Map Name
-  ,                                       !- Group Rendering Name
-  ,                                       !- Thermostat Name
-  No;                                     !- Use Ideal Air Loads
-
-OS:Node,
-  {691cef49-ef1f-4877-9157-98fb4fad5e4c}, !- Handle
-  Node 6,                                 !- Name
-  {ac23023a-1a15-46ca-b087-23b59910190b}, !- Inlet Port
-  ;                                       !- Outlet Port
-
-OS:Connection,
-  {ac23023a-1a15-46ca-b087-23b59910190b}, !- Handle
-  {906618d4-1e87-474f-b5d7-19a742a44e54}, !- Name
-  {0bf0d7f3-515e-4217-9ff1-f9dbd9917bd2}, !- Source Object
-  11,                                     !- Outlet Port
-  {691cef49-ef1f-4877-9157-98fb4fad5e4c}, !- Target Object
-  2;                                      !- Inlet Port
-
-OS:PortList,
-  {229085ae-5d95-4620-a204-7c7a4f3c2753}, !- Handle
-  {cbf733cd-6dc7-480c-a795-a96e8f7eabea}, !- Name
-  {0bf0d7f3-515e-4217-9ff1-f9dbd9917bd2}; !- HVAC Component
-
-OS:PortList,
-  {6a30c7c9-8149-4ead-ba4e-bae662bdccd2}, !- Handle
-  {94b8ad3f-43d1-4bff-aaed-a4c1e7ba133f}, !- Name
-  {0bf0d7f3-515e-4217-9ff1-f9dbd9917bd2}; !- HVAC Component
-
-OS:PortList,
-  {3255762d-4900-4d6b-9070-761497c27f02}, !- Handle
-  {f97bed13-0fe6-4fde-9a93-b8a525728012}, !- Name
-  {0bf0d7f3-515e-4217-9ff1-f9dbd9917bd2}; !- HVAC Component
-
-OS:Sizing:Zone,
-  {1d955d86-47e0-4f43-a342-6f3cab0fcc2e}, !- Handle
-  {0bf0d7f3-515e-4217-9ff1-f9dbd9917bd2}, !- Zone or ZoneList Name
-  SupplyAirTemperature,                   !- Zone Cooling Design Supply Air Temperature Input Method
-  14,                                     !- Zone Cooling Design Supply Air Temperature {C}
-  11.11,                                  !- Zone Cooling Design Supply Air Temperature Difference {deltaC}
-  SupplyAirTemperature,                   !- Zone Heating Design Supply Air Temperature Input Method
-  40,                                     !- Zone Heating Design Supply Air Temperature {C}
-  11.11,                                  !- Zone Heating Design Supply Air Temperature Difference {deltaC}
-  0.0085,                                 !- Zone Cooling Design Supply Air Humidity Ratio {kg-H2O/kg-air}
-  0.008,                                  !- Zone Heating Design Supply Air Humidity Ratio {kg-H2O/kg-air}
-  ,                                       !- Zone Heating Sizing Factor
-  ,                                       !- Zone Cooling Sizing Factor
-  DesignDay,                              !- Cooling Design Air Flow Method
-  ,                                       !- Cooling Design Air Flow Rate {m3/s}
-  ,                                       !- Cooling Minimum Air Flow per Zone Floor Area {m3/s-m2}
-  ,                                       !- Cooling Minimum Air Flow {m3/s}
-  ,                                       !- Cooling Minimum Air Flow Fraction
-  DesignDay,                              !- Heating Design Air Flow Method
-  ,                                       !- Heating Design Air Flow Rate {m3/s}
-  ,                                       !- Heating Maximum Air Flow per Zone Floor Area {m3/s-m2}
-  ,                                       !- Heating Maximum Air Flow {m3/s}
-  ,                                       !- Heating Maximum Air Flow Fraction
-  ,                                       !- Design Zone Air Distribution Effectiveness in Cooling Mode
-  ,                                       !- Design Zone Air Distribution Effectiveness in Heating Mode
-  No,                                     !- Account for Dedicated Outdoor Air System
-  NeutralSupplyAir,                       !- Dedicated Outdoor Air System Control Strategy
-  autosize,                               !- Dedicated Outdoor Air Low Setpoint Temperature for Design {C}
-  autosize;                               !- Dedicated Outdoor Air High Setpoint Temperature for Design {C}
-
-OS:ZoneHVAC:EquipmentList,
-  {b1dc2d64-3bf7-4b21-968e-e663e23422a1}, !- Handle
-  Zone HVAC Equipment List 6,             !- Name
-  {0bf0d7f3-515e-4217-9ff1-f9dbd9917bd2}; !- Thermal Zone
-
-OS:Space,
-  {20e65d41-8f18-465d-ac90-1505a2ba95f5}, !- Handle
-  finished basement space|unit 2,         !- Name
-  {285a2d13-231e-47ff-b7c8-915d215ac61e}, !- Space Type Name
-  ,                                       !- Default Construction Set Name
-  ,                                       !- Default Schedule Set Name
-  -0,                                     !- Direction of Relative North {deg}
-  0,                                      !- X Origin {m}
-  0,                                      !- Y Origin {m}
-  0,                                      !- Z Origin {m}
-  ,                                       !- Building Story Name
-  {0bf0d7f3-515e-4217-9ff1-f9dbd9917bd2}, !- Thermal Zone Name
-  ,                                       !- Part of Total Floor Area
-  ,                                       !- Design Specification Outdoor Air Object Name
-  {336194de-7e18-423e-bd08-82815ba2139a}; !- Building Unit Name
-
-OS:Surface,
-  {0b9a0bcf-7dab-47a5-9183-80cdb9d807af}, !- Handle
-  Surface 51,                             !- Name
-  RoofCeiling,                            !- Surface Type
-  ,                                       !- Construction Name
-  {20e65d41-8f18-465d-ac90-1505a2ba95f5}, !- Space Name
-  Surface,                                !- Outside Boundary Condition
-  {29ee5ca7-c748-4807-ab21-da215e727dac}, !- Outside Boundary Condition Object
-  NoSun,                                  !- Sun Exposure
-  NoWind,                                 !- Wind Exposure
-  ,                                       !- View Factor to Ground
-  ,                                       !- Number of Vertices
-  9.144, -9.144, 0,                       !- X,Y,Z Vertex 1 {m}
-  9.144, 0, 0,                            !- X,Y,Z Vertex 2 {m}
-  4.572, 0, 0,                            !- X,Y,Z Vertex 3 {m}
-  4.572, -9.144, 0;                       !- X,Y,Z Vertex 4 {m}
-
-OS:Surface,
-  {d8e414e0-7e01-4e5f-b4c2-090c92c8d0df}, !- Handle
-  Surface 52,                             !- Name
-  Floor,                                  !- Surface Type
-  ,                                       !- Construction Name
-  {20e65d41-8f18-465d-ac90-1505a2ba95f5}, !- Space Name
-  Foundation,                             !- Outside Boundary Condition
-  ,                                       !- Outside Boundary Condition Object
-  NoSun,                                  !- Sun Exposure
-  NoWind,                                 !- Wind Exposure
-  ,                                       !- View Factor to Ground
-  ,                                       !- Number of Vertices
-  4.572, -9.144, -2.4384,                 !- X,Y,Z Vertex 1 {m}
-  4.572, 0, -2.4384,                      !- X,Y,Z Vertex 2 {m}
-  9.144, 0, -2.4384,                      !- X,Y,Z Vertex 3 {m}
-  9.144, -9.144, -2.4384;                 !- X,Y,Z Vertex 4 {m}
-
-OS:Surface,
-  {51dc302d-b85a-4885-8bf6-81df0b83e5e4}, !- Handle
-  Surface 53,                             !- Name
-  Wall,                                   !- Surface Type
-  ,                                       !- Construction Name
-  {20e65d41-8f18-465d-ac90-1505a2ba95f5}, !- Space Name
-  Surface,                                !- Outside Boundary Condition
-  {ca4343fc-7340-4158-8493-598caae83423}, !- Outside Boundary Condition Object
-  NoSun,                                  !- Sun Exposure
-  NoWind,                                 !- Wind Exposure
-  ,                                       !- View Factor to Ground
-  ,                                       !- Number of Vertices
-  4.572, 0, 0,                            !- X,Y,Z Vertex 1 {m}
-  4.572, 0, -2.4384,                      !- X,Y,Z Vertex 2 {m}
-  4.572, -9.144, -2.4384,                 !- X,Y,Z Vertex 3 {m}
-  4.572, -9.144, 0;                       !- X,Y,Z Vertex 4 {m}
-
-OS:Surface,
-  {90596a99-5adf-420e-b282-168674dd6c28}, !- Handle
-  Surface 54,                             !- Name
-  Wall,                                   !- Surface Type
-  ,                                       !- Construction Name
-  {20e65d41-8f18-465d-ac90-1505a2ba95f5}, !- Space Name
-  Foundation,                             !- Outside Boundary Condition
-  ,                                       !- Outside Boundary Condition Object
-  NoSun,                                  !- Sun Exposure
-  NoWind,                                 !- Wind Exposure
-  ,                                       !- View Factor to Ground
-  ,                                       !- Number of Vertices
-  9.144, 0, 0,                            !- X,Y,Z Vertex 1 {m}
-  9.144, 0, -2.4384,                      !- X,Y,Z Vertex 2 {m}
-  4.572, 0, -2.4384,                      !- X,Y,Z Vertex 3 {m}
-  4.572, 0, 0;                            !- X,Y,Z Vertex 4 {m}
-
-OS:Surface,
-  {94ac482f-605c-41c5-93f4-c899e40529c9}, !- Handle
-  Surface 55,                             !- Name
-  Wall,                                   !- Surface Type
-  ,                                       !- Construction Name
-  {20e65d41-8f18-465d-ac90-1505a2ba95f5}, !- Space Name
-  Surface,                                !- Outside Boundary Condition
-  {6e09622b-685e-4975-a0d2-8d4c71e829ff}, !- Outside Boundary Condition Object
-  NoSun,                                  !- Sun Exposure
-  NoWind,                                 !- Wind Exposure
-  ,                                       !- View Factor to Ground
-  ,                                       !- Number of Vertices
-  9.144, -9.144, 0,                       !- X,Y,Z Vertex 1 {m}
-  9.144, -9.144, -2.4384,                 !- X,Y,Z Vertex 2 {m}
-  9.144, 0, -2.4384,                      !- X,Y,Z Vertex 3 {m}
-  9.144, 0, 0;                            !- X,Y,Z Vertex 4 {m}
-
-OS:Surface,
-  {3899fb41-b906-4aef-a39e-789f02f6e2d4}, !- Handle
-  Surface 56,                             !- Name
-  Wall,                                   !- Surface Type
-  ,                                       !- Construction Name
-  {20e65d41-8f18-465d-ac90-1505a2ba95f5}, !- Space Name
-  Foundation,                             !- Outside Boundary Condition
-  ,                                       !- Outside Boundary Condition Object
-  NoSun,                                  !- Sun Exposure
-  NoWind,                                 !- Wind Exposure
-  ,                                       !- View Factor to Ground
-  ,                                       !- Number of Vertices
-  4.572, -9.144, 0,                       !- X,Y,Z Vertex 1 {m}
-  4.572, -9.144, -2.4384,                 !- X,Y,Z Vertex 2 {m}
-  9.144, -9.144, -2.4384,                 !- X,Y,Z Vertex 3 {m}
-  9.144, -9.144, 0;                       !- X,Y,Z Vertex 4 {m}
-
-OS:ThermalZone,
-  {2ffc19e1-be23-45ee-be4c-9f9e300ab8d2}, !- Handle
-  finished basement zone|unit 3,          !- Name
-  ,                                       !- Multiplier
-  ,                                       !- Ceiling Height {m}
-  ,                                       !- Volume {m3}
-  ,                                       !- Floor Area {m2}
-  ,                                       !- Zone Inside Convection Algorithm
-  ,                                       !- Zone Outside Convection Algorithm
-  ,                                       !- Zone Conditioning Equipment List Name
-  {ce22deb2-3152-4745-867b-ca76a7de4b94}, !- Zone Air Inlet Port List
-  {efe64221-af7d-458d-bfbf-6708491e671f}, !- Zone Air Exhaust Port List
-  {a1f08b0f-7c32-4b6c-989d-ac93f83ee711}, !- Zone Air Node Name
-  {b8c576fb-389b-493b-8c94-478bf3e39ae1}, !- Zone Return Air Port List
-  ,                                       !- Primary Daylighting Control Name
-  ,                                       !- Fraction of Zone Controlled by Primary Daylighting Control
-  ,                                       !- Secondary Daylighting Control Name
-  ,                                       !- Fraction of Zone Controlled by Secondary Daylighting Control
-  ,                                       !- Illuminance Map Name
-  ,                                       !- Group Rendering Name
-  ,                                       !- Thermostat Name
-  No;                                     !- Use Ideal Air Loads
-
-OS:Node,
-  {0d9e2659-e6a1-47c4-8912-ed2d81183ee4}, !- Handle
-  Node 7,                                 !- Name
-  {a1f08b0f-7c32-4b6c-989d-ac93f83ee711}, !- Inlet Port
-  ;                                       !- Outlet Port
-
-OS:Connection,
-  {a1f08b0f-7c32-4b6c-989d-ac93f83ee711}, !- Handle
-  {f11d0800-f1d0-4d8c-a459-cfe3186c11e1}, !- Name
-  {2ffc19e1-be23-45ee-be4c-9f9e300ab8d2}, !- Source Object
-  11,                                     !- Outlet Port
-  {0d9e2659-e6a1-47c4-8912-ed2d81183ee4}, !- Target Object
-  2;                                      !- Inlet Port
-
-OS:PortList,
-  {ce22deb2-3152-4745-867b-ca76a7de4b94}, !- Handle
-  {a79c78a9-acb9-4c1f-a380-86d9e2e2ee82}, !- Name
-  {2ffc19e1-be23-45ee-be4c-9f9e300ab8d2}; !- HVAC Component
-
-OS:PortList,
-  {efe64221-af7d-458d-bfbf-6708491e671f}, !- Handle
-  {5439465e-7182-4456-8d02-b69be84b4c6d}, !- Name
-  {2ffc19e1-be23-45ee-be4c-9f9e300ab8d2}; !- HVAC Component
-
-OS:PortList,
-  {b8c576fb-389b-493b-8c94-478bf3e39ae1}, !- Handle
-  {538d7054-4386-46e7-86c8-960f6c291c65}, !- Name
-  {2ffc19e1-be23-45ee-be4c-9f9e300ab8d2}; !- HVAC Component
-
-OS:Sizing:Zone,
-  {8f66af5a-3250-4137-9f3d-f4d6cb3531a8}, !- Handle
-  {2ffc19e1-be23-45ee-be4c-9f9e300ab8d2}, !- Zone or ZoneList Name
-  SupplyAirTemperature,                   !- Zone Cooling Design Supply Air Temperature Input Method
-  14,                                     !- Zone Cooling Design Supply Air Temperature {C}
-  11.11,                                  !- Zone Cooling Design Supply Air Temperature Difference {deltaC}
-  SupplyAirTemperature,                   !- Zone Heating Design Supply Air Temperature Input Method
-  40,                                     !- Zone Heating Design Supply Air Temperature {C}
-  11.11,                                  !- Zone Heating Design Supply Air Temperature Difference {deltaC}
-  0.0085,                                 !- Zone Cooling Design Supply Air Humidity Ratio {kg-H2O/kg-air}
-  0.008,                                  !- Zone Heating Design Supply Air Humidity Ratio {kg-H2O/kg-air}
-  ,                                       !- Zone Heating Sizing Factor
-  ,                                       !- Zone Cooling Sizing Factor
-  DesignDay,                              !- Cooling Design Air Flow Method
-  ,                                       !- Cooling Design Air Flow Rate {m3/s}
-  ,                                       !- Cooling Minimum Air Flow per Zone Floor Area {m3/s-m2}
-  ,                                       !- Cooling Minimum Air Flow {m3/s}
-  ,                                       !- Cooling Minimum Air Flow Fraction
-  DesignDay,                              !- Heating Design Air Flow Method
-  ,                                       !- Heating Design Air Flow Rate {m3/s}
-  ,                                       !- Heating Maximum Air Flow per Zone Floor Area {m3/s-m2}
-  ,                                       !- Heating Maximum Air Flow {m3/s}
-  ,                                       !- Heating Maximum Air Flow Fraction
-  ,                                       !- Design Zone Air Distribution Effectiveness in Cooling Mode
-  ,                                       !- Design Zone Air Distribution Effectiveness in Heating Mode
-  No,                                     !- Account for Dedicated Outdoor Air System
-  NeutralSupplyAir,                       !- Dedicated Outdoor Air System Control Strategy
-  autosize,                               !- Dedicated Outdoor Air Low Setpoint Temperature for Design {C}
-  autosize;                               !- Dedicated Outdoor Air High Setpoint Temperature for Design {C}
-
-OS:ZoneHVAC:EquipmentList,
-  {26ef59fb-8ebd-4500-861e-bb2777a7432f}, !- Handle
-  Zone HVAC Equipment List 7,             !- Name
-  {2ffc19e1-be23-45ee-be4c-9f9e300ab8d2}; !- Thermal Zone
-
-OS:Space,
-  {74365f3c-e82c-4ffc-9828-4f77405945a8}, !- Handle
-  finished basement space|unit 3,         !- Name
-  {285a2d13-231e-47ff-b7c8-915d215ac61e}, !- Space Type Name
-  ,                                       !- Default Construction Set Name
-  ,                                       !- Default Schedule Set Name
-  -0,                                     !- Direction of Relative North {deg}
-  0,                                      !- X Origin {m}
-  0,                                      !- Y Origin {m}
-  0,                                      !- Z Origin {m}
-  ,                                       !- Building Story Name
-  {2ffc19e1-be23-45ee-be4c-9f9e300ab8d2}, !- Thermal Zone Name
-  ,                                       !- Part of Total Floor Area
-  ,                                       !- Design Specification Outdoor Air Object Name
-  {3dbaf052-ee82-47dd-a0e0-999e9994ec2f}; !- Building Unit Name
-
-OS:Surface,
-  {b6aa3bca-a998-4cdb-a271-f3f46c37dc31}, !- Handle
-  Surface 57,                             !- Name
-  RoofCeiling,                            !- Surface Type
-  ,                                       !- Construction Name
-  {74365f3c-e82c-4ffc-9828-4f77405945a8}, !- Space Name
-  Surface,                                !- Outside Boundary Condition
-  {5fa5e2b7-c755-41fa-ba5a-ecc7f4d842e7}, !- Outside Boundary Condition Object
-  NoSun,                                  !- Sun Exposure
-  NoWind,                                 !- Wind Exposure
-  ,                                       !- View Factor to Ground
-  ,                                       !- Number of Vertices
-  13.716, -9.144, 0,                      !- X,Y,Z Vertex 1 {m}
-  13.716, 0, 0,                           !- X,Y,Z Vertex 2 {m}
-  9.144, 0, 0,                            !- X,Y,Z Vertex 3 {m}
-  9.144, -9.144, 0;                       !- X,Y,Z Vertex 4 {m}
-
-OS:Surface,
-  {5a18339d-8741-43a5-b3bf-d91b7acdeb01}, !- Handle
-  Surface 58,                             !- Name
-  Floor,                                  !- Surface Type
-  ,                                       !- Construction Name
-  {74365f3c-e82c-4ffc-9828-4f77405945a8}, !- Space Name
-  Foundation,                             !- Outside Boundary Condition
-  ,                                       !- Outside Boundary Condition Object
-  NoSun,                                  !- Sun Exposure
-  NoWind,                                 !- Wind Exposure
-  ,                                       !- View Factor to Ground
-  ,                                       !- Number of Vertices
-  9.144, -9.144, -2.4384,                 !- X,Y,Z Vertex 1 {m}
-  9.144, 0, -2.4384,                      !- X,Y,Z Vertex 2 {m}
-  13.716, 0, -2.4384,                     !- X,Y,Z Vertex 3 {m}
-  13.716, -9.144, -2.4384;                !- X,Y,Z Vertex 4 {m}
-
-OS:Surface,
-  {6e09622b-685e-4975-a0d2-8d4c71e829ff}, !- Handle
-  Surface 59,                             !- Name
-  Wall,                                   !- Surface Type
-  ,                                       !- Construction Name
-  {74365f3c-e82c-4ffc-9828-4f77405945a8}, !- Space Name
-  Surface,                                !- Outside Boundary Condition
-  {94ac482f-605c-41c5-93f4-c899e40529c9}, !- Outside Boundary Condition Object
-  NoSun,                                  !- Sun Exposure
-  NoWind,                                 !- Wind Exposure
-  ,                                       !- View Factor to Ground
-  ,                                       !- Number of Vertices
-  9.144, 0, 0,                            !- X,Y,Z Vertex 1 {m}
-  9.144, 0, -2.4384,                      !- X,Y,Z Vertex 2 {m}
-  9.144, -9.144, -2.4384,                 !- X,Y,Z Vertex 3 {m}
-  9.144, -9.144, 0;                       !- X,Y,Z Vertex 4 {m}
-
-OS:Surface,
-  {0fad647e-2513-4600-af6f-6b74cbb76d7d}, !- Handle
-  Surface 60,                             !- Name
-  Wall,                                   !- Surface Type
-  ,                                       !- Construction Name
-  {74365f3c-e82c-4ffc-9828-4f77405945a8}, !- Space Name
-  Foundation,                             !- Outside Boundary Condition
-  ,                                       !- Outside Boundary Condition Object
-  NoSun,                                  !- Sun Exposure
-  NoWind,                                 !- Wind Exposure
-  ,                                       !- View Factor to Ground
-  ,                                       !- Number of Vertices
-  13.716, 0, 0,                           !- X,Y,Z Vertex 1 {m}
-  13.716, 0, -2.4384,                     !- X,Y,Z Vertex 2 {m}
-  9.144, 0, -2.4384,                      !- X,Y,Z Vertex 3 {m}
-  9.144, 0, 0;                            !- X,Y,Z Vertex 4 {m}
-
-OS:Surface,
-  {dfb3ec15-0600-4c95-b92e-dbfe6829ffd9}, !- Handle
-  Surface 61,                             !- Name
-  Wall,                                   !- Surface Type
-  ,                                       !- Construction Name
-  {74365f3c-e82c-4ffc-9828-4f77405945a8}, !- Space Name
-  Surface,                                !- Outside Boundary Condition
-  {df60154f-aee4-4122-8366-186644419d20}, !- Outside Boundary Condition Object
-  NoSun,                                  !- Sun Exposure
-  NoWind,                                 !- Wind Exposure
-  ,                                       !- View Factor to Ground
-  ,                                       !- Number of Vertices
-  13.716, -9.144, 0,                      !- X,Y,Z Vertex 1 {m}
-  13.716, -9.144, -2.4384,                !- X,Y,Z Vertex 2 {m}
-  13.716, 0, -2.4384,                     !- X,Y,Z Vertex 3 {m}
-  13.716, 0, 0;                           !- X,Y,Z Vertex 4 {m}
-
-OS:Surface,
-  {8f415d85-1041-4295-b502-f548b6bd768f}, !- Handle
-  Surface 62,                             !- Name
-  Wall,                                   !- Surface Type
-  ,                                       !- Construction Name
-  {74365f3c-e82c-4ffc-9828-4f77405945a8}, !- Space Name
-  Foundation,                             !- Outside Boundary Condition
-  ,                                       !- Outside Boundary Condition Object
-  NoSun,                                  !- Sun Exposure
-  NoWind,                                 !- Wind Exposure
-  ,                                       !- View Factor to Ground
-  ,                                       !- Number of Vertices
-  9.144, -9.144, 0,                       !- X,Y,Z Vertex 1 {m}
-  9.144, -9.144, -2.4384,                 !- X,Y,Z Vertex 2 {m}
-  13.716, -9.144, -2.4384,                !- X,Y,Z Vertex 3 {m}
-  13.716, -9.144, 0;                      !- X,Y,Z Vertex 4 {m}
-
-OS:ThermalZone,
-  {f50e8ad6-8288-462a-818c-5c13e1dd5610}, !- Handle
-  finished basement zone|unit 4,          !- Name
-  ,                                       !- Multiplier
-  ,                                       !- Ceiling Height {m}
-  ,                                       !- Volume {m3}
-  ,                                       !- Floor Area {m2}
-  ,                                       !- Zone Inside Convection Algorithm
-  ,                                       !- Zone Outside Convection Algorithm
-  ,                                       !- Zone Conditioning Equipment List Name
-  {1a619d95-0774-4467-8acb-ff1d0a66225a}, !- Zone Air Inlet Port List
-  {b7f9d016-d5d8-4815-9509-10510027db23}, !- Zone Air Exhaust Port List
-  {beda5b5b-77e3-4bdd-8396-82301184eb88}, !- Zone Air Node Name
-  {94f3cbc4-4061-4cc2-ae7c-6a93bd1db758}, !- Zone Return Air Port List
-  ,                                       !- Primary Daylighting Control Name
-  ,                                       !- Fraction of Zone Controlled by Primary Daylighting Control
-  ,                                       !- Secondary Daylighting Control Name
-  ,                                       !- Fraction of Zone Controlled by Secondary Daylighting Control
-  ,                                       !- Illuminance Map Name
-  ,                                       !- Group Rendering Name
-  ,                                       !- Thermostat Name
-  No;                                     !- Use Ideal Air Loads
-
-OS:Node,
-  {f5dcbcfe-6893-4dfd-84fd-5544062319d9}, !- Handle
-  Node 8,                                 !- Name
-  {beda5b5b-77e3-4bdd-8396-82301184eb88}, !- Inlet Port
-  ;                                       !- Outlet Port
-
-OS:Connection,
-  {beda5b5b-77e3-4bdd-8396-82301184eb88}, !- Handle
-  {1cf11c50-e015-4475-80dd-dc5c4cb6d037}, !- Name
-  {f50e8ad6-8288-462a-818c-5c13e1dd5610}, !- Source Object
-  11,                                     !- Outlet Port
-  {f5dcbcfe-6893-4dfd-84fd-5544062319d9}, !- Target Object
-  2;                                      !- Inlet Port
-
-OS:PortList,
-  {1a619d95-0774-4467-8acb-ff1d0a66225a}, !- Handle
-  {53f6f7df-7cd9-4c38-bd7c-e34f568f034b}, !- Name
-  {f50e8ad6-8288-462a-818c-5c13e1dd5610}; !- HVAC Component
-
-OS:PortList,
-  {b7f9d016-d5d8-4815-9509-10510027db23}, !- Handle
-  {da10077a-0958-44de-91de-06cf20c3d19d}, !- Name
-  {f50e8ad6-8288-462a-818c-5c13e1dd5610}; !- HVAC Component
-
-OS:PortList,
-  {94f3cbc4-4061-4cc2-ae7c-6a93bd1db758}, !- Handle
-  {ff196942-65b9-4e92-b89c-22ec75335ed0}, !- Name
-  {f50e8ad6-8288-462a-818c-5c13e1dd5610}; !- HVAC Component
-
-OS:Sizing:Zone,
-  {287e401d-c26f-41b4-825e-1b8b92141a94}, !- Handle
-  {f50e8ad6-8288-462a-818c-5c13e1dd5610}, !- Zone or ZoneList Name
-  SupplyAirTemperature,                   !- Zone Cooling Design Supply Air Temperature Input Method
-  14,                                     !- Zone Cooling Design Supply Air Temperature {C}
-  11.11,                                  !- Zone Cooling Design Supply Air Temperature Difference {deltaC}
-  SupplyAirTemperature,                   !- Zone Heating Design Supply Air Temperature Input Method
-  40,                                     !- Zone Heating Design Supply Air Temperature {C}
-  11.11,                                  !- Zone Heating Design Supply Air Temperature Difference {deltaC}
-  0.0085,                                 !- Zone Cooling Design Supply Air Humidity Ratio {kg-H2O/kg-air}
-  0.008,                                  !- Zone Heating Design Supply Air Humidity Ratio {kg-H2O/kg-air}
-  ,                                       !- Zone Heating Sizing Factor
-  ,                                       !- Zone Cooling Sizing Factor
-  DesignDay,                              !- Cooling Design Air Flow Method
-  ,                                       !- Cooling Design Air Flow Rate {m3/s}
-  ,                                       !- Cooling Minimum Air Flow per Zone Floor Area {m3/s-m2}
-  ,                                       !- Cooling Minimum Air Flow {m3/s}
-  ,                                       !- Cooling Minimum Air Flow Fraction
-  DesignDay,                              !- Heating Design Air Flow Method
-  ,                                       !- Heating Design Air Flow Rate {m3/s}
-  ,                                       !- Heating Maximum Air Flow per Zone Floor Area {m3/s-m2}
-  ,                                       !- Heating Maximum Air Flow {m3/s}
-  ,                                       !- Heating Maximum Air Flow Fraction
-  ,                                       !- Design Zone Air Distribution Effectiveness in Cooling Mode
-  ,                                       !- Design Zone Air Distribution Effectiveness in Heating Mode
-  No,                                     !- Account for Dedicated Outdoor Air System
-  NeutralSupplyAir,                       !- Dedicated Outdoor Air System Control Strategy
-  autosize,                               !- Dedicated Outdoor Air Low Setpoint Temperature for Design {C}
-  autosize;                               !- Dedicated Outdoor Air High Setpoint Temperature for Design {C}
-
-OS:ZoneHVAC:EquipmentList,
-  {8675da74-7947-4a6f-ba17-531020094ebb}, !- Handle
-  Zone HVAC Equipment List 8,             !- Name
-  {f50e8ad6-8288-462a-818c-5c13e1dd5610}; !- Thermal Zone
-
-OS:Space,
-  {5a82cbb2-c584-4ca0-9c4b-0351e0d5da48}, !- Handle
-  finished basement space|unit 4,         !- Name
-  {285a2d13-231e-47ff-b7c8-915d215ac61e}, !- Space Type Name
-  ,                                       !- Default Construction Set Name
-  ,                                       !- Default Schedule Set Name
-  -0,                                     !- Direction of Relative North {deg}
-  0,                                      !- X Origin {m}
-  0,                                      !- Y Origin {m}
-  0,                                      !- Z Origin {m}
-  ,                                       !- Building Story Name
-  {f50e8ad6-8288-462a-818c-5c13e1dd5610}, !- Thermal Zone Name
-  ,                                       !- Part of Total Floor Area
-  ,                                       !- Design Specification Outdoor Air Object Name
-  {01cd19b0-5591-4153-bcac-68d981e67745}; !- Building Unit Name
-
-OS:Surface,
-  {4fb9b525-d002-434e-873d-417e87e945be}, !- Handle
-  Surface 63,                             !- Name
-  RoofCeiling,                            !- Surface Type
-  ,                                       !- Construction Name
-  {5a82cbb2-c584-4ca0-9c4b-0351e0d5da48}, !- Space Name
-  Surface,                                !- Outside Boundary Condition
-  {868a02a8-fa07-4598-b8f2-cb473326d67f}, !- Outside Boundary Condition Object
-  NoSun,                                  !- Sun Exposure
-  NoWind,                                 !- Wind Exposure
-  ,                                       !- View Factor to Ground
-  ,                                       !- Number of Vertices
-  18.288, -9.144, 0,                      !- X,Y,Z Vertex 1 {m}
-  18.288, 0, 0,                           !- X,Y,Z Vertex 2 {m}
-  13.716, 0, 0,                           !- X,Y,Z Vertex 3 {m}
-  13.716, -9.144, 0;                      !- X,Y,Z Vertex 4 {m}
-
-OS:Surface,
-  {f363400e-e1e6-4349-83f2-9e7d4b503f51}, !- Handle
-  Surface 64,                             !- Name
-  Floor,                                  !- Surface Type
-  ,                                       !- Construction Name
-  {5a82cbb2-c584-4ca0-9c4b-0351e0d5da48}, !- Space Name
-  Foundation,                             !- Outside Boundary Condition
-  ,                                       !- Outside Boundary Condition Object
-  NoSun,                                  !- Sun Exposure
-  NoWind,                                 !- Wind Exposure
-  ,                                       !- View Factor to Ground
-  ,                                       !- Number of Vertices
-  13.716, -9.144, -2.4384,                !- X,Y,Z Vertex 1 {m}
-  13.716, 0, -2.4384,                     !- X,Y,Z Vertex 2 {m}
-  18.288, 0, -2.4384,                     !- X,Y,Z Vertex 3 {m}
-  18.288, -9.144, -2.4384;                !- X,Y,Z Vertex 4 {m}
-
-OS:Surface,
-  {df60154f-aee4-4122-8366-186644419d20}, !- Handle
-  Surface 65,                             !- Name
-  Wall,                                   !- Surface Type
-  ,                                       !- Construction Name
-  {5a82cbb2-c584-4ca0-9c4b-0351e0d5da48}, !- Space Name
-  Surface,                                !- Outside Boundary Condition
-  {dfb3ec15-0600-4c95-b92e-dbfe6829ffd9}, !- Outside Boundary Condition Object
-  NoSun,                                  !- Sun Exposure
-  NoWind,                                 !- Wind Exposure
-  ,                                       !- View Factor to Ground
-  ,                                       !- Number of Vertices
-  13.716, 0, 0,                           !- X,Y,Z Vertex 1 {m}
-  13.716, 0, -2.4384,                     !- X,Y,Z Vertex 2 {m}
-  13.716, -9.144, -2.4384,                !- X,Y,Z Vertex 3 {m}
-  13.716, -9.144, 0;                      !- X,Y,Z Vertex 4 {m}
-
-OS:Surface,
-  {c3e1d7cb-ce3f-43d1-95e0-9f2517d453ac}, !- Handle
-  Surface 66,                             !- Name
-  Wall,                                   !- Surface Type
-  ,                                       !- Construction Name
-  {5a82cbb2-c584-4ca0-9c4b-0351e0d5da48}, !- Space Name
-  Foundation,                             !- Outside Boundary Condition
-  ,                                       !- Outside Boundary Condition Object
-  NoSun,                                  !- Sun Exposure
-  NoWind,                                 !- Wind Exposure
-  ,                                       !- View Factor to Ground
-  ,                                       !- Number of Vertices
-  18.288, 0, 0,                           !- X,Y,Z Vertex 1 {m}
-  18.288, 0, -2.4384,                     !- X,Y,Z Vertex 2 {m}
-  13.716, 0, -2.4384,                     !- X,Y,Z Vertex 3 {m}
-  13.716, 0, 0;                           !- X,Y,Z Vertex 4 {m}
-
-OS:Surface,
-  {cc494013-8c1c-4349-92b3-04802ce8809b}, !- Handle
-  Surface 67,                             !- Name
-  Wall,                                   !- Surface Type
-  ,                                       !- Construction Name
-  {5a82cbb2-c584-4ca0-9c4b-0351e0d5da48}, !- Space Name
-  Foundation,                             !- Outside Boundary Condition
-  ,                                       !- Outside Boundary Condition Object
-  NoSun,                                  !- Sun Exposure
-  NoWind,                                 !- Wind Exposure
-  ,                                       !- View Factor to Ground
-  ,                                       !- Number of Vertices
-  18.288, -9.144, 0,                      !- X,Y,Z Vertex 1 {m}
-  18.288, -9.144, -2.4384,                !- X,Y,Z Vertex 2 {m}
-  18.288, 0, -2.4384,                     !- X,Y,Z Vertex 3 {m}
-  18.288, 0, 0;                           !- X,Y,Z Vertex 4 {m}
-
-OS:Surface,
-  {d134882d-bfde-496a-8da5-98f8ad4cbf2e}, !- Handle
-  Surface 68,                             !- Name
-  Wall,                                   !- Surface Type
-  ,                                       !- Construction Name
-  {5a82cbb2-c584-4ca0-9c4b-0351e0d5da48}, !- Space Name
-  Foundation,                             !- Outside Boundary Condition
-  ,                                       !- Outside Boundary Condition Object
-  NoSun,                                  !- Sun Exposure
-  NoWind,                                 !- Wind Exposure
-  ,                                       !- View Factor to Ground
-  ,                                       !- Number of Vertices
-  13.716, -9.144, 0,                      !- X,Y,Z Vertex 1 {m}
-  13.716, -9.144, -2.4384,                !- X,Y,Z Vertex 2 {m}
-  18.288, -9.144, -2.4384,                !- X,Y,Z Vertex 3 {m}
-  18.288, -9.144, 0;                      !- X,Y,Z Vertex 4 {m}
-
-OS:Surface,
-  {704d984d-ed7a-46c0-a211-58276b7b9485}, !- Handle
-  Surface 7,                              !- Name
-  Floor,                                  !- Surface Type
-  ,                                       !- Construction Name
-  {86806bc8-8036-45a2-bef2-aef9b6b47653}, !- Space Name
-  Surface,                                !- Outside Boundary Condition
-  {1e5fc671-46d2-44f7-a654-652b073529b2}, !- Outside Boundary Condition Object
-  NoSun,                                  !- Sun Exposure
-  NoWind,                                 !- Wind Exposure
-  ,                                       !- View Factor to Ground
-  ,                                       !- Number of Vertices
-  13.716, 0, 2.4384,                      !- X,Y,Z Vertex 1 {m}
-  13.716, -9.144, 2.4384,                 !- X,Y,Z Vertex 2 {m}
-  9.144, -9.144, 2.4384,                  !- X,Y,Z Vertex 3 {m}
-  9.144, 0, 2.4384;                       !- X,Y,Z Vertex 4 {m}
-
-OS:Surface,
-  {c4b0f1f7-7c13-4780-bd1f-692ae3849f15}, !- Handle
-  Surface 8,                              !- Name
-  RoofCeiling,                            !- Surface Type
-  ,                                       !- Construction Name
-  {86806bc8-8036-45a2-bef2-aef9b6b47653}, !- Space Name
-  Outdoors,                               !- Outside Boundary Condition
-  ,                                       !- Outside Boundary Condition Object
-  SunExposed,                             !- Sun Exposure
-  WindExposed,                            !- Wind Exposure
-  ,                                       !- View Factor to Ground
-  ,                                       !- Number of Vertices
-  0, -4.572, 4.7244,                      !- X,Y,Z Vertex 1 {m}
-  18.288, -4.572, 4.7244,                 !- X,Y,Z Vertex 2 {m}
-  18.288, 0, 2.4384,                      !- X,Y,Z Vertex 3 {m}
-  0, 0, 2.4384;                           !- X,Y,Z Vertex 4 {m}
-
-OS:Surface,
-  {f5027930-53ae-41ec-8692-94ff1f71f8f8}, !- Handle
-  Surface 9,                              !- Name
-  RoofCeiling,                            !- Surface Type
-  ,                                       !- Construction Name
-  {86806bc8-8036-45a2-bef2-aef9b6b47653}, !- Space Name
-  Outdoors,                               !- Outside Boundary Condition
-  ,                                       !- Outside Boundary Condition Object
-  SunExposed,                             !- Sun Exposure
-  WindExposed,                            !- Wind Exposure
-  ,                                       !- View Factor to Ground
-  ,                                       !- Number of Vertices
-  18.288, -4.572, 4.7244,                 !- X,Y,Z Vertex 1 {m}
-  0, -4.572, 4.7244,                      !- X,Y,Z Vertex 2 {m}
-  0, -9.144, 2.4384,                      !- X,Y,Z Vertex 3 {m}
-  18.288, -9.144, 2.4384;                 !- X,Y,Z Vertex 4 {m}
-
-OS:Surface,
-  {abf19359-0f67-4265-8de4-00cc20afe2fa}, !- Handle
-  Surface 10,                             !- Name
-  Wall,                                   !- Surface Type
-  ,                                       !- Construction Name
-  {86806bc8-8036-45a2-bef2-aef9b6b47653}, !- Space Name
-  Outdoors,                               !- Outside Boundary Condition
-  ,                                       !- Outside Boundary Condition Object
-  SunExposed,                             !- Sun Exposure
-  WindExposed,                            !- Wind Exposure
-  ,                                       !- View Factor to Ground
-  ,                                       !- Number of Vertices
-  0, -4.572, 4.7244,                      !- X,Y,Z Vertex 1 {m}
-  0, 0, 2.4384,                           !- X,Y,Z Vertex 2 {m}
-  0, -9.144, 2.4384;                      !- X,Y,Z Vertex 3 {m}
-
-OS:Surface,
-  {4b830b0d-3cb0-454f-ad73-f2ef6e104d5f}, !- Handle
-  Surface 11,                             !- Name
-  Wall,                                   !- Surface Type
-  ,                                       !- Construction Name
-  {86806bc8-8036-45a2-bef2-aef9b6b47653}, !- Space Name
-  Outdoors,                               !- Outside Boundary Condition
-  ,                                       !- Outside Boundary Condition Object
-  SunExposed,                             !- Sun Exposure
-  WindExposed,                            !- Wind Exposure
-  ,                                       !- View Factor to Ground
-  ,                                       !- Number of Vertices
-  18.288, -4.572, 4.7244,                 !- X,Y,Z Vertex 1 {m}
-  18.288, -9.144, 2.4384,                 !- X,Y,Z Vertex 2 {m}
-  18.288, 0, 2.4384;                      !- X,Y,Z Vertex 3 {m}
-
-OS:Space,
-  {86806bc8-8036-45a2-bef2-aef9b6b47653}, !- Handle
-  unfinished attic space,                 !- Name
-  {2ff4283b-e0b9-45ba-adba-9993b1c82ab7}, !- Space Type Name
-  ,                                       !- Default Construction Set Name
-  ,                                       !- Default Schedule Set Name
-  ,                                       !- Direction of Relative North {deg}
-  ,                                       !- X Origin {m}
-  ,                                       !- Y Origin {m}
-  ,                                       !- Z Origin {m}
-  ,                                       !- Building Story Name
-  {51bf7488-74a8-4a31-8283-44a2e3e0ab7e}; !- Thermal Zone Name
-
-OS:ThermalZone,
-  {51bf7488-74a8-4a31-8283-44a2e3e0ab7e}, !- Handle
-  unfinished attic zone,                  !- Name
-  ,                                       !- Multiplier
-  ,                                       !- Ceiling Height {m}
-  ,                                       !- Volume {m3}
-  ,                                       !- Floor Area {m2}
-  ,                                       !- Zone Inside Convection Algorithm
-  ,                                       !- Zone Outside Convection Algorithm
-  ,                                       !- Zone Conditioning Equipment List Name
-  {eb452ea5-c730-4383-84dd-50b90e0aa628}, !- Zone Air Inlet Port List
-  {1d0cbab2-5e82-475f-9b87-67cebdc98253}, !- Zone Air Exhaust Port List
-  {03a2cb93-eb0f-4547-8a35-6730f9c46741}, !- Zone Air Node Name
-  {c1ebbe3f-9d26-4de3-a776-14672071e77e}, !- Zone Return Air Port List
-  ,                                       !- Primary Daylighting Control Name
-  ,                                       !- Fraction of Zone Controlled by Primary Daylighting Control
-  ,                                       !- Secondary Daylighting Control Name
-  ,                                       !- Fraction of Zone Controlled by Secondary Daylighting Control
-  ,                                       !- Illuminance Map Name
-  ,                                       !- Group Rendering Name
-  ,                                       !- Thermostat Name
-  No;                                     !- Use Ideal Air Loads
-
-OS:Node,
-  {9a4c1755-7f88-4451-a0f6-fa3d69ccb0d2}, !- Handle
-  Node 9,                                 !- Name
-  {03a2cb93-eb0f-4547-8a35-6730f9c46741}, !- Inlet Port
-  ;                                       !- Outlet Port
-
-OS:Connection,
-  {03a2cb93-eb0f-4547-8a35-6730f9c46741}, !- Handle
-  {42f067e3-1d47-4ac4-aa1a-257055de5ec6}, !- Name
-  {51bf7488-74a8-4a31-8283-44a2e3e0ab7e}, !- Source Object
-  11,                                     !- Outlet Port
-  {9a4c1755-7f88-4451-a0f6-fa3d69ccb0d2}, !- Target Object
-  2;                                      !- Inlet Port
-
-OS:PortList,
-  {eb452ea5-c730-4383-84dd-50b90e0aa628}, !- Handle
-  {c05497d4-11fd-4090-bd3b-f88dd153ccf2}, !- Name
-  {51bf7488-74a8-4a31-8283-44a2e3e0ab7e}; !- HVAC Component
-
-OS:PortList,
-  {1d0cbab2-5e82-475f-9b87-67cebdc98253}, !- Handle
-  {2f941a1b-3f38-4f0f-b7b2-3d4d3ca3a6f8}, !- Name
-  {51bf7488-74a8-4a31-8283-44a2e3e0ab7e}; !- HVAC Component
-
-OS:PortList,
-  {c1ebbe3f-9d26-4de3-a776-14672071e77e}, !- Handle
-  {b1fec7aa-8b18-4223-a89a-fc1d7d03d086}, !- Name
-  {51bf7488-74a8-4a31-8283-44a2e3e0ab7e}; !- HVAC Component
-
-OS:Sizing:Zone,
-  {495b698b-1821-4437-a0ac-0cd16d7bce45}, !- Handle
-  {51bf7488-74a8-4a31-8283-44a2e3e0ab7e}, !- Zone or ZoneList Name
-  SupplyAirTemperature,                   !- Zone Cooling Design Supply Air Temperature Input Method
-  14,                                     !- Zone Cooling Design Supply Air Temperature {C}
-  11.11,                                  !- Zone Cooling Design Supply Air Temperature Difference {deltaC}
-  SupplyAirTemperature,                   !- Zone Heating Design Supply Air Temperature Input Method
-  40,                                     !- Zone Heating Design Supply Air Temperature {C}
-  11.11,                                  !- Zone Heating Design Supply Air Temperature Difference {deltaC}
-  0.0085,                                 !- Zone Cooling Design Supply Air Humidity Ratio {kg-H2O/kg-air}
-  0.008,                                  !- Zone Heating Design Supply Air Humidity Ratio {kg-H2O/kg-air}
-  ,                                       !- Zone Heating Sizing Factor
-  ,                                       !- Zone Cooling Sizing Factor
-  DesignDay,                              !- Cooling Design Air Flow Method
-  ,                                       !- Cooling Design Air Flow Rate {m3/s}
-  ,                                       !- Cooling Minimum Air Flow per Zone Floor Area {m3/s-m2}
-  ,                                       !- Cooling Minimum Air Flow {m3/s}
-  ,                                       !- Cooling Minimum Air Flow Fraction
-  DesignDay,                              !- Heating Design Air Flow Method
-  ,                                       !- Heating Design Air Flow Rate {m3/s}
-  ,                                       !- Heating Maximum Air Flow per Zone Floor Area {m3/s-m2}
-  ,                                       !- Heating Maximum Air Flow {m3/s}
-  ,                                       !- Heating Maximum Air Flow Fraction
-  ,                                       !- Design Zone Air Distribution Effectiveness in Cooling Mode
-  ,                                       !- Design Zone Air Distribution Effectiveness in Heating Mode
-  No,                                     !- Account for Dedicated Outdoor Air System
-  NeutralSupplyAir,                       !- Dedicated Outdoor Air System Control Strategy
-  autosize,                               !- Dedicated Outdoor Air Low Setpoint Temperature for Design {C}
-  autosize;                               !- Dedicated Outdoor Air High Setpoint Temperature for Design {C}
-
-OS:ZoneHVAC:EquipmentList,
-  {91d70f65-41ce-49fe-ba01-5b2152941df5}, !- Handle
-  Zone HVAC Equipment List 9,             !- Name
-  {51bf7488-74a8-4a31-8283-44a2e3e0ab7e}; !- Thermal Zone
-
-OS:SpaceType,
-  {2ff4283b-e0b9-45ba-adba-9993b1c82ab7}, !- Handle
-  Space Type 3,                           !- Name
-  ,                                       !- Default Construction Set Name
-  ,                                       !- Default Schedule Set Name
-  ,                                       !- Group Rendering Name
-  ,                                       !- Design Specification Outdoor Air Object Name
-  ,                                       !- Standards Template
-  ,                                       !- Standards Building Type
-  unfinished attic;                       !- Standards Space Type
-
-OS:BuildingUnit,
-  {67bde993-3b37-4fe1-9b4f-542c2b7243d3}, !- Handle
-  unit 1,                                 !- Name
-  ,                                       !- Rendering Color
-  Residential;                            !- Building Unit Type
-
-OS:AdditionalProperties,
-  {222afd1f-b5c3-437c-915b-53fa49598b50}, !- Handle
-  {67bde993-3b37-4fe1-9b4f-542c2b7243d3}, !- Object Name
-  Units Represented,                      !- Feature Name 1
-  Integer,                                !- Feature Data Type 1
-  1,                                      !- Feature Value 1
-  NumberOfBedrooms,                       !- Feature Name 2
-  Integer,                                !- Feature Data Type 2
-  3,                                      !- Feature Value 2
-  NumberOfBathrooms,                      !- Feature Name 3
-  Double,                                 !- Feature Data Type 3
-  2;                                      !- Feature Value 3
-
-OS:BuildingUnit,
-  {336194de-7e18-423e-bd08-82815ba2139a}, !- Handle
-  unit 2,                                 !- Name
-  ,                                       !- Rendering Color
-  Residential;                            !- Building Unit Type
-
-OS:AdditionalProperties,
-  {f92a4347-48c8-4e46-a48c-abb7da051ba8}, !- Handle
-  {336194de-7e18-423e-bd08-82815ba2139a}, !- Object Name
-  Units Represented,                      !- Feature Name 1
-  Integer,                                !- Feature Data Type 1
-  1,                                      !- Feature Value 1
-  NumberOfBedrooms,                       !- Feature Name 2
-  Integer,                                !- Feature Data Type 2
-  3,                                      !- Feature Value 2
-  NumberOfBathrooms,                      !- Feature Name 3
-  Double,                                 !- Feature Data Type 3
-  2;                                      !- Feature Value 3
-
-OS:BuildingUnit,
-  {3dbaf052-ee82-47dd-a0e0-999e9994ec2f}, !- Handle
-  unit 3,                                 !- Name
-  ,                                       !- Rendering Color
-  Residential;                            !- Building Unit Type
-
-OS:AdditionalProperties,
-  {3f00ff3e-d5b0-404a-9935-864c8d826bb8}, !- Handle
-  {3dbaf052-ee82-47dd-a0e0-999e9994ec2f}, !- Object Name
-  Units Represented,                      !- Feature Name 1
-  Integer,                                !- Feature Data Type 1
-  1,                                      !- Feature Value 1
-  NumberOfBedrooms,                       !- Feature Name 2
-  Integer,                                !- Feature Data Type 2
-  3,                                      !- Feature Value 2
-  NumberOfBathrooms,                      !- Feature Name 3
-  Double,                                 !- Feature Data Type 3
-  2;                                      !- Feature Value 3
-
-OS:BuildingUnit,
-  {01cd19b0-5591-4153-bcac-68d981e67745}, !- Handle
-  unit 4,                                 !- Name
-  ,                                       !- Rendering Color
-  Residential;                            !- Building Unit Type
-
-OS:AdditionalProperties,
-  {093fc891-3df9-4b18-ad7f-08b4e60a5662}, !- Handle
-  {01cd19b0-5591-4153-bcac-68d981e67745}, !- Object Name
-  Units Represented,                      !- Feature Name 1
-  Integer,                                !- Feature Data Type 1
-  1,                                      !- Feature Value 1
-  NumberOfBedrooms,                       !- Feature Name 2
-  Integer,                                !- Feature Data Type 2
-  3,                                      !- Feature Value 2
-  NumberOfBathrooms,                      !- Feature Name 3
-  Double,                                 !- Feature Data Type 3
-  2;                                      !- Feature Value 3
-
-OS:Building,
-  {5771453c-05f5-4192-acfb-79dc29c45000}, !- Handle
-  Building 1,                             !- Name
-  ,                                       !- Building Sector Type
-  0,                                      !- North Axis {deg}
-  ,                                       !- Nominal Floor to Floor Height {m}
-  ,                                       !- Space Type Name
-  ,                                       !- Default Construction Set Name
-  ,                                       !- Default Schedule Set Name
-  2,                                      !- Standards Number of Stories
-  1,                                      !- Standards Number of Above Ground Stories
-  ,                                       !- Standards Template
-  singlefamilyattached,                   !- Standards Building Type
-  4;                                      !- Standards Number of Living Units
-
-OS:AdditionalProperties,
-  {774f53df-642e-4ef6-af6b-03dc2fb69f70}, !- Handle
-  {5771453c-05f5-4192-acfb-79dc29c45000}, !- Object Name
-  Total Units Represented,                !- Feature Name 1
-  Integer,                                !- Feature Data Type 1
-  4,                                      !- Feature Value 1
-  Total Units Modeled,                    !- Feature Name 2
-  Integer,                                !- Feature Data Type 2
-  4;                                      !- Feature Value 2
-
-OS:Surface,
-  {422585b8-495d-4407-a841-7136d85e18c2}, !- Handle
-  Surface 18,                             !- Name
-  Floor,                                  !- Surface Type
-  ,                                       !- Construction Name
-  {86806bc8-8036-45a2-bef2-aef9b6b47653}, !- Space Name
-  Surface,                                !- Outside Boundary Condition
-  {d2ee5cfc-5219-4a98-9076-15bdc4f975e9}, !- Outside Boundary Condition Object
-  NoSun,                                  !- Sun Exposure
-  NoWind,                                 !- Wind Exposure
-  ,                                       !- View Factor to Ground
-  ,                                       !- Number of Vertices
-  18.288, 0, 2.4384,                      !- X,Y,Z Vertex 1 {m}
-  18.288, -9.144, 2.4384,                 !- X,Y,Z Vertex 2 {m}
-  13.716, -9.144, 2.4384,                 !- X,Y,Z Vertex 3 {m}
-  13.716, 0, 2.4384;                      !- X,Y,Z Vertex 4 {m}
-
-OS:Surface,
-  {c990332c-f4fd-48b1-8663-9e70f33f1746}, !- Handle
-  Surface 19,                             !- Name
-  Floor,                                  !- Surface Type
-  ,                                       !- Construction Name
-  {86806bc8-8036-45a2-bef2-aef9b6b47653}, !- Space Name
-  Surface,                                !- Outside Boundary Condition
-  {baa22d36-71af-4150-a88f-eff49781895f}, !- Outside Boundary Condition Object
-  NoSun,                                  !- Sun Exposure
-  NoWind,                                 !- Wind Exposure
-  ,                                       !- View Factor to Ground
-  ,                                       !- Number of Vertices
-  4.572, 0, 2.4384,                       !- X,Y,Z Vertex 1 {m}
-  4.572, -9.144, 2.4384,                  !- X,Y,Z Vertex 2 {m}
-  0, -9.144, 2.4384,                      !- X,Y,Z Vertex 3 {m}
-  0, 0, 2.4384;                           !- X,Y,Z Vertex 4 {m}
-
-OS:Surface,
-  {98826dea-5e3f-43ea-9e33-109d710cb81d}, !- Handle
-  Surface 20,                             !- Name
-  Floor,                                  !- Surface Type
-  ,                                       !- Construction Name
-  {86806bc8-8036-45a2-bef2-aef9b6b47653}, !- Space Name
-  Surface,                                !- Outside Boundary Condition
-  {f3061705-5ed2-4b99-bed1-b0eb2cd482a9}, !- Outside Boundary Condition Object
-  NoSun,                                  !- Sun Exposure
-  NoWind,                                 !- Wind Exposure
-  ,                                       !- View Factor to Ground
-  ,                                       !- Number of Vertices
-  9.144, 0, 2.4384,                       !- X,Y,Z Vertex 1 {m}
-  9.144, -9.144, 2.4384,                  !- X,Y,Z Vertex 2 {m}
-  4.572, -9.144, 2.4384,                  !- X,Y,Z Vertex 3 {m}
-  4.572, 0, 2.4384;                       !- X,Y,Z Vertex 4 {m}
-
-OS:Schedule:Day,
-  {32a74caa-bb54-4c60-b29b-12bc38ff53a9}, !- Handle
-  Schedule Day 1,                         !- Name
-  ,                                       !- Schedule Type Limits Name
-  ,                                       !- Interpolate to Timestep
-  24,                                     !- Hour 1
-  0,                                      !- Minute 1
-  0;                                      !- Value Until Time 1
-
-OS:Schedule:Day,
-  {bbe98a46-696d-46f9-9f6a-a8bae10554a9}, !- Handle
-  Schedule Day 2,                         !- Name
-  ,                                       !- Schedule Type Limits Name
-  ,                                       !- Interpolate to Timestep
-  24,                                     !- Hour 1
-  0,                                      !- Minute 1
-  1;                                      !- Value Until Time 1
-
-OS:Schedule:Day,
-  {b082dc4b-1f29-46e1-b363-1335a442c8c8}, !- Handle
-  Schedule Day 3,                         !- Name
-  ,                                       !- Schedule Type Limits Name
-  ,                                       !- Interpolate to Timestep
-  24,                                     !- Hour 1
-  0,                                      !- Minute 1
-  0;                                      !- Value Until Time 1
-
-OS:Schedule:Day,
-  {ee27d92e-5c0c-40b7-b074-b8463a5131d3}, !- Handle
-  Schedule Day 4,                         !- Name
-  ,                                       !- Schedule Type Limits Name
-  ,                                       !- Interpolate to Timestep
-  24,                                     !- Hour 1
-  0,                                      !- Minute 1
-  1;                                      !- Value Until Time 1
-
-OS:Schedule:Day,
-  {eff3a91e-ecef-4d9a-ac7c-093cc1939523}, !- Handle
-  Schedule Day 5,                         !- Name
-  ,                                       !- Schedule Type Limits Name
-  ,                                       !- Interpolate to Timestep
-  24,                                     !- Hour 1
-  0,                                      !- Minute 1
-  0;                                      !- Value Until Time 1
-
-OS:Schedule:Day,
-  {7ef33f92-6182-4c21-9d32-c0a6dd87bfca}, !- Handle
-  Schedule Day 6,                         !- Name
-  ,                                       !- Schedule Type Limits Name
-  ,                                       !- Interpolate to Timestep
-  24,                                     !- Hour 1
-  0,                                      !- Minute 1
-  1;                                      !- Value Until Time 1
-
-OS:Schedule:Day,
-  {9ccd97b3-ff47-4379-9884-1b555e9e7c83}, !- Handle
-  Schedule Day 7,                         !- Name
-  ,                                       !- Schedule Type Limits Name
-  ,                                       !- Interpolate to Timestep
-  24,                                     !- Hour 1
-  0,                                      !- Minute 1
-  0;                                      !- Value Until Time 1
-
-OS:Schedule:Day,
-  {a8f0fef8-dd32-48f8-a95c-1eb30f27aebc}, !- Handle
-  Schedule Day 8,                         !- Name
-  ,                                       !- Schedule Type Limits Name
-  ,                                       !- Interpolate to Timestep
-  24,                                     !- Hour 1
-  0,                                      !- Minute 1
-  1;                                      !- Value Until Time 1
-
-OS:WeatherFile,
-  {2106a1a2-9581-4ced-9db5-666d03e30b5c}, !- Handle
-  Denver Intl Ap,                         !- City
-  CO,                                     !- State Province Region
-  USA,                                    !- Country
-  TMY3,                                   !- Data Source
-  725650,                                 !- WMO Number
-  39.83,                                  !- Latitude {deg}
-  -104.65,                                !- Longitude {deg}
-  -7,                                     !- Time Zone {hr}
-  1650,                                   !- Elevation {m}
-  file:../weather/USA_CO_Denver.Intl.AP.725650_TMY3.epw, !- Url
-  E23378AA;                               !- Checksum
-
-OS:AdditionalProperties,
-  {304d7ce3-8991-4619-a2fb-72c397adb780}, !- Handle
-  {2106a1a2-9581-4ced-9db5-666d03e30b5c}, !- Object Name
-  EPWHeaderCity,                          !- Feature Name 1
-  String,                                 !- Feature Data Type 1
-  Denver Intl Ap,                         !- Feature Value 1
-  EPWHeaderState,                         !- Feature Name 2
-  String,                                 !- Feature Data Type 2
-  CO,                                     !- Feature Value 2
-  EPWHeaderCountry,                       !- Feature Name 3
-  String,                                 !- Feature Data Type 3
-  USA,                                    !- Feature Value 3
-  EPWHeaderDataSource,                    !- Feature Name 4
-  String,                                 !- Feature Data Type 4
-  TMY3,                                   !- Feature Value 4
-  EPWHeaderStation,                       !- Feature Name 5
-  String,                                 !- Feature Data Type 5
-  725650,                                 !- Feature Value 5
-  EPWHeaderLatitude,                      !- Feature Name 6
-  Double,                                 !- Feature Data Type 6
-  39.829999999999998,                     !- Feature Value 6
-  EPWHeaderLongitude,                     !- Feature Name 7
-  Double,                                 !- Feature Data Type 7
-  -104.65000000000001,                    !- Feature Value 7
-  EPWHeaderTimezone,                      !- Feature Name 8
-  Double,                                 !- Feature Data Type 8
-  -7,                                     !- Feature Value 8
-  EPWHeaderAltitude,                      !- Feature Name 9
-  Double,                                 !- Feature Data Type 9
-  5413.3858267716532,                     !- Feature Value 9
-  EPWHeaderLocalPressure,                 !- Feature Name 10
-  Double,                                 !- Feature Data Type 10
-  0.81937567683596546,                    !- Feature Value 10
-  EPWHeaderRecordsPerHour,                !- Feature Name 11
-  Double,                                 !- Feature Data Type 11
-  0,                                      !- Feature Value 11
-  EPWDataAnnualAvgDrybulb,                !- Feature Name 12
-  Double,                                 !- Feature Data Type 12
-  51.575616438356228,                     !- Feature Value 12
-  EPWDataAnnualMinDrybulb,                !- Feature Name 13
-  Double,                                 !- Feature Data Type 13
-  -2.9200000000000017,                    !- Feature Value 13
-  EPWDataAnnualMaxDrybulb,                !- Feature Name 14
-  Double,                                 !- Feature Data Type 14
-  104,                                    !- Feature Value 14
-  EPWDataCDD50F,                          !- Feature Name 15
-  Double,                                 !- Feature Data Type 15
-  3072.2925000000005,                     !- Feature Value 15
-  EPWDataCDD65F,                          !- Feature Name 16
-  Double,                                 !- Feature Data Type 16
-  883.62000000000035,                     !- Feature Value 16
-  EPWDataHDD50F,                          !- Feature Name 17
-  Double,                                 !- Feature Data Type 17
-  2497.1925000000001,                     !- Feature Value 17
-  EPWDataHDD65F,                          !- Feature Name 18
-  Double,                                 !- Feature Data Type 18
-  5783.5200000000013,                     !- Feature Value 18
-  EPWDataAnnualAvgWindspeed,              !- Feature Name 19
-  Double,                                 !- Feature Data Type 19
-  3.9165296803649667,                     !- Feature Value 19
-  EPWDataMonthlyAvgDrybulbs,              !- Feature Name 20
-  String,                                 !- Feature Data Type 20
-  33.4191935483871&#4431.90142857142857&#4443.02620967741937&#4442.48624999999999&#4459.877741935483854&#4473.57574999999997&#4472.07975806451608&#4472.70008064516134&#4466.49200000000006&#4450.079112903225806&#4437.218250000000005&#4434.582177419354835, !- Feature Value 20
-  EPWDataGroundMonthlyTemps,              !- Feature Name 21
-  String,                                 !- Feature Data Type 21
-  44.08306285945173&#4440.89570904991865&#4440.64045432632048&#4442.153016571250646&#4448.225111118704206&#4454.268919273837525&#4459.508577937551024&#4462.82777283423508&#4463.10975667174995&#4460.41014950381947&#4455.304105212311526&#4449.445696474514364, !- Feature Value 21
-  EPWDataWSF,                             !- Feature Name 22
-  Double,                                 !- Feature Data Type 22
-  0.58999999999999997,                    !- Feature Value 22
-  EPWDataMonthlyAvgDailyHighDrybulbs,     !- Feature Name 23
-  String,                                 !- Feature Data Type 23
-  47.41032258064516&#4446.58642857142857&#4455.15032258064517&#4453.708&#4472.80193548387098&#4488.67600000000002&#4486.1858064516129&#4485.87225806451613&#4482.082&#4463.18064516129033&#4448.73400000000001&#4448.87935483870968, !- Feature Value 23
-  EPWDataMonthlyAvgDailyLowDrybulbs,      !- Feature Name 24
-  String,                                 !- Feature Data Type 24
-  19.347741935483874&#4419.856428571428573&#4430.316129032258065&#4431.112&#4447.41612903225806&#4457.901999999999994&#4459.063870967741934&#4460.956774193548384&#4452.352000000000004&#4438.41612903225806&#4427.002000000000002&#4423.02903225806451, !- Feature Value 24
-  EPWDesignHeatingDrybulb,                !- Feature Name 25
-  Double,                                 !- Feature Data Type 25
-  12.02,                                  !- Feature Value 25
-  EPWDesignHeatingWindspeed,              !- Feature Name 26
-  Double,                                 !- Feature Data Type 26
-  2.8062500000000004,                     !- Feature Value 26
-  EPWDesignCoolingDrybulb,                !- Feature Name 27
-  Double,                                 !- Feature Data Type 27
-  91.939999999999998,                     !- Feature Value 27
-  EPWDesignCoolingWetbulb,                !- Feature Name 28
-  Double,                                 !- Feature Data Type 28
-  59.95131430195849,                      !- Feature Value 28
-  EPWDesignCoolingHumidityRatio,          !- Feature Name 29
-  Double,                                 !- Feature Data Type 29
-  0.0059161086834698092,                  !- Feature Value 29
-  EPWDesignCoolingWindspeed,              !- Feature Name 30
-  Double,                                 !- Feature Data Type 30
-  3.7999999999999989,                     !- Feature Value 30
-  EPWDesignDailyTemperatureRange,         !- Feature Name 31
-  Double,                                 !- Feature Data Type 31
-  24.915483870967748,                     !- Feature Value 31
-  EPWDesignDehumidDrybulb,                !- Feature Name 32
-  Double,                                 !- Feature Data Type 32
-  67.996785714285721,                     !- Feature Value 32
-  EPWDesignDehumidHumidityRatio,          !- Feature Name 33
-  Double,                                 !- Feature Data Type 33
-  0.012133744170488724,                   !- Feature Value 33
-  EPWDesignCoolingDirectNormal,           !- Feature Name 34
-  Double,                                 !- Feature Data Type 34
-  985,                                    !- Feature Value 34
-  EPWDesignCoolingDiffuseHorizontal,      !- Feature Name 35
-  Double,                                 !- Feature Data Type 35
-  84;                                     !- Feature Value 35
-
-OS:Site,
-  {30d8f9fd-4203-46ca-86a7-e52c4044d7e0}, !- Handle
-  Denver Intl Ap_CO_USA,                  !- Name
-  39.83,                                  !- Latitude {deg}
-  -104.65,                                !- Longitude {deg}
-  -7,                                     !- Time Zone {hr}
-  1650,                                   !- Elevation {m}
-  ;                                       !- Terrain
-
-OS:ClimateZones,
-  {346c436c-c792-4f30-942a-5589aefc0341}, !- Handle
-  ,                                       !- Active Institution
-  ,                                       !- Active Year
-  ,                                       !- Climate Zone Institution Name 1
-  ,                                       !- Climate Zone Document Name 1
-  ,                                       !- Climate Zone Document Year 1
-  ,                                       !- Climate Zone Value 1
-  Building America,                       !- Climate Zone Institution Name 2
-  ,                                       !- Climate Zone Document Name 2
-  0,                                      !- Climate Zone Document Year 2
-  Cold;                                   !- Climate Zone Value 2
-
-OS:Site:WaterMainsTemperature,
-  {94e645c7-1747-41d5-a947-b79ae656a70e}, !- Handle
-  Correlation,                            !- Calculation Method
-  ,                                       !- Temperature Schedule Name
-  10.8753424657535,                       !- Annual Average Outdoor Air Temperature {C}
-  23.1524007936508;                       !- Maximum Difference In Monthly Average Outdoor Air Temperatures {deltaC}
-
-OS:RunPeriodControl:DaylightSavingTime,
-  {07df7ddd-fbe3-442d-aa60-f3da8b820d32}, !- Handle
-  4/7,                                    !- Start Date
-  10/26;                                  !- End Date
-
-OS:Site:GroundTemperature:Deep,
-  {9db9b749-3925-4465-9202-4f0108ce1a37}, !- Handle
-  10.8753424657535,                       !- January Deep Ground Temperature {C}
-  10.8753424657535,                       !- February Deep Ground Temperature {C}
-  10.8753424657535,                       !- March Deep Ground Temperature {C}
-  10.8753424657535,                       !- April Deep Ground Temperature {C}
-  10.8753424657535,                       !- May Deep Ground Temperature {C}
-  10.8753424657535,                       !- June Deep Ground Temperature {C}
-  10.8753424657535,                       !- July Deep Ground Temperature {C}
-  10.8753424657535,                       !- August Deep Ground Temperature {C}
-  10.8753424657535,                       !- September Deep Ground Temperature {C}
-  10.8753424657535,                       !- October Deep Ground Temperature {C}
-  10.8753424657535,                       !- November Deep Ground Temperature {C}
-  10.8753424657535;                       !- December Deep Ground Temperature {C}
-=======
   {9b0d00b7-0324-4b42-93cd-751ff52a4de8}, !- Handle
   Zone HVAC Equipment List 3,             !- Name
   {14c1fbac-7f97-47ec-aed7-4b4381a1dbb2}; !- Thermal Zone
@@ -3085,4 +1018,3 @@
   ,                                       !- Clothing Insulation Schedule Name
   ,                                       !- Air Velocity Schedule Name
   1;                                      !- Multiplier
->>>>>>> 49f5e9b9
