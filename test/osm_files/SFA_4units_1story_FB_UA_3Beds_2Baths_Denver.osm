!- NOTE: Auto-generated from /test/osw_files/SFA_4units_1story_FB_UA_3Beds_2Baths_Denver.osw

OS:Version,
<<<<<<< HEAD
  {49ef3e24-3fde-4e65-81d1-c7ea2ad2ff4d}, !- Handle
  2.9.0;                                  !- Version Identifier

OS:SimulationControl,
  {ab652aee-2203-4af8-8038-1f0938f9afa9}, !- Handle
=======
  {ecbc4f53-75ee-4d7c-980c-cf9609e0304f}, !- Handle
  2.9.0;                                  !- Version Identifier

OS:SimulationControl,
  {04691899-31f8-4159-aebf-24228c8df61c}, !- Handle
>>>>>>> 3c1d7324
  ,                                       !- Do Zone Sizing Calculation
  ,                                       !- Do System Sizing Calculation
  ,                                       !- Do Plant Sizing Calculation
  No;                                     !- Run Simulation for Sizing Periods

OS:Timestep,
<<<<<<< HEAD
  {0b4cd5ef-7169-4a8c-ba51-5f03db5e5779}, !- Handle
  6;                                      !- Number of Timesteps per Hour

OS:ShadowCalculation,
  {e6b5f804-7b67-4101-857d-51493cb68cc8}, !- Handle
=======
  {6d86547a-40b1-48ca-8c8e-be797e044ae4}, !- Handle
  6;                                      !- Number of Timesteps per Hour

OS:ShadowCalculation,
  {7a38d09d-0aa8-4b8a-b748-b3c525e03158}, !- Handle
>>>>>>> 3c1d7324
  20,                                     !- Calculation Frequency
  200;                                    !- Maximum Figures in Shadow Overlap Calculations

OS:SurfaceConvectionAlgorithm:Outside,
<<<<<<< HEAD
  {b183a878-879d-4d1e-a904-9ce390260fd3}, !- Handle
  DOE-2;                                  !- Algorithm

OS:SurfaceConvectionAlgorithm:Inside,
  {bc7f9e39-b7d3-444c-b6d5-6ea20caadc81}, !- Handle
  TARP;                                   !- Algorithm

OS:ZoneCapacitanceMultiplier:ResearchSpecial,
  {86119bad-a237-4f62-8871-82ae0e8d11db}, !- Handle
=======
  {b39b5fd3-ce4a-45da-ac67-aaa620a00fdb}, !- Handle
  DOE-2;                                  !- Algorithm

OS:SurfaceConvectionAlgorithm:Inside,
  {881073d4-4466-4bc5-b5fd-efb3ebe21097}, !- Handle
  TARP;                                   !- Algorithm

OS:ZoneCapacitanceMultiplier:ResearchSpecial,
  {2abab6b4-421d-4dd0-a06f-0b19245431d4}, !- Handle
>>>>>>> 3c1d7324
  ,                                       !- Temperature Capacity Multiplier
  15,                                     !- Humidity Capacity Multiplier
  ;                                       !- Carbon Dioxide Capacity Multiplier

OS:RunPeriod,
<<<<<<< HEAD
  {44e5e357-bde5-499f-bcb3-15c5176d1bbb}, !- Handle
=======
  {b9e22bdd-4318-4453-b890-b037096090b1}, !- Handle
>>>>>>> 3c1d7324
  Run Period 1,                           !- Name
  1,                                      !- Begin Month
  1,                                      !- Begin Day of Month
  12,                                     !- End Month
  31,                                     !- End Day of Month
  ,                                       !- Use Weather File Holidays and Special Days
  ,                                       !- Use Weather File Daylight Saving Period
  ,                                       !- Apply Weekend Holiday Rule
  ,                                       !- Use Weather File Rain Indicators
  ,                                       !- Use Weather File Snow Indicators
  ;                                       !- Number of Times Runperiod to be Repeated

OS:YearDescription,
<<<<<<< HEAD
  {fc5a431d-fd46-4741-9fa9-2dbe57c6aa62}, !- Handle
=======
  {34ecd0d7-203d-4ffe-ae0b-5ef8237789bc}, !- Handle
>>>>>>> 3c1d7324
  2007,                                   !- Calendar Year
  ,                                       !- Day of Week for Start Day
  ;                                       !- Is Leap Year

OS:WeatherFile,
<<<<<<< HEAD
  {cd416fdf-a0f7-46c5-9552-e2b2a7770702}, !- Handle
=======
  {b9993f37-70b0-49c7-b4ad-255f0ad36577}, !- Handle
>>>>>>> 3c1d7324
  Denver Intl Ap,                         !- City
  CO,                                     !- State Province Region
  USA,                                    !- Country
  TMY3,                                   !- Data Source
  725650,                                 !- WMO Number
  39.83,                                  !- Latitude {deg}
  -104.65,                                !- Longitude {deg}
  -7,                                     !- Time Zone {hr}
  1650,                                   !- Elevation {m}
  file:../weather/USA_CO_Denver.Intl.AP.725650_TMY3.epw, !- Url
  E23378AA;                               !- Checksum

OS:AdditionalProperties,
<<<<<<< HEAD
  {d8ca6db8-8b3b-409f-bb9e-bbaa2fd8f839}, !- Handle
  {cd416fdf-a0f7-46c5-9552-e2b2a7770702}, !- Object Name
=======
  {6b925969-54cb-4503-a354-487d92750f8f}, !- Handle
  {b9993f37-70b0-49c7-b4ad-255f0ad36577}, !- Object Name
>>>>>>> 3c1d7324
  EPWHeaderCity,                          !- Feature Name 1
  String,                                 !- Feature Data Type 1
  Denver Intl Ap,                         !- Feature Value 1
  EPWHeaderState,                         !- Feature Name 2
  String,                                 !- Feature Data Type 2
  CO,                                     !- Feature Value 2
  EPWHeaderCountry,                       !- Feature Name 3
  String,                                 !- Feature Data Type 3
  USA,                                    !- Feature Value 3
  EPWHeaderDataSource,                    !- Feature Name 4
  String,                                 !- Feature Data Type 4
  TMY3,                                   !- Feature Value 4
  EPWHeaderStation,                       !- Feature Name 5
  String,                                 !- Feature Data Type 5
  725650,                                 !- Feature Value 5
  EPWHeaderLatitude,                      !- Feature Name 6
  Double,                                 !- Feature Data Type 6
  39.829999999999998,                     !- Feature Value 6
  EPWHeaderLongitude,                     !- Feature Name 7
  Double,                                 !- Feature Data Type 7
  -104.65000000000001,                    !- Feature Value 7
  EPWHeaderTimezone,                      !- Feature Name 8
  Double,                                 !- Feature Data Type 8
  -7,                                     !- Feature Value 8
  EPWHeaderAltitude,                      !- Feature Name 9
  Double,                                 !- Feature Data Type 9
  5413.3858267716532,                     !- Feature Value 9
  EPWHeaderLocalPressure,                 !- Feature Name 10
  Double,                                 !- Feature Data Type 10
  0.81937567683596546,                    !- Feature Value 10
  EPWHeaderRecordsPerHour,                !- Feature Name 11
  Double,                                 !- Feature Data Type 11
  0,                                      !- Feature Value 11
  EPWDataAnnualAvgDrybulb,                !- Feature Name 12
  Double,                                 !- Feature Data Type 12
  51.575616438356228,                     !- Feature Value 12
  EPWDataAnnualMinDrybulb,                !- Feature Name 13
  Double,                                 !- Feature Data Type 13
  -2.9200000000000017,                    !- Feature Value 13
  EPWDataAnnualMaxDrybulb,                !- Feature Name 14
  Double,                                 !- Feature Data Type 14
  104,                                    !- Feature Value 14
  EPWDataCDD50F,                          !- Feature Name 15
  Double,                                 !- Feature Data Type 15
  3072.2925000000005,                     !- Feature Value 15
  EPWDataCDD65F,                          !- Feature Name 16
  Double,                                 !- Feature Data Type 16
  883.62000000000035,                     !- Feature Value 16
  EPWDataHDD50F,                          !- Feature Name 17
  Double,                                 !- Feature Data Type 17
  2497.1925000000001,                     !- Feature Value 17
  EPWDataHDD65F,                          !- Feature Name 18
  Double,                                 !- Feature Data Type 18
  5783.5200000000013,                     !- Feature Value 18
  EPWDataAnnualAvgWindspeed,              !- Feature Name 19
  Double,                                 !- Feature Data Type 19
  3.9165296803649667,                     !- Feature Value 19
  EPWDataMonthlyAvgDrybulbs,              !- Feature Name 20
  String,                                 !- Feature Data Type 20
  33.4191935483871&#4431.90142857142857&#4443.02620967741937&#4442.48624999999999&#4459.877741935483854&#4473.57574999999997&#4472.07975806451608&#4472.70008064516134&#4466.49200000000006&#4450.079112903225806&#4437.218250000000005&#4434.582177419354835, !- Feature Value 20
  EPWDataGroundMonthlyTemps,              !- Feature Name 21
  String,                                 !- Feature Data Type 21
  44.08306285945173&#4440.89570904991865&#4440.64045432632048&#4442.153016571250646&#4448.225111118704206&#4454.268919273837525&#4459.508577937551024&#4462.82777283423508&#4463.10975667174995&#4460.41014950381947&#4455.304105212311526&#4449.445696474514364, !- Feature Value 21
  EPWDataWSF,                             !- Feature Name 22
  Double,                                 !- Feature Data Type 22
  0.58999999999999997,                    !- Feature Value 22
  EPWDataMonthlyAvgDailyHighDrybulbs,     !- Feature Name 23
  String,                                 !- Feature Data Type 23
  47.41032258064516&#4446.58642857142857&#4455.15032258064517&#4453.708&#4472.80193548387098&#4488.67600000000002&#4486.1858064516129&#4485.87225806451613&#4482.082&#4463.18064516129033&#4448.73400000000001&#4448.87935483870968, !- Feature Value 23
  EPWDataMonthlyAvgDailyLowDrybulbs,      !- Feature Name 24
  String,                                 !- Feature Data Type 24
  19.347741935483874&#4419.856428571428573&#4430.316129032258065&#4431.112&#4447.41612903225806&#4457.901999999999994&#4459.063870967741934&#4460.956774193548384&#4452.352000000000004&#4438.41612903225806&#4427.002000000000002&#4423.02903225806451, !- Feature Value 24
  EPWDesignHeatingDrybulb,                !- Feature Name 25
  Double,                                 !- Feature Data Type 25
  12.02,                                  !- Feature Value 25
  EPWDesignHeatingWindspeed,              !- Feature Name 26
  Double,                                 !- Feature Data Type 26
  2.8062500000000004,                     !- Feature Value 26
  EPWDesignCoolingDrybulb,                !- Feature Name 27
  Double,                                 !- Feature Data Type 27
  91.939999999999998,                     !- Feature Value 27
  EPWDesignCoolingWetbulb,                !- Feature Name 28
  Double,                                 !- Feature Data Type 28
  59.95131430195849,                      !- Feature Value 28
  EPWDesignCoolingHumidityRatio,          !- Feature Name 29
  Double,                                 !- Feature Data Type 29
  0.0059161086834698092,                  !- Feature Value 29
  EPWDesignCoolingWindspeed,              !- Feature Name 30
  Double,                                 !- Feature Data Type 30
  3.7999999999999989,                     !- Feature Value 30
  EPWDesignDailyTemperatureRange,         !- Feature Name 31
  Double,                                 !- Feature Data Type 31
  24.915483870967748,                     !- Feature Value 31
  EPWDesignDehumidDrybulb,                !- Feature Name 32
  Double,                                 !- Feature Data Type 32
  67.996785714285721,                     !- Feature Value 32
  EPWDesignDehumidHumidityRatio,          !- Feature Name 33
  Double,                                 !- Feature Data Type 33
  0.012133744170488724,                   !- Feature Value 33
  EPWDesignCoolingDirectNormal,           !- Feature Name 34
  Double,                                 !- Feature Data Type 34
  985,                                    !- Feature Value 34
  EPWDesignCoolingDiffuseHorizontal,      !- Feature Name 35
  Double,                                 !- Feature Data Type 35
  84;                                     !- Feature Value 35

OS:Site,
<<<<<<< HEAD
  {6014b47b-21a2-432e-8945-cb3ebe822d55}, !- Handle
=======
  {b525ac28-9e5f-4022-810f-6e67c4305e43}, !- Handle
>>>>>>> 3c1d7324
  Denver Intl Ap_CO_USA,                  !- Name
  39.83,                                  !- Latitude {deg}
  -104.65,                                !- Longitude {deg}
  -7,                                     !- Time Zone {hr}
  1650,                                   !- Elevation {m}
  ;                                       !- Terrain

OS:ClimateZones,
<<<<<<< HEAD
  {0ad65256-e942-48c8-9c52-4e27b741070e}, !- Handle
=======
  {c5af4f50-4460-40a3-8fcd-ff5f454b3f89}, !- Handle
>>>>>>> 3c1d7324
  ,                                       !- Active Institution
  ,                                       !- Active Year
  ,                                       !- Climate Zone Institution Name 1
  ,                                       !- Climate Zone Document Name 1
  ,                                       !- Climate Zone Document Year 1
  ,                                       !- Climate Zone Value 1
  Building America,                       !- Climate Zone Institution Name 2
  ,                                       !- Climate Zone Document Name 2
  0,                                      !- Climate Zone Document Year 2
  Cold;                                   !- Climate Zone Value 2

OS:Site:WaterMainsTemperature,
<<<<<<< HEAD
  {9b4eb524-d762-43cd-8269-631e14a6ce21}, !- Handle
=======
  {0a4d55cd-b9a7-40cd-8347-0515769549ae}, !- Handle
>>>>>>> 3c1d7324
  Correlation,                            !- Calculation Method
  ,                                       !- Temperature Schedule Name
  10.8753424657535,                       !- Annual Average Outdoor Air Temperature {C}
  23.1524007936508;                       !- Maximum Difference In Monthly Average Outdoor Air Temperatures {deltaC}

OS:RunPeriodControl:DaylightSavingTime,
<<<<<<< HEAD
  {cdaae129-2738-4619-abee-323b92cda867}, !- Handle
=======
  {2e9ea181-f4cf-4e3b-b928-1350f621d99a}, !- Handle
>>>>>>> 3c1d7324
  3/12,                                   !- Start Date
  11/5;                                   !- End Date

OS:Site:GroundTemperature:Deep,
<<<<<<< HEAD
  {4c2ca170-c6a4-47d8-b149-6187d22646d1}, !- Handle
=======
  {5de6f410-0c37-461e-bf74-d5fd3c7f22e6}, !- Handle
>>>>>>> 3c1d7324
  10.8753424657535,                       !- January Deep Ground Temperature {C}
  10.8753424657535,                       !- February Deep Ground Temperature {C}
  10.8753424657535,                       !- March Deep Ground Temperature {C}
  10.8753424657535,                       !- April Deep Ground Temperature {C}
  10.8753424657535,                       !- May Deep Ground Temperature {C}
  10.8753424657535,                       !- June Deep Ground Temperature {C}
  10.8753424657535,                       !- July Deep Ground Temperature {C}
  10.8753424657535,                       !- August Deep Ground Temperature {C}
  10.8753424657535,                       !- September Deep Ground Temperature {C}
  10.8753424657535,                       !- October Deep Ground Temperature {C}
  10.8753424657535,                       !- November Deep Ground Temperature {C}
  10.8753424657535;                       !- December Deep Ground Temperature {C}

OS:Building,
<<<<<<< HEAD
  {c0a75930-5f98-4c21-bd01-4fe1d983d992}, !- Handle
=======
  {8e671ea1-1712-4622-9457-220bc9af390c}, !- Handle
>>>>>>> 3c1d7324
  Building 1,                             !- Name
  ,                                       !- Building Sector Type
  0,                                      !- North Axis {deg}
  ,                                       !- Nominal Floor to Floor Height {m}
  ,                                       !- Space Type Name
  ,                                       !- Default Construction Set Name
  ,                                       !- Default Schedule Set Name
  2,                                      !- Standards Number of Stories
  1,                                      !- Standards Number of Above Ground Stories
  ,                                       !- Standards Template
  singlefamilyattached,                   !- Standards Building Type
  4;                                      !- Standards Number of Living Units

OS:AdditionalProperties,
<<<<<<< HEAD
  {45ed034a-156d-40d8-99e2-c2b094058784}, !- Handle
  {c0a75930-5f98-4c21-bd01-4fe1d983d992}, !- Object Name
=======
  {b8825f12-67a8-46e0-9ada-8c67750bdfe2}, !- Handle
  {8e671ea1-1712-4622-9457-220bc9af390c}, !- Object Name
>>>>>>> 3c1d7324
  num_units,                              !- Feature Name 1
  Integer,                                !- Feature Data Type 1
  4,                                      !- Feature Value 1
  has_rear_units,                         !- Feature Name 2
  Boolean,                                !- Feature Data Type 2
  false,                                  !- Feature Value 2
  horz_location,                          !- Feature Name 3
  String,                                 !- Feature Data Type 3
  Left,                                   !- Feature Value 3
  num_floors,                             !- Feature Name 4
  Integer,                                !- Feature Data Type 4
  1;                                      !- Feature Value 4

OS:ThermalZone,
<<<<<<< HEAD
  {f7208f2b-ece8-4260-9be4-3deb1a9a0df5}, !- Handle
=======
  {cc9197ae-786c-419d-bf6a-39b7c6b08319}, !- Handle
>>>>>>> 3c1d7324
  living zone,                            !- Name
  ,                                       !- Multiplier
  ,                                       !- Ceiling Height {m}
  ,                                       !- Volume {m3}
  ,                                       !- Floor Area {m2}
  ,                                       !- Zone Inside Convection Algorithm
  ,                                       !- Zone Outside Convection Algorithm
  ,                                       !- Zone Conditioning Equipment List Name
<<<<<<< HEAD
  {12a350db-1617-4a46-b94a-248fbf7cfff9}, !- Zone Air Inlet Port List
  {bcc6ba2e-f524-40e0-a2a1-b4dc79582574}, !- Zone Air Exhaust Port List
  {030d8d20-2fe3-4273-828b-70c8285728ee}, !- Zone Air Node Name
  {4a7b493f-efb7-4fec-8463-70f063d29de9}, !- Zone Return Air Port List
=======
  {69b88289-7a66-4907-a5c1-f9c9f1641295}, !- Zone Air Inlet Port List
  {bb148181-6cbb-4699-a3f9-915e4e6e8a09}, !- Zone Air Exhaust Port List
  {2b1c727a-645a-439d-a0b0-acbdcaf485de}, !- Zone Air Node Name
  {ffb4fccf-9793-496b-8064-b502c3b20a50}, !- Zone Return Air Port List
>>>>>>> 3c1d7324
  ,                                       !- Primary Daylighting Control Name
  ,                                       !- Fraction of Zone Controlled by Primary Daylighting Control
  ,                                       !- Secondary Daylighting Control Name
  ,                                       !- Fraction of Zone Controlled by Secondary Daylighting Control
  ,                                       !- Illuminance Map Name
  ,                                       !- Group Rendering Name
  ,                                       !- Thermostat Name
  No;                                     !- Use Ideal Air Loads

OS:Node,
<<<<<<< HEAD
  {6a085cd5-33a4-4243-ae18-18b6f304fd39}, !- Handle
  Node 1,                                 !- Name
  {030d8d20-2fe3-4273-828b-70c8285728ee}, !- Inlet Port
  ;                                       !- Outlet Port

OS:Connection,
  {030d8d20-2fe3-4273-828b-70c8285728ee}, !- Handle
  {fa9bfd13-006a-41a4-8e64-07dfdc50edef}, !- Name
  {f7208f2b-ece8-4260-9be4-3deb1a9a0df5}, !- Source Object
  11,                                     !- Outlet Port
  {6a085cd5-33a4-4243-ae18-18b6f304fd39}, !- Target Object
  2;                                      !- Inlet Port

OS:PortList,
  {12a350db-1617-4a46-b94a-248fbf7cfff9}, !- Handle
  {4f91ade3-8a4f-4b86-bc58-453afd478880}, !- Name
  {f7208f2b-ece8-4260-9be4-3deb1a9a0df5}; !- HVAC Component

OS:PortList,
  {bcc6ba2e-f524-40e0-a2a1-b4dc79582574}, !- Handle
  {9cc259b4-6306-4cc8-9e9c-89a084ebe99a}, !- Name
  {f7208f2b-ece8-4260-9be4-3deb1a9a0df5}; !- HVAC Component

OS:PortList,
  {4a7b493f-efb7-4fec-8463-70f063d29de9}, !- Handle
  {5da4da8c-78e5-4179-8248-d4423b0ac888}, !- Name
  {f7208f2b-ece8-4260-9be4-3deb1a9a0df5}; !- HVAC Component

OS:Sizing:Zone,
  {7e4eaf2e-2309-4ada-8c01-2d8fc226bce9}, !- Handle
  {f7208f2b-ece8-4260-9be4-3deb1a9a0df5}, !- Zone or ZoneList Name
=======
  {7b6724e0-02f6-43b4-b741-597d16e67a61}, !- Handle
  Node 1,                                 !- Name
  {2b1c727a-645a-439d-a0b0-acbdcaf485de}, !- Inlet Port
  ;                                       !- Outlet Port

OS:Connection,
  {2b1c727a-645a-439d-a0b0-acbdcaf485de}, !- Handle
  {8622f13a-fa65-4e4f-96ab-509ccd55fe58}, !- Name
  {cc9197ae-786c-419d-bf6a-39b7c6b08319}, !- Source Object
  11,                                     !- Outlet Port
  {7b6724e0-02f6-43b4-b741-597d16e67a61}, !- Target Object
  2;                                      !- Inlet Port

OS:PortList,
  {69b88289-7a66-4907-a5c1-f9c9f1641295}, !- Handle
  {46e663a2-7f48-4c57-acfa-d520fe9cee0c}, !- Name
  {cc9197ae-786c-419d-bf6a-39b7c6b08319}; !- HVAC Component

OS:PortList,
  {bb148181-6cbb-4699-a3f9-915e4e6e8a09}, !- Handle
  {7a98e3d3-3665-4a78-98e4-40755f3eeb9d}, !- Name
  {cc9197ae-786c-419d-bf6a-39b7c6b08319}; !- HVAC Component

OS:PortList,
  {ffb4fccf-9793-496b-8064-b502c3b20a50}, !- Handle
  {de9722a0-1e16-4926-ac47-01f59c9c4b92}, !- Name
  {cc9197ae-786c-419d-bf6a-39b7c6b08319}; !- HVAC Component

OS:Sizing:Zone,
  {6b735153-6261-4cf6-b6c3-dfcc254af73a}, !- Handle
  {cc9197ae-786c-419d-bf6a-39b7c6b08319}, !- Zone or ZoneList Name
>>>>>>> 3c1d7324
  SupplyAirTemperature,                   !- Zone Cooling Design Supply Air Temperature Input Method
  14,                                     !- Zone Cooling Design Supply Air Temperature {C}
  11.11,                                  !- Zone Cooling Design Supply Air Temperature Difference {deltaC}
  SupplyAirTemperature,                   !- Zone Heating Design Supply Air Temperature Input Method
  40,                                     !- Zone Heating Design Supply Air Temperature {C}
  11.11,                                  !- Zone Heating Design Supply Air Temperature Difference {deltaC}
  0.0085,                                 !- Zone Cooling Design Supply Air Humidity Ratio {kg-H2O/kg-air}
  0.008,                                  !- Zone Heating Design Supply Air Humidity Ratio {kg-H2O/kg-air}
  ,                                       !- Zone Heating Sizing Factor
  ,                                       !- Zone Cooling Sizing Factor
  DesignDay,                              !- Cooling Design Air Flow Method
  ,                                       !- Cooling Design Air Flow Rate {m3/s}
  ,                                       !- Cooling Minimum Air Flow per Zone Floor Area {m3/s-m2}
  ,                                       !- Cooling Minimum Air Flow {m3/s}
  ,                                       !- Cooling Minimum Air Flow Fraction
  DesignDay,                              !- Heating Design Air Flow Method
  ,                                       !- Heating Design Air Flow Rate {m3/s}
  ,                                       !- Heating Maximum Air Flow per Zone Floor Area {m3/s-m2}
  ,                                       !- Heating Maximum Air Flow {m3/s}
  ,                                       !- Heating Maximum Air Flow Fraction
  ,                                       !- Design Zone Air Distribution Effectiveness in Cooling Mode
  ,                                       !- Design Zone Air Distribution Effectiveness in Heating Mode
  No,                                     !- Account for Dedicated Outdoor Air System
  NeutralSupplyAir,                       !- Dedicated Outdoor Air System Control Strategy
  autosize,                               !- Dedicated Outdoor Air Low Setpoint Temperature for Design {C}
  autosize;                               !- Dedicated Outdoor Air High Setpoint Temperature for Design {C}

OS:ZoneHVAC:EquipmentList,
<<<<<<< HEAD
  {c72de61d-2da2-484d-8cf8-87f0fc761429}, !- Handle
  Zone HVAC Equipment List 1,             !- Name
  {f7208f2b-ece8-4260-9be4-3deb1a9a0df5}; !- Thermal Zone

OS:Space,
  {038be0aa-baa2-448a-be52-f226cc46bf78}, !- Handle
  living space,                           !- Name
  {daff2203-b499-44cb-b95f-02204828a819}, !- Space Type Name
=======
  {62d0583c-182f-440d-ba14-7a34b515b9bf}, !- Handle
  Zone HVAC Equipment List 1,             !- Name
  {cc9197ae-786c-419d-bf6a-39b7c6b08319}; !- Thermal Zone

OS:Space,
  {736abc4c-e752-4de8-a377-a041bb282c2c}, !- Handle
  living space,                           !- Name
  {0f1a997e-523d-425e-84fe-1abd0ded80ca}, !- Space Type Name
>>>>>>> 3c1d7324
  ,                                       !- Default Construction Set Name
  ,                                       !- Default Schedule Set Name
  ,                                       !- Direction of Relative North {deg}
  ,                                       !- X Origin {m}
  ,                                       !- Y Origin {m}
  ,                                       !- Z Origin {m}
  ,                                       !- Building Story Name
<<<<<<< HEAD
  {f7208f2b-ece8-4260-9be4-3deb1a9a0df5}, !- Thermal Zone Name
  ,                                       !- Part of Total Floor Area
  ,                                       !- Design Specification Outdoor Air Object Name
  {20006d4d-cbcd-488d-83c7-379d0fed97a8}; !- Building Unit Name

OS:Surface,
  {6127fd17-6b68-4201-b364-33353df989fe}, !- Handle
  Surface 1,                              !- Name
  Floor,                                  !- Surface Type
  ,                                       !- Construction Name
  {038be0aa-baa2-448a-be52-f226cc46bf78}, !- Space Name
  Surface,                                !- Outside Boundary Condition
  {66497d58-1430-44b5-bcf6-f65daae2aa08}, !- Outside Boundary Condition Object
=======
  {cc9197ae-786c-419d-bf6a-39b7c6b08319}, !- Thermal Zone Name
  ,                                       !- Part of Total Floor Area
  ,                                       !- Design Specification Outdoor Air Object Name
  {1fa66e54-f9df-4b0b-9a01-57312b68b94f}; !- Building Unit Name

OS:Surface,
  {ba106b97-ac0c-41ef-acab-623395456470}, !- Handle
  Surface 1,                              !- Name
  Floor,                                  !- Surface Type
  ,                                       !- Construction Name
  {736abc4c-e752-4de8-a377-a041bb282c2c}, !- Space Name
  Surface,                                !- Outside Boundary Condition
  {fd9c8cb1-1e36-466a-9c45-d8ed460db4be}, !- Outside Boundary Condition Object
>>>>>>> 3c1d7324
  NoSun,                                  !- Sun Exposure
  NoWind,                                 !- Wind Exposure
  ,                                       !- View Factor to Ground
  ,                                       !- Number of Vertices
  0, -9.144, 0,                           !- X,Y,Z Vertex 1 {m}
  0, 0, 0,                                !- X,Y,Z Vertex 2 {m}
  4.572, 0, 0,                            !- X,Y,Z Vertex 3 {m}
  4.572, -9.144, 0;                       !- X,Y,Z Vertex 4 {m}

OS:Surface,
<<<<<<< HEAD
  {e9d7d03d-d6c2-4e65-b08f-b6e6b1889195}, !- Handle
  Surface 2,                              !- Name
  Wall,                                   !- Surface Type
  ,                                       !- Construction Name
  {038be0aa-baa2-448a-be52-f226cc46bf78}, !- Space Name
=======
  {3ac25cc9-82fd-4ca3-90ba-212f38cccc58}, !- Handle
  Surface 2,                              !- Name
  Wall,                                   !- Surface Type
  ,                                       !- Construction Name
  {736abc4c-e752-4de8-a377-a041bb282c2c}, !- Space Name
>>>>>>> 3c1d7324
  Outdoors,                               !- Outside Boundary Condition
  ,                                       !- Outside Boundary Condition Object
  SunExposed,                             !- Sun Exposure
  WindExposed,                            !- Wind Exposure
  ,                                       !- View Factor to Ground
  ,                                       !- Number of Vertices
  0, 0, 2.4384,                           !- X,Y,Z Vertex 1 {m}
  0, 0, 0,                                !- X,Y,Z Vertex 2 {m}
  0, -9.144, 0,                           !- X,Y,Z Vertex 3 {m}
  0, -9.144, 2.4384;                      !- X,Y,Z Vertex 4 {m}

OS:Surface,
<<<<<<< HEAD
  {d3adb2b1-2142-42d4-8349-5a4799c3ab2f}, !- Handle
  Surface 3,                              !- Name
  Wall,                                   !- Surface Type
  ,                                       !- Construction Name
  {038be0aa-baa2-448a-be52-f226cc46bf78}, !- Space Name
=======
  {74f7d6a5-968d-4d28-98d1-572bfbb8e968}, !- Handle
  Surface 3,                              !- Name
  Wall,                                   !- Surface Type
  ,                                       !- Construction Name
  {736abc4c-e752-4de8-a377-a041bb282c2c}, !- Space Name
>>>>>>> 3c1d7324
  Outdoors,                               !- Outside Boundary Condition
  ,                                       !- Outside Boundary Condition Object
  SunExposed,                             !- Sun Exposure
  WindExposed,                            !- Wind Exposure
  ,                                       !- View Factor to Ground
  ,                                       !- Number of Vertices
  4.572, 0, 2.4384,                       !- X,Y,Z Vertex 1 {m}
  4.572, 0, 0,                            !- X,Y,Z Vertex 2 {m}
  0, 0, 0,                                !- X,Y,Z Vertex 3 {m}
  0, 0, 2.4384;                           !- X,Y,Z Vertex 4 {m}

OS:Surface,
<<<<<<< HEAD
  {a6c69a6b-835b-47f8-9210-4e4be59d3eb8}, !- Handle
  Surface 4,                              !- Name
  Wall,                                   !- Surface Type
  ,                                       !- Construction Name
  {038be0aa-baa2-448a-be52-f226cc46bf78}, !- Space Name
=======
  {f04cf34a-62c9-4ccf-9d94-11f8fc25ed7d}, !- Handle
  Surface 4,                              !- Name
  Wall,                                   !- Surface Type
  ,                                       !- Construction Name
  {736abc4c-e752-4de8-a377-a041bb282c2c}, !- Space Name
>>>>>>> 3c1d7324
  Adiabatic,                              !- Outside Boundary Condition
  ,                                       !- Outside Boundary Condition Object
  NoSun,                                  !- Sun Exposure
  NoWind,                                 !- Wind Exposure
  ,                                       !- View Factor to Ground
  ,                                       !- Number of Vertices
  4.572, -9.144, 2.4384,                  !- X,Y,Z Vertex 1 {m}
  4.572, -9.144, 0,                       !- X,Y,Z Vertex 2 {m}
  4.572, 0, 0,                            !- X,Y,Z Vertex 3 {m}
  4.572, 0, 2.4384;                       !- X,Y,Z Vertex 4 {m}

OS:Surface,
<<<<<<< HEAD
  {723dcafe-ad0c-40ab-af95-782824d6900e}, !- Handle
  Surface 5,                              !- Name
  Wall,                                   !- Surface Type
  ,                                       !- Construction Name
  {038be0aa-baa2-448a-be52-f226cc46bf78}, !- Space Name
=======
  {680fe8a3-3e86-4d39-a50c-2e7a5422d2bc}, !- Handle
  Surface 5,                              !- Name
  Wall,                                   !- Surface Type
  ,                                       !- Construction Name
  {736abc4c-e752-4de8-a377-a041bb282c2c}, !- Space Name
>>>>>>> 3c1d7324
  Outdoors,                               !- Outside Boundary Condition
  ,                                       !- Outside Boundary Condition Object
  SunExposed,                             !- Sun Exposure
  WindExposed,                            !- Wind Exposure
  ,                                       !- View Factor to Ground
  ,                                       !- Number of Vertices
  0, -9.144, 2.4384,                      !- X,Y,Z Vertex 1 {m}
  0, -9.144, 0,                           !- X,Y,Z Vertex 2 {m}
  4.572, -9.144, 0,                       !- X,Y,Z Vertex 3 {m}
  4.572, -9.144, 2.4384;                  !- X,Y,Z Vertex 4 {m}

OS:Surface,
<<<<<<< HEAD
  {904ce63e-a434-4dde-b4b4-11ad6ee0b9ed}, !- Handle
  Surface 6,                              !- Name
  RoofCeiling,                            !- Surface Type
  ,                                       !- Construction Name
  {038be0aa-baa2-448a-be52-f226cc46bf78}, !- Space Name
  Surface,                                !- Outside Boundary Condition
  {c6412f41-055d-4565-8168-0739c630a837}, !- Outside Boundary Condition Object
=======
  {fb9f2bce-426b-405a-9a19-38c90321bc6f}, !- Handle
  Surface 6,                              !- Name
  RoofCeiling,                            !- Surface Type
  ,                                       !- Construction Name
  {736abc4c-e752-4de8-a377-a041bb282c2c}, !- Space Name
  Surface,                                !- Outside Boundary Condition
  {24d32294-4058-4d7a-bf68-80222fa92c2f}, !- Outside Boundary Condition Object
>>>>>>> 3c1d7324
  NoSun,                                  !- Sun Exposure
  NoWind,                                 !- Wind Exposure
  ,                                       !- View Factor to Ground
  ,                                       !- Number of Vertices
  4.572, -9.144, 2.4384,                  !- X,Y,Z Vertex 1 {m}
  4.572, 0, 2.4384,                       !- X,Y,Z Vertex 2 {m}
  0, 0, 2.4384,                           !- X,Y,Z Vertex 3 {m}
  0, -9.144, 2.4384;                      !- X,Y,Z Vertex 4 {m}

OS:SpaceType,
<<<<<<< HEAD
  {daff2203-b499-44cb-b95f-02204828a819}, !- Handle
=======
  {0f1a997e-523d-425e-84fe-1abd0ded80ca}, !- Handle
>>>>>>> 3c1d7324
  Space Type 1,                           !- Name
  ,                                       !- Default Construction Set Name
  ,                                       !- Default Schedule Set Name
  ,                                       !- Group Rendering Name
  ,                                       !- Design Specification Outdoor Air Object Name
  ,                                       !- Standards Template
  ,                                       !- Standards Building Type
  living;                                 !- Standards Space Type

OS:Space,
<<<<<<< HEAD
  {0054c968-9980-4ae7-ba35-2eb1af62b4bb}, !- Handle
  finished basement space,                !- Name
  {2cc7a467-5023-4014-abc9-f35d3de32e57}, !- Space Type Name
=======
  {8a90d805-1842-4eee-a7c4-8f5cf9e98db8}, !- Handle
  finished basement space,                !- Name
  {cb6e2cdd-9144-466a-8e46-4c15c1b62d02}, !- Space Type Name
>>>>>>> 3c1d7324
  ,                                       !- Default Construction Set Name
  ,                                       !- Default Schedule Set Name
  -0,                                     !- Direction of Relative North {deg}
  0,                                      !- X Origin {m}
  0,                                      !- Y Origin {m}
  0,                                      !- Z Origin {m}
  ,                                       !- Building Story Name
<<<<<<< HEAD
  {9f2bc933-8159-47f3-970b-6fdd574f8914}, !- Thermal Zone Name
  ,                                       !- Part of Total Floor Area
  ,                                       !- Design Specification Outdoor Air Object Name
  {20006d4d-cbcd-488d-83c7-379d0fed97a8}; !- Building Unit Name

OS:Surface,
  {88d9b841-e92e-43c1-b236-787cfb7dbbd6}, !- Handle
  Surface 12,                             !- Name
  Floor,                                  !- Surface Type
  ,                                       !- Construction Name
  {0054c968-9980-4ae7-ba35-2eb1af62b4bb}, !- Space Name
=======
  {3cc94675-738c-49d3-b0a2-644535bc8277}, !- Thermal Zone Name
  ,                                       !- Part of Total Floor Area
  ,                                       !- Design Specification Outdoor Air Object Name
  {1fa66e54-f9df-4b0b-9a01-57312b68b94f}; !- Building Unit Name

OS:Surface,
  {ca790b6a-b223-4305-a5c6-c317e19b0952}, !- Handle
  Surface 12,                             !- Name
  Floor,                                  !- Surface Type
  ,                                       !- Construction Name
  {8a90d805-1842-4eee-a7c4-8f5cf9e98db8}, !- Space Name
>>>>>>> 3c1d7324
  Foundation,                             !- Outside Boundary Condition
  ,                                       !- Outside Boundary Condition Object
  NoSun,                                  !- Sun Exposure
  NoWind,                                 !- Wind Exposure
  ,                                       !- View Factor to Ground
  ,                                       !- Number of Vertices
  0, -9.144, -2.4384,                     !- X,Y,Z Vertex 1 {m}
  0, 0, -2.4384,                          !- X,Y,Z Vertex 2 {m}
  4.572, 0, -2.4384,                      !- X,Y,Z Vertex 3 {m}
  4.572, -9.144, -2.4384;                 !- X,Y,Z Vertex 4 {m}

OS:Surface,
<<<<<<< HEAD
  {d3c7267f-e5dc-48a8-860d-45ae11e65f28}, !- Handle
  Surface 13,                             !- Name
  Wall,                                   !- Surface Type
  ,                                       !- Construction Name
  {0054c968-9980-4ae7-ba35-2eb1af62b4bb}, !- Space Name
=======
  {0f3a8796-1f47-4156-96e3-7b56a37cdcb2}, !- Handle
  Surface 13,                             !- Name
  Wall,                                   !- Surface Type
  ,                                       !- Construction Name
  {8a90d805-1842-4eee-a7c4-8f5cf9e98db8}, !- Space Name
>>>>>>> 3c1d7324
  Foundation,                             !- Outside Boundary Condition
  ,                                       !- Outside Boundary Condition Object
  NoSun,                                  !- Sun Exposure
  NoWind,                                 !- Wind Exposure
  ,                                       !- View Factor to Ground
  ,                                       !- Number of Vertices
  0, 0, 0,                                !- X,Y,Z Vertex 1 {m}
  0, 0, -2.4384,                          !- X,Y,Z Vertex 2 {m}
  0, -9.144, -2.4384,                     !- X,Y,Z Vertex 3 {m}
  0, -9.144, 0;                           !- X,Y,Z Vertex 4 {m}

OS:Surface,
<<<<<<< HEAD
  {0d4c07cc-eb1e-4615-9aeb-a1475af0ec73}, !- Handle
  Surface 14,                             !- Name
  Wall,                                   !- Surface Type
  ,                                       !- Construction Name
  {0054c968-9980-4ae7-ba35-2eb1af62b4bb}, !- Space Name
=======
  {074605ab-492d-42dc-bc63-10d016c993d6}, !- Handle
  Surface 14,                             !- Name
  Wall,                                   !- Surface Type
  ,                                       !- Construction Name
  {8a90d805-1842-4eee-a7c4-8f5cf9e98db8}, !- Space Name
>>>>>>> 3c1d7324
  Foundation,                             !- Outside Boundary Condition
  ,                                       !- Outside Boundary Condition Object
  NoSun,                                  !- Sun Exposure
  NoWind,                                 !- Wind Exposure
  ,                                       !- View Factor to Ground
  ,                                       !- Number of Vertices
  4.572, 0, 0,                            !- X,Y,Z Vertex 1 {m}
  4.572, 0, -2.4384,                      !- X,Y,Z Vertex 2 {m}
  0, 0, -2.4384,                          !- X,Y,Z Vertex 3 {m}
  0, 0, 0;                                !- X,Y,Z Vertex 4 {m}

OS:Surface,
<<<<<<< HEAD
  {0ce01f2a-c8c5-4465-bbbb-9da35fd4e687}, !- Handle
  Surface 15,                             !- Name
  Wall,                                   !- Surface Type
  ,                                       !- Construction Name
  {0054c968-9980-4ae7-ba35-2eb1af62b4bb}, !- Space Name
=======
  {050ace1b-f6f4-46de-96a2-4ee53ff614e1}, !- Handle
  Surface 15,                             !- Name
  Wall,                                   !- Surface Type
  ,                                       !- Construction Name
  {8a90d805-1842-4eee-a7c4-8f5cf9e98db8}, !- Space Name
>>>>>>> 3c1d7324
  Adiabatic,                              !- Outside Boundary Condition
  ,                                       !- Outside Boundary Condition Object
  NoSun,                                  !- Sun Exposure
  NoWind,                                 !- Wind Exposure
  ,                                       !- View Factor to Ground
  ,                                       !- Number of Vertices
  4.572, -9.144, 0,                       !- X,Y,Z Vertex 1 {m}
  4.572, -9.144, -2.4384,                 !- X,Y,Z Vertex 2 {m}
  4.572, 0, -2.4384,                      !- X,Y,Z Vertex 3 {m}
  4.572, 0, 0;                            !- X,Y,Z Vertex 4 {m}

OS:Surface,
<<<<<<< HEAD
  {30291297-4235-46aa-ab47-7a68ba38ed4a}, !- Handle
  Surface 16,                             !- Name
  Wall,                                   !- Surface Type
  ,                                       !- Construction Name
  {0054c968-9980-4ae7-ba35-2eb1af62b4bb}, !- Space Name
=======
  {07679600-04d2-456c-8471-3e77e145a537}, !- Handle
  Surface 16,                             !- Name
  Wall,                                   !- Surface Type
  ,                                       !- Construction Name
  {8a90d805-1842-4eee-a7c4-8f5cf9e98db8}, !- Space Name
>>>>>>> 3c1d7324
  Foundation,                             !- Outside Boundary Condition
  ,                                       !- Outside Boundary Condition Object
  NoSun,                                  !- Sun Exposure
  NoWind,                                 !- Wind Exposure
  ,                                       !- View Factor to Ground
  ,                                       !- Number of Vertices
  0, -9.144, 0,                           !- X,Y,Z Vertex 1 {m}
  0, -9.144, -2.4384,                     !- X,Y,Z Vertex 2 {m}
  4.572, -9.144, -2.4384,                 !- X,Y,Z Vertex 3 {m}
  4.572, -9.144, 0;                       !- X,Y,Z Vertex 4 {m}

OS:Surface,
<<<<<<< HEAD
  {66497d58-1430-44b5-bcf6-f65daae2aa08}, !- Handle
  Surface 17,                             !- Name
  RoofCeiling,                            !- Surface Type
  ,                                       !- Construction Name
  {0054c968-9980-4ae7-ba35-2eb1af62b4bb}, !- Space Name
  Surface,                                !- Outside Boundary Condition
  {6127fd17-6b68-4201-b364-33353df989fe}, !- Outside Boundary Condition Object
=======
  {fd9c8cb1-1e36-466a-9c45-d8ed460db4be}, !- Handle
  Surface 17,                             !- Name
  RoofCeiling,                            !- Surface Type
  ,                                       !- Construction Name
  {8a90d805-1842-4eee-a7c4-8f5cf9e98db8}, !- Space Name
  Surface,                                !- Outside Boundary Condition
  {ba106b97-ac0c-41ef-acab-623395456470}, !- Outside Boundary Condition Object
>>>>>>> 3c1d7324
  NoSun,                                  !- Sun Exposure
  NoWind,                                 !- Wind Exposure
  ,                                       !- View Factor to Ground
  ,                                       !- Number of Vertices
  4.572, -9.144, 0,                       !- X,Y,Z Vertex 1 {m}
  4.572, 0, 0,                            !- X,Y,Z Vertex 2 {m}
  0, 0, 0,                                !- X,Y,Z Vertex 3 {m}
  0, -9.144, 0;                           !- X,Y,Z Vertex 4 {m}

OS:ThermalZone,
<<<<<<< HEAD
  {9f2bc933-8159-47f3-970b-6fdd574f8914}, !- Handle
=======
  {3cc94675-738c-49d3-b0a2-644535bc8277}, !- Handle
>>>>>>> 3c1d7324
  finished basement zone,                 !- Name
  ,                                       !- Multiplier
  ,                                       !- Ceiling Height {m}
  ,                                       !- Volume {m3}
  ,                                       !- Floor Area {m2}
  ,                                       !- Zone Inside Convection Algorithm
  ,                                       !- Zone Outside Convection Algorithm
  ,                                       !- Zone Conditioning Equipment List Name
<<<<<<< HEAD
  {1db4d179-e42c-425b-a601-e7112b51e3b9}, !- Zone Air Inlet Port List
  {8c0b4ad3-8866-4ecb-be0e-27ab01be20f6}, !- Zone Air Exhaust Port List
  {3c34e2bc-74fc-4e96-bcf7-7a0535edc816}, !- Zone Air Node Name
  {149c6eb4-6c7f-4a60-bd68-d60726b433d5}, !- Zone Return Air Port List
=======
  {285cf869-6dce-44a2-a558-4a85d4f8aaf0}, !- Zone Air Inlet Port List
  {e0dd88d4-407f-4528-837e-12ed505e1cd4}, !- Zone Air Exhaust Port List
  {7220ef21-a34b-4f3f-a03e-8dc0954f836c}, !- Zone Air Node Name
  {f7c2ac2c-c4d5-4cef-ac26-698fcd624e45}, !- Zone Return Air Port List
>>>>>>> 3c1d7324
  ,                                       !- Primary Daylighting Control Name
  ,                                       !- Fraction of Zone Controlled by Primary Daylighting Control
  ,                                       !- Secondary Daylighting Control Name
  ,                                       !- Fraction of Zone Controlled by Secondary Daylighting Control
  ,                                       !- Illuminance Map Name
  ,                                       !- Group Rendering Name
  ,                                       !- Thermostat Name
  No;                                     !- Use Ideal Air Loads

OS:Node,
<<<<<<< HEAD
  {699619b8-3d75-4710-9dd2-2eaf3af23ab2}, !- Handle
  Node 2,                                 !- Name
  {3c34e2bc-74fc-4e96-bcf7-7a0535edc816}, !- Inlet Port
  ;                                       !- Outlet Port

OS:Connection,
  {3c34e2bc-74fc-4e96-bcf7-7a0535edc816}, !- Handle
  {cfca4cf4-8084-47a6-9407-acc3df2db7a5}, !- Name
  {9f2bc933-8159-47f3-970b-6fdd574f8914}, !- Source Object
  11,                                     !- Outlet Port
  {699619b8-3d75-4710-9dd2-2eaf3af23ab2}, !- Target Object
  2;                                      !- Inlet Port

OS:PortList,
  {1db4d179-e42c-425b-a601-e7112b51e3b9}, !- Handle
  {30937c5b-ebc3-49f8-b615-a6b8aba95975}, !- Name
  {9f2bc933-8159-47f3-970b-6fdd574f8914}; !- HVAC Component

OS:PortList,
  {8c0b4ad3-8866-4ecb-be0e-27ab01be20f6}, !- Handle
  {951c5e36-3c07-492c-a6fc-3853e49db458}, !- Name
  {9f2bc933-8159-47f3-970b-6fdd574f8914}; !- HVAC Component

OS:PortList,
  {149c6eb4-6c7f-4a60-bd68-d60726b433d5}, !- Handle
  {dc264185-c7b3-4a0d-9451-8a42895052c1}, !- Name
  {9f2bc933-8159-47f3-970b-6fdd574f8914}; !- HVAC Component

OS:Sizing:Zone,
  {3301ca2a-28d8-428d-8466-d531e1949388}, !- Handle
  {9f2bc933-8159-47f3-970b-6fdd574f8914}, !- Zone or ZoneList Name
=======
  {ec03e795-6227-48e9-a29b-8e9c0bfd12e8}, !- Handle
  Node 2,                                 !- Name
  {7220ef21-a34b-4f3f-a03e-8dc0954f836c}, !- Inlet Port
  ;                                       !- Outlet Port

OS:Connection,
  {7220ef21-a34b-4f3f-a03e-8dc0954f836c}, !- Handle
  {62cdc51b-db1f-42d8-8b49-b9c246fc3230}, !- Name
  {3cc94675-738c-49d3-b0a2-644535bc8277}, !- Source Object
  11,                                     !- Outlet Port
  {ec03e795-6227-48e9-a29b-8e9c0bfd12e8}, !- Target Object
  2;                                      !- Inlet Port

OS:PortList,
  {285cf869-6dce-44a2-a558-4a85d4f8aaf0}, !- Handle
  {fc9ddc64-0d17-48d9-a3b2-4876d6985d65}, !- Name
  {3cc94675-738c-49d3-b0a2-644535bc8277}; !- HVAC Component

OS:PortList,
  {e0dd88d4-407f-4528-837e-12ed505e1cd4}, !- Handle
  {b6f4caaf-3950-4306-bc35-d4204114c5b8}, !- Name
  {3cc94675-738c-49d3-b0a2-644535bc8277}; !- HVAC Component

OS:PortList,
  {f7c2ac2c-c4d5-4cef-ac26-698fcd624e45}, !- Handle
  {0af2a8e0-5c7e-4069-832a-4729cdef2ea2}, !- Name
  {3cc94675-738c-49d3-b0a2-644535bc8277}; !- HVAC Component

OS:Sizing:Zone,
  {57836dd8-a607-49b9-b67d-d90b808246a9}, !- Handle
  {3cc94675-738c-49d3-b0a2-644535bc8277}, !- Zone or ZoneList Name
>>>>>>> 3c1d7324
  SupplyAirTemperature,                   !- Zone Cooling Design Supply Air Temperature Input Method
  14,                                     !- Zone Cooling Design Supply Air Temperature {C}
  11.11,                                  !- Zone Cooling Design Supply Air Temperature Difference {deltaC}
  SupplyAirTemperature,                   !- Zone Heating Design Supply Air Temperature Input Method
  40,                                     !- Zone Heating Design Supply Air Temperature {C}
  11.11,                                  !- Zone Heating Design Supply Air Temperature Difference {deltaC}
  0.0085,                                 !- Zone Cooling Design Supply Air Humidity Ratio {kg-H2O/kg-air}
  0.008,                                  !- Zone Heating Design Supply Air Humidity Ratio {kg-H2O/kg-air}
  ,                                       !- Zone Heating Sizing Factor
  ,                                       !- Zone Cooling Sizing Factor
  DesignDay,                              !- Cooling Design Air Flow Method
  ,                                       !- Cooling Design Air Flow Rate {m3/s}
  ,                                       !- Cooling Minimum Air Flow per Zone Floor Area {m3/s-m2}
  ,                                       !- Cooling Minimum Air Flow {m3/s}
  ,                                       !- Cooling Minimum Air Flow Fraction
  DesignDay,                              !- Heating Design Air Flow Method
  ,                                       !- Heating Design Air Flow Rate {m3/s}
  ,                                       !- Heating Maximum Air Flow per Zone Floor Area {m3/s-m2}
  ,                                       !- Heating Maximum Air Flow {m3/s}
  ,                                       !- Heating Maximum Air Flow Fraction
  ,                                       !- Design Zone Air Distribution Effectiveness in Cooling Mode
  ,                                       !- Design Zone Air Distribution Effectiveness in Heating Mode
  No,                                     !- Account for Dedicated Outdoor Air System
  NeutralSupplyAir,                       !- Dedicated Outdoor Air System Control Strategy
  autosize,                               !- Dedicated Outdoor Air Low Setpoint Temperature for Design {C}
  autosize;                               !- Dedicated Outdoor Air High Setpoint Temperature for Design {C}

OS:ZoneHVAC:EquipmentList,
<<<<<<< HEAD
  {a2692dec-ed2a-4895-b463-7b79f265b1be}, !- Handle
  Zone HVAC Equipment List 2,             !- Name
  {9f2bc933-8159-47f3-970b-6fdd574f8914}; !- Thermal Zone

OS:SpaceType,
  {2cc7a467-5023-4014-abc9-f35d3de32e57}, !- Handle
=======
  {c979fb59-a08e-466d-9c1b-4f619c71ff50}, !- Handle
  Zone HVAC Equipment List 2,             !- Name
  {3cc94675-738c-49d3-b0a2-644535bc8277}; !- Thermal Zone

OS:SpaceType,
  {cb6e2cdd-9144-466a-8e46-4c15c1b62d02}, !- Handle
>>>>>>> 3c1d7324
  Space Type 2,                           !- Name
  ,                                       !- Default Construction Set Name
  ,                                       !- Default Schedule Set Name
  ,                                       !- Group Rendering Name
  ,                                       !- Design Specification Outdoor Air Object Name
  ,                                       !- Standards Template
  ,                                       !- Standards Building Type
  finished basement;                      !- Standards Space Type

OS:Surface,
<<<<<<< HEAD
  {c6412f41-055d-4565-8168-0739c630a837}, !- Handle
  Surface 7,                              !- Name
  Floor,                                  !- Surface Type
  ,                                       !- Construction Name
  {10508dca-e43d-41e0-a3de-a70b604af581}, !- Space Name
  Surface,                                !- Outside Boundary Condition
  {904ce63e-a434-4dde-b4b4-11ad6ee0b9ed}, !- Outside Boundary Condition Object
=======
  {24d32294-4058-4d7a-bf68-80222fa92c2f}, !- Handle
  Surface 7,                              !- Name
  Floor,                                  !- Surface Type
  ,                                       !- Construction Name
  {ebba67b0-5453-457f-9597-a6fd5cb9dbbe}, !- Space Name
  Surface,                                !- Outside Boundary Condition
  {fb9f2bce-426b-405a-9a19-38c90321bc6f}, !- Outside Boundary Condition Object
>>>>>>> 3c1d7324
  NoSun,                                  !- Sun Exposure
  NoWind,                                 !- Wind Exposure
  ,                                       !- View Factor to Ground
  ,                                       !- Number of Vertices
  0, -9.144, 2.4384,                      !- X,Y,Z Vertex 1 {m}
  0, 0, 2.4384,                           !- X,Y,Z Vertex 2 {m}
  4.572, 0, 2.4384,                       !- X,Y,Z Vertex 3 {m}
  4.572, -9.144, 2.4384;                  !- X,Y,Z Vertex 4 {m}

OS:Surface,
<<<<<<< HEAD
  {3dc72bd6-aac8-4647-b072-b453418af102}, !- Handle
  Surface 8,                              !- Name
  RoofCeiling,                            !- Surface Type
  ,                                       !- Construction Name
  {10508dca-e43d-41e0-a3de-a70b604af581}, !- Space Name
=======
  {12184bca-bdc0-4fcc-876c-3ecd57597fcb}, !- Handle
  Surface 8,                              !- Name
  RoofCeiling,                            !- Surface Type
  ,                                       !- Construction Name
  {ebba67b0-5453-457f-9597-a6fd5cb9dbbe}, !- Space Name
>>>>>>> 3c1d7324
  Outdoors,                               !- Outside Boundary Condition
  ,                                       !- Outside Boundary Condition Object
  SunExposed,                             !- Sun Exposure
  WindExposed,                            !- Wind Exposure
  ,                                       !- View Factor to Ground
  ,                                       !- Number of Vertices
  0, -4.572, 4.7244,                      !- X,Y,Z Vertex 1 {m}
  4.572, -4.572, 4.7244,                  !- X,Y,Z Vertex 2 {m}
  4.572, 0, 2.4384,                       !- X,Y,Z Vertex 3 {m}
  0, 0, 2.4384;                           !- X,Y,Z Vertex 4 {m}

OS:Surface,
<<<<<<< HEAD
  {558fa4b7-d0aa-4655-a1a7-50ccdafd604f}, !- Handle
  Surface 9,                              !- Name
  RoofCeiling,                            !- Surface Type
  ,                                       !- Construction Name
  {10508dca-e43d-41e0-a3de-a70b604af581}, !- Space Name
=======
  {17e26196-19e6-490d-b649-6ab63edce7e8}, !- Handle
  Surface 9,                              !- Name
  RoofCeiling,                            !- Surface Type
  ,                                       !- Construction Name
  {ebba67b0-5453-457f-9597-a6fd5cb9dbbe}, !- Space Name
>>>>>>> 3c1d7324
  Outdoors,                               !- Outside Boundary Condition
  ,                                       !- Outside Boundary Condition Object
  SunExposed,                             !- Sun Exposure
  WindExposed,                            !- Wind Exposure
  ,                                       !- View Factor to Ground
  ,                                       !- Number of Vertices
  4.572, -4.572, 4.7244,                  !- X,Y,Z Vertex 1 {m}
  0, -4.572, 4.7244,                      !- X,Y,Z Vertex 2 {m}
  0, -9.144, 2.4384,                      !- X,Y,Z Vertex 3 {m}
  4.572, -9.144, 2.4384;                  !- X,Y,Z Vertex 4 {m}

OS:Surface,
<<<<<<< HEAD
  {814b7cc7-a778-4a1b-bcbe-9f8c5c6e50aa}, !- Handle
  Surface 10,                             !- Name
  Wall,                                   !- Surface Type
  ,                                       !- Construction Name
  {10508dca-e43d-41e0-a3de-a70b604af581}, !- Space Name
=======
  {6047caf6-1d32-41b4-b7c0-8a65957fb4f7}, !- Handle
  Surface 10,                             !- Name
  Wall,                                   !- Surface Type
  ,                                       !- Construction Name
  {ebba67b0-5453-457f-9597-a6fd5cb9dbbe}, !- Space Name
>>>>>>> 3c1d7324
  Outdoors,                               !- Outside Boundary Condition
  ,                                       !- Outside Boundary Condition Object
  SunExposed,                             !- Sun Exposure
  WindExposed,                            !- Wind Exposure
  ,                                       !- View Factor to Ground
  ,                                       !- Number of Vertices
  0, -4.572, 4.7244,                      !- X,Y,Z Vertex 1 {m}
  0, 0, 2.4384,                           !- X,Y,Z Vertex 2 {m}
  0, -9.144, 2.4384;                      !- X,Y,Z Vertex 3 {m}

OS:Surface,
<<<<<<< HEAD
  {39492b72-d697-452a-95af-bcf556533750}, !- Handle
  Surface 11,                             !- Name
  Wall,                                   !- Surface Type
  ,                                       !- Construction Name
  {10508dca-e43d-41e0-a3de-a70b604af581}, !- Space Name
=======
  {0317cbfb-78c2-422a-b1c1-b96afdcb75c6}, !- Handle
  Surface 11,                             !- Name
  Wall,                                   !- Surface Type
  ,                                       !- Construction Name
  {ebba67b0-5453-457f-9597-a6fd5cb9dbbe}, !- Space Name
>>>>>>> 3c1d7324
  Adiabatic,                              !- Outside Boundary Condition
  ,                                       !- Outside Boundary Condition Object
  NoSun,                                  !- Sun Exposure
  NoWind,                                 !- Wind Exposure
  ,                                       !- View Factor to Ground
  ,                                       !- Number of Vertices
  4.572, -4.572, 4.7244,                  !- X,Y,Z Vertex 1 {m}
  4.572, -9.144, 2.4384,                  !- X,Y,Z Vertex 2 {m}
  4.572, 0, 2.4384;                       !- X,Y,Z Vertex 3 {m}

OS:Space,
<<<<<<< HEAD
  {10508dca-e43d-41e0-a3de-a70b604af581}, !- Handle
  unfinished attic space,                 !- Name
  {1c7e37af-bd14-48e5-b924-9f4c10de349f}, !- Space Type Name
=======
  {ebba67b0-5453-457f-9597-a6fd5cb9dbbe}, !- Handle
  unfinished attic space,                 !- Name
  {11063ee0-8352-4eae-90f8-944bcb7d87d4}, !- Space Type Name
>>>>>>> 3c1d7324
  ,                                       !- Default Construction Set Name
  ,                                       !- Default Schedule Set Name
  ,                                       !- Direction of Relative North {deg}
  ,                                       !- X Origin {m}
  ,                                       !- Y Origin {m}
  ,                                       !- Z Origin {m}
  ,                                       !- Building Story Name
<<<<<<< HEAD
  {00d052f7-1ed5-4813-a243-d77512d2d158}; !- Thermal Zone Name

OS:ThermalZone,
  {00d052f7-1ed5-4813-a243-d77512d2d158}, !- Handle
=======
  {9af0a4d4-e88d-4c82-99bc-0af6222109ad}; !- Thermal Zone Name

OS:ThermalZone,
  {9af0a4d4-e88d-4c82-99bc-0af6222109ad}, !- Handle
>>>>>>> 3c1d7324
  unfinished attic zone,                  !- Name
  ,                                       !- Multiplier
  ,                                       !- Ceiling Height {m}
  ,                                       !- Volume {m3}
  ,                                       !- Floor Area {m2}
  ,                                       !- Zone Inside Convection Algorithm
  ,                                       !- Zone Outside Convection Algorithm
  ,                                       !- Zone Conditioning Equipment List Name
<<<<<<< HEAD
  {ec19ffb0-8b7e-4390-98d0-2c277efcf7f1}, !- Zone Air Inlet Port List
  {ab0ef856-e62a-40e4-b051-2cb5e33e04e5}, !- Zone Air Exhaust Port List
  {425bdfc9-6b03-49b6-894c-e2ba3afff41c}, !- Zone Air Node Name
  {8f6b99b5-745a-46bc-9a7b-9c24c11f8b97}, !- Zone Return Air Port List
=======
  {7705fb08-f8fa-4420-a05f-d3c477b5dedb}, !- Zone Air Inlet Port List
  {5b69c3d2-bc13-4bce-a8ee-b0972a20bcee}, !- Zone Air Exhaust Port List
  {c7ce235e-9eaa-4b8b-9db8-e78bb8ef06cc}, !- Zone Air Node Name
  {78f48605-e154-41ce-961f-6de3ccf7c468}, !- Zone Return Air Port List
>>>>>>> 3c1d7324
  ,                                       !- Primary Daylighting Control Name
  ,                                       !- Fraction of Zone Controlled by Primary Daylighting Control
  ,                                       !- Secondary Daylighting Control Name
  ,                                       !- Fraction of Zone Controlled by Secondary Daylighting Control
  ,                                       !- Illuminance Map Name
  ,                                       !- Group Rendering Name
  ,                                       !- Thermostat Name
  No;                                     !- Use Ideal Air Loads

OS:Node,
<<<<<<< HEAD
  {69e8defb-3240-4fd2-b60a-b1d8af6d39d1}, !- Handle
  Node 3,                                 !- Name
  {425bdfc9-6b03-49b6-894c-e2ba3afff41c}, !- Inlet Port
  ;                                       !- Outlet Port

OS:Connection,
  {425bdfc9-6b03-49b6-894c-e2ba3afff41c}, !- Handle
  {15d84e76-8f57-4573-a145-a4e70507e3d5}, !- Name
  {00d052f7-1ed5-4813-a243-d77512d2d158}, !- Source Object
  11,                                     !- Outlet Port
  {69e8defb-3240-4fd2-b60a-b1d8af6d39d1}, !- Target Object
  2;                                      !- Inlet Port

OS:PortList,
  {ec19ffb0-8b7e-4390-98d0-2c277efcf7f1}, !- Handle
  {7218a6e1-2417-44da-854d-2fbfa68bc6fa}, !- Name
  {00d052f7-1ed5-4813-a243-d77512d2d158}; !- HVAC Component

OS:PortList,
  {ab0ef856-e62a-40e4-b051-2cb5e33e04e5}, !- Handle
  {0a19ddf9-7a8b-4a11-aa65-032ba18599f3}, !- Name
  {00d052f7-1ed5-4813-a243-d77512d2d158}; !- HVAC Component

OS:PortList,
  {8f6b99b5-745a-46bc-9a7b-9c24c11f8b97}, !- Handle
  {7b96ac65-effa-4ca6-9477-bebab4591c73}, !- Name
  {00d052f7-1ed5-4813-a243-d77512d2d158}; !- HVAC Component

OS:Sizing:Zone,
  {cf28577a-3612-4627-a978-7f134237d5cd}, !- Handle
  {00d052f7-1ed5-4813-a243-d77512d2d158}, !- Zone or ZoneList Name
=======
  {47cfe0f9-043f-47aa-a47b-34554657c2aa}, !- Handle
  Node 3,                                 !- Name
  {c7ce235e-9eaa-4b8b-9db8-e78bb8ef06cc}, !- Inlet Port
  ;                                       !- Outlet Port

OS:Connection,
  {c7ce235e-9eaa-4b8b-9db8-e78bb8ef06cc}, !- Handle
  {721b03b0-3672-4a53-9897-dd36bf4a6b75}, !- Name
  {9af0a4d4-e88d-4c82-99bc-0af6222109ad}, !- Source Object
  11,                                     !- Outlet Port
  {47cfe0f9-043f-47aa-a47b-34554657c2aa}, !- Target Object
  2;                                      !- Inlet Port

OS:PortList,
  {7705fb08-f8fa-4420-a05f-d3c477b5dedb}, !- Handle
  {2a81e730-102d-48f1-9b02-ed955af4c530}, !- Name
  {9af0a4d4-e88d-4c82-99bc-0af6222109ad}; !- HVAC Component

OS:PortList,
  {5b69c3d2-bc13-4bce-a8ee-b0972a20bcee}, !- Handle
  {2e91ab59-4c26-4372-8cbc-86c04cf8ad1d}, !- Name
  {9af0a4d4-e88d-4c82-99bc-0af6222109ad}; !- HVAC Component

OS:PortList,
  {78f48605-e154-41ce-961f-6de3ccf7c468}, !- Handle
  {93a53ac2-9ad4-4251-bff7-6730fa3c7d61}, !- Name
  {9af0a4d4-e88d-4c82-99bc-0af6222109ad}; !- HVAC Component

OS:Sizing:Zone,
  {854980b4-d557-490c-adf3-f15ca10fd546}, !- Handle
  {9af0a4d4-e88d-4c82-99bc-0af6222109ad}, !- Zone or ZoneList Name
>>>>>>> 3c1d7324
  SupplyAirTemperature,                   !- Zone Cooling Design Supply Air Temperature Input Method
  14,                                     !- Zone Cooling Design Supply Air Temperature {C}
  11.11,                                  !- Zone Cooling Design Supply Air Temperature Difference {deltaC}
  SupplyAirTemperature,                   !- Zone Heating Design Supply Air Temperature Input Method
  40,                                     !- Zone Heating Design Supply Air Temperature {C}
  11.11,                                  !- Zone Heating Design Supply Air Temperature Difference {deltaC}
  0.0085,                                 !- Zone Cooling Design Supply Air Humidity Ratio {kg-H2O/kg-air}
  0.008,                                  !- Zone Heating Design Supply Air Humidity Ratio {kg-H2O/kg-air}
  ,                                       !- Zone Heating Sizing Factor
  ,                                       !- Zone Cooling Sizing Factor
  DesignDay,                              !- Cooling Design Air Flow Method
  ,                                       !- Cooling Design Air Flow Rate {m3/s}
  ,                                       !- Cooling Minimum Air Flow per Zone Floor Area {m3/s-m2}
  ,                                       !- Cooling Minimum Air Flow {m3/s}
  ,                                       !- Cooling Minimum Air Flow Fraction
  DesignDay,                              !- Heating Design Air Flow Method
  ,                                       !- Heating Design Air Flow Rate {m3/s}
  ,                                       !- Heating Maximum Air Flow per Zone Floor Area {m3/s-m2}
  ,                                       !- Heating Maximum Air Flow {m3/s}
  ,                                       !- Heating Maximum Air Flow Fraction
  ,                                       !- Design Zone Air Distribution Effectiveness in Cooling Mode
  ,                                       !- Design Zone Air Distribution Effectiveness in Heating Mode
  No,                                     !- Account for Dedicated Outdoor Air System
  NeutralSupplyAir,                       !- Dedicated Outdoor Air System Control Strategy
  autosize,                               !- Dedicated Outdoor Air Low Setpoint Temperature for Design {C}
  autosize;                               !- Dedicated Outdoor Air High Setpoint Temperature for Design {C}

OS:ZoneHVAC:EquipmentList,
<<<<<<< HEAD
  {24b19764-b879-4745-b257-828e846645ff}, !- Handle
  Zone HVAC Equipment List 3,             !- Name
  {00d052f7-1ed5-4813-a243-d77512d2d158}; !- Thermal Zone

OS:SpaceType,
  {1c7e37af-bd14-48e5-b924-9f4c10de349f}, !- Handle
=======
  {a0a6537a-7e63-4766-b368-0fc1b9e53667}, !- Handle
  Zone HVAC Equipment List 3,             !- Name
  {9af0a4d4-e88d-4c82-99bc-0af6222109ad}; !- Thermal Zone

OS:SpaceType,
  {11063ee0-8352-4eae-90f8-944bcb7d87d4}, !- Handle
>>>>>>> 3c1d7324
  Space Type 3,                           !- Name
  ,                                       !- Default Construction Set Name
  ,                                       !- Default Schedule Set Name
  ,                                       !- Group Rendering Name
  ,                                       !- Design Specification Outdoor Air Object Name
  ,                                       !- Standards Template
  ,                                       !- Standards Building Type
  unfinished attic;                       !- Standards Space Type

OS:BuildingUnit,
<<<<<<< HEAD
  {20006d4d-cbcd-488d-83c7-379d0fed97a8}, !- Handle
=======
  {1fa66e54-f9df-4b0b-9a01-57312b68b94f}, !- Handle
>>>>>>> 3c1d7324
  unit 1,                                 !- Name
  ,                                       !- Rendering Color
  Residential;                            !- Building Unit Type

OS:AdditionalProperties,
<<<<<<< HEAD
  {673c4fdf-f7bc-4804-b9c7-d951d069e185}, !- Handle
  {20006d4d-cbcd-488d-83c7-379d0fed97a8}, !- Object Name
=======
  {033b2be8-0daf-495e-b656-94c71eaa5f2d}, !- Handle
  {1fa66e54-f9df-4b0b-9a01-57312b68b94f}, !- Object Name
>>>>>>> 3c1d7324
  NumberOfBedrooms,                       !- Feature Name 1
  Integer,                                !- Feature Data Type 1
  3,                                      !- Feature Value 1
  NumberOfBathrooms,                      !- Feature Name 2
  Double,                                 !- Feature Data Type 2
  2,                                      !- Feature Value 2
  NumberOfOccupants,                      !- Feature Name 3
  Double,                                 !- Feature Data Type 3
  3.3900000000000001;                     !- Feature Value 3

OS:External:File,
<<<<<<< HEAD
  {e05fb4a0-7ee8-44d4-87e8-b047424418bc}, !- Handle
=======
  {40f8b9bf-f837-439c-87eb-35bd912a8c3e}, !- Handle
>>>>>>> 3c1d7324
  8760.csv,                               !- Name
  8760.csv;                               !- File Name

OS:Schedule:Day,
<<<<<<< HEAD
  {b600a599-706d-40bb-8db8-902441b4dcfa}, !- Handle
=======
  {c394fb64-b2f4-47e0-a3b7-6ef7760b0c11}, !- Handle
>>>>>>> 3c1d7324
  Schedule Day 1,                         !- Name
  ,                                       !- Schedule Type Limits Name
  ,                                       !- Interpolate to Timestep
  24,                                     !- Hour 1
  0,                                      !- Minute 1
  0;                                      !- Value Until Time 1

OS:Schedule:Day,
<<<<<<< HEAD
  {d0ba270e-e42d-44bb-8b95-2d91193ade85}, !- Handle
=======
  {b9f8fd43-d17a-4653-afe4-92e4762dac0f}, !- Handle
>>>>>>> 3c1d7324
  Schedule Day 2,                         !- Name
  ,                                       !- Schedule Type Limits Name
  ,                                       !- Interpolate to Timestep
  24,                                     !- Hour 1
  0,                                      !- Minute 1
  1;                                      !- Value Until Time 1

OS:Schedule:File,
<<<<<<< HEAD
  {e175b0ec-7118-4f47-90a4-756c03bde7c7}, !- Handle
  occupants,                              !- Name
  {3970001e-cff1-46a1-93ed-6b79086b887b}, !- Schedule Type Limits Name
  {e05fb4a0-7ee8-44d4-87e8-b047424418bc}, !- External File Name
=======
  {dd1aa8e8-5100-4491-8385-21d90a3c3ecf}, !- Handle
  occupants,                              !- Name
  {c03eb050-3a17-4331-8fdf-c5d3b7403d3a}, !- Schedule Type Limits Name
  {40f8b9bf-f837-439c-87eb-35bd912a8c3e}, !- External File Name
>>>>>>> 3c1d7324
  1,                                      !- Column Number
  1,                                      !- Rows to Skip at Top
  8760,                                   !- Number of Hours of Data
  ,                                       !- Column Separator
  ,                                       !- Interpolate to Timestep
  60;                                     !- Minutes per Item

OS:Schedule:Ruleset,
<<<<<<< HEAD
  {afd083be-3cf0-48bd-ad76-b5c1255a0654}, !- Handle
  Schedule Ruleset 1,                     !- Name
  {2294d08f-7ad8-48eb-a508-1622cfd27a2a}, !- Schedule Type Limits Name
  {ff576afa-7ee7-42d3-af22-842d2c85cb00}; !- Default Day Schedule Name

OS:Schedule:Day,
  {ff576afa-7ee7-42d3-af22-842d2c85cb00}, !- Handle
  Schedule Day 3,                         !- Name
  {2294d08f-7ad8-48eb-a508-1622cfd27a2a}, !- Schedule Type Limits Name
=======
  {30c2e259-4b41-4089-babd-673b5f836eae}, !- Handle
  Schedule Ruleset 1,                     !- Name
  {902d7a4d-c768-4d59-93c8-45be774fed85}, !- Schedule Type Limits Name
  {ac4f9ccb-d479-4406-89cd-63e277dabc43}; !- Default Day Schedule Name

OS:Schedule:Day,
  {ac4f9ccb-d479-4406-89cd-63e277dabc43}, !- Handle
  Schedule Day 3,                         !- Name
  {902d7a4d-c768-4d59-93c8-45be774fed85}, !- Schedule Type Limits Name
>>>>>>> 3c1d7324
  ,                                       !- Interpolate to Timestep
  24,                                     !- Hour 1
  0,                                      !- Minute 1
  112.539290946133;                       !- Value Until Time 1

OS:People:Definition,
<<<<<<< HEAD
  {a7e84d01-c1b4-4ef0-afa3-41b331cceb74}, !- Handle
=======
  {891d08c6-b8b3-452a-8bb4-da0548ea9881}, !- Handle
>>>>>>> 3c1d7324
  res occupants|living space,             !- Name
  People,                                 !- Number of People Calculation Method
  1.695,                                  !- Number of People {people}
  ,                                       !- People per Space Floor Area {person/m2}
  ,                                       !- Space Floor Area per Person {m2/person}
  0.319734,                               !- Fraction Radiant
  0.573,                                  !- Sensible Heat Fraction
  0,                                      !- Carbon Dioxide Generation Rate {m3/s-W}
  No,                                     !- Enable ASHRAE 55 Comfort Warnings
  ZoneAveraged;                           !- Mean Radiant Temperature Calculation Type

OS:People,
<<<<<<< HEAD
  {81517153-d949-403e-8eb9-1b8ead7732ba}, !- Handle
  res occupants|living space,             !- Name
  {a7e84d01-c1b4-4ef0-afa3-41b331cceb74}, !- People Definition Name
  {038be0aa-baa2-448a-be52-f226cc46bf78}, !- Space or SpaceType Name
  {e175b0ec-7118-4f47-90a4-756c03bde7c7}, !- Number of People Schedule Name
  {afd083be-3cf0-48bd-ad76-b5c1255a0654}, !- Activity Level Schedule Name
=======
  {d0c9c371-8fc2-4f70-81c8-834392cbed39}, !- Handle
  res occupants|living space,             !- Name
  {891d08c6-b8b3-452a-8bb4-da0548ea9881}, !- People Definition Name
  {736abc4c-e752-4de8-a377-a041bb282c2c}, !- Space or SpaceType Name
  {dd1aa8e8-5100-4491-8385-21d90a3c3ecf}, !- Number of People Schedule Name
  {30c2e259-4b41-4089-babd-673b5f836eae}, !- Activity Level Schedule Name
>>>>>>> 3c1d7324
  ,                                       !- Surface Name/Angle Factor List Name
  ,                                       !- Work Efficiency Schedule Name
  ,                                       !- Clothing Insulation Schedule Name
  ,                                       !- Air Velocity Schedule Name
  1;                                      !- Multiplier

OS:ScheduleTypeLimits,
<<<<<<< HEAD
  {2294d08f-7ad8-48eb-a508-1622cfd27a2a}, !- Handle
=======
  {902d7a4d-c768-4d59-93c8-45be774fed85}, !- Handle
>>>>>>> 3c1d7324
  ActivityLevel,                          !- Name
  0,                                      !- Lower Limit Value
  ,                                       !- Upper Limit Value
  Continuous,                             !- Numeric Type
  ActivityLevel;                          !- Unit Type

OS:ScheduleTypeLimits,
<<<<<<< HEAD
  {3970001e-cff1-46a1-93ed-6b79086b887b}, !- Handle
=======
  {c03eb050-3a17-4331-8fdf-c5d3b7403d3a}, !- Handle
>>>>>>> 3c1d7324
  Fractional,                             !- Name
  0,                                      !- Lower Limit Value
  1,                                      !- Upper Limit Value
  Continuous;                             !- Numeric Type

OS:People:Definition,
<<<<<<< HEAD
  {f03c31b1-7abc-401f-835d-a99f638edfc1}, !- Handle
=======
  {240ffb0a-a481-4dd6-987e-775d2ab9bff0}, !- Handle
>>>>>>> 3c1d7324
  res occupants|finished basement space,  !- Name
  People,                                 !- Number of People Calculation Method
  1.695,                                  !- Number of People {people}
  ,                                       !- People per Space Floor Area {person/m2}
  ,                                       !- Space Floor Area per Person {m2/person}
  0.319734,                               !- Fraction Radiant
  0.573,                                  !- Sensible Heat Fraction
  0,                                      !- Carbon Dioxide Generation Rate {m3/s-W}
  No,                                     !- Enable ASHRAE 55 Comfort Warnings
  ZoneAveraged;                           !- Mean Radiant Temperature Calculation Type

OS:People,
<<<<<<< HEAD
  {2f8e9b21-68ff-4c1b-b6b2-c85638db61bb}, !- Handle
  res occupants|finished basement space,  !- Name
  {f03c31b1-7abc-401f-835d-a99f638edfc1}, !- People Definition Name
  {0054c968-9980-4ae7-ba35-2eb1af62b4bb}, !- Space or SpaceType Name
  {e175b0ec-7118-4f47-90a4-756c03bde7c7}, !- Number of People Schedule Name
  {afd083be-3cf0-48bd-ad76-b5c1255a0654}, !- Activity Level Schedule Name
=======
  {fa485ea4-6b13-4735-a721-9ac41b6fd3f0}, !- Handle
  res occupants|finished basement space,  !- Name
  {240ffb0a-a481-4dd6-987e-775d2ab9bff0}, !- People Definition Name
  {8a90d805-1842-4eee-a7c4-8f5cf9e98db8}, !- Space or SpaceType Name
  {dd1aa8e8-5100-4491-8385-21d90a3c3ecf}, !- Number of People Schedule Name
  {30c2e259-4b41-4089-babd-673b5f836eae}, !- Activity Level Schedule Name
>>>>>>> 3c1d7324
  ,                                       !- Surface Name/Angle Factor List Name
  ,                                       !- Work Efficiency Schedule Name
  ,                                       !- Clothing Insulation Schedule Name
  ,                                       !- Air Velocity Schedule Name
  1;                                      !- Multiplier
<|MERGE_RESOLUTION|>--- conflicted
+++ resolved
@@ -1,73 +1,41 @@
 !- NOTE: Auto-generated from /test/osw_files/SFA_4units_1story_FB_UA_3Beds_2Baths_Denver.osw
 
 OS:Version,
-<<<<<<< HEAD
-  {49ef3e24-3fde-4e65-81d1-c7ea2ad2ff4d}, !- Handle
+  {d502627b-882c-42d6-9c8f-0bed09bd2070}, !- Handle
   2.9.0;                                  !- Version Identifier
 
 OS:SimulationControl,
-  {ab652aee-2203-4af8-8038-1f0938f9afa9}, !- Handle
-=======
-  {ecbc4f53-75ee-4d7c-980c-cf9609e0304f}, !- Handle
-  2.9.0;                                  !- Version Identifier
-
-OS:SimulationControl,
-  {04691899-31f8-4159-aebf-24228c8df61c}, !- Handle
->>>>>>> 3c1d7324
+  {c90f44dc-e5e6-43fc-8a3a-0d3a6250b00b}, !- Handle
   ,                                       !- Do Zone Sizing Calculation
   ,                                       !- Do System Sizing Calculation
   ,                                       !- Do Plant Sizing Calculation
   No;                                     !- Run Simulation for Sizing Periods
 
 OS:Timestep,
-<<<<<<< HEAD
-  {0b4cd5ef-7169-4a8c-ba51-5f03db5e5779}, !- Handle
+  {61b85469-8a72-496c-9174-373f558d87a8}, !- Handle
   6;                                      !- Number of Timesteps per Hour
 
 OS:ShadowCalculation,
-  {e6b5f804-7b67-4101-857d-51493cb68cc8}, !- Handle
-=======
-  {6d86547a-40b1-48ca-8c8e-be797e044ae4}, !- Handle
-  6;                                      !- Number of Timesteps per Hour
-
-OS:ShadowCalculation,
-  {7a38d09d-0aa8-4b8a-b748-b3c525e03158}, !- Handle
->>>>>>> 3c1d7324
+  {819c990c-c43e-4f5d-ac6b-48def420c4be}, !- Handle
   20,                                     !- Calculation Frequency
   200;                                    !- Maximum Figures in Shadow Overlap Calculations
 
 OS:SurfaceConvectionAlgorithm:Outside,
-<<<<<<< HEAD
-  {b183a878-879d-4d1e-a904-9ce390260fd3}, !- Handle
+  {2409c599-8319-4651-9662-e793054890b2}, !- Handle
   DOE-2;                                  !- Algorithm
 
 OS:SurfaceConvectionAlgorithm:Inside,
-  {bc7f9e39-b7d3-444c-b6d5-6ea20caadc81}, !- Handle
+  {9486fdae-a8aa-49fe-bd27-eb5fc6cd270b}, !- Handle
   TARP;                                   !- Algorithm
 
 OS:ZoneCapacitanceMultiplier:ResearchSpecial,
-  {86119bad-a237-4f62-8871-82ae0e8d11db}, !- Handle
-=======
-  {b39b5fd3-ce4a-45da-ac67-aaa620a00fdb}, !- Handle
-  DOE-2;                                  !- Algorithm
-
-OS:SurfaceConvectionAlgorithm:Inside,
-  {881073d4-4466-4bc5-b5fd-efb3ebe21097}, !- Handle
-  TARP;                                   !- Algorithm
-
-OS:ZoneCapacitanceMultiplier:ResearchSpecial,
-  {2abab6b4-421d-4dd0-a06f-0b19245431d4}, !- Handle
->>>>>>> 3c1d7324
+  {aa219120-0a4a-4e39-94c0-d30d44cf2275}, !- Handle
   ,                                       !- Temperature Capacity Multiplier
   15,                                     !- Humidity Capacity Multiplier
   ;                                       !- Carbon Dioxide Capacity Multiplier
 
 OS:RunPeriod,
-<<<<<<< HEAD
-  {44e5e357-bde5-499f-bcb3-15c5176d1bbb}, !- Handle
-=======
-  {b9e22bdd-4318-4453-b890-b037096090b1}, !- Handle
->>>>>>> 3c1d7324
+  {291bc562-d5ce-41ce-857e-e46b4414605d}, !- Handle
   Run Period 1,                           !- Name
   1,                                      !- Begin Month
   1,                                      !- Begin Day of Month
@@ -81,21 +49,13 @@
   ;                                       !- Number of Times Runperiod to be Repeated
 
 OS:YearDescription,
-<<<<<<< HEAD
-  {fc5a431d-fd46-4741-9fa9-2dbe57c6aa62}, !- Handle
-=======
-  {34ecd0d7-203d-4ffe-ae0b-5ef8237789bc}, !- Handle
->>>>>>> 3c1d7324
+  {987f0d8c-6d72-4615-843f-8e8515f9d3bf}, !- Handle
   2007,                                   !- Calendar Year
   ,                                       !- Day of Week for Start Day
   ;                                       !- Is Leap Year
 
 OS:WeatherFile,
-<<<<<<< HEAD
-  {cd416fdf-a0f7-46c5-9552-e2b2a7770702}, !- Handle
-=======
-  {b9993f37-70b0-49c7-b4ad-255f0ad36577}, !- Handle
->>>>>>> 3c1d7324
+  {4617ed5f-64f1-4dcd-ba39-0cb6125dbcf7}, !- Handle
   Denver Intl Ap,                         !- City
   CO,                                     !- State Province Region
   USA,                                    !- Country
@@ -109,13 +69,8 @@
   E23378AA;                               !- Checksum
 
 OS:AdditionalProperties,
-<<<<<<< HEAD
-  {d8ca6db8-8b3b-409f-bb9e-bbaa2fd8f839}, !- Handle
-  {cd416fdf-a0f7-46c5-9552-e2b2a7770702}, !- Object Name
-=======
-  {6b925969-54cb-4503-a354-487d92750f8f}, !- Handle
-  {b9993f37-70b0-49c7-b4ad-255f0ad36577}, !- Object Name
->>>>>>> 3c1d7324
+  {85d4b439-b01f-4e8e-9249-d44f6b3f1f77}, !- Handle
+  {4617ed5f-64f1-4dcd-ba39-0cb6125dbcf7}, !- Object Name
   EPWHeaderCity,                          !- Feature Name 1
   String,                                 !- Feature Data Type 1
   Denver Intl Ap,                         !- Feature Value 1
@@ -223,11 +178,7 @@
   84;                                     !- Feature Value 35
 
 OS:Site,
-<<<<<<< HEAD
-  {6014b47b-21a2-432e-8945-cb3ebe822d55}, !- Handle
-=======
-  {b525ac28-9e5f-4022-810f-6e67c4305e43}, !- Handle
->>>>>>> 3c1d7324
+  {abe9a775-8714-4687-98fd-527d93ad1743}, !- Handle
   Denver Intl Ap_CO_USA,                  !- Name
   39.83,                                  !- Latitude {deg}
   -104.65,                                !- Longitude {deg}
@@ -236,11 +187,7 @@
   ;                                       !- Terrain
 
 OS:ClimateZones,
-<<<<<<< HEAD
-  {0ad65256-e942-48c8-9c52-4e27b741070e}, !- Handle
-=======
-  {c5af4f50-4460-40a3-8fcd-ff5f454b3f89}, !- Handle
->>>>>>> 3c1d7324
+  {66000242-eb9c-48fc-841d-6ab508ac048b}, !- Handle
   ,                                       !- Active Institution
   ,                                       !- Active Year
   ,                                       !- Climate Zone Institution Name 1
@@ -253,31 +200,19 @@
   Cold;                                   !- Climate Zone Value 2
 
 OS:Site:WaterMainsTemperature,
-<<<<<<< HEAD
-  {9b4eb524-d762-43cd-8269-631e14a6ce21}, !- Handle
-=======
-  {0a4d55cd-b9a7-40cd-8347-0515769549ae}, !- Handle
->>>>>>> 3c1d7324
+  {b7ce095f-026d-44f8-9e09-a7ec76e5ff65}, !- Handle
   Correlation,                            !- Calculation Method
   ,                                       !- Temperature Schedule Name
   10.8753424657535,                       !- Annual Average Outdoor Air Temperature {C}
   23.1524007936508;                       !- Maximum Difference In Monthly Average Outdoor Air Temperatures {deltaC}
 
 OS:RunPeriodControl:DaylightSavingTime,
-<<<<<<< HEAD
-  {cdaae129-2738-4619-abee-323b92cda867}, !- Handle
-=======
-  {2e9ea181-f4cf-4e3b-b928-1350f621d99a}, !- Handle
->>>>>>> 3c1d7324
+  {dd606bc2-2591-481d-805e-dc3ad1e6b157}, !- Handle
   3/12,                                   !- Start Date
   11/5;                                   !- End Date
 
 OS:Site:GroundTemperature:Deep,
-<<<<<<< HEAD
-  {4c2ca170-c6a4-47d8-b149-6187d22646d1}, !- Handle
-=======
-  {5de6f410-0c37-461e-bf74-d5fd3c7f22e6}, !- Handle
->>>>>>> 3c1d7324
+  {c75b295c-c976-42c3-b3eb-dc08cbe98b52}, !- Handle
   10.8753424657535,                       !- January Deep Ground Temperature {C}
   10.8753424657535,                       !- February Deep Ground Temperature {C}
   10.8753424657535,                       !- March Deep Ground Temperature {C}
@@ -292,11 +227,7 @@
   10.8753424657535;                       !- December Deep Ground Temperature {C}
 
 OS:Building,
-<<<<<<< HEAD
-  {c0a75930-5f98-4c21-bd01-4fe1d983d992}, !- Handle
-=======
-  {8e671ea1-1712-4622-9457-220bc9af390c}, !- Handle
->>>>>>> 3c1d7324
+  {88891ada-16d6-4c43-8bb2-0abf4d2368e1}, !- Handle
   Building 1,                             !- Name
   ,                                       !- Building Sector Type
   0,                                      !- North Axis {deg}
@@ -311,13 +242,8 @@
   4;                                      !- Standards Number of Living Units
 
 OS:AdditionalProperties,
-<<<<<<< HEAD
-  {45ed034a-156d-40d8-99e2-c2b094058784}, !- Handle
-  {c0a75930-5f98-4c21-bd01-4fe1d983d992}, !- Object Name
-=======
-  {b8825f12-67a8-46e0-9ada-8c67750bdfe2}, !- Handle
-  {8e671ea1-1712-4622-9457-220bc9af390c}, !- Object Name
->>>>>>> 3c1d7324
+  {2c51c0d8-1919-498f-815f-7aa0f8318c79}, !- Handle
+  {88891ada-16d6-4c43-8bb2-0abf4d2368e1}, !- Object Name
   num_units,                              !- Feature Name 1
   Integer,                                !- Feature Data Type 1
   4,                                      !- Feature Value 1
@@ -332,11 +258,7 @@
   1;                                      !- Feature Value 4
 
 OS:ThermalZone,
-<<<<<<< HEAD
-  {f7208f2b-ece8-4260-9be4-3deb1a9a0df5}, !- Handle
-=======
-  {cc9197ae-786c-419d-bf6a-39b7c6b08319}, !- Handle
->>>>>>> 3c1d7324
+  {c7d94bdf-431d-49fd-90a6-d04c1d8aebcd}, !- Handle
   living zone,                            !- Name
   ,                                       !- Multiplier
   ,                                       !- Ceiling Height {m}
@@ -345,17 +267,10 @@
   ,                                       !- Zone Inside Convection Algorithm
   ,                                       !- Zone Outside Convection Algorithm
   ,                                       !- Zone Conditioning Equipment List Name
-<<<<<<< HEAD
-  {12a350db-1617-4a46-b94a-248fbf7cfff9}, !- Zone Air Inlet Port List
-  {bcc6ba2e-f524-40e0-a2a1-b4dc79582574}, !- Zone Air Exhaust Port List
-  {030d8d20-2fe3-4273-828b-70c8285728ee}, !- Zone Air Node Name
-  {4a7b493f-efb7-4fec-8463-70f063d29de9}, !- Zone Return Air Port List
-=======
-  {69b88289-7a66-4907-a5c1-f9c9f1641295}, !- Zone Air Inlet Port List
-  {bb148181-6cbb-4699-a3f9-915e4e6e8a09}, !- Zone Air Exhaust Port List
-  {2b1c727a-645a-439d-a0b0-acbdcaf485de}, !- Zone Air Node Name
-  {ffb4fccf-9793-496b-8064-b502c3b20a50}, !- Zone Return Air Port List
->>>>>>> 3c1d7324
+  {fed7b56e-6538-4d61-8be3-f5b2099e0a8f}, !- Zone Air Inlet Port List
+  {fd600f39-a41e-42ab-98e3-9fb127c00fff}, !- Zone Air Exhaust Port List
+  {fdb1a46f-04f8-4484-a75d-ff37560f148e}, !- Zone Air Node Name
+  {f255cb2a-0944-4c66-8604-68f1b71ed73d}, !- Zone Return Air Port List
   ,                                       !- Primary Daylighting Control Name
   ,                                       !- Fraction of Zone Controlled by Primary Daylighting Control
   ,                                       !- Secondary Daylighting Control Name
@@ -366,71 +281,37 @@
   No;                                     !- Use Ideal Air Loads
 
 OS:Node,
-<<<<<<< HEAD
-  {6a085cd5-33a4-4243-ae18-18b6f304fd39}, !- Handle
+  {97c66f59-b30a-4add-b2af-6900dc6a19d2}, !- Handle
   Node 1,                                 !- Name
-  {030d8d20-2fe3-4273-828b-70c8285728ee}, !- Inlet Port
+  {fdb1a46f-04f8-4484-a75d-ff37560f148e}, !- Inlet Port
   ;                                       !- Outlet Port
 
 OS:Connection,
-  {030d8d20-2fe3-4273-828b-70c8285728ee}, !- Handle
-  {fa9bfd13-006a-41a4-8e64-07dfdc50edef}, !- Name
-  {f7208f2b-ece8-4260-9be4-3deb1a9a0df5}, !- Source Object
+  {fdb1a46f-04f8-4484-a75d-ff37560f148e}, !- Handle
+  {7bccab05-cf2d-420f-9224-264f41c9c3a5}, !- Name
+  {c7d94bdf-431d-49fd-90a6-d04c1d8aebcd}, !- Source Object
   11,                                     !- Outlet Port
-  {6a085cd5-33a4-4243-ae18-18b6f304fd39}, !- Target Object
+  {97c66f59-b30a-4add-b2af-6900dc6a19d2}, !- Target Object
   2;                                      !- Inlet Port
 
 OS:PortList,
-  {12a350db-1617-4a46-b94a-248fbf7cfff9}, !- Handle
-  {4f91ade3-8a4f-4b86-bc58-453afd478880}, !- Name
-  {f7208f2b-ece8-4260-9be4-3deb1a9a0df5}; !- HVAC Component
+  {fed7b56e-6538-4d61-8be3-f5b2099e0a8f}, !- Handle
+  {c0fe5388-e32b-446c-a778-8e29fb59361d}, !- Name
+  {c7d94bdf-431d-49fd-90a6-d04c1d8aebcd}; !- HVAC Component
 
 OS:PortList,
-  {bcc6ba2e-f524-40e0-a2a1-b4dc79582574}, !- Handle
-  {9cc259b4-6306-4cc8-9e9c-89a084ebe99a}, !- Name
-  {f7208f2b-ece8-4260-9be4-3deb1a9a0df5}; !- HVAC Component
+  {fd600f39-a41e-42ab-98e3-9fb127c00fff}, !- Handle
+  {6a09ccd9-f976-4bba-b5f1-9d7a5def4196}, !- Name
+  {c7d94bdf-431d-49fd-90a6-d04c1d8aebcd}; !- HVAC Component
 
 OS:PortList,
-  {4a7b493f-efb7-4fec-8463-70f063d29de9}, !- Handle
-  {5da4da8c-78e5-4179-8248-d4423b0ac888}, !- Name
-  {f7208f2b-ece8-4260-9be4-3deb1a9a0df5}; !- HVAC Component
+  {f255cb2a-0944-4c66-8604-68f1b71ed73d}, !- Handle
+  {7cba83ef-b301-4888-acdd-7cf93369db1c}, !- Name
+  {c7d94bdf-431d-49fd-90a6-d04c1d8aebcd}; !- HVAC Component
 
 OS:Sizing:Zone,
-  {7e4eaf2e-2309-4ada-8c01-2d8fc226bce9}, !- Handle
-  {f7208f2b-ece8-4260-9be4-3deb1a9a0df5}, !- Zone or ZoneList Name
-=======
-  {7b6724e0-02f6-43b4-b741-597d16e67a61}, !- Handle
-  Node 1,                                 !- Name
-  {2b1c727a-645a-439d-a0b0-acbdcaf485de}, !- Inlet Port
-  ;                                       !- Outlet Port
-
-OS:Connection,
-  {2b1c727a-645a-439d-a0b0-acbdcaf485de}, !- Handle
-  {8622f13a-fa65-4e4f-96ab-509ccd55fe58}, !- Name
-  {cc9197ae-786c-419d-bf6a-39b7c6b08319}, !- Source Object
-  11,                                     !- Outlet Port
-  {7b6724e0-02f6-43b4-b741-597d16e67a61}, !- Target Object
-  2;                                      !- Inlet Port
-
-OS:PortList,
-  {69b88289-7a66-4907-a5c1-f9c9f1641295}, !- Handle
-  {46e663a2-7f48-4c57-acfa-d520fe9cee0c}, !- Name
-  {cc9197ae-786c-419d-bf6a-39b7c6b08319}; !- HVAC Component
-
-OS:PortList,
-  {bb148181-6cbb-4699-a3f9-915e4e6e8a09}, !- Handle
-  {7a98e3d3-3665-4a78-98e4-40755f3eeb9d}, !- Name
-  {cc9197ae-786c-419d-bf6a-39b7c6b08319}; !- HVAC Component
-
-OS:PortList,
-  {ffb4fccf-9793-496b-8064-b502c3b20a50}, !- Handle
-  {de9722a0-1e16-4926-ac47-01f59c9c4b92}, !- Name
-  {cc9197ae-786c-419d-bf6a-39b7c6b08319}; !- HVAC Component
-
-OS:Sizing:Zone,
-  {6b735153-6261-4cf6-b6c3-dfcc254af73a}, !- Handle
-  {cc9197ae-786c-419d-bf6a-39b7c6b08319}, !- Zone or ZoneList Name
->>>>>>> 3c1d7324
+  {6807cf0d-36d8-4fef-9ac6-2755ffbd8822}, !- Handle
+  {c7d94bdf-431d-49fd-90a6-d04c1d8aebcd}, !- Zone or ZoneList Name
   SupplyAirTemperature,                   !- Zone Cooling Design Supply Air Temperature Input Method
   14,                                     !- Zone Cooling Design Supply Air Temperature {C}
   11.11,                                  !- Zone Cooling Design Supply Air Temperature Difference {deltaC}
@@ -459,25 +340,14 @@
   autosize;                               !- Dedicated Outdoor Air High Setpoint Temperature for Design {C}
 
 OS:ZoneHVAC:EquipmentList,
-<<<<<<< HEAD
-  {c72de61d-2da2-484d-8cf8-87f0fc761429}, !- Handle
+  {628810d4-9b08-4118-bc2b-fbb2a3d6fda4}, !- Handle
   Zone HVAC Equipment List 1,             !- Name
-  {f7208f2b-ece8-4260-9be4-3deb1a9a0df5}; !- Thermal Zone
+  {c7d94bdf-431d-49fd-90a6-d04c1d8aebcd}; !- Thermal Zone
 
 OS:Space,
-  {038be0aa-baa2-448a-be52-f226cc46bf78}, !- Handle
+  {a267d6cd-02ba-4e7f-865b-322e22ccd508}, !- Handle
   living space,                           !- Name
-  {daff2203-b499-44cb-b95f-02204828a819}, !- Space Type Name
-=======
-  {62d0583c-182f-440d-ba14-7a34b515b9bf}, !- Handle
-  Zone HVAC Equipment List 1,             !- Name
-  {cc9197ae-786c-419d-bf6a-39b7c6b08319}; !- Thermal Zone
-
-OS:Space,
-  {736abc4c-e752-4de8-a377-a041bb282c2c}, !- Handle
-  living space,                           !- Name
-  {0f1a997e-523d-425e-84fe-1abd0ded80ca}, !- Space Type Name
->>>>>>> 3c1d7324
+  {ea0ee44c-b90f-471a-b806-992136ad1393}, !- Space Type Name
   ,                                       !- Default Construction Set Name
   ,                                       !- Default Schedule Set Name
   ,                                       !- Direction of Relative North {deg}
@@ -485,35 +355,19 @@
   ,                                       !- Y Origin {m}
   ,                                       !- Z Origin {m}
   ,                                       !- Building Story Name
-<<<<<<< HEAD
-  {f7208f2b-ece8-4260-9be4-3deb1a9a0df5}, !- Thermal Zone Name
+  {c7d94bdf-431d-49fd-90a6-d04c1d8aebcd}, !- Thermal Zone Name
   ,                                       !- Part of Total Floor Area
   ,                                       !- Design Specification Outdoor Air Object Name
-  {20006d4d-cbcd-488d-83c7-379d0fed97a8}; !- Building Unit Name
-
-OS:Surface,
-  {6127fd17-6b68-4201-b364-33353df989fe}, !- Handle
+  {9e6b3c0c-4b79-455f-9b23-82223bcdf0cd}; !- Building Unit Name
+
+OS:Surface,
+  {38f765ef-1a98-4947-803c-89a43bfbd900}, !- Handle
   Surface 1,                              !- Name
   Floor,                                  !- Surface Type
   ,                                       !- Construction Name
-  {038be0aa-baa2-448a-be52-f226cc46bf78}, !- Space Name
+  {a267d6cd-02ba-4e7f-865b-322e22ccd508}, !- Space Name
   Surface,                                !- Outside Boundary Condition
-  {66497d58-1430-44b5-bcf6-f65daae2aa08}, !- Outside Boundary Condition Object
-=======
-  {cc9197ae-786c-419d-bf6a-39b7c6b08319}, !- Thermal Zone Name
-  ,                                       !- Part of Total Floor Area
-  ,                                       !- Design Specification Outdoor Air Object Name
-  {1fa66e54-f9df-4b0b-9a01-57312b68b94f}; !- Building Unit Name
-
-OS:Surface,
-  {ba106b97-ac0c-41ef-acab-623395456470}, !- Handle
-  Surface 1,                              !- Name
-  Floor,                                  !- Surface Type
-  ,                                       !- Construction Name
-  {736abc4c-e752-4de8-a377-a041bb282c2c}, !- Space Name
-  Surface,                                !- Outside Boundary Condition
-  {fd9c8cb1-1e36-466a-9c45-d8ed460db4be}, !- Outside Boundary Condition Object
->>>>>>> 3c1d7324
+  {ac02cbcc-eb6b-4484-b3cc-4f30e65901ab}, !- Outside Boundary Condition Object
   NoSun,                                  !- Sun Exposure
   NoWind,                                 !- Wind Exposure
   ,                                       !- View Factor to Ground
@@ -524,19 +378,11 @@
   4.572, -9.144, 0;                       !- X,Y,Z Vertex 4 {m}
 
 OS:Surface,
-<<<<<<< HEAD
-  {e9d7d03d-d6c2-4e65-b08f-b6e6b1889195}, !- Handle
+  {05874515-4bf3-4810-bd89-fab2c9376ab7}, !- Handle
   Surface 2,                              !- Name
   Wall,                                   !- Surface Type
   ,                                       !- Construction Name
-  {038be0aa-baa2-448a-be52-f226cc46bf78}, !- Space Name
-=======
-  {3ac25cc9-82fd-4ca3-90ba-212f38cccc58}, !- Handle
-  Surface 2,                              !- Name
-  Wall,                                   !- Surface Type
-  ,                                       !- Construction Name
-  {736abc4c-e752-4de8-a377-a041bb282c2c}, !- Space Name
->>>>>>> 3c1d7324
+  {a267d6cd-02ba-4e7f-865b-322e22ccd508}, !- Space Name
   Outdoors,                               !- Outside Boundary Condition
   ,                                       !- Outside Boundary Condition Object
   SunExposed,                             !- Sun Exposure
@@ -549,19 +395,11 @@
   0, -9.144, 2.4384;                      !- X,Y,Z Vertex 4 {m}
 
 OS:Surface,
-<<<<<<< HEAD
-  {d3adb2b1-2142-42d4-8349-5a4799c3ab2f}, !- Handle
+  {e7c41b8c-1af2-45e9-9845-810487cf9fb7}, !- Handle
   Surface 3,                              !- Name
   Wall,                                   !- Surface Type
   ,                                       !- Construction Name
-  {038be0aa-baa2-448a-be52-f226cc46bf78}, !- Space Name
-=======
-  {74f7d6a5-968d-4d28-98d1-572bfbb8e968}, !- Handle
-  Surface 3,                              !- Name
-  Wall,                                   !- Surface Type
-  ,                                       !- Construction Name
-  {736abc4c-e752-4de8-a377-a041bb282c2c}, !- Space Name
->>>>>>> 3c1d7324
+  {a267d6cd-02ba-4e7f-865b-322e22ccd508}, !- Space Name
   Outdoors,                               !- Outside Boundary Condition
   ,                                       !- Outside Boundary Condition Object
   SunExposed,                             !- Sun Exposure
@@ -574,19 +412,11 @@
   0, 0, 2.4384;                           !- X,Y,Z Vertex 4 {m}
 
 OS:Surface,
-<<<<<<< HEAD
-  {a6c69a6b-835b-47f8-9210-4e4be59d3eb8}, !- Handle
+  {c9fc6ccc-0843-4073-b9f7-bfdb808a28f6}, !- Handle
   Surface 4,                              !- Name
   Wall,                                   !- Surface Type
   ,                                       !- Construction Name
-  {038be0aa-baa2-448a-be52-f226cc46bf78}, !- Space Name
-=======
-  {f04cf34a-62c9-4ccf-9d94-11f8fc25ed7d}, !- Handle
-  Surface 4,                              !- Name
-  Wall,                                   !- Surface Type
-  ,                                       !- Construction Name
-  {736abc4c-e752-4de8-a377-a041bb282c2c}, !- Space Name
->>>>>>> 3c1d7324
+  {a267d6cd-02ba-4e7f-865b-322e22ccd508}, !- Space Name
   Adiabatic,                              !- Outside Boundary Condition
   ,                                       !- Outside Boundary Condition Object
   NoSun,                                  !- Sun Exposure
@@ -599,19 +429,11 @@
   4.572, 0, 2.4384;                       !- X,Y,Z Vertex 4 {m}
 
 OS:Surface,
-<<<<<<< HEAD
-  {723dcafe-ad0c-40ab-af95-782824d6900e}, !- Handle
+  {10d93a45-2536-4485-a04c-0d0a2c3d4ed6}, !- Handle
   Surface 5,                              !- Name
   Wall,                                   !- Surface Type
   ,                                       !- Construction Name
-  {038be0aa-baa2-448a-be52-f226cc46bf78}, !- Space Name
-=======
-  {680fe8a3-3e86-4d39-a50c-2e7a5422d2bc}, !- Handle
-  Surface 5,                              !- Name
-  Wall,                                   !- Surface Type
-  ,                                       !- Construction Name
-  {736abc4c-e752-4de8-a377-a041bb282c2c}, !- Space Name
->>>>>>> 3c1d7324
+  {a267d6cd-02ba-4e7f-865b-322e22ccd508}, !- Space Name
   Outdoors,                               !- Outside Boundary Condition
   ,                                       !- Outside Boundary Condition Object
   SunExposed,                             !- Sun Exposure
@@ -624,23 +446,13 @@
   4.572, -9.144, 2.4384;                  !- X,Y,Z Vertex 4 {m}
 
 OS:Surface,
-<<<<<<< HEAD
-  {904ce63e-a434-4dde-b4b4-11ad6ee0b9ed}, !- Handle
+  {f21b0b1a-bdad-4576-a835-64491dee5ce0}, !- Handle
   Surface 6,                              !- Name
   RoofCeiling,                            !- Surface Type
   ,                                       !- Construction Name
-  {038be0aa-baa2-448a-be52-f226cc46bf78}, !- Space Name
+  {a267d6cd-02ba-4e7f-865b-322e22ccd508}, !- Space Name
   Surface,                                !- Outside Boundary Condition
-  {c6412f41-055d-4565-8168-0739c630a837}, !- Outside Boundary Condition Object
-=======
-  {fb9f2bce-426b-405a-9a19-38c90321bc6f}, !- Handle
-  Surface 6,                              !- Name
-  RoofCeiling,                            !- Surface Type
-  ,                                       !- Construction Name
-  {736abc4c-e752-4de8-a377-a041bb282c2c}, !- Space Name
-  Surface,                                !- Outside Boundary Condition
-  {24d32294-4058-4d7a-bf68-80222fa92c2f}, !- Outside Boundary Condition Object
->>>>>>> 3c1d7324
+  {0597a5d2-4d42-49f0-92ba-1a89de243e2e}, !- Outside Boundary Condition Object
   NoSun,                                  !- Sun Exposure
   NoWind,                                 !- Wind Exposure
   ,                                       !- View Factor to Ground
@@ -651,11 +463,7 @@
   0, -9.144, 2.4384;                      !- X,Y,Z Vertex 4 {m}
 
 OS:SpaceType,
-<<<<<<< HEAD
-  {daff2203-b499-44cb-b95f-02204828a819}, !- Handle
-=======
-  {0f1a997e-523d-425e-84fe-1abd0ded80ca}, !- Handle
->>>>>>> 3c1d7324
+  {ea0ee44c-b90f-471a-b806-992136ad1393}, !- Handle
   Space Type 1,                           !- Name
   ,                                       !- Default Construction Set Name
   ,                                       !- Default Schedule Set Name
@@ -666,15 +474,9 @@
   living;                                 !- Standards Space Type
 
 OS:Space,
-<<<<<<< HEAD
-  {0054c968-9980-4ae7-ba35-2eb1af62b4bb}, !- Handle
+  {6dc8b6cb-6dc7-45c3-b5de-7df574f7b016}, !- Handle
   finished basement space,                !- Name
-  {2cc7a467-5023-4014-abc9-f35d3de32e57}, !- Space Type Name
-=======
-  {8a90d805-1842-4eee-a7c4-8f5cf9e98db8}, !- Handle
-  finished basement space,                !- Name
-  {cb6e2cdd-9144-466a-8e46-4c15c1b62d02}, !- Space Type Name
->>>>>>> 3c1d7324
+  {173a4d1d-1de9-4cb4-93fb-0a5649a77a5f}, !- Space Type Name
   ,                                       !- Default Construction Set Name
   ,                                       !- Default Schedule Set Name
   -0,                                     !- Direction of Relative North {deg}
@@ -682,31 +484,17 @@
   0,                                      !- Y Origin {m}
   0,                                      !- Z Origin {m}
   ,                                       !- Building Story Name
-<<<<<<< HEAD
-  {9f2bc933-8159-47f3-970b-6fdd574f8914}, !- Thermal Zone Name
+  {25c2044f-9cc1-453b-87a0-f77897f2c87d}, !- Thermal Zone Name
   ,                                       !- Part of Total Floor Area
   ,                                       !- Design Specification Outdoor Air Object Name
-  {20006d4d-cbcd-488d-83c7-379d0fed97a8}; !- Building Unit Name
-
-OS:Surface,
-  {88d9b841-e92e-43c1-b236-787cfb7dbbd6}, !- Handle
+  {9e6b3c0c-4b79-455f-9b23-82223bcdf0cd}; !- Building Unit Name
+
+OS:Surface,
+  {3efa7547-82be-4440-947c-876b2cf57696}, !- Handle
   Surface 12,                             !- Name
   Floor,                                  !- Surface Type
   ,                                       !- Construction Name
-  {0054c968-9980-4ae7-ba35-2eb1af62b4bb}, !- Space Name
-=======
-  {3cc94675-738c-49d3-b0a2-644535bc8277}, !- Thermal Zone Name
-  ,                                       !- Part of Total Floor Area
-  ,                                       !- Design Specification Outdoor Air Object Name
-  {1fa66e54-f9df-4b0b-9a01-57312b68b94f}; !- Building Unit Name
-
-OS:Surface,
-  {ca790b6a-b223-4305-a5c6-c317e19b0952}, !- Handle
-  Surface 12,                             !- Name
-  Floor,                                  !- Surface Type
-  ,                                       !- Construction Name
-  {8a90d805-1842-4eee-a7c4-8f5cf9e98db8}, !- Space Name
->>>>>>> 3c1d7324
+  {6dc8b6cb-6dc7-45c3-b5de-7df574f7b016}, !- Space Name
   Foundation,                             !- Outside Boundary Condition
   ,                                       !- Outside Boundary Condition Object
   NoSun,                                  !- Sun Exposure
@@ -719,19 +507,11 @@
   4.572, -9.144, -2.4384;                 !- X,Y,Z Vertex 4 {m}
 
 OS:Surface,
-<<<<<<< HEAD
-  {d3c7267f-e5dc-48a8-860d-45ae11e65f28}, !- Handle
+  {56f58062-b56b-43c8-8e31-f21b3b0a5842}, !- Handle
   Surface 13,                             !- Name
   Wall,                                   !- Surface Type
   ,                                       !- Construction Name
-  {0054c968-9980-4ae7-ba35-2eb1af62b4bb}, !- Space Name
-=======
-  {0f3a8796-1f47-4156-96e3-7b56a37cdcb2}, !- Handle
-  Surface 13,                             !- Name
-  Wall,                                   !- Surface Type
-  ,                                       !- Construction Name
-  {8a90d805-1842-4eee-a7c4-8f5cf9e98db8}, !- Space Name
->>>>>>> 3c1d7324
+  {6dc8b6cb-6dc7-45c3-b5de-7df574f7b016}, !- Space Name
   Foundation,                             !- Outside Boundary Condition
   ,                                       !- Outside Boundary Condition Object
   NoSun,                                  !- Sun Exposure
@@ -744,19 +524,11 @@
   0, -9.144, 0;                           !- X,Y,Z Vertex 4 {m}
 
 OS:Surface,
-<<<<<<< HEAD
-  {0d4c07cc-eb1e-4615-9aeb-a1475af0ec73}, !- Handle
+  {da484505-2a3e-4986-9d46-cd9524d077e7}, !- Handle
   Surface 14,                             !- Name
   Wall,                                   !- Surface Type
   ,                                       !- Construction Name
-  {0054c968-9980-4ae7-ba35-2eb1af62b4bb}, !- Space Name
-=======
-  {074605ab-492d-42dc-bc63-10d016c993d6}, !- Handle
-  Surface 14,                             !- Name
-  Wall,                                   !- Surface Type
-  ,                                       !- Construction Name
-  {8a90d805-1842-4eee-a7c4-8f5cf9e98db8}, !- Space Name
->>>>>>> 3c1d7324
+  {6dc8b6cb-6dc7-45c3-b5de-7df574f7b016}, !- Space Name
   Foundation,                             !- Outside Boundary Condition
   ,                                       !- Outside Boundary Condition Object
   NoSun,                                  !- Sun Exposure
@@ -769,19 +541,11 @@
   0, 0, 0;                                !- X,Y,Z Vertex 4 {m}
 
 OS:Surface,
-<<<<<<< HEAD
-  {0ce01f2a-c8c5-4465-bbbb-9da35fd4e687}, !- Handle
+  {564d1c63-86e1-4642-af14-cdaa20f74725}, !- Handle
   Surface 15,                             !- Name
   Wall,                                   !- Surface Type
   ,                                       !- Construction Name
-  {0054c968-9980-4ae7-ba35-2eb1af62b4bb}, !- Space Name
-=======
-  {050ace1b-f6f4-46de-96a2-4ee53ff614e1}, !- Handle
-  Surface 15,                             !- Name
-  Wall,                                   !- Surface Type
-  ,                                       !- Construction Name
-  {8a90d805-1842-4eee-a7c4-8f5cf9e98db8}, !- Space Name
->>>>>>> 3c1d7324
+  {6dc8b6cb-6dc7-45c3-b5de-7df574f7b016}, !- Space Name
   Adiabatic,                              !- Outside Boundary Condition
   ,                                       !- Outside Boundary Condition Object
   NoSun,                                  !- Sun Exposure
@@ -794,19 +558,11 @@
   4.572, 0, 0;                            !- X,Y,Z Vertex 4 {m}
 
 OS:Surface,
-<<<<<<< HEAD
-  {30291297-4235-46aa-ab47-7a68ba38ed4a}, !- Handle
+  {6f44fe31-e93d-45b6-94e0-c142c0278f6e}, !- Handle
   Surface 16,                             !- Name
   Wall,                                   !- Surface Type
   ,                                       !- Construction Name
-  {0054c968-9980-4ae7-ba35-2eb1af62b4bb}, !- Space Name
-=======
-  {07679600-04d2-456c-8471-3e77e145a537}, !- Handle
-  Surface 16,                             !- Name
-  Wall,                                   !- Surface Type
-  ,                                       !- Construction Name
-  {8a90d805-1842-4eee-a7c4-8f5cf9e98db8}, !- Space Name
->>>>>>> 3c1d7324
+  {6dc8b6cb-6dc7-45c3-b5de-7df574f7b016}, !- Space Name
   Foundation,                             !- Outside Boundary Condition
   ,                                       !- Outside Boundary Condition Object
   NoSun,                                  !- Sun Exposure
@@ -819,23 +575,13 @@
   4.572, -9.144, 0;                       !- X,Y,Z Vertex 4 {m}
 
 OS:Surface,
-<<<<<<< HEAD
-  {66497d58-1430-44b5-bcf6-f65daae2aa08}, !- Handle
+  {ac02cbcc-eb6b-4484-b3cc-4f30e65901ab}, !- Handle
   Surface 17,                             !- Name
   RoofCeiling,                            !- Surface Type
   ,                                       !- Construction Name
-  {0054c968-9980-4ae7-ba35-2eb1af62b4bb}, !- Space Name
+  {6dc8b6cb-6dc7-45c3-b5de-7df574f7b016}, !- Space Name
   Surface,                                !- Outside Boundary Condition
-  {6127fd17-6b68-4201-b364-33353df989fe}, !- Outside Boundary Condition Object
-=======
-  {fd9c8cb1-1e36-466a-9c45-d8ed460db4be}, !- Handle
-  Surface 17,                             !- Name
-  RoofCeiling,                            !- Surface Type
-  ,                                       !- Construction Name
-  {8a90d805-1842-4eee-a7c4-8f5cf9e98db8}, !- Space Name
-  Surface,                                !- Outside Boundary Condition
-  {ba106b97-ac0c-41ef-acab-623395456470}, !- Outside Boundary Condition Object
->>>>>>> 3c1d7324
+  {38f765ef-1a98-4947-803c-89a43bfbd900}, !- Outside Boundary Condition Object
   NoSun,                                  !- Sun Exposure
   NoWind,                                 !- Wind Exposure
   ,                                       !- View Factor to Ground
@@ -846,11 +592,7 @@
   0, -9.144, 0;                           !- X,Y,Z Vertex 4 {m}
 
 OS:ThermalZone,
-<<<<<<< HEAD
-  {9f2bc933-8159-47f3-970b-6fdd574f8914}, !- Handle
-=======
-  {3cc94675-738c-49d3-b0a2-644535bc8277}, !- Handle
->>>>>>> 3c1d7324
+  {25c2044f-9cc1-453b-87a0-f77897f2c87d}, !- Handle
   finished basement zone,                 !- Name
   ,                                       !- Multiplier
   ,                                       !- Ceiling Height {m}
@@ -859,17 +601,10 @@
   ,                                       !- Zone Inside Convection Algorithm
   ,                                       !- Zone Outside Convection Algorithm
   ,                                       !- Zone Conditioning Equipment List Name
-<<<<<<< HEAD
-  {1db4d179-e42c-425b-a601-e7112b51e3b9}, !- Zone Air Inlet Port List
-  {8c0b4ad3-8866-4ecb-be0e-27ab01be20f6}, !- Zone Air Exhaust Port List
-  {3c34e2bc-74fc-4e96-bcf7-7a0535edc816}, !- Zone Air Node Name
-  {149c6eb4-6c7f-4a60-bd68-d60726b433d5}, !- Zone Return Air Port List
-=======
-  {285cf869-6dce-44a2-a558-4a85d4f8aaf0}, !- Zone Air Inlet Port List
-  {e0dd88d4-407f-4528-837e-12ed505e1cd4}, !- Zone Air Exhaust Port List
-  {7220ef21-a34b-4f3f-a03e-8dc0954f836c}, !- Zone Air Node Name
-  {f7c2ac2c-c4d5-4cef-ac26-698fcd624e45}, !- Zone Return Air Port List
->>>>>>> 3c1d7324
+  {7710b76c-eea3-4899-a0df-1d68a68bf919}, !- Zone Air Inlet Port List
+  {d095ef4a-9a65-4713-a9bc-2e60dad8c6f4}, !- Zone Air Exhaust Port List
+  {ca72202b-dab5-4bba-a103-011a06dbf618}, !- Zone Air Node Name
+  {96f96a2a-9524-4212-8dc1-5660990cdc6a}, !- Zone Return Air Port List
   ,                                       !- Primary Daylighting Control Name
   ,                                       !- Fraction of Zone Controlled by Primary Daylighting Control
   ,                                       !- Secondary Daylighting Control Name
@@ -880,71 +615,37 @@
   No;                                     !- Use Ideal Air Loads
 
 OS:Node,
-<<<<<<< HEAD
-  {699619b8-3d75-4710-9dd2-2eaf3af23ab2}, !- Handle
+  {bd321d65-0358-45ba-99e0-3b45c64f59e4}, !- Handle
   Node 2,                                 !- Name
-  {3c34e2bc-74fc-4e96-bcf7-7a0535edc816}, !- Inlet Port
+  {ca72202b-dab5-4bba-a103-011a06dbf618}, !- Inlet Port
   ;                                       !- Outlet Port
 
 OS:Connection,
-  {3c34e2bc-74fc-4e96-bcf7-7a0535edc816}, !- Handle
-  {cfca4cf4-8084-47a6-9407-acc3df2db7a5}, !- Name
-  {9f2bc933-8159-47f3-970b-6fdd574f8914}, !- Source Object
+  {ca72202b-dab5-4bba-a103-011a06dbf618}, !- Handle
+  {43bd0ca1-47cd-4981-b1c4-ae26b00f7a55}, !- Name
+  {25c2044f-9cc1-453b-87a0-f77897f2c87d}, !- Source Object
   11,                                     !- Outlet Port
-  {699619b8-3d75-4710-9dd2-2eaf3af23ab2}, !- Target Object
+  {bd321d65-0358-45ba-99e0-3b45c64f59e4}, !- Target Object
   2;                                      !- Inlet Port
 
 OS:PortList,
-  {1db4d179-e42c-425b-a601-e7112b51e3b9}, !- Handle
-  {30937c5b-ebc3-49f8-b615-a6b8aba95975}, !- Name
-  {9f2bc933-8159-47f3-970b-6fdd574f8914}; !- HVAC Component
+  {7710b76c-eea3-4899-a0df-1d68a68bf919}, !- Handle
+  {0fb7d656-7fa9-4d2b-ac15-1cb4f2807335}, !- Name
+  {25c2044f-9cc1-453b-87a0-f77897f2c87d}; !- HVAC Component
 
 OS:PortList,
-  {8c0b4ad3-8866-4ecb-be0e-27ab01be20f6}, !- Handle
-  {951c5e36-3c07-492c-a6fc-3853e49db458}, !- Name
-  {9f2bc933-8159-47f3-970b-6fdd574f8914}; !- HVAC Component
+  {d095ef4a-9a65-4713-a9bc-2e60dad8c6f4}, !- Handle
+  {d406d785-f5f0-4423-895b-8c3d448d4853}, !- Name
+  {25c2044f-9cc1-453b-87a0-f77897f2c87d}; !- HVAC Component
 
 OS:PortList,
-  {149c6eb4-6c7f-4a60-bd68-d60726b433d5}, !- Handle
-  {dc264185-c7b3-4a0d-9451-8a42895052c1}, !- Name
-  {9f2bc933-8159-47f3-970b-6fdd574f8914}; !- HVAC Component
+  {96f96a2a-9524-4212-8dc1-5660990cdc6a}, !- Handle
+  {6ff88a05-c344-401f-b57b-42561647dc6a}, !- Name
+  {25c2044f-9cc1-453b-87a0-f77897f2c87d}; !- HVAC Component
 
 OS:Sizing:Zone,
-  {3301ca2a-28d8-428d-8466-d531e1949388}, !- Handle
-  {9f2bc933-8159-47f3-970b-6fdd574f8914}, !- Zone or ZoneList Name
-=======
-  {ec03e795-6227-48e9-a29b-8e9c0bfd12e8}, !- Handle
-  Node 2,                                 !- Name
-  {7220ef21-a34b-4f3f-a03e-8dc0954f836c}, !- Inlet Port
-  ;                                       !- Outlet Port
-
-OS:Connection,
-  {7220ef21-a34b-4f3f-a03e-8dc0954f836c}, !- Handle
-  {62cdc51b-db1f-42d8-8b49-b9c246fc3230}, !- Name
-  {3cc94675-738c-49d3-b0a2-644535bc8277}, !- Source Object
-  11,                                     !- Outlet Port
-  {ec03e795-6227-48e9-a29b-8e9c0bfd12e8}, !- Target Object
-  2;                                      !- Inlet Port
-
-OS:PortList,
-  {285cf869-6dce-44a2-a558-4a85d4f8aaf0}, !- Handle
-  {fc9ddc64-0d17-48d9-a3b2-4876d6985d65}, !- Name
-  {3cc94675-738c-49d3-b0a2-644535bc8277}; !- HVAC Component
-
-OS:PortList,
-  {e0dd88d4-407f-4528-837e-12ed505e1cd4}, !- Handle
-  {b6f4caaf-3950-4306-bc35-d4204114c5b8}, !- Name
-  {3cc94675-738c-49d3-b0a2-644535bc8277}; !- HVAC Component
-
-OS:PortList,
-  {f7c2ac2c-c4d5-4cef-ac26-698fcd624e45}, !- Handle
-  {0af2a8e0-5c7e-4069-832a-4729cdef2ea2}, !- Name
-  {3cc94675-738c-49d3-b0a2-644535bc8277}; !- HVAC Component
-
-OS:Sizing:Zone,
-  {57836dd8-a607-49b9-b67d-d90b808246a9}, !- Handle
-  {3cc94675-738c-49d3-b0a2-644535bc8277}, !- Zone or ZoneList Name
->>>>>>> 3c1d7324
+  {f5ce49d8-e665-45a7-ab3a-d24b260c1e3a}, !- Handle
+  {25c2044f-9cc1-453b-87a0-f77897f2c87d}, !- Zone or ZoneList Name
   SupplyAirTemperature,                   !- Zone Cooling Design Supply Air Temperature Input Method
   14,                                     !- Zone Cooling Design Supply Air Temperature {C}
   11.11,                                  !- Zone Cooling Design Supply Air Temperature Difference {deltaC}
@@ -973,21 +674,12 @@
   autosize;                               !- Dedicated Outdoor Air High Setpoint Temperature for Design {C}
 
 OS:ZoneHVAC:EquipmentList,
-<<<<<<< HEAD
-  {a2692dec-ed2a-4895-b463-7b79f265b1be}, !- Handle
+  {4d482be7-48cd-4cf8-9f4e-9dfff343c062}, !- Handle
   Zone HVAC Equipment List 2,             !- Name
-  {9f2bc933-8159-47f3-970b-6fdd574f8914}; !- Thermal Zone
+  {25c2044f-9cc1-453b-87a0-f77897f2c87d}; !- Thermal Zone
 
 OS:SpaceType,
-  {2cc7a467-5023-4014-abc9-f35d3de32e57}, !- Handle
-=======
-  {c979fb59-a08e-466d-9c1b-4f619c71ff50}, !- Handle
-  Zone HVAC Equipment List 2,             !- Name
-  {3cc94675-738c-49d3-b0a2-644535bc8277}; !- Thermal Zone
-
-OS:SpaceType,
-  {cb6e2cdd-9144-466a-8e46-4c15c1b62d02}, !- Handle
->>>>>>> 3c1d7324
+  {173a4d1d-1de9-4cb4-93fb-0a5649a77a5f}, !- Handle
   Space Type 2,                           !- Name
   ,                                       !- Default Construction Set Name
   ,                                       !- Default Schedule Set Name
@@ -998,23 +690,13 @@
   finished basement;                      !- Standards Space Type
 
 OS:Surface,
-<<<<<<< HEAD
-  {c6412f41-055d-4565-8168-0739c630a837}, !- Handle
+  {0597a5d2-4d42-49f0-92ba-1a89de243e2e}, !- Handle
   Surface 7,                              !- Name
   Floor,                                  !- Surface Type
   ,                                       !- Construction Name
-  {10508dca-e43d-41e0-a3de-a70b604af581}, !- Space Name
+  {5340177a-e413-4d49-95bf-256b9b58bd4c}, !- Space Name
   Surface,                                !- Outside Boundary Condition
-  {904ce63e-a434-4dde-b4b4-11ad6ee0b9ed}, !- Outside Boundary Condition Object
-=======
-  {24d32294-4058-4d7a-bf68-80222fa92c2f}, !- Handle
-  Surface 7,                              !- Name
-  Floor,                                  !- Surface Type
-  ,                                       !- Construction Name
-  {ebba67b0-5453-457f-9597-a6fd5cb9dbbe}, !- Space Name
-  Surface,                                !- Outside Boundary Condition
-  {fb9f2bce-426b-405a-9a19-38c90321bc6f}, !- Outside Boundary Condition Object
->>>>>>> 3c1d7324
+  {f21b0b1a-bdad-4576-a835-64491dee5ce0}, !- Outside Boundary Condition Object
   NoSun,                                  !- Sun Exposure
   NoWind,                                 !- Wind Exposure
   ,                                       !- View Factor to Ground
@@ -1025,19 +707,11 @@
   4.572, -9.144, 2.4384;                  !- X,Y,Z Vertex 4 {m}
 
 OS:Surface,
-<<<<<<< HEAD
-  {3dc72bd6-aac8-4647-b072-b453418af102}, !- Handle
+  {7881f643-5985-464f-8af9-d9494be57e90}, !- Handle
   Surface 8,                              !- Name
   RoofCeiling,                            !- Surface Type
   ,                                       !- Construction Name
-  {10508dca-e43d-41e0-a3de-a70b604af581}, !- Space Name
-=======
-  {12184bca-bdc0-4fcc-876c-3ecd57597fcb}, !- Handle
-  Surface 8,                              !- Name
-  RoofCeiling,                            !- Surface Type
-  ,                                       !- Construction Name
-  {ebba67b0-5453-457f-9597-a6fd5cb9dbbe}, !- Space Name
->>>>>>> 3c1d7324
+  {5340177a-e413-4d49-95bf-256b9b58bd4c}, !- Space Name
   Outdoors,                               !- Outside Boundary Condition
   ,                                       !- Outside Boundary Condition Object
   SunExposed,                             !- Sun Exposure
@@ -1050,19 +724,11 @@
   0, 0, 2.4384;                           !- X,Y,Z Vertex 4 {m}
 
 OS:Surface,
-<<<<<<< HEAD
-  {558fa4b7-d0aa-4655-a1a7-50ccdafd604f}, !- Handle
+  {55b5814c-c5da-41de-94bd-c6c6d79cb14e}, !- Handle
   Surface 9,                              !- Name
   RoofCeiling,                            !- Surface Type
   ,                                       !- Construction Name
-  {10508dca-e43d-41e0-a3de-a70b604af581}, !- Space Name
-=======
-  {17e26196-19e6-490d-b649-6ab63edce7e8}, !- Handle
-  Surface 9,                              !- Name
-  RoofCeiling,                            !- Surface Type
-  ,                                       !- Construction Name
-  {ebba67b0-5453-457f-9597-a6fd5cb9dbbe}, !- Space Name
->>>>>>> 3c1d7324
+  {5340177a-e413-4d49-95bf-256b9b58bd4c}, !- Space Name
   Outdoors,                               !- Outside Boundary Condition
   ,                                       !- Outside Boundary Condition Object
   SunExposed,                             !- Sun Exposure
@@ -1075,19 +741,11 @@
   4.572, -9.144, 2.4384;                  !- X,Y,Z Vertex 4 {m}
 
 OS:Surface,
-<<<<<<< HEAD
-  {814b7cc7-a778-4a1b-bcbe-9f8c5c6e50aa}, !- Handle
+  {6586fa98-bc64-45da-b4b9-2ec15fb4b4e0}, !- Handle
   Surface 10,                             !- Name
   Wall,                                   !- Surface Type
   ,                                       !- Construction Name
-  {10508dca-e43d-41e0-a3de-a70b604af581}, !- Space Name
-=======
-  {6047caf6-1d32-41b4-b7c0-8a65957fb4f7}, !- Handle
-  Surface 10,                             !- Name
-  Wall,                                   !- Surface Type
-  ,                                       !- Construction Name
-  {ebba67b0-5453-457f-9597-a6fd5cb9dbbe}, !- Space Name
->>>>>>> 3c1d7324
+  {5340177a-e413-4d49-95bf-256b9b58bd4c}, !- Space Name
   Outdoors,                               !- Outside Boundary Condition
   ,                                       !- Outside Boundary Condition Object
   SunExposed,                             !- Sun Exposure
@@ -1099,19 +757,11 @@
   0, -9.144, 2.4384;                      !- X,Y,Z Vertex 3 {m}
 
 OS:Surface,
-<<<<<<< HEAD
-  {39492b72-d697-452a-95af-bcf556533750}, !- Handle
+  {a9e7485e-e757-40c8-9558-f7092e33ca8e}, !- Handle
   Surface 11,                             !- Name
   Wall,                                   !- Surface Type
   ,                                       !- Construction Name
-  {10508dca-e43d-41e0-a3de-a70b604af581}, !- Space Name
-=======
-  {0317cbfb-78c2-422a-b1c1-b96afdcb75c6}, !- Handle
-  Surface 11,                             !- Name
-  Wall,                                   !- Surface Type
-  ,                                       !- Construction Name
-  {ebba67b0-5453-457f-9597-a6fd5cb9dbbe}, !- Space Name
->>>>>>> 3c1d7324
+  {5340177a-e413-4d49-95bf-256b9b58bd4c}, !- Space Name
   Adiabatic,                              !- Outside Boundary Condition
   ,                                       !- Outside Boundary Condition Object
   NoSun,                                  !- Sun Exposure
@@ -1123,15 +773,9 @@
   4.572, 0, 2.4384;                       !- X,Y,Z Vertex 3 {m}
 
 OS:Space,
-<<<<<<< HEAD
-  {10508dca-e43d-41e0-a3de-a70b604af581}, !- Handle
+  {5340177a-e413-4d49-95bf-256b9b58bd4c}, !- Handle
   unfinished attic space,                 !- Name
-  {1c7e37af-bd14-48e5-b924-9f4c10de349f}, !- Space Type Name
-=======
-  {ebba67b0-5453-457f-9597-a6fd5cb9dbbe}, !- Handle
-  unfinished attic space,                 !- Name
-  {11063ee0-8352-4eae-90f8-944bcb7d87d4}, !- Space Type Name
->>>>>>> 3c1d7324
+  {cf8652b3-5317-464d-96d9-e6a107c875c8}, !- Space Type Name
   ,                                       !- Default Construction Set Name
   ,                                       !- Default Schedule Set Name
   ,                                       !- Direction of Relative North {deg}
@@ -1139,17 +783,10 @@
   ,                                       !- Y Origin {m}
   ,                                       !- Z Origin {m}
   ,                                       !- Building Story Name
-<<<<<<< HEAD
-  {00d052f7-1ed5-4813-a243-d77512d2d158}; !- Thermal Zone Name
+  {3f8a2d04-65b3-46dc-976f-76f56700b369}; !- Thermal Zone Name
 
 OS:ThermalZone,
-  {00d052f7-1ed5-4813-a243-d77512d2d158}, !- Handle
-=======
-  {9af0a4d4-e88d-4c82-99bc-0af6222109ad}; !- Thermal Zone Name
-
-OS:ThermalZone,
-  {9af0a4d4-e88d-4c82-99bc-0af6222109ad}, !- Handle
->>>>>>> 3c1d7324
+  {3f8a2d04-65b3-46dc-976f-76f56700b369}, !- Handle
   unfinished attic zone,                  !- Name
   ,                                       !- Multiplier
   ,                                       !- Ceiling Height {m}
@@ -1158,17 +795,10 @@
   ,                                       !- Zone Inside Convection Algorithm
   ,                                       !- Zone Outside Convection Algorithm
   ,                                       !- Zone Conditioning Equipment List Name
-<<<<<<< HEAD
-  {ec19ffb0-8b7e-4390-98d0-2c277efcf7f1}, !- Zone Air Inlet Port List
-  {ab0ef856-e62a-40e4-b051-2cb5e33e04e5}, !- Zone Air Exhaust Port List
-  {425bdfc9-6b03-49b6-894c-e2ba3afff41c}, !- Zone Air Node Name
-  {8f6b99b5-745a-46bc-9a7b-9c24c11f8b97}, !- Zone Return Air Port List
-=======
-  {7705fb08-f8fa-4420-a05f-d3c477b5dedb}, !- Zone Air Inlet Port List
-  {5b69c3d2-bc13-4bce-a8ee-b0972a20bcee}, !- Zone Air Exhaust Port List
-  {c7ce235e-9eaa-4b8b-9db8-e78bb8ef06cc}, !- Zone Air Node Name
-  {78f48605-e154-41ce-961f-6de3ccf7c468}, !- Zone Return Air Port List
->>>>>>> 3c1d7324
+  {fcd7aea5-4300-4eba-b95d-447bd8dec19a}, !- Zone Air Inlet Port List
+  {6234af43-0e66-4274-bad0-87f1be582f3f}, !- Zone Air Exhaust Port List
+  {193d2cb3-69d4-4500-8789-1628e6d0ace9}, !- Zone Air Node Name
+  {b586a2b6-9c35-4673-9c5e-db71de9bd848}, !- Zone Return Air Port List
   ,                                       !- Primary Daylighting Control Name
   ,                                       !- Fraction of Zone Controlled by Primary Daylighting Control
   ,                                       !- Secondary Daylighting Control Name
@@ -1179,71 +809,37 @@
   No;                                     !- Use Ideal Air Loads
 
 OS:Node,
-<<<<<<< HEAD
-  {69e8defb-3240-4fd2-b60a-b1d8af6d39d1}, !- Handle
+  {f85b257e-1572-43e3-aacd-59211fa52118}, !- Handle
   Node 3,                                 !- Name
-  {425bdfc9-6b03-49b6-894c-e2ba3afff41c}, !- Inlet Port
+  {193d2cb3-69d4-4500-8789-1628e6d0ace9}, !- Inlet Port
   ;                                       !- Outlet Port
 
 OS:Connection,
-  {425bdfc9-6b03-49b6-894c-e2ba3afff41c}, !- Handle
-  {15d84e76-8f57-4573-a145-a4e70507e3d5}, !- Name
-  {00d052f7-1ed5-4813-a243-d77512d2d158}, !- Source Object
+  {193d2cb3-69d4-4500-8789-1628e6d0ace9}, !- Handle
+  {81327d1e-fa0c-4f37-8bb6-72fbc9e48c14}, !- Name
+  {3f8a2d04-65b3-46dc-976f-76f56700b369}, !- Source Object
   11,                                     !- Outlet Port
-  {69e8defb-3240-4fd2-b60a-b1d8af6d39d1}, !- Target Object
+  {f85b257e-1572-43e3-aacd-59211fa52118}, !- Target Object
   2;                                      !- Inlet Port
 
 OS:PortList,
-  {ec19ffb0-8b7e-4390-98d0-2c277efcf7f1}, !- Handle
-  {7218a6e1-2417-44da-854d-2fbfa68bc6fa}, !- Name
-  {00d052f7-1ed5-4813-a243-d77512d2d158}; !- HVAC Component
+  {fcd7aea5-4300-4eba-b95d-447bd8dec19a}, !- Handle
+  {958ddb65-6a40-4820-99f4-9faa42d682f9}, !- Name
+  {3f8a2d04-65b3-46dc-976f-76f56700b369}; !- HVAC Component
 
 OS:PortList,
-  {ab0ef856-e62a-40e4-b051-2cb5e33e04e5}, !- Handle
-  {0a19ddf9-7a8b-4a11-aa65-032ba18599f3}, !- Name
-  {00d052f7-1ed5-4813-a243-d77512d2d158}; !- HVAC Component
+  {6234af43-0e66-4274-bad0-87f1be582f3f}, !- Handle
+  {5e6d575e-541f-4a01-bf5e-b0a52d5112f3}, !- Name
+  {3f8a2d04-65b3-46dc-976f-76f56700b369}; !- HVAC Component
 
 OS:PortList,
-  {8f6b99b5-745a-46bc-9a7b-9c24c11f8b97}, !- Handle
-  {7b96ac65-effa-4ca6-9477-bebab4591c73}, !- Name
-  {00d052f7-1ed5-4813-a243-d77512d2d158}; !- HVAC Component
+  {b586a2b6-9c35-4673-9c5e-db71de9bd848}, !- Handle
+  {45a9546c-4c5c-487c-89c9-8f5b1f39977c}, !- Name
+  {3f8a2d04-65b3-46dc-976f-76f56700b369}; !- HVAC Component
 
 OS:Sizing:Zone,
-  {cf28577a-3612-4627-a978-7f134237d5cd}, !- Handle
-  {00d052f7-1ed5-4813-a243-d77512d2d158}, !- Zone or ZoneList Name
-=======
-  {47cfe0f9-043f-47aa-a47b-34554657c2aa}, !- Handle
-  Node 3,                                 !- Name
-  {c7ce235e-9eaa-4b8b-9db8-e78bb8ef06cc}, !- Inlet Port
-  ;                                       !- Outlet Port
-
-OS:Connection,
-  {c7ce235e-9eaa-4b8b-9db8-e78bb8ef06cc}, !- Handle
-  {721b03b0-3672-4a53-9897-dd36bf4a6b75}, !- Name
-  {9af0a4d4-e88d-4c82-99bc-0af6222109ad}, !- Source Object
-  11,                                     !- Outlet Port
-  {47cfe0f9-043f-47aa-a47b-34554657c2aa}, !- Target Object
-  2;                                      !- Inlet Port
-
-OS:PortList,
-  {7705fb08-f8fa-4420-a05f-d3c477b5dedb}, !- Handle
-  {2a81e730-102d-48f1-9b02-ed955af4c530}, !- Name
-  {9af0a4d4-e88d-4c82-99bc-0af6222109ad}; !- HVAC Component
-
-OS:PortList,
-  {5b69c3d2-bc13-4bce-a8ee-b0972a20bcee}, !- Handle
-  {2e91ab59-4c26-4372-8cbc-86c04cf8ad1d}, !- Name
-  {9af0a4d4-e88d-4c82-99bc-0af6222109ad}; !- HVAC Component
-
-OS:PortList,
-  {78f48605-e154-41ce-961f-6de3ccf7c468}, !- Handle
-  {93a53ac2-9ad4-4251-bff7-6730fa3c7d61}, !- Name
-  {9af0a4d4-e88d-4c82-99bc-0af6222109ad}; !- HVAC Component
-
-OS:Sizing:Zone,
-  {854980b4-d557-490c-adf3-f15ca10fd546}, !- Handle
-  {9af0a4d4-e88d-4c82-99bc-0af6222109ad}, !- Zone or ZoneList Name
->>>>>>> 3c1d7324
+  {b9442cbd-ab4b-41e4-bb6c-53d82ac0e230}, !- Handle
+  {3f8a2d04-65b3-46dc-976f-76f56700b369}, !- Zone or ZoneList Name
   SupplyAirTemperature,                   !- Zone Cooling Design Supply Air Temperature Input Method
   14,                                     !- Zone Cooling Design Supply Air Temperature {C}
   11.11,                                  !- Zone Cooling Design Supply Air Temperature Difference {deltaC}
@@ -1272,21 +868,12 @@
   autosize;                               !- Dedicated Outdoor Air High Setpoint Temperature for Design {C}
 
 OS:ZoneHVAC:EquipmentList,
-<<<<<<< HEAD
-  {24b19764-b879-4745-b257-828e846645ff}, !- Handle
+  {71028190-ff9b-4187-b6fe-057cd2fd8992}, !- Handle
   Zone HVAC Equipment List 3,             !- Name
-  {00d052f7-1ed5-4813-a243-d77512d2d158}; !- Thermal Zone
+  {3f8a2d04-65b3-46dc-976f-76f56700b369}; !- Thermal Zone
 
 OS:SpaceType,
-  {1c7e37af-bd14-48e5-b924-9f4c10de349f}, !- Handle
-=======
-  {a0a6537a-7e63-4766-b368-0fc1b9e53667}, !- Handle
-  Zone HVAC Equipment List 3,             !- Name
-  {9af0a4d4-e88d-4c82-99bc-0af6222109ad}; !- Thermal Zone
-
-OS:SpaceType,
-  {11063ee0-8352-4eae-90f8-944bcb7d87d4}, !- Handle
->>>>>>> 3c1d7324
+  {cf8652b3-5317-464d-96d9-e6a107c875c8}, !- Handle
   Space Type 3,                           !- Name
   ,                                       !- Default Construction Set Name
   ,                                       !- Default Schedule Set Name
@@ -1297,23 +884,14 @@
   unfinished attic;                       !- Standards Space Type
 
 OS:BuildingUnit,
-<<<<<<< HEAD
-  {20006d4d-cbcd-488d-83c7-379d0fed97a8}, !- Handle
-=======
-  {1fa66e54-f9df-4b0b-9a01-57312b68b94f}, !- Handle
->>>>>>> 3c1d7324
+  {9e6b3c0c-4b79-455f-9b23-82223bcdf0cd}, !- Handle
   unit 1,                                 !- Name
   ,                                       !- Rendering Color
   Residential;                            !- Building Unit Type
 
 OS:AdditionalProperties,
-<<<<<<< HEAD
-  {673c4fdf-f7bc-4804-b9c7-d951d069e185}, !- Handle
-  {20006d4d-cbcd-488d-83c7-379d0fed97a8}, !- Object Name
-=======
-  {033b2be8-0daf-495e-b656-94c71eaa5f2d}, !- Handle
-  {1fa66e54-f9df-4b0b-9a01-57312b68b94f}, !- Object Name
->>>>>>> 3c1d7324
+  {73f376d3-b2ef-4b1a-bbcf-e6af6586e243}, !- Handle
+  {9e6b3c0c-4b79-455f-9b23-82223bcdf0cd}, !- Object Name
   NumberOfBedrooms,                       !- Feature Name 1
   Integer,                                !- Feature Data Type 1
   3,                                      !- Feature Value 1
@@ -1325,20 +903,12 @@
   3.3900000000000001;                     !- Feature Value 3
 
 OS:External:File,
-<<<<<<< HEAD
-  {e05fb4a0-7ee8-44d4-87e8-b047424418bc}, !- Handle
-=======
-  {40f8b9bf-f837-439c-87eb-35bd912a8c3e}, !- Handle
->>>>>>> 3c1d7324
+  {d9597335-7197-446d-aaf4-3320a68429ff}, !- Handle
   8760.csv,                               !- Name
   8760.csv;                               !- File Name
 
 OS:Schedule:Day,
-<<<<<<< HEAD
-  {b600a599-706d-40bb-8db8-902441b4dcfa}, !- Handle
-=======
-  {c394fb64-b2f4-47e0-a3b7-6ef7760b0c11}, !- Handle
->>>>>>> 3c1d7324
+  {a846da7f-0468-4cfa-9fba-09d789c8b2b8}, !- Handle
   Schedule Day 1,                         !- Name
   ,                                       !- Schedule Type Limits Name
   ,                                       !- Interpolate to Timestep
@@ -1347,11 +917,7 @@
   0;                                      !- Value Until Time 1
 
 OS:Schedule:Day,
-<<<<<<< HEAD
-  {d0ba270e-e42d-44bb-8b95-2d91193ade85}, !- Handle
-=======
-  {b9f8fd43-d17a-4653-afe4-92e4762dac0f}, !- Handle
->>>>>>> 3c1d7324
+  {7de7e07f-77cc-4d33-93fc-5bc4f3ca2e88}, !- Handle
   Schedule Day 2,                         !- Name
   ,                                       !- Schedule Type Limits Name
   ,                                       !- Interpolate to Timestep
@@ -1360,17 +926,10 @@
   1;                                      !- Value Until Time 1
 
 OS:Schedule:File,
-<<<<<<< HEAD
-  {e175b0ec-7118-4f47-90a4-756c03bde7c7}, !- Handle
+  {e6652396-aa4f-4809-afcd-3d8569d63193}, !- Handle
   occupants,                              !- Name
-  {3970001e-cff1-46a1-93ed-6b79086b887b}, !- Schedule Type Limits Name
-  {e05fb4a0-7ee8-44d4-87e8-b047424418bc}, !- External File Name
-=======
-  {dd1aa8e8-5100-4491-8385-21d90a3c3ecf}, !- Handle
-  occupants,                              !- Name
-  {c03eb050-3a17-4331-8fdf-c5d3b7403d3a}, !- Schedule Type Limits Name
-  {40f8b9bf-f837-439c-87eb-35bd912a8c3e}, !- External File Name
->>>>>>> 3c1d7324
+  {4f5e66f4-6eb1-4623-98dd-98a2c2c4d0f5}, !- Schedule Type Limits Name
+  {d9597335-7197-446d-aaf4-3320a68429ff}, !- External File Name
   1,                                      !- Column Number
   1,                                      !- Rows to Skip at Top
   8760,                                   !- Number of Hours of Data
@@ -1379,38 +938,63 @@
   60;                                     !- Minutes per Item
 
 OS:Schedule:Ruleset,
-<<<<<<< HEAD
-  {afd083be-3cf0-48bd-ad76-b5c1255a0654}, !- Handle
+  {1c1211a5-8946-4428-ae08-85443b15af49}, !- Handle
   Schedule Ruleset 1,                     !- Name
-  {2294d08f-7ad8-48eb-a508-1622cfd27a2a}, !- Schedule Type Limits Name
-  {ff576afa-7ee7-42d3-af22-842d2c85cb00}; !- Default Day Schedule Name
+  {4fef2e33-2211-401e-b2e0-b4d0fba0131c}, !- Schedule Type Limits Name
+  {ed807fe8-a743-4984-8ad9-f5beb7ce2d9c}; !- Default Day Schedule Name
 
 OS:Schedule:Day,
-  {ff576afa-7ee7-42d3-af22-842d2c85cb00}, !- Handle
+  {ed807fe8-a743-4984-8ad9-f5beb7ce2d9c}, !- Handle
   Schedule Day 3,                         !- Name
-  {2294d08f-7ad8-48eb-a508-1622cfd27a2a}, !- Schedule Type Limits Name
-=======
-  {30c2e259-4b41-4089-babd-673b5f836eae}, !- Handle
-  Schedule Ruleset 1,                     !- Name
-  {902d7a4d-c768-4d59-93c8-45be774fed85}, !- Schedule Type Limits Name
-  {ac4f9ccb-d479-4406-89cd-63e277dabc43}; !- Default Day Schedule Name
-
-OS:Schedule:Day,
-  {ac4f9ccb-d479-4406-89cd-63e277dabc43}, !- Handle
-  Schedule Day 3,                         !- Name
-  {902d7a4d-c768-4d59-93c8-45be774fed85}, !- Schedule Type Limits Name
->>>>>>> 3c1d7324
+  {4fef2e33-2211-401e-b2e0-b4d0fba0131c}, !- Schedule Type Limits Name
   ,                                       !- Interpolate to Timestep
   24,                                     !- Hour 1
   0,                                      !- Minute 1
   112.539290946133;                       !- Value Until Time 1
 
 OS:People:Definition,
-<<<<<<< HEAD
-  {a7e84d01-c1b4-4ef0-afa3-41b331cceb74}, !- Handle
-=======
-  {891d08c6-b8b3-452a-8bb4-da0548ea9881}, !- Handle
->>>>>>> 3c1d7324
+  {2b66d197-ec09-4ce2-b5a3-3232dd5e1085}, !- Handle
+  res occupants|finished basement space,  !- Name
+  People,                                 !- Number of People Calculation Method
+  1.695,                                  !- Number of People {people}
+  ,                                       !- People per Space Floor Area {person/m2}
+  ,                                       !- Space Floor Area per Person {m2/person}
+  0.319734,                               !- Fraction Radiant
+  0.573,                                  !- Sensible Heat Fraction
+  0,                                      !- Carbon Dioxide Generation Rate {m3/s-W}
+  No,                                     !- Enable ASHRAE 55 Comfort Warnings
+  ZoneAveraged;                           !- Mean Radiant Temperature Calculation Type
+
+OS:People,
+  {a5cef674-0f35-4000-ad50-5b059a458b32}, !- Handle
+  res occupants|finished basement space,  !- Name
+  {2b66d197-ec09-4ce2-b5a3-3232dd5e1085}, !- People Definition Name
+  {6dc8b6cb-6dc7-45c3-b5de-7df574f7b016}, !- Space or SpaceType Name
+  {e6652396-aa4f-4809-afcd-3d8569d63193}, !- Number of People Schedule Name
+  {1c1211a5-8946-4428-ae08-85443b15af49}, !- Activity Level Schedule Name
+  ,                                       !- Surface Name/Angle Factor List Name
+  ,                                       !- Work Efficiency Schedule Name
+  ,                                       !- Clothing Insulation Schedule Name
+  ,                                       !- Air Velocity Schedule Name
+  1;                                      !- Multiplier
+
+OS:ScheduleTypeLimits,
+  {4fef2e33-2211-401e-b2e0-b4d0fba0131c}, !- Handle
+  ActivityLevel,                          !- Name
+  0,                                      !- Lower Limit Value
+  ,                                       !- Upper Limit Value
+  Continuous,                             !- Numeric Type
+  ActivityLevel;                          !- Unit Type
+
+OS:ScheduleTypeLimits,
+  {4f5e66f4-6eb1-4623-98dd-98a2c2c4d0f5}, !- Handle
+  Fractional,                             !- Name
+  0,                                      !- Lower Limit Value
+  1,                                      !- Upper Limit Value
+  Continuous;                             !- Numeric Type
+
+OS:People:Definition,
+  {3f1f095c-b73b-4fbe-86c3-8b201dc4623c}, !- Handle
   res occupants|living space,             !- Name
   People,                                 !- Number of People Calculation Method
   1.695,                                  !- Number of People {people}
@@ -1423,85 +1007,14 @@
   ZoneAveraged;                           !- Mean Radiant Temperature Calculation Type
 
 OS:People,
-<<<<<<< HEAD
-  {81517153-d949-403e-8eb9-1b8ead7732ba}, !- Handle
+  {6aab7241-5aed-41de-b2d7-d2a4bbddb04f}, !- Handle
   res occupants|living space,             !- Name
-  {a7e84d01-c1b4-4ef0-afa3-41b331cceb74}, !- People Definition Name
-  {038be0aa-baa2-448a-be52-f226cc46bf78}, !- Space or SpaceType Name
-  {e175b0ec-7118-4f47-90a4-756c03bde7c7}, !- Number of People Schedule Name
-  {afd083be-3cf0-48bd-ad76-b5c1255a0654}, !- Activity Level Schedule Name
-=======
-  {d0c9c371-8fc2-4f70-81c8-834392cbed39}, !- Handle
-  res occupants|living space,             !- Name
-  {891d08c6-b8b3-452a-8bb4-da0548ea9881}, !- People Definition Name
-  {736abc4c-e752-4de8-a377-a041bb282c2c}, !- Space or SpaceType Name
-  {dd1aa8e8-5100-4491-8385-21d90a3c3ecf}, !- Number of People Schedule Name
-  {30c2e259-4b41-4089-babd-673b5f836eae}, !- Activity Level Schedule Name
->>>>>>> 3c1d7324
+  {3f1f095c-b73b-4fbe-86c3-8b201dc4623c}, !- People Definition Name
+  {a267d6cd-02ba-4e7f-865b-322e22ccd508}, !- Space or SpaceType Name
+  {e6652396-aa4f-4809-afcd-3d8569d63193}, !- Number of People Schedule Name
+  {1c1211a5-8946-4428-ae08-85443b15af49}, !- Activity Level Schedule Name
   ,                                       !- Surface Name/Angle Factor List Name
   ,                                       !- Work Efficiency Schedule Name
   ,                                       !- Clothing Insulation Schedule Name
   ,                                       !- Air Velocity Schedule Name
   1;                                      !- Multiplier
-
-OS:ScheduleTypeLimits,
-<<<<<<< HEAD
-  {2294d08f-7ad8-48eb-a508-1622cfd27a2a}, !- Handle
-=======
-  {902d7a4d-c768-4d59-93c8-45be774fed85}, !- Handle
->>>>>>> 3c1d7324
-  ActivityLevel,                          !- Name
-  0,                                      !- Lower Limit Value
-  ,                                       !- Upper Limit Value
-  Continuous,                             !- Numeric Type
-  ActivityLevel;                          !- Unit Type
-
-OS:ScheduleTypeLimits,
-<<<<<<< HEAD
-  {3970001e-cff1-46a1-93ed-6b79086b887b}, !- Handle
-=======
-  {c03eb050-3a17-4331-8fdf-c5d3b7403d3a}, !- Handle
->>>>>>> 3c1d7324
-  Fractional,                             !- Name
-  0,                                      !- Lower Limit Value
-  1,                                      !- Upper Limit Value
-  Continuous;                             !- Numeric Type
-
-OS:People:Definition,
-<<<<<<< HEAD
-  {f03c31b1-7abc-401f-835d-a99f638edfc1}, !- Handle
-=======
-  {240ffb0a-a481-4dd6-987e-775d2ab9bff0}, !- Handle
->>>>>>> 3c1d7324
-  res occupants|finished basement space,  !- Name
-  People,                                 !- Number of People Calculation Method
-  1.695,                                  !- Number of People {people}
-  ,                                       !- People per Space Floor Area {person/m2}
-  ,                                       !- Space Floor Area per Person {m2/person}
-  0.319734,                               !- Fraction Radiant
-  0.573,                                  !- Sensible Heat Fraction
-  0,                                      !- Carbon Dioxide Generation Rate {m3/s-W}
-  No,                                     !- Enable ASHRAE 55 Comfort Warnings
-  ZoneAveraged;                           !- Mean Radiant Temperature Calculation Type
-
-OS:People,
-<<<<<<< HEAD
-  {2f8e9b21-68ff-4c1b-b6b2-c85638db61bb}, !- Handle
-  res occupants|finished basement space,  !- Name
-  {f03c31b1-7abc-401f-835d-a99f638edfc1}, !- People Definition Name
-  {0054c968-9980-4ae7-ba35-2eb1af62b4bb}, !- Space or SpaceType Name
-  {e175b0ec-7118-4f47-90a4-756c03bde7c7}, !- Number of People Schedule Name
-  {afd083be-3cf0-48bd-ad76-b5c1255a0654}, !- Activity Level Schedule Name
-=======
-  {fa485ea4-6b13-4735-a721-9ac41b6fd3f0}, !- Handle
-  res occupants|finished basement space,  !- Name
-  {240ffb0a-a481-4dd6-987e-775d2ab9bff0}, !- People Definition Name
-  {8a90d805-1842-4eee-a7c4-8f5cf9e98db8}, !- Space or SpaceType Name
-  {dd1aa8e8-5100-4491-8385-21d90a3c3ecf}, !- Number of People Schedule Name
-  {30c2e259-4b41-4089-babd-673b5f836eae}, !- Activity Level Schedule Name
->>>>>>> 3c1d7324
-  ,                                       !- Surface Name/Angle Factor List Name
-  ,                                       !- Work Efficiency Schedule Name
-  ,                                       !- Clothing Insulation Schedule Name
-  ,                                       !- Air Velocity Schedule Name
-  1;                                      !- Multiplier
