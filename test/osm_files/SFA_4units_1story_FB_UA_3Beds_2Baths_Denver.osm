!- NOTE: Auto-generated from /test/osw_files/SFA_4units_1story_FB_UA_3Beds_2Baths_Denver.osw

OS:Version,
<<<<<<< HEAD
  {d1ccdacb-ab9f-4653-8e8d-13c1f2fb7480}, !- Handle
  3.2.1;                                  !- Version Identifier

OS:SimulationControl,
  {de5ee81b-61a6-4d8e-903f-ff1ca539c67d}, !- Handle
=======
  {7c3777e3-1cfc-48e1-b175-8f51797d021d}, !- Handle
  3.2.1;                                  !- Version Identifier

OS:SimulationControl,
  {2358b8e5-993c-4328-9fd7-ed9b0a81c3bf}, !- Handle
>>>>>>> ad15e0a5
  ,                                       !- Do Zone Sizing Calculation
  ,                                       !- Do System Sizing Calculation
  ,                                       !- Do Plant Sizing Calculation
  No;                                     !- Run Simulation for Sizing Periods

OS:Timestep,
<<<<<<< HEAD
  {8277eba8-2b10-41b9-8cbe-d1500ece71b1}, !- Handle
  6;                                      !- Number of Timesteps per Hour

OS:ShadowCalculation,
  {cd24a490-f0cd-46a2-a0ea-79de8e6ed325}, !- Handle
=======
  {ccbb7409-7e9d-4d60-b43d-9090688299e2}, !- Handle
  6;                                      !- Number of Timesteps per Hour

OS:ShadowCalculation,
  {6f485afa-d5ca-4f62-bb2c-23599eca1b29}, !- Handle
>>>>>>> ad15e0a5
  PolygonClipping,                        !- Shading Calculation Method
  ,                                       !- Shading Calculation Update Frequency Method
  20,                                     !- Shading Calculation Update Frequency
  200,                                    !- Maximum Figures in Shadow Overlap Calculations
  ,                                       !- Polygon Clipping Algorithm
  512,                                    !- Pixel Counting Resolution
  DetailedSkyDiffuseModeling,             !- Sky Diffuse Modeling Algorithm
  No,                                     !- Output External Shading Calculation Results
  No,                                     !- Disable Self-Shading Within Shading Zone Groups
  No;                                     !- Disable Self-Shading From Shading Zone Groups to Other Zones

OS:SurfaceConvectionAlgorithm:Outside,
<<<<<<< HEAD
  {ad0ea3e7-9370-42e2-bfbe-c1aab49ecc30}, !- Handle
  DOE-2;                                  !- Algorithm

OS:SurfaceConvectionAlgorithm:Inside,
  {07de6ce4-d0ad-43e1-8417-471218fcaeac}, !- Handle
  TARP;                                   !- Algorithm

OS:ZoneCapacitanceMultiplier:ResearchSpecial,
  {7ab61d9f-4ff3-4b10-9331-4da331b22895}, !- Handle
=======
  {1ef21ec5-a23a-4f2a-bfe7-0eef03e09ecf}, !- Handle
  DOE-2;                                  !- Algorithm

OS:SurfaceConvectionAlgorithm:Inside,
  {2e3b840f-8aa9-4852-a666-e697585cfe7e}, !- Handle
  TARP;                                   !- Algorithm

OS:ZoneCapacitanceMultiplier:ResearchSpecial,
  {1d5d1723-faed-45ce-949f-46fc6d5557c3}, !- Handle
>>>>>>> ad15e0a5
  ,                                       !- Temperature Capacity Multiplier
  15,                                     !- Humidity Capacity Multiplier
  ;                                       !- Carbon Dioxide Capacity Multiplier

OS:RunPeriod,
<<<<<<< HEAD
  {ba830a58-e33c-4c36-be3c-ca43c2fc3637}, !- Handle
=======
  {49f5ebd9-7f26-481b-849c-59d74bfd5fe7}, !- Handle
>>>>>>> ad15e0a5
  Run Period 1,                           !- Name
  1,                                      !- Begin Month
  1,                                      !- Begin Day of Month
  12,                                     !- End Month
  31,                                     !- End Day of Month
  ,                                       !- Use Weather File Holidays and Special Days
  ,                                       !- Use Weather File Daylight Saving Period
  ,                                       !- Apply Weekend Holiday Rule
  ,                                       !- Use Weather File Rain Indicators
  ,                                       !- Use Weather File Snow Indicators
  ;                                       !- Number of Times Runperiod to be Repeated

OS:YearDescription,
<<<<<<< HEAD
  {cb1f339a-079f-4af0-bbb7-bd35cf21caed}, !- Handle
=======
  {289a066b-250b-4ce5-a897-a0a6403c7361}, !- Handle
>>>>>>> ad15e0a5
  2007,                                   !- Calendar Year
  ,                                       !- Day of Week for Start Day
  ;                                       !- Is Leap Year

OS:WeatherFile,
<<<<<<< HEAD
  {517e9dda-d917-4811-91af-467822703d08}, !- Handle
=======
  {408811a0-f23c-4da7-a6b0-7ded869d6c32}, !- Handle
>>>>>>> ad15e0a5
  Denver Intl Ap,                         !- City
  CO,                                     !- State Province Region
  USA,                                    !- Country
  TMY3,                                   !- Data Source
  725650,                                 !- WMO Number
  39.83,                                  !- Latitude {deg}
  -104.65,                                !- Longitude {deg}
  -7,                                     !- Time Zone {hr}
  1650,                                   !- Elevation {m}
  C:/Users/aspeake/Documents/resstock/resources/measures/HPXMLtoOpenStudio/weather/USA_CO_Denver.Intl.AP.725650_TMY3.epw, !- Url
  E23378AA;                               !- Checksum

OS:AdditionalProperties,
<<<<<<< HEAD
  {6f683190-0391-4d4e-9cfd-406ea2a49e5d}, !- Handle
  {517e9dda-d917-4811-91af-467822703d08}, !- Object Name
=======
  {227e9433-d3a8-4d3b-982a-b0baa09daa46}, !- Handle
  {408811a0-f23c-4da7-a6b0-7ded869d6c32}, !- Object Name
>>>>>>> ad15e0a5
  EPWHeaderCity,                          !- Feature Name 1
  String,                                 !- Feature Data Type 1
  Denver Intl Ap,                         !- Feature Value 1
  EPWHeaderState,                         !- Feature Name 2
  String,                                 !- Feature Data Type 2
  CO,                                     !- Feature Value 2
  EPWHeaderCountry,                       !- Feature Name 3
  String,                                 !- Feature Data Type 3
  USA,                                    !- Feature Value 3
  EPWHeaderDataSource,                    !- Feature Name 4
  String,                                 !- Feature Data Type 4
  TMY3,                                   !- Feature Value 4
  EPWHeaderStation,                       !- Feature Name 5
  String,                                 !- Feature Data Type 5
  725650,                                 !- Feature Value 5
  EPWHeaderLatitude,                      !- Feature Name 6
  Double,                                 !- Feature Data Type 6
  39.829999999999998,                     !- Feature Value 6
  EPWHeaderLongitude,                     !- Feature Name 7
  Double,                                 !- Feature Data Type 7
  -104.65000000000001,                    !- Feature Value 7
  EPWHeaderTimezone,                      !- Feature Name 8
  Double,                                 !- Feature Data Type 8
  -7,                                     !- Feature Value 8
  EPWHeaderAltitude,                      !- Feature Name 9
  Double,                                 !- Feature Data Type 9
  5413.3858267716532,                     !- Feature Value 9
  EPWHeaderLocalPressure,                 !- Feature Name 10
  Double,                                 !- Feature Data Type 10
  0.81937567683596546,                    !- Feature Value 10
  EPWHeaderRecordsPerHour,                !- Feature Name 11
  Double,                                 !- Feature Data Type 11
  0,                                      !- Feature Value 11
  EPWDataAnnualAvgDrybulb,                !- Feature Name 12
  Double,                                 !- Feature Data Type 12
  51.575616438356228,                     !- Feature Value 12
  EPWDataAnnualMinDrybulb,                !- Feature Name 13
  Double,                                 !- Feature Data Type 13
  -2.9200000000000017,                    !- Feature Value 13
  EPWDataAnnualMaxDrybulb,                !- Feature Name 14
  Double,                                 !- Feature Data Type 14
  104,                                    !- Feature Value 14
  EPWDataCDD50F,                          !- Feature Name 15
  Double,                                 !- Feature Data Type 15
  3072.2925000000005,                     !- Feature Value 15
  EPWDataCDD65F,                          !- Feature Name 16
  Double,                                 !- Feature Data Type 16
  883.62000000000035,                     !- Feature Value 16
  EPWDataHDD50F,                          !- Feature Name 17
  Double,                                 !- Feature Data Type 17
  2497.1925000000001,                     !- Feature Value 17
  EPWDataHDD65F,                          !- Feature Name 18
  Double,                                 !- Feature Data Type 18
  5783.5200000000013,                     !- Feature Value 18
  EPWDataAnnualAvgWindspeed,              !- Feature Name 19
  Double,                                 !- Feature Data Type 19
  3.9165296803649667,                     !- Feature Value 19
  EPWDataMonthlyAvgDrybulbs,              !- Feature Name 20
  String,                                 !- Feature Data Type 20
  33.4191935483871&#4431.90142857142857&#4443.02620967741937&#4442.48624999999999&#4459.877741935483854&#4473.57574999999997&#4472.07975806451608&#4472.70008064516134&#4466.49200000000006&#4450.079112903225806&#4437.218250000000005&#4434.582177419354835, !- Feature Value 20
  EPWDataGroundMonthlyTemps,              !- Feature Name 21
  String,                                 !- Feature Data Type 21
  44.08306285945173&#4440.89570904991865&#4440.64045432632048&#4442.153016571250646&#4448.225111118704206&#4454.268919273837525&#4459.508577937551024&#4462.82777283423508&#4463.10975667174995&#4460.41014950381947&#4455.304105212311526&#4449.445696474514364, !- Feature Value 21
  EPWDataWSF,                             !- Feature Name 22
  Double,                                 !- Feature Data Type 22
  0.58999999999999997,                    !- Feature Value 22
  EPWDataMonthlyAvgDailyHighDrybulbs,     !- Feature Name 23
  String,                                 !- Feature Data Type 23
  47.41032258064516&#4446.58642857142857&#4455.15032258064517&#4453.708&#4472.80193548387098&#4488.67600000000002&#4486.1858064516129&#4485.87225806451613&#4482.082&#4463.18064516129033&#4448.73400000000001&#4448.87935483870968, !- Feature Value 23
  EPWDataMonthlyAvgDailyLowDrybulbs,      !- Feature Name 24
  String,                                 !- Feature Data Type 24
  19.347741935483874&#4419.856428571428573&#4430.316129032258065&#4431.112&#4447.41612903225806&#4457.901999999999994&#4459.063870967741934&#4460.956774193548384&#4452.352000000000004&#4438.41612903225806&#4427.002000000000002&#4423.02903225806451, !- Feature Value 24
  EPWDesignHeatingDrybulb,                !- Feature Name 25
  Double,                                 !- Feature Data Type 25
  12.02,                                  !- Feature Value 25
  EPWDesignHeatingWindspeed,              !- Feature Name 26
  Double,                                 !- Feature Data Type 26
  2.8062500000000004,                     !- Feature Value 26
  EPWDesignCoolingDrybulb,                !- Feature Name 27
  Double,                                 !- Feature Data Type 27
  91.939999999999998,                     !- Feature Value 27
  EPWDesignCoolingWetbulb,                !- Feature Name 28
  Double,                                 !- Feature Data Type 28
  59.95131430195849,                      !- Feature Value 28
  EPWDesignCoolingHumidityRatio,          !- Feature Name 29
  Double,                                 !- Feature Data Type 29
  0.0059161086834698092,                  !- Feature Value 29
  EPWDesignCoolingWindspeed,              !- Feature Name 30
  Double,                                 !- Feature Data Type 30
  3.7999999999999989,                     !- Feature Value 30
  EPWDesignDailyTemperatureRange,         !- Feature Name 31
  Double,                                 !- Feature Data Type 31
  24.915483870967748,                     !- Feature Value 31
  EPWDesignDehumidDrybulb,                !- Feature Name 32
  Double,                                 !- Feature Data Type 32
  67.996785714285721,                     !- Feature Value 32
  EPWDesignDehumidHumidityRatio,          !- Feature Name 33
  Double,                                 !- Feature Data Type 33
  0.012133744170488724,                   !- Feature Value 33
  EPWDesignCoolingDirectNormal,           !- Feature Name 34
  Double,                                 !- Feature Data Type 34
  985,                                    !- Feature Value 34
  EPWDesignCoolingDiffuseHorizontal,      !- Feature Name 35
  Double,                                 !- Feature Data Type 35
  84;                                     !- Feature Value 35

OS:Site,
<<<<<<< HEAD
  {2c7f4679-1c74-4001-95da-be54148e4273}, !- Handle
=======
  {a2876efe-0bde-43d2-9da4-5d30c4add3b8}, !- Handle
>>>>>>> ad15e0a5
  Denver Intl Ap_CO_USA,                  !- Name
  39.83,                                  !- Latitude {deg}
  -104.65,                                !- Longitude {deg}
  -7,                                     !- Time Zone {hr}
  1650,                                   !- Elevation {m}
  ;                                       !- Terrain

OS:ClimateZones,
<<<<<<< HEAD
  {688bcc3a-5c4d-46fc-a5a3-5f6bb62b4e4f}, !- Handle
=======
  {daed36e3-2bbd-4f9b-9dba-171dd99f5861}, !- Handle
>>>>>>> ad15e0a5
  Building America,                       !- Climate Zone Institution Name 1
  ,                                       !- Climate Zone Document Name 1
  0,                                      !- Climate Zone Document Year 1
  Cold;                                   !- Climate Zone Value 1

OS:Site:WaterMainsTemperature,
<<<<<<< HEAD
  {cee8ef43-573f-4261-ad05-f9b12749dec9}, !- Handle
=======
  {c6cfc69c-f88f-4fa4-98f5-c071c96bebc6}, !- Handle
>>>>>>> ad15e0a5
  Correlation,                            !- Calculation Method
  ,                                       !- Temperature Schedule Name
  10.8753424657535,                       !- Annual Average Outdoor Air Temperature {C}
  23.1524007936508;                       !- Maximum Difference In Monthly Average Outdoor Air Temperatures {deltaC}

OS:RunPeriodControl:DaylightSavingTime,
<<<<<<< HEAD
  {ca56db94-ae9d-4f35-865a-80acf5234847}, !- Handle
=======
  {79a3793d-c405-45f7-9334-575424e62569}, !- Handle
>>>>>>> ad15e0a5
  3/12,                                   !- Start Date
  11/5;                                   !- End Date

OS:Site:GroundTemperature:Deep,
<<<<<<< HEAD
  {86ee9e2c-0945-4dd2-a0fd-13a86013e5b1}, !- Handle
=======
  {c3494552-4fdf-4660-8d87-ecbe147fbb6a}, !- Handle
>>>>>>> ad15e0a5
  10.8753424657535,                       !- January Deep Ground Temperature {C}
  10.8753424657535,                       !- February Deep Ground Temperature {C}
  10.8753424657535,                       !- March Deep Ground Temperature {C}
  10.8753424657535,                       !- April Deep Ground Temperature {C}
  10.8753424657535,                       !- May Deep Ground Temperature {C}
  10.8753424657535,                       !- June Deep Ground Temperature {C}
  10.8753424657535,                       !- July Deep Ground Temperature {C}
  10.8753424657535,                       !- August Deep Ground Temperature {C}
  10.8753424657535,                       !- September Deep Ground Temperature {C}
  10.8753424657535,                       !- October Deep Ground Temperature {C}
  10.8753424657535,                       !- November Deep Ground Temperature {C}
  10.8753424657535;                       !- December Deep Ground Temperature {C}

OS:Building,
<<<<<<< HEAD
  {3873d22c-4e2d-419d-9740-2d907132a526}, !- Handle
=======
  {248e0ca9-a341-475a-bc47-aa72f706e539}, !- Handle
>>>>>>> ad15e0a5
  Building 1,                             !- Name
  ,                                       !- Building Sector Type
  0,                                      !- North Axis {deg}
  ,                                       !- Nominal Floor to Floor Height {m}
  ,                                       !- Space Type Name
  ,                                       !- Default Construction Set Name
  ,                                       !- Default Schedule Set Name
  2,                                      !- Standards Number of Stories
  1,                                      !- Standards Number of Above Ground Stories
  ,                                       !- Standards Template
  singlefamilyattached,                   !- Standards Building Type
  4;                                      !- Standards Number of Living Units

OS:AdditionalProperties,
<<<<<<< HEAD
  {792d2d5e-c8ab-41fa-a0b1-182876f8ff4f}, !- Handle
  {3873d22c-4e2d-419d-9740-2d907132a526}, !- Object Name
=======
  {44240fca-7f6f-43f8-930a-f452cdc3df03}, !- Handle
  {248e0ca9-a341-475a-bc47-aa72f706e539}, !- Object Name
>>>>>>> ad15e0a5
  num_units,                              !- Feature Name 1
  Integer,                                !- Feature Data Type 1
  4,                                      !- Feature Value 1
  has_rear_units,                         !- Feature Name 2
  Boolean,                                !- Feature Data Type 2
  false,                                  !- Feature Value 2
  horz_location,                          !- Feature Name 3
  String,                                 !- Feature Data Type 3
  Left,                                   !- Feature Value 3
  num_floors,                             !- Feature Name 4
  Integer,                                !- Feature Data Type 4
  1;                                      !- Feature Value 4

OS:ThermalZone,
<<<<<<< HEAD
  {58ad1d61-680a-4346-ac68-afe00bc275e5}, !- Handle
=======
  {12011a80-e957-4758-bcb5-c6a23aab5f9d}, !- Handle
>>>>>>> ad15e0a5
  living zone,                            !- Name
  ,                                       !- Multiplier
  ,                                       !- Ceiling Height {m}
  ,                                       !- Volume {m3}
  ,                                       !- Floor Area {m2}
  ,                                       !- Zone Inside Convection Algorithm
  ,                                       !- Zone Outside Convection Algorithm
  ,                                       !- Zone Conditioning Equipment List Name
<<<<<<< HEAD
  {ecf7ac41-4c48-4261-87f9-d12f8c708427}, !- Zone Air Inlet Port List
  {02752cc8-e410-44c6-bfb1-8ee6a2174b3a}, !- Zone Air Exhaust Port List
  {aeed4234-6a6b-4d74-8761-39591ccd1e49}, !- Zone Air Node Name
  {266aacd8-2fc8-4a24-9fe8-a4031892e91f}, !- Zone Return Air Port List
=======
  {6456c7af-c578-413e-95b2-5c0a71c18caa}, !- Zone Air Inlet Port List
  {1724865a-3d86-4d73-a698-fa74da08ed24}, !- Zone Air Exhaust Port List
  {052ea32d-d022-4a2a-be5f-fdaa64d631fd}, !- Zone Air Node Name
  {590eab59-98f2-462d-95b9-31828964eeb8}, !- Zone Return Air Port List
>>>>>>> ad15e0a5
  ,                                       !- Primary Daylighting Control Name
  ,                                       !- Fraction of Zone Controlled by Primary Daylighting Control
  ,                                       !- Secondary Daylighting Control Name
  ,                                       !- Fraction of Zone Controlled by Secondary Daylighting Control
  ,                                       !- Illuminance Map Name
  ,                                       !- Group Rendering Name
  ,                                       !- Thermostat Name
  No;                                     !- Use Ideal Air Loads

OS:Node,
<<<<<<< HEAD
  {0ecfbcc7-c405-4154-bbc5-3e40b4b2206d}, !- Handle
  Node 1,                                 !- Name
  {aeed4234-6a6b-4d74-8761-39591ccd1e49}, !- Inlet Port
  ;                                       !- Outlet Port

OS:Connection,
  {aeed4234-6a6b-4d74-8761-39591ccd1e49}, !- Handle
  {58ad1d61-680a-4346-ac68-afe00bc275e5}, !- Source Object
  11,                                     !- Outlet Port
  {0ecfbcc7-c405-4154-bbc5-3e40b4b2206d}, !- Target Object
  2;                                      !- Inlet Port

OS:PortList,
  {ecf7ac41-4c48-4261-87f9-d12f8c708427}, !- Handle
  {58ad1d61-680a-4346-ac68-afe00bc275e5}; !- HVAC Component

OS:PortList,
  {02752cc8-e410-44c6-bfb1-8ee6a2174b3a}, !- Handle
  {58ad1d61-680a-4346-ac68-afe00bc275e5}; !- HVAC Component

OS:PortList,
  {266aacd8-2fc8-4a24-9fe8-a4031892e91f}, !- Handle
  {58ad1d61-680a-4346-ac68-afe00bc275e5}; !- HVAC Component

OS:Sizing:Zone,
  {b636264d-4e16-4fc7-87fd-d910ce9687b7}, !- Handle
  {58ad1d61-680a-4346-ac68-afe00bc275e5}, !- Zone or ZoneList Name
=======
  {7845fcef-9d7f-4db4-ae93-ca78eaf6b2ad}, !- Handle
  Node 1,                                 !- Name
  {052ea32d-d022-4a2a-be5f-fdaa64d631fd}, !- Inlet Port
  ;                                       !- Outlet Port

OS:Connection,
  {052ea32d-d022-4a2a-be5f-fdaa64d631fd}, !- Handle
  {12011a80-e957-4758-bcb5-c6a23aab5f9d}, !- Source Object
  11,                                     !- Outlet Port
  {7845fcef-9d7f-4db4-ae93-ca78eaf6b2ad}, !- Target Object
  2;                                      !- Inlet Port

OS:PortList,
  {6456c7af-c578-413e-95b2-5c0a71c18caa}, !- Handle
  {12011a80-e957-4758-bcb5-c6a23aab5f9d}; !- HVAC Component

OS:PortList,
  {1724865a-3d86-4d73-a698-fa74da08ed24}, !- Handle
  {12011a80-e957-4758-bcb5-c6a23aab5f9d}; !- HVAC Component

OS:PortList,
  {590eab59-98f2-462d-95b9-31828964eeb8}, !- Handle
  {12011a80-e957-4758-bcb5-c6a23aab5f9d}; !- HVAC Component

OS:Sizing:Zone,
  {6d4c2d2b-1fc9-4d2b-8123-b13c720ed32d}, !- Handle
  {12011a80-e957-4758-bcb5-c6a23aab5f9d}, !- Zone or ZoneList Name
>>>>>>> ad15e0a5
  SupplyAirTemperature,                   !- Zone Cooling Design Supply Air Temperature Input Method
  14,                                     !- Zone Cooling Design Supply Air Temperature {C}
  11.11,                                  !- Zone Cooling Design Supply Air Temperature Difference {deltaC}
  SupplyAirTemperature,                   !- Zone Heating Design Supply Air Temperature Input Method
  40,                                     !- Zone Heating Design Supply Air Temperature {C}
  11.11,                                  !- Zone Heating Design Supply Air Temperature Difference {deltaC}
  0.0085,                                 !- Zone Cooling Design Supply Air Humidity Ratio {kg-H2O/kg-air}
  0.008,                                  !- Zone Heating Design Supply Air Humidity Ratio {kg-H2O/kg-air}
  ,                                       !- Zone Heating Sizing Factor
  ,                                       !- Zone Cooling Sizing Factor
  DesignDay,                              !- Cooling Design Air Flow Method
  ,                                       !- Cooling Design Air Flow Rate {m3/s}
  ,                                       !- Cooling Minimum Air Flow per Zone Floor Area {m3/s-m2}
  ,                                       !- Cooling Minimum Air Flow {m3/s}
  ,                                       !- Cooling Minimum Air Flow Fraction
  DesignDay,                              !- Heating Design Air Flow Method
  ,                                       !- Heating Design Air Flow Rate {m3/s}
  ,                                       !- Heating Maximum Air Flow per Zone Floor Area {m3/s-m2}
  ,                                       !- Heating Maximum Air Flow {m3/s}
  ,                                       !- Heating Maximum Air Flow Fraction
  No,                                     !- Account for Dedicated Outdoor Air System
  NeutralSupplyAir,                       !- Dedicated Outdoor Air System Control Strategy
  autosize,                               !- Dedicated Outdoor Air Low Setpoint Temperature for Design {C}
  autosize;                               !- Dedicated Outdoor Air High Setpoint Temperature for Design {C}

OS:ZoneHVAC:EquipmentList,
<<<<<<< HEAD
  {6ac068b0-50a1-4abc-910d-7ff685657d85}, !- Handle
  Zone HVAC Equipment List 1,             !- Name
  {58ad1d61-680a-4346-ac68-afe00bc275e5}; !- Thermal Zone

OS:Space,
  {5c4936a2-bf79-438f-818c-2371587d47e2}, !- Handle
  living space,                           !- Name
  {2776772e-d381-435d-989d-348f01a400e4}, !- Space Type Name
=======
  {162088c5-ebbc-49e3-823f-26df0f3e308c}, !- Handle
  Zone HVAC Equipment List 1,             !- Name
  {12011a80-e957-4758-bcb5-c6a23aab5f9d}; !- Thermal Zone

OS:Space,
  {7f3a4d60-01d0-48b2-a7ce-4b6f642bbaed}, !- Handle
  living space,                           !- Name
  {215fa7be-8e01-4e18-a828-3158caccdffb}, !- Space Type Name
>>>>>>> ad15e0a5
  ,                                       !- Default Construction Set Name
  ,                                       !- Default Schedule Set Name
  ,                                       !- Direction of Relative North {deg}
  ,                                       !- X Origin {m}
  ,                                       !- Y Origin {m}
  ,                                       !- Z Origin {m}
  ,                                       !- Building Story Name
<<<<<<< HEAD
  {58ad1d61-680a-4346-ac68-afe00bc275e5}, !- Thermal Zone Name
  ,                                       !- Part of Total Floor Area
  ,                                       !- Design Specification Outdoor Air Object Name
  {08ce3b85-3e48-4ed8-bce9-147397702be5}; !- Building Unit Name

OS:Surface,
  {98e955ed-854d-4fd1-a763-aeaad7b727bc}, !- Handle
  Surface 1,                              !- Name
  Floor,                                  !- Surface Type
  ,                                       !- Construction Name
  {5c4936a2-bf79-438f-818c-2371587d47e2}, !- Space Name
  Surface,                                !- Outside Boundary Condition
  {885c1902-35c9-49a4-9822-af02cc30df70}, !- Outside Boundary Condition Object
=======
  {12011a80-e957-4758-bcb5-c6a23aab5f9d}, !- Thermal Zone Name
  ,                                       !- Part of Total Floor Area
  ,                                       !- Design Specification Outdoor Air Object Name
  {f60f1560-f6b0-4d27-bb52-07d8d3f1de84}; !- Building Unit Name

OS:Surface,
  {6344345b-0158-46e9-8fee-2cf20d355f95}, !- Handle
  Surface 1,                              !- Name
  Floor,                                  !- Surface Type
  ,                                       !- Construction Name
  {7f3a4d60-01d0-48b2-a7ce-4b6f642bbaed}, !- Space Name
  Surface,                                !- Outside Boundary Condition
  {ec8e4669-661e-424a-82d2-4b7652450536}, !- Outside Boundary Condition Object
>>>>>>> ad15e0a5
  NoSun,                                  !- Sun Exposure
  NoWind,                                 !- Wind Exposure
  ,                                       !- View Factor to Ground
  ,                                       !- Number of Vertices
  0, -9.144, 0,                           !- X,Y,Z Vertex 1 {m}
  0, 0, 0,                                !- X,Y,Z Vertex 2 {m}
  4.572, 0, 0,                            !- X,Y,Z Vertex 3 {m}
  4.572, -9.144, 0;                       !- X,Y,Z Vertex 4 {m}

OS:Surface,
<<<<<<< HEAD
  {9dce13bb-ad6a-4df8-ad70-e2a654d6ce88}, !- Handle
  Surface 2,                              !- Name
  Wall,                                   !- Surface Type
  ,                                       !- Construction Name
  {5c4936a2-bf79-438f-818c-2371587d47e2}, !- Space Name
=======
  {fa62c5ed-a6f1-4052-a2cf-f19edb090f1a}, !- Handle
  Surface 2,                              !- Name
  Wall,                                   !- Surface Type
  ,                                       !- Construction Name
  {7f3a4d60-01d0-48b2-a7ce-4b6f642bbaed}, !- Space Name
>>>>>>> ad15e0a5
  Outdoors,                               !- Outside Boundary Condition
  ,                                       !- Outside Boundary Condition Object
  SunExposed,                             !- Sun Exposure
  WindExposed,                            !- Wind Exposure
  ,                                       !- View Factor to Ground
  ,                                       !- Number of Vertices
  0, 0, 2.4384,                           !- X,Y,Z Vertex 1 {m}
  0, 0, 0,                                !- X,Y,Z Vertex 2 {m}
  0, -9.144, 0,                           !- X,Y,Z Vertex 3 {m}
  0, -9.144, 2.4384;                      !- X,Y,Z Vertex 4 {m}

OS:Surface,
<<<<<<< HEAD
  {95844d76-da48-4d00-b4b6-d53c6f83266a}, !- Handle
  Surface 3,                              !- Name
  Wall,                                   !- Surface Type
  ,                                       !- Construction Name
  {5c4936a2-bf79-438f-818c-2371587d47e2}, !- Space Name
=======
  {408f9014-92f5-4ec3-b1f2-6f80a7e6dae6}, !- Handle
  Surface 3,                              !- Name
  Wall,                                   !- Surface Type
  ,                                       !- Construction Name
  {7f3a4d60-01d0-48b2-a7ce-4b6f642bbaed}, !- Space Name
>>>>>>> ad15e0a5
  Outdoors,                               !- Outside Boundary Condition
  ,                                       !- Outside Boundary Condition Object
  SunExposed,                             !- Sun Exposure
  WindExposed,                            !- Wind Exposure
  ,                                       !- View Factor to Ground
  ,                                       !- Number of Vertices
  4.572, 0, 2.4384,                       !- X,Y,Z Vertex 1 {m}
  4.572, 0, 0,                            !- X,Y,Z Vertex 2 {m}
  0, 0, 0,                                !- X,Y,Z Vertex 3 {m}
  0, 0, 2.4384;                           !- X,Y,Z Vertex 4 {m}

OS:Surface,
<<<<<<< HEAD
  {55f150c9-b51f-4849-8228-8f456031f569}, !- Handle
  Surface 4,                              !- Name
  Wall,                                   !- Surface Type
  ,                                       !- Construction Name
  {5c4936a2-bf79-438f-818c-2371587d47e2}, !- Space Name
=======
  {e99bc1cb-402a-4f22-b392-8103268728ea}, !- Handle
  Surface 4,                              !- Name
  Wall,                                   !- Surface Type
  ,                                       !- Construction Name
  {7f3a4d60-01d0-48b2-a7ce-4b6f642bbaed}, !- Space Name
>>>>>>> ad15e0a5
  Adiabatic,                              !- Outside Boundary Condition
  ,                                       !- Outside Boundary Condition Object
  NoSun,                                  !- Sun Exposure
  NoWind,                                 !- Wind Exposure
  ,                                       !- View Factor to Ground
  ,                                       !- Number of Vertices
  4.572, -9.144, 2.4384,                  !- X,Y,Z Vertex 1 {m}
  4.572, -9.144, 0,                       !- X,Y,Z Vertex 2 {m}
  4.572, 0, 0,                            !- X,Y,Z Vertex 3 {m}
  4.572, 0, 2.4384;                       !- X,Y,Z Vertex 4 {m}

OS:Surface,
<<<<<<< HEAD
  {b14c00e2-9093-44c5-a607-6dabe7107e9a}, !- Handle
  Surface 5,                              !- Name
  Wall,                                   !- Surface Type
  ,                                       !- Construction Name
  {5c4936a2-bf79-438f-818c-2371587d47e2}, !- Space Name
=======
  {7497b371-40df-43c8-ad62-9838b01dcfa6}, !- Handle
  Surface 5,                              !- Name
  Wall,                                   !- Surface Type
  ,                                       !- Construction Name
  {7f3a4d60-01d0-48b2-a7ce-4b6f642bbaed}, !- Space Name
>>>>>>> ad15e0a5
  Outdoors,                               !- Outside Boundary Condition
  ,                                       !- Outside Boundary Condition Object
  SunExposed,                             !- Sun Exposure
  WindExposed,                            !- Wind Exposure
  ,                                       !- View Factor to Ground
  ,                                       !- Number of Vertices
  0, -9.144, 2.4384,                      !- X,Y,Z Vertex 1 {m}
  0, -9.144, 0,                           !- X,Y,Z Vertex 2 {m}
  4.572, -9.144, 0,                       !- X,Y,Z Vertex 3 {m}
  4.572, -9.144, 2.4384;                  !- X,Y,Z Vertex 4 {m}

OS:Surface,
<<<<<<< HEAD
  {6b62dd35-82e5-4b57-848f-fb53664bb31d}, !- Handle
  Surface 6,                              !- Name
  RoofCeiling,                            !- Surface Type
  ,                                       !- Construction Name
  {5c4936a2-bf79-438f-818c-2371587d47e2}, !- Space Name
  Surface,                                !- Outside Boundary Condition
  {28f6deec-a128-401d-976c-22dfa4009aa8}, !- Outside Boundary Condition Object
=======
  {865a3533-7688-42c9-ad52-1f4db3b28f44}, !- Handle
  Surface 6,                              !- Name
  RoofCeiling,                            !- Surface Type
  ,                                       !- Construction Name
  {7f3a4d60-01d0-48b2-a7ce-4b6f642bbaed}, !- Space Name
  Surface,                                !- Outside Boundary Condition
  {f009bcc5-6224-4f93-9645-c31953714fec}, !- Outside Boundary Condition Object
>>>>>>> ad15e0a5
  NoSun,                                  !- Sun Exposure
  NoWind,                                 !- Wind Exposure
  ,                                       !- View Factor to Ground
  ,                                       !- Number of Vertices
  4.572, -9.144, 2.4384,                  !- X,Y,Z Vertex 1 {m}
  4.572, 0, 2.4384,                       !- X,Y,Z Vertex 2 {m}
  0, 0, 2.4384,                           !- X,Y,Z Vertex 3 {m}
  0, -9.144, 2.4384;                      !- X,Y,Z Vertex 4 {m}

OS:SpaceType,
<<<<<<< HEAD
  {2776772e-d381-435d-989d-348f01a400e4}, !- Handle
=======
  {215fa7be-8e01-4e18-a828-3158caccdffb}, !- Handle
>>>>>>> ad15e0a5
  Space Type 1,                           !- Name
  ,                                       !- Default Construction Set Name
  ,                                       !- Default Schedule Set Name
  ,                                       !- Group Rendering Name
  ,                                       !- Design Specification Outdoor Air Object Name
  ,                                       !- Standards Template
  ,                                       !- Standards Building Type
  living;                                 !- Standards Space Type

OS:Space,
<<<<<<< HEAD
  {da4c4e22-b9f8-4630-b1de-66d470737cc6}, !- Handle
  finished basement space,                !- Name
  {c111a789-29fe-4b5a-b6b9-886ea852fc3e}, !- Space Type Name
=======
  {105ad8bc-9429-45cf-9929-c1c52911ab43}, !- Handle
  finished basement space,                !- Name
  {90cf1ab0-a2a6-4be4-b0af-1588b72ba3b9}, !- Space Type Name
>>>>>>> ad15e0a5
  ,                                       !- Default Construction Set Name
  ,                                       !- Default Schedule Set Name
  -0,                                     !- Direction of Relative North {deg}
  0,                                      !- X Origin {m}
  0,                                      !- Y Origin {m}
  0,                                      !- Z Origin {m}
  ,                                       !- Building Story Name
<<<<<<< HEAD
  {3cf13cfa-95ef-479d-8529-45bae79cc258}, !- Thermal Zone Name
  ,                                       !- Part of Total Floor Area
  ,                                       !- Design Specification Outdoor Air Object Name
  {08ce3b85-3e48-4ed8-bce9-147397702be5}; !- Building Unit Name

OS:Surface,
  {345f2ee9-7b18-4634-a784-9d9843400765}, !- Handle
  Surface 12,                             !- Name
  Floor,                                  !- Surface Type
  ,                                       !- Construction Name
  {da4c4e22-b9f8-4630-b1de-66d470737cc6}, !- Space Name
=======
  {2a5d5766-f555-4fac-9f6d-b6c906608dc7}, !- Thermal Zone Name
  ,                                       !- Part of Total Floor Area
  ,                                       !- Design Specification Outdoor Air Object Name
  {f60f1560-f6b0-4d27-bb52-07d8d3f1de84}; !- Building Unit Name

OS:Surface,
  {048cd20f-301c-42d4-a5ed-5c997ae23ae2}, !- Handle
  Surface 12,                             !- Name
  Floor,                                  !- Surface Type
  ,                                       !- Construction Name
  {105ad8bc-9429-45cf-9929-c1c52911ab43}, !- Space Name
>>>>>>> ad15e0a5
  Foundation,                             !- Outside Boundary Condition
  ,                                       !- Outside Boundary Condition Object
  NoSun,                                  !- Sun Exposure
  NoWind,                                 !- Wind Exposure
  ,                                       !- View Factor to Ground
  ,                                       !- Number of Vertices
  0, -9.144, -2.4384,                     !- X,Y,Z Vertex 1 {m}
  0, 0, -2.4384,                          !- X,Y,Z Vertex 2 {m}
  4.572, 0, -2.4384,                      !- X,Y,Z Vertex 3 {m}
  4.572, -9.144, -2.4384;                 !- X,Y,Z Vertex 4 {m}

OS:Surface,
<<<<<<< HEAD
  {add13773-5560-40fd-be3a-16cb16470eb3}, !- Handle
  Surface 13,                             !- Name
  Wall,                                   !- Surface Type
  ,                                       !- Construction Name
  {da4c4e22-b9f8-4630-b1de-66d470737cc6}, !- Space Name
=======
  {4aff2375-568a-4b36-afca-2e805014c765}, !- Handle
  Surface 13,                             !- Name
  Wall,                                   !- Surface Type
  ,                                       !- Construction Name
  {105ad8bc-9429-45cf-9929-c1c52911ab43}, !- Space Name
>>>>>>> ad15e0a5
  Foundation,                             !- Outside Boundary Condition
  ,                                       !- Outside Boundary Condition Object
  NoSun,                                  !- Sun Exposure
  NoWind,                                 !- Wind Exposure
  ,                                       !- View Factor to Ground
  ,                                       !- Number of Vertices
  0, 0, 0,                                !- X,Y,Z Vertex 1 {m}
  0, 0, -2.4384,                          !- X,Y,Z Vertex 2 {m}
  0, -9.144, -2.4384,                     !- X,Y,Z Vertex 3 {m}
  0, -9.144, 0;                           !- X,Y,Z Vertex 4 {m}

OS:Surface,
<<<<<<< HEAD
  {b2fe79da-da88-45b6-bad5-0673787c6c14}, !- Handle
  Surface 14,                             !- Name
  Wall,                                   !- Surface Type
  ,                                       !- Construction Name
  {da4c4e22-b9f8-4630-b1de-66d470737cc6}, !- Space Name
=======
  {8cbe29e2-b29e-4bc3-bf5e-8a4ec423c52e}, !- Handle
  Surface 14,                             !- Name
  Wall,                                   !- Surface Type
  ,                                       !- Construction Name
  {105ad8bc-9429-45cf-9929-c1c52911ab43}, !- Space Name
>>>>>>> ad15e0a5
  Foundation,                             !- Outside Boundary Condition
  ,                                       !- Outside Boundary Condition Object
  NoSun,                                  !- Sun Exposure
  NoWind,                                 !- Wind Exposure
  ,                                       !- View Factor to Ground
  ,                                       !- Number of Vertices
  4.572, 0, 0,                            !- X,Y,Z Vertex 1 {m}
  4.572, 0, -2.4384,                      !- X,Y,Z Vertex 2 {m}
  0, 0, -2.4384,                          !- X,Y,Z Vertex 3 {m}
  0, 0, 0;                                !- X,Y,Z Vertex 4 {m}

OS:Surface,
<<<<<<< HEAD
  {7ce3f83a-5a0a-4634-8277-2d9a3da0e858}, !- Handle
  Surface 15,                             !- Name
  Wall,                                   !- Surface Type
  ,                                       !- Construction Name
  {da4c4e22-b9f8-4630-b1de-66d470737cc6}, !- Space Name
=======
  {aeb851d1-d754-4ecd-8167-cac86064d46f}, !- Handle
  Surface 15,                             !- Name
  Wall,                                   !- Surface Type
  ,                                       !- Construction Name
  {105ad8bc-9429-45cf-9929-c1c52911ab43}, !- Space Name
>>>>>>> ad15e0a5
  Adiabatic,                              !- Outside Boundary Condition
  ,                                       !- Outside Boundary Condition Object
  NoSun,                                  !- Sun Exposure
  NoWind,                                 !- Wind Exposure
  ,                                       !- View Factor to Ground
  ,                                       !- Number of Vertices
  4.572, -9.144, 0,                       !- X,Y,Z Vertex 1 {m}
  4.572, -9.144, -2.4384,                 !- X,Y,Z Vertex 2 {m}
  4.572, 0, -2.4384,                      !- X,Y,Z Vertex 3 {m}
  4.572, 0, 0;                            !- X,Y,Z Vertex 4 {m}

OS:Surface,
<<<<<<< HEAD
  {3c020eea-f44c-4472-9d24-d73399756478}, !- Handle
  Surface 16,                             !- Name
  Wall,                                   !- Surface Type
  ,                                       !- Construction Name
  {da4c4e22-b9f8-4630-b1de-66d470737cc6}, !- Space Name
=======
  {c6be3b8a-6920-40aa-9e5a-3d55b2405e9f}, !- Handle
  Surface 16,                             !- Name
  Wall,                                   !- Surface Type
  ,                                       !- Construction Name
  {105ad8bc-9429-45cf-9929-c1c52911ab43}, !- Space Name
>>>>>>> ad15e0a5
  Foundation,                             !- Outside Boundary Condition
  ,                                       !- Outside Boundary Condition Object
  NoSun,                                  !- Sun Exposure
  NoWind,                                 !- Wind Exposure
  ,                                       !- View Factor to Ground
  ,                                       !- Number of Vertices
  0, -9.144, 0,                           !- X,Y,Z Vertex 1 {m}
  0, -9.144, -2.4384,                     !- X,Y,Z Vertex 2 {m}
  4.572, -9.144, -2.4384,                 !- X,Y,Z Vertex 3 {m}
  4.572, -9.144, 0;                       !- X,Y,Z Vertex 4 {m}

OS:Surface,
<<<<<<< HEAD
  {885c1902-35c9-49a4-9822-af02cc30df70}, !- Handle
  Surface 17,                             !- Name
  RoofCeiling,                            !- Surface Type
  ,                                       !- Construction Name
  {da4c4e22-b9f8-4630-b1de-66d470737cc6}, !- Space Name
  Surface,                                !- Outside Boundary Condition
  {98e955ed-854d-4fd1-a763-aeaad7b727bc}, !- Outside Boundary Condition Object
=======
  {ec8e4669-661e-424a-82d2-4b7652450536}, !- Handle
  Surface 17,                             !- Name
  RoofCeiling,                            !- Surface Type
  ,                                       !- Construction Name
  {105ad8bc-9429-45cf-9929-c1c52911ab43}, !- Space Name
  Surface,                                !- Outside Boundary Condition
  {6344345b-0158-46e9-8fee-2cf20d355f95}, !- Outside Boundary Condition Object
>>>>>>> ad15e0a5
  NoSun,                                  !- Sun Exposure
  NoWind,                                 !- Wind Exposure
  ,                                       !- View Factor to Ground
  ,                                       !- Number of Vertices
  4.572, -9.144, 0,                       !- X,Y,Z Vertex 1 {m}
  4.572, 0, 0,                            !- X,Y,Z Vertex 2 {m}
  0, 0, 0,                                !- X,Y,Z Vertex 3 {m}
  0, -9.144, 0;                           !- X,Y,Z Vertex 4 {m}

OS:ThermalZone,
<<<<<<< HEAD
  {3cf13cfa-95ef-479d-8529-45bae79cc258}, !- Handle
=======
  {2a5d5766-f555-4fac-9f6d-b6c906608dc7}, !- Handle
>>>>>>> ad15e0a5
  finished basement zone,                 !- Name
  ,                                       !- Multiplier
  ,                                       !- Ceiling Height {m}
  ,                                       !- Volume {m3}
  ,                                       !- Floor Area {m2}
  ,                                       !- Zone Inside Convection Algorithm
  ,                                       !- Zone Outside Convection Algorithm
  ,                                       !- Zone Conditioning Equipment List Name
<<<<<<< HEAD
  {8c5b946e-fbe5-4a62-8238-9cda1d35f205}, !- Zone Air Inlet Port List
  {a3e8bf9d-3945-49a7-aac4-d0ac5afe4074}, !- Zone Air Exhaust Port List
  {c675fa6e-5ad4-4152-b74f-7a506390331e}, !- Zone Air Node Name
  {37cfb322-6de2-45dc-a744-d66a88239f16}, !- Zone Return Air Port List
=======
  {8c2e3b66-e1cc-4462-8749-a3545e746010}, !- Zone Air Inlet Port List
  {57bd2051-31c0-4fca-a65c-d33d96e5fe9b}, !- Zone Air Exhaust Port List
  {751b4595-4dc2-406d-8845-58430edab2a7}, !- Zone Air Node Name
  {789bf634-e891-4b89-b3a1-712a2a745698}, !- Zone Return Air Port List
>>>>>>> ad15e0a5
  ,                                       !- Primary Daylighting Control Name
  ,                                       !- Fraction of Zone Controlled by Primary Daylighting Control
  ,                                       !- Secondary Daylighting Control Name
  ,                                       !- Fraction of Zone Controlled by Secondary Daylighting Control
  ,                                       !- Illuminance Map Name
  ,                                       !- Group Rendering Name
  ,                                       !- Thermostat Name
  No;                                     !- Use Ideal Air Loads

OS:Node,
<<<<<<< HEAD
  {c7df026a-d8b5-4819-bbc3-7f24b31b6db2}, !- Handle
  Node 2,                                 !- Name
  {c675fa6e-5ad4-4152-b74f-7a506390331e}, !- Inlet Port
  ;                                       !- Outlet Port

OS:Connection,
  {c675fa6e-5ad4-4152-b74f-7a506390331e}, !- Handle
  {3cf13cfa-95ef-479d-8529-45bae79cc258}, !- Source Object
  11,                                     !- Outlet Port
  {c7df026a-d8b5-4819-bbc3-7f24b31b6db2}, !- Target Object
  2;                                      !- Inlet Port

OS:PortList,
  {8c5b946e-fbe5-4a62-8238-9cda1d35f205}, !- Handle
  {3cf13cfa-95ef-479d-8529-45bae79cc258}; !- HVAC Component

OS:PortList,
  {a3e8bf9d-3945-49a7-aac4-d0ac5afe4074}, !- Handle
  {3cf13cfa-95ef-479d-8529-45bae79cc258}; !- HVAC Component

OS:PortList,
  {37cfb322-6de2-45dc-a744-d66a88239f16}, !- Handle
  {3cf13cfa-95ef-479d-8529-45bae79cc258}; !- HVAC Component

OS:Sizing:Zone,
  {49b69d5d-2215-4037-87d5-79a7f2f118d9}, !- Handle
  {3cf13cfa-95ef-479d-8529-45bae79cc258}, !- Zone or ZoneList Name
=======
  {acb48379-4b56-4379-a3e3-c4681e525d3d}, !- Handle
  Node 2,                                 !- Name
  {751b4595-4dc2-406d-8845-58430edab2a7}, !- Inlet Port
  ;                                       !- Outlet Port

OS:Connection,
  {751b4595-4dc2-406d-8845-58430edab2a7}, !- Handle
  {2a5d5766-f555-4fac-9f6d-b6c906608dc7}, !- Source Object
  11,                                     !- Outlet Port
  {acb48379-4b56-4379-a3e3-c4681e525d3d}, !- Target Object
  2;                                      !- Inlet Port

OS:PortList,
  {8c2e3b66-e1cc-4462-8749-a3545e746010}, !- Handle
  {2a5d5766-f555-4fac-9f6d-b6c906608dc7}; !- HVAC Component

OS:PortList,
  {57bd2051-31c0-4fca-a65c-d33d96e5fe9b}, !- Handle
  {2a5d5766-f555-4fac-9f6d-b6c906608dc7}; !- HVAC Component

OS:PortList,
  {789bf634-e891-4b89-b3a1-712a2a745698}, !- Handle
  {2a5d5766-f555-4fac-9f6d-b6c906608dc7}; !- HVAC Component

OS:Sizing:Zone,
  {d9f819c8-cdb1-481d-b8f4-3214e0fc97d0}, !- Handle
  {2a5d5766-f555-4fac-9f6d-b6c906608dc7}, !- Zone or ZoneList Name
>>>>>>> ad15e0a5
  SupplyAirTemperature,                   !- Zone Cooling Design Supply Air Temperature Input Method
  14,                                     !- Zone Cooling Design Supply Air Temperature {C}
  11.11,                                  !- Zone Cooling Design Supply Air Temperature Difference {deltaC}
  SupplyAirTemperature,                   !- Zone Heating Design Supply Air Temperature Input Method
  40,                                     !- Zone Heating Design Supply Air Temperature {C}
  11.11,                                  !- Zone Heating Design Supply Air Temperature Difference {deltaC}
  0.0085,                                 !- Zone Cooling Design Supply Air Humidity Ratio {kg-H2O/kg-air}
  0.008,                                  !- Zone Heating Design Supply Air Humidity Ratio {kg-H2O/kg-air}
  ,                                       !- Zone Heating Sizing Factor
  ,                                       !- Zone Cooling Sizing Factor
  DesignDay,                              !- Cooling Design Air Flow Method
  ,                                       !- Cooling Design Air Flow Rate {m3/s}
  ,                                       !- Cooling Minimum Air Flow per Zone Floor Area {m3/s-m2}
  ,                                       !- Cooling Minimum Air Flow {m3/s}
  ,                                       !- Cooling Minimum Air Flow Fraction
  DesignDay,                              !- Heating Design Air Flow Method
  ,                                       !- Heating Design Air Flow Rate {m3/s}
  ,                                       !- Heating Maximum Air Flow per Zone Floor Area {m3/s-m2}
  ,                                       !- Heating Maximum Air Flow {m3/s}
  ,                                       !- Heating Maximum Air Flow Fraction
  No,                                     !- Account for Dedicated Outdoor Air System
  NeutralSupplyAir,                       !- Dedicated Outdoor Air System Control Strategy
  autosize,                               !- Dedicated Outdoor Air Low Setpoint Temperature for Design {C}
  autosize;                               !- Dedicated Outdoor Air High Setpoint Temperature for Design {C}

OS:ZoneHVAC:EquipmentList,
<<<<<<< HEAD
  {9236e6a6-f622-43cf-95cf-635793957ddc}, !- Handle
  Zone HVAC Equipment List 2,             !- Name
  {3cf13cfa-95ef-479d-8529-45bae79cc258}; !- Thermal Zone

OS:SpaceType,
  {c111a789-29fe-4b5a-b6b9-886ea852fc3e}, !- Handle
=======
  {134742e6-5b48-41e2-8497-b8cfede02a86}, !- Handle
  Zone HVAC Equipment List 2,             !- Name
  {2a5d5766-f555-4fac-9f6d-b6c906608dc7}; !- Thermal Zone

OS:SpaceType,
  {90cf1ab0-a2a6-4be4-b0af-1588b72ba3b9}, !- Handle
>>>>>>> ad15e0a5
  Space Type 2,                           !- Name
  ,                                       !- Default Construction Set Name
  ,                                       !- Default Schedule Set Name
  ,                                       !- Group Rendering Name
  ,                                       !- Design Specification Outdoor Air Object Name
  ,                                       !- Standards Template
  ,                                       !- Standards Building Type
  finished basement;                      !- Standards Space Type

OS:Surface,
<<<<<<< HEAD
  {28f6deec-a128-401d-976c-22dfa4009aa8}, !- Handle
  Surface 7,                              !- Name
  Floor,                                  !- Surface Type
  ,                                       !- Construction Name
  {f86f8ea8-49fc-45d2-92c5-d54d54eddda0}, !- Space Name
  Surface,                                !- Outside Boundary Condition
  {6b62dd35-82e5-4b57-848f-fb53664bb31d}, !- Outside Boundary Condition Object
=======
  {f009bcc5-6224-4f93-9645-c31953714fec}, !- Handle
  Surface 7,                              !- Name
  Floor,                                  !- Surface Type
  ,                                       !- Construction Name
  {3e1cb72a-4392-4e87-b832-0597af3413db}, !- Space Name
  Surface,                                !- Outside Boundary Condition
  {865a3533-7688-42c9-ad52-1f4db3b28f44}, !- Outside Boundary Condition Object
>>>>>>> ad15e0a5
  NoSun,                                  !- Sun Exposure
  NoWind,                                 !- Wind Exposure
  ,                                       !- View Factor to Ground
  ,                                       !- Number of Vertices
  0, -9.144, 2.4384,                      !- X,Y,Z Vertex 1 {m}
  0, 0, 2.4384,                           !- X,Y,Z Vertex 2 {m}
  4.572, 0, 2.4384,                       !- X,Y,Z Vertex 3 {m}
  4.572, -9.144, 2.4384;                  !- X,Y,Z Vertex 4 {m}

OS:Surface,
<<<<<<< HEAD
  {54eef000-ec05-428a-acfd-fe5dd1c3c9de}, !- Handle
  Surface 8,                              !- Name
  RoofCeiling,                            !- Surface Type
  ,                                       !- Construction Name
  {f86f8ea8-49fc-45d2-92c5-d54d54eddda0}, !- Space Name
=======
  {7900c5e9-ec7a-4f60-a9c1-f90592453905}, !- Handle
  Surface 8,                              !- Name
  RoofCeiling,                            !- Surface Type
  ,                                       !- Construction Name
  {3e1cb72a-4392-4e87-b832-0597af3413db}, !- Space Name
>>>>>>> ad15e0a5
  Outdoors,                               !- Outside Boundary Condition
  ,                                       !- Outside Boundary Condition Object
  SunExposed,                             !- Sun Exposure
  WindExposed,                            !- Wind Exposure
  ,                                       !- View Factor to Ground
  ,                                       !- Number of Vertices
  0, -4.572, 4.7244,                      !- X,Y,Z Vertex 1 {m}
  4.572, -4.572, 4.7244,                  !- X,Y,Z Vertex 2 {m}
  4.572, 0, 2.4384,                       !- X,Y,Z Vertex 3 {m}
  0, 0, 2.4384;                           !- X,Y,Z Vertex 4 {m}

OS:Surface,
<<<<<<< HEAD
  {4e652bcc-9ad9-47ba-9b99-9c58566bff82}, !- Handle
  Surface 9,                              !- Name
  RoofCeiling,                            !- Surface Type
  ,                                       !- Construction Name
  {f86f8ea8-49fc-45d2-92c5-d54d54eddda0}, !- Space Name
=======
  {7aa9fa42-cfb7-41ab-b2a5-d919eb91dab4}, !- Handle
  Surface 9,                              !- Name
  RoofCeiling,                            !- Surface Type
  ,                                       !- Construction Name
  {3e1cb72a-4392-4e87-b832-0597af3413db}, !- Space Name
>>>>>>> ad15e0a5
  Outdoors,                               !- Outside Boundary Condition
  ,                                       !- Outside Boundary Condition Object
  SunExposed,                             !- Sun Exposure
  WindExposed,                            !- Wind Exposure
  ,                                       !- View Factor to Ground
  ,                                       !- Number of Vertices
  4.572, -4.572, 4.7244,                  !- X,Y,Z Vertex 1 {m}
  0, -4.572, 4.7244,                      !- X,Y,Z Vertex 2 {m}
  0, -9.144, 2.4384,                      !- X,Y,Z Vertex 3 {m}
  4.572, -9.144, 2.4384;                  !- X,Y,Z Vertex 4 {m}

OS:Surface,
<<<<<<< HEAD
  {3407556d-f97d-4831-8523-e170f99b46cf}, !- Handle
  Surface 10,                             !- Name
  Wall,                                   !- Surface Type
  ,                                       !- Construction Name
  {f86f8ea8-49fc-45d2-92c5-d54d54eddda0}, !- Space Name
=======
  {d667673b-b752-45db-9a27-05e5c4f4cec2}, !- Handle
  Surface 10,                             !- Name
  Wall,                                   !- Surface Type
  ,                                       !- Construction Name
  {3e1cb72a-4392-4e87-b832-0597af3413db}, !- Space Name
>>>>>>> ad15e0a5
  Outdoors,                               !- Outside Boundary Condition
  ,                                       !- Outside Boundary Condition Object
  SunExposed,                             !- Sun Exposure
  WindExposed,                            !- Wind Exposure
  ,                                       !- View Factor to Ground
  ,                                       !- Number of Vertices
  0, -4.572, 4.7244,                      !- X,Y,Z Vertex 1 {m}
  0, 0, 2.4384,                           !- X,Y,Z Vertex 2 {m}
  0, -9.144, 2.4384;                      !- X,Y,Z Vertex 3 {m}

OS:Surface,
<<<<<<< HEAD
  {f4d00443-5bb0-42e6-9f9e-78c4d0390b58}, !- Handle
  Surface 11,                             !- Name
  Wall,                                   !- Surface Type
  ,                                       !- Construction Name
  {f86f8ea8-49fc-45d2-92c5-d54d54eddda0}, !- Space Name
=======
  {5f230717-a2cb-4bec-a992-b96ce5e41e3b}, !- Handle
  Surface 11,                             !- Name
  Wall,                                   !- Surface Type
  ,                                       !- Construction Name
  {3e1cb72a-4392-4e87-b832-0597af3413db}, !- Space Name
>>>>>>> ad15e0a5
  Adiabatic,                              !- Outside Boundary Condition
  ,                                       !- Outside Boundary Condition Object
  NoSun,                                  !- Sun Exposure
  NoWind,                                 !- Wind Exposure
  ,                                       !- View Factor to Ground
  ,                                       !- Number of Vertices
  4.572, -4.572, 4.7244,                  !- X,Y,Z Vertex 1 {m}
  4.572, -9.144, 2.4384,                  !- X,Y,Z Vertex 2 {m}
  4.572, 0, 2.4384;                       !- X,Y,Z Vertex 3 {m}

OS:Space,
<<<<<<< HEAD
  {f86f8ea8-49fc-45d2-92c5-d54d54eddda0}, !- Handle
  unfinished attic space,                 !- Name
  {030bf00e-b3cc-44a3-b522-74a95f01d1c1}, !- Space Type Name
=======
  {3e1cb72a-4392-4e87-b832-0597af3413db}, !- Handle
  unfinished attic space,                 !- Name
  {bb3c94fd-78f0-45d2-b6d8-11245ac8523c}, !- Space Type Name
>>>>>>> ad15e0a5
  ,                                       !- Default Construction Set Name
  ,                                       !- Default Schedule Set Name
  ,                                       !- Direction of Relative North {deg}
  ,                                       !- X Origin {m}
  ,                                       !- Y Origin {m}
  ,                                       !- Z Origin {m}
  ,                                       !- Building Story Name
<<<<<<< HEAD
  {8caef46b-7f51-40e7-8010-cf871f006b0d}; !- Thermal Zone Name

OS:ThermalZone,
  {8caef46b-7f51-40e7-8010-cf871f006b0d}, !- Handle
=======
  {688c7acb-da7f-41b7-9d79-c4ea6ec6d1fc}; !- Thermal Zone Name

OS:ThermalZone,
  {688c7acb-da7f-41b7-9d79-c4ea6ec6d1fc}, !- Handle
>>>>>>> ad15e0a5
  unfinished attic zone,                  !- Name
  ,                                       !- Multiplier
  ,                                       !- Ceiling Height {m}
  ,                                       !- Volume {m3}
  ,                                       !- Floor Area {m2}
  ,                                       !- Zone Inside Convection Algorithm
  ,                                       !- Zone Outside Convection Algorithm
  ,                                       !- Zone Conditioning Equipment List Name
<<<<<<< HEAD
  {66fe7fa4-f55a-48b4-a5ac-de9fe59ee268}, !- Zone Air Inlet Port List
  {b8b32cb7-8c2d-49ce-b3cb-087b3e0e5c38}, !- Zone Air Exhaust Port List
  {1c1f4d6b-0191-4d45-b2e0-45b0baa65d03}, !- Zone Air Node Name
  {5f90da1f-b0fe-4ac9-a070-d27816c266d5}, !- Zone Return Air Port List
=======
  {1e860470-638e-46ac-a7c1-1bb2029ce295}, !- Zone Air Inlet Port List
  {453e78c0-9231-46c2-ac6e-33b7b038d284}, !- Zone Air Exhaust Port List
  {879f2b14-d306-4724-a3b2-95db51888451}, !- Zone Air Node Name
  {1e6ecefd-4650-4f33-9c1b-e6876b7e6aa3}, !- Zone Return Air Port List
>>>>>>> ad15e0a5
  ,                                       !- Primary Daylighting Control Name
  ,                                       !- Fraction of Zone Controlled by Primary Daylighting Control
  ,                                       !- Secondary Daylighting Control Name
  ,                                       !- Fraction of Zone Controlled by Secondary Daylighting Control
  ,                                       !- Illuminance Map Name
  ,                                       !- Group Rendering Name
  ,                                       !- Thermostat Name
  No;                                     !- Use Ideal Air Loads

OS:Node,
<<<<<<< HEAD
  {04480d84-2ace-444e-8831-e66219ce7e49}, !- Handle
  Node 3,                                 !- Name
  {1c1f4d6b-0191-4d45-b2e0-45b0baa65d03}, !- Inlet Port
  ;                                       !- Outlet Port

OS:Connection,
  {1c1f4d6b-0191-4d45-b2e0-45b0baa65d03}, !- Handle
  {8caef46b-7f51-40e7-8010-cf871f006b0d}, !- Source Object
  11,                                     !- Outlet Port
  {04480d84-2ace-444e-8831-e66219ce7e49}, !- Target Object
  2;                                      !- Inlet Port

OS:PortList,
  {66fe7fa4-f55a-48b4-a5ac-de9fe59ee268}, !- Handle
  {8caef46b-7f51-40e7-8010-cf871f006b0d}; !- HVAC Component

OS:PortList,
  {b8b32cb7-8c2d-49ce-b3cb-087b3e0e5c38}, !- Handle
  {8caef46b-7f51-40e7-8010-cf871f006b0d}; !- HVAC Component

OS:PortList,
  {5f90da1f-b0fe-4ac9-a070-d27816c266d5}, !- Handle
  {8caef46b-7f51-40e7-8010-cf871f006b0d}; !- HVAC Component

OS:Sizing:Zone,
  {9c7a8b08-b915-498c-949b-1463274e0925}, !- Handle
  {8caef46b-7f51-40e7-8010-cf871f006b0d}, !- Zone or ZoneList Name
=======
  {29b30fff-33b2-4701-8567-9020199851cd}, !- Handle
  Node 3,                                 !- Name
  {879f2b14-d306-4724-a3b2-95db51888451}, !- Inlet Port
  ;                                       !- Outlet Port

OS:Connection,
  {879f2b14-d306-4724-a3b2-95db51888451}, !- Handle
  {688c7acb-da7f-41b7-9d79-c4ea6ec6d1fc}, !- Source Object
  11,                                     !- Outlet Port
  {29b30fff-33b2-4701-8567-9020199851cd}, !- Target Object
  2;                                      !- Inlet Port

OS:PortList,
  {1e860470-638e-46ac-a7c1-1bb2029ce295}, !- Handle
  {688c7acb-da7f-41b7-9d79-c4ea6ec6d1fc}; !- HVAC Component

OS:PortList,
  {453e78c0-9231-46c2-ac6e-33b7b038d284}, !- Handle
  {688c7acb-da7f-41b7-9d79-c4ea6ec6d1fc}; !- HVAC Component

OS:PortList,
  {1e6ecefd-4650-4f33-9c1b-e6876b7e6aa3}, !- Handle
  {688c7acb-da7f-41b7-9d79-c4ea6ec6d1fc}; !- HVAC Component

OS:Sizing:Zone,
  {6507b3b4-a3e7-4876-87eb-5000c3dceb4a}, !- Handle
  {688c7acb-da7f-41b7-9d79-c4ea6ec6d1fc}, !- Zone or ZoneList Name
>>>>>>> ad15e0a5
  SupplyAirTemperature,                   !- Zone Cooling Design Supply Air Temperature Input Method
  14,                                     !- Zone Cooling Design Supply Air Temperature {C}
  11.11,                                  !- Zone Cooling Design Supply Air Temperature Difference {deltaC}
  SupplyAirTemperature,                   !- Zone Heating Design Supply Air Temperature Input Method
  40,                                     !- Zone Heating Design Supply Air Temperature {C}
  11.11,                                  !- Zone Heating Design Supply Air Temperature Difference {deltaC}
  0.0085,                                 !- Zone Cooling Design Supply Air Humidity Ratio {kg-H2O/kg-air}
  0.008,                                  !- Zone Heating Design Supply Air Humidity Ratio {kg-H2O/kg-air}
  ,                                       !- Zone Heating Sizing Factor
  ,                                       !- Zone Cooling Sizing Factor
  DesignDay,                              !- Cooling Design Air Flow Method
  ,                                       !- Cooling Design Air Flow Rate {m3/s}
  ,                                       !- Cooling Minimum Air Flow per Zone Floor Area {m3/s-m2}
  ,                                       !- Cooling Minimum Air Flow {m3/s}
  ,                                       !- Cooling Minimum Air Flow Fraction
  DesignDay,                              !- Heating Design Air Flow Method
  ,                                       !- Heating Design Air Flow Rate {m3/s}
  ,                                       !- Heating Maximum Air Flow per Zone Floor Area {m3/s-m2}
  ,                                       !- Heating Maximum Air Flow {m3/s}
  ,                                       !- Heating Maximum Air Flow Fraction
  No,                                     !- Account for Dedicated Outdoor Air System
  NeutralSupplyAir,                       !- Dedicated Outdoor Air System Control Strategy
  autosize,                               !- Dedicated Outdoor Air Low Setpoint Temperature for Design {C}
  autosize;                               !- Dedicated Outdoor Air High Setpoint Temperature for Design {C}

OS:ZoneHVAC:EquipmentList,
<<<<<<< HEAD
  {fdef3cff-0287-4dfb-9c1e-3fe2c3987412}, !- Handle
  Zone HVAC Equipment List 3,             !- Name
  {8caef46b-7f51-40e7-8010-cf871f006b0d}; !- Thermal Zone

OS:SpaceType,
  {030bf00e-b3cc-44a3-b522-74a95f01d1c1}, !- Handle
=======
  {6b860562-6c54-4f22-ba8b-afcc41698ed8}, !- Handle
  Zone HVAC Equipment List 3,             !- Name
  {688c7acb-da7f-41b7-9d79-c4ea6ec6d1fc}; !- Thermal Zone

OS:SpaceType,
  {bb3c94fd-78f0-45d2-b6d8-11245ac8523c}, !- Handle
>>>>>>> ad15e0a5
  Space Type 3,                           !- Name
  ,                                       !- Default Construction Set Name
  ,                                       !- Default Schedule Set Name
  ,                                       !- Group Rendering Name
  ,                                       !- Design Specification Outdoor Air Object Name
  ,                                       !- Standards Template
  ,                                       !- Standards Building Type
  unfinished attic;                       !- Standards Space Type

OS:BuildingUnit,
<<<<<<< HEAD
  {08ce3b85-3e48-4ed8-bce9-147397702be5}, !- Handle
=======
  {f60f1560-f6b0-4d27-bb52-07d8d3f1de84}, !- Handle
>>>>>>> ad15e0a5
  unit 1,                                 !- Name
  ,                                       !- Rendering Color
  Residential;                            !- Building Unit Type

OS:AdditionalProperties,
<<<<<<< HEAD
  {745eac7e-bd9c-4b31-ae63-34a2c4ccc2df}, !- Handle
  {08ce3b85-3e48-4ed8-bce9-147397702be5}, !- Object Name
=======
  {646bc845-73d2-484b-a589-308a006709f5}, !- Handle
  {f60f1560-f6b0-4d27-bb52-07d8d3f1de84}, !- Object Name
>>>>>>> ad15e0a5
  NumberOfBedrooms,                       !- Feature Name 1
  Integer,                                !- Feature Data Type 1
  3,                                      !- Feature Value 1
  NumberOfBathrooms,                      !- Feature Name 2
  Double,                                 !- Feature Data Type 2
  2,                                      !- Feature Value 2
  NumberOfOccupants,                      !- Feature Name 3
  Double,                                 !- Feature Data Type 3
  3.3900000000000001;                     !- Feature Value 3

OS:External:File,
<<<<<<< HEAD
  {7fa4b93d-24b3-4e48-b2bd-65e5b9230ea9}, !- Handle
=======
  {f410f3d2-bcab-4cce-ba14-3e6e0a8f5381}, !- Handle
>>>>>>> ad15e0a5
  8760.csv,                               !- Name
  8760.csv;                               !- File Name

OS:Schedule:Day,
<<<<<<< HEAD
  {3e3f9295-eeac-4667-9245-41ed4e9359e1}, !- Handle
=======
  {16096eb6-b6b9-4078-b042-02ad705905da}, !- Handle
>>>>>>> ad15e0a5
  Schedule Day 1,                         !- Name
  ,                                       !- Schedule Type Limits Name
  ,                                       !- Interpolate to Timestep
  24,                                     !- Hour 1
  0,                                      !- Minute 1
  0;                                      !- Value Until Time 1

OS:Schedule:Day,
<<<<<<< HEAD
  {452fdbf7-4346-431d-a54e-bc398fb0d260}, !- Handle
=======
  {c91c7b1e-ec8b-4681-9194-747ffa349bb0}, !- Handle
>>>>>>> ad15e0a5
  Schedule Day 2,                         !- Name
  ,                                       !- Schedule Type Limits Name
  ,                                       !- Interpolate to Timestep
  24,                                     !- Hour 1
  0,                                      !- Minute 1
  1;                                      !- Value Until Time 1

OS:Schedule:File,
<<<<<<< HEAD
  {25649e3a-ab3a-4704-a5d5-17dd2d17e2cb}, !- Handle
  occupants,                              !- Name
  {0e5ef21e-37f9-42a7-a09c-ab782b583bdb}, !- Schedule Type Limits Name
  {7fa4b93d-24b3-4e48-b2bd-65e5b9230ea9}, !- External File Name
=======
  {efedb1f1-8bd5-4fcf-b2e1-664c9c470bd9}, !- Handle
  occupants,                              !- Name
  {6d0c54da-f598-4e05-8232-ef81c15ae0ba}, !- Schedule Type Limits Name
  {f410f3d2-bcab-4cce-ba14-3e6e0a8f5381}, !- External File Name
>>>>>>> ad15e0a5
  1,                                      !- Column Number
  1,                                      !- Rows to Skip at Top
  8760,                                   !- Number of Hours of Data
  ,                                       !- Column Separator
  ,                                       !- Interpolate to Timestep
  60;                                     !- Minutes per Item

OS:Schedule:Constant,
<<<<<<< HEAD
  {68cc5afb-a240-418f-89c8-083ba7a87403}, !- Handle
  res occupants activity schedule,        !- Name
  {46f657b0-d311-4617-91c9-63ce1bfa8472}, !- Schedule Type Limits Name
  112.539290946133;                       !- Value

OS:People:Definition,
  {d99baaf2-4980-4034-989a-a2f53fa6b2a9}, !- Handle
=======
  {e6a7ee30-ac4a-4ee5-8eae-dd3e6e7942aa}, !- Handle
  res occupants activity schedule,        !- Name
  {5e6a0ba0-c453-4b14-b276-8ae2c2fa3eea}, !- Schedule Type Limits Name
  112.539290946133;                       !- Value

OS:People:Definition,
  {c89a64fd-3a5e-4bf2-8ea7-48595b21ffab}, !- Handle
>>>>>>> ad15e0a5
  res occupants|finished basement space,  !- Name
  People,                                 !- Number of People Calculation Method
  1.695,                                  !- Number of People {people}
  ,                                       !- People per Space Floor Area {person/m2}
  ,                                       !- Space Floor Area per Person {m2/person}
  0.319734,                               !- Fraction Radiant
  0.573,                                  !- Sensible Heat Fraction
  0,                                      !- Carbon Dioxide Generation Rate {m3/s-W}
  No,                                     !- Enable ASHRAE 55 Comfort Warnings
  ZoneAveraged;                           !- Mean Radiant Temperature Calculation Type

OS:People,
<<<<<<< HEAD
  {7ff74627-af84-4c3f-aae7-3483a9288460}, !- Handle
  res occupants|finished basement space,  !- Name
  {d99baaf2-4980-4034-989a-a2f53fa6b2a9}, !- People Definition Name
  {da4c4e22-b9f8-4630-b1de-66d470737cc6}, !- Space or SpaceType Name
  {25649e3a-ab3a-4704-a5d5-17dd2d17e2cb}, !- Number of People Schedule Name
  {68cc5afb-a240-418f-89c8-083ba7a87403}, !- Activity Level Schedule Name
=======
  {db0cac8d-46cd-4ccc-965f-e469576edfcb}, !- Handle
  res occupants|finished basement space,  !- Name
  {c89a64fd-3a5e-4bf2-8ea7-48595b21ffab}, !- People Definition Name
  {105ad8bc-9429-45cf-9929-c1c52911ab43}, !- Space or SpaceType Name
  {efedb1f1-8bd5-4fcf-b2e1-664c9c470bd9}, !- Number of People Schedule Name
  {e6a7ee30-ac4a-4ee5-8eae-dd3e6e7942aa}, !- Activity Level Schedule Name
>>>>>>> ad15e0a5
  ,                                       !- Surface Name/Angle Factor List Name
  ,                                       !- Work Efficiency Schedule Name
  ,                                       !- Clothing Insulation Schedule Name
  ,                                       !- Air Velocity Schedule Name
  1;                                      !- Multiplier

OS:ScheduleTypeLimits,
<<<<<<< HEAD
  {46f657b0-d311-4617-91c9-63ce1bfa8472}, !- Handle
=======
  {5e6a0ba0-c453-4b14-b276-8ae2c2fa3eea}, !- Handle
>>>>>>> ad15e0a5
  ActivityLevel,                          !- Name
  0,                                      !- Lower Limit Value
  ,                                       !- Upper Limit Value
  Continuous,                             !- Numeric Type
  ActivityLevel;                          !- Unit Type

OS:ScheduleTypeLimits,
<<<<<<< HEAD
  {0e5ef21e-37f9-42a7-a09c-ab782b583bdb}, !- Handle
=======
  {6d0c54da-f598-4e05-8232-ef81c15ae0ba}, !- Handle
>>>>>>> ad15e0a5
  Fractional,                             !- Name
  0,                                      !- Lower Limit Value
  1,                                      !- Upper Limit Value
  Continuous;                             !- Numeric Type

OS:People:Definition,
<<<<<<< HEAD
  {07a75d0e-d1c6-4774-9a4d-c4c884d4fcc5}, !- Handle
=======
  {15cfd5f3-dd91-4f52-a4c5-9111fe21fd97}, !- Handle
>>>>>>> ad15e0a5
  res occupants|living space,             !- Name
  People,                                 !- Number of People Calculation Method
  1.695,                                  !- Number of People {people}
  ,                                       !- People per Space Floor Area {person/m2}
  ,                                       !- Space Floor Area per Person {m2/person}
  0.319734,                               !- Fraction Radiant
  0.573,                                  !- Sensible Heat Fraction
  0,                                      !- Carbon Dioxide Generation Rate {m3/s-W}
  No,                                     !- Enable ASHRAE 55 Comfort Warnings
  ZoneAveraged;                           !- Mean Radiant Temperature Calculation Type

OS:People,
<<<<<<< HEAD
  {315d4298-e1d3-4afe-a445-c48673e54e40}, !- Handle
  res occupants|living space,             !- Name
  {07a75d0e-d1c6-4774-9a4d-c4c884d4fcc5}, !- People Definition Name
  {5c4936a2-bf79-438f-818c-2371587d47e2}, !- Space or SpaceType Name
  {25649e3a-ab3a-4704-a5d5-17dd2d17e2cb}, !- Number of People Schedule Name
  {68cc5afb-a240-418f-89c8-083ba7a87403}, !- Activity Level Schedule Name
=======
  {9b5839d9-4362-4421-b868-6b20e8d55527}, !- Handle
  res occupants|living space,             !- Name
  {15cfd5f3-dd91-4f52-a4c5-9111fe21fd97}, !- People Definition Name
  {7f3a4d60-01d0-48b2-a7ce-4b6f642bbaed}, !- Space or SpaceType Name
  {efedb1f1-8bd5-4fcf-b2e1-664c9c470bd9}, !- Number of People Schedule Name
  {e6a7ee30-ac4a-4ee5-8eae-dd3e6e7942aa}, !- Activity Level Schedule Name
>>>>>>> ad15e0a5
  ,                                       !- Surface Name/Angle Factor List Name
  ,                                       !- Work Efficiency Schedule Name
  ,                                       !- Clothing Insulation Schedule Name
  ,                                       !- Air Velocity Schedule Name
  1;                                      !- Multiplier
<|MERGE_RESOLUTION|>--- conflicted
+++ resolved
@@ -1,38 +1,22 @@
 !- NOTE: Auto-generated from /test/osw_files/SFA_4units_1story_FB_UA_3Beds_2Baths_Denver.osw
 
 OS:Version,
-<<<<<<< HEAD
-  {d1ccdacb-ab9f-4653-8e8d-13c1f2fb7480}, !- Handle
+  {185b4de9-fe6b-4fce-b8e6-e9c002103698}, !- Handle
   3.2.1;                                  !- Version Identifier
 
 OS:SimulationControl,
-  {de5ee81b-61a6-4d8e-903f-ff1ca539c67d}, !- Handle
-=======
-  {7c3777e3-1cfc-48e1-b175-8f51797d021d}, !- Handle
-  3.2.1;                                  !- Version Identifier
-
-OS:SimulationControl,
-  {2358b8e5-993c-4328-9fd7-ed9b0a81c3bf}, !- Handle
->>>>>>> ad15e0a5
+  {5d81f20d-523a-417c-975a-1f969c70d468}, !- Handle
   ,                                       !- Do Zone Sizing Calculation
   ,                                       !- Do System Sizing Calculation
   ,                                       !- Do Plant Sizing Calculation
   No;                                     !- Run Simulation for Sizing Periods
 
 OS:Timestep,
-<<<<<<< HEAD
-  {8277eba8-2b10-41b9-8cbe-d1500ece71b1}, !- Handle
+  {673d3622-0942-4dcf-8a7c-ca45c7e0a792}, !- Handle
   6;                                      !- Number of Timesteps per Hour
 
 OS:ShadowCalculation,
-  {cd24a490-f0cd-46a2-a0ea-79de8e6ed325}, !- Handle
-=======
-  {ccbb7409-7e9d-4d60-b43d-9090688299e2}, !- Handle
-  6;                                      !- Number of Timesteps per Hour
-
-OS:ShadowCalculation,
-  {6f485afa-d5ca-4f62-bb2c-23599eca1b29}, !- Handle
->>>>>>> ad15e0a5
+  {341085f8-f503-4a7c-9935-de0c5fb2d64e}, !- Handle
   PolygonClipping,                        !- Shading Calculation Method
   ,                                       !- Shading Calculation Update Frequency Method
   20,                                     !- Shading Calculation Update Frequency
@@ -45,37 +29,21 @@
   No;                                     !- Disable Self-Shading From Shading Zone Groups to Other Zones
 
 OS:SurfaceConvectionAlgorithm:Outside,
-<<<<<<< HEAD
-  {ad0ea3e7-9370-42e2-bfbe-c1aab49ecc30}, !- Handle
+  {a6657647-5044-4c5a-89e7-e2e38ba26229}, !- Handle
   DOE-2;                                  !- Algorithm
 
 OS:SurfaceConvectionAlgorithm:Inside,
-  {07de6ce4-d0ad-43e1-8417-471218fcaeac}, !- Handle
+  {9544d3b4-618f-4619-9e8d-9d6bbfdb6390}, !- Handle
   TARP;                                   !- Algorithm
 
 OS:ZoneCapacitanceMultiplier:ResearchSpecial,
-  {7ab61d9f-4ff3-4b10-9331-4da331b22895}, !- Handle
-=======
-  {1ef21ec5-a23a-4f2a-bfe7-0eef03e09ecf}, !- Handle
-  DOE-2;                                  !- Algorithm
-
-OS:SurfaceConvectionAlgorithm:Inside,
-  {2e3b840f-8aa9-4852-a666-e697585cfe7e}, !- Handle
-  TARP;                                   !- Algorithm
-
-OS:ZoneCapacitanceMultiplier:ResearchSpecial,
-  {1d5d1723-faed-45ce-949f-46fc6d5557c3}, !- Handle
->>>>>>> ad15e0a5
+  {63b90dbd-bca4-43cc-9033-9369c81d5395}, !- Handle
   ,                                       !- Temperature Capacity Multiplier
   15,                                     !- Humidity Capacity Multiplier
   ;                                       !- Carbon Dioxide Capacity Multiplier
 
 OS:RunPeriod,
-<<<<<<< HEAD
-  {ba830a58-e33c-4c36-be3c-ca43c2fc3637}, !- Handle
-=======
-  {49f5ebd9-7f26-481b-849c-59d74bfd5fe7}, !- Handle
->>>>>>> ad15e0a5
+  {afbdf31d-a5e1-4876-aa54-22485f09982b}, !- Handle
   Run Period 1,                           !- Name
   1,                                      !- Begin Month
   1,                                      !- Begin Day of Month
@@ -89,21 +57,13 @@
   ;                                       !- Number of Times Runperiod to be Repeated
 
 OS:YearDescription,
-<<<<<<< HEAD
-  {cb1f339a-079f-4af0-bbb7-bd35cf21caed}, !- Handle
-=======
-  {289a066b-250b-4ce5-a897-a0a6403c7361}, !- Handle
->>>>>>> ad15e0a5
+  {0da615f2-76d3-403e-b710-69dac7c633cb}, !- Handle
   2007,                                   !- Calendar Year
   ,                                       !- Day of Week for Start Day
   ;                                       !- Is Leap Year
 
 OS:WeatherFile,
-<<<<<<< HEAD
-  {517e9dda-d917-4811-91af-467822703d08}, !- Handle
-=======
-  {408811a0-f23c-4da7-a6b0-7ded869d6c32}, !- Handle
->>>>>>> ad15e0a5
+  {4dcdb6f5-5dc5-4e65-b75d-089f6a5480ec}, !- Handle
   Denver Intl Ap,                         !- City
   CO,                                     !- State Province Region
   USA,                                    !- Country
@@ -113,17 +73,12 @@
   -104.65,                                !- Longitude {deg}
   -7,                                     !- Time Zone {hr}
   1650,                                   !- Elevation {m}
-  C:/Users/aspeake/Documents/resstock/resources/measures/HPXMLtoOpenStudio/weather/USA_CO_Denver.Intl.AP.725650_TMY3.epw, !- Url
+  /mnt/c/git/resstock/resources/measures/HPXMLtoOpenStudio/weather/USA_CO_Denver.Intl.AP.725650_TMY3.epw, !- Url
   E23378AA;                               !- Checksum
 
 OS:AdditionalProperties,
-<<<<<<< HEAD
-  {6f683190-0391-4d4e-9cfd-406ea2a49e5d}, !- Handle
-  {517e9dda-d917-4811-91af-467822703d08}, !- Object Name
-=======
-  {227e9433-d3a8-4d3b-982a-b0baa09daa46}, !- Handle
-  {408811a0-f23c-4da7-a6b0-7ded869d6c32}, !- Object Name
->>>>>>> ad15e0a5
+  {46b0d5a4-3f2c-46d2-9d3e-e2fbac7e141d}, !- Handle
+  {4dcdb6f5-5dc5-4e65-b75d-089f6a5480ec}, !- Object Name
   EPWHeaderCity,                          !- Feature Name 1
   String,                                 !- Feature Data Type 1
   Denver Intl Ap,                         !- Feature Value 1
@@ -231,11 +186,7 @@
   84;                                     !- Feature Value 35
 
 OS:Site,
-<<<<<<< HEAD
-  {2c7f4679-1c74-4001-95da-be54148e4273}, !- Handle
-=======
-  {a2876efe-0bde-43d2-9da4-5d30c4add3b8}, !- Handle
->>>>>>> ad15e0a5
+  {95fd3033-3c16-4604-b4b3-320eb100694d}, !- Handle
   Denver Intl Ap_CO_USA,                  !- Name
   39.83,                                  !- Latitude {deg}
   -104.65,                                !- Longitude {deg}
@@ -244,42 +195,26 @@
   ;                                       !- Terrain
 
 OS:ClimateZones,
-<<<<<<< HEAD
-  {688bcc3a-5c4d-46fc-a5a3-5f6bb62b4e4f}, !- Handle
-=======
-  {daed36e3-2bbd-4f9b-9dba-171dd99f5861}, !- Handle
->>>>>>> ad15e0a5
+  {752ed292-2519-4e69-8df7-9a2389ee14ad}, !- Handle
   Building America,                       !- Climate Zone Institution Name 1
   ,                                       !- Climate Zone Document Name 1
   0,                                      !- Climate Zone Document Year 1
   Cold;                                   !- Climate Zone Value 1
 
 OS:Site:WaterMainsTemperature,
-<<<<<<< HEAD
-  {cee8ef43-573f-4261-ad05-f9b12749dec9}, !- Handle
-=======
-  {c6cfc69c-f88f-4fa4-98f5-c071c96bebc6}, !- Handle
->>>>>>> ad15e0a5
+  {8fab09fd-ea3b-423d-aa63-ba3b9443a917}, !- Handle
   Correlation,                            !- Calculation Method
   ,                                       !- Temperature Schedule Name
   10.8753424657535,                       !- Annual Average Outdoor Air Temperature {C}
   23.1524007936508;                       !- Maximum Difference In Monthly Average Outdoor Air Temperatures {deltaC}
 
 OS:RunPeriodControl:DaylightSavingTime,
-<<<<<<< HEAD
-  {ca56db94-ae9d-4f35-865a-80acf5234847}, !- Handle
-=======
-  {79a3793d-c405-45f7-9334-575424e62569}, !- Handle
->>>>>>> ad15e0a5
+  {df5552a7-f112-4e72-8c74-16b406662a1c}, !- Handle
   3/12,                                   !- Start Date
   11/5;                                   !- End Date
 
 OS:Site:GroundTemperature:Deep,
-<<<<<<< HEAD
-  {86ee9e2c-0945-4dd2-a0fd-13a86013e5b1}, !- Handle
-=======
-  {c3494552-4fdf-4660-8d87-ecbe147fbb6a}, !- Handle
->>>>>>> ad15e0a5
+  {55c15648-43c6-42cc-821a-d8654e703092}, !- Handle
   10.8753424657535,                       !- January Deep Ground Temperature {C}
   10.8753424657535,                       !- February Deep Ground Temperature {C}
   10.8753424657535,                       !- March Deep Ground Temperature {C}
@@ -294,11 +229,7 @@
   10.8753424657535;                       !- December Deep Ground Temperature {C}
 
 OS:Building,
-<<<<<<< HEAD
-  {3873d22c-4e2d-419d-9740-2d907132a526}, !- Handle
-=======
-  {248e0ca9-a341-475a-bc47-aa72f706e539}, !- Handle
->>>>>>> ad15e0a5
+  {4c996813-39a7-4a0b-b561-8f92a8ba6a02}, !- Handle
   Building 1,                             !- Name
   ,                                       !- Building Sector Type
   0,                                      !- North Axis {deg}
@@ -313,13 +244,8 @@
   4;                                      !- Standards Number of Living Units
 
 OS:AdditionalProperties,
-<<<<<<< HEAD
-  {792d2d5e-c8ab-41fa-a0b1-182876f8ff4f}, !- Handle
-  {3873d22c-4e2d-419d-9740-2d907132a526}, !- Object Name
-=======
-  {44240fca-7f6f-43f8-930a-f452cdc3df03}, !- Handle
-  {248e0ca9-a341-475a-bc47-aa72f706e539}, !- Object Name
->>>>>>> ad15e0a5
+  {86ee12dd-8df5-4c1b-b18c-958a81ca3cbf}, !- Handle
+  {4c996813-39a7-4a0b-b561-8f92a8ba6a02}, !- Object Name
   num_units,                              !- Feature Name 1
   Integer,                                !- Feature Data Type 1
   4,                                      !- Feature Value 1
@@ -334,11 +260,7 @@
   1;                                      !- Feature Value 4
 
 OS:ThermalZone,
-<<<<<<< HEAD
-  {58ad1d61-680a-4346-ac68-afe00bc275e5}, !- Handle
-=======
-  {12011a80-e957-4758-bcb5-c6a23aab5f9d}, !- Handle
->>>>>>> ad15e0a5
+  {d99e7691-56d4-4ee8-a651-c2fc4bdbca22}, !- Handle
   living zone,                            !- Name
   ,                                       !- Multiplier
   ,                                       !- Ceiling Height {m}
@@ -347,17 +269,10 @@
   ,                                       !- Zone Inside Convection Algorithm
   ,                                       !- Zone Outside Convection Algorithm
   ,                                       !- Zone Conditioning Equipment List Name
-<<<<<<< HEAD
-  {ecf7ac41-4c48-4261-87f9-d12f8c708427}, !- Zone Air Inlet Port List
-  {02752cc8-e410-44c6-bfb1-8ee6a2174b3a}, !- Zone Air Exhaust Port List
-  {aeed4234-6a6b-4d74-8761-39591ccd1e49}, !- Zone Air Node Name
-  {266aacd8-2fc8-4a24-9fe8-a4031892e91f}, !- Zone Return Air Port List
-=======
-  {6456c7af-c578-413e-95b2-5c0a71c18caa}, !- Zone Air Inlet Port List
-  {1724865a-3d86-4d73-a698-fa74da08ed24}, !- Zone Air Exhaust Port List
-  {052ea32d-d022-4a2a-be5f-fdaa64d631fd}, !- Zone Air Node Name
-  {590eab59-98f2-462d-95b9-31828964eeb8}, !- Zone Return Air Port List
->>>>>>> ad15e0a5
+  {f6434e4d-f1e1-46d8-9c5c-10db532025cb}, !- Zone Air Inlet Port List
+  {61d4d062-68b1-446e-be29-c25931930bab}, !- Zone Air Exhaust Port List
+  {97fc3c0a-d570-4722-b44d-1929c424cbdd}, !- Zone Air Node Name
+  {7fb4a2f3-f39c-4293-9790-a6c293c0ac36}, !- Zone Return Air Port List
   ,                                       !- Primary Daylighting Control Name
   ,                                       !- Fraction of Zone Controlled by Primary Daylighting Control
   ,                                       !- Secondary Daylighting Control Name
@@ -368,63 +283,33 @@
   No;                                     !- Use Ideal Air Loads
 
 OS:Node,
-<<<<<<< HEAD
-  {0ecfbcc7-c405-4154-bbc5-3e40b4b2206d}, !- Handle
+  {b08f70ae-768f-4dcf-a954-d0690252f1bb}, !- Handle
   Node 1,                                 !- Name
-  {aeed4234-6a6b-4d74-8761-39591ccd1e49}, !- Inlet Port
+  {97fc3c0a-d570-4722-b44d-1929c424cbdd}, !- Inlet Port
   ;                                       !- Outlet Port
 
 OS:Connection,
-  {aeed4234-6a6b-4d74-8761-39591ccd1e49}, !- Handle
-  {58ad1d61-680a-4346-ac68-afe00bc275e5}, !- Source Object
+  {97fc3c0a-d570-4722-b44d-1929c424cbdd}, !- Handle
+  {d99e7691-56d4-4ee8-a651-c2fc4bdbca22}, !- Source Object
   11,                                     !- Outlet Port
-  {0ecfbcc7-c405-4154-bbc5-3e40b4b2206d}, !- Target Object
+  {b08f70ae-768f-4dcf-a954-d0690252f1bb}, !- Target Object
   2;                                      !- Inlet Port
 
 OS:PortList,
-  {ecf7ac41-4c48-4261-87f9-d12f8c708427}, !- Handle
-  {58ad1d61-680a-4346-ac68-afe00bc275e5}; !- HVAC Component
+  {f6434e4d-f1e1-46d8-9c5c-10db532025cb}, !- Handle
+  {d99e7691-56d4-4ee8-a651-c2fc4bdbca22}; !- HVAC Component
 
 OS:PortList,
-  {02752cc8-e410-44c6-bfb1-8ee6a2174b3a}, !- Handle
-  {58ad1d61-680a-4346-ac68-afe00bc275e5}; !- HVAC Component
+  {61d4d062-68b1-446e-be29-c25931930bab}, !- Handle
+  {d99e7691-56d4-4ee8-a651-c2fc4bdbca22}; !- HVAC Component
 
 OS:PortList,
-  {266aacd8-2fc8-4a24-9fe8-a4031892e91f}, !- Handle
-  {58ad1d61-680a-4346-ac68-afe00bc275e5}; !- HVAC Component
+  {7fb4a2f3-f39c-4293-9790-a6c293c0ac36}, !- Handle
+  {d99e7691-56d4-4ee8-a651-c2fc4bdbca22}; !- HVAC Component
 
 OS:Sizing:Zone,
-  {b636264d-4e16-4fc7-87fd-d910ce9687b7}, !- Handle
-  {58ad1d61-680a-4346-ac68-afe00bc275e5}, !- Zone or ZoneList Name
-=======
-  {7845fcef-9d7f-4db4-ae93-ca78eaf6b2ad}, !- Handle
-  Node 1,                                 !- Name
-  {052ea32d-d022-4a2a-be5f-fdaa64d631fd}, !- Inlet Port
-  ;                                       !- Outlet Port
-
-OS:Connection,
-  {052ea32d-d022-4a2a-be5f-fdaa64d631fd}, !- Handle
-  {12011a80-e957-4758-bcb5-c6a23aab5f9d}, !- Source Object
-  11,                                     !- Outlet Port
-  {7845fcef-9d7f-4db4-ae93-ca78eaf6b2ad}, !- Target Object
-  2;                                      !- Inlet Port
-
-OS:PortList,
-  {6456c7af-c578-413e-95b2-5c0a71c18caa}, !- Handle
-  {12011a80-e957-4758-bcb5-c6a23aab5f9d}; !- HVAC Component
-
-OS:PortList,
-  {1724865a-3d86-4d73-a698-fa74da08ed24}, !- Handle
-  {12011a80-e957-4758-bcb5-c6a23aab5f9d}; !- HVAC Component
-
-OS:PortList,
-  {590eab59-98f2-462d-95b9-31828964eeb8}, !- Handle
-  {12011a80-e957-4758-bcb5-c6a23aab5f9d}; !- HVAC Component
-
-OS:Sizing:Zone,
-  {6d4c2d2b-1fc9-4d2b-8123-b13c720ed32d}, !- Handle
-  {12011a80-e957-4758-bcb5-c6a23aab5f9d}, !- Zone or ZoneList Name
->>>>>>> ad15e0a5
+  {417659cd-5d89-407a-af92-f2edf878ce58}, !- Handle
+  {d99e7691-56d4-4ee8-a651-c2fc4bdbca22}, !- Zone or ZoneList Name
   SupplyAirTemperature,                   !- Zone Cooling Design Supply Air Temperature Input Method
   14,                                     !- Zone Cooling Design Supply Air Temperature {C}
   11.11,                                  !- Zone Cooling Design Supply Air Temperature Difference {deltaC}
@@ -451,25 +336,14 @@
   autosize;                               !- Dedicated Outdoor Air High Setpoint Temperature for Design {C}
 
 OS:ZoneHVAC:EquipmentList,
-<<<<<<< HEAD
-  {6ac068b0-50a1-4abc-910d-7ff685657d85}, !- Handle
+  {7909c135-9b83-413e-b2fb-f90abe86cc6f}, !- Handle
   Zone HVAC Equipment List 1,             !- Name
-  {58ad1d61-680a-4346-ac68-afe00bc275e5}; !- Thermal Zone
+  {d99e7691-56d4-4ee8-a651-c2fc4bdbca22}; !- Thermal Zone
 
 OS:Space,
-  {5c4936a2-bf79-438f-818c-2371587d47e2}, !- Handle
+  {433f60ed-6596-462a-b072-6095682c0629}, !- Handle
   living space,                           !- Name
-  {2776772e-d381-435d-989d-348f01a400e4}, !- Space Type Name
-=======
-  {162088c5-ebbc-49e3-823f-26df0f3e308c}, !- Handle
-  Zone HVAC Equipment List 1,             !- Name
-  {12011a80-e957-4758-bcb5-c6a23aab5f9d}; !- Thermal Zone
-
-OS:Space,
-  {7f3a4d60-01d0-48b2-a7ce-4b6f642bbaed}, !- Handle
-  living space,                           !- Name
-  {215fa7be-8e01-4e18-a828-3158caccdffb}, !- Space Type Name
->>>>>>> ad15e0a5
+  {1cddb81c-6d34-48ae-a25d-8a180e0eadd3}, !- Space Type Name
   ,                                       !- Default Construction Set Name
   ,                                       !- Default Schedule Set Name
   ,                                       !- Direction of Relative North {deg}
@@ -477,35 +351,19 @@
   ,                                       !- Y Origin {m}
   ,                                       !- Z Origin {m}
   ,                                       !- Building Story Name
-<<<<<<< HEAD
-  {58ad1d61-680a-4346-ac68-afe00bc275e5}, !- Thermal Zone Name
+  {d99e7691-56d4-4ee8-a651-c2fc4bdbca22}, !- Thermal Zone Name
   ,                                       !- Part of Total Floor Area
   ,                                       !- Design Specification Outdoor Air Object Name
-  {08ce3b85-3e48-4ed8-bce9-147397702be5}; !- Building Unit Name
-
-OS:Surface,
-  {98e955ed-854d-4fd1-a763-aeaad7b727bc}, !- Handle
+  {89539f54-bea2-4583-901a-21f40dc37ec8}; !- Building Unit Name
+
+OS:Surface,
+  {628b15c7-3bb3-4c3c-a124-9a0f17cf859e}, !- Handle
   Surface 1,                              !- Name
   Floor,                                  !- Surface Type
   ,                                       !- Construction Name
-  {5c4936a2-bf79-438f-818c-2371587d47e2}, !- Space Name
+  {433f60ed-6596-462a-b072-6095682c0629}, !- Space Name
   Surface,                                !- Outside Boundary Condition
-  {885c1902-35c9-49a4-9822-af02cc30df70}, !- Outside Boundary Condition Object
-=======
-  {12011a80-e957-4758-bcb5-c6a23aab5f9d}, !- Thermal Zone Name
-  ,                                       !- Part of Total Floor Area
-  ,                                       !- Design Specification Outdoor Air Object Name
-  {f60f1560-f6b0-4d27-bb52-07d8d3f1de84}; !- Building Unit Name
-
-OS:Surface,
-  {6344345b-0158-46e9-8fee-2cf20d355f95}, !- Handle
-  Surface 1,                              !- Name
-  Floor,                                  !- Surface Type
-  ,                                       !- Construction Name
-  {7f3a4d60-01d0-48b2-a7ce-4b6f642bbaed}, !- Space Name
-  Surface,                                !- Outside Boundary Condition
-  {ec8e4669-661e-424a-82d2-4b7652450536}, !- Outside Boundary Condition Object
->>>>>>> ad15e0a5
+  {3c6dc172-9bc1-43f0-974c-9c32b86cdccb}, !- Outside Boundary Condition Object
   NoSun,                                  !- Sun Exposure
   NoWind,                                 !- Wind Exposure
   ,                                       !- View Factor to Ground
@@ -516,19 +374,11 @@
   4.572, -9.144, 0;                       !- X,Y,Z Vertex 4 {m}
 
 OS:Surface,
-<<<<<<< HEAD
-  {9dce13bb-ad6a-4df8-ad70-e2a654d6ce88}, !- Handle
+  {09a06a1a-9506-42d5-b33c-c215b0025c29}, !- Handle
   Surface 2,                              !- Name
   Wall,                                   !- Surface Type
   ,                                       !- Construction Name
-  {5c4936a2-bf79-438f-818c-2371587d47e2}, !- Space Name
-=======
-  {fa62c5ed-a6f1-4052-a2cf-f19edb090f1a}, !- Handle
-  Surface 2,                              !- Name
-  Wall,                                   !- Surface Type
-  ,                                       !- Construction Name
-  {7f3a4d60-01d0-48b2-a7ce-4b6f642bbaed}, !- Space Name
->>>>>>> ad15e0a5
+  {433f60ed-6596-462a-b072-6095682c0629}, !- Space Name
   Outdoors,                               !- Outside Boundary Condition
   ,                                       !- Outside Boundary Condition Object
   SunExposed,                             !- Sun Exposure
@@ -541,19 +391,11 @@
   0, -9.144, 2.4384;                      !- X,Y,Z Vertex 4 {m}
 
 OS:Surface,
-<<<<<<< HEAD
-  {95844d76-da48-4d00-b4b6-d53c6f83266a}, !- Handle
+  {118d1ea4-ea2f-4daf-bd86-d4218b7010ce}, !- Handle
   Surface 3,                              !- Name
   Wall,                                   !- Surface Type
   ,                                       !- Construction Name
-  {5c4936a2-bf79-438f-818c-2371587d47e2}, !- Space Name
-=======
-  {408f9014-92f5-4ec3-b1f2-6f80a7e6dae6}, !- Handle
-  Surface 3,                              !- Name
-  Wall,                                   !- Surface Type
-  ,                                       !- Construction Name
-  {7f3a4d60-01d0-48b2-a7ce-4b6f642bbaed}, !- Space Name
->>>>>>> ad15e0a5
+  {433f60ed-6596-462a-b072-6095682c0629}, !- Space Name
   Outdoors,                               !- Outside Boundary Condition
   ,                                       !- Outside Boundary Condition Object
   SunExposed,                             !- Sun Exposure
@@ -566,19 +408,11 @@
   0, 0, 2.4384;                           !- X,Y,Z Vertex 4 {m}
 
 OS:Surface,
-<<<<<<< HEAD
-  {55f150c9-b51f-4849-8228-8f456031f569}, !- Handle
+  {c88cfc72-df23-453e-ad0f-38076943fdfe}, !- Handle
   Surface 4,                              !- Name
   Wall,                                   !- Surface Type
   ,                                       !- Construction Name
-  {5c4936a2-bf79-438f-818c-2371587d47e2}, !- Space Name
-=======
-  {e99bc1cb-402a-4f22-b392-8103268728ea}, !- Handle
-  Surface 4,                              !- Name
-  Wall,                                   !- Surface Type
-  ,                                       !- Construction Name
-  {7f3a4d60-01d0-48b2-a7ce-4b6f642bbaed}, !- Space Name
->>>>>>> ad15e0a5
+  {433f60ed-6596-462a-b072-6095682c0629}, !- Space Name
   Adiabatic,                              !- Outside Boundary Condition
   ,                                       !- Outside Boundary Condition Object
   NoSun,                                  !- Sun Exposure
@@ -591,19 +425,11 @@
   4.572, 0, 2.4384;                       !- X,Y,Z Vertex 4 {m}
 
 OS:Surface,
-<<<<<<< HEAD
-  {b14c00e2-9093-44c5-a607-6dabe7107e9a}, !- Handle
+  {7b76668f-a732-4f4d-9bfa-0d4ebda86b8a}, !- Handle
   Surface 5,                              !- Name
   Wall,                                   !- Surface Type
   ,                                       !- Construction Name
-  {5c4936a2-bf79-438f-818c-2371587d47e2}, !- Space Name
-=======
-  {7497b371-40df-43c8-ad62-9838b01dcfa6}, !- Handle
-  Surface 5,                              !- Name
-  Wall,                                   !- Surface Type
-  ,                                       !- Construction Name
-  {7f3a4d60-01d0-48b2-a7ce-4b6f642bbaed}, !- Space Name
->>>>>>> ad15e0a5
+  {433f60ed-6596-462a-b072-6095682c0629}, !- Space Name
   Outdoors,                               !- Outside Boundary Condition
   ,                                       !- Outside Boundary Condition Object
   SunExposed,                             !- Sun Exposure
@@ -616,23 +442,13 @@
   4.572, -9.144, 2.4384;                  !- X,Y,Z Vertex 4 {m}
 
 OS:Surface,
-<<<<<<< HEAD
-  {6b62dd35-82e5-4b57-848f-fb53664bb31d}, !- Handle
+  {8db245b9-756b-412b-a055-745344a28bc8}, !- Handle
   Surface 6,                              !- Name
   RoofCeiling,                            !- Surface Type
   ,                                       !- Construction Name
-  {5c4936a2-bf79-438f-818c-2371587d47e2}, !- Space Name
+  {433f60ed-6596-462a-b072-6095682c0629}, !- Space Name
   Surface,                                !- Outside Boundary Condition
-  {28f6deec-a128-401d-976c-22dfa4009aa8}, !- Outside Boundary Condition Object
-=======
-  {865a3533-7688-42c9-ad52-1f4db3b28f44}, !- Handle
-  Surface 6,                              !- Name
-  RoofCeiling,                            !- Surface Type
-  ,                                       !- Construction Name
-  {7f3a4d60-01d0-48b2-a7ce-4b6f642bbaed}, !- Space Name
-  Surface,                                !- Outside Boundary Condition
-  {f009bcc5-6224-4f93-9645-c31953714fec}, !- Outside Boundary Condition Object
->>>>>>> ad15e0a5
+  {1ac0f894-8f5a-44ae-89f4-b558008d1fc4}, !- Outside Boundary Condition Object
   NoSun,                                  !- Sun Exposure
   NoWind,                                 !- Wind Exposure
   ,                                       !- View Factor to Ground
@@ -643,11 +459,7 @@
   0, -9.144, 2.4384;                      !- X,Y,Z Vertex 4 {m}
 
 OS:SpaceType,
-<<<<<<< HEAD
-  {2776772e-d381-435d-989d-348f01a400e4}, !- Handle
-=======
-  {215fa7be-8e01-4e18-a828-3158caccdffb}, !- Handle
->>>>>>> ad15e0a5
+  {1cddb81c-6d34-48ae-a25d-8a180e0eadd3}, !- Handle
   Space Type 1,                           !- Name
   ,                                       !- Default Construction Set Name
   ,                                       !- Default Schedule Set Name
@@ -658,15 +470,9 @@
   living;                                 !- Standards Space Type
 
 OS:Space,
-<<<<<<< HEAD
-  {da4c4e22-b9f8-4630-b1de-66d470737cc6}, !- Handle
+  {b7c1afd6-9fd1-4406-b501-ce16b6bda116}, !- Handle
   finished basement space,                !- Name
-  {c111a789-29fe-4b5a-b6b9-886ea852fc3e}, !- Space Type Name
-=======
-  {105ad8bc-9429-45cf-9929-c1c52911ab43}, !- Handle
-  finished basement space,                !- Name
-  {90cf1ab0-a2a6-4be4-b0af-1588b72ba3b9}, !- Space Type Name
->>>>>>> ad15e0a5
+  {f777fd79-3356-46ed-831a-6ccf2e71c537}, !- Space Type Name
   ,                                       !- Default Construction Set Name
   ,                                       !- Default Schedule Set Name
   -0,                                     !- Direction of Relative North {deg}
@@ -674,31 +480,17 @@
   0,                                      !- Y Origin {m}
   0,                                      !- Z Origin {m}
   ,                                       !- Building Story Name
-<<<<<<< HEAD
-  {3cf13cfa-95ef-479d-8529-45bae79cc258}, !- Thermal Zone Name
+  {a4834be1-45c7-43fc-b45a-56fe72f8490b}, !- Thermal Zone Name
   ,                                       !- Part of Total Floor Area
   ,                                       !- Design Specification Outdoor Air Object Name
-  {08ce3b85-3e48-4ed8-bce9-147397702be5}; !- Building Unit Name
-
-OS:Surface,
-  {345f2ee9-7b18-4634-a784-9d9843400765}, !- Handle
+  {89539f54-bea2-4583-901a-21f40dc37ec8}; !- Building Unit Name
+
+OS:Surface,
+  {d7f58404-afdf-4b65-8f12-a2911f1e3f9d}, !- Handle
   Surface 12,                             !- Name
   Floor,                                  !- Surface Type
   ,                                       !- Construction Name
-  {da4c4e22-b9f8-4630-b1de-66d470737cc6}, !- Space Name
-=======
-  {2a5d5766-f555-4fac-9f6d-b6c906608dc7}, !- Thermal Zone Name
-  ,                                       !- Part of Total Floor Area
-  ,                                       !- Design Specification Outdoor Air Object Name
-  {f60f1560-f6b0-4d27-bb52-07d8d3f1de84}; !- Building Unit Name
-
-OS:Surface,
-  {048cd20f-301c-42d4-a5ed-5c997ae23ae2}, !- Handle
-  Surface 12,                             !- Name
-  Floor,                                  !- Surface Type
-  ,                                       !- Construction Name
-  {105ad8bc-9429-45cf-9929-c1c52911ab43}, !- Space Name
->>>>>>> ad15e0a5
+  {b7c1afd6-9fd1-4406-b501-ce16b6bda116}, !- Space Name
   Foundation,                             !- Outside Boundary Condition
   ,                                       !- Outside Boundary Condition Object
   NoSun,                                  !- Sun Exposure
@@ -711,19 +503,11 @@
   4.572, -9.144, -2.4384;                 !- X,Y,Z Vertex 4 {m}
 
 OS:Surface,
-<<<<<<< HEAD
-  {add13773-5560-40fd-be3a-16cb16470eb3}, !- Handle
+  {b87e8b3f-0943-45b6-a6e9-c3381fd7445e}, !- Handle
   Surface 13,                             !- Name
   Wall,                                   !- Surface Type
   ,                                       !- Construction Name
-  {da4c4e22-b9f8-4630-b1de-66d470737cc6}, !- Space Name
-=======
-  {4aff2375-568a-4b36-afca-2e805014c765}, !- Handle
-  Surface 13,                             !- Name
-  Wall,                                   !- Surface Type
-  ,                                       !- Construction Name
-  {105ad8bc-9429-45cf-9929-c1c52911ab43}, !- Space Name
->>>>>>> ad15e0a5
+  {b7c1afd6-9fd1-4406-b501-ce16b6bda116}, !- Space Name
   Foundation,                             !- Outside Boundary Condition
   ,                                       !- Outside Boundary Condition Object
   NoSun,                                  !- Sun Exposure
@@ -736,19 +520,11 @@
   0, -9.144, 0;                           !- X,Y,Z Vertex 4 {m}
 
 OS:Surface,
-<<<<<<< HEAD
-  {b2fe79da-da88-45b6-bad5-0673787c6c14}, !- Handle
+  {a0b6a432-5959-47bd-b5bf-f22afef3c8eb}, !- Handle
   Surface 14,                             !- Name
   Wall,                                   !- Surface Type
   ,                                       !- Construction Name
-  {da4c4e22-b9f8-4630-b1de-66d470737cc6}, !- Space Name
-=======
-  {8cbe29e2-b29e-4bc3-bf5e-8a4ec423c52e}, !- Handle
-  Surface 14,                             !- Name
-  Wall,                                   !- Surface Type
-  ,                                       !- Construction Name
-  {105ad8bc-9429-45cf-9929-c1c52911ab43}, !- Space Name
->>>>>>> ad15e0a5
+  {b7c1afd6-9fd1-4406-b501-ce16b6bda116}, !- Space Name
   Foundation,                             !- Outside Boundary Condition
   ,                                       !- Outside Boundary Condition Object
   NoSun,                                  !- Sun Exposure
@@ -761,19 +537,11 @@
   0, 0, 0;                                !- X,Y,Z Vertex 4 {m}
 
 OS:Surface,
-<<<<<<< HEAD
-  {7ce3f83a-5a0a-4634-8277-2d9a3da0e858}, !- Handle
+  {a37d8e61-793d-4cde-9edc-29268c665c1e}, !- Handle
   Surface 15,                             !- Name
   Wall,                                   !- Surface Type
   ,                                       !- Construction Name
-  {da4c4e22-b9f8-4630-b1de-66d470737cc6}, !- Space Name
-=======
-  {aeb851d1-d754-4ecd-8167-cac86064d46f}, !- Handle
-  Surface 15,                             !- Name
-  Wall,                                   !- Surface Type
-  ,                                       !- Construction Name
-  {105ad8bc-9429-45cf-9929-c1c52911ab43}, !- Space Name
->>>>>>> ad15e0a5
+  {b7c1afd6-9fd1-4406-b501-ce16b6bda116}, !- Space Name
   Adiabatic,                              !- Outside Boundary Condition
   ,                                       !- Outside Boundary Condition Object
   NoSun,                                  !- Sun Exposure
@@ -786,19 +554,11 @@
   4.572, 0, 0;                            !- X,Y,Z Vertex 4 {m}
 
 OS:Surface,
-<<<<<<< HEAD
-  {3c020eea-f44c-4472-9d24-d73399756478}, !- Handle
+  {707fe9ec-d2ee-4c5a-b2d9-6a66bc695310}, !- Handle
   Surface 16,                             !- Name
   Wall,                                   !- Surface Type
   ,                                       !- Construction Name
-  {da4c4e22-b9f8-4630-b1de-66d470737cc6}, !- Space Name
-=======
-  {c6be3b8a-6920-40aa-9e5a-3d55b2405e9f}, !- Handle
-  Surface 16,                             !- Name
-  Wall,                                   !- Surface Type
-  ,                                       !- Construction Name
-  {105ad8bc-9429-45cf-9929-c1c52911ab43}, !- Space Name
->>>>>>> ad15e0a5
+  {b7c1afd6-9fd1-4406-b501-ce16b6bda116}, !- Space Name
   Foundation,                             !- Outside Boundary Condition
   ,                                       !- Outside Boundary Condition Object
   NoSun,                                  !- Sun Exposure
@@ -811,23 +571,13 @@
   4.572, -9.144, 0;                       !- X,Y,Z Vertex 4 {m}
 
 OS:Surface,
-<<<<<<< HEAD
-  {885c1902-35c9-49a4-9822-af02cc30df70}, !- Handle
+  {3c6dc172-9bc1-43f0-974c-9c32b86cdccb}, !- Handle
   Surface 17,                             !- Name
   RoofCeiling,                            !- Surface Type
   ,                                       !- Construction Name
-  {da4c4e22-b9f8-4630-b1de-66d470737cc6}, !- Space Name
+  {b7c1afd6-9fd1-4406-b501-ce16b6bda116}, !- Space Name
   Surface,                                !- Outside Boundary Condition
-  {98e955ed-854d-4fd1-a763-aeaad7b727bc}, !- Outside Boundary Condition Object
-=======
-  {ec8e4669-661e-424a-82d2-4b7652450536}, !- Handle
-  Surface 17,                             !- Name
-  RoofCeiling,                            !- Surface Type
-  ,                                       !- Construction Name
-  {105ad8bc-9429-45cf-9929-c1c52911ab43}, !- Space Name
-  Surface,                                !- Outside Boundary Condition
-  {6344345b-0158-46e9-8fee-2cf20d355f95}, !- Outside Boundary Condition Object
->>>>>>> ad15e0a5
+  {628b15c7-3bb3-4c3c-a124-9a0f17cf859e}, !- Outside Boundary Condition Object
   NoSun,                                  !- Sun Exposure
   NoWind,                                 !- Wind Exposure
   ,                                       !- View Factor to Ground
@@ -838,11 +588,7 @@
   0, -9.144, 0;                           !- X,Y,Z Vertex 4 {m}
 
 OS:ThermalZone,
-<<<<<<< HEAD
-  {3cf13cfa-95ef-479d-8529-45bae79cc258}, !- Handle
-=======
-  {2a5d5766-f555-4fac-9f6d-b6c906608dc7}, !- Handle
->>>>>>> ad15e0a5
+  {a4834be1-45c7-43fc-b45a-56fe72f8490b}, !- Handle
   finished basement zone,                 !- Name
   ,                                       !- Multiplier
   ,                                       !- Ceiling Height {m}
@@ -851,17 +597,10 @@
   ,                                       !- Zone Inside Convection Algorithm
   ,                                       !- Zone Outside Convection Algorithm
   ,                                       !- Zone Conditioning Equipment List Name
-<<<<<<< HEAD
-  {8c5b946e-fbe5-4a62-8238-9cda1d35f205}, !- Zone Air Inlet Port List
-  {a3e8bf9d-3945-49a7-aac4-d0ac5afe4074}, !- Zone Air Exhaust Port List
-  {c675fa6e-5ad4-4152-b74f-7a506390331e}, !- Zone Air Node Name
-  {37cfb322-6de2-45dc-a744-d66a88239f16}, !- Zone Return Air Port List
-=======
-  {8c2e3b66-e1cc-4462-8749-a3545e746010}, !- Zone Air Inlet Port List
-  {57bd2051-31c0-4fca-a65c-d33d96e5fe9b}, !- Zone Air Exhaust Port List
-  {751b4595-4dc2-406d-8845-58430edab2a7}, !- Zone Air Node Name
-  {789bf634-e891-4b89-b3a1-712a2a745698}, !- Zone Return Air Port List
->>>>>>> ad15e0a5
+  {981d0fdf-454f-4c80-8c28-725d5b7e55fa}, !- Zone Air Inlet Port List
+  {cc03fa0c-9f7c-47a9-b5a8-7f8db7407a34}, !- Zone Air Exhaust Port List
+  {1060693f-54f4-4af3-a645-fb23883f3963}, !- Zone Air Node Name
+  {50564a58-4ef5-446a-88c6-4c4bab0575a1}, !- Zone Return Air Port List
   ,                                       !- Primary Daylighting Control Name
   ,                                       !- Fraction of Zone Controlled by Primary Daylighting Control
   ,                                       !- Secondary Daylighting Control Name
@@ -872,63 +611,33 @@
   No;                                     !- Use Ideal Air Loads
 
 OS:Node,
-<<<<<<< HEAD
-  {c7df026a-d8b5-4819-bbc3-7f24b31b6db2}, !- Handle
+  {77205b64-8931-4976-85ed-437ef651df9a}, !- Handle
   Node 2,                                 !- Name
-  {c675fa6e-5ad4-4152-b74f-7a506390331e}, !- Inlet Port
+  {1060693f-54f4-4af3-a645-fb23883f3963}, !- Inlet Port
   ;                                       !- Outlet Port
 
 OS:Connection,
-  {c675fa6e-5ad4-4152-b74f-7a506390331e}, !- Handle
-  {3cf13cfa-95ef-479d-8529-45bae79cc258}, !- Source Object
+  {1060693f-54f4-4af3-a645-fb23883f3963}, !- Handle
+  {a4834be1-45c7-43fc-b45a-56fe72f8490b}, !- Source Object
   11,                                     !- Outlet Port
-  {c7df026a-d8b5-4819-bbc3-7f24b31b6db2}, !- Target Object
+  {77205b64-8931-4976-85ed-437ef651df9a}, !- Target Object
   2;                                      !- Inlet Port
 
 OS:PortList,
-  {8c5b946e-fbe5-4a62-8238-9cda1d35f205}, !- Handle
-  {3cf13cfa-95ef-479d-8529-45bae79cc258}; !- HVAC Component
+  {981d0fdf-454f-4c80-8c28-725d5b7e55fa}, !- Handle
+  {a4834be1-45c7-43fc-b45a-56fe72f8490b}; !- HVAC Component
 
 OS:PortList,
-  {a3e8bf9d-3945-49a7-aac4-d0ac5afe4074}, !- Handle
-  {3cf13cfa-95ef-479d-8529-45bae79cc258}; !- HVAC Component
+  {cc03fa0c-9f7c-47a9-b5a8-7f8db7407a34}, !- Handle
+  {a4834be1-45c7-43fc-b45a-56fe72f8490b}; !- HVAC Component
 
 OS:PortList,
-  {37cfb322-6de2-45dc-a744-d66a88239f16}, !- Handle
-  {3cf13cfa-95ef-479d-8529-45bae79cc258}; !- HVAC Component
+  {50564a58-4ef5-446a-88c6-4c4bab0575a1}, !- Handle
+  {a4834be1-45c7-43fc-b45a-56fe72f8490b}; !- HVAC Component
 
 OS:Sizing:Zone,
-  {49b69d5d-2215-4037-87d5-79a7f2f118d9}, !- Handle
-  {3cf13cfa-95ef-479d-8529-45bae79cc258}, !- Zone or ZoneList Name
-=======
-  {acb48379-4b56-4379-a3e3-c4681e525d3d}, !- Handle
-  Node 2,                                 !- Name
-  {751b4595-4dc2-406d-8845-58430edab2a7}, !- Inlet Port
-  ;                                       !- Outlet Port
-
-OS:Connection,
-  {751b4595-4dc2-406d-8845-58430edab2a7}, !- Handle
-  {2a5d5766-f555-4fac-9f6d-b6c906608dc7}, !- Source Object
-  11,                                     !- Outlet Port
-  {acb48379-4b56-4379-a3e3-c4681e525d3d}, !- Target Object
-  2;                                      !- Inlet Port
-
-OS:PortList,
-  {8c2e3b66-e1cc-4462-8749-a3545e746010}, !- Handle
-  {2a5d5766-f555-4fac-9f6d-b6c906608dc7}; !- HVAC Component
-
-OS:PortList,
-  {57bd2051-31c0-4fca-a65c-d33d96e5fe9b}, !- Handle
-  {2a5d5766-f555-4fac-9f6d-b6c906608dc7}; !- HVAC Component
-
-OS:PortList,
-  {789bf634-e891-4b89-b3a1-712a2a745698}, !- Handle
-  {2a5d5766-f555-4fac-9f6d-b6c906608dc7}; !- HVAC Component
-
-OS:Sizing:Zone,
-  {d9f819c8-cdb1-481d-b8f4-3214e0fc97d0}, !- Handle
-  {2a5d5766-f555-4fac-9f6d-b6c906608dc7}, !- Zone or ZoneList Name
->>>>>>> ad15e0a5
+  {28291812-d111-4ec7-91c4-288362a4fd02}, !- Handle
+  {a4834be1-45c7-43fc-b45a-56fe72f8490b}, !- Zone or ZoneList Name
   SupplyAirTemperature,                   !- Zone Cooling Design Supply Air Temperature Input Method
   14,                                     !- Zone Cooling Design Supply Air Temperature {C}
   11.11,                                  !- Zone Cooling Design Supply Air Temperature Difference {deltaC}
@@ -955,21 +664,12 @@
   autosize;                               !- Dedicated Outdoor Air High Setpoint Temperature for Design {C}
 
 OS:ZoneHVAC:EquipmentList,
-<<<<<<< HEAD
-  {9236e6a6-f622-43cf-95cf-635793957ddc}, !- Handle
+  {12f41737-bcea-409d-8065-b6d187d06ae4}, !- Handle
   Zone HVAC Equipment List 2,             !- Name
-  {3cf13cfa-95ef-479d-8529-45bae79cc258}; !- Thermal Zone
+  {a4834be1-45c7-43fc-b45a-56fe72f8490b}; !- Thermal Zone
 
 OS:SpaceType,
-  {c111a789-29fe-4b5a-b6b9-886ea852fc3e}, !- Handle
-=======
-  {134742e6-5b48-41e2-8497-b8cfede02a86}, !- Handle
-  Zone HVAC Equipment List 2,             !- Name
-  {2a5d5766-f555-4fac-9f6d-b6c906608dc7}; !- Thermal Zone
-
-OS:SpaceType,
-  {90cf1ab0-a2a6-4be4-b0af-1588b72ba3b9}, !- Handle
->>>>>>> ad15e0a5
+  {f777fd79-3356-46ed-831a-6ccf2e71c537}, !- Handle
   Space Type 2,                           !- Name
   ,                                       !- Default Construction Set Name
   ,                                       !- Default Schedule Set Name
@@ -980,23 +680,13 @@
   finished basement;                      !- Standards Space Type
 
 OS:Surface,
-<<<<<<< HEAD
-  {28f6deec-a128-401d-976c-22dfa4009aa8}, !- Handle
+  {1ac0f894-8f5a-44ae-89f4-b558008d1fc4}, !- Handle
   Surface 7,                              !- Name
   Floor,                                  !- Surface Type
   ,                                       !- Construction Name
-  {f86f8ea8-49fc-45d2-92c5-d54d54eddda0}, !- Space Name
+  {50c05ff3-0d42-425a-9e95-9c41e2e63820}, !- Space Name
   Surface,                                !- Outside Boundary Condition
-  {6b62dd35-82e5-4b57-848f-fb53664bb31d}, !- Outside Boundary Condition Object
-=======
-  {f009bcc5-6224-4f93-9645-c31953714fec}, !- Handle
-  Surface 7,                              !- Name
-  Floor,                                  !- Surface Type
-  ,                                       !- Construction Name
-  {3e1cb72a-4392-4e87-b832-0597af3413db}, !- Space Name
-  Surface,                                !- Outside Boundary Condition
-  {865a3533-7688-42c9-ad52-1f4db3b28f44}, !- Outside Boundary Condition Object
->>>>>>> ad15e0a5
+  {8db245b9-756b-412b-a055-745344a28bc8}, !- Outside Boundary Condition Object
   NoSun,                                  !- Sun Exposure
   NoWind,                                 !- Wind Exposure
   ,                                       !- View Factor to Ground
@@ -1007,19 +697,11 @@
   4.572, -9.144, 2.4384;                  !- X,Y,Z Vertex 4 {m}
 
 OS:Surface,
-<<<<<<< HEAD
-  {54eef000-ec05-428a-acfd-fe5dd1c3c9de}, !- Handle
+  {60c59bf6-4b87-4668-a170-f288cbeba5d1}, !- Handle
   Surface 8,                              !- Name
   RoofCeiling,                            !- Surface Type
   ,                                       !- Construction Name
-  {f86f8ea8-49fc-45d2-92c5-d54d54eddda0}, !- Space Name
-=======
-  {7900c5e9-ec7a-4f60-a9c1-f90592453905}, !- Handle
-  Surface 8,                              !- Name
-  RoofCeiling,                            !- Surface Type
-  ,                                       !- Construction Name
-  {3e1cb72a-4392-4e87-b832-0597af3413db}, !- Space Name
->>>>>>> ad15e0a5
+  {50c05ff3-0d42-425a-9e95-9c41e2e63820}, !- Space Name
   Outdoors,                               !- Outside Boundary Condition
   ,                                       !- Outside Boundary Condition Object
   SunExposed,                             !- Sun Exposure
@@ -1032,19 +714,11 @@
   0, 0, 2.4384;                           !- X,Y,Z Vertex 4 {m}
 
 OS:Surface,
-<<<<<<< HEAD
-  {4e652bcc-9ad9-47ba-9b99-9c58566bff82}, !- Handle
+  {98a552d5-e130-4ea4-9dee-e7d66b767c73}, !- Handle
   Surface 9,                              !- Name
   RoofCeiling,                            !- Surface Type
   ,                                       !- Construction Name
-  {f86f8ea8-49fc-45d2-92c5-d54d54eddda0}, !- Space Name
-=======
-  {7aa9fa42-cfb7-41ab-b2a5-d919eb91dab4}, !- Handle
-  Surface 9,                              !- Name
-  RoofCeiling,                            !- Surface Type
-  ,                                       !- Construction Name
-  {3e1cb72a-4392-4e87-b832-0597af3413db}, !- Space Name
->>>>>>> ad15e0a5
+  {50c05ff3-0d42-425a-9e95-9c41e2e63820}, !- Space Name
   Outdoors,                               !- Outside Boundary Condition
   ,                                       !- Outside Boundary Condition Object
   SunExposed,                             !- Sun Exposure
@@ -1057,19 +731,11 @@
   4.572, -9.144, 2.4384;                  !- X,Y,Z Vertex 4 {m}
 
 OS:Surface,
-<<<<<<< HEAD
-  {3407556d-f97d-4831-8523-e170f99b46cf}, !- Handle
+  {0e1be81f-35e7-4af3-983e-00aef5038a62}, !- Handle
   Surface 10,                             !- Name
   Wall,                                   !- Surface Type
   ,                                       !- Construction Name
-  {f86f8ea8-49fc-45d2-92c5-d54d54eddda0}, !- Space Name
-=======
-  {d667673b-b752-45db-9a27-05e5c4f4cec2}, !- Handle
-  Surface 10,                             !- Name
-  Wall,                                   !- Surface Type
-  ,                                       !- Construction Name
-  {3e1cb72a-4392-4e87-b832-0597af3413db}, !- Space Name
->>>>>>> ad15e0a5
+  {50c05ff3-0d42-425a-9e95-9c41e2e63820}, !- Space Name
   Outdoors,                               !- Outside Boundary Condition
   ,                                       !- Outside Boundary Condition Object
   SunExposed,                             !- Sun Exposure
@@ -1081,19 +747,11 @@
   0, -9.144, 2.4384;                      !- X,Y,Z Vertex 3 {m}
 
 OS:Surface,
-<<<<<<< HEAD
-  {f4d00443-5bb0-42e6-9f9e-78c4d0390b58}, !- Handle
+  {e38e460d-5fa3-4bbf-b8ba-9d326f4d53a4}, !- Handle
   Surface 11,                             !- Name
   Wall,                                   !- Surface Type
   ,                                       !- Construction Name
-  {f86f8ea8-49fc-45d2-92c5-d54d54eddda0}, !- Space Name
-=======
-  {5f230717-a2cb-4bec-a992-b96ce5e41e3b}, !- Handle
-  Surface 11,                             !- Name
-  Wall,                                   !- Surface Type
-  ,                                       !- Construction Name
-  {3e1cb72a-4392-4e87-b832-0597af3413db}, !- Space Name
->>>>>>> ad15e0a5
+  {50c05ff3-0d42-425a-9e95-9c41e2e63820}, !- Space Name
   Adiabatic,                              !- Outside Boundary Condition
   ,                                       !- Outside Boundary Condition Object
   NoSun,                                  !- Sun Exposure
@@ -1105,15 +763,9 @@
   4.572, 0, 2.4384;                       !- X,Y,Z Vertex 3 {m}
 
 OS:Space,
-<<<<<<< HEAD
-  {f86f8ea8-49fc-45d2-92c5-d54d54eddda0}, !- Handle
+  {50c05ff3-0d42-425a-9e95-9c41e2e63820}, !- Handle
   unfinished attic space,                 !- Name
-  {030bf00e-b3cc-44a3-b522-74a95f01d1c1}, !- Space Type Name
-=======
-  {3e1cb72a-4392-4e87-b832-0597af3413db}, !- Handle
-  unfinished attic space,                 !- Name
-  {bb3c94fd-78f0-45d2-b6d8-11245ac8523c}, !- Space Type Name
->>>>>>> ad15e0a5
+  {8d3a8271-8e84-4690-942d-632fc1e203a1}, !- Space Type Name
   ,                                       !- Default Construction Set Name
   ,                                       !- Default Schedule Set Name
   ,                                       !- Direction of Relative North {deg}
@@ -1121,17 +773,10 @@
   ,                                       !- Y Origin {m}
   ,                                       !- Z Origin {m}
   ,                                       !- Building Story Name
-<<<<<<< HEAD
-  {8caef46b-7f51-40e7-8010-cf871f006b0d}; !- Thermal Zone Name
+  {7b0ca243-9af2-49b2-9bb5-f15a8faf0f81}; !- Thermal Zone Name
 
 OS:ThermalZone,
-  {8caef46b-7f51-40e7-8010-cf871f006b0d}, !- Handle
-=======
-  {688c7acb-da7f-41b7-9d79-c4ea6ec6d1fc}; !- Thermal Zone Name
-
-OS:ThermalZone,
-  {688c7acb-da7f-41b7-9d79-c4ea6ec6d1fc}, !- Handle
->>>>>>> ad15e0a5
+  {7b0ca243-9af2-49b2-9bb5-f15a8faf0f81}, !- Handle
   unfinished attic zone,                  !- Name
   ,                                       !- Multiplier
   ,                                       !- Ceiling Height {m}
@@ -1140,17 +785,10 @@
   ,                                       !- Zone Inside Convection Algorithm
   ,                                       !- Zone Outside Convection Algorithm
   ,                                       !- Zone Conditioning Equipment List Name
-<<<<<<< HEAD
-  {66fe7fa4-f55a-48b4-a5ac-de9fe59ee268}, !- Zone Air Inlet Port List
-  {b8b32cb7-8c2d-49ce-b3cb-087b3e0e5c38}, !- Zone Air Exhaust Port List
-  {1c1f4d6b-0191-4d45-b2e0-45b0baa65d03}, !- Zone Air Node Name
-  {5f90da1f-b0fe-4ac9-a070-d27816c266d5}, !- Zone Return Air Port List
-=======
-  {1e860470-638e-46ac-a7c1-1bb2029ce295}, !- Zone Air Inlet Port List
-  {453e78c0-9231-46c2-ac6e-33b7b038d284}, !- Zone Air Exhaust Port List
-  {879f2b14-d306-4724-a3b2-95db51888451}, !- Zone Air Node Name
-  {1e6ecefd-4650-4f33-9c1b-e6876b7e6aa3}, !- Zone Return Air Port List
->>>>>>> ad15e0a5
+  {b319efe4-4742-466c-8226-30f59e5cb90f}, !- Zone Air Inlet Port List
+  {23c64362-568a-4cf6-b5f4-7ec9d9f62c68}, !- Zone Air Exhaust Port List
+  {0a61e224-8ef0-4fff-8b87-7aab7b6bd5f1}, !- Zone Air Node Name
+  {da08d824-ef6d-4968-af86-1ce5099f1fff}, !- Zone Return Air Port List
   ,                                       !- Primary Daylighting Control Name
   ,                                       !- Fraction of Zone Controlled by Primary Daylighting Control
   ,                                       !- Secondary Daylighting Control Name
@@ -1161,63 +799,33 @@
   No;                                     !- Use Ideal Air Loads
 
 OS:Node,
-<<<<<<< HEAD
-  {04480d84-2ace-444e-8831-e66219ce7e49}, !- Handle
+  {080714c6-2e9a-44a4-91e9-bea5f61d9ca0}, !- Handle
   Node 3,                                 !- Name
-  {1c1f4d6b-0191-4d45-b2e0-45b0baa65d03}, !- Inlet Port
+  {0a61e224-8ef0-4fff-8b87-7aab7b6bd5f1}, !- Inlet Port
   ;                                       !- Outlet Port
 
 OS:Connection,
-  {1c1f4d6b-0191-4d45-b2e0-45b0baa65d03}, !- Handle
-  {8caef46b-7f51-40e7-8010-cf871f006b0d}, !- Source Object
+  {0a61e224-8ef0-4fff-8b87-7aab7b6bd5f1}, !- Handle
+  {7b0ca243-9af2-49b2-9bb5-f15a8faf0f81}, !- Source Object
   11,                                     !- Outlet Port
-  {04480d84-2ace-444e-8831-e66219ce7e49}, !- Target Object
+  {080714c6-2e9a-44a4-91e9-bea5f61d9ca0}, !- Target Object
   2;                                      !- Inlet Port
 
 OS:PortList,
-  {66fe7fa4-f55a-48b4-a5ac-de9fe59ee268}, !- Handle
-  {8caef46b-7f51-40e7-8010-cf871f006b0d}; !- HVAC Component
+  {b319efe4-4742-466c-8226-30f59e5cb90f}, !- Handle
+  {7b0ca243-9af2-49b2-9bb5-f15a8faf0f81}; !- HVAC Component
 
 OS:PortList,
-  {b8b32cb7-8c2d-49ce-b3cb-087b3e0e5c38}, !- Handle
-  {8caef46b-7f51-40e7-8010-cf871f006b0d}; !- HVAC Component
+  {23c64362-568a-4cf6-b5f4-7ec9d9f62c68}, !- Handle
+  {7b0ca243-9af2-49b2-9bb5-f15a8faf0f81}; !- HVAC Component
 
 OS:PortList,
-  {5f90da1f-b0fe-4ac9-a070-d27816c266d5}, !- Handle
-  {8caef46b-7f51-40e7-8010-cf871f006b0d}; !- HVAC Component
+  {da08d824-ef6d-4968-af86-1ce5099f1fff}, !- Handle
+  {7b0ca243-9af2-49b2-9bb5-f15a8faf0f81}; !- HVAC Component
 
 OS:Sizing:Zone,
-  {9c7a8b08-b915-498c-949b-1463274e0925}, !- Handle
-  {8caef46b-7f51-40e7-8010-cf871f006b0d}, !- Zone or ZoneList Name
-=======
-  {29b30fff-33b2-4701-8567-9020199851cd}, !- Handle
-  Node 3,                                 !- Name
-  {879f2b14-d306-4724-a3b2-95db51888451}, !- Inlet Port
-  ;                                       !- Outlet Port
-
-OS:Connection,
-  {879f2b14-d306-4724-a3b2-95db51888451}, !- Handle
-  {688c7acb-da7f-41b7-9d79-c4ea6ec6d1fc}, !- Source Object
-  11,                                     !- Outlet Port
-  {29b30fff-33b2-4701-8567-9020199851cd}, !- Target Object
-  2;                                      !- Inlet Port
-
-OS:PortList,
-  {1e860470-638e-46ac-a7c1-1bb2029ce295}, !- Handle
-  {688c7acb-da7f-41b7-9d79-c4ea6ec6d1fc}; !- HVAC Component
-
-OS:PortList,
-  {453e78c0-9231-46c2-ac6e-33b7b038d284}, !- Handle
-  {688c7acb-da7f-41b7-9d79-c4ea6ec6d1fc}; !- HVAC Component
-
-OS:PortList,
-  {1e6ecefd-4650-4f33-9c1b-e6876b7e6aa3}, !- Handle
-  {688c7acb-da7f-41b7-9d79-c4ea6ec6d1fc}; !- HVAC Component
-
-OS:Sizing:Zone,
-  {6507b3b4-a3e7-4876-87eb-5000c3dceb4a}, !- Handle
-  {688c7acb-da7f-41b7-9d79-c4ea6ec6d1fc}, !- Zone or ZoneList Name
->>>>>>> ad15e0a5
+  {942584d4-785a-49b8-a106-10a68610819b}, !- Handle
+  {7b0ca243-9af2-49b2-9bb5-f15a8faf0f81}, !- Zone or ZoneList Name
   SupplyAirTemperature,                   !- Zone Cooling Design Supply Air Temperature Input Method
   14,                                     !- Zone Cooling Design Supply Air Temperature {C}
   11.11,                                  !- Zone Cooling Design Supply Air Temperature Difference {deltaC}
@@ -1244,21 +852,12 @@
   autosize;                               !- Dedicated Outdoor Air High Setpoint Temperature for Design {C}
 
 OS:ZoneHVAC:EquipmentList,
-<<<<<<< HEAD
-  {fdef3cff-0287-4dfb-9c1e-3fe2c3987412}, !- Handle
+  {7b0696ca-1835-47f2-83ed-d0458eda73b0}, !- Handle
   Zone HVAC Equipment List 3,             !- Name
-  {8caef46b-7f51-40e7-8010-cf871f006b0d}; !- Thermal Zone
+  {7b0ca243-9af2-49b2-9bb5-f15a8faf0f81}; !- Thermal Zone
 
 OS:SpaceType,
-  {030bf00e-b3cc-44a3-b522-74a95f01d1c1}, !- Handle
-=======
-  {6b860562-6c54-4f22-ba8b-afcc41698ed8}, !- Handle
-  Zone HVAC Equipment List 3,             !- Name
-  {688c7acb-da7f-41b7-9d79-c4ea6ec6d1fc}; !- Thermal Zone
-
-OS:SpaceType,
-  {bb3c94fd-78f0-45d2-b6d8-11245ac8523c}, !- Handle
->>>>>>> ad15e0a5
+  {8d3a8271-8e84-4690-942d-632fc1e203a1}, !- Handle
   Space Type 3,                           !- Name
   ,                                       !- Default Construction Set Name
   ,                                       !- Default Schedule Set Name
@@ -1269,23 +868,14 @@
   unfinished attic;                       !- Standards Space Type
 
 OS:BuildingUnit,
-<<<<<<< HEAD
-  {08ce3b85-3e48-4ed8-bce9-147397702be5}, !- Handle
-=======
-  {f60f1560-f6b0-4d27-bb52-07d8d3f1de84}, !- Handle
->>>>>>> ad15e0a5
+  {89539f54-bea2-4583-901a-21f40dc37ec8}, !- Handle
   unit 1,                                 !- Name
   ,                                       !- Rendering Color
   Residential;                            !- Building Unit Type
 
 OS:AdditionalProperties,
-<<<<<<< HEAD
-  {745eac7e-bd9c-4b31-ae63-34a2c4ccc2df}, !- Handle
-  {08ce3b85-3e48-4ed8-bce9-147397702be5}, !- Object Name
-=======
-  {646bc845-73d2-484b-a589-308a006709f5}, !- Handle
-  {f60f1560-f6b0-4d27-bb52-07d8d3f1de84}, !- Object Name
->>>>>>> ad15e0a5
+  {861129e4-5828-4d37-9dcf-2d56b46f8539}, !- Handle
+  {89539f54-bea2-4583-901a-21f40dc37ec8}, !- Object Name
   NumberOfBedrooms,                       !- Feature Name 1
   Integer,                                !- Feature Data Type 1
   3,                                      !- Feature Value 1
@@ -1297,20 +887,12 @@
   3.3900000000000001;                     !- Feature Value 3
 
 OS:External:File,
-<<<<<<< HEAD
-  {7fa4b93d-24b3-4e48-b2bd-65e5b9230ea9}, !- Handle
-=======
-  {f410f3d2-bcab-4cce-ba14-3e6e0a8f5381}, !- Handle
->>>>>>> ad15e0a5
+  {9ff32e1a-bb95-44f1-abba-25a6e8eae3bd}, !- Handle
   8760.csv,                               !- Name
   8760.csv;                               !- File Name
 
 OS:Schedule:Day,
-<<<<<<< HEAD
-  {3e3f9295-eeac-4667-9245-41ed4e9359e1}, !- Handle
-=======
-  {16096eb6-b6b9-4078-b042-02ad705905da}, !- Handle
->>>>>>> ad15e0a5
+  {72699b1a-147b-49b8-8c80-184b2dd9fd45}, !- Handle
   Schedule Day 1,                         !- Name
   ,                                       !- Schedule Type Limits Name
   ,                                       !- Interpolate to Timestep
@@ -1319,11 +901,7 @@
   0;                                      !- Value Until Time 1
 
 OS:Schedule:Day,
-<<<<<<< HEAD
-  {452fdbf7-4346-431d-a54e-bc398fb0d260}, !- Handle
-=======
-  {c91c7b1e-ec8b-4681-9194-747ffa349bb0}, !- Handle
->>>>>>> ad15e0a5
+  {1acae8f3-85a5-48bb-bae3-4c2ada24ab4c}, !- Handle
   Schedule Day 2,                         !- Name
   ,                                       !- Schedule Type Limits Name
   ,                                       !- Interpolate to Timestep
@@ -1332,17 +910,10 @@
   1;                                      !- Value Until Time 1
 
 OS:Schedule:File,
-<<<<<<< HEAD
-  {25649e3a-ab3a-4704-a5d5-17dd2d17e2cb}, !- Handle
+  {8052be63-ee7f-4f35-bad9-ce670bb7ed75}, !- Handle
   occupants,                              !- Name
-  {0e5ef21e-37f9-42a7-a09c-ab782b583bdb}, !- Schedule Type Limits Name
-  {7fa4b93d-24b3-4e48-b2bd-65e5b9230ea9}, !- External File Name
-=======
-  {efedb1f1-8bd5-4fcf-b2e1-664c9c470bd9}, !- Handle
-  occupants,                              !- Name
-  {6d0c54da-f598-4e05-8232-ef81c15ae0ba}, !- Schedule Type Limits Name
-  {f410f3d2-bcab-4cce-ba14-3e6e0a8f5381}, !- External File Name
->>>>>>> ad15e0a5
+  {9898f387-6297-4835-8714-cf30a9d9d29e}, !- Schedule Type Limits Name
+  {9ff32e1a-bb95-44f1-abba-25a6e8eae3bd}, !- External File Name
   1,                                      !- Column Number
   1,                                      !- Rows to Skip at Top
   8760,                                   !- Number of Hours of Data
@@ -1351,23 +922,54 @@
   60;                                     !- Minutes per Item
 
 OS:Schedule:Constant,
-<<<<<<< HEAD
-  {68cc5afb-a240-418f-89c8-083ba7a87403}, !- Handle
+  {a50a4342-3376-45c4-9292-3ac9e6a10194}, !- Handle
   res occupants activity schedule,        !- Name
-  {46f657b0-d311-4617-91c9-63ce1bfa8472}, !- Schedule Type Limits Name
+  {83a9955d-efe9-4bad-b228-fc07c7361dd5}, !- Schedule Type Limits Name
   112.539290946133;                       !- Value
 
 OS:People:Definition,
-  {d99baaf2-4980-4034-989a-a2f53fa6b2a9}, !- Handle
-=======
-  {e6a7ee30-ac4a-4ee5-8eae-dd3e6e7942aa}, !- Handle
-  res occupants activity schedule,        !- Name
-  {5e6a0ba0-c453-4b14-b276-8ae2c2fa3eea}, !- Schedule Type Limits Name
-  112.539290946133;                       !- Value
+  {87552b54-1538-4748-a14c-8d4275a59a53}, !- Handle
+  res occupants|living space,             !- Name
+  People,                                 !- Number of People Calculation Method
+  1.695,                                  !- Number of People {people}
+  ,                                       !- People per Space Floor Area {person/m2}
+  ,                                       !- Space Floor Area per Person {m2/person}
+  0.319734,                               !- Fraction Radiant
+  0.573,                                  !- Sensible Heat Fraction
+  0,                                      !- Carbon Dioxide Generation Rate {m3/s-W}
+  No,                                     !- Enable ASHRAE 55 Comfort Warnings
+  ZoneAveraged;                           !- Mean Radiant Temperature Calculation Type
+
+OS:People,
+  {5a597dfe-f355-4a5b-b745-4e80861025c0}, !- Handle
+  res occupants|living space,             !- Name
+  {87552b54-1538-4748-a14c-8d4275a59a53}, !- People Definition Name
+  {433f60ed-6596-462a-b072-6095682c0629}, !- Space or SpaceType Name
+  {8052be63-ee7f-4f35-bad9-ce670bb7ed75}, !- Number of People Schedule Name
+  {a50a4342-3376-45c4-9292-3ac9e6a10194}, !- Activity Level Schedule Name
+  ,                                       !- Surface Name/Angle Factor List Name
+  ,                                       !- Work Efficiency Schedule Name
+  ,                                       !- Clothing Insulation Schedule Name
+  ,                                       !- Air Velocity Schedule Name
+  1;                                      !- Multiplier
+
+OS:ScheduleTypeLimits,
+  {83a9955d-efe9-4bad-b228-fc07c7361dd5}, !- Handle
+  ActivityLevel,                          !- Name
+  0,                                      !- Lower Limit Value
+  ,                                       !- Upper Limit Value
+  Continuous,                             !- Numeric Type
+  ActivityLevel;                          !- Unit Type
+
+OS:ScheduleTypeLimits,
+  {9898f387-6297-4835-8714-cf30a9d9d29e}, !- Handle
+  Fractional,                             !- Name
+  0,                                      !- Lower Limit Value
+  1,                                      !- Upper Limit Value
+  Continuous;                             !- Numeric Type
 
 OS:People:Definition,
-  {c89a64fd-3a5e-4bf2-8ea7-48595b21ffab}, !- Handle
->>>>>>> ad15e0a5
+  {f88d8449-9376-4096-ae23-ffef95d295b2}, !- Handle
   res occupants|finished basement space,  !- Name
   People,                                 !- Number of People Calculation Method
   1.695,                                  !- Number of People {people}
@@ -1380,85 +982,14 @@
   ZoneAveraged;                           !- Mean Radiant Temperature Calculation Type
 
 OS:People,
-<<<<<<< HEAD
-  {7ff74627-af84-4c3f-aae7-3483a9288460}, !- Handle
+  {966e0e26-d448-4086-8b87-1915fad42404}, !- Handle
   res occupants|finished basement space,  !- Name
-  {d99baaf2-4980-4034-989a-a2f53fa6b2a9}, !- People Definition Name
-  {da4c4e22-b9f8-4630-b1de-66d470737cc6}, !- Space or SpaceType Name
-  {25649e3a-ab3a-4704-a5d5-17dd2d17e2cb}, !- Number of People Schedule Name
-  {68cc5afb-a240-418f-89c8-083ba7a87403}, !- Activity Level Schedule Name
-=======
-  {db0cac8d-46cd-4ccc-965f-e469576edfcb}, !- Handle
-  res occupants|finished basement space,  !- Name
-  {c89a64fd-3a5e-4bf2-8ea7-48595b21ffab}, !- People Definition Name
-  {105ad8bc-9429-45cf-9929-c1c52911ab43}, !- Space or SpaceType Name
-  {efedb1f1-8bd5-4fcf-b2e1-664c9c470bd9}, !- Number of People Schedule Name
-  {e6a7ee30-ac4a-4ee5-8eae-dd3e6e7942aa}, !- Activity Level Schedule Name
->>>>>>> ad15e0a5
+  {f88d8449-9376-4096-ae23-ffef95d295b2}, !- People Definition Name
+  {b7c1afd6-9fd1-4406-b501-ce16b6bda116}, !- Space or SpaceType Name
+  {8052be63-ee7f-4f35-bad9-ce670bb7ed75}, !- Number of People Schedule Name
+  {a50a4342-3376-45c4-9292-3ac9e6a10194}, !- Activity Level Schedule Name
   ,                                       !- Surface Name/Angle Factor List Name
   ,                                       !- Work Efficiency Schedule Name
   ,                                       !- Clothing Insulation Schedule Name
   ,                                       !- Air Velocity Schedule Name
   1;                                      !- Multiplier
-
-OS:ScheduleTypeLimits,
-<<<<<<< HEAD
-  {46f657b0-d311-4617-91c9-63ce1bfa8472}, !- Handle
-=======
-  {5e6a0ba0-c453-4b14-b276-8ae2c2fa3eea}, !- Handle
->>>>>>> ad15e0a5
-  ActivityLevel,                          !- Name
-  0,                                      !- Lower Limit Value
-  ,                                       !- Upper Limit Value
-  Continuous,                             !- Numeric Type
-  ActivityLevel;                          !- Unit Type
-
-OS:ScheduleTypeLimits,
-<<<<<<< HEAD
-  {0e5ef21e-37f9-42a7-a09c-ab782b583bdb}, !- Handle
-=======
-  {6d0c54da-f598-4e05-8232-ef81c15ae0ba}, !- Handle
->>>>>>> ad15e0a5
-  Fractional,                             !- Name
-  0,                                      !- Lower Limit Value
-  1,                                      !- Upper Limit Value
-  Continuous;                             !- Numeric Type
-
-OS:People:Definition,
-<<<<<<< HEAD
-  {07a75d0e-d1c6-4774-9a4d-c4c884d4fcc5}, !- Handle
-=======
-  {15cfd5f3-dd91-4f52-a4c5-9111fe21fd97}, !- Handle
->>>>>>> ad15e0a5
-  res occupants|living space,             !- Name
-  People,                                 !- Number of People Calculation Method
-  1.695,                                  !- Number of People {people}
-  ,                                       !- People per Space Floor Area {person/m2}
-  ,                                       !- Space Floor Area per Person {m2/person}
-  0.319734,                               !- Fraction Radiant
-  0.573,                                  !- Sensible Heat Fraction
-  0,                                      !- Carbon Dioxide Generation Rate {m3/s-W}
-  No,                                     !- Enable ASHRAE 55 Comfort Warnings
-  ZoneAveraged;                           !- Mean Radiant Temperature Calculation Type
-
-OS:People,
-<<<<<<< HEAD
-  {315d4298-e1d3-4afe-a445-c48673e54e40}, !- Handle
-  res occupants|living space,             !- Name
-  {07a75d0e-d1c6-4774-9a4d-c4c884d4fcc5}, !- People Definition Name
-  {5c4936a2-bf79-438f-818c-2371587d47e2}, !- Space or SpaceType Name
-  {25649e3a-ab3a-4704-a5d5-17dd2d17e2cb}, !- Number of People Schedule Name
-  {68cc5afb-a240-418f-89c8-083ba7a87403}, !- Activity Level Schedule Name
-=======
-  {9b5839d9-4362-4421-b868-6b20e8d55527}, !- Handle
-  res occupants|living space,             !- Name
-  {15cfd5f3-dd91-4f52-a4c5-9111fe21fd97}, !- People Definition Name
-  {7f3a4d60-01d0-48b2-a7ce-4b6f642bbaed}, !- Space or SpaceType Name
-  {efedb1f1-8bd5-4fcf-b2e1-664c9c470bd9}, !- Number of People Schedule Name
-  {e6a7ee30-ac4a-4ee5-8eae-dd3e6e7942aa}, !- Activity Level Schedule Name
->>>>>>> ad15e0a5
-  ,                                       !- Surface Name/Angle Factor List Name
-  ,                                       !- Work Efficiency Schedule Name
-  ,                                       !- Clothing Insulation Schedule Name
-  ,                                       !- Air Velocity Schedule Name
-  1;                                      !- Multiplier
