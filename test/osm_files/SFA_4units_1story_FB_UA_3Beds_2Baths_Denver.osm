!- NOTE: Auto-generated from /test/osw_files/SFA_4units_1story_FB_UA_3Beds_2Baths_Denver.osw

OS:Version,
<<<<<<< HEAD
  {85f0b45b-3872-4eb9-9cb2-c837bd3acc9c}, !- Handle
  2.9.0;                                  !- Version Identifier

OS:SimulationControl,
  {a7f87b45-82ab-4918-9fdb-bb5419177105}, !- Handle
=======
  {84cb9b10-c1d7-402f-9310-6d7e4523d9ce}, !- Handle
  2.9.1;                                  !- Version Identifier

OS:SimulationControl,
  {9bd4709f-777c-491e-b343-6af28fa645af}, !- Handle
>>>>>>> 918de987
  ,                                       !- Do Zone Sizing Calculation
  ,                                       !- Do System Sizing Calculation
  ,                                       !- Do Plant Sizing Calculation
  No;                                     !- Run Simulation for Sizing Periods

OS:Timestep,
<<<<<<< HEAD
  {f62a88ab-c21d-40dd-838c-da1e54f5b28f}, !- Handle
  6;                                      !- Number of Timesteps per Hour

OS:ShadowCalculation,
  {71ae1a49-62c4-4482-94cb-5adac3cd7d0a}, !- Handle
=======
  {f4d34d2d-46f4-4c61-97f9-683aac831237}, !- Handle
  6;                                      !- Number of Timesteps per Hour

OS:ShadowCalculation,
  {c5d08645-f37d-4691-97cb-c6be8cd38547}, !- Handle
>>>>>>> 918de987
  20,                                     !- Calculation Frequency
  200;                                    !- Maximum Figures in Shadow Overlap Calculations

OS:SurfaceConvectionAlgorithm:Outside,
<<<<<<< HEAD
  {37520b96-6741-4812-8a17-cbc1ab267317}, !- Handle
  DOE-2;                                  !- Algorithm

OS:SurfaceConvectionAlgorithm:Inside,
  {5bd2a6b1-4752-4279-b205-f6d9a21bfd21}, !- Handle
  TARP;                                   !- Algorithm

OS:ZoneCapacitanceMultiplier:ResearchSpecial,
  {f6ea4522-6447-428b-becd-6e1a31040661}, !- Handle
=======
  {ad7a184d-7bbe-462c-a8e9-0e5607a5876c}, !- Handle
  DOE-2;                                  !- Algorithm

OS:SurfaceConvectionAlgorithm:Inside,
  {252d154f-a564-4f48-9535-b7d6b8e5d914}, !- Handle
  TARP;                                   !- Algorithm

OS:ZoneCapacitanceMultiplier:ResearchSpecial,
  {129204fd-a54a-4d5d-acaf-ab8102f6ed1c}, !- Handle
>>>>>>> 918de987
  ,                                       !- Temperature Capacity Multiplier
  15,                                     !- Humidity Capacity Multiplier
  ;                                       !- Carbon Dioxide Capacity Multiplier

OS:RunPeriod,
<<<<<<< HEAD
  {21078989-3010-43c2-a11d-638a2dbb9209}, !- Handle
=======
  {370fc2fd-0bc6-4b2b-88fd-fd9f3012d3f3}, !- Handle
>>>>>>> 918de987
  Run Period 1,                           !- Name
  1,                                      !- Begin Month
  1,                                      !- Begin Day of Month
  12,                                     !- End Month
  31,                                     !- End Day of Month
  ,                                       !- Use Weather File Holidays and Special Days
  ,                                       !- Use Weather File Daylight Saving Period
  ,                                       !- Apply Weekend Holiday Rule
  ,                                       !- Use Weather File Rain Indicators
  ,                                       !- Use Weather File Snow Indicators
  ;                                       !- Number of Times Runperiod to be Repeated

OS:YearDescription,
<<<<<<< HEAD
  {1d8a536f-d96f-410e-ae3c-c25f0b422218}, !- Handle
=======
  {da54eafd-3922-4139-8e5e-862c82b5d03e}, !- Handle
>>>>>>> 918de987
  2007,                                   !- Calendar Year
  ,                                       !- Day of Week for Start Day
  ;                                       !- Is Leap Year

OS:WeatherFile,
<<<<<<< HEAD
  {aea6876e-d0c6-4a79-982e-1433ad9c8acc}, !- Handle
=======
  {dd30486e-5ad3-4934-8a87-5b866b45d7ff}, !- Handle
>>>>>>> 918de987
  Denver Intl Ap,                         !- City
  CO,                                     !- State Province Region
  USA,                                    !- Country
  TMY3,                                   !- Data Source
  725650,                                 !- WMO Number
  39.83,                                  !- Latitude {deg}
  -104.65,                                !- Longitude {deg}
  -7,                                     !- Time Zone {hr}
  1650,                                   !- Elevation {m}
  file:../weather/USA_CO_Denver.Intl.AP.725650_TMY3.epw, !- Url
  E23378AA;                               !- Checksum

OS:AdditionalProperties,
<<<<<<< HEAD
  {41c497ac-a0fb-49a1-b31b-b3ad47b50c54}, !- Handle
  {aea6876e-d0c6-4a79-982e-1433ad9c8acc}, !- Object Name
=======
  {19751162-14e3-4cb2-9bba-be9a19885b9c}, !- Handle
  {dd30486e-5ad3-4934-8a87-5b866b45d7ff}, !- Object Name
>>>>>>> 918de987
  EPWHeaderCity,                          !- Feature Name 1
  String,                                 !- Feature Data Type 1
  Denver Intl Ap,                         !- Feature Value 1
  EPWHeaderState,                         !- Feature Name 2
  String,                                 !- Feature Data Type 2
  CO,                                     !- Feature Value 2
  EPWHeaderCountry,                       !- Feature Name 3
  String,                                 !- Feature Data Type 3
  USA,                                    !- Feature Value 3
  EPWHeaderDataSource,                    !- Feature Name 4
  String,                                 !- Feature Data Type 4
  TMY3,                                   !- Feature Value 4
  EPWHeaderStation,                       !- Feature Name 5
  String,                                 !- Feature Data Type 5
  725650,                                 !- Feature Value 5
  EPWHeaderLatitude,                      !- Feature Name 6
  Double,                                 !- Feature Data Type 6
  39.829999999999998,                     !- Feature Value 6
  EPWHeaderLongitude,                     !- Feature Name 7
  Double,                                 !- Feature Data Type 7
  -104.65000000000001,                    !- Feature Value 7
  EPWHeaderTimezone,                      !- Feature Name 8
  Double,                                 !- Feature Data Type 8
  -7,                                     !- Feature Value 8
  EPWHeaderAltitude,                      !- Feature Name 9
  Double,                                 !- Feature Data Type 9
  5413.3858267716532,                     !- Feature Value 9
  EPWHeaderLocalPressure,                 !- Feature Name 10
  Double,                                 !- Feature Data Type 10
  0.81937567683596546,                    !- Feature Value 10
  EPWHeaderRecordsPerHour,                !- Feature Name 11
  Double,                                 !- Feature Data Type 11
  0,                                      !- Feature Value 11
  EPWDataAnnualAvgDrybulb,                !- Feature Name 12
  Double,                                 !- Feature Data Type 12
  51.575616438356228,                     !- Feature Value 12
  EPWDataAnnualMinDrybulb,                !- Feature Name 13
  Double,                                 !- Feature Data Type 13
  -2.9200000000000017,                    !- Feature Value 13
  EPWDataAnnualMaxDrybulb,                !- Feature Name 14
  Double,                                 !- Feature Data Type 14
  104,                                    !- Feature Value 14
  EPWDataCDD50F,                          !- Feature Name 15
  Double,                                 !- Feature Data Type 15
  3072.2925000000005,                     !- Feature Value 15
  EPWDataCDD65F,                          !- Feature Name 16
  Double,                                 !- Feature Data Type 16
  883.62000000000035,                     !- Feature Value 16
  EPWDataHDD50F,                          !- Feature Name 17
  Double,                                 !- Feature Data Type 17
  2497.1925000000001,                     !- Feature Value 17
  EPWDataHDD65F,                          !- Feature Name 18
  Double,                                 !- Feature Data Type 18
  5783.5200000000013,                     !- Feature Value 18
  EPWDataAnnualAvgWindspeed,              !- Feature Name 19
  Double,                                 !- Feature Data Type 19
  3.9165296803649667,                     !- Feature Value 19
  EPWDataMonthlyAvgDrybulbs,              !- Feature Name 20
  String,                                 !- Feature Data Type 20
  33.4191935483871&#4431.90142857142857&#4443.02620967741937&#4442.48624999999999&#4459.877741935483854&#4473.57574999999997&#4472.07975806451608&#4472.70008064516134&#4466.49200000000006&#4450.079112903225806&#4437.218250000000005&#4434.582177419354835, !- Feature Value 20
  EPWDataGroundMonthlyTemps,              !- Feature Name 21
  String,                                 !- Feature Data Type 21
  44.08306285945173&#4440.89570904991865&#4440.64045432632048&#4442.153016571250646&#4448.225111118704206&#4454.268919273837525&#4459.508577937551024&#4462.82777283423508&#4463.10975667174995&#4460.41014950381947&#4455.304105212311526&#4449.445696474514364, !- Feature Value 21
  EPWDataWSF,                             !- Feature Name 22
  Double,                                 !- Feature Data Type 22
  0.58999999999999997,                    !- Feature Value 22
  EPWDataMonthlyAvgDailyHighDrybulbs,     !- Feature Name 23
  String,                                 !- Feature Data Type 23
  47.41032258064516&#4446.58642857142857&#4455.15032258064517&#4453.708&#4472.80193548387098&#4488.67600000000002&#4486.1858064516129&#4485.87225806451613&#4482.082&#4463.18064516129033&#4448.73400000000001&#4448.87935483870968, !- Feature Value 23
  EPWDataMonthlyAvgDailyLowDrybulbs,      !- Feature Name 24
  String,                                 !- Feature Data Type 24
  19.347741935483874&#4419.856428571428573&#4430.316129032258065&#4431.112&#4447.41612903225806&#4457.901999999999994&#4459.063870967741934&#4460.956774193548384&#4452.352000000000004&#4438.41612903225806&#4427.002000000000002&#4423.02903225806451, !- Feature Value 24
  EPWDesignHeatingDrybulb,                !- Feature Name 25
  Double,                                 !- Feature Data Type 25
  12.02,                                  !- Feature Value 25
  EPWDesignHeatingWindspeed,              !- Feature Name 26
  Double,                                 !- Feature Data Type 26
  2.8062500000000004,                     !- Feature Value 26
  EPWDesignCoolingDrybulb,                !- Feature Name 27
  Double,                                 !- Feature Data Type 27
  91.939999999999998,                     !- Feature Value 27
  EPWDesignCoolingWetbulb,                !- Feature Name 28
  Double,                                 !- Feature Data Type 28
  59.95131430195849,                      !- Feature Value 28
  EPWDesignCoolingHumidityRatio,          !- Feature Name 29
  Double,                                 !- Feature Data Type 29
  0.0059161086834698092,                  !- Feature Value 29
  EPWDesignCoolingWindspeed,              !- Feature Name 30
  Double,                                 !- Feature Data Type 30
  3.7999999999999989,                     !- Feature Value 30
  EPWDesignDailyTemperatureRange,         !- Feature Name 31
  Double,                                 !- Feature Data Type 31
  24.915483870967748,                     !- Feature Value 31
  EPWDesignDehumidDrybulb,                !- Feature Name 32
  Double,                                 !- Feature Data Type 32
  67.996785714285721,                     !- Feature Value 32
  EPWDesignDehumidHumidityRatio,          !- Feature Name 33
  Double,                                 !- Feature Data Type 33
  0.012133744170488724,                   !- Feature Value 33
  EPWDesignCoolingDirectNormal,           !- Feature Name 34
  Double,                                 !- Feature Data Type 34
  985,                                    !- Feature Value 34
  EPWDesignCoolingDiffuseHorizontal,      !- Feature Name 35
  Double,                                 !- Feature Data Type 35
  84;                                     !- Feature Value 35

OS:Site,
<<<<<<< HEAD
  {49a6ee64-b475-4f69-9a85-3b6db7306910}, !- Handle
=======
  {0794d8df-9983-4406-a526-4a1f5abc8bdb}, !- Handle
>>>>>>> 918de987
  Denver Intl Ap_CO_USA,                  !- Name
  39.83,                                  !- Latitude {deg}
  -104.65,                                !- Longitude {deg}
  -7,                                     !- Time Zone {hr}
  1650,                                   !- Elevation {m}
  ;                                       !- Terrain

OS:ClimateZones,
<<<<<<< HEAD
  {0400a6ce-a8e5-4b6b-a5b6-94fb1f480612}, !- Handle
=======
  {6ae7417b-b688-4b9e-8ed9-645ba2f0c20d}, !- Handle
>>>>>>> 918de987
  ,                                       !- Active Institution
  ,                                       !- Active Year
  ,                                       !- Climate Zone Institution Name 1
  ,                                       !- Climate Zone Document Name 1
  ,                                       !- Climate Zone Document Year 1
  ,                                       !- Climate Zone Value 1
  Building America,                       !- Climate Zone Institution Name 2
  ,                                       !- Climate Zone Document Name 2
  0,                                      !- Climate Zone Document Year 2
  Cold;                                   !- Climate Zone Value 2

OS:Site:WaterMainsTemperature,
<<<<<<< HEAD
  {814ed77a-d35e-4cbd-8643-2231ed8e7fa3}, !- Handle
=======
  {d493d44b-4e4a-4320-b3eb-e2e23e0bfb2a}, !- Handle
>>>>>>> 918de987
  Correlation,                            !- Calculation Method
  ,                                       !- Temperature Schedule Name
  10.8753424657535,                       !- Annual Average Outdoor Air Temperature {C}
  23.1524007936508;                       !- Maximum Difference In Monthly Average Outdoor Air Temperatures {deltaC}

OS:RunPeriodControl:DaylightSavingTime,
<<<<<<< HEAD
  {c26d5446-6f3f-493c-9246-6665d422c171}, !- Handle
=======
  {1656dcdf-dab2-45f9-b426-1164f18cad7b}, !- Handle
>>>>>>> 918de987
  3/12,                                   !- Start Date
  11/5;                                   !- End Date

OS:Site:GroundTemperature:Deep,
<<<<<<< HEAD
  {fdf6396d-113c-420c-be33-ea1ee98f7230}, !- Handle
=======
  {5291e73e-e6ec-47fa-962b-854bea9b9bc8}, !- Handle
>>>>>>> 918de987
  10.8753424657535,                       !- January Deep Ground Temperature {C}
  10.8753424657535,                       !- February Deep Ground Temperature {C}
  10.8753424657535,                       !- March Deep Ground Temperature {C}
  10.8753424657535,                       !- April Deep Ground Temperature {C}
  10.8753424657535,                       !- May Deep Ground Temperature {C}
  10.8753424657535,                       !- June Deep Ground Temperature {C}
  10.8753424657535,                       !- July Deep Ground Temperature {C}
  10.8753424657535,                       !- August Deep Ground Temperature {C}
  10.8753424657535,                       !- September Deep Ground Temperature {C}
  10.8753424657535,                       !- October Deep Ground Temperature {C}
  10.8753424657535,                       !- November Deep Ground Temperature {C}
  10.8753424657535;                       !- December Deep Ground Temperature {C}

OS:Building,
<<<<<<< HEAD
  {858480ff-7f71-42dd-b457-d2c3159f91ad}, !- Handle
=======
  {f17048af-eb00-4b41-a03e-1d3d267441b0}, !- Handle
>>>>>>> 918de987
  Building 1,                             !- Name
  ,                                       !- Building Sector Type
  0,                                      !- North Axis {deg}
  ,                                       !- Nominal Floor to Floor Height {m}
  ,                                       !- Space Type Name
  ,                                       !- Default Construction Set Name
  ,                                       !- Default Schedule Set Name
  2,                                      !- Standards Number of Stories
  1,                                      !- Standards Number of Above Ground Stories
  ,                                       !- Standards Template
  singlefamilyattached,                   !- Standards Building Type
  4;                                      !- Standards Number of Living Units

OS:AdditionalProperties,
<<<<<<< HEAD
  {484ab970-863e-41ff-984e-cb35f095f51b}, !- Handle
  {858480ff-7f71-42dd-b457-d2c3159f91ad}, !- Object Name
=======
  {453aec00-c56d-4d71-b778-96f09a943cc0}, !- Handle
  {f17048af-eb00-4b41-a03e-1d3d267441b0}, !- Object Name
>>>>>>> 918de987
  num_units,                              !- Feature Name 1
  Integer,                                !- Feature Data Type 1
  4,                                      !- Feature Value 1
  has_rear_units,                         !- Feature Name 2
  Boolean,                                !- Feature Data Type 2
  false,                                  !- Feature Value 2
  horz_location,                          !- Feature Name 3
  String,                                 !- Feature Data Type 3
  Left,                                   !- Feature Value 3
  num_floors,                             !- Feature Name 4
  Integer,                                !- Feature Data Type 4
  1;                                      !- Feature Value 4

OS:ThermalZone,
<<<<<<< HEAD
  {8e37d69a-f6c0-47d9-88f2-91fbde2014eb}, !- Handle
=======
  {d507fcf6-829f-48f1-a195-d1c4743baab0}, !- Handle
>>>>>>> 918de987
  living zone,                            !- Name
  ,                                       !- Multiplier
  ,                                       !- Ceiling Height {m}
  ,                                       !- Volume {m3}
  ,                                       !- Floor Area {m2}
  ,                                       !- Zone Inside Convection Algorithm
  ,                                       !- Zone Outside Convection Algorithm
  ,                                       !- Zone Conditioning Equipment List Name
<<<<<<< HEAD
  {ad2bb24b-a1e2-43df-9ebf-71cf1ab4c087}, !- Zone Air Inlet Port List
  {8dc737ac-85c6-4cb4-b374-6a8bc29f34e3}, !- Zone Air Exhaust Port List
  {fd8bff76-5302-4e2c-bc1f-d98337074bd2}, !- Zone Air Node Name
  {cef11348-d125-406f-93f7-2728eefd433e}, !- Zone Return Air Port List
=======
  {fce29808-8025-4293-a78a-53801453b972}, !- Zone Air Inlet Port List
  {b4fde8d1-30de-4bbc-8904-ba4ec919b77e}, !- Zone Air Exhaust Port List
  {3768725e-445b-4fe6-800d-8f17868e12b0}, !- Zone Air Node Name
  {207c13d2-f72e-4582-bbef-2b28be23c260}, !- Zone Return Air Port List
>>>>>>> 918de987
  ,                                       !- Primary Daylighting Control Name
  ,                                       !- Fraction of Zone Controlled by Primary Daylighting Control
  ,                                       !- Secondary Daylighting Control Name
  ,                                       !- Fraction of Zone Controlled by Secondary Daylighting Control
  ,                                       !- Illuminance Map Name
  ,                                       !- Group Rendering Name
  ,                                       !- Thermostat Name
  No;                                     !- Use Ideal Air Loads

OS:Node,
<<<<<<< HEAD
  {e66fec7d-b320-4987-8054-96fa989275fd}, !- Handle
  Node 1,                                 !- Name
  {fd8bff76-5302-4e2c-bc1f-d98337074bd2}, !- Inlet Port
  ;                                       !- Outlet Port

OS:Connection,
  {fd8bff76-5302-4e2c-bc1f-d98337074bd2}, !- Handle
  {62a48e25-d960-45dc-a7d1-4c14fcccf00e}, !- Name
  {8e37d69a-f6c0-47d9-88f2-91fbde2014eb}, !- Source Object
  11,                                     !- Outlet Port
  {e66fec7d-b320-4987-8054-96fa989275fd}, !- Target Object
  2;                                      !- Inlet Port

OS:PortList,
  {ad2bb24b-a1e2-43df-9ebf-71cf1ab4c087}, !- Handle
  {268aab4c-1ef5-480d-a409-7bdb96989de6}, !- Name
  {8e37d69a-f6c0-47d9-88f2-91fbde2014eb}; !- HVAC Component

OS:PortList,
  {8dc737ac-85c6-4cb4-b374-6a8bc29f34e3}, !- Handle
  {ee88eed6-1888-4d04-8a64-8fa97df82e34}, !- Name
  {8e37d69a-f6c0-47d9-88f2-91fbde2014eb}; !- HVAC Component

OS:PortList,
  {cef11348-d125-406f-93f7-2728eefd433e}, !- Handle
  {d02b5105-b651-41c4-8c7a-b19dc9d40f18}, !- Name
  {8e37d69a-f6c0-47d9-88f2-91fbde2014eb}; !- HVAC Component

OS:Sizing:Zone,
  {031c4c0f-fe29-4aa7-9d8e-c4348d2ebf58}, !- Handle
  {8e37d69a-f6c0-47d9-88f2-91fbde2014eb}, !- Zone or ZoneList Name
=======
  {e9b90e2a-99bc-4ec3-b7e5-d4118aae3d8a}, !- Handle
  Node 1,                                 !- Name
  {3768725e-445b-4fe6-800d-8f17868e12b0}, !- Inlet Port
  ;                                       !- Outlet Port

OS:Connection,
  {3768725e-445b-4fe6-800d-8f17868e12b0}, !- Handle
  {9628041e-778e-4bc6-922c-6a3691c18beb}, !- Name
  {d507fcf6-829f-48f1-a195-d1c4743baab0}, !- Source Object
  11,                                     !- Outlet Port
  {e9b90e2a-99bc-4ec3-b7e5-d4118aae3d8a}, !- Target Object
  2;                                      !- Inlet Port

OS:PortList,
  {fce29808-8025-4293-a78a-53801453b972}, !- Handle
  {066d2ebf-1344-4258-bbc0-652597ac2d80}, !- Name
  {d507fcf6-829f-48f1-a195-d1c4743baab0}; !- HVAC Component

OS:PortList,
  {b4fde8d1-30de-4bbc-8904-ba4ec919b77e}, !- Handle
  {f8dd5063-8296-4fcf-81c7-b6690d785bdd}, !- Name
  {d507fcf6-829f-48f1-a195-d1c4743baab0}; !- HVAC Component

OS:PortList,
  {207c13d2-f72e-4582-bbef-2b28be23c260}, !- Handle
  {239c66a1-cf03-4a61-8042-7e1e701f5c86}, !- Name
  {d507fcf6-829f-48f1-a195-d1c4743baab0}; !- HVAC Component

OS:Sizing:Zone,
  {d04bcb42-598a-4e24-88de-f3285694f1b7}, !- Handle
  {d507fcf6-829f-48f1-a195-d1c4743baab0}, !- Zone or ZoneList Name
>>>>>>> 918de987
  SupplyAirTemperature,                   !- Zone Cooling Design Supply Air Temperature Input Method
  14,                                     !- Zone Cooling Design Supply Air Temperature {C}
  11.11,                                  !- Zone Cooling Design Supply Air Temperature Difference {deltaC}
  SupplyAirTemperature,                   !- Zone Heating Design Supply Air Temperature Input Method
  40,                                     !- Zone Heating Design Supply Air Temperature {C}
  11.11,                                  !- Zone Heating Design Supply Air Temperature Difference {deltaC}
  0.0085,                                 !- Zone Cooling Design Supply Air Humidity Ratio {kg-H2O/kg-air}
  0.008,                                  !- Zone Heating Design Supply Air Humidity Ratio {kg-H2O/kg-air}
  ,                                       !- Zone Heating Sizing Factor
  ,                                       !- Zone Cooling Sizing Factor
  DesignDay,                              !- Cooling Design Air Flow Method
  ,                                       !- Cooling Design Air Flow Rate {m3/s}
  ,                                       !- Cooling Minimum Air Flow per Zone Floor Area {m3/s-m2}
  ,                                       !- Cooling Minimum Air Flow {m3/s}
  ,                                       !- Cooling Minimum Air Flow Fraction
  DesignDay,                              !- Heating Design Air Flow Method
  ,                                       !- Heating Design Air Flow Rate {m3/s}
  ,                                       !- Heating Maximum Air Flow per Zone Floor Area {m3/s-m2}
  ,                                       !- Heating Maximum Air Flow {m3/s}
  ,                                       !- Heating Maximum Air Flow Fraction
  ,                                       !- Design Zone Air Distribution Effectiveness in Cooling Mode
  ,                                       !- Design Zone Air Distribution Effectiveness in Heating Mode
  No,                                     !- Account for Dedicated Outdoor Air System
  NeutralSupplyAir,                       !- Dedicated Outdoor Air System Control Strategy
  autosize,                               !- Dedicated Outdoor Air Low Setpoint Temperature for Design {C}
  autosize;                               !- Dedicated Outdoor Air High Setpoint Temperature for Design {C}

OS:ZoneHVAC:EquipmentList,
<<<<<<< HEAD
  {b43448c6-39ae-4d13-ba45-c77972ae6d54}, !- Handle
  Zone HVAC Equipment List 1,             !- Name
  {8e37d69a-f6c0-47d9-88f2-91fbde2014eb}; !- Thermal Zone

OS:Space,
  {7cb78998-6bc6-468c-9609-e0676b7edf10}, !- Handle
  living space,                           !- Name
  {9c0dfbde-57e4-4499-b757-dcf3446751f3}, !- Space Type Name
=======
  {f677117a-e486-4621-bc21-da542d26b685}, !- Handle
  Zone HVAC Equipment List 1,             !- Name
  {d507fcf6-829f-48f1-a195-d1c4743baab0}; !- Thermal Zone

OS:Space,
  {6f2e9926-0b55-4344-9751-0f6840c0123b}, !- Handle
  living space,                           !- Name
  {b4def210-2404-43c8-adcc-85eb270d5877}, !- Space Type Name
>>>>>>> 918de987
  ,                                       !- Default Construction Set Name
  ,                                       !- Default Schedule Set Name
  ,                                       !- Direction of Relative North {deg}
  ,                                       !- X Origin {m}
  ,                                       !- Y Origin {m}
  ,                                       !- Z Origin {m}
  ,                                       !- Building Story Name
<<<<<<< HEAD
  {8e37d69a-f6c0-47d9-88f2-91fbde2014eb}, !- Thermal Zone Name
  ,                                       !- Part of Total Floor Area
  ,                                       !- Design Specification Outdoor Air Object Name
  {09108ed2-ad25-44d0-8605-a51da891c664}; !- Building Unit Name

OS:Surface,
  {3f67a1c8-3149-4145-907b-fe3e317c79e9}, !- Handle
  Surface 1,                              !- Name
  Floor,                                  !- Surface Type
  ,                                       !- Construction Name
  {7cb78998-6bc6-468c-9609-e0676b7edf10}, !- Space Name
  Surface,                                !- Outside Boundary Condition
  {0bcb3de8-96f2-42f1-8383-bbb0b110b3b5}, !- Outside Boundary Condition Object
=======
  {d507fcf6-829f-48f1-a195-d1c4743baab0}, !- Thermal Zone Name
  ,                                       !- Part of Total Floor Area
  ,                                       !- Design Specification Outdoor Air Object Name
  {f5783ffb-b628-4f79-b249-0785a9cbfa20}; !- Building Unit Name

OS:Surface,
  {0061d2a9-def0-49e2-ac9f-6adfbcf30340}, !- Handle
  Surface 1,                              !- Name
  Floor,                                  !- Surface Type
  ,                                       !- Construction Name
  {6f2e9926-0b55-4344-9751-0f6840c0123b}, !- Space Name
  Surface,                                !- Outside Boundary Condition
  {694a60e2-9a3c-4727-977a-6d53afa77519}, !- Outside Boundary Condition Object
>>>>>>> 918de987
  NoSun,                                  !- Sun Exposure
  NoWind,                                 !- Wind Exposure
  ,                                       !- View Factor to Ground
  ,                                       !- Number of Vertices
  0, -9.144, 0,                           !- X,Y,Z Vertex 1 {m}
  0, 0, 0,                                !- X,Y,Z Vertex 2 {m}
  4.572, 0, 0,                            !- X,Y,Z Vertex 3 {m}
  4.572, -9.144, 0;                       !- X,Y,Z Vertex 4 {m}

OS:Surface,
<<<<<<< HEAD
  {5cccd76b-2a67-497f-ac3e-0a3f58fa7768}, !- Handle
  Surface 2,                              !- Name
  Wall,                                   !- Surface Type
  ,                                       !- Construction Name
  {7cb78998-6bc6-468c-9609-e0676b7edf10}, !- Space Name
=======
  {8cec5688-07ea-40c7-a6b4-cf3f2210586e}, !- Handle
  Surface 2,                              !- Name
  Wall,                                   !- Surface Type
  ,                                       !- Construction Name
  {6f2e9926-0b55-4344-9751-0f6840c0123b}, !- Space Name
>>>>>>> 918de987
  Outdoors,                               !- Outside Boundary Condition
  ,                                       !- Outside Boundary Condition Object
  SunExposed,                             !- Sun Exposure
  WindExposed,                            !- Wind Exposure
  ,                                       !- View Factor to Ground
  ,                                       !- Number of Vertices
  0, 0, 2.4384,                           !- X,Y,Z Vertex 1 {m}
  0, 0, 0,                                !- X,Y,Z Vertex 2 {m}
  0, -9.144, 0,                           !- X,Y,Z Vertex 3 {m}
  0, -9.144, 2.4384;                      !- X,Y,Z Vertex 4 {m}

OS:Surface,
<<<<<<< HEAD
  {55831da2-285f-4a07-89df-b3fbfe48da87}, !- Handle
  Surface 3,                              !- Name
  Wall,                                   !- Surface Type
  ,                                       !- Construction Name
  {7cb78998-6bc6-468c-9609-e0676b7edf10}, !- Space Name
=======
  {6fb8664a-db71-427a-b6ba-78f4877a6c57}, !- Handle
  Surface 3,                              !- Name
  Wall,                                   !- Surface Type
  ,                                       !- Construction Name
  {6f2e9926-0b55-4344-9751-0f6840c0123b}, !- Space Name
>>>>>>> 918de987
  Outdoors,                               !- Outside Boundary Condition
  ,                                       !- Outside Boundary Condition Object
  SunExposed,                             !- Sun Exposure
  WindExposed,                            !- Wind Exposure
  ,                                       !- View Factor to Ground
  ,                                       !- Number of Vertices
  4.572, 0, 2.4384,                       !- X,Y,Z Vertex 1 {m}
  4.572, 0, 0,                            !- X,Y,Z Vertex 2 {m}
  0, 0, 0,                                !- X,Y,Z Vertex 3 {m}
  0, 0, 2.4384;                           !- X,Y,Z Vertex 4 {m}

OS:Surface,
<<<<<<< HEAD
  {3e5eee90-ab47-4d47-8d16-5dda2d030389}, !- Handle
  Surface 4,                              !- Name
  Wall,                                   !- Surface Type
  ,                                       !- Construction Name
  {7cb78998-6bc6-468c-9609-e0676b7edf10}, !- Space Name
=======
  {86eca8fd-fa09-47ba-9f2e-f23876e77b05}, !- Handle
  Surface 4,                              !- Name
  Wall,                                   !- Surface Type
  ,                                       !- Construction Name
  {6f2e9926-0b55-4344-9751-0f6840c0123b}, !- Space Name
>>>>>>> 918de987
  Adiabatic,                              !- Outside Boundary Condition
  ,                                       !- Outside Boundary Condition Object
  NoSun,                                  !- Sun Exposure
  NoWind,                                 !- Wind Exposure
  ,                                       !- View Factor to Ground
  ,                                       !- Number of Vertices
  4.572, -9.144, 2.4384,                  !- X,Y,Z Vertex 1 {m}
  4.572, -9.144, 0,                       !- X,Y,Z Vertex 2 {m}
  4.572, 0, 0,                            !- X,Y,Z Vertex 3 {m}
  4.572, 0, 2.4384;                       !- X,Y,Z Vertex 4 {m}

OS:Surface,
<<<<<<< HEAD
  {b741feaa-55f0-44d5-99db-9426202c3afc}, !- Handle
  Surface 5,                              !- Name
  Wall,                                   !- Surface Type
  ,                                       !- Construction Name
  {7cb78998-6bc6-468c-9609-e0676b7edf10}, !- Space Name
=======
  {7fcecf58-0221-40ed-9fbf-77a6e9486d3b}, !- Handle
  Surface 5,                              !- Name
  Wall,                                   !- Surface Type
  ,                                       !- Construction Name
  {6f2e9926-0b55-4344-9751-0f6840c0123b}, !- Space Name
>>>>>>> 918de987
  Outdoors,                               !- Outside Boundary Condition
  ,                                       !- Outside Boundary Condition Object
  SunExposed,                             !- Sun Exposure
  WindExposed,                            !- Wind Exposure
  ,                                       !- View Factor to Ground
  ,                                       !- Number of Vertices
  0, -9.144, 2.4384,                      !- X,Y,Z Vertex 1 {m}
  0, -9.144, 0,                           !- X,Y,Z Vertex 2 {m}
  4.572, -9.144, 0,                       !- X,Y,Z Vertex 3 {m}
  4.572, -9.144, 2.4384;                  !- X,Y,Z Vertex 4 {m}

OS:Surface,
<<<<<<< HEAD
  {00e1c979-d854-4d0f-8ab1-ddb4d83dd1bd}, !- Handle
  Surface 6,                              !- Name
  RoofCeiling,                            !- Surface Type
  ,                                       !- Construction Name
  {7cb78998-6bc6-468c-9609-e0676b7edf10}, !- Space Name
  Surface,                                !- Outside Boundary Condition
  {dc9cee8d-2fd3-499b-817b-c53cc79f6750}, !- Outside Boundary Condition Object
=======
  {6549e741-f1e1-406c-a690-a85ec5ca741f}, !- Handle
  Surface 6,                              !- Name
  RoofCeiling,                            !- Surface Type
  ,                                       !- Construction Name
  {6f2e9926-0b55-4344-9751-0f6840c0123b}, !- Space Name
  Surface,                                !- Outside Boundary Condition
  {144120fc-fe34-402d-89dd-e702ec7419bb}, !- Outside Boundary Condition Object
>>>>>>> 918de987
  NoSun,                                  !- Sun Exposure
  NoWind,                                 !- Wind Exposure
  ,                                       !- View Factor to Ground
  ,                                       !- Number of Vertices
  4.572, -9.144, 2.4384,                  !- X,Y,Z Vertex 1 {m}
  4.572, 0, 2.4384,                       !- X,Y,Z Vertex 2 {m}
  0, 0, 2.4384,                           !- X,Y,Z Vertex 3 {m}
  0, -9.144, 2.4384;                      !- X,Y,Z Vertex 4 {m}

OS:SpaceType,
<<<<<<< HEAD
  {9c0dfbde-57e4-4499-b757-dcf3446751f3}, !- Handle
=======
  {b4def210-2404-43c8-adcc-85eb270d5877}, !- Handle
>>>>>>> 918de987
  Space Type 1,                           !- Name
  ,                                       !- Default Construction Set Name
  ,                                       !- Default Schedule Set Name
  ,                                       !- Group Rendering Name
  ,                                       !- Design Specification Outdoor Air Object Name
  ,                                       !- Standards Template
  ,                                       !- Standards Building Type
  living;                                 !- Standards Space Type

OS:Space,
<<<<<<< HEAD
  {aabbe061-83aa-4fec-925c-1d13ca345464}, !- Handle
  finished basement space,                !- Name
  {2bcf9912-f155-4ff2-854e-bab27a9f0004}, !- Space Type Name
=======
  {8bdc384a-6cdb-41b3-b150-3eec3dda4276}, !- Handle
  finished basement space,                !- Name
  {656374e4-9c07-40ae-8f33-1d1cad8c6687}, !- Space Type Name
>>>>>>> 918de987
  ,                                       !- Default Construction Set Name
  ,                                       !- Default Schedule Set Name
  -0,                                     !- Direction of Relative North {deg}
  0,                                      !- X Origin {m}
  0,                                      !- Y Origin {m}
  0,                                      !- Z Origin {m}
  ,                                       !- Building Story Name
<<<<<<< HEAD
  {5b922d79-0715-4e4b-95e1-97a33c70303e}, !- Thermal Zone Name
  ,                                       !- Part of Total Floor Area
  ,                                       !- Design Specification Outdoor Air Object Name
  {09108ed2-ad25-44d0-8605-a51da891c664}; !- Building Unit Name

OS:Surface,
  {108c65c2-a0ff-4cd8-b68c-3a0fbd9daf99}, !- Handle
  Surface 12,                             !- Name
  Floor,                                  !- Surface Type
  ,                                       !- Construction Name
  {aabbe061-83aa-4fec-925c-1d13ca345464}, !- Space Name
=======
  {a165a36f-81f1-4d9b-a4aa-a3f997fe47ed}, !- Thermal Zone Name
  ,                                       !- Part of Total Floor Area
  ,                                       !- Design Specification Outdoor Air Object Name
  {f5783ffb-b628-4f79-b249-0785a9cbfa20}; !- Building Unit Name

OS:Surface,
  {3e09fe27-fde2-45b1-8337-b96251ed6ee1}, !- Handle
  Surface 12,                             !- Name
  Floor,                                  !- Surface Type
  ,                                       !- Construction Name
  {8bdc384a-6cdb-41b3-b150-3eec3dda4276}, !- Space Name
>>>>>>> 918de987
  Foundation,                             !- Outside Boundary Condition
  ,                                       !- Outside Boundary Condition Object
  NoSun,                                  !- Sun Exposure
  NoWind,                                 !- Wind Exposure
  ,                                       !- View Factor to Ground
  ,                                       !- Number of Vertices
  0, -9.144, -2.4384,                     !- X,Y,Z Vertex 1 {m}
  0, 0, -2.4384,                          !- X,Y,Z Vertex 2 {m}
  4.572, 0, -2.4384,                      !- X,Y,Z Vertex 3 {m}
  4.572, -9.144, -2.4384;                 !- X,Y,Z Vertex 4 {m}

OS:Surface,
<<<<<<< HEAD
  {9e465a45-0c88-4b35-b072-07ba2827af84}, !- Handle
  Surface 13,                             !- Name
  Wall,                                   !- Surface Type
  ,                                       !- Construction Name
  {aabbe061-83aa-4fec-925c-1d13ca345464}, !- Space Name
=======
  {e3420a0d-5fd4-48a8-9e7f-5a7fd7ccc9d7}, !- Handle
  Surface 13,                             !- Name
  Wall,                                   !- Surface Type
  ,                                       !- Construction Name
  {8bdc384a-6cdb-41b3-b150-3eec3dda4276}, !- Space Name
>>>>>>> 918de987
  Foundation,                             !- Outside Boundary Condition
  ,                                       !- Outside Boundary Condition Object
  NoSun,                                  !- Sun Exposure
  NoWind,                                 !- Wind Exposure
  ,                                       !- View Factor to Ground
  ,                                       !- Number of Vertices
  0, 0, 0,                                !- X,Y,Z Vertex 1 {m}
  0, 0, -2.4384,                          !- X,Y,Z Vertex 2 {m}
  0, -9.144, -2.4384,                     !- X,Y,Z Vertex 3 {m}
  0, -9.144, 0;                           !- X,Y,Z Vertex 4 {m}

OS:Surface,
<<<<<<< HEAD
  {dbfc8b83-f95d-4c25-9990-40483975c6c8}, !- Handle
  Surface 14,                             !- Name
  Wall,                                   !- Surface Type
  ,                                       !- Construction Name
  {aabbe061-83aa-4fec-925c-1d13ca345464}, !- Space Name
=======
  {ed45a177-61f8-40d8-b08a-fad6e2e18608}, !- Handle
  Surface 14,                             !- Name
  Wall,                                   !- Surface Type
  ,                                       !- Construction Name
  {8bdc384a-6cdb-41b3-b150-3eec3dda4276}, !- Space Name
>>>>>>> 918de987
  Foundation,                             !- Outside Boundary Condition
  ,                                       !- Outside Boundary Condition Object
  NoSun,                                  !- Sun Exposure
  NoWind,                                 !- Wind Exposure
  ,                                       !- View Factor to Ground
  ,                                       !- Number of Vertices
  4.572, 0, 0,                            !- X,Y,Z Vertex 1 {m}
  4.572, 0, -2.4384,                      !- X,Y,Z Vertex 2 {m}
  0, 0, -2.4384,                          !- X,Y,Z Vertex 3 {m}
  0, 0, 0;                                !- X,Y,Z Vertex 4 {m}

OS:Surface,
<<<<<<< HEAD
  {2da8507a-4388-4c61-a10f-b6245c897a49}, !- Handle
  Surface 15,                             !- Name
  Wall,                                   !- Surface Type
  ,                                       !- Construction Name
  {aabbe061-83aa-4fec-925c-1d13ca345464}, !- Space Name
=======
  {5dc39414-31ea-48ef-8a26-d3e2b18a93d6}, !- Handle
  Surface 15,                             !- Name
  Wall,                                   !- Surface Type
  ,                                       !- Construction Name
  {8bdc384a-6cdb-41b3-b150-3eec3dda4276}, !- Space Name
>>>>>>> 918de987
  Adiabatic,                              !- Outside Boundary Condition
  ,                                       !- Outside Boundary Condition Object
  NoSun,                                  !- Sun Exposure
  NoWind,                                 !- Wind Exposure
  ,                                       !- View Factor to Ground
  ,                                       !- Number of Vertices
  4.572, -9.144, 0,                       !- X,Y,Z Vertex 1 {m}
  4.572, -9.144, -2.4384,                 !- X,Y,Z Vertex 2 {m}
  4.572, 0, -2.4384,                      !- X,Y,Z Vertex 3 {m}
  4.572, 0, 0;                            !- X,Y,Z Vertex 4 {m}

OS:Surface,
<<<<<<< HEAD
  {1c46b814-685b-4f74-b20e-5c7817840f81}, !- Handle
  Surface 16,                             !- Name
  Wall,                                   !- Surface Type
  ,                                       !- Construction Name
  {aabbe061-83aa-4fec-925c-1d13ca345464}, !- Space Name
=======
  {39a44ecf-207d-4e4e-89dd-ae45c6f7dbea}, !- Handle
  Surface 16,                             !- Name
  Wall,                                   !- Surface Type
  ,                                       !- Construction Name
  {8bdc384a-6cdb-41b3-b150-3eec3dda4276}, !- Space Name
>>>>>>> 918de987
  Foundation,                             !- Outside Boundary Condition
  ,                                       !- Outside Boundary Condition Object
  NoSun,                                  !- Sun Exposure
  NoWind,                                 !- Wind Exposure
  ,                                       !- View Factor to Ground
  ,                                       !- Number of Vertices
  0, -9.144, 0,                           !- X,Y,Z Vertex 1 {m}
  0, -9.144, -2.4384,                     !- X,Y,Z Vertex 2 {m}
  4.572, -9.144, -2.4384,                 !- X,Y,Z Vertex 3 {m}
  4.572, -9.144, 0;                       !- X,Y,Z Vertex 4 {m}

OS:Surface,
<<<<<<< HEAD
  {0bcb3de8-96f2-42f1-8383-bbb0b110b3b5}, !- Handle
  Surface 17,                             !- Name
  RoofCeiling,                            !- Surface Type
  ,                                       !- Construction Name
  {aabbe061-83aa-4fec-925c-1d13ca345464}, !- Space Name
  Surface,                                !- Outside Boundary Condition
  {3f67a1c8-3149-4145-907b-fe3e317c79e9}, !- Outside Boundary Condition Object
=======
  {694a60e2-9a3c-4727-977a-6d53afa77519}, !- Handle
  Surface 17,                             !- Name
  RoofCeiling,                            !- Surface Type
  ,                                       !- Construction Name
  {8bdc384a-6cdb-41b3-b150-3eec3dda4276}, !- Space Name
  Surface,                                !- Outside Boundary Condition
  {0061d2a9-def0-49e2-ac9f-6adfbcf30340}, !- Outside Boundary Condition Object
>>>>>>> 918de987
  NoSun,                                  !- Sun Exposure
  NoWind,                                 !- Wind Exposure
  ,                                       !- View Factor to Ground
  ,                                       !- Number of Vertices
  4.572, -9.144, 0,                       !- X,Y,Z Vertex 1 {m}
  4.572, 0, 0,                            !- X,Y,Z Vertex 2 {m}
  0, 0, 0,                                !- X,Y,Z Vertex 3 {m}
  0, -9.144, 0;                           !- X,Y,Z Vertex 4 {m}

OS:ThermalZone,
<<<<<<< HEAD
  {5b922d79-0715-4e4b-95e1-97a33c70303e}, !- Handle
=======
  {a165a36f-81f1-4d9b-a4aa-a3f997fe47ed}, !- Handle
>>>>>>> 918de987
  finished basement zone,                 !- Name
  ,                                       !- Multiplier
  ,                                       !- Ceiling Height {m}
  ,                                       !- Volume {m3}
  ,                                       !- Floor Area {m2}
  ,                                       !- Zone Inside Convection Algorithm
  ,                                       !- Zone Outside Convection Algorithm
  ,                                       !- Zone Conditioning Equipment List Name
<<<<<<< HEAD
  {7a1a1701-e3dc-4eb9-9bf0-358b1466a2c0}, !- Zone Air Inlet Port List
  {5195fe51-2fa2-4ac2-8370-66b3832369c3}, !- Zone Air Exhaust Port List
  {fabe92a6-b00a-49b3-bbe6-7abc8aa485cf}, !- Zone Air Node Name
  {b1dc1829-f755-4e8f-9b3e-0fd9a15c7b4e}, !- Zone Return Air Port List
=======
  {2885f7b2-5e83-4e66-b656-25d30fb4c751}, !- Zone Air Inlet Port List
  {d038de04-9411-4012-9c3d-346ddb9a9141}, !- Zone Air Exhaust Port List
  {5769d420-67ad-4a93-9ac0-38e619f60510}, !- Zone Air Node Name
  {a3f8e25e-760a-4250-a690-ffcbed961baa}, !- Zone Return Air Port List
>>>>>>> 918de987
  ,                                       !- Primary Daylighting Control Name
  ,                                       !- Fraction of Zone Controlled by Primary Daylighting Control
  ,                                       !- Secondary Daylighting Control Name
  ,                                       !- Fraction of Zone Controlled by Secondary Daylighting Control
  ,                                       !- Illuminance Map Name
  ,                                       !- Group Rendering Name
  ,                                       !- Thermostat Name
  No;                                     !- Use Ideal Air Loads

OS:Node,
<<<<<<< HEAD
  {b407ee6e-01aa-4b79-aa18-7a1fae7fc74c}, !- Handle
  Node 2,                                 !- Name
  {fabe92a6-b00a-49b3-bbe6-7abc8aa485cf}, !- Inlet Port
  ;                                       !- Outlet Port

OS:Connection,
  {fabe92a6-b00a-49b3-bbe6-7abc8aa485cf}, !- Handle
  {5bd2c2bd-2f7a-417e-b13e-0c973c899729}, !- Name
  {5b922d79-0715-4e4b-95e1-97a33c70303e}, !- Source Object
  11,                                     !- Outlet Port
  {b407ee6e-01aa-4b79-aa18-7a1fae7fc74c}, !- Target Object
  2;                                      !- Inlet Port

OS:PortList,
  {7a1a1701-e3dc-4eb9-9bf0-358b1466a2c0}, !- Handle
  {9fc8c97f-2cb2-4d18-8ba3-35d4018431d8}, !- Name
  {5b922d79-0715-4e4b-95e1-97a33c70303e}; !- HVAC Component

OS:PortList,
  {5195fe51-2fa2-4ac2-8370-66b3832369c3}, !- Handle
  {256662dc-f6be-4890-a2c0-5fa249064597}, !- Name
  {5b922d79-0715-4e4b-95e1-97a33c70303e}; !- HVAC Component

OS:PortList,
  {b1dc1829-f755-4e8f-9b3e-0fd9a15c7b4e}, !- Handle
  {e7108774-bc51-43a2-9a87-8b0a6016e330}, !- Name
  {5b922d79-0715-4e4b-95e1-97a33c70303e}; !- HVAC Component

OS:Sizing:Zone,
  {2f2b3a76-6cfa-4e16-8ffb-0677967d4e58}, !- Handle
  {5b922d79-0715-4e4b-95e1-97a33c70303e}, !- Zone or ZoneList Name
=======
  {e79a30b8-9a3f-45b5-8c18-bebbec11d3a3}, !- Handle
  Node 2,                                 !- Name
  {5769d420-67ad-4a93-9ac0-38e619f60510}, !- Inlet Port
  ;                                       !- Outlet Port

OS:Connection,
  {5769d420-67ad-4a93-9ac0-38e619f60510}, !- Handle
  {afee6d62-e92e-4f77-9c67-459afb922f79}, !- Name
  {a165a36f-81f1-4d9b-a4aa-a3f997fe47ed}, !- Source Object
  11,                                     !- Outlet Port
  {e79a30b8-9a3f-45b5-8c18-bebbec11d3a3}, !- Target Object
  2;                                      !- Inlet Port

OS:PortList,
  {2885f7b2-5e83-4e66-b656-25d30fb4c751}, !- Handle
  {7f7f7cc9-d693-4ae3-9d5a-73f18861d13a}, !- Name
  {a165a36f-81f1-4d9b-a4aa-a3f997fe47ed}; !- HVAC Component

OS:PortList,
  {d038de04-9411-4012-9c3d-346ddb9a9141}, !- Handle
  {62e026df-d9ef-475c-9b65-c7ca09419b60}, !- Name
  {a165a36f-81f1-4d9b-a4aa-a3f997fe47ed}; !- HVAC Component

OS:PortList,
  {a3f8e25e-760a-4250-a690-ffcbed961baa}, !- Handle
  {549b35f2-4a69-4a65-adfa-24daab37ebb5}, !- Name
  {a165a36f-81f1-4d9b-a4aa-a3f997fe47ed}; !- HVAC Component

OS:Sizing:Zone,
  {092286f8-5bc6-4160-a138-b289e1eaad11}, !- Handle
  {a165a36f-81f1-4d9b-a4aa-a3f997fe47ed}, !- Zone or ZoneList Name
>>>>>>> 918de987
  SupplyAirTemperature,                   !- Zone Cooling Design Supply Air Temperature Input Method
  14,                                     !- Zone Cooling Design Supply Air Temperature {C}
  11.11,                                  !- Zone Cooling Design Supply Air Temperature Difference {deltaC}
  SupplyAirTemperature,                   !- Zone Heating Design Supply Air Temperature Input Method
  40,                                     !- Zone Heating Design Supply Air Temperature {C}
  11.11,                                  !- Zone Heating Design Supply Air Temperature Difference {deltaC}
  0.0085,                                 !- Zone Cooling Design Supply Air Humidity Ratio {kg-H2O/kg-air}
  0.008,                                  !- Zone Heating Design Supply Air Humidity Ratio {kg-H2O/kg-air}
  ,                                       !- Zone Heating Sizing Factor
  ,                                       !- Zone Cooling Sizing Factor
  DesignDay,                              !- Cooling Design Air Flow Method
  ,                                       !- Cooling Design Air Flow Rate {m3/s}
  ,                                       !- Cooling Minimum Air Flow per Zone Floor Area {m3/s-m2}
  ,                                       !- Cooling Minimum Air Flow {m3/s}
  ,                                       !- Cooling Minimum Air Flow Fraction
  DesignDay,                              !- Heating Design Air Flow Method
  ,                                       !- Heating Design Air Flow Rate {m3/s}
  ,                                       !- Heating Maximum Air Flow per Zone Floor Area {m3/s-m2}
  ,                                       !- Heating Maximum Air Flow {m3/s}
  ,                                       !- Heating Maximum Air Flow Fraction
  ,                                       !- Design Zone Air Distribution Effectiveness in Cooling Mode
  ,                                       !- Design Zone Air Distribution Effectiveness in Heating Mode
  No,                                     !- Account for Dedicated Outdoor Air System
  NeutralSupplyAir,                       !- Dedicated Outdoor Air System Control Strategy
  autosize,                               !- Dedicated Outdoor Air Low Setpoint Temperature for Design {C}
  autosize;                               !- Dedicated Outdoor Air High Setpoint Temperature for Design {C}

OS:ZoneHVAC:EquipmentList,
<<<<<<< HEAD
  {ae65b197-1f9d-4f87-a901-0e8b59f8a31e}, !- Handle
  Zone HVAC Equipment List 2,             !- Name
  {5b922d79-0715-4e4b-95e1-97a33c70303e}; !- Thermal Zone

OS:SpaceType,
  {2bcf9912-f155-4ff2-854e-bab27a9f0004}, !- Handle
=======
  {e718ee01-fd34-45d3-ae74-5ac2eea8aedc}, !- Handle
  Zone HVAC Equipment List 2,             !- Name
  {a165a36f-81f1-4d9b-a4aa-a3f997fe47ed}; !- Thermal Zone

OS:SpaceType,
  {656374e4-9c07-40ae-8f33-1d1cad8c6687}, !- Handle
>>>>>>> 918de987
  Space Type 2,                           !- Name
  ,                                       !- Default Construction Set Name
  ,                                       !- Default Schedule Set Name
  ,                                       !- Group Rendering Name
  ,                                       !- Design Specification Outdoor Air Object Name
  ,                                       !- Standards Template
  ,                                       !- Standards Building Type
  finished basement;                      !- Standards Space Type

OS:Surface,
<<<<<<< HEAD
  {dc9cee8d-2fd3-499b-817b-c53cc79f6750}, !- Handle
  Surface 7,                              !- Name
  Floor,                                  !- Surface Type
  ,                                       !- Construction Name
  {b7d4cd85-cdf7-482c-bb88-407dbf4ba83a}, !- Space Name
  Surface,                                !- Outside Boundary Condition
  {00e1c979-d854-4d0f-8ab1-ddb4d83dd1bd}, !- Outside Boundary Condition Object
=======
  {144120fc-fe34-402d-89dd-e702ec7419bb}, !- Handle
  Surface 7,                              !- Name
  Floor,                                  !- Surface Type
  ,                                       !- Construction Name
  {1fc87caf-54c4-4345-9a0d-1b2ac3f04a5c}, !- Space Name
  Surface,                                !- Outside Boundary Condition
  {6549e741-f1e1-406c-a690-a85ec5ca741f}, !- Outside Boundary Condition Object
>>>>>>> 918de987
  NoSun,                                  !- Sun Exposure
  NoWind,                                 !- Wind Exposure
  ,                                       !- View Factor to Ground
  ,                                       !- Number of Vertices
  0, -9.144, 2.4384,                      !- X,Y,Z Vertex 1 {m}
  0, 0, 2.4384,                           !- X,Y,Z Vertex 2 {m}
  4.572, 0, 2.4384,                       !- X,Y,Z Vertex 3 {m}
  4.572, -9.144, 2.4384;                  !- X,Y,Z Vertex 4 {m}

OS:Surface,
<<<<<<< HEAD
  {f28896a3-cd97-49aa-9935-725ffc1dfaa7}, !- Handle
  Surface 8,                              !- Name
  RoofCeiling,                            !- Surface Type
  ,                                       !- Construction Name
  {b7d4cd85-cdf7-482c-bb88-407dbf4ba83a}, !- Space Name
=======
  {803bbb92-d798-45b6-b7c1-8c3470bd71e9}, !- Handle
  Surface 8,                              !- Name
  RoofCeiling,                            !- Surface Type
  ,                                       !- Construction Name
  {1fc87caf-54c4-4345-9a0d-1b2ac3f04a5c}, !- Space Name
>>>>>>> 918de987
  Outdoors,                               !- Outside Boundary Condition
  ,                                       !- Outside Boundary Condition Object
  SunExposed,                             !- Sun Exposure
  WindExposed,                            !- Wind Exposure
  ,                                       !- View Factor to Ground
  ,                                       !- Number of Vertices
  0, -4.572, 4.7244,                      !- X,Y,Z Vertex 1 {m}
  4.572, -4.572, 4.7244,                  !- X,Y,Z Vertex 2 {m}
  4.572, 0, 2.4384,                       !- X,Y,Z Vertex 3 {m}
  0, 0, 2.4384;                           !- X,Y,Z Vertex 4 {m}

OS:Surface,
<<<<<<< HEAD
  {41cfe566-86aa-4521-ba82-d60f4f5ed20f}, !- Handle
  Surface 9,                              !- Name
  RoofCeiling,                            !- Surface Type
  ,                                       !- Construction Name
  {b7d4cd85-cdf7-482c-bb88-407dbf4ba83a}, !- Space Name
=======
  {72b77663-d26b-4b7f-a3dd-a555fe1a237b}, !- Handle
  Surface 9,                              !- Name
  RoofCeiling,                            !- Surface Type
  ,                                       !- Construction Name
  {1fc87caf-54c4-4345-9a0d-1b2ac3f04a5c}, !- Space Name
>>>>>>> 918de987
  Outdoors,                               !- Outside Boundary Condition
  ,                                       !- Outside Boundary Condition Object
  SunExposed,                             !- Sun Exposure
  WindExposed,                            !- Wind Exposure
  ,                                       !- View Factor to Ground
  ,                                       !- Number of Vertices
  4.572, -4.572, 4.7244,                  !- X,Y,Z Vertex 1 {m}
  0, -4.572, 4.7244,                      !- X,Y,Z Vertex 2 {m}
  0, -9.144, 2.4384,                      !- X,Y,Z Vertex 3 {m}
  4.572, -9.144, 2.4384;                  !- X,Y,Z Vertex 4 {m}

OS:Surface,
<<<<<<< HEAD
  {5127733b-8015-428b-906c-b0881e1423a5}, !- Handle
  Surface 10,                             !- Name
  Wall,                                   !- Surface Type
  ,                                       !- Construction Name
  {b7d4cd85-cdf7-482c-bb88-407dbf4ba83a}, !- Space Name
=======
  {91e59b59-af2b-4188-88bd-6f987a50ed11}, !- Handle
  Surface 10,                             !- Name
  Wall,                                   !- Surface Type
  ,                                       !- Construction Name
  {1fc87caf-54c4-4345-9a0d-1b2ac3f04a5c}, !- Space Name
>>>>>>> 918de987
  Outdoors,                               !- Outside Boundary Condition
  ,                                       !- Outside Boundary Condition Object
  SunExposed,                             !- Sun Exposure
  WindExposed,                            !- Wind Exposure
  ,                                       !- View Factor to Ground
  ,                                       !- Number of Vertices
  0, -4.572, 4.7244,                      !- X,Y,Z Vertex 1 {m}
  0, 0, 2.4384,                           !- X,Y,Z Vertex 2 {m}
  0, -9.144, 2.4384;                      !- X,Y,Z Vertex 3 {m}

OS:Surface,
<<<<<<< HEAD
  {7a2a537a-6228-49c8-9359-6080066eb131}, !- Handle
  Surface 11,                             !- Name
  Wall,                                   !- Surface Type
  ,                                       !- Construction Name
  {b7d4cd85-cdf7-482c-bb88-407dbf4ba83a}, !- Space Name
=======
  {7c3240ae-09dc-48a7-90ed-f810b0ce67db}, !- Handle
  Surface 11,                             !- Name
  Wall,                                   !- Surface Type
  ,                                       !- Construction Name
  {1fc87caf-54c4-4345-9a0d-1b2ac3f04a5c}, !- Space Name
>>>>>>> 918de987
  Adiabatic,                              !- Outside Boundary Condition
  ,                                       !- Outside Boundary Condition Object
  NoSun,                                  !- Sun Exposure
  NoWind,                                 !- Wind Exposure
  ,                                       !- View Factor to Ground
  ,                                       !- Number of Vertices
  4.572, -4.572, 4.7244,                  !- X,Y,Z Vertex 1 {m}
  4.572, -9.144, 2.4384,                  !- X,Y,Z Vertex 2 {m}
  4.572, 0, 2.4384;                       !- X,Y,Z Vertex 3 {m}

OS:Space,
<<<<<<< HEAD
  {b7d4cd85-cdf7-482c-bb88-407dbf4ba83a}, !- Handle
  unfinished attic space,                 !- Name
  {d64ffab1-0bd1-4caa-babd-216c2ed8b129}, !- Space Type Name
=======
  {1fc87caf-54c4-4345-9a0d-1b2ac3f04a5c}, !- Handle
  unfinished attic space,                 !- Name
  {14be01ee-897d-4e36-a6a8-6c7ee1292849}, !- Space Type Name
>>>>>>> 918de987
  ,                                       !- Default Construction Set Name
  ,                                       !- Default Schedule Set Name
  ,                                       !- Direction of Relative North {deg}
  ,                                       !- X Origin {m}
  ,                                       !- Y Origin {m}
  ,                                       !- Z Origin {m}
  ,                                       !- Building Story Name
<<<<<<< HEAD
  {ceeabfd7-a501-4d40-95a0-730e043f886d}; !- Thermal Zone Name

OS:ThermalZone,
  {ceeabfd7-a501-4d40-95a0-730e043f886d}, !- Handle
=======
  {19a416d8-b765-4b29-a6b9-dc36a3982fc9}; !- Thermal Zone Name

OS:ThermalZone,
  {19a416d8-b765-4b29-a6b9-dc36a3982fc9}, !- Handle
>>>>>>> 918de987
  unfinished attic zone,                  !- Name
  ,                                       !- Multiplier
  ,                                       !- Ceiling Height {m}
  ,                                       !- Volume {m3}
  ,                                       !- Floor Area {m2}
  ,                                       !- Zone Inside Convection Algorithm
  ,                                       !- Zone Outside Convection Algorithm
  ,                                       !- Zone Conditioning Equipment List Name
<<<<<<< HEAD
  {465b5402-511b-4f2c-85a4-b2d5fe76307e}, !- Zone Air Inlet Port List
  {3b772a49-4f32-43b4-95df-6848f18f2b4a}, !- Zone Air Exhaust Port List
  {0b02018a-43c7-47cf-8c94-3903523e7fe2}, !- Zone Air Node Name
  {caba8b9b-e9f9-4748-a1e3-724f95986f95}, !- Zone Return Air Port List
=======
  {7950b610-4eb7-4efe-9967-51d24e854299}, !- Zone Air Inlet Port List
  {24bb4a68-2b80-498c-be39-59aaf283cbff}, !- Zone Air Exhaust Port List
  {2af83836-31a6-48b9-b013-8d481fd86c00}, !- Zone Air Node Name
  {a6e72386-69bc-4bf7-bf10-4b7b0e742fc8}, !- Zone Return Air Port List
>>>>>>> 918de987
  ,                                       !- Primary Daylighting Control Name
  ,                                       !- Fraction of Zone Controlled by Primary Daylighting Control
  ,                                       !- Secondary Daylighting Control Name
  ,                                       !- Fraction of Zone Controlled by Secondary Daylighting Control
  ,                                       !- Illuminance Map Name
  ,                                       !- Group Rendering Name
  ,                                       !- Thermostat Name
  No;                                     !- Use Ideal Air Loads

OS:Node,
<<<<<<< HEAD
  {a55372ba-b789-4aec-9732-1c7b34b02147}, !- Handle
  Node 3,                                 !- Name
  {0b02018a-43c7-47cf-8c94-3903523e7fe2}, !- Inlet Port
  ;                                       !- Outlet Port

OS:Connection,
  {0b02018a-43c7-47cf-8c94-3903523e7fe2}, !- Handle
  {7b48a483-48c7-46ef-830f-9524f7c58817}, !- Name
  {ceeabfd7-a501-4d40-95a0-730e043f886d}, !- Source Object
  11,                                     !- Outlet Port
  {a55372ba-b789-4aec-9732-1c7b34b02147}, !- Target Object
  2;                                      !- Inlet Port

OS:PortList,
  {465b5402-511b-4f2c-85a4-b2d5fe76307e}, !- Handle
  {69ba73e0-d492-4220-a38f-f4dfa2b6863f}, !- Name
  {ceeabfd7-a501-4d40-95a0-730e043f886d}; !- HVAC Component

OS:PortList,
  {3b772a49-4f32-43b4-95df-6848f18f2b4a}, !- Handle
  {5b275379-539e-4bd9-ba50-df6f99fc5dea}, !- Name
  {ceeabfd7-a501-4d40-95a0-730e043f886d}; !- HVAC Component

OS:PortList,
  {caba8b9b-e9f9-4748-a1e3-724f95986f95}, !- Handle
  {35397e0d-e348-4311-a16b-b3591590777e}, !- Name
  {ceeabfd7-a501-4d40-95a0-730e043f886d}; !- HVAC Component

OS:Sizing:Zone,
  {95f88ce6-9058-4f27-9d45-cf37580a5334}, !- Handle
  {ceeabfd7-a501-4d40-95a0-730e043f886d}, !- Zone or ZoneList Name
=======
  {13b8bc36-202f-4bbf-8c93-cb71615e0fe5}, !- Handle
  Node 3,                                 !- Name
  {2af83836-31a6-48b9-b013-8d481fd86c00}, !- Inlet Port
  ;                                       !- Outlet Port

OS:Connection,
  {2af83836-31a6-48b9-b013-8d481fd86c00}, !- Handle
  {2682f5e2-2c8b-4ebc-872e-a55962a440f3}, !- Name
  {19a416d8-b765-4b29-a6b9-dc36a3982fc9}, !- Source Object
  11,                                     !- Outlet Port
  {13b8bc36-202f-4bbf-8c93-cb71615e0fe5}, !- Target Object
  2;                                      !- Inlet Port

OS:PortList,
  {7950b610-4eb7-4efe-9967-51d24e854299}, !- Handle
  {bf866d08-9af5-423d-8ef2-c60a9aa84ac5}, !- Name
  {19a416d8-b765-4b29-a6b9-dc36a3982fc9}; !- HVAC Component

OS:PortList,
  {24bb4a68-2b80-498c-be39-59aaf283cbff}, !- Handle
  {70e8b5fb-c81f-44d9-9ada-f1a17dad3ede}, !- Name
  {19a416d8-b765-4b29-a6b9-dc36a3982fc9}; !- HVAC Component

OS:PortList,
  {a6e72386-69bc-4bf7-bf10-4b7b0e742fc8}, !- Handle
  {17d3e504-f34a-4e41-8e7d-bbd8e5a7db9e}, !- Name
  {19a416d8-b765-4b29-a6b9-dc36a3982fc9}; !- HVAC Component

OS:Sizing:Zone,
  {82707bcb-60dc-46eb-b9b4-ab924ead0a4b}, !- Handle
  {19a416d8-b765-4b29-a6b9-dc36a3982fc9}, !- Zone or ZoneList Name
>>>>>>> 918de987
  SupplyAirTemperature,                   !- Zone Cooling Design Supply Air Temperature Input Method
  14,                                     !- Zone Cooling Design Supply Air Temperature {C}
  11.11,                                  !- Zone Cooling Design Supply Air Temperature Difference {deltaC}
  SupplyAirTemperature,                   !- Zone Heating Design Supply Air Temperature Input Method
  40,                                     !- Zone Heating Design Supply Air Temperature {C}
  11.11,                                  !- Zone Heating Design Supply Air Temperature Difference {deltaC}
  0.0085,                                 !- Zone Cooling Design Supply Air Humidity Ratio {kg-H2O/kg-air}
  0.008,                                  !- Zone Heating Design Supply Air Humidity Ratio {kg-H2O/kg-air}
  ,                                       !- Zone Heating Sizing Factor
  ,                                       !- Zone Cooling Sizing Factor
  DesignDay,                              !- Cooling Design Air Flow Method
  ,                                       !- Cooling Design Air Flow Rate {m3/s}
  ,                                       !- Cooling Minimum Air Flow per Zone Floor Area {m3/s-m2}
  ,                                       !- Cooling Minimum Air Flow {m3/s}
  ,                                       !- Cooling Minimum Air Flow Fraction
  DesignDay,                              !- Heating Design Air Flow Method
  ,                                       !- Heating Design Air Flow Rate {m3/s}
  ,                                       !- Heating Maximum Air Flow per Zone Floor Area {m3/s-m2}
  ,                                       !- Heating Maximum Air Flow {m3/s}
  ,                                       !- Heating Maximum Air Flow Fraction
  ,                                       !- Design Zone Air Distribution Effectiveness in Cooling Mode
  ,                                       !- Design Zone Air Distribution Effectiveness in Heating Mode
  No,                                     !- Account for Dedicated Outdoor Air System
  NeutralSupplyAir,                       !- Dedicated Outdoor Air System Control Strategy
  autosize,                               !- Dedicated Outdoor Air Low Setpoint Temperature for Design {C}
  autosize;                               !- Dedicated Outdoor Air High Setpoint Temperature for Design {C}

OS:ZoneHVAC:EquipmentList,
<<<<<<< HEAD
  {7fb980bd-b964-4cda-afc6-2833b61df9eb}, !- Handle
  Zone HVAC Equipment List 3,             !- Name
  {ceeabfd7-a501-4d40-95a0-730e043f886d}; !- Thermal Zone

OS:SpaceType,
  {d64ffab1-0bd1-4caa-babd-216c2ed8b129}, !- Handle
=======
  {e3947fd3-7541-4f5b-8810-e1779fc68794}, !- Handle
  Zone HVAC Equipment List 3,             !- Name
  {19a416d8-b765-4b29-a6b9-dc36a3982fc9}; !- Thermal Zone

OS:SpaceType,
  {14be01ee-897d-4e36-a6a8-6c7ee1292849}, !- Handle
>>>>>>> 918de987
  Space Type 3,                           !- Name
  ,                                       !- Default Construction Set Name
  ,                                       !- Default Schedule Set Name
  ,                                       !- Group Rendering Name
  ,                                       !- Design Specification Outdoor Air Object Name
  ,                                       !- Standards Template
  ,                                       !- Standards Building Type
  unfinished attic;                       !- Standards Space Type

OS:BuildingUnit,
<<<<<<< HEAD
  {09108ed2-ad25-44d0-8605-a51da891c664}, !- Handle
=======
  {f5783ffb-b628-4f79-b249-0785a9cbfa20}, !- Handle
>>>>>>> 918de987
  unit 1,                                 !- Name
  ,                                       !- Rendering Color
  Residential;                            !- Building Unit Type

OS:AdditionalProperties,
<<<<<<< HEAD
  {c23a74a5-1181-46bc-829a-1f5ee6b5f308}, !- Handle
  {09108ed2-ad25-44d0-8605-a51da891c664}, !- Object Name
=======
  {919d3a3c-2fb0-4797-a19f-6327182a0b40}, !- Handle
  {f5783ffb-b628-4f79-b249-0785a9cbfa20}, !- Object Name
>>>>>>> 918de987
  NumberOfBedrooms,                       !- Feature Name 1
  Integer,                                !- Feature Data Type 1
  3,                                      !- Feature Value 1
  NumberOfBathrooms,                      !- Feature Name 2
  Double,                                 !- Feature Data Type 2
  2,                                      !- Feature Value 2
  NumberOfOccupants,                      !- Feature Name 3
  Double,                                 !- Feature Data Type 3
  3.3900000000000001;                     !- Feature Value 3

OS:External:File,
<<<<<<< HEAD
  {d190bd43-bcf2-4513-b6a1-ef6192b3f589}, !- Handle
=======
  {b3a7acb4-cb7c-4f9f-8561-8c86ecb59628}, !- Handle
>>>>>>> 918de987
  8760.csv,                               !- Name
  8760.csv;                               !- File Name

OS:Schedule:Day,
<<<<<<< HEAD
  {7d212dfa-8fdb-4f5b-92fc-aa48b79eb666}, !- Handle
=======
  {c4f6085b-8757-478a-a925-98691c756cb5}, !- Handle
>>>>>>> 918de987
  Schedule Day 1,                         !- Name
  ,                                       !- Schedule Type Limits Name
  ,                                       !- Interpolate to Timestep
  24,                                     !- Hour 1
  0,                                      !- Minute 1
  0;                                      !- Value Until Time 1

OS:Schedule:Day,
<<<<<<< HEAD
  {955c2b42-80d8-48fe-be7a-04b490e4c131}, !- Handle
=======
  {73adf5b9-3ca4-4f74-9f29-3632dd84233b}, !- Handle
>>>>>>> 918de987
  Schedule Day 2,                         !- Name
  ,                                       !- Schedule Type Limits Name
  ,                                       !- Interpolate to Timestep
  24,                                     !- Hour 1
  0,                                      !- Minute 1
  1;                                      !- Value Until Time 1

OS:Schedule:File,
<<<<<<< HEAD
  {a398a23b-9154-4067-88f3-4882090203cf}, !- Handle
  occupants,                              !- Name
  {6db94be9-bf85-4ba9-8a56-8d3359e5bb98}, !- Schedule Type Limits Name
  {d190bd43-bcf2-4513-b6a1-ef6192b3f589}, !- External File Name
=======
  {668be3c4-8ec8-42e2-bbcf-1c6472300957}, !- Handle
  occupants,                              !- Name
  {ccea955c-1d72-48fc-9f31-59392788556f}, !- Schedule Type Limits Name
  {b3a7acb4-cb7c-4f9f-8561-8c86ecb59628}, !- External File Name
>>>>>>> 918de987
  1,                                      !- Column Number
  1,                                      !- Rows to Skip at Top
  8760,                                   !- Number of Hours of Data
  ,                                       !- Column Separator
  ,                                       !- Interpolate to Timestep
  60;                                     !- Minutes per Item

OS:Schedule:Ruleset,
<<<<<<< HEAD
  {3aa34b06-538a-42ac-a6f4-91d26300b3b3}, !- Handle
  Schedule Ruleset 1,                     !- Name
  {9346a8b7-5d3e-4e33-9cf1-b0593117e8e4}, !- Schedule Type Limits Name
  {b0a74ac4-9386-4d0a-ac11-9238c89d6ab5}; !- Default Day Schedule Name

OS:Schedule:Day,
  {b0a74ac4-9386-4d0a-ac11-9238c89d6ab5}, !- Handle
  Schedule Day 3,                         !- Name
  {9346a8b7-5d3e-4e33-9cf1-b0593117e8e4}, !- Schedule Type Limits Name
=======
  {f0da34f5-fc55-4fc6-b7cb-b36ca1fce6a6}, !- Handle
  Schedule Ruleset 1,                     !- Name
  {e041be3f-0eaf-4662-8c45-7e79f15e064c}, !- Schedule Type Limits Name
  {4548c49b-c86b-4662-b648-29bb2d968f53}; !- Default Day Schedule Name

OS:Schedule:Day,
  {4548c49b-c86b-4662-b648-29bb2d968f53}, !- Handle
  Schedule Day 3,                         !- Name
  {e041be3f-0eaf-4662-8c45-7e79f15e064c}, !- Schedule Type Limits Name
>>>>>>> 918de987
  ,                                       !- Interpolate to Timestep
  24,                                     !- Hour 1
  0,                                      !- Minute 1
  112.539290946133;                       !- Value Until Time 1

OS:People:Definition,
<<<<<<< HEAD
  {b793752b-7b70-49cc-a3f4-9e14bc5b287d}, !- Handle
=======
  {f8ed8fb3-b67b-4caa-96ee-7c63de7fa211}, !- Handle
>>>>>>> 918de987
  res occupants|finished basement space,  !- Name
  People,                                 !- Number of People Calculation Method
  1.695,                                  !- Number of People {people}
  ,                                       !- People per Space Floor Area {person/m2}
  ,                                       !- Space Floor Area per Person {m2/person}
  0.319734,                               !- Fraction Radiant
  0.573,                                  !- Sensible Heat Fraction
  0,                                      !- Carbon Dioxide Generation Rate {m3/s-W}
  No,                                     !- Enable ASHRAE 55 Comfort Warnings
  ZoneAveraged;                           !- Mean Radiant Temperature Calculation Type

OS:People,
<<<<<<< HEAD
  {6de3134b-da83-41a4-8319-b0393dedfe4a}, !- Handle
  res occupants|finished basement space,  !- Name
  {b793752b-7b70-49cc-a3f4-9e14bc5b287d}, !- People Definition Name
  {aabbe061-83aa-4fec-925c-1d13ca345464}, !- Space or SpaceType Name
  {a398a23b-9154-4067-88f3-4882090203cf}, !- Number of People Schedule Name
  {3aa34b06-538a-42ac-a6f4-91d26300b3b3}, !- Activity Level Schedule Name
=======
  {0f14fdc8-debd-49b8-bd4a-ded3e6e05678}, !- Handle
  res occupants|finished basement space,  !- Name
  {f8ed8fb3-b67b-4caa-96ee-7c63de7fa211}, !- People Definition Name
  {8bdc384a-6cdb-41b3-b150-3eec3dda4276}, !- Space or SpaceType Name
  {668be3c4-8ec8-42e2-bbcf-1c6472300957}, !- Number of People Schedule Name
  {f0da34f5-fc55-4fc6-b7cb-b36ca1fce6a6}, !- Activity Level Schedule Name
>>>>>>> 918de987
  ,                                       !- Surface Name/Angle Factor List Name
  ,                                       !- Work Efficiency Schedule Name
  ,                                       !- Clothing Insulation Schedule Name
  ,                                       !- Air Velocity Schedule Name
  1;                                      !- Multiplier

OS:ScheduleTypeLimits,
<<<<<<< HEAD
  {9346a8b7-5d3e-4e33-9cf1-b0593117e8e4}, !- Handle
=======
  {e041be3f-0eaf-4662-8c45-7e79f15e064c}, !- Handle
>>>>>>> 918de987
  ActivityLevel,                          !- Name
  0,                                      !- Lower Limit Value
  ,                                       !- Upper Limit Value
  Continuous,                             !- Numeric Type
  ActivityLevel;                          !- Unit Type

OS:ScheduleTypeLimits,
<<<<<<< HEAD
  {6db94be9-bf85-4ba9-8a56-8d3359e5bb98}, !- Handle
=======
  {ccea955c-1d72-48fc-9f31-59392788556f}, !- Handle
>>>>>>> 918de987
  Fractional,                             !- Name
  0,                                      !- Lower Limit Value
  1,                                      !- Upper Limit Value
  Continuous;                             !- Numeric Type

OS:People:Definition,
<<<<<<< HEAD
  {c80cb8c7-80da-42ff-88a9-264766c14943}, !- Handle
=======
  {10bc6d17-8ff8-494a-ae17-96e42d784b38}, !- Handle
>>>>>>> 918de987
  res occupants|living space,             !- Name
  People,                                 !- Number of People Calculation Method
  1.695,                                  !- Number of People {people}
  ,                                       !- People per Space Floor Area {person/m2}
  ,                                       !- Space Floor Area per Person {m2/person}
  0.319734,                               !- Fraction Radiant
  0.573,                                  !- Sensible Heat Fraction
  0,                                      !- Carbon Dioxide Generation Rate {m3/s-W}
  No,                                     !- Enable ASHRAE 55 Comfort Warnings
  ZoneAveraged;                           !- Mean Radiant Temperature Calculation Type

OS:People,
<<<<<<< HEAD
  {2626ea48-255d-485d-a3bb-48f8186e8e22}, !- Handle
  res occupants|living space,             !- Name
  {c80cb8c7-80da-42ff-88a9-264766c14943}, !- People Definition Name
  {7cb78998-6bc6-468c-9609-e0676b7edf10}, !- Space or SpaceType Name
  {a398a23b-9154-4067-88f3-4882090203cf}, !- Number of People Schedule Name
  {3aa34b06-538a-42ac-a6f4-91d26300b3b3}, !- Activity Level Schedule Name
=======
  {47a2a0dd-2050-4e86-9e83-ab7016dae3fb}, !- Handle
  res occupants|living space,             !- Name
  {10bc6d17-8ff8-494a-ae17-96e42d784b38}, !- People Definition Name
  {6f2e9926-0b55-4344-9751-0f6840c0123b}, !- Space or SpaceType Name
  {668be3c4-8ec8-42e2-bbcf-1c6472300957}, !- Number of People Schedule Name
  {f0da34f5-fc55-4fc6-b7cb-b36ca1fce6a6}, !- Activity Level Schedule Name
>>>>>>> 918de987
  ,                                       !- Surface Name/Angle Factor List Name
  ,                                       !- Work Efficiency Schedule Name
  ,                                       !- Clothing Insulation Schedule Name
  ,                                       !- Air Velocity Schedule Name
  1;                                      !- Multiplier
<|MERGE_RESOLUTION|>--- conflicted
+++ resolved
@@ -1,73 +1,41 @@
 !- NOTE: Auto-generated from /test/osw_files/SFA_4units_1story_FB_UA_3Beds_2Baths_Denver.osw
 
 OS:Version,
-<<<<<<< HEAD
-  {85f0b45b-3872-4eb9-9cb2-c837bd3acc9c}, !- Handle
+  {bae52ecf-5f02-45fe-a090-0974e582f34f}, !- Handle
   2.9.0;                                  !- Version Identifier
 
 OS:SimulationControl,
-  {a7f87b45-82ab-4918-9fdb-bb5419177105}, !- Handle
-=======
-  {84cb9b10-c1d7-402f-9310-6d7e4523d9ce}, !- Handle
-  2.9.1;                                  !- Version Identifier
-
-OS:SimulationControl,
-  {9bd4709f-777c-491e-b343-6af28fa645af}, !- Handle
->>>>>>> 918de987
+  {2ab3d4b2-3ff9-4fc1-993e-07d10787fa8b}, !- Handle
   ,                                       !- Do Zone Sizing Calculation
   ,                                       !- Do System Sizing Calculation
   ,                                       !- Do Plant Sizing Calculation
   No;                                     !- Run Simulation for Sizing Periods
 
 OS:Timestep,
-<<<<<<< HEAD
-  {f62a88ab-c21d-40dd-838c-da1e54f5b28f}, !- Handle
+  {cc5db23e-db2f-409b-922d-591499600282}, !- Handle
   6;                                      !- Number of Timesteps per Hour
 
 OS:ShadowCalculation,
-  {71ae1a49-62c4-4482-94cb-5adac3cd7d0a}, !- Handle
-=======
-  {f4d34d2d-46f4-4c61-97f9-683aac831237}, !- Handle
-  6;                                      !- Number of Timesteps per Hour
-
-OS:ShadowCalculation,
-  {c5d08645-f37d-4691-97cb-c6be8cd38547}, !- Handle
->>>>>>> 918de987
+  {50924010-7a6b-4596-85f1-a4c28ac7dc70}, !- Handle
   20,                                     !- Calculation Frequency
   200;                                    !- Maximum Figures in Shadow Overlap Calculations
 
 OS:SurfaceConvectionAlgorithm:Outside,
-<<<<<<< HEAD
-  {37520b96-6741-4812-8a17-cbc1ab267317}, !- Handle
+  {4cdf09fe-195e-4a50-8e88-d214b95c8329}, !- Handle
   DOE-2;                                  !- Algorithm
 
 OS:SurfaceConvectionAlgorithm:Inside,
-  {5bd2a6b1-4752-4279-b205-f6d9a21bfd21}, !- Handle
+  {22dc560d-774b-49ba-9df7-2ea767d8b212}, !- Handle
   TARP;                                   !- Algorithm
 
 OS:ZoneCapacitanceMultiplier:ResearchSpecial,
-  {f6ea4522-6447-428b-becd-6e1a31040661}, !- Handle
-=======
-  {ad7a184d-7bbe-462c-a8e9-0e5607a5876c}, !- Handle
-  DOE-2;                                  !- Algorithm
-
-OS:SurfaceConvectionAlgorithm:Inside,
-  {252d154f-a564-4f48-9535-b7d6b8e5d914}, !- Handle
-  TARP;                                   !- Algorithm
-
-OS:ZoneCapacitanceMultiplier:ResearchSpecial,
-  {129204fd-a54a-4d5d-acaf-ab8102f6ed1c}, !- Handle
->>>>>>> 918de987
+  {56a589ee-0952-4707-89b3-5cd709cbcacb}, !- Handle
   ,                                       !- Temperature Capacity Multiplier
   15,                                     !- Humidity Capacity Multiplier
   ;                                       !- Carbon Dioxide Capacity Multiplier
 
 OS:RunPeriod,
-<<<<<<< HEAD
-  {21078989-3010-43c2-a11d-638a2dbb9209}, !- Handle
-=======
-  {370fc2fd-0bc6-4b2b-88fd-fd9f3012d3f3}, !- Handle
->>>>>>> 918de987
+  {549ee439-b55b-49d4-a860-f713d777c3a4}, !- Handle
   Run Period 1,                           !- Name
   1,                                      !- Begin Month
   1,                                      !- Begin Day of Month
@@ -81,21 +49,13 @@
   ;                                       !- Number of Times Runperiod to be Repeated
 
 OS:YearDescription,
-<<<<<<< HEAD
-  {1d8a536f-d96f-410e-ae3c-c25f0b422218}, !- Handle
-=======
-  {da54eafd-3922-4139-8e5e-862c82b5d03e}, !- Handle
->>>>>>> 918de987
+  {e7cfcc9c-8762-4fca-968c-39fb59593774}, !- Handle
   2007,                                   !- Calendar Year
   ,                                       !- Day of Week for Start Day
   ;                                       !- Is Leap Year
 
 OS:WeatherFile,
-<<<<<<< HEAD
-  {aea6876e-d0c6-4a79-982e-1433ad9c8acc}, !- Handle
-=======
-  {dd30486e-5ad3-4934-8a87-5b866b45d7ff}, !- Handle
->>>>>>> 918de987
+  {81bd53df-5345-4781-b277-501ab90266c4}, !- Handle
   Denver Intl Ap,                         !- City
   CO,                                     !- State Province Region
   USA,                                    !- Country
@@ -109,13 +69,8 @@
   E23378AA;                               !- Checksum
 
 OS:AdditionalProperties,
-<<<<<<< HEAD
-  {41c497ac-a0fb-49a1-b31b-b3ad47b50c54}, !- Handle
-  {aea6876e-d0c6-4a79-982e-1433ad9c8acc}, !- Object Name
-=======
-  {19751162-14e3-4cb2-9bba-be9a19885b9c}, !- Handle
-  {dd30486e-5ad3-4934-8a87-5b866b45d7ff}, !- Object Name
->>>>>>> 918de987
+  {836a604c-10a3-4de5-b4fc-60aced15e1f0}, !- Handle
+  {81bd53df-5345-4781-b277-501ab90266c4}, !- Object Name
   EPWHeaderCity,                          !- Feature Name 1
   String,                                 !- Feature Data Type 1
   Denver Intl Ap,                         !- Feature Value 1
@@ -223,11 +178,7 @@
   84;                                     !- Feature Value 35
 
 OS:Site,
-<<<<<<< HEAD
-  {49a6ee64-b475-4f69-9a85-3b6db7306910}, !- Handle
-=======
-  {0794d8df-9983-4406-a526-4a1f5abc8bdb}, !- Handle
->>>>>>> 918de987
+  {623e7cf0-4fd2-437a-acea-f4a9224044db}, !- Handle
   Denver Intl Ap_CO_USA,                  !- Name
   39.83,                                  !- Latitude {deg}
   -104.65,                                !- Longitude {deg}
@@ -236,11 +187,7 @@
   ;                                       !- Terrain
 
 OS:ClimateZones,
-<<<<<<< HEAD
-  {0400a6ce-a8e5-4b6b-a5b6-94fb1f480612}, !- Handle
-=======
-  {6ae7417b-b688-4b9e-8ed9-645ba2f0c20d}, !- Handle
->>>>>>> 918de987
+  {2b0a440c-e3d1-4c12-a41b-2d3253710552}, !- Handle
   ,                                       !- Active Institution
   ,                                       !- Active Year
   ,                                       !- Climate Zone Institution Name 1
@@ -253,31 +200,19 @@
   Cold;                                   !- Climate Zone Value 2
 
 OS:Site:WaterMainsTemperature,
-<<<<<<< HEAD
-  {814ed77a-d35e-4cbd-8643-2231ed8e7fa3}, !- Handle
-=======
-  {d493d44b-4e4a-4320-b3eb-e2e23e0bfb2a}, !- Handle
->>>>>>> 918de987
+  {a9817bf5-4b01-41cd-95e4-c1dd7cab15e6}, !- Handle
   Correlation,                            !- Calculation Method
   ,                                       !- Temperature Schedule Name
   10.8753424657535,                       !- Annual Average Outdoor Air Temperature {C}
   23.1524007936508;                       !- Maximum Difference In Monthly Average Outdoor Air Temperatures {deltaC}
 
 OS:RunPeriodControl:DaylightSavingTime,
-<<<<<<< HEAD
-  {c26d5446-6f3f-493c-9246-6665d422c171}, !- Handle
-=======
-  {1656dcdf-dab2-45f9-b426-1164f18cad7b}, !- Handle
->>>>>>> 918de987
+  {1b280063-3d24-4a59-b856-f8d594817e57}, !- Handle
   3/12,                                   !- Start Date
   11/5;                                   !- End Date
 
 OS:Site:GroundTemperature:Deep,
-<<<<<<< HEAD
-  {fdf6396d-113c-420c-be33-ea1ee98f7230}, !- Handle
-=======
-  {5291e73e-e6ec-47fa-962b-854bea9b9bc8}, !- Handle
->>>>>>> 918de987
+  {b7e69690-fc38-4a93-bb7d-eab7c39f0566}, !- Handle
   10.8753424657535,                       !- January Deep Ground Temperature {C}
   10.8753424657535,                       !- February Deep Ground Temperature {C}
   10.8753424657535,                       !- March Deep Ground Temperature {C}
@@ -292,11 +227,7 @@
   10.8753424657535;                       !- December Deep Ground Temperature {C}
 
 OS:Building,
-<<<<<<< HEAD
-  {858480ff-7f71-42dd-b457-d2c3159f91ad}, !- Handle
-=======
-  {f17048af-eb00-4b41-a03e-1d3d267441b0}, !- Handle
->>>>>>> 918de987
+  {1fbcb089-ef47-4f19-9389-f9dad1b2f099}, !- Handle
   Building 1,                             !- Name
   ,                                       !- Building Sector Type
   0,                                      !- North Axis {deg}
@@ -311,13 +242,8 @@
   4;                                      !- Standards Number of Living Units
 
 OS:AdditionalProperties,
-<<<<<<< HEAD
-  {484ab970-863e-41ff-984e-cb35f095f51b}, !- Handle
-  {858480ff-7f71-42dd-b457-d2c3159f91ad}, !- Object Name
-=======
-  {453aec00-c56d-4d71-b778-96f09a943cc0}, !- Handle
-  {f17048af-eb00-4b41-a03e-1d3d267441b0}, !- Object Name
->>>>>>> 918de987
+  {8f370c37-94bc-40e9-be9d-404beefb6407}, !- Handle
+  {1fbcb089-ef47-4f19-9389-f9dad1b2f099}, !- Object Name
   num_units,                              !- Feature Name 1
   Integer,                                !- Feature Data Type 1
   4,                                      !- Feature Value 1
@@ -332,11 +258,7 @@
   1;                                      !- Feature Value 4
 
 OS:ThermalZone,
-<<<<<<< HEAD
-  {8e37d69a-f6c0-47d9-88f2-91fbde2014eb}, !- Handle
-=======
-  {d507fcf6-829f-48f1-a195-d1c4743baab0}, !- Handle
->>>>>>> 918de987
+  {72346f1f-75dd-4513-93df-6356ee182503}, !- Handle
   living zone,                            !- Name
   ,                                       !- Multiplier
   ,                                       !- Ceiling Height {m}
@@ -345,17 +267,10 @@
   ,                                       !- Zone Inside Convection Algorithm
   ,                                       !- Zone Outside Convection Algorithm
   ,                                       !- Zone Conditioning Equipment List Name
-<<<<<<< HEAD
-  {ad2bb24b-a1e2-43df-9ebf-71cf1ab4c087}, !- Zone Air Inlet Port List
-  {8dc737ac-85c6-4cb4-b374-6a8bc29f34e3}, !- Zone Air Exhaust Port List
-  {fd8bff76-5302-4e2c-bc1f-d98337074bd2}, !- Zone Air Node Name
-  {cef11348-d125-406f-93f7-2728eefd433e}, !- Zone Return Air Port List
-=======
-  {fce29808-8025-4293-a78a-53801453b972}, !- Zone Air Inlet Port List
-  {b4fde8d1-30de-4bbc-8904-ba4ec919b77e}, !- Zone Air Exhaust Port List
-  {3768725e-445b-4fe6-800d-8f17868e12b0}, !- Zone Air Node Name
-  {207c13d2-f72e-4582-bbef-2b28be23c260}, !- Zone Return Air Port List
->>>>>>> 918de987
+  {92321569-c40f-40e7-bb78-09e057cc4146}, !- Zone Air Inlet Port List
+  {99b7234a-3e94-4410-8f67-d7ad9274c24c}, !- Zone Air Exhaust Port List
+  {c1ad49a1-aa93-421a-9351-b1dec86b622b}, !- Zone Air Node Name
+  {3fcee6c0-1802-4a13-99ae-5be91f23bbb3}, !- Zone Return Air Port List
   ,                                       !- Primary Daylighting Control Name
   ,                                       !- Fraction of Zone Controlled by Primary Daylighting Control
   ,                                       !- Secondary Daylighting Control Name
@@ -366,71 +281,37 @@
   No;                                     !- Use Ideal Air Loads
 
 OS:Node,
-<<<<<<< HEAD
-  {e66fec7d-b320-4987-8054-96fa989275fd}, !- Handle
+  {83fdced8-a975-4e2e-90f8-065d04f1f282}, !- Handle
   Node 1,                                 !- Name
-  {fd8bff76-5302-4e2c-bc1f-d98337074bd2}, !- Inlet Port
+  {c1ad49a1-aa93-421a-9351-b1dec86b622b}, !- Inlet Port
   ;                                       !- Outlet Port
 
 OS:Connection,
-  {fd8bff76-5302-4e2c-bc1f-d98337074bd2}, !- Handle
-  {62a48e25-d960-45dc-a7d1-4c14fcccf00e}, !- Name
-  {8e37d69a-f6c0-47d9-88f2-91fbde2014eb}, !- Source Object
+  {c1ad49a1-aa93-421a-9351-b1dec86b622b}, !- Handle
+  {df2de96c-0665-4d32-9f66-f890e703455a}, !- Name
+  {72346f1f-75dd-4513-93df-6356ee182503}, !- Source Object
   11,                                     !- Outlet Port
-  {e66fec7d-b320-4987-8054-96fa989275fd}, !- Target Object
+  {83fdced8-a975-4e2e-90f8-065d04f1f282}, !- Target Object
   2;                                      !- Inlet Port
 
 OS:PortList,
-  {ad2bb24b-a1e2-43df-9ebf-71cf1ab4c087}, !- Handle
-  {268aab4c-1ef5-480d-a409-7bdb96989de6}, !- Name
-  {8e37d69a-f6c0-47d9-88f2-91fbde2014eb}; !- HVAC Component
+  {92321569-c40f-40e7-bb78-09e057cc4146}, !- Handle
+  {3c0de478-0af8-4bf2-a8f2-eeae3216db8b}, !- Name
+  {72346f1f-75dd-4513-93df-6356ee182503}; !- HVAC Component
 
 OS:PortList,
-  {8dc737ac-85c6-4cb4-b374-6a8bc29f34e3}, !- Handle
-  {ee88eed6-1888-4d04-8a64-8fa97df82e34}, !- Name
-  {8e37d69a-f6c0-47d9-88f2-91fbde2014eb}; !- HVAC Component
+  {99b7234a-3e94-4410-8f67-d7ad9274c24c}, !- Handle
+  {f4ed8732-0d0d-4d07-a6c7-5ae88e7bc6cf}, !- Name
+  {72346f1f-75dd-4513-93df-6356ee182503}; !- HVAC Component
 
 OS:PortList,
-  {cef11348-d125-406f-93f7-2728eefd433e}, !- Handle
-  {d02b5105-b651-41c4-8c7a-b19dc9d40f18}, !- Name
-  {8e37d69a-f6c0-47d9-88f2-91fbde2014eb}; !- HVAC Component
+  {3fcee6c0-1802-4a13-99ae-5be91f23bbb3}, !- Handle
+  {1275418b-6d5d-4f6e-bf50-5b28093d5565}, !- Name
+  {72346f1f-75dd-4513-93df-6356ee182503}; !- HVAC Component
 
 OS:Sizing:Zone,
-  {031c4c0f-fe29-4aa7-9d8e-c4348d2ebf58}, !- Handle
-  {8e37d69a-f6c0-47d9-88f2-91fbde2014eb}, !- Zone or ZoneList Name
-=======
-  {e9b90e2a-99bc-4ec3-b7e5-d4118aae3d8a}, !- Handle
-  Node 1,                                 !- Name
-  {3768725e-445b-4fe6-800d-8f17868e12b0}, !- Inlet Port
-  ;                                       !- Outlet Port
-
-OS:Connection,
-  {3768725e-445b-4fe6-800d-8f17868e12b0}, !- Handle
-  {9628041e-778e-4bc6-922c-6a3691c18beb}, !- Name
-  {d507fcf6-829f-48f1-a195-d1c4743baab0}, !- Source Object
-  11,                                     !- Outlet Port
-  {e9b90e2a-99bc-4ec3-b7e5-d4118aae3d8a}, !- Target Object
-  2;                                      !- Inlet Port
-
-OS:PortList,
-  {fce29808-8025-4293-a78a-53801453b972}, !- Handle
-  {066d2ebf-1344-4258-bbc0-652597ac2d80}, !- Name
-  {d507fcf6-829f-48f1-a195-d1c4743baab0}; !- HVAC Component
-
-OS:PortList,
-  {b4fde8d1-30de-4bbc-8904-ba4ec919b77e}, !- Handle
-  {f8dd5063-8296-4fcf-81c7-b6690d785bdd}, !- Name
-  {d507fcf6-829f-48f1-a195-d1c4743baab0}; !- HVAC Component
-
-OS:PortList,
-  {207c13d2-f72e-4582-bbef-2b28be23c260}, !- Handle
-  {239c66a1-cf03-4a61-8042-7e1e701f5c86}, !- Name
-  {d507fcf6-829f-48f1-a195-d1c4743baab0}; !- HVAC Component
-
-OS:Sizing:Zone,
-  {d04bcb42-598a-4e24-88de-f3285694f1b7}, !- Handle
-  {d507fcf6-829f-48f1-a195-d1c4743baab0}, !- Zone or ZoneList Name
->>>>>>> 918de987
+  {e3fcafb4-26ef-4339-9614-7ce0c8b27114}, !- Handle
+  {72346f1f-75dd-4513-93df-6356ee182503}, !- Zone or ZoneList Name
   SupplyAirTemperature,                   !- Zone Cooling Design Supply Air Temperature Input Method
   14,                                     !- Zone Cooling Design Supply Air Temperature {C}
   11.11,                                  !- Zone Cooling Design Supply Air Temperature Difference {deltaC}
@@ -459,25 +340,14 @@
   autosize;                               !- Dedicated Outdoor Air High Setpoint Temperature for Design {C}
 
 OS:ZoneHVAC:EquipmentList,
-<<<<<<< HEAD
-  {b43448c6-39ae-4d13-ba45-c77972ae6d54}, !- Handle
+  {51c267a5-8877-4479-b2f0-8addbe86ea68}, !- Handle
   Zone HVAC Equipment List 1,             !- Name
-  {8e37d69a-f6c0-47d9-88f2-91fbde2014eb}; !- Thermal Zone
+  {72346f1f-75dd-4513-93df-6356ee182503}; !- Thermal Zone
 
 OS:Space,
-  {7cb78998-6bc6-468c-9609-e0676b7edf10}, !- Handle
+  {71985b1b-f52e-4965-8f7b-3dcc0676296e}, !- Handle
   living space,                           !- Name
-  {9c0dfbde-57e4-4499-b757-dcf3446751f3}, !- Space Type Name
-=======
-  {f677117a-e486-4621-bc21-da542d26b685}, !- Handle
-  Zone HVAC Equipment List 1,             !- Name
-  {d507fcf6-829f-48f1-a195-d1c4743baab0}; !- Thermal Zone
-
-OS:Space,
-  {6f2e9926-0b55-4344-9751-0f6840c0123b}, !- Handle
-  living space,                           !- Name
-  {b4def210-2404-43c8-adcc-85eb270d5877}, !- Space Type Name
->>>>>>> 918de987
+  {3d505079-dcb3-4cd0-8449-eb902bc01002}, !- Space Type Name
   ,                                       !- Default Construction Set Name
   ,                                       !- Default Schedule Set Name
   ,                                       !- Direction of Relative North {deg}
@@ -485,35 +355,19 @@
   ,                                       !- Y Origin {m}
   ,                                       !- Z Origin {m}
   ,                                       !- Building Story Name
-<<<<<<< HEAD
-  {8e37d69a-f6c0-47d9-88f2-91fbde2014eb}, !- Thermal Zone Name
+  {72346f1f-75dd-4513-93df-6356ee182503}, !- Thermal Zone Name
   ,                                       !- Part of Total Floor Area
   ,                                       !- Design Specification Outdoor Air Object Name
-  {09108ed2-ad25-44d0-8605-a51da891c664}; !- Building Unit Name
-
-OS:Surface,
-  {3f67a1c8-3149-4145-907b-fe3e317c79e9}, !- Handle
+  {6f40af8d-9d6c-4bd0-a453-6f9a6e82d825}; !- Building Unit Name
+
+OS:Surface,
+  {50cfb32a-c529-4d65-a4bc-09ed6743947c}, !- Handle
   Surface 1,                              !- Name
   Floor,                                  !- Surface Type
   ,                                       !- Construction Name
-  {7cb78998-6bc6-468c-9609-e0676b7edf10}, !- Space Name
+  {71985b1b-f52e-4965-8f7b-3dcc0676296e}, !- Space Name
   Surface,                                !- Outside Boundary Condition
-  {0bcb3de8-96f2-42f1-8383-bbb0b110b3b5}, !- Outside Boundary Condition Object
-=======
-  {d507fcf6-829f-48f1-a195-d1c4743baab0}, !- Thermal Zone Name
-  ,                                       !- Part of Total Floor Area
-  ,                                       !- Design Specification Outdoor Air Object Name
-  {f5783ffb-b628-4f79-b249-0785a9cbfa20}; !- Building Unit Name
-
-OS:Surface,
-  {0061d2a9-def0-49e2-ac9f-6adfbcf30340}, !- Handle
-  Surface 1,                              !- Name
-  Floor,                                  !- Surface Type
-  ,                                       !- Construction Name
-  {6f2e9926-0b55-4344-9751-0f6840c0123b}, !- Space Name
-  Surface,                                !- Outside Boundary Condition
-  {694a60e2-9a3c-4727-977a-6d53afa77519}, !- Outside Boundary Condition Object
->>>>>>> 918de987
+  {8fb23955-e467-415b-ad67-0a0fc5d18c38}, !- Outside Boundary Condition Object
   NoSun,                                  !- Sun Exposure
   NoWind,                                 !- Wind Exposure
   ,                                       !- View Factor to Ground
@@ -524,19 +378,11 @@
   4.572, -9.144, 0;                       !- X,Y,Z Vertex 4 {m}
 
 OS:Surface,
-<<<<<<< HEAD
-  {5cccd76b-2a67-497f-ac3e-0a3f58fa7768}, !- Handle
+  {11f50c49-545c-462b-a411-3eff1eb93ae7}, !- Handle
   Surface 2,                              !- Name
   Wall,                                   !- Surface Type
   ,                                       !- Construction Name
-  {7cb78998-6bc6-468c-9609-e0676b7edf10}, !- Space Name
-=======
-  {8cec5688-07ea-40c7-a6b4-cf3f2210586e}, !- Handle
-  Surface 2,                              !- Name
-  Wall,                                   !- Surface Type
-  ,                                       !- Construction Name
-  {6f2e9926-0b55-4344-9751-0f6840c0123b}, !- Space Name
->>>>>>> 918de987
+  {71985b1b-f52e-4965-8f7b-3dcc0676296e}, !- Space Name
   Outdoors,                               !- Outside Boundary Condition
   ,                                       !- Outside Boundary Condition Object
   SunExposed,                             !- Sun Exposure
@@ -549,19 +395,11 @@
   0, -9.144, 2.4384;                      !- X,Y,Z Vertex 4 {m}
 
 OS:Surface,
-<<<<<<< HEAD
-  {55831da2-285f-4a07-89df-b3fbfe48da87}, !- Handle
+  {205c428d-52b4-4acb-a3c5-3e2606583576}, !- Handle
   Surface 3,                              !- Name
   Wall,                                   !- Surface Type
   ,                                       !- Construction Name
-  {7cb78998-6bc6-468c-9609-e0676b7edf10}, !- Space Name
-=======
-  {6fb8664a-db71-427a-b6ba-78f4877a6c57}, !- Handle
-  Surface 3,                              !- Name
-  Wall,                                   !- Surface Type
-  ,                                       !- Construction Name
-  {6f2e9926-0b55-4344-9751-0f6840c0123b}, !- Space Name
->>>>>>> 918de987
+  {71985b1b-f52e-4965-8f7b-3dcc0676296e}, !- Space Name
   Outdoors,                               !- Outside Boundary Condition
   ,                                       !- Outside Boundary Condition Object
   SunExposed,                             !- Sun Exposure
@@ -574,19 +412,11 @@
   0, 0, 2.4384;                           !- X,Y,Z Vertex 4 {m}
 
 OS:Surface,
-<<<<<<< HEAD
-  {3e5eee90-ab47-4d47-8d16-5dda2d030389}, !- Handle
+  {cec0a20e-04ad-4b8d-a2b6-8f602fb7e411}, !- Handle
   Surface 4,                              !- Name
   Wall,                                   !- Surface Type
   ,                                       !- Construction Name
-  {7cb78998-6bc6-468c-9609-e0676b7edf10}, !- Space Name
-=======
-  {86eca8fd-fa09-47ba-9f2e-f23876e77b05}, !- Handle
-  Surface 4,                              !- Name
-  Wall,                                   !- Surface Type
-  ,                                       !- Construction Name
-  {6f2e9926-0b55-4344-9751-0f6840c0123b}, !- Space Name
->>>>>>> 918de987
+  {71985b1b-f52e-4965-8f7b-3dcc0676296e}, !- Space Name
   Adiabatic,                              !- Outside Boundary Condition
   ,                                       !- Outside Boundary Condition Object
   NoSun,                                  !- Sun Exposure
@@ -599,19 +429,11 @@
   4.572, 0, 2.4384;                       !- X,Y,Z Vertex 4 {m}
 
 OS:Surface,
-<<<<<<< HEAD
-  {b741feaa-55f0-44d5-99db-9426202c3afc}, !- Handle
+  {32dc9057-da2a-47e2-ac58-fc31057d3a44}, !- Handle
   Surface 5,                              !- Name
   Wall,                                   !- Surface Type
   ,                                       !- Construction Name
-  {7cb78998-6bc6-468c-9609-e0676b7edf10}, !- Space Name
-=======
-  {7fcecf58-0221-40ed-9fbf-77a6e9486d3b}, !- Handle
-  Surface 5,                              !- Name
-  Wall,                                   !- Surface Type
-  ,                                       !- Construction Name
-  {6f2e9926-0b55-4344-9751-0f6840c0123b}, !- Space Name
->>>>>>> 918de987
+  {71985b1b-f52e-4965-8f7b-3dcc0676296e}, !- Space Name
   Outdoors,                               !- Outside Boundary Condition
   ,                                       !- Outside Boundary Condition Object
   SunExposed,                             !- Sun Exposure
@@ -624,23 +446,13 @@
   4.572, -9.144, 2.4384;                  !- X,Y,Z Vertex 4 {m}
 
 OS:Surface,
-<<<<<<< HEAD
-  {00e1c979-d854-4d0f-8ab1-ddb4d83dd1bd}, !- Handle
+  {7f1f36aa-5e40-4306-8887-71a7b9b6c91c}, !- Handle
   Surface 6,                              !- Name
   RoofCeiling,                            !- Surface Type
   ,                                       !- Construction Name
-  {7cb78998-6bc6-468c-9609-e0676b7edf10}, !- Space Name
+  {71985b1b-f52e-4965-8f7b-3dcc0676296e}, !- Space Name
   Surface,                                !- Outside Boundary Condition
-  {dc9cee8d-2fd3-499b-817b-c53cc79f6750}, !- Outside Boundary Condition Object
-=======
-  {6549e741-f1e1-406c-a690-a85ec5ca741f}, !- Handle
-  Surface 6,                              !- Name
-  RoofCeiling,                            !- Surface Type
-  ,                                       !- Construction Name
-  {6f2e9926-0b55-4344-9751-0f6840c0123b}, !- Space Name
-  Surface,                                !- Outside Boundary Condition
-  {144120fc-fe34-402d-89dd-e702ec7419bb}, !- Outside Boundary Condition Object
->>>>>>> 918de987
+  {2ec2d486-e443-456c-84a1-5a73a3c5ce43}, !- Outside Boundary Condition Object
   NoSun,                                  !- Sun Exposure
   NoWind,                                 !- Wind Exposure
   ,                                       !- View Factor to Ground
@@ -651,11 +463,7 @@
   0, -9.144, 2.4384;                      !- X,Y,Z Vertex 4 {m}
 
 OS:SpaceType,
-<<<<<<< HEAD
-  {9c0dfbde-57e4-4499-b757-dcf3446751f3}, !- Handle
-=======
-  {b4def210-2404-43c8-adcc-85eb270d5877}, !- Handle
->>>>>>> 918de987
+  {3d505079-dcb3-4cd0-8449-eb902bc01002}, !- Handle
   Space Type 1,                           !- Name
   ,                                       !- Default Construction Set Name
   ,                                       !- Default Schedule Set Name
@@ -666,15 +474,9 @@
   living;                                 !- Standards Space Type
 
 OS:Space,
-<<<<<<< HEAD
-  {aabbe061-83aa-4fec-925c-1d13ca345464}, !- Handle
+  {5ab85e94-fa82-4376-a9fe-d77e63f088b3}, !- Handle
   finished basement space,                !- Name
-  {2bcf9912-f155-4ff2-854e-bab27a9f0004}, !- Space Type Name
-=======
-  {8bdc384a-6cdb-41b3-b150-3eec3dda4276}, !- Handle
-  finished basement space,                !- Name
-  {656374e4-9c07-40ae-8f33-1d1cad8c6687}, !- Space Type Name
->>>>>>> 918de987
+  {6ad3410c-4fb7-4a02-9609-768f12829328}, !- Space Type Name
   ,                                       !- Default Construction Set Name
   ,                                       !- Default Schedule Set Name
   -0,                                     !- Direction of Relative North {deg}
@@ -682,31 +484,17 @@
   0,                                      !- Y Origin {m}
   0,                                      !- Z Origin {m}
   ,                                       !- Building Story Name
-<<<<<<< HEAD
-  {5b922d79-0715-4e4b-95e1-97a33c70303e}, !- Thermal Zone Name
+  {bdfaaa62-c469-4bc3-aa52-b89963571238}, !- Thermal Zone Name
   ,                                       !- Part of Total Floor Area
   ,                                       !- Design Specification Outdoor Air Object Name
-  {09108ed2-ad25-44d0-8605-a51da891c664}; !- Building Unit Name
-
-OS:Surface,
-  {108c65c2-a0ff-4cd8-b68c-3a0fbd9daf99}, !- Handle
+  {6f40af8d-9d6c-4bd0-a453-6f9a6e82d825}; !- Building Unit Name
+
+OS:Surface,
+  {a223f05f-1d1d-4088-9f2e-972c39c81964}, !- Handle
   Surface 12,                             !- Name
   Floor,                                  !- Surface Type
   ,                                       !- Construction Name
-  {aabbe061-83aa-4fec-925c-1d13ca345464}, !- Space Name
-=======
-  {a165a36f-81f1-4d9b-a4aa-a3f997fe47ed}, !- Thermal Zone Name
-  ,                                       !- Part of Total Floor Area
-  ,                                       !- Design Specification Outdoor Air Object Name
-  {f5783ffb-b628-4f79-b249-0785a9cbfa20}; !- Building Unit Name
-
-OS:Surface,
-  {3e09fe27-fde2-45b1-8337-b96251ed6ee1}, !- Handle
-  Surface 12,                             !- Name
-  Floor,                                  !- Surface Type
-  ,                                       !- Construction Name
-  {8bdc384a-6cdb-41b3-b150-3eec3dda4276}, !- Space Name
->>>>>>> 918de987
+  {5ab85e94-fa82-4376-a9fe-d77e63f088b3}, !- Space Name
   Foundation,                             !- Outside Boundary Condition
   ,                                       !- Outside Boundary Condition Object
   NoSun,                                  !- Sun Exposure
@@ -719,19 +507,11 @@
   4.572, -9.144, -2.4384;                 !- X,Y,Z Vertex 4 {m}
 
 OS:Surface,
-<<<<<<< HEAD
-  {9e465a45-0c88-4b35-b072-07ba2827af84}, !- Handle
+  {11f81fe2-7ff7-4cdb-aeff-65fa50743921}, !- Handle
   Surface 13,                             !- Name
   Wall,                                   !- Surface Type
   ,                                       !- Construction Name
-  {aabbe061-83aa-4fec-925c-1d13ca345464}, !- Space Name
-=======
-  {e3420a0d-5fd4-48a8-9e7f-5a7fd7ccc9d7}, !- Handle
-  Surface 13,                             !- Name
-  Wall,                                   !- Surface Type
-  ,                                       !- Construction Name
-  {8bdc384a-6cdb-41b3-b150-3eec3dda4276}, !- Space Name
->>>>>>> 918de987
+  {5ab85e94-fa82-4376-a9fe-d77e63f088b3}, !- Space Name
   Foundation,                             !- Outside Boundary Condition
   ,                                       !- Outside Boundary Condition Object
   NoSun,                                  !- Sun Exposure
@@ -744,19 +524,11 @@
   0, -9.144, 0;                           !- X,Y,Z Vertex 4 {m}
 
 OS:Surface,
-<<<<<<< HEAD
-  {dbfc8b83-f95d-4c25-9990-40483975c6c8}, !- Handle
+  {5365ba0c-1a7b-4dbd-9a2c-b289446ae41a}, !- Handle
   Surface 14,                             !- Name
   Wall,                                   !- Surface Type
   ,                                       !- Construction Name
-  {aabbe061-83aa-4fec-925c-1d13ca345464}, !- Space Name
-=======
-  {ed45a177-61f8-40d8-b08a-fad6e2e18608}, !- Handle
-  Surface 14,                             !- Name
-  Wall,                                   !- Surface Type
-  ,                                       !- Construction Name
-  {8bdc384a-6cdb-41b3-b150-3eec3dda4276}, !- Space Name
->>>>>>> 918de987
+  {5ab85e94-fa82-4376-a9fe-d77e63f088b3}, !- Space Name
   Foundation,                             !- Outside Boundary Condition
   ,                                       !- Outside Boundary Condition Object
   NoSun,                                  !- Sun Exposure
@@ -769,19 +541,11 @@
   0, 0, 0;                                !- X,Y,Z Vertex 4 {m}
 
 OS:Surface,
-<<<<<<< HEAD
-  {2da8507a-4388-4c61-a10f-b6245c897a49}, !- Handle
+  {1c9c2d32-2142-48c8-bdbd-37e59b7cff27}, !- Handle
   Surface 15,                             !- Name
   Wall,                                   !- Surface Type
   ,                                       !- Construction Name
-  {aabbe061-83aa-4fec-925c-1d13ca345464}, !- Space Name
-=======
-  {5dc39414-31ea-48ef-8a26-d3e2b18a93d6}, !- Handle
-  Surface 15,                             !- Name
-  Wall,                                   !- Surface Type
-  ,                                       !- Construction Name
-  {8bdc384a-6cdb-41b3-b150-3eec3dda4276}, !- Space Name
->>>>>>> 918de987
+  {5ab85e94-fa82-4376-a9fe-d77e63f088b3}, !- Space Name
   Adiabatic,                              !- Outside Boundary Condition
   ,                                       !- Outside Boundary Condition Object
   NoSun,                                  !- Sun Exposure
@@ -794,19 +558,11 @@
   4.572, 0, 0;                            !- X,Y,Z Vertex 4 {m}
 
 OS:Surface,
-<<<<<<< HEAD
-  {1c46b814-685b-4f74-b20e-5c7817840f81}, !- Handle
+  {b8fcc99b-e9b3-4f26-8e89-1ca4df235e81}, !- Handle
   Surface 16,                             !- Name
   Wall,                                   !- Surface Type
   ,                                       !- Construction Name
-  {aabbe061-83aa-4fec-925c-1d13ca345464}, !- Space Name
-=======
-  {39a44ecf-207d-4e4e-89dd-ae45c6f7dbea}, !- Handle
-  Surface 16,                             !- Name
-  Wall,                                   !- Surface Type
-  ,                                       !- Construction Name
-  {8bdc384a-6cdb-41b3-b150-3eec3dda4276}, !- Space Name
->>>>>>> 918de987
+  {5ab85e94-fa82-4376-a9fe-d77e63f088b3}, !- Space Name
   Foundation,                             !- Outside Boundary Condition
   ,                                       !- Outside Boundary Condition Object
   NoSun,                                  !- Sun Exposure
@@ -819,23 +575,13 @@
   4.572, -9.144, 0;                       !- X,Y,Z Vertex 4 {m}
 
 OS:Surface,
-<<<<<<< HEAD
-  {0bcb3de8-96f2-42f1-8383-bbb0b110b3b5}, !- Handle
+  {8fb23955-e467-415b-ad67-0a0fc5d18c38}, !- Handle
   Surface 17,                             !- Name
   RoofCeiling,                            !- Surface Type
   ,                                       !- Construction Name
-  {aabbe061-83aa-4fec-925c-1d13ca345464}, !- Space Name
+  {5ab85e94-fa82-4376-a9fe-d77e63f088b3}, !- Space Name
   Surface,                                !- Outside Boundary Condition
-  {3f67a1c8-3149-4145-907b-fe3e317c79e9}, !- Outside Boundary Condition Object
-=======
-  {694a60e2-9a3c-4727-977a-6d53afa77519}, !- Handle
-  Surface 17,                             !- Name
-  RoofCeiling,                            !- Surface Type
-  ,                                       !- Construction Name
-  {8bdc384a-6cdb-41b3-b150-3eec3dda4276}, !- Space Name
-  Surface,                                !- Outside Boundary Condition
-  {0061d2a9-def0-49e2-ac9f-6adfbcf30340}, !- Outside Boundary Condition Object
->>>>>>> 918de987
+  {50cfb32a-c529-4d65-a4bc-09ed6743947c}, !- Outside Boundary Condition Object
   NoSun,                                  !- Sun Exposure
   NoWind,                                 !- Wind Exposure
   ,                                       !- View Factor to Ground
@@ -846,11 +592,7 @@
   0, -9.144, 0;                           !- X,Y,Z Vertex 4 {m}
 
 OS:ThermalZone,
-<<<<<<< HEAD
-  {5b922d79-0715-4e4b-95e1-97a33c70303e}, !- Handle
-=======
-  {a165a36f-81f1-4d9b-a4aa-a3f997fe47ed}, !- Handle
->>>>>>> 918de987
+  {bdfaaa62-c469-4bc3-aa52-b89963571238}, !- Handle
   finished basement zone,                 !- Name
   ,                                       !- Multiplier
   ,                                       !- Ceiling Height {m}
@@ -859,17 +601,10 @@
   ,                                       !- Zone Inside Convection Algorithm
   ,                                       !- Zone Outside Convection Algorithm
   ,                                       !- Zone Conditioning Equipment List Name
-<<<<<<< HEAD
-  {7a1a1701-e3dc-4eb9-9bf0-358b1466a2c0}, !- Zone Air Inlet Port List
-  {5195fe51-2fa2-4ac2-8370-66b3832369c3}, !- Zone Air Exhaust Port List
-  {fabe92a6-b00a-49b3-bbe6-7abc8aa485cf}, !- Zone Air Node Name
-  {b1dc1829-f755-4e8f-9b3e-0fd9a15c7b4e}, !- Zone Return Air Port List
-=======
-  {2885f7b2-5e83-4e66-b656-25d30fb4c751}, !- Zone Air Inlet Port List
-  {d038de04-9411-4012-9c3d-346ddb9a9141}, !- Zone Air Exhaust Port List
-  {5769d420-67ad-4a93-9ac0-38e619f60510}, !- Zone Air Node Name
-  {a3f8e25e-760a-4250-a690-ffcbed961baa}, !- Zone Return Air Port List
->>>>>>> 918de987
+  {00ad464d-b50b-4b08-b85c-48819af6bc05}, !- Zone Air Inlet Port List
+  {658719d7-a1c9-4612-814e-204a8da8ee76}, !- Zone Air Exhaust Port List
+  {9e84c2cb-c755-4bdb-9037-b8c4c7e4e889}, !- Zone Air Node Name
+  {3815e2e4-9e88-48d2-ae4a-907a07e0e95e}, !- Zone Return Air Port List
   ,                                       !- Primary Daylighting Control Name
   ,                                       !- Fraction of Zone Controlled by Primary Daylighting Control
   ,                                       !- Secondary Daylighting Control Name
@@ -880,71 +615,37 @@
   No;                                     !- Use Ideal Air Loads
 
 OS:Node,
-<<<<<<< HEAD
-  {b407ee6e-01aa-4b79-aa18-7a1fae7fc74c}, !- Handle
+  {b5a91860-79b8-4257-ba2a-6982419aebca}, !- Handle
   Node 2,                                 !- Name
-  {fabe92a6-b00a-49b3-bbe6-7abc8aa485cf}, !- Inlet Port
+  {9e84c2cb-c755-4bdb-9037-b8c4c7e4e889}, !- Inlet Port
   ;                                       !- Outlet Port
 
 OS:Connection,
-  {fabe92a6-b00a-49b3-bbe6-7abc8aa485cf}, !- Handle
-  {5bd2c2bd-2f7a-417e-b13e-0c973c899729}, !- Name
-  {5b922d79-0715-4e4b-95e1-97a33c70303e}, !- Source Object
+  {9e84c2cb-c755-4bdb-9037-b8c4c7e4e889}, !- Handle
+  {78308e26-fe14-4062-9b09-0704b6bf4444}, !- Name
+  {bdfaaa62-c469-4bc3-aa52-b89963571238}, !- Source Object
   11,                                     !- Outlet Port
-  {b407ee6e-01aa-4b79-aa18-7a1fae7fc74c}, !- Target Object
+  {b5a91860-79b8-4257-ba2a-6982419aebca}, !- Target Object
   2;                                      !- Inlet Port
 
 OS:PortList,
-  {7a1a1701-e3dc-4eb9-9bf0-358b1466a2c0}, !- Handle
-  {9fc8c97f-2cb2-4d18-8ba3-35d4018431d8}, !- Name
-  {5b922d79-0715-4e4b-95e1-97a33c70303e}; !- HVAC Component
+  {00ad464d-b50b-4b08-b85c-48819af6bc05}, !- Handle
+  {c786516c-f28f-40a7-a09e-92575b1a0593}, !- Name
+  {bdfaaa62-c469-4bc3-aa52-b89963571238}; !- HVAC Component
 
 OS:PortList,
-  {5195fe51-2fa2-4ac2-8370-66b3832369c3}, !- Handle
-  {256662dc-f6be-4890-a2c0-5fa249064597}, !- Name
-  {5b922d79-0715-4e4b-95e1-97a33c70303e}; !- HVAC Component
+  {658719d7-a1c9-4612-814e-204a8da8ee76}, !- Handle
+  {bb46b350-858e-4a0c-b199-ffb014ad7338}, !- Name
+  {bdfaaa62-c469-4bc3-aa52-b89963571238}; !- HVAC Component
 
 OS:PortList,
-  {b1dc1829-f755-4e8f-9b3e-0fd9a15c7b4e}, !- Handle
-  {e7108774-bc51-43a2-9a87-8b0a6016e330}, !- Name
-  {5b922d79-0715-4e4b-95e1-97a33c70303e}; !- HVAC Component
+  {3815e2e4-9e88-48d2-ae4a-907a07e0e95e}, !- Handle
+  {eb4424b5-1bbd-446d-bb63-e40eb98d973c}, !- Name
+  {bdfaaa62-c469-4bc3-aa52-b89963571238}; !- HVAC Component
 
 OS:Sizing:Zone,
-  {2f2b3a76-6cfa-4e16-8ffb-0677967d4e58}, !- Handle
-  {5b922d79-0715-4e4b-95e1-97a33c70303e}, !- Zone or ZoneList Name
-=======
-  {e79a30b8-9a3f-45b5-8c18-bebbec11d3a3}, !- Handle
-  Node 2,                                 !- Name
-  {5769d420-67ad-4a93-9ac0-38e619f60510}, !- Inlet Port
-  ;                                       !- Outlet Port
-
-OS:Connection,
-  {5769d420-67ad-4a93-9ac0-38e619f60510}, !- Handle
-  {afee6d62-e92e-4f77-9c67-459afb922f79}, !- Name
-  {a165a36f-81f1-4d9b-a4aa-a3f997fe47ed}, !- Source Object
-  11,                                     !- Outlet Port
-  {e79a30b8-9a3f-45b5-8c18-bebbec11d3a3}, !- Target Object
-  2;                                      !- Inlet Port
-
-OS:PortList,
-  {2885f7b2-5e83-4e66-b656-25d30fb4c751}, !- Handle
-  {7f7f7cc9-d693-4ae3-9d5a-73f18861d13a}, !- Name
-  {a165a36f-81f1-4d9b-a4aa-a3f997fe47ed}; !- HVAC Component
-
-OS:PortList,
-  {d038de04-9411-4012-9c3d-346ddb9a9141}, !- Handle
-  {62e026df-d9ef-475c-9b65-c7ca09419b60}, !- Name
-  {a165a36f-81f1-4d9b-a4aa-a3f997fe47ed}; !- HVAC Component
-
-OS:PortList,
-  {a3f8e25e-760a-4250-a690-ffcbed961baa}, !- Handle
-  {549b35f2-4a69-4a65-adfa-24daab37ebb5}, !- Name
-  {a165a36f-81f1-4d9b-a4aa-a3f997fe47ed}; !- HVAC Component
-
-OS:Sizing:Zone,
-  {092286f8-5bc6-4160-a138-b289e1eaad11}, !- Handle
-  {a165a36f-81f1-4d9b-a4aa-a3f997fe47ed}, !- Zone or ZoneList Name
->>>>>>> 918de987
+  {a35e9a40-0539-4283-84a1-d71dffa2e331}, !- Handle
+  {bdfaaa62-c469-4bc3-aa52-b89963571238}, !- Zone or ZoneList Name
   SupplyAirTemperature,                   !- Zone Cooling Design Supply Air Temperature Input Method
   14,                                     !- Zone Cooling Design Supply Air Temperature {C}
   11.11,                                  !- Zone Cooling Design Supply Air Temperature Difference {deltaC}
@@ -973,21 +674,12 @@
   autosize;                               !- Dedicated Outdoor Air High Setpoint Temperature for Design {C}
 
 OS:ZoneHVAC:EquipmentList,
-<<<<<<< HEAD
-  {ae65b197-1f9d-4f87-a901-0e8b59f8a31e}, !- Handle
+  {c57f3d14-922e-44b9-82e7-e5a6fb5caee8}, !- Handle
   Zone HVAC Equipment List 2,             !- Name
-  {5b922d79-0715-4e4b-95e1-97a33c70303e}; !- Thermal Zone
+  {bdfaaa62-c469-4bc3-aa52-b89963571238}; !- Thermal Zone
 
 OS:SpaceType,
-  {2bcf9912-f155-4ff2-854e-bab27a9f0004}, !- Handle
-=======
-  {e718ee01-fd34-45d3-ae74-5ac2eea8aedc}, !- Handle
-  Zone HVAC Equipment List 2,             !- Name
-  {a165a36f-81f1-4d9b-a4aa-a3f997fe47ed}; !- Thermal Zone
-
-OS:SpaceType,
-  {656374e4-9c07-40ae-8f33-1d1cad8c6687}, !- Handle
->>>>>>> 918de987
+  {6ad3410c-4fb7-4a02-9609-768f12829328}, !- Handle
   Space Type 2,                           !- Name
   ,                                       !- Default Construction Set Name
   ,                                       !- Default Schedule Set Name
@@ -998,23 +690,13 @@
   finished basement;                      !- Standards Space Type
 
 OS:Surface,
-<<<<<<< HEAD
-  {dc9cee8d-2fd3-499b-817b-c53cc79f6750}, !- Handle
+  {2ec2d486-e443-456c-84a1-5a73a3c5ce43}, !- Handle
   Surface 7,                              !- Name
   Floor,                                  !- Surface Type
   ,                                       !- Construction Name
-  {b7d4cd85-cdf7-482c-bb88-407dbf4ba83a}, !- Space Name
+  {74b356ec-92dd-4d40-a5b8-8fc0ce37c5ce}, !- Space Name
   Surface,                                !- Outside Boundary Condition
-  {00e1c979-d854-4d0f-8ab1-ddb4d83dd1bd}, !- Outside Boundary Condition Object
-=======
-  {144120fc-fe34-402d-89dd-e702ec7419bb}, !- Handle
-  Surface 7,                              !- Name
-  Floor,                                  !- Surface Type
-  ,                                       !- Construction Name
-  {1fc87caf-54c4-4345-9a0d-1b2ac3f04a5c}, !- Space Name
-  Surface,                                !- Outside Boundary Condition
-  {6549e741-f1e1-406c-a690-a85ec5ca741f}, !- Outside Boundary Condition Object
->>>>>>> 918de987
+  {7f1f36aa-5e40-4306-8887-71a7b9b6c91c}, !- Outside Boundary Condition Object
   NoSun,                                  !- Sun Exposure
   NoWind,                                 !- Wind Exposure
   ,                                       !- View Factor to Ground
@@ -1025,19 +707,11 @@
   4.572, -9.144, 2.4384;                  !- X,Y,Z Vertex 4 {m}
 
 OS:Surface,
-<<<<<<< HEAD
-  {f28896a3-cd97-49aa-9935-725ffc1dfaa7}, !- Handle
+  {9e720af1-843c-4567-9df9-c45d3ac11d19}, !- Handle
   Surface 8,                              !- Name
   RoofCeiling,                            !- Surface Type
   ,                                       !- Construction Name
-  {b7d4cd85-cdf7-482c-bb88-407dbf4ba83a}, !- Space Name
-=======
-  {803bbb92-d798-45b6-b7c1-8c3470bd71e9}, !- Handle
-  Surface 8,                              !- Name
-  RoofCeiling,                            !- Surface Type
-  ,                                       !- Construction Name
-  {1fc87caf-54c4-4345-9a0d-1b2ac3f04a5c}, !- Space Name
->>>>>>> 918de987
+  {74b356ec-92dd-4d40-a5b8-8fc0ce37c5ce}, !- Space Name
   Outdoors,                               !- Outside Boundary Condition
   ,                                       !- Outside Boundary Condition Object
   SunExposed,                             !- Sun Exposure
@@ -1050,19 +724,11 @@
   0, 0, 2.4384;                           !- X,Y,Z Vertex 4 {m}
 
 OS:Surface,
-<<<<<<< HEAD
-  {41cfe566-86aa-4521-ba82-d60f4f5ed20f}, !- Handle
+  {ec4e701d-1a3e-42cd-9f1b-934f93525d9d}, !- Handle
   Surface 9,                              !- Name
   RoofCeiling,                            !- Surface Type
   ,                                       !- Construction Name
-  {b7d4cd85-cdf7-482c-bb88-407dbf4ba83a}, !- Space Name
-=======
-  {72b77663-d26b-4b7f-a3dd-a555fe1a237b}, !- Handle
-  Surface 9,                              !- Name
-  RoofCeiling,                            !- Surface Type
-  ,                                       !- Construction Name
-  {1fc87caf-54c4-4345-9a0d-1b2ac3f04a5c}, !- Space Name
->>>>>>> 918de987
+  {74b356ec-92dd-4d40-a5b8-8fc0ce37c5ce}, !- Space Name
   Outdoors,                               !- Outside Boundary Condition
   ,                                       !- Outside Boundary Condition Object
   SunExposed,                             !- Sun Exposure
@@ -1075,19 +741,11 @@
   4.572, -9.144, 2.4384;                  !- X,Y,Z Vertex 4 {m}
 
 OS:Surface,
-<<<<<<< HEAD
-  {5127733b-8015-428b-906c-b0881e1423a5}, !- Handle
+  {89ca4bc0-9dd1-4e31-9d3d-baa6797371ea}, !- Handle
   Surface 10,                             !- Name
   Wall,                                   !- Surface Type
   ,                                       !- Construction Name
-  {b7d4cd85-cdf7-482c-bb88-407dbf4ba83a}, !- Space Name
-=======
-  {91e59b59-af2b-4188-88bd-6f987a50ed11}, !- Handle
-  Surface 10,                             !- Name
-  Wall,                                   !- Surface Type
-  ,                                       !- Construction Name
-  {1fc87caf-54c4-4345-9a0d-1b2ac3f04a5c}, !- Space Name
->>>>>>> 918de987
+  {74b356ec-92dd-4d40-a5b8-8fc0ce37c5ce}, !- Space Name
   Outdoors,                               !- Outside Boundary Condition
   ,                                       !- Outside Boundary Condition Object
   SunExposed,                             !- Sun Exposure
@@ -1099,19 +757,11 @@
   0, -9.144, 2.4384;                      !- X,Y,Z Vertex 3 {m}
 
 OS:Surface,
-<<<<<<< HEAD
-  {7a2a537a-6228-49c8-9359-6080066eb131}, !- Handle
+  {cf0ae85a-63da-4fa4-83f9-f9c9f86c028e}, !- Handle
   Surface 11,                             !- Name
   Wall,                                   !- Surface Type
   ,                                       !- Construction Name
-  {b7d4cd85-cdf7-482c-bb88-407dbf4ba83a}, !- Space Name
-=======
-  {7c3240ae-09dc-48a7-90ed-f810b0ce67db}, !- Handle
-  Surface 11,                             !- Name
-  Wall,                                   !- Surface Type
-  ,                                       !- Construction Name
-  {1fc87caf-54c4-4345-9a0d-1b2ac3f04a5c}, !- Space Name
->>>>>>> 918de987
+  {74b356ec-92dd-4d40-a5b8-8fc0ce37c5ce}, !- Space Name
   Adiabatic,                              !- Outside Boundary Condition
   ,                                       !- Outside Boundary Condition Object
   NoSun,                                  !- Sun Exposure
@@ -1123,15 +773,9 @@
   4.572, 0, 2.4384;                       !- X,Y,Z Vertex 3 {m}
 
 OS:Space,
-<<<<<<< HEAD
-  {b7d4cd85-cdf7-482c-bb88-407dbf4ba83a}, !- Handle
+  {74b356ec-92dd-4d40-a5b8-8fc0ce37c5ce}, !- Handle
   unfinished attic space,                 !- Name
-  {d64ffab1-0bd1-4caa-babd-216c2ed8b129}, !- Space Type Name
-=======
-  {1fc87caf-54c4-4345-9a0d-1b2ac3f04a5c}, !- Handle
-  unfinished attic space,                 !- Name
-  {14be01ee-897d-4e36-a6a8-6c7ee1292849}, !- Space Type Name
->>>>>>> 918de987
+  {fb8f40d1-af10-4ffd-adbd-aacea2053c8c}, !- Space Type Name
   ,                                       !- Default Construction Set Name
   ,                                       !- Default Schedule Set Name
   ,                                       !- Direction of Relative North {deg}
@@ -1139,17 +783,10 @@
   ,                                       !- Y Origin {m}
   ,                                       !- Z Origin {m}
   ,                                       !- Building Story Name
-<<<<<<< HEAD
-  {ceeabfd7-a501-4d40-95a0-730e043f886d}; !- Thermal Zone Name
+  {fe69f458-b7ab-4841-b53f-70e65302d8ef}; !- Thermal Zone Name
 
 OS:ThermalZone,
-  {ceeabfd7-a501-4d40-95a0-730e043f886d}, !- Handle
-=======
-  {19a416d8-b765-4b29-a6b9-dc36a3982fc9}; !- Thermal Zone Name
-
-OS:ThermalZone,
-  {19a416d8-b765-4b29-a6b9-dc36a3982fc9}, !- Handle
->>>>>>> 918de987
+  {fe69f458-b7ab-4841-b53f-70e65302d8ef}, !- Handle
   unfinished attic zone,                  !- Name
   ,                                       !- Multiplier
   ,                                       !- Ceiling Height {m}
@@ -1158,17 +795,10 @@
   ,                                       !- Zone Inside Convection Algorithm
   ,                                       !- Zone Outside Convection Algorithm
   ,                                       !- Zone Conditioning Equipment List Name
-<<<<<<< HEAD
-  {465b5402-511b-4f2c-85a4-b2d5fe76307e}, !- Zone Air Inlet Port List
-  {3b772a49-4f32-43b4-95df-6848f18f2b4a}, !- Zone Air Exhaust Port List
-  {0b02018a-43c7-47cf-8c94-3903523e7fe2}, !- Zone Air Node Name
-  {caba8b9b-e9f9-4748-a1e3-724f95986f95}, !- Zone Return Air Port List
-=======
-  {7950b610-4eb7-4efe-9967-51d24e854299}, !- Zone Air Inlet Port List
-  {24bb4a68-2b80-498c-be39-59aaf283cbff}, !- Zone Air Exhaust Port List
-  {2af83836-31a6-48b9-b013-8d481fd86c00}, !- Zone Air Node Name
-  {a6e72386-69bc-4bf7-bf10-4b7b0e742fc8}, !- Zone Return Air Port List
->>>>>>> 918de987
+  {78df888b-cf82-4a89-af5a-ad1a52156099}, !- Zone Air Inlet Port List
+  {0c90b308-5a7e-46bf-b71c-8dfea8791ae4}, !- Zone Air Exhaust Port List
+  {cbab8c15-f212-492a-8339-8f0a637d5adb}, !- Zone Air Node Name
+  {ea84f4fe-a7a8-41b5-afb3-7154107284fd}, !- Zone Return Air Port List
   ,                                       !- Primary Daylighting Control Name
   ,                                       !- Fraction of Zone Controlled by Primary Daylighting Control
   ,                                       !- Secondary Daylighting Control Name
@@ -1179,71 +809,37 @@
   No;                                     !- Use Ideal Air Loads
 
 OS:Node,
-<<<<<<< HEAD
-  {a55372ba-b789-4aec-9732-1c7b34b02147}, !- Handle
+  {a1f46b07-c940-411b-a732-ead1859126f3}, !- Handle
   Node 3,                                 !- Name
-  {0b02018a-43c7-47cf-8c94-3903523e7fe2}, !- Inlet Port
+  {cbab8c15-f212-492a-8339-8f0a637d5adb}, !- Inlet Port
   ;                                       !- Outlet Port
 
 OS:Connection,
-  {0b02018a-43c7-47cf-8c94-3903523e7fe2}, !- Handle
-  {7b48a483-48c7-46ef-830f-9524f7c58817}, !- Name
-  {ceeabfd7-a501-4d40-95a0-730e043f886d}, !- Source Object
+  {cbab8c15-f212-492a-8339-8f0a637d5adb}, !- Handle
+  {ea464401-6123-4be1-afec-78059a88caf1}, !- Name
+  {fe69f458-b7ab-4841-b53f-70e65302d8ef}, !- Source Object
   11,                                     !- Outlet Port
-  {a55372ba-b789-4aec-9732-1c7b34b02147}, !- Target Object
+  {a1f46b07-c940-411b-a732-ead1859126f3}, !- Target Object
   2;                                      !- Inlet Port
 
 OS:PortList,
-  {465b5402-511b-4f2c-85a4-b2d5fe76307e}, !- Handle
-  {69ba73e0-d492-4220-a38f-f4dfa2b6863f}, !- Name
-  {ceeabfd7-a501-4d40-95a0-730e043f886d}; !- HVAC Component
+  {78df888b-cf82-4a89-af5a-ad1a52156099}, !- Handle
+  {6803fb19-8f6b-4acf-be5f-1a9d8f70c4c4}, !- Name
+  {fe69f458-b7ab-4841-b53f-70e65302d8ef}; !- HVAC Component
 
 OS:PortList,
-  {3b772a49-4f32-43b4-95df-6848f18f2b4a}, !- Handle
-  {5b275379-539e-4bd9-ba50-df6f99fc5dea}, !- Name
-  {ceeabfd7-a501-4d40-95a0-730e043f886d}; !- HVAC Component
+  {0c90b308-5a7e-46bf-b71c-8dfea8791ae4}, !- Handle
+  {a38c4e2d-3fd8-4868-8b34-301efdeb34e3}, !- Name
+  {fe69f458-b7ab-4841-b53f-70e65302d8ef}; !- HVAC Component
 
 OS:PortList,
-  {caba8b9b-e9f9-4748-a1e3-724f95986f95}, !- Handle
-  {35397e0d-e348-4311-a16b-b3591590777e}, !- Name
-  {ceeabfd7-a501-4d40-95a0-730e043f886d}; !- HVAC Component
+  {ea84f4fe-a7a8-41b5-afb3-7154107284fd}, !- Handle
+  {8b219fba-ffad-40d4-b378-580e16683dd2}, !- Name
+  {fe69f458-b7ab-4841-b53f-70e65302d8ef}; !- HVAC Component
 
 OS:Sizing:Zone,
-  {95f88ce6-9058-4f27-9d45-cf37580a5334}, !- Handle
-  {ceeabfd7-a501-4d40-95a0-730e043f886d}, !- Zone or ZoneList Name
-=======
-  {13b8bc36-202f-4bbf-8c93-cb71615e0fe5}, !- Handle
-  Node 3,                                 !- Name
-  {2af83836-31a6-48b9-b013-8d481fd86c00}, !- Inlet Port
-  ;                                       !- Outlet Port
-
-OS:Connection,
-  {2af83836-31a6-48b9-b013-8d481fd86c00}, !- Handle
-  {2682f5e2-2c8b-4ebc-872e-a55962a440f3}, !- Name
-  {19a416d8-b765-4b29-a6b9-dc36a3982fc9}, !- Source Object
-  11,                                     !- Outlet Port
-  {13b8bc36-202f-4bbf-8c93-cb71615e0fe5}, !- Target Object
-  2;                                      !- Inlet Port
-
-OS:PortList,
-  {7950b610-4eb7-4efe-9967-51d24e854299}, !- Handle
-  {bf866d08-9af5-423d-8ef2-c60a9aa84ac5}, !- Name
-  {19a416d8-b765-4b29-a6b9-dc36a3982fc9}; !- HVAC Component
-
-OS:PortList,
-  {24bb4a68-2b80-498c-be39-59aaf283cbff}, !- Handle
-  {70e8b5fb-c81f-44d9-9ada-f1a17dad3ede}, !- Name
-  {19a416d8-b765-4b29-a6b9-dc36a3982fc9}; !- HVAC Component
-
-OS:PortList,
-  {a6e72386-69bc-4bf7-bf10-4b7b0e742fc8}, !- Handle
-  {17d3e504-f34a-4e41-8e7d-bbd8e5a7db9e}, !- Name
-  {19a416d8-b765-4b29-a6b9-dc36a3982fc9}; !- HVAC Component
-
-OS:Sizing:Zone,
-  {82707bcb-60dc-46eb-b9b4-ab924ead0a4b}, !- Handle
-  {19a416d8-b765-4b29-a6b9-dc36a3982fc9}, !- Zone or ZoneList Name
->>>>>>> 918de987
+  {db339460-2d83-443a-a92b-be94eed6c463}, !- Handle
+  {fe69f458-b7ab-4841-b53f-70e65302d8ef}, !- Zone or ZoneList Name
   SupplyAirTemperature,                   !- Zone Cooling Design Supply Air Temperature Input Method
   14,                                     !- Zone Cooling Design Supply Air Temperature {C}
   11.11,                                  !- Zone Cooling Design Supply Air Temperature Difference {deltaC}
@@ -1272,21 +868,12 @@
   autosize;                               !- Dedicated Outdoor Air High Setpoint Temperature for Design {C}
 
 OS:ZoneHVAC:EquipmentList,
-<<<<<<< HEAD
-  {7fb980bd-b964-4cda-afc6-2833b61df9eb}, !- Handle
+  {85b10cbd-1c75-43c2-8278-e07de0f7d11f}, !- Handle
   Zone HVAC Equipment List 3,             !- Name
-  {ceeabfd7-a501-4d40-95a0-730e043f886d}; !- Thermal Zone
+  {fe69f458-b7ab-4841-b53f-70e65302d8ef}; !- Thermal Zone
 
 OS:SpaceType,
-  {d64ffab1-0bd1-4caa-babd-216c2ed8b129}, !- Handle
-=======
-  {e3947fd3-7541-4f5b-8810-e1779fc68794}, !- Handle
-  Zone HVAC Equipment List 3,             !- Name
-  {19a416d8-b765-4b29-a6b9-dc36a3982fc9}; !- Thermal Zone
-
-OS:SpaceType,
-  {14be01ee-897d-4e36-a6a8-6c7ee1292849}, !- Handle
->>>>>>> 918de987
+  {fb8f40d1-af10-4ffd-adbd-aacea2053c8c}, !- Handle
   Space Type 3,                           !- Name
   ,                                       !- Default Construction Set Name
   ,                                       !- Default Schedule Set Name
@@ -1297,23 +884,14 @@
   unfinished attic;                       !- Standards Space Type
 
 OS:BuildingUnit,
-<<<<<<< HEAD
-  {09108ed2-ad25-44d0-8605-a51da891c664}, !- Handle
-=======
-  {f5783ffb-b628-4f79-b249-0785a9cbfa20}, !- Handle
->>>>>>> 918de987
+  {6f40af8d-9d6c-4bd0-a453-6f9a6e82d825}, !- Handle
   unit 1,                                 !- Name
   ,                                       !- Rendering Color
   Residential;                            !- Building Unit Type
 
 OS:AdditionalProperties,
-<<<<<<< HEAD
-  {c23a74a5-1181-46bc-829a-1f5ee6b5f308}, !- Handle
-  {09108ed2-ad25-44d0-8605-a51da891c664}, !- Object Name
-=======
-  {919d3a3c-2fb0-4797-a19f-6327182a0b40}, !- Handle
-  {f5783ffb-b628-4f79-b249-0785a9cbfa20}, !- Object Name
->>>>>>> 918de987
+  {48c379d9-6bcd-422f-a3d0-bd4b4b64f105}, !- Handle
+  {6f40af8d-9d6c-4bd0-a453-6f9a6e82d825}, !- Object Name
   NumberOfBedrooms,                       !- Feature Name 1
   Integer,                                !- Feature Data Type 1
   3,                                      !- Feature Value 1
@@ -1325,20 +903,12 @@
   3.3900000000000001;                     !- Feature Value 3
 
 OS:External:File,
-<<<<<<< HEAD
-  {d190bd43-bcf2-4513-b6a1-ef6192b3f589}, !- Handle
-=======
-  {b3a7acb4-cb7c-4f9f-8561-8c86ecb59628}, !- Handle
->>>>>>> 918de987
+  {7593c23e-a5d4-451e-9601-c5f04de33c02}, !- Handle
   8760.csv,                               !- Name
   8760.csv;                               !- File Name
 
 OS:Schedule:Day,
-<<<<<<< HEAD
-  {7d212dfa-8fdb-4f5b-92fc-aa48b79eb666}, !- Handle
-=======
-  {c4f6085b-8757-478a-a925-98691c756cb5}, !- Handle
->>>>>>> 918de987
+  {dd7c625f-1272-4046-b833-ee34fce5ff27}, !- Handle
   Schedule Day 1,                         !- Name
   ,                                       !- Schedule Type Limits Name
   ,                                       !- Interpolate to Timestep
@@ -1347,11 +917,7 @@
   0;                                      !- Value Until Time 1
 
 OS:Schedule:Day,
-<<<<<<< HEAD
-  {955c2b42-80d8-48fe-be7a-04b490e4c131}, !- Handle
-=======
-  {73adf5b9-3ca4-4f74-9f29-3632dd84233b}, !- Handle
->>>>>>> 918de987
+  {ac662276-bc8d-4781-a182-7ab88ae31574}, !- Handle
   Schedule Day 2,                         !- Name
   ,                                       !- Schedule Type Limits Name
   ,                                       !- Interpolate to Timestep
@@ -1360,17 +926,10 @@
   1;                                      !- Value Until Time 1
 
 OS:Schedule:File,
-<<<<<<< HEAD
-  {a398a23b-9154-4067-88f3-4882090203cf}, !- Handle
+  {1a7b9b4b-5b83-4f2a-a6a9-af60f989338e}, !- Handle
   occupants,                              !- Name
-  {6db94be9-bf85-4ba9-8a56-8d3359e5bb98}, !- Schedule Type Limits Name
-  {d190bd43-bcf2-4513-b6a1-ef6192b3f589}, !- External File Name
-=======
-  {668be3c4-8ec8-42e2-bbcf-1c6472300957}, !- Handle
-  occupants,                              !- Name
-  {ccea955c-1d72-48fc-9f31-59392788556f}, !- Schedule Type Limits Name
-  {b3a7acb4-cb7c-4f9f-8561-8c86ecb59628}, !- External File Name
->>>>>>> 918de987
+  {aa2b86dc-27d9-46af-a910-845cec72af89}, !- Schedule Type Limits Name
+  {7593c23e-a5d4-451e-9601-c5f04de33c02}, !- External File Name
   1,                                      !- Column Number
   1,                                      !- Rows to Skip at Top
   8760,                                   !- Number of Hours of Data
@@ -1379,38 +938,22 @@
   60;                                     !- Minutes per Item
 
 OS:Schedule:Ruleset,
-<<<<<<< HEAD
-  {3aa34b06-538a-42ac-a6f4-91d26300b3b3}, !- Handle
+  {179247ae-162d-4e97-8d8d-d357b11cbce9}, !- Handle
   Schedule Ruleset 1,                     !- Name
-  {9346a8b7-5d3e-4e33-9cf1-b0593117e8e4}, !- Schedule Type Limits Name
-  {b0a74ac4-9386-4d0a-ac11-9238c89d6ab5}; !- Default Day Schedule Name
+  {a55df535-20b4-4138-9996-ed1724206a88}, !- Schedule Type Limits Name
+  {4bbecf65-f698-473f-a1e4-bbbc2d36b7bd}; !- Default Day Schedule Name
 
 OS:Schedule:Day,
-  {b0a74ac4-9386-4d0a-ac11-9238c89d6ab5}, !- Handle
+  {4bbecf65-f698-473f-a1e4-bbbc2d36b7bd}, !- Handle
   Schedule Day 3,                         !- Name
-  {9346a8b7-5d3e-4e33-9cf1-b0593117e8e4}, !- Schedule Type Limits Name
-=======
-  {f0da34f5-fc55-4fc6-b7cb-b36ca1fce6a6}, !- Handle
-  Schedule Ruleset 1,                     !- Name
-  {e041be3f-0eaf-4662-8c45-7e79f15e064c}, !- Schedule Type Limits Name
-  {4548c49b-c86b-4662-b648-29bb2d968f53}; !- Default Day Schedule Name
-
-OS:Schedule:Day,
-  {4548c49b-c86b-4662-b648-29bb2d968f53}, !- Handle
-  Schedule Day 3,                         !- Name
-  {e041be3f-0eaf-4662-8c45-7e79f15e064c}, !- Schedule Type Limits Name
->>>>>>> 918de987
+  {a55df535-20b4-4138-9996-ed1724206a88}, !- Schedule Type Limits Name
   ,                                       !- Interpolate to Timestep
   24,                                     !- Hour 1
   0,                                      !- Minute 1
   112.539290946133;                       !- Value Until Time 1
 
 OS:People:Definition,
-<<<<<<< HEAD
-  {b793752b-7b70-49cc-a3f4-9e14bc5b287d}, !- Handle
-=======
-  {f8ed8fb3-b67b-4caa-96ee-7c63de7fa211}, !- Handle
->>>>>>> 918de987
+  {a69c0f72-711c-44d3-ab18-3e2912db19aa}, !- Handle
   res occupants|finished basement space,  !- Name
   People,                                 !- Number of People Calculation Method
   1.695,                                  !- Number of People {people}
@@ -1423,21 +966,12 @@
   ZoneAveraged;                           !- Mean Radiant Temperature Calculation Type
 
 OS:People,
-<<<<<<< HEAD
-  {6de3134b-da83-41a4-8319-b0393dedfe4a}, !- Handle
+  {0da6f7d3-6d17-4477-8109-c7515b571eb6}, !- Handle
   res occupants|finished basement space,  !- Name
-  {b793752b-7b70-49cc-a3f4-9e14bc5b287d}, !- People Definition Name
-  {aabbe061-83aa-4fec-925c-1d13ca345464}, !- Space or SpaceType Name
-  {a398a23b-9154-4067-88f3-4882090203cf}, !- Number of People Schedule Name
-  {3aa34b06-538a-42ac-a6f4-91d26300b3b3}, !- Activity Level Schedule Name
-=======
-  {0f14fdc8-debd-49b8-bd4a-ded3e6e05678}, !- Handle
-  res occupants|finished basement space,  !- Name
-  {f8ed8fb3-b67b-4caa-96ee-7c63de7fa211}, !- People Definition Name
-  {8bdc384a-6cdb-41b3-b150-3eec3dda4276}, !- Space or SpaceType Name
-  {668be3c4-8ec8-42e2-bbcf-1c6472300957}, !- Number of People Schedule Name
-  {f0da34f5-fc55-4fc6-b7cb-b36ca1fce6a6}, !- Activity Level Schedule Name
->>>>>>> 918de987
+  {a69c0f72-711c-44d3-ab18-3e2912db19aa}, !- People Definition Name
+  {5ab85e94-fa82-4376-a9fe-d77e63f088b3}, !- Space or SpaceType Name
+  {1a7b9b4b-5b83-4f2a-a6a9-af60f989338e}, !- Number of People Schedule Name
+  {179247ae-162d-4e97-8d8d-d357b11cbce9}, !- Activity Level Schedule Name
   ,                                       !- Surface Name/Angle Factor List Name
   ,                                       !- Work Efficiency Schedule Name
   ,                                       !- Clothing Insulation Schedule Name
@@ -1445,11 +979,7 @@
   1;                                      !- Multiplier
 
 OS:ScheduleTypeLimits,
-<<<<<<< HEAD
-  {9346a8b7-5d3e-4e33-9cf1-b0593117e8e4}, !- Handle
-=======
-  {e041be3f-0eaf-4662-8c45-7e79f15e064c}, !- Handle
->>>>>>> 918de987
+  {a55df535-20b4-4138-9996-ed1724206a88}, !- Handle
   ActivityLevel,                          !- Name
   0,                                      !- Lower Limit Value
   ,                                       !- Upper Limit Value
@@ -1457,22 +987,14 @@
   ActivityLevel;                          !- Unit Type
 
 OS:ScheduleTypeLimits,
-<<<<<<< HEAD
-  {6db94be9-bf85-4ba9-8a56-8d3359e5bb98}, !- Handle
-=======
-  {ccea955c-1d72-48fc-9f31-59392788556f}, !- Handle
->>>>>>> 918de987
+  {aa2b86dc-27d9-46af-a910-845cec72af89}, !- Handle
   Fractional,                             !- Name
   0,                                      !- Lower Limit Value
   1,                                      !- Upper Limit Value
   Continuous;                             !- Numeric Type
 
 OS:People:Definition,
-<<<<<<< HEAD
-  {c80cb8c7-80da-42ff-88a9-264766c14943}, !- Handle
-=======
-  {10bc6d17-8ff8-494a-ae17-96e42d784b38}, !- Handle
->>>>>>> 918de987
+  {33ec602d-94e8-4a5d-bb48-8877511f42b4}, !- Handle
   res occupants|living space,             !- Name
   People,                                 !- Number of People Calculation Method
   1.695,                                  !- Number of People {people}
@@ -1485,21 +1007,12 @@
   ZoneAveraged;                           !- Mean Radiant Temperature Calculation Type
 
 OS:People,
-<<<<<<< HEAD
-  {2626ea48-255d-485d-a3bb-48f8186e8e22}, !- Handle
+  {7f87142e-d900-4aec-b9ac-1070eba1591e}, !- Handle
   res occupants|living space,             !- Name
-  {c80cb8c7-80da-42ff-88a9-264766c14943}, !- People Definition Name
-  {7cb78998-6bc6-468c-9609-e0676b7edf10}, !- Space or SpaceType Name
-  {a398a23b-9154-4067-88f3-4882090203cf}, !- Number of People Schedule Name
-  {3aa34b06-538a-42ac-a6f4-91d26300b3b3}, !- Activity Level Schedule Name
-=======
-  {47a2a0dd-2050-4e86-9e83-ab7016dae3fb}, !- Handle
-  res occupants|living space,             !- Name
-  {10bc6d17-8ff8-494a-ae17-96e42d784b38}, !- People Definition Name
-  {6f2e9926-0b55-4344-9751-0f6840c0123b}, !- Space or SpaceType Name
-  {668be3c4-8ec8-42e2-bbcf-1c6472300957}, !- Number of People Schedule Name
-  {f0da34f5-fc55-4fc6-b7cb-b36ca1fce6a6}, !- Activity Level Schedule Name
->>>>>>> 918de987
+  {33ec602d-94e8-4a5d-bb48-8877511f42b4}, !- People Definition Name
+  {71985b1b-f52e-4965-8f7b-3dcc0676296e}, !- Space or SpaceType Name
+  {1a7b9b4b-5b83-4f2a-a6a9-af60f989338e}, !- Number of People Schedule Name
+  {179247ae-162d-4e97-8d8d-d357b11cbce9}, !- Activity Level Schedule Name
   ,                                       !- Surface Name/Angle Factor List Name
   ,                                       !- Work Efficiency Schedule Name
   ,                                       !- Clothing Insulation Schedule Name
