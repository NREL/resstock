--- conflicted
+++ resolved
@@ -1,73 +1,41 @@
 !- NOTE: Auto-generated from /test/osw_files/SFA_4units_1story_FB_UA_3Beds_2Baths_Denver.osw
 
 OS:Version,
-<<<<<<< HEAD
-  {d0948d5a-d895-4322-b0cb-94016f2a2744}, !- Handle
-  2.9.1;                                  !- Version Identifier
+  {3fb575dd-f1ad-4b63-ae94-dc06b6696f34}, !- Handle
+  2.9.0;                                  !- Version Identifier
 
 OS:SimulationControl,
-  {3f89f21a-7f30-4330-888c-f56b8ac8529a}, !- Handle
-=======
-  {bcc64be3-e964-4bde-b335-e8437780bdda}, !- Handle
-  2.9.0;                                  !- Version Identifier
-
-OS:SimulationControl,
-  {a9ed85dc-02e7-4b1c-9de0-df6fe24b11b6}, !- Handle
->>>>>>> 93199ada
+  {8358cbda-c642-4324-8a65-2fa52d2e4820}, !- Handle
   ,                                       !- Do Zone Sizing Calculation
   ,                                       !- Do System Sizing Calculation
   ,                                       !- Do Plant Sizing Calculation
   No;                                     !- Run Simulation for Sizing Periods
 
 OS:Timestep,
-<<<<<<< HEAD
-  {ff4f3a0e-603b-4b91-a68e-9018c8ae9082}, !- Handle
+  {001c0fa6-9502-48d9-8f7e-d258a9021b49}, !- Handle
   6;                                      !- Number of Timesteps per Hour
 
 OS:ShadowCalculation,
-  {427776f7-8d2f-4562-b53f-71f20a869633}, !- Handle
-=======
-  {d702fb66-7d50-4c1c-8e32-e08136bfd570}, !- Handle
-  6;                                      !- Number of Timesteps per Hour
-
-OS:ShadowCalculation,
-  {7a7d3398-b30a-472b-9f8d-616f0f891320}, !- Handle
->>>>>>> 93199ada
+  {854324b5-91f1-48d8-8dd5-c3460c89f565}, !- Handle
   20,                                     !- Calculation Frequency
   200;                                    !- Maximum Figures in Shadow Overlap Calculations
 
 OS:SurfaceConvectionAlgorithm:Outside,
-<<<<<<< HEAD
-  {c6bbf82a-05fb-4f6a-bedb-0e0306a28e24}, !- Handle
+  {a33a8963-b731-402a-9224-a905d807987a}, !- Handle
   DOE-2;                                  !- Algorithm
 
 OS:SurfaceConvectionAlgorithm:Inside,
-  {30ab1f7b-52ad-471c-ae53-713223f38990}, !- Handle
+  {68ba631f-498b-4b2f-94f7-e884c8977056}, !- Handle
   TARP;                                   !- Algorithm
 
 OS:ZoneCapacitanceMultiplier:ResearchSpecial,
-  {224d2b03-d7a0-4710-b09f-8c2aa1a262a7}, !- Handle
-=======
-  {e26cb299-ef61-429b-90e9-dc200061b326}, !- Handle
-  DOE-2;                                  !- Algorithm
-
-OS:SurfaceConvectionAlgorithm:Inside,
-  {8318c0a0-04bd-4135-ab1c-a96ef631f790}, !- Handle
-  TARP;                                   !- Algorithm
-
-OS:ZoneCapacitanceMultiplier:ResearchSpecial,
-  {6991c302-6d7b-4575-9f6e-64153683f5de}, !- Handle
->>>>>>> 93199ada
+  {98dc8b35-b413-4234-986e-03d1c4e63be2}, !- Handle
   ,                                       !- Temperature Capacity Multiplier
   15,                                     !- Humidity Capacity Multiplier
   ;                                       !- Carbon Dioxide Capacity Multiplier
 
 OS:RunPeriod,
-<<<<<<< HEAD
-  {5e49a3d5-5f20-43f1-8aad-c2c81e37f710}, !- Handle
-=======
-  {e57288ed-8949-4aea-96c7-4f9ffaa6c753}, !- Handle
->>>>>>> 93199ada
+  {b7dfeb83-505e-4f49-bd73-80f13c284f70}, !- Handle
   Run Period 1,                           !- Name
   1,                                      !- Begin Month
   1,                                      !- Begin Day of Month
@@ -81,21 +49,13 @@
   ;                                       !- Number of Times Runperiod to be Repeated
 
 OS:YearDescription,
-<<<<<<< HEAD
-  {acd60ff4-1722-4f89-a353-b91de8395b4f}, !- Handle
-=======
-  {9bf82097-f4e5-47aa-87b0-c582dd42c133}, !- Handle
->>>>>>> 93199ada
+  {6de2c936-99b5-46f7-9138-d51db57f0619}, !- Handle
   2007,                                   !- Calendar Year
   ,                                       !- Day of Week for Start Day
   ;                                       !- Is Leap Year
 
 OS:WeatherFile,
-<<<<<<< HEAD
-  {4236f5ae-69a0-4b8c-8200-0ead1d5cb826}, !- Handle
-=======
-  {4ff036fe-fdac-40a7-95cc-6e83b7006df1}, !- Handle
->>>>>>> 93199ada
+  {9df30181-914e-480a-9f5c-4a1baa54595d}, !- Handle
   Denver Intl Ap,                         !- City
   CO,                                     !- State Province Region
   USA,                                    !- Country
@@ -109,13 +69,8 @@
   E23378AA;                               !- Checksum
 
 OS:AdditionalProperties,
-<<<<<<< HEAD
-  {375bb3bf-6a54-419d-aca2-a081b4fd6bbb}, !- Handle
-  {4236f5ae-69a0-4b8c-8200-0ead1d5cb826}, !- Object Name
-=======
-  {e628d352-acfb-4e91-babf-988547d152a2}, !- Handle
-  {4ff036fe-fdac-40a7-95cc-6e83b7006df1}, !- Object Name
->>>>>>> 93199ada
+  {cf79c66f-5816-465d-b3a5-da2123787000}, !- Handle
+  {9df30181-914e-480a-9f5c-4a1baa54595d}, !- Object Name
   EPWHeaderCity,                          !- Feature Name 1
   String,                                 !- Feature Data Type 1
   Denver Intl Ap,                         !- Feature Value 1
@@ -223,11 +178,7 @@
   84;                                     !- Feature Value 35
 
 OS:Site,
-<<<<<<< HEAD
-  {60e73aca-d73c-4fcc-90e8-1d40d23d844c}, !- Handle
-=======
-  {cb6d859b-b228-4b40-b9d5-8def1b492d4a}, !- Handle
->>>>>>> 93199ada
+  {71289b11-ad0c-4693-96b9-71a76d4dd0e7}, !- Handle
   Denver Intl Ap_CO_USA,                  !- Name
   39.83,                                  !- Latitude {deg}
   -104.65,                                !- Longitude {deg}
@@ -236,11 +187,7 @@
   ;                                       !- Terrain
 
 OS:ClimateZones,
-<<<<<<< HEAD
-  {e198adcf-5fe6-4afe-9d44-0cc718e3e0b8}, !- Handle
-=======
-  {fc1e9335-aba5-46f6-887c-77fc88b2a55d}, !- Handle
->>>>>>> 93199ada
+  {282a51a3-4dae-4dc6-9373-f147c2beedb9}, !- Handle
   ,                                       !- Active Institution
   ,                                       !- Active Year
   ,                                       !- Climate Zone Institution Name 1
@@ -253,31 +200,19 @@
   Cold;                                   !- Climate Zone Value 2
 
 OS:Site:WaterMainsTemperature,
-<<<<<<< HEAD
-  {9c393b51-ce65-4bd6-96e9-827bf9285868}, !- Handle
-=======
-  {9f7a8046-7e36-4658-ac72-2689fdf20d3e}, !- Handle
->>>>>>> 93199ada
+  {118e812c-af0c-4e80-a282-a7cd93873de4}, !- Handle
   Correlation,                            !- Calculation Method
   ,                                       !- Temperature Schedule Name
   10.8753424657535,                       !- Annual Average Outdoor Air Temperature {C}
   23.1524007936508;                       !- Maximum Difference In Monthly Average Outdoor Air Temperatures {deltaC}
 
 OS:RunPeriodControl:DaylightSavingTime,
-<<<<<<< HEAD
-  {21050100-ba3d-4ded-bc5f-b90bbc4e9023}, !- Handle
-=======
-  {8cb0ec65-6e6b-4194-b9e3-6992626edc3a}, !- Handle
->>>>>>> 93199ada
+  {8da35194-735b-4eae-a505-79fb770c6e30}, !- Handle
   3/12,                                   !- Start Date
   11/5;                                   !- End Date
 
 OS:Site:GroundTemperature:Deep,
-<<<<<<< HEAD
-  {e5db5840-f7bd-438e-a66e-1496248e0c97}, !- Handle
-=======
-  {38ec9808-271b-410b-ad9f-5001f5a52fc1}, !- Handle
->>>>>>> 93199ada
+  {adbc5d57-a291-4c73-8296-5c9a95bddb99}, !- Handle
   10.8753424657535,                       !- January Deep Ground Temperature {C}
   10.8753424657535,                       !- February Deep Ground Temperature {C}
   10.8753424657535,                       !- March Deep Ground Temperature {C}
@@ -292,11 +227,7 @@
   10.8753424657535;                       !- December Deep Ground Temperature {C}
 
 OS:Building,
-<<<<<<< HEAD
-  {f60787a0-2f6e-46f4-aa71-310b3d2d48a6}, !- Handle
-=======
-  {7a4c0961-8e28-4a8d-927c-5bc598ab988b}, !- Handle
->>>>>>> 93199ada
+  {b8cdfadd-a91a-42ea-be79-7d00ec7eb65b}, !- Handle
   Building 1,                             !- Name
   ,                                       !- Building Sector Type
   0,                                      !- North Axis {deg}
@@ -311,13 +242,8 @@
   4;                                      !- Standards Number of Living Units
 
 OS:AdditionalProperties,
-<<<<<<< HEAD
-  {193120d4-785f-4e73-ac02-2c9cc909cbfd}, !- Handle
-  {f60787a0-2f6e-46f4-aa71-310b3d2d48a6}, !- Object Name
-=======
-  {b121c28c-5863-4070-9d7e-6c2921e873fc}, !- Handle
-  {7a4c0961-8e28-4a8d-927c-5bc598ab988b}, !- Object Name
->>>>>>> 93199ada
+  {c47931f7-ad37-4cb4-8255-e07dc7680d19}, !- Handle
+  {b8cdfadd-a91a-42ea-be79-7d00ec7eb65b}, !- Object Name
   num_units,                              !- Feature Name 1
   Integer,                                !- Feature Data Type 1
   4,                                      !- Feature Value 1
@@ -332,11 +258,7 @@
   1;                                      !- Feature Value 4
 
 OS:ThermalZone,
-<<<<<<< HEAD
-  {4242c87b-8f34-47c0-b8a7-609679dd67a0}, !- Handle
-=======
-  {13436307-53c6-4863-bcd9-8833e4a67770}, !- Handle
->>>>>>> 93199ada
+  {d2289ed1-dcdf-41a1-b025-9d462bd2a767}, !- Handle
   living zone,                            !- Name
   ,                                       !- Multiplier
   ,                                       !- Ceiling Height {m}
@@ -345,17 +267,10 @@
   ,                                       !- Zone Inside Convection Algorithm
   ,                                       !- Zone Outside Convection Algorithm
   ,                                       !- Zone Conditioning Equipment List Name
-<<<<<<< HEAD
-  {6c986ad8-4c28-4f22-bf28-24a4f8cf097f}, !- Zone Air Inlet Port List
-  {23adfa7d-2bea-45b0-85f7-1090c4997de0}, !- Zone Air Exhaust Port List
-  {d6e2a3c5-e72a-45b8-92af-5f31b4a9fca8}, !- Zone Air Node Name
-  {25e9cefb-7e1e-43a3-9e45-0ac9e983960d}, !- Zone Return Air Port List
-=======
-  {c149c0b8-55d1-4e15-96bb-edf3323f9df6}, !- Zone Air Inlet Port List
-  {306ad1b7-eb48-4779-847d-7b9429b25f46}, !- Zone Air Exhaust Port List
-  {7d354684-94f5-490b-aed3-e37bbc1fab7f}, !- Zone Air Node Name
-  {76428ba6-476a-4337-8b3a-0d730fc24c59}, !- Zone Return Air Port List
->>>>>>> 93199ada
+  {3c625a3c-5c51-4370-9fd5-6437dbe608bc}, !- Zone Air Inlet Port List
+  {ebf5309c-76c7-4334-8d1b-67302b7f15b3}, !- Zone Air Exhaust Port List
+  {f416d617-71ca-43e3-a241-b8aac539da1f}, !- Zone Air Node Name
+  {8dd2c4e5-8240-444a-8b0b-37d47d08f4ee}, !- Zone Return Air Port List
   ,                                       !- Primary Daylighting Control Name
   ,                                       !- Fraction of Zone Controlled by Primary Daylighting Control
   ,                                       !- Secondary Daylighting Control Name
@@ -366,71 +281,37 @@
   No;                                     !- Use Ideal Air Loads
 
 OS:Node,
-<<<<<<< HEAD
-  {ba9ba8a0-7690-4b77-8d85-3fadf8a1dfc3}, !- Handle
+  {f1cd041f-ec9b-44e2-8583-6d41b326f23d}, !- Handle
   Node 1,                                 !- Name
-  {d6e2a3c5-e72a-45b8-92af-5f31b4a9fca8}, !- Inlet Port
+  {f416d617-71ca-43e3-a241-b8aac539da1f}, !- Inlet Port
   ;                                       !- Outlet Port
 
 OS:Connection,
-  {d6e2a3c5-e72a-45b8-92af-5f31b4a9fca8}, !- Handle
-  {c6d49702-5fa4-4a46-aa85-898d99422159}, !- Name
-  {4242c87b-8f34-47c0-b8a7-609679dd67a0}, !- Source Object
+  {f416d617-71ca-43e3-a241-b8aac539da1f}, !- Handle
+  {3d714318-6d4c-4d2b-b224-029249bca74a}, !- Name
+  {d2289ed1-dcdf-41a1-b025-9d462bd2a767}, !- Source Object
   11,                                     !- Outlet Port
-  {ba9ba8a0-7690-4b77-8d85-3fadf8a1dfc3}, !- Target Object
+  {f1cd041f-ec9b-44e2-8583-6d41b326f23d}, !- Target Object
   2;                                      !- Inlet Port
 
 OS:PortList,
-  {6c986ad8-4c28-4f22-bf28-24a4f8cf097f}, !- Handle
-  {121c4530-5df6-4162-af2e-ae8f01d43f4f}, !- Name
-  {4242c87b-8f34-47c0-b8a7-609679dd67a0}; !- HVAC Component
+  {3c625a3c-5c51-4370-9fd5-6437dbe608bc}, !- Handle
+  {7bf6ad85-1de4-4f78-bf79-d549d44fa78d}, !- Name
+  {d2289ed1-dcdf-41a1-b025-9d462bd2a767}; !- HVAC Component
 
 OS:PortList,
-  {23adfa7d-2bea-45b0-85f7-1090c4997de0}, !- Handle
-  {c469c62d-cbf4-4d7c-9db6-b9b58f8fd592}, !- Name
-  {4242c87b-8f34-47c0-b8a7-609679dd67a0}; !- HVAC Component
+  {ebf5309c-76c7-4334-8d1b-67302b7f15b3}, !- Handle
+  {1daf8962-d1f5-4044-afe7-5f3a17d324b7}, !- Name
+  {d2289ed1-dcdf-41a1-b025-9d462bd2a767}; !- HVAC Component
 
 OS:PortList,
-  {25e9cefb-7e1e-43a3-9e45-0ac9e983960d}, !- Handle
-  {e381fb9c-029b-49d1-bdb8-62c6acbb8b8c}, !- Name
-  {4242c87b-8f34-47c0-b8a7-609679dd67a0}; !- HVAC Component
+  {8dd2c4e5-8240-444a-8b0b-37d47d08f4ee}, !- Handle
+  {8030ee51-c3a1-4996-9f9c-a09b9f39839f}, !- Name
+  {d2289ed1-dcdf-41a1-b025-9d462bd2a767}; !- HVAC Component
 
 OS:Sizing:Zone,
-  {9fac1df5-8311-47ea-9f63-4796e17b24ad}, !- Handle
-  {4242c87b-8f34-47c0-b8a7-609679dd67a0}, !- Zone or ZoneList Name
-=======
-  {e6689177-69a2-48eb-9c12-ec882eb9fa5b}, !- Handle
-  Node 1,                                 !- Name
-  {7d354684-94f5-490b-aed3-e37bbc1fab7f}, !- Inlet Port
-  ;                                       !- Outlet Port
-
-OS:Connection,
-  {7d354684-94f5-490b-aed3-e37bbc1fab7f}, !- Handle
-  {2b6d8855-fda3-4d34-bba5-e9e8dea42047}, !- Name
-  {13436307-53c6-4863-bcd9-8833e4a67770}, !- Source Object
-  11,                                     !- Outlet Port
-  {e6689177-69a2-48eb-9c12-ec882eb9fa5b}, !- Target Object
-  2;                                      !- Inlet Port
-
-OS:PortList,
-  {c149c0b8-55d1-4e15-96bb-edf3323f9df6}, !- Handle
-  {60d71ece-2213-4fdb-babb-4bae1a4130b7}, !- Name
-  {13436307-53c6-4863-bcd9-8833e4a67770}; !- HVAC Component
-
-OS:PortList,
-  {306ad1b7-eb48-4779-847d-7b9429b25f46}, !- Handle
-  {295bb1ad-675b-4dfc-beb7-9a8262902999}, !- Name
-  {13436307-53c6-4863-bcd9-8833e4a67770}; !- HVAC Component
-
-OS:PortList,
-  {76428ba6-476a-4337-8b3a-0d730fc24c59}, !- Handle
-  {70bd4758-93dc-4a1b-b19d-333cfd13e248}, !- Name
-  {13436307-53c6-4863-bcd9-8833e4a67770}; !- HVAC Component
-
-OS:Sizing:Zone,
-  {7d24ab21-1245-4fa2-9361-e0d9751cde03}, !- Handle
-  {13436307-53c6-4863-bcd9-8833e4a67770}, !- Zone or ZoneList Name
->>>>>>> 93199ada
+  {bd7b33b1-8356-4b39-998a-fca7b1a463b3}, !- Handle
+  {d2289ed1-dcdf-41a1-b025-9d462bd2a767}, !- Zone or ZoneList Name
   SupplyAirTemperature,                   !- Zone Cooling Design Supply Air Temperature Input Method
   14,                                     !- Zone Cooling Design Supply Air Temperature {C}
   11.11,                                  !- Zone Cooling Design Supply Air Temperature Difference {deltaC}
@@ -459,25 +340,14 @@
   autosize;                               !- Dedicated Outdoor Air High Setpoint Temperature for Design {C}
 
 OS:ZoneHVAC:EquipmentList,
-<<<<<<< HEAD
-  {eb3b46c7-6483-4f41-bdf1-eb05fba04d18}, !- Handle
+  {cfd89ba6-1638-47e5-a65f-c83d0193ffca}, !- Handle
   Zone HVAC Equipment List 1,             !- Name
-  {4242c87b-8f34-47c0-b8a7-609679dd67a0}; !- Thermal Zone
+  {d2289ed1-dcdf-41a1-b025-9d462bd2a767}; !- Thermal Zone
 
 OS:Space,
-  {8e9eb798-f159-4025-b729-66cb38a20f93}, !- Handle
+  {39d5ace1-0e80-42a5-9145-febb4b3bbd62}, !- Handle
   living space,                           !- Name
-  {4a351770-903f-4924-8af7-fc8419fb8809}, !- Space Type Name
-=======
-  {0dd36bf4-4903-4ad1-999f-2a223ac4f851}, !- Handle
-  Zone HVAC Equipment List 1,             !- Name
-  {13436307-53c6-4863-bcd9-8833e4a67770}; !- Thermal Zone
-
-OS:Space,
-  {7b3f5550-ef19-4d04-b3da-bd56de5a2a4f}, !- Handle
-  living space,                           !- Name
-  {1b3ed3e7-e070-4d6e-ab39-141424a9f950}, !- Space Type Name
->>>>>>> 93199ada
+  {430cc5bd-26b9-4937-9db0-77473c7f3b4f}, !- Space Type Name
   ,                                       !- Default Construction Set Name
   ,                                       !- Default Schedule Set Name
   ,                                       !- Direction of Relative North {deg}
@@ -485,35 +355,19 @@
   ,                                       !- Y Origin {m}
   ,                                       !- Z Origin {m}
   ,                                       !- Building Story Name
-<<<<<<< HEAD
-  {4242c87b-8f34-47c0-b8a7-609679dd67a0}, !- Thermal Zone Name
+  {d2289ed1-dcdf-41a1-b025-9d462bd2a767}, !- Thermal Zone Name
   ,                                       !- Part of Total Floor Area
   ,                                       !- Design Specification Outdoor Air Object Name
-  {69931577-3891-4a4f-aa15-d48eba0ab04b}; !- Building Unit Name
-
-OS:Surface,
-  {b48b3dc4-3cdb-4d45-82ec-b00236e22fea}, !- Handle
+  {e7befed2-5d50-4d94-962e-81a08caea2a1}; !- Building Unit Name
+
+OS:Surface,
+  {3f885a5f-abe2-483c-92b3-1f6d8aa56e81}, !- Handle
   Surface 1,                              !- Name
   Floor,                                  !- Surface Type
   ,                                       !- Construction Name
-  {8e9eb798-f159-4025-b729-66cb38a20f93}, !- Space Name
+  {39d5ace1-0e80-42a5-9145-febb4b3bbd62}, !- Space Name
   Surface,                                !- Outside Boundary Condition
-  {b1072ba7-942f-43e2-92be-a1229f5e4a34}, !- Outside Boundary Condition Object
-=======
-  {13436307-53c6-4863-bcd9-8833e4a67770}, !- Thermal Zone Name
-  ,                                       !- Part of Total Floor Area
-  ,                                       !- Design Specification Outdoor Air Object Name
-  {a745bb24-6185-4ce0-97a6-c014ee533065}; !- Building Unit Name
-
-OS:Surface,
-  {68d6e4cf-48c0-4bd8-91d2-4afcb9c84f7e}, !- Handle
-  Surface 1,                              !- Name
-  Floor,                                  !- Surface Type
-  ,                                       !- Construction Name
-  {7b3f5550-ef19-4d04-b3da-bd56de5a2a4f}, !- Space Name
-  Surface,                                !- Outside Boundary Condition
-  {0b221938-5512-4206-bbec-3da66dbb0817}, !- Outside Boundary Condition Object
->>>>>>> 93199ada
+  {e2561039-6e14-47a8-8f58-884469865327}, !- Outside Boundary Condition Object
   NoSun,                                  !- Sun Exposure
   NoWind,                                 !- Wind Exposure
   ,                                       !- View Factor to Ground
@@ -524,19 +378,11 @@
   4.572, -9.144, 0;                       !- X,Y,Z Vertex 4 {m}
 
 OS:Surface,
-<<<<<<< HEAD
-  {bd3d98a5-4e67-4e48-a9ac-a5a62cdda607}, !- Handle
+  {48de291c-5241-4be5-bdfc-c0900dd077f6}, !- Handle
   Surface 2,                              !- Name
   Wall,                                   !- Surface Type
   ,                                       !- Construction Name
-  {8e9eb798-f159-4025-b729-66cb38a20f93}, !- Space Name
-=======
-  {93752933-5c4f-42ef-9975-9d193418ace5}, !- Handle
-  Surface 2,                              !- Name
-  Wall,                                   !- Surface Type
-  ,                                       !- Construction Name
-  {7b3f5550-ef19-4d04-b3da-bd56de5a2a4f}, !- Space Name
->>>>>>> 93199ada
+  {39d5ace1-0e80-42a5-9145-febb4b3bbd62}, !- Space Name
   Outdoors,                               !- Outside Boundary Condition
   ,                                       !- Outside Boundary Condition Object
   SunExposed,                             !- Sun Exposure
@@ -549,19 +395,11 @@
   0, -9.144, 2.4384;                      !- X,Y,Z Vertex 4 {m}
 
 OS:Surface,
-<<<<<<< HEAD
-  {0e23dbaa-a0d9-47fd-a73a-fad1e83a2585}, !- Handle
+  {ead8ee23-9ec7-49ef-8bde-d5a9c652260f}, !- Handle
   Surface 3,                              !- Name
   Wall,                                   !- Surface Type
   ,                                       !- Construction Name
-  {8e9eb798-f159-4025-b729-66cb38a20f93}, !- Space Name
-=======
-  {570ef41b-b28b-44a6-aff8-cb4bbadd942f}, !- Handle
-  Surface 3,                              !- Name
-  Wall,                                   !- Surface Type
-  ,                                       !- Construction Name
-  {7b3f5550-ef19-4d04-b3da-bd56de5a2a4f}, !- Space Name
->>>>>>> 93199ada
+  {39d5ace1-0e80-42a5-9145-febb4b3bbd62}, !- Space Name
   Outdoors,                               !- Outside Boundary Condition
   ,                                       !- Outside Boundary Condition Object
   SunExposed,                             !- Sun Exposure
@@ -574,19 +412,11 @@
   0, 0, 2.4384;                           !- X,Y,Z Vertex 4 {m}
 
 OS:Surface,
-<<<<<<< HEAD
-  {0ef16922-23aa-44f6-bb9f-370acd0fca78}, !- Handle
+  {82d726b0-6f97-48b4-a258-718c2d0548fa}, !- Handle
   Surface 4,                              !- Name
   Wall,                                   !- Surface Type
   ,                                       !- Construction Name
-  {8e9eb798-f159-4025-b729-66cb38a20f93}, !- Space Name
-=======
-  {5fb5af16-fb75-4a1d-af52-e4b70ddb27de}, !- Handle
-  Surface 4,                              !- Name
-  Wall,                                   !- Surface Type
-  ,                                       !- Construction Name
-  {7b3f5550-ef19-4d04-b3da-bd56de5a2a4f}, !- Space Name
->>>>>>> 93199ada
+  {39d5ace1-0e80-42a5-9145-febb4b3bbd62}, !- Space Name
   Adiabatic,                              !- Outside Boundary Condition
   ,                                       !- Outside Boundary Condition Object
   NoSun,                                  !- Sun Exposure
@@ -599,19 +429,11 @@
   4.572, 0, 2.4384;                       !- X,Y,Z Vertex 4 {m}
 
 OS:Surface,
-<<<<<<< HEAD
-  {8807a942-8eb6-4482-bb52-2170ea1c7a17}, !- Handle
+  {97264667-e3ef-4aa7-900d-011c4e78b062}, !- Handle
   Surface 5,                              !- Name
   Wall,                                   !- Surface Type
   ,                                       !- Construction Name
-  {8e9eb798-f159-4025-b729-66cb38a20f93}, !- Space Name
-=======
-  {ff4f5e46-c5e7-4591-8886-d4756250fe22}, !- Handle
-  Surface 5,                              !- Name
-  Wall,                                   !- Surface Type
-  ,                                       !- Construction Name
-  {7b3f5550-ef19-4d04-b3da-bd56de5a2a4f}, !- Space Name
->>>>>>> 93199ada
+  {39d5ace1-0e80-42a5-9145-febb4b3bbd62}, !- Space Name
   Outdoors,                               !- Outside Boundary Condition
   ,                                       !- Outside Boundary Condition Object
   SunExposed,                             !- Sun Exposure
@@ -624,23 +446,13 @@
   4.572, -9.144, 2.4384;                  !- X,Y,Z Vertex 4 {m}
 
 OS:Surface,
-<<<<<<< HEAD
-  {eb0dac40-f4f3-4f97-9b83-305c8d8a68cc}, !- Handle
+  {960c9ad1-d0e1-46fe-a508-62b9436ecabc}, !- Handle
   Surface 6,                              !- Name
   RoofCeiling,                            !- Surface Type
   ,                                       !- Construction Name
-  {8e9eb798-f159-4025-b729-66cb38a20f93}, !- Space Name
+  {39d5ace1-0e80-42a5-9145-febb4b3bbd62}, !- Space Name
   Surface,                                !- Outside Boundary Condition
-  {062c6678-2540-467f-8438-c98dd1c6b61d}, !- Outside Boundary Condition Object
-=======
-  {cdc93bd2-a602-449b-b19a-ed9811bec430}, !- Handle
-  Surface 6,                              !- Name
-  RoofCeiling,                            !- Surface Type
-  ,                                       !- Construction Name
-  {7b3f5550-ef19-4d04-b3da-bd56de5a2a4f}, !- Space Name
-  Surface,                                !- Outside Boundary Condition
-  {22631257-414e-466f-a610-4bf8ac795d17}, !- Outside Boundary Condition Object
->>>>>>> 93199ada
+  {4405afb2-b1f0-4119-b3da-90d12fc6a20f}, !- Outside Boundary Condition Object
   NoSun,                                  !- Sun Exposure
   NoWind,                                 !- Wind Exposure
   ,                                       !- View Factor to Ground
@@ -651,11 +463,7 @@
   0, -9.144, 2.4384;                      !- X,Y,Z Vertex 4 {m}
 
 OS:SpaceType,
-<<<<<<< HEAD
-  {4a351770-903f-4924-8af7-fc8419fb8809}, !- Handle
-=======
-  {1b3ed3e7-e070-4d6e-ab39-141424a9f950}, !- Handle
->>>>>>> 93199ada
+  {430cc5bd-26b9-4937-9db0-77473c7f3b4f}, !- Handle
   Space Type 1,                           !- Name
   ,                                       !- Default Construction Set Name
   ,                                       !- Default Schedule Set Name
@@ -666,15 +474,9 @@
   living;                                 !- Standards Space Type
 
 OS:Space,
-<<<<<<< HEAD
-  {6e461a4d-fabf-4d9d-bf7e-906fc8507dfa}, !- Handle
+  {df392b9d-6b01-4060-a93b-5be7d3492da6}, !- Handle
   finished basement space,                !- Name
-  {5138c309-b78a-418d-a43d-1a02b833deec}, !- Space Type Name
-=======
-  {6c2557d2-914c-4e49-8ba5-a8aceab2c595}, !- Handle
-  finished basement space,                !- Name
-  {9b01613b-ba95-478d-8b6f-eeece34441b3}, !- Space Type Name
->>>>>>> 93199ada
+  {881661c4-5f2e-4278-8ddd-e5810ee4ef21}, !- Space Type Name
   ,                                       !- Default Construction Set Name
   ,                                       !- Default Schedule Set Name
   -0,                                     !- Direction of Relative North {deg}
@@ -682,31 +484,17 @@
   0,                                      !- Y Origin {m}
   0,                                      !- Z Origin {m}
   ,                                       !- Building Story Name
-<<<<<<< HEAD
-  {39657ec5-afec-41fd-8b45-8087efe82857}, !- Thermal Zone Name
+  {819251cd-e8be-481e-9ed3-4c703d91826d}, !- Thermal Zone Name
   ,                                       !- Part of Total Floor Area
   ,                                       !- Design Specification Outdoor Air Object Name
-  {69931577-3891-4a4f-aa15-d48eba0ab04b}; !- Building Unit Name
-
-OS:Surface,
-  {6099d171-4b6f-4fa0-b46a-8949395a9f20}, !- Handle
+  {e7befed2-5d50-4d94-962e-81a08caea2a1}; !- Building Unit Name
+
+OS:Surface,
+  {dd74bd2f-c0e6-46b3-b1f3-45d6864285ea}, !- Handle
   Surface 12,                             !- Name
   Floor,                                  !- Surface Type
   ,                                       !- Construction Name
-  {6e461a4d-fabf-4d9d-bf7e-906fc8507dfa}, !- Space Name
-=======
-  {459e27db-f0e2-4f11-bb18-6ecd2162007b}, !- Thermal Zone Name
-  ,                                       !- Part of Total Floor Area
-  ,                                       !- Design Specification Outdoor Air Object Name
-  {a745bb24-6185-4ce0-97a6-c014ee533065}; !- Building Unit Name
-
-OS:Surface,
-  {d4abf944-487c-4cb4-b23a-dbc3d50f8e26}, !- Handle
-  Surface 12,                             !- Name
-  Floor,                                  !- Surface Type
-  ,                                       !- Construction Name
-  {6c2557d2-914c-4e49-8ba5-a8aceab2c595}, !- Space Name
->>>>>>> 93199ada
+  {df392b9d-6b01-4060-a93b-5be7d3492da6}, !- Space Name
   Foundation,                             !- Outside Boundary Condition
   ,                                       !- Outside Boundary Condition Object
   NoSun,                                  !- Sun Exposure
@@ -719,19 +507,11 @@
   4.572, -9.144, -2.4384;                 !- X,Y,Z Vertex 4 {m}
 
 OS:Surface,
-<<<<<<< HEAD
-  {bd089da0-5205-42e6-90a6-f1d65dd75d84}, !- Handle
+  {75dc1fd1-3f79-457e-8821-885fed1371ea}, !- Handle
   Surface 13,                             !- Name
   Wall,                                   !- Surface Type
   ,                                       !- Construction Name
-  {6e461a4d-fabf-4d9d-bf7e-906fc8507dfa}, !- Space Name
-=======
-  {daf3bb08-44b9-4bbb-804f-1560580598c4}, !- Handle
-  Surface 13,                             !- Name
-  Wall,                                   !- Surface Type
-  ,                                       !- Construction Name
-  {6c2557d2-914c-4e49-8ba5-a8aceab2c595}, !- Space Name
->>>>>>> 93199ada
+  {df392b9d-6b01-4060-a93b-5be7d3492da6}, !- Space Name
   Foundation,                             !- Outside Boundary Condition
   ,                                       !- Outside Boundary Condition Object
   NoSun,                                  !- Sun Exposure
@@ -744,19 +524,11 @@
   0, -9.144, 0;                           !- X,Y,Z Vertex 4 {m}
 
 OS:Surface,
-<<<<<<< HEAD
-  {93948441-44e8-4ae7-9672-a26af3d2f1a4}, !- Handle
+  {a0101f3d-8038-4d27-9f28-dca859df8b4b}, !- Handle
   Surface 14,                             !- Name
   Wall,                                   !- Surface Type
   ,                                       !- Construction Name
-  {6e461a4d-fabf-4d9d-bf7e-906fc8507dfa}, !- Space Name
-=======
-  {632b98eb-d702-4265-997c-fcdcfd5c05ef}, !- Handle
-  Surface 14,                             !- Name
-  Wall,                                   !- Surface Type
-  ,                                       !- Construction Name
-  {6c2557d2-914c-4e49-8ba5-a8aceab2c595}, !- Space Name
->>>>>>> 93199ada
+  {df392b9d-6b01-4060-a93b-5be7d3492da6}, !- Space Name
   Foundation,                             !- Outside Boundary Condition
   ,                                       !- Outside Boundary Condition Object
   NoSun,                                  !- Sun Exposure
@@ -769,19 +541,11 @@
   0, 0, 0;                                !- X,Y,Z Vertex 4 {m}
 
 OS:Surface,
-<<<<<<< HEAD
-  {5c7f9023-965a-47d4-9970-c512085f239e}, !- Handle
+  {40c986bb-cfa9-496f-b51c-9c2c77e5553a}, !- Handle
   Surface 15,                             !- Name
   Wall,                                   !- Surface Type
   ,                                       !- Construction Name
-  {6e461a4d-fabf-4d9d-bf7e-906fc8507dfa}, !- Space Name
-=======
-  {1e1e9ed4-4c85-4f49-8bde-80828831945b}, !- Handle
-  Surface 15,                             !- Name
-  Wall,                                   !- Surface Type
-  ,                                       !- Construction Name
-  {6c2557d2-914c-4e49-8ba5-a8aceab2c595}, !- Space Name
->>>>>>> 93199ada
+  {df392b9d-6b01-4060-a93b-5be7d3492da6}, !- Space Name
   Adiabatic,                              !- Outside Boundary Condition
   ,                                       !- Outside Boundary Condition Object
   NoSun,                                  !- Sun Exposure
@@ -794,19 +558,11 @@
   4.572, 0, 0;                            !- X,Y,Z Vertex 4 {m}
 
 OS:Surface,
-<<<<<<< HEAD
-  {5a055b3f-5870-451e-aa16-58b181c4ba8b}, !- Handle
+  {ef62cb83-f3c5-47cb-9f27-27ab5051af64}, !- Handle
   Surface 16,                             !- Name
   Wall,                                   !- Surface Type
   ,                                       !- Construction Name
-  {6e461a4d-fabf-4d9d-bf7e-906fc8507dfa}, !- Space Name
-=======
-  {df43e4ff-53dc-45d2-866f-78d2b0c5a9bf}, !- Handle
-  Surface 16,                             !- Name
-  Wall,                                   !- Surface Type
-  ,                                       !- Construction Name
-  {6c2557d2-914c-4e49-8ba5-a8aceab2c595}, !- Space Name
->>>>>>> 93199ada
+  {df392b9d-6b01-4060-a93b-5be7d3492da6}, !- Space Name
   Foundation,                             !- Outside Boundary Condition
   ,                                       !- Outside Boundary Condition Object
   NoSun,                                  !- Sun Exposure
@@ -819,23 +575,13 @@
   4.572, -9.144, 0;                       !- X,Y,Z Vertex 4 {m}
 
 OS:Surface,
-<<<<<<< HEAD
-  {b1072ba7-942f-43e2-92be-a1229f5e4a34}, !- Handle
+  {e2561039-6e14-47a8-8f58-884469865327}, !- Handle
   Surface 17,                             !- Name
   RoofCeiling,                            !- Surface Type
   ,                                       !- Construction Name
-  {6e461a4d-fabf-4d9d-bf7e-906fc8507dfa}, !- Space Name
+  {df392b9d-6b01-4060-a93b-5be7d3492da6}, !- Space Name
   Surface,                                !- Outside Boundary Condition
-  {b48b3dc4-3cdb-4d45-82ec-b00236e22fea}, !- Outside Boundary Condition Object
-=======
-  {0b221938-5512-4206-bbec-3da66dbb0817}, !- Handle
-  Surface 17,                             !- Name
-  RoofCeiling,                            !- Surface Type
-  ,                                       !- Construction Name
-  {6c2557d2-914c-4e49-8ba5-a8aceab2c595}, !- Space Name
-  Surface,                                !- Outside Boundary Condition
-  {68d6e4cf-48c0-4bd8-91d2-4afcb9c84f7e}, !- Outside Boundary Condition Object
->>>>>>> 93199ada
+  {3f885a5f-abe2-483c-92b3-1f6d8aa56e81}, !- Outside Boundary Condition Object
   NoSun,                                  !- Sun Exposure
   NoWind,                                 !- Wind Exposure
   ,                                       !- View Factor to Ground
@@ -846,11 +592,7 @@
   0, -9.144, 0;                           !- X,Y,Z Vertex 4 {m}
 
 OS:ThermalZone,
-<<<<<<< HEAD
-  {39657ec5-afec-41fd-8b45-8087efe82857}, !- Handle
-=======
-  {459e27db-f0e2-4f11-bb18-6ecd2162007b}, !- Handle
->>>>>>> 93199ada
+  {819251cd-e8be-481e-9ed3-4c703d91826d}, !- Handle
   finished basement zone,                 !- Name
   ,                                       !- Multiplier
   ,                                       !- Ceiling Height {m}
@@ -859,17 +601,10 @@
   ,                                       !- Zone Inside Convection Algorithm
   ,                                       !- Zone Outside Convection Algorithm
   ,                                       !- Zone Conditioning Equipment List Name
-<<<<<<< HEAD
-  {cf46869c-ee56-4c0a-9e02-a71379ceb622}, !- Zone Air Inlet Port List
-  {26195a60-70f4-4ad4-80ac-29d7d28f5b5b}, !- Zone Air Exhaust Port List
-  {8cbef187-9f79-4025-96cf-c9e89830fb8d}, !- Zone Air Node Name
-  {00e623f2-1d92-4a54-83df-9bf3d47b1c89}, !- Zone Return Air Port List
-=======
-  {92e629b7-8170-4226-8ad7-feba29ecef04}, !- Zone Air Inlet Port List
-  {bbd17db1-558c-47cb-b078-50445617e319}, !- Zone Air Exhaust Port List
-  {037b7b29-68f1-4ccc-bf6a-277a23a480ce}, !- Zone Air Node Name
-  {ec6fb0a7-a507-4941-a916-f35e76cb8d67}, !- Zone Return Air Port List
->>>>>>> 93199ada
+  {77dcffb1-1a51-4787-a929-44741cf6e875}, !- Zone Air Inlet Port List
+  {eef9062b-6704-46d7-9876-b8e218d1e206}, !- Zone Air Exhaust Port List
+  {fca1437e-6f77-4101-b656-8b843d2333ce}, !- Zone Air Node Name
+  {ef2eb9f7-7136-4965-a2dc-df037cb53298}, !- Zone Return Air Port List
   ,                                       !- Primary Daylighting Control Name
   ,                                       !- Fraction of Zone Controlled by Primary Daylighting Control
   ,                                       !- Secondary Daylighting Control Name
@@ -880,71 +615,37 @@
   No;                                     !- Use Ideal Air Loads
 
 OS:Node,
-<<<<<<< HEAD
-  {ca860840-ce54-4b70-b050-c6311eb91d56}, !- Handle
+  {b587cc96-f162-4472-ba77-c32575ca9bbf}, !- Handle
   Node 2,                                 !- Name
-  {8cbef187-9f79-4025-96cf-c9e89830fb8d}, !- Inlet Port
+  {fca1437e-6f77-4101-b656-8b843d2333ce}, !- Inlet Port
   ;                                       !- Outlet Port
 
 OS:Connection,
-  {8cbef187-9f79-4025-96cf-c9e89830fb8d}, !- Handle
-  {3d98bedd-570a-4110-9101-88d50bb23337}, !- Name
-  {39657ec5-afec-41fd-8b45-8087efe82857}, !- Source Object
+  {fca1437e-6f77-4101-b656-8b843d2333ce}, !- Handle
+  {1908b2d1-32ad-48cf-bf70-9b2fd7d3d926}, !- Name
+  {819251cd-e8be-481e-9ed3-4c703d91826d}, !- Source Object
   11,                                     !- Outlet Port
-  {ca860840-ce54-4b70-b050-c6311eb91d56}, !- Target Object
+  {b587cc96-f162-4472-ba77-c32575ca9bbf}, !- Target Object
   2;                                      !- Inlet Port
 
 OS:PortList,
-  {cf46869c-ee56-4c0a-9e02-a71379ceb622}, !- Handle
-  {5d2f1df0-e248-4001-85e2-8e676a2dac49}, !- Name
-  {39657ec5-afec-41fd-8b45-8087efe82857}; !- HVAC Component
+  {77dcffb1-1a51-4787-a929-44741cf6e875}, !- Handle
+  {84b0c284-554d-4816-86b4-4729f9a3a389}, !- Name
+  {819251cd-e8be-481e-9ed3-4c703d91826d}; !- HVAC Component
 
 OS:PortList,
-  {26195a60-70f4-4ad4-80ac-29d7d28f5b5b}, !- Handle
-  {3a6c8135-b8ab-489e-9c70-12ee846f51e4}, !- Name
-  {39657ec5-afec-41fd-8b45-8087efe82857}; !- HVAC Component
+  {eef9062b-6704-46d7-9876-b8e218d1e206}, !- Handle
+  {a95a9645-79fa-4bb0-9f03-e0aeff659b04}, !- Name
+  {819251cd-e8be-481e-9ed3-4c703d91826d}; !- HVAC Component
 
 OS:PortList,
-  {00e623f2-1d92-4a54-83df-9bf3d47b1c89}, !- Handle
-  {d5a7fd79-fb49-4603-abb4-6d514032dc61}, !- Name
-  {39657ec5-afec-41fd-8b45-8087efe82857}; !- HVAC Component
+  {ef2eb9f7-7136-4965-a2dc-df037cb53298}, !- Handle
+  {24e62a18-59c1-4e8d-b2db-5c11ae3bbe1d}, !- Name
+  {819251cd-e8be-481e-9ed3-4c703d91826d}; !- HVAC Component
 
 OS:Sizing:Zone,
-  {fc5b4e1d-e687-4832-89d0-dc0796a39784}, !- Handle
-  {39657ec5-afec-41fd-8b45-8087efe82857}, !- Zone or ZoneList Name
-=======
-  {1c63f91a-673e-4c08-bb47-3adce684a546}, !- Handle
-  Node 2,                                 !- Name
-  {037b7b29-68f1-4ccc-bf6a-277a23a480ce}, !- Inlet Port
-  ;                                       !- Outlet Port
-
-OS:Connection,
-  {037b7b29-68f1-4ccc-bf6a-277a23a480ce}, !- Handle
-  {2cf616d8-d746-4b7c-ac72-9b0a0fbdad76}, !- Name
-  {459e27db-f0e2-4f11-bb18-6ecd2162007b}, !- Source Object
-  11,                                     !- Outlet Port
-  {1c63f91a-673e-4c08-bb47-3adce684a546}, !- Target Object
-  2;                                      !- Inlet Port
-
-OS:PortList,
-  {92e629b7-8170-4226-8ad7-feba29ecef04}, !- Handle
-  {bc1dd1eb-bc4f-43d0-9746-99d779a73b55}, !- Name
-  {459e27db-f0e2-4f11-bb18-6ecd2162007b}; !- HVAC Component
-
-OS:PortList,
-  {bbd17db1-558c-47cb-b078-50445617e319}, !- Handle
-  {01829e27-ca3b-4a29-86dd-b790c58232f2}, !- Name
-  {459e27db-f0e2-4f11-bb18-6ecd2162007b}; !- HVAC Component
-
-OS:PortList,
-  {ec6fb0a7-a507-4941-a916-f35e76cb8d67}, !- Handle
-  {3c1a27d5-20c9-4cef-8595-f50b6ea74128}, !- Name
-  {459e27db-f0e2-4f11-bb18-6ecd2162007b}; !- HVAC Component
-
-OS:Sizing:Zone,
-  {4ce8b575-f8fa-4892-bd5f-dfab182926a2}, !- Handle
-  {459e27db-f0e2-4f11-bb18-6ecd2162007b}, !- Zone or ZoneList Name
->>>>>>> 93199ada
+  {9909df3c-88f0-4d72-b840-925c4f7ceafc}, !- Handle
+  {819251cd-e8be-481e-9ed3-4c703d91826d}, !- Zone or ZoneList Name
   SupplyAirTemperature,                   !- Zone Cooling Design Supply Air Temperature Input Method
   14,                                     !- Zone Cooling Design Supply Air Temperature {C}
   11.11,                                  !- Zone Cooling Design Supply Air Temperature Difference {deltaC}
@@ -973,21 +674,12 @@
   autosize;                               !- Dedicated Outdoor Air High Setpoint Temperature for Design {C}
 
 OS:ZoneHVAC:EquipmentList,
-<<<<<<< HEAD
-  {9acce206-7986-42f8-9235-bdbb33b57516}, !- Handle
+  {d25c8d35-8f76-4eb1-93d8-088256fa0ed3}, !- Handle
   Zone HVAC Equipment List 2,             !- Name
-  {39657ec5-afec-41fd-8b45-8087efe82857}; !- Thermal Zone
+  {819251cd-e8be-481e-9ed3-4c703d91826d}; !- Thermal Zone
 
 OS:SpaceType,
-  {5138c309-b78a-418d-a43d-1a02b833deec}, !- Handle
-=======
-  {5c4e772d-bf62-43df-bc23-f9fce5138c65}, !- Handle
-  Zone HVAC Equipment List 2,             !- Name
-  {459e27db-f0e2-4f11-bb18-6ecd2162007b}; !- Thermal Zone
-
-OS:SpaceType,
-  {9b01613b-ba95-478d-8b6f-eeece34441b3}, !- Handle
->>>>>>> 93199ada
+  {881661c4-5f2e-4278-8ddd-e5810ee4ef21}, !- Handle
   Space Type 2,                           !- Name
   ,                                       !- Default Construction Set Name
   ,                                       !- Default Schedule Set Name
@@ -998,23 +690,13 @@
   finished basement;                      !- Standards Space Type
 
 OS:Surface,
-<<<<<<< HEAD
-  {062c6678-2540-467f-8438-c98dd1c6b61d}, !- Handle
+  {4405afb2-b1f0-4119-b3da-90d12fc6a20f}, !- Handle
   Surface 7,                              !- Name
   Floor,                                  !- Surface Type
   ,                                       !- Construction Name
-  {8dd0a798-5d92-4fda-a986-9f017c96ec45}, !- Space Name
+  {44d852d1-67c1-4361-aff2-7a9c878f9617}, !- Space Name
   Surface,                                !- Outside Boundary Condition
-  {eb0dac40-f4f3-4f97-9b83-305c8d8a68cc}, !- Outside Boundary Condition Object
-=======
-  {22631257-414e-466f-a610-4bf8ac795d17}, !- Handle
-  Surface 7,                              !- Name
-  Floor,                                  !- Surface Type
-  ,                                       !- Construction Name
-  {36155c55-5142-4a01-93f1-de3e3a2e9eaa}, !- Space Name
-  Surface,                                !- Outside Boundary Condition
-  {cdc93bd2-a602-449b-b19a-ed9811bec430}, !- Outside Boundary Condition Object
->>>>>>> 93199ada
+  {960c9ad1-d0e1-46fe-a508-62b9436ecabc}, !- Outside Boundary Condition Object
   NoSun,                                  !- Sun Exposure
   NoWind,                                 !- Wind Exposure
   ,                                       !- View Factor to Ground
@@ -1025,19 +707,11 @@
   4.572, -9.144, 2.4384;                  !- X,Y,Z Vertex 4 {m}
 
 OS:Surface,
-<<<<<<< HEAD
-  {7f7185c0-3022-4351-9841-fe6300f15bb7}, !- Handle
+  {345bca9a-2fa3-413a-a8dd-5a03ad2d1ae3}, !- Handle
   Surface 8,                              !- Name
   RoofCeiling,                            !- Surface Type
   ,                                       !- Construction Name
-  {8dd0a798-5d92-4fda-a986-9f017c96ec45}, !- Space Name
-=======
-  {e237283e-72f2-4679-b43c-30b483ff055f}, !- Handle
-  Surface 8,                              !- Name
-  RoofCeiling,                            !- Surface Type
-  ,                                       !- Construction Name
-  {36155c55-5142-4a01-93f1-de3e3a2e9eaa}, !- Space Name
->>>>>>> 93199ada
+  {44d852d1-67c1-4361-aff2-7a9c878f9617}, !- Space Name
   Outdoors,                               !- Outside Boundary Condition
   ,                                       !- Outside Boundary Condition Object
   SunExposed,                             !- Sun Exposure
@@ -1050,19 +724,11 @@
   0, 0, 2.4384;                           !- X,Y,Z Vertex 4 {m}
 
 OS:Surface,
-<<<<<<< HEAD
-  {43249a91-f42f-47f0-a9e5-3a8b7bc8bb30}, !- Handle
+  {2d9567fc-ef37-4796-b076-cc03530a28fb}, !- Handle
   Surface 9,                              !- Name
   RoofCeiling,                            !- Surface Type
   ,                                       !- Construction Name
-  {8dd0a798-5d92-4fda-a986-9f017c96ec45}, !- Space Name
-=======
-  {96d95375-5fe1-42df-b3b2-d56cfc1395ae}, !- Handle
-  Surface 9,                              !- Name
-  RoofCeiling,                            !- Surface Type
-  ,                                       !- Construction Name
-  {36155c55-5142-4a01-93f1-de3e3a2e9eaa}, !- Space Name
->>>>>>> 93199ada
+  {44d852d1-67c1-4361-aff2-7a9c878f9617}, !- Space Name
   Outdoors,                               !- Outside Boundary Condition
   ,                                       !- Outside Boundary Condition Object
   SunExposed,                             !- Sun Exposure
@@ -1075,19 +741,11 @@
   4.572, -9.144, 2.4384;                  !- X,Y,Z Vertex 4 {m}
 
 OS:Surface,
-<<<<<<< HEAD
-  {7830a9f9-9cf3-4750-8de9-9c5470e20128}, !- Handle
+  {2e8f1bef-1f06-4887-9f8e-70c5b31c256e}, !- Handle
   Surface 10,                             !- Name
   Wall,                                   !- Surface Type
   ,                                       !- Construction Name
-  {8dd0a798-5d92-4fda-a986-9f017c96ec45}, !- Space Name
-=======
-  {b0952d2e-f686-4fb6-b186-069093a99aad}, !- Handle
-  Surface 10,                             !- Name
-  Wall,                                   !- Surface Type
-  ,                                       !- Construction Name
-  {36155c55-5142-4a01-93f1-de3e3a2e9eaa}, !- Space Name
->>>>>>> 93199ada
+  {44d852d1-67c1-4361-aff2-7a9c878f9617}, !- Space Name
   Outdoors,                               !- Outside Boundary Condition
   ,                                       !- Outside Boundary Condition Object
   SunExposed,                             !- Sun Exposure
@@ -1099,19 +757,11 @@
   0, -9.144, 2.4384;                      !- X,Y,Z Vertex 3 {m}
 
 OS:Surface,
-<<<<<<< HEAD
-  {788388b0-f82a-46ff-99d1-45c985b29038}, !- Handle
+  {8ca7e6e9-6dfd-45ac-974c-c8a063eef60d}, !- Handle
   Surface 11,                             !- Name
   Wall,                                   !- Surface Type
   ,                                       !- Construction Name
-  {8dd0a798-5d92-4fda-a986-9f017c96ec45}, !- Space Name
-=======
-  {e8387697-f783-4e06-b758-6f297885ba90}, !- Handle
-  Surface 11,                             !- Name
-  Wall,                                   !- Surface Type
-  ,                                       !- Construction Name
-  {36155c55-5142-4a01-93f1-de3e3a2e9eaa}, !- Space Name
->>>>>>> 93199ada
+  {44d852d1-67c1-4361-aff2-7a9c878f9617}, !- Space Name
   Adiabatic,                              !- Outside Boundary Condition
   ,                                       !- Outside Boundary Condition Object
   NoSun,                                  !- Sun Exposure
@@ -1123,15 +773,9 @@
   4.572, 0, 2.4384;                       !- X,Y,Z Vertex 3 {m}
 
 OS:Space,
-<<<<<<< HEAD
-  {8dd0a798-5d92-4fda-a986-9f017c96ec45}, !- Handle
+  {44d852d1-67c1-4361-aff2-7a9c878f9617}, !- Handle
   unfinished attic space,                 !- Name
-  {8e91608b-188e-46ac-abad-87e138583004}, !- Space Type Name
-=======
-  {36155c55-5142-4a01-93f1-de3e3a2e9eaa}, !- Handle
-  unfinished attic space,                 !- Name
-  {2d036c0d-62e4-4394-a827-5c1533759adf}, !- Space Type Name
->>>>>>> 93199ada
+  {e38c0372-d144-43f0-8734-a02eaf2870a2}, !- Space Type Name
   ,                                       !- Default Construction Set Name
   ,                                       !- Default Schedule Set Name
   ,                                       !- Direction of Relative North {deg}
@@ -1139,17 +783,10 @@
   ,                                       !- Y Origin {m}
   ,                                       !- Z Origin {m}
   ,                                       !- Building Story Name
-<<<<<<< HEAD
-  {721fc593-de56-4fdd-8914-7ad4eb6bb3fe}; !- Thermal Zone Name
+  {cd3dd018-0613-4b4a-a8b2-68de55b1e7fd}; !- Thermal Zone Name
 
 OS:ThermalZone,
-  {721fc593-de56-4fdd-8914-7ad4eb6bb3fe}, !- Handle
-=======
-  {584487d5-1eef-4cb8-86ca-260e75c2cac8}; !- Thermal Zone Name
-
-OS:ThermalZone,
-  {584487d5-1eef-4cb8-86ca-260e75c2cac8}, !- Handle
->>>>>>> 93199ada
+  {cd3dd018-0613-4b4a-a8b2-68de55b1e7fd}, !- Handle
   unfinished attic zone,                  !- Name
   ,                                       !- Multiplier
   ,                                       !- Ceiling Height {m}
@@ -1158,17 +795,10 @@
   ,                                       !- Zone Inside Convection Algorithm
   ,                                       !- Zone Outside Convection Algorithm
   ,                                       !- Zone Conditioning Equipment List Name
-<<<<<<< HEAD
-  {e48a1524-a5dc-4300-87e7-603a91fe9020}, !- Zone Air Inlet Port List
-  {ab06fc56-87d7-4683-b812-fcf772f5e398}, !- Zone Air Exhaust Port List
-  {f44a282e-fbfd-4947-8e19-37ab03b41526}, !- Zone Air Node Name
-  {99267b40-3f2b-441e-a622-cd6ec0907f36}, !- Zone Return Air Port List
-=======
-  {ceda4279-b513-4407-912f-03d3ae5d7455}, !- Zone Air Inlet Port List
-  {46ec8fa6-d9d5-4f99-a66c-9bf8e4c11c4e}, !- Zone Air Exhaust Port List
-  {eb12e773-e66c-4603-b68b-797ccca77ccb}, !- Zone Air Node Name
-  {c321c3f6-ecf7-4339-8432-71a334a0a631}, !- Zone Return Air Port List
->>>>>>> 93199ada
+  {3e004776-42bd-4211-893c-1e9b0d054382}, !- Zone Air Inlet Port List
+  {48858e59-d946-4dda-af6a-5636fe678528}, !- Zone Air Exhaust Port List
+  {43ef398c-4600-4475-bbce-db763bae407d}, !- Zone Air Node Name
+  {3c456d0e-3508-45eb-9a7c-6a5c1c20478e}, !- Zone Return Air Port List
   ,                                       !- Primary Daylighting Control Name
   ,                                       !- Fraction of Zone Controlled by Primary Daylighting Control
   ,                                       !- Secondary Daylighting Control Name
@@ -1179,71 +809,37 @@
   No;                                     !- Use Ideal Air Loads
 
 OS:Node,
-<<<<<<< HEAD
-  {d06c4008-22f5-4a9e-a3d0-5a08eec6788c}, !- Handle
+  {2c4ad222-0210-4912-b354-d349127e5eaf}, !- Handle
   Node 3,                                 !- Name
-  {f44a282e-fbfd-4947-8e19-37ab03b41526}, !- Inlet Port
+  {43ef398c-4600-4475-bbce-db763bae407d}, !- Inlet Port
   ;                                       !- Outlet Port
 
 OS:Connection,
-  {f44a282e-fbfd-4947-8e19-37ab03b41526}, !- Handle
-  {ecb1f255-3a8d-480e-b3e4-cefeee64cf17}, !- Name
-  {721fc593-de56-4fdd-8914-7ad4eb6bb3fe}, !- Source Object
+  {43ef398c-4600-4475-bbce-db763bae407d}, !- Handle
+  {22fc7abb-a5fe-4203-9fe6-442fd5d79919}, !- Name
+  {cd3dd018-0613-4b4a-a8b2-68de55b1e7fd}, !- Source Object
   11,                                     !- Outlet Port
-  {d06c4008-22f5-4a9e-a3d0-5a08eec6788c}, !- Target Object
+  {2c4ad222-0210-4912-b354-d349127e5eaf}, !- Target Object
   2;                                      !- Inlet Port
 
 OS:PortList,
-  {e48a1524-a5dc-4300-87e7-603a91fe9020}, !- Handle
-  {e3c32996-cd67-4611-be09-70e45a2162e5}, !- Name
-  {721fc593-de56-4fdd-8914-7ad4eb6bb3fe}; !- HVAC Component
+  {3e004776-42bd-4211-893c-1e9b0d054382}, !- Handle
+  {d0795fde-36ff-4b8f-925c-9a6dd11dcb68}, !- Name
+  {cd3dd018-0613-4b4a-a8b2-68de55b1e7fd}; !- HVAC Component
 
 OS:PortList,
-  {ab06fc56-87d7-4683-b812-fcf772f5e398}, !- Handle
-  {8b17e70e-5285-41ff-8c4d-b01b2262c989}, !- Name
-  {721fc593-de56-4fdd-8914-7ad4eb6bb3fe}; !- HVAC Component
+  {48858e59-d946-4dda-af6a-5636fe678528}, !- Handle
+  {cfcad46f-8645-4cea-b67d-67cd64854ce8}, !- Name
+  {cd3dd018-0613-4b4a-a8b2-68de55b1e7fd}; !- HVAC Component
 
 OS:PortList,
-  {99267b40-3f2b-441e-a622-cd6ec0907f36}, !- Handle
-  {589084e0-c10c-4aa5-8531-e8063e8219e8}, !- Name
-  {721fc593-de56-4fdd-8914-7ad4eb6bb3fe}; !- HVAC Component
+  {3c456d0e-3508-45eb-9a7c-6a5c1c20478e}, !- Handle
+  {915be0cf-1dde-41f5-8bb8-dfa333d1dd44}, !- Name
+  {cd3dd018-0613-4b4a-a8b2-68de55b1e7fd}; !- HVAC Component
 
 OS:Sizing:Zone,
-  {c6687167-d337-4db8-800d-bbc5de7591cf}, !- Handle
-  {721fc593-de56-4fdd-8914-7ad4eb6bb3fe}, !- Zone or ZoneList Name
-=======
-  {24992c80-8ba4-40a5-aea8-b4356f985f8a}, !- Handle
-  Node 3,                                 !- Name
-  {eb12e773-e66c-4603-b68b-797ccca77ccb}, !- Inlet Port
-  ;                                       !- Outlet Port
-
-OS:Connection,
-  {eb12e773-e66c-4603-b68b-797ccca77ccb}, !- Handle
-  {31afc5f0-be88-43ea-9f5d-b8b980a77a5c}, !- Name
-  {584487d5-1eef-4cb8-86ca-260e75c2cac8}, !- Source Object
-  11,                                     !- Outlet Port
-  {24992c80-8ba4-40a5-aea8-b4356f985f8a}, !- Target Object
-  2;                                      !- Inlet Port
-
-OS:PortList,
-  {ceda4279-b513-4407-912f-03d3ae5d7455}, !- Handle
-  {26e7124e-b440-469e-9437-535714abe176}, !- Name
-  {584487d5-1eef-4cb8-86ca-260e75c2cac8}; !- HVAC Component
-
-OS:PortList,
-  {46ec8fa6-d9d5-4f99-a66c-9bf8e4c11c4e}, !- Handle
-  {545d9ae9-5b98-4396-8b0a-cfa2a9ebcc55}, !- Name
-  {584487d5-1eef-4cb8-86ca-260e75c2cac8}; !- HVAC Component
-
-OS:PortList,
-  {c321c3f6-ecf7-4339-8432-71a334a0a631}, !- Handle
-  {2b173500-e39b-4667-af18-a26fb2a1809b}, !- Name
-  {584487d5-1eef-4cb8-86ca-260e75c2cac8}; !- HVAC Component
-
-OS:Sizing:Zone,
-  {76f1a9b9-7719-4005-8f23-901b93867e8f}, !- Handle
-  {584487d5-1eef-4cb8-86ca-260e75c2cac8}, !- Zone or ZoneList Name
->>>>>>> 93199ada
+  {de52499b-bd2d-4248-8f7c-c2d766fe0ef8}, !- Handle
+  {cd3dd018-0613-4b4a-a8b2-68de55b1e7fd}, !- Zone or ZoneList Name
   SupplyAirTemperature,                   !- Zone Cooling Design Supply Air Temperature Input Method
   14,                                     !- Zone Cooling Design Supply Air Temperature {C}
   11.11,                                  !- Zone Cooling Design Supply Air Temperature Difference {deltaC}
@@ -1272,21 +868,12 @@
   autosize;                               !- Dedicated Outdoor Air High Setpoint Temperature for Design {C}
 
 OS:ZoneHVAC:EquipmentList,
-<<<<<<< HEAD
-  {9892b4a8-be29-42e6-b393-c3dab5b4c97f}, !- Handle
+  {ebbba316-9844-40e4-9657-d56595e49b71}, !- Handle
   Zone HVAC Equipment List 3,             !- Name
-  {721fc593-de56-4fdd-8914-7ad4eb6bb3fe}; !- Thermal Zone
+  {cd3dd018-0613-4b4a-a8b2-68de55b1e7fd}; !- Thermal Zone
 
 OS:SpaceType,
-  {8e91608b-188e-46ac-abad-87e138583004}, !- Handle
-=======
-  {8fe95cf3-f61c-40c5-89be-3bf64d8b65c1}, !- Handle
-  Zone HVAC Equipment List 3,             !- Name
-  {584487d5-1eef-4cb8-86ca-260e75c2cac8}; !- Thermal Zone
-
-OS:SpaceType,
-  {2d036c0d-62e4-4394-a827-5c1533759adf}, !- Handle
->>>>>>> 93199ada
+  {e38c0372-d144-43f0-8734-a02eaf2870a2}, !- Handle
   Space Type 3,                           !- Name
   ,                                       !- Default Construction Set Name
   ,                                       !- Default Schedule Set Name
@@ -1297,23 +884,14 @@
   unfinished attic;                       !- Standards Space Type
 
 OS:BuildingUnit,
-<<<<<<< HEAD
-  {69931577-3891-4a4f-aa15-d48eba0ab04b}, !- Handle
-=======
-  {a745bb24-6185-4ce0-97a6-c014ee533065}, !- Handle
->>>>>>> 93199ada
+  {e7befed2-5d50-4d94-962e-81a08caea2a1}, !- Handle
   unit 1,                                 !- Name
   ,                                       !- Rendering Color
   Residential;                            !- Building Unit Type
 
 OS:AdditionalProperties,
-<<<<<<< HEAD
-  {af90319f-0120-4725-b58f-c8c2c06f8757}, !- Handle
-  {69931577-3891-4a4f-aa15-d48eba0ab04b}, !- Object Name
-=======
-  {dfa97710-cf62-477f-a92d-ad596dd4cb09}, !- Handle
-  {a745bb24-6185-4ce0-97a6-c014ee533065}, !- Object Name
->>>>>>> 93199ada
+  {0e233f40-6147-4fc0-9917-9ca56d16ab9d}, !- Handle
+  {e7befed2-5d50-4d94-962e-81a08caea2a1}, !- Object Name
   NumberOfBedrooms,                       !- Feature Name 1
   Integer,                                !- Feature Data Type 1
   3,                                      !- Feature Value 1
@@ -1325,20 +903,12 @@
   3.3900000000000001;                     !- Feature Value 3
 
 OS:External:File,
-<<<<<<< HEAD
-  {832e457c-ea1a-4c46-9c08-14b5dde235a9}, !- Handle
-=======
-  {fbb93556-c1f5-4f94-aa46-ae23b320c7cd}, !- Handle
->>>>>>> 93199ada
+  {60183be9-f219-4a8a-80e0-ef9a2a87132e}, !- Handle
   8760.csv,                               !- Name
   8760.csv;                               !- File Name
 
 OS:Schedule:Day,
-<<<<<<< HEAD
-  {9126244e-b758-4a13-8bb3-3e9245881afb}, !- Handle
-=======
-  {d0ad1e5a-5e69-40b3-bcd8-ae51bba84351}, !- Handle
->>>>>>> 93199ada
+  {50fc239c-4f32-4216-9927-78fc854edb76}, !- Handle
   Schedule Day 1,                         !- Name
   ,                                       !- Schedule Type Limits Name
   ,                                       !- Interpolate to Timestep
@@ -1347,11 +917,7 @@
   0;                                      !- Value Until Time 1
 
 OS:Schedule:Day,
-<<<<<<< HEAD
-  {72da3387-cf8c-435b-9526-2410fac72880}, !- Handle
-=======
-  {5034fdb5-5fd5-42f5-8a26-44dd0445ed29}, !- Handle
->>>>>>> 93199ada
+  {04e0a201-7347-4ef0-aa3b-8c2806202bb0}, !- Handle
   Schedule Day 2,                         !- Name
   ,                                       !- Schedule Type Limits Name
   ,                                       !- Interpolate to Timestep
@@ -1360,17 +926,10 @@
   1;                                      !- Value Until Time 1
 
 OS:Schedule:File,
-<<<<<<< HEAD
-  {06044329-a9b7-4ea9-8710-a026c706d515}, !- Handle
+  {5c64189d-6613-4d45-a4ae-122622edf545}, !- Handle
   occupants,                              !- Name
-  {0fb941d0-7c38-40a4-a24a-f6791deb178d}, !- Schedule Type Limits Name
-  {832e457c-ea1a-4c46-9c08-14b5dde235a9}, !- External File Name
-=======
-  {7eb56025-b03c-4a18-a834-0f8f73621963}, !- Handle
-  occupants,                              !- Name
-  {141a8925-76b0-460d-8b43-f8802ee5260c}, !- Schedule Type Limits Name
-  {fbb93556-c1f5-4f94-aa46-ae23b320c7cd}, !- External File Name
->>>>>>> 93199ada
+  {3f12007e-089d-4270-b1f3-4dba6e83b927}, !- Schedule Type Limits Name
+  {60183be9-f219-4a8a-80e0-ef9a2a87132e}, !- External File Name
   1,                                      !- Column Number
   1,                                      !- Rows to Skip at Top
   8760,                                   !- Number of Hours of Data
@@ -1379,38 +938,22 @@
   60;                                     !- Minutes per Item
 
 OS:Schedule:Ruleset,
-<<<<<<< HEAD
-  {dace3072-bb5f-4b43-a30f-aad45832b449}, !- Handle
+  {d76e3bfe-61a2-46b0-ad02-7e580ad49789}, !- Handle
   Schedule Ruleset 1,                     !- Name
-  {974d312e-1887-4d3a-8887-df01f54da3a7}, !- Schedule Type Limits Name
-  {dc3e8d92-2e60-4550-b59b-299ebc38310d}; !- Default Day Schedule Name
+  {1b31fbf2-2a0f-4bdb-8b0e-a02bc44bdae0}, !- Schedule Type Limits Name
+  {511ec41a-ed6c-4438-a1c5-c4169990ef81}; !- Default Day Schedule Name
 
 OS:Schedule:Day,
-  {dc3e8d92-2e60-4550-b59b-299ebc38310d}, !- Handle
+  {511ec41a-ed6c-4438-a1c5-c4169990ef81}, !- Handle
   Schedule Day 3,                         !- Name
-  {974d312e-1887-4d3a-8887-df01f54da3a7}, !- Schedule Type Limits Name
-=======
-  {10ccd5a4-8b19-4c42-a9e0-519b58a8c78d}, !- Handle
-  Schedule Ruleset 1,                     !- Name
-  {6e6c649f-b18e-477b-a14f-8c4dda01963f}, !- Schedule Type Limits Name
-  {480aa282-1af6-43f1-bb50-9556b0a11723}; !- Default Day Schedule Name
-
-OS:Schedule:Day,
-  {480aa282-1af6-43f1-bb50-9556b0a11723}, !- Handle
-  Schedule Day 3,                         !- Name
-  {6e6c649f-b18e-477b-a14f-8c4dda01963f}, !- Schedule Type Limits Name
->>>>>>> 93199ada
+  {1b31fbf2-2a0f-4bdb-8b0e-a02bc44bdae0}, !- Schedule Type Limits Name
   ,                                       !- Interpolate to Timestep
   24,                                     !- Hour 1
   0,                                      !- Minute 1
   112.539290946133;                       !- Value Until Time 1
 
 OS:People:Definition,
-<<<<<<< HEAD
-  {4c93c5a4-083e-4790-9ce9-d2f8ab0b0b38}, !- Handle
-=======
-  {cb2e1a75-fd96-4a46-8323-c4d7137e351b}, !- Handle
->>>>>>> 93199ada
+  {4e724aba-e48c-4754-9314-419dbb5ed1e6}, !- Handle
   res occupants|finished basement space,  !- Name
   People,                                 !- Number of People Calculation Method
   1.695,                                  !- Number of People {people}
@@ -1423,21 +966,12 @@
   ZoneAveraged;                           !- Mean Radiant Temperature Calculation Type
 
 OS:People,
-<<<<<<< HEAD
-  {4f04d6c8-79fd-46a8-8fea-11975bf59b0f}, !- Handle
+  {9a22ef7a-ecbc-404b-9983-96f937c1767d}, !- Handle
   res occupants|finished basement space,  !- Name
-  {4c93c5a4-083e-4790-9ce9-d2f8ab0b0b38}, !- People Definition Name
-  {6e461a4d-fabf-4d9d-bf7e-906fc8507dfa}, !- Space or SpaceType Name
-  {06044329-a9b7-4ea9-8710-a026c706d515}, !- Number of People Schedule Name
-  {dace3072-bb5f-4b43-a30f-aad45832b449}, !- Activity Level Schedule Name
-=======
-  {477ef703-3cc8-49c2-b569-709f31a62409}, !- Handle
-  res occupants|finished basement space,  !- Name
-  {cb2e1a75-fd96-4a46-8323-c4d7137e351b}, !- People Definition Name
-  {6c2557d2-914c-4e49-8ba5-a8aceab2c595}, !- Space or SpaceType Name
-  {7eb56025-b03c-4a18-a834-0f8f73621963}, !- Number of People Schedule Name
-  {10ccd5a4-8b19-4c42-a9e0-519b58a8c78d}, !- Activity Level Schedule Name
->>>>>>> 93199ada
+  {4e724aba-e48c-4754-9314-419dbb5ed1e6}, !- People Definition Name
+  {df392b9d-6b01-4060-a93b-5be7d3492da6}, !- Space or SpaceType Name
+  {5c64189d-6613-4d45-a4ae-122622edf545}, !- Number of People Schedule Name
+  {d76e3bfe-61a2-46b0-ad02-7e580ad49789}, !- Activity Level Schedule Name
   ,                                       !- Surface Name/Angle Factor List Name
   ,                                       !- Work Efficiency Schedule Name
   ,                                       !- Clothing Insulation Schedule Name
@@ -1445,11 +979,7 @@
   1;                                      !- Multiplier
 
 OS:ScheduleTypeLimits,
-<<<<<<< HEAD
-  {974d312e-1887-4d3a-8887-df01f54da3a7}, !- Handle
-=======
-  {6e6c649f-b18e-477b-a14f-8c4dda01963f}, !- Handle
->>>>>>> 93199ada
+  {1b31fbf2-2a0f-4bdb-8b0e-a02bc44bdae0}, !- Handle
   ActivityLevel,                          !- Name
   0,                                      !- Lower Limit Value
   ,                                       !- Upper Limit Value
@@ -1457,22 +987,14 @@
   ActivityLevel;                          !- Unit Type
 
 OS:ScheduleTypeLimits,
-<<<<<<< HEAD
-  {0fb941d0-7c38-40a4-a24a-f6791deb178d}, !- Handle
-=======
-  {141a8925-76b0-460d-8b43-f8802ee5260c}, !- Handle
->>>>>>> 93199ada
+  {3f12007e-089d-4270-b1f3-4dba6e83b927}, !- Handle
   Fractional,                             !- Name
   0,                                      !- Lower Limit Value
   1,                                      !- Upper Limit Value
   Continuous;                             !- Numeric Type
 
 OS:People:Definition,
-<<<<<<< HEAD
-  {6356d0aa-63a1-4622-bad3-dbf51f24325e}, !- Handle
-=======
-  {188ad885-807f-4446-bb74-6686f5854e5d}, !- Handle
->>>>>>> 93199ada
+  {6d0e20e0-e3f6-4e88-a142-78e2f0d88182}, !- Handle
   res occupants|living space,             !- Name
   People,                                 !- Number of People Calculation Method
   1.695,                                  !- Number of People {people}
@@ -1485,21 +1007,12 @@
   ZoneAveraged;                           !- Mean Radiant Temperature Calculation Type
 
 OS:People,
-<<<<<<< HEAD
-  {ad77c406-d0de-460c-85ff-b8ee099bfda2}, !- Handle
+  {de6ca8f1-d442-478c-82a9-6f003ee2c947}, !- Handle
   res occupants|living space,             !- Name
-  {6356d0aa-63a1-4622-bad3-dbf51f24325e}, !- People Definition Name
-  {8e9eb798-f159-4025-b729-66cb38a20f93}, !- Space or SpaceType Name
-  {06044329-a9b7-4ea9-8710-a026c706d515}, !- Number of People Schedule Name
-  {dace3072-bb5f-4b43-a30f-aad45832b449}, !- Activity Level Schedule Name
-=======
-  {b4c1d9d8-3045-45c3-ad64-a13264bab261}, !- Handle
-  res occupants|living space,             !- Name
-  {188ad885-807f-4446-bb74-6686f5854e5d}, !- People Definition Name
-  {7b3f5550-ef19-4d04-b3da-bd56de5a2a4f}, !- Space or SpaceType Name
-  {7eb56025-b03c-4a18-a834-0f8f73621963}, !- Number of People Schedule Name
-  {10ccd5a4-8b19-4c42-a9e0-519b58a8c78d}, !- Activity Level Schedule Name
->>>>>>> 93199ada
+  {6d0e20e0-e3f6-4e88-a142-78e2f0d88182}, !- People Definition Name
+  {39d5ace1-0e80-42a5-9145-febb4b3bbd62}, !- Space or SpaceType Name
+  {5c64189d-6613-4d45-a4ae-122622edf545}, !- Number of People Schedule Name
+  {d76e3bfe-61a2-46b0-ad02-7e580ad49789}, !- Activity Level Schedule Name
   ,                                       !- Surface Name/Angle Factor List Name
   ,                                       !- Work Efficiency Schedule Name
   ,                                       !- Clothing Insulation Schedule Name
