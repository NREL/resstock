--- conflicted
+++ resolved
@@ -1,73 +1,41 @@
 !- NOTE: Auto-generated from /test/osw_files/SFA_4units_1story_FB_UA_3Beds_2Baths_Denver.osw
 
 OS:Version,
-<<<<<<< HEAD
-  {d502627b-882c-42d6-9c8f-0bed09bd2070}, !- Handle
+  {bc904b80-7a43-4cf3-af34-e1a175de301f}, !- Handle
   2.9.0;                                  !- Version Identifier
 
 OS:SimulationControl,
-  {c90f44dc-e5e6-43fc-8a3a-0d3a6250b00b}, !- Handle
-=======
-  {cc7ec32c-3993-4591-a578-ad1afa1af2c5}, !- Handle
-  2.9.0;                                  !- Version Identifier
-
-OS:SimulationControl,
-  {0d72a12c-6939-4bc9-8812-4eb1d45c0212}, !- Handle
->>>>>>> 7902c0f9
+  {348cb9cb-7f65-4fec-aeff-636019d8bfea}, !- Handle
   ,                                       !- Do Zone Sizing Calculation
   ,                                       !- Do System Sizing Calculation
   ,                                       !- Do Plant Sizing Calculation
   No;                                     !- Run Simulation for Sizing Periods
 
 OS:Timestep,
-<<<<<<< HEAD
-  {61b85469-8a72-496c-9174-373f558d87a8}, !- Handle
+  {6ecd02ca-b204-457a-ac3d-8ef9c0c4d254}, !- Handle
   6;                                      !- Number of Timesteps per Hour
 
 OS:ShadowCalculation,
-  {819c990c-c43e-4f5d-ac6b-48def420c4be}, !- Handle
-=======
-  {8c01b074-2b38-465d-9701-f658f36b3596}, !- Handle
-  6;                                      !- Number of Timesteps per Hour
-
-OS:ShadowCalculation,
-  {519e7d5e-bee6-4679-8eb5-82bbca2f1bf4}, !- Handle
->>>>>>> 7902c0f9
+  {76a7509c-4f24-4535-b4f8-e5eb94e14469}, !- Handle
   20,                                     !- Calculation Frequency
   200;                                    !- Maximum Figures in Shadow Overlap Calculations
 
 OS:SurfaceConvectionAlgorithm:Outside,
-<<<<<<< HEAD
-  {2409c599-8319-4651-9662-e793054890b2}, !- Handle
+  {d4578645-6c57-4f11-8b5d-3f795daf5dff}, !- Handle
   DOE-2;                                  !- Algorithm
 
 OS:SurfaceConvectionAlgorithm:Inside,
-  {9486fdae-a8aa-49fe-bd27-eb5fc6cd270b}, !- Handle
+  {fa73f4a5-fcf2-4b31-8a1f-8962c74cda48}, !- Handle
   TARP;                                   !- Algorithm
 
 OS:ZoneCapacitanceMultiplier:ResearchSpecial,
-  {aa219120-0a4a-4e39-94c0-d30d44cf2275}, !- Handle
-=======
-  {e7c2fa90-1f74-4936-9cce-5529ecb503e6}, !- Handle
-  DOE-2;                                  !- Algorithm
-
-OS:SurfaceConvectionAlgorithm:Inside,
-  {dbec341b-3803-4438-8217-6b379ec978ab}, !- Handle
-  TARP;                                   !- Algorithm
-
-OS:ZoneCapacitanceMultiplier:ResearchSpecial,
-  {70f8639d-5d38-48f8-92ff-4e669a0a98d7}, !- Handle
->>>>>>> 7902c0f9
+  {096c6f35-6464-4c66-b3e5-f7f1dd007bb3}, !- Handle
   ,                                       !- Temperature Capacity Multiplier
   15,                                     !- Humidity Capacity Multiplier
   ;                                       !- Carbon Dioxide Capacity Multiplier
 
 OS:RunPeriod,
-<<<<<<< HEAD
-  {291bc562-d5ce-41ce-857e-e46b4414605d}, !- Handle
-=======
-  {ba8df32d-3b08-4c19-b2d0-cb8638999537}, !- Handle
->>>>>>> 7902c0f9
+  {b73ff831-ae3c-4d3a-8b3d-2136ab03101c}, !- Handle
   Run Period 1,                           !- Name
   1,                                      !- Begin Month
   1,                                      !- Begin Day of Month
@@ -81,21 +49,13 @@
   ;                                       !- Number of Times Runperiod to be Repeated
 
 OS:YearDescription,
-<<<<<<< HEAD
-  {987f0d8c-6d72-4615-843f-8e8515f9d3bf}, !- Handle
-=======
-  {f2b3b4e2-b8f1-421d-85da-8f673c59edc9}, !- Handle
->>>>>>> 7902c0f9
+  {03a4469a-8f3a-4b8c-bbaa-ed81619dc102}, !- Handle
   2007,                                   !- Calendar Year
   ,                                       !- Day of Week for Start Day
   ;                                       !- Is Leap Year
 
 OS:WeatherFile,
-<<<<<<< HEAD
-  {4617ed5f-64f1-4dcd-ba39-0cb6125dbcf7}, !- Handle
-=======
-  {8bf5c8af-b903-4673-80a8-9890c6916464}, !- Handle
->>>>>>> 7902c0f9
+  {5cb03188-6b43-4ef3-8d89-4eb3b8e74442}, !- Handle
   Denver Intl Ap,                         !- City
   CO,                                     !- State Province Region
   USA,                                    !- Country
@@ -109,13 +69,8 @@
   E23378AA;                               !- Checksum
 
 OS:AdditionalProperties,
-<<<<<<< HEAD
-  {85d4b439-b01f-4e8e-9249-d44f6b3f1f77}, !- Handle
-  {4617ed5f-64f1-4dcd-ba39-0cb6125dbcf7}, !- Object Name
-=======
-  {84162db9-9d45-4307-90db-c1c1d8d7762e}, !- Handle
-  {8bf5c8af-b903-4673-80a8-9890c6916464}, !- Object Name
->>>>>>> 7902c0f9
+  {78cd52b9-631a-4994-83ed-c643dbb8771e}, !- Handle
+  {5cb03188-6b43-4ef3-8d89-4eb3b8e74442}, !- Object Name
   EPWHeaderCity,                          !- Feature Name 1
   String,                                 !- Feature Data Type 1
   Denver Intl Ap,                         !- Feature Value 1
@@ -223,11 +178,7 @@
   84;                                     !- Feature Value 35
 
 OS:Site,
-<<<<<<< HEAD
-  {abe9a775-8714-4687-98fd-527d93ad1743}, !- Handle
-=======
-  {5212d538-f866-4ce5-8bbd-20a127e58a12}, !- Handle
->>>>>>> 7902c0f9
+  {a36cfa9d-c305-4722-94f5-a0354fe4362b}, !- Handle
   Denver Intl Ap_CO_USA,                  !- Name
   39.83,                                  !- Latitude {deg}
   -104.65,                                !- Longitude {deg}
@@ -236,11 +187,7 @@
   ;                                       !- Terrain
 
 OS:ClimateZones,
-<<<<<<< HEAD
-  {66000242-eb9c-48fc-841d-6ab508ac048b}, !- Handle
-=======
-  {722c9bda-fa85-43b1-a298-5ff5556de3e9}, !- Handle
->>>>>>> 7902c0f9
+  {ac5c183e-18b2-4616-a35a-316b413e0b4f}, !- Handle
   ,                                       !- Active Institution
   ,                                       !- Active Year
   ,                                       !- Climate Zone Institution Name 1
@@ -253,31 +200,19 @@
   Cold;                                   !- Climate Zone Value 2
 
 OS:Site:WaterMainsTemperature,
-<<<<<<< HEAD
-  {b7ce095f-026d-44f8-9e09-a7ec76e5ff65}, !- Handle
-=======
-  {d2ebf48c-92e5-452f-9f59-83bf20cc0089}, !- Handle
->>>>>>> 7902c0f9
+  {863fb4b7-78b3-459a-aeaf-d1b74fccfe93}, !- Handle
   Correlation,                            !- Calculation Method
   ,                                       !- Temperature Schedule Name
   10.8753424657535,                       !- Annual Average Outdoor Air Temperature {C}
   23.1524007936508;                       !- Maximum Difference In Monthly Average Outdoor Air Temperatures {deltaC}
 
 OS:RunPeriodControl:DaylightSavingTime,
-<<<<<<< HEAD
-  {dd606bc2-2591-481d-805e-dc3ad1e6b157}, !- Handle
-=======
-  {1ce71f9e-afc7-426f-89b4-2c3cc61c0f36}, !- Handle
->>>>>>> 7902c0f9
+  {b467961d-34de-4f9b-8093-a38418124d65}, !- Handle
   3/12,                                   !- Start Date
   11/5;                                   !- End Date
 
 OS:Site:GroundTemperature:Deep,
-<<<<<<< HEAD
-  {c75b295c-c976-42c3-b3eb-dc08cbe98b52}, !- Handle
-=======
-  {eec614d8-bc7b-4bf3-9f90-ade9ba176b33}, !- Handle
->>>>>>> 7902c0f9
+  {a19eb15d-41d9-47bf-924a-f61d88271235}, !- Handle
   10.8753424657535,                       !- January Deep Ground Temperature {C}
   10.8753424657535,                       !- February Deep Ground Temperature {C}
   10.8753424657535,                       !- March Deep Ground Temperature {C}
@@ -292,11 +227,7 @@
   10.8753424657535;                       !- December Deep Ground Temperature {C}
 
 OS:Building,
-<<<<<<< HEAD
-  {88891ada-16d6-4c43-8bb2-0abf4d2368e1}, !- Handle
-=======
-  {f9a5afbe-5877-40c8-977a-87bbea131f6f}, !- Handle
->>>>>>> 7902c0f9
+  {18aca3f7-d1c6-40e9-a051-cb939426c676}, !- Handle
   Building 1,                             !- Name
   ,                                       !- Building Sector Type
   0,                                      !- North Axis {deg}
@@ -311,13 +242,8 @@
   4;                                      !- Standards Number of Living Units
 
 OS:AdditionalProperties,
-<<<<<<< HEAD
-  {2c51c0d8-1919-498f-815f-7aa0f8318c79}, !- Handle
-  {88891ada-16d6-4c43-8bb2-0abf4d2368e1}, !- Object Name
-=======
-  {0706cdda-2a72-4bca-81ac-241a4deb5cfa}, !- Handle
-  {f9a5afbe-5877-40c8-977a-87bbea131f6f}, !- Object Name
->>>>>>> 7902c0f9
+  {cfbbbac4-b989-4e64-a053-72c3f9c9c34b}, !- Handle
+  {18aca3f7-d1c6-40e9-a051-cb939426c676}, !- Object Name
   num_units,                              !- Feature Name 1
   Integer,                                !- Feature Data Type 1
   4,                                      !- Feature Value 1
@@ -332,11 +258,7 @@
   1;                                      !- Feature Value 4
 
 OS:ThermalZone,
-<<<<<<< HEAD
-  {c7d94bdf-431d-49fd-90a6-d04c1d8aebcd}, !- Handle
-=======
-  {534bcd3a-b021-403b-ae79-27e6c581a387}, !- Handle
->>>>>>> 7902c0f9
+  {b5d3bd75-7dc4-4ff4-a0a7-9d6f0f732543}, !- Handle
   living zone,                            !- Name
   ,                                       !- Multiplier
   ,                                       !- Ceiling Height {m}
@@ -345,17 +267,10 @@
   ,                                       !- Zone Inside Convection Algorithm
   ,                                       !- Zone Outside Convection Algorithm
   ,                                       !- Zone Conditioning Equipment List Name
-<<<<<<< HEAD
-  {fed7b56e-6538-4d61-8be3-f5b2099e0a8f}, !- Zone Air Inlet Port List
-  {fd600f39-a41e-42ab-98e3-9fb127c00fff}, !- Zone Air Exhaust Port List
-  {fdb1a46f-04f8-4484-a75d-ff37560f148e}, !- Zone Air Node Name
-  {f255cb2a-0944-4c66-8604-68f1b71ed73d}, !- Zone Return Air Port List
-=======
-  {197181a0-6999-48cf-b129-fee3b4ada927}, !- Zone Air Inlet Port List
-  {f7734ea4-0179-4ade-ba99-48042cc30921}, !- Zone Air Exhaust Port List
-  {9fcc18c5-408b-4bc9-b62d-5cae41030afa}, !- Zone Air Node Name
-  {1a167504-bd0c-46df-bc90-e6bdb88aea27}, !- Zone Return Air Port List
->>>>>>> 7902c0f9
+  {74c0b673-6e91-4460-811b-e8aff488a60c}, !- Zone Air Inlet Port List
+  {8e8c1751-7ac5-4a15-8a8a-062d6dc3dcc4}, !- Zone Air Exhaust Port List
+  {c02840ab-8cbd-47ff-8f52-f59cc31bf700}, !- Zone Air Node Name
+  {42fcfdb4-b9bb-4c3d-8099-d9874182f3e9}, !- Zone Return Air Port List
   ,                                       !- Primary Daylighting Control Name
   ,                                       !- Fraction of Zone Controlled by Primary Daylighting Control
   ,                                       !- Secondary Daylighting Control Name
@@ -366,71 +281,37 @@
   No;                                     !- Use Ideal Air Loads
 
 OS:Node,
-<<<<<<< HEAD
-  {97c66f59-b30a-4add-b2af-6900dc6a19d2}, !- Handle
+  {dbe33137-d0e7-4eff-84cb-efd0703876d8}, !- Handle
   Node 1,                                 !- Name
-  {fdb1a46f-04f8-4484-a75d-ff37560f148e}, !- Inlet Port
+  {c02840ab-8cbd-47ff-8f52-f59cc31bf700}, !- Inlet Port
   ;                                       !- Outlet Port
 
 OS:Connection,
-  {fdb1a46f-04f8-4484-a75d-ff37560f148e}, !- Handle
-  {7bccab05-cf2d-420f-9224-264f41c9c3a5}, !- Name
-  {c7d94bdf-431d-49fd-90a6-d04c1d8aebcd}, !- Source Object
+  {c02840ab-8cbd-47ff-8f52-f59cc31bf700}, !- Handle
+  {58a502b8-442e-4403-9f10-feea6f8d7b35}, !- Name
+  {b5d3bd75-7dc4-4ff4-a0a7-9d6f0f732543}, !- Source Object
   11,                                     !- Outlet Port
-  {97c66f59-b30a-4add-b2af-6900dc6a19d2}, !- Target Object
+  {dbe33137-d0e7-4eff-84cb-efd0703876d8}, !- Target Object
   2;                                      !- Inlet Port
 
 OS:PortList,
-  {fed7b56e-6538-4d61-8be3-f5b2099e0a8f}, !- Handle
-  {c0fe5388-e32b-446c-a778-8e29fb59361d}, !- Name
-  {c7d94bdf-431d-49fd-90a6-d04c1d8aebcd}; !- HVAC Component
+  {74c0b673-6e91-4460-811b-e8aff488a60c}, !- Handle
+  {3723c53f-429d-425e-96c4-cd2eeb86a441}, !- Name
+  {b5d3bd75-7dc4-4ff4-a0a7-9d6f0f732543}; !- HVAC Component
 
 OS:PortList,
-  {fd600f39-a41e-42ab-98e3-9fb127c00fff}, !- Handle
-  {6a09ccd9-f976-4bba-b5f1-9d7a5def4196}, !- Name
-  {c7d94bdf-431d-49fd-90a6-d04c1d8aebcd}; !- HVAC Component
+  {8e8c1751-7ac5-4a15-8a8a-062d6dc3dcc4}, !- Handle
+  {54328526-aad3-40b0-b74b-bf9feb2be444}, !- Name
+  {b5d3bd75-7dc4-4ff4-a0a7-9d6f0f732543}; !- HVAC Component
 
 OS:PortList,
-  {f255cb2a-0944-4c66-8604-68f1b71ed73d}, !- Handle
-  {7cba83ef-b301-4888-acdd-7cf93369db1c}, !- Name
-  {c7d94bdf-431d-49fd-90a6-d04c1d8aebcd}; !- HVAC Component
+  {42fcfdb4-b9bb-4c3d-8099-d9874182f3e9}, !- Handle
+  {3250cf3e-a9ae-4dd3-abf0-05b31701ec42}, !- Name
+  {b5d3bd75-7dc4-4ff4-a0a7-9d6f0f732543}; !- HVAC Component
 
 OS:Sizing:Zone,
-  {6807cf0d-36d8-4fef-9ac6-2755ffbd8822}, !- Handle
-  {c7d94bdf-431d-49fd-90a6-d04c1d8aebcd}, !- Zone or ZoneList Name
-=======
-  {2b6a8f66-474b-40c0-88f3-ea4b508c2c1c}, !- Handle
-  Node 1,                                 !- Name
-  {9fcc18c5-408b-4bc9-b62d-5cae41030afa}, !- Inlet Port
-  ;                                       !- Outlet Port
-
-OS:Connection,
-  {9fcc18c5-408b-4bc9-b62d-5cae41030afa}, !- Handle
-  {47e26934-4217-4169-a8eb-f28355d9d569}, !- Name
-  {534bcd3a-b021-403b-ae79-27e6c581a387}, !- Source Object
-  11,                                     !- Outlet Port
-  {2b6a8f66-474b-40c0-88f3-ea4b508c2c1c}, !- Target Object
-  2;                                      !- Inlet Port
-
-OS:PortList,
-  {197181a0-6999-48cf-b129-fee3b4ada927}, !- Handle
-  {d9104589-89a3-4edc-bc66-c0e2f1cfe5d2}, !- Name
-  {534bcd3a-b021-403b-ae79-27e6c581a387}; !- HVAC Component
-
-OS:PortList,
-  {f7734ea4-0179-4ade-ba99-48042cc30921}, !- Handle
-  {7fec5a86-7b67-46ff-9813-51d22afa4de9}, !- Name
-  {534bcd3a-b021-403b-ae79-27e6c581a387}; !- HVAC Component
-
-OS:PortList,
-  {1a167504-bd0c-46df-bc90-e6bdb88aea27}, !- Handle
-  {c0adf63c-23b1-4442-9caf-3851ad1c4992}, !- Name
-  {534bcd3a-b021-403b-ae79-27e6c581a387}; !- HVAC Component
-
-OS:Sizing:Zone,
-  {80031b5b-df5c-47bd-94f7-33b7da8d4819}, !- Handle
-  {534bcd3a-b021-403b-ae79-27e6c581a387}, !- Zone or ZoneList Name
->>>>>>> 7902c0f9
+  {85c1c8c8-c81c-4852-bc91-11b5a8780721}, !- Handle
+  {b5d3bd75-7dc4-4ff4-a0a7-9d6f0f732543}, !- Zone or ZoneList Name
   SupplyAirTemperature,                   !- Zone Cooling Design Supply Air Temperature Input Method
   14,                                     !- Zone Cooling Design Supply Air Temperature {C}
   11.11,                                  !- Zone Cooling Design Supply Air Temperature Difference {deltaC}
@@ -459,25 +340,14 @@
   autosize;                               !- Dedicated Outdoor Air High Setpoint Temperature for Design {C}
 
 OS:ZoneHVAC:EquipmentList,
-<<<<<<< HEAD
-  {628810d4-9b08-4118-bc2b-fbb2a3d6fda4}, !- Handle
+  {a8fc1bf4-0fe6-4081-8111-37c96a5fc4f5}, !- Handle
   Zone HVAC Equipment List 1,             !- Name
-  {c7d94bdf-431d-49fd-90a6-d04c1d8aebcd}; !- Thermal Zone
+  {b5d3bd75-7dc4-4ff4-a0a7-9d6f0f732543}; !- Thermal Zone
 
 OS:Space,
-  {a267d6cd-02ba-4e7f-865b-322e22ccd508}, !- Handle
+  {b7a54ea8-4fdc-4a6f-a9b7-f4f7b8198e14}, !- Handle
   living space,                           !- Name
-  {ea0ee44c-b90f-471a-b806-992136ad1393}, !- Space Type Name
-=======
-  {122b1a11-066b-4134-8d65-0fe71cf08383}, !- Handle
-  Zone HVAC Equipment List 1,             !- Name
-  {534bcd3a-b021-403b-ae79-27e6c581a387}; !- Thermal Zone
-
-OS:Space,
-  {241ec597-5c5b-421b-94b8-13da1685454d}, !- Handle
-  living space,                           !- Name
-  {07bac24e-3fac-4328-9058-8130210a2f37}, !- Space Type Name
->>>>>>> 7902c0f9
+  {21617022-ae75-4733-bed2-51d2f3b9931b}, !- Space Type Name
   ,                                       !- Default Construction Set Name
   ,                                       !- Default Schedule Set Name
   ,                                       !- Direction of Relative North {deg}
@@ -485,35 +355,19 @@
   ,                                       !- Y Origin {m}
   ,                                       !- Z Origin {m}
   ,                                       !- Building Story Name
-<<<<<<< HEAD
-  {c7d94bdf-431d-49fd-90a6-d04c1d8aebcd}, !- Thermal Zone Name
+  {b5d3bd75-7dc4-4ff4-a0a7-9d6f0f732543}, !- Thermal Zone Name
   ,                                       !- Part of Total Floor Area
   ,                                       !- Design Specification Outdoor Air Object Name
-  {9e6b3c0c-4b79-455f-9b23-82223bcdf0cd}; !- Building Unit Name
-
-OS:Surface,
-  {38f765ef-1a98-4947-803c-89a43bfbd900}, !- Handle
+  {56023a58-b229-42c5-b1a2-3cfd209152b6}; !- Building Unit Name
+
+OS:Surface,
+  {aeac9ca2-3329-4390-bbfb-9aa0c7c5e4b9}, !- Handle
   Surface 1,                              !- Name
   Floor,                                  !- Surface Type
   ,                                       !- Construction Name
-  {a267d6cd-02ba-4e7f-865b-322e22ccd508}, !- Space Name
+  {b7a54ea8-4fdc-4a6f-a9b7-f4f7b8198e14}, !- Space Name
   Surface,                                !- Outside Boundary Condition
-  {ac02cbcc-eb6b-4484-b3cc-4f30e65901ab}, !- Outside Boundary Condition Object
-=======
-  {534bcd3a-b021-403b-ae79-27e6c581a387}, !- Thermal Zone Name
-  ,                                       !- Part of Total Floor Area
-  ,                                       !- Design Specification Outdoor Air Object Name
-  {9d4fb35e-3ea7-49d5-b67d-cf160fab78a8}; !- Building Unit Name
-
-OS:Surface,
-  {15652ff9-6d85-4f7b-a7d7-67bb47c16f81}, !- Handle
-  Surface 1,                              !- Name
-  Floor,                                  !- Surface Type
-  ,                                       !- Construction Name
-  {241ec597-5c5b-421b-94b8-13da1685454d}, !- Space Name
-  Surface,                                !- Outside Boundary Condition
-  {f8ce07de-7778-477f-bf7a-f720299a7ec9}, !- Outside Boundary Condition Object
->>>>>>> 7902c0f9
+  {30cb5214-04c7-4c55-8a61-8de92d7951a7}, !- Outside Boundary Condition Object
   NoSun,                                  !- Sun Exposure
   NoWind,                                 !- Wind Exposure
   ,                                       !- View Factor to Ground
@@ -524,19 +378,11 @@
   4.572, -9.144, 0;                       !- X,Y,Z Vertex 4 {m}
 
 OS:Surface,
-<<<<<<< HEAD
-  {05874515-4bf3-4810-bd89-fab2c9376ab7}, !- Handle
+  {6d8fe9a9-1f12-4829-bd48-737327100e85}, !- Handle
   Surface 2,                              !- Name
   Wall,                                   !- Surface Type
   ,                                       !- Construction Name
-  {a267d6cd-02ba-4e7f-865b-322e22ccd508}, !- Space Name
-=======
-  {f63bac59-7047-480e-9fcf-14e79b24fd98}, !- Handle
-  Surface 2,                              !- Name
-  Wall,                                   !- Surface Type
-  ,                                       !- Construction Name
-  {241ec597-5c5b-421b-94b8-13da1685454d}, !- Space Name
->>>>>>> 7902c0f9
+  {b7a54ea8-4fdc-4a6f-a9b7-f4f7b8198e14}, !- Space Name
   Outdoors,                               !- Outside Boundary Condition
   ,                                       !- Outside Boundary Condition Object
   SunExposed,                             !- Sun Exposure
@@ -549,19 +395,11 @@
   0, -9.144, 2.4384;                      !- X,Y,Z Vertex 4 {m}
 
 OS:Surface,
-<<<<<<< HEAD
-  {e7c41b8c-1af2-45e9-9845-810487cf9fb7}, !- Handle
+  {03414c45-11d5-4783-815d-4f66c5ff75bb}, !- Handle
   Surface 3,                              !- Name
   Wall,                                   !- Surface Type
   ,                                       !- Construction Name
-  {a267d6cd-02ba-4e7f-865b-322e22ccd508}, !- Space Name
-=======
-  {57248047-1489-43e4-9d15-ee98de344deb}, !- Handle
-  Surface 3,                              !- Name
-  Wall,                                   !- Surface Type
-  ,                                       !- Construction Name
-  {241ec597-5c5b-421b-94b8-13da1685454d}, !- Space Name
->>>>>>> 7902c0f9
+  {b7a54ea8-4fdc-4a6f-a9b7-f4f7b8198e14}, !- Space Name
   Outdoors,                               !- Outside Boundary Condition
   ,                                       !- Outside Boundary Condition Object
   SunExposed,                             !- Sun Exposure
@@ -574,19 +412,11 @@
   0, 0, 2.4384;                           !- X,Y,Z Vertex 4 {m}
 
 OS:Surface,
-<<<<<<< HEAD
-  {c9fc6ccc-0843-4073-b9f7-bfdb808a28f6}, !- Handle
+  {117e2154-707c-4772-9320-748983bdc47d}, !- Handle
   Surface 4,                              !- Name
   Wall,                                   !- Surface Type
   ,                                       !- Construction Name
-  {a267d6cd-02ba-4e7f-865b-322e22ccd508}, !- Space Name
-=======
-  {f803b533-6bca-4e5a-8b22-eb6421b96e72}, !- Handle
-  Surface 4,                              !- Name
-  Wall,                                   !- Surface Type
-  ,                                       !- Construction Name
-  {241ec597-5c5b-421b-94b8-13da1685454d}, !- Space Name
->>>>>>> 7902c0f9
+  {b7a54ea8-4fdc-4a6f-a9b7-f4f7b8198e14}, !- Space Name
   Adiabatic,                              !- Outside Boundary Condition
   ,                                       !- Outside Boundary Condition Object
   NoSun,                                  !- Sun Exposure
@@ -599,19 +429,11 @@
   4.572, 0, 2.4384;                       !- X,Y,Z Vertex 4 {m}
 
 OS:Surface,
-<<<<<<< HEAD
-  {10d93a45-2536-4485-a04c-0d0a2c3d4ed6}, !- Handle
+  {be597f98-7aae-4b1a-8421-0743e88b90c6}, !- Handle
   Surface 5,                              !- Name
   Wall,                                   !- Surface Type
   ,                                       !- Construction Name
-  {a267d6cd-02ba-4e7f-865b-322e22ccd508}, !- Space Name
-=======
-  {66aed409-d565-4bd7-96ad-6e8489eec24f}, !- Handle
-  Surface 5,                              !- Name
-  Wall,                                   !- Surface Type
-  ,                                       !- Construction Name
-  {241ec597-5c5b-421b-94b8-13da1685454d}, !- Space Name
->>>>>>> 7902c0f9
+  {b7a54ea8-4fdc-4a6f-a9b7-f4f7b8198e14}, !- Space Name
   Outdoors,                               !- Outside Boundary Condition
   ,                                       !- Outside Boundary Condition Object
   SunExposed,                             !- Sun Exposure
@@ -624,23 +446,13 @@
   4.572, -9.144, 2.4384;                  !- X,Y,Z Vertex 4 {m}
 
 OS:Surface,
-<<<<<<< HEAD
-  {f21b0b1a-bdad-4576-a835-64491dee5ce0}, !- Handle
+  {46401523-e4b6-4901-babb-c038c238e479}, !- Handle
   Surface 6,                              !- Name
   RoofCeiling,                            !- Surface Type
   ,                                       !- Construction Name
-  {a267d6cd-02ba-4e7f-865b-322e22ccd508}, !- Space Name
+  {b7a54ea8-4fdc-4a6f-a9b7-f4f7b8198e14}, !- Space Name
   Surface,                                !- Outside Boundary Condition
-  {0597a5d2-4d42-49f0-92ba-1a89de243e2e}, !- Outside Boundary Condition Object
-=======
-  {4f4c7bbe-e96c-44c1-a925-187aad103c78}, !- Handle
-  Surface 6,                              !- Name
-  RoofCeiling,                            !- Surface Type
-  ,                                       !- Construction Name
-  {241ec597-5c5b-421b-94b8-13da1685454d}, !- Space Name
-  Surface,                                !- Outside Boundary Condition
-  {4c0c684a-ac11-4d91-97ab-ff7e2f76a5c0}, !- Outside Boundary Condition Object
->>>>>>> 7902c0f9
+  {bfd83bb3-b459-4b23-87d8-37a0c59eeacb}, !- Outside Boundary Condition Object
   NoSun,                                  !- Sun Exposure
   NoWind,                                 !- Wind Exposure
   ,                                       !- View Factor to Ground
@@ -651,11 +463,7 @@
   0, -9.144, 2.4384;                      !- X,Y,Z Vertex 4 {m}
 
 OS:SpaceType,
-<<<<<<< HEAD
-  {ea0ee44c-b90f-471a-b806-992136ad1393}, !- Handle
-=======
-  {07bac24e-3fac-4328-9058-8130210a2f37}, !- Handle
->>>>>>> 7902c0f9
+  {21617022-ae75-4733-bed2-51d2f3b9931b}, !- Handle
   Space Type 1,                           !- Name
   ,                                       !- Default Construction Set Name
   ,                                       !- Default Schedule Set Name
@@ -666,15 +474,9 @@
   living;                                 !- Standards Space Type
 
 OS:Space,
-<<<<<<< HEAD
-  {6dc8b6cb-6dc7-45c3-b5de-7df574f7b016}, !- Handle
+  {3460bfa8-52b2-4852-8d3e-94262bac1a96}, !- Handle
   finished basement space,                !- Name
-  {173a4d1d-1de9-4cb4-93fb-0a5649a77a5f}, !- Space Type Name
-=======
-  {d582173a-4be0-4a3a-bdf2-0e466f210bfe}, !- Handle
-  finished basement space,                !- Name
-  {e89fe3cc-2cea-4e12-b96c-9b3eabd39987}, !- Space Type Name
->>>>>>> 7902c0f9
+  {89ba3412-2a95-43ec-9bf2-a9085773a4aa}, !- Space Type Name
   ,                                       !- Default Construction Set Name
   ,                                       !- Default Schedule Set Name
   -0,                                     !- Direction of Relative North {deg}
@@ -682,31 +484,17 @@
   0,                                      !- Y Origin {m}
   0,                                      !- Z Origin {m}
   ,                                       !- Building Story Name
-<<<<<<< HEAD
-  {25c2044f-9cc1-453b-87a0-f77897f2c87d}, !- Thermal Zone Name
+  {3182abef-846f-4bfb-9cb3-14edb14de608}, !- Thermal Zone Name
   ,                                       !- Part of Total Floor Area
   ,                                       !- Design Specification Outdoor Air Object Name
-  {9e6b3c0c-4b79-455f-9b23-82223bcdf0cd}; !- Building Unit Name
-
-OS:Surface,
-  {3efa7547-82be-4440-947c-876b2cf57696}, !- Handle
+  {56023a58-b229-42c5-b1a2-3cfd209152b6}; !- Building Unit Name
+
+OS:Surface,
+  {82f3014e-bda1-4c2c-bba7-248731b2b7b1}, !- Handle
   Surface 12,                             !- Name
   Floor,                                  !- Surface Type
   ,                                       !- Construction Name
-  {6dc8b6cb-6dc7-45c3-b5de-7df574f7b016}, !- Space Name
-=======
-  {864000f6-a86c-4572-bb23-f50940580e81}, !- Thermal Zone Name
-  ,                                       !- Part of Total Floor Area
-  ,                                       !- Design Specification Outdoor Air Object Name
-  {9d4fb35e-3ea7-49d5-b67d-cf160fab78a8}; !- Building Unit Name
-
-OS:Surface,
-  {dcd7e099-cca2-4a5f-a01d-d93249b92577}, !- Handle
-  Surface 12,                             !- Name
-  Floor,                                  !- Surface Type
-  ,                                       !- Construction Name
-  {d582173a-4be0-4a3a-bdf2-0e466f210bfe}, !- Space Name
->>>>>>> 7902c0f9
+  {3460bfa8-52b2-4852-8d3e-94262bac1a96}, !- Space Name
   Foundation,                             !- Outside Boundary Condition
   ,                                       !- Outside Boundary Condition Object
   NoSun,                                  !- Sun Exposure
@@ -719,19 +507,11 @@
   4.572, -9.144, -2.4384;                 !- X,Y,Z Vertex 4 {m}
 
 OS:Surface,
-<<<<<<< HEAD
-  {56f58062-b56b-43c8-8e31-f21b3b0a5842}, !- Handle
+  {1a8bd358-a7c6-4067-b86c-4bde3486121f}, !- Handle
   Surface 13,                             !- Name
   Wall,                                   !- Surface Type
   ,                                       !- Construction Name
-  {6dc8b6cb-6dc7-45c3-b5de-7df574f7b016}, !- Space Name
-=======
-  {09e20a42-061b-4d25-aec1-878ae58ebcca}, !- Handle
-  Surface 13,                             !- Name
-  Wall,                                   !- Surface Type
-  ,                                       !- Construction Name
-  {d582173a-4be0-4a3a-bdf2-0e466f210bfe}, !- Space Name
->>>>>>> 7902c0f9
+  {3460bfa8-52b2-4852-8d3e-94262bac1a96}, !- Space Name
   Foundation,                             !- Outside Boundary Condition
   ,                                       !- Outside Boundary Condition Object
   NoSun,                                  !- Sun Exposure
@@ -744,19 +524,11 @@
   0, -9.144, 0;                           !- X,Y,Z Vertex 4 {m}
 
 OS:Surface,
-<<<<<<< HEAD
-  {da484505-2a3e-4986-9d46-cd9524d077e7}, !- Handle
+  {66ab075d-fdd8-44d7-8649-157053754208}, !- Handle
   Surface 14,                             !- Name
   Wall,                                   !- Surface Type
   ,                                       !- Construction Name
-  {6dc8b6cb-6dc7-45c3-b5de-7df574f7b016}, !- Space Name
-=======
-  {05a3e89f-2ca6-4a7b-b95f-77ce24f4ed4c}, !- Handle
-  Surface 14,                             !- Name
-  Wall,                                   !- Surface Type
-  ,                                       !- Construction Name
-  {d582173a-4be0-4a3a-bdf2-0e466f210bfe}, !- Space Name
->>>>>>> 7902c0f9
+  {3460bfa8-52b2-4852-8d3e-94262bac1a96}, !- Space Name
   Foundation,                             !- Outside Boundary Condition
   ,                                       !- Outside Boundary Condition Object
   NoSun,                                  !- Sun Exposure
@@ -769,19 +541,11 @@
   0, 0, 0;                                !- X,Y,Z Vertex 4 {m}
 
 OS:Surface,
-<<<<<<< HEAD
-  {564d1c63-86e1-4642-af14-cdaa20f74725}, !- Handle
+  {c50d7a09-c7de-4e49-bb08-d54d4457f6eb}, !- Handle
   Surface 15,                             !- Name
   Wall,                                   !- Surface Type
   ,                                       !- Construction Name
-  {6dc8b6cb-6dc7-45c3-b5de-7df574f7b016}, !- Space Name
-=======
-  {de8d90e1-0e91-4eb5-a31d-4f9a1c87d1d7}, !- Handle
-  Surface 15,                             !- Name
-  Wall,                                   !- Surface Type
-  ,                                       !- Construction Name
-  {d582173a-4be0-4a3a-bdf2-0e466f210bfe}, !- Space Name
->>>>>>> 7902c0f9
+  {3460bfa8-52b2-4852-8d3e-94262bac1a96}, !- Space Name
   Adiabatic,                              !- Outside Boundary Condition
   ,                                       !- Outside Boundary Condition Object
   NoSun,                                  !- Sun Exposure
@@ -794,19 +558,11 @@
   4.572, 0, 0;                            !- X,Y,Z Vertex 4 {m}
 
 OS:Surface,
-<<<<<<< HEAD
-  {6f44fe31-e93d-45b6-94e0-c142c0278f6e}, !- Handle
+  {56f64c42-2d00-48a7-9dd8-5c17161d4ff5}, !- Handle
   Surface 16,                             !- Name
   Wall,                                   !- Surface Type
   ,                                       !- Construction Name
-  {6dc8b6cb-6dc7-45c3-b5de-7df574f7b016}, !- Space Name
-=======
-  {07f79c2d-8c54-4984-afa6-99b3359c9387}, !- Handle
-  Surface 16,                             !- Name
-  Wall,                                   !- Surface Type
-  ,                                       !- Construction Name
-  {d582173a-4be0-4a3a-bdf2-0e466f210bfe}, !- Space Name
->>>>>>> 7902c0f9
+  {3460bfa8-52b2-4852-8d3e-94262bac1a96}, !- Space Name
   Foundation,                             !- Outside Boundary Condition
   ,                                       !- Outside Boundary Condition Object
   NoSun,                                  !- Sun Exposure
@@ -819,23 +575,13 @@
   4.572, -9.144, 0;                       !- X,Y,Z Vertex 4 {m}
 
 OS:Surface,
-<<<<<<< HEAD
-  {ac02cbcc-eb6b-4484-b3cc-4f30e65901ab}, !- Handle
+  {30cb5214-04c7-4c55-8a61-8de92d7951a7}, !- Handle
   Surface 17,                             !- Name
   RoofCeiling,                            !- Surface Type
   ,                                       !- Construction Name
-  {6dc8b6cb-6dc7-45c3-b5de-7df574f7b016}, !- Space Name
+  {3460bfa8-52b2-4852-8d3e-94262bac1a96}, !- Space Name
   Surface,                                !- Outside Boundary Condition
-  {38f765ef-1a98-4947-803c-89a43bfbd900}, !- Outside Boundary Condition Object
-=======
-  {f8ce07de-7778-477f-bf7a-f720299a7ec9}, !- Handle
-  Surface 17,                             !- Name
-  RoofCeiling,                            !- Surface Type
-  ,                                       !- Construction Name
-  {d582173a-4be0-4a3a-bdf2-0e466f210bfe}, !- Space Name
-  Surface,                                !- Outside Boundary Condition
-  {15652ff9-6d85-4f7b-a7d7-67bb47c16f81}, !- Outside Boundary Condition Object
->>>>>>> 7902c0f9
+  {aeac9ca2-3329-4390-bbfb-9aa0c7c5e4b9}, !- Outside Boundary Condition Object
   NoSun,                                  !- Sun Exposure
   NoWind,                                 !- Wind Exposure
   ,                                       !- View Factor to Ground
@@ -846,11 +592,7 @@
   0, -9.144, 0;                           !- X,Y,Z Vertex 4 {m}
 
 OS:ThermalZone,
-<<<<<<< HEAD
-  {25c2044f-9cc1-453b-87a0-f77897f2c87d}, !- Handle
-=======
-  {864000f6-a86c-4572-bb23-f50940580e81}, !- Handle
->>>>>>> 7902c0f9
+  {3182abef-846f-4bfb-9cb3-14edb14de608}, !- Handle
   finished basement zone,                 !- Name
   ,                                       !- Multiplier
   ,                                       !- Ceiling Height {m}
@@ -859,17 +601,10 @@
   ,                                       !- Zone Inside Convection Algorithm
   ,                                       !- Zone Outside Convection Algorithm
   ,                                       !- Zone Conditioning Equipment List Name
-<<<<<<< HEAD
-  {7710b76c-eea3-4899-a0df-1d68a68bf919}, !- Zone Air Inlet Port List
-  {d095ef4a-9a65-4713-a9bc-2e60dad8c6f4}, !- Zone Air Exhaust Port List
-  {ca72202b-dab5-4bba-a103-011a06dbf618}, !- Zone Air Node Name
-  {96f96a2a-9524-4212-8dc1-5660990cdc6a}, !- Zone Return Air Port List
-=======
-  {26ed8579-86bc-4806-94ab-89fe570085ca}, !- Zone Air Inlet Port List
-  {ab6006e4-2829-44e5-914f-2073bc8f4926}, !- Zone Air Exhaust Port List
-  {bd83ace5-74a4-43c1-8d93-e83e87b77707}, !- Zone Air Node Name
-  {c80ef024-3392-4b41-849a-d692c134bb93}, !- Zone Return Air Port List
->>>>>>> 7902c0f9
+  {6f195e9e-afdd-4cbc-b59c-196e5d80f78b}, !- Zone Air Inlet Port List
+  {d38c1582-88da-46e5-9d72-3e38690387d2}, !- Zone Air Exhaust Port List
+  {9591e121-2cd5-4d2c-800c-e12b712ae0d7}, !- Zone Air Node Name
+  {74d9bffb-7ff3-4b00-a394-5e4f7319c1d2}, !- Zone Return Air Port List
   ,                                       !- Primary Daylighting Control Name
   ,                                       !- Fraction of Zone Controlled by Primary Daylighting Control
   ,                                       !- Secondary Daylighting Control Name
@@ -880,71 +615,37 @@
   No;                                     !- Use Ideal Air Loads
 
 OS:Node,
-<<<<<<< HEAD
-  {bd321d65-0358-45ba-99e0-3b45c64f59e4}, !- Handle
+  {35c30df8-98e4-4f1e-ab54-867b724c97db}, !- Handle
   Node 2,                                 !- Name
-  {ca72202b-dab5-4bba-a103-011a06dbf618}, !- Inlet Port
+  {9591e121-2cd5-4d2c-800c-e12b712ae0d7}, !- Inlet Port
   ;                                       !- Outlet Port
 
 OS:Connection,
-  {ca72202b-dab5-4bba-a103-011a06dbf618}, !- Handle
-  {43bd0ca1-47cd-4981-b1c4-ae26b00f7a55}, !- Name
-  {25c2044f-9cc1-453b-87a0-f77897f2c87d}, !- Source Object
+  {9591e121-2cd5-4d2c-800c-e12b712ae0d7}, !- Handle
+  {619329a8-8b63-4029-8cbd-fd2d92ab1256}, !- Name
+  {3182abef-846f-4bfb-9cb3-14edb14de608}, !- Source Object
   11,                                     !- Outlet Port
-  {bd321d65-0358-45ba-99e0-3b45c64f59e4}, !- Target Object
+  {35c30df8-98e4-4f1e-ab54-867b724c97db}, !- Target Object
   2;                                      !- Inlet Port
 
 OS:PortList,
-  {7710b76c-eea3-4899-a0df-1d68a68bf919}, !- Handle
-  {0fb7d656-7fa9-4d2b-ac15-1cb4f2807335}, !- Name
-  {25c2044f-9cc1-453b-87a0-f77897f2c87d}; !- HVAC Component
+  {6f195e9e-afdd-4cbc-b59c-196e5d80f78b}, !- Handle
+  {e294fde9-be4b-4991-ae66-3a83fccedc6c}, !- Name
+  {3182abef-846f-4bfb-9cb3-14edb14de608}; !- HVAC Component
 
 OS:PortList,
-  {d095ef4a-9a65-4713-a9bc-2e60dad8c6f4}, !- Handle
-  {d406d785-f5f0-4423-895b-8c3d448d4853}, !- Name
-  {25c2044f-9cc1-453b-87a0-f77897f2c87d}; !- HVAC Component
+  {d38c1582-88da-46e5-9d72-3e38690387d2}, !- Handle
+  {1725a17a-ed7f-4124-830c-7f4f04223940}, !- Name
+  {3182abef-846f-4bfb-9cb3-14edb14de608}; !- HVAC Component
 
 OS:PortList,
-  {96f96a2a-9524-4212-8dc1-5660990cdc6a}, !- Handle
-  {6ff88a05-c344-401f-b57b-42561647dc6a}, !- Name
-  {25c2044f-9cc1-453b-87a0-f77897f2c87d}; !- HVAC Component
+  {74d9bffb-7ff3-4b00-a394-5e4f7319c1d2}, !- Handle
+  {38cba045-d81d-421c-ab1d-cc36718f8788}, !- Name
+  {3182abef-846f-4bfb-9cb3-14edb14de608}; !- HVAC Component
 
 OS:Sizing:Zone,
-  {f5ce49d8-e665-45a7-ab3a-d24b260c1e3a}, !- Handle
-  {25c2044f-9cc1-453b-87a0-f77897f2c87d}, !- Zone or ZoneList Name
-=======
-  {db9b8c26-8b3d-42d9-8c98-1fae2da62156}, !- Handle
-  Node 2,                                 !- Name
-  {bd83ace5-74a4-43c1-8d93-e83e87b77707}, !- Inlet Port
-  ;                                       !- Outlet Port
-
-OS:Connection,
-  {bd83ace5-74a4-43c1-8d93-e83e87b77707}, !- Handle
-  {799d0877-af6e-4755-9b21-64c2d09ecc86}, !- Name
-  {864000f6-a86c-4572-bb23-f50940580e81}, !- Source Object
-  11,                                     !- Outlet Port
-  {db9b8c26-8b3d-42d9-8c98-1fae2da62156}, !- Target Object
-  2;                                      !- Inlet Port
-
-OS:PortList,
-  {26ed8579-86bc-4806-94ab-89fe570085ca}, !- Handle
-  {3a5015bf-c6d8-453b-baae-9794f59b3f74}, !- Name
-  {864000f6-a86c-4572-bb23-f50940580e81}; !- HVAC Component
-
-OS:PortList,
-  {ab6006e4-2829-44e5-914f-2073bc8f4926}, !- Handle
-  {53a343a8-9512-4bbd-a848-5547342f9506}, !- Name
-  {864000f6-a86c-4572-bb23-f50940580e81}; !- HVAC Component
-
-OS:PortList,
-  {c80ef024-3392-4b41-849a-d692c134bb93}, !- Handle
-  {07af09cb-b1cd-44ba-9e19-18a6c663c1f2}, !- Name
-  {864000f6-a86c-4572-bb23-f50940580e81}; !- HVAC Component
-
-OS:Sizing:Zone,
-  {dc1b7d1d-0b36-4934-ad23-f3fd6d0e5531}, !- Handle
-  {864000f6-a86c-4572-bb23-f50940580e81}, !- Zone or ZoneList Name
->>>>>>> 7902c0f9
+  {880b46e9-6a2c-4859-8309-b20f16d79496}, !- Handle
+  {3182abef-846f-4bfb-9cb3-14edb14de608}, !- Zone or ZoneList Name
   SupplyAirTemperature,                   !- Zone Cooling Design Supply Air Temperature Input Method
   14,                                     !- Zone Cooling Design Supply Air Temperature {C}
   11.11,                                  !- Zone Cooling Design Supply Air Temperature Difference {deltaC}
@@ -973,21 +674,12 @@
   autosize;                               !- Dedicated Outdoor Air High Setpoint Temperature for Design {C}
 
 OS:ZoneHVAC:EquipmentList,
-<<<<<<< HEAD
-  {4d482be7-48cd-4cf8-9f4e-9dfff343c062}, !- Handle
+  {f02d4e99-b174-4f62-b0a4-cf6ef671eda3}, !- Handle
   Zone HVAC Equipment List 2,             !- Name
-  {25c2044f-9cc1-453b-87a0-f77897f2c87d}; !- Thermal Zone
+  {3182abef-846f-4bfb-9cb3-14edb14de608}; !- Thermal Zone
 
 OS:SpaceType,
-  {173a4d1d-1de9-4cb4-93fb-0a5649a77a5f}, !- Handle
-=======
-  {a9e17311-ff64-488e-8077-af56db2dd0fd}, !- Handle
-  Zone HVAC Equipment List 2,             !- Name
-  {864000f6-a86c-4572-bb23-f50940580e81}; !- Thermal Zone
-
-OS:SpaceType,
-  {e89fe3cc-2cea-4e12-b96c-9b3eabd39987}, !- Handle
->>>>>>> 7902c0f9
+  {89ba3412-2a95-43ec-9bf2-a9085773a4aa}, !- Handle
   Space Type 2,                           !- Name
   ,                                       !- Default Construction Set Name
   ,                                       !- Default Schedule Set Name
@@ -998,23 +690,13 @@
   finished basement;                      !- Standards Space Type
 
 OS:Surface,
-<<<<<<< HEAD
-  {0597a5d2-4d42-49f0-92ba-1a89de243e2e}, !- Handle
+  {bfd83bb3-b459-4b23-87d8-37a0c59eeacb}, !- Handle
   Surface 7,                              !- Name
   Floor,                                  !- Surface Type
   ,                                       !- Construction Name
-  {5340177a-e413-4d49-95bf-256b9b58bd4c}, !- Space Name
+  {f683ccd5-e19a-4f11-a9ce-ba7b7381b1e8}, !- Space Name
   Surface,                                !- Outside Boundary Condition
-  {f21b0b1a-bdad-4576-a835-64491dee5ce0}, !- Outside Boundary Condition Object
-=======
-  {4c0c684a-ac11-4d91-97ab-ff7e2f76a5c0}, !- Handle
-  Surface 7,                              !- Name
-  Floor,                                  !- Surface Type
-  ,                                       !- Construction Name
-  {09f0b282-d236-43a0-830a-472dd7ac575a}, !- Space Name
-  Surface,                                !- Outside Boundary Condition
-  {4f4c7bbe-e96c-44c1-a925-187aad103c78}, !- Outside Boundary Condition Object
->>>>>>> 7902c0f9
+  {46401523-e4b6-4901-babb-c038c238e479}, !- Outside Boundary Condition Object
   NoSun,                                  !- Sun Exposure
   NoWind,                                 !- Wind Exposure
   ,                                       !- View Factor to Ground
@@ -1025,19 +707,11 @@
   4.572, -9.144, 2.4384;                  !- X,Y,Z Vertex 4 {m}
 
 OS:Surface,
-<<<<<<< HEAD
-  {7881f643-5985-464f-8af9-d9494be57e90}, !- Handle
+  {7acd6f2a-3fae-4de8-befa-9246c22e0c3a}, !- Handle
   Surface 8,                              !- Name
   RoofCeiling,                            !- Surface Type
   ,                                       !- Construction Name
-  {5340177a-e413-4d49-95bf-256b9b58bd4c}, !- Space Name
-=======
-  {cbccfd9e-04b7-4208-9af1-2824c392d788}, !- Handle
-  Surface 8,                              !- Name
-  RoofCeiling,                            !- Surface Type
-  ,                                       !- Construction Name
-  {09f0b282-d236-43a0-830a-472dd7ac575a}, !- Space Name
->>>>>>> 7902c0f9
+  {f683ccd5-e19a-4f11-a9ce-ba7b7381b1e8}, !- Space Name
   Outdoors,                               !- Outside Boundary Condition
   ,                                       !- Outside Boundary Condition Object
   SunExposed,                             !- Sun Exposure
@@ -1050,19 +724,11 @@
   0, 0, 2.4384;                           !- X,Y,Z Vertex 4 {m}
 
 OS:Surface,
-<<<<<<< HEAD
-  {55b5814c-c5da-41de-94bd-c6c6d79cb14e}, !- Handle
+  {78e9aa0a-092b-428d-9f62-5656a9aa46d8}, !- Handle
   Surface 9,                              !- Name
   RoofCeiling,                            !- Surface Type
   ,                                       !- Construction Name
-  {5340177a-e413-4d49-95bf-256b9b58bd4c}, !- Space Name
-=======
-  {11267f28-55e5-4c22-aa82-697db7e14252}, !- Handle
-  Surface 9,                              !- Name
-  RoofCeiling,                            !- Surface Type
-  ,                                       !- Construction Name
-  {09f0b282-d236-43a0-830a-472dd7ac575a}, !- Space Name
->>>>>>> 7902c0f9
+  {f683ccd5-e19a-4f11-a9ce-ba7b7381b1e8}, !- Space Name
   Outdoors,                               !- Outside Boundary Condition
   ,                                       !- Outside Boundary Condition Object
   SunExposed,                             !- Sun Exposure
@@ -1075,19 +741,11 @@
   4.572, -9.144, 2.4384;                  !- X,Y,Z Vertex 4 {m}
 
 OS:Surface,
-<<<<<<< HEAD
-  {6586fa98-bc64-45da-b4b9-2ec15fb4b4e0}, !- Handle
+  {e3c0edd0-3e26-4179-87d0-5d2f400eaccc}, !- Handle
   Surface 10,                             !- Name
   Wall,                                   !- Surface Type
   ,                                       !- Construction Name
-  {5340177a-e413-4d49-95bf-256b9b58bd4c}, !- Space Name
-=======
-  {76906cda-c014-4a5c-a4c0-551161b54200}, !- Handle
-  Surface 10,                             !- Name
-  Wall,                                   !- Surface Type
-  ,                                       !- Construction Name
-  {09f0b282-d236-43a0-830a-472dd7ac575a}, !- Space Name
->>>>>>> 7902c0f9
+  {f683ccd5-e19a-4f11-a9ce-ba7b7381b1e8}, !- Space Name
   Outdoors,                               !- Outside Boundary Condition
   ,                                       !- Outside Boundary Condition Object
   SunExposed,                             !- Sun Exposure
@@ -1099,19 +757,11 @@
   0, -9.144, 2.4384;                      !- X,Y,Z Vertex 3 {m}
 
 OS:Surface,
-<<<<<<< HEAD
-  {a9e7485e-e757-40c8-9558-f7092e33ca8e}, !- Handle
+  {44e0e0b6-796d-49f4-add8-ac131607fc27}, !- Handle
   Surface 11,                             !- Name
   Wall,                                   !- Surface Type
   ,                                       !- Construction Name
-  {5340177a-e413-4d49-95bf-256b9b58bd4c}, !- Space Name
-=======
-  {0137cb71-75e4-4521-8c6d-fa5a47b11b31}, !- Handle
-  Surface 11,                             !- Name
-  Wall,                                   !- Surface Type
-  ,                                       !- Construction Name
-  {09f0b282-d236-43a0-830a-472dd7ac575a}, !- Space Name
->>>>>>> 7902c0f9
+  {f683ccd5-e19a-4f11-a9ce-ba7b7381b1e8}, !- Space Name
   Adiabatic,                              !- Outside Boundary Condition
   ,                                       !- Outside Boundary Condition Object
   NoSun,                                  !- Sun Exposure
@@ -1123,15 +773,9 @@
   4.572, 0, 2.4384;                       !- X,Y,Z Vertex 3 {m}
 
 OS:Space,
-<<<<<<< HEAD
-  {5340177a-e413-4d49-95bf-256b9b58bd4c}, !- Handle
+  {f683ccd5-e19a-4f11-a9ce-ba7b7381b1e8}, !- Handle
   unfinished attic space,                 !- Name
-  {cf8652b3-5317-464d-96d9-e6a107c875c8}, !- Space Type Name
-=======
-  {09f0b282-d236-43a0-830a-472dd7ac575a}, !- Handle
-  unfinished attic space,                 !- Name
-  {bcf4c0fb-ddf7-461b-ad3d-f2a983d52a2a}, !- Space Type Name
->>>>>>> 7902c0f9
+  {23ed4919-5350-40be-b702-47ebf1026d53}, !- Space Type Name
   ,                                       !- Default Construction Set Name
   ,                                       !- Default Schedule Set Name
   ,                                       !- Direction of Relative North {deg}
@@ -1139,17 +783,10 @@
   ,                                       !- Y Origin {m}
   ,                                       !- Z Origin {m}
   ,                                       !- Building Story Name
-<<<<<<< HEAD
-  {3f8a2d04-65b3-46dc-976f-76f56700b369}; !- Thermal Zone Name
+  {32e55978-06d3-4bb9-8fe9-27e1526e780b}; !- Thermal Zone Name
 
 OS:ThermalZone,
-  {3f8a2d04-65b3-46dc-976f-76f56700b369}, !- Handle
-=======
-  {6a97bb49-9280-4dce-a20d-aa1a78150f48}; !- Thermal Zone Name
-
-OS:ThermalZone,
-  {6a97bb49-9280-4dce-a20d-aa1a78150f48}, !- Handle
->>>>>>> 7902c0f9
+  {32e55978-06d3-4bb9-8fe9-27e1526e780b}, !- Handle
   unfinished attic zone,                  !- Name
   ,                                       !- Multiplier
   ,                                       !- Ceiling Height {m}
@@ -1158,17 +795,10 @@
   ,                                       !- Zone Inside Convection Algorithm
   ,                                       !- Zone Outside Convection Algorithm
   ,                                       !- Zone Conditioning Equipment List Name
-<<<<<<< HEAD
-  {fcd7aea5-4300-4eba-b95d-447bd8dec19a}, !- Zone Air Inlet Port List
-  {6234af43-0e66-4274-bad0-87f1be582f3f}, !- Zone Air Exhaust Port List
-  {193d2cb3-69d4-4500-8789-1628e6d0ace9}, !- Zone Air Node Name
-  {b586a2b6-9c35-4673-9c5e-db71de9bd848}, !- Zone Return Air Port List
-=======
-  {ca4e0be9-7813-4e37-ac10-173df39430ff}, !- Zone Air Inlet Port List
-  {d92b7ac4-90d2-43e6-892b-d3ddb4187837}, !- Zone Air Exhaust Port List
-  {9992fb11-45e1-45ce-82cb-53f6b3841726}, !- Zone Air Node Name
-  {f1d04bce-6020-475e-8479-d8557db3987b}, !- Zone Return Air Port List
->>>>>>> 7902c0f9
+  {3500741a-f6ee-43c4-848e-167aa67d3b98}, !- Zone Air Inlet Port List
+  {52ab497c-3f08-4306-b717-aacf1ee56afa}, !- Zone Air Exhaust Port List
+  {0b84e8fb-e539-429a-8503-fde305f73ef9}, !- Zone Air Node Name
+  {05cd6604-8f97-4faa-a22f-c8efac5a21d2}, !- Zone Return Air Port List
   ,                                       !- Primary Daylighting Control Name
   ,                                       !- Fraction of Zone Controlled by Primary Daylighting Control
   ,                                       !- Secondary Daylighting Control Name
@@ -1179,71 +809,37 @@
   No;                                     !- Use Ideal Air Loads
 
 OS:Node,
-<<<<<<< HEAD
-  {f85b257e-1572-43e3-aacd-59211fa52118}, !- Handle
+  {3652539d-7990-4e52-b5e7-f504e727db0b}, !- Handle
   Node 3,                                 !- Name
-  {193d2cb3-69d4-4500-8789-1628e6d0ace9}, !- Inlet Port
+  {0b84e8fb-e539-429a-8503-fde305f73ef9}, !- Inlet Port
   ;                                       !- Outlet Port
 
 OS:Connection,
-  {193d2cb3-69d4-4500-8789-1628e6d0ace9}, !- Handle
-  {81327d1e-fa0c-4f37-8bb6-72fbc9e48c14}, !- Name
-  {3f8a2d04-65b3-46dc-976f-76f56700b369}, !- Source Object
+  {0b84e8fb-e539-429a-8503-fde305f73ef9}, !- Handle
+  {c0973a73-bc8f-49c8-b38b-9331f16aae65}, !- Name
+  {32e55978-06d3-4bb9-8fe9-27e1526e780b}, !- Source Object
   11,                                     !- Outlet Port
-  {f85b257e-1572-43e3-aacd-59211fa52118}, !- Target Object
+  {3652539d-7990-4e52-b5e7-f504e727db0b}, !- Target Object
   2;                                      !- Inlet Port
 
 OS:PortList,
-  {fcd7aea5-4300-4eba-b95d-447bd8dec19a}, !- Handle
-  {958ddb65-6a40-4820-99f4-9faa42d682f9}, !- Name
-  {3f8a2d04-65b3-46dc-976f-76f56700b369}; !- HVAC Component
+  {3500741a-f6ee-43c4-848e-167aa67d3b98}, !- Handle
+  {f34b0687-a4f3-43f1-ad43-d5c42af91cf2}, !- Name
+  {32e55978-06d3-4bb9-8fe9-27e1526e780b}; !- HVAC Component
 
 OS:PortList,
-  {6234af43-0e66-4274-bad0-87f1be582f3f}, !- Handle
-  {5e6d575e-541f-4a01-bf5e-b0a52d5112f3}, !- Name
-  {3f8a2d04-65b3-46dc-976f-76f56700b369}; !- HVAC Component
+  {52ab497c-3f08-4306-b717-aacf1ee56afa}, !- Handle
+  {8f1d63f1-2c5a-4c5c-9471-d1afa86211ae}, !- Name
+  {32e55978-06d3-4bb9-8fe9-27e1526e780b}; !- HVAC Component
 
 OS:PortList,
-  {b586a2b6-9c35-4673-9c5e-db71de9bd848}, !- Handle
-  {45a9546c-4c5c-487c-89c9-8f5b1f39977c}, !- Name
-  {3f8a2d04-65b3-46dc-976f-76f56700b369}; !- HVAC Component
+  {05cd6604-8f97-4faa-a22f-c8efac5a21d2}, !- Handle
+  {0710f4bb-803b-4e38-be9c-9a8b6595cf14}, !- Name
+  {32e55978-06d3-4bb9-8fe9-27e1526e780b}; !- HVAC Component
 
 OS:Sizing:Zone,
-  {b9442cbd-ab4b-41e4-bb6c-53d82ac0e230}, !- Handle
-  {3f8a2d04-65b3-46dc-976f-76f56700b369}, !- Zone or ZoneList Name
-=======
-  {efe6edaf-4b64-4763-83bd-8323eca31c7b}, !- Handle
-  Node 3,                                 !- Name
-  {9992fb11-45e1-45ce-82cb-53f6b3841726}, !- Inlet Port
-  ;                                       !- Outlet Port
-
-OS:Connection,
-  {9992fb11-45e1-45ce-82cb-53f6b3841726}, !- Handle
-  {20509fa6-9c51-43c6-a8e9-2ea7164cbfb7}, !- Name
-  {6a97bb49-9280-4dce-a20d-aa1a78150f48}, !- Source Object
-  11,                                     !- Outlet Port
-  {efe6edaf-4b64-4763-83bd-8323eca31c7b}, !- Target Object
-  2;                                      !- Inlet Port
-
-OS:PortList,
-  {ca4e0be9-7813-4e37-ac10-173df39430ff}, !- Handle
-  {029d1eb2-75c5-4728-9f9d-fbe5e612fdb4}, !- Name
-  {6a97bb49-9280-4dce-a20d-aa1a78150f48}; !- HVAC Component
-
-OS:PortList,
-  {d92b7ac4-90d2-43e6-892b-d3ddb4187837}, !- Handle
-  {1c9432bb-8585-4338-ac1d-13da9c0a9715}, !- Name
-  {6a97bb49-9280-4dce-a20d-aa1a78150f48}; !- HVAC Component
-
-OS:PortList,
-  {f1d04bce-6020-475e-8479-d8557db3987b}, !- Handle
-  {32efb9f3-4ff3-41ce-aff0-f3fa38348f02}, !- Name
-  {6a97bb49-9280-4dce-a20d-aa1a78150f48}; !- HVAC Component
-
-OS:Sizing:Zone,
-  {53d698a6-e587-42ba-a232-3d5470efa3b6}, !- Handle
-  {6a97bb49-9280-4dce-a20d-aa1a78150f48}, !- Zone or ZoneList Name
->>>>>>> 7902c0f9
+  {d6800172-754f-4d99-bbc8-2f882d46a987}, !- Handle
+  {32e55978-06d3-4bb9-8fe9-27e1526e780b}, !- Zone or ZoneList Name
   SupplyAirTemperature,                   !- Zone Cooling Design Supply Air Temperature Input Method
   14,                                     !- Zone Cooling Design Supply Air Temperature {C}
   11.11,                                  !- Zone Cooling Design Supply Air Temperature Difference {deltaC}
@@ -1272,21 +868,12 @@
   autosize;                               !- Dedicated Outdoor Air High Setpoint Temperature for Design {C}
 
 OS:ZoneHVAC:EquipmentList,
-<<<<<<< HEAD
-  {71028190-ff9b-4187-b6fe-057cd2fd8992}, !- Handle
+  {213833fb-f8dc-4c65-94ab-7383fddadb1e}, !- Handle
   Zone HVAC Equipment List 3,             !- Name
-  {3f8a2d04-65b3-46dc-976f-76f56700b369}; !- Thermal Zone
+  {32e55978-06d3-4bb9-8fe9-27e1526e780b}; !- Thermal Zone
 
 OS:SpaceType,
-  {cf8652b3-5317-464d-96d9-e6a107c875c8}, !- Handle
-=======
-  {57a807de-f223-401b-b737-7fa02d80c3ac}, !- Handle
-  Zone HVAC Equipment List 3,             !- Name
-  {6a97bb49-9280-4dce-a20d-aa1a78150f48}; !- Thermal Zone
-
-OS:SpaceType,
-  {bcf4c0fb-ddf7-461b-ad3d-f2a983d52a2a}, !- Handle
->>>>>>> 7902c0f9
+  {23ed4919-5350-40be-b702-47ebf1026d53}, !- Handle
   Space Type 3,                           !- Name
   ,                                       !- Default Construction Set Name
   ,                                       !- Default Schedule Set Name
@@ -1297,23 +884,14 @@
   unfinished attic;                       !- Standards Space Type
 
 OS:BuildingUnit,
-<<<<<<< HEAD
-  {9e6b3c0c-4b79-455f-9b23-82223bcdf0cd}, !- Handle
-=======
-  {9d4fb35e-3ea7-49d5-b67d-cf160fab78a8}, !- Handle
->>>>>>> 7902c0f9
+  {56023a58-b229-42c5-b1a2-3cfd209152b6}, !- Handle
   unit 1,                                 !- Name
   ,                                       !- Rendering Color
   Residential;                            !- Building Unit Type
 
 OS:AdditionalProperties,
-<<<<<<< HEAD
-  {73f376d3-b2ef-4b1a-bbcf-e6af6586e243}, !- Handle
-  {9e6b3c0c-4b79-455f-9b23-82223bcdf0cd}, !- Object Name
-=======
-  {3b24def1-87cd-4f35-92dc-9d378a21d71a}, !- Handle
-  {9d4fb35e-3ea7-49d5-b67d-cf160fab78a8}, !- Object Name
->>>>>>> 7902c0f9
+  {978c6f93-f588-4efc-ae22-2b2726e77c1d}, !- Handle
+  {56023a58-b229-42c5-b1a2-3cfd209152b6}, !- Object Name
   NumberOfBedrooms,                       !- Feature Name 1
   Integer,                                !- Feature Data Type 1
   3,                                      !- Feature Value 1
@@ -1325,20 +903,12 @@
   3.3900000000000001;                     !- Feature Value 3
 
 OS:External:File,
-<<<<<<< HEAD
-  {d9597335-7197-446d-aaf4-3320a68429ff}, !- Handle
-=======
-  {396b20c5-5fea-491b-910d-cefbccc8978a}, !- Handle
->>>>>>> 7902c0f9
+  {9eb244c7-f9ea-4c56-a26a-92a9724131eb}, !- Handle
   8760.csv,                               !- Name
   8760.csv;                               !- File Name
 
 OS:Schedule:Day,
-<<<<<<< HEAD
-  {a846da7f-0468-4cfa-9fba-09d789c8b2b8}, !- Handle
-=======
-  {ecacdd17-d53b-434b-8660-f547f75e2ff9}, !- Handle
->>>>>>> 7902c0f9
+  {65542f4e-2380-4d7e-9498-4493e680241c}, !- Handle
   Schedule Day 1,                         !- Name
   ,                                       !- Schedule Type Limits Name
   ,                                       !- Interpolate to Timestep
@@ -1347,11 +917,7 @@
   0;                                      !- Value Until Time 1
 
 OS:Schedule:Day,
-<<<<<<< HEAD
-  {7de7e07f-77cc-4d33-93fc-5bc4f3ca2e88}, !- Handle
-=======
-  {5bc1a2a5-5fda-4edd-8c94-5d604e5b2c8f}, !- Handle
->>>>>>> 7902c0f9
+  {76e528a4-2d9b-49e5-825b-653e7fa48426}, !- Handle
   Schedule Day 2,                         !- Name
   ,                                       !- Schedule Type Limits Name
   ,                                       !- Interpolate to Timestep
@@ -1360,17 +926,10 @@
   1;                                      !- Value Until Time 1
 
 OS:Schedule:File,
-<<<<<<< HEAD
-  {e6652396-aa4f-4809-afcd-3d8569d63193}, !- Handle
+  {30c12530-32d5-466e-a9c7-08545c0d6c1c}, !- Handle
   occupants,                              !- Name
-  {4f5e66f4-6eb1-4623-98dd-98a2c2c4d0f5}, !- Schedule Type Limits Name
-  {d9597335-7197-446d-aaf4-3320a68429ff}, !- External File Name
-=======
-  {ab3e0280-4cc2-4b7a-b28c-b5ef4af0fee6}, !- Handle
-  occupants,                              !- Name
-  {5f0150d7-f3af-4475-843a-d91474a58e44}, !- Schedule Type Limits Name
-  {396b20c5-5fea-491b-910d-cefbccc8978a}, !- External File Name
->>>>>>> 7902c0f9
+  {9d7b50d5-81ff-4fd4-8168-ddb5a4ee698e}, !- Schedule Type Limits Name
+  {9eb244c7-f9ea-4c56-a26a-92a9724131eb}, !- External File Name
   1,                                      !- Column Number
   1,                                      !- Rows to Skip at Top
   8760,                                   !- Number of Hours of Data
@@ -1379,38 +938,63 @@
   60;                                     !- Minutes per Item
 
 OS:Schedule:Ruleset,
-<<<<<<< HEAD
-  {1c1211a5-8946-4428-ae08-85443b15af49}, !- Handle
+  {d686ee8f-ca5a-4993-ad1e-e326bd9b5c11}, !- Handle
   Schedule Ruleset 1,                     !- Name
-  {4fef2e33-2211-401e-b2e0-b4d0fba0131c}, !- Schedule Type Limits Name
-  {ed807fe8-a743-4984-8ad9-f5beb7ce2d9c}; !- Default Day Schedule Name
+  {d1b88a32-2847-4b4a-974b-5e347d2730a5}, !- Schedule Type Limits Name
+  {cc3b27af-ef95-4b4b-a6d7-8f1fbe7b16d2}; !- Default Day Schedule Name
 
 OS:Schedule:Day,
-  {ed807fe8-a743-4984-8ad9-f5beb7ce2d9c}, !- Handle
+  {cc3b27af-ef95-4b4b-a6d7-8f1fbe7b16d2}, !- Handle
   Schedule Day 3,                         !- Name
-  {4fef2e33-2211-401e-b2e0-b4d0fba0131c}, !- Schedule Type Limits Name
-=======
-  {d7548845-7a2a-4315-9b7b-47c6982bef50}, !- Handle
-  Schedule Ruleset 1,                     !- Name
-  {a27688ab-e660-4d9b-a445-8a0156192954}, !- Schedule Type Limits Name
-  {1b3e96de-f141-4bf5-aed9-1e96dcaaee75}; !- Default Day Schedule Name
-
-OS:Schedule:Day,
-  {1b3e96de-f141-4bf5-aed9-1e96dcaaee75}, !- Handle
-  Schedule Day 3,                         !- Name
-  {a27688ab-e660-4d9b-a445-8a0156192954}, !- Schedule Type Limits Name
->>>>>>> 7902c0f9
+  {d1b88a32-2847-4b4a-974b-5e347d2730a5}, !- Schedule Type Limits Name
   ,                                       !- Interpolate to Timestep
   24,                                     !- Hour 1
   0,                                      !- Minute 1
   112.539290946133;                       !- Value Until Time 1
 
 OS:People:Definition,
-<<<<<<< HEAD
-  {2b66d197-ec09-4ce2-b5a3-3232dd5e1085}, !- Handle
-=======
-  {300e093d-81a6-4792-b0e8-83b67d7f0395}, !- Handle
->>>>>>> 7902c0f9
+  {4b6c39c3-8e91-4274-98f2-c66b61de50fa}, !- Handle
+  res occupants|living space,             !- Name
+  People,                                 !- Number of People Calculation Method
+  1.695,                                  !- Number of People {people}
+  ,                                       !- People per Space Floor Area {person/m2}
+  ,                                       !- Space Floor Area per Person {m2/person}
+  0.319734,                               !- Fraction Radiant
+  0.573,                                  !- Sensible Heat Fraction
+  0,                                      !- Carbon Dioxide Generation Rate {m3/s-W}
+  No,                                     !- Enable ASHRAE 55 Comfort Warnings
+  ZoneAveraged;                           !- Mean Radiant Temperature Calculation Type
+
+OS:People,
+  {5d697fbb-c8f5-43b1-9e85-74c9e00b0b88}, !- Handle
+  res occupants|living space,             !- Name
+  {4b6c39c3-8e91-4274-98f2-c66b61de50fa}, !- People Definition Name
+  {b7a54ea8-4fdc-4a6f-a9b7-f4f7b8198e14}, !- Space or SpaceType Name
+  {30c12530-32d5-466e-a9c7-08545c0d6c1c}, !- Number of People Schedule Name
+  {d686ee8f-ca5a-4993-ad1e-e326bd9b5c11}, !- Activity Level Schedule Name
+  ,                                       !- Surface Name/Angle Factor List Name
+  ,                                       !- Work Efficiency Schedule Name
+  ,                                       !- Clothing Insulation Schedule Name
+  ,                                       !- Air Velocity Schedule Name
+  1;                                      !- Multiplier
+
+OS:ScheduleTypeLimits,
+  {d1b88a32-2847-4b4a-974b-5e347d2730a5}, !- Handle
+  ActivityLevel,                          !- Name
+  0,                                      !- Lower Limit Value
+  ,                                       !- Upper Limit Value
+  Continuous,                             !- Numeric Type
+  ActivityLevel;                          !- Unit Type
+
+OS:ScheduleTypeLimits,
+  {9d7b50d5-81ff-4fd4-8168-ddb5a4ee698e}, !- Handle
+  Fractional,                             !- Name
+  0,                                      !- Lower Limit Value
+  1,                                      !- Upper Limit Value
+  Continuous;                             !- Numeric Type
+
+OS:People:Definition,
+  {809a9a26-6927-4629-985d-d442f81589eb}, !- Handle
   res occupants|finished basement space,  !- Name
   People,                                 !- Number of People Calculation Method
   1.695,                                  !- Number of People {people}
@@ -1423,85 +1007,14 @@
   ZoneAveraged;                           !- Mean Radiant Temperature Calculation Type
 
 OS:People,
-<<<<<<< HEAD
-  {a5cef674-0f35-4000-ad50-5b059a458b32}, !- Handle
+  {95e70b25-8dd3-4809-a8bd-708119cc21a3}, !- Handle
   res occupants|finished basement space,  !- Name
-  {2b66d197-ec09-4ce2-b5a3-3232dd5e1085}, !- People Definition Name
-  {6dc8b6cb-6dc7-45c3-b5de-7df574f7b016}, !- Space or SpaceType Name
-  {e6652396-aa4f-4809-afcd-3d8569d63193}, !- Number of People Schedule Name
-  {1c1211a5-8946-4428-ae08-85443b15af49}, !- Activity Level Schedule Name
-=======
-  {a05e5c83-e08f-4f85-aec6-10886789819b}, !- Handle
-  res occupants|finished basement space,  !- Name
-  {300e093d-81a6-4792-b0e8-83b67d7f0395}, !- People Definition Name
-  {d582173a-4be0-4a3a-bdf2-0e466f210bfe}, !- Space or SpaceType Name
-  {ab3e0280-4cc2-4b7a-b28c-b5ef4af0fee6}, !- Number of People Schedule Name
-  {d7548845-7a2a-4315-9b7b-47c6982bef50}, !- Activity Level Schedule Name
->>>>>>> 7902c0f9
+  {809a9a26-6927-4629-985d-d442f81589eb}, !- People Definition Name
+  {3460bfa8-52b2-4852-8d3e-94262bac1a96}, !- Space or SpaceType Name
+  {30c12530-32d5-466e-a9c7-08545c0d6c1c}, !- Number of People Schedule Name
+  {d686ee8f-ca5a-4993-ad1e-e326bd9b5c11}, !- Activity Level Schedule Name
   ,                                       !- Surface Name/Angle Factor List Name
   ,                                       !- Work Efficiency Schedule Name
   ,                                       !- Clothing Insulation Schedule Name
   ,                                       !- Air Velocity Schedule Name
   1;                                      !- Multiplier
-
-OS:ScheduleTypeLimits,
-<<<<<<< HEAD
-  {4fef2e33-2211-401e-b2e0-b4d0fba0131c}, !- Handle
-=======
-  {a27688ab-e660-4d9b-a445-8a0156192954}, !- Handle
->>>>>>> 7902c0f9
-  ActivityLevel,                          !- Name
-  0,                                      !- Lower Limit Value
-  ,                                       !- Upper Limit Value
-  Continuous,                             !- Numeric Type
-  ActivityLevel;                          !- Unit Type
-
-OS:ScheduleTypeLimits,
-<<<<<<< HEAD
-  {4f5e66f4-6eb1-4623-98dd-98a2c2c4d0f5}, !- Handle
-=======
-  {5f0150d7-f3af-4475-843a-d91474a58e44}, !- Handle
->>>>>>> 7902c0f9
-  Fractional,                             !- Name
-  0,                                      !- Lower Limit Value
-  1,                                      !- Upper Limit Value
-  Continuous;                             !- Numeric Type
-
-OS:People:Definition,
-<<<<<<< HEAD
-  {3f1f095c-b73b-4fbe-86c3-8b201dc4623c}, !- Handle
-=======
-  {3acede48-8d0b-48f3-b460-40465b2acab8}, !- Handle
->>>>>>> 7902c0f9
-  res occupants|living space,             !- Name
-  People,                                 !- Number of People Calculation Method
-  1.695,                                  !- Number of People {people}
-  ,                                       !- People per Space Floor Area {person/m2}
-  ,                                       !- Space Floor Area per Person {m2/person}
-  0.319734,                               !- Fraction Radiant
-  0.573,                                  !- Sensible Heat Fraction
-  0,                                      !- Carbon Dioxide Generation Rate {m3/s-W}
-  No,                                     !- Enable ASHRAE 55 Comfort Warnings
-  ZoneAveraged;                           !- Mean Radiant Temperature Calculation Type
-
-OS:People,
-<<<<<<< HEAD
-  {6aab7241-5aed-41de-b2d7-d2a4bbddb04f}, !- Handle
-  res occupants|living space,             !- Name
-  {3f1f095c-b73b-4fbe-86c3-8b201dc4623c}, !- People Definition Name
-  {a267d6cd-02ba-4e7f-865b-322e22ccd508}, !- Space or SpaceType Name
-  {e6652396-aa4f-4809-afcd-3d8569d63193}, !- Number of People Schedule Name
-  {1c1211a5-8946-4428-ae08-85443b15af49}, !- Activity Level Schedule Name
-=======
-  {b6ea70d4-cfc9-4b9b-9b9c-0ebaff293493}, !- Handle
-  res occupants|living space,             !- Name
-  {3acede48-8d0b-48f3-b460-40465b2acab8}, !- People Definition Name
-  {241ec597-5c5b-421b-94b8-13da1685454d}, !- Space or SpaceType Name
-  {ab3e0280-4cc2-4b7a-b28c-b5ef4af0fee6}, !- Number of People Schedule Name
-  {d7548845-7a2a-4315-9b7b-47c6982bef50}, !- Activity Level Schedule Name
->>>>>>> 7902c0f9
-  ,                                       !- Surface Name/Angle Factor List Name
-  ,                                       !- Work Efficiency Schedule Name
-  ,                                       !- Clothing Insulation Schedule Name
-  ,                                       !- Air Velocity Schedule Name
-  1;                                      !- Multiplier
