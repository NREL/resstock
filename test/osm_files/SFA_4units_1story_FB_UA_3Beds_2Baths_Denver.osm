!- NOTE: Auto-generated from /test/osw_files/SFA_4units_1story_FB_UA_3Beds_2Baths_Denver.osw

OS:Version,
<<<<<<< HEAD
  {d7c71ec1-9de8-427f-9ae4-bd72186986c4}, !- Handle
  3.2.1;                                  !- Version Identifier

OS:SimulationControl,
  {fd6cc4f2-4fbf-4bcf-b309-2102b2504853}, !- Handle
=======
  {84cb9b10-c1d7-402f-9310-6d7e4523d9ce}, !- Handle
  2.9.1;                                  !- Version Identifier

OS:SimulationControl,
  {9bd4709f-777c-491e-b343-6af28fa645af}, !- Handle
>>>>>>> 4ec27a5f
  ,                                       !- Do Zone Sizing Calculation
  ,                                       !- Do System Sizing Calculation
  ,                                       !- Do Plant Sizing Calculation
  No;                                     !- Run Simulation for Sizing Periods

OS:Timestep,
<<<<<<< HEAD
  {2c787d7f-7335-42b1-84d8-1d77ae11dd31}, !- Handle
  6;                                      !- Number of Timesteps per Hour

OS:ShadowCalculation,
  {3df9ff70-7ff8-4aad-8ef2-edb4e880249f}, !- Handle
  PolygonClipping,                        !- Shading Calculation Method
  ,                                       !- Shading Calculation Update Frequency Method
  20,                                     !- Shading Calculation Update Frequency
  200,                                    !- Maximum Figures in Shadow Overlap Calculations
  ,                                       !- Polygon Clipping Algorithm
  512,                                    !- Pixel Counting Resolution
  ,                                       !- Sky Diffuse Modeling Algorithm
  No,                                     !- Output External Shading Calculation Results
  No,                                     !- Disable Self-Shading Within Shading Zone Groups
  No;                                     !- Disable Self-Shading From Shading Zone Groups to Other Zones

OS:SurfaceConvectionAlgorithm:Outside,
  {66fdc2d2-11b1-40d5-a2b8-430f1bba8906}, !- Handle
  DOE-2;                                  !- Algorithm

OS:SurfaceConvectionAlgorithm:Inside,
  {0a30b55a-0892-4cea-8a0c-9cca76f7fe85}, !- Handle
  TARP;                                   !- Algorithm

OS:ZoneCapacitanceMultiplier:ResearchSpecial,
  {5a6f2dca-7124-4362-9672-a0e58d253b89}, !- Handle
=======
  {f4d34d2d-46f4-4c61-97f9-683aac831237}, !- Handle
  6;                                      !- Number of Timesteps per Hour

OS:ShadowCalculation,
  {c5d08645-f37d-4691-97cb-c6be8cd38547}, !- Handle
  20,                                     !- Calculation Frequency
  200;                                    !- Maximum Figures in Shadow Overlap Calculations

OS:SurfaceConvectionAlgorithm:Outside,
  {ad7a184d-7bbe-462c-a8e9-0e5607a5876c}, !- Handle
  DOE-2;                                  !- Algorithm

OS:SurfaceConvectionAlgorithm:Inside,
  {252d154f-a564-4f48-9535-b7d6b8e5d914}, !- Handle
  TARP;                                   !- Algorithm

OS:ZoneCapacitanceMultiplier:ResearchSpecial,
  {129204fd-a54a-4d5d-acaf-ab8102f6ed1c}, !- Handle
>>>>>>> 4ec27a5f
  ,                                       !- Temperature Capacity Multiplier
  15,                                     !- Humidity Capacity Multiplier
  ;                                       !- Carbon Dioxide Capacity Multiplier

OS:RunPeriod,
<<<<<<< HEAD
  {18bd23e2-2030-4710-b57a-f94be4bf59c3}, !- Handle
=======
  {370fc2fd-0bc6-4b2b-88fd-fd9f3012d3f3}, !- Handle
>>>>>>> 4ec27a5f
  Run Period 1,                           !- Name
  1,                                      !- Begin Month
  1,                                      !- Begin Day of Month
  12,                                     !- End Month
  31,                                     !- End Day of Month
  ,                                       !- Use Weather File Holidays and Special Days
  ,                                       !- Use Weather File Daylight Saving Period
  ,                                       !- Apply Weekend Holiday Rule
  ,                                       !- Use Weather File Rain Indicators
  ,                                       !- Use Weather File Snow Indicators
  ;                                       !- Number of Times Runperiod to be Repeated

OS:YearDescription,
<<<<<<< HEAD
  {c91ddf04-cd3d-41ed-a812-fe3cf9225a64}, !- Handle
=======
  {da54eafd-3922-4139-8e5e-862c82b5d03e}, !- Handle
>>>>>>> 4ec27a5f
  2007,                                   !- Calendar Year
  ,                                       !- Day of Week for Start Day
  ;                                       !- Is Leap Year

OS:WeatherFile,
<<<<<<< HEAD
  {9aea4fbe-b1b0-49bf-892c-24564b075e4b}, !- Handle
=======
  {dd30486e-5ad3-4934-8a87-5b866b45d7ff}, !- Handle
>>>>>>> 4ec27a5f
  Denver Intl Ap,                         !- City
  CO,                                     !- State Province Region
  USA,                                    !- Country
  TMY3,                                   !- Data Source
  725650,                                 !- WMO Number
  39.83,                                  !- Latitude {deg}
  -104.65,                                !- Longitude {deg}
  -7,                                     !- Time Zone {hr}
  1650,                                   !- Elevation {m}
  /mnt/c/git/resstock/resources/measures/HPXMLtoOpenStudio/weather/USA_CO_Denver.Intl.AP.725650_TMY3.epw, !- Url
  E23378AA;                               !- Checksum

OS:AdditionalProperties,
<<<<<<< HEAD
  {b74fd418-47b4-4a6d-be36-b9efea71a9f7}, !- Handle
  {9aea4fbe-b1b0-49bf-892c-24564b075e4b}, !- Object Name
=======
  {19751162-14e3-4cb2-9bba-be9a19885b9c}, !- Handle
  {dd30486e-5ad3-4934-8a87-5b866b45d7ff}, !- Object Name
>>>>>>> 4ec27a5f
  EPWHeaderCity,                          !- Feature Name 1
  String,                                 !- Feature Data Type 1
  Denver Intl Ap,                         !- Feature Value 1
  EPWHeaderState,                         !- Feature Name 2
  String,                                 !- Feature Data Type 2
  CO,                                     !- Feature Value 2
  EPWHeaderCountry,                       !- Feature Name 3
  String,                                 !- Feature Data Type 3
  USA,                                    !- Feature Value 3
  EPWHeaderDataSource,                    !- Feature Name 4
  String,                                 !- Feature Data Type 4
  TMY3,                                   !- Feature Value 4
  EPWHeaderStation,                       !- Feature Name 5
  String,                                 !- Feature Data Type 5
  725650,                                 !- Feature Value 5
  EPWHeaderLatitude,                      !- Feature Name 6
  Double,                                 !- Feature Data Type 6
  39.829999999999998,                     !- Feature Value 6
  EPWHeaderLongitude,                     !- Feature Name 7
  Double,                                 !- Feature Data Type 7
  -104.65000000000001,                    !- Feature Value 7
  EPWHeaderTimezone,                      !- Feature Name 8
  Double,                                 !- Feature Data Type 8
  -7,                                     !- Feature Value 8
  EPWHeaderAltitude,                      !- Feature Name 9
  Double,                                 !- Feature Data Type 9
  5413.3858267716532,                     !- Feature Value 9
  EPWHeaderLocalPressure,                 !- Feature Name 10
  Double,                                 !- Feature Data Type 10
  0.81937567683596546,                    !- Feature Value 10
  EPWHeaderRecordsPerHour,                !- Feature Name 11
  Double,                                 !- Feature Data Type 11
  0,                                      !- Feature Value 11
  EPWDataAnnualAvgDrybulb,                !- Feature Name 12
  Double,                                 !- Feature Data Type 12
  51.575616438356228,                     !- Feature Value 12
  EPWDataAnnualMinDrybulb,                !- Feature Name 13
  Double,                                 !- Feature Data Type 13
  -2.9200000000000017,                    !- Feature Value 13
  EPWDataAnnualMaxDrybulb,                !- Feature Name 14
  Double,                                 !- Feature Data Type 14
  104,                                    !- Feature Value 14
  EPWDataCDD50F,                          !- Feature Name 15
  Double,                                 !- Feature Data Type 15
  3072.2925000000005,                     !- Feature Value 15
  EPWDataCDD65F,                          !- Feature Name 16
  Double,                                 !- Feature Data Type 16
  883.62000000000035,                     !- Feature Value 16
  EPWDataHDD50F,                          !- Feature Name 17
  Double,                                 !- Feature Data Type 17
  2497.1925000000001,                     !- Feature Value 17
  EPWDataHDD65F,                          !- Feature Name 18
  Double,                                 !- Feature Data Type 18
  5783.5200000000013,                     !- Feature Value 18
  EPWDataAnnualAvgWindspeed,              !- Feature Name 19
  Double,                                 !- Feature Data Type 19
  3.9165296803649667,                     !- Feature Value 19
  EPWDataMonthlyAvgDrybulbs,              !- Feature Name 20
  String,                                 !- Feature Data Type 20
  33.4191935483871&#4431.90142857142857&#4443.02620967741937&#4442.48624999999999&#4459.877741935483854&#4473.57574999999997&#4472.07975806451608&#4472.70008064516134&#4466.49200000000006&#4450.079112903225806&#4437.218250000000005&#4434.582177419354835, !- Feature Value 20
  EPWDataGroundMonthlyTemps,              !- Feature Name 21
  String,                                 !- Feature Data Type 21
  44.08306285945173&#4440.89570904991865&#4440.64045432632048&#4442.153016571250646&#4448.225111118704206&#4454.268919273837525&#4459.508577937551024&#4462.82777283423508&#4463.10975667174995&#4460.41014950381947&#4455.304105212311526&#4449.445696474514364, !- Feature Value 21
  EPWDataWSF,                             !- Feature Name 22
  Double,                                 !- Feature Data Type 22
  0.58999999999999997,                    !- Feature Value 22
  EPWDataMonthlyAvgDailyHighDrybulbs,     !- Feature Name 23
  String,                                 !- Feature Data Type 23
  47.41032258064516&#4446.58642857142857&#4455.15032258064517&#4453.708&#4472.80193548387098&#4488.67600000000002&#4486.1858064516129&#4485.87225806451613&#4482.082&#4463.18064516129033&#4448.73400000000001&#4448.87935483870968, !- Feature Value 23
  EPWDataMonthlyAvgDailyLowDrybulbs,      !- Feature Name 24
  String,                                 !- Feature Data Type 24
  19.347741935483874&#4419.856428571428573&#4430.316129032258065&#4431.112&#4447.41612903225806&#4457.901999999999994&#4459.063870967741934&#4460.956774193548384&#4452.352000000000004&#4438.41612903225806&#4427.002000000000002&#4423.02903225806451, !- Feature Value 24
  EPWDesignHeatingDrybulb,                !- Feature Name 25
  Double,                                 !- Feature Data Type 25
  12.02,                                  !- Feature Value 25
  EPWDesignHeatingWindspeed,              !- Feature Name 26
  Double,                                 !- Feature Data Type 26
  2.8062500000000004,                     !- Feature Value 26
  EPWDesignCoolingDrybulb,                !- Feature Name 27
  Double,                                 !- Feature Data Type 27
  91.939999999999998,                     !- Feature Value 27
  EPWDesignCoolingWetbulb,                !- Feature Name 28
  Double,                                 !- Feature Data Type 28
  59.95131430195849,                      !- Feature Value 28
  EPWDesignCoolingHumidityRatio,          !- Feature Name 29
  Double,                                 !- Feature Data Type 29
  0.0059161086834698092,                  !- Feature Value 29
  EPWDesignCoolingWindspeed,              !- Feature Name 30
  Double,                                 !- Feature Data Type 30
  3.7999999999999989,                     !- Feature Value 30
  EPWDesignDailyTemperatureRange,         !- Feature Name 31
  Double,                                 !- Feature Data Type 31
  24.915483870967748,                     !- Feature Value 31
  EPWDesignDehumidDrybulb,                !- Feature Name 32
  Double,                                 !- Feature Data Type 32
  67.996785714285721,                     !- Feature Value 32
  EPWDesignDehumidHumidityRatio,          !- Feature Name 33
  Double,                                 !- Feature Data Type 33
  0.012133744170488724,                   !- Feature Value 33
  EPWDesignCoolingDirectNormal,           !- Feature Name 34
  Double,                                 !- Feature Data Type 34
  985,                                    !- Feature Value 34
  EPWDesignCoolingDiffuseHorizontal,      !- Feature Name 35
  Double,                                 !- Feature Data Type 35
  84;                                     !- Feature Value 35

OS:Site,
<<<<<<< HEAD
  {f163aed9-96c0-46ba-832a-7ee63796cec8}, !- Handle
=======
  {0794d8df-9983-4406-a526-4a1f5abc8bdb}, !- Handle
>>>>>>> 4ec27a5f
  Denver Intl Ap_CO_USA,                  !- Name
  39.83,                                  !- Latitude {deg}
  -104.65,                                !- Longitude {deg}
  -7,                                     !- Time Zone {hr}
  1650,                                   !- Elevation {m}
  ;                                       !- Terrain

OS:ClimateZones,
<<<<<<< HEAD
  {067ad2a7-18ae-4b6d-b89d-3d77bf4621e2}, !- Handle
  Building America,                       !- Climate Zone Institution Name 1
=======
  {6ae7417b-b688-4b9e-8ed9-645ba2f0c20d}, !- Handle
  ,                                       !- Active Institution
  ,                                       !- Active Year
  ,                                       !- Climate Zone Institution Name 1
>>>>>>> 4ec27a5f
  ,                                       !- Climate Zone Document Name 1
  0,                                      !- Climate Zone Document Year 1
  Cold;                                   !- Climate Zone Value 1

OS:Site:WaterMainsTemperature,
<<<<<<< HEAD
  {fcbcf318-5ccb-461f-a88d-650a17579576}, !- Handle
=======
  {d493d44b-4e4a-4320-b3eb-e2e23e0bfb2a}, !- Handle
>>>>>>> 4ec27a5f
  Correlation,                            !- Calculation Method
  ,                                       !- Temperature Schedule Name
  10.8753424657535,                       !- Annual Average Outdoor Air Temperature {C}
  23.1524007936508;                       !- Maximum Difference In Monthly Average Outdoor Air Temperatures {deltaC}

OS:RunPeriodControl:DaylightSavingTime,
<<<<<<< HEAD
  {84f8a55c-b596-4108-8d13-9705880ad268}, !- Handle
=======
  {1656dcdf-dab2-45f9-b426-1164f18cad7b}, !- Handle
>>>>>>> 4ec27a5f
  3/12,                                   !- Start Date
  11/5;                                   !- End Date

OS:Site:GroundTemperature:Deep,
<<<<<<< HEAD
  {588bf289-463c-4e0f-b3ca-082f3b478016}, !- Handle
=======
  {5291e73e-e6ec-47fa-962b-854bea9b9bc8}, !- Handle
>>>>>>> 4ec27a5f
  10.8753424657535,                       !- January Deep Ground Temperature {C}
  10.8753424657535,                       !- February Deep Ground Temperature {C}
  10.8753424657535,                       !- March Deep Ground Temperature {C}
  10.8753424657535,                       !- April Deep Ground Temperature {C}
  10.8753424657535,                       !- May Deep Ground Temperature {C}
  10.8753424657535,                       !- June Deep Ground Temperature {C}
  10.8753424657535,                       !- July Deep Ground Temperature {C}
  10.8753424657535,                       !- August Deep Ground Temperature {C}
  10.8753424657535,                       !- September Deep Ground Temperature {C}
  10.8753424657535,                       !- October Deep Ground Temperature {C}
  10.8753424657535,                       !- November Deep Ground Temperature {C}
  10.8753424657535;                       !- December Deep Ground Temperature {C}

OS:Building,
<<<<<<< HEAD
  {89894439-c62b-405b-b128-daecde9a94ad}, !- Handle
=======
  {f17048af-eb00-4b41-a03e-1d3d267441b0}, !- Handle
>>>>>>> 4ec27a5f
  Building 1,                             !- Name
  ,                                       !- Building Sector Type
  0,                                      !- North Axis {deg}
  ,                                       !- Nominal Floor to Floor Height {m}
  ,                                       !- Space Type Name
  ,                                       !- Default Construction Set Name
  ,                                       !- Default Schedule Set Name
  2,                                      !- Standards Number of Stories
  1,                                      !- Standards Number of Above Ground Stories
  ,                                       !- Standards Template
  singlefamilyattached,                   !- Standards Building Type
  4;                                      !- Standards Number of Living Units

OS:AdditionalProperties,
<<<<<<< HEAD
  {006ccf28-2368-4192-a8a1-638f4d6d6924}, !- Handle
  {89894439-c62b-405b-b128-daecde9a94ad}, !- Object Name
=======
  {453aec00-c56d-4d71-b778-96f09a943cc0}, !- Handle
  {f17048af-eb00-4b41-a03e-1d3d267441b0}, !- Object Name
>>>>>>> 4ec27a5f
  num_units,                              !- Feature Name 1
  Integer,                                !- Feature Data Type 1
  4,                                      !- Feature Value 1
  has_rear_units,                         !- Feature Name 2
  Boolean,                                !- Feature Data Type 2
  false,                                  !- Feature Value 2
  horz_location,                          !- Feature Name 3
  String,                                 !- Feature Data Type 3
  Left,                                   !- Feature Value 3
  num_floors,                             !- Feature Name 4
  Integer,                                !- Feature Data Type 4
  1;                                      !- Feature Value 4

OS:ThermalZone,
<<<<<<< HEAD
  {6959189d-871d-4a2b-8418-3723d74322ba}, !- Handle
=======
  {d507fcf6-829f-48f1-a195-d1c4743baab0}, !- Handle
>>>>>>> 4ec27a5f
  living zone,                            !- Name
  ,                                       !- Multiplier
  ,                                       !- Ceiling Height {m}
  ,                                       !- Volume {m3}
  ,                                       !- Floor Area {m2}
  ,                                       !- Zone Inside Convection Algorithm
  ,                                       !- Zone Outside Convection Algorithm
  ,                                       !- Zone Conditioning Equipment List Name
<<<<<<< HEAD
  {cb3e2531-7b21-4954-88a9-aed4b295b565}, !- Zone Air Inlet Port List
  {5733aa7d-9c78-484d-a710-2b883411f910}, !- Zone Air Exhaust Port List
  {d0ab0a2c-3431-4dac-8a29-7b37a37c1233}, !- Zone Air Node Name
  {5699f973-4a55-4de7-abeb-9c4bbbd84686}, !- Zone Return Air Port List
=======
  {fce29808-8025-4293-a78a-53801453b972}, !- Zone Air Inlet Port List
  {b4fde8d1-30de-4bbc-8904-ba4ec919b77e}, !- Zone Air Exhaust Port List
  {3768725e-445b-4fe6-800d-8f17868e12b0}, !- Zone Air Node Name
  {207c13d2-f72e-4582-bbef-2b28be23c260}, !- Zone Return Air Port List
>>>>>>> 4ec27a5f
  ,                                       !- Primary Daylighting Control Name
  ,                                       !- Fraction of Zone Controlled by Primary Daylighting Control
  ,                                       !- Secondary Daylighting Control Name
  ,                                       !- Fraction of Zone Controlled by Secondary Daylighting Control
  ,                                       !- Illuminance Map Name
  ,                                       !- Group Rendering Name
  ,                                       !- Thermostat Name
  No;                                     !- Use Ideal Air Loads

OS:Node,
<<<<<<< HEAD
  {72342088-1aec-4655-8fff-97f4740671e0}, !- Handle
  Node 1,                                 !- Name
  {d0ab0a2c-3431-4dac-8a29-7b37a37c1233}, !- Inlet Port
  ;                                       !- Outlet Port

OS:Connection,
  {d0ab0a2c-3431-4dac-8a29-7b37a37c1233}, !- Handle
  {6959189d-871d-4a2b-8418-3723d74322ba}, !- Source Object
  11,                                     !- Outlet Port
  {72342088-1aec-4655-8fff-97f4740671e0}, !- Target Object
  2;                                      !- Inlet Port

OS:PortList,
  {cb3e2531-7b21-4954-88a9-aed4b295b565}, !- Handle
  {6959189d-871d-4a2b-8418-3723d74322ba}; !- HVAC Component

OS:PortList,
  {5733aa7d-9c78-484d-a710-2b883411f910}, !- Handle
  {6959189d-871d-4a2b-8418-3723d74322ba}; !- HVAC Component

OS:PortList,
  {5699f973-4a55-4de7-abeb-9c4bbbd84686}, !- Handle
  {6959189d-871d-4a2b-8418-3723d74322ba}; !- HVAC Component

OS:Sizing:Zone,
  {bedd63f9-c600-4125-85eb-084a9fde9ffe}, !- Handle
  {6959189d-871d-4a2b-8418-3723d74322ba}, !- Zone or ZoneList Name
=======
  {e9b90e2a-99bc-4ec3-b7e5-d4118aae3d8a}, !- Handle
  Node 1,                                 !- Name
  {3768725e-445b-4fe6-800d-8f17868e12b0}, !- Inlet Port
  ;                                       !- Outlet Port

OS:Connection,
  {3768725e-445b-4fe6-800d-8f17868e12b0}, !- Handle
  {9628041e-778e-4bc6-922c-6a3691c18beb}, !- Name
  {d507fcf6-829f-48f1-a195-d1c4743baab0}, !- Source Object
  11,                                     !- Outlet Port
  {e9b90e2a-99bc-4ec3-b7e5-d4118aae3d8a}, !- Target Object
  2;                                      !- Inlet Port

OS:PortList,
  {fce29808-8025-4293-a78a-53801453b972}, !- Handle
  {066d2ebf-1344-4258-bbc0-652597ac2d80}, !- Name
  {d507fcf6-829f-48f1-a195-d1c4743baab0}; !- HVAC Component

OS:PortList,
  {b4fde8d1-30de-4bbc-8904-ba4ec919b77e}, !- Handle
  {f8dd5063-8296-4fcf-81c7-b6690d785bdd}, !- Name
  {d507fcf6-829f-48f1-a195-d1c4743baab0}; !- HVAC Component

OS:PortList,
  {207c13d2-f72e-4582-bbef-2b28be23c260}, !- Handle
  {239c66a1-cf03-4a61-8042-7e1e701f5c86}, !- Name
  {d507fcf6-829f-48f1-a195-d1c4743baab0}; !- HVAC Component

OS:Sizing:Zone,
  {d04bcb42-598a-4e24-88de-f3285694f1b7}, !- Handle
  {d507fcf6-829f-48f1-a195-d1c4743baab0}, !- Zone or ZoneList Name
>>>>>>> 4ec27a5f
  SupplyAirTemperature,                   !- Zone Cooling Design Supply Air Temperature Input Method
  14,                                     !- Zone Cooling Design Supply Air Temperature {C}
  11.11,                                  !- Zone Cooling Design Supply Air Temperature Difference {deltaC}
  SupplyAirTemperature,                   !- Zone Heating Design Supply Air Temperature Input Method
  40,                                     !- Zone Heating Design Supply Air Temperature {C}
  11.11,                                  !- Zone Heating Design Supply Air Temperature Difference {deltaC}
  0.0085,                                 !- Zone Cooling Design Supply Air Humidity Ratio {kg-H2O/kg-air}
  0.008,                                  !- Zone Heating Design Supply Air Humidity Ratio {kg-H2O/kg-air}
  ,                                       !- Zone Heating Sizing Factor
  ,                                       !- Zone Cooling Sizing Factor
  DesignDay,                              !- Cooling Design Air Flow Method
  ,                                       !- Cooling Design Air Flow Rate {m3/s}
  ,                                       !- Cooling Minimum Air Flow per Zone Floor Area {m3/s-m2}
  ,                                       !- Cooling Minimum Air Flow {m3/s}
  ,                                       !- Cooling Minimum Air Flow Fraction
  DesignDay,                              !- Heating Design Air Flow Method
  ,                                       !- Heating Design Air Flow Rate {m3/s}
  ,                                       !- Heating Maximum Air Flow per Zone Floor Area {m3/s-m2}
  ,                                       !- Heating Maximum Air Flow {m3/s}
  ,                                       !- Heating Maximum Air Flow Fraction
  No,                                     !- Account for Dedicated Outdoor Air System
  NeutralSupplyAir,                       !- Dedicated Outdoor Air System Control Strategy
  autosize,                               !- Dedicated Outdoor Air Low Setpoint Temperature for Design {C}
  autosize;                               !- Dedicated Outdoor Air High Setpoint Temperature for Design {C}

OS:ZoneHVAC:EquipmentList,
<<<<<<< HEAD
  {2b709b3f-12f9-4647-b27e-d573c1b36a53}, !- Handle
  Zone HVAC Equipment List 1,             !- Name
  {6959189d-871d-4a2b-8418-3723d74322ba}; !- Thermal Zone

OS:Space,
  {8eec31a7-6cc8-49a7-a431-2a388e8cd3d8}, !- Handle
  living space,                           !- Name
  {fb74fb0f-1b18-4195-a1d2-3b5dc13f6558}, !- Space Type Name
=======
  {f677117a-e486-4621-bc21-da542d26b685}, !- Handle
  Zone HVAC Equipment List 1,             !- Name
  {d507fcf6-829f-48f1-a195-d1c4743baab0}; !- Thermal Zone

OS:Space,
  {6f2e9926-0b55-4344-9751-0f6840c0123b}, !- Handle
  living space,                           !- Name
  {b4def210-2404-43c8-adcc-85eb270d5877}, !- Space Type Name
>>>>>>> 4ec27a5f
  ,                                       !- Default Construction Set Name
  ,                                       !- Default Schedule Set Name
  ,                                       !- Direction of Relative North {deg}
  ,                                       !- X Origin {m}
  ,                                       !- Y Origin {m}
  ,                                       !- Z Origin {m}
  ,                                       !- Building Story Name
<<<<<<< HEAD
  {6959189d-871d-4a2b-8418-3723d74322ba}, !- Thermal Zone Name
  ,                                       !- Part of Total Floor Area
  ,                                       !- Design Specification Outdoor Air Object Name
  {ea083c62-ba57-4075-9747-9629843139f3}; !- Building Unit Name

OS:Surface,
  {2898879d-69d9-4bf3-82b8-75c4e9f7dee8}, !- Handle
  Surface 1,                              !- Name
  Floor,                                  !- Surface Type
  ,                                       !- Construction Name
  {8eec31a7-6cc8-49a7-a431-2a388e8cd3d8}, !- Space Name
  Surface,                                !- Outside Boundary Condition
  {ca803bfd-34fe-48a7-ac2f-a0fff0e1db3c}, !- Outside Boundary Condition Object
=======
  {d507fcf6-829f-48f1-a195-d1c4743baab0}, !- Thermal Zone Name
  ,                                       !- Part of Total Floor Area
  ,                                       !- Design Specification Outdoor Air Object Name
  {f5783ffb-b628-4f79-b249-0785a9cbfa20}; !- Building Unit Name

OS:Surface,
  {0061d2a9-def0-49e2-ac9f-6adfbcf30340}, !- Handle
  Surface 1,                              !- Name
  Floor,                                  !- Surface Type
  ,                                       !- Construction Name
  {6f2e9926-0b55-4344-9751-0f6840c0123b}, !- Space Name
  Surface,                                !- Outside Boundary Condition
  {694a60e2-9a3c-4727-977a-6d53afa77519}, !- Outside Boundary Condition Object
>>>>>>> 4ec27a5f
  NoSun,                                  !- Sun Exposure
  NoWind,                                 !- Wind Exposure
  ,                                       !- View Factor to Ground
  ,                                       !- Number of Vertices
  0, -9.144, 0,                           !- X,Y,Z Vertex 1 {m}
  0, 0, 0,                                !- X,Y,Z Vertex 2 {m}
  4.572, 0, 0,                            !- X,Y,Z Vertex 3 {m}
  4.572, -9.144, 0;                       !- X,Y,Z Vertex 4 {m}

OS:Surface,
<<<<<<< HEAD
  {7c817c27-47e0-4dd2-8072-47aff4df55ef}, !- Handle
  Surface 2,                              !- Name
  Wall,                                   !- Surface Type
  ,                                       !- Construction Name
  {8eec31a7-6cc8-49a7-a431-2a388e8cd3d8}, !- Space Name
=======
  {8cec5688-07ea-40c7-a6b4-cf3f2210586e}, !- Handle
  Surface 2,                              !- Name
  Wall,                                   !- Surface Type
  ,                                       !- Construction Name
  {6f2e9926-0b55-4344-9751-0f6840c0123b}, !- Space Name
>>>>>>> 4ec27a5f
  Outdoors,                               !- Outside Boundary Condition
  ,                                       !- Outside Boundary Condition Object
  SunExposed,                             !- Sun Exposure
  WindExposed,                            !- Wind Exposure
  ,                                       !- View Factor to Ground
  ,                                       !- Number of Vertices
  0, 0, 2.4384,                           !- X,Y,Z Vertex 1 {m}
  0, 0, 0,                                !- X,Y,Z Vertex 2 {m}
  0, -9.144, 0,                           !- X,Y,Z Vertex 3 {m}
  0, -9.144, 2.4384;                      !- X,Y,Z Vertex 4 {m}

OS:Surface,
<<<<<<< HEAD
  {3b470a5e-2d79-4ea2-9375-f9a9e1a9d8aa}, !- Handle
  Surface 3,                              !- Name
  Wall,                                   !- Surface Type
  ,                                       !- Construction Name
  {8eec31a7-6cc8-49a7-a431-2a388e8cd3d8}, !- Space Name
=======
  {6fb8664a-db71-427a-b6ba-78f4877a6c57}, !- Handle
  Surface 3,                              !- Name
  Wall,                                   !- Surface Type
  ,                                       !- Construction Name
  {6f2e9926-0b55-4344-9751-0f6840c0123b}, !- Space Name
>>>>>>> 4ec27a5f
  Outdoors,                               !- Outside Boundary Condition
  ,                                       !- Outside Boundary Condition Object
  SunExposed,                             !- Sun Exposure
  WindExposed,                            !- Wind Exposure
  ,                                       !- View Factor to Ground
  ,                                       !- Number of Vertices
  4.572, 0, 2.4384,                       !- X,Y,Z Vertex 1 {m}
  4.572, 0, 0,                            !- X,Y,Z Vertex 2 {m}
  0, 0, 0,                                !- X,Y,Z Vertex 3 {m}
  0, 0, 2.4384;                           !- X,Y,Z Vertex 4 {m}

OS:Surface,
<<<<<<< HEAD
  {76ece00d-a594-43cd-8cfe-e8f4b43b2ead}, !- Handle
  Surface 4,                              !- Name
  Wall,                                   !- Surface Type
  ,                                       !- Construction Name
  {8eec31a7-6cc8-49a7-a431-2a388e8cd3d8}, !- Space Name
=======
  {86eca8fd-fa09-47ba-9f2e-f23876e77b05}, !- Handle
  Surface 4,                              !- Name
  Wall,                                   !- Surface Type
  ,                                       !- Construction Name
  {6f2e9926-0b55-4344-9751-0f6840c0123b}, !- Space Name
>>>>>>> 4ec27a5f
  Adiabatic,                              !- Outside Boundary Condition
  ,                                       !- Outside Boundary Condition Object
  NoSun,                                  !- Sun Exposure
  NoWind,                                 !- Wind Exposure
  ,                                       !- View Factor to Ground
  ,                                       !- Number of Vertices
  4.572, -9.144, 2.4384,                  !- X,Y,Z Vertex 1 {m}
  4.572, -9.144, 0,                       !- X,Y,Z Vertex 2 {m}
  4.572, 0, 0,                            !- X,Y,Z Vertex 3 {m}
  4.572, 0, 2.4384;                       !- X,Y,Z Vertex 4 {m}

OS:Surface,
<<<<<<< HEAD
  {66c96a37-b7be-49bf-9e52-7e04bf7a3f80}, !- Handle
  Surface 5,                              !- Name
  Wall,                                   !- Surface Type
  ,                                       !- Construction Name
  {8eec31a7-6cc8-49a7-a431-2a388e8cd3d8}, !- Space Name
=======
  {7fcecf58-0221-40ed-9fbf-77a6e9486d3b}, !- Handle
  Surface 5,                              !- Name
  Wall,                                   !- Surface Type
  ,                                       !- Construction Name
  {6f2e9926-0b55-4344-9751-0f6840c0123b}, !- Space Name
>>>>>>> 4ec27a5f
  Outdoors,                               !- Outside Boundary Condition
  ,                                       !- Outside Boundary Condition Object
  SunExposed,                             !- Sun Exposure
  WindExposed,                            !- Wind Exposure
  ,                                       !- View Factor to Ground
  ,                                       !- Number of Vertices
  0, -9.144, 2.4384,                      !- X,Y,Z Vertex 1 {m}
  0, -9.144, 0,                           !- X,Y,Z Vertex 2 {m}
  4.572, -9.144, 0,                       !- X,Y,Z Vertex 3 {m}
  4.572, -9.144, 2.4384;                  !- X,Y,Z Vertex 4 {m}

OS:Surface,
<<<<<<< HEAD
  {82d85c30-1118-4774-aa30-467741a4a9b8}, !- Handle
  Surface 6,                              !- Name
  RoofCeiling,                            !- Surface Type
  ,                                       !- Construction Name
  {8eec31a7-6cc8-49a7-a431-2a388e8cd3d8}, !- Space Name
  Surface,                                !- Outside Boundary Condition
  {9a1fa2a1-2783-4fe3-8764-dad141039317}, !- Outside Boundary Condition Object
=======
  {6549e741-f1e1-406c-a690-a85ec5ca741f}, !- Handle
  Surface 6,                              !- Name
  RoofCeiling,                            !- Surface Type
  ,                                       !- Construction Name
  {6f2e9926-0b55-4344-9751-0f6840c0123b}, !- Space Name
  Surface,                                !- Outside Boundary Condition
  {144120fc-fe34-402d-89dd-e702ec7419bb}, !- Outside Boundary Condition Object
>>>>>>> 4ec27a5f
  NoSun,                                  !- Sun Exposure
  NoWind,                                 !- Wind Exposure
  ,                                       !- View Factor to Ground
  ,                                       !- Number of Vertices
  4.572, -9.144, 2.4384,                  !- X,Y,Z Vertex 1 {m}
  4.572, 0, 2.4384,                       !- X,Y,Z Vertex 2 {m}
  0, 0, 2.4384,                           !- X,Y,Z Vertex 3 {m}
  0, -9.144, 2.4384;                      !- X,Y,Z Vertex 4 {m}

OS:SpaceType,
<<<<<<< HEAD
  {fb74fb0f-1b18-4195-a1d2-3b5dc13f6558}, !- Handle
=======
  {b4def210-2404-43c8-adcc-85eb270d5877}, !- Handle
>>>>>>> 4ec27a5f
  Space Type 1,                           !- Name
  ,                                       !- Default Construction Set Name
  ,                                       !- Default Schedule Set Name
  ,                                       !- Group Rendering Name
  ,                                       !- Design Specification Outdoor Air Object Name
  ,                                       !- Standards Template
  ,                                       !- Standards Building Type
  living;                                 !- Standards Space Type

OS:Space,
<<<<<<< HEAD
  {c7733764-cc7d-4b02-ac44-9a9d9c3aad43}, !- Handle
  finished basement space,                !- Name
  {01693b99-cdb4-4586-a945-4fa862288f0f}, !- Space Type Name
=======
  {8bdc384a-6cdb-41b3-b150-3eec3dda4276}, !- Handle
  finished basement space,                !- Name
  {656374e4-9c07-40ae-8f33-1d1cad8c6687}, !- Space Type Name
>>>>>>> 4ec27a5f
  ,                                       !- Default Construction Set Name
  ,                                       !- Default Schedule Set Name
  -0,                                     !- Direction of Relative North {deg}
  0,                                      !- X Origin {m}
  0,                                      !- Y Origin {m}
  0,                                      !- Z Origin {m}
  ,                                       !- Building Story Name
<<<<<<< HEAD
  {8982803f-3692-40bd-94f4-01a7b0e4dff6}, !- Thermal Zone Name
  ,                                       !- Part of Total Floor Area
  ,                                       !- Design Specification Outdoor Air Object Name
  {ea083c62-ba57-4075-9747-9629843139f3}; !- Building Unit Name

OS:Surface,
  {97cd2231-ed59-453b-99b9-2c451947f972}, !- Handle
  Surface 12,                             !- Name
  Floor,                                  !- Surface Type
  ,                                       !- Construction Name
  {c7733764-cc7d-4b02-ac44-9a9d9c3aad43}, !- Space Name
=======
  {a165a36f-81f1-4d9b-a4aa-a3f997fe47ed}, !- Thermal Zone Name
  ,                                       !- Part of Total Floor Area
  ,                                       !- Design Specification Outdoor Air Object Name
  {f5783ffb-b628-4f79-b249-0785a9cbfa20}; !- Building Unit Name

OS:Surface,
  {3e09fe27-fde2-45b1-8337-b96251ed6ee1}, !- Handle
  Surface 12,                             !- Name
  Floor,                                  !- Surface Type
  ,                                       !- Construction Name
  {8bdc384a-6cdb-41b3-b150-3eec3dda4276}, !- Space Name
>>>>>>> 4ec27a5f
  Foundation,                             !- Outside Boundary Condition
  ,                                       !- Outside Boundary Condition Object
  NoSun,                                  !- Sun Exposure
  NoWind,                                 !- Wind Exposure
  ,                                       !- View Factor to Ground
  ,                                       !- Number of Vertices
  0, -9.144, -2.4384,                     !- X,Y,Z Vertex 1 {m}
  0, 0, -2.4384,                          !- X,Y,Z Vertex 2 {m}
  4.572, 0, -2.4384,                      !- X,Y,Z Vertex 3 {m}
  4.572, -9.144, -2.4384;                 !- X,Y,Z Vertex 4 {m}

OS:Surface,
<<<<<<< HEAD
  {05b55fab-9459-45b4-a5c9-a0e68ff41313}, !- Handle
  Surface 13,                             !- Name
  Wall,                                   !- Surface Type
  ,                                       !- Construction Name
  {c7733764-cc7d-4b02-ac44-9a9d9c3aad43}, !- Space Name
=======
  {e3420a0d-5fd4-48a8-9e7f-5a7fd7ccc9d7}, !- Handle
  Surface 13,                             !- Name
  Wall,                                   !- Surface Type
  ,                                       !- Construction Name
  {8bdc384a-6cdb-41b3-b150-3eec3dda4276}, !- Space Name
>>>>>>> 4ec27a5f
  Foundation,                             !- Outside Boundary Condition
  ,                                       !- Outside Boundary Condition Object
  NoSun,                                  !- Sun Exposure
  NoWind,                                 !- Wind Exposure
  ,                                       !- View Factor to Ground
  ,                                       !- Number of Vertices
  0, 0, 0,                                !- X,Y,Z Vertex 1 {m}
  0, 0, -2.4384,                          !- X,Y,Z Vertex 2 {m}
  0, -9.144, -2.4384,                     !- X,Y,Z Vertex 3 {m}
  0, -9.144, 0;                           !- X,Y,Z Vertex 4 {m}

OS:Surface,
<<<<<<< HEAD
  {47a3c036-a7ac-4ec2-b3c9-3c556d84c315}, !- Handle
  Surface 14,                             !- Name
  Wall,                                   !- Surface Type
  ,                                       !- Construction Name
  {c7733764-cc7d-4b02-ac44-9a9d9c3aad43}, !- Space Name
=======
  {ed45a177-61f8-40d8-b08a-fad6e2e18608}, !- Handle
  Surface 14,                             !- Name
  Wall,                                   !- Surface Type
  ,                                       !- Construction Name
  {8bdc384a-6cdb-41b3-b150-3eec3dda4276}, !- Space Name
>>>>>>> 4ec27a5f
  Foundation,                             !- Outside Boundary Condition
  ,                                       !- Outside Boundary Condition Object
  NoSun,                                  !- Sun Exposure
  NoWind,                                 !- Wind Exposure
  ,                                       !- View Factor to Ground
  ,                                       !- Number of Vertices
  4.572, 0, 0,                            !- X,Y,Z Vertex 1 {m}
  4.572, 0, -2.4384,                      !- X,Y,Z Vertex 2 {m}
  0, 0, -2.4384,                          !- X,Y,Z Vertex 3 {m}
  0, 0, 0;                                !- X,Y,Z Vertex 4 {m}

OS:Surface,
<<<<<<< HEAD
  {ccb185d6-1885-46e1-bb69-5b6392df76bf}, !- Handle
  Surface 15,                             !- Name
  Wall,                                   !- Surface Type
  ,                                       !- Construction Name
  {c7733764-cc7d-4b02-ac44-9a9d9c3aad43}, !- Space Name
=======
  {5dc39414-31ea-48ef-8a26-d3e2b18a93d6}, !- Handle
  Surface 15,                             !- Name
  Wall,                                   !- Surface Type
  ,                                       !- Construction Name
  {8bdc384a-6cdb-41b3-b150-3eec3dda4276}, !- Space Name
>>>>>>> 4ec27a5f
  Adiabatic,                              !- Outside Boundary Condition
  ,                                       !- Outside Boundary Condition Object
  NoSun,                                  !- Sun Exposure
  NoWind,                                 !- Wind Exposure
  ,                                       !- View Factor to Ground
  ,                                       !- Number of Vertices
  4.572, -9.144, 0,                       !- X,Y,Z Vertex 1 {m}
  4.572, -9.144, -2.4384,                 !- X,Y,Z Vertex 2 {m}
  4.572, 0, -2.4384,                      !- X,Y,Z Vertex 3 {m}
  4.572, 0, 0;                            !- X,Y,Z Vertex 4 {m}

OS:Surface,
<<<<<<< HEAD
  {34b8f1c9-2f1f-4e2b-8c79-aa82be2e3d43}, !- Handle
  Surface 16,                             !- Name
  Wall,                                   !- Surface Type
  ,                                       !- Construction Name
  {c7733764-cc7d-4b02-ac44-9a9d9c3aad43}, !- Space Name
=======
  {39a44ecf-207d-4e4e-89dd-ae45c6f7dbea}, !- Handle
  Surface 16,                             !- Name
  Wall,                                   !- Surface Type
  ,                                       !- Construction Name
  {8bdc384a-6cdb-41b3-b150-3eec3dda4276}, !- Space Name
>>>>>>> 4ec27a5f
  Foundation,                             !- Outside Boundary Condition
  ,                                       !- Outside Boundary Condition Object
  NoSun,                                  !- Sun Exposure
  NoWind,                                 !- Wind Exposure
  ,                                       !- View Factor to Ground
  ,                                       !- Number of Vertices
  0, -9.144, 0,                           !- X,Y,Z Vertex 1 {m}
  0, -9.144, -2.4384,                     !- X,Y,Z Vertex 2 {m}
  4.572, -9.144, -2.4384,                 !- X,Y,Z Vertex 3 {m}
  4.572, -9.144, 0;                       !- X,Y,Z Vertex 4 {m}

OS:Surface,
<<<<<<< HEAD
  {ca803bfd-34fe-48a7-ac2f-a0fff0e1db3c}, !- Handle
  Surface 17,                             !- Name
  RoofCeiling,                            !- Surface Type
  ,                                       !- Construction Name
  {c7733764-cc7d-4b02-ac44-9a9d9c3aad43}, !- Space Name
  Surface,                                !- Outside Boundary Condition
  {2898879d-69d9-4bf3-82b8-75c4e9f7dee8}, !- Outside Boundary Condition Object
=======
  {694a60e2-9a3c-4727-977a-6d53afa77519}, !- Handle
  Surface 17,                             !- Name
  RoofCeiling,                            !- Surface Type
  ,                                       !- Construction Name
  {8bdc384a-6cdb-41b3-b150-3eec3dda4276}, !- Space Name
  Surface,                                !- Outside Boundary Condition
  {0061d2a9-def0-49e2-ac9f-6adfbcf30340}, !- Outside Boundary Condition Object
>>>>>>> 4ec27a5f
  NoSun,                                  !- Sun Exposure
  NoWind,                                 !- Wind Exposure
  ,                                       !- View Factor to Ground
  ,                                       !- Number of Vertices
  4.572, -9.144, 0,                       !- X,Y,Z Vertex 1 {m}
  4.572, 0, 0,                            !- X,Y,Z Vertex 2 {m}
  0, 0, 0,                                !- X,Y,Z Vertex 3 {m}
  0, -9.144, 0;                           !- X,Y,Z Vertex 4 {m}

OS:ThermalZone,
<<<<<<< HEAD
  {8982803f-3692-40bd-94f4-01a7b0e4dff6}, !- Handle
=======
  {a165a36f-81f1-4d9b-a4aa-a3f997fe47ed}, !- Handle
>>>>>>> 4ec27a5f
  finished basement zone,                 !- Name
  ,                                       !- Multiplier
  ,                                       !- Ceiling Height {m}
  ,                                       !- Volume {m3}
  ,                                       !- Floor Area {m2}
  ,                                       !- Zone Inside Convection Algorithm
  ,                                       !- Zone Outside Convection Algorithm
  ,                                       !- Zone Conditioning Equipment List Name
<<<<<<< HEAD
  {a22775df-e6a7-4d14-9344-cadc7f9853d6}, !- Zone Air Inlet Port List
  {d7fe3f1f-7f53-4a30-b5d2-3dd7d96fd6d4}, !- Zone Air Exhaust Port List
  {924d0eab-a985-4ac7-81e4-e906d121bbe6}, !- Zone Air Node Name
  {9ebde888-a137-4039-b089-dcda2cc6a6c4}, !- Zone Return Air Port List
=======
  {2885f7b2-5e83-4e66-b656-25d30fb4c751}, !- Zone Air Inlet Port List
  {d038de04-9411-4012-9c3d-346ddb9a9141}, !- Zone Air Exhaust Port List
  {5769d420-67ad-4a93-9ac0-38e619f60510}, !- Zone Air Node Name
  {a3f8e25e-760a-4250-a690-ffcbed961baa}, !- Zone Return Air Port List
>>>>>>> 4ec27a5f
  ,                                       !- Primary Daylighting Control Name
  ,                                       !- Fraction of Zone Controlled by Primary Daylighting Control
  ,                                       !- Secondary Daylighting Control Name
  ,                                       !- Fraction of Zone Controlled by Secondary Daylighting Control
  ,                                       !- Illuminance Map Name
  ,                                       !- Group Rendering Name
  ,                                       !- Thermostat Name
  No;                                     !- Use Ideal Air Loads

OS:Node,
<<<<<<< HEAD
  {0b444700-9a0a-4dc9-8382-e6b667064b6e}, !- Handle
  Node 2,                                 !- Name
  {924d0eab-a985-4ac7-81e4-e906d121bbe6}, !- Inlet Port
  ;                                       !- Outlet Port

OS:Connection,
  {924d0eab-a985-4ac7-81e4-e906d121bbe6}, !- Handle
  {8982803f-3692-40bd-94f4-01a7b0e4dff6}, !- Source Object
  11,                                     !- Outlet Port
  {0b444700-9a0a-4dc9-8382-e6b667064b6e}, !- Target Object
  2;                                      !- Inlet Port

OS:PortList,
  {a22775df-e6a7-4d14-9344-cadc7f9853d6}, !- Handle
  {8982803f-3692-40bd-94f4-01a7b0e4dff6}; !- HVAC Component

OS:PortList,
  {d7fe3f1f-7f53-4a30-b5d2-3dd7d96fd6d4}, !- Handle
  {8982803f-3692-40bd-94f4-01a7b0e4dff6}; !- HVAC Component

OS:PortList,
  {9ebde888-a137-4039-b089-dcda2cc6a6c4}, !- Handle
  {8982803f-3692-40bd-94f4-01a7b0e4dff6}; !- HVAC Component

OS:Sizing:Zone,
  {9f9e8a45-4224-4298-a614-61bd90de0078}, !- Handle
  {8982803f-3692-40bd-94f4-01a7b0e4dff6}, !- Zone or ZoneList Name
=======
  {e79a30b8-9a3f-45b5-8c18-bebbec11d3a3}, !- Handle
  Node 2,                                 !- Name
  {5769d420-67ad-4a93-9ac0-38e619f60510}, !- Inlet Port
  ;                                       !- Outlet Port

OS:Connection,
  {5769d420-67ad-4a93-9ac0-38e619f60510}, !- Handle
  {afee6d62-e92e-4f77-9c67-459afb922f79}, !- Name
  {a165a36f-81f1-4d9b-a4aa-a3f997fe47ed}, !- Source Object
  11,                                     !- Outlet Port
  {e79a30b8-9a3f-45b5-8c18-bebbec11d3a3}, !- Target Object
  2;                                      !- Inlet Port

OS:PortList,
  {2885f7b2-5e83-4e66-b656-25d30fb4c751}, !- Handle
  {7f7f7cc9-d693-4ae3-9d5a-73f18861d13a}, !- Name
  {a165a36f-81f1-4d9b-a4aa-a3f997fe47ed}; !- HVAC Component

OS:PortList,
  {d038de04-9411-4012-9c3d-346ddb9a9141}, !- Handle
  {62e026df-d9ef-475c-9b65-c7ca09419b60}, !- Name
  {a165a36f-81f1-4d9b-a4aa-a3f997fe47ed}; !- HVAC Component

OS:PortList,
  {a3f8e25e-760a-4250-a690-ffcbed961baa}, !- Handle
  {549b35f2-4a69-4a65-adfa-24daab37ebb5}, !- Name
  {a165a36f-81f1-4d9b-a4aa-a3f997fe47ed}; !- HVAC Component

OS:Sizing:Zone,
  {092286f8-5bc6-4160-a138-b289e1eaad11}, !- Handle
  {a165a36f-81f1-4d9b-a4aa-a3f997fe47ed}, !- Zone or ZoneList Name
>>>>>>> 4ec27a5f
  SupplyAirTemperature,                   !- Zone Cooling Design Supply Air Temperature Input Method
  14,                                     !- Zone Cooling Design Supply Air Temperature {C}
  11.11,                                  !- Zone Cooling Design Supply Air Temperature Difference {deltaC}
  SupplyAirTemperature,                   !- Zone Heating Design Supply Air Temperature Input Method
  40,                                     !- Zone Heating Design Supply Air Temperature {C}
  11.11,                                  !- Zone Heating Design Supply Air Temperature Difference {deltaC}
  0.0085,                                 !- Zone Cooling Design Supply Air Humidity Ratio {kg-H2O/kg-air}
  0.008,                                  !- Zone Heating Design Supply Air Humidity Ratio {kg-H2O/kg-air}
  ,                                       !- Zone Heating Sizing Factor
  ,                                       !- Zone Cooling Sizing Factor
  DesignDay,                              !- Cooling Design Air Flow Method
  ,                                       !- Cooling Design Air Flow Rate {m3/s}
  ,                                       !- Cooling Minimum Air Flow per Zone Floor Area {m3/s-m2}
  ,                                       !- Cooling Minimum Air Flow {m3/s}
  ,                                       !- Cooling Minimum Air Flow Fraction
  DesignDay,                              !- Heating Design Air Flow Method
  ,                                       !- Heating Design Air Flow Rate {m3/s}
  ,                                       !- Heating Maximum Air Flow per Zone Floor Area {m3/s-m2}
  ,                                       !- Heating Maximum Air Flow {m3/s}
  ,                                       !- Heating Maximum Air Flow Fraction
  No,                                     !- Account for Dedicated Outdoor Air System
  NeutralSupplyAir,                       !- Dedicated Outdoor Air System Control Strategy
  autosize,                               !- Dedicated Outdoor Air Low Setpoint Temperature for Design {C}
  autosize;                               !- Dedicated Outdoor Air High Setpoint Temperature for Design {C}

OS:ZoneHVAC:EquipmentList,
<<<<<<< HEAD
  {4d615add-5f07-498f-99f4-4008c6fee799}, !- Handle
  Zone HVAC Equipment List 2,             !- Name
  {8982803f-3692-40bd-94f4-01a7b0e4dff6}; !- Thermal Zone

OS:SpaceType,
  {01693b99-cdb4-4586-a945-4fa862288f0f}, !- Handle
=======
  {e718ee01-fd34-45d3-ae74-5ac2eea8aedc}, !- Handle
  Zone HVAC Equipment List 2,             !- Name
  {a165a36f-81f1-4d9b-a4aa-a3f997fe47ed}; !- Thermal Zone

OS:SpaceType,
  {656374e4-9c07-40ae-8f33-1d1cad8c6687}, !- Handle
>>>>>>> 4ec27a5f
  Space Type 2,                           !- Name
  ,                                       !- Default Construction Set Name
  ,                                       !- Default Schedule Set Name
  ,                                       !- Group Rendering Name
  ,                                       !- Design Specification Outdoor Air Object Name
  ,                                       !- Standards Template
  ,                                       !- Standards Building Type
  finished basement;                      !- Standards Space Type

OS:Surface,
<<<<<<< HEAD
  {9a1fa2a1-2783-4fe3-8764-dad141039317}, !- Handle
  Surface 7,                              !- Name
  Floor,                                  !- Surface Type
  ,                                       !- Construction Name
  {82ede255-161a-47b6-a5fa-37993f56c4f6}, !- Space Name
  Surface,                                !- Outside Boundary Condition
  {82d85c30-1118-4774-aa30-467741a4a9b8}, !- Outside Boundary Condition Object
=======
  {144120fc-fe34-402d-89dd-e702ec7419bb}, !- Handle
  Surface 7,                              !- Name
  Floor,                                  !- Surface Type
  ,                                       !- Construction Name
  {1fc87caf-54c4-4345-9a0d-1b2ac3f04a5c}, !- Space Name
  Surface,                                !- Outside Boundary Condition
  {6549e741-f1e1-406c-a690-a85ec5ca741f}, !- Outside Boundary Condition Object
>>>>>>> 4ec27a5f
  NoSun,                                  !- Sun Exposure
  NoWind,                                 !- Wind Exposure
  ,                                       !- View Factor to Ground
  ,                                       !- Number of Vertices
  0, -9.144, 2.4384,                      !- X,Y,Z Vertex 1 {m}
  0, 0, 2.4384,                           !- X,Y,Z Vertex 2 {m}
  4.572, 0, 2.4384,                       !- X,Y,Z Vertex 3 {m}
  4.572, -9.144, 2.4384;                  !- X,Y,Z Vertex 4 {m}

OS:Surface,
<<<<<<< HEAD
  {35d10222-a6f7-4bd3-bce1-08f2dcbf127f}, !- Handle
  Surface 8,                              !- Name
  RoofCeiling,                            !- Surface Type
  ,                                       !- Construction Name
  {82ede255-161a-47b6-a5fa-37993f56c4f6}, !- Space Name
=======
  {803bbb92-d798-45b6-b7c1-8c3470bd71e9}, !- Handle
  Surface 8,                              !- Name
  RoofCeiling,                            !- Surface Type
  ,                                       !- Construction Name
  {1fc87caf-54c4-4345-9a0d-1b2ac3f04a5c}, !- Space Name
>>>>>>> 4ec27a5f
  Outdoors,                               !- Outside Boundary Condition
  ,                                       !- Outside Boundary Condition Object
  SunExposed,                             !- Sun Exposure
  WindExposed,                            !- Wind Exposure
  ,                                       !- View Factor to Ground
  ,                                       !- Number of Vertices
  0, -4.572, 4.7244,                      !- X,Y,Z Vertex 1 {m}
  4.572, -4.572, 4.7244,                  !- X,Y,Z Vertex 2 {m}
  4.572, 0, 2.4384,                       !- X,Y,Z Vertex 3 {m}
  0, 0, 2.4384;                           !- X,Y,Z Vertex 4 {m}

OS:Surface,
<<<<<<< HEAD
  {fbe24931-de3c-449b-a652-aaa38ef377b6}, !- Handle
  Surface 9,                              !- Name
  RoofCeiling,                            !- Surface Type
  ,                                       !- Construction Name
  {82ede255-161a-47b6-a5fa-37993f56c4f6}, !- Space Name
=======
  {72b77663-d26b-4b7f-a3dd-a555fe1a237b}, !- Handle
  Surface 9,                              !- Name
  RoofCeiling,                            !- Surface Type
  ,                                       !- Construction Name
  {1fc87caf-54c4-4345-9a0d-1b2ac3f04a5c}, !- Space Name
>>>>>>> 4ec27a5f
  Outdoors,                               !- Outside Boundary Condition
  ,                                       !- Outside Boundary Condition Object
  SunExposed,                             !- Sun Exposure
  WindExposed,                            !- Wind Exposure
  ,                                       !- View Factor to Ground
  ,                                       !- Number of Vertices
  4.572, -4.572, 4.7244,                  !- X,Y,Z Vertex 1 {m}
  0, -4.572, 4.7244,                      !- X,Y,Z Vertex 2 {m}
  0, -9.144, 2.4384,                      !- X,Y,Z Vertex 3 {m}
  4.572, -9.144, 2.4384;                  !- X,Y,Z Vertex 4 {m}

OS:Surface,
<<<<<<< HEAD
  {be43a6df-e661-4e77-8d3a-d1a814e27844}, !- Handle
  Surface 10,                             !- Name
  Wall,                                   !- Surface Type
  ,                                       !- Construction Name
  {82ede255-161a-47b6-a5fa-37993f56c4f6}, !- Space Name
=======
  {91e59b59-af2b-4188-88bd-6f987a50ed11}, !- Handle
  Surface 10,                             !- Name
  Wall,                                   !- Surface Type
  ,                                       !- Construction Name
  {1fc87caf-54c4-4345-9a0d-1b2ac3f04a5c}, !- Space Name
>>>>>>> 4ec27a5f
  Outdoors,                               !- Outside Boundary Condition
  ,                                       !- Outside Boundary Condition Object
  SunExposed,                             !- Sun Exposure
  WindExposed,                            !- Wind Exposure
  ,                                       !- View Factor to Ground
  ,                                       !- Number of Vertices
  0, -4.572, 4.7244,                      !- X,Y,Z Vertex 1 {m}
  0, 0, 2.4384,                           !- X,Y,Z Vertex 2 {m}
  0, -9.144, 2.4384;                      !- X,Y,Z Vertex 3 {m}

OS:Surface,
<<<<<<< HEAD
  {4c76ccf5-a6c2-4be2-bdc1-c99030b76ce8}, !- Handle
  Surface 11,                             !- Name
  Wall,                                   !- Surface Type
  ,                                       !- Construction Name
  {82ede255-161a-47b6-a5fa-37993f56c4f6}, !- Space Name
=======
  {7c3240ae-09dc-48a7-90ed-f810b0ce67db}, !- Handle
  Surface 11,                             !- Name
  Wall,                                   !- Surface Type
  ,                                       !- Construction Name
  {1fc87caf-54c4-4345-9a0d-1b2ac3f04a5c}, !- Space Name
>>>>>>> 4ec27a5f
  Adiabatic,                              !- Outside Boundary Condition
  ,                                       !- Outside Boundary Condition Object
  NoSun,                                  !- Sun Exposure
  NoWind,                                 !- Wind Exposure
  ,                                       !- View Factor to Ground
  ,                                       !- Number of Vertices
  4.572, -4.572, 4.7244,                  !- X,Y,Z Vertex 1 {m}
  4.572, -9.144, 2.4384,                  !- X,Y,Z Vertex 2 {m}
  4.572, 0, 2.4384;                       !- X,Y,Z Vertex 3 {m}

OS:Space,
<<<<<<< HEAD
  {82ede255-161a-47b6-a5fa-37993f56c4f6}, !- Handle
  unfinished attic space,                 !- Name
  {a6e864a8-b764-4a8b-8267-3cead92c6d73}, !- Space Type Name
=======
  {1fc87caf-54c4-4345-9a0d-1b2ac3f04a5c}, !- Handle
  unfinished attic space,                 !- Name
  {14be01ee-897d-4e36-a6a8-6c7ee1292849}, !- Space Type Name
>>>>>>> 4ec27a5f
  ,                                       !- Default Construction Set Name
  ,                                       !- Default Schedule Set Name
  ,                                       !- Direction of Relative North {deg}
  ,                                       !- X Origin {m}
  ,                                       !- Y Origin {m}
  ,                                       !- Z Origin {m}
  ,                                       !- Building Story Name
<<<<<<< HEAD
  {acb1c9b4-0e72-41b6-88b0-17e0c51218e1}; !- Thermal Zone Name

OS:ThermalZone,
  {acb1c9b4-0e72-41b6-88b0-17e0c51218e1}, !- Handle
=======
  {19a416d8-b765-4b29-a6b9-dc36a3982fc9}; !- Thermal Zone Name

OS:ThermalZone,
  {19a416d8-b765-4b29-a6b9-dc36a3982fc9}, !- Handle
>>>>>>> 4ec27a5f
  unfinished attic zone,                  !- Name
  ,                                       !- Multiplier
  ,                                       !- Ceiling Height {m}
  ,                                       !- Volume {m3}
  ,                                       !- Floor Area {m2}
  ,                                       !- Zone Inside Convection Algorithm
  ,                                       !- Zone Outside Convection Algorithm
  ,                                       !- Zone Conditioning Equipment List Name
<<<<<<< HEAD
  {9f61089e-e534-4026-9b96-d9f0aa790363}, !- Zone Air Inlet Port List
  {8b112a2f-4e5f-4552-a777-f9fb923cb335}, !- Zone Air Exhaust Port List
  {8ef68679-cf71-4eeb-906e-f1a6d4460099}, !- Zone Air Node Name
  {8598921f-f317-4828-8595-790da11fb846}, !- Zone Return Air Port List
=======
  {7950b610-4eb7-4efe-9967-51d24e854299}, !- Zone Air Inlet Port List
  {24bb4a68-2b80-498c-be39-59aaf283cbff}, !- Zone Air Exhaust Port List
  {2af83836-31a6-48b9-b013-8d481fd86c00}, !- Zone Air Node Name
  {a6e72386-69bc-4bf7-bf10-4b7b0e742fc8}, !- Zone Return Air Port List
>>>>>>> 4ec27a5f
  ,                                       !- Primary Daylighting Control Name
  ,                                       !- Fraction of Zone Controlled by Primary Daylighting Control
  ,                                       !- Secondary Daylighting Control Name
  ,                                       !- Fraction of Zone Controlled by Secondary Daylighting Control
  ,                                       !- Illuminance Map Name
  ,                                       !- Group Rendering Name
  ,                                       !- Thermostat Name
  No;                                     !- Use Ideal Air Loads

OS:Node,
<<<<<<< HEAD
  {efdecf0c-d463-41f4-bda3-71528b3c0e1b}, !- Handle
  Node 3,                                 !- Name
  {8ef68679-cf71-4eeb-906e-f1a6d4460099}, !- Inlet Port
  ;                                       !- Outlet Port

OS:Connection,
  {8ef68679-cf71-4eeb-906e-f1a6d4460099}, !- Handle
  {acb1c9b4-0e72-41b6-88b0-17e0c51218e1}, !- Source Object
  11,                                     !- Outlet Port
  {efdecf0c-d463-41f4-bda3-71528b3c0e1b}, !- Target Object
  2;                                      !- Inlet Port

OS:PortList,
  {9f61089e-e534-4026-9b96-d9f0aa790363}, !- Handle
  {acb1c9b4-0e72-41b6-88b0-17e0c51218e1}; !- HVAC Component

OS:PortList,
  {8b112a2f-4e5f-4552-a777-f9fb923cb335}, !- Handle
  {acb1c9b4-0e72-41b6-88b0-17e0c51218e1}; !- HVAC Component

OS:PortList,
  {8598921f-f317-4828-8595-790da11fb846}, !- Handle
  {acb1c9b4-0e72-41b6-88b0-17e0c51218e1}; !- HVAC Component

OS:Sizing:Zone,
  {f0afee29-52ad-4df9-9a44-718cfc209835}, !- Handle
  {acb1c9b4-0e72-41b6-88b0-17e0c51218e1}, !- Zone or ZoneList Name
=======
  {13b8bc36-202f-4bbf-8c93-cb71615e0fe5}, !- Handle
  Node 3,                                 !- Name
  {2af83836-31a6-48b9-b013-8d481fd86c00}, !- Inlet Port
  ;                                       !- Outlet Port

OS:Connection,
  {2af83836-31a6-48b9-b013-8d481fd86c00}, !- Handle
  {2682f5e2-2c8b-4ebc-872e-a55962a440f3}, !- Name
  {19a416d8-b765-4b29-a6b9-dc36a3982fc9}, !- Source Object
  11,                                     !- Outlet Port
  {13b8bc36-202f-4bbf-8c93-cb71615e0fe5}, !- Target Object
  2;                                      !- Inlet Port

OS:PortList,
  {7950b610-4eb7-4efe-9967-51d24e854299}, !- Handle
  {bf866d08-9af5-423d-8ef2-c60a9aa84ac5}, !- Name
  {19a416d8-b765-4b29-a6b9-dc36a3982fc9}; !- HVAC Component

OS:PortList,
  {24bb4a68-2b80-498c-be39-59aaf283cbff}, !- Handle
  {70e8b5fb-c81f-44d9-9ada-f1a17dad3ede}, !- Name
  {19a416d8-b765-4b29-a6b9-dc36a3982fc9}; !- HVAC Component

OS:PortList,
  {a6e72386-69bc-4bf7-bf10-4b7b0e742fc8}, !- Handle
  {17d3e504-f34a-4e41-8e7d-bbd8e5a7db9e}, !- Name
  {19a416d8-b765-4b29-a6b9-dc36a3982fc9}; !- HVAC Component

OS:Sizing:Zone,
  {82707bcb-60dc-46eb-b9b4-ab924ead0a4b}, !- Handle
  {19a416d8-b765-4b29-a6b9-dc36a3982fc9}, !- Zone or ZoneList Name
>>>>>>> 4ec27a5f
  SupplyAirTemperature,                   !- Zone Cooling Design Supply Air Temperature Input Method
  14,                                     !- Zone Cooling Design Supply Air Temperature {C}
  11.11,                                  !- Zone Cooling Design Supply Air Temperature Difference {deltaC}
  SupplyAirTemperature,                   !- Zone Heating Design Supply Air Temperature Input Method
  40,                                     !- Zone Heating Design Supply Air Temperature {C}
  11.11,                                  !- Zone Heating Design Supply Air Temperature Difference {deltaC}
  0.0085,                                 !- Zone Cooling Design Supply Air Humidity Ratio {kg-H2O/kg-air}
  0.008,                                  !- Zone Heating Design Supply Air Humidity Ratio {kg-H2O/kg-air}
  ,                                       !- Zone Heating Sizing Factor
  ,                                       !- Zone Cooling Sizing Factor
  DesignDay,                              !- Cooling Design Air Flow Method
  ,                                       !- Cooling Design Air Flow Rate {m3/s}
  ,                                       !- Cooling Minimum Air Flow per Zone Floor Area {m3/s-m2}
  ,                                       !- Cooling Minimum Air Flow {m3/s}
  ,                                       !- Cooling Minimum Air Flow Fraction
  DesignDay,                              !- Heating Design Air Flow Method
  ,                                       !- Heating Design Air Flow Rate {m3/s}
  ,                                       !- Heating Maximum Air Flow per Zone Floor Area {m3/s-m2}
  ,                                       !- Heating Maximum Air Flow {m3/s}
  ,                                       !- Heating Maximum Air Flow Fraction
  No,                                     !- Account for Dedicated Outdoor Air System
  NeutralSupplyAir,                       !- Dedicated Outdoor Air System Control Strategy
  autosize,                               !- Dedicated Outdoor Air Low Setpoint Temperature for Design {C}
  autosize;                               !- Dedicated Outdoor Air High Setpoint Temperature for Design {C}

OS:ZoneHVAC:EquipmentList,
<<<<<<< HEAD
  {8d2e6994-2391-4658-829d-6df2db877cd6}, !- Handle
  Zone HVAC Equipment List 3,             !- Name
  {acb1c9b4-0e72-41b6-88b0-17e0c51218e1}; !- Thermal Zone

OS:SpaceType,
  {a6e864a8-b764-4a8b-8267-3cead92c6d73}, !- Handle
=======
  {e3947fd3-7541-4f5b-8810-e1779fc68794}, !- Handle
  Zone HVAC Equipment List 3,             !- Name
  {19a416d8-b765-4b29-a6b9-dc36a3982fc9}; !- Thermal Zone

OS:SpaceType,
  {14be01ee-897d-4e36-a6a8-6c7ee1292849}, !- Handle
>>>>>>> 4ec27a5f
  Space Type 3,                           !- Name
  ,                                       !- Default Construction Set Name
  ,                                       !- Default Schedule Set Name
  ,                                       !- Group Rendering Name
  ,                                       !- Design Specification Outdoor Air Object Name
  ,                                       !- Standards Template
  ,                                       !- Standards Building Type
  unfinished attic;                       !- Standards Space Type

OS:BuildingUnit,
<<<<<<< HEAD
  {ea083c62-ba57-4075-9747-9629843139f3}, !- Handle
=======
  {f5783ffb-b628-4f79-b249-0785a9cbfa20}, !- Handle
>>>>>>> 4ec27a5f
  unit 1,                                 !- Name
  ,                                       !- Rendering Color
  Residential;                            !- Building Unit Type

OS:AdditionalProperties,
<<<<<<< HEAD
  {ac20cd8f-cd2f-46a3-9753-4d2b49cce8c9}, !- Handle
  {ea083c62-ba57-4075-9747-9629843139f3}, !- Object Name
=======
  {919d3a3c-2fb0-4797-a19f-6327182a0b40}, !- Handle
  {f5783ffb-b628-4f79-b249-0785a9cbfa20}, !- Object Name
>>>>>>> 4ec27a5f
  NumberOfBedrooms,                       !- Feature Name 1
  Integer,                                !- Feature Data Type 1
  3,                                      !- Feature Value 1
  NumberOfBathrooms,                      !- Feature Name 2
  Double,                                 !- Feature Data Type 2
  2,                                      !- Feature Value 2
  NumberOfOccupants,                      !- Feature Name 3
  Double,                                 !- Feature Data Type 3
  3.3900000000000001;                     !- Feature Value 3

OS:External:File,
<<<<<<< HEAD
  {4fd5e5be-6860-4a34-8fc7-c6335544a0db}, !- Handle
=======
  {b3a7acb4-cb7c-4f9f-8561-8c86ecb59628}, !- Handle
>>>>>>> 4ec27a5f
  8760.csv,                               !- Name
  8760.csv;                               !- File Name

OS:Schedule:Day,
<<<<<<< HEAD
  {c9dd49b4-3f59-416b-b173-223ca96d51e2}, !- Handle
=======
  {c4f6085b-8757-478a-a925-98691c756cb5}, !- Handle
>>>>>>> 4ec27a5f
  Schedule Day 1,                         !- Name
  ,                                       !- Schedule Type Limits Name
  ,                                       !- Interpolate to Timestep
  24,                                     !- Hour 1
  0,                                      !- Minute 1
  0;                                      !- Value Until Time 1

OS:Schedule:Day,
<<<<<<< HEAD
  {5dea00ce-4215-4fdf-a1a9-af24a3dfc37f}, !- Handle
=======
  {73adf5b9-3ca4-4f74-9f29-3632dd84233b}, !- Handle
>>>>>>> 4ec27a5f
  Schedule Day 2,                         !- Name
  ,                                       !- Schedule Type Limits Name
  ,                                       !- Interpolate to Timestep
  24,                                     !- Hour 1
  0,                                      !- Minute 1
  1;                                      !- Value Until Time 1

OS:Schedule:File,
<<<<<<< HEAD
  {8e1c7ddb-d221-425d-9a53-bddc6b591f10}, !- Handle
  occupants,                              !- Name
  {06d3e0a3-fdb6-4293-9d1d-c4f10df22843}, !- Schedule Type Limits Name
  {4fd5e5be-6860-4a34-8fc7-c6335544a0db}, !- External File Name
=======
  {668be3c4-8ec8-42e2-bbcf-1c6472300957}, !- Handle
  occupants,                              !- Name
  {ccea955c-1d72-48fc-9f31-59392788556f}, !- Schedule Type Limits Name
  {b3a7acb4-cb7c-4f9f-8561-8c86ecb59628}, !- External File Name
>>>>>>> 4ec27a5f
  1,                                      !- Column Number
  1,                                      !- Rows to Skip at Top
  8760,                                   !- Number of Hours of Data
  ,                                       !- Column Separator
  ,                                       !- Interpolate to Timestep
  60;                                     !- Minutes per Item

<<<<<<< HEAD
OS:Schedule:Constant,
  {f679eba0-54d8-4d7a-b70a-9f74f8fcd735}, !- Handle
  res occupants activity schedule,        !- Name
  {86ffe121-02e8-4ee9-8ae0-f6166d5c90bd}, !- Schedule Type Limits Name
  112.539290946133;                       !- Value

OS:People:Definition,
  {1c19ceb8-951e-439b-bf6a-1f9295858587}, !- Handle
=======
OS:Schedule:Ruleset,
  {f0da34f5-fc55-4fc6-b7cb-b36ca1fce6a6}, !- Handle
  Schedule Ruleset 1,                     !- Name
  {e041be3f-0eaf-4662-8c45-7e79f15e064c}, !- Schedule Type Limits Name
  {4548c49b-c86b-4662-b648-29bb2d968f53}; !- Default Day Schedule Name

OS:Schedule:Day,
  {4548c49b-c86b-4662-b648-29bb2d968f53}, !- Handle
  Schedule Day 3,                         !- Name
  {e041be3f-0eaf-4662-8c45-7e79f15e064c}, !- Schedule Type Limits Name
  ,                                       !- Interpolate to Timestep
  24,                                     !- Hour 1
  0,                                      !- Minute 1
  112.539290946133;                       !- Value Until Time 1

OS:People:Definition,
  {f8ed8fb3-b67b-4caa-96ee-7c63de7fa211}, !- Handle
>>>>>>> 4ec27a5f
  res occupants|finished basement space,  !- Name
  People,                                 !- Number of People Calculation Method
  1.695,                                  !- Number of People {people}
  ,                                       !- People per Space Floor Area {person/m2}
  ,                                       !- Space Floor Area per Person {m2/person}
  0.319734,                               !- Fraction Radiant
  0.573,                                  !- Sensible Heat Fraction
  0,                                      !- Carbon Dioxide Generation Rate {m3/s-W}
  No,                                     !- Enable ASHRAE 55 Comfort Warnings
  ZoneAveraged;                           !- Mean Radiant Temperature Calculation Type

OS:People,
<<<<<<< HEAD
  {cf246d56-bf91-4959-9e90-1d109a025592}, !- Handle
  res occupants|finished basement space,  !- Name
  {1c19ceb8-951e-439b-bf6a-1f9295858587}, !- People Definition Name
  {c7733764-cc7d-4b02-ac44-9a9d9c3aad43}, !- Space or SpaceType Name
  {8e1c7ddb-d221-425d-9a53-bddc6b591f10}, !- Number of People Schedule Name
  {f679eba0-54d8-4d7a-b70a-9f74f8fcd735}, !- Activity Level Schedule Name
=======
  {0f14fdc8-debd-49b8-bd4a-ded3e6e05678}, !- Handle
  res occupants|finished basement space,  !- Name
  {f8ed8fb3-b67b-4caa-96ee-7c63de7fa211}, !- People Definition Name
  {8bdc384a-6cdb-41b3-b150-3eec3dda4276}, !- Space or SpaceType Name
  {668be3c4-8ec8-42e2-bbcf-1c6472300957}, !- Number of People Schedule Name
  {f0da34f5-fc55-4fc6-b7cb-b36ca1fce6a6}, !- Activity Level Schedule Name
>>>>>>> 4ec27a5f
  ,                                       !- Surface Name/Angle Factor List Name
  ,                                       !- Work Efficiency Schedule Name
  ,                                       !- Clothing Insulation Schedule Name
  ,                                       !- Air Velocity Schedule Name
  1;                                      !- Multiplier

OS:ScheduleTypeLimits,
<<<<<<< HEAD
  {86ffe121-02e8-4ee9-8ae0-f6166d5c90bd}, !- Handle
=======
  {e041be3f-0eaf-4662-8c45-7e79f15e064c}, !- Handle
>>>>>>> 4ec27a5f
  ActivityLevel,                          !- Name
  0,                                      !- Lower Limit Value
  ,                                       !- Upper Limit Value
  Continuous,                             !- Numeric Type
  ActivityLevel;                          !- Unit Type

OS:ScheduleTypeLimits,
<<<<<<< HEAD
  {06d3e0a3-fdb6-4293-9d1d-c4f10df22843}, !- Handle
=======
  {ccea955c-1d72-48fc-9f31-59392788556f}, !- Handle
>>>>>>> 4ec27a5f
  Fractional,                             !- Name
  0,                                      !- Lower Limit Value
  1,                                      !- Upper Limit Value
  Continuous;                             !- Numeric Type

OS:People:Definition,
<<<<<<< HEAD
  {150b5348-994b-49df-99ec-620f15bf7e17}, !- Handle
=======
  {10bc6d17-8ff8-494a-ae17-96e42d784b38}, !- Handle
>>>>>>> 4ec27a5f
  res occupants|living space,             !- Name
  People,                                 !- Number of People Calculation Method
  1.695,                                  !- Number of People {people}
  ,                                       !- People per Space Floor Area {person/m2}
  ,                                       !- Space Floor Area per Person {m2/person}
  0.319734,                               !- Fraction Radiant
  0.573,                                  !- Sensible Heat Fraction
  0,                                      !- Carbon Dioxide Generation Rate {m3/s-W}
  No,                                     !- Enable ASHRAE 55 Comfort Warnings
  ZoneAveraged;                           !- Mean Radiant Temperature Calculation Type

OS:People,
<<<<<<< HEAD
  {e7baa826-4db4-40b5-8d59-e35c32c53dbe}, !- Handle
  res occupants|living space,             !- Name
  {150b5348-994b-49df-99ec-620f15bf7e17}, !- People Definition Name
  {8eec31a7-6cc8-49a7-a431-2a388e8cd3d8}, !- Space or SpaceType Name
  {8e1c7ddb-d221-425d-9a53-bddc6b591f10}, !- Number of People Schedule Name
  {f679eba0-54d8-4d7a-b70a-9f74f8fcd735}, !- Activity Level Schedule Name
=======
  {47a2a0dd-2050-4e86-9e83-ab7016dae3fb}, !- Handle
  res occupants|living space,             !- Name
  {10bc6d17-8ff8-494a-ae17-96e42d784b38}, !- People Definition Name
  {6f2e9926-0b55-4344-9751-0f6840c0123b}, !- Space or SpaceType Name
  {668be3c4-8ec8-42e2-bbcf-1c6472300957}, !- Number of People Schedule Name
  {f0da34f5-fc55-4fc6-b7cb-b36ca1fce6a6}, !- Activity Level Schedule Name
>>>>>>> 4ec27a5f
  ,                                       !- Surface Name/Angle Factor List Name
  ,                                       !- Work Efficiency Schedule Name
  ,                                       !- Clothing Insulation Schedule Name
  ,                                       !- Air Velocity Schedule Name
  1;                                      !- Multiplier
<|MERGE_RESOLUTION|>--- conflicted
+++ resolved
@@ -1,31 +1,22 @@
 !- NOTE: Auto-generated from /test/osw_files/SFA_4units_1story_FB_UA_3Beds_2Baths_Denver.osw
 
 OS:Version,
-<<<<<<< HEAD
-  {d7c71ec1-9de8-427f-9ae4-bd72186986c4}, !- Handle
+  {54dfe44f-0f0f-469f-b59c-5cc93113e5d6}, !- Handle
   3.2.1;                                  !- Version Identifier
 
 OS:SimulationControl,
-  {fd6cc4f2-4fbf-4bcf-b309-2102b2504853}, !- Handle
-=======
-  {84cb9b10-c1d7-402f-9310-6d7e4523d9ce}, !- Handle
-  2.9.1;                                  !- Version Identifier
-
-OS:SimulationControl,
-  {9bd4709f-777c-491e-b343-6af28fa645af}, !- Handle
->>>>>>> 4ec27a5f
+  {d4b327a1-197c-4633-9793-7ffb06bd1aac}, !- Handle
   ,                                       !- Do Zone Sizing Calculation
   ,                                       !- Do System Sizing Calculation
   ,                                       !- Do Plant Sizing Calculation
   No;                                     !- Run Simulation for Sizing Periods
 
 OS:Timestep,
-<<<<<<< HEAD
-  {2c787d7f-7335-42b1-84d8-1d77ae11dd31}, !- Handle
+  {4fea411a-0daf-4820-aaba-72ce972bfbac}, !- Handle
   6;                                      !- Number of Timesteps per Hour
 
 OS:ShadowCalculation,
-  {3df9ff70-7ff8-4aad-8ef2-edb4e880249f}, !- Handle
+  {7c9c8c65-b574-4e86-b95c-e31cacfffc19}, !- Handle
   PolygonClipping,                        !- Shading Calculation Method
   ,                                       !- Shading Calculation Update Frequency Method
   20,                                     !- Shading Calculation Update Frequency
@@ -38,45 +29,21 @@
   No;                                     !- Disable Self-Shading From Shading Zone Groups to Other Zones
 
 OS:SurfaceConvectionAlgorithm:Outside,
-  {66fdc2d2-11b1-40d5-a2b8-430f1bba8906}, !- Handle
+  {045cf870-584d-473d-a612-a04d021b17b0}, !- Handle
   DOE-2;                                  !- Algorithm
 
 OS:SurfaceConvectionAlgorithm:Inside,
-  {0a30b55a-0892-4cea-8a0c-9cca76f7fe85}, !- Handle
+  {1f1b1627-cadc-4c62-b04a-a3da4f4b2716}, !- Handle
   TARP;                                   !- Algorithm
 
 OS:ZoneCapacitanceMultiplier:ResearchSpecial,
-  {5a6f2dca-7124-4362-9672-a0e58d253b89}, !- Handle
-=======
-  {f4d34d2d-46f4-4c61-97f9-683aac831237}, !- Handle
-  6;                                      !- Number of Timesteps per Hour
-
-OS:ShadowCalculation,
-  {c5d08645-f37d-4691-97cb-c6be8cd38547}, !- Handle
-  20,                                     !- Calculation Frequency
-  200;                                    !- Maximum Figures in Shadow Overlap Calculations
-
-OS:SurfaceConvectionAlgorithm:Outside,
-  {ad7a184d-7bbe-462c-a8e9-0e5607a5876c}, !- Handle
-  DOE-2;                                  !- Algorithm
-
-OS:SurfaceConvectionAlgorithm:Inside,
-  {252d154f-a564-4f48-9535-b7d6b8e5d914}, !- Handle
-  TARP;                                   !- Algorithm
-
-OS:ZoneCapacitanceMultiplier:ResearchSpecial,
-  {129204fd-a54a-4d5d-acaf-ab8102f6ed1c}, !- Handle
->>>>>>> 4ec27a5f
+  {fe10af56-0457-46d3-8e65-74bc24f6eef4}, !- Handle
   ,                                       !- Temperature Capacity Multiplier
   15,                                     !- Humidity Capacity Multiplier
   ;                                       !- Carbon Dioxide Capacity Multiplier
 
 OS:RunPeriod,
-<<<<<<< HEAD
-  {18bd23e2-2030-4710-b57a-f94be4bf59c3}, !- Handle
-=======
-  {370fc2fd-0bc6-4b2b-88fd-fd9f3012d3f3}, !- Handle
->>>>>>> 4ec27a5f
+  {0354133b-0d8e-46a2-8da0-423f747754df}, !- Handle
   Run Period 1,                           !- Name
   1,                                      !- Begin Month
   1,                                      !- Begin Day of Month
@@ -90,21 +57,13 @@
   ;                                       !- Number of Times Runperiod to be Repeated
 
 OS:YearDescription,
-<<<<<<< HEAD
-  {c91ddf04-cd3d-41ed-a812-fe3cf9225a64}, !- Handle
-=======
-  {da54eafd-3922-4139-8e5e-862c82b5d03e}, !- Handle
->>>>>>> 4ec27a5f
+  {d4d694d7-71d4-40c7-a8e4-11f436ed4d3e}, !- Handle
   2007,                                   !- Calendar Year
   ,                                       !- Day of Week for Start Day
   ;                                       !- Is Leap Year
 
 OS:WeatherFile,
-<<<<<<< HEAD
-  {9aea4fbe-b1b0-49bf-892c-24564b075e4b}, !- Handle
-=======
-  {dd30486e-5ad3-4934-8a87-5b866b45d7ff}, !- Handle
->>>>>>> 4ec27a5f
+  {6c73fda3-4c6c-4eb5-a2f7-6a09e6d03536}, !- Handle
   Denver Intl Ap,                         !- City
   CO,                                     !- State Province Region
   USA,                                    !- Country
@@ -118,13 +77,8 @@
   E23378AA;                               !- Checksum
 
 OS:AdditionalProperties,
-<<<<<<< HEAD
-  {b74fd418-47b4-4a6d-be36-b9efea71a9f7}, !- Handle
-  {9aea4fbe-b1b0-49bf-892c-24564b075e4b}, !- Object Name
-=======
-  {19751162-14e3-4cb2-9bba-be9a19885b9c}, !- Handle
-  {dd30486e-5ad3-4934-8a87-5b866b45d7ff}, !- Object Name
->>>>>>> 4ec27a5f
+  {8103b346-aba0-4499-b14e-699500701d03}, !- Handle
+  {6c73fda3-4c6c-4eb5-a2f7-6a09e6d03536}, !- Object Name
   EPWHeaderCity,                          !- Feature Name 1
   String,                                 !- Feature Data Type 1
   Denver Intl Ap,                         !- Feature Value 1
@@ -232,11 +186,7 @@
   84;                                     !- Feature Value 35
 
 OS:Site,
-<<<<<<< HEAD
-  {f163aed9-96c0-46ba-832a-7ee63796cec8}, !- Handle
-=======
-  {0794d8df-9983-4406-a526-4a1f5abc8bdb}, !- Handle
->>>>>>> 4ec27a5f
+  {a240c3df-f492-4211-8c14-c45ea1d03dc7}, !- Handle
   Denver Intl Ap_CO_USA,                  !- Name
   39.83,                                  !- Latitude {deg}
   -104.65,                                !- Longitude {deg}
@@ -245,45 +195,26 @@
   ;                                       !- Terrain
 
 OS:ClimateZones,
-<<<<<<< HEAD
-  {067ad2a7-18ae-4b6d-b89d-3d77bf4621e2}, !- Handle
+  {eff89f23-b3d5-432e-9ff6-28d4f2370995}, !- Handle
   Building America,                       !- Climate Zone Institution Name 1
-=======
-  {6ae7417b-b688-4b9e-8ed9-645ba2f0c20d}, !- Handle
-  ,                                       !- Active Institution
-  ,                                       !- Active Year
-  ,                                       !- Climate Zone Institution Name 1
->>>>>>> 4ec27a5f
   ,                                       !- Climate Zone Document Name 1
   0,                                      !- Climate Zone Document Year 1
   Cold;                                   !- Climate Zone Value 1
 
 OS:Site:WaterMainsTemperature,
-<<<<<<< HEAD
-  {fcbcf318-5ccb-461f-a88d-650a17579576}, !- Handle
-=======
-  {d493d44b-4e4a-4320-b3eb-e2e23e0bfb2a}, !- Handle
->>>>>>> 4ec27a5f
+  {6682454b-5194-4204-bb28-ece33cfed7a4}, !- Handle
   Correlation,                            !- Calculation Method
   ,                                       !- Temperature Schedule Name
   10.8753424657535,                       !- Annual Average Outdoor Air Temperature {C}
   23.1524007936508;                       !- Maximum Difference In Monthly Average Outdoor Air Temperatures {deltaC}
 
 OS:RunPeriodControl:DaylightSavingTime,
-<<<<<<< HEAD
-  {84f8a55c-b596-4108-8d13-9705880ad268}, !- Handle
-=======
-  {1656dcdf-dab2-45f9-b426-1164f18cad7b}, !- Handle
->>>>>>> 4ec27a5f
+  {fb2fdc86-6112-47da-89b6-3df9ac7654a1}, !- Handle
   3/12,                                   !- Start Date
   11/5;                                   !- End Date
 
 OS:Site:GroundTemperature:Deep,
-<<<<<<< HEAD
-  {588bf289-463c-4e0f-b3ca-082f3b478016}, !- Handle
-=======
-  {5291e73e-e6ec-47fa-962b-854bea9b9bc8}, !- Handle
->>>>>>> 4ec27a5f
+  {1ab73c68-accb-4db2-956e-7bde0659f8ac}, !- Handle
   10.8753424657535,                       !- January Deep Ground Temperature {C}
   10.8753424657535,                       !- February Deep Ground Temperature {C}
   10.8753424657535,                       !- March Deep Ground Temperature {C}
@@ -298,11 +229,7 @@
   10.8753424657535;                       !- December Deep Ground Temperature {C}
 
 OS:Building,
-<<<<<<< HEAD
-  {89894439-c62b-405b-b128-daecde9a94ad}, !- Handle
-=======
-  {f17048af-eb00-4b41-a03e-1d3d267441b0}, !- Handle
->>>>>>> 4ec27a5f
+  {12f64be0-9a64-4dfe-8808-e58ee36b51fe}, !- Handle
   Building 1,                             !- Name
   ,                                       !- Building Sector Type
   0,                                      !- North Axis {deg}
@@ -317,13 +244,8 @@
   4;                                      !- Standards Number of Living Units
 
 OS:AdditionalProperties,
-<<<<<<< HEAD
-  {006ccf28-2368-4192-a8a1-638f4d6d6924}, !- Handle
-  {89894439-c62b-405b-b128-daecde9a94ad}, !- Object Name
-=======
-  {453aec00-c56d-4d71-b778-96f09a943cc0}, !- Handle
-  {f17048af-eb00-4b41-a03e-1d3d267441b0}, !- Object Name
->>>>>>> 4ec27a5f
+  {31afac7a-eb5e-4cce-8830-50461ac460cf}, !- Handle
+  {12f64be0-9a64-4dfe-8808-e58ee36b51fe}, !- Object Name
   num_units,                              !- Feature Name 1
   Integer,                                !- Feature Data Type 1
   4,                                      !- Feature Value 1
@@ -338,11 +260,7 @@
   1;                                      !- Feature Value 4
 
 OS:ThermalZone,
-<<<<<<< HEAD
-  {6959189d-871d-4a2b-8418-3723d74322ba}, !- Handle
-=======
-  {d507fcf6-829f-48f1-a195-d1c4743baab0}, !- Handle
->>>>>>> 4ec27a5f
+  {d4940589-0ad9-40e9-bf56-606637a372c6}, !- Handle
   living zone,                            !- Name
   ,                                       !- Multiplier
   ,                                       !- Ceiling Height {m}
@@ -351,17 +269,10 @@
   ,                                       !- Zone Inside Convection Algorithm
   ,                                       !- Zone Outside Convection Algorithm
   ,                                       !- Zone Conditioning Equipment List Name
-<<<<<<< HEAD
-  {cb3e2531-7b21-4954-88a9-aed4b295b565}, !- Zone Air Inlet Port List
-  {5733aa7d-9c78-484d-a710-2b883411f910}, !- Zone Air Exhaust Port List
-  {d0ab0a2c-3431-4dac-8a29-7b37a37c1233}, !- Zone Air Node Name
-  {5699f973-4a55-4de7-abeb-9c4bbbd84686}, !- Zone Return Air Port List
-=======
-  {fce29808-8025-4293-a78a-53801453b972}, !- Zone Air Inlet Port List
-  {b4fde8d1-30de-4bbc-8904-ba4ec919b77e}, !- Zone Air Exhaust Port List
-  {3768725e-445b-4fe6-800d-8f17868e12b0}, !- Zone Air Node Name
-  {207c13d2-f72e-4582-bbef-2b28be23c260}, !- Zone Return Air Port List
->>>>>>> 4ec27a5f
+  {2077440d-240e-4149-9dd6-e3f654ec998f}, !- Zone Air Inlet Port List
+  {0e0d446a-0cab-4f3d-864b-a21a565bc83a}, !- Zone Air Exhaust Port List
+  {4ac99aff-f6eb-401d-9c44-68ca21a8cccf}, !- Zone Air Node Name
+  {427d0439-d004-415c-9b1b-2b4df83e5c71}, !- Zone Return Air Port List
   ,                                       !- Primary Daylighting Control Name
   ,                                       !- Fraction of Zone Controlled by Primary Daylighting Control
   ,                                       !- Secondary Daylighting Control Name
@@ -372,67 +283,33 @@
   No;                                     !- Use Ideal Air Loads
 
 OS:Node,
-<<<<<<< HEAD
-  {72342088-1aec-4655-8fff-97f4740671e0}, !- Handle
+  {4b403e23-39ad-4ebc-b547-16cf6fe61459}, !- Handle
   Node 1,                                 !- Name
-  {d0ab0a2c-3431-4dac-8a29-7b37a37c1233}, !- Inlet Port
+  {4ac99aff-f6eb-401d-9c44-68ca21a8cccf}, !- Inlet Port
   ;                                       !- Outlet Port
 
 OS:Connection,
-  {d0ab0a2c-3431-4dac-8a29-7b37a37c1233}, !- Handle
-  {6959189d-871d-4a2b-8418-3723d74322ba}, !- Source Object
+  {4ac99aff-f6eb-401d-9c44-68ca21a8cccf}, !- Handle
+  {d4940589-0ad9-40e9-bf56-606637a372c6}, !- Source Object
   11,                                     !- Outlet Port
-  {72342088-1aec-4655-8fff-97f4740671e0}, !- Target Object
+  {4b403e23-39ad-4ebc-b547-16cf6fe61459}, !- Target Object
   2;                                      !- Inlet Port
 
 OS:PortList,
-  {cb3e2531-7b21-4954-88a9-aed4b295b565}, !- Handle
-  {6959189d-871d-4a2b-8418-3723d74322ba}; !- HVAC Component
+  {2077440d-240e-4149-9dd6-e3f654ec998f}, !- Handle
+  {d4940589-0ad9-40e9-bf56-606637a372c6}; !- HVAC Component
 
 OS:PortList,
-  {5733aa7d-9c78-484d-a710-2b883411f910}, !- Handle
-  {6959189d-871d-4a2b-8418-3723d74322ba}; !- HVAC Component
+  {0e0d446a-0cab-4f3d-864b-a21a565bc83a}, !- Handle
+  {d4940589-0ad9-40e9-bf56-606637a372c6}; !- HVAC Component
 
 OS:PortList,
-  {5699f973-4a55-4de7-abeb-9c4bbbd84686}, !- Handle
-  {6959189d-871d-4a2b-8418-3723d74322ba}; !- HVAC Component
+  {427d0439-d004-415c-9b1b-2b4df83e5c71}, !- Handle
+  {d4940589-0ad9-40e9-bf56-606637a372c6}; !- HVAC Component
 
 OS:Sizing:Zone,
-  {bedd63f9-c600-4125-85eb-084a9fde9ffe}, !- Handle
-  {6959189d-871d-4a2b-8418-3723d74322ba}, !- Zone or ZoneList Name
-=======
-  {e9b90e2a-99bc-4ec3-b7e5-d4118aae3d8a}, !- Handle
-  Node 1,                                 !- Name
-  {3768725e-445b-4fe6-800d-8f17868e12b0}, !- Inlet Port
-  ;                                       !- Outlet Port
-
-OS:Connection,
-  {3768725e-445b-4fe6-800d-8f17868e12b0}, !- Handle
-  {9628041e-778e-4bc6-922c-6a3691c18beb}, !- Name
-  {d507fcf6-829f-48f1-a195-d1c4743baab0}, !- Source Object
-  11,                                     !- Outlet Port
-  {e9b90e2a-99bc-4ec3-b7e5-d4118aae3d8a}, !- Target Object
-  2;                                      !- Inlet Port
-
-OS:PortList,
-  {fce29808-8025-4293-a78a-53801453b972}, !- Handle
-  {066d2ebf-1344-4258-bbc0-652597ac2d80}, !- Name
-  {d507fcf6-829f-48f1-a195-d1c4743baab0}; !- HVAC Component
-
-OS:PortList,
-  {b4fde8d1-30de-4bbc-8904-ba4ec919b77e}, !- Handle
-  {f8dd5063-8296-4fcf-81c7-b6690d785bdd}, !- Name
-  {d507fcf6-829f-48f1-a195-d1c4743baab0}; !- HVAC Component
-
-OS:PortList,
-  {207c13d2-f72e-4582-bbef-2b28be23c260}, !- Handle
-  {239c66a1-cf03-4a61-8042-7e1e701f5c86}, !- Name
-  {d507fcf6-829f-48f1-a195-d1c4743baab0}; !- HVAC Component
-
-OS:Sizing:Zone,
-  {d04bcb42-598a-4e24-88de-f3285694f1b7}, !- Handle
-  {d507fcf6-829f-48f1-a195-d1c4743baab0}, !- Zone or ZoneList Name
->>>>>>> 4ec27a5f
+  {1ce11c60-4124-416b-86ec-dc16b71125fa}, !- Handle
+  {d4940589-0ad9-40e9-bf56-606637a372c6}, !- Zone or ZoneList Name
   SupplyAirTemperature,                   !- Zone Cooling Design Supply Air Temperature Input Method
   14,                                     !- Zone Cooling Design Supply Air Temperature {C}
   11.11,                                  !- Zone Cooling Design Supply Air Temperature Difference {deltaC}
@@ -459,25 +336,14 @@
   autosize;                               !- Dedicated Outdoor Air High Setpoint Temperature for Design {C}
 
 OS:ZoneHVAC:EquipmentList,
-<<<<<<< HEAD
-  {2b709b3f-12f9-4647-b27e-d573c1b36a53}, !- Handle
+  {6ce2b80d-b9a0-4342-a1a0-c88e84c228b6}, !- Handle
   Zone HVAC Equipment List 1,             !- Name
-  {6959189d-871d-4a2b-8418-3723d74322ba}; !- Thermal Zone
+  {d4940589-0ad9-40e9-bf56-606637a372c6}; !- Thermal Zone
 
 OS:Space,
-  {8eec31a7-6cc8-49a7-a431-2a388e8cd3d8}, !- Handle
+  {b3556359-e67b-48d5-82b4-a0ed3d01b8ce}, !- Handle
   living space,                           !- Name
-  {fb74fb0f-1b18-4195-a1d2-3b5dc13f6558}, !- Space Type Name
-=======
-  {f677117a-e486-4621-bc21-da542d26b685}, !- Handle
-  Zone HVAC Equipment List 1,             !- Name
-  {d507fcf6-829f-48f1-a195-d1c4743baab0}; !- Thermal Zone
-
-OS:Space,
-  {6f2e9926-0b55-4344-9751-0f6840c0123b}, !- Handle
-  living space,                           !- Name
-  {b4def210-2404-43c8-adcc-85eb270d5877}, !- Space Type Name
->>>>>>> 4ec27a5f
+  {e4d748ce-b473-4657-b529-c054eef477f9}, !- Space Type Name
   ,                                       !- Default Construction Set Name
   ,                                       !- Default Schedule Set Name
   ,                                       !- Direction of Relative North {deg}
@@ -485,35 +351,19 @@
   ,                                       !- Y Origin {m}
   ,                                       !- Z Origin {m}
   ,                                       !- Building Story Name
-<<<<<<< HEAD
-  {6959189d-871d-4a2b-8418-3723d74322ba}, !- Thermal Zone Name
+  {d4940589-0ad9-40e9-bf56-606637a372c6}, !- Thermal Zone Name
   ,                                       !- Part of Total Floor Area
   ,                                       !- Design Specification Outdoor Air Object Name
-  {ea083c62-ba57-4075-9747-9629843139f3}; !- Building Unit Name
-
-OS:Surface,
-  {2898879d-69d9-4bf3-82b8-75c4e9f7dee8}, !- Handle
+  {3b8e1c4a-bca4-496d-8d8a-c582492afd1d}; !- Building Unit Name
+
+OS:Surface,
+  {4b7f9b6e-a65e-4257-9c86-a4f68d100479}, !- Handle
   Surface 1,                              !- Name
   Floor,                                  !- Surface Type
   ,                                       !- Construction Name
-  {8eec31a7-6cc8-49a7-a431-2a388e8cd3d8}, !- Space Name
+  {b3556359-e67b-48d5-82b4-a0ed3d01b8ce}, !- Space Name
   Surface,                                !- Outside Boundary Condition
-  {ca803bfd-34fe-48a7-ac2f-a0fff0e1db3c}, !- Outside Boundary Condition Object
-=======
-  {d507fcf6-829f-48f1-a195-d1c4743baab0}, !- Thermal Zone Name
-  ,                                       !- Part of Total Floor Area
-  ,                                       !- Design Specification Outdoor Air Object Name
-  {f5783ffb-b628-4f79-b249-0785a9cbfa20}; !- Building Unit Name
-
-OS:Surface,
-  {0061d2a9-def0-49e2-ac9f-6adfbcf30340}, !- Handle
-  Surface 1,                              !- Name
-  Floor,                                  !- Surface Type
-  ,                                       !- Construction Name
-  {6f2e9926-0b55-4344-9751-0f6840c0123b}, !- Space Name
-  Surface,                                !- Outside Boundary Condition
-  {694a60e2-9a3c-4727-977a-6d53afa77519}, !- Outside Boundary Condition Object
->>>>>>> 4ec27a5f
+  {ef97849b-bf86-4cc2-8133-86dda6887ec7}, !- Outside Boundary Condition Object
   NoSun,                                  !- Sun Exposure
   NoWind,                                 !- Wind Exposure
   ,                                       !- View Factor to Ground
@@ -524,19 +374,11 @@
   4.572, -9.144, 0;                       !- X,Y,Z Vertex 4 {m}
 
 OS:Surface,
-<<<<<<< HEAD
-  {7c817c27-47e0-4dd2-8072-47aff4df55ef}, !- Handle
+  {44afad31-9a6e-47cb-8d76-57f3f5242d28}, !- Handle
   Surface 2,                              !- Name
   Wall,                                   !- Surface Type
   ,                                       !- Construction Name
-  {8eec31a7-6cc8-49a7-a431-2a388e8cd3d8}, !- Space Name
-=======
-  {8cec5688-07ea-40c7-a6b4-cf3f2210586e}, !- Handle
-  Surface 2,                              !- Name
-  Wall,                                   !- Surface Type
-  ,                                       !- Construction Name
-  {6f2e9926-0b55-4344-9751-0f6840c0123b}, !- Space Name
->>>>>>> 4ec27a5f
+  {b3556359-e67b-48d5-82b4-a0ed3d01b8ce}, !- Space Name
   Outdoors,                               !- Outside Boundary Condition
   ,                                       !- Outside Boundary Condition Object
   SunExposed,                             !- Sun Exposure
@@ -549,19 +391,11 @@
   0, -9.144, 2.4384;                      !- X,Y,Z Vertex 4 {m}
 
 OS:Surface,
-<<<<<<< HEAD
-  {3b470a5e-2d79-4ea2-9375-f9a9e1a9d8aa}, !- Handle
+  {0d9f7589-bb78-4af6-b62e-9fd64c39ec03}, !- Handle
   Surface 3,                              !- Name
   Wall,                                   !- Surface Type
   ,                                       !- Construction Name
-  {8eec31a7-6cc8-49a7-a431-2a388e8cd3d8}, !- Space Name
-=======
-  {6fb8664a-db71-427a-b6ba-78f4877a6c57}, !- Handle
-  Surface 3,                              !- Name
-  Wall,                                   !- Surface Type
-  ,                                       !- Construction Name
-  {6f2e9926-0b55-4344-9751-0f6840c0123b}, !- Space Name
->>>>>>> 4ec27a5f
+  {b3556359-e67b-48d5-82b4-a0ed3d01b8ce}, !- Space Name
   Outdoors,                               !- Outside Boundary Condition
   ,                                       !- Outside Boundary Condition Object
   SunExposed,                             !- Sun Exposure
@@ -574,19 +408,11 @@
   0, 0, 2.4384;                           !- X,Y,Z Vertex 4 {m}
 
 OS:Surface,
-<<<<<<< HEAD
-  {76ece00d-a594-43cd-8cfe-e8f4b43b2ead}, !- Handle
+  {1c619136-be24-46e1-8566-2c6e0f430301}, !- Handle
   Surface 4,                              !- Name
   Wall,                                   !- Surface Type
   ,                                       !- Construction Name
-  {8eec31a7-6cc8-49a7-a431-2a388e8cd3d8}, !- Space Name
-=======
-  {86eca8fd-fa09-47ba-9f2e-f23876e77b05}, !- Handle
-  Surface 4,                              !- Name
-  Wall,                                   !- Surface Type
-  ,                                       !- Construction Name
-  {6f2e9926-0b55-4344-9751-0f6840c0123b}, !- Space Name
->>>>>>> 4ec27a5f
+  {b3556359-e67b-48d5-82b4-a0ed3d01b8ce}, !- Space Name
   Adiabatic,                              !- Outside Boundary Condition
   ,                                       !- Outside Boundary Condition Object
   NoSun,                                  !- Sun Exposure
@@ -599,19 +425,11 @@
   4.572, 0, 2.4384;                       !- X,Y,Z Vertex 4 {m}
 
 OS:Surface,
-<<<<<<< HEAD
-  {66c96a37-b7be-49bf-9e52-7e04bf7a3f80}, !- Handle
+  {269bc8c7-1ced-49c1-b258-bf53892894d5}, !- Handle
   Surface 5,                              !- Name
   Wall,                                   !- Surface Type
   ,                                       !- Construction Name
-  {8eec31a7-6cc8-49a7-a431-2a388e8cd3d8}, !- Space Name
-=======
-  {7fcecf58-0221-40ed-9fbf-77a6e9486d3b}, !- Handle
-  Surface 5,                              !- Name
-  Wall,                                   !- Surface Type
-  ,                                       !- Construction Name
-  {6f2e9926-0b55-4344-9751-0f6840c0123b}, !- Space Name
->>>>>>> 4ec27a5f
+  {b3556359-e67b-48d5-82b4-a0ed3d01b8ce}, !- Space Name
   Outdoors,                               !- Outside Boundary Condition
   ,                                       !- Outside Boundary Condition Object
   SunExposed,                             !- Sun Exposure
@@ -624,23 +442,13 @@
   4.572, -9.144, 2.4384;                  !- X,Y,Z Vertex 4 {m}
 
 OS:Surface,
-<<<<<<< HEAD
-  {82d85c30-1118-4774-aa30-467741a4a9b8}, !- Handle
+  {8bedf79c-33cb-446c-9889-e250f14cd36d}, !- Handle
   Surface 6,                              !- Name
   RoofCeiling,                            !- Surface Type
   ,                                       !- Construction Name
-  {8eec31a7-6cc8-49a7-a431-2a388e8cd3d8}, !- Space Name
+  {b3556359-e67b-48d5-82b4-a0ed3d01b8ce}, !- Space Name
   Surface,                                !- Outside Boundary Condition
-  {9a1fa2a1-2783-4fe3-8764-dad141039317}, !- Outside Boundary Condition Object
-=======
-  {6549e741-f1e1-406c-a690-a85ec5ca741f}, !- Handle
-  Surface 6,                              !- Name
-  RoofCeiling,                            !- Surface Type
-  ,                                       !- Construction Name
-  {6f2e9926-0b55-4344-9751-0f6840c0123b}, !- Space Name
-  Surface,                                !- Outside Boundary Condition
-  {144120fc-fe34-402d-89dd-e702ec7419bb}, !- Outside Boundary Condition Object
->>>>>>> 4ec27a5f
+  {79e8ba2a-8da6-4822-8611-78e66c804a39}, !- Outside Boundary Condition Object
   NoSun,                                  !- Sun Exposure
   NoWind,                                 !- Wind Exposure
   ,                                       !- View Factor to Ground
@@ -651,11 +459,7 @@
   0, -9.144, 2.4384;                      !- X,Y,Z Vertex 4 {m}
 
 OS:SpaceType,
-<<<<<<< HEAD
-  {fb74fb0f-1b18-4195-a1d2-3b5dc13f6558}, !- Handle
-=======
-  {b4def210-2404-43c8-adcc-85eb270d5877}, !- Handle
->>>>>>> 4ec27a5f
+  {e4d748ce-b473-4657-b529-c054eef477f9}, !- Handle
   Space Type 1,                           !- Name
   ,                                       !- Default Construction Set Name
   ,                                       !- Default Schedule Set Name
@@ -666,15 +470,9 @@
   living;                                 !- Standards Space Type
 
 OS:Space,
-<<<<<<< HEAD
-  {c7733764-cc7d-4b02-ac44-9a9d9c3aad43}, !- Handle
+  {29fa38c8-d89c-4fbb-ab2d-0ae330e98b4c}, !- Handle
   finished basement space,                !- Name
-  {01693b99-cdb4-4586-a945-4fa862288f0f}, !- Space Type Name
-=======
-  {8bdc384a-6cdb-41b3-b150-3eec3dda4276}, !- Handle
-  finished basement space,                !- Name
-  {656374e4-9c07-40ae-8f33-1d1cad8c6687}, !- Space Type Name
->>>>>>> 4ec27a5f
+  {90f38c98-3423-4d20-8a37-bd894fc82b85}, !- Space Type Name
   ,                                       !- Default Construction Set Name
   ,                                       !- Default Schedule Set Name
   -0,                                     !- Direction of Relative North {deg}
@@ -682,31 +480,17 @@
   0,                                      !- Y Origin {m}
   0,                                      !- Z Origin {m}
   ,                                       !- Building Story Name
-<<<<<<< HEAD
-  {8982803f-3692-40bd-94f4-01a7b0e4dff6}, !- Thermal Zone Name
+  {f33c2713-20b7-4773-9bdd-8a1ac202a37d}, !- Thermal Zone Name
   ,                                       !- Part of Total Floor Area
   ,                                       !- Design Specification Outdoor Air Object Name
-  {ea083c62-ba57-4075-9747-9629843139f3}; !- Building Unit Name
-
-OS:Surface,
-  {97cd2231-ed59-453b-99b9-2c451947f972}, !- Handle
+  {3b8e1c4a-bca4-496d-8d8a-c582492afd1d}; !- Building Unit Name
+
+OS:Surface,
+  {ad0825a4-44b9-4661-8de3-58c2a12bffaa}, !- Handle
   Surface 12,                             !- Name
   Floor,                                  !- Surface Type
   ,                                       !- Construction Name
-  {c7733764-cc7d-4b02-ac44-9a9d9c3aad43}, !- Space Name
-=======
-  {a165a36f-81f1-4d9b-a4aa-a3f997fe47ed}, !- Thermal Zone Name
-  ,                                       !- Part of Total Floor Area
-  ,                                       !- Design Specification Outdoor Air Object Name
-  {f5783ffb-b628-4f79-b249-0785a9cbfa20}; !- Building Unit Name
-
-OS:Surface,
-  {3e09fe27-fde2-45b1-8337-b96251ed6ee1}, !- Handle
-  Surface 12,                             !- Name
-  Floor,                                  !- Surface Type
-  ,                                       !- Construction Name
-  {8bdc384a-6cdb-41b3-b150-3eec3dda4276}, !- Space Name
->>>>>>> 4ec27a5f
+  {29fa38c8-d89c-4fbb-ab2d-0ae330e98b4c}, !- Space Name
   Foundation,                             !- Outside Boundary Condition
   ,                                       !- Outside Boundary Condition Object
   NoSun,                                  !- Sun Exposure
@@ -719,19 +503,11 @@
   4.572, -9.144, -2.4384;                 !- X,Y,Z Vertex 4 {m}
 
 OS:Surface,
-<<<<<<< HEAD
-  {05b55fab-9459-45b4-a5c9-a0e68ff41313}, !- Handle
+  {bca5d22d-5f73-4846-8ddf-5cf6985ce347}, !- Handle
   Surface 13,                             !- Name
   Wall,                                   !- Surface Type
   ,                                       !- Construction Name
-  {c7733764-cc7d-4b02-ac44-9a9d9c3aad43}, !- Space Name
-=======
-  {e3420a0d-5fd4-48a8-9e7f-5a7fd7ccc9d7}, !- Handle
-  Surface 13,                             !- Name
-  Wall,                                   !- Surface Type
-  ,                                       !- Construction Name
-  {8bdc384a-6cdb-41b3-b150-3eec3dda4276}, !- Space Name
->>>>>>> 4ec27a5f
+  {29fa38c8-d89c-4fbb-ab2d-0ae330e98b4c}, !- Space Name
   Foundation,                             !- Outside Boundary Condition
   ,                                       !- Outside Boundary Condition Object
   NoSun,                                  !- Sun Exposure
@@ -744,19 +520,11 @@
   0, -9.144, 0;                           !- X,Y,Z Vertex 4 {m}
 
 OS:Surface,
-<<<<<<< HEAD
-  {47a3c036-a7ac-4ec2-b3c9-3c556d84c315}, !- Handle
+  {1f4a6d4d-7e6a-4a57-82b9-d0a5c2f4953f}, !- Handle
   Surface 14,                             !- Name
   Wall,                                   !- Surface Type
   ,                                       !- Construction Name
-  {c7733764-cc7d-4b02-ac44-9a9d9c3aad43}, !- Space Name
-=======
-  {ed45a177-61f8-40d8-b08a-fad6e2e18608}, !- Handle
-  Surface 14,                             !- Name
-  Wall,                                   !- Surface Type
-  ,                                       !- Construction Name
-  {8bdc384a-6cdb-41b3-b150-3eec3dda4276}, !- Space Name
->>>>>>> 4ec27a5f
+  {29fa38c8-d89c-4fbb-ab2d-0ae330e98b4c}, !- Space Name
   Foundation,                             !- Outside Boundary Condition
   ,                                       !- Outside Boundary Condition Object
   NoSun,                                  !- Sun Exposure
@@ -769,19 +537,11 @@
   0, 0, 0;                                !- X,Y,Z Vertex 4 {m}
 
 OS:Surface,
-<<<<<<< HEAD
-  {ccb185d6-1885-46e1-bb69-5b6392df76bf}, !- Handle
+  {bc828ad6-141b-4563-a885-07302b102ecc}, !- Handle
   Surface 15,                             !- Name
   Wall,                                   !- Surface Type
   ,                                       !- Construction Name
-  {c7733764-cc7d-4b02-ac44-9a9d9c3aad43}, !- Space Name
-=======
-  {5dc39414-31ea-48ef-8a26-d3e2b18a93d6}, !- Handle
-  Surface 15,                             !- Name
-  Wall,                                   !- Surface Type
-  ,                                       !- Construction Name
-  {8bdc384a-6cdb-41b3-b150-3eec3dda4276}, !- Space Name
->>>>>>> 4ec27a5f
+  {29fa38c8-d89c-4fbb-ab2d-0ae330e98b4c}, !- Space Name
   Adiabatic,                              !- Outside Boundary Condition
   ,                                       !- Outside Boundary Condition Object
   NoSun,                                  !- Sun Exposure
@@ -794,19 +554,11 @@
   4.572, 0, 0;                            !- X,Y,Z Vertex 4 {m}
 
 OS:Surface,
-<<<<<<< HEAD
-  {34b8f1c9-2f1f-4e2b-8c79-aa82be2e3d43}, !- Handle
+  {425623fe-2f05-4f4c-b148-973724300a79}, !- Handle
   Surface 16,                             !- Name
   Wall,                                   !- Surface Type
   ,                                       !- Construction Name
-  {c7733764-cc7d-4b02-ac44-9a9d9c3aad43}, !- Space Name
-=======
-  {39a44ecf-207d-4e4e-89dd-ae45c6f7dbea}, !- Handle
-  Surface 16,                             !- Name
-  Wall,                                   !- Surface Type
-  ,                                       !- Construction Name
-  {8bdc384a-6cdb-41b3-b150-3eec3dda4276}, !- Space Name
->>>>>>> 4ec27a5f
+  {29fa38c8-d89c-4fbb-ab2d-0ae330e98b4c}, !- Space Name
   Foundation,                             !- Outside Boundary Condition
   ,                                       !- Outside Boundary Condition Object
   NoSun,                                  !- Sun Exposure
@@ -819,23 +571,13 @@
   4.572, -9.144, 0;                       !- X,Y,Z Vertex 4 {m}
 
 OS:Surface,
-<<<<<<< HEAD
-  {ca803bfd-34fe-48a7-ac2f-a0fff0e1db3c}, !- Handle
+  {ef97849b-bf86-4cc2-8133-86dda6887ec7}, !- Handle
   Surface 17,                             !- Name
   RoofCeiling,                            !- Surface Type
   ,                                       !- Construction Name
-  {c7733764-cc7d-4b02-ac44-9a9d9c3aad43}, !- Space Name
+  {29fa38c8-d89c-4fbb-ab2d-0ae330e98b4c}, !- Space Name
   Surface,                                !- Outside Boundary Condition
-  {2898879d-69d9-4bf3-82b8-75c4e9f7dee8}, !- Outside Boundary Condition Object
-=======
-  {694a60e2-9a3c-4727-977a-6d53afa77519}, !- Handle
-  Surface 17,                             !- Name
-  RoofCeiling,                            !- Surface Type
-  ,                                       !- Construction Name
-  {8bdc384a-6cdb-41b3-b150-3eec3dda4276}, !- Space Name
-  Surface,                                !- Outside Boundary Condition
-  {0061d2a9-def0-49e2-ac9f-6adfbcf30340}, !- Outside Boundary Condition Object
->>>>>>> 4ec27a5f
+  {4b7f9b6e-a65e-4257-9c86-a4f68d100479}, !- Outside Boundary Condition Object
   NoSun,                                  !- Sun Exposure
   NoWind,                                 !- Wind Exposure
   ,                                       !- View Factor to Ground
@@ -846,11 +588,7 @@
   0, -9.144, 0;                           !- X,Y,Z Vertex 4 {m}
 
 OS:ThermalZone,
-<<<<<<< HEAD
-  {8982803f-3692-40bd-94f4-01a7b0e4dff6}, !- Handle
-=======
-  {a165a36f-81f1-4d9b-a4aa-a3f997fe47ed}, !- Handle
->>>>>>> 4ec27a5f
+  {f33c2713-20b7-4773-9bdd-8a1ac202a37d}, !- Handle
   finished basement zone,                 !- Name
   ,                                       !- Multiplier
   ,                                       !- Ceiling Height {m}
@@ -859,17 +597,10 @@
   ,                                       !- Zone Inside Convection Algorithm
   ,                                       !- Zone Outside Convection Algorithm
   ,                                       !- Zone Conditioning Equipment List Name
-<<<<<<< HEAD
-  {a22775df-e6a7-4d14-9344-cadc7f9853d6}, !- Zone Air Inlet Port List
-  {d7fe3f1f-7f53-4a30-b5d2-3dd7d96fd6d4}, !- Zone Air Exhaust Port List
-  {924d0eab-a985-4ac7-81e4-e906d121bbe6}, !- Zone Air Node Name
-  {9ebde888-a137-4039-b089-dcda2cc6a6c4}, !- Zone Return Air Port List
-=======
-  {2885f7b2-5e83-4e66-b656-25d30fb4c751}, !- Zone Air Inlet Port List
-  {d038de04-9411-4012-9c3d-346ddb9a9141}, !- Zone Air Exhaust Port List
-  {5769d420-67ad-4a93-9ac0-38e619f60510}, !- Zone Air Node Name
-  {a3f8e25e-760a-4250-a690-ffcbed961baa}, !- Zone Return Air Port List
->>>>>>> 4ec27a5f
+  {603e774b-7b49-4172-bd8f-22a0239853ec}, !- Zone Air Inlet Port List
+  {ad3d5fb6-5bfb-491f-858d-37ec64187b1e}, !- Zone Air Exhaust Port List
+  {1aff8b48-248d-4c90-9abd-12ca42047061}, !- Zone Air Node Name
+  {bc6541fd-7bc6-4227-b0ed-18368267addc}, !- Zone Return Air Port List
   ,                                       !- Primary Daylighting Control Name
   ,                                       !- Fraction of Zone Controlled by Primary Daylighting Control
   ,                                       !- Secondary Daylighting Control Name
@@ -880,67 +611,33 @@
   No;                                     !- Use Ideal Air Loads
 
 OS:Node,
-<<<<<<< HEAD
-  {0b444700-9a0a-4dc9-8382-e6b667064b6e}, !- Handle
+  {b40a70ad-ca40-46c4-bffe-e66f1d4620f6}, !- Handle
   Node 2,                                 !- Name
-  {924d0eab-a985-4ac7-81e4-e906d121bbe6}, !- Inlet Port
+  {1aff8b48-248d-4c90-9abd-12ca42047061}, !- Inlet Port
   ;                                       !- Outlet Port
 
 OS:Connection,
-  {924d0eab-a985-4ac7-81e4-e906d121bbe6}, !- Handle
-  {8982803f-3692-40bd-94f4-01a7b0e4dff6}, !- Source Object
+  {1aff8b48-248d-4c90-9abd-12ca42047061}, !- Handle
+  {f33c2713-20b7-4773-9bdd-8a1ac202a37d}, !- Source Object
   11,                                     !- Outlet Port
-  {0b444700-9a0a-4dc9-8382-e6b667064b6e}, !- Target Object
+  {b40a70ad-ca40-46c4-bffe-e66f1d4620f6}, !- Target Object
   2;                                      !- Inlet Port
 
 OS:PortList,
-  {a22775df-e6a7-4d14-9344-cadc7f9853d6}, !- Handle
-  {8982803f-3692-40bd-94f4-01a7b0e4dff6}; !- HVAC Component
+  {603e774b-7b49-4172-bd8f-22a0239853ec}, !- Handle
+  {f33c2713-20b7-4773-9bdd-8a1ac202a37d}; !- HVAC Component
 
 OS:PortList,
-  {d7fe3f1f-7f53-4a30-b5d2-3dd7d96fd6d4}, !- Handle
-  {8982803f-3692-40bd-94f4-01a7b0e4dff6}; !- HVAC Component
+  {ad3d5fb6-5bfb-491f-858d-37ec64187b1e}, !- Handle
+  {f33c2713-20b7-4773-9bdd-8a1ac202a37d}; !- HVAC Component
 
 OS:PortList,
-  {9ebde888-a137-4039-b089-dcda2cc6a6c4}, !- Handle
-  {8982803f-3692-40bd-94f4-01a7b0e4dff6}; !- HVAC Component
+  {bc6541fd-7bc6-4227-b0ed-18368267addc}, !- Handle
+  {f33c2713-20b7-4773-9bdd-8a1ac202a37d}; !- HVAC Component
 
 OS:Sizing:Zone,
-  {9f9e8a45-4224-4298-a614-61bd90de0078}, !- Handle
-  {8982803f-3692-40bd-94f4-01a7b0e4dff6}, !- Zone or ZoneList Name
-=======
-  {e79a30b8-9a3f-45b5-8c18-bebbec11d3a3}, !- Handle
-  Node 2,                                 !- Name
-  {5769d420-67ad-4a93-9ac0-38e619f60510}, !- Inlet Port
-  ;                                       !- Outlet Port
-
-OS:Connection,
-  {5769d420-67ad-4a93-9ac0-38e619f60510}, !- Handle
-  {afee6d62-e92e-4f77-9c67-459afb922f79}, !- Name
-  {a165a36f-81f1-4d9b-a4aa-a3f997fe47ed}, !- Source Object
-  11,                                     !- Outlet Port
-  {e79a30b8-9a3f-45b5-8c18-bebbec11d3a3}, !- Target Object
-  2;                                      !- Inlet Port
-
-OS:PortList,
-  {2885f7b2-5e83-4e66-b656-25d30fb4c751}, !- Handle
-  {7f7f7cc9-d693-4ae3-9d5a-73f18861d13a}, !- Name
-  {a165a36f-81f1-4d9b-a4aa-a3f997fe47ed}; !- HVAC Component
-
-OS:PortList,
-  {d038de04-9411-4012-9c3d-346ddb9a9141}, !- Handle
-  {62e026df-d9ef-475c-9b65-c7ca09419b60}, !- Name
-  {a165a36f-81f1-4d9b-a4aa-a3f997fe47ed}; !- HVAC Component
-
-OS:PortList,
-  {a3f8e25e-760a-4250-a690-ffcbed961baa}, !- Handle
-  {549b35f2-4a69-4a65-adfa-24daab37ebb5}, !- Name
-  {a165a36f-81f1-4d9b-a4aa-a3f997fe47ed}; !- HVAC Component
-
-OS:Sizing:Zone,
-  {092286f8-5bc6-4160-a138-b289e1eaad11}, !- Handle
-  {a165a36f-81f1-4d9b-a4aa-a3f997fe47ed}, !- Zone or ZoneList Name
->>>>>>> 4ec27a5f
+  {96bd750d-98fc-4e03-91a6-fede693fa1b8}, !- Handle
+  {f33c2713-20b7-4773-9bdd-8a1ac202a37d}, !- Zone or ZoneList Name
   SupplyAirTemperature,                   !- Zone Cooling Design Supply Air Temperature Input Method
   14,                                     !- Zone Cooling Design Supply Air Temperature {C}
   11.11,                                  !- Zone Cooling Design Supply Air Temperature Difference {deltaC}
@@ -967,21 +664,12 @@
   autosize;                               !- Dedicated Outdoor Air High Setpoint Temperature for Design {C}
 
 OS:ZoneHVAC:EquipmentList,
-<<<<<<< HEAD
-  {4d615add-5f07-498f-99f4-4008c6fee799}, !- Handle
+  {0bebee1b-48ed-4655-b2f8-87838ea07847}, !- Handle
   Zone HVAC Equipment List 2,             !- Name
-  {8982803f-3692-40bd-94f4-01a7b0e4dff6}; !- Thermal Zone
+  {f33c2713-20b7-4773-9bdd-8a1ac202a37d}; !- Thermal Zone
 
 OS:SpaceType,
-  {01693b99-cdb4-4586-a945-4fa862288f0f}, !- Handle
-=======
-  {e718ee01-fd34-45d3-ae74-5ac2eea8aedc}, !- Handle
-  Zone HVAC Equipment List 2,             !- Name
-  {a165a36f-81f1-4d9b-a4aa-a3f997fe47ed}; !- Thermal Zone
-
-OS:SpaceType,
-  {656374e4-9c07-40ae-8f33-1d1cad8c6687}, !- Handle
->>>>>>> 4ec27a5f
+  {90f38c98-3423-4d20-8a37-bd894fc82b85}, !- Handle
   Space Type 2,                           !- Name
   ,                                       !- Default Construction Set Name
   ,                                       !- Default Schedule Set Name
@@ -992,23 +680,13 @@
   finished basement;                      !- Standards Space Type
 
 OS:Surface,
-<<<<<<< HEAD
-  {9a1fa2a1-2783-4fe3-8764-dad141039317}, !- Handle
+  {79e8ba2a-8da6-4822-8611-78e66c804a39}, !- Handle
   Surface 7,                              !- Name
   Floor,                                  !- Surface Type
   ,                                       !- Construction Name
-  {82ede255-161a-47b6-a5fa-37993f56c4f6}, !- Space Name
+  {41e43889-0681-4eb0-be72-345c04387396}, !- Space Name
   Surface,                                !- Outside Boundary Condition
-  {82d85c30-1118-4774-aa30-467741a4a9b8}, !- Outside Boundary Condition Object
-=======
-  {144120fc-fe34-402d-89dd-e702ec7419bb}, !- Handle
-  Surface 7,                              !- Name
-  Floor,                                  !- Surface Type
-  ,                                       !- Construction Name
-  {1fc87caf-54c4-4345-9a0d-1b2ac3f04a5c}, !- Space Name
-  Surface,                                !- Outside Boundary Condition
-  {6549e741-f1e1-406c-a690-a85ec5ca741f}, !- Outside Boundary Condition Object
->>>>>>> 4ec27a5f
+  {8bedf79c-33cb-446c-9889-e250f14cd36d}, !- Outside Boundary Condition Object
   NoSun,                                  !- Sun Exposure
   NoWind,                                 !- Wind Exposure
   ,                                       !- View Factor to Ground
@@ -1019,19 +697,11 @@
   4.572, -9.144, 2.4384;                  !- X,Y,Z Vertex 4 {m}
 
 OS:Surface,
-<<<<<<< HEAD
-  {35d10222-a6f7-4bd3-bce1-08f2dcbf127f}, !- Handle
+  {e26f0f14-7064-439c-a5a2-e6077d049a95}, !- Handle
   Surface 8,                              !- Name
   RoofCeiling,                            !- Surface Type
   ,                                       !- Construction Name
-  {82ede255-161a-47b6-a5fa-37993f56c4f6}, !- Space Name
-=======
-  {803bbb92-d798-45b6-b7c1-8c3470bd71e9}, !- Handle
-  Surface 8,                              !- Name
-  RoofCeiling,                            !- Surface Type
-  ,                                       !- Construction Name
-  {1fc87caf-54c4-4345-9a0d-1b2ac3f04a5c}, !- Space Name
->>>>>>> 4ec27a5f
+  {41e43889-0681-4eb0-be72-345c04387396}, !- Space Name
   Outdoors,                               !- Outside Boundary Condition
   ,                                       !- Outside Boundary Condition Object
   SunExposed,                             !- Sun Exposure
@@ -1044,19 +714,11 @@
   0, 0, 2.4384;                           !- X,Y,Z Vertex 4 {m}
 
 OS:Surface,
-<<<<<<< HEAD
-  {fbe24931-de3c-449b-a652-aaa38ef377b6}, !- Handle
+  {f5b10e1b-a767-423d-97e9-27b6d4ce6ab5}, !- Handle
   Surface 9,                              !- Name
   RoofCeiling,                            !- Surface Type
   ,                                       !- Construction Name
-  {82ede255-161a-47b6-a5fa-37993f56c4f6}, !- Space Name
-=======
-  {72b77663-d26b-4b7f-a3dd-a555fe1a237b}, !- Handle
-  Surface 9,                              !- Name
-  RoofCeiling,                            !- Surface Type
-  ,                                       !- Construction Name
-  {1fc87caf-54c4-4345-9a0d-1b2ac3f04a5c}, !- Space Name
->>>>>>> 4ec27a5f
+  {41e43889-0681-4eb0-be72-345c04387396}, !- Space Name
   Outdoors,                               !- Outside Boundary Condition
   ,                                       !- Outside Boundary Condition Object
   SunExposed,                             !- Sun Exposure
@@ -1069,19 +731,11 @@
   4.572, -9.144, 2.4384;                  !- X,Y,Z Vertex 4 {m}
 
 OS:Surface,
-<<<<<<< HEAD
-  {be43a6df-e661-4e77-8d3a-d1a814e27844}, !- Handle
+  {d889b8fb-116a-4cdf-8a66-80877156750e}, !- Handle
   Surface 10,                             !- Name
   Wall,                                   !- Surface Type
   ,                                       !- Construction Name
-  {82ede255-161a-47b6-a5fa-37993f56c4f6}, !- Space Name
-=======
-  {91e59b59-af2b-4188-88bd-6f987a50ed11}, !- Handle
-  Surface 10,                             !- Name
-  Wall,                                   !- Surface Type
-  ,                                       !- Construction Name
-  {1fc87caf-54c4-4345-9a0d-1b2ac3f04a5c}, !- Space Name
->>>>>>> 4ec27a5f
+  {41e43889-0681-4eb0-be72-345c04387396}, !- Space Name
   Outdoors,                               !- Outside Boundary Condition
   ,                                       !- Outside Boundary Condition Object
   SunExposed,                             !- Sun Exposure
@@ -1093,19 +747,11 @@
   0, -9.144, 2.4384;                      !- X,Y,Z Vertex 3 {m}
 
 OS:Surface,
-<<<<<<< HEAD
-  {4c76ccf5-a6c2-4be2-bdc1-c99030b76ce8}, !- Handle
+  {013808c7-3279-4a4e-a4f9-e910d0976d7b}, !- Handle
   Surface 11,                             !- Name
   Wall,                                   !- Surface Type
   ,                                       !- Construction Name
-  {82ede255-161a-47b6-a5fa-37993f56c4f6}, !- Space Name
-=======
-  {7c3240ae-09dc-48a7-90ed-f810b0ce67db}, !- Handle
-  Surface 11,                             !- Name
-  Wall,                                   !- Surface Type
-  ,                                       !- Construction Name
-  {1fc87caf-54c4-4345-9a0d-1b2ac3f04a5c}, !- Space Name
->>>>>>> 4ec27a5f
+  {41e43889-0681-4eb0-be72-345c04387396}, !- Space Name
   Adiabatic,                              !- Outside Boundary Condition
   ,                                       !- Outside Boundary Condition Object
   NoSun,                                  !- Sun Exposure
@@ -1117,15 +763,9 @@
   4.572, 0, 2.4384;                       !- X,Y,Z Vertex 3 {m}
 
 OS:Space,
-<<<<<<< HEAD
-  {82ede255-161a-47b6-a5fa-37993f56c4f6}, !- Handle
+  {41e43889-0681-4eb0-be72-345c04387396}, !- Handle
   unfinished attic space,                 !- Name
-  {a6e864a8-b764-4a8b-8267-3cead92c6d73}, !- Space Type Name
-=======
-  {1fc87caf-54c4-4345-9a0d-1b2ac3f04a5c}, !- Handle
-  unfinished attic space,                 !- Name
-  {14be01ee-897d-4e36-a6a8-6c7ee1292849}, !- Space Type Name
->>>>>>> 4ec27a5f
+  {f6b78918-7a6a-4144-84bf-195cd70c4c69}, !- Space Type Name
   ,                                       !- Default Construction Set Name
   ,                                       !- Default Schedule Set Name
   ,                                       !- Direction of Relative North {deg}
@@ -1133,17 +773,10 @@
   ,                                       !- Y Origin {m}
   ,                                       !- Z Origin {m}
   ,                                       !- Building Story Name
-<<<<<<< HEAD
-  {acb1c9b4-0e72-41b6-88b0-17e0c51218e1}; !- Thermal Zone Name
+  {6d457fd9-e8d2-4f05-91a2-328d97d478cd}; !- Thermal Zone Name
 
 OS:ThermalZone,
-  {acb1c9b4-0e72-41b6-88b0-17e0c51218e1}, !- Handle
-=======
-  {19a416d8-b765-4b29-a6b9-dc36a3982fc9}; !- Thermal Zone Name
-
-OS:ThermalZone,
-  {19a416d8-b765-4b29-a6b9-dc36a3982fc9}, !- Handle
->>>>>>> 4ec27a5f
+  {6d457fd9-e8d2-4f05-91a2-328d97d478cd}, !- Handle
   unfinished attic zone,                  !- Name
   ,                                       !- Multiplier
   ,                                       !- Ceiling Height {m}
@@ -1152,17 +785,10 @@
   ,                                       !- Zone Inside Convection Algorithm
   ,                                       !- Zone Outside Convection Algorithm
   ,                                       !- Zone Conditioning Equipment List Name
-<<<<<<< HEAD
-  {9f61089e-e534-4026-9b96-d9f0aa790363}, !- Zone Air Inlet Port List
-  {8b112a2f-4e5f-4552-a777-f9fb923cb335}, !- Zone Air Exhaust Port List
-  {8ef68679-cf71-4eeb-906e-f1a6d4460099}, !- Zone Air Node Name
-  {8598921f-f317-4828-8595-790da11fb846}, !- Zone Return Air Port List
-=======
-  {7950b610-4eb7-4efe-9967-51d24e854299}, !- Zone Air Inlet Port List
-  {24bb4a68-2b80-498c-be39-59aaf283cbff}, !- Zone Air Exhaust Port List
-  {2af83836-31a6-48b9-b013-8d481fd86c00}, !- Zone Air Node Name
-  {a6e72386-69bc-4bf7-bf10-4b7b0e742fc8}, !- Zone Return Air Port List
->>>>>>> 4ec27a5f
+  {98e74649-60d2-44a0-8262-2aa9781635a8}, !- Zone Air Inlet Port List
+  {dff9ade0-6c30-4b5d-9e3d-080073d5af1f}, !- Zone Air Exhaust Port List
+  {0a89f0d0-cf3b-4af4-a53d-6090a98eb947}, !- Zone Air Node Name
+  {5886db69-72e3-4c1d-bab5-4d1ee7b541d0}, !- Zone Return Air Port List
   ,                                       !- Primary Daylighting Control Name
   ,                                       !- Fraction of Zone Controlled by Primary Daylighting Control
   ,                                       !- Secondary Daylighting Control Name
@@ -1173,67 +799,33 @@
   No;                                     !- Use Ideal Air Loads
 
 OS:Node,
-<<<<<<< HEAD
-  {efdecf0c-d463-41f4-bda3-71528b3c0e1b}, !- Handle
+  {dab85881-19df-4dc0-a6a1-d73e17ddbe74}, !- Handle
   Node 3,                                 !- Name
-  {8ef68679-cf71-4eeb-906e-f1a6d4460099}, !- Inlet Port
+  {0a89f0d0-cf3b-4af4-a53d-6090a98eb947}, !- Inlet Port
   ;                                       !- Outlet Port
 
 OS:Connection,
-  {8ef68679-cf71-4eeb-906e-f1a6d4460099}, !- Handle
-  {acb1c9b4-0e72-41b6-88b0-17e0c51218e1}, !- Source Object
+  {0a89f0d0-cf3b-4af4-a53d-6090a98eb947}, !- Handle
+  {6d457fd9-e8d2-4f05-91a2-328d97d478cd}, !- Source Object
   11,                                     !- Outlet Port
-  {efdecf0c-d463-41f4-bda3-71528b3c0e1b}, !- Target Object
+  {dab85881-19df-4dc0-a6a1-d73e17ddbe74}, !- Target Object
   2;                                      !- Inlet Port
 
 OS:PortList,
-  {9f61089e-e534-4026-9b96-d9f0aa790363}, !- Handle
-  {acb1c9b4-0e72-41b6-88b0-17e0c51218e1}; !- HVAC Component
+  {98e74649-60d2-44a0-8262-2aa9781635a8}, !- Handle
+  {6d457fd9-e8d2-4f05-91a2-328d97d478cd}; !- HVAC Component
 
 OS:PortList,
-  {8b112a2f-4e5f-4552-a777-f9fb923cb335}, !- Handle
-  {acb1c9b4-0e72-41b6-88b0-17e0c51218e1}; !- HVAC Component
+  {dff9ade0-6c30-4b5d-9e3d-080073d5af1f}, !- Handle
+  {6d457fd9-e8d2-4f05-91a2-328d97d478cd}; !- HVAC Component
 
 OS:PortList,
-  {8598921f-f317-4828-8595-790da11fb846}, !- Handle
-  {acb1c9b4-0e72-41b6-88b0-17e0c51218e1}; !- HVAC Component
+  {5886db69-72e3-4c1d-bab5-4d1ee7b541d0}, !- Handle
+  {6d457fd9-e8d2-4f05-91a2-328d97d478cd}; !- HVAC Component
 
 OS:Sizing:Zone,
-  {f0afee29-52ad-4df9-9a44-718cfc209835}, !- Handle
-  {acb1c9b4-0e72-41b6-88b0-17e0c51218e1}, !- Zone or ZoneList Name
-=======
-  {13b8bc36-202f-4bbf-8c93-cb71615e0fe5}, !- Handle
-  Node 3,                                 !- Name
-  {2af83836-31a6-48b9-b013-8d481fd86c00}, !- Inlet Port
-  ;                                       !- Outlet Port
-
-OS:Connection,
-  {2af83836-31a6-48b9-b013-8d481fd86c00}, !- Handle
-  {2682f5e2-2c8b-4ebc-872e-a55962a440f3}, !- Name
-  {19a416d8-b765-4b29-a6b9-dc36a3982fc9}, !- Source Object
-  11,                                     !- Outlet Port
-  {13b8bc36-202f-4bbf-8c93-cb71615e0fe5}, !- Target Object
-  2;                                      !- Inlet Port
-
-OS:PortList,
-  {7950b610-4eb7-4efe-9967-51d24e854299}, !- Handle
-  {bf866d08-9af5-423d-8ef2-c60a9aa84ac5}, !- Name
-  {19a416d8-b765-4b29-a6b9-dc36a3982fc9}; !- HVAC Component
-
-OS:PortList,
-  {24bb4a68-2b80-498c-be39-59aaf283cbff}, !- Handle
-  {70e8b5fb-c81f-44d9-9ada-f1a17dad3ede}, !- Name
-  {19a416d8-b765-4b29-a6b9-dc36a3982fc9}; !- HVAC Component
-
-OS:PortList,
-  {a6e72386-69bc-4bf7-bf10-4b7b0e742fc8}, !- Handle
-  {17d3e504-f34a-4e41-8e7d-bbd8e5a7db9e}, !- Name
-  {19a416d8-b765-4b29-a6b9-dc36a3982fc9}; !- HVAC Component
-
-OS:Sizing:Zone,
-  {82707bcb-60dc-46eb-b9b4-ab924ead0a4b}, !- Handle
-  {19a416d8-b765-4b29-a6b9-dc36a3982fc9}, !- Zone or ZoneList Name
->>>>>>> 4ec27a5f
+  {2e1917a5-73b1-4ab2-8601-047d40094e9e}, !- Handle
+  {6d457fd9-e8d2-4f05-91a2-328d97d478cd}, !- Zone or ZoneList Name
   SupplyAirTemperature,                   !- Zone Cooling Design Supply Air Temperature Input Method
   14,                                     !- Zone Cooling Design Supply Air Temperature {C}
   11.11,                                  !- Zone Cooling Design Supply Air Temperature Difference {deltaC}
@@ -1260,21 +852,12 @@
   autosize;                               !- Dedicated Outdoor Air High Setpoint Temperature for Design {C}
 
 OS:ZoneHVAC:EquipmentList,
-<<<<<<< HEAD
-  {8d2e6994-2391-4658-829d-6df2db877cd6}, !- Handle
+  {43c716a7-e5f6-4e7c-aa0d-455b834f3543}, !- Handle
   Zone HVAC Equipment List 3,             !- Name
-  {acb1c9b4-0e72-41b6-88b0-17e0c51218e1}; !- Thermal Zone
+  {6d457fd9-e8d2-4f05-91a2-328d97d478cd}; !- Thermal Zone
 
 OS:SpaceType,
-  {a6e864a8-b764-4a8b-8267-3cead92c6d73}, !- Handle
-=======
-  {e3947fd3-7541-4f5b-8810-e1779fc68794}, !- Handle
-  Zone HVAC Equipment List 3,             !- Name
-  {19a416d8-b765-4b29-a6b9-dc36a3982fc9}; !- Thermal Zone
-
-OS:SpaceType,
-  {14be01ee-897d-4e36-a6a8-6c7ee1292849}, !- Handle
->>>>>>> 4ec27a5f
+  {f6b78918-7a6a-4144-84bf-195cd70c4c69}, !- Handle
   Space Type 3,                           !- Name
   ,                                       !- Default Construction Set Name
   ,                                       !- Default Schedule Set Name
@@ -1285,23 +868,14 @@
   unfinished attic;                       !- Standards Space Type
 
 OS:BuildingUnit,
-<<<<<<< HEAD
-  {ea083c62-ba57-4075-9747-9629843139f3}, !- Handle
-=======
-  {f5783ffb-b628-4f79-b249-0785a9cbfa20}, !- Handle
->>>>>>> 4ec27a5f
+  {3b8e1c4a-bca4-496d-8d8a-c582492afd1d}, !- Handle
   unit 1,                                 !- Name
   ,                                       !- Rendering Color
   Residential;                            !- Building Unit Type
 
 OS:AdditionalProperties,
-<<<<<<< HEAD
-  {ac20cd8f-cd2f-46a3-9753-4d2b49cce8c9}, !- Handle
-  {ea083c62-ba57-4075-9747-9629843139f3}, !- Object Name
-=======
-  {919d3a3c-2fb0-4797-a19f-6327182a0b40}, !- Handle
-  {f5783ffb-b628-4f79-b249-0785a9cbfa20}, !- Object Name
->>>>>>> 4ec27a5f
+  {e526b3c1-b230-4351-83ce-901492c8a7f9}, !- Handle
+  {3b8e1c4a-bca4-496d-8d8a-c582492afd1d}, !- Object Name
   NumberOfBedrooms,                       !- Feature Name 1
   Integer,                                !- Feature Data Type 1
   3,                                      !- Feature Value 1
@@ -1313,20 +887,12 @@
   3.3900000000000001;                     !- Feature Value 3
 
 OS:External:File,
-<<<<<<< HEAD
-  {4fd5e5be-6860-4a34-8fc7-c6335544a0db}, !- Handle
-=======
-  {b3a7acb4-cb7c-4f9f-8561-8c86ecb59628}, !- Handle
->>>>>>> 4ec27a5f
+  {c406026f-9e91-4996-996b-86d9b75796ca}, !- Handle
   8760.csv,                               !- Name
   8760.csv;                               !- File Name
 
 OS:Schedule:Day,
-<<<<<<< HEAD
-  {c9dd49b4-3f59-416b-b173-223ca96d51e2}, !- Handle
-=======
-  {c4f6085b-8757-478a-a925-98691c756cb5}, !- Handle
->>>>>>> 4ec27a5f
+  {3090180e-8999-4c23-b1fb-aac175efba52}, !- Handle
   Schedule Day 1,                         !- Name
   ,                                       !- Schedule Type Limits Name
   ,                                       !- Interpolate to Timestep
@@ -1335,11 +901,7 @@
   0;                                      !- Value Until Time 1
 
 OS:Schedule:Day,
-<<<<<<< HEAD
-  {5dea00ce-4215-4fdf-a1a9-af24a3dfc37f}, !- Handle
-=======
-  {73adf5b9-3ca4-4f74-9f29-3632dd84233b}, !- Handle
->>>>>>> 4ec27a5f
+  {cc2840d6-879b-442c-8ee3-7b1ccae25b23}, !- Handle
   Schedule Day 2,                         !- Name
   ,                                       !- Schedule Type Limits Name
   ,                                       !- Interpolate to Timestep
@@ -1348,17 +910,10 @@
   1;                                      !- Value Until Time 1
 
 OS:Schedule:File,
-<<<<<<< HEAD
-  {8e1c7ddb-d221-425d-9a53-bddc6b591f10}, !- Handle
+  {be270309-0788-4b88-af65-d8b6c2d9fd58}, !- Handle
   occupants,                              !- Name
-  {06d3e0a3-fdb6-4293-9d1d-c4f10df22843}, !- Schedule Type Limits Name
-  {4fd5e5be-6860-4a34-8fc7-c6335544a0db}, !- External File Name
-=======
-  {668be3c4-8ec8-42e2-bbcf-1c6472300957}, !- Handle
-  occupants,                              !- Name
-  {ccea955c-1d72-48fc-9f31-59392788556f}, !- Schedule Type Limits Name
-  {b3a7acb4-cb7c-4f9f-8561-8c86ecb59628}, !- External File Name
->>>>>>> 4ec27a5f
+  {c8a0563e-c4a2-43aa-8d7e-e179572e6477}, !- Schedule Type Limits Name
+  {c406026f-9e91-4996-996b-86d9b75796ca}, !- External File Name
   1,                                      !- Column Number
   1,                                      !- Rows to Skip at Top
   8760,                                   !- Number of Hours of Data
@@ -1366,34 +921,55 @@
   ,                                       !- Interpolate to Timestep
   60;                                     !- Minutes per Item
 
-<<<<<<< HEAD
 OS:Schedule:Constant,
-  {f679eba0-54d8-4d7a-b70a-9f74f8fcd735}, !- Handle
+  {478b5b67-8585-4ede-89fd-035f77d8dcad}, !- Handle
   res occupants activity schedule,        !- Name
-  {86ffe121-02e8-4ee9-8ae0-f6166d5c90bd}, !- Schedule Type Limits Name
+  {c03e3851-51d6-4a25-a2bd-71b1440a3d19}, !- Schedule Type Limits Name
   112.539290946133;                       !- Value
 
 OS:People:Definition,
-  {1c19ceb8-951e-439b-bf6a-1f9295858587}, !- Handle
-=======
-OS:Schedule:Ruleset,
-  {f0da34f5-fc55-4fc6-b7cb-b36ca1fce6a6}, !- Handle
-  Schedule Ruleset 1,                     !- Name
-  {e041be3f-0eaf-4662-8c45-7e79f15e064c}, !- Schedule Type Limits Name
-  {4548c49b-c86b-4662-b648-29bb2d968f53}; !- Default Day Schedule Name
-
-OS:Schedule:Day,
-  {4548c49b-c86b-4662-b648-29bb2d968f53}, !- Handle
-  Schedule Day 3,                         !- Name
-  {e041be3f-0eaf-4662-8c45-7e79f15e064c}, !- Schedule Type Limits Name
-  ,                                       !- Interpolate to Timestep
-  24,                                     !- Hour 1
-  0,                                      !- Minute 1
-  112.539290946133;                       !- Value Until Time 1
+  {e293812e-77d2-4b5e-9636-db92766bf47e}, !- Handle
+  res occupants|living space,             !- Name
+  People,                                 !- Number of People Calculation Method
+  1.695,                                  !- Number of People {people}
+  ,                                       !- People per Space Floor Area {person/m2}
+  ,                                       !- Space Floor Area per Person {m2/person}
+  0.319734,                               !- Fraction Radiant
+  0.573,                                  !- Sensible Heat Fraction
+  0,                                      !- Carbon Dioxide Generation Rate {m3/s-W}
+  No,                                     !- Enable ASHRAE 55 Comfort Warnings
+  ZoneAveraged;                           !- Mean Radiant Temperature Calculation Type
+
+OS:People,
+  {39af8bfb-ec16-492c-8f81-db3fe4c585c5}, !- Handle
+  res occupants|living space,             !- Name
+  {e293812e-77d2-4b5e-9636-db92766bf47e}, !- People Definition Name
+  {b3556359-e67b-48d5-82b4-a0ed3d01b8ce}, !- Space or SpaceType Name
+  {be270309-0788-4b88-af65-d8b6c2d9fd58}, !- Number of People Schedule Name
+  {478b5b67-8585-4ede-89fd-035f77d8dcad}, !- Activity Level Schedule Name
+  ,                                       !- Surface Name/Angle Factor List Name
+  ,                                       !- Work Efficiency Schedule Name
+  ,                                       !- Clothing Insulation Schedule Name
+  ,                                       !- Air Velocity Schedule Name
+  1;                                      !- Multiplier
+
+OS:ScheduleTypeLimits,
+  {c03e3851-51d6-4a25-a2bd-71b1440a3d19}, !- Handle
+  ActivityLevel,                          !- Name
+  0,                                      !- Lower Limit Value
+  ,                                       !- Upper Limit Value
+  Continuous,                             !- Numeric Type
+  ActivityLevel;                          !- Unit Type
+
+OS:ScheduleTypeLimits,
+  {c8a0563e-c4a2-43aa-8d7e-e179572e6477}, !- Handle
+  Fractional,                             !- Name
+  0,                                      !- Lower Limit Value
+  1,                                      !- Upper Limit Value
+  Continuous;                             !- Numeric Type
 
 OS:People:Definition,
-  {f8ed8fb3-b67b-4caa-96ee-7c63de7fa211}, !- Handle
->>>>>>> 4ec27a5f
+  {fbd13836-2cd9-4839-8c3d-10939ad356fd}, !- Handle
   res occupants|finished basement space,  !- Name
   People,                                 !- Number of People Calculation Method
   1.695,                                  !- Number of People {people}
@@ -1406,85 +982,14 @@
   ZoneAveraged;                           !- Mean Radiant Temperature Calculation Type
 
 OS:People,
-<<<<<<< HEAD
-  {cf246d56-bf91-4959-9e90-1d109a025592}, !- Handle
+  {4ac35609-1045-4a39-ad11-698bc8b1d3a0}, !- Handle
   res occupants|finished basement space,  !- Name
-  {1c19ceb8-951e-439b-bf6a-1f9295858587}, !- People Definition Name
-  {c7733764-cc7d-4b02-ac44-9a9d9c3aad43}, !- Space or SpaceType Name
-  {8e1c7ddb-d221-425d-9a53-bddc6b591f10}, !- Number of People Schedule Name
-  {f679eba0-54d8-4d7a-b70a-9f74f8fcd735}, !- Activity Level Schedule Name
-=======
-  {0f14fdc8-debd-49b8-bd4a-ded3e6e05678}, !- Handle
-  res occupants|finished basement space,  !- Name
-  {f8ed8fb3-b67b-4caa-96ee-7c63de7fa211}, !- People Definition Name
-  {8bdc384a-6cdb-41b3-b150-3eec3dda4276}, !- Space or SpaceType Name
-  {668be3c4-8ec8-42e2-bbcf-1c6472300957}, !- Number of People Schedule Name
-  {f0da34f5-fc55-4fc6-b7cb-b36ca1fce6a6}, !- Activity Level Schedule Name
->>>>>>> 4ec27a5f
+  {fbd13836-2cd9-4839-8c3d-10939ad356fd}, !- People Definition Name
+  {29fa38c8-d89c-4fbb-ab2d-0ae330e98b4c}, !- Space or SpaceType Name
+  {be270309-0788-4b88-af65-d8b6c2d9fd58}, !- Number of People Schedule Name
+  {478b5b67-8585-4ede-89fd-035f77d8dcad}, !- Activity Level Schedule Name
   ,                                       !- Surface Name/Angle Factor List Name
   ,                                       !- Work Efficiency Schedule Name
   ,                                       !- Clothing Insulation Schedule Name
   ,                                       !- Air Velocity Schedule Name
   1;                                      !- Multiplier
-
-OS:ScheduleTypeLimits,
-<<<<<<< HEAD
-  {86ffe121-02e8-4ee9-8ae0-f6166d5c90bd}, !- Handle
-=======
-  {e041be3f-0eaf-4662-8c45-7e79f15e064c}, !- Handle
->>>>>>> 4ec27a5f
-  ActivityLevel,                          !- Name
-  0,                                      !- Lower Limit Value
-  ,                                       !- Upper Limit Value
-  Continuous,                             !- Numeric Type
-  ActivityLevel;                          !- Unit Type
-
-OS:ScheduleTypeLimits,
-<<<<<<< HEAD
-  {06d3e0a3-fdb6-4293-9d1d-c4f10df22843}, !- Handle
-=======
-  {ccea955c-1d72-48fc-9f31-59392788556f}, !- Handle
->>>>>>> 4ec27a5f
-  Fractional,                             !- Name
-  0,                                      !- Lower Limit Value
-  1,                                      !- Upper Limit Value
-  Continuous;                             !- Numeric Type
-
-OS:People:Definition,
-<<<<<<< HEAD
-  {150b5348-994b-49df-99ec-620f15bf7e17}, !- Handle
-=======
-  {10bc6d17-8ff8-494a-ae17-96e42d784b38}, !- Handle
->>>>>>> 4ec27a5f
-  res occupants|living space,             !- Name
-  People,                                 !- Number of People Calculation Method
-  1.695,                                  !- Number of People {people}
-  ,                                       !- People per Space Floor Area {person/m2}
-  ,                                       !- Space Floor Area per Person {m2/person}
-  0.319734,                               !- Fraction Radiant
-  0.573,                                  !- Sensible Heat Fraction
-  0,                                      !- Carbon Dioxide Generation Rate {m3/s-W}
-  No,                                     !- Enable ASHRAE 55 Comfort Warnings
-  ZoneAveraged;                           !- Mean Radiant Temperature Calculation Type
-
-OS:People,
-<<<<<<< HEAD
-  {e7baa826-4db4-40b5-8d59-e35c32c53dbe}, !- Handle
-  res occupants|living space,             !- Name
-  {150b5348-994b-49df-99ec-620f15bf7e17}, !- People Definition Name
-  {8eec31a7-6cc8-49a7-a431-2a388e8cd3d8}, !- Space or SpaceType Name
-  {8e1c7ddb-d221-425d-9a53-bddc6b591f10}, !- Number of People Schedule Name
-  {f679eba0-54d8-4d7a-b70a-9f74f8fcd735}, !- Activity Level Schedule Name
-=======
-  {47a2a0dd-2050-4e86-9e83-ab7016dae3fb}, !- Handle
-  res occupants|living space,             !- Name
-  {10bc6d17-8ff8-494a-ae17-96e42d784b38}, !- People Definition Name
-  {6f2e9926-0b55-4344-9751-0f6840c0123b}, !- Space or SpaceType Name
-  {668be3c4-8ec8-42e2-bbcf-1c6472300957}, !- Number of People Schedule Name
-  {f0da34f5-fc55-4fc6-b7cb-b36ca1fce6a6}, !- Activity Level Schedule Name
->>>>>>> 4ec27a5f
-  ,                                       !- Surface Name/Angle Factor List Name
-  ,                                       !- Work Efficiency Schedule Name
-  ,                                       !- Clothing Insulation Schedule Name
-  ,                                       !- Air Velocity Schedule Name
-  1;                                      !- Multiplier
