!- NOTE: Auto-generated from /test/osw_files/SFA_4units_1story_FB_UA_3Beds_2Baths_Denver.osw

OS:Version,
<<<<<<< HEAD
  {bd5dc68e-9ba4-4be4-925b-8dd0ff3c92e8}, !- Handle
  3.2.1,                                  !- Version Identifier
  rc1;                                    !- Prerelease Identifier

OS:SimulationControl,
  {88526103-6d28-4b0e-bce2-73cfec94ac92}, !- Handle
=======
  {ecbc4f53-75ee-4d7c-980c-cf9609e0304f}, !- Handle
  2.9.0;                                  !- Version Identifier

OS:SimulationControl,
  {04691899-31f8-4159-aebf-24228c8df61c}, !- Handle
>>>>>>> 3c1d7324
  ,                                       !- Do Zone Sizing Calculation
  ,                                       !- Do System Sizing Calculation
  ,                                       !- Do Plant Sizing Calculation
  No;                                     !- Run Simulation for Sizing Periods

OS:Timestep,
<<<<<<< HEAD
  {fa63e924-e4c9-4f47-8ef0-ab4bb88c4868}, !- Handle
  6;                                      !- Number of Timesteps per Hour

OS:ShadowCalculation,
  {53e7d731-532f-4859-8b84-ac108a5768d7}, !- Handle
  PolygonClipping,                        !- Shading Calculation Method
  ,                                       !- Shading Calculation Update Frequency Method
  20,                                     !- Shading Calculation Update Frequency
  200,                                    !- Maximum Figures in Shadow Overlap Calculations
  ,                                       !- Polygon Clipping Algorithm
  512,                                    !- Pixel Counting Resolution
  ,                                       !- Sky Diffuse Modeling Algorithm
  No,                                     !- Output External Shading Calculation Results
  No,                                     !- Disable Self-Shading Within Shading Zone Groups
  No;                                     !- Disable Self-Shading From Shading Zone Groups to Other Zones

OS:SurfaceConvectionAlgorithm:Outside,
  {a24fa421-b4ce-4cbd-85bb-1e0c4f9263fd}, !- Handle
  DOE-2;                                  !- Algorithm

OS:SurfaceConvectionAlgorithm:Inside,
  {9455dbc6-4696-4c79-a630-feb3ea45e4d9}, !- Handle
  TARP;                                   !- Algorithm

OS:ZoneCapacitanceMultiplier:ResearchSpecial,
  {bd2d359c-2362-4202-b29f-42891f602bd0}, !- Handle
=======
  {6d86547a-40b1-48ca-8c8e-be797e044ae4}, !- Handle
  6;                                      !- Number of Timesteps per Hour

OS:ShadowCalculation,
  {7a38d09d-0aa8-4b8a-b748-b3c525e03158}, !- Handle
  20,                                     !- Calculation Frequency
  200;                                    !- Maximum Figures in Shadow Overlap Calculations

OS:SurfaceConvectionAlgorithm:Outside,
  {b39b5fd3-ce4a-45da-ac67-aaa620a00fdb}, !- Handle
  DOE-2;                                  !- Algorithm

OS:SurfaceConvectionAlgorithm:Inside,
  {881073d4-4466-4bc5-b5fd-efb3ebe21097}, !- Handle
  TARP;                                   !- Algorithm

OS:ZoneCapacitanceMultiplier:ResearchSpecial,
  {2abab6b4-421d-4dd0-a06f-0b19245431d4}, !- Handle
>>>>>>> 3c1d7324
  ,                                       !- Temperature Capacity Multiplier
  15,                                     !- Humidity Capacity Multiplier
  ;                                       !- Carbon Dioxide Capacity Multiplier

OS:RunPeriod,
<<<<<<< HEAD
  {e8c1d8de-7f7e-4214-a9d6-d7b27faf0de8}, !- Handle
=======
  {b9e22bdd-4318-4453-b890-b037096090b1}, !- Handle
>>>>>>> 3c1d7324
  Run Period 1,                           !- Name
  1,                                      !- Begin Month
  1,                                      !- Begin Day of Month
  12,                                     !- End Month
  31,                                     !- End Day of Month
  ,                                       !- Use Weather File Holidays and Special Days
  ,                                       !- Use Weather File Daylight Saving Period
  ,                                       !- Apply Weekend Holiday Rule
  ,                                       !- Use Weather File Rain Indicators
  ,                                       !- Use Weather File Snow Indicators
  ;                                       !- Number of Times Runperiod to be Repeated

OS:YearDescription,
<<<<<<< HEAD
  {b25b75aa-2ee3-494a-8d30-6f8f6ad9aaf4}, !- Handle
=======
  {34ecd0d7-203d-4ffe-ae0b-5ef8237789bc}, !- Handle
>>>>>>> 3c1d7324
  2007,                                   !- Calendar Year
  ,                                       !- Day of Week for Start Day
  ;                                       !- Is Leap Year

OS:WeatherFile,
<<<<<<< HEAD
  {0fef1105-53a3-4745-9645-ffc54457eb83}, !- Handle
=======
  {b9993f37-70b0-49c7-b4ad-255f0ad36577}, !- Handle
>>>>>>> 3c1d7324
  Denver Intl Ap,                         !- City
  CO,                                     !- State Province Region
  USA,                                    !- Country
  TMY3,                                   !- Data Source
  725650,                                 !- WMO Number
  39.83,                                  !- Latitude {deg}
  -104.65,                                !- Longitude {deg}
  -7,                                     !- Time Zone {hr}
  1650,                                   !- Elevation {m}
  /mnt/c/git/resstock-develop/resources/measures/HPXMLtoOpenStudio/weather/USA_CO_Denver.Intl.AP.725650_TMY3.epw, !- Url
  E23378AA;                               !- Checksum

OS:AdditionalProperties,
<<<<<<< HEAD
  {47e0d1c3-7b73-4106-8781-4bee271a2e13}, !- Handle
  {0fef1105-53a3-4745-9645-ffc54457eb83}, !- Object Name
=======
  {6b925969-54cb-4503-a354-487d92750f8f}, !- Handle
  {b9993f37-70b0-49c7-b4ad-255f0ad36577}, !- Object Name
>>>>>>> 3c1d7324
  EPWHeaderCity,                          !- Feature Name 1
  String,                                 !- Feature Data Type 1
  Denver Intl Ap,                         !- Feature Value 1
  EPWHeaderState,                         !- Feature Name 2
  String,                                 !- Feature Data Type 2
  CO,                                     !- Feature Value 2
  EPWHeaderCountry,                       !- Feature Name 3
  String,                                 !- Feature Data Type 3
  USA,                                    !- Feature Value 3
  EPWHeaderDataSource,                    !- Feature Name 4
  String,                                 !- Feature Data Type 4
  TMY3,                                   !- Feature Value 4
  EPWHeaderStation,                       !- Feature Name 5
  String,                                 !- Feature Data Type 5
  725650,                                 !- Feature Value 5
  EPWHeaderLatitude,                      !- Feature Name 6
  Double,                                 !- Feature Data Type 6
  39.829999999999998,                     !- Feature Value 6
  EPWHeaderLongitude,                     !- Feature Name 7
  Double,                                 !- Feature Data Type 7
  -104.65000000000001,                    !- Feature Value 7
  EPWHeaderTimezone,                      !- Feature Name 8
  Double,                                 !- Feature Data Type 8
  -7,                                     !- Feature Value 8
  EPWHeaderAltitude,                      !- Feature Name 9
  Double,                                 !- Feature Data Type 9
  5413.3858267716532,                     !- Feature Value 9
  EPWHeaderLocalPressure,                 !- Feature Name 10
  Double,                                 !- Feature Data Type 10
  0.81937567683596546,                    !- Feature Value 10
  EPWHeaderRecordsPerHour,                !- Feature Name 11
  Double,                                 !- Feature Data Type 11
  0,                                      !- Feature Value 11
  EPWDataAnnualAvgDrybulb,                !- Feature Name 12
  Double,                                 !- Feature Data Type 12
  51.575616438356228,                     !- Feature Value 12
  EPWDataAnnualMinDrybulb,                !- Feature Name 13
  Double,                                 !- Feature Data Type 13
  -2.9200000000000017,                    !- Feature Value 13
  EPWDataAnnualMaxDrybulb,                !- Feature Name 14
  Double,                                 !- Feature Data Type 14
  104,                                    !- Feature Value 14
  EPWDataCDD50F,                          !- Feature Name 15
  Double,                                 !- Feature Data Type 15
  3072.2925000000005,                     !- Feature Value 15
  EPWDataCDD65F,                          !- Feature Name 16
  Double,                                 !- Feature Data Type 16
  883.62000000000035,                     !- Feature Value 16
  EPWDataHDD50F,                          !- Feature Name 17
  Double,                                 !- Feature Data Type 17
  2497.1925000000001,                     !- Feature Value 17
  EPWDataHDD65F,                          !- Feature Name 18
  Double,                                 !- Feature Data Type 18
  5783.5200000000013,                     !- Feature Value 18
  EPWDataAnnualAvgWindspeed,              !- Feature Name 19
  Double,                                 !- Feature Data Type 19
  3.9165296803649667,                     !- Feature Value 19
  EPWDataMonthlyAvgDrybulbs,              !- Feature Name 20
  String,                                 !- Feature Data Type 20
  33.4191935483871&#4431.90142857142857&#4443.02620967741937&#4442.48624999999999&#4459.877741935483854&#4473.57574999999997&#4472.07975806451608&#4472.70008064516134&#4466.49200000000006&#4450.079112903225806&#4437.218250000000005&#4434.582177419354835, !- Feature Value 20
  EPWDataGroundMonthlyTemps,              !- Feature Name 21
  String,                                 !- Feature Data Type 21
  44.08306285945173&#4440.89570904991865&#4440.64045432632048&#4442.153016571250646&#4448.225111118704206&#4454.268919273837525&#4459.508577937551024&#4462.82777283423508&#4463.10975667174995&#4460.41014950381947&#4455.304105212311526&#4449.445696474514364, !- Feature Value 21
  EPWDataWSF,                             !- Feature Name 22
  Double,                                 !- Feature Data Type 22
  0.58999999999999997,                    !- Feature Value 22
  EPWDataMonthlyAvgDailyHighDrybulbs,     !- Feature Name 23
  String,                                 !- Feature Data Type 23
  47.41032258064516&#4446.58642857142857&#4455.15032258064517&#4453.708&#4472.80193548387098&#4488.67600000000002&#4486.1858064516129&#4485.87225806451613&#4482.082&#4463.18064516129033&#4448.73400000000001&#4448.87935483870968, !- Feature Value 23
  EPWDataMonthlyAvgDailyLowDrybulbs,      !- Feature Name 24
  String,                                 !- Feature Data Type 24
  19.347741935483874&#4419.856428571428573&#4430.316129032258065&#4431.112&#4447.41612903225806&#4457.901999999999994&#4459.063870967741934&#4460.956774193548384&#4452.352000000000004&#4438.41612903225806&#4427.002000000000002&#4423.02903225806451, !- Feature Value 24
  EPWDesignHeatingDrybulb,                !- Feature Name 25
  Double,                                 !- Feature Data Type 25
  12.02,                                  !- Feature Value 25
  EPWDesignHeatingWindspeed,              !- Feature Name 26
  Double,                                 !- Feature Data Type 26
  2.8062500000000004,                     !- Feature Value 26
  EPWDesignCoolingDrybulb,                !- Feature Name 27
  Double,                                 !- Feature Data Type 27
  91.939999999999998,                     !- Feature Value 27
  EPWDesignCoolingWetbulb,                !- Feature Name 28
  Double,                                 !- Feature Data Type 28
  59.95131430195849,                      !- Feature Value 28
  EPWDesignCoolingHumidityRatio,          !- Feature Name 29
  Double,                                 !- Feature Data Type 29
  0.0059161086834698092,                  !- Feature Value 29
  EPWDesignCoolingWindspeed,              !- Feature Name 30
  Double,                                 !- Feature Data Type 30
  3.7999999999999989,                     !- Feature Value 30
  EPWDesignDailyTemperatureRange,         !- Feature Name 31
  Double,                                 !- Feature Data Type 31
  24.915483870967748,                     !- Feature Value 31
  EPWDesignDehumidDrybulb,                !- Feature Name 32
  Double,                                 !- Feature Data Type 32
  67.996785714285721,                     !- Feature Value 32
  EPWDesignDehumidHumidityRatio,          !- Feature Name 33
  Double,                                 !- Feature Data Type 33
  0.012133744170488724,                   !- Feature Value 33
  EPWDesignCoolingDirectNormal,           !- Feature Name 34
  Double,                                 !- Feature Data Type 34
  985,                                    !- Feature Value 34
  EPWDesignCoolingDiffuseHorizontal,      !- Feature Name 35
  Double,                                 !- Feature Data Type 35
  84;                                     !- Feature Value 35

OS:Site,
<<<<<<< HEAD
  {f3b38490-a0e5-4db7-8dc0-c0bcfd371524}, !- Handle
=======
  {b525ac28-9e5f-4022-810f-6e67c4305e43}, !- Handle
>>>>>>> 3c1d7324
  Denver Intl Ap_CO_USA,                  !- Name
  39.83,                                  !- Latitude {deg}
  -104.65,                                !- Longitude {deg}
  -7,                                     !- Time Zone {hr}
  1650,                                   !- Elevation {m}
  ;                                       !- Terrain

OS:ClimateZones,
<<<<<<< HEAD
  {c51e4912-ef22-4713-b353-bb389238a145}, !- Handle
  Building America,                       !- Climate Zone Institution Name 1
=======
  {c5af4f50-4460-40a3-8fcd-ff5f454b3f89}, !- Handle
  ,                                       !- Active Institution
  ,                                       !- Active Year
  ,                                       !- Climate Zone Institution Name 1
>>>>>>> 3c1d7324
  ,                                       !- Climate Zone Document Name 1
  0,                                      !- Climate Zone Document Year 1
  Cold;                                   !- Climate Zone Value 1

OS:Site:WaterMainsTemperature,
<<<<<<< HEAD
  {6b11d3e8-5c2c-4b1b-9de7-3a3007509ec1}, !- Handle
=======
  {0a4d55cd-b9a7-40cd-8347-0515769549ae}, !- Handle
>>>>>>> 3c1d7324
  Correlation,                            !- Calculation Method
  ,                                       !- Temperature Schedule Name
  10.8753424657535,                       !- Annual Average Outdoor Air Temperature {C}
  23.1524007936508;                       !- Maximum Difference In Monthly Average Outdoor Air Temperatures {deltaC}

OS:RunPeriodControl:DaylightSavingTime,
<<<<<<< HEAD
  {d03632b3-6182-4b40-894f-6d86c2b6fad6}, !- Handle
=======
  {2e9ea181-f4cf-4e3b-b928-1350f621d99a}, !- Handle
>>>>>>> 3c1d7324
  3/12,                                   !- Start Date
  11/5;                                   !- End Date

OS:Site:GroundTemperature:Deep,
<<<<<<< HEAD
  {e06371c8-6492-419e-869a-175e5729ee72}, !- Handle
=======
  {5de6f410-0c37-461e-bf74-d5fd3c7f22e6}, !- Handle
>>>>>>> 3c1d7324
  10.8753424657535,                       !- January Deep Ground Temperature {C}
  10.8753424657535,                       !- February Deep Ground Temperature {C}
  10.8753424657535,                       !- March Deep Ground Temperature {C}
  10.8753424657535,                       !- April Deep Ground Temperature {C}
  10.8753424657535,                       !- May Deep Ground Temperature {C}
  10.8753424657535,                       !- June Deep Ground Temperature {C}
  10.8753424657535,                       !- July Deep Ground Temperature {C}
  10.8753424657535,                       !- August Deep Ground Temperature {C}
  10.8753424657535,                       !- September Deep Ground Temperature {C}
  10.8753424657535,                       !- October Deep Ground Temperature {C}
  10.8753424657535,                       !- November Deep Ground Temperature {C}
  10.8753424657535;                       !- December Deep Ground Temperature {C}

OS:Building,
<<<<<<< HEAD
  {8eb030d1-efef-42d0-8264-28a5e29ba9bf}, !- Handle
=======
  {8e671ea1-1712-4622-9457-220bc9af390c}, !- Handle
>>>>>>> 3c1d7324
  Building 1,                             !- Name
  ,                                       !- Building Sector Type
  0,                                      !- North Axis {deg}
  ,                                       !- Nominal Floor to Floor Height {m}
  ,                                       !- Space Type Name
  ,                                       !- Default Construction Set Name
  ,                                       !- Default Schedule Set Name
  2,                                      !- Standards Number of Stories
  1,                                      !- Standards Number of Above Ground Stories
  ,                                       !- Standards Template
  singlefamilyattached,                   !- Standards Building Type
  4;                                      !- Standards Number of Living Units

OS:AdditionalProperties,
<<<<<<< HEAD
  {1a73a810-7b8f-4f96-aa30-532980c9e624}, !- Handle
  {8eb030d1-efef-42d0-8264-28a5e29ba9bf}, !- Object Name
=======
  {b8825f12-67a8-46e0-9ada-8c67750bdfe2}, !- Handle
  {8e671ea1-1712-4622-9457-220bc9af390c}, !- Object Name
>>>>>>> 3c1d7324
  num_units,                              !- Feature Name 1
  Integer,                                !- Feature Data Type 1
  4,                                      !- Feature Value 1
  has_rear_units,                         !- Feature Name 2
  Boolean,                                !- Feature Data Type 2
  false,                                  !- Feature Value 2
  horz_location,                          !- Feature Name 3
  String,                                 !- Feature Data Type 3
  Left,                                   !- Feature Value 3
  num_floors,                             !- Feature Name 4
  Integer,                                !- Feature Data Type 4
  1;                                      !- Feature Value 4

OS:ThermalZone,
<<<<<<< HEAD
  {48bea69c-47d7-4e9f-88bf-23e443cfc271}, !- Handle
=======
  {cc9197ae-786c-419d-bf6a-39b7c6b08319}, !- Handle
>>>>>>> 3c1d7324
  living zone,                            !- Name
  ,                                       !- Multiplier
  ,                                       !- Ceiling Height {m}
  ,                                       !- Volume {m3}
  ,                                       !- Floor Area {m2}
  ,                                       !- Zone Inside Convection Algorithm
  ,                                       !- Zone Outside Convection Algorithm
  ,                                       !- Zone Conditioning Equipment List Name
<<<<<<< HEAD
  {ad0648b5-15da-4ea4-8147-d61ae577bea4}, !- Zone Air Inlet Port List
  {8caec836-915e-4419-893d-1556c6fd501c}, !- Zone Air Exhaust Port List
  {52e211b8-8ffe-4b47-a408-9da5342dcdc0}, !- Zone Air Node Name
  {81798304-e6c0-4307-a282-833b37486c4d}, !- Zone Return Air Port List
=======
  {69b88289-7a66-4907-a5c1-f9c9f1641295}, !- Zone Air Inlet Port List
  {bb148181-6cbb-4699-a3f9-915e4e6e8a09}, !- Zone Air Exhaust Port List
  {2b1c727a-645a-439d-a0b0-acbdcaf485de}, !- Zone Air Node Name
  {ffb4fccf-9793-496b-8064-b502c3b20a50}, !- Zone Return Air Port List
>>>>>>> 3c1d7324
  ,                                       !- Primary Daylighting Control Name
  ,                                       !- Fraction of Zone Controlled by Primary Daylighting Control
  ,                                       !- Secondary Daylighting Control Name
  ,                                       !- Fraction of Zone Controlled by Secondary Daylighting Control
  ,                                       !- Illuminance Map Name
  ,                                       !- Group Rendering Name
  ,                                       !- Thermostat Name
  No;                                     !- Use Ideal Air Loads

OS:Node,
<<<<<<< HEAD
  {e7f5f1aa-947a-447b-a5fb-a1fe414f0fe6}, !- Handle
  Node 1,                                 !- Name
  {52e211b8-8ffe-4b47-a408-9da5342dcdc0}, !- Inlet Port
  ;                                       !- Outlet Port

OS:Connection,
  {52e211b8-8ffe-4b47-a408-9da5342dcdc0}, !- Handle
  {48bea69c-47d7-4e9f-88bf-23e443cfc271}, !- Source Object
  11,                                     !- Outlet Port
  {e7f5f1aa-947a-447b-a5fb-a1fe414f0fe6}, !- Target Object
  2;                                      !- Inlet Port

OS:PortList,
  {ad0648b5-15da-4ea4-8147-d61ae577bea4}, !- Handle
  {48bea69c-47d7-4e9f-88bf-23e443cfc271}; !- HVAC Component

OS:PortList,
  {8caec836-915e-4419-893d-1556c6fd501c}, !- Handle
  {48bea69c-47d7-4e9f-88bf-23e443cfc271}; !- HVAC Component

OS:PortList,
  {81798304-e6c0-4307-a282-833b37486c4d}, !- Handle
  {48bea69c-47d7-4e9f-88bf-23e443cfc271}; !- HVAC Component

OS:Sizing:Zone,
  {783410e3-c7b3-4ab5-86e9-a347bb67b0af}, !- Handle
  {48bea69c-47d7-4e9f-88bf-23e443cfc271}, !- Zone or ZoneList Name
=======
  {7b6724e0-02f6-43b4-b741-597d16e67a61}, !- Handle
  Node 1,                                 !- Name
  {2b1c727a-645a-439d-a0b0-acbdcaf485de}, !- Inlet Port
  ;                                       !- Outlet Port

OS:Connection,
  {2b1c727a-645a-439d-a0b0-acbdcaf485de}, !- Handle
  {8622f13a-fa65-4e4f-96ab-509ccd55fe58}, !- Name
  {cc9197ae-786c-419d-bf6a-39b7c6b08319}, !- Source Object
  11,                                     !- Outlet Port
  {7b6724e0-02f6-43b4-b741-597d16e67a61}, !- Target Object
  2;                                      !- Inlet Port

OS:PortList,
  {69b88289-7a66-4907-a5c1-f9c9f1641295}, !- Handle
  {46e663a2-7f48-4c57-acfa-d520fe9cee0c}, !- Name
  {cc9197ae-786c-419d-bf6a-39b7c6b08319}; !- HVAC Component

OS:PortList,
  {bb148181-6cbb-4699-a3f9-915e4e6e8a09}, !- Handle
  {7a98e3d3-3665-4a78-98e4-40755f3eeb9d}, !- Name
  {cc9197ae-786c-419d-bf6a-39b7c6b08319}; !- HVAC Component

OS:PortList,
  {ffb4fccf-9793-496b-8064-b502c3b20a50}, !- Handle
  {de9722a0-1e16-4926-ac47-01f59c9c4b92}, !- Name
  {cc9197ae-786c-419d-bf6a-39b7c6b08319}; !- HVAC Component

OS:Sizing:Zone,
  {6b735153-6261-4cf6-b6c3-dfcc254af73a}, !- Handle
  {cc9197ae-786c-419d-bf6a-39b7c6b08319}, !- Zone or ZoneList Name
>>>>>>> 3c1d7324
  SupplyAirTemperature,                   !- Zone Cooling Design Supply Air Temperature Input Method
  14,                                     !- Zone Cooling Design Supply Air Temperature {C}
  11.11,                                  !- Zone Cooling Design Supply Air Temperature Difference {deltaC}
  SupplyAirTemperature,                   !- Zone Heating Design Supply Air Temperature Input Method
  40,                                     !- Zone Heating Design Supply Air Temperature {C}
  11.11,                                  !- Zone Heating Design Supply Air Temperature Difference {deltaC}
  0.0085,                                 !- Zone Cooling Design Supply Air Humidity Ratio {kg-H2O/kg-air}
  0.008,                                  !- Zone Heating Design Supply Air Humidity Ratio {kg-H2O/kg-air}
  ,                                       !- Zone Heating Sizing Factor
  ,                                       !- Zone Cooling Sizing Factor
  DesignDay,                              !- Cooling Design Air Flow Method
  ,                                       !- Cooling Design Air Flow Rate {m3/s}
  ,                                       !- Cooling Minimum Air Flow per Zone Floor Area {m3/s-m2}
  ,                                       !- Cooling Minimum Air Flow {m3/s}
  ,                                       !- Cooling Minimum Air Flow Fraction
  DesignDay,                              !- Heating Design Air Flow Method
  ,                                       !- Heating Design Air Flow Rate {m3/s}
  ,                                       !- Heating Maximum Air Flow per Zone Floor Area {m3/s-m2}
  ,                                       !- Heating Maximum Air Flow {m3/s}
  ,                                       !- Heating Maximum Air Flow Fraction
  No,                                     !- Account for Dedicated Outdoor Air System
  NeutralSupplyAir,                       !- Dedicated Outdoor Air System Control Strategy
  autosize,                               !- Dedicated Outdoor Air Low Setpoint Temperature for Design {C}
  autosize;                               !- Dedicated Outdoor Air High Setpoint Temperature for Design {C}

OS:ZoneHVAC:EquipmentList,
<<<<<<< HEAD
  {885e3070-1400-4a67-a614-3e5bf2477818}, !- Handle
  Zone HVAC Equipment List 1,             !- Name
  {48bea69c-47d7-4e9f-88bf-23e443cfc271}; !- Thermal Zone

OS:Space,
  {1995a354-3199-4802-9e23-bbedec70fd01}, !- Handle
  living space,                           !- Name
  {1db78e09-e3e2-46ed-a8fa-e70d56af4f07}, !- Space Type Name
=======
  {62d0583c-182f-440d-ba14-7a34b515b9bf}, !- Handle
  Zone HVAC Equipment List 1,             !- Name
  {cc9197ae-786c-419d-bf6a-39b7c6b08319}; !- Thermal Zone

OS:Space,
  {736abc4c-e752-4de8-a377-a041bb282c2c}, !- Handle
  living space,                           !- Name
  {0f1a997e-523d-425e-84fe-1abd0ded80ca}, !- Space Type Name
>>>>>>> 3c1d7324
  ,                                       !- Default Construction Set Name
  ,                                       !- Default Schedule Set Name
  ,                                       !- Direction of Relative North {deg}
  ,                                       !- X Origin {m}
  ,                                       !- Y Origin {m}
  ,                                       !- Z Origin {m}
  ,                                       !- Building Story Name
<<<<<<< HEAD
  {48bea69c-47d7-4e9f-88bf-23e443cfc271}, !- Thermal Zone Name
  ,                                       !- Part of Total Floor Area
  ,                                       !- Design Specification Outdoor Air Object Name
  {087da473-247b-4ded-8d05-bd65a54c1719}; !- Building Unit Name

OS:Surface,
  {c8f2ddb7-eb83-4c7f-8191-322b3b3dab73}, !- Handle
  Surface 1,                              !- Name
  Floor,                                  !- Surface Type
  ,                                       !- Construction Name
  {1995a354-3199-4802-9e23-bbedec70fd01}, !- Space Name
  Surface,                                !- Outside Boundary Condition
  {5cc796e6-fcd2-4d05-b909-63a3298f04b5}, !- Outside Boundary Condition Object
=======
  {cc9197ae-786c-419d-bf6a-39b7c6b08319}, !- Thermal Zone Name
  ,                                       !- Part of Total Floor Area
  ,                                       !- Design Specification Outdoor Air Object Name
  {1fa66e54-f9df-4b0b-9a01-57312b68b94f}; !- Building Unit Name

OS:Surface,
  {ba106b97-ac0c-41ef-acab-623395456470}, !- Handle
  Surface 1,                              !- Name
  Floor,                                  !- Surface Type
  ,                                       !- Construction Name
  {736abc4c-e752-4de8-a377-a041bb282c2c}, !- Space Name
  Surface,                                !- Outside Boundary Condition
  {fd9c8cb1-1e36-466a-9c45-d8ed460db4be}, !- Outside Boundary Condition Object
>>>>>>> 3c1d7324
  NoSun,                                  !- Sun Exposure
  NoWind,                                 !- Wind Exposure
  ,                                       !- View Factor to Ground
  ,                                       !- Number of Vertices
  0, -9.144, 0,                           !- X,Y,Z Vertex 1 {m}
  0, 0, 0,                                !- X,Y,Z Vertex 2 {m}
  4.572, 0, 0,                            !- X,Y,Z Vertex 3 {m}
  4.572, -9.144, 0;                       !- X,Y,Z Vertex 4 {m}

OS:Surface,
<<<<<<< HEAD
  {64a53b47-7aca-431b-8c8d-49ab507cbd49}, !- Handle
  Surface 2,                              !- Name
  Wall,                                   !- Surface Type
  ,                                       !- Construction Name
  {1995a354-3199-4802-9e23-bbedec70fd01}, !- Space Name
=======
  {3ac25cc9-82fd-4ca3-90ba-212f38cccc58}, !- Handle
  Surface 2,                              !- Name
  Wall,                                   !- Surface Type
  ,                                       !- Construction Name
  {736abc4c-e752-4de8-a377-a041bb282c2c}, !- Space Name
>>>>>>> 3c1d7324
  Outdoors,                               !- Outside Boundary Condition
  ,                                       !- Outside Boundary Condition Object
  SunExposed,                             !- Sun Exposure
  WindExposed,                            !- Wind Exposure
  ,                                       !- View Factor to Ground
  ,                                       !- Number of Vertices
  0, 0, 2.4384,                           !- X,Y,Z Vertex 1 {m}
  0, 0, 0,                                !- X,Y,Z Vertex 2 {m}
  0, -9.144, 0,                           !- X,Y,Z Vertex 3 {m}
  0, -9.144, 2.4384;                      !- X,Y,Z Vertex 4 {m}

OS:Surface,
<<<<<<< HEAD
  {721dfd12-521b-4a79-a02a-935d791aa460}, !- Handle
  Surface 3,                              !- Name
  Wall,                                   !- Surface Type
  ,                                       !- Construction Name
  {1995a354-3199-4802-9e23-bbedec70fd01}, !- Space Name
=======
  {74f7d6a5-968d-4d28-98d1-572bfbb8e968}, !- Handle
  Surface 3,                              !- Name
  Wall,                                   !- Surface Type
  ,                                       !- Construction Name
  {736abc4c-e752-4de8-a377-a041bb282c2c}, !- Space Name
>>>>>>> 3c1d7324
  Outdoors,                               !- Outside Boundary Condition
  ,                                       !- Outside Boundary Condition Object
  SunExposed,                             !- Sun Exposure
  WindExposed,                            !- Wind Exposure
  ,                                       !- View Factor to Ground
  ,                                       !- Number of Vertices
  4.572, 0, 2.4384,                       !- X,Y,Z Vertex 1 {m}
  4.572, 0, 0,                            !- X,Y,Z Vertex 2 {m}
  0, 0, 0,                                !- X,Y,Z Vertex 3 {m}
  0, 0, 2.4384;                           !- X,Y,Z Vertex 4 {m}

OS:Surface,
<<<<<<< HEAD
  {7a57af28-2e74-4e0c-914c-7aeaac605ad7}, !- Handle
  Surface 4,                              !- Name
  Wall,                                   !- Surface Type
  ,                                       !- Construction Name
  {1995a354-3199-4802-9e23-bbedec70fd01}, !- Space Name
=======
  {f04cf34a-62c9-4ccf-9d94-11f8fc25ed7d}, !- Handle
  Surface 4,                              !- Name
  Wall,                                   !- Surface Type
  ,                                       !- Construction Name
  {736abc4c-e752-4de8-a377-a041bb282c2c}, !- Space Name
>>>>>>> 3c1d7324
  Adiabatic,                              !- Outside Boundary Condition
  ,                                       !- Outside Boundary Condition Object
  NoSun,                                  !- Sun Exposure
  NoWind,                                 !- Wind Exposure
  ,                                       !- View Factor to Ground
  ,                                       !- Number of Vertices
  4.572, -9.144, 2.4384,                  !- X,Y,Z Vertex 1 {m}
  4.572, -9.144, 0,                       !- X,Y,Z Vertex 2 {m}
  4.572, 0, 0,                            !- X,Y,Z Vertex 3 {m}
  4.572, 0, 2.4384;                       !- X,Y,Z Vertex 4 {m}

OS:Surface,
<<<<<<< HEAD
  {75d6487f-740b-4b50-bd32-3ea75a79cf63}, !- Handle
  Surface 5,                              !- Name
  Wall,                                   !- Surface Type
  ,                                       !- Construction Name
  {1995a354-3199-4802-9e23-bbedec70fd01}, !- Space Name
=======
  {680fe8a3-3e86-4d39-a50c-2e7a5422d2bc}, !- Handle
  Surface 5,                              !- Name
  Wall,                                   !- Surface Type
  ,                                       !- Construction Name
  {736abc4c-e752-4de8-a377-a041bb282c2c}, !- Space Name
>>>>>>> 3c1d7324
  Outdoors,                               !- Outside Boundary Condition
  ,                                       !- Outside Boundary Condition Object
  SunExposed,                             !- Sun Exposure
  WindExposed,                            !- Wind Exposure
  ,                                       !- View Factor to Ground
  ,                                       !- Number of Vertices
  0, -9.144, 2.4384,                      !- X,Y,Z Vertex 1 {m}
  0, -9.144, 0,                           !- X,Y,Z Vertex 2 {m}
  4.572, -9.144, 0,                       !- X,Y,Z Vertex 3 {m}
  4.572, -9.144, 2.4384;                  !- X,Y,Z Vertex 4 {m}

OS:Surface,
<<<<<<< HEAD
  {903635ea-14ae-4b5a-9b7d-0afd3fb88f5f}, !- Handle
  Surface 6,                              !- Name
  RoofCeiling,                            !- Surface Type
  ,                                       !- Construction Name
  {1995a354-3199-4802-9e23-bbedec70fd01}, !- Space Name
  Surface,                                !- Outside Boundary Condition
  {464604fa-a20c-45ea-b4db-2f77d6044dc5}, !- Outside Boundary Condition Object
=======
  {fb9f2bce-426b-405a-9a19-38c90321bc6f}, !- Handle
  Surface 6,                              !- Name
  RoofCeiling,                            !- Surface Type
  ,                                       !- Construction Name
  {736abc4c-e752-4de8-a377-a041bb282c2c}, !- Space Name
  Surface,                                !- Outside Boundary Condition
  {24d32294-4058-4d7a-bf68-80222fa92c2f}, !- Outside Boundary Condition Object
>>>>>>> 3c1d7324
  NoSun,                                  !- Sun Exposure
  NoWind,                                 !- Wind Exposure
  ,                                       !- View Factor to Ground
  ,                                       !- Number of Vertices
  4.572, -9.144, 2.4384,                  !- X,Y,Z Vertex 1 {m}
  4.572, 0, 2.4384,                       !- X,Y,Z Vertex 2 {m}
  0, 0, 2.4384,                           !- X,Y,Z Vertex 3 {m}
  0, -9.144, 2.4384;                      !- X,Y,Z Vertex 4 {m}

OS:SpaceType,
<<<<<<< HEAD
  {1db78e09-e3e2-46ed-a8fa-e70d56af4f07}, !- Handle
=======
  {0f1a997e-523d-425e-84fe-1abd0ded80ca}, !- Handle
>>>>>>> 3c1d7324
  Space Type 1,                           !- Name
  ,                                       !- Default Construction Set Name
  ,                                       !- Default Schedule Set Name
  ,                                       !- Group Rendering Name
  ,                                       !- Design Specification Outdoor Air Object Name
  ,                                       !- Standards Template
  ,                                       !- Standards Building Type
  living;                                 !- Standards Space Type

OS:Space,
<<<<<<< HEAD
  {c9eee9d1-6e57-4177-879e-34621d424638}, !- Handle
  finished basement space,                !- Name
  {2b729fdb-91d9-49d2-93a8-1ed5b101e19e}, !- Space Type Name
=======
  {8a90d805-1842-4eee-a7c4-8f5cf9e98db8}, !- Handle
  finished basement space,                !- Name
  {cb6e2cdd-9144-466a-8e46-4c15c1b62d02}, !- Space Type Name
>>>>>>> 3c1d7324
  ,                                       !- Default Construction Set Name
  ,                                       !- Default Schedule Set Name
  -0,                                     !- Direction of Relative North {deg}
  0,                                      !- X Origin {m}
  0,                                      !- Y Origin {m}
  0,                                      !- Z Origin {m}
  ,                                       !- Building Story Name
<<<<<<< HEAD
  {78b515b1-25a0-4293-8743-1cf9576d9e18}, !- Thermal Zone Name
  ,                                       !- Part of Total Floor Area
  ,                                       !- Design Specification Outdoor Air Object Name
  {087da473-247b-4ded-8d05-bd65a54c1719}; !- Building Unit Name

OS:Surface,
  {70fdfb7f-c3e8-4c1a-a13c-8123eb024e75}, !- Handle
  Surface 12,                             !- Name
  Floor,                                  !- Surface Type
  ,                                       !- Construction Name
  {c9eee9d1-6e57-4177-879e-34621d424638}, !- Space Name
=======
  {3cc94675-738c-49d3-b0a2-644535bc8277}, !- Thermal Zone Name
  ,                                       !- Part of Total Floor Area
  ,                                       !- Design Specification Outdoor Air Object Name
  {1fa66e54-f9df-4b0b-9a01-57312b68b94f}; !- Building Unit Name

OS:Surface,
  {ca790b6a-b223-4305-a5c6-c317e19b0952}, !- Handle
  Surface 12,                             !- Name
  Floor,                                  !- Surface Type
  ,                                       !- Construction Name
  {8a90d805-1842-4eee-a7c4-8f5cf9e98db8}, !- Space Name
>>>>>>> 3c1d7324
  Foundation,                             !- Outside Boundary Condition
  ,                                       !- Outside Boundary Condition Object
  NoSun,                                  !- Sun Exposure
  NoWind,                                 !- Wind Exposure
  ,                                       !- View Factor to Ground
  ,                                       !- Number of Vertices
  0, -9.144, -2.4384,                     !- X,Y,Z Vertex 1 {m}
  0, 0, -2.4384,                          !- X,Y,Z Vertex 2 {m}
  4.572, 0, -2.4384,                      !- X,Y,Z Vertex 3 {m}
  4.572, -9.144, -2.4384;                 !- X,Y,Z Vertex 4 {m}

OS:Surface,
<<<<<<< HEAD
  {6d2d4e4d-c445-49a9-a393-752d074375fd}, !- Handle
  Surface 13,                             !- Name
  Wall,                                   !- Surface Type
  ,                                       !- Construction Name
  {c9eee9d1-6e57-4177-879e-34621d424638}, !- Space Name
=======
  {0f3a8796-1f47-4156-96e3-7b56a37cdcb2}, !- Handle
  Surface 13,                             !- Name
  Wall,                                   !- Surface Type
  ,                                       !- Construction Name
  {8a90d805-1842-4eee-a7c4-8f5cf9e98db8}, !- Space Name
>>>>>>> 3c1d7324
  Foundation,                             !- Outside Boundary Condition
  ,                                       !- Outside Boundary Condition Object
  NoSun,                                  !- Sun Exposure
  NoWind,                                 !- Wind Exposure
  ,                                       !- View Factor to Ground
  ,                                       !- Number of Vertices
  0, 0, 0,                                !- X,Y,Z Vertex 1 {m}
  0, 0, -2.4384,                          !- X,Y,Z Vertex 2 {m}
  0, -9.144, -2.4384,                     !- X,Y,Z Vertex 3 {m}
  0, -9.144, 0;                           !- X,Y,Z Vertex 4 {m}

OS:Surface,
<<<<<<< HEAD
  {91cbfb8e-d46f-4f3d-a0c5-6ea40556aba2}, !- Handle
  Surface 14,                             !- Name
  Wall,                                   !- Surface Type
  ,                                       !- Construction Name
  {c9eee9d1-6e57-4177-879e-34621d424638}, !- Space Name
=======
  {074605ab-492d-42dc-bc63-10d016c993d6}, !- Handle
  Surface 14,                             !- Name
  Wall,                                   !- Surface Type
  ,                                       !- Construction Name
  {8a90d805-1842-4eee-a7c4-8f5cf9e98db8}, !- Space Name
>>>>>>> 3c1d7324
  Foundation,                             !- Outside Boundary Condition
  ,                                       !- Outside Boundary Condition Object
  NoSun,                                  !- Sun Exposure
  NoWind,                                 !- Wind Exposure
  ,                                       !- View Factor to Ground
  ,                                       !- Number of Vertices
  4.572, 0, 0,                            !- X,Y,Z Vertex 1 {m}
  4.572, 0, -2.4384,                      !- X,Y,Z Vertex 2 {m}
  0, 0, -2.4384,                          !- X,Y,Z Vertex 3 {m}
  0, 0, 0;                                !- X,Y,Z Vertex 4 {m}

OS:Surface,
<<<<<<< HEAD
  {d20ec508-520b-469c-a4f5-964468ec12ed}, !- Handle
  Surface 15,                             !- Name
  Wall,                                   !- Surface Type
  ,                                       !- Construction Name
  {c9eee9d1-6e57-4177-879e-34621d424638}, !- Space Name
=======
  {050ace1b-f6f4-46de-96a2-4ee53ff614e1}, !- Handle
  Surface 15,                             !- Name
  Wall,                                   !- Surface Type
  ,                                       !- Construction Name
  {8a90d805-1842-4eee-a7c4-8f5cf9e98db8}, !- Space Name
>>>>>>> 3c1d7324
  Adiabatic,                              !- Outside Boundary Condition
  ,                                       !- Outside Boundary Condition Object
  NoSun,                                  !- Sun Exposure
  NoWind,                                 !- Wind Exposure
  ,                                       !- View Factor to Ground
  ,                                       !- Number of Vertices
  4.572, -9.144, 0,                       !- X,Y,Z Vertex 1 {m}
  4.572, -9.144, -2.4384,                 !- X,Y,Z Vertex 2 {m}
  4.572, 0, -2.4384,                      !- X,Y,Z Vertex 3 {m}
  4.572, 0, 0;                            !- X,Y,Z Vertex 4 {m}

OS:Surface,
<<<<<<< HEAD
  {687b3507-11d5-434c-8c2d-3f02ece7e5a9}, !- Handle
  Surface 16,                             !- Name
  Wall,                                   !- Surface Type
  ,                                       !- Construction Name
  {c9eee9d1-6e57-4177-879e-34621d424638}, !- Space Name
=======
  {07679600-04d2-456c-8471-3e77e145a537}, !- Handle
  Surface 16,                             !- Name
  Wall,                                   !- Surface Type
  ,                                       !- Construction Name
  {8a90d805-1842-4eee-a7c4-8f5cf9e98db8}, !- Space Name
>>>>>>> 3c1d7324
  Foundation,                             !- Outside Boundary Condition
  ,                                       !- Outside Boundary Condition Object
  NoSun,                                  !- Sun Exposure
  NoWind,                                 !- Wind Exposure
  ,                                       !- View Factor to Ground
  ,                                       !- Number of Vertices
  0, -9.144, 0,                           !- X,Y,Z Vertex 1 {m}
  0, -9.144, -2.4384,                     !- X,Y,Z Vertex 2 {m}
  4.572, -9.144, -2.4384,                 !- X,Y,Z Vertex 3 {m}
  4.572, -9.144, 0;                       !- X,Y,Z Vertex 4 {m}

OS:Surface,
<<<<<<< HEAD
  {5cc796e6-fcd2-4d05-b909-63a3298f04b5}, !- Handle
  Surface 17,                             !- Name
  RoofCeiling,                            !- Surface Type
  ,                                       !- Construction Name
  {c9eee9d1-6e57-4177-879e-34621d424638}, !- Space Name
  Surface,                                !- Outside Boundary Condition
  {c8f2ddb7-eb83-4c7f-8191-322b3b3dab73}, !- Outside Boundary Condition Object
=======
  {fd9c8cb1-1e36-466a-9c45-d8ed460db4be}, !- Handle
  Surface 17,                             !- Name
  RoofCeiling,                            !- Surface Type
  ,                                       !- Construction Name
  {8a90d805-1842-4eee-a7c4-8f5cf9e98db8}, !- Space Name
  Surface,                                !- Outside Boundary Condition
  {ba106b97-ac0c-41ef-acab-623395456470}, !- Outside Boundary Condition Object
>>>>>>> 3c1d7324
  NoSun,                                  !- Sun Exposure
  NoWind,                                 !- Wind Exposure
  ,                                       !- View Factor to Ground
  ,                                       !- Number of Vertices
  4.572, -9.144, 0,                       !- X,Y,Z Vertex 1 {m}
  4.572, 0, 0,                            !- X,Y,Z Vertex 2 {m}
  0, 0, 0,                                !- X,Y,Z Vertex 3 {m}
  0, -9.144, 0;                           !- X,Y,Z Vertex 4 {m}

OS:ThermalZone,
<<<<<<< HEAD
  {78b515b1-25a0-4293-8743-1cf9576d9e18}, !- Handle
=======
  {3cc94675-738c-49d3-b0a2-644535bc8277}, !- Handle
>>>>>>> 3c1d7324
  finished basement zone,                 !- Name
  ,                                       !- Multiplier
  ,                                       !- Ceiling Height {m}
  ,                                       !- Volume {m3}
  ,                                       !- Floor Area {m2}
  ,                                       !- Zone Inside Convection Algorithm
  ,                                       !- Zone Outside Convection Algorithm
  ,                                       !- Zone Conditioning Equipment List Name
<<<<<<< HEAD
  {8c437fb9-26b2-4830-b81c-83cc00d96886}, !- Zone Air Inlet Port List
  {100103ae-1b3a-4b36-93d8-89f77cb8e4f1}, !- Zone Air Exhaust Port List
  {2738fb17-04fb-442e-a5bc-7968937f550e}, !- Zone Air Node Name
  {ba933c78-27f7-42c5-a77e-7b1f64027716}, !- Zone Return Air Port List
=======
  {285cf869-6dce-44a2-a558-4a85d4f8aaf0}, !- Zone Air Inlet Port List
  {e0dd88d4-407f-4528-837e-12ed505e1cd4}, !- Zone Air Exhaust Port List
  {7220ef21-a34b-4f3f-a03e-8dc0954f836c}, !- Zone Air Node Name
  {f7c2ac2c-c4d5-4cef-ac26-698fcd624e45}, !- Zone Return Air Port List
>>>>>>> 3c1d7324
  ,                                       !- Primary Daylighting Control Name
  ,                                       !- Fraction of Zone Controlled by Primary Daylighting Control
  ,                                       !- Secondary Daylighting Control Name
  ,                                       !- Fraction of Zone Controlled by Secondary Daylighting Control
  ,                                       !- Illuminance Map Name
  ,                                       !- Group Rendering Name
  ,                                       !- Thermostat Name
  No;                                     !- Use Ideal Air Loads

OS:Node,
<<<<<<< HEAD
  {3fad404a-bd0d-4829-862d-7e34d2e52582}, !- Handle
  Node 2,                                 !- Name
  {2738fb17-04fb-442e-a5bc-7968937f550e}, !- Inlet Port
  ;                                       !- Outlet Port

OS:Connection,
  {2738fb17-04fb-442e-a5bc-7968937f550e}, !- Handle
  {78b515b1-25a0-4293-8743-1cf9576d9e18}, !- Source Object
  11,                                     !- Outlet Port
  {3fad404a-bd0d-4829-862d-7e34d2e52582}, !- Target Object
  2;                                      !- Inlet Port

OS:PortList,
  {8c437fb9-26b2-4830-b81c-83cc00d96886}, !- Handle
  {78b515b1-25a0-4293-8743-1cf9576d9e18}; !- HVAC Component

OS:PortList,
  {100103ae-1b3a-4b36-93d8-89f77cb8e4f1}, !- Handle
  {78b515b1-25a0-4293-8743-1cf9576d9e18}; !- HVAC Component

OS:PortList,
  {ba933c78-27f7-42c5-a77e-7b1f64027716}, !- Handle
  {78b515b1-25a0-4293-8743-1cf9576d9e18}; !- HVAC Component

OS:Sizing:Zone,
  {4ecbcc29-51c0-419f-889b-786cf1c2b3c5}, !- Handle
  {78b515b1-25a0-4293-8743-1cf9576d9e18}, !- Zone or ZoneList Name
=======
  {ec03e795-6227-48e9-a29b-8e9c0bfd12e8}, !- Handle
  Node 2,                                 !- Name
  {7220ef21-a34b-4f3f-a03e-8dc0954f836c}, !- Inlet Port
  ;                                       !- Outlet Port

OS:Connection,
  {7220ef21-a34b-4f3f-a03e-8dc0954f836c}, !- Handle
  {62cdc51b-db1f-42d8-8b49-b9c246fc3230}, !- Name
  {3cc94675-738c-49d3-b0a2-644535bc8277}, !- Source Object
  11,                                     !- Outlet Port
  {ec03e795-6227-48e9-a29b-8e9c0bfd12e8}, !- Target Object
  2;                                      !- Inlet Port

OS:PortList,
  {285cf869-6dce-44a2-a558-4a85d4f8aaf0}, !- Handle
  {fc9ddc64-0d17-48d9-a3b2-4876d6985d65}, !- Name
  {3cc94675-738c-49d3-b0a2-644535bc8277}; !- HVAC Component

OS:PortList,
  {e0dd88d4-407f-4528-837e-12ed505e1cd4}, !- Handle
  {b6f4caaf-3950-4306-bc35-d4204114c5b8}, !- Name
  {3cc94675-738c-49d3-b0a2-644535bc8277}; !- HVAC Component

OS:PortList,
  {f7c2ac2c-c4d5-4cef-ac26-698fcd624e45}, !- Handle
  {0af2a8e0-5c7e-4069-832a-4729cdef2ea2}, !- Name
  {3cc94675-738c-49d3-b0a2-644535bc8277}; !- HVAC Component

OS:Sizing:Zone,
  {57836dd8-a607-49b9-b67d-d90b808246a9}, !- Handle
  {3cc94675-738c-49d3-b0a2-644535bc8277}, !- Zone or ZoneList Name
>>>>>>> 3c1d7324
  SupplyAirTemperature,                   !- Zone Cooling Design Supply Air Temperature Input Method
  14,                                     !- Zone Cooling Design Supply Air Temperature {C}
  11.11,                                  !- Zone Cooling Design Supply Air Temperature Difference {deltaC}
  SupplyAirTemperature,                   !- Zone Heating Design Supply Air Temperature Input Method
  40,                                     !- Zone Heating Design Supply Air Temperature {C}
  11.11,                                  !- Zone Heating Design Supply Air Temperature Difference {deltaC}
  0.0085,                                 !- Zone Cooling Design Supply Air Humidity Ratio {kg-H2O/kg-air}
  0.008,                                  !- Zone Heating Design Supply Air Humidity Ratio {kg-H2O/kg-air}
  ,                                       !- Zone Heating Sizing Factor
  ,                                       !- Zone Cooling Sizing Factor
  DesignDay,                              !- Cooling Design Air Flow Method
  ,                                       !- Cooling Design Air Flow Rate {m3/s}
  ,                                       !- Cooling Minimum Air Flow per Zone Floor Area {m3/s-m2}
  ,                                       !- Cooling Minimum Air Flow {m3/s}
  ,                                       !- Cooling Minimum Air Flow Fraction
  DesignDay,                              !- Heating Design Air Flow Method
  ,                                       !- Heating Design Air Flow Rate {m3/s}
  ,                                       !- Heating Maximum Air Flow per Zone Floor Area {m3/s-m2}
  ,                                       !- Heating Maximum Air Flow {m3/s}
  ,                                       !- Heating Maximum Air Flow Fraction
  No,                                     !- Account for Dedicated Outdoor Air System
  NeutralSupplyAir,                       !- Dedicated Outdoor Air System Control Strategy
  autosize,                               !- Dedicated Outdoor Air Low Setpoint Temperature for Design {C}
  autosize;                               !- Dedicated Outdoor Air High Setpoint Temperature for Design {C}

OS:ZoneHVAC:EquipmentList,
<<<<<<< HEAD
  {a7fefcc4-d155-492f-a813-c952e59fe3a6}, !- Handle
  Zone HVAC Equipment List 2,             !- Name
  {78b515b1-25a0-4293-8743-1cf9576d9e18}; !- Thermal Zone

OS:SpaceType,
  {2b729fdb-91d9-49d2-93a8-1ed5b101e19e}, !- Handle
=======
  {c979fb59-a08e-466d-9c1b-4f619c71ff50}, !- Handle
  Zone HVAC Equipment List 2,             !- Name
  {3cc94675-738c-49d3-b0a2-644535bc8277}; !- Thermal Zone

OS:SpaceType,
  {cb6e2cdd-9144-466a-8e46-4c15c1b62d02}, !- Handle
>>>>>>> 3c1d7324
  Space Type 2,                           !- Name
  ,                                       !- Default Construction Set Name
  ,                                       !- Default Schedule Set Name
  ,                                       !- Group Rendering Name
  ,                                       !- Design Specification Outdoor Air Object Name
  ,                                       !- Standards Template
  ,                                       !- Standards Building Type
  finished basement;                      !- Standards Space Type

OS:Surface,
<<<<<<< HEAD
  {464604fa-a20c-45ea-b4db-2f77d6044dc5}, !- Handle
  Surface 7,                              !- Name
  Floor,                                  !- Surface Type
  ,                                       !- Construction Name
  {75c5a0cb-eadc-4df5-861c-bcd67e61dd2b}, !- Space Name
  Surface,                                !- Outside Boundary Condition
  {903635ea-14ae-4b5a-9b7d-0afd3fb88f5f}, !- Outside Boundary Condition Object
=======
  {24d32294-4058-4d7a-bf68-80222fa92c2f}, !- Handle
  Surface 7,                              !- Name
  Floor,                                  !- Surface Type
  ,                                       !- Construction Name
  {ebba67b0-5453-457f-9597-a6fd5cb9dbbe}, !- Space Name
  Surface,                                !- Outside Boundary Condition
  {fb9f2bce-426b-405a-9a19-38c90321bc6f}, !- Outside Boundary Condition Object
>>>>>>> 3c1d7324
  NoSun,                                  !- Sun Exposure
  NoWind,                                 !- Wind Exposure
  ,                                       !- View Factor to Ground
  ,                                       !- Number of Vertices
  0, -9.144, 2.4384,                      !- X,Y,Z Vertex 1 {m}
  0, 0, 2.4384,                           !- X,Y,Z Vertex 2 {m}
  4.572, 0, 2.4384,                       !- X,Y,Z Vertex 3 {m}
  4.572, -9.144, 2.4384;                  !- X,Y,Z Vertex 4 {m}

OS:Surface,
<<<<<<< HEAD
  {9cf933d9-b945-4ade-8701-5c6b6d8993fc}, !- Handle
  Surface 8,                              !- Name
  RoofCeiling,                            !- Surface Type
  ,                                       !- Construction Name
  {75c5a0cb-eadc-4df5-861c-bcd67e61dd2b}, !- Space Name
=======
  {12184bca-bdc0-4fcc-876c-3ecd57597fcb}, !- Handle
  Surface 8,                              !- Name
  RoofCeiling,                            !- Surface Type
  ,                                       !- Construction Name
  {ebba67b0-5453-457f-9597-a6fd5cb9dbbe}, !- Space Name
>>>>>>> 3c1d7324
  Outdoors,                               !- Outside Boundary Condition
  ,                                       !- Outside Boundary Condition Object
  SunExposed,                             !- Sun Exposure
  WindExposed,                            !- Wind Exposure
  ,                                       !- View Factor to Ground
  ,                                       !- Number of Vertices
  0, -4.572, 4.7244,                      !- X,Y,Z Vertex 1 {m}
  4.572, -4.572, 4.7244,                  !- X,Y,Z Vertex 2 {m}
  4.572, 0, 2.4384,                       !- X,Y,Z Vertex 3 {m}
  0, 0, 2.4384;                           !- X,Y,Z Vertex 4 {m}

OS:Surface,
<<<<<<< HEAD
  {b88eb48a-35f2-4db2-abd6-e0230903f427}, !- Handle
  Surface 9,                              !- Name
  RoofCeiling,                            !- Surface Type
  ,                                       !- Construction Name
  {75c5a0cb-eadc-4df5-861c-bcd67e61dd2b}, !- Space Name
=======
  {17e26196-19e6-490d-b649-6ab63edce7e8}, !- Handle
  Surface 9,                              !- Name
  RoofCeiling,                            !- Surface Type
  ,                                       !- Construction Name
  {ebba67b0-5453-457f-9597-a6fd5cb9dbbe}, !- Space Name
>>>>>>> 3c1d7324
  Outdoors,                               !- Outside Boundary Condition
  ,                                       !- Outside Boundary Condition Object
  SunExposed,                             !- Sun Exposure
  WindExposed,                            !- Wind Exposure
  ,                                       !- View Factor to Ground
  ,                                       !- Number of Vertices
  4.572, -4.572, 4.7244,                  !- X,Y,Z Vertex 1 {m}
  0, -4.572, 4.7244,                      !- X,Y,Z Vertex 2 {m}
  0, -9.144, 2.4384,                      !- X,Y,Z Vertex 3 {m}
  4.572, -9.144, 2.4384;                  !- X,Y,Z Vertex 4 {m}

OS:Surface,
<<<<<<< HEAD
  {4df18857-c7fc-4997-9d7b-3065cd474a4e}, !- Handle
  Surface 10,                             !- Name
  Wall,                                   !- Surface Type
  ,                                       !- Construction Name
  {75c5a0cb-eadc-4df5-861c-bcd67e61dd2b}, !- Space Name
=======
  {6047caf6-1d32-41b4-b7c0-8a65957fb4f7}, !- Handle
  Surface 10,                             !- Name
  Wall,                                   !- Surface Type
  ,                                       !- Construction Name
  {ebba67b0-5453-457f-9597-a6fd5cb9dbbe}, !- Space Name
>>>>>>> 3c1d7324
  Outdoors,                               !- Outside Boundary Condition
  ,                                       !- Outside Boundary Condition Object
  SunExposed,                             !- Sun Exposure
  WindExposed,                            !- Wind Exposure
  ,                                       !- View Factor to Ground
  ,                                       !- Number of Vertices
  0, -4.572, 4.7244,                      !- X,Y,Z Vertex 1 {m}
  0, 0, 2.4384,                           !- X,Y,Z Vertex 2 {m}
  0, -9.144, 2.4384;                      !- X,Y,Z Vertex 3 {m}

OS:Surface,
<<<<<<< HEAD
  {6cbed276-c262-4787-aa9b-252f2675699c}, !- Handle
  Surface 11,                             !- Name
  Wall,                                   !- Surface Type
  ,                                       !- Construction Name
  {75c5a0cb-eadc-4df5-861c-bcd67e61dd2b}, !- Space Name
=======
  {0317cbfb-78c2-422a-b1c1-b96afdcb75c6}, !- Handle
  Surface 11,                             !- Name
  Wall,                                   !- Surface Type
  ,                                       !- Construction Name
  {ebba67b0-5453-457f-9597-a6fd5cb9dbbe}, !- Space Name
>>>>>>> 3c1d7324
  Adiabatic,                              !- Outside Boundary Condition
  ,                                       !- Outside Boundary Condition Object
  NoSun,                                  !- Sun Exposure
  NoWind,                                 !- Wind Exposure
  ,                                       !- View Factor to Ground
  ,                                       !- Number of Vertices
  4.572, -4.572, 4.7244,                  !- X,Y,Z Vertex 1 {m}
  4.572, -9.144, 2.4384,                  !- X,Y,Z Vertex 2 {m}
  4.572, 0, 2.4384;                       !- X,Y,Z Vertex 3 {m}

OS:Space,
<<<<<<< HEAD
  {75c5a0cb-eadc-4df5-861c-bcd67e61dd2b}, !- Handle
  unfinished attic space,                 !- Name
  {99121649-51a2-46e7-aa16-791ad9106a51}, !- Space Type Name
=======
  {ebba67b0-5453-457f-9597-a6fd5cb9dbbe}, !- Handle
  unfinished attic space,                 !- Name
  {11063ee0-8352-4eae-90f8-944bcb7d87d4}, !- Space Type Name
>>>>>>> 3c1d7324
  ,                                       !- Default Construction Set Name
  ,                                       !- Default Schedule Set Name
  ,                                       !- Direction of Relative North {deg}
  ,                                       !- X Origin {m}
  ,                                       !- Y Origin {m}
  ,                                       !- Z Origin {m}
  ,                                       !- Building Story Name
<<<<<<< HEAD
  {2990687e-8c7c-4954-86aa-7991d69bfce7}; !- Thermal Zone Name

OS:ThermalZone,
  {2990687e-8c7c-4954-86aa-7991d69bfce7}, !- Handle
=======
  {9af0a4d4-e88d-4c82-99bc-0af6222109ad}; !- Thermal Zone Name

OS:ThermalZone,
  {9af0a4d4-e88d-4c82-99bc-0af6222109ad}, !- Handle
>>>>>>> 3c1d7324
  unfinished attic zone,                  !- Name
  ,                                       !- Multiplier
  ,                                       !- Ceiling Height {m}
  ,                                       !- Volume {m3}
  ,                                       !- Floor Area {m2}
  ,                                       !- Zone Inside Convection Algorithm
  ,                                       !- Zone Outside Convection Algorithm
  ,                                       !- Zone Conditioning Equipment List Name
<<<<<<< HEAD
  {69ec4332-e471-4120-8ac2-1e997de326a1}, !- Zone Air Inlet Port List
  {14515ee2-29ed-4a58-8563-04d59f6c8395}, !- Zone Air Exhaust Port List
  {2d3ead6c-39d7-4d2f-b1ae-106c44c0db3b}, !- Zone Air Node Name
  {18fe559d-5a22-4d95-932f-9c3bc3952d6b}, !- Zone Return Air Port List
=======
  {7705fb08-f8fa-4420-a05f-d3c477b5dedb}, !- Zone Air Inlet Port List
  {5b69c3d2-bc13-4bce-a8ee-b0972a20bcee}, !- Zone Air Exhaust Port List
  {c7ce235e-9eaa-4b8b-9db8-e78bb8ef06cc}, !- Zone Air Node Name
  {78f48605-e154-41ce-961f-6de3ccf7c468}, !- Zone Return Air Port List
>>>>>>> 3c1d7324
  ,                                       !- Primary Daylighting Control Name
  ,                                       !- Fraction of Zone Controlled by Primary Daylighting Control
  ,                                       !- Secondary Daylighting Control Name
  ,                                       !- Fraction of Zone Controlled by Secondary Daylighting Control
  ,                                       !- Illuminance Map Name
  ,                                       !- Group Rendering Name
  ,                                       !- Thermostat Name
  No;                                     !- Use Ideal Air Loads

OS:Node,
<<<<<<< HEAD
  {788fe999-5463-4452-a8a7-ae097f010174}, !- Handle
  Node 3,                                 !- Name
  {2d3ead6c-39d7-4d2f-b1ae-106c44c0db3b}, !- Inlet Port
  ;                                       !- Outlet Port

OS:Connection,
  {2d3ead6c-39d7-4d2f-b1ae-106c44c0db3b}, !- Handle
  {2990687e-8c7c-4954-86aa-7991d69bfce7}, !- Source Object
  11,                                     !- Outlet Port
  {788fe999-5463-4452-a8a7-ae097f010174}, !- Target Object
  2;                                      !- Inlet Port

OS:PortList,
  {69ec4332-e471-4120-8ac2-1e997de326a1}, !- Handle
  {2990687e-8c7c-4954-86aa-7991d69bfce7}; !- HVAC Component

OS:PortList,
  {14515ee2-29ed-4a58-8563-04d59f6c8395}, !- Handle
  {2990687e-8c7c-4954-86aa-7991d69bfce7}; !- HVAC Component

OS:PortList,
  {18fe559d-5a22-4d95-932f-9c3bc3952d6b}, !- Handle
  {2990687e-8c7c-4954-86aa-7991d69bfce7}; !- HVAC Component

OS:Sizing:Zone,
  {b0de8277-154b-4b07-9520-7514c042ac19}, !- Handle
  {2990687e-8c7c-4954-86aa-7991d69bfce7}, !- Zone or ZoneList Name
=======
  {47cfe0f9-043f-47aa-a47b-34554657c2aa}, !- Handle
  Node 3,                                 !- Name
  {c7ce235e-9eaa-4b8b-9db8-e78bb8ef06cc}, !- Inlet Port
  ;                                       !- Outlet Port

OS:Connection,
  {c7ce235e-9eaa-4b8b-9db8-e78bb8ef06cc}, !- Handle
  {721b03b0-3672-4a53-9897-dd36bf4a6b75}, !- Name
  {9af0a4d4-e88d-4c82-99bc-0af6222109ad}, !- Source Object
  11,                                     !- Outlet Port
  {47cfe0f9-043f-47aa-a47b-34554657c2aa}, !- Target Object
  2;                                      !- Inlet Port

OS:PortList,
  {7705fb08-f8fa-4420-a05f-d3c477b5dedb}, !- Handle
  {2a81e730-102d-48f1-9b02-ed955af4c530}, !- Name
  {9af0a4d4-e88d-4c82-99bc-0af6222109ad}; !- HVAC Component

OS:PortList,
  {5b69c3d2-bc13-4bce-a8ee-b0972a20bcee}, !- Handle
  {2e91ab59-4c26-4372-8cbc-86c04cf8ad1d}, !- Name
  {9af0a4d4-e88d-4c82-99bc-0af6222109ad}; !- HVAC Component

OS:PortList,
  {78f48605-e154-41ce-961f-6de3ccf7c468}, !- Handle
  {93a53ac2-9ad4-4251-bff7-6730fa3c7d61}, !- Name
  {9af0a4d4-e88d-4c82-99bc-0af6222109ad}; !- HVAC Component

OS:Sizing:Zone,
  {854980b4-d557-490c-adf3-f15ca10fd546}, !- Handle
  {9af0a4d4-e88d-4c82-99bc-0af6222109ad}, !- Zone or ZoneList Name
>>>>>>> 3c1d7324
  SupplyAirTemperature,                   !- Zone Cooling Design Supply Air Temperature Input Method
  14,                                     !- Zone Cooling Design Supply Air Temperature {C}
  11.11,                                  !- Zone Cooling Design Supply Air Temperature Difference {deltaC}
  SupplyAirTemperature,                   !- Zone Heating Design Supply Air Temperature Input Method
  40,                                     !- Zone Heating Design Supply Air Temperature {C}
  11.11,                                  !- Zone Heating Design Supply Air Temperature Difference {deltaC}
  0.0085,                                 !- Zone Cooling Design Supply Air Humidity Ratio {kg-H2O/kg-air}
  0.008,                                  !- Zone Heating Design Supply Air Humidity Ratio {kg-H2O/kg-air}
  ,                                       !- Zone Heating Sizing Factor
  ,                                       !- Zone Cooling Sizing Factor
  DesignDay,                              !- Cooling Design Air Flow Method
  ,                                       !- Cooling Design Air Flow Rate {m3/s}
  ,                                       !- Cooling Minimum Air Flow per Zone Floor Area {m3/s-m2}
  ,                                       !- Cooling Minimum Air Flow {m3/s}
  ,                                       !- Cooling Minimum Air Flow Fraction
  DesignDay,                              !- Heating Design Air Flow Method
  ,                                       !- Heating Design Air Flow Rate {m3/s}
  ,                                       !- Heating Maximum Air Flow per Zone Floor Area {m3/s-m2}
  ,                                       !- Heating Maximum Air Flow {m3/s}
  ,                                       !- Heating Maximum Air Flow Fraction
  No,                                     !- Account for Dedicated Outdoor Air System
  NeutralSupplyAir,                       !- Dedicated Outdoor Air System Control Strategy
  autosize,                               !- Dedicated Outdoor Air Low Setpoint Temperature for Design {C}
  autosize;                               !- Dedicated Outdoor Air High Setpoint Temperature for Design {C}

OS:ZoneHVAC:EquipmentList,
<<<<<<< HEAD
  {9962ca05-fe80-448d-9f4e-81f66c7f13fb}, !- Handle
  Zone HVAC Equipment List 3,             !- Name
  {2990687e-8c7c-4954-86aa-7991d69bfce7}; !- Thermal Zone

OS:SpaceType,
  {99121649-51a2-46e7-aa16-791ad9106a51}, !- Handle
=======
  {a0a6537a-7e63-4766-b368-0fc1b9e53667}, !- Handle
  Zone HVAC Equipment List 3,             !- Name
  {9af0a4d4-e88d-4c82-99bc-0af6222109ad}; !- Thermal Zone

OS:SpaceType,
  {11063ee0-8352-4eae-90f8-944bcb7d87d4}, !- Handle
>>>>>>> 3c1d7324
  Space Type 3,                           !- Name
  ,                                       !- Default Construction Set Name
  ,                                       !- Default Schedule Set Name
  ,                                       !- Group Rendering Name
  ,                                       !- Design Specification Outdoor Air Object Name
  ,                                       !- Standards Template
  ,                                       !- Standards Building Type
  unfinished attic;                       !- Standards Space Type

OS:BuildingUnit,
<<<<<<< HEAD
  {087da473-247b-4ded-8d05-bd65a54c1719}, !- Handle
=======
  {1fa66e54-f9df-4b0b-9a01-57312b68b94f}, !- Handle
>>>>>>> 3c1d7324
  unit 1,                                 !- Name
  ,                                       !- Rendering Color
  Residential;                            !- Building Unit Type

OS:AdditionalProperties,
<<<<<<< HEAD
  {1e1d92b2-7cc9-4ac0-9bbd-84ae36d840b6}, !- Handle
  {087da473-247b-4ded-8d05-bd65a54c1719}, !- Object Name
=======
  {033b2be8-0daf-495e-b656-94c71eaa5f2d}, !- Handle
  {1fa66e54-f9df-4b0b-9a01-57312b68b94f}, !- Object Name
>>>>>>> 3c1d7324
  NumberOfBedrooms,                       !- Feature Name 1
  Integer,                                !- Feature Data Type 1
  3,                                      !- Feature Value 1
  NumberOfBathrooms,                      !- Feature Name 2
  Double,                                 !- Feature Data Type 2
  2,                                      !- Feature Value 2
  NumberOfOccupants,                      !- Feature Name 3
  Double,                                 !- Feature Data Type 3
  3.3900000000000001;                     !- Feature Value 3

OS:External:File,
<<<<<<< HEAD
  {a7be5260-6697-4b3f-958f-ae897a43ef17}, !- Handle
=======
  {40f8b9bf-f837-439c-87eb-35bd912a8c3e}, !- Handle
>>>>>>> 3c1d7324
  8760.csv,                               !- Name
  8760.csv;                               !- File Name

OS:Schedule:Day,
<<<<<<< HEAD
  {5e910a63-51d3-46f1-9a75-064c2af0a745}, !- Handle
=======
  {c394fb64-b2f4-47e0-a3b7-6ef7760b0c11}, !- Handle
>>>>>>> 3c1d7324
  Schedule Day 1,                         !- Name
  ,                                       !- Schedule Type Limits Name
  ,                                       !- Interpolate to Timestep
  24,                                     !- Hour 1
  0,                                      !- Minute 1
  0;                                      !- Value Until Time 1

OS:Schedule:Day,
<<<<<<< HEAD
  {63706697-c7ff-4095-ad53-6fa9108d9b3e}, !- Handle
=======
  {b9f8fd43-d17a-4653-afe4-92e4762dac0f}, !- Handle
>>>>>>> 3c1d7324
  Schedule Day 2,                         !- Name
  ,                                       !- Schedule Type Limits Name
  ,                                       !- Interpolate to Timestep
  24,                                     !- Hour 1
  0,                                      !- Minute 1
  1;                                      !- Value Until Time 1

OS:Schedule:File,
<<<<<<< HEAD
  {82db13ec-2276-405e-9b66-17d45fabe4c3}, !- Handle
  occupants,                              !- Name
  {32617779-d646-4a01-99de-414cd5b8ccee}, !- Schedule Type Limits Name
  {a7be5260-6697-4b3f-958f-ae897a43ef17}, !- External File Name
=======
  {dd1aa8e8-5100-4491-8385-21d90a3c3ecf}, !- Handle
  occupants,                              !- Name
  {c03eb050-3a17-4331-8fdf-c5d3b7403d3a}, !- Schedule Type Limits Name
  {40f8b9bf-f837-439c-87eb-35bd912a8c3e}, !- External File Name
>>>>>>> 3c1d7324
  1,                                      !- Column Number
  1,                                      !- Rows to Skip at Top
  8760,                                   !- Number of Hours of Data
  ,                                       !- Column Separator
  ,                                       !- Interpolate to Timestep
  60;                                     !- Minutes per Item

<<<<<<< HEAD
OS:Schedule:Constant,
  {a042db99-046d-4404-beca-332691e04c9e}, !- Handle
  res occupants activity schedule,        !- Name
  {5051e2dc-079d-4cb9-a9ef-ae34e81b9f8f}, !- Schedule Type Limits Name
  112.539290946133;                       !- Value

OS:People:Definition,
  {33f3d2fc-25cb-4df9-8d46-1eb5177fface}, !- Handle
=======
OS:Schedule:Ruleset,
  {30c2e259-4b41-4089-babd-673b5f836eae}, !- Handle
  Schedule Ruleset 1,                     !- Name
  {902d7a4d-c768-4d59-93c8-45be774fed85}, !- Schedule Type Limits Name
  {ac4f9ccb-d479-4406-89cd-63e277dabc43}; !- Default Day Schedule Name

OS:Schedule:Day,
  {ac4f9ccb-d479-4406-89cd-63e277dabc43}, !- Handle
  Schedule Day 3,                         !- Name
  {902d7a4d-c768-4d59-93c8-45be774fed85}, !- Schedule Type Limits Name
  ,                                       !- Interpolate to Timestep
  24,                                     !- Hour 1
  0,                                      !- Minute 1
  112.539290946133;                       !- Value Until Time 1

OS:People:Definition,
  {891d08c6-b8b3-452a-8bb4-da0548ea9881}, !- Handle
>>>>>>> 3c1d7324
  res occupants|living space,             !- Name
  People,                                 !- Number of People Calculation Method
  1.695,                                  !- Number of People {people}
  ,                                       !- People per Space Floor Area {person/m2}
  ,                                       !- Space Floor Area per Person {m2/person}
  0.319734,                               !- Fraction Radiant
  0.573,                                  !- Sensible Heat Fraction
  0,                                      !- Carbon Dioxide Generation Rate {m3/s-W}
  No,                                     !- Enable ASHRAE 55 Comfort Warnings
  ZoneAveraged;                           !- Mean Radiant Temperature Calculation Type

OS:People,
<<<<<<< HEAD
  {108911ce-9e3a-4bef-a4e7-028098c2f793}, !- Handle
  res occupants|living space,             !- Name
  {33f3d2fc-25cb-4df9-8d46-1eb5177fface}, !- People Definition Name
  {1995a354-3199-4802-9e23-bbedec70fd01}, !- Space or SpaceType Name
  {82db13ec-2276-405e-9b66-17d45fabe4c3}, !- Number of People Schedule Name
  {a042db99-046d-4404-beca-332691e04c9e}, !- Activity Level Schedule Name
=======
  {d0c9c371-8fc2-4f70-81c8-834392cbed39}, !- Handle
  res occupants|living space,             !- Name
  {891d08c6-b8b3-452a-8bb4-da0548ea9881}, !- People Definition Name
  {736abc4c-e752-4de8-a377-a041bb282c2c}, !- Space or SpaceType Name
  {dd1aa8e8-5100-4491-8385-21d90a3c3ecf}, !- Number of People Schedule Name
  {30c2e259-4b41-4089-babd-673b5f836eae}, !- Activity Level Schedule Name
>>>>>>> 3c1d7324
  ,                                       !- Surface Name/Angle Factor List Name
  ,                                       !- Work Efficiency Schedule Name
  ,                                       !- Clothing Insulation Schedule Name
  ,                                       !- Air Velocity Schedule Name
  1;                                      !- Multiplier

OS:ScheduleTypeLimits,
<<<<<<< HEAD
  {5051e2dc-079d-4cb9-a9ef-ae34e81b9f8f}, !- Handle
=======
  {902d7a4d-c768-4d59-93c8-45be774fed85}, !- Handle
>>>>>>> 3c1d7324
  ActivityLevel,                          !- Name
  0,                                      !- Lower Limit Value
  ,                                       !- Upper Limit Value
  Continuous,                             !- Numeric Type
  ActivityLevel;                          !- Unit Type

OS:ScheduleTypeLimits,
<<<<<<< HEAD
  {32617779-d646-4a01-99de-414cd5b8ccee}, !- Handle
=======
  {c03eb050-3a17-4331-8fdf-c5d3b7403d3a}, !- Handle
>>>>>>> 3c1d7324
  Fractional,                             !- Name
  0,                                      !- Lower Limit Value
  1,                                      !- Upper Limit Value
  Continuous;                             !- Numeric Type

OS:People:Definition,
<<<<<<< HEAD
  {3bc345d2-0d73-434d-b67c-f0e25cba474b}, !- Handle
=======
  {240ffb0a-a481-4dd6-987e-775d2ab9bff0}, !- Handle
>>>>>>> 3c1d7324
  res occupants|finished basement space,  !- Name
  People,                                 !- Number of People Calculation Method
  1.695,                                  !- Number of People {people}
  ,                                       !- People per Space Floor Area {person/m2}
  ,                                       !- Space Floor Area per Person {m2/person}
  0.319734,                               !- Fraction Radiant
  0.573,                                  !- Sensible Heat Fraction
  0,                                      !- Carbon Dioxide Generation Rate {m3/s-W}
  No,                                     !- Enable ASHRAE 55 Comfort Warnings
  ZoneAveraged;                           !- Mean Radiant Temperature Calculation Type

OS:People,
<<<<<<< HEAD
  {8fb6ed8a-5fd3-4d63-b3d0-405712d19b24}, !- Handle
  res occupants|finished basement space,  !- Name
  {3bc345d2-0d73-434d-b67c-f0e25cba474b}, !- People Definition Name
  {c9eee9d1-6e57-4177-879e-34621d424638}, !- Space or SpaceType Name
  {82db13ec-2276-405e-9b66-17d45fabe4c3}, !- Number of People Schedule Name
  {a042db99-046d-4404-beca-332691e04c9e}, !- Activity Level Schedule Name
=======
  {fa485ea4-6b13-4735-a721-9ac41b6fd3f0}, !- Handle
  res occupants|finished basement space,  !- Name
  {240ffb0a-a481-4dd6-987e-775d2ab9bff0}, !- People Definition Name
  {8a90d805-1842-4eee-a7c4-8f5cf9e98db8}, !- Space or SpaceType Name
  {dd1aa8e8-5100-4491-8385-21d90a3c3ecf}, !- Number of People Schedule Name
  {30c2e259-4b41-4089-babd-673b5f836eae}, !- Activity Level Schedule Name
>>>>>>> 3c1d7324
  ,                                       !- Surface Name/Angle Factor List Name
  ,                                       !- Work Efficiency Schedule Name
  ,                                       !- Clothing Insulation Schedule Name
  ,                                       !- Air Velocity Schedule Name
  1;                                      !- Multiplier
<|MERGE_RESOLUTION|>--- conflicted
+++ resolved
@@ -1,32 +1,22 @@
 !- NOTE: Auto-generated from /test/osw_files/SFA_4units_1story_FB_UA_3Beds_2Baths_Denver.osw
 
 OS:Version,
-<<<<<<< HEAD
-  {bd5dc68e-9ba4-4be4-925b-8dd0ff3c92e8}, !- Handle
-  3.2.1,                                  !- Version Identifier
-  rc1;                                    !- Prerelease Identifier
+  {62a5e93c-ccc2-4125-87e5-0738953e9271}, !- Handle
+  3.2.0;                                  !- Version Identifier
 
 OS:SimulationControl,
-  {88526103-6d28-4b0e-bce2-73cfec94ac92}, !- Handle
-=======
-  {ecbc4f53-75ee-4d7c-980c-cf9609e0304f}, !- Handle
-  2.9.0;                                  !- Version Identifier
-
-OS:SimulationControl,
-  {04691899-31f8-4159-aebf-24228c8df61c}, !- Handle
->>>>>>> 3c1d7324
+  {bb901a21-1fd1-4714-92df-bf16a55906de}, !- Handle
   ,                                       !- Do Zone Sizing Calculation
   ,                                       !- Do System Sizing Calculation
   ,                                       !- Do Plant Sizing Calculation
   No;                                     !- Run Simulation for Sizing Periods
 
 OS:Timestep,
-<<<<<<< HEAD
-  {fa63e924-e4c9-4f47-8ef0-ab4bb88c4868}, !- Handle
+  {2c48b99c-e809-4629-b52c-bbe2febd1cf6}, !- Handle
   6;                                      !- Number of Timesteps per Hour
 
 OS:ShadowCalculation,
-  {53e7d731-532f-4859-8b84-ac108a5768d7}, !- Handle
+  {c59522ed-7446-4e8f-b2b6-fda47b842a8b}, !- Handle
   PolygonClipping,                        !- Shading Calculation Method
   ,                                       !- Shading Calculation Update Frequency Method
   20,                                     !- Shading Calculation Update Frequency
@@ -39,45 +29,21 @@
   No;                                     !- Disable Self-Shading From Shading Zone Groups to Other Zones
 
 OS:SurfaceConvectionAlgorithm:Outside,
-  {a24fa421-b4ce-4cbd-85bb-1e0c4f9263fd}, !- Handle
+  {dd3ea55d-e328-4c42-b99a-e1b9b16a871a}, !- Handle
   DOE-2;                                  !- Algorithm
 
 OS:SurfaceConvectionAlgorithm:Inside,
-  {9455dbc6-4696-4c79-a630-feb3ea45e4d9}, !- Handle
+  {4621f111-530a-4058-a0a1-799c6421dff9}, !- Handle
   TARP;                                   !- Algorithm
 
 OS:ZoneCapacitanceMultiplier:ResearchSpecial,
-  {bd2d359c-2362-4202-b29f-42891f602bd0}, !- Handle
-=======
-  {6d86547a-40b1-48ca-8c8e-be797e044ae4}, !- Handle
-  6;                                      !- Number of Timesteps per Hour
-
-OS:ShadowCalculation,
-  {7a38d09d-0aa8-4b8a-b748-b3c525e03158}, !- Handle
-  20,                                     !- Calculation Frequency
-  200;                                    !- Maximum Figures in Shadow Overlap Calculations
-
-OS:SurfaceConvectionAlgorithm:Outside,
-  {b39b5fd3-ce4a-45da-ac67-aaa620a00fdb}, !- Handle
-  DOE-2;                                  !- Algorithm
-
-OS:SurfaceConvectionAlgorithm:Inside,
-  {881073d4-4466-4bc5-b5fd-efb3ebe21097}, !- Handle
-  TARP;                                   !- Algorithm
-
-OS:ZoneCapacitanceMultiplier:ResearchSpecial,
-  {2abab6b4-421d-4dd0-a06f-0b19245431d4}, !- Handle
->>>>>>> 3c1d7324
+  {295b4ea9-3d85-4b98-ad30-c26cf05afb14}, !- Handle
   ,                                       !- Temperature Capacity Multiplier
   15,                                     !- Humidity Capacity Multiplier
   ;                                       !- Carbon Dioxide Capacity Multiplier
 
 OS:RunPeriod,
-<<<<<<< HEAD
-  {e8c1d8de-7f7e-4214-a9d6-d7b27faf0de8}, !- Handle
-=======
-  {b9e22bdd-4318-4453-b890-b037096090b1}, !- Handle
->>>>>>> 3c1d7324
+  {c51f94c7-9678-4e4d-9271-8e7b2df3bd31}, !- Handle
   Run Period 1,                           !- Name
   1,                                      !- Begin Month
   1,                                      !- Begin Day of Month
@@ -91,21 +57,13 @@
   ;                                       !- Number of Times Runperiod to be Repeated
 
 OS:YearDescription,
-<<<<<<< HEAD
-  {b25b75aa-2ee3-494a-8d30-6f8f6ad9aaf4}, !- Handle
-=======
-  {34ecd0d7-203d-4ffe-ae0b-5ef8237789bc}, !- Handle
->>>>>>> 3c1d7324
+  {abfc9324-92e2-4756-8310-13a361ee0c81}, !- Handle
   2007,                                   !- Calendar Year
   ,                                       !- Day of Week for Start Day
   ;                                       !- Is Leap Year
 
 OS:WeatherFile,
-<<<<<<< HEAD
-  {0fef1105-53a3-4745-9645-ffc54457eb83}, !- Handle
-=======
-  {b9993f37-70b0-49c7-b4ad-255f0ad36577}, !- Handle
->>>>>>> 3c1d7324
+  {438ffa8e-a9fe-4792-8af1-3066568b79df}, !- Handle
   Denver Intl Ap,                         !- City
   CO,                                     !- State Province Region
   USA,                                    !- Country
@@ -115,17 +73,12 @@
   -104.65,                                !- Longitude {deg}
   -7,                                     !- Time Zone {hr}
   1650,                                   !- Elevation {m}
-  /mnt/c/git/resstock-develop/resources/measures/HPXMLtoOpenStudio/weather/USA_CO_Denver.Intl.AP.725650_TMY3.epw, !- Url
+  C:/OpenStudio/resstock/resources/measures/HPXMLtoOpenStudio/weather/USA_CO_Denver.Intl.AP.725650_TMY3.epw, !- Url
   E23378AA;                               !- Checksum
 
 OS:AdditionalProperties,
-<<<<<<< HEAD
-  {47e0d1c3-7b73-4106-8781-4bee271a2e13}, !- Handle
-  {0fef1105-53a3-4745-9645-ffc54457eb83}, !- Object Name
-=======
-  {6b925969-54cb-4503-a354-487d92750f8f}, !- Handle
-  {b9993f37-70b0-49c7-b4ad-255f0ad36577}, !- Object Name
->>>>>>> 3c1d7324
+  {b9ae9ee3-994f-4ec5-aece-c2be69a10eee}, !- Handle
+  {438ffa8e-a9fe-4792-8af1-3066568b79df}, !- Object Name
   EPWHeaderCity,                          !- Feature Name 1
   String,                                 !- Feature Data Type 1
   Denver Intl Ap,                         !- Feature Value 1
@@ -233,11 +186,7 @@
   84;                                     !- Feature Value 35
 
 OS:Site,
-<<<<<<< HEAD
-  {f3b38490-a0e5-4db7-8dc0-c0bcfd371524}, !- Handle
-=======
-  {b525ac28-9e5f-4022-810f-6e67c4305e43}, !- Handle
->>>>>>> 3c1d7324
+  {9d18d201-bab2-4387-a8b6-e11ee7e19f0a}, !- Handle
   Denver Intl Ap_CO_USA,                  !- Name
   39.83,                                  !- Latitude {deg}
   -104.65,                                !- Longitude {deg}
@@ -246,45 +195,26 @@
   ;                                       !- Terrain
 
 OS:ClimateZones,
-<<<<<<< HEAD
-  {c51e4912-ef22-4713-b353-bb389238a145}, !- Handle
+  {88c4fa34-4127-42c0-9286-50cbaff72465}, !- Handle
   Building America,                       !- Climate Zone Institution Name 1
-=======
-  {c5af4f50-4460-40a3-8fcd-ff5f454b3f89}, !- Handle
-  ,                                       !- Active Institution
-  ,                                       !- Active Year
-  ,                                       !- Climate Zone Institution Name 1
->>>>>>> 3c1d7324
   ,                                       !- Climate Zone Document Name 1
   0,                                      !- Climate Zone Document Year 1
   Cold;                                   !- Climate Zone Value 1
 
 OS:Site:WaterMainsTemperature,
-<<<<<<< HEAD
-  {6b11d3e8-5c2c-4b1b-9de7-3a3007509ec1}, !- Handle
-=======
-  {0a4d55cd-b9a7-40cd-8347-0515769549ae}, !- Handle
->>>>>>> 3c1d7324
+  {1ec2835d-5180-427a-802e-bc0abd383a61}, !- Handle
   Correlation,                            !- Calculation Method
   ,                                       !- Temperature Schedule Name
   10.8753424657535,                       !- Annual Average Outdoor Air Temperature {C}
   23.1524007936508;                       !- Maximum Difference In Monthly Average Outdoor Air Temperatures {deltaC}
 
 OS:RunPeriodControl:DaylightSavingTime,
-<<<<<<< HEAD
-  {d03632b3-6182-4b40-894f-6d86c2b6fad6}, !- Handle
-=======
-  {2e9ea181-f4cf-4e3b-b928-1350f621d99a}, !- Handle
->>>>>>> 3c1d7324
+  {1659b668-12e0-4173-b8ef-e514f6ebfcf2}, !- Handle
   3/12,                                   !- Start Date
   11/5;                                   !- End Date
 
 OS:Site:GroundTemperature:Deep,
-<<<<<<< HEAD
-  {e06371c8-6492-419e-869a-175e5729ee72}, !- Handle
-=======
-  {5de6f410-0c37-461e-bf74-d5fd3c7f22e6}, !- Handle
->>>>>>> 3c1d7324
+  {2fbee482-1d89-4595-b7f8-19468669d176}, !- Handle
   10.8753424657535,                       !- January Deep Ground Temperature {C}
   10.8753424657535,                       !- February Deep Ground Temperature {C}
   10.8753424657535,                       !- March Deep Ground Temperature {C}
@@ -299,11 +229,7 @@
   10.8753424657535;                       !- December Deep Ground Temperature {C}
 
 OS:Building,
-<<<<<<< HEAD
-  {8eb030d1-efef-42d0-8264-28a5e29ba9bf}, !- Handle
-=======
-  {8e671ea1-1712-4622-9457-220bc9af390c}, !- Handle
->>>>>>> 3c1d7324
+  {c8feb78e-a8cd-4e4f-86f5-070dc289906f}, !- Handle
   Building 1,                             !- Name
   ,                                       !- Building Sector Type
   0,                                      !- North Axis {deg}
@@ -318,13 +244,8 @@
   4;                                      !- Standards Number of Living Units
 
 OS:AdditionalProperties,
-<<<<<<< HEAD
-  {1a73a810-7b8f-4f96-aa30-532980c9e624}, !- Handle
-  {8eb030d1-efef-42d0-8264-28a5e29ba9bf}, !- Object Name
-=======
-  {b8825f12-67a8-46e0-9ada-8c67750bdfe2}, !- Handle
-  {8e671ea1-1712-4622-9457-220bc9af390c}, !- Object Name
->>>>>>> 3c1d7324
+  {2a1109c9-cc9a-48f7-866e-c648d0b34ec0}, !- Handle
+  {c8feb78e-a8cd-4e4f-86f5-070dc289906f}, !- Object Name
   num_units,                              !- Feature Name 1
   Integer,                                !- Feature Data Type 1
   4,                                      !- Feature Value 1
@@ -339,11 +260,7 @@
   1;                                      !- Feature Value 4
 
 OS:ThermalZone,
-<<<<<<< HEAD
-  {48bea69c-47d7-4e9f-88bf-23e443cfc271}, !- Handle
-=======
-  {cc9197ae-786c-419d-bf6a-39b7c6b08319}, !- Handle
->>>>>>> 3c1d7324
+  {1173593d-9e66-4068-b478-c04dac4337b3}, !- Handle
   living zone,                            !- Name
   ,                                       !- Multiplier
   ,                                       !- Ceiling Height {m}
@@ -352,17 +269,10 @@
   ,                                       !- Zone Inside Convection Algorithm
   ,                                       !- Zone Outside Convection Algorithm
   ,                                       !- Zone Conditioning Equipment List Name
-<<<<<<< HEAD
-  {ad0648b5-15da-4ea4-8147-d61ae577bea4}, !- Zone Air Inlet Port List
-  {8caec836-915e-4419-893d-1556c6fd501c}, !- Zone Air Exhaust Port List
-  {52e211b8-8ffe-4b47-a408-9da5342dcdc0}, !- Zone Air Node Name
-  {81798304-e6c0-4307-a282-833b37486c4d}, !- Zone Return Air Port List
-=======
-  {69b88289-7a66-4907-a5c1-f9c9f1641295}, !- Zone Air Inlet Port List
-  {bb148181-6cbb-4699-a3f9-915e4e6e8a09}, !- Zone Air Exhaust Port List
-  {2b1c727a-645a-439d-a0b0-acbdcaf485de}, !- Zone Air Node Name
-  {ffb4fccf-9793-496b-8064-b502c3b20a50}, !- Zone Return Air Port List
->>>>>>> 3c1d7324
+  {3c06f932-66ca-4933-9c13-61422a0d3a69}, !- Zone Air Inlet Port List
+  {c2b0a490-917a-40aa-a2de-6936ce666491}, !- Zone Air Exhaust Port List
+  {b9cc2d78-2f26-4e38-85fc-911b2fbc4cde}, !- Zone Air Node Name
+  {950eb117-1052-40ea-87ae-ab0af27edf79}, !- Zone Return Air Port List
   ,                                       !- Primary Daylighting Control Name
   ,                                       !- Fraction of Zone Controlled by Primary Daylighting Control
   ,                                       !- Secondary Daylighting Control Name
@@ -373,67 +283,33 @@
   No;                                     !- Use Ideal Air Loads
 
 OS:Node,
-<<<<<<< HEAD
-  {e7f5f1aa-947a-447b-a5fb-a1fe414f0fe6}, !- Handle
+  {341832c3-dcab-482c-8785-574038515f8a}, !- Handle
   Node 1,                                 !- Name
-  {52e211b8-8ffe-4b47-a408-9da5342dcdc0}, !- Inlet Port
+  {b9cc2d78-2f26-4e38-85fc-911b2fbc4cde}, !- Inlet Port
   ;                                       !- Outlet Port
 
 OS:Connection,
-  {52e211b8-8ffe-4b47-a408-9da5342dcdc0}, !- Handle
-  {48bea69c-47d7-4e9f-88bf-23e443cfc271}, !- Source Object
+  {b9cc2d78-2f26-4e38-85fc-911b2fbc4cde}, !- Handle
+  {1173593d-9e66-4068-b478-c04dac4337b3}, !- Source Object
   11,                                     !- Outlet Port
-  {e7f5f1aa-947a-447b-a5fb-a1fe414f0fe6}, !- Target Object
+  {341832c3-dcab-482c-8785-574038515f8a}, !- Target Object
   2;                                      !- Inlet Port
 
 OS:PortList,
-  {ad0648b5-15da-4ea4-8147-d61ae577bea4}, !- Handle
-  {48bea69c-47d7-4e9f-88bf-23e443cfc271}; !- HVAC Component
+  {3c06f932-66ca-4933-9c13-61422a0d3a69}, !- Handle
+  {1173593d-9e66-4068-b478-c04dac4337b3}; !- HVAC Component
 
 OS:PortList,
-  {8caec836-915e-4419-893d-1556c6fd501c}, !- Handle
-  {48bea69c-47d7-4e9f-88bf-23e443cfc271}; !- HVAC Component
+  {c2b0a490-917a-40aa-a2de-6936ce666491}, !- Handle
+  {1173593d-9e66-4068-b478-c04dac4337b3}; !- HVAC Component
 
 OS:PortList,
-  {81798304-e6c0-4307-a282-833b37486c4d}, !- Handle
-  {48bea69c-47d7-4e9f-88bf-23e443cfc271}; !- HVAC Component
+  {950eb117-1052-40ea-87ae-ab0af27edf79}, !- Handle
+  {1173593d-9e66-4068-b478-c04dac4337b3}; !- HVAC Component
 
 OS:Sizing:Zone,
-  {783410e3-c7b3-4ab5-86e9-a347bb67b0af}, !- Handle
-  {48bea69c-47d7-4e9f-88bf-23e443cfc271}, !- Zone or ZoneList Name
-=======
-  {7b6724e0-02f6-43b4-b741-597d16e67a61}, !- Handle
-  Node 1,                                 !- Name
-  {2b1c727a-645a-439d-a0b0-acbdcaf485de}, !- Inlet Port
-  ;                                       !- Outlet Port
-
-OS:Connection,
-  {2b1c727a-645a-439d-a0b0-acbdcaf485de}, !- Handle
-  {8622f13a-fa65-4e4f-96ab-509ccd55fe58}, !- Name
-  {cc9197ae-786c-419d-bf6a-39b7c6b08319}, !- Source Object
-  11,                                     !- Outlet Port
-  {7b6724e0-02f6-43b4-b741-597d16e67a61}, !- Target Object
-  2;                                      !- Inlet Port
-
-OS:PortList,
-  {69b88289-7a66-4907-a5c1-f9c9f1641295}, !- Handle
-  {46e663a2-7f48-4c57-acfa-d520fe9cee0c}, !- Name
-  {cc9197ae-786c-419d-bf6a-39b7c6b08319}; !- HVAC Component
-
-OS:PortList,
-  {bb148181-6cbb-4699-a3f9-915e4e6e8a09}, !- Handle
-  {7a98e3d3-3665-4a78-98e4-40755f3eeb9d}, !- Name
-  {cc9197ae-786c-419d-bf6a-39b7c6b08319}; !- HVAC Component
-
-OS:PortList,
-  {ffb4fccf-9793-496b-8064-b502c3b20a50}, !- Handle
-  {de9722a0-1e16-4926-ac47-01f59c9c4b92}, !- Name
-  {cc9197ae-786c-419d-bf6a-39b7c6b08319}; !- HVAC Component
-
-OS:Sizing:Zone,
-  {6b735153-6261-4cf6-b6c3-dfcc254af73a}, !- Handle
-  {cc9197ae-786c-419d-bf6a-39b7c6b08319}, !- Zone or ZoneList Name
->>>>>>> 3c1d7324
+  {96b90cb0-8b6f-4cf8-95d4-65bdbe0502fd}, !- Handle
+  {1173593d-9e66-4068-b478-c04dac4337b3}, !- Zone or ZoneList Name
   SupplyAirTemperature,                   !- Zone Cooling Design Supply Air Temperature Input Method
   14,                                     !- Zone Cooling Design Supply Air Temperature {C}
   11.11,                                  !- Zone Cooling Design Supply Air Temperature Difference {deltaC}
@@ -460,25 +336,14 @@
   autosize;                               !- Dedicated Outdoor Air High Setpoint Temperature for Design {C}
 
 OS:ZoneHVAC:EquipmentList,
-<<<<<<< HEAD
-  {885e3070-1400-4a67-a614-3e5bf2477818}, !- Handle
+  {796bc9be-cf5f-4e34-9f49-042b81ecf7f3}, !- Handle
   Zone HVAC Equipment List 1,             !- Name
-  {48bea69c-47d7-4e9f-88bf-23e443cfc271}; !- Thermal Zone
+  {1173593d-9e66-4068-b478-c04dac4337b3}; !- Thermal Zone
 
 OS:Space,
-  {1995a354-3199-4802-9e23-bbedec70fd01}, !- Handle
+  {a3a904c7-b3fe-42ea-8cec-c0d3e6d7367b}, !- Handle
   living space,                           !- Name
-  {1db78e09-e3e2-46ed-a8fa-e70d56af4f07}, !- Space Type Name
-=======
-  {62d0583c-182f-440d-ba14-7a34b515b9bf}, !- Handle
-  Zone HVAC Equipment List 1,             !- Name
-  {cc9197ae-786c-419d-bf6a-39b7c6b08319}; !- Thermal Zone
-
-OS:Space,
-  {736abc4c-e752-4de8-a377-a041bb282c2c}, !- Handle
-  living space,                           !- Name
-  {0f1a997e-523d-425e-84fe-1abd0ded80ca}, !- Space Type Name
->>>>>>> 3c1d7324
+  {13e1143f-fdfc-4e83-b474-d1df8c1e3520}, !- Space Type Name
   ,                                       !- Default Construction Set Name
   ,                                       !- Default Schedule Set Name
   ,                                       !- Direction of Relative North {deg}
@@ -486,35 +351,19 @@
   ,                                       !- Y Origin {m}
   ,                                       !- Z Origin {m}
   ,                                       !- Building Story Name
-<<<<<<< HEAD
-  {48bea69c-47d7-4e9f-88bf-23e443cfc271}, !- Thermal Zone Name
+  {1173593d-9e66-4068-b478-c04dac4337b3}, !- Thermal Zone Name
   ,                                       !- Part of Total Floor Area
   ,                                       !- Design Specification Outdoor Air Object Name
-  {087da473-247b-4ded-8d05-bd65a54c1719}; !- Building Unit Name
-
-OS:Surface,
-  {c8f2ddb7-eb83-4c7f-8191-322b3b3dab73}, !- Handle
+  {39a3f5f5-97c4-47c2-b0b9-2c2826541243}; !- Building Unit Name
+
+OS:Surface,
+  {425b9490-2a25-4649-b8da-504b19362362}, !- Handle
   Surface 1,                              !- Name
   Floor,                                  !- Surface Type
   ,                                       !- Construction Name
-  {1995a354-3199-4802-9e23-bbedec70fd01}, !- Space Name
+  {a3a904c7-b3fe-42ea-8cec-c0d3e6d7367b}, !- Space Name
   Surface,                                !- Outside Boundary Condition
-  {5cc796e6-fcd2-4d05-b909-63a3298f04b5}, !- Outside Boundary Condition Object
-=======
-  {cc9197ae-786c-419d-bf6a-39b7c6b08319}, !- Thermal Zone Name
-  ,                                       !- Part of Total Floor Area
-  ,                                       !- Design Specification Outdoor Air Object Name
-  {1fa66e54-f9df-4b0b-9a01-57312b68b94f}; !- Building Unit Name
-
-OS:Surface,
-  {ba106b97-ac0c-41ef-acab-623395456470}, !- Handle
-  Surface 1,                              !- Name
-  Floor,                                  !- Surface Type
-  ,                                       !- Construction Name
-  {736abc4c-e752-4de8-a377-a041bb282c2c}, !- Space Name
-  Surface,                                !- Outside Boundary Condition
-  {fd9c8cb1-1e36-466a-9c45-d8ed460db4be}, !- Outside Boundary Condition Object
->>>>>>> 3c1d7324
+  {806a39bd-adad-4654-880e-32e9dbe01f1a}, !- Outside Boundary Condition Object
   NoSun,                                  !- Sun Exposure
   NoWind,                                 !- Wind Exposure
   ,                                       !- View Factor to Ground
@@ -525,19 +374,11 @@
   4.572, -9.144, 0;                       !- X,Y,Z Vertex 4 {m}
 
 OS:Surface,
-<<<<<<< HEAD
-  {64a53b47-7aca-431b-8c8d-49ab507cbd49}, !- Handle
+  {5d53293a-d88f-4c40-ad88-8515e97a7d1b}, !- Handle
   Surface 2,                              !- Name
   Wall,                                   !- Surface Type
   ,                                       !- Construction Name
-  {1995a354-3199-4802-9e23-bbedec70fd01}, !- Space Name
-=======
-  {3ac25cc9-82fd-4ca3-90ba-212f38cccc58}, !- Handle
-  Surface 2,                              !- Name
-  Wall,                                   !- Surface Type
-  ,                                       !- Construction Name
-  {736abc4c-e752-4de8-a377-a041bb282c2c}, !- Space Name
->>>>>>> 3c1d7324
+  {a3a904c7-b3fe-42ea-8cec-c0d3e6d7367b}, !- Space Name
   Outdoors,                               !- Outside Boundary Condition
   ,                                       !- Outside Boundary Condition Object
   SunExposed,                             !- Sun Exposure
@@ -550,19 +391,11 @@
   0, -9.144, 2.4384;                      !- X,Y,Z Vertex 4 {m}
 
 OS:Surface,
-<<<<<<< HEAD
-  {721dfd12-521b-4a79-a02a-935d791aa460}, !- Handle
+  {cf3c1c3e-9186-4a50-9170-87551b8a5616}, !- Handle
   Surface 3,                              !- Name
   Wall,                                   !- Surface Type
   ,                                       !- Construction Name
-  {1995a354-3199-4802-9e23-bbedec70fd01}, !- Space Name
-=======
-  {74f7d6a5-968d-4d28-98d1-572bfbb8e968}, !- Handle
-  Surface 3,                              !- Name
-  Wall,                                   !- Surface Type
-  ,                                       !- Construction Name
-  {736abc4c-e752-4de8-a377-a041bb282c2c}, !- Space Name
->>>>>>> 3c1d7324
+  {a3a904c7-b3fe-42ea-8cec-c0d3e6d7367b}, !- Space Name
   Outdoors,                               !- Outside Boundary Condition
   ,                                       !- Outside Boundary Condition Object
   SunExposed,                             !- Sun Exposure
@@ -575,19 +408,11 @@
   0, 0, 2.4384;                           !- X,Y,Z Vertex 4 {m}
 
 OS:Surface,
-<<<<<<< HEAD
-  {7a57af28-2e74-4e0c-914c-7aeaac605ad7}, !- Handle
+  {6eeb6c89-d548-43c8-b96e-05611b3ed200}, !- Handle
   Surface 4,                              !- Name
   Wall,                                   !- Surface Type
   ,                                       !- Construction Name
-  {1995a354-3199-4802-9e23-bbedec70fd01}, !- Space Name
-=======
-  {f04cf34a-62c9-4ccf-9d94-11f8fc25ed7d}, !- Handle
-  Surface 4,                              !- Name
-  Wall,                                   !- Surface Type
-  ,                                       !- Construction Name
-  {736abc4c-e752-4de8-a377-a041bb282c2c}, !- Space Name
->>>>>>> 3c1d7324
+  {a3a904c7-b3fe-42ea-8cec-c0d3e6d7367b}, !- Space Name
   Adiabatic,                              !- Outside Boundary Condition
   ,                                       !- Outside Boundary Condition Object
   NoSun,                                  !- Sun Exposure
@@ -600,19 +425,11 @@
   4.572, 0, 2.4384;                       !- X,Y,Z Vertex 4 {m}
 
 OS:Surface,
-<<<<<<< HEAD
-  {75d6487f-740b-4b50-bd32-3ea75a79cf63}, !- Handle
+  {bc285885-bb66-4e94-bd0b-b5418f8c55ab}, !- Handle
   Surface 5,                              !- Name
   Wall,                                   !- Surface Type
   ,                                       !- Construction Name
-  {1995a354-3199-4802-9e23-bbedec70fd01}, !- Space Name
-=======
-  {680fe8a3-3e86-4d39-a50c-2e7a5422d2bc}, !- Handle
-  Surface 5,                              !- Name
-  Wall,                                   !- Surface Type
-  ,                                       !- Construction Name
-  {736abc4c-e752-4de8-a377-a041bb282c2c}, !- Space Name
->>>>>>> 3c1d7324
+  {a3a904c7-b3fe-42ea-8cec-c0d3e6d7367b}, !- Space Name
   Outdoors,                               !- Outside Boundary Condition
   ,                                       !- Outside Boundary Condition Object
   SunExposed,                             !- Sun Exposure
@@ -625,23 +442,13 @@
   4.572, -9.144, 2.4384;                  !- X,Y,Z Vertex 4 {m}
 
 OS:Surface,
-<<<<<<< HEAD
-  {903635ea-14ae-4b5a-9b7d-0afd3fb88f5f}, !- Handle
+  {53c9c7ab-fd41-4210-909b-8d570212fef0}, !- Handle
   Surface 6,                              !- Name
   RoofCeiling,                            !- Surface Type
   ,                                       !- Construction Name
-  {1995a354-3199-4802-9e23-bbedec70fd01}, !- Space Name
+  {a3a904c7-b3fe-42ea-8cec-c0d3e6d7367b}, !- Space Name
   Surface,                                !- Outside Boundary Condition
-  {464604fa-a20c-45ea-b4db-2f77d6044dc5}, !- Outside Boundary Condition Object
-=======
-  {fb9f2bce-426b-405a-9a19-38c90321bc6f}, !- Handle
-  Surface 6,                              !- Name
-  RoofCeiling,                            !- Surface Type
-  ,                                       !- Construction Name
-  {736abc4c-e752-4de8-a377-a041bb282c2c}, !- Space Name
-  Surface,                                !- Outside Boundary Condition
-  {24d32294-4058-4d7a-bf68-80222fa92c2f}, !- Outside Boundary Condition Object
->>>>>>> 3c1d7324
+  {e0c90065-2d02-4c95-b1b1-ba6faa171807}, !- Outside Boundary Condition Object
   NoSun,                                  !- Sun Exposure
   NoWind,                                 !- Wind Exposure
   ,                                       !- View Factor to Ground
@@ -652,11 +459,7 @@
   0, -9.144, 2.4384;                      !- X,Y,Z Vertex 4 {m}
 
 OS:SpaceType,
-<<<<<<< HEAD
-  {1db78e09-e3e2-46ed-a8fa-e70d56af4f07}, !- Handle
-=======
-  {0f1a997e-523d-425e-84fe-1abd0ded80ca}, !- Handle
->>>>>>> 3c1d7324
+  {13e1143f-fdfc-4e83-b474-d1df8c1e3520}, !- Handle
   Space Type 1,                           !- Name
   ,                                       !- Default Construction Set Name
   ,                                       !- Default Schedule Set Name
@@ -667,15 +470,9 @@
   living;                                 !- Standards Space Type
 
 OS:Space,
-<<<<<<< HEAD
-  {c9eee9d1-6e57-4177-879e-34621d424638}, !- Handle
+  {ee037043-10d7-4e63-a27a-a00ee995a65a}, !- Handle
   finished basement space,                !- Name
-  {2b729fdb-91d9-49d2-93a8-1ed5b101e19e}, !- Space Type Name
-=======
-  {8a90d805-1842-4eee-a7c4-8f5cf9e98db8}, !- Handle
-  finished basement space,                !- Name
-  {cb6e2cdd-9144-466a-8e46-4c15c1b62d02}, !- Space Type Name
->>>>>>> 3c1d7324
+  {b6cdd584-423c-4ce0-9a1c-150aff84ed3e}, !- Space Type Name
   ,                                       !- Default Construction Set Name
   ,                                       !- Default Schedule Set Name
   -0,                                     !- Direction of Relative North {deg}
@@ -683,31 +480,17 @@
   0,                                      !- Y Origin {m}
   0,                                      !- Z Origin {m}
   ,                                       !- Building Story Name
-<<<<<<< HEAD
-  {78b515b1-25a0-4293-8743-1cf9576d9e18}, !- Thermal Zone Name
+  {2b397f1a-20ff-484a-afbd-6059791a7465}, !- Thermal Zone Name
   ,                                       !- Part of Total Floor Area
   ,                                       !- Design Specification Outdoor Air Object Name
-  {087da473-247b-4ded-8d05-bd65a54c1719}; !- Building Unit Name
-
-OS:Surface,
-  {70fdfb7f-c3e8-4c1a-a13c-8123eb024e75}, !- Handle
+  {39a3f5f5-97c4-47c2-b0b9-2c2826541243}; !- Building Unit Name
+
+OS:Surface,
+  {b87b71d5-ade1-4563-ae77-04691342ebb6}, !- Handle
   Surface 12,                             !- Name
   Floor,                                  !- Surface Type
   ,                                       !- Construction Name
-  {c9eee9d1-6e57-4177-879e-34621d424638}, !- Space Name
-=======
-  {3cc94675-738c-49d3-b0a2-644535bc8277}, !- Thermal Zone Name
-  ,                                       !- Part of Total Floor Area
-  ,                                       !- Design Specification Outdoor Air Object Name
-  {1fa66e54-f9df-4b0b-9a01-57312b68b94f}; !- Building Unit Name
-
-OS:Surface,
-  {ca790b6a-b223-4305-a5c6-c317e19b0952}, !- Handle
-  Surface 12,                             !- Name
-  Floor,                                  !- Surface Type
-  ,                                       !- Construction Name
-  {8a90d805-1842-4eee-a7c4-8f5cf9e98db8}, !- Space Name
->>>>>>> 3c1d7324
+  {ee037043-10d7-4e63-a27a-a00ee995a65a}, !- Space Name
   Foundation,                             !- Outside Boundary Condition
   ,                                       !- Outside Boundary Condition Object
   NoSun,                                  !- Sun Exposure
@@ -720,19 +503,11 @@
   4.572, -9.144, -2.4384;                 !- X,Y,Z Vertex 4 {m}
 
 OS:Surface,
-<<<<<<< HEAD
-  {6d2d4e4d-c445-49a9-a393-752d074375fd}, !- Handle
+  {78aac0f3-ba14-493a-b891-5d4a84eaaee3}, !- Handle
   Surface 13,                             !- Name
   Wall,                                   !- Surface Type
   ,                                       !- Construction Name
-  {c9eee9d1-6e57-4177-879e-34621d424638}, !- Space Name
-=======
-  {0f3a8796-1f47-4156-96e3-7b56a37cdcb2}, !- Handle
-  Surface 13,                             !- Name
-  Wall,                                   !- Surface Type
-  ,                                       !- Construction Name
-  {8a90d805-1842-4eee-a7c4-8f5cf9e98db8}, !- Space Name
->>>>>>> 3c1d7324
+  {ee037043-10d7-4e63-a27a-a00ee995a65a}, !- Space Name
   Foundation,                             !- Outside Boundary Condition
   ,                                       !- Outside Boundary Condition Object
   NoSun,                                  !- Sun Exposure
@@ -745,19 +520,11 @@
   0, -9.144, 0;                           !- X,Y,Z Vertex 4 {m}
 
 OS:Surface,
-<<<<<<< HEAD
-  {91cbfb8e-d46f-4f3d-a0c5-6ea40556aba2}, !- Handle
+  {5b8c4dae-f464-4c4b-8a3b-2558966057f5}, !- Handle
   Surface 14,                             !- Name
   Wall,                                   !- Surface Type
   ,                                       !- Construction Name
-  {c9eee9d1-6e57-4177-879e-34621d424638}, !- Space Name
-=======
-  {074605ab-492d-42dc-bc63-10d016c993d6}, !- Handle
-  Surface 14,                             !- Name
-  Wall,                                   !- Surface Type
-  ,                                       !- Construction Name
-  {8a90d805-1842-4eee-a7c4-8f5cf9e98db8}, !- Space Name
->>>>>>> 3c1d7324
+  {ee037043-10d7-4e63-a27a-a00ee995a65a}, !- Space Name
   Foundation,                             !- Outside Boundary Condition
   ,                                       !- Outside Boundary Condition Object
   NoSun,                                  !- Sun Exposure
@@ -770,19 +537,11 @@
   0, 0, 0;                                !- X,Y,Z Vertex 4 {m}
 
 OS:Surface,
-<<<<<<< HEAD
-  {d20ec508-520b-469c-a4f5-964468ec12ed}, !- Handle
+  {bb6045e7-5208-4c69-a8bd-f1dfbd9f1bdd}, !- Handle
   Surface 15,                             !- Name
   Wall,                                   !- Surface Type
   ,                                       !- Construction Name
-  {c9eee9d1-6e57-4177-879e-34621d424638}, !- Space Name
-=======
-  {050ace1b-f6f4-46de-96a2-4ee53ff614e1}, !- Handle
-  Surface 15,                             !- Name
-  Wall,                                   !- Surface Type
-  ,                                       !- Construction Name
-  {8a90d805-1842-4eee-a7c4-8f5cf9e98db8}, !- Space Name
->>>>>>> 3c1d7324
+  {ee037043-10d7-4e63-a27a-a00ee995a65a}, !- Space Name
   Adiabatic,                              !- Outside Boundary Condition
   ,                                       !- Outside Boundary Condition Object
   NoSun,                                  !- Sun Exposure
@@ -795,19 +554,11 @@
   4.572, 0, 0;                            !- X,Y,Z Vertex 4 {m}
 
 OS:Surface,
-<<<<<<< HEAD
-  {687b3507-11d5-434c-8c2d-3f02ece7e5a9}, !- Handle
+  {84bd2904-2e4f-4d28-b8a5-6b5224bc4966}, !- Handle
   Surface 16,                             !- Name
   Wall,                                   !- Surface Type
   ,                                       !- Construction Name
-  {c9eee9d1-6e57-4177-879e-34621d424638}, !- Space Name
-=======
-  {07679600-04d2-456c-8471-3e77e145a537}, !- Handle
-  Surface 16,                             !- Name
-  Wall,                                   !- Surface Type
-  ,                                       !- Construction Name
-  {8a90d805-1842-4eee-a7c4-8f5cf9e98db8}, !- Space Name
->>>>>>> 3c1d7324
+  {ee037043-10d7-4e63-a27a-a00ee995a65a}, !- Space Name
   Foundation,                             !- Outside Boundary Condition
   ,                                       !- Outside Boundary Condition Object
   NoSun,                                  !- Sun Exposure
@@ -820,23 +571,13 @@
   4.572, -9.144, 0;                       !- X,Y,Z Vertex 4 {m}
 
 OS:Surface,
-<<<<<<< HEAD
-  {5cc796e6-fcd2-4d05-b909-63a3298f04b5}, !- Handle
+  {806a39bd-adad-4654-880e-32e9dbe01f1a}, !- Handle
   Surface 17,                             !- Name
   RoofCeiling,                            !- Surface Type
   ,                                       !- Construction Name
-  {c9eee9d1-6e57-4177-879e-34621d424638}, !- Space Name
+  {ee037043-10d7-4e63-a27a-a00ee995a65a}, !- Space Name
   Surface,                                !- Outside Boundary Condition
-  {c8f2ddb7-eb83-4c7f-8191-322b3b3dab73}, !- Outside Boundary Condition Object
-=======
-  {fd9c8cb1-1e36-466a-9c45-d8ed460db4be}, !- Handle
-  Surface 17,                             !- Name
-  RoofCeiling,                            !- Surface Type
-  ,                                       !- Construction Name
-  {8a90d805-1842-4eee-a7c4-8f5cf9e98db8}, !- Space Name
-  Surface,                                !- Outside Boundary Condition
-  {ba106b97-ac0c-41ef-acab-623395456470}, !- Outside Boundary Condition Object
->>>>>>> 3c1d7324
+  {425b9490-2a25-4649-b8da-504b19362362}, !- Outside Boundary Condition Object
   NoSun,                                  !- Sun Exposure
   NoWind,                                 !- Wind Exposure
   ,                                       !- View Factor to Ground
@@ -847,11 +588,7 @@
   0, -9.144, 0;                           !- X,Y,Z Vertex 4 {m}
 
 OS:ThermalZone,
-<<<<<<< HEAD
-  {78b515b1-25a0-4293-8743-1cf9576d9e18}, !- Handle
-=======
-  {3cc94675-738c-49d3-b0a2-644535bc8277}, !- Handle
->>>>>>> 3c1d7324
+  {2b397f1a-20ff-484a-afbd-6059791a7465}, !- Handle
   finished basement zone,                 !- Name
   ,                                       !- Multiplier
   ,                                       !- Ceiling Height {m}
@@ -860,17 +597,10 @@
   ,                                       !- Zone Inside Convection Algorithm
   ,                                       !- Zone Outside Convection Algorithm
   ,                                       !- Zone Conditioning Equipment List Name
-<<<<<<< HEAD
-  {8c437fb9-26b2-4830-b81c-83cc00d96886}, !- Zone Air Inlet Port List
-  {100103ae-1b3a-4b36-93d8-89f77cb8e4f1}, !- Zone Air Exhaust Port List
-  {2738fb17-04fb-442e-a5bc-7968937f550e}, !- Zone Air Node Name
-  {ba933c78-27f7-42c5-a77e-7b1f64027716}, !- Zone Return Air Port List
-=======
-  {285cf869-6dce-44a2-a558-4a85d4f8aaf0}, !- Zone Air Inlet Port List
-  {e0dd88d4-407f-4528-837e-12ed505e1cd4}, !- Zone Air Exhaust Port List
-  {7220ef21-a34b-4f3f-a03e-8dc0954f836c}, !- Zone Air Node Name
-  {f7c2ac2c-c4d5-4cef-ac26-698fcd624e45}, !- Zone Return Air Port List
->>>>>>> 3c1d7324
+  {34611c1d-f04e-4027-af41-310b2447db75}, !- Zone Air Inlet Port List
+  {b6405839-a3a1-4075-831f-789ac8e780a9}, !- Zone Air Exhaust Port List
+  {cbbc36ec-1bb1-457c-986e-621373f710f3}, !- Zone Air Node Name
+  {d1b04f8e-3b74-42ab-a97d-6ca498e6460a}, !- Zone Return Air Port List
   ,                                       !- Primary Daylighting Control Name
   ,                                       !- Fraction of Zone Controlled by Primary Daylighting Control
   ,                                       !- Secondary Daylighting Control Name
@@ -881,67 +611,33 @@
   No;                                     !- Use Ideal Air Loads
 
 OS:Node,
-<<<<<<< HEAD
-  {3fad404a-bd0d-4829-862d-7e34d2e52582}, !- Handle
+  {6a0eb2d0-237a-44cc-9dcc-4649e3f8a261}, !- Handle
   Node 2,                                 !- Name
-  {2738fb17-04fb-442e-a5bc-7968937f550e}, !- Inlet Port
+  {cbbc36ec-1bb1-457c-986e-621373f710f3}, !- Inlet Port
   ;                                       !- Outlet Port
 
 OS:Connection,
-  {2738fb17-04fb-442e-a5bc-7968937f550e}, !- Handle
-  {78b515b1-25a0-4293-8743-1cf9576d9e18}, !- Source Object
+  {cbbc36ec-1bb1-457c-986e-621373f710f3}, !- Handle
+  {2b397f1a-20ff-484a-afbd-6059791a7465}, !- Source Object
   11,                                     !- Outlet Port
-  {3fad404a-bd0d-4829-862d-7e34d2e52582}, !- Target Object
+  {6a0eb2d0-237a-44cc-9dcc-4649e3f8a261}, !- Target Object
   2;                                      !- Inlet Port
 
 OS:PortList,
-  {8c437fb9-26b2-4830-b81c-83cc00d96886}, !- Handle
-  {78b515b1-25a0-4293-8743-1cf9576d9e18}; !- HVAC Component
+  {34611c1d-f04e-4027-af41-310b2447db75}, !- Handle
+  {2b397f1a-20ff-484a-afbd-6059791a7465}; !- HVAC Component
 
 OS:PortList,
-  {100103ae-1b3a-4b36-93d8-89f77cb8e4f1}, !- Handle
-  {78b515b1-25a0-4293-8743-1cf9576d9e18}; !- HVAC Component
+  {b6405839-a3a1-4075-831f-789ac8e780a9}, !- Handle
+  {2b397f1a-20ff-484a-afbd-6059791a7465}; !- HVAC Component
 
 OS:PortList,
-  {ba933c78-27f7-42c5-a77e-7b1f64027716}, !- Handle
-  {78b515b1-25a0-4293-8743-1cf9576d9e18}; !- HVAC Component
+  {d1b04f8e-3b74-42ab-a97d-6ca498e6460a}, !- Handle
+  {2b397f1a-20ff-484a-afbd-6059791a7465}; !- HVAC Component
 
 OS:Sizing:Zone,
-  {4ecbcc29-51c0-419f-889b-786cf1c2b3c5}, !- Handle
-  {78b515b1-25a0-4293-8743-1cf9576d9e18}, !- Zone or ZoneList Name
-=======
-  {ec03e795-6227-48e9-a29b-8e9c0bfd12e8}, !- Handle
-  Node 2,                                 !- Name
-  {7220ef21-a34b-4f3f-a03e-8dc0954f836c}, !- Inlet Port
-  ;                                       !- Outlet Port
-
-OS:Connection,
-  {7220ef21-a34b-4f3f-a03e-8dc0954f836c}, !- Handle
-  {62cdc51b-db1f-42d8-8b49-b9c246fc3230}, !- Name
-  {3cc94675-738c-49d3-b0a2-644535bc8277}, !- Source Object
-  11,                                     !- Outlet Port
-  {ec03e795-6227-48e9-a29b-8e9c0bfd12e8}, !- Target Object
-  2;                                      !- Inlet Port
-
-OS:PortList,
-  {285cf869-6dce-44a2-a558-4a85d4f8aaf0}, !- Handle
-  {fc9ddc64-0d17-48d9-a3b2-4876d6985d65}, !- Name
-  {3cc94675-738c-49d3-b0a2-644535bc8277}; !- HVAC Component
-
-OS:PortList,
-  {e0dd88d4-407f-4528-837e-12ed505e1cd4}, !- Handle
-  {b6f4caaf-3950-4306-bc35-d4204114c5b8}, !- Name
-  {3cc94675-738c-49d3-b0a2-644535bc8277}; !- HVAC Component
-
-OS:PortList,
-  {f7c2ac2c-c4d5-4cef-ac26-698fcd624e45}, !- Handle
-  {0af2a8e0-5c7e-4069-832a-4729cdef2ea2}, !- Name
-  {3cc94675-738c-49d3-b0a2-644535bc8277}; !- HVAC Component
-
-OS:Sizing:Zone,
-  {57836dd8-a607-49b9-b67d-d90b808246a9}, !- Handle
-  {3cc94675-738c-49d3-b0a2-644535bc8277}, !- Zone or ZoneList Name
->>>>>>> 3c1d7324
+  {90ac221e-0398-4d6d-b9f9-2aff932020ea}, !- Handle
+  {2b397f1a-20ff-484a-afbd-6059791a7465}, !- Zone or ZoneList Name
   SupplyAirTemperature,                   !- Zone Cooling Design Supply Air Temperature Input Method
   14,                                     !- Zone Cooling Design Supply Air Temperature {C}
   11.11,                                  !- Zone Cooling Design Supply Air Temperature Difference {deltaC}
@@ -968,21 +664,12 @@
   autosize;                               !- Dedicated Outdoor Air High Setpoint Temperature for Design {C}
 
 OS:ZoneHVAC:EquipmentList,
-<<<<<<< HEAD
-  {a7fefcc4-d155-492f-a813-c952e59fe3a6}, !- Handle
+  {4dcbab7c-f281-49fa-a2b2-370eb9297a7c}, !- Handle
   Zone HVAC Equipment List 2,             !- Name
-  {78b515b1-25a0-4293-8743-1cf9576d9e18}; !- Thermal Zone
+  {2b397f1a-20ff-484a-afbd-6059791a7465}; !- Thermal Zone
 
 OS:SpaceType,
-  {2b729fdb-91d9-49d2-93a8-1ed5b101e19e}, !- Handle
-=======
-  {c979fb59-a08e-466d-9c1b-4f619c71ff50}, !- Handle
-  Zone HVAC Equipment List 2,             !- Name
-  {3cc94675-738c-49d3-b0a2-644535bc8277}; !- Thermal Zone
-
-OS:SpaceType,
-  {cb6e2cdd-9144-466a-8e46-4c15c1b62d02}, !- Handle
->>>>>>> 3c1d7324
+  {b6cdd584-423c-4ce0-9a1c-150aff84ed3e}, !- Handle
   Space Type 2,                           !- Name
   ,                                       !- Default Construction Set Name
   ,                                       !- Default Schedule Set Name
@@ -993,23 +680,13 @@
   finished basement;                      !- Standards Space Type
 
 OS:Surface,
-<<<<<<< HEAD
-  {464604fa-a20c-45ea-b4db-2f77d6044dc5}, !- Handle
+  {e0c90065-2d02-4c95-b1b1-ba6faa171807}, !- Handle
   Surface 7,                              !- Name
   Floor,                                  !- Surface Type
   ,                                       !- Construction Name
-  {75c5a0cb-eadc-4df5-861c-bcd67e61dd2b}, !- Space Name
+  {908ddac6-d155-4d07-b2d9-79afe135d7b0}, !- Space Name
   Surface,                                !- Outside Boundary Condition
-  {903635ea-14ae-4b5a-9b7d-0afd3fb88f5f}, !- Outside Boundary Condition Object
-=======
-  {24d32294-4058-4d7a-bf68-80222fa92c2f}, !- Handle
-  Surface 7,                              !- Name
-  Floor,                                  !- Surface Type
-  ,                                       !- Construction Name
-  {ebba67b0-5453-457f-9597-a6fd5cb9dbbe}, !- Space Name
-  Surface,                                !- Outside Boundary Condition
-  {fb9f2bce-426b-405a-9a19-38c90321bc6f}, !- Outside Boundary Condition Object
->>>>>>> 3c1d7324
+  {53c9c7ab-fd41-4210-909b-8d570212fef0}, !- Outside Boundary Condition Object
   NoSun,                                  !- Sun Exposure
   NoWind,                                 !- Wind Exposure
   ,                                       !- View Factor to Ground
@@ -1020,19 +697,11 @@
   4.572, -9.144, 2.4384;                  !- X,Y,Z Vertex 4 {m}
 
 OS:Surface,
-<<<<<<< HEAD
-  {9cf933d9-b945-4ade-8701-5c6b6d8993fc}, !- Handle
+  {f6aae158-f691-49b4-b67c-f3ca706ff6fe}, !- Handle
   Surface 8,                              !- Name
   RoofCeiling,                            !- Surface Type
   ,                                       !- Construction Name
-  {75c5a0cb-eadc-4df5-861c-bcd67e61dd2b}, !- Space Name
-=======
-  {12184bca-bdc0-4fcc-876c-3ecd57597fcb}, !- Handle
-  Surface 8,                              !- Name
-  RoofCeiling,                            !- Surface Type
-  ,                                       !- Construction Name
-  {ebba67b0-5453-457f-9597-a6fd5cb9dbbe}, !- Space Name
->>>>>>> 3c1d7324
+  {908ddac6-d155-4d07-b2d9-79afe135d7b0}, !- Space Name
   Outdoors,                               !- Outside Boundary Condition
   ,                                       !- Outside Boundary Condition Object
   SunExposed,                             !- Sun Exposure
@@ -1045,19 +714,11 @@
   0, 0, 2.4384;                           !- X,Y,Z Vertex 4 {m}
 
 OS:Surface,
-<<<<<<< HEAD
-  {b88eb48a-35f2-4db2-abd6-e0230903f427}, !- Handle
+  {8b2a482c-2bce-477e-8a2b-78d8872cd50d}, !- Handle
   Surface 9,                              !- Name
   RoofCeiling,                            !- Surface Type
   ,                                       !- Construction Name
-  {75c5a0cb-eadc-4df5-861c-bcd67e61dd2b}, !- Space Name
-=======
-  {17e26196-19e6-490d-b649-6ab63edce7e8}, !- Handle
-  Surface 9,                              !- Name
-  RoofCeiling,                            !- Surface Type
-  ,                                       !- Construction Name
-  {ebba67b0-5453-457f-9597-a6fd5cb9dbbe}, !- Space Name
->>>>>>> 3c1d7324
+  {908ddac6-d155-4d07-b2d9-79afe135d7b0}, !- Space Name
   Outdoors,                               !- Outside Boundary Condition
   ,                                       !- Outside Boundary Condition Object
   SunExposed,                             !- Sun Exposure
@@ -1070,19 +731,11 @@
   4.572, -9.144, 2.4384;                  !- X,Y,Z Vertex 4 {m}
 
 OS:Surface,
-<<<<<<< HEAD
-  {4df18857-c7fc-4997-9d7b-3065cd474a4e}, !- Handle
+  {4f1ad4af-bb32-4398-963a-208d8cb0d5ad}, !- Handle
   Surface 10,                             !- Name
   Wall,                                   !- Surface Type
   ,                                       !- Construction Name
-  {75c5a0cb-eadc-4df5-861c-bcd67e61dd2b}, !- Space Name
-=======
-  {6047caf6-1d32-41b4-b7c0-8a65957fb4f7}, !- Handle
-  Surface 10,                             !- Name
-  Wall,                                   !- Surface Type
-  ,                                       !- Construction Name
-  {ebba67b0-5453-457f-9597-a6fd5cb9dbbe}, !- Space Name
->>>>>>> 3c1d7324
+  {908ddac6-d155-4d07-b2d9-79afe135d7b0}, !- Space Name
   Outdoors,                               !- Outside Boundary Condition
   ,                                       !- Outside Boundary Condition Object
   SunExposed,                             !- Sun Exposure
@@ -1094,19 +747,11 @@
   0, -9.144, 2.4384;                      !- X,Y,Z Vertex 3 {m}
 
 OS:Surface,
-<<<<<<< HEAD
-  {6cbed276-c262-4787-aa9b-252f2675699c}, !- Handle
+  {c3831997-06a8-4284-a294-be806982f398}, !- Handle
   Surface 11,                             !- Name
   Wall,                                   !- Surface Type
   ,                                       !- Construction Name
-  {75c5a0cb-eadc-4df5-861c-bcd67e61dd2b}, !- Space Name
-=======
-  {0317cbfb-78c2-422a-b1c1-b96afdcb75c6}, !- Handle
-  Surface 11,                             !- Name
-  Wall,                                   !- Surface Type
-  ,                                       !- Construction Name
-  {ebba67b0-5453-457f-9597-a6fd5cb9dbbe}, !- Space Name
->>>>>>> 3c1d7324
+  {908ddac6-d155-4d07-b2d9-79afe135d7b0}, !- Space Name
   Adiabatic,                              !- Outside Boundary Condition
   ,                                       !- Outside Boundary Condition Object
   NoSun,                                  !- Sun Exposure
@@ -1118,15 +763,9 @@
   4.572, 0, 2.4384;                       !- X,Y,Z Vertex 3 {m}
 
 OS:Space,
-<<<<<<< HEAD
-  {75c5a0cb-eadc-4df5-861c-bcd67e61dd2b}, !- Handle
+  {908ddac6-d155-4d07-b2d9-79afe135d7b0}, !- Handle
   unfinished attic space,                 !- Name
-  {99121649-51a2-46e7-aa16-791ad9106a51}, !- Space Type Name
-=======
-  {ebba67b0-5453-457f-9597-a6fd5cb9dbbe}, !- Handle
-  unfinished attic space,                 !- Name
-  {11063ee0-8352-4eae-90f8-944bcb7d87d4}, !- Space Type Name
->>>>>>> 3c1d7324
+  {87b6df72-db65-49db-a713-9828516144eb}, !- Space Type Name
   ,                                       !- Default Construction Set Name
   ,                                       !- Default Schedule Set Name
   ,                                       !- Direction of Relative North {deg}
@@ -1134,17 +773,10 @@
   ,                                       !- Y Origin {m}
   ,                                       !- Z Origin {m}
   ,                                       !- Building Story Name
-<<<<<<< HEAD
-  {2990687e-8c7c-4954-86aa-7991d69bfce7}; !- Thermal Zone Name
+  {74d38302-4123-451f-b68d-b2c832b44562}; !- Thermal Zone Name
 
 OS:ThermalZone,
-  {2990687e-8c7c-4954-86aa-7991d69bfce7}, !- Handle
-=======
-  {9af0a4d4-e88d-4c82-99bc-0af6222109ad}; !- Thermal Zone Name
-
-OS:ThermalZone,
-  {9af0a4d4-e88d-4c82-99bc-0af6222109ad}, !- Handle
->>>>>>> 3c1d7324
+  {74d38302-4123-451f-b68d-b2c832b44562}, !- Handle
   unfinished attic zone,                  !- Name
   ,                                       !- Multiplier
   ,                                       !- Ceiling Height {m}
@@ -1153,17 +785,10 @@
   ,                                       !- Zone Inside Convection Algorithm
   ,                                       !- Zone Outside Convection Algorithm
   ,                                       !- Zone Conditioning Equipment List Name
-<<<<<<< HEAD
-  {69ec4332-e471-4120-8ac2-1e997de326a1}, !- Zone Air Inlet Port List
-  {14515ee2-29ed-4a58-8563-04d59f6c8395}, !- Zone Air Exhaust Port List
-  {2d3ead6c-39d7-4d2f-b1ae-106c44c0db3b}, !- Zone Air Node Name
-  {18fe559d-5a22-4d95-932f-9c3bc3952d6b}, !- Zone Return Air Port List
-=======
-  {7705fb08-f8fa-4420-a05f-d3c477b5dedb}, !- Zone Air Inlet Port List
-  {5b69c3d2-bc13-4bce-a8ee-b0972a20bcee}, !- Zone Air Exhaust Port List
-  {c7ce235e-9eaa-4b8b-9db8-e78bb8ef06cc}, !- Zone Air Node Name
-  {78f48605-e154-41ce-961f-6de3ccf7c468}, !- Zone Return Air Port List
->>>>>>> 3c1d7324
+  {3fe037ce-7763-4cb1-af51-e3fd9a2e6acc}, !- Zone Air Inlet Port List
+  {2bc1a5a0-98ed-4541-9566-292de3a301f8}, !- Zone Air Exhaust Port List
+  {322a76a3-8c73-4f83-acf6-a5ab40df1ae7}, !- Zone Air Node Name
+  {10aecfa1-8015-4df5-a281-d1652d5a69a8}, !- Zone Return Air Port List
   ,                                       !- Primary Daylighting Control Name
   ,                                       !- Fraction of Zone Controlled by Primary Daylighting Control
   ,                                       !- Secondary Daylighting Control Name
@@ -1174,67 +799,33 @@
   No;                                     !- Use Ideal Air Loads
 
 OS:Node,
-<<<<<<< HEAD
-  {788fe999-5463-4452-a8a7-ae097f010174}, !- Handle
+  {f8a45e58-9456-4545-b66b-e221030d2f14}, !- Handle
   Node 3,                                 !- Name
-  {2d3ead6c-39d7-4d2f-b1ae-106c44c0db3b}, !- Inlet Port
+  {322a76a3-8c73-4f83-acf6-a5ab40df1ae7}, !- Inlet Port
   ;                                       !- Outlet Port
 
 OS:Connection,
-  {2d3ead6c-39d7-4d2f-b1ae-106c44c0db3b}, !- Handle
-  {2990687e-8c7c-4954-86aa-7991d69bfce7}, !- Source Object
+  {322a76a3-8c73-4f83-acf6-a5ab40df1ae7}, !- Handle
+  {74d38302-4123-451f-b68d-b2c832b44562}, !- Source Object
   11,                                     !- Outlet Port
-  {788fe999-5463-4452-a8a7-ae097f010174}, !- Target Object
+  {f8a45e58-9456-4545-b66b-e221030d2f14}, !- Target Object
   2;                                      !- Inlet Port
 
 OS:PortList,
-  {69ec4332-e471-4120-8ac2-1e997de326a1}, !- Handle
-  {2990687e-8c7c-4954-86aa-7991d69bfce7}; !- HVAC Component
+  {3fe037ce-7763-4cb1-af51-e3fd9a2e6acc}, !- Handle
+  {74d38302-4123-451f-b68d-b2c832b44562}; !- HVAC Component
 
 OS:PortList,
-  {14515ee2-29ed-4a58-8563-04d59f6c8395}, !- Handle
-  {2990687e-8c7c-4954-86aa-7991d69bfce7}; !- HVAC Component
+  {2bc1a5a0-98ed-4541-9566-292de3a301f8}, !- Handle
+  {74d38302-4123-451f-b68d-b2c832b44562}; !- HVAC Component
 
 OS:PortList,
-  {18fe559d-5a22-4d95-932f-9c3bc3952d6b}, !- Handle
-  {2990687e-8c7c-4954-86aa-7991d69bfce7}; !- HVAC Component
+  {10aecfa1-8015-4df5-a281-d1652d5a69a8}, !- Handle
+  {74d38302-4123-451f-b68d-b2c832b44562}; !- HVAC Component
 
 OS:Sizing:Zone,
-  {b0de8277-154b-4b07-9520-7514c042ac19}, !- Handle
-  {2990687e-8c7c-4954-86aa-7991d69bfce7}, !- Zone or ZoneList Name
-=======
-  {47cfe0f9-043f-47aa-a47b-34554657c2aa}, !- Handle
-  Node 3,                                 !- Name
-  {c7ce235e-9eaa-4b8b-9db8-e78bb8ef06cc}, !- Inlet Port
-  ;                                       !- Outlet Port
-
-OS:Connection,
-  {c7ce235e-9eaa-4b8b-9db8-e78bb8ef06cc}, !- Handle
-  {721b03b0-3672-4a53-9897-dd36bf4a6b75}, !- Name
-  {9af0a4d4-e88d-4c82-99bc-0af6222109ad}, !- Source Object
-  11,                                     !- Outlet Port
-  {47cfe0f9-043f-47aa-a47b-34554657c2aa}, !- Target Object
-  2;                                      !- Inlet Port
-
-OS:PortList,
-  {7705fb08-f8fa-4420-a05f-d3c477b5dedb}, !- Handle
-  {2a81e730-102d-48f1-9b02-ed955af4c530}, !- Name
-  {9af0a4d4-e88d-4c82-99bc-0af6222109ad}; !- HVAC Component
-
-OS:PortList,
-  {5b69c3d2-bc13-4bce-a8ee-b0972a20bcee}, !- Handle
-  {2e91ab59-4c26-4372-8cbc-86c04cf8ad1d}, !- Name
-  {9af0a4d4-e88d-4c82-99bc-0af6222109ad}; !- HVAC Component
-
-OS:PortList,
-  {78f48605-e154-41ce-961f-6de3ccf7c468}, !- Handle
-  {93a53ac2-9ad4-4251-bff7-6730fa3c7d61}, !- Name
-  {9af0a4d4-e88d-4c82-99bc-0af6222109ad}; !- HVAC Component
-
-OS:Sizing:Zone,
-  {854980b4-d557-490c-adf3-f15ca10fd546}, !- Handle
-  {9af0a4d4-e88d-4c82-99bc-0af6222109ad}, !- Zone or ZoneList Name
->>>>>>> 3c1d7324
+  {f6b3b18d-c58f-437f-af93-4f2ea98e1eb2}, !- Handle
+  {74d38302-4123-451f-b68d-b2c832b44562}, !- Zone or ZoneList Name
   SupplyAirTemperature,                   !- Zone Cooling Design Supply Air Temperature Input Method
   14,                                     !- Zone Cooling Design Supply Air Temperature {C}
   11.11,                                  !- Zone Cooling Design Supply Air Temperature Difference {deltaC}
@@ -1261,21 +852,12 @@
   autosize;                               !- Dedicated Outdoor Air High Setpoint Temperature for Design {C}
 
 OS:ZoneHVAC:EquipmentList,
-<<<<<<< HEAD
-  {9962ca05-fe80-448d-9f4e-81f66c7f13fb}, !- Handle
+  {facacb12-7f86-49d2-9a9b-6702f40dc8ae}, !- Handle
   Zone HVAC Equipment List 3,             !- Name
-  {2990687e-8c7c-4954-86aa-7991d69bfce7}; !- Thermal Zone
+  {74d38302-4123-451f-b68d-b2c832b44562}; !- Thermal Zone
 
 OS:SpaceType,
-  {99121649-51a2-46e7-aa16-791ad9106a51}, !- Handle
-=======
-  {a0a6537a-7e63-4766-b368-0fc1b9e53667}, !- Handle
-  Zone HVAC Equipment List 3,             !- Name
-  {9af0a4d4-e88d-4c82-99bc-0af6222109ad}; !- Thermal Zone
-
-OS:SpaceType,
-  {11063ee0-8352-4eae-90f8-944bcb7d87d4}, !- Handle
->>>>>>> 3c1d7324
+  {87b6df72-db65-49db-a713-9828516144eb}, !- Handle
   Space Type 3,                           !- Name
   ,                                       !- Default Construction Set Name
   ,                                       !- Default Schedule Set Name
@@ -1286,23 +868,14 @@
   unfinished attic;                       !- Standards Space Type
 
 OS:BuildingUnit,
-<<<<<<< HEAD
-  {087da473-247b-4ded-8d05-bd65a54c1719}, !- Handle
-=======
-  {1fa66e54-f9df-4b0b-9a01-57312b68b94f}, !- Handle
->>>>>>> 3c1d7324
+  {39a3f5f5-97c4-47c2-b0b9-2c2826541243}, !- Handle
   unit 1,                                 !- Name
   ,                                       !- Rendering Color
   Residential;                            !- Building Unit Type
 
 OS:AdditionalProperties,
-<<<<<<< HEAD
-  {1e1d92b2-7cc9-4ac0-9bbd-84ae36d840b6}, !- Handle
-  {087da473-247b-4ded-8d05-bd65a54c1719}, !- Object Name
-=======
-  {033b2be8-0daf-495e-b656-94c71eaa5f2d}, !- Handle
-  {1fa66e54-f9df-4b0b-9a01-57312b68b94f}, !- Object Name
->>>>>>> 3c1d7324
+  {1f2dc9c8-fa35-4bb2-b774-cba60e93c5e4}, !- Handle
+  {39a3f5f5-97c4-47c2-b0b9-2c2826541243}, !- Object Name
   NumberOfBedrooms,                       !- Feature Name 1
   Integer,                                !- Feature Data Type 1
   3,                                      !- Feature Value 1
@@ -1314,20 +887,12 @@
   3.3900000000000001;                     !- Feature Value 3
 
 OS:External:File,
-<<<<<<< HEAD
-  {a7be5260-6697-4b3f-958f-ae897a43ef17}, !- Handle
-=======
-  {40f8b9bf-f837-439c-87eb-35bd912a8c3e}, !- Handle
->>>>>>> 3c1d7324
+  {af998d32-4c57-457b-a0e1-940be5ce0783}, !- Handle
   8760.csv,                               !- Name
   8760.csv;                               !- File Name
 
 OS:Schedule:Day,
-<<<<<<< HEAD
-  {5e910a63-51d3-46f1-9a75-064c2af0a745}, !- Handle
-=======
-  {c394fb64-b2f4-47e0-a3b7-6ef7760b0c11}, !- Handle
->>>>>>> 3c1d7324
+  {9ecf1363-b111-4e37-a6b3-d7176f0e9733}, !- Handle
   Schedule Day 1,                         !- Name
   ,                                       !- Schedule Type Limits Name
   ,                                       !- Interpolate to Timestep
@@ -1336,11 +901,7 @@
   0;                                      !- Value Until Time 1
 
 OS:Schedule:Day,
-<<<<<<< HEAD
-  {63706697-c7ff-4095-ad53-6fa9108d9b3e}, !- Handle
-=======
-  {b9f8fd43-d17a-4653-afe4-92e4762dac0f}, !- Handle
->>>>>>> 3c1d7324
+  {c8a93f49-d190-4c6a-a675-473f353c5c32}, !- Handle
   Schedule Day 2,                         !- Name
   ,                                       !- Schedule Type Limits Name
   ,                                       !- Interpolate to Timestep
@@ -1349,17 +910,10 @@
   1;                                      !- Value Until Time 1
 
 OS:Schedule:File,
-<<<<<<< HEAD
-  {82db13ec-2276-405e-9b66-17d45fabe4c3}, !- Handle
+  {2a9427ba-ec76-4add-a66e-cfd0093c9bbf}, !- Handle
   occupants,                              !- Name
-  {32617779-d646-4a01-99de-414cd5b8ccee}, !- Schedule Type Limits Name
-  {a7be5260-6697-4b3f-958f-ae897a43ef17}, !- External File Name
-=======
-  {dd1aa8e8-5100-4491-8385-21d90a3c3ecf}, !- Handle
-  occupants,                              !- Name
-  {c03eb050-3a17-4331-8fdf-c5d3b7403d3a}, !- Schedule Type Limits Name
-  {40f8b9bf-f837-439c-87eb-35bd912a8c3e}, !- External File Name
->>>>>>> 3c1d7324
+  {e74e6b6f-dd30-48a0-ade4-2f5996eb5744}, !- Schedule Type Limits Name
+  {af998d32-4c57-457b-a0e1-940be5ce0783}, !- External File Name
   1,                                      !- Column Number
   1,                                      !- Rows to Skip at Top
   8760,                                   !- Number of Hours of Data
@@ -1367,34 +921,14 @@
   ,                                       !- Interpolate to Timestep
   60;                                     !- Minutes per Item
 
-<<<<<<< HEAD
 OS:Schedule:Constant,
-  {a042db99-046d-4404-beca-332691e04c9e}, !- Handle
+  {1ad85b4d-6c3f-4d79-817a-7d551a725980}, !- Handle
   res occupants activity schedule,        !- Name
-  {5051e2dc-079d-4cb9-a9ef-ae34e81b9f8f}, !- Schedule Type Limits Name
+  {f7831f97-c8dd-4939-832c-da74e7bcd9ca}, !- Schedule Type Limits Name
   112.539290946133;                       !- Value
 
 OS:People:Definition,
-  {33f3d2fc-25cb-4df9-8d46-1eb5177fface}, !- Handle
-=======
-OS:Schedule:Ruleset,
-  {30c2e259-4b41-4089-babd-673b5f836eae}, !- Handle
-  Schedule Ruleset 1,                     !- Name
-  {902d7a4d-c768-4d59-93c8-45be774fed85}, !- Schedule Type Limits Name
-  {ac4f9ccb-d479-4406-89cd-63e277dabc43}; !- Default Day Schedule Name
-
-OS:Schedule:Day,
-  {ac4f9ccb-d479-4406-89cd-63e277dabc43}, !- Handle
-  Schedule Day 3,                         !- Name
-  {902d7a4d-c768-4d59-93c8-45be774fed85}, !- Schedule Type Limits Name
-  ,                                       !- Interpolate to Timestep
-  24,                                     !- Hour 1
-  0,                                      !- Minute 1
-  112.539290946133;                       !- Value Until Time 1
-
-OS:People:Definition,
-  {891d08c6-b8b3-452a-8bb4-da0548ea9881}, !- Handle
->>>>>>> 3c1d7324
+  {a16663eb-4a20-45e8-9b77-fdc3f5af2430}, !- Handle
   res occupants|living space,             !- Name
   People,                                 !- Number of People Calculation Method
   1.695,                                  !- Number of People {people}
@@ -1407,21 +941,12 @@
   ZoneAveraged;                           !- Mean Radiant Temperature Calculation Type
 
 OS:People,
-<<<<<<< HEAD
-  {108911ce-9e3a-4bef-a4e7-028098c2f793}, !- Handle
+  {be9aaeb1-ac30-4f84-8aba-643096f8d26b}, !- Handle
   res occupants|living space,             !- Name
-  {33f3d2fc-25cb-4df9-8d46-1eb5177fface}, !- People Definition Name
-  {1995a354-3199-4802-9e23-bbedec70fd01}, !- Space or SpaceType Name
-  {82db13ec-2276-405e-9b66-17d45fabe4c3}, !- Number of People Schedule Name
-  {a042db99-046d-4404-beca-332691e04c9e}, !- Activity Level Schedule Name
-=======
-  {d0c9c371-8fc2-4f70-81c8-834392cbed39}, !- Handle
-  res occupants|living space,             !- Name
-  {891d08c6-b8b3-452a-8bb4-da0548ea9881}, !- People Definition Name
-  {736abc4c-e752-4de8-a377-a041bb282c2c}, !- Space or SpaceType Name
-  {dd1aa8e8-5100-4491-8385-21d90a3c3ecf}, !- Number of People Schedule Name
-  {30c2e259-4b41-4089-babd-673b5f836eae}, !- Activity Level Schedule Name
->>>>>>> 3c1d7324
+  {a16663eb-4a20-45e8-9b77-fdc3f5af2430}, !- People Definition Name
+  {a3a904c7-b3fe-42ea-8cec-c0d3e6d7367b}, !- Space or SpaceType Name
+  {2a9427ba-ec76-4add-a66e-cfd0093c9bbf}, !- Number of People Schedule Name
+  {1ad85b4d-6c3f-4d79-817a-7d551a725980}, !- Activity Level Schedule Name
   ,                                       !- Surface Name/Angle Factor List Name
   ,                                       !- Work Efficiency Schedule Name
   ,                                       !- Clothing Insulation Schedule Name
@@ -1429,11 +954,7 @@
   1;                                      !- Multiplier
 
 OS:ScheduleTypeLimits,
-<<<<<<< HEAD
-  {5051e2dc-079d-4cb9-a9ef-ae34e81b9f8f}, !- Handle
-=======
-  {902d7a4d-c768-4d59-93c8-45be774fed85}, !- Handle
->>>>>>> 3c1d7324
+  {f7831f97-c8dd-4939-832c-da74e7bcd9ca}, !- Handle
   ActivityLevel,                          !- Name
   0,                                      !- Lower Limit Value
   ,                                       !- Upper Limit Value
@@ -1441,22 +962,14 @@
   ActivityLevel;                          !- Unit Type
 
 OS:ScheduleTypeLimits,
-<<<<<<< HEAD
-  {32617779-d646-4a01-99de-414cd5b8ccee}, !- Handle
-=======
-  {c03eb050-3a17-4331-8fdf-c5d3b7403d3a}, !- Handle
->>>>>>> 3c1d7324
+  {e74e6b6f-dd30-48a0-ade4-2f5996eb5744}, !- Handle
   Fractional,                             !- Name
   0,                                      !- Lower Limit Value
   1,                                      !- Upper Limit Value
   Continuous;                             !- Numeric Type
 
 OS:People:Definition,
-<<<<<<< HEAD
-  {3bc345d2-0d73-434d-b67c-f0e25cba474b}, !- Handle
-=======
-  {240ffb0a-a481-4dd6-987e-775d2ab9bff0}, !- Handle
->>>>>>> 3c1d7324
+  {74491e16-4084-40cf-a386-93f8162901f3}, !- Handle
   res occupants|finished basement space,  !- Name
   People,                                 !- Number of People Calculation Method
   1.695,                                  !- Number of People {people}
@@ -1469,21 +982,12 @@
   ZoneAveraged;                           !- Mean Radiant Temperature Calculation Type
 
 OS:People,
-<<<<<<< HEAD
-  {8fb6ed8a-5fd3-4d63-b3d0-405712d19b24}, !- Handle
+  {55776242-1f68-4f74-b64e-c268f81865f9}, !- Handle
   res occupants|finished basement space,  !- Name
-  {3bc345d2-0d73-434d-b67c-f0e25cba474b}, !- People Definition Name
-  {c9eee9d1-6e57-4177-879e-34621d424638}, !- Space or SpaceType Name
-  {82db13ec-2276-405e-9b66-17d45fabe4c3}, !- Number of People Schedule Name
-  {a042db99-046d-4404-beca-332691e04c9e}, !- Activity Level Schedule Name
-=======
-  {fa485ea4-6b13-4735-a721-9ac41b6fd3f0}, !- Handle
-  res occupants|finished basement space,  !- Name
-  {240ffb0a-a481-4dd6-987e-775d2ab9bff0}, !- People Definition Name
-  {8a90d805-1842-4eee-a7c4-8f5cf9e98db8}, !- Space or SpaceType Name
-  {dd1aa8e8-5100-4491-8385-21d90a3c3ecf}, !- Number of People Schedule Name
-  {30c2e259-4b41-4089-babd-673b5f836eae}, !- Activity Level Schedule Name
->>>>>>> 3c1d7324
+  {74491e16-4084-40cf-a386-93f8162901f3}, !- People Definition Name
+  {ee037043-10d7-4e63-a27a-a00ee995a65a}, !- Space or SpaceType Name
+  {2a9427ba-ec76-4add-a66e-cfd0093c9bbf}, !- Number of People Schedule Name
+  {1ad85b4d-6c3f-4d79-817a-7d551a725980}, !- Activity Level Schedule Name
   ,                                       !- Surface Name/Angle Factor List Name
   ,                                       !- Work Efficiency Schedule Name
   ,                                       !- Clothing Insulation Schedule Name
