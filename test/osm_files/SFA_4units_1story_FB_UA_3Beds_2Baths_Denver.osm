!- NOTE: Auto-generated from /test/osw_files/SFA_4units_1story_FB_UA_3Beds_2Baths_Denver.osw

OS:Version,
<<<<<<< HEAD
  {dd79e413-5ad0-43c2-883c-790ec53ab857}, !- Handle
  2.9.0;                                  !- Version Identifier

OS:SimulationControl,
  {1b37c6be-215e-4af3-9234-be1ef6fff97e}, !- Handle
=======
  {ecbc4f53-75ee-4d7c-980c-cf9609e0304f}, !- Handle
  2.9.0;                                  !- Version Identifier

OS:SimulationControl,
  {04691899-31f8-4159-aebf-24228c8df61c}, !- Handle
>>>>>>> 3c1d7324
  ,                                       !- Do Zone Sizing Calculation
  ,                                       !- Do System Sizing Calculation
  ,                                       !- Do Plant Sizing Calculation
  No;                                     !- Run Simulation for Sizing Periods

OS:Timestep,
<<<<<<< HEAD
  {c045fbca-8a22-475a-8c0f-2eadde0d603e}, !- Handle
  6;                                      !- Number of Timesteps per Hour

OS:ShadowCalculation,
  {99364ae4-a419-42dc-9277-73413d1fc281}, !- Handle
=======
  {6d86547a-40b1-48ca-8c8e-be797e044ae4}, !- Handle
  6;                                      !- Number of Timesteps per Hour

OS:ShadowCalculation,
  {7a38d09d-0aa8-4b8a-b748-b3c525e03158}, !- Handle
>>>>>>> 3c1d7324
  20,                                     !- Calculation Frequency
  200;                                    !- Maximum Figures in Shadow Overlap Calculations

OS:SurfaceConvectionAlgorithm:Outside,
<<<<<<< HEAD
  {40b2ae8d-e645-4cf2-bd5b-35c3d66f49fd}, !- Handle
  DOE-2;                                  !- Algorithm

OS:SurfaceConvectionAlgorithm:Inside,
  {55879696-dbf7-40a7-9c52-32161cc248b0}, !- Handle
  TARP;                                   !- Algorithm

OS:ZoneCapacitanceMultiplier:ResearchSpecial,
  {d79c70f2-7345-4fee-90d4-3be437cfdd46}, !- Handle
=======
  {b39b5fd3-ce4a-45da-ac67-aaa620a00fdb}, !- Handle
  DOE-2;                                  !- Algorithm

OS:SurfaceConvectionAlgorithm:Inside,
  {881073d4-4466-4bc5-b5fd-efb3ebe21097}, !- Handle
  TARP;                                   !- Algorithm

OS:ZoneCapacitanceMultiplier:ResearchSpecial,
  {2abab6b4-421d-4dd0-a06f-0b19245431d4}, !- Handle
>>>>>>> 3c1d7324
  ,                                       !- Temperature Capacity Multiplier
  15,                                     !- Humidity Capacity Multiplier
  ;                                       !- Carbon Dioxide Capacity Multiplier

OS:RunPeriod,
<<<<<<< HEAD
  {3da3496f-9b2b-4ce1-874b-e901a5194165}, !- Handle
=======
  {b9e22bdd-4318-4453-b890-b037096090b1}, !- Handle
>>>>>>> 3c1d7324
  Run Period 1,                           !- Name
  1,                                      !- Begin Month
  1,                                      !- Begin Day of Month
  12,                                     !- End Month
  31,                                     !- End Day of Month
  ,                                       !- Use Weather File Holidays and Special Days
  ,                                       !- Use Weather File Daylight Saving Period
  ,                                       !- Apply Weekend Holiday Rule
  ,                                       !- Use Weather File Rain Indicators
  ,                                       !- Use Weather File Snow Indicators
  ;                                       !- Number of Times Runperiod to be Repeated

OS:YearDescription,
<<<<<<< HEAD
  {c20e3ad6-e04d-4995-b208-22418599879b}, !- Handle
=======
  {34ecd0d7-203d-4ffe-ae0b-5ef8237789bc}, !- Handle
>>>>>>> 3c1d7324
  2007,                                   !- Calendar Year
  ,                                       !- Day of Week for Start Day
  ;                                       !- Is Leap Year

OS:WeatherFile,
<<<<<<< HEAD
  {840821d6-7d67-4336-90c2-201fe030a0d3}, !- Handle
=======
  {b9993f37-70b0-49c7-b4ad-255f0ad36577}, !- Handle
>>>>>>> 3c1d7324
  Denver Intl Ap,                         !- City
  CO,                                     !- State Province Region
  USA,                                    !- Country
  TMY3,                                   !- Data Source
  725650,                                 !- WMO Number
  39.83,                                  !- Latitude {deg}
  -104.65,                                !- Longitude {deg}
  -7,                                     !- Time Zone {hr}
  1650,                                   !- Elevation {m}
  file:../weather/USA_CO_Denver.Intl.AP.725650_TMY3.epw, !- Url
  E23378AA;                               !- Checksum

OS:AdditionalProperties,
<<<<<<< HEAD
  {f163b561-8c1a-49f6-8710-5c9b39129587}, !- Handle
  {840821d6-7d67-4336-90c2-201fe030a0d3}, !- Object Name
=======
  {6b925969-54cb-4503-a354-487d92750f8f}, !- Handle
  {b9993f37-70b0-49c7-b4ad-255f0ad36577}, !- Object Name
>>>>>>> 3c1d7324
  EPWHeaderCity,                          !- Feature Name 1
  String,                                 !- Feature Data Type 1
  Denver Intl Ap,                         !- Feature Value 1
  EPWHeaderState,                         !- Feature Name 2
  String,                                 !- Feature Data Type 2
  CO,                                     !- Feature Value 2
  EPWHeaderCountry,                       !- Feature Name 3
  String,                                 !- Feature Data Type 3
  USA,                                    !- Feature Value 3
  EPWHeaderDataSource,                    !- Feature Name 4
  String,                                 !- Feature Data Type 4
  TMY3,                                   !- Feature Value 4
  EPWHeaderStation,                       !- Feature Name 5
  String,                                 !- Feature Data Type 5
  725650,                                 !- Feature Value 5
  EPWHeaderLatitude,                      !- Feature Name 6
  Double,                                 !- Feature Data Type 6
  39.829999999999998,                     !- Feature Value 6
  EPWHeaderLongitude,                     !- Feature Name 7
  Double,                                 !- Feature Data Type 7
  -104.65000000000001,                    !- Feature Value 7
  EPWHeaderTimezone,                      !- Feature Name 8
  Double,                                 !- Feature Data Type 8
  -7,                                     !- Feature Value 8
  EPWHeaderAltitude,                      !- Feature Name 9
  Double,                                 !- Feature Data Type 9
  5413.3858267716532,                     !- Feature Value 9
  EPWHeaderLocalPressure,                 !- Feature Name 10
  Double,                                 !- Feature Data Type 10
  0.81937567683596546,                    !- Feature Value 10
  EPWHeaderRecordsPerHour,                !- Feature Name 11
  Double,                                 !- Feature Data Type 11
  0,                                      !- Feature Value 11
  EPWDataAnnualAvgDrybulb,                !- Feature Name 12
  Double,                                 !- Feature Data Type 12
  51.575616438356228,                     !- Feature Value 12
  EPWDataAnnualMinDrybulb,                !- Feature Name 13
  Double,                                 !- Feature Data Type 13
  -2.9200000000000017,                    !- Feature Value 13
  EPWDataAnnualMaxDrybulb,                !- Feature Name 14
  Double,                                 !- Feature Data Type 14
  104,                                    !- Feature Value 14
  EPWDataCDD50F,                          !- Feature Name 15
  Double,                                 !- Feature Data Type 15
  3072.2925000000005,                     !- Feature Value 15
  EPWDataCDD65F,                          !- Feature Name 16
  Double,                                 !- Feature Data Type 16
  883.62000000000035,                     !- Feature Value 16
  EPWDataHDD50F,                          !- Feature Name 17
  Double,                                 !- Feature Data Type 17
  2497.1925000000001,                     !- Feature Value 17
  EPWDataHDD65F,                          !- Feature Name 18
  Double,                                 !- Feature Data Type 18
  5783.5200000000013,                     !- Feature Value 18
  EPWDataAnnualAvgWindspeed,              !- Feature Name 19
  Double,                                 !- Feature Data Type 19
  3.9165296803649667,                     !- Feature Value 19
  EPWDataMonthlyAvgDrybulbs,              !- Feature Name 20
  String,                                 !- Feature Data Type 20
  33.4191935483871&#4431.90142857142857&#4443.02620967741937&#4442.48624999999999&#4459.877741935483854&#4473.57574999999997&#4472.07975806451608&#4472.70008064516134&#4466.49200000000006&#4450.079112903225806&#4437.218250000000005&#4434.582177419354835, !- Feature Value 20
  EPWDataGroundMonthlyTemps,              !- Feature Name 21
  String,                                 !- Feature Data Type 21
  44.08306285945173&#4440.89570904991865&#4440.64045432632048&#4442.153016571250646&#4448.225111118704206&#4454.268919273837525&#4459.508577937551024&#4462.82777283423508&#4463.10975667174995&#4460.41014950381947&#4455.304105212311526&#4449.445696474514364, !- Feature Value 21
  EPWDataWSF,                             !- Feature Name 22
  Double,                                 !- Feature Data Type 22
  0.58999999999999997,                    !- Feature Value 22
  EPWDataMonthlyAvgDailyHighDrybulbs,     !- Feature Name 23
  String,                                 !- Feature Data Type 23
  47.41032258064516&#4446.58642857142857&#4455.15032258064517&#4453.708&#4472.80193548387098&#4488.67600000000002&#4486.1858064516129&#4485.87225806451613&#4482.082&#4463.18064516129033&#4448.73400000000001&#4448.87935483870968, !- Feature Value 23
  EPWDataMonthlyAvgDailyLowDrybulbs,      !- Feature Name 24
  String,                                 !- Feature Data Type 24
  19.347741935483874&#4419.856428571428573&#4430.316129032258065&#4431.112&#4447.41612903225806&#4457.901999999999994&#4459.063870967741934&#4460.956774193548384&#4452.352000000000004&#4438.41612903225806&#4427.002000000000002&#4423.02903225806451, !- Feature Value 24
  EPWDesignHeatingDrybulb,                !- Feature Name 25
  Double,                                 !- Feature Data Type 25
  12.02,                                  !- Feature Value 25
  EPWDesignHeatingWindspeed,              !- Feature Name 26
  Double,                                 !- Feature Data Type 26
  2.8062500000000004,                     !- Feature Value 26
  EPWDesignCoolingDrybulb,                !- Feature Name 27
  Double,                                 !- Feature Data Type 27
  91.939999999999998,                     !- Feature Value 27
  EPWDesignCoolingWetbulb,                !- Feature Name 28
  Double,                                 !- Feature Data Type 28
  59.95131430195849,                      !- Feature Value 28
  EPWDesignCoolingHumidityRatio,          !- Feature Name 29
  Double,                                 !- Feature Data Type 29
  0.0059161086834698092,                  !- Feature Value 29
  EPWDesignCoolingWindspeed,              !- Feature Name 30
  Double,                                 !- Feature Data Type 30
  3.7999999999999989,                     !- Feature Value 30
  EPWDesignDailyTemperatureRange,         !- Feature Name 31
  Double,                                 !- Feature Data Type 31
  24.915483870967748,                     !- Feature Value 31
  EPWDesignDehumidDrybulb,                !- Feature Name 32
  Double,                                 !- Feature Data Type 32
  67.996785714285721,                     !- Feature Value 32
  EPWDesignDehumidHumidityRatio,          !- Feature Name 33
  Double,                                 !- Feature Data Type 33
  0.012133744170488724,                   !- Feature Value 33
  EPWDesignCoolingDirectNormal,           !- Feature Name 34
  Double,                                 !- Feature Data Type 34
  985,                                    !- Feature Value 34
  EPWDesignCoolingDiffuseHorizontal,      !- Feature Name 35
  Double,                                 !- Feature Data Type 35
  84;                                     !- Feature Value 35

OS:Site,
<<<<<<< HEAD
  {fac71868-0bbc-415d-82d0-8015a17ed192}, !- Handle
=======
  {b525ac28-9e5f-4022-810f-6e67c4305e43}, !- Handle
>>>>>>> 3c1d7324
  Denver Intl Ap_CO_USA,                  !- Name
  39.83,                                  !- Latitude {deg}
  -104.65,                                !- Longitude {deg}
  -7,                                     !- Time Zone {hr}
  1650,                                   !- Elevation {m}
  ;                                       !- Terrain

OS:ClimateZones,
<<<<<<< HEAD
  {809f9a7b-babe-4b59-ae92-9860085142ee}, !- Handle
=======
  {c5af4f50-4460-40a3-8fcd-ff5f454b3f89}, !- Handle
>>>>>>> 3c1d7324
  ,                                       !- Active Institution
  ,                                       !- Active Year
  ,                                       !- Climate Zone Institution Name 1
  ,                                       !- Climate Zone Document Name 1
  ,                                       !- Climate Zone Document Year 1
  ,                                       !- Climate Zone Value 1
  Building America,                       !- Climate Zone Institution Name 2
  ,                                       !- Climate Zone Document Name 2
  0,                                      !- Climate Zone Document Year 2
  Cold;                                   !- Climate Zone Value 2

OS:Site:WaterMainsTemperature,
<<<<<<< HEAD
  {051e6750-59a4-459a-b83b-b74bb6ee2b62}, !- Handle
=======
  {0a4d55cd-b9a7-40cd-8347-0515769549ae}, !- Handle
>>>>>>> 3c1d7324
  Correlation,                            !- Calculation Method
  ,                                       !- Temperature Schedule Name
  10.8753424657535,                       !- Annual Average Outdoor Air Temperature {C}
  23.1524007936508;                       !- Maximum Difference In Monthly Average Outdoor Air Temperatures {deltaC}

OS:RunPeriodControl:DaylightSavingTime,
<<<<<<< HEAD
  {407d2ee4-214e-4b91-8050-e741ca7e5e91}, !- Handle
=======
  {2e9ea181-f4cf-4e3b-b928-1350f621d99a}, !- Handle
>>>>>>> 3c1d7324
  3/12,                                   !- Start Date
  11/5;                                   !- End Date

OS:Site:GroundTemperature:Deep,
<<<<<<< HEAD
  {166a0965-7394-4c18-84c4-4a53058175c8}, !- Handle
=======
  {5de6f410-0c37-461e-bf74-d5fd3c7f22e6}, !- Handle
>>>>>>> 3c1d7324
  10.8753424657535,                       !- January Deep Ground Temperature {C}
  10.8753424657535,                       !- February Deep Ground Temperature {C}
  10.8753424657535,                       !- March Deep Ground Temperature {C}
  10.8753424657535,                       !- April Deep Ground Temperature {C}
  10.8753424657535,                       !- May Deep Ground Temperature {C}
  10.8753424657535,                       !- June Deep Ground Temperature {C}
  10.8753424657535,                       !- July Deep Ground Temperature {C}
  10.8753424657535,                       !- August Deep Ground Temperature {C}
  10.8753424657535,                       !- September Deep Ground Temperature {C}
  10.8753424657535,                       !- October Deep Ground Temperature {C}
  10.8753424657535,                       !- November Deep Ground Temperature {C}
  10.8753424657535;                       !- December Deep Ground Temperature {C}

OS:Building,
<<<<<<< HEAD
  {96f763a9-20d7-43af-9cb6-bc640dadff68}, !- Handle
=======
  {8e671ea1-1712-4622-9457-220bc9af390c}, !- Handle
>>>>>>> 3c1d7324
  Building 1,                             !- Name
  ,                                       !- Building Sector Type
  0,                                      !- North Axis {deg}
  ,                                       !- Nominal Floor to Floor Height {m}
  ,                                       !- Space Type Name
  ,                                       !- Default Construction Set Name
  ,                                       !- Default Schedule Set Name
  2,                                      !- Standards Number of Stories
  1,                                      !- Standards Number of Above Ground Stories
  ,                                       !- Standards Template
  singlefamilyattached,                   !- Standards Building Type
  4;                                      !- Standards Number of Living Units

OS:AdditionalProperties,
<<<<<<< HEAD
  {00b6af6e-58ad-42ef-a925-321e91bc9ae9}, !- Handle
  {96f763a9-20d7-43af-9cb6-bc640dadff68}, !- Object Name
=======
  {b8825f12-67a8-46e0-9ada-8c67750bdfe2}, !- Handle
  {8e671ea1-1712-4622-9457-220bc9af390c}, !- Object Name
>>>>>>> 3c1d7324
  num_units,                              !- Feature Name 1
  Integer,                                !- Feature Data Type 1
  4,                                      !- Feature Value 1
  has_rear_units,                         !- Feature Name 2
  Boolean,                                !- Feature Data Type 2
  false,                                  !- Feature Value 2
  horz_location,                          !- Feature Name 3
  String,                                 !- Feature Data Type 3
  Left,                                   !- Feature Value 3
  num_floors,                             !- Feature Name 4
  Integer,                                !- Feature Data Type 4
  1;                                      !- Feature Value 4

OS:ThermalZone,
<<<<<<< HEAD
  {8d5127ab-4c10-434c-8600-b9c85d32ac3a}, !- Handle
=======
  {cc9197ae-786c-419d-bf6a-39b7c6b08319}, !- Handle
>>>>>>> 3c1d7324
  living zone,                            !- Name
  ,                                       !- Multiplier
  ,                                       !- Ceiling Height {m}
  ,                                       !- Volume {m3}
  ,                                       !- Floor Area {m2}
  ,                                       !- Zone Inside Convection Algorithm
  ,                                       !- Zone Outside Convection Algorithm
  ,                                       !- Zone Conditioning Equipment List Name
<<<<<<< HEAD
  {b195a160-3313-44fb-9f42-f0e83e046fc7}, !- Zone Air Inlet Port List
  {fad35aac-b05d-4da4-8964-d0c1b917eb22}, !- Zone Air Exhaust Port List
  {2856559b-84ec-4655-833c-4dd6daf2bca0}, !- Zone Air Node Name
  {b4ff16fc-8552-4722-8089-f9601e181191}, !- Zone Return Air Port List
=======
  {69b88289-7a66-4907-a5c1-f9c9f1641295}, !- Zone Air Inlet Port List
  {bb148181-6cbb-4699-a3f9-915e4e6e8a09}, !- Zone Air Exhaust Port List
  {2b1c727a-645a-439d-a0b0-acbdcaf485de}, !- Zone Air Node Name
  {ffb4fccf-9793-496b-8064-b502c3b20a50}, !- Zone Return Air Port List
>>>>>>> 3c1d7324
  ,                                       !- Primary Daylighting Control Name
  ,                                       !- Fraction of Zone Controlled by Primary Daylighting Control
  ,                                       !- Secondary Daylighting Control Name
  ,                                       !- Fraction of Zone Controlled by Secondary Daylighting Control
  ,                                       !- Illuminance Map Name
  ,                                       !- Group Rendering Name
  ,                                       !- Thermostat Name
  No;                                     !- Use Ideal Air Loads

OS:Node,
<<<<<<< HEAD
  {33803f9c-22db-4633-9368-ab4b2962e8dd}, !- Handle
  Node 1,                                 !- Name
  {2856559b-84ec-4655-833c-4dd6daf2bca0}, !- Inlet Port
  ;                                       !- Outlet Port

OS:Connection,
  {2856559b-84ec-4655-833c-4dd6daf2bca0}, !- Handle
  {be42fcc2-613b-435c-ac70-c20a8c4da81f}, !- Name
  {8d5127ab-4c10-434c-8600-b9c85d32ac3a}, !- Source Object
  11,                                     !- Outlet Port
  {33803f9c-22db-4633-9368-ab4b2962e8dd}, !- Target Object
  2;                                      !- Inlet Port

OS:PortList,
  {b195a160-3313-44fb-9f42-f0e83e046fc7}, !- Handle
  {fa2f4304-a61e-4490-8806-50084a9111f3}, !- Name
  {8d5127ab-4c10-434c-8600-b9c85d32ac3a}; !- HVAC Component

OS:PortList,
  {fad35aac-b05d-4da4-8964-d0c1b917eb22}, !- Handle
  {9cd0a6a0-22bb-408b-a8e8-f1a9d9f58865}, !- Name
  {8d5127ab-4c10-434c-8600-b9c85d32ac3a}; !- HVAC Component

OS:PortList,
  {b4ff16fc-8552-4722-8089-f9601e181191}, !- Handle
  {bcae7a49-baa0-4e06-89ab-67354fa2ca4f}, !- Name
  {8d5127ab-4c10-434c-8600-b9c85d32ac3a}; !- HVAC Component

OS:Sizing:Zone,
  {e38b90cf-72ee-48bd-be3d-83038b300a25}, !- Handle
  {8d5127ab-4c10-434c-8600-b9c85d32ac3a}, !- Zone or ZoneList Name
=======
  {7b6724e0-02f6-43b4-b741-597d16e67a61}, !- Handle
  Node 1,                                 !- Name
  {2b1c727a-645a-439d-a0b0-acbdcaf485de}, !- Inlet Port
  ;                                       !- Outlet Port

OS:Connection,
  {2b1c727a-645a-439d-a0b0-acbdcaf485de}, !- Handle
  {8622f13a-fa65-4e4f-96ab-509ccd55fe58}, !- Name
  {cc9197ae-786c-419d-bf6a-39b7c6b08319}, !- Source Object
  11,                                     !- Outlet Port
  {7b6724e0-02f6-43b4-b741-597d16e67a61}, !- Target Object
  2;                                      !- Inlet Port

OS:PortList,
  {69b88289-7a66-4907-a5c1-f9c9f1641295}, !- Handle
  {46e663a2-7f48-4c57-acfa-d520fe9cee0c}, !- Name
  {cc9197ae-786c-419d-bf6a-39b7c6b08319}; !- HVAC Component

OS:PortList,
  {bb148181-6cbb-4699-a3f9-915e4e6e8a09}, !- Handle
  {7a98e3d3-3665-4a78-98e4-40755f3eeb9d}, !- Name
  {cc9197ae-786c-419d-bf6a-39b7c6b08319}; !- HVAC Component

OS:PortList,
  {ffb4fccf-9793-496b-8064-b502c3b20a50}, !- Handle
  {de9722a0-1e16-4926-ac47-01f59c9c4b92}, !- Name
  {cc9197ae-786c-419d-bf6a-39b7c6b08319}; !- HVAC Component

OS:Sizing:Zone,
  {6b735153-6261-4cf6-b6c3-dfcc254af73a}, !- Handle
  {cc9197ae-786c-419d-bf6a-39b7c6b08319}, !- Zone or ZoneList Name
>>>>>>> 3c1d7324
  SupplyAirTemperature,                   !- Zone Cooling Design Supply Air Temperature Input Method
  14,                                     !- Zone Cooling Design Supply Air Temperature {C}
  11.11,                                  !- Zone Cooling Design Supply Air Temperature Difference {deltaC}
  SupplyAirTemperature,                   !- Zone Heating Design Supply Air Temperature Input Method
  40,                                     !- Zone Heating Design Supply Air Temperature {C}
  11.11,                                  !- Zone Heating Design Supply Air Temperature Difference {deltaC}
  0.0085,                                 !- Zone Cooling Design Supply Air Humidity Ratio {kg-H2O/kg-air}
  0.008,                                  !- Zone Heating Design Supply Air Humidity Ratio {kg-H2O/kg-air}
  ,                                       !- Zone Heating Sizing Factor
  ,                                       !- Zone Cooling Sizing Factor
  DesignDay,                              !- Cooling Design Air Flow Method
  ,                                       !- Cooling Design Air Flow Rate {m3/s}
  ,                                       !- Cooling Minimum Air Flow per Zone Floor Area {m3/s-m2}
  ,                                       !- Cooling Minimum Air Flow {m3/s}
  ,                                       !- Cooling Minimum Air Flow Fraction
  DesignDay,                              !- Heating Design Air Flow Method
  ,                                       !- Heating Design Air Flow Rate {m3/s}
  ,                                       !- Heating Maximum Air Flow per Zone Floor Area {m3/s-m2}
  ,                                       !- Heating Maximum Air Flow {m3/s}
  ,                                       !- Heating Maximum Air Flow Fraction
  ,                                       !- Design Zone Air Distribution Effectiveness in Cooling Mode
  ,                                       !- Design Zone Air Distribution Effectiveness in Heating Mode
  No,                                     !- Account for Dedicated Outdoor Air System
  NeutralSupplyAir,                       !- Dedicated Outdoor Air System Control Strategy
  autosize,                               !- Dedicated Outdoor Air Low Setpoint Temperature for Design {C}
  autosize;                               !- Dedicated Outdoor Air High Setpoint Temperature for Design {C}

OS:ZoneHVAC:EquipmentList,
<<<<<<< HEAD
  {982803e7-ea0b-4fd0-8ce6-0a87ff78f51c}, !- Handle
  Zone HVAC Equipment List 1,             !- Name
  {8d5127ab-4c10-434c-8600-b9c85d32ac3a}; !- Thermal Zone

OS:Space,
  {69be2b5f-3d65-4465-9a46-410422fe3e5a}, !- Handle
  living space,                           !- Name
  {c37c5397-b0ee-47c6-806b-a2e838573995}, !- Space Type Name
=======
  {62d0583c-182f-440d-ba14-7a34b515b9bf}, !- Handle
  Zone HVAC Equipment List 1,             !- Name
  {cc9197ae-786c-419d-bf6a-39b7c6b08319}; !- Thermal Zone

OS:Space,
  {736abc4c-e752-4de8-a377-a041bb282c2c}, !- Handle
  living space,                           !- Name
  {0f1a997e-523d-425e-84fe-1abd0ded80ca}, !- Space Type Name
>>>>>>> 3c1d7324
  ,                                       !- Default Construction Set Name
  ,                                       !- Default Schedule Set Name
  ,                                       !- Direction of Relative North {deg}
  ,                                       !- X Origin {m}
  ,                                       !- Y Origin {m}
  ,                                       !- Z Origin {m}
  ,                                       !- Building Story Name
<<<<<<< HEAD
  {8d5127ab-4c10-434c-8600-b9c85d32ac3a}, !- Thermal Zone Name
  ,                                       !- Part of Total Floor Area
  ,                                       !- Design Specification Outdoor Air Object Name
  {12134891-c45d-4827-932e-459ae558e0aa}; !- Building Unit Name

OS:Surface,
  {481e1956-2af0-4d16-8541-7b59fb68fa2d}, !- Handle
  Surface 1,                              !- Name
  Floor,                                  !- Surface Type
  ,                                       !- Construction Name
  {69be2b5f-3d65-4465-9a46-410422fe3e5a}, !- Space Name
  Surface,                                !- Outside Boundary Condition
  {3c667cb2-6cff-414b-ab47-e6916ae61c32}, !- Outside Boundary Condition Object
=======
  {cc9197ae-786c-419d-bf6a-39b7c6b08319}, !- Thermal Zone Name
  ,                                       !- Part of Total Floor Area
  ,                                       !- Design Specification Outdoor Air Object Name
  {1fa66e54-f9df-4b0b-9a01-57312b68b94f}; !- Building Unit Name

OS:Surface,
  {ba106b97-ac0c-41ef-acab-623395456470}, !- Handle
  Surface 1,                              !- Name
  Floor,                                  !- Surface Type
  ,                                       !- Construction Name
  {736abc4c-e752-4de8-a377-a041bb282c2c}, !- Space Name
  Surface,                                !- Outside Boundary Condition
  {fd9c8cb1-1e36-466a-9c45-d8ed460db4be}, !- Outside Boundary Condition Object
>>>>>>> 3c1d7324
  NoSun,                                  !- Sun Exposure
  NoWind,                                 !- Wind Exposure
  ,                                       !- View Factor to Ground
  ,                                       !- Number of Vertices
  0, -9.144, 0,                           !- X,Y,Z Vertex 1 {m}
  0, 0, 0,                                !- X,Y,Z Vertex 2 {m}
  4.572, 0, 0,                            !- X,Y,Z Vertex 3 {m}
  4.572, -9.144, 0;                       !- X,Y,Z Vertex 4 {m}

OS:Surface,
<<<<<<< HEAD
  {efe06dc5-f76a-4bc3-865b-5fae35307f78}, !- Handle
  Surface 2,                              !- Name
  Wall,                                   !- Surface Type
  ,                                       !- Construction Name
  {69be2b5f-3d65-4465-9a46-410422fe3e5a}, !- Space Name
=======
  {3ac25cc9-82fd-4ca3-90ba-212f38cccc58}, !- Handle
  Surface 2,                              !- Name
  Wall,                                   !- Surface Type
  ,                                       !- Construction Name
  {736abc4c-e752-4de8-a377-a041bb282c2c}, !- Space Name
>>>>>>> 3c1d7324
  Outdoors,                               !- Outside Boundary Condition
  ,                                       !- Outside Boundary Condition Object
  SunExposed,                             !- Sun Exposure
  WindExposed,                            !- Wind Exposure
  ,                                       !- View Factor to Ground
  ,                                       !- Number of Vertices
  0, 0, 2.4384,                           !- X,Y,Z Vertex 1 {m}
  0, 0, 0,                                !- X,Y,Z Vertex 2 {m}
  0, -9.144, 0,                           !- X,Y,Z Vertex 3 {m}
  0, -9.144, 2.4384;                      !- X,Y,Z Vertex 4 {m}

OS:Surface,
<<<<<<< HEAD
  {33c572c3-2814-42f5-8450-bf89d9cac87f}, !- Handle
  Surface 3,                              !- Name
  Wall,                                   !- Surface Type
  ,                                       !- Construction Name
  {69be2b5f-3d65-4465-9a46-410422fe3e5a}, !- Space Name
=======
  {74f7d6a5-968d-4d28-98d1-572bfbb8e968}, !- Handle
  Surface 3,                              !- Name
  Wall,                                   !- Surface Type
  ,                                       !- Construction Name
  {736abc4c-e752-4de8-a377-a041bb282c2c}, !- Space Name
>>>>>>> 3c1d7324
  Outdoors,                               !- Outside Boundary Condition
  ,                                       !- Outside Boundary Condition Object
  SunExposed,                             !- Sun Exposure
  WindExposed,                            !- Wind Exposure
  ,                                       !- View Factor to Ground
  ,                                       !- Number of Vertices
  4.572, 0, 2.4384,                       !- X,Y,Z Vertex 1 {m}
  4.572, 0, 0,                            !- X,Y,Z Vertex 2 {m}
  0, 0, 0,                                !- X,Y,Z Vertex 3 {m}
  0, 0, 2.4384;                           !- X,Y,Z Vertex 4 {m}

OS:Surface,
<<<<<<< HEAD
  {4614055f-b8a3-4658-b402-cf508302da72}, !- Handle
  Surface 4,                              !- Name
  Wall,                                   !- Surface Type
  ,                                       !- Construction Name
  {69be2b5f-3d65-4465-9a46-410422fe3e5a}, !- Space Name
=======
  {f04cf34a-62c9-4ccf-9d94-11f8fc25ed7d}, !- Handle
  Surface 4,                              !- Name
  Wall,                                   !- Surface Type
  ,                                       !- Construction Name
  {736abc4c-e752-4de8-a377-a041bb282c2c}, !- Space Name
>>>>>>> 3c1d7324
  Adiabatic,                              !- Outside Boundary Condition
  ,                                       !- Outside Boundary Condition Object
  NoSun,                                  !- Sun Exposure
  NoWind,                                 !- Wind Exposure
  ,                                       !- View Factor to Ground
  ,                                       !- Number of Vertices
  4.572, -9.144, 2.4384,                  !- X,Y,Z Vertex 1 {m}
  4.572, -9.144, 0,                       !- X,Y,Z Vertex 2 {m}
  4.572, 0, 0,                            !- X,Y,Z Vertex 3 {m}
  4.572, 0, 2.4384;                       !- X,Y,Z Vertex 4 {m}

OS:Surface,
<<<<<<< HEAD
  {7d81b585-12cd-4ce2-a1bb-76522e10e4e3}, !- Handle
  Surface 5,                              !- Name
  Wall,                                   !- Surface Type
  ,                                       !- Construction Name
  {69be2b5f-3d65-4465-9a46-410422fe3e5a}, !- Space Name
=======
  {680fe8a3-3e86-4d39-a50c-2e7a5422d2bc}, !- Handle
  Surface 5,                              !- Name
  Wall,                                   !- Surface Type
  ,                                       !- Construction Name
  {736abc4c-e752-4de8-a377-a041bb282c2c}, !- Space Name
>>>>>>> 3c1d7324
  Outdoors,                               !- Outside Boundary Condition
  ,                                       !- Outside Boundary Condition Object
  SunExposed,                             !- Sun Exposure
  WindExposed,                            !- Wind Exposure
  ,                                       !- View Factor to Ground
  ,                                       !- Number of Vertices
  0, -9.144, 2.4384,                      !- X,Y,Z Vertex 1 {m}
  0, -9.144, 0,                           !- X,Y,Z Vertex 2 {m}
  4.572, -9.144, 0,                       !- X,Y,Z Vertex 3 {m}
  4.572, -9.144, 2.4384;                  !- X,Y,Z Vertex 4 {m}

OS:Surface,
<<<<<<< HEAD
  {f1b94b95-1145-4304-bdb3-303d6090b61d}, !- Handle
  Surface 6,                              !- Name
  RoofCeiling,                            !- Surface Type
  ,                                       !- Construction Name
  {69be2b5f-3d65-4465-9a46-410422fe3e5a}, !- Space Name
  Surface,                                !- Outside Boundary Condition
  {890913f7-6a09-437b-a6ec-df7a478b8de9}, !- Outside Boundary Condition Object
=======
  {fb9f2bce-426b-405a-9a19-38c90321bc6f}, !- Handle
  Surface 6,                              !- Name
  RoofCeiling,                            !- Surface Type
  ,                                       !- Construction Name
  {736abc4c-e752-4de8-a377-a041bb282c2c}, !- Space Name
  Surface,                                !- Outside Boundary Condition
  {24d32294-4058-4d7a-bf68-80222fa92c2f}, !- Outside Boundary Condition Object
>>>>>>> 3c1d7324
  NoSun,                                  !- Sun Exposure
  NoWind,                                 !- Wind Exposure
  ,                                       !- View Factor to Ground
  ,                                       !- Number of Vertices
  4.572, -9.144, 2.4384,                  !- X,Y,Z Vertex 1 {m}
  4.572, 0, 2.4384,                       !- X,Y,Z Vertex 2 {m}
  0, 0, 2.4384,                           !- X,Y,Z Vertex 3 {m}
  0, -9.144, 2.4384;                      !- X,Y,Z Vertex 4 {m}

OS:SpaceType,
<<<<<<< HEAD
  {c37c5397-b0ee-47c6-806b-a2e838573995}, !- Handle
=======
  {0f1a997e-523d-425e-84fe-1abd0ded80ca}, !- Handle
>>>>>>> 3c1d7324
  Space Type 1,                           !- Name
  ,                                       !- Default Construction Set Name
  ,                                       !- Default Schedule Set Name
  ,                                       !- Group Rendering Name
  ,                                       !- Design Specification Outdoor Air Object Name
  ,                                       !- Standards Template
  ,                                       !- Standards Building Type
  living;                                 !- Standards Space Type

OS:Space,
<<<<<<< HEAD
  {5e7d0142-aec8-4f00-9029-6614e2aefd86}, !- Handle
  finished basement space,                !- Name
  {e5ee7755-8b03-43c7-bdf5-2d2b5b91ed35}, !- Space Type Name
=======
  {8a90d805-1842-4eee-a7c4-8f5cf9e98db8}, !- Handle
  finished basement space,                !- Name
  {cb6e2cdd-9144-466a-8e46-4c15c1b62d02}, !- Space Type Name
>>>>>>> 3c1d7324
  ,                                       !- Default Construction Set Name
  ,                                       !- Default Schedule Set Name
  -0,                                     !- Direction of Relative North {deg}
  0,                                      !- X Origin {m}
  0,                                      !- Y Origin {m}
  0,                                      !- Z Origin {m}
  ,                                       !- Building Story Name
<<<<<<< HEAD
  {aca1ff11-67c0-4420-a35d-551fe82125d8}, !- Thermal Zone Name
  ,                                       !- Part of Total Floor Area
  ,                                       !- Design Specification Outdoor Air Object Name
  {12134891-c45d-4827-932e-459ae558e0aa}; !- Building Unit Name

OS:Surface,
  {5bfc0f86-76e1-44e9-ae84-aa0b06a0140b}, !- Handle
  Surface 12,                             !- Name
  Floor,                                  !- Surface Type
  ,                                       !- Construction Name
  {5e7d0142-aec8-4f00-9029-6614e2aefd86}, !- Space Name
=======
  {3cc94675-738c-49d3-b0a2-644535bc8277}, !- Thermal Zone Name
  ,                                       !- Part of Total Floor Area
  ,                                       !- Design Specification Outdoor Air Object Name
  {1fa66e54-f9df-4b0b-9a01-57312b68b94f}; !- Building Unit Name

OS:Surface,
  {ca790b6a-b223-4305-a5c6-c317e19b0952}, !- Handle
  Surface 12,                             !- Name
  Floor,                                  !- Surface Type
  ,                                       !- Construction Name
  {8a90d805-1842-4eee-a7c4-8f5cf9e98db8}, !- Space Name
>>>>>>> 3c1d7324
  Foundation,                             !- Outside Boundary Condition
  ,                                       !- Outside Boundary Condition Object
  NoSun,                                  !- Sun Exposure
  NoWind,                                 !- Wind Exposure
  ,                                       !- View Factor to Ground
  ,                                       !- Number of Vertices
  0, -9.144, -2.4384,                     !- X,Y,Z Vertex 1 {m}
  0, 0, -2.4384,                          !- X,Y,Z Vertex 2 {m}
  4.572, 0, -2.4384,                      !- X,Y,Z Vertex 3 {m}
  4.572, -9.144, -2.4384;                 !- X,Y,Z Vertex 4 {m}

OS:Surface,
<<<<<<< HEAD
  {43424be7-e965-41cd-8e0e-b916739ba747}, !- Handle
  Surface 13,                             !- Name
  Wall,                                   !- Surface Type
  ,                                       !- Construction Name
  {5e7d0142-aec8-4f00-9029-6614e2aefd86}, !- Space Name
=======
  {0f3a8796-1f47-4156-96e3-7b56a37cdcb2}, !- Handle
  Surface 13,                             !- Name
  Wall,                                   !- Surface Type
  ,                                       !- Construction Name
  {8a90d805-1842-4eee-a7c4-8f5cf9e98db8}, !- Space Name
>>>>>>> 3c1d7324
  Foundation,                             !- Outside Boundary Condition
  ,                                       !- Outside Boundary Condition Object
  NoSun,                                  !- Sun Exposure
  NoWind,                                 !- Wind Exposure
  ,                                       !- View Factor to Ground
  ,                                       !- Number of Vertices
  0, 0, 0,                                !- X,Y,Z Vertex 1 {m}
  0, 0, -2.4384,                          !- X,Y,Z Vertex 2 {m}
  0, -9.144, -2.4384,                     !- X,Y,Z Vertex 3 {m}
  0, -9.144, 0;                           !- X,Y,Z Vertex 4 {m}

OS:Surface,
<<<<<<< HEAD
  {0f989442-0d9b-4f5a-88c5-d021cc1d7e3c}, !- Handle
  Surface 14,                             !- Name
  Wall,                                   !- Surface Type
  ,                                       !- Construction Name
  {5e7d0142-aec8-4f00-9029-6614e2aefd86}, !- Space Name
=======
  {074605ab-492d-42dc-bc63-10d016c993d6}, !- Handle
  Surface 14,                             !- Name
  Wall,                                   !- Surface Type
  ,                                       !- Construction Name
  {8a90d805-1842-4eee-a7c4-8f5cf9e98db8}, !- Space Name
>>>>>>> 3c1d7324
  Foundation,                             !- Outside Boundary Condition
  ,                                       !- Outside Boundary Condition Object
  NoSun,                                  !- Sun Exposure
  NoWind,                                 !- Wind Exposure
  ,                                       !- View Factor to Ground
  ,                                       !- Number of Vertices
  4.572, 0, 0,                            !- X,Y,Z Vertex 1 {m}
  4.572, 0, -2.4384,                      !- X,Y,Z Vertex 2 {m}
  0, 0, -2.4384,                          !- X,Y,Z Vertex 3 {m}
  0, 0, 0;                                !- X,Y,Z Vertex 4 {m}

OS:Surface,
<<<<<<< HEAD
  {27275f6c-da7d-43b5-925c-d8922983cbfd}, !- Handle
  Surface 15,                             !- Name
  Wall,                                   !- Surface Type
  ,                                       !- Construction Name
  {5e7d0142-aec8-4f00-9029-6614e2aefd86}, !- Space Name
=======
  {050ace1b-f6f4-46de-96a2-4ee53ff614e1}, !- Handle
  Surface 15,                             !- Name
  Wall,                                   !- Surface Type
  ,                                       !- Construction Name
  {8a90d805-1842-4eee-a7c4-8f5cf9e98db8}, !- Space Name
>>>>>>> 3c1d7324
  Adiabatic,                              !- Outside Boundary Condition
  ,                                       !- Outside Boundary Condition Object
  NoSun,                                  !- Sun Exposure
  NoWind,                                 !- Wind Exposure
  ,                                       !- View Factor to Ground
  ,                                       !- Number of Vertices
  4.572, -9.144, 0,                       !- X,Y,Z Vertex 1 {m}
  4.572, -9.144, -2.4384,                 !- X,Y,Z Vertex 2 {m}
  4.572, 0, -2.4384,                      !- X,Y,Z Vertex 3 {m}
  4.572, 0, 0;                            !- X,Y,Z Vertex 4 {m}

OS:Surface,
<<<<<<< HEAD
  {cbc51b4a-4948-4e86-a780-8b75f10e8cff}, !- Handle
  Surface 16,                             !- Name
  Wall,                                   !- Surface Type
  ,                                       !- Construction Name
  {5e7d0142-aec8-4f00-9029-6614e2aefd86}, !- Space Name
=======
  {07679600-04d2-456c-8471-3e77e145a537}, !- Handle
  Surface 16,                             !- Name
  Wall,                                   !- Surface Type
  ,                                       !- Construction Name
  {8a90d805-1842-4eee-a7c4-8f5cf9e98db8}, !- Space Name
>>>>>>> 3c1d7324
  Foundation,                             !- Outside Boundary Condition
  ,                                       !- Outside Boundary Condition Object
  NoSun,                                  !- Sun Exposure
  NoWind,                                 !- Wind Exposure
  ,                                       !- View Factor to Ground
  ,                                       !- Number of Vertices
  0, -9.144, 0,                           !- X,Y,Z Vertex 1 {m}
  0, -9.144, -2.4384,                     !- X,Y,Z Vertex 2 {m}
  4.572, -9.144, -2.4384,                 !- X,Y,Z Vertex 3 {m}
  4.572, -9.144, 0;                       !- X,Y,Z Vertex 4 {m}

OS:Surface,
<<<<<<< HEAD
  {3c667cb2-6cff-414b-ab47-e6916ae61c32}, !- Handle
  Surface 17,                             !- Name
  RoofCeiling,                            !- Surface Type
  ,                                       !- Construction Name
  {5e7d0142-aec8-4f00-9029-6614e2aefd86}, !- Space Name
  Surface,                                !- Outside Boundary Condition
  {481e1956-2af0-4d16-8541-7b59fb68fa2d}, !- Outside Boundary Condition Object
=======
  {fd9c8cb1-1e36-466a-9c45-d8ed460db4be}, !- Handle
  Surface 17,                             !- Name
  RoofCeiling,                            !- Surface Type
  ,                                       !- Construction Name
  {8a90d805-1842-4eee-a7c4-8f5cf9e98db8}, !- Space Name
  Surface,                                !- Outside Boundary Condition
  {ba106b97-ac0c-41ef-acab-623395456470}, !- Outside Boundary Condition Object
>>>>>>> 3c1d7324
  NoSun,                                  !- Sun Exposure
  NoWind,                                 !- Wind Exposure
  ,                                       !- View Factor to Ground
  ,                                       !- Number of Vertices
  4.572, -9.144, 0,                       !- X,Y,Z Vertex 1 {m}
  4.572, 0, 0,                            !- X,Y,Z Vertex 2 {m}
  0, 0, 0,                                !- X,Y,Z Vertex 3 {m}
  0, -9.144, 0;                           !- X,Y,Z Vertex 4 {m}

OS:ThermalZone,
<<<<<<< HEAD
  {aca1ff11-67c0-4420-a35d-551fe82125d8}, !- Handle
=======
  {3cc94675-738c-49d3-b0a2-644535bc8277}, !- Handle
>>>>>>> 3c1d7324
  finished basement zone,                 !- Name
  ,                                       !- Multiplier
  ,                                       !- Ceiling Height {m}
  ,                                       !- Volume {m3}
  ,                                       !- Floor Area {m2}
  ,                                       !- Zone Inside Convection Algorithm
  ,                                       !- Zone Outside Convection Algorithm
  ,                                       !- Zone Conditioning Equipment List Name
<<<<<<< HEAD
  {ff215cd8-7486-4b23-88dc-0f6bc362cc35}, !- Zone Air Inlet Port List
  {56ebc84b-6045-4d77-84b0-80fbaf13b187}, !- Zone Air Exhaust Port List
  {2a9dcc82-f29a-4899-80c5-1760bcbfa7c2}, !- Zone Air Node Name
  {d7489b91-ea82-4a65-a010-09884a1e77bb}, !- Zone Return Air Port List
=======
  {285cf869-6dce-44a2-a558-4a85d4f8aaf0}, !- Zone Air Inlet Port List
  {e0dd88d4-407f-4528-837e-12ed505e1cd4}, !- Zone Air Exhaust Port List
  {7220ef21-a34b-4f3f-a03e-8dc0954f836c}, !- Zone Air Node Name
  {f7c2ac2c-c4d5-4cef-ac26-698fcd624e45}, !- Zone Return Air Port List
>>>>>>> 3c1d7324
  ,                                       !- Primary Daylighting Control Name
  ,                                       !- Fraction of Zone Controlled by Primary Daylighting Control
  ,                                       !- Secondary Daylighting Control Name
  ,                                       !- Fraction of Zone Controlled by Secondary Daylighting Control
  ,                                       !- Illuminance Map Name
  ,                                       !- Group Rendering Name
  ,                                       !- Thermostat Name
  No;                                     !- Use Ideal Air Loads

OS:Node,
<<<<<<< HEAD
  {96d3f072-8daa-4165-9844-6919bdd6213a}, !- Handle
  Node 2,                                 !- Name
  {2a9dcc82-f29a-4899-80c5-1760bcbfa7c2}, !- Inlet Port
  ;                                       !- Outlet Port

OS:Connection,
  {2a9dcc82-f29a-4899-80c5-1760bcbfa7c2}, !- Handle
  {0550d949-e67e-4ab7-af88-766806bee015}, !- Name
  {aca1ff11-67c0-4420-a35d-551fe82125d8}, !- Source Object
  11,                                     !- Outlet Port
  {96d3f072-8daa-4165-9844-6919bdd6213a}, !- Target Object
  2;                                      !- Inlet Port

OS:PortList,
  {ff215cd8-7486-4b23-88dc-0f6bc362cc35}, !- Handle
  {7b80295b-d946-46cf-bf05-1a8cdf8e6782}, !- Name
  {aca1ff11-67c0-4420-a35d-551fe82125d8}; !- HVAC Component

OS:PortList,
  {56ebc84b-6045-4d77-84b0-80fbaf13b187}, !- Handle
  {5148adc4-a40c-41a1-b224-ca73bb56a0d7}, !- Name
  {aca1ff11-67c0-4420-a35d-551fe82125d8}; !- HVAC Component

OS:PortList,
  {d7489b91-ea82-4a65-a010-09884a1e77bb}, !- Handle
  {1c626f36-33ec-423e-8429-1828a31253d7}, !- Name
  {aca1ff11-67c0-4420-a35d-551fe82125d8}; !- HVAC Component

OS:Sizing:Zone,
  {c5d9c5fb-44e0-4103-a7c0-031d3d658cc2}, !- Handle
  {aca1ff11-67c0-4420-a35d-551fe82125d8}, !- Zone or ZoneList Name
=======
  {ec03e795-6227-48e9-a29b-8e9c0bfd12e8}, !- Handle
  Node 2,                                 !- Name
  {7220ef21-a34b-4f3f-a03e-8dc0954f836c}, !- Inlet Port
  ;                                       !- Outlet Port

OS:Connection,
  {7220ef21-a34b-4f3f-a03e-8dc0954f836c}, !- Handle
  {62cdc51b-db1f-42d8-8b49-b9c246fc3230}, !- Name
  {3cc94675-738c-49d3-b0a2-644535bc8277}, !- Source Object
  11,                                     !- Outlet Port
  {ec03e795-6227-48e9-a29b-8e9c0bfd12e8}, !- Target Object
  2;                                      !- Inlet Port

OS:PortList,
  {285cf869-6dce-44a2-a558-4a85d4f8aaf0}, !- Handle
  {fc9ddc64-0d17-48d9-a3b2-4876d6985d65}, !- Name
  {3cc94675-738c-49d3-b0a2-644535bc8277}; !- HVAC Component

OS:PortList,
  {e0dd88d4-407f-4528-837e-12ed505e1cd4}, !- Handle
  {b6f4caaf-3950-4306-bc35-d4204114c5b8}, !- Name
  {3cc94675-738c-49d3-b0a2-644535bc8277}; !- HVAC Component

OS:PortList,
  {f7c2ac2c-c4d5-4cef-ac26-698fcd624e45}, !- Handle
  {0af2a8e0-5c7e-4069-832a-4729cdef2ea2}, !- Name
  {3cc94675-738c-49d3-b0a2-644535bc8277}; !- HVAC Component

OS:Sizing:Zone,
  {57836dd8-a607-49b9-b67d-d90b808246a9}, !- Handle
  {3cc94675-738c-49d3-b0a2-644535bc8277}, !- Zone or ZoneList Name
>>>>>>> 3c1d7324
  SupplyAirTemperature,                   !- Zone Cooling Design Supply Air Temperature Input Method
  14,                                     !- Zone Cooling Design Supply Air Temperature {C}
  11.11,                                  !- Zone Cooling Design Supply Air Temperature Difference {deltaC}
  SupplyAirTemperature,                   !- Zone Heating Design Supply Air Temperature Input Method
  40,                                     !- Zone Heating Design Supply Air Temperature {C}
  11.11,                                  !- Zone Heating Design Supply Air Temperature Difference {deltaC}
  0.0085,                                 !- Zone Cooling Design Supply Air Humidity Ratio {kg-H2O/kg-air}
  0.008,                                  !- Zone Heating Design Supply Air Humidity Ratio {kg-H2O/kg-air}
  ,                                       !- Zone Heating Sizing Factor
  ,                                       !- Zone Cooling Sizing Factor
  DesignDay,                              !- Cooling Design Air Flow Method
  ,                                       !- Cooling Design Air Flow Rate {m3/s}
  ,                                       !- Cooling Minimum Air Flow per Zone Floor Area {m3/s-m2}
  ,                                       !- Cooling Minimum Air Flow {m3/s}
  ,                                       !- Cooling Minimum Air Flow Fraction
  DesignDay,                              !- Heating Design Air Flow Method
  ,                                       !- Heating Design Air Flow Rate {m3/s}
  ,                                       !- Heating Maximum Air Flow per Zone Floor Area {m3/s-m2}
  ,                                       !- Heating Maximum Air Flow {m3/s}
  ,                                       !- Heating Maximum Air Flow Fraction
  ,                                       !- Design Zone Air Distribution Effectiveness in Cooling Mode
  ,                                       !- Design Zone Air Distribution Effectiveness in Heating Mode
  No,                                     !- Account for Dedicated Outdoor Air System
  NeutralSupplyAir,                       !- Dedicated Outdoor Air System Control Strategy
  autosize,                               !- Dedicated Outdoor Air Low Setpoint Temperature for Design {C}
  autosize;                               !- Dedicated Outdoor Air High Setpoint Temperature for Design {C}

OS:ZoneHVAC:EquipmentList,
<<<<<<< HEAD
  {f6fb7488-5350-4f09-a6ec-0725dcd99176}, !- Handle
  Zone HVAC Equipment List 2,             !- Name
  {aca1ff11-67c0-4420-a35d-551fe82125d8}; !- Thermal Zone

OS:SpaceType,
  {e5ee7755-8b03-43c7-bdf5-2d2b5b91ed35}, !- Handle
=======
  {c979fb59-a08e-466d-9c1b-4f619c71ff50}, !- Handle
  Zone HVAC Equipment List 2,             !- Name
  {3cc94675-738c-49d3-b0a2-644535bc8277}; !- Thermal Zone

OS:SpaceType,
  {cb6e2cdd-9144-466a-8e46-4c15c1b62d02}, !- Handle
>>>>>>> 3c1d7324
  Space Type 2,                           !- Name
  ,                                       !- Default Construction Set Name
  ,                                       !- Default Schedule Set Name
  ,                                       !- Group Rendering Name
  ,                                       !- Design Specification Outdoor Air Object Name
  ,                                       !- Standards Template
  ,                                       !- Standards Building Type
  finished basement;                      !- Standards Space Type

OS:Surface,
<<<<<<< HEAD
  {890913f7-6a09-437b-a6ec-df7a478b8de9}, !- Handle
  Surface 7,                              !- Name
  Floor,                                  !- Surface Type
  ,                                       !- Construction Name
  {7a2b0a53-5b5a-4bc6-9862-bf7d621ff791}, !- Space Name
  Surface,                                !- Outside Boundary Condition
  {f1b94b95-1145-4304-bdb3-303d6090b61d}, !- Outside Boundary Condition Object
=======
  {24d32294-4058-4d7a-bf68-80222fa92c2f}, !- Handle
  Surface 7,                              !- Name
  Floor,                                  !- Surface Type
  ,                                       !- Construction Name
  {ebba67b0-5453-457f-9597-a6fd5cb9dbbe}, !- Space Name
  Surface,                                !- Outside Boundary Condition
  {fb9f2bce-426b-405a-9a19-38c90321bc6f}, !- Outside Boundary Condition Object
>>>>>>> 3c1d7324
  NoSun,                                  !- Sun Exposure
  NoWind,                                 !- Wind Exposure
  ,                                       !- View Factor to Ground
  ,                                       !- Number of Vertices
  0, -9.144, 2.4384,                      !- X,Y,Z Vertex 1 {m}
  0, 0, 2.4384,                           !- X,Y,Z Vertex 2 {m}
  4.572, 0, 2.4384,                       !- X,Y,Z Vertex 3 {m}
  4.572, -9.144, 2.4384;                  !- X,Y,Z Vertex 4 {m}

OS:Surface,
<<<<<<< HEAD
  {49f882ec-0c96-4ed4-bc44-dc242362e097}, !- Handle
  Surface 8,                              !- Name
  RoofCeiling,                            !- Surface Type
  ,                                       !- Construction Name
  {7a2b0a53-5b5a-4bc6-9862-bf7d621ff791}, !- Space Name
=======
  {12184bca-bdc0-4fcc-876c-3ecd57597fcb}, !- Handle
  Surface 8,                              !- Name
  RoofCeiling,                            !- Surface Type
  ,                                       !- Construction Name
  {ebba67b0-5453-457f-9597-a6fd5cb9dbbe}, !- Space Name
>>>>>>> 3c1d7324
  Outdoors,                               !- Outside Boundary Condition
  ,                                       !- Outside Boundary Condition Object
  SunExposed,                             !- Sun Exposure
  WindExposed,                            !- Wind Exposure
  ,                                       !- View Factor to Ground
  ,                                       !- Number of Vertices
  0, -4.572, 4.7244,                      !- X,Y,Z Vertex 1 {m}
  4.572, -4.572, 4.7244,                  !- X,Y,Z Vertex 2 {m}
  4.572, 0, 2.4384,                       !- X,Y,Z Vertex 3 {m}
  0, 0, 2.4384;                           !- X,Y,Z Vertex 4 {m}

OS:Surface,
<<<<<<< HEAD
  {231ce407-d239-4e02-943f-7c2ea4e5e63a}, !- Handle
  Surface 9,                              !- Name
  RoofCeiling,                            !- Surface Type
  ,                                       !- Construction Name
  {7a2b0a53-5b5a-4bc6-9862-bf7d621ff791}, !- Space Name
=======
  {17e26196-19e6-490d-b649-6ab63edce7e8}, !- Handle
  Surface 9,                              !- Name
  RoofCeiling,                            !- Surface Type
  ,                                       !- Construction Name
  {ebba67b0-5453-457f-9597-a6fd5cb9dbbe}, !- Space Name
>>>>>>> 3c1d7324
  Outdoors,                               !- Outside Boundary Condition
  ,                                       !- Outside Boundary Condition Object
  SunExposed,                             !- Sun Exposure
  WindExposed,                            !- Wind Exposure
  ,                                       !- View Factor to Ground
  ,                                       !- Number of Vertices
  4.572, -4.572, 4.7244,                  !- X,Y,Z Vertex 1 {m}
  0, -4.572, 4.7244,                      !- X,Y,Z Vertex 2 {m}
  0, -9.144, 2.4384,                      !- X,Y,Z Vertex 3 {m}
  4.572, -9.144, 2.4384;                  !- X,Y,Z Vertex 4 {m}

OS:Surface,
<<<<<<< HEAD
  {634eae8c-e146-4733-8c1a-9c6aa7f64aab}, !- Handle
  Surface 10,                             !- Name
  Wall,                                   !- Surface Type
  ,                                       !- Construction Name
  {7a2b0a53-5b5a-4bc6-9862-bf7d621ff791}, !- Space Name
=======
  {6047caf6-1d32-41b4-b7c0-8a65957fb4f7}, !- Handle
  Surface 10,                             !- Name
  Wall,                                   !- Surface Type
  ,                                       !- Construction Name
  {ebba67b0-5453-457f-9597-a6fd5cb9dbbe}, !- Space Name
>>>>>>> 3c1d7324
  Outdoors,                               !- Outside Boundary Condition
  ,                                       !- Outside Boundary Condition Object
  SunExposed,                             !- Sun Exposure
  WindExposed,                            !- Wind Exposure
  ,                                       !- View Factor to Ground
  ,                                       !- Number of Vertices
  0, -4.572, 4.7244,                      !- X,Y,Z Vertex 1 {m}
  0, 0, 2.4384,                           !- X,Y,Z Vertex 2 {m}
  0, -9.144, 2.4384;                      !- X,Y,Z Vertex 3 {m}

OS:Surface,
<<<<<<< HEAD
  {e9d9d365-2d80-4cc3-88c2-12d37784cc53}, !- Handle
  Surface 11,                             !- Name
  Wall,                                   !- Surface Type
  ,                                       !- Construction Name
  {7a2b0a53-5b5a-4bc6-9862-bf7d621ff791}, !- Space Name
=======
  {0317cbfb-78c2-422a-b1c1-b96afdcb75c6}, !- Handle
  Surface 11,                             !- Name
  Wall,                                   !- Surface Type
  ,                                       !- Construction Name
  {ebba67b0-5453-457f-9597-a6fd5cb9dbbe}, !- Space Name
>>>>>>> 3c1d7324
  Adiabatic,                              !- Outside Boundary Condition
  ,                                       !- Outside Boundary Condition Object
  NoSun,                                  !- Sun Exposure
  NoWind,                                 !- Wind Exposure
  ,                                       !- View Factor to Ground
  ,                                       !- Number of Vertices
  4.572, -4.572, 4.7244,                  !- X,Y,Z Vertex 1 {m}
  4.572, -9.144, 2.4384,                  !- X,Y,Z Vertex 2 {m}
  4.572, 0, 2.4384;                       !- X,Y,Z Vertex 3 {m}

OS:Space,
<<<<<<< HEAD
  {7a2b0a53-5b5a-4bc6-9862-bf7d621ff791}, !- Handle
  unfinished attic space,                 !- Name
  {21f2d1d8-36bd-496c-9ab6-42d2126f94d9}, !- Space Type Name
=======
  {ebba67b0-5453-457f-9597-a6fd5cb9dbbe}, !- Handle
  unfinished attic space,                 !- Name
  {11063ee0-8352-4eae-90f8-944bcb7d87d4}, !- Space Type Name
>>>>>>> 3c1d7324
  ,                                       !- Default Construction Set Name
  ,                                       !- Default Schedule Set Name
  ,                                       !- Direction of Relative North {deg}
  ,                                       !- X Origin {m}
  ,                                       !- Y Origin {m}
  ,                                       !- Z Origin {m}
  ,                                       !- Building Story Name
<<<<<<< HEAD
  {26a5a56c-1ce1-43c8-b39b-b0a4539f224d}; !- Thermal Zone Name

OS:ThermalZone,
  {26a5a56c-1ce1-43c8-b39b-b0a4539f224d}, !- Handle
=======
  {9af0a4d4-e88d-4c82-99bc-0af6222109ad}; !- Thermal Zone Name

OS:ThermalZone,
  {9af0a4d4-e88d-4c82-99bc-0af6222109ad}, !- Handle
>>>>>>> 3c1d7324
  unfinished attic zone,                  !- Name
  ,                                       !- Multiplier
  ,                                       !- Ceiling Height {m}
  ,                                       !- Volume {m3}
  ,                                       !- Floor Area {m2}
  ,                                       !- Zone Inside Convection Algorithm
  ,                                       !- Zone Outside Convection Algorithm
  ,                                       !- Zone Conditioning Equipment List Name
<<<<<<< HEAD
  {483da3c0-7b7e-4c12-a11f-c7e45c6ede9b}, !- Zone Air Inlet Port List
  {77654a8c-b112-4e25-960f-4fccd46ff05d}, !- Zone Air Exhaust Port List
  {a26cf612-9e5f-4c6f-918f-5a3bde278811}, !- Zone Air Node Name
  {ce08d35f-5eac-44b2-8eb3-a1c0a4909b1e}, !- Zone Return Air Port List
=======
  {7705fb08-f8fa-4420-a05f-d3c477b5dedb}, !- Zone Air Inlet Port List
  {5b69c3d2-bc13-4bce-a8ee-b0972a20bcee}, !- Zone Air Exhaust Port List
  {c7ce235e-9eaa-4b8b-9db8-e78bb8ef06cc}, !- Zone Air Node Name
  {78f48605-e154-41ce-961f-6de3ccf7c468}, !- Zone Return Air Port List
>>>>>>> 3c1d7324
  ,                                       !- Primary Daylighting Control Name
  ,                                       !- Fraction of Zone Controlled by Primary Daylighting Control
  ,                                       !- Secondary Daylighting Control Name
  ,                                       !- Fraction of Zone Controlled by Secondary Daylighting Control
  ,                                       !- Illuminance Map Name
  ,                                       !- Group Rendering Name
  ,                                       !- Thermostat Name
  No;                                     !- Use Ideal Air Loads

OS:Node,
<<<<<<< HEAD
  {c4c0b3cb-5f87-4439-8f70-c20e7d689e95}, !- Handle
  Node 3,                                 !- Name
  {a26cf612-9e5f-4c6f-918f-5a3bde278811}, !- Inlet Port
  ;                                       !- Outlet Port

OS:Connection,
  {a26cf612-9e5f-4c6f-918f-5a3bde278811}, !- Handle
  {33586de4-54e1-452c-a511-0b2ca073b44e}, !- Name
  {26a5a56c-1ce1-43c8-b39b-b0a4539f224d}, !- Source Object
  11,                                     !- Outlet Port
  {c4c0b3cb-5f87-4439-8f70-c20e7d689e95}, !- Target Object
  2;                                      !- Inlet Port

OS:PortList,
  {483da3c0-7b7e-4c12-a11f-c7e45c6ede9b}, !- Handle
  {2e7e32f7-34d0-4951-8a31-b810b97ff38e}, !- Name
  {26a5a56c-1ce1-43c8-b39b-b0a4539f224d}; !- HVAC Component

OS:PortList,
  {77654a8c-b112-4e25-960f-4fccd46ff05d}, !- Handle
  {1dada5b9-9824-45fc-b1e9-9f73446e17bb}, !- Name
  {26a5a56c-1ce1-43c8-b39b-b0a4539f224d}; !- HVAC Component

OS:PortList,
  {ce08d35f-5eac-44b2-8eb3-a1c0a4909b1e}, !- Handle
  {246491eb-9ba5-42f9-a48d-2641b8dd70ec}, !- Name
  {26a5a56c-1ce1-43c8-b39b-b0a4539f224d}; !- HVAC Component

OS:Sizing:Zone,
  {4134959f-1eb0-48fc-94b8-0f458ac50c32}, !- Handle
  {26a5a56c-1ce1-43c8-b39b-b0a4539f224d}, !- Zone or ZoneList Name
=======
  {47cfe0f9-043f-47aa-a47b-34554657c2aa}, !- Handle
  Node 3,                                 !- Name
  {c7ce235e-9eaa-4b8b-9db8-e78bb8ef06cc}, !- Inlet Port
  ;                                       !- Outlet Port

OS:Connection,
  {c7ce235e-9eaa-4b8b-9db8-e78bb8ef06cc}, !- Handle
  {721b03b0-3672-4a53-9897-dd36bf4a6b75}, !- Name
  {9af0a4d4-e88d-4c82-99bc-0af6222109ad}, !- Source Object
  11,                                     !- Outlet Port
  {47cfe0f9-043f-47aa-a47b-34554657c2aa}, !- Target Object
  2;                                      !- Inlet Port

OS:PortList,
  {7705fb08-f8fa-4420-a05f-d3c477b5dedb}, !- Handle
  {2a81e730-102d-48f1-9b02-ed955af4c530}, !- Name
  {9af0a4d4-e88d-4c82-99bc-0af6222109ad}; !- HVAC Component

OS:PortList,
  {5b69c3d2-bc13-4bce-a8ee-b0972a20bcee}, !- Handle
  {2e91ab59-4c26-4372-8cbc-86c04cf8ad1d}, !- Name
  {9af0a4d4-e88d-4c82-99bc-0af6222109ad}; !- HVAC Component

OS:PortList,
  {78f48605-e154-41ce-961f-6de3ccf7c468}, !- Handle
  {93a53ac2-9ad4-4251-bff7-6730fa3c7d61}, !- Name
  {9af0a4d4-e88d-4c82-99bc-0af6222109ad}; !- HVAC Component

OS:Sizing:Zone,
  {854980b4-d557-490c-adf3-f15ca10fd546}, !- Handle
  {9af0a4d4-e88d-4c82-99bc-0af6222109ad}, !- Zone or ZoneList Name
>>>>>>> 3c1d7324
  SupplyAirTemperature,                   !- Zone Cooling Design Supply Air Temperature Input Method
  14,                                     !- Zone Cooling Design Supply Air Temperature {C}
  11.11,                                  !- Zone Cooling Design Supply Air Temperature Difference {deltaC}
  SupplyAirTemperature,                   !- Zone Heating Design Supply Air Temperature Input Method
  40,                                     !- Zone Heating Design Supply Air Temperature {C}
  11.11,                                  !- Zone Heating Design Supply Air Temperature Difference {deltaC}
  0.0085,                                 !- Zone Cooling Design Supply Air Humidity Ratio {kg-H2O/kg-air}
  0.008,                                  !- Zone Heating Design Supply Air Humidity Ratio {kg-H2O/kg-air}
  ,                                       !- Zone Heating Sizing Factor
  ,                                       !- Zone Cooling Sizing Factor
  DesignDay,                              !- Cooling Design Air Flow Method
  ,                                       !- Cooling Design Air Flow Rate {m3/s}
  ,                                       !- Cooling Minimum Air Flow per Zone Floor Area {m3/s-m2}
  ,                                       !- Cooling Minimum Air Flow {m3/s}
  ,                                       !- Cooling Minimum Air Flow Fraction
  DesignDay,                              !- Heating Design Air Flow Method
  ,                                       !- Heating Design Air Flow Rate {m3/s}
  ,                                       !- Heating Maximum Air Flow per Zone Floor Area {m3/s-m2}
  ,                                       !- Heating Maximum Air Flow {m3/s}
  ,                                       !- Heating Maximum Air Flow Fraction
  ,                                       !- Design Zone Air Distribution Effectiveness in Cooling Mode
  ,                                       !- Design Zone Air Distribution Effectiveness in Heating Mode
  No,                                     !- Account for Dedicated Outdoor Air System
  NeutralSupplyAir,                       !- Dedicated Outdoor Air System Control Strategy
  autosize,                               !- Dedicated Outdoor Air Low Setpoint Temperature for Design {C}
  autosize;                               !- Dedicated Outdoor Air High Setpoint Temperature for Design {C}

OS:ZoneHVAC:EquipmentList,
<<<<<<< HEAD
  {fffdb4a0-f570-4d96-bdf8-0135ffa3c980}, !- Handle
  Zone HVAC Equipment List 3,             !- Name
  {26a5a56c-1ce1-43c8-b39b-b0a4539f224d}; !- Thermal Zone

OS:SpaceType,
  {21f2d1d8-36bd-496c-9ab6-42d2126f94d9}, !- Handle
=======
  {a0a6537a-7e63-4766-b368-0fc1b9e53667}, !- Handle
  Zone HVAC Equipment List 3,             !- Name
  {9af0a4d4-e88d-4c82-99bc-0af6222109ad}; !- Thermal Zone

OS:SpaceType,
  {11063ee0-8352-4eae-90f8-944bcb7d87d4}, !- Handle
>>>>>>> 3c1d7324
  Space Type 3,                           !- Name
  ,                                       !- Default Construction Set Name
  ,                                       !- Default Schedule Set Name
  ,                                       !- Group Rendering Name
  ,                                       !- Design Specification Outdoor Air Object Name
  ,                                       !- Standards Template
  ,                                       !- Standards Building Type
  unfinished attic;                       !- Standards Space Type

OS:BuildingUnit,
<<<<<<< HEAD
  {12134891-c45d-4827-932e-459ae558e0aa}, !- Handle
=======
  {1fa66e54-f9df-4b0b-9a01-57312b68b94f}, !- Handle
>>>>>>> 3c1d7324
  unit 1,                                 !- Name
  ,                                       !- Rendering Color
  Residential;                            !- Building Unit Type

OS:AdditionalProperties,
<<<<<<< HEAD
  {d68bd8e2-0803-4ea7-9899-9a7a8843e761}, !- Handle
  {12134891-c45d-4827-932e-459ae558e0aa}, !- Object Name
=======
  {033b2be8-0daf-495e-b656-94c71eaa5f2d}, !- Handle
  {1fa66e54-f9df-4b0b-9a01-57312b68b94f}, !- Object Name
>>>>>>> 3c1d7324
  NumberOfBedrooms,                       !- Feature Name 1
  Integer,                                !- Feature Data Type 1
  3,                                      !- Feature Value 1
  NumberOfBathrooms,                      !- Feature Name 2
  Double,                                 !- Feature Data Type 2
  2,                                      !- Feature Value 2
  NumberOfOccupants,                      !- Feature Name 3
  Double,                                 !- Feature Data Type 3
  3.3900000000000001;                     !- Feature Value 3

OS:External:File,
<<<<<<< HEAD
  {7ee7d641-5c39-4ec0-9d3f-2bc6610a628b}, !- Handle
=======
  {40f8b9bf-f837-439c-87eb-35bd912a8c3e}, !- Handle
>>>>>>> 3c1d7324
  8760.csv,                               !- Name
  8760.csv;                               !- File Name

OS:Schedule:Day,
<<<<<<< HEAD
  {3e76c812-0f3c-4fd3-9523-00687fb4803a}, !- Handle
=======
  {c394fb64-b2f4-47e0-a3b7-6ef7760b0c11}, !- Handle
>>>>>>> 3c1d7324
  Schedule Day 1,                         !- Name
  ,                                       !- Schedule Type Limits Name
  ,                                       !- Interpolate to Timestep
  24,                                     !- Hour 1
  0,                                      !- Minute 1
  0;                                      !- Value Until Time 1

OS:Schedule:Day,
<<<<<<< HEAD
  {6925a292-dcb2-424f-a280-dbd05c36c00f}, !- Handle
=======
  {b9f8fd43-d17a-4653-afe4-92e4762dac0f}, !- Handle
>>>>>>> 3c1d7324
  Schedule Day 2,                         !- Name
  ,                                       !- Schedule Type Limits Name
  ,                                       !- Interpolate to Timestep
  24,                                     !- Hour 1
  0,                                      !- Minute 1
  1;                                      !- Value Until Time 1

OS:Schedule:File,
<<<<<<< HEAD
  {9552a086-3f66-4789-bcf7-27abe88c304f}, !- Handle
  occupants,                              !- Name
  {4b56c1bf-fa5d-4b50-9c82-ad036f0d3cd3}, !- Schedule Type Limits Name
  {7ee7d641-5c39-4ec0-9d3f-2bc6610a628b}, !- External File Name
=======
  {dd1aa8e8-5100-4491-8385-21d90a3c3ecf}, !- Handle
  occupants,                              !- Name
  {c03eb050-3a17-4331-8fdf-c5d3b7403d3a}, !- Schedule Type Limits Name
  {40f8b9bf-f837-439c-87eb-35bd912a8c3e}, !- External File Name
>>>>>>> 3c1d7324
  1,                                      !- Column Number
  1,                                      !- Rows to Skip at Top
  8760,                                   !- Number of Hours of Data
  ,                                       !- Column Separator
  ,                                       !- Interpolate to Timestep
  60;                                     !- Minutes per Item

OS:Schedule:Ruleset,
<<<<<<< HEAD
  {296394f1-c289-495a-bbde-6f47a8af13e7}, !- Handle
  Schedule Ruleset 1,                     !- Name
  {854600e6-498d-48ba-837e-753f5e578568}, !- Schedule Type Limits Name
  {3b1ec1be-ddf4-4c4d-ad87-28e1bb85ff09}; !- Default Day Schedule Name

OS:Schedule:Day,
  {3b1ec1be-ddf4-4c4d-ad87-28e1bb85ff09}, !- Handle
  Schedule Day 3,                         !- Name
  {854600e6-498d-48ba-837e-753f5e578568}, !- Schedule Type Limits Name
=======
  {30c2e259-4b41-4089-babd-673b5f836eae}, !- Handle
  Schedule Ruleset 1,                     !- Name
  {902d7a4d-c768-4d59-93c8-45be774fed85}, !- Schedule Type Limits Name
  {ac4f9ccb-d479-4406-89cd-63e277dabc43}; !- Default Day Schedule Name

OS:Schedule:Day,
  {ac4f9ccb-d479-4406-89cd-63e277dabc43}, !- Handle
  Schedule Day 3,                         !- Name
  {902d7a4d-c768-4d59-93c8-45be774fed85}, !- Schedule Type Limits Name
>>>>>>> 3c1d7324
  ,                                       !- Interpolate to Timestep
  24,                                     !- Hour 1
  0,                                      !- Minute 1
  112.539290946133;                       !- Value Until Time 1

OS:People:Definition,
<<<<<<< HEAD
  {c31ff387-9e07-4230-a208-95730437ec5f}, !- Handle
=======
  {891d08c6-b8b3-452a-8bb4-da0548ea9881}, !- Handle
>>>>>>> 3c1d7324
  res occupants|living space,             !- Name
  People,                                 !- Number of People Calculation Method
  1.695,                                  !- Number of People {people}
  ,                                       !- People per Space Floor Area {person/m2}
  ,                                       !- Space Floor Area per Person {m2/person}
  0.319734,                               !- Fraction Radiant
  0.573,                                  !- Sensible Heat Fraction
  0,                                      !- Carbon Dioxide Generation Rate {m3/s-W}
  No,                                     !- Enable ASHRAE 55 Comfort Warnings
  ZoneAveraged;                           !- Mean Radiant Temperature Calculation Type

OS:People,
<<<<<<< HEAD
  {df323e65-4833-4032-a540-1962e8a28187}, !- Handle
  res occupants|living space,             !- Name
  {c31ff387-9e07-4230-a208-95730437ec5f}, !- People Definition Name
  {69be2b5f-3d65-4465-9a46-410422fe3e5a}, !- Space or SpaceType Name
  {9552a086-3f66-4789-bcf7-27abe88c304f}, !- Number of People Schedule Name
  {296394f1-c289-495a-bbde-6f47a8af13e7}, !- Activity Level Schedule Name
=======
  {d0c9c371-8fc2-4f70-81c8-834392cbed39}, !- Handle
  res occupants|living space,             !- Name
  {891d08c6-b8b3-452a-8bb4-da0548ea9881}, !- People Definition Name
  {736abc4c-e752-4de8-a377-a041bb282c2c}, !- Space or SpaceType Name
  {dd1aa8e8-5100-4491-8385-21d90a3c3ecf}, !- Number of People Schedule Name
  {30c2e259-4b41-4089-babd-673b5f836eae}, !- Activity Level Schedule Name
>>>>>>> 3c1d7324
  ,                                       !- Surface Name/Angle Factor List Name
  ,                                       !- Work Efficiency Schedule Name
  ,                                       !- Clothing Insulation Schedule Name
  ,                                       !- Air Velocity Schedule Name
  1;                                      !- Multiplier

OS:ScheduleTypeLimits,
<<<<<<< HEAD
  {854600e6-498d-48ba-837e-753f5e578568}, !- Handle
=======
  {902d7a4d-c768-4d59-93c8-45be774fed85}, !- Handle
>>>>>>> 3c1d7324
  ActivityLevel,                          !- Name
  0,                                      !- Lower Limit Value
  ,                                       !- Upper Limit Value
  Continuous,                             !- Numeric Type
  ActivityLevel;                          !- Unit Type

OS:ScheduleTypeLimits,
<<<<<<< HEAD
  {4b56c1bf-fa5d-4b50-9c82-ad036f0d3cd3}, !- Handle
=======
  {c03eb050-3a17-4331-8fdf-c5d3b7403d3a}, !- Handle
>>>>>>> 3c1d7324
  Fractional,                             !- Name
  0,                                      !- Lower Limit Value
  1,                                      !- Upper Limit Value
  Continuous;                             !- Numeric Type

OS:People:Definition,
<<<<<<< HEAD
  {ff4bdcab-8ab0-4753-814a-1c9f044e6573}, !- Handle
=======
  {240ffb0a-a481-4dd6-987e-775d2ab9bff0}, !- Handle
>>>>>>> 3c1d7324
  res occupants|finished basement space,  !- Name
  People,                                 !- Number of People Calculation Method
  1.695,                                  !- Number of People {people}
  ,                                       !- People per Space Floor Area {person/m2}
  ,                                       !- Space Floor Area per Person {m2/person}
  0.319734,                               !- Fraction Radiant
  0.573,                                  !- Sensible Heat Fraction
  0,                                      !- Carbon Dioxide Generation Rate {m3/s-W}
  No,                                     !- Enable ASHRAE 55 Comfort Warnings
  ZoneAveraged;                           !- Mean Radiant Temperature Calculation Type

OS:People,
<<<<<<< HEAD
  {95a75245-0bf7-4eb8-b45f-5c62340d7d5a}, !- Handle
  res occupants|finished basement space,  !- Name
  {ff4bdcab-8ab0-4753-814a-1c9f044e6573}, !- People Definition Name
  {5e7d0142-aec8-4f00-9029-6614e2aefd86}, !- Space or SpaceType Name
  {9552a086-3f66-4789-bcf7-27abe88c304f}, !- Number of People Schedule Name
  {296394f1-c289-495a-bbde-6f47a8af13e7}, !- Activity Level Schedule Name
=======
  {fa485ea4-6b13-4735-a721-9ac41b6fd3f0}, !- Handle
  res occupants|finished basement space,  !- Name
  {240ffb0a-a481-4dd6-987e-775d2ab9bff0}, !- People Definition Name
  {8a90d805-1842-4eee-a7c4-8f5cf9e98db8}, !- Space or SpaceType Name
  {dd1aa8e8-5100-4491-8385-21d90a3c3ecf}, !- Number of People Schedule Name
  {30c2e259-4b41-4089-babd-673b5f836eae}, !- Activity Level Schedule Name
>>>>>>> 3c1d7324
  ,                                       !- Surface Name/Angle Factor List Name
  ,                                       !- Work Efficiency Schedule Name
  ,                                       !- Clothing Insulation Schedule Name
  ,                                       !- Air Velocity Schedule Name
  1;                                      !- Multiplier
<|MERGE_RESOLUTION|>--- conflicted
+++ resolved
@@ -1,73 +1,41 @@
 !- NOTE: Auto-generated from /test/osw_files/SFA_4units_1story_FB_UA_3Beds_2Baths_Denver.osw
 
 OS:Version,
-<<<<<<< HEAD
-  {dd79e413-5ad0-43c2-883c-790ec53ab857}, !- Handle
+  {bcc64be3-e964-4bde-b335-e8437780bdda}, !- Handle
   2.9.0;                                  !- Version Identifier
 
 OS:SimulationControl,
-  {1b37c6be-215e-4af3-9234-be1ef6fff97e}, !- Handle
-=======
-  {ecbc4f53-75ee-4d7c-980c-cf9609e0304f}, !- Handle
-  2.9.0;                                  !- Version Identifier
-
-OS:SimulationControl,
-  {04691899-31f8-4159-aebf-24228c8df61c}, !- Handle
->>>>>>> 3c1d7324
+  {a9ed85dc-02e7-4b1c-9de0-df6fe24b11b6}, !- Handle
   ,                                       !- Do Zone Sizing Calculation
   ,                                       !- Do System Sizing Calculation
   ,                                       !- Do Plant Sizing Calculation
   No;                                     !- Run Simulation for Sizing Periods
 
 OS:Timestep,
-<<<<<<< HEAD
-  {c045fbca-8a22-475a-8c0f-2eadde0d603e}, !- Handle
+  {d702fb66-7d50-4c1c-8e32-e08136bfd570}, !- Handle
   6;                                      !- Number of Timesteps per Hour
 
 OS:ShadowCalculation,
-  {99364ae4-a419-42dc-9277-73413d1fc281}, !- Handle
-=======
-  {6d86547a-40b1-48ca-8c8e-be797e044ae4}, !- Handle
-  6;                                      !- Number of Timesteps per Hour
-
-OS:ShadowCalculation,
-  {7a38d09d-0aa8-4b8a-b748-b3c525e03158}, !- Handle
->>>>>>> 3c1d7324
+  {7a7d3398-b30a-472b-9f8d-616f0f891320}, !- Handle
   20,                                     !- Calculation Frequency
   200;                                    !- Maximum Figures in Shadow Overlap Calculations
 
 OS:SurfaceConvectionAlgorithm:Outside,
-<<<<<<< HEAD
-  {40b2ae8d-e645-4cf2-bd5b-35c3d66f49fd}, !- Handle
+  {e26cb299-ef61-429b-90e9-dc200061b326}, !- Handle
   DOE-2;                                  !- Algorithm
 
 OS:SurfaceConvectionAlgorithm:Inside,
-  {55879696-dbf7-40a7-9c52-32161cc248b0}, !- Handle
+  {8318c0a0-04bd-4135-ab1c-a96ef631f790}, !- Handle
   TARP;                                   !- Algorithm
 
 OS:ZoneCapacitanceMultiplier:ResearchSpecial,
-  {d79c70f2-7345-4fee-90d4-3be437cfdd46}, !- Handle
-=======
-  {b39b5fd3-ce4a-45da-ac67-aaa620a00fdb}, !- Handle
-  DOE-2;                                  !- Algorithm
-
-OS:SurfaceConvectionAlgorithm:Inside,
-  {881073d4-4466-4bc5-b5fd-efb3ebe21097}, !- Handle
-  TARP;                                   !- Algorithm
-
-OS:ZoneCapacitanceMultiplier:ResearchSpecial,
-  {2abab6b4-421d-4dd0-a06f-0b19245431d4}, !- Handle
->>>>>>> 3c1d7324
+  {6991c302-6d7b-4575-9f6e-64153683f5de}, !- Handle
   ,                                       !- Temperature Capacity Multiplier
   15,                                     !- Humidity Capacity Multiplier
   ;                                       !- Carbon Dioxide Capacity Multiplier
 
 OS:RunPeriod,
-<<<<<<< HEAD
-  {3da3496f-9b2b-4ce1-874b-e901a5194165}, !- Handle
-=======
-  {b9e22bdd-4318-4453-b890-b037096090b1}, !- Handle
->>>>>>> 3c1d7324
+  {e57288ed-8949-4aea-96c7-4f9ffaa6c753}, !- Handle
   Run Period 1,                           !- Name
   1,                                      !- Begin Month
   1,                                      !- Begin Day of Month
@@ -81,21 +49,13 @@
   ;                                       !- Number of Times Runperiod to be Repeated
 
 OS:YearDescription,
-<<<<<<< HEAD
-  {c20e3ad6-e04d-4995-b208-22418599879b}, !- Handle
-=======
-  {34ecd0d7-203d-4ffe-ae0b-5ef8237789bc}, !- Handle
->>>>>>> 3c1d7324
+  {9bf82097-f4e5-47aa-87b0-c582dd42c133}, !- Handle
   2007,                                   !- Calendar Year
   ,                                       !- Day of Week for Start Day
   ;                                       !- Is Leap Year
 
 OS:WeatherFile,
-<<<<<<< HEAD
-  {840821d6-7d67-4336-90c2-201fe030a0d3}, !- Handle
-=======
-  {b9993f37-70b0-49c7-b4ad-255f0ad36577}, !- Handle
->>>>>>> 3c1d7324
+  {4ff036fe-fdac-40a7-95cc-6e83b7006df1}, !- Handle
   Denver Intl Ap,                         !- City
   CO,                                     !- State Province Region
   USA,                                    !- Country
@@ -109,13 +69,8 @@
   E23378AA;                               !- Checksum
 
 OS:AdditionalProperties,
-<<<<<<< HEAD
-  {f163b561-8c1a-49f6-8710-5c9b39129587}, !- Handle
-  {840821d6-7d67-4336-90c2-201fe030a0d3}, !- Object Name
-=======
-  {6b925969-54cb-4503-a354-487d92750f8f}, !- Handle
-  {b9993f37-70b0-49c7-b4ad-255f0ad36577}, !- Object Name
->>>>>>> 3c1d7324
+  {e628d352-acfb-4e91-babf-988547d152a2}, !- Handle
+  {4ff036fe-fdac-40a7-95cc-6e83b7006df1}, !- Object Name
   EPWHeaderCity,                          !- Feature Name 1
   String,                                 !- Feature Data Type 1
   Denver Intl Ap,                         !- Feature Value 1
@@ -223,11 +178,7 @@
   84;                                     !- Feature Value 35
 
 OS:Site,
-<<<<<<< HEAD
-  {fac71868-0bbc-415d-82d0-8015a17ed192}, !- Handle
-=======
-  {b525ac28-9e5f-4022-810f-6e67c4305e43}, !- Handle
->>>>>>> 3c1d7324
+  {cb6d859b-b228-4b40-b9d5-8def1b492d4a}, !- Handle
   Denver Intl Ap_CO_USA,                  !- Name
   39.83,                                  !- Latitude {deg}
   -104.65,                                !- Longitude {deg}
@@ -236,11 +187,7 @@
   ;                                       !- Terrain
 
 OS:ClimateZones,
-<<<<<<< HEAD
-  {809f9a7b-babe-4b59-ae92-9860085142ee}, !- Handle
-=======
-  {c5af4f50-4460-40a3-8fcd-ff5f454b3f89}, !- Handle
->>>>>>> 3c1d7324
+  {fc1e9335-aba5-46f6-887c-77fc88b2a55d}, !- Handle
   ,                                       !- Active Institution
   ,                                       !- Active Year
   ,                                       !- Climate Zone Institution Name 1
@@ -253,31 +200,19 @@
   Cold;                                   !- Climate Zone Value 2
 
 OS:Site:WaterMainsTemperature,
-<<<<<<< HEAD
-  {051e6750-59a4-459a-b83b-b74bb6ee2b62}, !- Handle
-=======
-  {0a4d55cd-b9a7-40cd-8347-0515769549ae}, !- Handle
->>>>>>> 3c1d7324
+  {9f7a8046-7e36-4658-ac72-2689fdf20d3e}, !- Handle
   Correlation,                            !- Calculation Method
   ,                                       !- Temperature Schedule Name
   10.8753424657535,                       !- Annual Average Outdoor Air Temperature {C}
   23.1524007936508;                       !- Maximum Difference In Monthly Average Outdoor Air Temperatures {deltaC}
 
 OS:RunPeriodControl:DaylightSavingTime,
-<<<<<<< HEAD
-  {407d2ee4-214e-4b91-8050-e741ca7e5e91}, !- Handle
-=======
-  {2e9ea181-f4cf-4e3b-b928-1350f621d99a}, !- Handle
->>>>>>> 3c1d7324
+  {8cb0ec65-6e6b-4194-b9e3-6992626edc3a}, !- Handle
   3/12,                                   !- Start Date
   11/5;                                   !- End Date
 
 OS:Site:GroundTemperature:Deep,
-<<<<<<< HEAD
-  {166a0965-7394-4c18-84c4-4a53058175c8}, !- Handle
-=======
-  {5de6f410-0c37-461e-bf74-d5fd3c7f22e6}, !- Handle
->>>>>>> 3c1d7324
+  {38ec9808-271b-410b-ad9f-5001f5a52fc1}, !- Handle
   10.8753424657535,                       !- January Deep Ground Temperature {C}
   10.8753424657535,                       !- February Deep Ground Temperature {C}
   10.8753424657535,                       !- March Deep Ground Temperature {C}
@@ -292,11 +227,7 @@
   10.8753424657535;                       !- December Deep Ground Temperature {C}
 
 OS:Building,
-<<<<<<< HEAD
-  {96f763a9-20d7-43af-9cb6-bc640dadff68}, !- Handle
-=======
-  {8e671ea1-1712-4622-9457-220bc9af390c}, !- Handle
->>>>>>> 3c1d7324
+  {7a4c0961-8e28-4a8d-927c-5bc598ab988b}, !- Handle
   Building 1,                             !- Name
   ,                                       !- Building Sector Type
   0,                                      !- North Axis {deg}
@@ -311,13 +242,8 @@
   4;                                      !- Standards Number of Living Units
 
 OS:AdditionalProperties,
-<<<<<<< HEAD
-  {00b6af6e-58ad-42ef-a925-321e91bc9ae9}, !- Handle
-  {96f763a9-20d7-43af-9cb6-bc640dadff68}, !- Object Name
-=======
-  {b8825f12-67a8-46e0-9ada-8c67750bdfe2}, !- Handle
-  {8e671ea1-1712-4622-9457-220bc9af390c}, !- Object Name
->>>>>>> 3c1d7324
+  {b121c28c-5863-4070-9d7e-6c2921e873fc}, !- Handle
+  {7a4c0961-8e28-4a8d-927c-5bc598ab988b}, !- Object Name
   num_units,                              !- Feature Name 1
   Integer,                                !- Feature Data Type 1
   4,                                      !- Feature Value 1
@@ -332,11 +258,7 @@
   1;                                      !- Feature Value 4
 
 OS:ThermalZone,
-<<<<<<< HEAD
-  {8d5127ab-4c10-434c-8600-b9c85d32ac3a}, !- Handle
-=======
-  {cc9197ae-786c-419d-bf6a-39b7c6b08319}, !- Handle
->>>>>>> 3c1d7324
+  {13436307-53c6-4863-bcd9-8833e4a67770}, !- Handle
   living zone,                            !- Name
   ,                                       !- Multiplier
   ,                                       !- Ceiling Height {m}
@@ -345,17 +267,10 @@
   ,                                       !- Zone Inside Convection Algorithm
   ,                                       !- Zone Outside Convection Algorithm
   ,                                       !- Zone Conditioning Equipment List Name
-<<<<<<< HEAD
-  {b195a160-3313-44fb-9f42-f0e83e046fc7}, !- Zone Air Inlet Port List
-  {fad35aac-b05d-4da4-8964-d0c1b917eb22}, !- Zone Air Exhaust Port List
-  {2856559b-84ec-4655-833c-4dd6daf2bca0}, !- Zone Air Node Name
-  {b4ff16fc-8552-4722-8089-f9601e181191}, !- Zone Return Air Port List
-=======
-  {69b88289-7a66-4907-a5c1-f9c9f1641295}, !- Zone Air Inlet Port List
-  {bb148181-6cbb-4699-a3f9-915e4e6e8a09}, !- Zone Air Exhaust Port List
-  {2b1c727a-645a-439d-a0b0-acbdcaf485de}, !- Zone Air Node Name
-  {ffb4fccf-9793-496b-8064-b502c3b20a50}, !- Zone Return Air Port List
->>>>>>> 3c1d7324
+  {c149c0b8-55d1-4e15-96bb-edf3323f9df6}, !- Zone Air Inlet Port List
+  {306ad1b7-eb48-4779-847d-7b9429b25f46}, !- Zone Air Exhaust Port List
+  {7d354684-94f5-490b-aed3-e37bbc1fab7f}, !- Zone Air Node Name
+  {76428ba6-476a-4337-8b3a-0d730fc24c59}, !- Zone Return Air Port List
   ,                                       !- Primary Daylighting Control Name
   ,                                       !- Fraction of Zone Controlled by Primary Daylighting Control
   ,                                       !- Secondary Daylighting Control Name
@@ -366,71 +281,37 @@
   No;                                     !- Use Ideal Air Loads
 
 OS:Node,
-<<<<<<< HEAD
-  {33803f9c-22db-4633-9368-ab4b2962e8dd}, !- Handle
+  {e6689177-69a2-48eb-9c12-ec882eb9fa5b}, !- Handle
   Node 1,                                 !- Name
-  {2856559b-84ec-4655-833c-4dd6daf2bca0}, !- Inlet Port
+  {7d354684-94f5-490b-aed3-e37bbc1fab7f}, !- Inlet Port
   ;                                       !- Outlet Port
 
 OS:Connection,
-  {2856559b-84ec-4655-833c-4dd6daf2bca0}, !- Handle
-  {be42fcc2-613b-435c-ac70-c20a8c4da81f}, !- Name
-  {8d5127ab-4c10-434c-8600-b9c85d32ac3a}, !- Source Object
+  {7d354684-94f5-490b-aed3-e37bbc1fab7f}, !- Handle
+  {2b6d8855-fda3-4d34-bba5-e9e8dea42047}, !- Name
+  {13436307-53c6-4863-bcd9-8833e4a67770}, !- Source Object
   11,                                     !- Outlet Port
-  {33803f9c-22db-4633-9368-ab4b2962e8dd}, !- Target Object
+  {e6689177-69a2-48eb-9c12-ec882eb9fa5b}, !- Target Object
   2;                                      !- Inlet Port
 
 OS:PortList,
-  {b195a160-3313-44fb-9f42-f0e83e046fc7}, !- Handle
-  {fa2f4304-a61e-4490-8806-50084a9111f3}, !- Name
-  {8d5127ab-4c10-434c-8600-b9c85d32ac3a}; !- HVAC Component
+  {c149c0b8-55d1-4e15-96bb-edf3323f9df6}, !- Handle
+  {60d71ece-2213-4fdb-babb-4bae1a4130b7}, !- Name
+  {13436307-53c6-4863-bcd9-8833e4a67770}; !- HVAC Component
 
 OS:PortList,
-  {fad35aac-b05d-4da4-8964-d0c1b917eb22}, !- Handle
-  {9cd0a6a0-22bb-408b-a8e8-f1a9d9f58865}, !- Name
-  {8d5127ab-4c10-434c-8600-b9c85d32ac3a}; !- HVAC Component
+  {306ad1b7-eb48-4779-847d-7b9429b25f46}, !- Handle
+  {295bb1ad-675b-4dfc-beb7-9a8262902999}, !- Name
+  {13436307-53c6-4863-bcd9-8833e4a67770}; !- HVAC Component
 
 OS:PortList,
-  {b4ff16fc-8552-4722-8089-f9601e181191}, !- Handle
-  {bcae7a49-baa0-4e06-89ab-67354fa2ca4f}, !- Name
-  {8d5127ab-4c10-434c-8600-b9c85d32ac3a}; !- HVAC Component
+  {76428ba6-476a-4337-8b3a-0d730fc24c59}, !- Handle
+  {70bd4758-93dc-4a1b-b19d-333cfd13e248}, !- Name
+  {13436307-53c6-4863-bcd9-8833e4a67770}; !- HVAC Component
 
 OS:Sizing:Zone,
-  {e38b90cf-72ee-48bd-be3d-83038b300a25}, !- Handle
-  {8d5127ab-4c10-434c-8600-b9c85d32ac3a}, !- Zone or ZoneList Name
-=======
-  {7b6724e0-02f6-43b4-b741-597d16e67a61}, !- Handle
-  Node 1,                                 !- Name
-  {2b1c727a-645a-439d-a0b0-acbdcaf485de}, !- Inlet Port
-  ;                                       !- Outlet Port
-
-OS:Connection,
-  {2b1c727a-645a-439d-a0b0-acbdcaf485de}, !- Handle
-  {8622f13a-fa65-4e4f-96ab-509ccd55fe58}, !- Name
-  {cc9197ae-786c-419d-bf6a-39b7c6b08319}, !- Source Object
-  11,                                     !- Outlet Port
-  {7b6724e0-02f6-43b4-b741-597d16e67a61}, !- Target Object
-  2;                                      !- Inlet Port
-
-OS:PortList,
-  {69b88289-7a66-4907-a5c1-f9c9f1641295}, !- Handle
-  {46e663a2-7f48-4c57-acfa-d520fe9cee0c}, !- Name
-  {cc9197ae-786c-419d-bf6a-39b7c6b08319}; !- HVAC Component
-
-OS:PortList,
-  {bb148181-6cbb-4699-a3f9-915e4e6e8a09}, !- Handle
-  {7a98e3d3-3665-4a78-98e4-40755f3eeb9d}, !- Name
-  {cc9197ae-786c-419d-bf6a-39b7c6b08319}; !- HVAC Component
-
-OS:PortList,
-  {ffb4fccf-9793-496b-8064-b502c3b20a50}, !- Handle
-  {de9722a0-1e16-4926-ac47-01f59c9c4b92}, !- Name
-  {cc9197ae-786c-419d-bf6a-39b7c6b08319}; !- HVAC Component
-
-OS:Sizing:Zone,
-  {6b735153-6261-4cf6-b6c3-dfcc254af73a}, !- Handle
-  {cc9197ae-786c-419d-bf6a-39b7c6b08319}, !- Zone or ZoneList Name
->>>>>>> 3c1d7324
+  {7d24ab21-1245-4fa2-9361-e0d9751cde03}, !- Handle
+  {13436307-53c6-4863-bcd9-8833e4a67770}, !- Zone or ZoneList Name
   SupplyAirTemperature,                   !- Zone Cooling Design Supply Air Temperature Input Method
   14,                                     !- Zone Cooling Design Supply Air Temperature {C}
   11.11,                                  !- Zone Cooling Design Supply Air Temperature Difference {deltaC}
@@ -459,25 +340,14 @@
   autosize;                               !- Dedicated Outdoor Air High Setpoint Temperature for Design {C}
 
 OS:ZoneHVAC:EquipmentList,
-<<<<<<< HEAD
-  {982803e7-ea0b-4fd0-8ce6-0a87ff78f51c}, !- Handle
+  {0dd36bf4-4903-4ad1-999f-2a223ac4f851}, !- Handle
   Zone HVAC Equipment List 1,             !- Name
-  {8d5127ab-4c10-434c-8600-b9c85d32ac3a}; !- Thermal Zone
+  {13436307-53c6-4863-bcd9-8833e4a67770}; !- Thermal Zone
 
 OS:Space,
-  {69be2b5f-3d65-4465-9a46-410422fe3e5a}, !- Handle
+  {7b3f5550-ef19-4d04-b3da-bd56de5a2a4f}, !- Handle
   living space,                           !- Name
-  {c37c5397-b0ee-47c6-806b-a2e838573995}, !- Space Type Name
-=======
-  {62d0583c-182f-440d-ba14-7a34b515b9bf}, !- Handle
-  Zone HVAC Equipment List 1,             !- Name
-  {cc9197ae-786c-419d-bf6a-39b7c6b08319}; !- Thermal Zone
-
-OS:Space,
-  {736abc4c-e752-4de8-a377-a041bb282c2c}, !- Handle
-  living space,                           !- Name
-  {0f1a997e-523d-425e-84fe-1abd0ded80ca}, !- Space Type Name
->>>>>>> 3c1d7324
+  {1b3ed3e7-e070-4d6e-ab39-141424a9f950}, !- Space Type Name
   ,                                       !- Default Construction Set Name
   ,                                       !- Default Schedule Set Name
   ,                                       !- Direction of Relative North {deg}
@@ -485,35 +355,19 @@
   ,                                       !- Y Origin {m}
   ,                                       !- Z Origin {m}
   ,                                       !- Building Story Name
-<<<<<<< HEAD
-  {8d5127ab-4c10-434c-8600-b9c85d32ac3a}, !- Thermal Zone Name
+  {13436307-53c6-4863-bcd9-8833e4a67770}, !- Thermal Zone Name
   ,                                       !- Part of Total Floor Area
   ,                                       !- Design Specification Outdoor Air Object Name
-  {12134891-c45d-4827-932e-459ae558e0aa}; !- Building Unit Name
-
-OS:Surface,
-  {481e1956-2af0-4d16-8541-7b59fb68fa2d}, !- Handle
+  {a745bb24-6185-4ce0-97a6-c014ee533065}; !- Building Unit Name
+
+OS:Surface,
+  {68d6e4cf-48c0-4bd8-91d2-4afcb9c84f7e}, !- Handle
   Surface 1,                              !- Name
   Floor,                                  !- Surface Type
   ,                                       !- Construction Name
-  {69be2b5f-3d65-4465-9a46-410422fe3e5a}, !- Space Name
+  {7b3f5550-ef19-4d04-b3da-bd56de5a2a4f}, !- Space Name
   Surface,                                !- Outside Boundary Condition
-  {3c667cb2-6cff-414b-ab47-e6916ae61c32}, !- Outside Boundary Condition Object
-=======
-  {cc9197ae-786c-419d-bf6a-39b7c6b08319}, !- Thermal Zone Name
-  ,                                       !- Part of Total Floor Area
-  ,                                       !- Design Specification Outdoor Air Object Name
-  {1fa66e54-f9df-4b0b-9a01-57312b68b94f}; !- Building Unit Name
-
-OS:Surface,
-  {ba106b97-ac0c-41ef-acab-623395456470}, !- Handle
-  Surface 1,                              !- Name
-  Floor,                                  !- Surface Type
-  ,                                       !- Construction Name
-  {736abc4c-e752-4de8-a377-a041bb282c2c}, !- Space Name
-  Surface,                                !- Outside Boundary Condition
-  {fd9c8cb1-1e36-466a-9c45-d8ed460db4be}, !- Outside Boundary Condition Object
->>>>>>> 3c1d7324
+  {0b221938-5512-4206-bbec-3da66dbb0817}, !- Outside Boundary Condition Object
   NoSun,                                  !- Sun Exposure
   NoWind,                                 !- Wind Exposure
   ,                                       !- View Factor to Ground
@@ -524,19 +378,11 @@
   4.572, -9.144, 0;                       !- X,Y,Z Vertex 4 {m}
 
 OS:Surface,
-<<<<<<< HEAD
-  {efe06dc5-f76a-4bc3-865b-5fae35307f78}, !- Handle
+  {93752933-5c4f-42ef-9975-9d193418ace5}, !- Handle
   Surface 2,                              !- Name
   Wall,                                   !- Surface Type
   ,                                       !- Construction Name
-  {69be2b5f-3d65-4465-9a46-410422fe3e5a}, !- Space Name
-=======
-  {3ac25cc9-82fd-4ca3-90ba-212f38cccc58}, !- Handle
-  Surface 2,                              !- Name
-  Wall,                                   !- Surface Type
-  ,                                       !- Construction Name
-  {736abc4c-e752-4de8-a377-a041bb282c2c}, !- Space Name
->>>>>>> 3c1d7324
+  {7b3f5550-ef19-4d04-b3da-bd56de5a2a4f}, !- Space Name
   Outdoors,                               !- Outside Boundary Condition
   ,                                       !- Outside Boundary Condition Object
   SunExposed,                             !- Sun Exposure
@@ -549,19 +395,11 @@
   0, -9.144, 2.4384;                      !- X,Y,Z Vertex 4 {m}
 
 OS:Surface,
-<<<<<<< HEAD
-  {33c572c3-2814-42f5-8450-bf89d9cac87f}, !- Handle
+  {570ef41b-b28b-44a6-aff8-cb4bbadd942f}, !- Handle
   Surface 3,                              !- Name
   Wall,                                   !- Surface Type
   ,                                       !- Construction Name
-  {69be2b5f-3d65-4465-9a46-410422fe3e5a}, !- Space Name
-=======
-  {74f7d6a5-968d-4d28-98d1-572bfbb8e968}, !- Handle
-  Surface 3,                              !- Name
-  Wall,                                   !- Surface Type
-  ,                                       !- Construction Name
-  {736abc4c-e752-4de8-a377-a041bb282c2c}, !- Space Name
->>>>>>> 3c1d7324
+  {7b3f5550-ef19-4d04-b3da-bd56de5a2a4f}, !- Space Name
   Outdoors,                               !- Outside Boundary Condition
   ,                                       !- Outside Boundary Condition Object
   SunExposed,                             !- Sun Exposure
@@ -574,19 +412,11 @@
   0, 0, 2.4384;                           !- X,Y,Z Vertex 4 {m}
 
 OS:Surface,
-<<<<<<< HEAD
-  {4614055f-b8a3-4658-b402-cf508302da72}, !- Handle
+  {5fb5af16-fb75-4a1d-af52-e4b70ddb27de}, !- Handle
   Surface 4,                              !- Name
   Wall,                                   !- Surface Type
   ,                                       !- Construction Name
-  {69be2b5f-3d65-4465-9a46-410422fe3e5a}, !- Space Name
-=======
-  {f04cf34a-62c9-4ccf-9d94-11f8fc25ed7d}, !- Handle
-  Surface 4,                              !- Name
-  Wall,                                   !- Surface Type
-  ,                                       !- Construction Name
-  {736abc4c-e752-4de8-a377-a041bb282c2c}, !- Space Name
->>>>>>> 3c1d7324
+  {7b3f5550-ef19-4d04-b3da-bd56de5a2a4f}, !- Space Name
   Adiabatic,                              !- Outside Boundary Condition
   ,                                       !- Outside Boundary Condition Object
   NoSun,                                  !- Sun Exposure
@@ -599,19 +429,11 @@
   4.572, 0, 2.4384;                       !- X,Y,Z Vertex 4 {m}
 
 OS:Surface,
-<<<<<<< HEAD
-  {7d81b585-12cd-4ce2-a1bb-76522e10e4e3}, !- Handle
+  {ff4f5e46-c5e7-4591-8886-d4756250fe22}, !- Handle
   Surface 5,                              !- Name
   Wall,                                   !- Surface Type
   ,                                       !- Construction Name
-  {69be2b5f-3d65-4465-9a46-410422fe3e5a}, !- Space Name
-=======
-  {680fe8a3-3e86-4d39-a50c-2e7a5422d2bc}, !- Handle
-  Surface 5,                              !- Name
-  Wall,                                   !- Surface Type
-  ,                                       !- Construction Name
-  {736abc4c-e752-4de8-a377-a041bb282c2c}, !- Space Name
->>>>>>> 3c1d7324
+  {7b3f5550-ef19-4d04-b3da-bd56de5a2a4f}, !- Space Name
   Outdoors,                               !- Outside Boundary Condition
   ,                                       !- Outside Boundary Condition Object
   SunExposed,                             !- Sun Exposure
@@ -624,23 +446,13 @@
   4.572, -9.144, 2.4384;                  !- X,Y,Z Vertex 4 {m}
 
 OS:Surface,
-<<<<<<< HEAD
-  {f1b94b95-1145-4304-bdb3-303d6090b61d}, !- Handle
+  {cdc93bd2-a602-449b-b19a-ed9811bec430}, !- Handle
   Surface 6,                              !- Name
   RoofCeiling,                            !- Surface Type
   ,                                       !- Construction Name
-  {69be2b5f-3d65-4465-9a46-410422fe3e5a}, !- Space Name
+  {7b3f5550-ef19-4d04-b3da-bd56de5a2a4f}, !- Space Name
   Surface,                                !- Outside Boundary Condition
-  {890913f7-6a09-437b-a6ec-df7a478b8de9}, !- Outside Boundary Condition Object
-=======
-  {fb9f2bce-426b-405a-9a19-38c90321bc6f}, !- Handle
-  Surface 6,                              !- Name
-  RoofCeiling,                            !- Surface Type
-  ,                                       !- Construction Name
-  {736abc4c-e752-4de8-a377-a041bb282c2c}, !- Space Name
-  Surface,                                !- Outside Boundary Condition
-  {24d32294-4058-4d7a-bf68-80222fa92c2f}, !- Outside Boundary Condition Object
->>>>>>> 3c1d7324
+  {22631257-414e-466f-a610-4bf8ac795d17}, !- Outside Boundary Condition Object
   NoSun,                                  !- Sun Exposure
   NoWind,                                 !- Wind Exposure
   ,                                       !- View Factor to Ground
@@ -651,11 +463,7 @@
   0, -9.144, 2.4384;                      !- X,Y,Z Vertex 4 {m}
 
 OS:SpaceType,
-<<<<<<< HEAD
-  {c37c5397-b0ee-47c6-806b-a2e838573995}, !- Handle
-=======
-  {0f1a997e-523d-425e-84fe-1abd0ded80ca}, !- Handle
->>>>>>> 3c1d7324
+  {1b3ed3e7-e070-4d6e-ab39-141424a9f950}, !- Handle
   Space Type 1,                           !- Name
   ,                                       !- Default Construction Set Name
   ,                                       !- Default Schedule Set Name
@@ -666,15 +474,9 @@
   living;                                 !- Standards Space Type
 
 OS:Space,
-<<<<<<< HEAD
-  {5e7d0142-aec8-4f00-9029-6614e2aefd86}, !- Handle
+  {6c2557d2-914c-4e49-8ba5-a8aceab2c595}, !- Handle
   finished basement space,                !- Name
-  {e5ee7755-8b03-43c7-bdf5-2d2b5b91ed35}, !- Space Type Name
-=======
-  {8a90d805-1842-4eee-a7c4-8f5cf9e98db8}, !- Handle
-  finished basement space,                !- Name
-  {cb6e2cdd-9144-466a-8e46-4c15c1b62d02}, !- Space Type Name
->>>>>>> 3c1d7324
+  {9b01613b-ba95-478d-8b6f-eeece34441b3}, !- Space Type Name
   ,                                       !- Default Construction Set Name
   ,                                       !- Default Schedule Set Name
   -0,                                     !- Direction of Relative North {deg}
@@ -682,31 +484,17 @@
   0,                                      !- Y Origin {m}
   0,                                      !- Z Origin {m}
   ,                                       !- Building Story Name
-<<<<<<< HEAD
-  {aca1ff11-67c0-4420-a35d-551fe82125d8}, !- Thermal Zone Name
+  {459e27db-f0e2-4f11-bb18-6ecd2162007b}, !- Thermal Zone Name
   ,                                       !- Part of Total Floor Area
   ,                                       !- Design Specification Outdoor Air Object Name
-  {12134891-c45d-4827-932e-459ae558e0aa}; !- Building Unit Name
-
-OS:Surface,
-  {5bfc0f86-76e1-44e9-ae84-aa0b06a0140b}, !- Handle
+  {a745bb24-6185-4ce0-97a6-c014ee533065}; !- Building Unit Name
+
+OS:Surface,
+  {d4abf944-487c-4cb4-b23a-dbc3d50f8e26}, !- Handle
   Surface 12,                             !- Name
   Floor,                                  !- Surface Type
   ,                                       !- Construction Name
-  {5e7d0142-aec8-4f00-9029-6614e2aefd86}, !- Space Name
-=======
-  {3cc94675-738c-49d3-b0a2-644535bc8277}, !- Thermal Zone Name
-  ,                                       !- Part of Total Floor Area
-  ,                                       !- Design Specification Outdoor Air Object Name
-  {1fa66e54-f9df-4b0b-9a01-57312b68b94f}; !- Building Unit Name
-
-OS:Surface,
-  {ca790b6a-b223-4305-a5c6-c317e19b0952}, !- Handle
-  Surface 12,                             !- Name
-  Floor,                                  !- Surface Type
-  ,                                       !- Construction Name
-  {8a90d805-1842-4eee-a7c4-8f5cf9e98db8}, !- Space Name
->>>>>>> 3c1d7324
+  {6c2557d2-914c-4e49-8ba5-a8aceab2c595}, !- Space Name
   Foundation,                             !- Outside Boundary Condition
   ,                                       !- Outside Boundary Condition Object
   NoSun,                                  !- Sun Exposure
@@ -719,19 +507,11 @@
   4.572, -9.144, -2.4384;                 !- X,Y,Z Vertex 4 {m}
 
 OS:Surface,
-<<<<<<< HEAD
-  {43424be7-e965-41cd-8e0e-b916739ba747}, !- Handle
+  {daf3bb08-44b9-4bbb-804f-1560580598c4}, !- Handle
   Surface 13,                             !- Name
   Wall,                                   !- Surface Type
   ,                                       !- Construction Name
-  {5e7d0142-aec8-4f00-9029-6614e2aefd86}, !- Space Name
-=======
-  {0f3a8796-1f47-4156-96e3-7b56a37cdcb2}, !- Handle
-  Surface 13,                             !- Name
-  Wall,                                   !- Surface Type
-  ,                                       !- Construction Name
-  {8a90d805-1842-4eee-a7c4-8f5cf9e98db8}, !- Space Name
->>>>>>> 3c1d7324
+  {6c2557d2-914c-4e49-8ba5-a8aceab2c595}, !- Space Name
   Foundation,                             !- Outside Boundary Condition
   ,                                       !- Outside Boundary Condition Object
   NoSun,                                  !- Sun Exposure
@@ -744,19 +524,11 @@
   0, -9.144, 0;                           !- X,Y,Z Vertex 4 {m}
 
 OS:Surface,
-<<<<<<< HEAD
-  {0f989442-0d9b-4f5a-88c5-d021cc1d7e3c}, !- Handle
+  {632b98eb-d702-4265-997c-fcdcfd5c05ef}, !- Handle
   Surface 14,                             !- Name
   Wall,                                   !- Surface Type
   ,                                       !- Construction Name
-  {5e7d0142-aec8-4f00-9029-6614e2aefd86}, !- Space Name
-=======
-  {074605ab-492d-42dc-bc63-10d016c993d6}, !- Handle
-  Surface 14,                             !- Name
-  Wall,                                   !- Surface Type
-  ,                                       !- Construction Name
-  {8a90d805-1842-4eee-a7c4-8f5cf9e98db8}, !- Space Name
->>>>>>> 3c1d7324
+  {6c2557d2-914c-4e49-8ba5-a8aceab2c595}, !- Space Name
   Foundation,                             !- Outside Boundary Condition
   ,                                       !- Outside Boundary Condition Object
   NoSun,                                  !- Sun Exposure
@@ -769,19 +541,11 @@
   0, 0, 0;                                !- X,Y,Z Vertex 4 {m}
 
 OS:Surface,
-<<<<<<< HEAD
-  {27275f6c-da7d-43b5-925c-d8922983cbfd}, !- Handle
+  {1e1e9ed4-4c85-4f49-8bde-80828831945b}, !- Handle
   Surface 15,                             !- Name
   Wall,                                   !- Surface Type
   ,                                       !- Construction Name
-  {5e7d0142-aec8-4f00-9029-6614e2aefd86}, !- Space Name
-=======
-  {050ace1b-f6f4-46de-96a2-4ee53ff614e1}, !- Handle
-  Surface 15,                             !- Name
-  Wall,                                   !- Surface Type
-  ,                                       !- Construction Name
-  {8a90d805-1842-4eee-a7c4-8f5cf9e98db8}, !- Space Name
->>>>>>> 3c1d7324
+  {6c2557d2-914c-4e49-8ba5-a8aceab2c595}, !- Space Name
   Adiabatic,                              !- Outside Boundary Condition
   ,                                       !- Outside Boundary Condition Object
   NoSun,                                  !- Sun Exposure
@@ -794,19 +558,11 @@
   4.572, 0, 0;                            !- X,Y,Z Vertex 4 {m}
 
 OS:Surface,
-<<<<<<< HEAD
-  {cbc51b4a-4948-4e86-a780-8b75f10e8cff}, !- Handle
+  {df43e4ff-53dc-45d2-866f-78d2b0c5a9bf}, !- Handle
   Surface 16,                             !- Name
   Wall,                                   !- Surface Type
   ,                                       !- Construction Name
-  {5e7d0142-aec8-4f00-9029-6614e2aefd86}, !- Space Name
-=======
-  {07679600-04d2-456c-8471-3e77e145a537}, !- Handle
-  Surface 16,                             !- Name
-  Wall,                                   !- Surface Type
-  ,                                       !- Construction Name
-  {8a90d805-1842-4eee-a7c4-8f5cf9e98db8}, !- Space Name
->>>>>>> 3c1d7324
+  {6c2557d2-914c-4e49-8ba5-a8aceab2c595}, !- Space Name
   Foundation,                             !- Outside Boundary Condition
   ,                                       !- Outside Boundary Condition Object
   NoSun,                                  !- Sun Exposure
@@ -819,23 +575,13 @@
   4.572, -9.144, 0;                       !- X,Y,Z Vertex 4 {m}
 
 OS:Surface,
-<<<<<<< HEAD
-  {3c667cb2-6cff-414b-ab47-e6916ae61c32}, !- Handle
+  {0b221938-5512-4206-bbec-3da66dbb0817}, !- Handle
   Surface 17,                             !- Name
   RoofCeiling,                            !- Surface Type
   ,                                       !- Construction Name
-  {5e7d0142-aec8-4f00-9029-6614e2aefd86}, !- Space Name
+  {6c2557d2-914c-4e49-8ba5-a8aceab2c595}, !- Space Name
   Surface,                                !- Outside Boundary Condition
-  {481e1956-2af0-4d16-8541-7b59fb68fa2d}, !- Outside Boundary Condition Object
-=======
-  {fd9c8cb1-1e36-466a-9c45-d8ed460db4be}, !- Handle
-  Surface 17,                             !- Name
-  RoofCeiling,                            !- Surface Type
-  ,                                       !- Construction Name
-  {8a90d805-1842-4eee-a7c4-8f5cf9e98db8}, !- Space Name
-  Surface,                                !- Outside Boundary Condition
-  {ba106b97-ac0c-41ef-acab-623395456470}, !- Outside Boundary Condition Object
->>>>>>> 3c1d7324
+  {68d6e4cf-48c0-4bd8-91d2-4afcb9c84f7e}, !- Outside Boundary Condition Object
   NoSun,                                  !- Sun Exposure
   NoWind,                                 !- Wind Exposure
   ,                                       !- View Factor to Ground
@@ -846,11 +592,7 @@
   0, -9.144, 0;                           !- X,Y,Z Vertex 4 {m}
 
 OS:ThermalZone,
-<<<<<<< HEAD
-  {aca1ff11-67c0-4420-a35d-551fe82125d8}, !- Handle
-=======
-  {3cc94675-738c-49d3-b0a2-644535bc8277}, !- Handle
->>>>>>> 3c1d7324
+  {459e27db-f0e2-4f11-bb18-6ecd2162007b}, !- Handle
   finished basement zone,                 !- Name
   ,                                       !- Multiplier
   ,                                       !- Ceiling Height {m}
@@ -859,17 +601,10 @@
   ,                                       !- Zone Inside Convection Algorithm
   ,                                       !- Zone Outside Convection Algorithm
   ,                                       !- Zone Conditioning Equipment List Name
-<<<<<<< HEAD
-  {ff215cd8-7486-4b23-88dc-0f6bc362cc35}, !- Zone Air Inlet Port List
-  {56ebc84b-6045-4d77-84b0-80fbaf13b187}, !- Zone Air Exhaust Port List
-  {2a9dcc82-f29a-4899-80c5-1760bcbfa7c2}, !- Zone Air Node Name
-  {d7489b91-ea82-4a65-a010-09884a1e77bb}, !- Zone Return Air Port List
-=======
-  {285cf869-6dce-44a2-a558-4a85d4f8aaf0}, !- Zone Air Inlet Port List
-  {e0dd88d4-407f-4528-837e-12ed505e1cd4}, !- Zone Air Exhaust Port List
-  {7220ef21-a34b-4f3f-a03e-8dc0954f836c}, !- Zone Air Node Name
-  {f7c2ac2c-c4d5-4cef-ac26-698fcd624e45}, !- Zone Return Air Port List
->>>>>>> 3c1d7324
+  {92e629b7-8170-4226-8ad7-feba29ecef04}, !- Zone Air Inlet Port List
+  {bbd17db1-558c-47cb-b078-50445617e319}, !- Zone Air Exhaust Port List
+  {037b7b29-68f1-4ccc-bf6a-277a23a480ce}, !- Zone Air Node Name
+  {ec6fb0a7-a507-4941-a916-f35e76cb8d67}, !- Zone Return Air Port List
   ,                                       !- Primary Daylighting Control Name
   ,                                       !- Fraction of Zone Controlled by Primary Daylighting Control
   ,                                       !- Secondary Daylighting Control Name
@@ -880,71 +615,37 @@
   No;                                     !- Use Ideal Air Loads
 
 OS:Node,
-<<<<<<< HEAD
-  {96d3f072-8daa-4165-9844-6919bdd6213a}, !- Handle
+  {1c63f91a-673e-4c08-bb47-3adce684a546}, !- Handle
   Node 2,                                 !- Name
-  {2a9dcc82-f29a-4899-80c5-1760bcbfa7c2}, !- Inlet Port
+  {037b7b29-68f1-4ccc-bf6a-277a23a480ce}, !- Inlet Port
   ;                                       !- Outlet Port
 
 OS:Connection,
-  {2a9dcc82-f29a-4899-80c5-1760bcbfa7c2}, !- Handle
-  {0550d949-e67e-4ab7-af88-766806bee015}, !- Name
-  {aca1ff11-67c0-4420-a35d-551fe82125d8}, !- Source Object
+  {037b7b29-68f1-4ccc-bf6a-277a23a480ce}, !- Handle
+  {2cf616d8-d746-4b7c-ac72-9b0a0fbdad76}, !- Name
+  {459e27db-f0e2-4f11-bb18-6ecd2162007b}, !- Source Object
   11,                                     !- Outlet Port
-  {96d3f072-8daa-4165-9844-6919bdd6213a}, !- Target Object
+  {1c63f91a-673e-4c08-bb47-3adce684a546}, !- Target Object
   2;                                      !- Inlet Port
 
 OS:PortList,
-  {ff215cd8-7486-4b23-88dc-0f6bc362cc35}, !- Handle
-  {7b80295b-d946-46cf-bf05-1a8cdf8e6782}, !- Name
-  {aca1ff11-67c0-4420-a35d-551fe82125d8}; !- HVAC Component
+  {92e629b7-8170-4226-8ad7-feba29ecef04}, !- Handle
+  {bc1dd1eb-bc4f-43d0-9746-99d779a73b55}, !- Name
+  {459e27db-f0e2-4f11-bb18-6ecd2162007b}; !- HVAC Component
 
 OS:PortList,
-  {56ebc84b-6045-4d77-84b0-80fbaf13b187}, !- Handle
-  {5148adc4-a40c-41a1-b224-ca73bb56a0d7}, !- Name
-  {aca1ff11-67c0-4420-a35d-551fe82125d8}; !- HVAC Component
+  {bbd17db1-558c-47cb-b078-50445617e319}, !- Handle
+  {01829e27-ca3b-4a29-86dd-b790c58232f2}, !- Name
+  {459e27db-f0e2-4f11-bb18-6ecd2162007b}; !- HVAC Component
 
 OS:PortList,
-  {d7489b91-ea82-4a65-a010-09884a1e77bb}, !- Handle
-  {1c626f36-33ec-423e-8429-1828a31253d7}, !- Name
-  {aca1ff11-67c0-4420-a35d-551fe82125d8}; !- HVAC Component
+  {ec6fb0a7-a507-4941-a916-f35e76cb8d67}, !- Handle
+  {3c1a27d5-20c9-4cef-8595-f50b6ea74128}, !- Name
+  {459e27db-f0e2-4f11-bb18-6ecd2162007b}; !- HVAC Component
 
 OS:Sizing:Zone,
-  {c5d9c5fb-44e0-4103-a7c0-031d3d658cc2}, !- Handle
-  {aca1ff11-67c0-4420-a35d-551fe82125d8}, !- Zone or ZoneList Name
-=======
-  {ec03e795-6227-48e9-a29b-8e9c0bfd12e8}, !- Handle
-  Node 2,                                 !- Name
-  {7220ef21-a34b-4f3f-a03e-8dc0954f836c}, !- Inlet Port
-  ;                                       !- Outlet Port
-
-OS:Connection,
-  {7220ef21-a34b-4f3f-a03e-8dc0954f836c}, !- Handle
-  {62cdc51b-db1f-42d8-8b49-b9c246fc3230}, !- Name
-  {3cc94675-738c-49d3-b0a2-644535bc8277}, !- Source Object
-  11,                                     !- Outlet Port
-  {ec03e795-6227-48e9-a29b-8e9c0bfd12e8}, !- Target Object
-  2;                                      !- Inlet Port
-
-OS:PortList,
-  {285cf869-6dce-44a2-a558-4a85d4f8aaf0}, !- Handle
-  {fc9ddc64-0d17-48d9-a3b2-4876d6985d65}, !- Name
-  {3cc94675-738c-49d3-b0a2-644535bc8277}; !- HVAC Component
-
-OS:PortList,
-  {e0dd88d4-407f-4528-837e-12ed505e1cd4}, !- Handle
-  {b6f4caaf-3950-4306-bc35-d4204114c5b8}, !- Name
-  {3cc94675-738c-49d3-b0a2-644535bc8277}; !- HVAC Component
-
-OS:PortList,
-  {f7c2ac2c-c4d5-4cef-ac26-698fcd624e45}, !- Handle
-  {0af2a8e0-5c7e-4069-832a-4729cdef2ea2}, !- Name
-  {3cc94675-738c-49d3-b0a2-644535bc8277}; !- HVAC Component
-
-OS:Sizing:Zone,
-  {57836dd8-a607-49b9-b67d-d90b808246a9}, !- Handle
-  {3cc94675-738c-49d3-b0a2-644535bc8277}, !- Zone or ZoneList Name
->>>>>>> 3c1d7324
+  {4ce8b575-f8fa-4892-bd5f-dfab182926a2}, !- Handle
+  {459e27db-f0e2-4f11-bb18-6ecd2162007b}, !- Zone or ZoneList Name
   SupplyAirTemperature,                   !- Zone Cooling Design Supply Air Temperature Input Method
   14,                                     !- Zone Cooling Design Supply Air Temperature {C}
   11.11,                                  !- Zone Cooling Design Supply Air Temperature Difference {deltaC}
@@ -973,21 +674,12 @@
   autosize;                               !- Dedicated Outdoor Air High Setpoint Temperature for Design {C}
 
 OS:ZoneHVAC:EquipmentList,
-<<<<<<< HEAD
-  {f6fb7488-5350-4f09-a6ec-0725dcd99176}, !- Handle
+  {5c4e772d-bf62-43df-bc23-f9fce5138c65}, !- Handle
   Zone HVAC Equipment List 2,             !- Name
-  {aca1ff11-67c0-4420-a35d-551fe82125d8}; !- Thermal Zone
+  {459e27db-f0e2-4f11-bb18-6ecd2162007b}; !- Thermal Zone
 
 OS:SpaceType,
-  {e5ee7755-8b03-43c7-bdf5-2d2b5b91ed35}, !- Handle
-=======
-  {c979fb59-a08e-466d-9c1b-4f619c71ff50}, !- Handle
-  Zone HVAC Equipment List 2,             !- Name
-  {3cc94675-738c-49d3-b0a2-644535bc8277}; !- Thermal Zone
-
-OS:SpaceType,
-  {cb6e2cdd-9144-466a-8e46-4c15c1b62d02}, !- Handle
->>>>>>> 3c1d7324
+  {9b01613b-ba95-478d-8b6f-eeece34441b3}, !- Handle
   Space Type 2,                           !- Name
   ,                                       !- Default Construction Set Name
   ,                                       !- Default Schedule Set Name
@@ -998,23 +690,13 @@
   finished basement;                      !- Standards Space Type
 
 OS:Surface,
-<<<<<<< HEAD
-  {890913f7-6a09-437b-a6ec-df7a478b8de9}, !- Handle
+  {22631257-414e-466f-a610-4bf8ac795d17}, !- Handle
   Surface 7,                              !- Name
   Floor,                                  !- Surface Type
   ,                                       !- Construction Name
-  {7a2b0a53-5b5a-4bc6-9862-bf7d621ff791}, !- Space Name
+  {36155c55-5142-4a01-93f1-de3e3a2e9eaa}, !- Space Name
   Surface,                                !- Outside Boundary Condition
-  {f1b94b95-1145-4304-bdb3-303d6090b61d}, !- Outside Boundary Condition Object
-=======
-  {24d32294-4058-4d7a-bf68-80222fa92c2f}, !- Handle
-  Surface 7,                              !- Name
-  Floor,                                  !- Surface Type
-  ,                                       !- Construction Name
-  {ebba67b0-5453-457f-9597-a6fd5cb9dbbe}, !- Space Name
-  Surface,                                !- Outside Boundary Condition
-  {fb9f2bce-426b-405a-9a19-38c90321bc6f}, !- Outside Boundary Condition Object
->>>>>>> 3c1d7324
+  {cdc93bd2-a602-449b-b19a-ed9811bec430}, !- Outside Boundary Condition Object
   NoSun,                                  !- Sun Exposure
   NoWind,                                 !- Wind Exposure
   ,                                       !- View Factor to Ground
@@ -1025,19 +707,11 @@
   4.572, -9.144, 2.4384;                  !- X,Y,Z Vertex 4 {m}
 
 OS:Surface,
-<<<<<<< HEAD
-  {49f882ec-0c96-4ed4-bc44-dc242362e097}, !- Handle
+  {e237283e-72f2-4679-b43c-30b483ff055f}, !- Handle
   Surface 8,                              !- Name
   RoofCeiling,                            !- Surface Type
   ,                                       !- Construction Name
-  {7a2b0a53-5b5a-4bc6-9862-bf7d621ff791}, !- Space Name
-=======
-  {12184bca-bdc0-4fcc-876c-3ecd57597fcb}, !- Handle
-  Surface 8,                              !- Name
-  RoofCeiling,                            !- Surface Type
-  ,                                       !- Construction Name
-  {ebba67b0-5453-457f-9597-a6fd5cb9dbbe}, !- Space Name
->>>>>>> 3c1d7324
+  {36155c55-5142-4a01-93f1-de3e3a2e9eaa}, !- Space Name
   Outdoors,                               !- Outside Boundary Condition
   ,                                       !- Outside Boundary Condition Object
   SunExposed,                             !- Sun Exposure
@@ -1050,19 +724,11 @@
   0, 0, 2.4384;                           !- X,Y,Z Vertex 4 {m}
 
 OS:Surface,
-<<<<<<< HEAD
-  {231ce407-d239-4e02-943f-7c2ea4e5e63a}, !- Handle
+  {96d95375-5fe1-42df-b3b2-d56cfc1395ae}, !- Handle
   Surface 9,                              !- Name
   RoofCeiling,                            !- Surface Type
   ,                                       !- Construction Name
-  {7a2b0a53-5b5a-4bc6-9862-bf7d621ff791}, !- Space Name
-=======
-  {17e26196-19e6-490d-b649-6ab63edce7e8}, !- Handle
-  Surface 9,                              !- Name
-  RoofCeiling,                            !- Surface Type
-  ,                                       !- Construction Name
-  {ebba67b0-5453-457f-9597-a6fd5cb9dbbe}, !- Space Name
->>>>>>> 3c1d7324
+  {36155c55-5142-4a01-93f1-de3e3a2e9eaa}, !- Space Name
   Outdoors,                               !- Outside Boundary Condition
   ,                                       !- Outside Boundary Condition Object
   SunExposed,                             !- Sun Exposure
@@ -1075,19 +741,11 @@
   4.572, -9.144, 2.4384;                  !- X,Y,Z Vertex 4 {m}
 
 OS:Surface,
-<<<<<<< HEAD
-  {634eae8c-e146-4733-8c1a-9c6aa7f64aab}, !- Handle
+  {b0952d2e-f686-4fb6-b186-069093a99aad}, !- Handle
   Surface 10,                             !- Name
   Wall,                                   !- Surface Type
   ,                                       !- Construction Name
-  {7a2b0a53-5b5a-4bc6-9862-bf7d621ff791}, !- Space Name
-=======
-  {6047caf6-1d32-41b4-b7c0-8a65957fb4f7}, !- Handle
-  Surface 10,                             !- Name
-  Wall,                                   !- Surface Type
-  ,                                       !- Construction Name
-  {ebba67b0-5453-457f-9597-a6fd5cb9dbbe}, !- Space Name
->>>>>>> 3c1d7324
+  {36155c55-5142-4a01-93f1-de3e3a2e9eaa}, !- Space Name
   Outdoors,                               !- Outside Boundary Condition
   ,                                       !- Outside Boundary Condition Object
   SunExposed,                             !- Sun Exposure
@@ -1099,19 +757,11 @@
   0, -9.144, 2.4384;                      !- X,Y,Z Vertex 3 {m}
 
 OS:Surface,
-<<<<<<< HEAD
-  {e9d9d365-2d80-4cc3-88c2-12d37784cc53}, !- Handle
+  {e8387697-f783-4e06-b758-6f297885ba90}, !- Handle
   Surface 11,                             !- Name
   Wall,                                   !- Surface Type
   ,                                       !- Construction Name
-  {7a2b0a53-5b5a-4bc6-9862-bf7d621ff791}, !- Space Name
-=======
-  {0317cbfb-78c2-422a-b1c1-b96afdcb75c6}, !- Handle
-  Surface 11,                             !- Name
-  Wall,                                   !- Surface Type
-  ,                                       !- Construction Name
-  {ebba67b0-5453-457f-9597-a6fd5cb9dbbe}, !- Space Name
->>>>>>> 3c1d7324
+  {36155c55-5142-4a01-93f1-de3e3a2e9eaa}, !- Space Name
   Adiabatic,                              !- Outside Boundary Condition
   ,                                       !- Outside Boundary Condition Object
   NoSun,                                  !- Sun Exposure
@@ -1123,15 +773,9 @@
   4.572, 0, 2.4384;                       !- X,Y,Z Vertex 3 {m}
 
 OS:Space,
-<<<<<<< HEAD
-  {7a2b0a53-5b5a-4bc6-9862-bf7d621ff791}, !- Handle
+  {36155c55-5142-4a01-93f1-de3e3a2e9eaa}, !- Handle
   unfinished attic space,                 !- Name
-  {21f2d1d8-36bd-496c-9ab6-42d2126f94d9}, !- Space Type Name
-=======
-  {ebba67b0-5453-457f-9597-a6fd5cb9dbbe}, !- Handle
-  unfinished attic space,                 !- Name
-  {11063ee0-8352-4eae-90f8-944bcb7d87d4}, !- Space Type Name
->>>>>>> 3c1d7324
+  {2d036c0d-62e4-4394-a827-5c1533759adf}, !- Space Type Name
   ,                                       !- Default Construction Set Name
   ,                                       !- Default Schedule Set Name
   ,                                       !- Direction of Relative North {deg}
@@ -1139,17 +783,10 @@
   ,                                       !- Y Origin {m}
   ,                                       !- Z Origin {m}
   ,                                       !- Building Story Name
-<<<<<<< HEAD
-  {26a5a56c-1ce1-43c8-b39b-b0a4539f224d}; !- Thermal Zone Name
+  {584487d5-1eef-4cb8-86ca-260e75c2cac8}; !- Thermal Zone Name
 
 OS:ThermalZone,
-  {26a5a56c-1ce1-43c8-b39b-b0a4539f224d}, !- Handle
-=======
-  {9af0a4d4-e88d-4c82-99bc-0af6222109ad}; !- Thermal Zone Name
-
-OS:ThermalZone,
-  {9af0a4d4-e88d-4c82-99bc-0af6222109ad}, !- Handle
->>>>>>> 3c1d7324
+  {584487d5-1eef-4cb8-86ca-260e75c2cac8}, !- Handle
   unfinished attic zone,                  !- Name
   ,                                       !- Multiplier
   ,                                       !- Ceiling Height {m}
@@ -1158,17 +795,10 @@
   ,                                       !- Zone Inside Convection Algorithm
   ,                                       !- Zone Outside Convection Algorithm
   ,                                       !- Zone Conditioning Equipment List Name
-<<<<<<< HEAD
-  {483da3c0-7b7e-4c12-a11f-c7e45c6ede9b}, !- Zone Air Inlet Port List
-  {77654a8c-b112-4e25-960f-4fccd46ff05d}, !- Zone Air Exhaust Port List
-  {a26cf612-9e5f-4c6f-918f-5a3bde278811}, !- Zone Air Node Name
-  {ce08d35f-5eac-44b2-8eb3-a1c0a4909b1e}, !- Zone Return Air Port List
-=======
-  {7705fb08-f8fa-4420-a05f-d3c477b5dedb}, !- Zone Air Inlet Port List
-  {5b69c3d2-bc13-4bce-a8ee-b0972a20bcee}, !- Zone Air Exhaust Port List
-  {c7ce235e-9eaa-4b8b-9db8-e78bb8ef06cc}, !- Zone Air Node Name
-  {78f48605-e154-41ce-961f-6de3ccf7c468}, !- Zone Return Air Port List
->>>>>>> 3c1d7324
+  {ceda4279-b513-4407-912f-03d3ae5d7455}, !- Zone Air Inlet Port List
+  {46ec8fa6-d9d5-4f99-a66c-9bf8e4c11c4e}, !- Zone Air Exhaust Port List
+  {eb12e773-e66c-4603-b68b-797ccca77ccb}, !- Zone Air Node Name
+  {c321c3f6-ecf7-4339-8432-71a334a0a631}, !- Zone Return Air Port List
   ,                                       !- Primary Daylighting Control Name
   ,                                       !- Fraction of Zone Controlled by Primary Daylighting Control
   ,                                       !- Secondary Daylighting Control Name
@@ -1179,71 +809,37 @@
   No;                                     !- Use Ideal Air Loads
 
 OS:Node,
-<<<<<<< HEAD
-  {c4c0b3cb-5f87-4439-8f70-c20e7d689e95}, !- Handle
+  {24992c80-8ba4-40a5-aea8-b4356f985f8a}, !- Handle
   Node 3,                                 !- Name
-  {a26cf612-9e5f-4c6f-918f-5a3bde278811}, !- Inlet Port
+  {eb12e773-e66c-4603-b68b-797ccca77ccb}, !- Inlet Port
   ;                                       !- Outlet Port
 
 OS:Connection,
-  {a26cf612-9e5f-4c6f-918f-5a3bde278811}, !- Handle
-  {33586de4-54e1-452c-a511-0b2ca073b44e}, !- Name
-  {26a5a56c-1ce1-43c8-b39b-b0a4539f224d}, !- Source Object
+  {eb12e773-e66c-4603-b68b-797ccca77ccb}, !- Handle
+  {31afc5f0-be88-43ea-9f5d-b8b980a77a5c}, !- Name
+  {584487d5-1eef-4cb8-86ca-260e75c2cac8}, !- Source Object
   11,                                     !- Outlet Port
-  {c4c0b3cb-5f87-4439-8f70-c20e7d689e95}, !- Target Object
+  {24992c80-8ba4-40a5-aea8-b4356f985f8a}, !- Target Object
   2;                                      !- Inlet Port
 
 OS:PortList,
-  {483da3c0-7b7e-4c12-a11f-c7e45c6ede9b}, !- Handle
-  {2e7e32f7-34d0-4951-8a31-b810b97ff38e}, !- Name
-  {26a5a56c-1ce1-43c8-b39b-b0a4539f224d}; !- HVAC Component
+  {ceda4279-b513-4407-912f-03d3ae5d7455}, !- Handle
+  {26e7124e-b440-469e-9437-535714abe176}, !- Name
+  {584487d5-1eef-4cb8-86ca-260e75c2cac8}; !- HVAC Component
 
 OS:PortList,
-  {77654a8c-b112-4e25-960f-4fccd46ff05d}, !- Handle
-  {1dada5b9-9824-45fc-b1e9-9f73446e17bb}, !- Name
-  {26a5a56c-1ce1-43c8-b39b-b0a4539f224d}; !- HVAC Component
+  {46ec8fa6-d9d5-4f99-a66c-9bf8e4c11c4e}, !- Handle
+  {545d9ae9-5b98-4396-8b0a-cfa2a9ebcc55}, !- Name
+  {584487d5-1eef-4cb8-86ca-260e75c2cac8}; !- HVAC Component
 
 OS:PortList,
-  {ce08d35f-5eac-44b2-8eb3-a1c0a4909b1e}, !- Handle
-  {246491eb-9ba5-42f9-a48d-2641b8dd70ec}, !- Name
-  {26a5a56c-1ce1-43c8-b39b-b0a4539f224d}; !- HVAC Component
+  {c321c3f6-ecf7-4339-8432-71a334a0a631}, !- Handle
+  {2b173500-e39b-4667-af18-a26fb2a1809b}, !- Name
+  {584487d5-1eef-4cb8-86ca-260e75c2cac8}; !- HVAC Component
 
 OS:Sizing:Zone,
-  {4134959f-1eb0-48fc-94b8-0f458ac50c32}, !- Handle
-  {26a5a56c-1ce1-43c8-b39b-b0a4539f224d}, !- Zone or ZoneList Name
-=======
-  {47cfe0f9-043f-47aa-a47b-34554657c2aa}, !- Handle
-  Node 3,                                 !- Name
-  {c7ce235e-9eaa-4b8b-9db8-e78bb8ef06cc}, !- Inlet Port
-  ;                                       !- Outlet Port
-
-OS:Connection,
-  {c7ce235e-9eaa-4b8b-9db8-e78bb8ef06cc}, !- Handle
-  {721b03b0-3672-4a53-9897-dd36bf4a6b75}, !- Name
-  {9af0a4d4-e88d-4c82-99bc-0af6222109ad}, !- Source Object
-  11,                                     !- Outlet Port
-  {47cfe0f9-043f-47aa-a47b-34554657c2aa}, !- Target Object
-  2;                                      !- Inlet Port
-
-OS:PortList,
-  {7705fb08-f8fa-4420-a05f-d3c477b5dedb}, !- Handle
-  {2a81e730-102d-48f1-9b02-ed955af4c530}, !- Name
-  {9af0a4d4-e88d-4c82-99bc-0af6222109ad}; !- HVAC Component
-
-OS:PortList,
-  {5b69c3d2-bc13-4bce-a8ee-b0972a20bcee}, !- Handle
-  {2e91ab59-4c26-4372-8cbc-86c04cf8ad1d}, !- Name
-  {9af0a4d4-e88d-4c82-99bc-0af6222109ad}; !- HVAC Component
-
-OS:PortList,
-  {78f48605-e154-41ce-961f-6de3ccf7c468}, !- Handle
-  {93a53ac2-9ad4-4251-bff7-6730fa3c7d61}, !- Name
-  {9af0a4d4-e88d-4c82-99bc-0af6222109ad}; !- HVAC Component
-
-OS:Sizing:Zone,
-  {854980b4-d557-490c-adf3-f15ca10fd546}, !- Handle
-  {9af0a4d4-e88d-4c82-99bc-0af6222109ad}, !- Zone or ZoneList Name
->>>>>>> 3c1d7324
+  {76f1a9b9-7719-4005-8f23-901b93867e8f}, !- Handle
+  {584487d5-1eef-4cb8-86ca-260e75c2cac8}, !- Zone or ZoneList Name
   SupplyAirTemperature,                   !- Zone Cooling Design Supply Air Temperature Input Method
   14,                                     !- Zone Cooling Design Supply Air Temperature {C}
   11.11,                                  !- Zone Cooling Design Supply Air Temperature Difference {deltaC}
@@ -1272,21 +868,12 @@
   autosize;                               !- Dedicated Outdoor Air High Setpoint Temperature for Design {C}
 
 OS:ZoneHVAC:EquipmentList,
-<<<<<<< HEAD
-  {fffdb4a0-f570-4d96-bdf8-0135ffa3c980}, !- Handle
+  {8fe95cf3-f61c-40c5-89be-3bf64d8b65c1}, !- Handle
   Zone HVAC Equipment List 3,             !- Name
-  {26a5a56c-1ce1-43c8-b39b-b0a4539f224d}; !- Thermal Zone
+  {584487d5-1eef-4cb8-86ca-260e75c2cac8}; !- Thermal Zone
 
 OS:SpaceType,
-  {21f2d1d8-36bd-496c-9ab6-42d2126f94d9}, !- Handle
-=======
-  {a0a6537a-7e63-4766-b368-0fc1b9e53667}, !- Handle
-  Zone HVAC Equipment List 3,             !- Name
-  {9af0a4d4-e88d-4c82-99bc-0af6222109ad}; !- Thermal Zone
-
-OS:SpaceType,
-  {11063ee0-8352-4eae-90f8-944bcb7d87d4}, !- Handle
->>>>>>> 3c1d7324
+  {2d036c0d-62e4-4394-a827-5c1533759adf}, !- Handle
   Space Type 3,                           !- Name
   ,                                       !- Default Construction Set Name
   ,                                       !- Default Schedule Set Name
@@ -1297,23 +884,14 @@
   unfinished attic;                       !- Standards Space Type
 
 OS:BuildingUnit,
-<<<<<<< HEAD
-  {12134891-c45d-4827-932e-459ae558e0aa}, !- Handle
-=======
-  {1fa66e54-f9df-4b0b-9a01-57312b68b94f}, !- Handle
->>>>>>> 3c1d7324
+  {a745bb24-6185-4ce0-97a6-c014ee533065}, !- Handle
   unit 1,                                 !- Name
   ,                                       !- Rendering Color
   Residential;                            !- Building Unit Type
 
 OS:AdditionalProperties,
-<<<<<<< HEAD
-  {d68bd8e2-0803-4ea7-9899-9a7a8843e761}, !- Handle
-  {12134891-c45d-4827-932e-459ae558e0aa}, !- Object Name
-=======
-  {033b2be8-0daf-495e-b656-94c71eaa5f2d}, !- Handle
-  {1fa66e54-f9df-4b0b-9a01-57312b68b94f}, !- Object Name
->>>>>>> 3c1d7324
+  {dfa97710-cf62-477f-a92d-ad596dd4cb09}, !- Handle
+  {a745bb24-6185-4ce0-97a6-c014ee533065}, !- Object Name
   NumberOfBedrooms,                       !- Feature Name 1
   Integer,                                !- Feature Data Type 1
   3,                                      !- Feature Value 1
@@ -1325,20 +903,12 @@
   3.3900000000000001;                     !- Feature Value 3
 
 OS:External:File,
-<<<<<<< HEAD
-  {7ee7d641-5c39-4ec0-9d3f-2bc6610a628b}, !- Handle
-=======
-  {40f8b9bf-f837-439c-87eb-35bd912a8c3e}, !- Handle
->>>>>>> 3c1d7324
+  {fbb93556-c1f5-4f94-aa46-ae23b320c7cd}, !- Handle
   8760.csv,                               !- Name
   8760.csv;                               !- File Name
 
 OS:Schedule:Day,
-<<<<<<< HEAD
-  {3e76c812-0f3c-4fd3-9523-00687fb4803a}, !- Handle
-=======
-  {c394fb64-b2f4-47e0-a3b7-6ef7760b0c11}, !- Handle
->>>>>>> 3c1d7324
+  {d0ad1e5a-5e69-40b3-bcd8-ae51bba84351}, !- Handle
   Schedule Day 1,                         !- Name
   ,                                       !- Schedule Type Limits Name
   ,                                       !- Interpolate to Timestep
@@ -1347,11 +917,7 @@
   0;                                      !- Value Until Time 1
 
 OS:Schedule:Day,
-<<<<<<< HEAD
-  {6925a292-dcb2-424f-a280-dbd05c36c00f}, !- Handle
-=======
-  {b9f8fd43-d17a-4653-afe4-92e4762dac0f}, !- Handle
->>>>>>> 3c1d7324
+  {5034fdb5-5fd5-42f5-8a26-44dd0445ed29}, !- Handle
   Schedule Day 2,                         !- Name
   ,                                       !- Schedule Type Limits Name
   ,                                       !- Interpolate to Timestep
@@ -1360,17 +926,10 @@
   1;                                      !- Value Until Time 1
 
 OS:Schedule:File,
-<<<<<<< HEAD
-  {9552a086-3f66-4789-bcf7-27abe88c304f}, !- Handle
+  {7eb56025-b03c-4a18-a834-0f8f73621963}, !- Handle
   occupants,                              !- Name
-  {4b56c1bf-fa5d-4b50-9c82-ad036f0d3cd3}, !- Schedule Type Limits Name
-  {7ee7d641-5c39-4ec0-9d3f-2bc6610a628b}, !- External File Name
-=======
-  {dd1aa8e8-5100-4491-8385-21d90a3c3ecf}, !- Handle
-  occupants,                              !- Name
-  {c03eb050-3a17-4331-8fdf-c5d3b7403d3a}, !- Schedule Type Limits Name
-  {40f8b9bf-f837-439c-87eb-35bd912a8c3e}, !- External File Name
->>>>>>> 3c1d7324
+  {141a8925-76b0-460d-8b43-f8802ee5260c}, !- Schedule Type Limits Name
+  {fbb93556-c1f5-4f94-aa46-ae23b320c7cd}, !- External File Name
   1,                                      !- Column Number
   1,                                      !- Rows to Skip at Top
   8760,                                   !- Number of Hours of Data
@@ -1379,38 +938,63 @@
   60;                                     !- Minutes per Item
 
 OS:Schedule:Ruleset,
-<<<<<<< HEAD
-  {296394f1-c289-495a-bbde-6f47a8af13e7}, !- Handle
+  {10ccd5a4-8b19-4c42-a9e0-519b58a8c78d}, !- Handle
   Schedule Ruleset 1,                     !- Name
-  {854600e6-498d-48ba-837e-753f5e578568}, !- Schedule Type Limits Name
-  {3b1ec1be-ddf4-4c4d-ad87-28e1bb85ff09}; !- Default Day Schedule Name
+  {6e6c649f-b18e-477b-a14f-8c4dda01963f}, !- Schedule Type Limits Name
+  {480aa282-1af6-43f1-bb50-9556b0a11723}; !- Default Day Schedule Name
 
 OS:Schedule:Day,
-  {3b1ec1be-ddf4-4c4d-ad87-28e1bb85ff09}, !- Handle
+  {480aa282-1af6-43f1-bb50-9556b0a11723}, !- Handle
   Schedule Day 3,                         !- Name
-  {854600e6-498d-48ba-837e-753f5e578568}, !- Schedule Type Limits Name
-=======
-  {30c2e259-4b41-4089-babd-673b5f836eae}, !- Handle
-  Schedule Ruleset 1,                     !- Name
-  {902d7a4d-c768-4d59-93c8-45be774fed85}, !- Schedule Type Limits Name
-  {ac4f9ccb-d479-4406-89cd-63e277dabc43}; !- Default Day Schedule Name
-
-OS:Schedule:Day,
-  {ac4f9ccb-d479-4406-89cd-63e277dabc43}, !- Handle
-  Schedule Day 3,                         !- Name
-  {902d7a4d-c768-4d59-93c8-45be774fed85}, !- Schedule Type Limits Name
->>>>>>> 3c1d7324
+  {6e6c649f-b18e-477b-a14f-8c4dda01963f}, !- Schedule Type Limits Name
   ,                                       !- Interpolate to Timestep
   24,                                     !- Hour 1
   0,                                      !- Minute 1
   112.539290946133;                       !- Value Until Time 1
 
 OS:People:Definition,
-<<<<<<< HEAD
-  {c31ff387-9e07-4230-a208-95730437ec5f}, !- Handle
-=======
-  {891d08c6-b8b3-452a-8bb4-da0548ea9881}, !- Handle
->>>>>>> 3c1d7324
+  {cb2e1a75-fd96-4a46-8323-c4d7137e351b}, !- Handle
+  res occupants|finished basement space,  !- Name
+  People,                                 !- Number of People Calculation Method
+  1.695,                                  !- Number of People {people}
+  ,                                       !- People per Space Floor Area {person/m2}
+  ,                                       !- Space Floor Area per Person {m2/person}
+  0.319734,                               !- Fraction Radiant
+  0.573,                                  !- Sensible Heat Fraction
+  0,                                      !- Carbon Dioxide Generation Rate {m3/s-W}
+  No,                                     !- Enable ASHRAE 55 Comfort Warnings
+  ZoneAveraged;                           !- Mean Radiant Temperature Calculation Type
+
+OS:People,
+  {477ef703-3cc8-49c2-b569-709f31a62409}, !- Handle
+  res occupants|finished basement space,  !- Name
+  {cb2e1a75-fd96-4a46-8323-c4d7137e351b}, !- People Definition Name
+  {6c2557d2-914c-4e49-8ba5-a8aceab2c595}, !- Space or SpaceType Name
+  {7eb56025-b03c-4a18-a834-0f8f73621963}, !- Number of People Schedule Name
+  {10ccd5a4-8b19-4c42-a9e0-519b58a8c78d}, !- Activity Level Schedule Name
+  ,                                       !- Surface Name/Angle Factor List Name
+  ,                                       !- Work Efficiency Schedule Name
+  ,                                       !- Clothing Insulation Schedule Name
+  ,                                       !- Air Velocity Schedule Name
+  1;                                      !- Multiplier
+
+OS:ScheduleTypeLimits,
+  {6e6c649f-b18e-477b-a14f-8c4dda01963f}, !- Handle
+  ActivityLevel,                          !- Name
+  0,                                      !- Lower Limit Value
+  ,                                       !- Upper Limit Value
+  Continuous,                             !- Numeric Type
+  ActivityLevel;                          !- Unit Type
+
+OS:ScheduleTypeLimits,
+  {141a8925-76b0-460d-8b43-f8802ee5260c}, !- Handle
+  Fractional,                             !- Name
+  0,                                      !- Lower Limit Value
+  1,                                      !- Upper Limit Value
+  Continuous;                             !- Numeric Type
+
+OS:People:Definition,
+  {188ad885-807f-4446-bb74-6686f5854e5d}, !- Handle
   res occupants|living space,             !- Name
   People,                                 !- Number of People Calculation Method
   1.695,                                  !- Number of People {people}
@@ -1423,85 +1007,14 @@
   ZoneAveraged;                           !- Mean Radiant Temperature Calculation Type
 
 OS:People,
-<<<<<<< HEAD
-  {df323e65-4833-4032-a540-1962e8a28187}, !- Handle
+  {b4c1d9d8-3045-45c3-ad64-a13264bab261}, !- Handle
   res occupants|living space,             !- Name
-  {c31ff387-9e07-4230-a208-95730437ec5f}, !- People Definition Name
-  {69be2b5f-3d65-4465-9a46-410422fe3e5a}, !- Space or SpaceType Name
-  {9552a086-3f66-4789-bcf7-27abe88c304f}, !- Number of People Schedule Name
-  {296394f1-c289-495a-bbde-6f47a8af13e7}, !- Activity Level Schedule Name
-=======
-  {d0c9c371-8fc2-4f70-81c8-834392cbed39}, !- Handle
-  res occupants|living space,             !- Name
-  {891d08c6-b8b3-452a-8bb4-da0548ea9881}, !- People Definition Name
-  {736abc4c-e752-4de8-a377-a041bb282c2c}, !- Space or SpaceType Name
-  {dd1aa8e8-5100-4491-8385-21d90a3c3ecf}, !- Number of People Schedule Name
-  {30c2e259-4b41-4089-babd-673b5f836eae}, !- Activity Level Schedule Name
->>>>>>> 3c1d7324
+  {188ad885-807f-4446-bb74-6686f5854e5d}, !- People Definition Name
+  {7b3f5550-ef19-4d04-b3da-bd56de5a2a4f}, !- Space or SpaceType Name
+  {7eb56025-b03c-4a18-a834-0f8f73621963}, !- Number of People Schedule Name
+  {10ccd5a4-8b19-4c42-a9e0-519b58a8c78d}, !- Activity Level Schedule Name
   ,                                       !- Surface Name/Angle Factor List Name
   ,                                       !- Work Efficiency Schedule Name
   ,                                       !- Clothing Insulation Schedule Name
   ,                                       !- Air Velocity Schedule Name
   1;                                      !- Multiplier
-
-OS:ScheduleTypeLimits,
-<<<<<<< HEAD
-  {854600e6-498d-48ba-837e-753f5e578568}, !- Handle
-=======
-  {902d7a4d-c768-4d59-93c8-45be774fed85}, !- Handle
->>>>>>> 3c1d7324
-  ActivityLevel,                          !- Name
-  0,                                      !- Lower Limit Value
-  ,                                       !- Upper Limit Value
-  Continuous,                             !- Numeric Type
-  ActivityLevel;                          !- Unit Type
-
-OS:ScheduleTypeLimits,
-<<<<<<< HEAD
-  {4b56c1bf-fa5d-4b50-9c82-ad036f0d3cd3}, !- Handle
-=======
-  {c03eb050-3a17-4331-8fdf-c5d3b7403d3a}, !- Handle
->>>>>>> 3c1d7324
-  Fractional,                             !- Name
-  0,                                      !- Lower Limit Value
-  1,                                      !- Upper Limit Value
-  Continuous;                             !- Numeric Type
-
-OS:People:Definition,
-<<<<<<< HEAD
-  {ff4bdcab-8ab0-4753-814a-1c9f044e6573}, !- Handle
-=======
-  {240ffb0a-a481-4dd6-987e-775d2ab9bff0}, !- Handle
->>>>>>> 3c1d7324
-  res occupants|finished basement space,  !- Name
-  People,                                 !- Number of People Calculation Method
-  1.695,                                  !- Number of People {people}
-  ,                                       !- People per Space Floor Area {person/m2}
-  ,                                       !- Space Floor Area per Person {m2/person}
-  0.319734,                               !- Fraction Radiant
-  0.573,                                  !- Sensible Heat Fraction
-  0,                                      !- Carbon Dioxide Generation Rate {m3/s-W}
-  No,                                     !- Enable ASHRAE 55 Comfort Warnings
-  ZoneAveraged;                           !- Mean Radiant Temperature Calculation Type
-
-OS:People,
-<<<<<<< HEAD
-  {95a75245-0bf7-4eb8-b45f-5c62340d7d5a}, !- Handle
-  res occupants|finished basement space,  !- Name
-  {ff4bdcab-8ab0-4753-814a-1c9f044e6573}, !- People Definition Name
-  {5e7d0142-aec8-4f00-9029-6614e2aefd86}, !- Space or SpaceType Name
-  {9552a086-3f66-4789-bcf7-27abe88c304f}, !- Number of People Schedule Name
-  {296394f1-c289-495a-bbde-6f47a8af13e7}, !- Activity Level Schedule Name
-=======
-  {fa485ea4-6b13-4735-a721-9ac41b6fd3f0}, !- Handle
-  res occupants|finished basement space,  !- Name
-  {240ffb0a-a481-4dd6-987e-775d2ab9bff0}, !- People Definition Name
-  {8a90d805-1842-4eee-a7c4-8f5cf9e98db8}, !- Space or SpaceType Name
-  {dd1aa8e8-5100-4491-8385-21d90a3c3ecf}, !- Number of People Schedule Name
-  {30c2e259-4b41-4089-babd-673b5f836eae}, !- Activity Level Schedule Name
->>>>>>> 3c1d7324
-  ,                                       !- Surface Name/Angle Factor List Name
-  ,                                       !- Work Efficiency Schedule Name
-  ,                                       !- Clothing Insulation Schedule Name
-  ,                                       !- Air Velocity Schedule Name
-  1;                                      !- Multiplier
