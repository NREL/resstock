!- NOTE: Auto-generated from /test/osw_files/SFD_2000sqft_2story_SL_UA.osw

OS:Version,
<<<<<<< HEAD
  {62117147-eeb1-4fe4-935b-91f6722329fa}, !- Handle
  2.9.0;                                  !- Version Identifier

OS:SimulationControl,
  {1b6ed698-1a0b-4336-8cb0-fcb13a985224}, !- Handle
=======
  {c0aab6ab-e0ec-4213-a15c-8f2098064019}, !- Handle
  2.9.0;                                  !- Version Identifier

OS:SimulationControl,
  {5bae2730-4b0e-41cb-afbe-ad77892dd484}, !- Handle
>>>>>>> 0d6078c2
  ,                                       !- Do Zone Sizing Calculation
  ,                                       !- Do System Sizing Calculation
  ,                                       !- Do Plant Sizing Calculation
  No;                                     !- Run Simulation for Sizing Periods

OS:Timestep,
<<<<<<< HEAD
  {de554acb-ad62-4360-814f-e931666c0591}, !- Handle
  6;                                      !- Number of Timesteps per Hour

OS:ShadowCalculation,
  {98af178f-dae0-4f41-b27d-e2d0c5fb6a54}, !- Handle
=======
  {255b7cb0-05c8-4d6b-933c-4d1f4bc71283}, !- Handle
  6;                                      !- Number of Timesteps per Hour

OS:ShadowCalculation,
  {e6a83ee5-6263-404d-a579-f243ed7dbef3}, !- Handle
>>>>>>> 0d6078c2
  20,                                     !- Calculation Frequency
  200;                                    !- Maximum Figures in Shadow Overlap Calculations

OS:SurfaceConvectionAlgorithm:Outside,
<<<<<<< HEAD
  {29aab16d-f429-4aae-bfa9-f36df6142dd4}, !- Handle
  DOE-2;                                  !- Algorithm

OS:SurfaceConvectionAlgorithm:Inside,
  {dae04997-2a84-447f-8425-eef0eba64947}, !- Handle
  TARP;                                   !- Algorithm

OS:ZoneCapacitanceMultiplier:ResearchSpecial,
  {dcafee23-0139-4ed0-b054-cbfcffafe062}, !- Handle
=======
  {171a97a4-0e69-40ef-8783-0c259d4271fe}, !- Handle
  DOE-2;                                  !- Algorithm

OS:SurfaceConvectionAlgorithm:Inside,
  {f6af61f4-a056-4f1a-bb95-ce6cea5e06ea}, !- Handle
  TARP;                                   !- Algorithm

OS:ZoneCapacitanceMultiplier:ResearchSpecial,
  {ff14b14d-c217-4f16-94f3-f240b1593cc6}, !- Handle
>>>>>>> 0d6078c2
  ,                                       !- Temperature Capacity Multiplier
  15,                                     !- Humidity Capacity Multiplier
  ;                                       !- Carbon Dioxide Capacity Multiplier

OS:RunPeriod,
<<<<<<< HEAD
  {b521d9a1-b0c8-4ae9-adb9-b1e14cad0655}, !- Handle
=======
  {94f80f34-ee9e-44ad-a6bf-12d130d7f2c2}, !- Handle
>>>>>>> 0d6078c2
  Run Period 1,                           !- Name
  1,                                      !- Begin Month
  1,                                      !- Begin Day of Month
  12,                                     !- End Month
  31,                                     !- End Day of Month
  ,                                       !- Use Weather File Holidays and Special Days
  ,                                       !- Use Weather File Daylight Saving Period
  ,                                       !- Apply Weekend Holiday Rule
  ,                                       !- Use Weather File Rain Indicators
  ,                                       !- Use Weather File Snow Indicators
  ;                                       !- Number of Times Runperiod to be Repeated

OS:YearDescription,
<<<<<<< HEAD
  {73327263-b8fc-43b4-911f-6d831d3d61af}, !- Handle
=======
  {2468768f-c607-46b7-8ea9-c63c74c48b6c}, !- Handle
>>>>>>> 0d6078c2
  2007,                                   !- Calendar Year
  ,                                       !- Day of Week for Start Day
  ;                                       !- Is Leap Year

OS:Building,
<<<<<<< HEAD
  {0a4fb2f3-363b-4bef-9624-604e42b911fa}, !- Handle
=======
  {be341972-057f-4721-a9c9-79d9f6b35a39}, !- Handle
>>>>>>> 0d6078c2
  Building 1,                             !- Name
  ,                                       !- Building Sector Type
  0,                                      !- North Axis {deg}
  ,                                       !- Nominal Floor to Floor Height {m}
  ,                                       !- Space Type Name
  ,                                       !- Default Construction Set Name
  ,                                       !- Default Schedule Set Name
  2,                                      !- Standards Number of Stories
  2,                                      !- Standards Number of Above Ground Stories
  ,                                       !- Standards Template
  singlefamilydetached,                   !- Standards Building Type
  1;                                      !- Standards Number of Living Units

OS:AdditionalProperties,
<<<<<<< HEAD
  {fc3d1829-c77a-432a-86af-a68dc9bc7f26}, !- Handle
  {0a4fb2f3-363b-4bef-9624-604e42b911fa}, !- Object Name
=======
  {7a88c070-995f-423b-aedc-baced61906c8}, !- Handle
  {be341972-057f-4721-a9c9-79d9f6b35a39}, !- Object Name
>>>>>>> 0d6078c2
  Total Units Represented,                !- Feature Name 1
  Integer,                                !- Feature Data Type 1
  1,                                      !- Feature Value 1
  Total Units Modeled,                    !- Feature Name 2
  Integer,                                !- Feature Data Type 2
  1;                                      !- Feature Value 2

OS:ThermalZone,
<<<<<<< HEAD
  {2cf7ef3f-7bbc-43f3-8337-9bedc923e761}, !- Handle
=======
  {a76dbc8b-4f75-4622-806d-2cd3f379feed}, !- Handle
>>>>>>> 0d6078c2
  living zone,                            !- Name
  ,                                       !- Multiplier
  ,                                       !- Ceiling Height {m}
  ,                                       !- Volume {m3}
  ,                                       !- Floor Area {m2}
  ,                                       !- Zone Inside Convection Algorithm
  ,                                       !- Zone Outside Convection Algorithm
  ,                                       !- Zone Conditioning Equipment List Name
<<<<<<< HEAD
  {2e6b4eb6-d645-4344-864e-e5b142d9f966}, !- Zone Air Inlet Port List
  {a24a2355-58f7-425a-b155-47fc6c30a940}, !- Zone Air Exhaust Port List
  {8f317b63-0e94-4982-8b97-0eb48868a741}, !- Zone Air Node Name
  {23858c5b-591e-4d8b-9f88-77a12c570f40}, !- Zone Return Air Port List
=======
  {5b809623-567f-4727-ba0d-4d0ba1431b20}, !- Zone Air Inlet Port List
  {0f994085-33a7-470a-a065-0f323fa0e87e}, !- Zone Air Exhaust Port List
  {72b3ed71-a79b-4d2f-bfbd-18b1397a4e69}, !- Zone Air Node Name
  {4143650c-74fc-4a04-a2af-687d04a957fe}, !- Zone Return Air Port List
>>>>>>> 0d6078c2
  ,                                       !- Primary Daylighting Control Name
  ,                                       !- Fraction of Zone Controlled by Primary Daylighting Control
  ,                                       !- Secondary Daylighting Control Name
  ,                                       !- Fraction of Zone Controlled by Secondary Daylighting Control
  ,                                       !- Illuminance Map Name
  ,                                       !- Group Rendering Name
  ,                                       !- Thermostat Name
  No;                                     !- Use Ideal Air Loads

OS:Node,
<<<<<<< HEAD
  {10a9c420-a745-4591-9a68-bd75bd741969}, !- Handle
  Node 1,                                 !- Name
  {8f317b63-0e94-4982-8b97-0eb48868a741}, !- Inlet Port
  ;                                       !- Outlet Port

OS:Connection,
  {8f317b63-0e94-4982-8b97-0eb48868a741}, !- Handle
  {4aba92e5-13c8-4861-b57c-5ef51b98a856}, !- Name
  {2cf7ef3f-7bbc-43f3-8337-9bedc923e761}, !- Source Object
  11,                                     !- Outlet Port
  {10a9c420-a745-4591-9a68-bd75bd741969}, !- Target Object
  2;                                      !- Inlet Port

OS:PortList,
  {2e6b4eb6-d645-4344-864e-e5b142d9f966}, !- Handle
  {d67409ba-a007-4b4a-aa1f-8e350fd37a6c}, !- Name
  {2cf7ef3f-7bbc-43f3-8337-9bedc923e761}; !- HVAC Component

OS:PortList,
  {a24a2355-58f7-425a-b155-47fc6c30a940}, !- Handle
  {d1e3362d-06ff-4d49-85e8-8dee8e2820e3}, !- Name
  {2cf7ef3f-7bbc-43f3-8337-9bedc923e761}; !- HVAC Component

OS:PortList,
  {23858c5b-591e-4d8b-9f88-77a12c570f40}, !- Handle
  {ed527962-d7d6-4450-b2f5-3b751fe6cabb}, !- Name
  {2cf7ef3f-7bbc-43f3-8337-9bedc923e761}; !- HVAC Component

OS:Sizing:Zone,
  {44edcf97-d369-47d1-987a-ac81f28c434c}, !- Handle
  {2cf7ef3f-7bbc-43f3-8337-9bedc923e761}, !- Zone or ZoneList Name
=======
  {9cb8190e-c0bd-47e3-ab91-2b559251cc1f}, !- Handle
  Node 1,                                 !- Name
  {72b3ed71-a79b-4d2f-bfbd-18b1397a4e69}, !- Inlet Port
  ;                                       !- Outlet Port

OS:Connection,
  {72b3ed71-a79b-4d2f-bfbd-18b1397a4e69}, !- Handle
  {1139c2d5-2d3a-4377-a1e4-204aeb599061}, !- Name
  {a76dbc8b-4f75-4622-806d-2cd3f379feed}, !- Source Object
  11,                                     !- Outlet Port
  {9cb8190e-c0bd-47e3-ab91-2b559251cc1f}, !- Target Object
  2;                                      !- Inlet Port

OS:PortList,
  {5b809623-567f-4727-ba0d-4d0ba1431b20}, !- Handle
  {0e1a7e4c-8471-4442-90c9-c32bf7867767}, !- Name
  {a76dbc8b-4f75-4622-806d-2cd3f379feed}; !- HVAC Component

OS:PortList,
  {0f994085-33a7-470a-a065-0f323fa0e87e}, !- Handle
  {d729e677-ca70-42c8-81ca-4627bc444a8c}, !- Name
  {a76dbc8b-4f75-4622-806d-2cd3f379feed}; !- HVAC Component

OS:PortList,
  {4143650c-74fc-4a04-a2af-687d04a957fe}, !- Handle
  {8c5c5d9f-d8e4-452d-a950-7ac277d20c6d}, !- Name
  {a76dbc8b-4f75-4622-806d-2cd3f379feed}; !- HVAC Component

OS:Sizing:Zone,
  {e9ce1a86-29ac-4bfa-b3eb-c1db9cd5a1ab}, !- Handle
  {a76dbc8b-4f75-4622-806d-2cd3f379feed}, !- Zone or ZoneList Name
>>>>>>> 0d6078c2
  SupplyAirTemperature,                   !- Zone Cooling Design Supply Air Temperature Input Method
  14,                                     !- Zone Cooling Design Supply Air Temperature {C}
  11.11,                                  !- Zone Cooling Design Supply Air Temperature Difference {deltaC}
  SupplyAirTemperature,                   !- Zone Heating Design Supply Air Temperature Input Method
  40,                                     !- Zone Heating Design Supply Air Temperature {C}
  11.11,                                  !- Zone Heating Design Supply Air Temperature Difference {deltaC}
  0.0085,                                 !- Zone Cooling Design Supply Air Humidity Ratio {kg-H2O/kg-air}
  0.008,                                  !- Zone Heating Design Supply Air Humidity Ratio {kg-H2O/kg-air}
  ,                                       !- Zone Heating Sizing Factor
  ,                                       !- Zone Cooling Sizing Factor
  DesignDay,                              !- Cooling Design Air Flow Method
  ,                                       !- Cooling Design Air Flow Rate {m3/s}
  ,                                       !- Cooling Minimum Air Flow per Zone Floor Area {m3/s-m2}
  ,                                       !- Cooling Minimum Air Flow {m3/s}
  ,                                       !- Cooling Minimum Air Flow Fraction
  DesignDay,                              !- Heating Design Air Flow Method
  ,                                       !- Heating Design Air Flow Rate {m3/s}
  ,                                       !- Heating Maximum Air Flow per Zone Floor Area {m3/s-m2}
  ,                                       !- Heating Maximum Air Flow {m3/s}
  ,                                       !- Heating Maximum Air Flow Fraction
  ,                                       !- Design Zone Air Distribution Effectiveness in Cooling Mode
  ,                                       !- Design Zone Air Distribution Effectiveness in Heating Mode
  No,                                     !- Account for Dedicated Outdoor Air System
  NeutralSupplyAir,                       !- Dedicated Outdoor Air System Control Strategy
  autosize,                               !- Dedicated Outdoor Air Low Setpoint Temperature for Design {C}
  autosize;                               !- Dedicated Outdoor Air High Setpoint Temperature for Design {C}

OS:ZoneHVAC:EquipmentList,
<<<<<<< HEAD
  {a019eb94-3cf4-49d5-b5dc-5af011fee340}, !- Handle
  Zone HVAC Equipment List 1,             !- Name
  {2cf7ef3f-7bbc-43f3-8337-9bedc923e761}; !- Thermal Zone

OS:Space,
  {f83eb827-c5e2-46e5-91c8-92fef045be18}, !- Handle
  living space,                           !- Name
  {eb36b9cc-3371-43cc-9065-c5c109de9468}, !- Space Type Name
=======
  {76d1aa97-5814-4e37-93a1-9f3898f6495c}, !- Handle
  Zone HVAC Equipment List 1,             !- Name
  {a76dbc8b-4f75-4622-806d-2cd3f379feed}; !- Thermal Zone

OS:Space,
  {211f6288-9857-4a5f-ad3e-902f304f4f66}, !- Handle
  living space,                           !- Name
  {a6d0309a-b3e5-4103-b957-b8a623d22d22}, !- Space Type Name
>>>>>>> 0d6078c2
  ,                                       !- Default Construction Set Name
  ,                                       !- Default Schedule Set Name
  -0,                                     !- Direction of Relative North {deg}
  0,                                      !- X Origin {m}
  0,                                      !- Y Origin {m}
  0,                                      !- Z Origin {m}
  ,                                       !- Building Story Name
<<<<<<< HEAD
  {2cf7ef3f-7bbc-43f3-8337-9bedc923e761}, !- Thermal Zone Name
  ,                                       !- Part of Total Floor Area
  ,                                       !- Design Specification Outdoor Air Object Name
  {777df0a1-2a93-417e-83b1-6f154b4fd5ef}; !- Building Unit Name

OS:Surface,
  {3535830d-0901-45da-a531-2e60fd91b768}, !- Handle
  Surface 1,                              !- Name
  Floor,                                  !- Surface Type
  ,                                       !- Construction Name
  {f83eb827-c5e2-46e5-91c8-92fef045be18}, !- Space Name
=======
  {a76dbc8b-4f75-4622-806d-2cd3f379feed}, !- Thermal Zone Name
  ,                                       !- Part of Total Floor Area
  ,                                       !- Design Specification Outdoor Air Object Name
  {6130da35-fe07-44a7-a3c5-1e17072a8c94}; !- Building Unit Name

OS:Surface,
  {bf5071a2-771a-4102-b423-af8f26c7ad5b}, !- Handle
  Surface 1,                              !- Name
  Floor,                                  !- Surface Type
  ,                                       !- Construction Name
  {211f6288-9857-4a5f-ad3e-902f304f4f66}, !- Space Name
>>>>>>> 0d6078c2
  Foundation,                             !- Outside Boundary Condition
  ,                                       !- Outside Boundary Condition Object
  NoSun,                                  !- Sun Exposure
  NoWind,                                 !- Wind Exposure
  ,                                       !- View Factor to Ground
  ,                                       !- Number of Vertices
  0, 0, 0,                                !- X,Y,Z Vertex 1 {m}
  0, 6.81553519541936, 0,                 !- X,Y,Z Vertex 2 {m}
  13.6310703908387, 6.81553519541936, 0,  !- X,Y,Z Vertex 3 {m}
  13.6310703908387, 0, 0;                 !- X,Y,Z Vertex 4 {m}

OS:Surface,
<<<<<<< HEAD
  {5159457a-e27d-486b-9d95-74eb68389437}, !- Handle
  Surface 2,                              !- Name
  Wall,                                   !- Surface Type
  ,                                       !- Construction Name
  {f83eb827-c5e2-46e5-91c8-92fef045be18}, !- Space Name
=======
  {2281fba0-2bdd-42fd-a590-0a4cc21eb00c}, !- Handle
  Surface 2,                              !- Name
  Wall,                                   !- Surface Type
  ,                                       !- Construction Name
  {211f6288-9857-4a5f-ad3e-902f304f4f66}, !- Space Name
>>>>>>> 0d6078c2
  Outdoors,                               !- Outside Boundary Condition
  ,                                       !- Outside Boundary Condition Object
  SunExposed,                             !- Sun Exposure
  WindExposed,                            !- Wind Exposure
  ,                                       !- View Factor to Ground
  ,                                       !- Number of Vertices
  0, 6.81553519541936, 2.4384,            !- X,Y,Z Vertex 1 {m}
  0, 6.81553519541936, 0,                 !- X,Y,Z Vertex 2 {m}
  0, 0, 0,                                !- X,Y,Z Vertex 3 {m}
  0, 0, 2.4384;                           !- X,Y,Z Vertex 4 {m}

OS:Surface,
<<<<<<< HEAD
  {b0b0ab91-b75b-4a2d-9721-031536ee9989}, !- Handle
  Surface 3,                              !- Name
  Wall,                                   !- Surface Type
  ,                                       !- Construction Name
  {f83eb827-c5e2-46e5-91c8-92fef045be18}, !- Space Name
=======
  {f7c23bf6-8238-4c7b-8df2-446e4268286b}, !- Handle
  Surface 3,                              !- Name
  Wall,                                   !- Surface Type
  ,                                       !- Construction Name
  {211f6288-9857-4a5f-ad3e-902f304f4f66}, !- Space Name
>>>>>>> 0d6078c2
  Outdoors,                               !- Outside Boundary Condition
  ,                                       !- Outside Boundary Condition Object
  SunExposed,                             !- Sun Exposure
  WindExposed,                            !- Wind Exposure
  ,                                       !- View Factor to Ground
  ,                                       !- Number of Vertices
  13.6310703908387, 6.81553519541936, 2.4384, !- X,Y,Z Vertex 1 {m}
  13.6310703908387, 6.81553519541936, 0,  !- X,Y,Z Vertex 2 {m}
  0, 6.81553519541936, 0,                 !- X,Y,Z Vertex 3 {m}
  0, 6.81553519541936, 2.4384;            !- X,Y,Z Vertex 4 {m}

OS:Surface,
<<<<<<< HEAD
  {c37754f2-3187-4371-8c7e-fa217fc3ab59}, !- Handle
  Surface 4,                              !- Name
  Wall,                                   !- Surface Type
  ,                                       !- Construction Name
  {f83eb827-c5e2-46e5-91c8-92fef045be18}, !- Space Name
=======
  {2692817e-591b-4ff5-a797-355ea69c9596}, !- Handle
  Surface 4,                              !- Name
  Wall,                                   !- Surface Type
  ,                                       !- Construction Name
  {211f6288-9857-4a5f-ad3e-902f304f4f66}, !- Space Name
>>>>>>> 0d6078c2
  Outdoors,                               !- Outside Boundary Condition
  ,                                       !- Outside Boundary Condition Object
  SunExposed,                             !- Sun Exposure
  WindExposed,                            !- Wind Exposure
  ,                                       !- View Factor to Ground
  ,                                       !- Number of Vertices
  13.6310703908387, 0, 2.4384,            !- X,Y,Z Vertex 1 {m}
  13.6310703908387, 0, 0,                 !- X,Y,Z Vertex 2 {m}
  13.6310703908387, 6.81553519541936, 0,  !- X,Y,Z Vertex 3 {m}
  13.6310703908387, 6.81553519541936, 2.4384; !- X,Y,Z Vertex 4 {m}

OS:Surface,
<<<<<<< HEAD
  {beac4b2a-3b2f-453e-9847-75863cfdd4d7}, !- Handle
  Surface 5,                              !- Name
  Wall,                                   !- Surface Type
  ,                                       !- Construction Name
  {f83eb827-c5e2-46e5-91c8-92fef045be18}, !- Space Name
=======
  {97492b73-592f-4c6a-a466-65b74bf07eca}, !- Handle
  Surface 5,                              !- Name
  Wall,                                   !- Surface Type
  ,                                       !- Construction Name
  {211f6288-9857-4a5f-ad3e-902f304f4f66}, !- Space Name
>>>>>>> 0d6078c2
  Outdoors,                               !- Outside Boundary Condition
  ,                                       !- Outside Boundary Condition Object
  SunExposed,                             !- Sun Exposure
  WindExposed,                            !- Wind Exposure
  ,                                       !- View Factor to Ground
  ,                                       !- Number of Vertices
  0, 0, 2.4384,                           !- X,Y,Z Vertex 1 {m}
  0, 0, 0,                                !- X,Y,Z Vertex 2 {m}
  13.6310703908387, 0, 0,                 !- X,Y,Z Vertex 3 {m}
  13.6310703908387, 0, 2.4384;            !- X,Y,Z Vertex 4 {m}

OS:Surface,
<<<<<<< HEAD
  {09c7bb80-932f-40cd-838d-8a1eae570e9d}, !- Handle
  Surface 6,                              !- Name
  RoofCeiling,                            !- Surface Type
  ,                                       !- Construction Name
  {f83eb827-c5e2-46e5-91c8-92fef045be18}, !- Space Name
  Surface,                                !- Outside Boundary Condition
  {f30c68c9-7755-4ef9-bbba-6618ccc32d56}, !- Outside Boundary Condition Object
=======
  {5b42f9ec-7e88-4007-9121-18589df9fc18}, !- Handle
  Surface 6,                              !- Name
  RoofCeiling,                            !- Surface Type
  ,                                       !- Construction Name
  {211f6288-9857-4a5f-ad3e-902f304f4f66}, !- Space Name
  Surface,                                !- Outside Boundary Condition
  {ebf5eff9-c1c0-41e0-bd3b-3206a5d1771f}, !- Outside Boundary Condition Object
>>>>>>> 0d6078c2
  NoSun,                                  !- Sun Exposure
  NoWind,                                 !- Wind Exposure
  ,                                       !- View Factor to Ground
  ,                                       !- Number of Vertices
  13.6310703908387, 0, 2.4384,            !- X,Y,Z Vertex 1 {m}
  13.6310703908387, 6.81553519541936, 2.4384, !- X,Y,Z Vertex 2 {m}
  0, 6.81553519541936, 2.4384,            !- X,Y,Z Vertex 3 {m}
  0, 0, 2.4384;                           !- X,Y,Z Vertex 4 {m}

OS:SpaceType,
<<<<<<< HEAD
  {eb36b9cc-3371-43cc-9065-c5c109de9468}, !- Handle
=======
  {a6d0309a-b3e5-4103-b957-b8a623d22d22}, !- Handle
>>>>>>> 0d6078c2
  Space Type 1,                           !- Name
  ,                                       !- Default Construction Set Name
  ,                                       !- Default Schedule Set Name
  ,                                       !- Group Rendering Name
  ,                                       !- Design Specification Outdoor Air Object Name
  ,                                       !- Standards Template
  ,                                       !- Standards Building Type
  living;                                 !- Standards Space Type

OS:Space,
<<<<<<< HEAD
  {870a05bd-ff3f-4951-b713-ef6bec21800b}, !- Handle
  living space|story 2,                   !- Name
  {eb36b9cc-3371-43cc-9065-c5c109de9468}, !- Space Type Name
=======
  {93707c71-8566-4ebf-b4d5-f5f2c120368f}, !- Handle
  living space|story 2,                   !- Name
  {a6d0309a-b3e5-4103-b957-b8a623d22d22}, !- Space Type Name
>>>>>>> 0d6078c2
  ,                                       !- Default Construction Set Name
  ,                                       !- Default Schedule Set Name
  -0,                                     !- Direction of Relative North {deg}
  0,                                      !- X Origin {m}
  0,                                      !- Y Origin {m}
  2.4384,                                 !- Z Origin {m}
  ,                                       !- Building Story Name
<<<<<<< HEAD
  {2cf7ef3f-7bbc-43f3-8337-9bedc923e761}, !- Thermal Zone Name
  ,                                       !- Part of Total Floor Area
  ,                                       !- Design Specification Outdoor Air Object Name
  {777df0a1-2a93-417e-83b1-6f154b4fd5ef}; !- Building Unit Name

OS:Surface,
  {f30c68c9-7755-4ef9-bbba-6618ccc32d56}, !- Handle
  Surface 7,                              !- Name
  Floor,                                  !- Surface Type
  ,                                       !- Construction Name
  {870a05bd-ff3f-4951-b713-ef6bec21800b}, !- Space Name
  Surface,                                !- Outside Boundary Condition
  {09c7bb80-932f-40cd-838d-8a1eae570e9d}, !- Outside Boundary Condition Object
=======
  {a76dbc8b-4f75-4622-806d-2cd3f379feed}, !- Thermal Zone Name
  ,                                       !- Part of Total Floor Area
  ,                                       !- Design Specification Outdoor Air Object Name
  {6130da35-fe07-44a7-a3c5-1e17072a8c94}; !- Building Unit Name

OS:Surface,
  {ebf5eff9-c1c0-41e0-bd3b-3206a5d1771f}, !- Handle
  Surface 7,                              !- Name
  Floor,                                  !- Surface Type
  ,                                       !- Construction Name
  {93707c71-8566-4ebf-b4d5-f5f2c120368f}, !- Space Name
  Surface,                                !- Outside Boundary Condition
  {5b42f9ec-7e88-4007-9121-18589df9fc18}, !- Outside Boundary Condition Object
>>>>>>> 0d6078c2
  NoSun,                                  !- Sun Exposure
  NoWind,                                 !- Wind Exposure
  ,                                       !- View Factor to Ground
  ,                                       !- Number of Vertices
  0, 0, 0,                                !- X,Y,Z Vertex 1 {m}
  0, 6.81553519541936, 0,                 !- X,Y,Z Vertex 2 {m}
  13.6310703908387, 6.81553519541936, 0,  !- X,Y,Z Vertex 3 {m}
  13.6310703908387, 0, 0;                 !- X,Y,Z Vertex 4 {m}

OS:Surface,
<<<<<<< HEAD
  {c3782c28-58fa-45d6-a493-fa6bdf8c7e0c}, !- Handle
  Surface 8,                              !- Name
  Wall,                                   !- Surface Type
  ,                                       !- Construction Name
  {870a05bd-ff3f-4951-b713-ef6bec21800b}, !- Space Name
=======
  {1c6d8b12-e261-4022-a33f-7f3de4fb6fe8}, !- Handle
  Surface 8,                              !- Name
  Wall,                                   !- Surface Type
  ,                                       !- Construction Name
  {93707c71-8566-4ebf-b4d5-f5f2c120368f}, !- Space Name
>>>>>>> 0d6078c2
  Outdoors,                               !- Outside Boundary Condition
  ,                                       !- Outside Boundary Condition Object
  SunExposed,                             !- Sun Exposure
  WindExposed,                            !- Wind Exposure
  ,                                       !- View Factor to Ground
  ,                                       !- Number of Vertices
  0, 6.81553519541936, 2.4384,            !- X,Y,Z Vertex 1 {m}
  0, 6.81553519541936, 0,                 !- X,Y,Z Vertex 2 {m}
  0, 0, 0,                                !- X,Y,Z Vertex 3 {m}
  0, 0, 2.4384;                           !- X,Y,Z Vertex 4 {m}

OS:Surface,
<<<<<<< HEAD
  {b8ed1625-2d0e-42db-ac13-8dd2de36013d}, !- Handle
  Surface 9,                              !- Name
  Wall,                                   !- Surface Type
  ,                                       !- Construction Name
  {870a05bd-ff3f-4951-b713-ef6bec21800b}, !- Space Name
=======
  {a4b94fcb-bf07-4e8b-bbb4-c1dcd1fae3a9}, !- Handle
  Surface 9,                              !- Name
  Wall,                                   !- Surface Type
  ,                                       !- Construction Name
  {93707c71-8566-4ebf-b4d5-f5f2c120368f}, !- Space Name
>>>>>>> 0d6078c2
  Outdoors,                               !- Outside Boundary Condition
  ,                                       !- Outside Boundary Condition Object
  SunExposed,                             !- Sun Exposure
  WindExposed,                            !- Wind Exposure
  ,                                       !- View Factor to Ground
  ,                                       !- Number of Vertices
  13.6310703908387, 6.81553519541936, 2.4384, !- X,Y,Z Vertex 1 {m}
  13.6310703908387, 6.81553519541936, 0,  !- X,Y,Z Vertex 2 {m}
  0, 6.81553519541936, 0,                 !- X,Y,Z Vertex 3 {m}
  0, 6.81553519541936, 2.4384;            !- X,Y,Z Vertex 4 {m}

OS:Surface,
<<<<<<< HEAD
  {3befdb7a-f501-4d9b-adf6-00e9b4697cf0}, !- Handle
  Surface 10,                             !- Name
  Wall,                                   !- Surface Type
  ,                                       !- Construction Name
  {870a05bd-ff3f-4951-b713-ef6bec21800b}, !- Space Name
=======
  {79179b57-b85e-46df-976a-097b3104f32c}, !- Handle
  Surface 10,                             !- Name
  Wall,                                   !- Surface Type
  ,                                       !- Construction Name
  {93707c71-8566-4ebf-b4d5-f5f2c120368f}, !- Space Name
>>>>>>> 0d6078c2
  Outdoors,                               !- Outside Boundary Condition
  ,                                       !- Outside Boundary Condition Object
  SunExposed,                             !- Sun Exposure
  WindExposed,                            !- Wind Exposure
  ,                                       !- View Factor to Ground
  ,                                       !- Number of Vertices
  13.6310703908387, 0, 2.4384,            !- X,Y,Z Vertex 1 {m}
  13.6310703908387, 0, 0,                 !- X,Y,Z Vertex 2 {m}
  13.6310703908387, 6.81553519541936, 0,  !- X,Y,Z Vertex 3 {m}
  13.6310703908387, 6.81553519541936, 2.4384; !- X,Y,Z Vertex 4 {m}

OS:Surface,
<<<<<<< HEAD
  {61a8cd34-923d-4291-a983-8bd1c79f4d68}, !- Handle
  Surface 11,                             !- Name
  Wall,                                   !- Surface Type
  ,                                       !- Construction Name
  {870a05bd-ff3f-4951-b713-ef6bec21800b}, !- Space Name
=======
  {3993b55d-9b52-4f1e-9ace-98e8b14b1f34}, !- Handle
  Surface 11,                             !- Name
  Wall,                                   !- Surface Type
  ,                                       !- Construction Name
  {93707c71-8566-4ebf-b4d5-f5f2c120368f}, !- Space Name
>>>>>>> 0d6078c2
  Outdoors,                               !- Outside Boundary Condition
  ,                                       !- Outside Boundary Condition Object
  SunExposed,                             !- Sun Exposure
  WindExposed,                            !- Wind Exposure
  ,                                       !- View Factor to Ground
  ,                                       !- Number of Vertices
  0, 0, 2.4384,                           !- X,Y,Z Vertex 1 {m}
  0, 0, 0,                                !- X,Y,Z Vertex 2 {m}
  13.6310703908387, 0, 0,                 !- X,Y,Z Vertex 3 {m}
  13.6310703908387, 0, 2.4384;            !- X,Y,Z Vertex 4 {m}

OS:Surface,
<<<<<<< HEAD
  {a0c8fe34-ec60-4ae8-8500-c23fd9e1319b}, !- Handle
  Surface 12,                             !- Name
  RoofCeiling,                            !- Surface Type
  ,                                       !- Construction Name
  {870a05bd-ff3f-4951-b713-ef6bec21800b}, !- Space Name
  Surface,                                !- Outside Boundary Condition
  {c9e6fb57-5a3f-42e2-9108-75090bcc9e85}, !- Outside Boundary Condition Object
=======
  {17c0899e-39b0-486f-b4fd-41f41b592948}, !- Handle
  Surface 12,                             !- Name
  RoofCeiling,                            !- Surface Type
  ,                                       !- Construction Name
  {93707c71-8566-4ebf-b4d5-f5f2c120368f}, !- Space Name
  Surface,                                !- Outside Boundary Condition
  {205ab060-b774-48fe-a03c-c04425f64798}, !- Outside Boundary Condition Object
>>>>>>> 0d6078c2
  NoSun,                                  !- Sun Exposure
  NoWind,                                 !- Wind Exposure
  ,                                       !- View Factor to Ground
  ,                                       !- Number of Vertices
  13.6310703908387, 0, 2.4384,            !- X,Y,Z Vertex 1 {m}
  13.6310703908387, 6.81553519541936, 2.4384, !- X,Y,Z Vertex 2 {m}
  0, 6.81553519541936, 2.4384,            !- X,Y,Z Vertex 3 {m}
  0, 0, 2.4384;                           !- X,Y,Z Vertex 4 {m}

OS:Surface,
<<<<<<< HEAD
  {c9e6fb57-5a3f-42e2-9108-75090bcc9e85}, !- Handle
  Surface 13,                             !- Name
  Floor,                                  !- Surface Type
  ,                                       !- Construction Name
  {0622b694-ef7b-4e9f-b5fd-2f22d8385942}, !- Space Name
  Surface,                                !- Outside Boundary Condition
  {a0c8fe34-ec60-4ae8-8500-c23fd9e1319b}, !- Outside Boundary Condition Object
=======
  {205ab060-b774-48fe-a03c-c04425f64798}, !- Handle
  Surface 13,                             !- Name
  Floor,                                  !- Surface Type
  ,                                       !- Construction Name
  {ce2f6df4-db36-4e77-9ad1-6f64f01d886e}, !- Space Name
  Surface,                                !- Outside Boundary Condition
  {17c0899e-39b0-486f-b4fd-41f41b592948}, !- Outside Boundary Condition Object
>>>>>>> 0d6078c2
  NoSun,                                  !- Sun Exposure
  NoWind,                                 !- Wind Exposure
  ,                                       !- View Factor to Ground
  ,                                       !- Number of Vertices
  0, 6.81553519541936, 0,                 !- X,Y,Z Vertex 1 {m}
  13.6310703908387, 6.81553519541936, 0,  !- X,Y,Z Vertex 2 {m}
  13.6310703908387, 0, 0,                 !- X,Y,Z Vertex 3 {m}
  0, 0, 0;                                !- X,Y,Z Vertex 4 {m}

OS:Surface,
<<<<<<< HEAD
  {b4670ff7-3b9c-4768-a066-175625057253}, !- Handle
  Surface 14,                             !- Name
  RoofCeiling,                            !- Surface Type
  ,                                       !- Construction Name
  {0622b694-ef7b-4e9f-b5fd-2f22d8385942}, !- Space Name
=======
  {22351239-9b0a-4e13-ad3d-5438637f07c4}, !- Handle
  Surface 14,                             !- Name
  RoofCeiling,                            !- Surface Type
  ,                                       !- Construction Name
  {ce2f6df4-db36-4e77-9ad1-6f64f01d886e}, !- Space Name
>>>>>>> 0d6078c2
  Outdoors,                               !- Outside Boundary Condition
  ,                                       !- Outside Boundary Condition Object
  SunExposed,                             !- Sun Exposure
  WindExposed,                            !- Wind Exposure
  ,                                       !- View Factor to Ground
  ,                                       !- Number of Vertices
  13.6310703908387, 3.40776759770968, 1.70388379885484, !- X,Y,Z Vertex 1 {m}
  0, 3.40776759770968, 1.70388379885484,  !- X,Y,Z Vertex 2 {m}
  0, 0, 0,                                !- X,Y,Z Vertex 3 {m}
  13.6310703908387, 0, 0;                 !- X,Y,Z Vertex 4 {m}

OS:Surface,
<<<<<<< HEAD
  {5d131e21-e6c4-492b-977b-ca95108be244}, !- Handle
  Surface 15,                             !- Name
  RoofCeiling,                            !- Surface Type
  ,                                       !- Construction Name
  {0622b694-ef7b-4e9f-b5fd-2f22d8385942}, !- Space Name
=======
  {148ad352-a6e8-4404-875f-479244001ca8}, !- Handle
  Surface 15,                             !- Name
  RoofCeiling,                            !- Surface Type
  ,                                       !- Construction Name
  {ce2f6df4-db36-4e77-9ad1-6f64f01d886e}, !- Space Name
>>>>>>> 0d6078c2
  Outdoors,                               !- Outside Boundary Condition
  ,                                       !- Outside Boundary Condition Object
  SunExposed,                             !- Sun Exposure
  WindExposed,                            !- Wind Exposure
  ,                                       !- View Factor to Ground
  ,                                       !- Number of Vertices
  0, 3.40776759770968, 1.70388379885484,  !- X,Y,Z Vertex 1 {m}
  13.6310703908387, 3.40776759770968, 1.70388379885484, !- X,Y,Z Vertex 2 {m}
  13.6310703908387, 6.81553519541936, 0,  !- X,Y,Z Vertex 3 {m}
  0, 6.81553519541936, 0;                 !- X,Y,Z Vertex 4 {m}

OS:Surface,
<<<<<<< HEAD
  {a3cc3cdf-7d3f-4519-be64-f15438b68757}, !- Handle
  Surface 16,                             !- Name
  Wall,                                   !- Surface Type
  ,                                       !- Construction Name
  {0622b694-ef7b-4e9f-b5fd-2f22d8385942}, !- Space Name
=======
  {7db9ce7d-970c-4a31-b545-fbb96c5b7231}, !- Handle
  Surface 16,                             !- Name
  Wall,                                   !- Surface Type
  ,                                       !- Construction Name
  {ce2f6df4-db36-4e77-9ad1-6f64f01d886e}, !- Space Name
>>>>>>> 0d6078c2
  Outdoors,                               !- Outside Boundary Condition
  ,                                       !- Outside Boundary Condition Object
  SunExposed,                             !- Sun Exposure
  WindExposed,                            !- Wind Exposure
  ,                                       !- View Factor to Ground
  ,                                       !- Number of Vertices
  0, 3.40776759770968, 1.70388379885484,  !- X,Y,Z Vertex 1 {m}
  0, 6.81553519541936, 0,                 !- X,Y,Z Vertex 2 {m}
  0, 0, 0;                                !- X,Y,Z Vertex 3 {m}

OS:Surface,
<<<<<<< HEAD
  {8c4181c8-c9c0-4f56-8683-a3252257b06c}, !- Handle
  Surface 17,                             !- Name
  Wall,                                   !- Surface Type
  ,                                       !- Construction Name
  {0622b694-ef7b-4e9f-b5fd-2f22d8385942}, !- Space Name
=======
  {663c101d-1410-46b0-b071-be573c78a5f3}, !- Handle
  Surface 17,                             !- Name
  Wall,                                   !- Surface Type
  ,                                       !- Construction Name
  {ce2f6df4-db36-4e77-9ad1-6f64f01d886e}, !- Space Name
>>>>>>> 0d6078c2
  Outdoors,                               !- Outside Boundary Condition
  ,                                       !- Outside Boundary Condition Object
  SunExposed,                             !- Sun Exposure
  WindExposed,                            !- Wind Exposure
  ,                                       !- View Factor to Ground
  ,                                       !- Number of Vertices
  13.6310703908387, 3.40776759770968, 1.70388379885484, !- X,Y,Z Vertex 1 {m}
  13.6310703908387, 0, 0,                 !- X,Y,Z Vertex 2 {m}
  13.6310703908387, 6.81553519541936, 0;  !- X,Y,Z Vertex 3 {m}

OS:Space,
<<<<<<< HEAD
  {0622b694-ef7b-4e9f-b5fd-2f22d8385942}, !- Handle
  unfinished attic space,                 !- Name
  {c53524c3-faee-4324-b15f-4422979a01d1}, !- Space Type Name
=======
  {ce2f6df4-db36-4e77-9ad1-6f64f01d886e}, !- Handle
  unfinished attic space,                 !- Name
  {e89fb4e6-e3fe-403a-8e98-f886d0dc6d1b}, !- Space Type Name
>>>>>>> 0d6078c2
  ,                                       !- Default Construction Set Name
  ,                                       !- Default Schedule Set Name
  -0,                                     !- Direction of Relative North {deg}
  0,                                      !- X Origin {m}
  0,                                      !- Y Origin {m}
  4.8768,                                 !- Z Origin {m}
  ,                                       !- Building Story Name
<<<<<<< HEAD
  {ed58fd73-60dc-41ba-8733-6b7b4f00b57f}; !- Thermal Zone Name

OS:ThermalZone,
  {ed58fd73-60dc-41ba-8733-6b7b4f00b57f}, !- Handle
=======
  {ad97e14b-309a-4c8b-951d-323b0c6f590e}; !- Thermal Zone Name

OS:ThermalZone,
  {ad97e14b-309a-4c8b-951d-323b0c6f590e}, !- Handle
>>>>>>> 0d6078c2
  unfinished attic zone,                  !- Name
  ,                                       !- Multiplier
  ,                                       !- Ceiling Height {m}
  ,                                       !- Volume {m3}
  ,                                       !- Floor Area {m2}
  ,                                       !- Zone Inside Convection Algorithm
  ,                                       !- Zone Outside Convection Algorithm
  ,                                       !- Zone Conditioning Equipment List Name
<<<<<<< HEAD
  {0ae46e62-06d2-455f-a723-eab3f9ab0a09}, !- Zone Air Inlet Port List
  {55c4c7e7-0b91-496f-bf6c-d043e1953566}, !- Zone Air Exhaust Port List
  {12aba380-0f3a-4588-8537-d552f656262f}, !- Zone Air Node Name
  {dfece1e6-df5a-4b6e-a31c-94be7288acc4}, !- Zone Return Air Port List
=======
  {877cd41c-63f4-49a9-acc5-ae86a6e5cb97}, !- Zone Air Inlet Port List
  {2e85554b-28d5-4400-b176-f1947e6fa30d}, !- Zone Air Exhaust Port List
  {606a94cc-2297-4605-90a6-bd324655b8d6}, !- Zone Air Node Name
  {7886e280-0506-4f0b-bf6f-8af9483d307d}, !- Zone Return Air Port List
>>>>>>> 0d6078c2
  ,                                       !- Primary Daylighting Control Name
  ,                                       !- Fraction of Zone Controlled by Primary Daylighting Control
  ,                                       !- Secondary Daylighting Control Name
  ,                                       !- Fraction of Zone Controlled by Secondary Daylighting Control
  ,                                       !- Illuminance Map Name
  ,                                       !- Group Rendering Name
  ,                                       !- Thermostat Name
  No;                                     !- Use Ideal Air Loads

OS:Node,
<<<<<<< HEAD
  {dac4e1f6-40fd-4c43-8467-d7940ed6fb7d}, !- Handle
  Node 2,                                 !- Name
  {12aba380-0f3a-4588-8537-d552f656262f}, !- Inlet Port
  ;                                       !- Outlet Port

OS:Connection,
  {12aba380-0f3a-4588-8537-d552f656262f}, !- Handle
  {09e5d3bf-d2ca-4032-a0c6-219a4a7d25e4}, !- Name
  {ed58fd73-60dc-41ba-8733-6b7b4f00b57f}, !- Source Object
  11,                                     !- Outlet Port
  {dac4e1f6-40fd-4c43-8467-d7940ed6fb7d}, !- Target Object
  2;                                      !- Inlet Port

OS:PortList,
  {0ae46e62-06d2-455f-a723-eab3f9ab0a09}, !- Handle
  {a8eb4607-a28e-45f1-935a-fb8485a91a77}, !- Name
  {ed58fd73-60dc-41ba-8733-6b7b4f00b57f}; !- HVAC Component

OS:PortList,
  {55c4c7e7-0b91-496f-bf6c-d043e1953566}, !- Handle
  {cb2e88e3-23ac-47bb-93b2-1792937aa814}, !- Name
  {ed58fd73-60dc-41ba-8733-6b7b4f00b57f}; !- HVAC Component

OS:PortList,
  {dfece1e6-df5a-4b6e-a31c-94be7288acc4}, !- Handle
  {5369ff1e-ca0e-44b8-ba40-18af740ea201}, !- Name
  {ed58fd73-60dc-41ba-8733-6b7b4f00b57f}; !- HVAC Component

OS:Sizing:Zone,
  {7c7dc50c-83b6-4aa0-97a9-8e5fcf1b9ff1}, !- Handle
  {ed58fd73-60dc-41ba-8733-6b7b4f00b57f}, !- Zone or ZoneList Name
=======
  {07d4b8cc-99cf-42cd-9173-c4b098d05a84}, !- Handle
  Node 2,                                 !- Name
  {606a94cc-2297-4605-90a6-bd324655b8d6}, !- Inlet Port
  ;                                       !- Outlet Port

OS:Connection,
  {606a94cc-2297-4605-90a6-bd324655b8d6}, !- Handle
  {68bf5c8a-c92a-4170-85fd-932cca6174ef}, !- Name
  {ad97e14b-309a-4c8b-951d-323b0c6f590e}, !- Source Object
  11,                                     !- Outlet Port
  {07d4b8cc-99cf-42cd-9173-c4b098d05a84}, !- Target Object
  2;                                      !- Inlet Port

OS:PortList,
  {877cd41c-63f4-49a9-acc5-ae86a6e5cb97}, !- Handle
  {a41d056e-06ee-444e-aaf9-96c6e0f7f9ce}, !- Name
  {ad97e14b-309a-4c8b-951d-323b0c6f590e}; !- HVAC Component

OS:PortList,
  {2e85554b-28d5-4400-b176-f1947e6fa30d}, !- Handle
  {8f78deb2-a5a4-4dc9-bbec-50db2469f225}, !- Name
  {ad97e14b-309a-4c8b-951d-323b0c6f590e}; !- HVAC Component

OS:PortList,
  {7886e280-0506-4f0b-bf6f-8af9483d307d}, !- Handle
  {bd58c670-e533-4ff8-bb84-da7713da094f}, !- Name
  {ad97e14b-309a-4c8b-951d-323b0c6f590e}; !- HVAC Component

OS:Sizing:Zone,
  {5fc847e1-b266-429a-b4d1-a80e7cb38f50}, !- Handle
  {ad97e14b-309a-4c8b-951d-323b0c6f590e}, !- Zone or ZoneList Name
>>>>>>> 0d6078c2
  SupplyAirTemperature,                   !- Zone Cooling Design Supply Air Temperature Input Method
  14,                                     !- Zone Cooling Design Supply Air Temperature {C}
  11.11,                                  !- Zone Cooling Design Supply Air Temperature Difference {deltaC}
  SupplyAirTemperature,                   !- Zone Heating Design Supply Air Temperature Input Method
  40,                                     !- Zone Heating Design Supply Air Temperature {C}
  11.11,                                  !- Zone Heating Design Supply Air Temperature Difference {deltaC}
  0.0085,                                 !- Zone Cooling Design Supply Air Humidity Ratio {kg-H2O/kg-air}
  0.008,                                  !- Zone Heating Design Supply Air Humidity Ratio {kg-H2O/kg-air}
  ,                                       !- Zone Heating Sizing Factor
  ,                                       !- Zone Cooling Sizing Factor
  DesignDay,                              !- Cooling Design Air Flow Method
  ,                                       !- Cooling Design Air Flow Rate {m3/s}
  ,                                       !- Cooling Minimum Air Flow per Zone Floor Area {m3/s-m2}
  ,                                       !- Cooling Minimum Air Flow {m3/s}
  ,                                       !- Cooling Minimum Air Flow Fraction
  DesignDay,                              !- Heating Design Air Flow Method
  ,                                       !- Heating Design Air Flow Rate {m3/s}
  ,                                       !- Heating Maximum Air Flow per Zone Floor Area {m3/s-m2}
  ,                                       !- Heating Maximum Air Flow {m3/s}
  ,                                       !- Heating Maximum Air Flow Fraction
  ,                                       !- Design Zone Air Distribution Effectiveness in Cooling Mode
  ,                                       !- Design Zone Air Distribution Effectiveness in Heating Mode
  No,                                     !- Account for Dedicated Outdoor Air System
  NeutralSupplyAir,                       !- Dedicated Outdoor Air System Control Strategy
  autosize,                               !- Dedicated Outdoor Air Low Setpoint Temperature for Design {C}
  autosize;                               !- Dedicated Outdoor Air High Setpoint Temperature for Design {C}

OS:ZoneHVAC:EquipmentList,
<<<<<<< HEAD
  {45a395ac-3c76-41e8-8cb6-7ff2a7b5d65a}, !- Handle
  Zone HVAC Equipment List 2,             !- Name
  {ed58fd73-60dc-41ba-8733-6b7b4f00b57f}; !- Thermal Zone

OS:SpaceType,
  {c53524c3-faee-4324-b15f-4422979a01d1}, !- Handle
=======
  {de51bac0-4ac6-4340-8093-8c4c6b79bc22}, !- Handle
  Zone HVAC Equipment List 2,             !- Name
  {ad97e14b-309a-4c8b-951d-323b0c6f590e}; !- Thermal Zone

OS:SpaceType,
  {e89fb4e6-e3fe-403a-8e98-f886d0dc6d1b}, !- Handle
>>>>>>> 0d6078c2
  Space Type 2,                           !- Name
  ,                                       !- Default Construction Set Name
  ,                                       !- Default Schedule Set Name
  ,                                       !- Group Rendering Name
  ,                                       !- Design Specification Outdoor Air Object Name
  ,                                       !- Standards Template
  ,                                       !- Standards Building Type
  unfinished attic;                       !- Standards Space Type

OS:BuildingUnit,
<<<<<<< HEAD
  {777df0a1-2a93-417e-83b1-6f154b4fd5ef}, !- Handle
=======
  {6130da35-fe07-44a7-a3c5-1e17072a8c94}, !- Handle
>>>>>>> 0d6078c2
  unit 1,                                 !- Name
  ,                                       !- Rendering Color
  Residential;                            !- Building Unit Type

OS:AdditionalProperties,
<<<<<<< HEAD
  {38cb23e6-c8ac-4cbb-bc01-c1756b9f8073}, !- Handle
  {777df0a1-2a93-417e-83b1-6f154b4fd5ef}, !- Object Name
=======
  {488441d2-9357-4afc-b65a-dc2851304825}, !- Handle
  {6130da35-fe07-44a7-a3c5-1e17072a8c94}, !- Object Name
>>>>>>> 0d6078c2
  NumberOfBedrooms,                       !- Feature Name 1
  Integer,                                !- Feature Data Type 1
  3,                                      !- Feature Value 1
  NumberOfBathrooms,                      !- Feature Name 2
  Double,                                 !- Feature Data Type 2
  2,                                      !- Feature Value 2
  NumberOfOccupants,                      !- Feature Name 3
  Double,                                 !- Feature Data Type 3
  2.6400000000000001;                     !- Feature Value 3

OS:External:File,
<<<<<<< HEAD
  {bd7b3f49-03e3-4e7c-8c4c-4a873861d59f}, !- Handle
=======
  {d27c035f-ea55-4516-aee5-2501b8d57923}, !- Handle
>>>>>>> 0d6078c2
  8760.csv,                               !- Name
  8760.csv;                               !- File Name

OS:Schedule:Day,
<<<<<<< HEAD
  {5faa2f90-9063-46cc-84e2-2a1d152f0c86}, !- Handle
=======
  {c26d6a1b-ac71-47ad-a6a7-78cd2f6b436b}, !- Handle
>>>>>>> 0d6078c2
  Schedule Day 1,                         !- Name
  ,                                       !- Schedule Type Limits Name
  ,                                       !- Interpolate to Timestep
  24,                                     !- Hour 1
  0,                                      !- Minute 1
  0;                                      !- Value Until Time 1

OS:Schedule:Day,
<<<<<<< HEAD
  {722f5ccd-fca4-4a26-b6b3-c7a811d01423}, !- Handle
=======
  {79add43d-2b70-4767-b752-feb4bb05e2ab}, !- Handle
>>>>>>> 0d6078c2
  Schedule Day 2,                         !- Name
  ,                                       !- Schedule Type Limits Name
  ,                                       !- Interpolate to Timestep
  24,                                     !- Hour 1
  0,                                      !- Minute 1
  1;                                      !- Value Until Time 1

OS:Schedule:File,
<<<<<<< HEAD
  {2674492b-faf9-4ba7-9b75-bd24b9d9b78f}, !- Handle
  occupants,                              !- Name
  {ccfa2367-fa9a-40ef-846f-64e44a5126a1}, !- Schedule Type Limits Name
  {bd7b3f49-03e3-4e7c-8c4c-4a873861d59f}, !- External File Name
=======
  {f09dbfa1-518d-411a-9920-16788b98457a}, !- Handle
  occupants,                              !- Name
  {a59cc5e0-3594-4b38-9101-41a3b6ff0f94}, !- Schedule Type Limits Name
  {d27c035f-ea55-4516-aee5-2501b8d57923}, !- External File Name
>>>>>>> 0d6078c2
  1,                                      !- Column Number
  1,                                      !- Rows to Skip at Top
  8760,                                   !- Number of Hours of Data
  ,                                       !- Column Separator
  ,                                       !- Interpolate to Timestep
  60;                                     !- Minutes per Item

OS:Schedule:Ruleset,
<<<<<<< HEAD
  {2f0667d7-bd7e-43ae-b5ef-27be1ac16c74}, !- Handle
  Schedule Ruleset 1,                     !- Name
  {09340c1c-ccb3-491c-be7b-2eeb2bb36b17}, !- Schedule Type Limits Name
  {efa8f74f-8e80-446a-8a95-0aba10c6486b}; !- Default Day Schedule Name

OS:Schedule:Day,
  {efa8f74f-8e80-446a-8a95-0aba10c6486b}, !- Handle
  Schedule Day 3,                         !- Name
  {09340c1c-ccb3-491c-be7b-2eeb2bb36b17}, !- Schedule Type Limits Name
=======
  {810988d9-1fdc-4ee4-bc50-ff3a1d8ade44}, !- Handle
  Schedule Ruleset 1,                     !- Name
  {6a8d9cb7-d5f9-451f-85ac-7188522c0ead}, !- Schedule Type Limits Name
  {c45e3a13-175d-4cff-8a53-a13cb8a0820f}; !- Default Day Schedule Name

OS:Schedule:Day,
  {c45e3a13-175d-4cff-8a53-a13cb8a0820f}, !- Handle
  Schedule Day 3,                         !- Name
  {6a8d9cb7-d5f9-451f-85ac-7188522c0ead}, !- Schedule Type Limits Name
>>>>>>> 0d6078c2
  ,                                       !- Interpolate to Timestep
  24,                                     !- Hour 1
  0,                                      !- Minute 1
  112.539290946133;                       !- Value Until Time 1

OS:People:Definition,
<<<<<<< HEAD
  {54f790cd-bb38-40b1-aa47-aa8eab5d93ad}, !- Handle
  res occupants|living space|story 2,     !- Name
=======
  {917463b9-ca16-4f98-a529-404f2b8200de}, !- Handle
  res occupants|living space,             !- Name
>>>>>>> 0d6078c2
  People,                                 !- Number of People Calculation Method
  1.32,                                   !- Number of People {people}
  ,                                       !- People per Space Floor Area {person/m2}
  ,                                       !- Space Floor Area per Person {m2/person}
  0.319734,                               !- Fraction Radiant
  0.573,                                  !- Sensible Heat Fraction
  0,                                      !- Carbon Dioxide Generation Rate {m3/s-W}
  No,                                     !- Enable ASHRAE 55 Comfort Warnings
  ZoneAveraged;                           !- Mean Radiant Temperature Calculation Type

OS:People,
<<<<<<< HEAD
  {2c80cbed-b545-4179-bab2-e09789dad1b2}, !- Handle
  res occupants|living space|story 2,     !- Name
  {54f790cd-bb38-40b1-aa47-aa8eab5d93ad}, !- People Definition Name
  {870a05bd-ff3f-4951-b713-ef6bec21800b}, !- Space or SpaceType Name
  {2674492b-faf9-4ba7-9b75-bd24b9d9b78f}, !- Number of People Schedule Name
  {2f0667d7-bd7e-43ae-b5ef-27be1ac16c74}, !- Activity Level Schedule Name
=======
  {20d3a680-c374-4bb7-84a6-5f616881861c}, !- Handle
  res occupants|living space,             !- Name
  {917463b9-ca16-4f98-a529-404f2b8200de}, !- People Definition Name
  {211f6288-9857-4a5f-ad3e-902f304f4f66}, !- Space or SpaceType Name
  {f09dbfa1-518d-411a-9920-16788b98457a}, !- Number of People Schedule Name
  {810988d9-1fdc-4ee4-bc50-ff3a1d8ade44}, !- Activity Level Schedule Name
>>>>>>> 0d6078c2
  ,                                       !- Surface Name/Angle Factor List Name
  ,                                       !- Work Efficiency Schedule Name
  ,                                       !- Clothing Insulation Schedule Name
  ,                                       !- Air Velocity Schedule Name
  1;                                      !- Multiplier

OS:ScheduleTypeLimits,
<<<<<<< HEAD
  {09340c1c-ccb3-491c-be7b-2eeb2bb36b17}, !- Handle
=======
  {6a8d9cb7-d5f9-451f-85ac-7188522c0ead}, !- Handle
>>>>>>> 0d6078c2
  ActivityLevel,                          !- Name
  0,                                      !- Lower Limit Value
  ,                                       !- Upper Limit Value
  Continuous,                             !- Numeric Type
  ActivityLevel;                          !- Unit Type

OS:ScheduleTypeLimits,
<<<<<<< HEAD
  {ccfa2367-fa9a-40ef-846f-64e44a5126a1}, !- Handle
=======
  {a59cc5e0-3594-4b38-9101-41a3b6ff0f94}, !- Handle
>>>>>>> 0d6078c2
  Fractional,                             !- Name
  0,                                      !- Lower Limit Value
  1,                                      !- Upper Limit Value
  Continuous;                             !- Numeric Type

OS:People:Definition,
<<<<<<< HEAD
  {6aa273f2-6ec2-4999-91a2-bcab12eed3d6}, !- Handle
  res occupants|living space,             !- Name
=======
  {e4817d97-4519-44c8-94da-d3d18881722d}, !- Handle
  res occupants|living space|story 2,     !- Name
>>>>>>> 0d6078c2
  People,                                 !- Number of People Calculation Method
  1.32,                                   !- Number of People {people}
  ,                                       !- People per Space Floor Area {person/m2}
  ,                                       !- Space Floor Area per Person {m2/person}
  0.319734,                               !- Fraction Radiant
  0.573,                                  !- Sensible Heat Fraction
  0,                                      !- Carbon Dioxide Generation Rate {m3/s-W}
  No,                                     !- Enable ASHRAE 55 Comfort Warnings
  ZoneAveraged;                           !- Mean Radiant Temperature Calculation Type

OS:People,
<<<<<<< HEAD
  {0dd77ee2-e2b0-49bd-843e-b0a7b4bfc509}, !- Handle
  res occupants|living space,             !- Name
  {6aa273f2-6ec2-4999-91a2-bcab12eed3d6}, !- People Definition Name
  {f83eb827-c5e2-46e5-91c8-92fef045be18}, !- Space or SpaceType Name
  {2674492b-faf9-4ba7-9b75-bd24b9d9b78f}, !- Number of People Schedule Name
  {2f0667d7-bd7e-43ae-b5ef-27be1ac16c74}, !- Activity Level Schedule Name
=======
  {dc41a47b-dcde-4138-9dba-87de2c172e2f}, !- Handle
  res occupants|living space|story 2,     !- Name
  {e4817d97-4519-44c8-94da-d3d18881722d}, !- People Definition Name
  {93707c71-8566-4ebf-b4d5-f5f2c120368f}, !- Space or SpaceType Name
  {f09dbfa1-518d-411a-9920-16788b98457a}, !- Number of People Schedule Name
  {810988d9-1fdc-4ee4-bc50-ff3a1d8ade44}, !- Activity Level Schedule Name
>>>>>>> 0d6078c2
  ,                                       !- Surface Name/Angle Factor List Name
  ,                                       !- Work Efficiency Schedule Name
  ,                                       !- Clothing Insulation Schedule Name
  ,                                       !- Air Velocity Schedule Name
  1;                                      !- Multiplier
<|MERGE_RESOLUTION|>--- conflicted
+++ resolved
@@ -1,53 +1,26 @@
 !- NOTE: Auto-generated from /test/osw_files/SFD_2000sqft_2story_SL_UA.osw
 
 OS:Version,
-<<<<<<< HEAD
-  {62117147-eeb1-4fe4-935b-91f6722329fa}, !- Handle
-  2.9.0;                                  !- Version Identifier
-
-OS:SimulationControl,
-  {1b6ed698-1a0b-4336-8cb0-fcb13a985224}, !- Handle
-=======
   {c0aab6ab-e0ec-4213-a15c-8f2098064019}, !- Handle
   2.9.0;                                  !- Version Identifier
 
 OS:SimulationControl,
   {5bae2730-4b0e-41cb-afbe-ad77892dd484}, !- Handle
->>>>>>> 0d6078c2
   ,                                       !- Do Zone Sizing Calculation
   ,                                       !- Do System Sizing Calculation
   ,                                       !- Do Plant Sizing Calculation
   No;                                     !- Run Simulation for Sizing Periods
 
 OS:Timestep,
-<<<<<<< HEAD
-  {de554acb-ad62-4360-814f-e931666c0591}, !- Handle
-  6;                                      !- Number of Timesteps per Hour
-
-OS:ShadowCalculation,
-  {98af178f-dae0-4f41-b27d-e2d0c5fb6a54}, !- Handle
-=======
   {255b7cb0-05c8-4d6b-933c-4d1f4bc71283}, !- Handle
   6;                                      !- Number of Timesteps per Hour
 
 OS:ShadowCalculation,
   {e6a83ee5-6263-404d-a579-f243ed7dbef3}, !- Handle
->>>>>>> 0d6078c2
   20,                                     !- Calculation Frequency
   200;                                    !- Maximum Figures in Shadow Overlap Calculations
 
 OS:SurfaceConvectionAlgorithm:Outside,
-<<<<<<< HEAD
-  {29aab16d-f429-4aae-bfa9-f36df6142dd4}, !- Handle
-  DOE-2;                                  !- Algorithm
-
-OS:SurfaceConvectionAlgorithm:Inside,
-  {dae04997-2a84-447f-8425-eef0eba64947}, !- Handle
-  TARP;                                   !- Algorithm
-
-OS:ZoneCapacitanceMultiplier:ResearchSpecial,
-  {dcafee23-0139-4ed0-b054-cbfcffafe062}, !- Handle
-=======
   {171a97a4-0e69-40ef-8783-0c259d4271fe}, !- Handle
   DOE-2;                                  !- Algorithm
 
@@ -57,17 +30,12 @@
 
 OS:ZoneCapacitanceMultiplier:ResearchSpecial,
   {ff14b14d-c217-4f16-94f3-f240b1593cc6}, !- Handle
->>>>>>> 0d6078c2
   ,                                       !- Temperature Capacity Multiplier
   15,                                     !- Humidity Capacity Multiplier
   ;                                       !- Carbon Dioxide Capacity Multiplier
 
 OS:RunPeriod,
-<<<<<<< HEAD
-  {b521d9a1-b0c8-4ae9-adb9-b1e14cad0655}, !- Handle
-=======
   {94f80f34-ee9e-44ad-a6bf-12d130d7f2c2}, !- Handle
->>>>>>> 0d6078c2
   Run Period 1,                           !- Name
   1,                                      !- Begin Month
   1,                                      !- Begin Day of Month
@@ -81,21 +49,13 @@
   ;                                       !- Number of Times Runperiod to be Repeated
 
 OS:YearDescription,
-<<<<<<< HEAD
-  {73327263-b8fc-43b4-911f-6d831d3d61af}, !- Handle
-=======
   {2468768f-c607-46b7-8ea9-c63c74c48b6c}, !- Handle
->>>>>>> 0d6078c2
   2007,                                   !- Calendar Year
   ,                                       !- Day of Week for Start Day
   ;                                       !- Is Leap Year
 
 OS:Building,
-<<<<<<< HEAD
-  {0a4fb2f3-363b-4bef-9624-604e42b911fa}, !- Handle
-=======
   {be341972-057f-4721-a9c9-79d9f6b35a39}, !- Handle
->>>>>>> 0d6078c2
   Building 1,                             !- Name
   ,                                       !- Building Sector Type
   0,                                      !- North Axis {deg}
@@ -110,13 +70,8 @@
   1;                                      !- Standards Number of Living Units
 
 OS:AdditionalProperties,
-<<<<<<< HEAD
-  {fc3d1829-c77a-432a-86af-a68dc9bc7f26}, !- Handle
-  {0a4fb2f3-363b-4bef-9624-604e42b911fa}, !- Object Name
-=======
   {7a88c070-995f-423b-aedc-baced61906c8}, !- Handle
   {be341972-057f-4721-a9c9-79d9f6b35a39}, !- Object Name
->>>>>>> 0d6078c2
   Total Units Represented,                !- Feature Name 1
   Integer,                                !- Feature Data Type 1
   1,                                      !- Feature Value 1
@@ -125,11 +80,7 @@
   1;                                      !- Feature Value 2
 
 OS:ThermalZone,
-<<<<<<< HEAD
-  {2cf7ef3f-7bbc-43f3-8337-9bedc923e761}, !- Handle
-=======
   {a76dbc8b-4f75-4622-806d-2cd3f379feed}, !- Handle
->>>>>>> 0d6078c2
   living zone,                            !- Name
   ,                                       !- Multiplier
   ,                                       !- Ceiling Height {m}
@@ -138,17 +89,10 @@
   ,                                       !- Zone Inside Convection Algorithm
   ,                                       !- Zone Outside Convection Algorithm
   ,                                       !- Zone Conditioning Equipment List Name
-<<<<<<< HEAD
-  {2e6b4eb6-d645-4344-864e-e5b142d9f966}, !- Zone Air Inlet Port List
-  {a24a2355-58f7-425a-b155-47fc6c30a940}, !- Zone Air Exhaust Port List
-  {8f317b63-0e94-4982-8b97-0eb48868a741}, !- Zone Air Node Name
-  {23858c5b-591e-4d8b-9f88-77a12c570f40}, !- Zone Return Air Port List
-=======
   {5b809623-567f-4727-ba0d-4d0ba1431b20}, !- Zone Air Inlet Port List
   {0f994085-33a7-470a-a065-0f323fa0e87e}, !- Zone Air Exhaust Port List
   {72b3ed71-a79b-4d2f-bfbd-18b1397a4e69}, !- Zone Air Node Name
   {4143650c-74fc-4a04-a2af-687d04a957fe}, !- Zone Return Air Port List
->>>>>>> 0d6078c2
   ,                                       !- Primary Daylighting Control Name
   ,                                       !- Fraction of Zone Controlled by Primary Daylighting Control
   ,                                       !- Secondary Daylighting Control Name
@@ -159,39 +103,6 @@
   No;                                     !- Use Ideal Air Loads
 
 OS:Node,
-<<<<<<< HEAD
-  {10a9c420-a745-4591-9a68-bd75bd741969}, !- Handle
-  Node 1,                                 !- Name
-  {8f317b63-0e94-4982-8b97-0eb48868a741}, !- Inlet Port
-  ;                                       !- Outlet Port
-
-OS:Connection,
-  {8f317b63-0e94-4982-8b97-0eb48868a741}, !- Handle
-  {4aba92e5-13c8-4861-b57c-5ef51b98a856}, !- Name
-  {2cf7ef3f-7bbc-43f3-8337-9bedc923e761}, !- Source Object
-  11,                                     !- Outlet Port
-  {10a9c420-a745-4591-9a68-bd75bd741969}, !- Target Object
-  2;                                      !- Inlet Port
-
-OS:PortList,
-  {2e6b4eb6-d645-4344-864e-e5b142d9f966}, !- Handle
-  {d67409ba-a007-4b4a-aa1f-8e350fd37a6c}, !- Name
-  {2cf7ef3f-7bbc-43f3-8337-9bedc923e761}; !- HVAC Component
-
-OS:PortList,
-  {a24a2355-58f7-425a-b155-47fc6c30a940}, !- Handle
-  {d1e3362d-06ff-4d49-85e8-8dee8e2820e3}, !- Name
-  {2cf7ef3f-7bbc-43f3-8337-9bedc923e761}; !- HVAC Component
-
-OS:PortList,
-  {23858c5b-591e-4d8b-9f88-77a12c570f40}, !- Handle
-  {ed527962-d7d6-4450-b2f5-3b751fe6cabb}, !- Name
-  {2cf7ef3f-7bbc-43f3-8337-9bedc923e761}; !- HVAC Component
-
-OS:Sizing:Zone,
-  {44edcf97-d369-47d1-987a-ac81f28c434c}, !- Handle
-  {2cf7ef3f-7bbc-43f3-8337-9bedc923e761}, !- Zone or ZoneList Name
-=======
   {9cb8190e-c0bd-47e3-ab91-2b559251cc1f}, !- Handle
   Node 1,                                 !- Name
   {72b3ed71-a79b-4d2f-bfbd-18b1397a4e69}, !- Inlet Port
@@ -223,7 +134,6 @@
 OS:Sizing:Zone,
   {e9ce1a86-29ac-4bfa-b3eb-c1db9cd5a1ab}, !- Handle
   {a76dbc8b-4f75-4622-806d-2cd3f379feed}, !- Zone or ZoneList Name
->>>>>>> 0d6078c2
   SupplyAirTemperature,                   !- Zone Cooling Design Supply Air Temperature Input Method
   14,                                     !- Zone Cooling Design Supply Air Temperature {C}
   11.11,                                  !- Zone Cooling Design Supply Air Temperature Difference {deltaC}
@@ -252,16 +162,6 @@
   autosize;                               !- Dedicated Outdoor Air High Setpoint Temperature for Design {C}
 
 OS:ZoneHVAC:EquipmentList,
-<<<<<<< HEAD
-  {a019eb94-3cf4-49d5-b5dc-5af011fee340}, !- Handle
-  Zone HVAC Equipment List 1,             !- Name
-  {2cf7ef3f-7bbc-43f3-8337-9bedc923e761}; !- Thermal Zone
-
-OS:Space,
-  {f83eb827-c5e2-46e5-91c8-92fef045be18}, !- Handle
-  living space,                           !- Name
-  {eb36b9cc-3371-43cc-9065-c5c109de9468}, !- Space Type Name
-=======
   {76d1aa97-5814-4e37-93a1-9f3898f6495c}, !- Handle
   Zone HVAC Equipment List 1,             !- Name
   {a76dbc8b-4f75-4622-806d-2cd3f379feed}; !- Thermal Zone
@@ -270,7 +170,6 @@
   {211f6288-9857-4a5f-ad3e-902f304f4f66}, !- Handle
   living space,                           !- Name
   {a6d0309a-b3e5-4103-b957-b8a623d22d22}, !- Space Type Name
->>>>>>> 0d6078c2
   ,                                       !- Default Construction Set Name
   ,                                       !- Default Schedule Set Name
   -0,                                     !- Direction of Relative North {deg}
@@ -278,19 +177,6 @@
   0,                                      !- Y Origin {m}
   0,                                      !- Z Origin {m}
   ,                                       !- Building Story Name
-<<<<<<< HEAD
-  {2cf7ef3f-7bbc-43f3-8337-9bedc923e761}, !- Thermal Zone Name
-  ,                                       !- Part of Total Floor Area
-  ,                                       !- Design Specification Outdoor Air Object Name
-  {777df0a1-2a93-417e-83b1-6f154b4fd5ef}; !- Building Unit Name
-
-OS:Surface,
-  {3535830d-0901-45da-a531-2e60fd91b768}, !- Handle
-  Surface 1,                              !- Name
-  Floor,                                  !- Surface Type
-  ,                                       !- Construction Name
-  {f83eb827-c5e2-46e5-91c8-92fef045be18}, !- Space Name
-=======
   {a76dbc8b-4f75-4622-806d-2cd3f379feed}, !- Thermal Zone Name
   ,                                       !- Part of Total Floor Area
   ,                                       !- Design Specification Outdoor Air Object Name
@@ -302,7 +188,6 @@
   Floor,                                  !- Surface Type
   ,                                       !- Construction Name
   {211f6288-9857-4a5f-ad3e-902f304f4f66}, !- Space Name
->>>>>>> 0d6078c2
   Foundation,                             !- Outside Boundary Condition
   ,                                       !- Outside Boundary Condition Object
   NoSun,                                  !- Sun Exposure
@@ -315,19 +200,11 @@
   13.6310703908387, 0, 0;                 !- X,Y,Z Vertex 4 {m}
 
 OS:Surface,
-<<<<<<< HEAD
-  {5159457a-e27d-486b-9d95-74eb68389437}, !- Handle
-  Surface 2,                              !- Name
-  Wall,                                   !- Surface Type
-  ,                                       !- Construction Name
-  {f83eb827-c5e2-46e5-91c8-92fef045be18}, !- Space Name
-=======
   {2281fba0-2bdd-42fd-a590-0a4cc21eb00c}, !- Handle
   Surface 2,                              !- Name
   Wall,                                   !- Surface Type
   ,                                       !- Construction Name
   {211f6288-9857-4a5f-ad3e-902f304f4f66}, !- Space Name
->>>>>>> 0d6078c2
   Outdoors,                               !- Outside Boundary Condition
   ,                                       !- Outside Boundary Condition Object
   SunExposed,                             !- Sun Exposure
@@ -340,19 +217,11 @@
   0, 0, 2.4384;                           !- X,Y,Z Vertex 4 {m}
 
 OS:Surface,
-<<<<<<< HEAD
-  {b0b0ab91-b75b-4a2d-9721-031536ee9989}, !- Handle
-  Surface 3,                              !- Name
-  Wall,                                   !- Surface Type
-  ,                                       !- Construction Name
-  {f83eb827-c5e2-46e5-91c8-92fef045be18}, !- Space Name
-=======
   {f7c23bf6-8238-4c7b-8df2-446e4268286b}, !- Handle
   Surface 3,                              !- Name
   Wall,                                   !- Surface Type
   ,                                       !- Construction Name
   {211f6288-9857-4a5f-ad3e-902f304f4f66}, !- Space Name
->>>>>>> 0d6078c2
   Outdoors,                               !- Outside Boundary Condition
   ,                                       !- Outside Boundary Condition Object
   SunExposed,                             !- Sun Exposure
@@ -365,19 +234,11 @@
   0, 6.81553519541936, 2.4384;            !- X,Y,Z Vertex 4 {m}
 
 OS:Surface,
-<<<<<<< HEAD
-  {c37754f2-3187-4371-8c7e-fa217fc3ab59}, !- Handle
-  Surface 4,                              !- Name
-  Wall,                                   !- Surface Type
-  ,                                       !- Construction Name
-  {f83eb827-c5e2-46e5-91c8-92fef045be18}, !- Space Name
-=======
   {2692817e-591b-4ff5-a797-355ea69c9596}, !- Handle
   Surface 4,                              !- Name
   Wall,                                   !- Surface Type
   ,                                       !- Construction Name
   {211f6288-9857-4a5f-ad3e-902f304f4f66}, !- Space Name
->>>>>>> 0d6078c2
   Outdoors,                               !- Outside Boundary Condition
   ,                                       !- Outside Boundary Condition Object
   SunExposed,                             !- Sun Exposure
@@ -390,19 +251,11 @@
   13.6310703908387, 6.81553519541936, 2.4384; !- X,Y,Z Vertex 4 {m}
 
 OS:Surface,
-<<<<<<< HEAD
-  {beac4b2a-3b2f-453e-9847-75863cfdd4d7}, !- Handle
-  Surface 5,                              !- Name
-  Wall,                                   !- Surface Type
-  ,                                       !- Construction Name
-  {f83eb827-c5e2-46e5-91c8-92fef045be18}, !- Space Name
-=======
   {97492b73-592f-4c6a-a466-65b74bf07eca}, !- Handle
   Surface 5,                              !- Name
   Wall,                                   !- Surface Type
   ,                                       !- Construction Name
   {211f6288-9857-4a5f-ad3e-902f304f4f66}, !- Space Name
->>>>>>> 0d6078c2
   Outdoors,                               !- Outside Boundary Condition
   ,                                       !- Outside Boundary Condition Object
   SunExposed,                             !- Sun Exposure
@@ -415,15 +268,6 @@
   13.6310703908387, 0, 2.4384;            !- X,Y,Z Vertex 4 {m}
 
 OS:Surface,
-<<<<<<< HEAD
-  {09c7bb80-932f-40cd-838d-8a1eae570e9d}, !- Handle
-  Surface 6,                              !- Name
-  RoofCeiling,                            !- Surface Type
-  ,                                       !- Construction Name
-  {f83eb827-c5e2-46e5-91c8-92fef045be18}, !- Space Name
-  Surface,                                !- Outside Boundary Condition
-  {f30c68c9-7755-4ef9-bbba-6618ccc32d56}, !- Outside Boundary Condition Object
-=======
   {5b42f9ec-7e88-4007-9121-18589df9fc18}, !- Handle
   Surface 6,                              !- Name
   RoofCeiling,                            !- Surface Type
@@ -431,7 +275,6 @@
   {211f6288-9857-4a5f-ad3e-902f304f4f66}, !- Space Name
   Surface,                                !- Outside Boundary Condition
   {ebf5eff9-c1c0-41e0-bd3b-3206a5d1771f}, !- Outside Boundary Condition Object
->>>>>>> 0d6078c2
   NoSun,                                  !- Sun Exposure
   NoWind,                                 !- Wind Exposure
   ,                                       !- View Factor to Ground
@@ -442,11 +285,7 @@
   0, 0, 2.4384;                           !- X,Y,Z Vertex 4 {m}
 
 OS:SpaceType,
-<<<<<<< HEAD
-  {eb36b9cc-3371-43cc-9065-c5c109de9468}, !- Handle
-=======
   {a6d0309a-b3e5-4103-b957-b8a623d22d22}, !- Handle
->>>>>>> 0d6078c2
   Space Type 1,                           !- Name
   ,                                       !- Default Construction Set Name
   ,                                       !- Default Schedule Set Name
@@ -457,15 +296,9 @@
   living;                                 !- Standards Space Type
 
 OS:Space,
-<<<<<<< HEAD
-  {870a05bd-ff3f-4951-b713-ef6bec21800b}, !- Handle
-  living space|story 2,                   !- Name
-  {eb36b9cc-3371-43cc-9065-c5c109de9468}, !- Space Type Name
-=======
   {93707c71-8566-4ebf-b4d5-f5f2c120368f}, !- Handle
   living space|story 2,                   !- Name
   {a6d0309a-b3e5-4103-b957-b8a623d22d22}, !- Space Type Name
->>>>>>> 0d6078c2
   ,                                       !- Default Construction Set Name
   ,                                       !- Default Schedule Set Name
   -0,                                     !- Direction of Relative North {deg}
@@ -473,21 +306,6 @@
   0,                                      !- Y Origin {m}
   2.4384,                                 !- Z Origin {m}
   ,                                       !- Building Story Name
-<<<<<<< HEAD
-  {2cf7ef3f-7bbc-43f3-8337-9bedc923e761}, !- Thermal Zone Name
-  ,                                       !- Part of Total Floor Area
-  ,                                       !- Design Specification Outdoor Air Object Name
-  {777df0a1-2a93-417e-83b1-6f154b4fd5ef}; !- Building Unit Name
-
-OS:Surface,
-  {f30c68c9-7755-4ef9-bbba-6618ccc32d56}, !- Handle
-  Surface 7,                              !- Name
-  Floor,                                  !- Surface Type
-  ,                                       !- Construction Name
-  {870a05bd-ff3f-4951-b713-ef6bec21800b}, !- Space Name
-  Surface,                                !- Outside Boundary Condition
-  {09c7bb80-932f-40cd-838d-8a1eae570e9d}, !- Outside Boundary Condition Object
-=======
   {a76dbc8b-4f75-4622-806d-2cd3f379feed}, !- Thermal Zone Name
   ,                                       !- Part of Total Floor Area
   ,                                       !- Design Specification Outdoor Air Object Name
@@ -501,7 +319,6 @@
   {93707c71-8566-4ebf-b4d5-f5f2c120368f}, !- Space Name
   Surface,                                !- Outside Boundary Condition
   {5b42f9ec-7e88-4007-9121-18589df9fc18}, !- Outside Boundary Condition Object
->>>>>>> 0d6078c2
   NoSun,                                  !- Sun Exposure
   NoWind,                                 !- Wind Exposure
   ,                                       !- View Factor to Ground
@@ -512,19 +329,11 @@
   13.6310703908387, 0, 0;                 !- X,Y,Z Vertex 4 {m}
 
 OS:Surface,
-<<<<<<< HEAD
-  {c3782c28-58fa-45d6-a493-fa6bdf8c7e0c}, !- Handle
-  Surface 8,                              !- Name
-  Wall,                                   !- Surface Type
-  ,                                       !- Construction Name
-  {870a05bd-ff3f-4951-b713-ef6bec21800b}, !- Space Name
-=======
   {1c6d8b12-e261-4022-a33f-7f3de4fb6fe8}, !- Handle
   Surface 8,                              !- Name
   Wall,                                   !- Surface Type
   ,                                       !- Construction Name
   {93707c71-8566-4ebf-b4d5-f5f2c120368f}, !- Space Name
->>>>>>> 0d6078c2
   Outdoors,                               !- Outside Boundary Condition
   ,                                       !- Outside Boundary Condition Object
   SunExposed,                             !- Sun Exposure
@@ -537,19 +346,11 @@
   0, 0, 2.4384;                           !- X,Y,Z Vertex 4 {m}
 
 OS:Surface,
-<<<<<<< HEAD
-  {b8ed1625-2d0e-42db-ac13-8dd2de36013d}, !- Handle
-  Surface 9,                              !- Name
-  Wall,                                   !- Surface Type
-  ,                                       !- Construction Name
-  {870a05bd-ff3f-4951-b713-ef6bec21800b}, !- Space Name
-=======
   {a4b94fcb-bf07-4e8b-bbb4-c1dcd1fae3a9}, !- Handle
   Surface 9,                              !- Name
   Wall,                                   !- Surface Type
   ,                                       !- Construction Name
   {93707c71-8566-4ebf-b4d5-f5f2c120368f}, !- Space Name
->>>>>>> 0d6078c2
   Outdoors,                               !- Outside Boundary Condition
   ,                                       !- Outside Boundary Condition Object
   SunExposed,                             !- Sun Exposure
@@ -562,19 +363,11 @@
   0, 6.81553519541936, 2.4384;            !- X,Y,Z Vertex 4 {m}
 
 OS:Surface,
-<<<<<<< HEAD
-  {3befdb7a-f501-4d9b-adf6-00e9b4697cf0}, !- Handle
-  Surface 10,                             !- Name
-  Wall,                                   !- Surface Type
-  ,                                       !- Construction Name
-  {870a05bd-ff3f-4951-b713-ef6bec21800b}, !- Space Name
-=======
   {79179b57-b85e-46df-976a-097b3104f32c}, !- Handle
   Surface 10,                             !- Name
   Wall,                                   !- Surface Type
   ,                                       !- Construction Name
   {93707c71-8566-4ebf-b4d5-f5f2c120368f}, !- Space Name
->>>>>>> 0d6078c2
   Outdoors,                               !- Outside Boundary Condition
   ,                                       !- Outside Boundary Condition Object
   SunExposed,                             !- Sun Exposure
@@ -587,19 +380,11 @@
   13.6310703908387, 6.81553519541936, 2.4384; !- X,Y,Z Vertex 4 {m}
 
 OS:Surface,
-<<<<<<< HEAD
-  {61a8cd34-923d-4291-a983-8bd1c79f4d68}, !- Handle
-  Surface 11,                             !- Name
-  Wall,                                   !- Surface Type
-  ,                                       !- Construction Name
-  {870a05bd-ff3f-4951-b713-ef6bec21800b}, !- Space Name
-=======
   {3993b55d-9b52-4f1e-9ace-98e8b14b1f34}, !- Handle
   Surface 11,                             !- Name
   Wall,                                   !- Surface Type
   ,                                       !- Construction Name
   {93707c71-8566-4ebf-b4d5-f5f2c120368f}, !- Space Name
->>>>>>> 0d6078c2
   Outdoors,                               !- Outside Boundary Condition
   ,                                       !- Outside Boundary Condition Object
   SunExposed,                             !- Sun Exposure
@@ -612,15 +397,6 @@
   13.6310703908387, 0, 2.4384;            !- X,Y,Z Vertex 4 {m}
 
 OS:Surface,
-<<<<<<< HEAD
-  {a0c8fe34-ec60-4ae8-8500-c23fd9e1319b}, !- Handle
-  Surface 12,                             !- Name
-  RoofCeiling,                            !- Surface Type
-  ,                                       !- Construction Name
-  {870a05bd-ff3f-4951-b713-ef6bec21800b}, !- Space Name
-  Surface,                                !- Outside Boundary Condition
-  {c9e6fb57-5a3f-42e2-9108-75090bcc9e85}, !- Outside Boundary Condition Object
-=======
   {17c0899e-39b0-486f-b4fd-41f41b592948}, !- Handle
   Surface 12,                             !- Name
   RoofCeiling,                            !- Surface Type
@@ -628,7 +404,6 @@
   {93707c71-8566-4ebf-b4d5-f5f2c120368f}, !- Space Name
   Surface,                                !- Outside Boundary Condition
   {205ab060-b774-48fe-a03c-c04425f64798}, !- Outside Boundary Condition Object
->>>>>>> 0d6078c2
   NoSun,                                  !- Sun Exposure
   NoWind,                                 !- Wind Exposure
   ,                                       !- View Factor to Ground
@@ -639,15 +414,6 @@
   0, 0, 2.4384;                           !- X,Y,Z Vertex 4 {m}
 
 OS:Surface,
-<<<<<<< HEAD
-  {c9e6fb57-5a3f-42e2-9108-75090bcc9e85}, !- Handle
-  Surface 13,                             !- Name
-  Floor,                                  !- Surface Type
-  ,                                       !- Construction Name
-  {0622b694-ef7b-4e9f-b5fd-2f22d8385942}, !- Space Name
-  Surface,                                !- Outside Boundary Condition
-  {a0c8fe34-ec60-4ae8-8500-c23fd9e1319b}, !- Outside Boundary Condition Object
-=======
   {205ab060-b774-48fe-a03c-c04425f64798}, !- Handle
   Surface 13,                             !- Name
   Floor,                                  !- Surface Type
@@ -655,7 +421,6 @@
   {ce2f6df4-db36-4e77-9ad1-6f64f01d886e}, !- Space Name
   Surface,                                !- Outside Boundary Condition
   {17c0899e-39b0-486f-b4fd-41f41b592948}, !- Outside Boundary Condition Object
->>>>>>> 0d6078c2
   NoSun,                                  !- Sun Exposure
   NoWind,                                 !- Wind Exposure
   ,                                       !- View Factor to Ground
@@ -666,19 +431,11 @@
   0, 0, 0;                                !- X,Y,Z Vertex 4 {m}
 
 OS:Surface,
-<<<<<<< HEAD
-  {b4670ff7-3b9c-4768-a066-175625057253}, !- Handle
-  Surface 14,                             !- Name
-  RoofCeiling,                            !- Surface Type
-  ,                                       !- Construction Name
-  {0622b694-ef7b-4e9f-b5fd-2f22d8385942}, !- Space Name
-=======
   {22351239-9b0a-4e13-ad3d-5438637f07c4}, !- Handle
   Surface 14,                             !- Name
   RoofCeiling,                            !- Surface Type
   ,                                       !- Construction Name
   {ce2f6df4-db36-4e77-9ad1-6f64f01d886e}, !- Space Name
->>>>>>> 0d6078c2
   Outdoors,                               !- Outside Boundary Condition
   ,                                       !- Outside Boundary Condition Object
   SunExposed,                             !- Sun Exposure
@@ -691,19 +448,11 @@
   13.6310703908387, 0, 0;                 !- X,Y,Z Vertex 4 {m}
 
 OS:Surface,
-<<<<<<< HEAD
-  {5d131e21-e6c4-492b-977b-ca95108be244}, !- Handle
-  Surface 15,                             !- Name
-  RoofCeiling,                            !- Surface Type
-  ,                                       !- Construction Name
-  {0622b694-ef7b-4e9f-b5fd-2f22d8385942}, !- Space Name
-=======
   {148ad352-a6e8-4404-875f-479244001ca8}, !- Handle
   Surface 15,                             !- Name
   RoofCeiling,                            !- Surface Type
   ,                                       !- Construction Name
   {ce2f6df4-db36-4e77-9ad1-6f64f01d886e}, !- Space Name
->>>>>>> 0d6078c2
   Outdoors,                               !- Outside Boundary Condition
   ,                                       !- Outside Boundary Condition Object
   SunExposed,                             !- Sun Exposure
@@ -716,19 +465,11 @@
   0, 6.81553519541936, 0;                 !- X,Y,Z Vertex 4 {m}
 
 OS:Surface,
-<<<<<<< HEAD
-  {a3cc3cdf-7d3f-4519-be64-f15438b68757}, !- Handle
-  Surface 16,                             !- Name
-  Wall,                                   !- Surface Type
-  ,                                       !- Construction Name
-  {0622b694-ef7b-4e9f-b5fd-2f22d8385942}, !- Space Name
-=======
   {7db9ce7d-970c-4a31-b545-fbb96c5b7231}, !- Handle
   Surface 16,                             !- Name
   Wall,                                   !- Surface Type
   ,                                       !- Construction Name
   {ce2f6df4-db36-4e77-9ad1-6f64f01d886e}, !- Space Name
->>>>>>> 0d6078c2
   Outdoors,                               !- Outside Boundary Condition
   ,                                       !- Outside Boundary Condition Object
   SunExposed,                             !- Sun Exposure
@@ -740,19 +481,11 @@
   0, 0, 0;                                !- X,Y,Z Vertex 3 {m}
 
 OS:Surface,
-<<<<<<< HEAD
-  {8c4181c8-c9c0-4f56-8683-a3252257b06c}, !- Handle
-  Surface 17,                             !- Name
-  Wall,                                   !- Surface Type
-  ,                                       !- Construction Name
-  {0622b694-ef7b-4e9f-b5fd-2f22d8385942}, !- Space Name
-=======
   {663c101d-1410-46b0-b071-be573c78a5f3}, !- Handle
   Surface 17,                             !- Name
   Wall,                                   !- Surface Type
   ,                                       !- Construction Name
   {ce2f6df4-db36-4e77-9ad1-6f64f01d886e}, !- Space Name
->>>>>>> 0d6078c2
   Outdoors,                               !- Outside Boundary Condition
   ,                                       !- Outside Boundary Condition Object
   SunExposed,                             !- Sun Exposure
@@ -764,15 +497,9 @@
   13.6310703908387, 6.81553519541936, 0;  !- X,Y,Z Vertex 3 {m}
 
 OS:Space,
-<<<<<<< HEAD
-  {0622b694-ef7b-4e9f-b5fd-2f22d8385942}, !- Handle
-  unfinished attic space,                 !- Name
-  {c53524c3-faee-4324-b15f-4422979a01d1}, !- Space Type Name
-=======
   {ce2f6df4-db36-4e77-9ad1-6f64f01d886e}, !- Handle
   unfinished attic space,                 !- Name
   {e89fb4e6-e3fe-403a-8e98-f886d0dc6d1b}, !- Space Type Name
->>>>>>> 0d6078c2
   ,                                       !- Default Construction Set Name
   ,                                       !- Default Schedule Set Name
   -0,                                     !- Direction of Relative North {deg}
@@ -780,17 +507,10 @@
   0,                                      !- Y Origin {m}
   4.8768,                                 !- Z Origin {m}
   ,                                       !- Building Story Name
-<<<<<<< HEAD
-  {ed58fd73-60dc-41ba-8733-6b7b4f00b57f}; !- Thermal Zone Name
-
-OS:ThermalZone,
-  {ed58fd73-60dc-41ba-8733-6b7b4f00b57f}, !- Handle
-=======
   {ad97e14b-309a-4c8b-951d-323b0c6f590e}; !- Thermal Zone Name
 
 OS:ThermalZone,
   {ad97e14b-309a-4c8b-951d-323b0c6f590e}, !- Handle
->>>>>>> 0d6078c2
   unfinished attic zone,                  !- Name
   ,                                       !- Multiplier
   ,                                       !- Ceiling Height {m}
@@ -799,17 +519,10 @@
   ,                                       !- Zone Inside Convection Algorithm
   ,                                       !- Zone Outside Convection Algorithm
   ,                                       !- Zone Conditioning Equipment List Name
-<<<<<<< HEAD
-  {0ae46e62-06d2-455f-a723-eab3f9ab0a09}, !- Zone Air Inlet Port List
-  {55c4c7e7-0b91-496f-bf6c-d043e1953566}, !- Zone Air Exhaust Port List
-  {12aba380-0f3a-4588-8537-d552f656262f}, !- Zone Air Node Name
-  {dfece1e6-df5a-4b6e-a31c-94be7288acc4}, !- Zone Return Air Port List
-=======
   {877cd41c-63f4-49a9-acc5-ae86a6e5cb97}, !- Zone Air Inlet Port List
   {2e85554b-28d5-4400-b176-f1947e6fa30d}, !- Zone Air Exhaust Port List
   {606a94cc-2297-4605-90a6-bd324655b8d6}, !- Zone Air Node Name
   {7886e280-0506-4f0b-bf6f-8af9483d307d}, !- Zone Return Air Port List
->>>>>>> 0d6078c2
   ,                                       !- Primary Daylighting Control Name
   ,                                       !- Fraction of Zone Controlled by Primary Daylighting Control
   ,                                       !- Secondary Daylighting Control Name
@@ -820,39 +533,6 @@
   No;                                     !- Use Ideal Air Loads
 
 OS:Node,
-<<<<<<< HEAD
-  {dac4e1f6-40fd-4c43-8467-d7940ed6fb7d}, !- Handle
-  Node 2,                                 !- Name
-  {12aba380-0f3a-4588-8537-d552f656262f}, !- Inlet Port
-  ;                                       !- Outlet Port
-
-OS:Connection,
-  {12aba380-0f3a-4588-8537-d552f656262f}, !- Handle
-  {09e5d3bf-d2ca-4032-a0c6-219a4a7d25e4}, !- Name
-  {ed58fd73-60dc-41ba-8733-6b7b4f00b57f}, !- Source Object
-  11,                                     !- Outlet Port
-  {dac4e1f6-40fd-4c43-8467-d7940ed6fb7d}, !- Target Object
-  2;                                      !- Inlet Port
-
-OS:PortList,
-  {0ae46e62-06d2-455f-a723-eab3f9ab0a09}, !- Handle
-  {a8eb4607-a28e-45f1-935a-fb8485a91a77}, !- Name
-  {ed58fd73-60dc-41ba-8733-6b7b4f00b57f}; !- HVAC Component
-
-OS:PortList,
-  {55c4c7e7-0b91-496f-bf6c-d043e1953566}, !- Handle
-  {cb2e88e3-23ac-47bb-93b2-1792937aa814}, !- Name
-  {ed58fd73-60dc-41ba-8733-6b7b4f00b57f}; !- HVAC Component
-
-OS:PortList,
-  {dfece1e6-df5a-4b6e-a31c-94be7288acc4}, !- Handle
-  {5369ff1e-ca0e-44b8-ba40-18af740ea201}, !- Name
-  {ed58fd73-60dc-41ba-8733-6b7b4f00b57f}; !- HVAC Component
-
-OS:Sizing:Zone,
-  {7c7dc50c-83b6-4aa0-97a9-8e5fcf1b9ff1}, !- Handle
-  {ed58fd73-60dc-41ba-8733-6b7b4f00b57f}, !- Zone or ZoneList Name
-=======
   {07d4b8cc-99cf-42cd-9173-c4b098d05a84}, !- Handle
   Node 2,                                 !- Name
   {606a94cc-2297-4605-90a6-bd324655b8d6}, !- Inlet Port
@@ -884,7 +564,6 @@
 OS:Sizing:Zone,
   {5fc847e1-b266-429a-b4d1-a80e7cb38f50}, !- Handle
   {ad97e14b-309a-4c8b-951d-323b0c6f590e}, !- Zone or ZoneList Name
->>>>>>> 0d6078c2
   SupplyAirTemperature,                   !- Zone Cooling Design Supply Air Temperature Input Method
   14,                                     !- Zone Cooling Design Supply Air Temperature {C}
   11.11,                                  !- Zone Cooling Design Supply Air Temperature Difference {deltaC}
@@ -913,21 +592,12 @@
   autosize;                               !- Dedicated Outdoor Air High Setpoint Temperature for Design {C}
 
 OS:ZoneHVAC:EquipmentList,
-<<<<<<< HEAD
-  {45a395ac-3c76-41e8-8cb6-7ff2a7b5d65a}, !- Handle
-  Zone HVAC Equipment List 2,             !- Name
-  {ed58fd73-60dc-41ba-8733-6b7b4f00b57f}; !- Thermal Zone
-
-OS:SpaceType,
-  {c53524c3-faee-4324-b15f-4422979a01d1}, !- Handle
-=======
   {de51bac0-4ac6-4340-8093-8c4c6b79bc22}, !- Handle
   Zone HVAC Equipment List 2,             !- Name
   {ad97e14b-309a-4c8b-951d-323b0c6f590e}; !- Thermal Zone
 
 OS:SpaceType,
   {e89fb4e6-e3fe-403a-8e98-f886d0dc6d1b}, !- Handle
->>>>>>> 0d6078c2
   Space Type 2,                           !- Name
   ,                                       !- Default Construction Set Name
   ,                                       !- Default Schedule Set Name
@@ -938,23 +608,14 @@
   unfinished attic;                       !- Standards Space Type
 
 OS:BuildingUnit,
-<<<<<<< HEAD
-  {777df0a1-2a93-417e-83b1-6f154b4fd5ef}, !- Handle
-=======
   {6130da35-fe07-44a7-a3c5-1e17072a8c94}, !- Handle
->>>>>>> 0d6078c2
   unit 1,                                 !- Name
   ,                                       !- Rendering Color
   Residential;                            !- Building Unit Type
 
 OS:AdditionalProperties,
-<<<<<<< HEAD
-  {38cb23e6-c8ac-4cbb-bc01-c1756b9f8073}, !- Handle
-  {777df0a1-2a93-417e-83b1-6f154b4fd5ef}, !- Object Name
-=======
   {488441d2-9357-4afc-b65a-dc2851304825}, !- Handle
   {6130da35-fe07-44a7-a3c5-1e17072a8c94}, !- Object Name
->>>>>>> 0d6078c2
   NumberOfBedrooms,                       !- Feature Name 1
   Integer,                                !- Feature Data Type 1
   3,                                      !- Feature Value 1
@@ -966,20 +627,12 @@
   2.6400000000000001;                     !- Feature Value 3
 
 OS:External:File,
-<<<<<<< HEAD
-  {bd7b3f49-03e3-4e7c-8c4c-4a873861d59f}, !- Handle
-=======
   {d27c035f-ea55-4516-aee5-2501b8d57923}, !- Handle
->>>>>>> 0d6078c2
   8760.csv,                               !- Name
   8760.csv;                               !- File Name
 
 OS:Schedule:Day,
-<<<<<<< HEAD
-  {5faa2f90-9063-46cc-84e2-2a1d152f0c86}, !- Handle
-=======
   {c26d6a1b-ac71-47ad-a6a7-78cd2f6b436b}, !- Handle
->>>>>>> 0d6078c2
   Schedule Day 1,                         !- Name
   ,                                       !- Schedule Type Limits Name
   ,                                       !- Interpolate to Timestep
@@ -988,11 +641,7 @@
   0;                                      !- Value Until Time 1
 
 OS:Schedule:Day,
-<<<<<<< HEAD
-  {722f5ccd-fca4-4a26-b6b3-c7a811d01423}, !- Handle
-=======
   {79add43d-2b70-4767-b752-feb4bb05e2ab}, !- Handle
->>>>>>> 0d6078c2
   Schedule Day 2,                         !- Name
   ,                                       !- Schedule Type Limits Name
   ,                                       !- Interpolate to Timestep
@@ -1001,17 +650,10 @@
   1;                                      !- Value Until Time 1
 
 OS:Schedule:File,
-<<<<<<< HEAD
-  {2674492b-faf9-4ba7-9b75-bd24b9d9b78f}, !- Handle
-  occupants,                              !- Name
-  {ccfa2367-fa9a-40ef-846f-64e44a5126a1}, !- Schedule Type Limits Name
-  {bd7b3f49-03e3-4e7c-8c4c-4a873861d59f}, !- External File Name
-=======
   {f09dbfa1-518d-411a-9920-16788b98457a}, !- Handle
   occupants,                              !- Name
   {a59cc5e0-3594-4b38-9101-41a3b6ff0f94}, !- Schedule Type Limits Name
   {d27c035f-ea55-4516-aee5-2501b8d57923}, !- External File Name
->>>>>>> 0d6078c2
   1,                                      !- Column Number
   1,                                      !- Rows to Skip at Top
   8760,                                   !- Number of Hours of Data
@@ -1020,17 +662,6 @@
   60;                                     !- Minutes per Item
 
 OS:Schedule:Ruleset,
-<<<<<<< HEAD
-  {2f0667d7-bd7e-43ae-b5ef-27be1ac16c74}, !- Handle
-  Schedule Ruleset 1,                     !- Name
-  {09340c1c-ccb3-491c-be7b-2eeb2bb36b17}, !- Schedule Type Limits Name
-  {efa8f74f-8e80-446a-8a95-0aba10c6486b}; !- Default Day Schedule Name
-
-OS:Schedule:Day,
-  {efa8f74f-8e80-446a-8a95-0aba10c6486b}, !- Handle
-  Schedule Day 3,                         !- Name
-  {09340c1c-ccb3-491c-be7b-2eeb2bb36b17}, !- Schedule Type Limits Name
-=======
   {810988d9-1fdc-4ee4-bc50-ff3a1d8ade44}, !- Handle
   Schedule Ruleset 1,                     !- Name
   {6a8d9cb7-d5f9-451f-85ac-7188522c0ead}, !- Schedule Type Limits Name
@@ -1040,20 +671,14 @@
   {c45e3a13-175d-4cff-8a53-a13cb8a0820f}, !- Handle
   Schedule Day 3,                         !- Name
   {6a8d9cb7-d5f9-451f-85ac-7188522c0ead}, !- Schedule Type Limits Name
->>>>>>> 0d6078c2
   ,                                       !- Interpolate to Timestep
   24,                                     !- Hour 1
   0,                                      !- Minute 1
   112.539290946133;                       !- Value Until Time 1
 
 OS:People:Definition,
-<<<<<<< HEAD
-  {54f790cd-bb38-40b1-aa47-aa8eab5d93ad}, !- Handle
-  res occupants|living space|story 2,     !- Name
-=======
   {917463b9-ca16-4f98-a529-404f2b8200de}, !- Handle
   res occupants|living space,             !- Name
->>>>>>> 0d6078c2
   People,                                 !- Number of People Calculation Method
   1.32,                                   !- Number of People {people}
   ,                                       !- People per Space Floor Area {person/m2}
@@ -1065,21 +690,12 @@
   ZoneAveraged;                           !- Mean Radiant Temperature Calculation Type
 
 OS:People,
-<<<<<<< HEAD
-  {2c80cbed-b545-4179-bab2-e09789dad1b2}, !- Handle
-  res occupants|living space|story 2,     !- Name
-  {54f790cd-bb38-40b1-aa47-aa8eab5d93ad}, !- People Definition Name
-  {870a05bd-ff3f-4951-b713-ef6bec21800b}, !- Space or SpaceType Name
-  {2674492b-faf9-4ba7-9b75-bd24b9d9b78f}, !- Number of People Schedule Name
-  {2f0667d7-bd7e-43ae-b5ef-27be1ac16c74}, !- Activity Level Schedule Name
-=======
   {20d3a680-c374-4bb7-84a6-5f616881861c}, !- Handle
   res occupants|living space,             !- Name
   {917463b9-ca16-4f98-a529-404f2b8200de}, !- People Definition Name
   {211f6288-9857-4a5f-ad3e-902f304f4f66}, !- Space or SpaceType Name
   {f09dbfa1-518d-411a-9920-16788b98457a}, !- Number of People Schedule Name
   {810988d9-1fdc-4ee4-bc50-ff3a1d8ade44}, !- Activity Level Schedule Name
->>>>>>> 0d6078c2
   ,                                       !- Surface Name/Angle Factor List Name
   ,                                       !- Work Efficiency Schedule Name
   ,                                       !- Clothing Insulation Schedule Name
@@ -1087,11 +703,7 @@
   1;                                      !- Multiplier
 
 OS:ScheduleTypeLimits,
-<<<<<<< HEAD
-  {09340c1c-ccb3-491c-be7b-2eeb2bb36b17}, !- Handle
-=======
   {6a8d9cb7-d5f9-451f-85ac-7188522c0ead}, !- Handle
->>>>>>> 0d6078c2
   ActivityLevel,                          !- Name
   0,                                      !- Lower Limit Value
   ,                                       !- Upper Limit Value
@@ -1099,24 +711,15 @@
   ActivityLevel;                          !- Unit Type
 
 OS:ScheduleTypeLimits,
-<<<<<<< HEAD
-  {ccfa2367-fa9a-40ef-846f-64e44a5126a1}, !- Handle
-=======
   {a59cc5e0-3594-4b38-9101-41a3b6ff0f94}, !- Handle
->>>>>>> 0d6078c2
   Fractional,                             !- Name
   0,                                      !- Lower Limit Value
   1,                                      !- Upper Limit Value
   Continuous;                             !- Numeric Type
 
 OS:People:Definition,
-<<<<<<< HEAD
-  {6aa273f2-6ec2-4999-91a2-bcab12eed3d6}, !- Handle
-  res occupants|living space,             !- Name
-=======
   {e4817d97-4519-44c8-94da-d3d18881722d}, !- Handle
   res occupants|living space|story 2,     !- Name
->>>>>>> 0d6078c2
   People,                                 !- Number of People Calculation Method
   1.32,                                   !- Number of People {people}
   ,                                       !- People per Space Floor Area {person/m2}
@@ -1128,21 +731,12 @@
   ZoneAveraged;                           !- Mean Radiant Temperature Calculation Type
 
 OS:People,
-<<<<<<< HEAD
-  {0dd77ee2-e2b0-49bd-843e-b0a7b4bfc509}, !- Handle
-  res occupants|living space,             !- Name
-  {6aa273f2-6ec2-4999-91a2-bcab12eed3d6}, !- People Definition Name
-  {f83eb827-c5e2-46e5-91c8-92fef045be18}, !- Space or SpaceType Name
-  {2674492b-faf9-4ba7-9b75-bd24b9d9b78f}, !- Number of People Schedule Name
-  {2f0667d7-bd7e-43ae-b5ef-27be1ac16c74}, !- Activity Level Schedule Name
-=======
   {dc41a47b-dcde-4138-9dba-87de2c172e2f}, !- Handle
   res occupants|living space|story 2,     !- Name
   {e4817d97-4519-44c8-94da-d3d18881722d}, !- People Definition Name
   {93707c71-8566-4ebf-b4d5-f5f2c120368f}, !- Space or SpaceType Name
   {f09dbfa1-518d-411a-9920-16788b98457a}, !- Number of People Schedule Name
   {810988d9-1fdc-4ee4-bc50-ff3a1d8ade44}, !- Activity Level Schedule Name
->>>>>>> 0d6078c2
   ,                                       !- Surface Name/Angle Factor List Name
   ,                                       !- Work Efficiency Schedule Name
   ,                                       !- Clothing Insulation Schedule Name
