!- NOTE: Auto-generated from /test/osw_files/SFD_2000sqft_2story_SL_UA.osw

OS:Version,
<<<<<<< HEAD
  {9c0aa031-ad5a-4674-8e53-0351864033c0}, !- Handle
  2.9.0;                                  !- Version Identifier

OS:SimulationControl,
  {603c6522-cf03-43ed-8e0c-e5a7ddf4062b}, !- Handle
=======
  {d2eb52f8-6983-4f67-adbd-db9cd1c167b6}, !- Handle
  2.9.0;                                  !- Version Identifier

OS:SimulationControl,
  {0c87710a-8ed4-4dfe-8bad-157394e634ce}, !- Handle
>>>>>>> 935faeed
  ,                                       !- Do Zone Sizing Calculation
  ,                                       !- Do System Sizing Calculation
  ,                                       !- Do Plant Sizing Calculation
  No;                                     !- Run Simulation for Sizing Periods

OS:Timestep,
<<<<<<< HEAD
  {3e84f62a-6bbd-456a-abff-5893d32dbe55}, !- Handle
  6;                                      !- Number of Timesteps per Hour

OS:ShadowCalculation,
  {84ff47d9-71b5-4da5-aa8f-ebdc323268a6}, !- Handle
=======
  {d6c5ff1d-3389-4889-a5b3-4f4991bd478f}, !- Handle
  6;                                      !- Number of Timesteps per Hour

OS:ShadowCalculation,
  {ca8700e5-62b8-4366-94c7-b4ee55a4634a}, !- Handle
>>>>>>> 935faeed
  20,                                     !- Calculation Frequency
  200;                                    !- Maximum Figures in Shadow Overlap Calculations

OS:SurfaceConvectionAlgorithm:Outside,
<<<<<<< HEAD
  {895052a2-1f28-4093-a167-66c7a0a60c3c}, !- Handle
  DOE-2;                                  !- Algorithm

OS:SurfaceConvectionAlgorithm:Inside,
  {6545b655-41e8-4cb7-b4a4-83751cf36acd}, !- Handle
  TARP;                                   !- Algorithm

OS:ZoneCapacitanceMultiplier:ResearchSpecial,
  {10473fbf-700c-49c1-ae6b-216ebb520f8b}, !- Handle
=======
  {b8f92115-7ad1-4819-978b-3ea8faeb67de}, !- Handle
  DOE-2;                                  !- Algorithm

OS:SurfaceConvectionAlgorithm:Inside,
  {601992df-7fc6-4527-8a61-b87956c3dccd}, !- Handle
  TARP;                                   !- Algorithm

OS:ZoneCapacitanceMultiplier:ResearchSpecial,
  {386df446-13e2-47bf-9969-2ab3932652d0}, !- Handle
>>>>>>> 935faeed
  ,                                       !- Temperature Capacity Multiplier
  15,                                     !- Humidity Capacity Multiplier
  ;                                       !- Carbon Dioxide Capacity Multiplier

OS:RunPeriod,
<<<<<<< HEAD
  {deea8894-47ec-4bc3-adcf-ebc57d11620b}, !- Handle
=======
  {85527679-c5e1-4672-a6df-d68024826cbb}, !- Handle
>>>>>>> 935faeed
  Run Period 1,                           !- Name
  1,                                      !- Begin Month
  1,                                      !- Begin Day of Month
  12,                                     !- End Month
  31,                                     !- End Day of Month
  ,                                       !- Use Weather File Holidays and Special Days
  ,                                       !- Use Weather File Daylight Saving Period
  ,                                       !- Apply Weekend Holiday Rule
  ,                                       !- Use Weather File Rain Indicators
  ,                                       !- Use Weather File Snow Indicators
  ;                                       !- Number of Times Runperiod to be Repeated

OS:YearDescription,
<<<<<<< HEAD
  {f31d315d-87f3-44b0-97ae-43e137193a5b}, !- Handle
=======
  {556d7533-375d-4739-a44c-3d9103c84327}, !- Handle
>>>>>>> 935faeed
  2007,                                   !- Calendar Year
  ,                                       !- Day of Week for Start Day
  ;                                       !- Is Leap Year

OS:Building,
<<<<<<< HEAD
  {79d601c6-ecdd-4eca-8fea-563ac33ca308}, !- Handle
=======
  {7cfea42d-1a6b-49c1-a995-dca350744233}, !- Handle
>>>>>>> 935faeed
  Building 1,                             !- Name
  ,                                       !- Building Sector Type
  0,                                      !- North Axis {deg}
  ,                                       !- Nominal Floor to Floor Height {m}
  ,                                       !- Space Type Name
  ,                                       !- Default Construction Set Name
  ,                                       !- Default Schedule Set Name
  2,                                      !- Standards Number of Stories
  2,                                      !- Standards Number of Above Ground Stories
  ,                                       !- Standards Template
  singlefamilydetached,                   !- Standards Building Type
  1;                                      !- Standards Number of Living Units

OS:AdditionalProperties,
<<<<<<< HEAD
  {fa64f69a-797b-4654-9766-fc5eaab60521}, !- Handle
  {79d601c6-ecdd-4eca-8fea-563ac33ca308}, !- Object Name
=======
  {20bc1f65-4156-4610-9b54-d8a07a699376}, !- Handle
  {7cfea42d-1a6b-49c1-a995-dca350744233}, !- Object Name
>>>>>>> 935faeed
  Total Units Modeled,                    !- Feature Name 1
  Integer,                                !- Feature Data Type 1
  1;                                      !- Feature Value 1

OS:ThermalZone,
<<<<<<< HEAD
  {fc8c0457-6dd5-4b9a-beba-458ca06b17e1}, !- Handle
=======
  {4f81a1d6-ce6a-4205-90bb-ac20c9d6818d}, !- Handle
>>>>>>> 935faeed
  living zone,                            !- Name
  ,                                       !- Multiplier
  ,                                       !- Ceiling Height {m}
  ,                                       !- Volume {m3}
  ,                                       !- Floor Area {m2}
  ,                                       !- Zone Inside Convection Algorithm
  ,                                       !- Zone Outside Convection Algorithm
  ,                                       !- Zone Conditioning Equipment List Name
<<<<<<< HEAD
  {2ce1b974-0dc3-4ea5-9e44-d57299d44aaa}, !- Zone Air Inlet Port List
  {451f1b7f-95d5-4414-bc4b-c840316b4598}, !- Zone Air Exhaust Port List
  {61952309-94ce-4d23-9a49-54d2f687c0bd}, !- Zone Air Node Name
  {73976dcd-f5f7-4446-82ce-8f65b2b5b3ec}, !- Zone Return Air Port List
=======
  {97529db6-c849-4363-b31c-ed4e0d157a10}, !- Zone Air Inlet Port List
  {b49adce7-3139-4631-9e63-fb0c40cbca53}, !- Zone Air Exhaust Port List
  {939642af-7983-4dcb-9baf-c6f4be7b81af}, !- Zone Air Node Name
  {c146b88c-e063-4fd7-b62b-de24a42d0637}, !- Zone Return Air Port List
>>>>>>> 935faeed
  ,                                       !- Primary Daylighting Control Name
  ,                                       !- Fraction of Zone Controlled by Primary Daylighting Control
  ,                                       !- Secondary Daylighting Control Name
  ,                                       !- Fraction of Zone Controlled by Secondary Daylighting Control
  ,                                       !- Illuminance Map Name
  ,                                       !- Group Rendering Name
  ,                                       !- Thermostat Name
  No;                                     !- Use Ideal Air Loads

OS:Node,
<<<<<<< HEAD
  {7c89df72-9083-4088-83ef-357e50b57052}, !- Handle
  Node 1,                                 !- Name
  {61952309-94ce-4d23-9a49-54d2f687c0bd}, !- Inlet Port
  ;                                       !- Outlet Port

OS:Connection,
  {61952309-94ce-4d23-9a49-54d2f687c0bd}, !- Handle
  {99b0d059-cb9d-4230-806e-40165c283fe9}, !- Name
  {fc8c0457-6dd5-4b9a-beba-458ca06b17e1}, !- Source Object
  11,                                     !- Outlet Port
  {7c89df72-9083-4088-83ef-357e50b57052}, !- Target Object
  2;                                      !- Inlet Port

OS:PortList,
  {2ce1b974-0dc3-4ea5-9e44-d57299d44aaa}, !- Handle
  {2a918d31-71a2-4104-9f45-bc93c421ab6e}, !- Name
  {fc8c0457-6dd5-4b9a-beba-458ca06b17e1}; !- HVAC Component

OS:PortList,
  {451f1b7f-95d5-4414-bc4b-c840316b4598}, !- Handle
  {95dfa5b1-b0c8-4be5-a858-08a9c9576b7f}, !- Name
  {fc8c0457-6dd5-4b9a-beba-458ca06b17e1}; !- HVAC Component

OS:PortList,
  {73976dcd-f5f7-4446-82ce-8f65b2b5b3ec}, !- Handle
  {fd5f15bf-ab40-4612-aec1-7b046a62d332}, !- Name
  {fc8c0457-6dd5-4b9a-beba-458ca06b17e1}; !- HVAC Component

OS:Sizing:Zone,
  {a8253686-16ac-4efd-ab03-f52bb6c40f1b}, !- Handle
  {fc8c0457-6dd5-4b9a-beba-458ca06b17e1}, !- Zone or ZoneList Name
=======
  {3e45f74d-9561-43f1-b9ae-e974eaf28009}, !- Handle
  Node 1,                                 !- Name
  {939642af-7983-4dcb-9baf-c6f4be7b81af}, !- Inlet Port
  ;                                       !- Outlet Port

OS:Connection,
  {939642af-7983-4dcb-9baf-c6f4be7b81af}, !- Handle
  {b08334dd-15a7-4b45-99a4-904eda4cbc53}, !- Name
  {4f81a1d6-ce6a-4205-90bb-ac20c9d6818d}, !- Source Object
  11,                                     !- Outlet Port
  {3e45f74d-9561-43f1-b9ae-e974eaf28009}, !- Target Object
  2;                                      !- Inlet Port

OS:PortList,
  {97529db6-c849-4363-b31c-ed4e0d157a10}, !- Handle
  {ad9a53ce-479a-4c9c-be53-61acbb0695a1}, !- Name
  {4f81a1d6-ce6a-4205-90bb-ac20c9d6818d}; !- HVAC Component

OS:PortList,
  {b49adce7-3139-4631-9e63-fb0c40cbca53}, !- Handle
  {f5ee26be-80a9-4595-8d0b-f3004a69c9c7}, !- Name
  {4f81a1d6-ce6a-4205-90bb-ac20c9d6818d}; !- HVAC Component

OS:PortList,
  {c146b88c-e063-4fd7-b62b-de24a42d0637}, !- Handle
  {9f0e2da9-8afd-4c6b-afb5-e7cfc10e23fd}, !- Name
  {4f81a1d6-ce6a-4205-90bb-ac20c9d6818d}; !- HVAC Component

OS:Sizing:Zone,
  {4e9666bc-02a8-4a10-80e7-870f66387c29}, !- Handle
  {4f81a1d6-ce6a-4205-90bb-ac20c9d6818d}, !- Zone or ZoneList Name
>>>>>>> 935faeed
  SupplyAirTemperature,                   !- Zone Cooling Design Supply Air Temperature Input Method
  14,                                     !- Zone Cooling Design Supply Air Temperature {C}
  11.11,                                  !- Zone Cooling Design Supply Air Temperature Difference {deltaC}
  SupplyAirTemperature,                   !- Zone Heating Design Supply Air Temperature Input Method
  40,                                     !- Zone Heating Design Supply Air Temperature {C}
  11.11,                                  !- Zone Heating Design Supply Air Temperature Difference {deltaC}
  0.0085,                                 !- Zone Cooling Design Supply Air Humidity Ratio {kg-H2O/kg-air}
  0.008,                                  !- Zone Heating Design Supply Air Humidity Ratio {kg-H2O/kg-air}
  ,                                       !- Zone Heating Sizing Factor
  ,                                       !- Zone Cooling Sizing Factor
  DesignDay,                              !- Cooling Design Air Flow Method
  ,                                       !- Cooling Design Air Flow Rate {m3/s}
  ,                                       !- Cooling Minimum Air Flow per Zone Floor Area {m3/s-m2}
  ,                                       !- Cooling Minimum Air Flow {m3/s}
  ,                                       !- Cooling Minimum Air Flow Fraction
  DesignDay,                              !- Heating Design Air Flow Method
  ,                                       !- Heating Design Air Flow Rate {m3/s}
  ,                                       !- Heating Maximum Air Flow per Zone Floor Area {m3/s-m2}
  ,                                       !- Heating Maximum Air Flow {m3/s}
  ,                                       !- Heating Maximum Air Flow Fraction
  ,                                       !- Design Zone Air Distribution Effectiveness in Cooling Mode
  ,                                       !- Design Zone Air Distribution Effectiveness in Heating Mode
  No,                                     !- Account for Dedicated Outdoor Air System
  NeutralSupplyAir,                       !- Dedicated Outdoor Air System Control Strategy
  autosize,                               !- Dedicated Outdoor Air Low Setpoint Temperature for Design {C}
  autosize;                               !- Dedicated Outdoor Air High Setpoint Temperature for Design {C}

OS:ZoneHVAC:EquipmentList,
<<<<<<< HEAD
  {319afb61-b1db-45dc-be69-a2ca0fe75392}, !- Handle
  Zone HVAC Equipment List 1,             !- Name
  {fc8c0457-6dd5-4b9a-beba-458ca06b17e1}; !- Thermal Zone

OS:Space,
  {86a58a58-3a88-4952-a2ab-b080320ee765}, !- Handle
  living space,                           !- Name
  {e265c8aa-87e4-495f-b08d-e82cf20f5608}, !- Space Type Name
=======
  {9bd45601-ac1c-405f-b5b0-302969acaabd}, !- Handle
  Zone HVAC Equipment List 1,             !- Name
  {4f81a1d6-ce6a-4205-90bb-ac20c9d6818d}; !- Thermal Zone

OS:Space,
  {acd6dbf0-b66c-43c3-a828-68e4ca577cb9}, !- Handle
  living space,                           !- Name
  {823fac07-fa62-47c4-b65d-43ea124d8d32}, !- Space Type Name
>>>>>>> 935faeed
  ,                                       !- Default Construction Set Name
  ,                                       !- Default Schedule Set Name
  -0,                                     !- Direction of Relative North {deg}
  0,                                      !- X Origin {m}
  0,                                      !- Y Origin {m}
  0,                                      !- Z Origin {m}
  ,                                       !- Building Story Name
<<<<<<< HEAD
  {fc8c0457-6dd5-4b9a-beba-458ca06b17e1}, !- Thermal Zone Name
  ,                                       !- Part of Total Floor Area
  ,                                       !- Design Specification Outdoor Air Object Name
  {36a3b0fa-ac8c-4371-8213-45dc1a3b7bbb}; !- Building Unit Name

OS:Surface,
  {6b1f6a10-8642-4a76-8b99-3f3e3a2f0c62}, !- Handle
  Surface 1,                              !- Name
  Floor,                                  !- Surface Type
  ,                                       !- Construction Name
  {86a58a58-3a88-4952-a2ab-b080320ee765}, !- Space Name
=======
  {4f81a1d6-ce6a-4205-90bb-ac20c9d6818d}, !- Thermal Zone Name
  ,                                       !- Part of Total Floor Area
  ,                                       !- Design Specification Outdoor Air Object Name
  {23165147-e4df-43fb-bcd2-c80e4a7cf1f5}; !- Building Unit Name

OS:Surface,
  {efcaa6df-354e-4b4c-b0ba-0eab90fb8f8e}, !- Handle
  Surface 1,                              !- Name
  Floor,                                  !- Surface Type
  ,                                       !- Construction Name
  {acd6dbf0-b66c-43c3-a828-68e4ca577cb9}, !- Space Name
>>>>>>> 935faeed
  Foundation,                             !- Outside Boundary Condition
  ,                                       !- Outside Boundary Condition Object
  NoSun,                                  !- Sun Exposure
  NoWind,                                 !- Wind Exposure
  ,                                       !- View Factor to Ground
  ,                                       !- Number of Vertices
  0, 0, 0,                                !- X,Y,Z Vertex 1 {m}
  0, 6.81553519541936, 0,                 !- X,Y,Z Vertex 2 {m}
  13.6310703908387, 6.81553519541936, 0,  !- X,Y,Z Vertex 3 {m}
  13.6310703908387, 0, 0;                 !- X,Y,Z Vertex 4 {m}

OS:Surface,
<<<<<<< HEAD
  {1359cc11-6bde-49ab-a5de-b68ca67e912c}, !- Handle
  Surface 2,                              !- Name
  Wall,                                   !- Surface Type
  ,                                       !- Construction Name
  {86a58a58-3a88-4952-a2ab-b080320ee765}, !- Space Name
=======
  {589ce4ad-31c7-4cec-a9fb-61ece2877cfa}, !- Handle
  Surface 2,                              !- Name
  Wall,                                   !- Surface Type
  ,                                       !- Construction Name
  {acd6dbf0-b66c-43c3-a828-68e4ca577cb9}, !- Space Name
>>>>>>> 935faeed
  Outdoors,                               !- Outside Boundary Condition
  ,                                       !- Outside Boundary Condition Object
  SunExposed,                             !- Sun Exposure
  WindExposed,                            !- Wind Exposure
  ,                                       !- View Factor to Ground
  ,                                       !- Number of Vertices
  0, 6.81553519541936, 2.4384,            !- X,Y,Z Vertex 1 {m}
  0, 6.81553519541936, 0,                 !- X,Y,Z Vertex 2 {m}
  0, 0, 0,                                !- X,Y,Z Vertex 3 {m}
  0, 0, 2.4384;                           !- X,Y,Z Vertex 4 {m}

OS:Surface,
<<<<<<< HEAD
  {19b68807-510c-4596-a8dd-6e632353788b}, !- Handle
  Surface 3,                              !- Name
  Wall,                                   !- Surface Type
  ,                                       !- Construction Name
  {86a58a58-3a88-4952-a2ab-b080320ee765}, !- Space Name
=======
  {288e0ad1-5bc7-4c1c-84e5-00e6ed5b6e0d}, !- Handle
  Surface 3,                              !- Name
  Wall,                                   !- Surface Type
  ,                                       !- Construction Name
  {acd6dbf0-b66c-43c3-a828-68e4ca577cb9}, !- Space Name
>>>>>>> 935faeed
  Outdoors,                               !- Outside Boundary Condition
  ,                                       !- Outside Boundary Condition Object
  SunExposed,                             !- Sun Exposure
  WindExposed,                            !- Wind Exposure
  ,                                       !- View Factor to Ground
  ,                                       !- Number of Vertices
  13.6310703908387, 6.81553519541936, 2.4384, !- X,Y,Z Vertex 1 {m}
  13.6310703908387, 6.81553519541936, 0,  !- X,Y,Z Vertex 2 {m}
  0, 6.81553519541936, 0,                 !- X,Y,Z Vertex 3 {m}
  0, 6.81553519541936, 2.4384;            !- X,Y,Z Vertex 4 {m}

OS:Surface,
<<<<<<< HEAD
  {6d6c30c6-16c2-4e75-8dd1-6cf75e164c33}, !- Handle
  Surface 4,                              !- Name
  Wall,                                   !- Surface Type
  ,                                       !- Construction Name
  {86a58a58-3a88-4952-a2ab-b080320ee765}, !- Space Name
=======
  {83f9786f-fa84-4123-a277-aa54501c2d55}, !- Handle
  Surface 4,                              !- Name
  Wall,                                   !- Surface Type
  ,                                       !- Construction Name
  {acd6dbf0-b66c-43c3-a828-68e4ca577cb9}, !- Space Name
>>>>>>> 935faeed
  Outdoors,                               !- Outside Boundary Condition
  ,                                       !- Outside Boundary Condition Object
  SunExposed,                             !- Sun Exposure
  WindExposed,                            !- Wind Exposure
  ,                                       !- View Factor to Ground
  ,                                       !- Number of Vertices
  13.6310703908387, 0, 2.4384,            !- X,Y,Z Vertex 1 {m}
  13.6310703908387, 0, 0,                 !- X,Y,Z Vertex 2 {m}
  13.6310703908387, 6.81553519541936, 0,  !- X,Y,Z Vertex 3 {m}
  13.6310703908387, 6.81553519541936, 2.4384; !- X,Y,Z Vertex 4 {m}

OS:Surface,
<<<<<<< HEAD
  {583c9025-12a1-429c-bfe1-4197d1b184d8}, !- Handle
  Surface 5,                              !- Name
  Wall,                                   !- Surface Type
  ,                                       !- Construction Name
  {86a58a58-3a88-4952-a2ab-b080320ee765}, !- Space Name
=======
  {46b2cad6-1532-4078-9a3d-0900f495facd}, !- Handle
  Surface 5,                              !- Name
  Wall,                                   !- Surface Type
  ,                                       !- Construction Name
  {acd6dbf0-b66c-43c3-a828-68e4ca577cb9}, !- Space Name
>>>>>>> 935faeed
  Outdoors,                               !- Outside Boundary Condition
  ,                                       !- Outside Boundary Condition Object
  SunExposed,                             !- Sun Exposure
  WindExposed,                            !- Wind Exposure
  ,                                       !- View Factor to Ground
  ,                                       !- Number of Vertices
  0, 0, 2.4384,                           !- X,Y,Z Vertex 1 {m}
  0, 0, 0,                                !- X,Y,Z Vertex 2 {m}
  13.6310703908387, 0, 0,                 !- X,Y,Z Vertex 3 {m}
  13.6310703908387, 0, 2.4384;            !- X,Y,Z Vertex 4 {m}

OS:Surface,
<<<<<<< HEAD
  {95603a94-41ed-4eab-8e61-5d6e394d5809}, !- Handle
  Surface 6,                              !- Name
  RoofCeiling,                            !- Surface Type
  ,                                       !- Construction Name
  {86a58a58-3a88-4952-a2ab-b080320ee765}, !- Space Name
  Surface,                                !- Outside Boundary Condition
  {3c58d711-c39a-4998-acb1-92d8637b0ad5}, !- Outside Boundary Condition Object
=======
  {cf2ac95d-04c2-449d-9990-803b9f0448e1}, !- Handle
  Surface 6,                              !- Name
  RoofCeiling,                            !- Surface Type
  ,                                       !- Construction Name
  {acd6dbf0-b66c-43c3-a828-68e4ca577cb9}, !- Space Name
  Surface,                                !- Outside Boundary Condition
  {7b2baf7a-d435-43d6-9497-89d452ae75c9}, !- Outside Boundary Condition Object
>>>>>>> 935faeed
  NoSun,                                  !- Sun Exposure
  NoWind,                                 !- Wind Exposure
  ,                                       !- View Factor to Ground
  ,                                       !- Number of Vertices
  13.6310703908387, 0, 2.4384,            !- X,Y,Z Vertex 1 {m}
  13.6310703908387, 6.81553519541936, 2.4384, !- X,Y,Z Vertex 2 {m}
  0, 6.81553519541936, 2.4384,            !- X,Y,Z Vertex 3 {m}
  0, 0, 2.4384;                           !- X,Y,Z Vertex 4 {m}

OS:SpaceType,
<<<<<<< HEAD
  {e265c8aa-87e4-495f-b08d-e82cf20f5608}, !- Handle
=======
  {823fac07-fa62-47c4-b65d-43ea124d8d32}, !- Handle
>>>>>>> 935faeed
  Space Type 1,                           !- Name
  ,                                       !- Default Construction Set Name
  ,                                       !- Default Schedule Set Name
  ,                                       !- Group Rendering Name
  ,                                       !- Design Specification Outdoor Air Object Name
  ,                                       !- Standards Template
  ,                                       !- Standards Building Type
  living;                                 !- Standards Space Type

OS:Space,
<<<<<<< HEAD
  {b59ebc01-620c-4f71-bd40-9f16cc2e70c1}, !- Handle
  living space|story 2,                   !- Name
  {e265c8aa-87e4-495f-b08d-e82cf20f5608}, !- Space Type Name
=======
  {b24fb1a8-e200-4556-ad0d-bb088670b212}, !- Handle
  living space|story 2,                   !- Name
  {823fac07-fa62-47c4-b65d-43ea124d8d32}, !- Space Type Name
>>>>>>> 935faeed
  ,                                       !- Default Construction Set Name
  ,                                       !- Default Schedule Set Name
  -0,                                     !- Direction of Relative North {deg}
  0,                                      !- X Origin {m}
  0,                                      !- Y Origin {m}
  2.4384,                                 !- Z Origin {m}
  ,                                       !- Building Story Name
<<<<<<< HEAD
  {fc8c0457-6dd5-4b9a-beba-458ca06b17e1}, !- Thermal Zone Name
  ,                                       !- Part of Total Floor Area
  ,                                       !- Design Specification Outdoor Air Object Name
  {36a3b0fa-ac8c-4371-8213-45dc1a3b7bbb}; !- Building Unit Name

OS:Surface,
  {3c58d711-c39a-4998-acb1-92d8637b0ad5}, !- Handle
  Surface 7,                              !- Name
  Floor,                                  !- Surface Type
  ,                                       !- Construction Name
  {b59ebc01-620c-4f71-bd40-9f16cc2e70c1}, !- Space Name
  Surface,                                !- Outside Boundary Condition
  {95603a94-41ed-4eab-8e61-5d6e394d5809}, !- Outside Boundary Condition Object
=======
  {4f81a1d6-ce6a-4205-90bb-ac20c9d6818d}, !- Thermal Zone Name
  ,                                       !- Part of Total Floor Area
  ,                                       !- Design Specification Outdoor Air Object Name
  {23165147-e4df-43fb-bcd2-c80e4a7cf1f5}; !- Building Unit Name

OS:Surface,
  {7b2baf7a-d435-43d6-9497-89d452ae75c9}, !- Handle
  Surface 7,                              !- Name
  Floor,                                  !- Surface Type
  ,                                       !- Construction Name
  {b24fb1a8-e200-4556-ad0d-bb088670b212}, !- Space Name
  Surface,                                !- Outside Boundary Condition
  {cf2ac95d-04c2-449d-9990-803b9f0448e1}, !- Outside Boundary Condition Object
>>>>>>> 935faeed
  NoSun,                                  !- Sun Exposure
  NoWind,                                 !- Wind Exposure
  ,                                       !- View Factor to Ground
  ,                                       !- Number of Vertices
  0, 0, 0,                                !- X,Y,Z Vertex 1 {m}
  0, 6.81553519541936, 0,                 !- X,Y,Z Vertex 2 {m}
  13.6310703908387, 6.81553519541936, 0,  !- X,Y,Z Vertex 3 {m}
  13.6310703908387, 0, 0;                 !- X,Y,Z Vertex 4 {m}

OS:Surface,
<<<<<<< HEAD
  {c8dcf46d-6187-49a1-986e-fc84eac5f2fb}, !- Handle
  Surface 8,                              !- Name
  Wall,                                   !- Surface Type
  ,                                       !- Construction Name
  {b59ebc01-620c-4f71-bd40-9f16cc2e70c1}, !- Space Name
=======
  {79306e4a-5137-4d1e-a6ea-3491898e9703}, !- Handle
  Surface 8,                              !- Name
  Wall,                                   !- Surface Type
  ,                                       !- Construction Name
  {b24fb1a8-e200-4556-ad0d-bb088670b212}, !- Space Name
>>>>>>> 935faeed
  Outdoors,                               !- Outside Boundary Condition
  ,                                       !- Outside Boundary Condition Object
  SunExposed,                             !- Sun Exposure
  WindExposed,                            !- Wind Exposure
  ,                                       !- View Factor to Ground
  ,                                       !- Number of Vertices
  0, 6.81553519541936, 2.4384,            !- X,Y,Z Vertex 1 {m}
  0, 6.81553519541936, 0,                 !- X,Y,Z Vertex 2 {m}
  0, 0, 0,                                !- X,Y,Z Vertex 3 {m}
  0, 0, 2.4384;                           !- X,Y,Z Vertex 4 {m}

OS:Surface,
<<<<<<< HEAD
  {1ae49bfc-7131-4c2c-accf-a8ace44106be}, !- Handle
  Surface 9,                              !- Name
  Wall,                                   !- Surface Type
  ,                                       !- Construction Name
  {b59ebc01-620c-4f71-bd40-9f16cc2e70c1}, !- Space Name
=======
  {6ecea718-f5bc-4bc3-8190-3de3f68bdefb}, !- Handle
  Surface 9,                              !- Name
  Wall,                                   !- Surface Type
  ,                                       !- Construction Name
  {b24fb1a8-e200-4556-ad0d-bb088670b212}, !- Space Name
>>>>>>> 935faeed
  Outdoors,                               !- Outside Boundary Condition
  ,                                       !- Outside Boundary Condition Object
  SunExposed,                             !- Sun Exposure
  WindExposed,                            !- Wind Exposure
  ,                                       !- View Factor to Ground
  ,                                       !- Number of Vertices
  13.6310703908387, 6.81553519541936, 2.4384, !- X,Y,Z Vertex 1 {m}
  13.6310703908387, 6.81553519541936, 0,  !- X,Y,Z Vertex 2 {m}
  0, 6.81553519541936, 0,                 !- X,Y,Z Vertex 3 {m}
  0, 6.81553519541936, 2.4384;            !- X,Y,Z Vertex 4 {m}

OS:Surface,
<<<<<<< HEAD
  {44208a81-7da7-4f77-8c99-f10e2052a8f4}, !- Handle
  Surface 10,                             !- Name
  Wall,                                   !- Surface Type
  ,                                       !- Construction Name
  {b59ebc01-620c-4f71-bd40-9f16cc2e70c1}, !- Space Name
=======
  {1d37ccb0-07e6-4dea-9167-dc433e374971}, !- Handle
  Surface 10,                             !- Name
  Wall,                                   !- Surface Type
  ,                                       !- Construction Name
  {b24fb1a8-e200-4556-ad0d-bb088670b212}, !- Space Name
>>>>>>> 935faeed
  Outdoors,                               !- Outside Boundary Condition
  ,                                       !- Outside Boundary Condition Object
  SunExposed,                             !- Sun Exposure
  WindExposed,                            !- Wind Exposure
  ,                                       !- View Factor to Ground
  ,                                       !- Number of Vertices
  13.6310703908387, 0, 2.4384,            !- X,Y,Z Vertex 1 {m}
  13.6310703908387, 0, 0,                 !- X,Y,Z Vertex 2 {m}
  13.6310703908387, 6.81553519541936, 0,  !- X,Y,Z Vertex 3 {m}
  13.6310703908387, 6.81553519541936, 2.4384; !- X,Y,Z Vertex 4 {m}

OS:Surface,
<<<<<<< HEAD
  {83eb66cb-d468-447d-857b-39136e3e2f5d}, !- Handle
  Surface 11,                             !- Name
  Wall,                                   !- Surface Type
  ,                                       !- Construction Name
  {b59ebc01-620c-4f71-bd40-9f16cc2e70c1}, !- Space Name
=======
  {6fd42fc6-8dea-4067-af6b-273a74c97159}, !- Handle
  Surface 11,                             !- Name
  Wall,                                   !- Surface Type
  ,                                       !- Construction Name
  {b24fb1a8-e200-4556-ad0d-bb088670b212}, !- Space Name
>>>>>>> 935faeed
  Outdoors,                               !- Outside Boundary Condition
  ,                                       !- Outside Boundary Condition Object
  SunExposed,                             !- Sun Exposure
  WindExposed,                            !- Wind Exposure
  ,                                       !- View Factor to Ground
  ,                                       !- Number of Vertices
  0, 0, 2.4384,                           !- X,Y,Z Vertex 1 {m}
  0, 0, 0,                                !- X,Y,Z Vertex 2 {m}
  13.6310703908387, 0, 0,                 !- X,Y,Z Vertex 3 {m}
  13.6310703908387, 0, 2.4384;            !- X,Y,Z Vertex 4 {m}

OS:Surface,
<<<<<<< HEAD
  {b9f23787-984b-45a1-a643-50d70266709a}, !- Handle
  Surface 12,                             !- Name
  RoofCeiling,                            !- Surface Type
  ,                                       !- Construction Name
  {b59ebc01-620c-4f71-bd40-9f16cc2e70c1}, !- Space Name
  Surface,                                !- Outside Boundary Condition
  {4335d978-2637-4943-ba5e-4be89f56bc57}, !- Outside Boundary Condition Object
=======
  {c08535bb-286d-4719-90db-4a72de1e8b99}, !- Handle
  Surface 12,                             !- Name
  RoofCeiling,                            !- Surface Type
  ,                                       !- Construction Name
  {b24fb1a8-e200-4556-ad0d-bb088670b212}, !- Space Name
  Surface,                                !- Outside Boundary Condition
  {273f8b9e-94df-440d-ab0f-39e1874043cf}, !- Outside Boundary Condition Object
>>>>>>> 935faeed
  NoSun,                                  !- Sun Exposure
  NoWind,                                 !- Wind Exposure
  ,                                       !- View Factor to Ground
  ,                                       !- Number of Vertices
  13.6310703908387, 0, 2.4384,            !- X,Y,Z Vertex 1 {m}
  13.6310703908387, 6.81553519541936, 2.4384, !- X,Y,Z Vertex 2 {m}
  0, 6.81553519541936, 2.4384,            !- X,Y,Z Vertex 3 {m}
  0, 0, 2.4384;                           !- X,Y,Z Vertex 4 {m}

OS:Surface,
<<<<<<< HEAD
  {4335d978-2637-4943-ba5e-4be89f56bc57}, !- Handle
  Surface 13,                             !- Name
  Floor,                                  !- Surface Type
  ,                                       !- Construction Name
  {ae060157-d547-4115-a218-316889420878}, !- Space Name
  Surface,                                !- Outside Boundary Condition
  {b9f23787-984b-45a1-a643-50d70266709a}, !- Outside Boundary Condition Object
=======
  {273f8b9e-94df-440d-ab0f-39e1874043cf}, !- Handle
  Surface 13,                             !- Name
  Floor,                                  !- Surface Type
  ,                                       !- Construction Name
  {e23e4894-0bae-4aa2-925f-22d6115df09e}, !- Space Name
  Surface,                                !- Outside Boundary Condition
  {c08535bb-286d-4719-90db-4a72de1e8b99}, !- Outside Boundary Condition Object
>>>>>>> 935faeed
  NoSun,                                  !- Sun Exposure
  NoWind,                                 !- Wind Exposure
  ,                                       !- View Factor to Ground
  ,                                       !- Number of Vertices
  0, 6.81553519541936, 0,                 !- X,Y,Z Vertex 1 {m}
  13.6310703908387, 6.81553519541936, 0,  !- X,Y,Z Vertex 2 {m}
  13.6310703908387, 0, 0,                 !- X,Y,Z Vertex 3 {m}
  0, 0, 0;                                !- X,Y,Z Vertex 4 {m}

OS:Surface,
<<<<<<< HEAD
  {d6f1ac77-7fe3-4cba-934f-9647a488c01e}, !- Handle
  Surface 14,                             !- Name
  RoofCeiling,                            !- Surface Type
  ,                                       !- Construction Name
  {ae060157-d547-4115-a218-316889420878}, !- Space Name
=======
  {bce04553-1e78-4a5d-91a4-13508a902615}, !- Handle
  Surface 14,                             !- Name
  RoofCeiling,                            !- Surface Type
  ,                                       !- Construction Name
  {e23e4894-0bae-4aa2-925f-22d6115df09e}, !- Space Name
>>>>>>> 935faeed
  Outdoors,                               !- Outside Boundary Condition
  ,                                       !- Outside Boundary Condition Object
  SunExposed,                             !- Sun Exposure
  WindExposed,                            !- Wind Exposure
  ,                                       !- View Factor to Ground
  ,                                       !- Number of Vertices
  13.6310703908387, 3.40776759770968, 1.70388379885484, !- X,Y,Z Vertex 1 {m}
  0, 3.40776759770968, 1.70388379885484,  !- X,Y,Z Vertex 2 {m}
  0, 0, 0,                                !- X,Y,Z Vertex 3 {m}
  13.6310703908387, 0, 0;                 !- X,Y,Z Vertex 4 {m}

OS:Surface,
<<<<<<< HEAD
  {2c36563f-a8ce-4be2-a5d4-b8824cf5c9f0}, !- Handle
  Surface 15,                             !- Name
  RoofCeiling,                            !- Surface Type
  ,                                       !- Construction Name
  {ae060157-d547-4115-a218-316889420878}, !- Space Name
=======
  {fd1d3901-9bf8-4177-8c67-a5a209c4dfbb}, !- Handle
  Surface 15,                             !- Name
  RoofCeiling,                            !- Surface Type
  ,                                       !- Construction Name
  {e23e4894-0bae-4aa2-925f-22d6115df09e}, !- Space Name
>>>>>>> 935faeed
  Outdoors,                               !- Outside Boundary Condition
  ,                                       !- Outside Boundary Condition Object
  SunExposed,                             !- Sun Exposure
  WindExposed,                            !- Wind Exposure
  ,                                       !- View Factor to Ground
  ,                                       !- Number of Vertices
  0, 3.40776759770968, 1.70388379885484,  !- X,Y,Z Vertex 1 {m}
  13.6310703908387, 3.40776759770968, 1.70388379885484, !- X,Y,Z Vertex 2 {m}
  13.6310703908387, 6.81553519541936, 0,  !- X,Y,Z Vertex 3 {m}
  0, 6.81553519541936, 0;                 !- X,Y,Z Vertex 4 {m}

OS:Surface,
<<<<<<< HEAD
  {09fbddf2-c655-4014-b9c8-7774a15b2570}, !- Handle
  Surface 16,                             !- Name
  Wall,                                   !- Surface Type
  ,                                       !- Construction Name
  {ae060157-d547-4115-a218-316889420878}, !- Space Name
=======
  {039b4ae9-0797-4654-8d70-822e6fcee2d0}, !- Handle
  Surface 16,                             !- Name
  Wall,                                   !- Surface Type
  ,                                       !- Construction Name
  {e23e4894-0bae-4aa2-925f-22d6115df09e}, !- Space Name
>>>>>>> 935faeed
  Outdoors,                               !- Outside Boundary Condition
  ,                                       !- Outside Boundary Condition Object
  SunExposed,                             !- Sun Exposure
  WindExposed,                            !- Wind Exposure
  ,                                       !- View Factor to Ground
  ,                                       !- Number of Vertices
  0, 3.40776759770968, 1.70388379885484,  !- X,Y,Z Vertex 1 {m}
  0, 6.81553519541936, 0,                 !- X,Y,Z Vertex 2 {m}
  0, 0, 0;                                !- X,Y,Z Vertex 3 {m}

OS:Surface,
<<<<<<< HEAD
  {744ae13b-171a-4050-b955-920d21ad469c}, !- Handle
  Surface 17,                             !- Name
  Wall,                                   !- Surface Type
  ,                                       !- Construction Name
  {ae060157-d547-4115-a218-316889420878}, !- Space Name
=======
  {79dbf99f-6466-4258-8da5-4be684cf27e1}, !- Handle
  Surface 17,                             !- Name
  Wall,                                   !- Surface Type
  ,                                       !- Construction Name
  {e23e4894-0bae-4aa2-925f-22d6115df09e}, !- Space Name
>>>>>>> 935faeed
  Outdoors,                               !- Outside Boundary Condition
  ,                                       !- Outside Boundary Condition Object
  SunExposed,                             !- Sun Exposure
  WindExposed,                            !- Wind Exposure
  ,                                       !- View Factor to Ground
  ,                                       !- Number of Vertices
  13.6310703908387, 3.40776759770968, 1.70388379885484, !- X,Y,Z Vertex 1 {m}
  13.6310703908387, 0, 0,                 !- X,Y,Z Vertex 2 {m}
  13.6310703908387, 6.81553519541936, 0;  !- X,Y,Z Vertex 3 {m}

OS:Space,
<<<<<<< HEAD
  {ae060157-d547-4115-a218-316889420878}, !- Handle
  unfinished attic space,                 !- Name
  {8a40e071-eae5-4b49-8b07-641441bd6493}, !- Space Type Name
=======
  {e23e4894-0bae-4aa2-925f-22d6115df09e}, !- Handle
  unfinished attic space,                 !- Name
  {eac3ba64-fee0-4688-826f-695e967e2032}, !- Space Type Name
>>>>>>> 935faeed
  ,                                       !- Default Construction Set Name
  ,                                       !- Default Schedule Set Name
  -0,                                     !- Direction of Relative North {deg}
  0,                                      !- X Origin {m}
  0,                                      !- Y Origin {m}
  4.8768,                                 !- Z Origin {m}
  ,                                       !- Building Story Name
<<<<<<< HEAD
  {adce258f-bf68-460a-9b03-65c6024b2fac}; !- Thermal Zone Name

OS:ThermalZone,
  {adce258f-bf68-460a-9b03-65c6024b2fac}, !- Handle
=======
  {52286c70-77fe-4684-b543-9da96454c60e}; !- Thermal Zone Name

OS:ThermalZone,
  {52286c70-77fe-4684-b543-9da96454c60e}, !- Handle
>>>>>>> 935faeed
  unfinished attic zone,                  !- Name
  ,                                       !- Multiplier
  ,                                       !- Ceiling Height {m}
  ,                                       !- Volume {m3}
  ,                                       !- Floor Area {m2}
  ,                                       !- Zone Inside Convection Algorithm
  ,                                       !- Zone Outside Convection Algorithm
  ,                                       !- Zone Conditioning Equipment List Name
<<<<<<< HEAD
  {55647b89-f7c4-406c-925e-40abfcf45791}, !- Zone Air Inlet Port List
  {b11a3435-df8e-4681-8feb-6e92a54bf3b3}, !- Zone Air Exhaust Port List
  {53a7fd08-6b33-430b-9025-3318d8b4512d}, !- Zone Air Node Name
  {6bf988b3-6a68-4215-87b4-fb4c7123b5d0}, !- Zone Return Air Port List
=======
  {fbed2f82-3d65-4743-a45d-10487e5ed776}, !- Zone Air Inlet Port List
  {3326ecd9-ebf2-48bb-ad48-4287e5a62968}, !- Zone Air Exhaust Port List
  {8a314106-a197-4b9a-bf12-2e57c57964b0}, !- Zone Air Node Name
  {9b96b666-c731-4e1e-b8db-a5a9e3986c2b}, !- Zone Return Air Port List
>>>>>>> 935faeed
  ,                                       !- Primary Daylighting Control Name
  ,                                       !- Fraction of Zone Controlled by Primary Daylighting Control
  ,                                       !- Secondary Daylighting Control Name
  ,                                       !- Fraction of Zone Controlled by Secondary Daylighting Control
  ,                                       !- Illuminance Map Name
  ,                                       !- Group Rendering Name
  ,                                       !- Thermostat Name
  No;                                     !- Use Ideal Air Loads

OS:Node,
<<<<<<< HEAD
  {518658fe-3191-43a6-8ac3-d7f05dda3558}, !- Handle
  Node 2,                                 !- Name
  {53a7fd08-6b33-430b-9025-3318d8b4512d}, !- Inlet Port
  ;                                       !- Outlet Port

OS:Connection,
  {53a7fd08-6b33-430b-9025-3318d8b4512d}, !- Handle
  {afbfeeb0-4efb-45db-904e-1dcfcb15586b}, !- Name
  {adce258f-bf68-460a-9b03-65c6024b2fac}, !- Source Object
  11,                                     !- Outlet Port
  {518658fe-3191-43a6-8ac3-d7f05dda3558}, !- Target Object
  2;                                      !- Inlet Port

OS:PortList,
  {55647b89-f7c4-406c-925e-40abfcf45791}, !- Handle
  {744b0b57-a35d-44a0-a1ca-4055b7fb2301}, !- Name
  {adce258f-bf68-460a-9b03-65c6024b2fac}; !- HVAC Component

OS:PortList,
  {b11a3435-df8e-4681-8feb-6e92a54bf3b3}, !- Handle
  {ed3d87b5-9f1e-4b03-a62e-9d2b5bc5c7f4}, !- Name
  {adce258f-bf68-460a-9b03-65c6024b2fac}; !- HVAC Component

OS:PortList,
  {6bf988b3-6a68-4215-87b4-fb4c7123b5d0}, !- Handle
  {1a798ce5-a937-4dbc-802a-4474f89a0f20}, !- Name
  {adce258f-bf68-460a-9b03-65c6024b2fac}; !- HVAC Component

OS:Sizing:Zone,
  {d869208f-e6a2-4d22-b3fb-7e4a1e4de999}, !- Handle
  {adce258f-bf68-460a-9b03-65c6024b2fac}, !- Zone or ZoneList Name
=======
  {f2b5f2cb-522f-4f75-bac5-00f12abc60e8}, !- Handle
  Node 2,                                 !- Name
  {8a314106-a197-4b9a-bf12-2e57c57964b0}, !- Inlet Port
  ;                                       !- Outlet Port

OS:Connection,
  {8a314106-a197-4b9a-bf12-2e57c57964b0}, !- Handle
  {408e3a49-d42d-4951-965e-5b88fef8d79f}, !- Name
  {52286c70-77fe-4684-b543-9da96454c60e}, !- Source Object
  11,                                     !- Outlet Port
  {f2b5f2cb-522f-4f75-bac5-00f12abc60e8}, !- Target Object
  2;                                      !- Inlet Port

OS:PortList,
  {fbed2f82-3d65-4743-a45d-10487e5ed776}, !- Handle
  {859e8080-f4a3-4672-b125-13ac49e36d23}, !- Name
  {52286c70-77fe-4684-b543-9da96454c60e}; !- HVAC Component

OS:PortList,
  {3326ecd9-ebf2-48bb-ad48-4287e5a62968}, !- Handle
  {bb62141d-897d-465a-a7ec-900df214b6c5}, !- Name
  {52286c70-77fe-4684-b543-9da96454c60e}; !- HVAC Component

OS:PortList,
  {9b96b666-c731-4e1e-b8db-a5a9e3986c2b}, !- Handle
  {981b8884-fbad-468c-93df-1492c30c5cb7}, !- Name
  {52286c70-77fe-4684-b543-9da96454c60e}; !- HVAC Component

OS:Sizing:Zone,
  {5ffc6e56-5f57-4168-83f9-769417753f05}, !- Handle
  {52286c70-77fe-4684-b543-9da96454c60e}, !- Zone or ZoneList Name
>>>>>>> 935faeed
  SupplyAirTemperature,                   !- Zone Cooling Design Supply Air Temperature Input Method
  14,                                     !- Zone Cooling Design Supply Air Temperature {C}
  11.11,                                  !- Zone Cooling Design Supply Air Temperature Difference {deltaC}
  SupplyAirTemperature,                   !- Zone Heating Design Supply Air Temperature Input Method
  40,                                     !- Zone Heating Design Supply Air Temperature {C}
  11.11,                                  !- Zone Heating Design Supply Air Temperature Difference {deltaC}
  0.0085,                                 !- Zone Cooling Design Supply Air Humidity Ratio {kg-H2O/kg-air}
  0.008,                                  !- Zone Heating Design Supply Air Humidity Ratio {kg-H2O/kg-air}
  ,                                       !- Zone Heating Sizing Factor
  ,                                       !- Zone Cooling Sizing Factor
  DesignDay,                              !- Cooling Design Air Flow Method
  ,                                       !- Cooling Design Air Flow Rate {m3/s}
  ,                                       !- Cooling Minimum Air Flow per Zone Floor Area {m3/s-m2}
  ,                                       !- Cooling Minimum Air Flow {m3/s}
  ,                                       !- Cooling Minimum Air Flow Fraction
  DesignDay,                              !- Heating Design Air Flow Method
  ,                                       !- Heating Design Air Flow Rate {m3/s}
  ,                                       !- Heating Maximum Air Flow per Zone Floor Area {m3/s-m2}
  ,                                       !- Heating Maximum Air Flow {m3/s}
  ,                                       !- Heating Maximum Air Flow Fraction
  ,                                       !- Design Zone Air Distribution Effectiveness in Cooling Mode
  ,                                       !- Design Zone Air Distribution Effectiveness in Heating Mode
  No,                                     !- Account for Dedicated Outdoor Air System
  NeutralSupplyAir,                       !- Dedicated Outdoor Air System Control Strategy
  autosize,                               !- Dedicated Outdoor Air Low Setpoint Temperature for Design {C}
  autosize;                               !- Dedicated Outdoor Air High Setpoint Temperature for Design {C}

OS:ZoneHVAC:EquipmentList,
<<<<<<< HEAD
  {24e3a284-cca6-4c99-a6ec-dd933942f72b}, !- Handle
  Zone HVAC Equipment List 2,             !- Name
  {adce258f-bf68-460a-9b03-65c6024b2fac}; !- Thermal Zone

OS:SpaceType,
  {8a40e071-eae5-4b49-8b07-641441bd6493}, !- Handle
=======
  {f5cb9566-833a-403b-a6c3-a92c8c9f93c4}, !- Handle
  Zone HVAC Equipment List 2,             !- Name
  {52286c70-77fe-4684-b543-9da96454c60e}; !- Thermal Zone

OS:SpaceType,
  {eac3ba64-fee0-4688-826f-695e967e2032}, !- Handle
>>>>>>> 935faeed
  Space Type 2,                           !- Name
  ,                                       !- Default Construction Set Name
  ,                                       !- Default Schedule Set Name
  ,                                       !- Group Rendering Name
  ,                                       !- Design Specification Outdoor Air Object Name
  ,                                       !- Standards Template
  ,                                       !- Standards Building Type
  unfinished attic;                       !- Standards Space Type

OS:BuildingUnit,
<<<<<<< HEAD
  {36a3b0fa-ac8c-4371-8213-45dc1a3b7bbb}, !- Handle
=======
  {23165147-e4df-43fb-bcd2-c80e4a7cf1f5}, !- Handle
>>>>>>> 935faeed
  unit 1,                                 !- Name
  ,                                       !- Rendering Color
  Residential;                            !- Building Unit Type

OS:AdditionalProperties,
<<<<<<< HEAD
  {edee9dd8-b22b-4677-9d43-e832bb399da8}, !- Handle
  {36a3b0fa-ac8c-4371-8213-45dc1a3b7bbb}, !- Object Name
=======
  {2dad7972-2498-45e6-9f1c-1afcdaeeb450}, !- Handle
  {23165147-e4df-43fb-bcd2-c80e4a7cf1f5}, !- Object Name
>>>>>>> 935faeed
  NumberOfBedrooms,                       !- Feature Name 1
  Integer,                                !- Feature Data Type 1
  3,                                      !- Feature Value 1
  NumberOfBathrooms,                      !- Feature Name 2
  Double,                                 !- Feature Data Type 2
  2,                                      !- Feature Value 2
  NumberOfOccupants,                      !- Feature Name 3
  Double,                                 !- Feature Data Type 3
  2.6400000000000001;                     !- Feature Value 3

OS:External:File,
<<<<<<< HEAD
  {7494a12a-cc03-4f4b-ae53-bff689c89186}, !- Handle
=======
  {ceb90646-e03b-4e71-831b-47d837ff4302}, !- Handle
>>>>>>> 935faeed
  8760.csv,                               !- Name
  8760.csv;                               !- File Name

OS:Schedule:Day,
<<<<<<< HEAD
  {67bb9850-812d-4490-841e-d51cd2ca1c20}, !- Handle
=======
  {648ab4c0-bfdf-457a-a422-7bf8ea5cf4af}, !- Handle
>>>>>>> 935faeed
  Schedule Day 1,                         !- Name
  ,                                       !- Schedule Type Limits Name
  ,                                       !- Interpolate to Timestep
  24,                                     !- Hour 1
  0,                                      !- Minute 1
  0;                                      !- Value Until Time 1

OS:Schedule:Day,
<<<<<<< HEAD
  {8c93b36a-a883-483d-80a2-80555c572eb4}, !- Handle
=======
  {9e65e75a-8ef2-4efb-9b22-3f728db07128}, !- Handle
>>>>>>> 935faeed
  Schedule Day 2,                         !- Name
  ,                                       !- Schedule Type Limits Name
  ,                                       !- Interpolate to Timestep
  24,                                     !- Hour 1
  0,                                      !- Minute 1
  1;                                      !- Value Until Time 1

OS:Schedule:File,
<<<<<<< HEAD
  {1d935fa8-c062-4cc5-a3e5-862608e70fab}, !- Handle
  occupants,                              !- Name
  {f04f7d8d-1349-48f4-a1cb-c6433e032cda}, !- Schedule Type Limits Name
  {7494a12a-cc03-4f4b-ae53-bff689c89186}, !- External File Name
=======
  {65f8cb98-3076-4909-a91e-7a38c4cd9941}, !- Handle
  occupants,                              !- Name
  {2919cabe-1f31-438c-aff4-c537cb75378c}, !- Schedule Type Limits Name
  {ceb90646-e03b-4e71-831b-47d837ff4302}, !- External File Name
>>>>>>> 935faeed
  1,                                      !- Column Number
  1,                                      !- Rows to Skip at Top
  8760,                                   !- Number of Hours of Data
  ,                                       !- Column Separator
  ,                                       !- Interpolate to Timestep
  60;                                     !- Minutes per Item

OS:Schedule:Ruleset,
<<<<<<< HEAD
  {2f54479f-2b22-4c30-86a7-bc3fbc11344a}, !- Handle
  Schedule Ruleset 1,                     !- Name
  {1e9f1407-c511-43b5-a564-0fd43f0510ba}, !- Schedule Type Limits Name
  {1b9be067-088e-4ac3-99e0-5cde8d22b102}; !- Default Day Schedule Name

OS:Schedule:Day,
  {1b9be067-088e-4ac3-99e0-5cde8d22b102}, !- Handle
  Schedule Day 3,                         !- Name
  {1e9f1407-c511-43b5-a564-0fd43f0510ba}, !- Schedule Type Limits Name
=======
  {5adaec45-3a4a-47c5-81f6-ffb8cff155a7}, !- Handle
  Schedule Ruleset 1,                     !- Name
  {b15fa81a-9067-4932-ac91-37547cfc115c}, !- Schedule Type Limits Name
  {80d1122c-d1c6-497b-9405-3638a84820d1}; !- Default Day Schedule Name

OS:Schedule:Day,
  {80d1122c-d1c6-497b-9405-3638a84820d1}, !- Handle
  Schedule Day 3,                         !- Name
  {b15fa81a-9067-4932-ac91-37547cfc115c}, !- Schedule Type Limits Name
>>>>>>> 935faeed
  ,                                       !- Interpolate to Timestep
  24,                                     !- Hour 1
  0,                                      !- Minute 1
  112.539290946133;                       !- Value Until Time 1

OS:People:Definition,
<<<<<<< HEAD
  {e39b2ebd-bde4-428d-97d4-45f05684c304}, !- Handle
=======
  {77f47f82-ff3b-4d17-b2ce-72bb9ae9d73b}, !- Handle
>>>>>>> 935faeed
  res occupants|living space,             !- Name
  People,                                 !- Number of People Calculation Method
  1.32,                                   !- Number of People {people}
  ,                                       !- People per Space Floor Area {person/m2}
  ,                                       !- Space Floor Area per Person {m2/person}
  0.319734,                               !- Fraction Radiant
  0.573,                                  !- Sensible Heat Fraction
  0,                                      !- Carbon Dioxide Generation Rate {m3/s-W}
  No,                                     !- Enable ASHRAE 55 Comfort Warnings
  ZoneAveraged;                           !- Mean Radiant Temperature Calculation Type

OS:People,
<<<<<<< HEAD
  {68bbebce-7ec1-4c24-b7c8-1bd2ccc25808}, !- Handle
  res occupants|living space,             !- Name
  {e39b2ebd-bde4-428d-97d4-45f05684c304}, !- People Definition Name
  {86a58a58-3a88-4952-a2ab-b080320ee765}, !- Space or SpaceType Name
  {1d935fa8-c062-4cc5-a3e5-862608e70fab}, !- Number of People Schedule Name
  {2f54479f-2b22-4c30-86a7-bc3fbc11344a}, !- Activity Level Schedule Name
=======
  {bca3e56f-6046-4d3b-a5d5-b47da7c13e2d}, !- Handle
  res occupants|living space,             !- Name
  {77f47f82-ff3b-4d17-b2ce-72bb9ae9d73b}, !- People Definition Name
  {acd6dbf0-b66c-43c3-a828-68e4ca577cb9}, !- Space or SpaceType Name
  {65f8cb98-3076-4909-a91e-7a38c4cd9941}, !- Number of People Schedule Name
  {5adaec45-3a4a-47c5-81f6-ffb8cff155a7}, !- Activity Level Schedule Name
>>>>>>> 935faeed
  ,                                       !- Surface Name/Angle Factor List Name
  ,                                       !- Work Efficiency Schedule Name
  ,                                       !- Clothing Insulation Schedule Name
  ,                                       !- Air Velocity Schedule Name
  1;                                      !- Multiplier

OS:ScheduleTypeLimits,
<<<<<<< HEAD
  {1e9f1407-c511-43b5-a564-0fd43f0510ba}, !- Handle
=======
  {b15fa81a-9067-4932-ac91-37547cfc115c}, !- Handle
>>>>>>> 935faeed
  ActivityLevel,                          !- Name
  0,                                      !- Lower Limit Value
  ,                                       !- Upper Limit Value
  Continuous,                             !- Numeric Type
  ActivityLevel;                          !- Unit Type

OS:ScheduleTypeLimits,
<<<<<<< HEAD
  {f04f7d8d-1349-48f4-a1cb-c6433e032cda}, !- Handle
=======
  {2919cabe-1f31-438c-aff4-c537cb75378c}, !- Handle
>>>>>>> 935faeed
  Fractional,                             !- Name
  0,                                      !- Lower Limit Value
  1,                                      !- Upper Limit Value
  Continuous;                             !- Numeric Type

OS:People:Definition,
<<<<<<< HEAD
  {ffa73801-17c9-4e77-9bf9-90ed931692a8}, !- Handle
=======
  {b4f1df23-507f-481b-8a19-f7d8f5550969}, !- Handle
>>>>>>> 935faeed
  res occupants|living space|story 2,     !- Name
  People,                                 !- Number of People Calculation Method
  1.32,                                   !- Number of People {people}
  ,                                       !- People per Space Floor Area {person/m2}
  ,                                       !- Space Floor Area per Person {m2/person}
  0.319734,                               !- Fraction Radiant
  0.573,                                  !- Sensible Heat Fraction
  0,                                      !- Carbon Dioxide Generation Rate {m3/s-W}
  No,                                     !- Enable ASHRAE 55 Comfort Warnings
  ZoneAveraged;                           !- Mean Radiant Temperature Calculation Type

OS:People,
<<<<<<< HEAD
  {59cef25e-b093-48d0-9900-6b289b5dd53e}, !- Handle
  res occupants|living space|story 2,     !- Name
  {ffa73801-17c9-4e77-9bf9-90ed931692a8}, !- People Definition Name
  {b59ebc01-620c-4f71-bd40-9f16cc2e70c1}, !- Space or SpaceType Name
  {1d935fa8-c062-4cc5-a3e5-862608e70fab}, !- Number of People Schedule Name
  {2f54479f-2b22-4c30-86a7-bc3fbc11344a}, !- Activity Level Schedule Name
=======
  {63cdf4bb-9b0c-4250-abb1-692152cdadb7}, !- Handle
  res occupants|living space|story 2,     !- Name
  {b4f1df23-507f-481b-8a19-f7d8f5550969}, !- People Definition Name
  {b24fb1a8-e200-4556-ad0d-bb088670b212}, !- Space or SpaceType Name
  {65f8cb98-3076-4909-a91e-7a38c4cd9941}, !- Number of People Schedule Name
  {5adaec45-3a4a-47c5-81f6-ffb8cff155a7}, !- Activity Level Schedule Name
>>>>>>> 935faeed
  ,                                       !- Surface Name/Angle Factor List Name
  ,                                       !- Work Efficiency Schedule Name
  ,                                       !- Clothing Insulation Schedule Name
  ,                                       !- Air Velocity Schedule Name
  1;                                      !- Multiplier
<|MERGE_RESOLUTION|>--- conflicted
+++ resolved
@@ -1,53 +1,26 @@
 !- NOTE: Auto-generated from /test/osw_files/SFD_2000sqft_2story_SL_UA.osw
 
 OS:Version,
-<<<<<<< HEAD
-  {9c0aa031-ad5a-4674-8e53-0351864033c0}, !- Handle
-  2.9.0;                                  !- Version Identifier
-
-OS:SimulationControl,
-  {603c6522-cf03-43ed-8e0c-e5a7ddf4062b}, !- Handle
-=======
   {d2eb52f8-6983-4f67-adbd-db9cd1c167b6}, !- Handle
   2.9.0;                                  !- Version Identifier
 
 OS:SimulationControl,
   {0c87710a-8ed4-4dfe-8bad-157394e634ce}, !- Handle
->>>>>>> 935faeed
   ,                                       !- Do Zone Sizing Calculation
   ,                                       !- Do System Sizing Calculation
   ,                                       !- Do Plant Sizing Calculation
   No;                                     !- Run Simulation for Sizing Periods
 
 OS:Timestep,
-<<<<<<< HEAD
-  {3e84f62a-6bbd-456a-abff-5893d32dbe55}, !- Handle
-  6;                                      !- Number of Timesteps per Hour
-
-OS:ShadowCalculation,
-  {84ff47d9-71b5-4da5-aa8f-ebdc323268a6}, !- Handle
-=======
   {d6c5ff1d-3389-4889-a5b3-4f4991bd478f}, !- Handle
   6;                                      !- Number of Timesteps per Hour
 
 OS:ShadowCalculation,
   {ca8700e5-62b8-4366-94c7-b4ee55a4634a}, !- Handle
->>>>>>> 935faeed
   20,                                     !- Calculation Frequency
   200;                                    !- Maximum Figures in Shadow Overlap Calculations
 
 OS:SurfaceConvectionAlgorithm:Outside,
-<<<<<<< HEAD
-  {895052a2-1f28-4093-a167-66c7a0a60c3c}, !- Handle
-  DOE-2;                                  !- Algorithm
-
-OS:SurfaceConvectionAlgorithm:Inside,
-  {6545b655-41e8-4cb7-b4a4-83751cf36acd}, !- Handle
-  TARP;                                   !- Algorithm
-
-OS:ZoneCapacitanceMultiplier:ResearchSpecial,
-  {10473fbf-700c-49c1-ae6b-216ebb520f8b}, !- Handle
-=======
   {b8f92115-7ad1-4819-978b-3ea8faeb67de}, !- Handle
   DOE-2;                                  !- Algorithm
 
@@ -57,17 +30,12 @@
 
 OS:ZoneCapacitanceMultiplier:ResearchSpecial,
   {386df446-13e2-47bf-9969-2ab3932652d0}, !- Handle
->>>>>>> 935faeed
   ,                                       !- Temperature Capacity Multiplier
   15,                                     !- Humidity Capacity Multiplier
   ;                                       !- Carbon Dioxide Capacity Multiplier
 
 OS:RunPeriod,
-<<<<<<< HEAD
-  {deea8894-47ec-4bc3-adcf-ebc57d11620b}, !- Handle
-=======
   {85527679-c5e1-4672-a6df-d68024826cbb}, !- Handle
->>>>>>> 935faeed
   Run Period 1,                           !- Name
   1,                                      !- Begin Month
   1,                                      !- Begin Day of Month
@@ -81,21 +49,13 @@
   ;                                       !- Number of Times Runperiod to be Repeated
 
 OS:YearDescription,
-<<<<<<< HEAD
-  {f31d315d-87f3-44b0-97ae-43e137193a5b}, !- Handle
-=======
   {556d7533-375d-4739-a44c-3d9103c84327}, !- Handle
->>>>>>> 935faeed
   2007,                                   !- Calendar Year
   ,                                       !- Day of Week for Start Day
   ;                                       !- Is Leap Year
 
 OS:Building,
-<<<<<<< HEAD
-  {79d601c6-ecdd-4eca-8fea-563ac33ca308}, !- Handle
-=======
   {7cfea42d-1a6b-49c1-a995-dca350744233}, !- Handle
->>>>>>> 935faeed
   Building 1,                             !- Name
   ,                                       !- Building Sector Type
   0,                                      !- North Axis {deg}
@@ -110,23 +70,14 @@
   1;                                      !- Standards Number of Living Units
 
 OS:AdditionalProperties,
-<<<<<<< HEAD
-  {fa64f69a-797b-4654-9766-fc5eaab60521}, !- Handle
-  {79d601c6-ecdd-4eca-8fea-563ac33ca308}, !- Object Name
-=======
   {20bc1f65-4156-4610-9b54-d8a07a699376}, !- Handle
   {7cfea42d-1a6b-49c1-a995-dca350744233}, !- Object Name
->>>>>>> 935faeed
   Total Units Modeled,                    !- Feature Name 1
   Integer,                                !- Feature Data Type 1
   1;                                      !- Feature Value 1
 
 OS:ThermalZone,
-<<<<<<< HEAD
-  {fc8c0457-6dd5-4b9a-beba-458ca06b17e1}, !- Handle
-=======
   {4f81a1d6-ce6a-4205-90bb-ac20c9d6818d}, !- Handle
->>>>>>> 935faeed
   living zone,                            !- Name
   ,                                       !- Multiplier
   ,                                       !- Ceiling Height {m}
@@ -135,17 +86,10 @@
   ,                                       !- Zone Inside Convection Algorithm
   ,                                       !- Zone Outside Convection Algorithm
   ,                                       !- Zone Conditioning Equipment List Name
-<<<<<<< HEAD
-  {2ce1b974-0dc3-4ea5-9e44-d57299d44aaa}, !- Zone Air Inlet Port List
-  {451f1b7f-95d5-4414-bc4b-c840316b4598}, !- Zone Air Exhaust Port List
-  {61952309-94ce-4d23-9a49-54d2f687c0bd}, !- Zone Air Node Name
-  {73976dcd-f5f7-4446-82ce-8f65b2b5b3ec}, !- Zone Return Air Port List
-=======
   {97529db6-c849-4363-b31c-ed4e0d157a10}, !- Zone Air Inlet Port List
   {b49adce7-3139-4631-9e63-fb0c40cbca53}, !- Zone Air Exhaust Port List
   {939642af-7983-4dcb-9baf-c6f4be7b81af}, !- Zone Air Node Name
   {c146b88c-e063-4fd7-b62b-de24a42d0637}, !- Zone Return Air Port List
->>>>>>> 935faeed
   ,                                       !- Primary Daylighting Control Name
   ,                                       !- Fraction of Zone Controlled by Primary Daylighting Control
   ,                                       !- Secondary Daylighting Control Name
@@ -156,39 +100,6 @@
   No;                                     !- Use Ideal Air Loads
 
 OS:Node,
-<<<<<<< HEAD
-  {7c89df72-9083-4088-83ef-357e50b57052}, !- Handle
-  Node 1,                                 !- Name
-  {61952309-94ce-4d23-9a49-54d2f687c0bd}, !- Inlet Port
-  ;                                       !- Outlet Port
-
-OS:Connection,
-  {61952309-94ce-4d23-9a49-54d2f687c0bd}, !- Handle
-  {99b0d059-cb9d-4230-806e-40165c283fe9}, !- Name
-  {fc8c0457-6dd5-4b9a-beba-458ca06b17e1}, !- Source Object
-  11,                                     !- Outlet Port
-  {7c89df72-9083-4088-83ef-357e50b57052}, !- Target Object
-  2;                                      !- Inlet Port
-
-OS:PortList,
-  {2ce1b974-0dc3-4ea5-9e44-d57299d44aaa}, !- Handle
-  {2a918d31-71a2-4104-9f45-bc93c421ab6e}, !- Name
-  {fc8c0457-6dd5-4b9a-beba-458ca06b17e1}; !- HVAC Component
-
-OS:PortList,
-  {451f1b7f-95d5-4414-bc4b-c840316b4598}, !- Handle
-  {95dfa5b1-b0c8-4be5-a858-08a9c9576b7f}, !- Name
-  {fc8c0457-6dd5-4b9a-beba-458ca06b17e1}; !- HVAC Component
-
-OS:PortList,
-  {73976dcd-f5f7-4446-82ce-8f65b2b5b3ec}, !- Handle
-  {fd5f15bf-ab40-4612-aec1-7b046a62d332}, !- Name
-  {fc8c0457-6dd5-4b9a-beba-458ca06b17e1}; !- HVAC Component
-
-OS:Sizing:Zone,
-  {a8253686-16ac-4efd-ab03-f52bb6c40f1b}, !- Handle
-  {fc8c0457-6dd5-4b9a-beba-458ca06b17e1}, !- Zone or ZoneList Name
-=======
   {3e45f74d-9561-43f1-b9ae-e974eaf28009}, !- Handle
   Node 1,                                 !- Name
   {939642af-7983-4dcb-9baf-c6f4be7b81af}, !- Inlet Port
@@ -220,7 +131,6 @@
 OS:Sizing:Zone,
   {4e9666bc-02a8-4a10-80e7-870f66387c29}, !- Handle
   {4f81a1d6-ce6a-4205-90bb-ac20c9d6818d}, !- Zone or ZoneList Name
->>>>>>> 935faeed
   SupplyAirTemperature,                   !- Zone Cooling Design Supply Air Temperature Input Method
   14,                                     !- Zone Cooling Design Supply Air Temperature {C}
   11.11,                                  !- Zone Cooling Design Supply Air Temperature Difference {deltaC}
@@ -249,16 +159,6 @@
   autosize;                               !- Dedicated Outdoor Air High Setpoint Temperature for Design {C}
 
 OS:ZoneHVAC:EquipmentList,
-<<<<<<< HEAD
-  {319afb61-b1db-45dc-be69-a2ca0fe75392}, !- Handle
-  Zone HVAC Equipment List 1,             !- Name
-  {fc8c0457-6dd5-4b9a-beba-458ca06b17e1}; !- Thermal Zone
-
-OS:Space,
-  {86a58a58-3a88-4952-a2ab-b080320ee765}, !- Handle
-  living space,                           !- Name
-  {e265c8aa-87e4-495f-b08d-e82cf20f5608}, !- Space Type Name
-=======
   {9bd45601-ac1c-405f-b5b0-302969acaabd}, !- Handle
   Zone HVAC Equipment List 1,             !- Name
   {4f81a1d6-ce6a-4205-90bb-ac20c9d6818d}; !- Thermal Zone
@@ -267,7 +167,6 @@
   {acd6dbf0-b66c-43c3-a828-68e4ca577cb9}, !- Handle
   living space,                           !- Name
   {823fac07-fa62-47c4-b65d-43ea124d8d32}, !- Space Type Name
->>>>>>> 935faeed
   ,                                       !- Default Construction Set Name
   ,                                       !- Default Schedule Set Name
   -0,                                     !- Direction of Relative North {deg}
@@ -275,19 +174,6 @@
   0,                                      !- Y Origin {m}
   0,                                      !- Z Origin {m}
   ,                                       !- Building Story Name
-<<<<<<< HEAD
-  {fc8c0457-6dd5-4b9a-beba-458ca06b17e1}, !- Thermal Zone Name
-  ,                                       !- Part of Total Floor Area
-  ,                                       !- Design Specification Outdoor Air Object Name
-  {36a3b0fa-ac8c-4371-8213-45dc1a3b7bbb}; !- Building Unit Name
-
-OS:Surface,
-  {6b1f6a10-8642-4a76-8b99-3f3e3a2f0c62}, !- Handle
-  Surface 1,                              !- Name
-  Floor,                                  !- Surface Type
-  ,                                       !- Construction Name
-  {86a58a58-3a88-4952-a2ab-b080320ee765}, !- Space Name
-=======
   {4f81a1d6-ce6a-4205-90bb-ac20c9d6818d}, !- Thermal Zone Name
   ,                                       !- Part of Total Floor Area
   ,                                       !- Design Specification Outdoor Air Object Name
@@ -299,7 +185,6 @@
   Floor,                                  !- Surface Type
   ,                                       !- Construction Name
   {acd6dbf0-b66c-43c3-a828-68e4ca577cb9}, !- Space Name
->>>>>>> 935faeed
   Foundation,                             !- Outside Boundary Condition
   ,                                       !- Outside Boundary Condition Object
   NoSun,                                  !- Sun Exposure
@@ -312,19 +197,11 @@
   13.6310703908387, 0, 0;                 !- X,Y,Z Vertex 4 {m}
 
 OS:Surface,
-<<<<<<< HEAD
-  {1359cc11-6bde-49ab-a5de-b68ca67e912c}, !- Handle
-  Surface 2,                              !- Name
-  Wall,                                   !- Surface Type
-  ,                                       !- Construction Name
-  {86a58a58-3a88-4952-a2ab-b080320ee765}, !- Space Name
-=======
   {589ce4ad-31c7-4cec-a9fb-61ece2877cfa}, !- Handle
   Surface 2,                              !- Name
   Wall,                                   !- Surface Type
   ,                                       !- Construction Name
   {acd6dbf0-b66c-43c3-a828-68e4ca577cb9}, !- Space Name
->>>>>>> 935faeed
   Outdoors,                               !- Outside Boundary Condition
   ,                                       !- Outside Boundary Condition Object
   SunExposed,                             !- Sun Exposure
@@ -337,19 +214,11 @@
   0, 0, 2.4384;                           !- X,Y,Z Vertex 4 {m}
 
 OS:Surface,
-<<<<<<< HEAD
-  {19b68807-510c-4596-a8dd-6e632353788b}, !- Handle
-  Surface 3,                              !- Name
-  Wall,                                   !- Surface Type
-  ,                                       !- Construction Name
-  {86a58a58-3a88-4952-a2ab-b080320ee765}, !- Space Name
-=======
   {288e0ad1-5bc7-4c1c-84e5-00e6ed5b6e0d}, !- Handle
   Surface 3,                              !- Name
   Wall,                                   !- Surface Type
   ,                                       !- Construction Name
   {acd6dbf0-b66c-43c3-a828-68e4ca577cb9}, !- Space Name
->>>>>>> 935faeed
   Outdoors,                               !- Outside Boundary Condition
   ,                                       !- Outside Boundary Condition Object
   SunExposed,                             !- Sun Exposure
@@ -362,19 +231,11 @@
   0, 6.81553519541936, 2.4384;            !- X,Y,Z Vertex 4 {m}
 
 OS:Surface,
-<<<<<<< HEAD
-  {6d6c30c6-16c2-4e75-8dd1-6cf75e164c33}, !- Handle
-  Surface 4,                              !- Name
-  Wall,                                   !- Surface Type
-  ,                                       !- Construction Name
-  {86a58a58-3a88-4952-a2ab-b080320ee765}, !- Space Name
-=======
   {83f9786f-fa84-4123-a277-aa54501c2d55}, !- Handle
   Surface 4,                              !- Name
   Wall,                                   !- Surface Type
   ,                                       !- Construction Name
   {acd6dbf0-b66c-43c3-a828-68e4ca577cb9}, !- Space Name
->>>>>>> 935faeed
   Outdoors,                               !- Outside Boundary Condition
   ,                                       !- Outside Boundary Condition Object
   SunExposed,                             !- Sun Exposure
@@ -387,19 +248,11 @@
   13.6310703908387, 6.81553519541936, 2.4384; !- X,Y,Z Vertex 4 {m}
 
 OS:Surface,
-<<<<<<< HEAD
-  {583c9025-12a1-429c-bfe1-4197d1b184d8}, !- Handle
-  Surface 5,                              !- Name
-  Wall,                                   !- Surface Type
-  ,                                       !- Construction Name
-  {86a58a58-3a88-4952-a2ab-b080320ee765}, !- Space Name
-=======
   {46b2cad6-1532-4078-9a3d-0900f495facd}, !- Handle
   Surface 5,                              !- Name
   Wall,                                   !- Surface Type
   ,                                       !- Construction Name
   {acd6dbf0-b66c-43c3-a828-68e4ca577cb9}, !- Space Name
->>>>>>> 935faeed
   Outdoors,                               !- Outside Boundary Condition
   ,                                       !- Outside Boundary Condition Object
   SunExposed,                             !- Sun Exposure
@@ -412,15 +265,6 @@
   13.6310703908387, 0, 2.4384;            !- X,Y,Z Vertex 4 {m}
 
 OS:Surface,
-<<<<<<< HEAD
-  {95603a94-41ed-4eab-8e61-5d6e394d5809}, !- Handle
-  Surface 6,                              !- Name
-  RoofCeiling,                            !- Surface Type
-  ,                                       !- Construction Name
-  {86a58a58-3a88-4952-a2ab-b080320ee765}, !- Space Name
-  Surface,                                !- Outside Boundary Condition
-  {3c58d711-c39a-4998-acb1-92d8637b0ad5}, !- Outside Boundary Condition Object
-=======
   {cf2ac95d-04c2-449d-9990-803b9f0448e1}, !- Handle
   Surface 6,                              !- Name
   RoofCeiling,                            !- Surface Type
@@ -428,7 +272,6 @@
   {acd6dbf0-b66c-43c3-a828-68e4ca577cb9}, !- Space Name
   Surface,                                !- Outside Boundary Condition
   {7b2baf7a-d435-43d6-9497-89d452ae75c9}, !- Outside Boundary Condition Object
->>>>>>> 935faeed
   NoSun,                                  !- Sun Exposure
   NoWind,                                 !- Wind Exposure
   ,                                       !- View Factor to Ground
@@ -439,11 +282,7 @@
   0, 0, 2.4384;                           !- X,Y,Z Vertex 4 {m}
 
 OS:SpaceType,
-<<<<<<< HEAD
-  {e265c8aa-87e4-495f-b08d-e82cf20f5608}, !- Handle
-=======
   {823fac07-fa62-47c4-b65d-43ea124d8d32}, !- Handle
->>>>>>> 935faeed
   Space Type 1,                           !- Name
   ,                                       !- Default Construction Set Name
   ,                                       !- Default Schedule Set Name
@@ -454,15 +293,9 @@
   living;                                 !- Standards Space Type
 
 OS:Space,
-<<<<<<< HEAD
-  {b59ebc01-620c-4f71-bd40-9f16cc2e70c1}, !- Handle
-  living space|story 2,                   !- Name
-  {e265c8aa-87e4-495f-b08d-e82cf20f5608}, !- Space Type Name
-=======
   {b24fb1a8-e200-4556-ad0d-bb088670b212}, !- Handle
   living space|story 2,                   !- Name
   {823fac07-fa62-47c4-b65d-43ea124d8d32}, !- Space Type Name
->>>>>>> 935faeed
   ,                                       !- Default Construction Set Name
   ,                                       !- Default Schedule Set Name
   -0,                                     !- Direction of Relative North {deg}
@@ -470,21 +303,6 @@
   0,                                      !- Y Origin {m}
   2.4384,                                 !- Z Origin {m}
   ,                                       !- Building Story Name
-<<<<<<< HEAD
-  {fc8c0457-6dd5-4b9a-beba-458ca06b17e1}, !- Thermal Zone Name
-  ,                                       !- Part of Total Floor Area
-  ,                                       !- Design Specification Outdoor Air Object Name
-  {36a3b0fa-ac8c-4371-8213-45dc1a3b7bbb}; !- Building Unit Name
-
-OS:Surface,
-  {3c58d711-c39a-4998-acb1-92d8637b0ad5}, !- Handle
-  Surface 7,                              !- Name
-  Floor,                                  !- Surface Type
-  ,                                       !- Construction Name
-  {b59ebc01-620c-4f71-bd40-9f16cc2e70c1}, !- Space Name
-  Surface,                                !- Outside Boundary Condition
-  {95603a94-41ed-4eab-8e61-5d6e394d5809}, !- Outside Boundary Condition Object
-=======
   {4f81a1d6-ce6a-4205-90bb-ac20c9d6818d}, !- Thermal Zone Name
   ,                                       !- Part of Total Floor Area
   ,                                       !- Design Specification Outdoor Air Object Name
@@ -498,7 +316,6 @@
   {b24fb1a8-e200-4556-ad0d-bb088670b212}, !- Space Name
   Surface,                                !- Outside Boundary Condition
   {cf2ac95d-04c2-449d-9990-803b9f0448e1}, !- Outside Boundary Condition Object
->>>>>>> 935faeed
   NoSun,                                  !- Sun Exposure
   NoWind,                                 !- Wind Exposure
   ,                                       !- View Factor to Ground
@@ -509,19 +326,11 @@
   13.6310703908387, 0, 0;                 !- X,Y,Z Vertex 4 {m}
 
 OS:Surface,
-<<<<<<< HEAD
-  {c8dcf46d-6187-49a1-986e-fc84eac5f2fb}, !- Handle
-  Surface 8,                              !- Name
-  Wall,                                   !- Surface Type
-  ,                                       !- Construction Name
-  {b59ebc01-620c-4f71-bd40-9f16cc2e70c1}, !- Space Name
-=======
   {79306e4a-5137-4d1e-a6ea-3491898e9703}, !- Handle
   Surface 8,                              !- Name
   Wall,                                   !- Surface Type
   ,                                       !- Construction Name
   {b24fb1a8-e200-4556-ad0d-bb088670b212}, !- Space Name
->>>>>>> 935faeed
   Outdoors,                               !- Outside Boundary Condition
   ,                                       !- Outside Boundary Condition Object
   SunExposed,                             !- Sun Exposure
@@ -534,19 +343,11 @@
   0, 0, 2.4384;                           !- X,Y,Z Vertex 4 {m}
 
 OS:Surface,
-<<<<<<< HEAD
-  {1ae49bfc-7131-4c2c-accf-a8ace44106be}, !- Handle
-  Surface 9,                              !- Name
-  Wall,                                   !- Surface Type
-  ,                                       !- Construction Name
-  {b59ebc01-620c-4f71-bd40-9f16cc2e70c1}, !- Space Name
-=======
   {6ecea718-f5bc-4bc3-8190-3de3f68bdefb}, !- Handle
   Surface 9,                              !- Name
   Wall,                                   !- Surface Type
   ,                                       !- Construction Name
   {b24fb1a8-e200-4556-ad0d-bb088670b212}, !- Space Name
->>>>>>> 935faeed
   Outdoors,                               !- Outside Boundary Condition
   ,                                       !- Outside Boundary Condition Object
   SunExposed,                             !- Sun Exposure
@@ -559,19 +360,11 @@
   0, 6.81553519541936, 2.4384;            !- X,Y,Z Vertex 4 {m}
 
 OS:Surface,
-<<<<<<< HEAD
-  {44208a81-7da7-4f77-8c99-f10e2052a8f4}, !- Handle
-  Surface 10,                             !- Name
-  Wall,                                   !- Surface Type
-  ,                                       !- Construction Name
-  {b59ebc01-620c-4f71-bd40-9f16cc2e70c1}, !- Space Name
-=======
   {1d37ccb0-07e6-4dea-9167-dc433e374971}, !- Handle
   Surface 10,                             !- Name
   Wall,                                   !- Surface Type
   ,                                       !- Construction Name
   {b24fb1a8-e200-4556-ad0d-bb088670b212}, !- Space Name
->>>>>>> 935faeed
   Outdoors,                               !- Outside Boundary Condition
   ,                                       !- Outside Boundary Condition Object
   SunExposed,                             !- Sun Exposure
@@ -584,19 +377,11 @@
   13.6310703908387, 6.81553519541936, 2.4384; !- X,Y,Z Vertex 4 {m}
 
 OS:Surface,
-<<<<<<< HEAD
-  {83eb66cb-d468-447d-857b-39136e3e2f5d}, !- Handle
-  Surface 11,                             !- Name
-  Wall,                                   !- Surface Type
-  ,                                       !- Construction Name
-  {b59ebc01-620c-4f71-bd40-9f16cc2e70c1}, !- Space Name
-=======
   {6fd42fc6-8dea-4067-af6b-273a74c97159}, !- Handle
   Surface 11,                             !- Name
   Wall,                                   !- Surface Type
   ,                                       !- Construction Name
   {b24fb1a8-e200-4556-ad0d-bb088670b212}, !- Space Name
->>>>>>> 935faeed
   Outdoors,                               !- Outside Boundary Condition
   ,                                       !- Outside Boundary Condition Object
   SunExposed,                             !- Sun Exposure
@@ -609,15 +394,6 @@
   13.6310703908387, 0, 2.4384;            !- X,Y,Z Vertex 4 {m}
 
 OS:Surface,
-<<<<<<< HEAD
-  {b9f23787-984b-45a1-a643-50d70266709a}, !- Handle
-  Surface 12,                             !- Name
-  RoofCeiling,                            !- Surface Type
-  ,                                       !- Construction Name
-  {b59ebc01-620c-4f71-bd40-9f16cc2e70c1}, !- Space Name
-  Surface,                                !- Outside Boundary Condition
-  {4335d978-2637-4943-ba5e-4be89f56bc57}, !- Outside Boundary Condition Object
-=======
   {c08535bb-286d-4719-90db-4a72de1e8b99}, !- Handle
   Surface 12,                             !- Name
   RoofCeiling,                            !- Surface Type
@@ -625,7 +401,6 @@
   {b24fb1a8-e200-4556-ad0d-bb088670b212}, !- Space Name
   Surface,                                !- Outside Boundary Condition
   {273f8b9e-94df-440d-ab0f-39e1874043cf}, !- Outside Boundary Condition Object
->>>>>>> 935faeed
   NoSun,                                  !- Sun Exposure
   NoWind,                                 !- Wind Exposure
   ,                                       !- View Factor to Ground
@@ -636,15 +411,6 @@
   0, 0, 2.4384;                           !- X,Y,Z Vertex 4 {m}
 
 OS:Surface,
-<<<<<<< HEAD
-  {4335d978-2637-4943-ba5e-4be89f56bc57}, !- Handle
-  Surface 13,                             !- Name
-  Floor,                                  !- Surface Type
-  ,                                       !- Construction Name
-  {ae060157-d547-4115-a218-316889420878}, !- Space Name
-  Surface,                                !- Outside Boundary Condition
-  {b9f23787-984b-45a1-a643-50d70266709a}, !- Outside Boundary Condition Object
-=======
   {273f8b9e-94df-440d-ab0f-39e1874043cf}, !- Handle
   Surface 13,                             !- Name
   Floor,                                  !- Surface Type
@@ -652,7 +418,6 @@
   {e23e4894-0bae-4aa2-925f-22d6115df09e}, !- Space Name
   Surface,                                !- Outside Boundary Condition
   {c08535bb-286d-4719-90db-4a72de1e8b99}, !- Outside Boundary Condition Object
->>>>>>> 935faeed
   NoSun,                                  !- Sun Exposure
   NoWind,                                 !- Wind Exposure
   ,                                       !- View Factor to Ground
@@ -663,19 +428,11 @@
   0, 0, 0;                                !- X,Y,Z Vertex 4 {m}
 
 OS:Surface,
-<<<<<<< HEAD
-  {d6f1ac77-7fe3-4cba-934f-9647a488c01e}, !- Handle
-  Surface 14,                             !- Name
-  RoofCeiling,                            !- Surface Type
-  ,                                       !- Construction Name
-  {ae060157-d547-4115-a218-316889420878}, !- Space Name
-=======
   {bce04553-1e78-4a5d-91a4-13508a902615}, !- Handle
   Surface 14,                             !- Name
   RoofCeiling,                            !- Surface Type
   ,                                       !- Construction Name
   {e23e4894-0bae-4aa2-925f-22d6115df09e}, !- Space Name
->>>>>>> 935faeed
   Outdoors,                               !- Outside Boundary Condition
   ,                                       !- Outside Boundary Condition Object
   SunExposed,                             !- Sun Exposure
@@ -688,19 +445,11 @@
   13.6310703908387, 0, 0;                 !- X,Y,Z Vertex 4 {m}
 
 OS:Surface,
-<<<<<<< HEAD
-  {2c36563f-a8ce-4be2-a5d4-b8824cf5c9f0}, !- Handle
-  Surface 15,                             !- Name
-  RoofCeiling,                            !- Surface Type
-  ,                                       !- Construction Name
-  {ae060157-d547-4115-a218-316889420878}, !- Space Name
-=======
   {fd1d3901-9bf8-4177-8c67-a5a209c4dfbb}, !- Handle
   Surface 15,                             !- Name
   RoofCeiling,                            !- Surface Type
   ,                                       !- Construction Name
   {e23e4894-0bae-4aa2-925f-22d6115df09e}, !- Space Name
->>>>>>> 935faeed
   Outdoors,                               !- Outside Boundary Condition
   ,                                       !- Outside Boundary Condition Object
   SunExposed,                             !- Sun Exposure
@@ -713,19 +462,11 @@
   0, 6.81553519541936, 0;                 !- X,Y,Z Vertex 4 {m}
 
 OS:Surface,
-<<<<<<< HEAD
-  {09fbddf2-c655-4014-b9c8-7774a15b2570}, !- Handle
-  Surface 16,                             !- Name
-  Wall,                                   !- Surface Type
-  ,                                       !- Construction Name
-  {ae060157-d547-4115-a218-316889420878}, !- Space Name
-=======
   {039b4ae9-0797-4654-8d70-822e6fcee2d0}, !- Handle
   Surface 16,                             !- Name
   Wall,                                   !- Surface Type
   ,                                       !- Construction Name
   {e23e4894-0bae-4aa2-925f-22d6115df09e}, !- Space Name
->>>>>>> 935faeed
   Outdoors,                               !- Outside Boundary Condition
   ,                                       !- Outside Boundary Condition Object
   SunExposed,                             !- Sun Exposure
@@ -737,19 +478,11 @@
   0, 0, 0;                                !- X,Y,Z Vertex 3 {m}
 
 OS:Surface,
-<<<<<<< HEAD
-  {744ae13b-171a-4050-b955-920d21ad469c}, !- Handle
-  Surface 17,                             !- Name
-  Wall,                                   !- Surface Type
-  ,                                       !- Construction Name
-  {ae060157-d547-4115-a218-316889420878}, !- Space Name
-=======
   {79dbf99f-6466-4258-8da5-4be684cf27e1}, !- Handle
   Surface 17,                             !- Name
   Wall,                                   !- Surface Type
   ,                                       !- Construction Name
   {e23e4894-0bae-4aa2-925f-22d6115df09e}, !- Space Name
->>>>>>> 935faeed
   Outdoors,                               !- Outside Boundary Condition
   ,                                       !- Outside Boundary Condition Object
   SunExposed,                             !- Sun Exposure
@@ -761,15 +494,9 @@
   13.6310703908387, 6.81553519541936, 0;  !- X,Y,Z Vertex 3 {m}
 
 OS:Space,
-<<<<<<< HEAD
-  {ae060157-d547-4115-a218-316889420878}, !- Handle
-  unfinished attic space,                 !- Name
-  {8a40e071-eae5-4b49-8b07-641441bd6493}, !- Space Type Name
-=======
   {e23e4894-0bae-4aa2-925f-22d6115df09e}, !- Handle
   unfinished attic space,                 !- Name
   {eac3ba64-fee0-4688-826f-695e967e2032}, !- Space Type Name
->>>>>>> 935faeed
   ,                                       !- Default Construction Set Name
   ,                                       !- Default Schedule Set Name
   -0,                                     !- Direction of Relative North {deg}
@@ -777,17 +504,10 @@
   0,                                      !- Y Origin {m}
   4.8768,                                 !- Z Origin {m}
   ,                                       !- Building Story Name
-<<<<<<< HEAD
-  {adce258f-bf68-460a-9b03-65c6024b2fac}; !- Thermal Zone Name
-
-OS:ThermalZone,
-  {adce258f-bf68-460a-9b03-65c6024b2fac}, !- Handle
-=======
   {52286c70-77fe-4684-b543-9da96454c60e}; !- Thermal Zone Name
 
 OS:ThermalZone,
   {52286c70-77fe-4684-b543-9da96454c60e}, !- Handle
->>>>>>> 935faeed
   unfinished attic zone,                  !- Name
   ,                                       !- Multiplier
   ,                                       !- Ceiling Height {m}
@@ -796,17 +516,10 @@
   ,                                       !- Zone Inside Convection Algorithm
   ,                                       !- Zone Outside Convection Algorithm
   ,                                       !- Zone Conditioning Equipment List Name
-<<<<<<< HEAD
-  {55647b89-f7c4-406c-925e-40abfcf45791}, !- Zone Air Inlet Port List
-  {b11a3435-df8e-4681-8feb-6e92a54bf3b3}, !- Zone Air Exhaust Port List
-  {53a7fd08-6b33-430b-9025-3318d8b4512d}, !- Zone Air Node Name
-  {6bf988b3-6a68-4215-87b4-fb4c7123b5d0}, !- Zone Return Air Port List
-=======
   {fbed2f82-3d65-4743-a45d-10487e5ed776}, !- Zone Air Inlet Port List
   {3326ecd9-ebf2-48bb-ad48-4287e5a62968}, !- Zone Air Exhaust Port List
   {8a314106-a197-4b9a-bf12-2e57c57964b0}, !- Zone Air Node Name
   {9b96b666-c731-4e1e-b8db-a5a9e3986c2b}, !- Zone Return Air Port List
->>>>>>> 935faeed
   ,                                       !- Primary Daylighting Control Name
   ,                                       !- Fraction of Zone Controlled by Primary Daylighting Control
   ,                                       !- Secondary Daylighting Control Name
@@ -817,39 +530,6 @@
   No;                                     !- Use Ideal Air Loads
 
 OS:Node,
-<<<<<<< HEAD
-  {518658fe-3191-43a6-8ac3-d7f05dda3558}, !- Handle
-  Node 2,                                 !- Name
-  {53a7fd08-6b33-430b-9025-3318d8b4512d}, !- Inlet Port
-  ;                                       !- Outlet Port
-
-OS:Connection,
-  {53a7fd08-6b33-430b-9025-3318d8b4512d}, !- Handle
-  {afbfeeb0-4efb-45db-904e-1dcfcb15586b}, !- Name
-  {adce258f-bf68-460a-9b03-65c6024b2fac}, !- Source Object
-  11,                                     !- Outlet Port
-  {518658fe-3191-43a6-8ac3-d7f05dda3558}, !- Target Object
-  2;                                      !- Inlet Port
-
-OS:PortList,
-  {55647b89-f7c4-406c-925e-40abfcf45791}, !- Handle
-  {744b0b57-a35d-44a0-a1ca-4055b7fb2301}, !- Name
-  {adce258f-bf68-460a-9b03-65c6024b2fac}; !- HVAC Component
-
-OS:PortList,
-  {b11a3435-df8e-4681-8feb-6e92a54bf3b3}, !- Handle
-  {ed3d87b5-9f1e-4b03-a62e-9d2b5bc5c7f4}, !- Name
-  {adce258f-bf68-460a-9b03-65c6024b2fac}; !- HVAC Component
-
-OS:PortList,
-  {6bf988b3-6a68-4215-87b4-fb4c7123b5d0}, !- Handle
-  {1a798ce5-a937-4dbc-802a-4474f89a0f20}, !- Name
-  {adce258f-bf68-460a-9b03-65c6024b2fac}; !- HVAC Component
-
-OS:Sizing:Zone,
-  {d869208f-e6a2-4d22-b3fb-7e4a1e4de999}, !- Handle
-  {adce258f-bf68-460a-9b03-65c6024b2fac}, !- Zone or ZoneList Name
-=======
   {f2b5f2cb-522f-4f75-bac5-00f12abc60e8}, !- Handle
   Node 2,                                 !- Name
   {8a314106-a197-4b9a-bf12-2e57c57964b0}, !- Inlet Port
@@ -881,7 +561,6 @@
 OS:Sizing:Zone,
   {5ffc6e56-5f57-4168-83f9-769417753f05}, !- Handle
   {52286c70-77fe-4684-b543-9da96454c60e}, !- Zone or ZoneList Name
->>>>>>> 935faeed
   SupplyAirTemperature,                   !- Zone Cooling Design Supply Air Temperature Input Method
   14,                                     !- Zone Cooling Design Supply Air Temperature {C}
   11.11,                                  !- Zone Cooling Design Supply Air Temperature Difference {deltaC}
@@ -910,21 +589,12 @@
   autosize;                               !- Dedicated Outdoor Air High Setpoint Temperature for Design {C}
 
 OS:ZoneHVAC:EquipmentList,
-<<<<<<< HEAD
-  {24e3a284-cca6-4c99-a6ec-dd933942f72b}, !- Handle
-  Zone HVAC Equipment List 2,             !- Name
-  {adce258f-bf68-460a-9b03-65c6024b2fac}; !- Thermal Zone
-
-OS:SpaceType,
-  {8a40e071-eae5-4b49-8b07-641441bd6493}, !- Handle
-=======
   {f5cb9566-833a-403b-a6c3-a92c8c9f93c4}, !- Handle
   Zone HVAC Equipment List 2,             !- Name
   {52286c70-77fe-4684-b543-9da96454c60e}; !- Thermal Zone
 
 OS:SpaceType,
   {eac3ba64-fee0-4688-826f-695e967e2032}, !- Handle
->>>>>>> 935faeed
   Space Type 2,                           !- Name
   ,                                       !- Default Construction Set Name
   ,                                       !- Default Schedule Set Name
@@ -935,23 +605,14 @@
   unfinished attic;                       !- Standards Space Type
 
 OS:BuildingUnit,
-<<<<<<< HEAD
-  {36a3b0fa-ac8c-4371-8213-45dc1a3b7bbb}, !- Handle
-=======
   {23165147-e4df-43fb-bcd2-c80e4a7cf1f5}, !- Handle
->>>>>>> 935faeed
   unit 1,                                 !- Name
   ,                                       !- Rendering Color
   Residential;                            !- Building Unit Type
 
 OS:AdditionalProperties,
-<<<<<<< HEAD
-  {edee9dd8-b22b-4677-9d43-e832bb399da8}, !- Handle
-  {36a3b0fa-ac8c-4371-8213-45dc1a3b7bbb}, !- Object Name
-=======
   {2dad7972-2498-45e6-9f1c-1afcdaeeb450}, !- Handle
   {23165147-e4df-43fb-bcd2-c80e4a7cf1f5}, !- Object Name
->>>>>>> 935faeed
   NumberOfBedrooms,                       !- Feature Name 1
   Integer,                                !- Feature Data Type 1
   3,                                      !- Feature Value 1
@@ -963,20 +624,12 @@
   2.6400000000000001;                     !- Feature Value 3
 
 OS:External:File,
-<<<<<<< HEAD
-  {7494a12a-cc03-4f4b-ae53-bff689c89186}, !- Handle
-=======
   {ceb90646-e03b-4e71-831b-47d837ff4302}, !- Handle
->>>>>>> 935faeed
   8760.csv,                               !- Name
   8760.csv;                               !- File Name
 
 OS:Schedule:Day,
-<<<<<<< HEAD
-  {67bb9850-812d-4490-841e-d51cd2ca1c20}, !- Handle
-=======
   {648ab4c0-bfdf-457a-a422-7bf8ea5cf4af}, !- Handle
->>>>>>> 935faeed
   Schedule Day 1,                         !- Name
   ,                                       !- Schedule Type Limits Name
   ,                                       !- Interpolate to Timestep
@@ -985,11 +638,7 @@
   0;                                      !- Value Until Time 1
 
 OS:Schedule:Day,
-<<<<<<< HEAD
-  {8c93b36a-a883-483d-80a2-80555c572eb4}, !- Handle
-=======
   {9e65e75a-8ef2-4efb-9b22-3f728db07128}, !- Handle
->>>>>>> 935faeed
   Schedule Day 2,                         !- Name
   ,                                       !- Schedule Type Limits Name
   ,                                       !- Interpolate to Timestep
@@ -998,17 +647,10 @@
   1;                                      !- Value Until Time 1
 
 OS:Schedule:File,
-<<<<<<< HEAD
-  {1d935fa8-c062-4cc5-a3e5-862608e70fab}, !- Handle
-  occupants,                              !- Name
-  {f04f7d8d-1349-48f4-a1cb-c6433e032cda}, !- Schedule Type Limits Name
-  {7494a12a-cc03-4f4b-ae53-bff689c89186}, !- External File Name
-=======
   {65f8cb98-3076-4909-a91e-7a38c4cd9941}, !- Handle
   occupants,                              !- Name
   {2919cabe-1f31-438c-aff4-c537cb75378c}, !- Schedule Type Limits Name
   {ceb90646-e03b-4e71-831b-47d837ff4302}, !- External File Name
->>>>>>> 935faeed
   1,                                      !- Column Number
   1,                                      !- Rows to Skip at Top
   8760,                                   !- Number of Hours of Data
@@ -1017,17 +659,6 @@
   60;                                     !- Minutes per Item
 
 OS:Schedule:Ruleset,
-<<<<<<< HEAD
-  {2f54479f-2b22-4c30-86a7-bc3fbc11344a}, !- Handle
-  Schedule Ruleset 1,                     !- Name
-  {1e9f1407-c511-43b5-a564-0fd43f0510ba}, !- Schedule Type Limits Name
-  {1b9be067-088e-4ac3-99e0-5cde8d22b102}; !- Default Day Schedule Name
-
-OS:Schedule:Day,
-  {1b9be067-088e-4ac3-99e0-5cde8d22b102}, !- Handle
-  Schedule Day 3,                         !- Name
-  {1e9f1407-c511-43b5-a564-0fd43f0510ba}, !- Schedule Type Limits Name
-=======
   {5adaec45-3a4a-47c5-81f6-ffb8cff155a7}, !- Handle
   Schedule Ruleset 1,                     !- Name
   {b15fa81a-9067-4932-ac91-37547cfc115c}, !- Schedule Type Limits Name
@@ -1037,18 +668,13 @@
   {80d1122c-d1c6-497b-9405-3638a84820d1}, !- Handle
   Schedule Day 3,                         !- Name
   {b15fa81a-9067-4932-ac91-37547cfc115c}, !- Schedule Type Limits Name
->>>>>>> 935faeed
   ,                                       !- Interpolate to Timestep
   24,                                     !- Hour 1
   0,                                      !- Minute 1
   112.539290946133;                       !- Value Until Time 1
 
 OS:People:Definition,
-<<<<<<< HEAD
-  {e39b2ebd-bde4-428d-97d4-45f05684c304}, !- Handle
-=======
   {77f47f82-ff3b-4d17-b2ce-72bb9ae9d73b}, !- Handle
->>>>>>> 935faeed
   res occupants|living space,             !- Name
   People,                                 !- Number of People Calculation Method
   1.32,                                   !- Number of People {people}
@@ -1061,21 +687,12 @@
   ZoneAveraged;                           !- Mean Radiant Temperature Calculation Type
 
 OS:People,
-<<<<<<< HEAD
-  {68bbebce-7ec1-4c24-b7c8-1bd2ccc25808}, !- Handle
-  res occupants|living space,             !- Name
-  {e39b2ebd-bde4-428d-97d4-45f05684c304}, !- People Definition Name
-  {86a58a58-3a88-4952-a2ab-b080320ee765}, !- Space or SpaceType Name
-  {1d935fa8-c062-4cc5-a3e5-862608e70fab}, !- Number of People Schedule Name
-  {2f54479f-2b22-4c30-86a7-bc3fbc11344a}, !- Activity Level Schedule Name
-=======
   {bca3e56f-6046-4d3b-a5d5-b47da7c13e2d}, !- Handle
   res occupants|living space,             !- Name
   {77f47f82-ff3b-4d17-b2ce-72bb9ae9d73b}, !- People Definition Name
   {acd6dbf0-b66c-43c3-a828-68e4ca577cb9}, !- Space or SpaceType Name
   {65f8cb98-3076-4909-a91e-7a38c4cd9941}, !- Number of People Schedule Name
   {5adaec45-3a4a-47c5-81f6-ffb8cff155a7}, !- Activity Level Schedule Name
->>>>>>> 935faeed
   ,                                       !- Surface Name/Angle Factor List Name
   ,                                       !- Work Efficiency Schedule Name
   ,                                       !- Clothing Insulation Schedule Name
@@ -1083,11 +700,7 @@
   1;                                      !- Multiplier
 
 OS:ScheduleTypeLimits,
-<<<<<<< HEAD
-  {1e9f1407-c511-43b5-a564-0fd43f0510ba}, !- Handle
-=======
   {b15fa81a-9067-4932-ac91-37547cfc115c}, !- Handle
->>>>>>> 935faeed
   ActivityLevel,                          !- Name
   0,                                      !- Lower Limit Value
   ,                                       !- Upper Limit Value
@@ -1095,22 +708,14 @@
   ActivityLevel;                          !- Unit Type
 
 OS:ScheduleTypeLimits,
-<<<<<<< HEAD
-  {f04f7d8d-1349-48f4-a1cb-c6433e032cda}, !- Handle
-=======
   {2919cabe-1f31-438c-aff4-c537cb75378c}, !- Handle
->>>>>>> 935faeed
   Fractional,                             !- Name
   0,                                      !- Lower Limit Value
   1,                                      !- Upper Limit Value
   Continuous;                             !- Numeric Type
 
 OS:People:Definition,
-<<<<<<< HEAD
-  {ffa73801-17c9-4e77-9bf9-90ed931692a8}, !- Handle
-=======
   {b4f1df23-507f-481b-8a19-f7d8f5550969}, !- Handle
->>>>>>> 935faeed
   res occupants|living space|story 2,     !- Name
   People,                                 !- Number of People Calculation Method
   1.32,                                   !- Number of People {people}
@@ -1123,21 +728,12 @@
   ZoneAveraged;                           !- Mean Radiant Temperature Calculation Type
 
 OS:People,
-<<<<<<< HEAD
-  {59cef25e-b093-48d0-9900-6b289b5dd53e}, !- Handle
-  res occupants|living space|story 2,     !- Name
-  {ffa73801-17c9-4e77-9bf9-90ed931692a8}, !- People Definition Name
-  {b59ebc01-620c-4f71-bd40-9f16cc2e70c1}, !- Space or SpaceType Name
-  {1d935fa8-c062-4cc5-a3e5-862608e70fab}, !- Number of People Schedule Name
-  {2f54479f-2b22-4c30-86a7-bc3fbc11344a}, !- Activity Level Schedule Name
-=======
   {63cdf4bb-9b0c-4250-abb1-692152cdadb7}, !- Handle
   res occupants|living space|story 2,     !- Name
   {b4f1df23-507f-481b-8a19-f7d8f5550969}, !- People Definition Name
   {b24fb1a8-e200-4556-ad0d-bb088670b212}, !- Space or SpaceType Name
   {65f8cb98-3076-4909-a91e-7a38c4cd9941}, !- Number of People Schedule Name
   {5adaec45-3a4a-47c5-81f6-ffb8cff155a7}, !- Activity Level Schedule Name
->>>>>>> 935faeed
   ,                                       !- Surface Name/Angle Factor List Name
   ,                                       !- Work Efficiency Schedule Name
   ,                                       !- Clothing Insulation Schedule Name
