--- conflicted
+++ resolved
@@ -1,53 +1,26 @@
 !- NOTE: Auto-generated from /test/osw_files/SFD_2000sqft_2story_SL_UA.osw
 
 OS:Version,
-<<<<<<< HEAD
-  {6bc6ae42-da38-4bdd-992c-a5b83839727f}, !- Handle
-  2.9.0;                                  !- Version Identifier
-
-OS:SimulationControl,
-  {47b3cb1d-ffff-4f93-ae7f-e123af7727f1}, !- Handle
-=======
   {f3e5119d-91ae-4a5d-a739-26969b82331f}, !- Handle
   2.9.0;                                  !- Version Identifier
 
 OS:SimulationControl,
   {369df5c7-f891-4bae-91dd-16295e7f2aa4}, !- Handle
->>>>>>> f65e674e
   ,                                       !- Do Zone Sizing Calculation
   ,                                       !- Do System Sizing Calculation
   ,                                       !- Do Plant Sizing Calculation
   No;                                     !- Run Simulation for Sizing Periods
 
 OS:Timestep,
-<<<<<<< HEAD
-  {60ae24ec-3321-4b8c-8fd9-1f10645f7fd4}, !- Handle
-  6;                                      !- Number of Timesteps per Hour
-
-OS:ShadowCalculation,
-  {ebf8b7a1-7e94-4e05-bbf8-5772c5fe9545}, !- Handle
-=======
   {48031675-5e8c-416f-82b2-95eee009d5e0}, !- Handle
   6;                                      !- Number of Timesteps per Hour
 
 OS:ShadowCalculation,
   {f3c5fe5f-fa36-4511-a695-83b943dc2e74}, !- Handle
->>>>>>> f65e674e
   20,                                     !- Calculation Frequency
   200;                                    !- Maximum Figures in Shadow Overlap Calculations
 
 OS:SurfaceConvectionAlgorithm:Outside,
-<<<<<<< HEAD
-  {1eca20bd-ec22-4f89-9cdf-64ea2762a73e}, !- Handle
-  DOE-2;                                  !- Algorithm
-
-OS:SurfaceConvectionAlgorithm:Inside,
-  {46d16e24-45ee-4822-9a2f-3b2474475947}, !- Handle
-  TARP;                                   !- Algorithm
-
-OS:ZoneCapacitanceMultiplier:ResearchSpecial,
-  {3c36c5cf-abdf-4ed5-aa5e-16a15e5d84bd}, !- Handle
-=======
   {2d7ece49-f56f-4302-a292-8f4cb3539f0d}, !- Handle
   DOE-2;                                  !- Algorithm
 
@@ -57,17 +30,12 @@
 
 OS:ZoneCapacitanceMultiplier:ResearchSpecial,
   {ca6f56de-a1ac-4b61-a4ea-edd6aa774f77}, !- Handle
->>>>>>> f65e674e
   ,                                       !- Temperature Capacity Multiplier
   15,                                     !- Humidity Capacity Multiplier
   ;                                       !- Carbon Dioxide Capacity Multiplier
 
 OS:RunPeriod,
-<<<<<<< HEAD
-  {02fc1318-dd3f-4f3e-bcce-258f23032fc7}, !- Handle
-=======
   {19e5401f-667e-4a40-b957-83a6674f723d}, !- Handle
->>>>>>> f65e674e
   Run Period 1,                           !- Name
   1,                                      !- Begin Month
   1,                                      !- Begin Day of Month
@@ -81,21 +49,13 @@
   ;                                       !- Number of Times Runperiod to be Repeated
 
 OS:YearDescription,
-<<<<<<< HEAD
-  {5787d08f-7fe0-44cf-9a4d-71d90f51f970}, !- Handle
-=======
   {d8d492fe-2e43-4d7d-86a8-38c2dc26309d}, !- Handle
->>>>>>> f65e674e
   2007,                                   !- Calendar Year
   ,                                       !- Day of Week for Start Day
   ;                                       !- Is Leap Year
 
 OS:Building,
-<<<<<<< HEAD
-  {21684312-b470-470a-94ee-230857649b1d}, !- Handle
-=======
   {8b361691-418d-4547-9809-7c091f7ceb70}, !- Handle
->>>>>>> f65e674e
   Building 1,                             !- Name
   ,                                       !- Building Sector Type
   0,                                      !- North Axis {deg}
@@ -110,23 +70,14 @@
   1;                                      !- Standards Number of Living Units
 
 OS:AdditionalProperties,
-<<<<<<< HEAD
-  {00e3e1f2-e0d8-40cf-be28-ad9c642bff52}, !- Handle
-  {21684312-b470-470a-94ee-230857649b1d}, !- Object Name
-=======
   {76975a26-bde1-4b9e-9932-61a81359cd48}, !- Handle
   {8b361691-418d-4547-9809-7c091f7ceb70}, !- Object Name
->>>>>>> f65e674e
   Total Units Modeled,                    !- Feature Name 1
   Integer,                                !- Feature Data Type 1
   1;                                      !- Feature Value 1
 
 OS:ThermalZone,
-<<<<<<< HEAD
-  {c60b6f3c-d65f-4187-985e-fa18e34a1882}, !- Handle
-=======
   {3b22ec6c-53ae-4634-b119-51a2dec0dc53}, !- Handle
->>>>>>> f65e674e
   living zone,                            !- Name
   ,                                       !- Multiplier
   ,                                       !- Ceiling Height {m}
@@ -135,17 +86,10 @@
   ,                                       !- Zone Inside Convection Algorithm
   ,                                       !- Zone Outside Convection Algorithm
   ,                                       !- Zone Conditioning Equipment List Name
-<<<<<<< HEAD
-  {b72c36ee-4fdb-4676-8333-757723af4533}, !- Zone Air Inlet Port List
-  {7eb3a3e1-769e-4afe-be54-e2ecd7df2295}, !- Zone Air Exhaust Port List
-  {56d82093-1fa6-4859-9024-705cee405361}, !- Zone Air Node Name
-  {6c66e540-4768-478c-a99a-4589aae024d7}, !- Zone Return Air Port List
-=======
   {2fecd4a4-2135-43b8-9faf-bb67efa88e72}, !- Zone Air Inlet Port List
   {85ea2185-4504-415e-b465-a2dd882d2eb9}, !- Zone Air Exhaust Port List
   {f228cd57-ba02-48b7-a80f-e0cd5d9512b2}, !- Zone Air Node Name
   {5f0c2696-3e6d-4ef1-aad7-9ec126247a97}, !- Zone Return Air Port List
->>>>>>> f65e674e
   ,                                       !- Primary Daylighting Control Name
   ,                                       !- Fraction of Zone Controlled by Primary Daylighting Control
   ,                                       !- Secondary Daylighting Control Name
@@ -156,39 +100,6 @@
   No;                                     !- Use Ideal Air Loads
 
 OS:Node,
-<<<<<<< HEAD
-  {10653da4-ee02-4cbc-a37a-09cdc01bbc7d}, !- Handle
-  Node 1,                                 !- Name
-  {56d82093-1fa6-4859-9024-705cee405361}, !- Inlet Port
-  ;                                       !- Outlet Port
-
-OS:Connection,
-  {56d82093-1fa6-4859-9024-705cee405361}, !- Handle
-  {08030674-5c89-41ce-8e7c-76111871b1d6}, !- Name
-  {c60b6f3c-d65f-4187-985e-fa18e34a1882}, !- Source Object
-  11,                                     !- Outlet Port
-  {10653da4-ee02-4cbc-a37a-09cdc01bbc7d}, !- Target Object
-  2;                                      !- Inlet Port
-
-OS:PortList,
-  {b72c36ee-4fdb-4676-8333-757723af4533}, !- Handle
-  {d1a1ff23-32f5-4b3b-ad2b-3f64aee9f5e2}, !- Name
-  {c60b6f3c-d65f-4187-985e-fa18e34a1882}; !- HVAC Component
-
-OS:PortList,
-  {7eb3a3e1-769e-4afe-be54-e2ecd7df2295}, !- Handle
-  {4fd35589-ec88-47a7-92d8-f8348b214ad0}, !- Name
-  {c60b6f3c-d65f-4187-985e-fa18e34a1882}; !- HVAC Component
-
-OS:PortList,
-  {6c66e540-4768-478c-a99a-4589aae024d7}, !- Handle
-  {343db97c-0af9-4677-9410-6cb9db79dcb3}, !- Name
-  {c60b6f3c-d65f-4187-985e-fa18e34a1882}; !- HVAC Component
-
-OS:Sizing:Zone,
-  {65e03a4c-e3e1-47f5-a7d0-788107a3d32d}, !- Handle
-  {c60b6f3c-d65f-4187-985e-fa18e34a1882}, !- Zone or ZoneList Name
-=======
   {3beca5d1-907b-4287-b529-a79dba05578b}, !- Handle
   Node 1,                                 !- Name
   {f228cd57-ba02-48b7-a80f-e0cd5d9512b2}, !- Inlet Port
@@ -220,7 +131,6 @@
 OS:Sizing:Zone,
   {ea512219-eb4c-43f2-85e8-42c236f1dac8}, !- Handle
   {3b22ec6c-53ae-4634-b119-51a2dec0dc53}, !- Zone or ZoneList Name
->>>>>>> f65e674e
   SupplyAirTemperature,                   !- Zone Cooling Design Supply Air Temperature Input Method
   14,                                     !- Zone Cooling Design Supply Air Temperature {C}
   11.11,                                  !- Zone Cooling Design Supply Air Temperature Difference {deltaC}
@@ -249,16 +159,6 @@
   autosize;                               !- Dedicated Outdoor Air High Setpoint Temperature for Design {C}
 
 OS:ZoneHVAC:EquipmentList,
-<<<<<<< HEAD
-  {f593f336-1c99-4163-809e-8f934fc63c23}, !- Handle
-  Zone HVAC Equipment List 1,             !- Name
-  {c60b6f3c-d65f-4187-985e-fa18e34a1882}; !- Thermal Zone
-
-OS:Space,
-  {b7b7ed8e-f0fd-4054-b285-d06d3ffdc02c}, !- Handle
-  living space,                           !- Name
-  {f9ac32bb-30dc-42e1-b838-61baba775f64}, !- Space Type Name
-=======
   {d0d4bdd7-c081-4ba2-9aa0-6b557b0040d4}, !- Handle
   Zone HVAC Equipment List 1,             !- Name
   {3b22ec6c-53ae-4634-b119-51a2dec0dc53}; !- Thermal Zone
@@ -267,7 +167,6 @@
   {b3826e73-14fb-408f-8266-19b8d0014796}, !- Handle
   living space,                           !- Name
   {cc1677e3-984c-405d-a17e-da61ddfedf32}, !- Space Type Name
->>>>>>> f65e674e
   ,                                       !- Default Construction Set Name
   ,                                       !- Default Schedule Set Name
   -0,                                     !- Direction of Relative North {deg}
@@ -275,19 +174,6 @@
   0,                                      !- Y Origin {m}
   0,                                      !- Z Origin {m}
   ,                                       !- Building Story Name
-<<<<<<< HEAD
-  {c60b6f3c-d65f-4187-985e-fa18e34a1882}, !- Thermal Zone Name
-  ,                                       !- Part of Total Floor Area
-  ,                                       !- Design Specification Outdoor Air Object Name
-  {3eb79e7a-f8d4-4811-ac43-6b5712534f19}; !- Building Unit Name
-
-OS:Surface,
-  {5094ada4-a111-414a-8818-8cd06f4c3f7d}, !- Handle
-  Surface 1,                              !- Name
-  Floor,                                  !- Surface Type
-  ,                                       !- Construction Name
-  {b7b7ed8e-f0fd-4054-b285-d06d3ffdc02c}, !- Space Name
-=======
   {3b22ec6c-53ae-4634-b119-51a2dec0dc53}, !- Thermal Zone Name
   ,                                       !- Part of Total Floor Area
   ,                                       !- Design Specification Outdoor Air Object Name
@@ -299,7 +185,6 @@
   Floor,                                  !- Surface Type
   ,                                       !- Construction Name
   {b3826e73-14fb-408f-8266-19b8d0014796}, !- Space Name
->>>>>>> f65e674e
   Foundation,                             !- Outside Boundary Condition
   ,                                       !- Outside Boundary Condition Object
   NoSun,                                  !- Sun Exposure
@@ -312,19 +197,11 @@
   13.6310703908387, 0, 0;                 !- X,Y,Z Vertex 4 {m}
 
 OS:Surface,
-<<<<<<< HEAD
-  {9a2bba3d-fbb2-4b06-b018-2dc1d733d921}, !- Handle
-  Surface 2,                              !- Name
-  Wall,                                   !- Surface Type
-  ,                                       !- Construction Name
-  {b7b7ed8e-f0fd-4054-b285-d06d3ffdc02c}, !- Space Name
-=======
   {0a126be7-db2b-46c8-af8c-16095ead5370}, !- Handle
   Surface 2,                              !- Name
   Wall,                                   !- Surface Type
   ,                                       !- Construction Name
   {b3826e73-14fb-408f-8266-19b8d0014796}, !- Space Name
->>>>>>> f65e674e
   Outdoors,                               !- Outside Boundary Condition
   ,                                       !- Outside Boundary Condition Object
   SunExposed,                             !- Sun Exposure
@@ -337,19 +214,11 @@
   0, 0, 2.4384;                           !- X,Y,Z Vertex 4 {m}
 
 OS:Surface,
-<<<<<<< HEAD
-  {d2ace271-83e7-4225-93cf-78399bdedb1a}, !- Handle
-  Surface 3,                              !- Name
-  Wall,                                   !- Surface Type
-  ,                                       !- Construction Name
-  {b7b7ed8e-f0fd-4054-b285-d06d3ffdc02c}, !- Space Name
-=======
   {09555322-3eee-4c53-be97-3771c1071227}, !- Handle
   Surface 3,                              !- Name
   Wall,                                   !- Surface Type
   ,                                       !- Construction Name
   {b3826e73-14fb-408f-8266-19b8d0014796}, !- Space Name
->>>>>>> f65e674e
   Outdoors,                               !- Outside Boundary Condition
   ,                                       !- Outside Boundary Condition Object
   SunExposed,                             !- Sun Exposure
@@ -362,19 +231,11 @@
   0, 6.81553519541936, 2.4384;            !- X,Y,Z Vertex 4 {m}
 
 OS:Surface,
-<<<<<<< HEAD
-  {0d259466-c581-4883-8a5a-dbe0ebd1f69e}, !- Handle
-  Surface 4,                              !- Name
-  Wall,                                   !- Surface Type
-  ,                                       !- Construction Name
-  {b7b7ed8e-f0fd-4054-b285-d06d3ffdc02c}, !- Space Name
-=======
   {37e59748-4100-4b63-956a-b832eaee1553}, !- Handle
   Surface 4,                              !- Name
   Wall,                                   !- Surface Type
   ,                                       !- Construction Name
   {b3826e73-14fb-408f-8266-19b8d0014796}, !- Space Name
->>>>>>> f65e674e
   Outdoors,                               !- Outside Boundary Condition
   ,                                       !- Outside Boundary Condition Object
   SunExposed,                             !- Sun Exposure
@@ -387,19 +248,11 @@
   13.6310703908387, 6.81553519541936, 2.4384; !- X,Y,Z Vertex 4 {m}
 
 OS:Surface,
-<<<<<<< HEAD
-  {85a44ee4-36a8-4c2c-97f9-afedeba68a72}, !- Handle
-  Surface 5,                              !- Name
-  Wall,                                   !- Surface Type
-  ,                                       !- Construction Name
-  {b7b7ed8e-f0fd-4054-b285-d06d3ffdc02c}, !- Space Name
-=======
   {3d2fd263-2262-4d3f-9b5c-4ef951dd784f}, !- Handle
   Surface 5,                              !- Name
   Wall,                                   !- Surface Type
   ,                                       !- Construction Name
   {b3826e73-14fb-408f-8266-19b8d0014796}, !- Space Name
->>>>>>> f65e674e
   Outdoors,                               !- Outside Boundary Condition
   ,                                       !- Outside Boundary Condition Object
   SunExposed,                             !- Sun Exposure
@@ -412,15 +265,6 @@
   13.6310703908387, 0, 2.4384;            !- X,Y,Z Vertex 4 {m}
 
 OS:Surface,
-<<<<<<< HEAD
-  {459bfaa8-4368-4417-af64-d627e3034c2a}, !- Handle
-  Surface 6,                              !- Name
-  RoofCeiling,                            !- Surface Type
-  ,                                       !- Construction Name
-  {b7b7ed8e-f0fd-4054-b285-d06d3ffdc02c}, !- Space Name
-  Surface,                                !- Outside Boundary Condition
-  {dc02861c-812e-4f61-a818-f9693afbb677}, !- Outside Boundary Condition Object
-=======
   {2a03ea5b-55ae-4795-b2bc-59ac8b10dc40}, !- Handle
   Surface 6,                              !- Name
   RoofCeiling,                            !- Surface Type
@@ -428,7 +272,6 @@
   {b3826e73-14fb-408f-8266-19b8d0014796}, !- Space Name
   Surface,                                !- Outside Boundary Condition
   {764108dd-827a-4b15-904e-3354a89c998c}, !- Outside Boundary Condition Object
->>>>>>> f65e674e
   NoSun,                                  !- Sun Exposure
   NoWind,                                 !- Wind Exposure
   ,                                       !- View Factor to Ground
@@ -439,11 +282,7 @@
   0, 0, 2.4384;                           !- X,Y,Z Vertex 4 {m}
 
 OS:SpaceType,
-<<<<<<< HEAD
-  {f9ac32bb-30dc-42e1-b838-61baba775f64}, !- Handle
-=======
   {cc1677e3-984c-405d-a17e-da61ddfedf32}, !- Handle
->>>>>>> f65e674e
   Space Type 1,                           !- Name
   ,                                       !- Default Construction Set Name
   ,                                       !- Default Schedule Set Name
@@ -454,15 +293,9 @@
   living;                                 !- Standards Space Type
 
 OS:Space,
-<<<<<<< HEAD
-  {451a0a4c-cd09-4e0f-ad3c-7b3e60293639}, !- Handle
-  living space|story 2,                   !- Name
-  {f9ac32bb-30dc-42e1-b838-61baba775f64}, !- Space Type Name
-=======
   {8618354b-541d-491f-ba7d-d0449ddb67d5}, !- Handle
   living space|story 2,                   !- Name
   {cc1677e3-984c-405d-a17e-da61ddfedf32}, !- Space Type Name
->>>>>>> f65e674e
   ,                                       !- Default Construction Set Name
   ,                                       !- Default Schedule Set Name
   -0,                                     !- Direction of Relative North {deg}
@@ -470,21 +303,6 @@
   0,                                      !- Y Origin {m}
   2.4384,                                 !- Z Origin {m}
   ,                                       !- Building Story Name
-<<<<<<< HEAD
-  {c60b6f3c-d65f-4187-985e-fa18e34a1882}, !- Thermal Zone Name
-  ,                                       !- Part of Total Floor Area
-  ,                                       !- Design Specification Outdoor Air Object Name
-  {3eb79e7a-f8d4-4811-ac43-6b5712534f19}; !- Building Unit Name
-
-OS:Surface,
-  {dc02861c-812e-4f61-a818-f9693afbb677}, !- Handle
-  Surface 7,                              !- Name
-  Floor,                                  !- Surface Type
-  ,                                       !- Construction Name
-  {451a0a4c-cd09-4e0f-ad3c-7b3e60293639}, !- Space Name
-  Surface,                                !- Outside Boundary Condition
-  {459bfaa8-4368-4417-af64-d627e3034c2a}, !- Outside Boundary Condition Object
-=======
   {3b22ec6c-53ae-4634-b119-51a2dec0dc53}, !- Thermal Zone Name
   ,                                       !- Part of Total Floor Area
   ,                                       !- Design Specification Outdoor Air Object Name
@@ -498,7 +316,6 @@
   {8618354b-541d-491f-ba7d-d0449ddb67d5}, !- Space Name
   Surface,                                !- Outside Boundary Condition
   {2a03ea5b-55ae-4795-b2bc-59ac8b10dc40}, !- Outside Boundary Condition Object
->>>>>>> f65e674e
   NoSun,                                  !- Sun Exposure
   NoWind,                                 !- Wind Exposure
   ,                                       !- View Factor to Ground
@@ -509,19 +326,11 @@
   13.6310703908387, 0, 0;                 !- X,Y,Z Vertex 4 {m}
 
 OS:Surface,
-<<<<<<< HEAD
-  {cb806a65-b09a-44d9-a955-f8e0bdf6f503}, !- Handle
-  Surface 8,                              !- Name
-  Wall,                                   !- Surface Type
-  ,                                       !- Construction Name
-  {451a0a4c-cd09-4e0f-ad3c-7b3e60293639}, !- Space Name
-=======
   {a932db1c-1b17-456d-8980-7c9f3fe1e860}, !- Handle
   Surface 8,                              !- Name
   Wall,                                   !- Surface Type
   ,                                       !- Construction Name
   {8618354b-541d-491f-ba7d-d0449ddb67d5}, !- Space Name
->>>>>>> f65e674e
   Outdoors,                               !- Outside Boundary Condition
   ,                                       !- Outside Boundary Condition Object
   SunExposed,                             !- Sun Exposure
@@ -534,19 +343,11 @@
   0, 0, 2.4384;                           !- X,Y,Z Vertex 4 {m}
 
 OS:Surface,
-<<<<<<< HEAD
-  {714d6767-2b42-49b6-8811-31d20453e810}, !- Handle
-  Surface 9,                              !- Name
-  Wall,                                   !- Surface Type
-  ,                                       !- Construction Name
-  {451a0a4c-cd09-4e0f-ad3c-7b3e60293639}, !- Space Name
-=======
   {b934d42f-9116-40b7-98f3-cfeeb46cb3c1}, !- Handle
   Surface 9,                              !- Name
   Wall,                                   !- Surface Type
   ,                                       !- Construction Name
   {8618354b-541d-491f-ba7d-d0449ddb67d5}, !- Space Name
->>>>>>> f65e674e
   Outdoors,                               !- Outside Boundary Condition
   ,                                       !- Outside Boundary Condition Object
   SunExposed,                             !- Sun Exposure
@@ -559,19 +360,11 @@
   0, 6.81553519541936, 2.4384;            !- X,Y,Z Vertex 4 {m}
 
 OS:Surface,
-<<<<<<< HEAD
-  {851de534-ef51-4f1f-932e-26d23098d3a9}, !- Handle
-  Surface 10,                             !- Name
-  Wall,                                   !- Surface Type
-  ,                                       !- Construction Name
-  {451a0a4c-cd09-4e0f-ad3c-7b3e60293639}, !- Space Name
-=======
   {f1a9139b-8102-4210-99e6-e78b55e26a5a}, !- Handle
   Surface 10,                             !- Name
   Wall,                                   !- Surface Type
   ,                                       !- Construction Name
   {8618354b-541d-491f-ba7d-d0449ddb67d5}, !- Space Name
->>>>>>> f65e674e
   Outdoors,                               !- Outside Boundary Condition
   ,                                       !- Outside Boundary Condition Object
   SunExposed,                             !- Sun Exposure
@@ -584,19 +377,11 @@
   13.6310703908387, 6.81553519541936, 2.4384; !- X,Y,Z Vertex 4 {m}
 
 OS:Surface,
-<<<<<<< HEAD
-  {fb029bf4-0f14-4e4d-ba27-820df54b5605}, !- Handle
-  Surface 11,                             !- Name
-  Wall,                                   !- Surface Type
-  ,                                       !- Construction Name
-  {451a0a4c-cd09-4e0f-ad3c-7b3e60293639}, !- Space Name
-=======
   {c9484f71-68b4-4bc2-98c0-95193a331afd}, !- Handle
   Surface 11,                             !- Name
   Wall,                                   !- Surface Type
   ,                                       !- Construction Name
   {8618354b-541d-491f-ba7d-d0449ddb67d5}, !- Space Name
->>>>>>> f65e674e
   Outdoors,                               !- Outside Boundary Condition
   ,                                       !- Outside Boundary Condition Object
   SunExposed,                             !- Sun Exposure
@@ -609,15 +394,6 @@
   13.6310703908387, 0, 2.4384;            !- X,Y,Z Vertex 4 {m}
 
 OS:Surface,
-<<<<<<< HEAD
-  {f9e4916a-6de2-484e-9e86-283a48d0e9a8}, !- Handle
-  Surface 12,                             !- Name
-  RoofCeiling,                            !- Surface Type
-  ,                                       !- Construction Name
-  {451a0a4c-cd09-4e0f-ad3c-7b3e60293639}, !- Space Name
-  Surface,                                !- Outside Boundary Condition
-  {aee840fc-0422-4eab-917d-c51824a19172}, !- Outside Boundary Condition Object
-=======
   {6705a0bd-2dcd-4c1f-b8cc-0203687b4278}, !- Handle
   Surface 12,                             !- Name
   RoofCeiling,                            !- Surface Type
@@ -625,7 +401,6 @@
   {8618354b-541d-491f-ba7d-d0449ddb67d5}, !- Space Name
   Surface,                                !- Outside Boundary Condition
   {efc1c737-4c55-47b9-954e-4413c348f610}, !- Outside Boundary Condition Object
->>>>>>> f65e674e
   NoSun,                                  !- Sun Exposure
   NoWind,                                 !- Wind Exposure
   ,                                       !- View Factor to Ground
@@ -636,15 +411,6 @@
   0, 0, 2.4384;                           !- X,Y,Z Vertex 4 {m}
 
 OS:Surface,
-<<<<<<< HEAD
-  {aee840fc-0422-4eab-917d-c51824a19172}, !- Handle
-  Surface 13,                             !- Name
-  Floor,                                  !- Surface Type
-  ,                                       !- Construction Name
-  {a1b48b64-f751-48ec-85fb-7037e9c57393}, !- Space Name
-  Surface,                                !- Outside Boundary Condition
-  {f9e4916a-6de2-484e-9e86-283a48d0e9a8}, !- Outside Boundary Condition Object
-=======
   {efc1c737-4c55-47b9-954e-4413c348f610}, !- Handle
   Surface 13,                             !- Name
   Floor,                                  !- Surface Type
@@ -652,7 +418,6 @@
   {7f553882-14d9-4363-bd96-fb701dcafdfe}, !- Space Name
   Surface,                                !- Outside Boundary Condition
   {6705a0bd-2dcd-4c1f-b8cc-0203687b4278}, !- Outside Boundary Condition Object
->>>>>>> f65e674e
   NoSun,                                  !- Sun Exposure
   NoWind,                                 !- Wind Exposure
   ,                                       !- View Factor to Ground
@@ -663,19 +428,11 @@
   0, 0, 0;                                !- X,Y,Z Vertex 4 {m}
 
 OS:Surface,
-<<<<<<< HEAD
-  {5d1a87e3-58ad-4666-b32a-b849aa8b5a7c}, !- Handle
-  Surface 14,                             !- Name
-  RoofCeiling,                            !- Surface Type
-  ,                                       !- Construction Name
-  {a1b48b64-f751-48ec-85fb-7037e9c57393}, !- Space Name
-=======
   {8cc4e6a7-dd15-49ff-a1ce-85cd389b4ae4}, !- Handle
   Surface 14,                             !- Name
   RoofCeiling,                            !- Surface Type
   ,                                       !- Construction Name
   {7f553882-14d9-4363-bd96-fb701dcafdfe}, !- Space Name
->>>>>>> f65e674e
   Outdoors,                               !- Outside Boundary Condition
   ,                                       !- Outside Boundary Condition Object
   SunExposed,                             !- Sun Exposure
@@ -688,19 +445,11 @@
   13.6310703908387, 0, 0;                 !- X,Y,Z Vertex 4 {m}
 
 OS:Surface,
-<<<<<<< HEAD
-  {3da8c59d-4def-4d11-848a-49f4003656fb}, !- Handle
-  Surface 15,                             !- Name
-  RoofCeiling,                            !- Surface Type
-  ,                                       !- Construction Name
-  {a1b48b64-f751-48ec-85fb-7037e9c57393}, !- Space Name
-=======
   {34eb193b-30af-4b93-8a3d-a8c6fade4203}, !- Handle
   Surface 15,                             !- Name
   RoofCeiling,                            !- Surface Type
   ,                                       !- Construction Name
   {7f553882-14d9-4363-bd96-fb701dcafdfe}, !- Space Name
->>>>>>> f65e674e
   Outdoors,                               !- Outside Boundary Condition
   ,                                       !- Outside Boundary Condition Object
   SunExposed,                             !- Sun Exposure
@@ -713,19 +462,11 @@
   0, 6.81553519541936, 0;                 !- X,Y,Z Vertex 4 {m}
 
 OS:Surface,
-<<<<<<< HEAD
-  {408c25bf-1e8e-4a42-9124-77596c2ee917}, !- Handle
-  Surface 16,                             !- Name
-  Wall,                                   !- Surface Type
-  ,                                       !- Construction Name
-  {a1b48b64-f751-48ec-85fb-7037e9c57393}, !- Space Name
-=======
   {a4b67cfc-9056-48b4-a148-aac536fc3495}, !- Handle
   Surface 16,                             !- Name
   Wall,                                   !- Surface Type
   ,                                       !- Construction Name
   {7f553882-14d9-4363-bd96-fb701dcafdfe}, !- Space Name
->>>>>>> f65e674e
   Outdoors,                               !- Outside Boundary Condition
   ,                                       !- Outside Boundary Condition Object
   SunExposed,                             !- Sun Exposure
@@ -737,19 +478,11 @@
   0, 0, 0;                                !- X,Y,Z Vertex 3 {m}
 
 OS:Surface,
-<<<<<<< HEAD
-  {50718a47-3f9e-40bd-a39c-6cb9f6ffd12b}, !- Handle
-  Surface 17,                             !- Name
-  Wall,                                   !- Surface Type
-  ,                                       !- Construction Name
-  {a1b48b64-f751-48ec-85fb-7037e9c57393}, !- Space Name
-=======
   {46c92617-3d47-4f70-9a87-fbf54c9718fa}, !- Handle
   Surface 17,                             !- Name
   Wall,                                   !- Surface Type
   ,                                       !- Construction Name
   {7f553882-14d9-4363-bd96-fb701dcafdfe}, !- Space Name
->>>>>>> f65e674e
   Outdoors,                               !- Outside Boundary Condition
   ,                                       !- Outside Boundary Condition Object
   SunExposed,                             !- Sun Exposure
@@ -761,15 +494,9 @@
   13.6310703908387, 6.81553519541936, 0;  !- X,Y,Z Vertex 3 {m}
 
 OS:Space,
-<<<<<<< HEAD
-  {a1b48b64-f751-48ec-85fb-7037e9c57393}, !- Handle
-  unfinished attic space,                 !- Name
-  {aea5bce4-e26c-43d4-8276-5636e4adb145}, !- Space Type Name
-=======
   {7f553882-14d9-4363-bd96-fb701dcafdfe}, !- Handle
   unfinished attic space,                 !- Name
   {2ce24ac7-4340-40bf-9026-9ed87a5662f5}, !- Space Type Name
->>>>>>> f65e674e
   ,                                       !- Default Construction Set Name
   ,                                       !- Default Schedule Set Name
   -0,                                     !- Direction of Relative North {deg}
@@ -777,17 +504,10 @@
   0,                                      !- Y Origin {m}
   4.8768,                                 !- Z Origin {m}
   ,                                       !- Building Story Name
-<<<<<<< HEAD
-  {7f3b566a-efa3-4da9-9317-42bf45b088b5}; !- Thermal Zone Name
-
-OS:ThermalZone,
-  {7f3b566a-efa3-4da9-9317-42bf45b088b5}, !- Handle
-=======
   {fb22800f-7304-4c4d-b35c-2a9bd6eb32ce}; !- Thermal Zone Name
 
 OS:ThermalZone,
   {fb22800f-7304-4c4d-b35c-2a9bd6eb32ce}, !- Handle
->>>>>>> f65e674e
   unfinished attic zone,                  !- Name
   ,                                       !- Multiplier
   ,                                       !- Ceiling Height {m}
@@ -796,17 +516,10 @@
   ,                                       !- Zone Inside Convection Algorithm
   ,                                       !- Zone Outside Convection Algorithm
   ,                                       !- Zone Conditioning Equipment List Name
-<<<<<<< HEAD
-  {b34b1c7e-de3f-4225-92ed-5d09159b0687}, !- Zone Air Inlet Port List
-  {17d2eecb-b053-47d2-88d5-774b7690d2ea}, !- Zone Air Exhaust Port List
-  {86f88496-1fa8-42a6-94aa-d89bda793d74}, !- Zone Air Node Name
-  {40785c5c-4d0f-44af-aa1f-2ada1f331321}, !- Zone Return Air Port List
-=======
   {6dbeae18-8ab3-442c-86b3-95db89565ad4}, !- Zone Air Inlet Port List
   {a178d5d9-a113-4cc5-9130-4b0e4aeb0848}, !- Zone Air Exhaust Port List
   {355cd350-9577-4a72-9fde-585066c048d5}, !- Zone Air Node Name
   {8f642563-eee4-4a60-983b-500e3a5a198c}, !- Zone Return Air Port List
->>>>>>> f65e674e
   ,                                       !- Primary Daylighting Control Name
   ,                                       !- Fraction of Zone Controlled by Primary Daylighting Control
   ,                                       !- Secondary Daylighting Control Name
@@ -817,39 +530,6 @@
   No;                                     !- Use Ideal Air Loads
 
 OS:Node,
-<<<<<<< HEAD
-  {e6825733-6a7d-478a-abb9-970596a487e5}, !- Handle
-  Node 2,                                 !- Name
-  {86f88496-1fa8-42a6-94aa-d89bda793d74}, !- Inlet Port
-  ;                                       !- Outlet Port
-
-OS:Connection,
-  {86f88496-1fa8-42a6-94aa-d89bda793d74}, !- Handle
-  {aecb119d-8cea-44f9-a80f-585244add2ae}, !- Name
-  {7f3b566a-efa3-4da9-9317-42bf45b088b5}, !- Source Object
-  11,                                     !- Outlet Port
-  {e6825733-6a7d-478a-abb9-970596a487e5}, !- Target Object
-  2;                                      !- Inlet Port
-
-OS:PortList,
-  {b34b1c7e-de3f-4225-92ed-5d09159b0687}, !- Handle
-  {2fd25363-e725-4df2-9f26-1e134ec40721}, !- Name
-  {7f3b566a-efa3-4da9-9317-42bf45b088b5}; !- HVAC Component
-
-OS:PortList,
-  {17d2eecb-b053-47d2-88d5-774b7690d2ea}, !- Handle
-  {1168b722-6c10-4440-ac32-ed6df4d69269}, !- Name
-  {7f3b566a-efa3-4da9-9317-42bf45b088b5}; !- HVAC Component
-
-OS:PortList,
-  {40785c5c-4d0f-44af-aa1f-2ada1f331321}, !- Handle
-  {1d30ad49-1f1f-44b9-997e-4fabe80cf008}, !- Name
-  {7f3b566a-efa3-4da9-9317-42bf45b088b5}; !- HVAC Component
-
-OS:Sizing:Zone,
-  {6377fbff-d5c9-4ff4-a726-6f76822eb7f8}, !- Handle
-  {7f3b566a-efa3-4da9-9317-42bf45b088b5}, !- Zone or ZoneList Name
-=======
   {42e92677-b3f5-4510-8025-7b6ade51eb54}, !- Handle
   Node 2,                                 !- Name
   {355cd350-9577-4a72-9fde-585066c048d5}, !- Inlet Port
@@ -881,7 +561,6 @@
 OS:Sizing:Zone,
   {0ad08535-a21a-469c-932c-e37c8f2bc8bb}, !- Handle
   {fb22800f-7304-4c4d-b35c-2a9bd6eb32ce}, !- Zone or ZoneList Name
->>>>>>> f65e674e
   SupplyAirTemperature,                   !- Zone Cooling Design Supply Air Temperature Input Method
   14,                                     !- Zone Cooling Design Supply Air Temperature {C}
   11.11,                                  !- Zone Cooling Design Supply Air Temperature Difference {deltaC}
@@ -910,21 +589,12 @@
   autosize;                               !- Dedicated Outdoor Air High Setpoint Temperature for Design {C}
 
 OS:ZoneHVAC:EquipmentList,
-<<<<<<< HEAD
-  {110ea32f-993a-41b6-aa77-fc7601de564a}, !- Handle
-  Zone HVAC Equipment List 2,             !- Name
-  {7f3b566a-efa3-4da9-9317-42bf45b088b5}; !- Thermal Zone
-
-OS:SpaceType,
-  {aea5bce4-e26c-43d4-8276-5636e4adb145}, !- Handle
-=======
   {cf666c80-9a35-4781-958d-1bfe7cb66e5a}, !- Handle
   Zone HVAC Equipment List 2,             !- Name
   {fb22800f-7304-4c4d-b35c-2a9bd6eb32ce}; !- Thermal Zone
 
 OS:SpaceType,
   {2ce24ac7-4340-40bf-9026-9ed87a5662f5}, !- Handle
->>>>>>> f65e674e
   Space Type 2,                           !- Name
   ,                                       !- Default Construction Set Name
   ,                                       !- Default Schedule Set Name
@@ -935,23 +605,14 @@
   unfinished attic;                       !- Standards Space Type
 
 OS:BuildingUnit,
-<<<<<<< HEAD
-  {3eb79e7a-f8d4-4811-ac43-6b5712534f19}, !- Handle
-=======
   {a5770ca0-8fac-4aaa-871c-4fc30be159f3}, !- Handle
->>>>>>> f65e674e
   unit 1,                                 !- Name
   ,                                       !- Rendering Color
   Residential;                            !- Building Unit Type
 
 OS:AdditionalProperties,
-<<<<<<< HEAD
-  {88268262-5492-4604-87b0-60a6a0f45dda}, !- Handle
-  {3eb79e7a-f8d4-4811-ac43-6b5712534f19}, !- Object Name
-=======
   {e656599c-9031-4a03-a4ef-16f694520a6c}, !- Handle
   {a5770ca0-8fac-4aaa-871c-4fc30be159f3}, !- Object Name
->>>>>>> f65e674e
   NumberOfBedrooms,                       !- Feature Name 1
   Integer,                                !- Feature Data Type 1
   3,                                      !- Feature Value 1
@@ -963,20 +624,12 @@
   2.6400000000000001;                     !- Feature Value 3
 
 OS:External:File,
-<<<<<<< HEAD
-  {c486994d-1846-4d02-93b0-cb204d6ace38}, !- Handle
-=======
   {32b27f3c-11fb-4677-ba2f-46cd401b7fd0}, !- Handle
->>>>>>> f65e674e
   8760.csv,                               !- Name
   8760.csv;                               !- File Name
 
 OS:Schedule:Day,
-<<<<<<< HEAD
-  {1024168a-0bef-4bcd-89fc-4ef774196f8c}, !- Handle
-=======
   {7ebf5936-a811-4a4e-850a-3a8f5c1fd058}, !- Handle
->>>>>>> f65e674e
   Schedule Day 1,                         !- Name
   ,                                       !- Schedule Type Limits Name
   ,                                       !- Interpolate to Timestep
@@ -985,11 +638,7 @@
   0;                                      !- Value Until Time 1
 
 OS:Schedule:Day,
-<<<<<<< HEAD
-  {f39986cb-890c-446f-8386-08d932acb37f}, !- Handle
-=======
   {86fb80da-37fb-4a56-a61d-2db90343be3e}, !- Handle
->>>>>>> f65e674e
   Schedule Day 2,                         !- Name
   ,                                       !- Schedule Type Limits Name
   ,                                       !- Interpolate to Timestep
@@ -998,17 +647,10 @@
   1;                                      !- Value Until Time 1
 
 OS:Schedule:File,
-<<<<<<< HEAD
-  {c024c1b3-f98c-4a17-9522-73795d47bc8a}, !- Handle
-  occupants,                              !- Name
-  {04676196-374e-4ff5-8f43-fcad3ff13201}, !- Schedule Type Limits Name
-  {c486994d-1846-4d02-93b0-cb204d6ace38}, !- External File Name
-=======
   {f9cb3248-b2a5-4df9-bd13-d3fd70e9ca67}, !- Handle
   occupants,                              !- Name
   {808722cb-54c4-488c-b86a-db6c43dfb72e}, !- Schedule Type Limits Name
   {32b27f3c-11fb-4677-ba2f-46cd401b7fd0}, !- External File Name
->>>>>>> f65e674e
   1,                                      !- Column Number
   1,                                      !- Rows to Skip at Top
   8760,                                   !- Number of Hours of Data
@@ -1017,17 +659,6 @@
   60;                                     !- Minutes per Item
 
 OS:Schedule:Ruleset,
-<<<<<<< HEAD
-  {a9fe3773-8cd2-412a-a06c-f7b6ef845632}, !- Handle
-  Schedule Ruleset 1,                     !- Name
-  {3a4a5f4d-445f-4861-a773-9573b90042d2}, !- Schedule Type Limits Name
-  {3a33cadf-886f-43bc-aec8-c315d622a3e3}; !- Default Day Schedule Name
-
-OS:Schedule:Day,
-  {3a33cadf-886f-43bc-aec8-c315d622a3e3}, !- Handle
-  Schedule Day 3,                         !- Name
-  {3a4a5f4d-445f-4861-a773-9573b90042d2}, !- Schedule Type Limits Name
-=======
   {a51e91b3-7555-4118-9b6c-0df05fe55d9f}, !- Handle
   Schedule Ruleset 1,                     !- Name
   {0357d682-e7f2-44b9-907b-88a08ae669d8}, !- Schedule Type Limits Name
@@ -1037,20 +668,14 @@
   {ac16f40b-8fde-4c52-924a-a53885ddc71e}, !- Handle
   Schedule Day 3,                         !- Name
   {0357d682-e7f2-44b9-907b-88a08ae669d8}, !- Schedule Type Limits Name
->>>>>>> f65e674e
   ,                                       !- Interpolate to Timestep
   24,                                     !- Hour 1
   0,                                      !- Minute 1
   112.539290946133;                       !- Value Until Time 1
 
 OS:People:Definition,
-<<<<<<< HEAD
-  {8e595e2e-3be3-489a-aa58-4e2140e26050}, !- Handle
-  res occupants|living space|story 2,     !- Name
-=======
   {b14c69e0-749b-4639-82e9-cbb144e1b918}, !- Handle
   res occupants|living space,             !- Name
->>>>>>> f65e674e
   People,                                 !- Number of People Calculation Method
   1.32,                                   !- Number of People {people}
   ,                                       !- People per Space Floor Area {person/m2}
@@ -1062,21 +687,12 @@
   ZoneAveraged;                           !- Mean Radiant Temperature Calculation Type
 
 OS:People,
-<<<<<<< HEAD
-  {69814e4d-08c0-4eb0-9beb-80859c677823}, !- Handle
-  res occupants|living space|story 2,     !- Name
-  {8e595e2e-3be3-489a-aa58-4e2140e26050}, !- People Definition Name
-  {451a0a4c-cd09-4e0f-ad3c-7b3e60293639}, !- Space or SpaceType Name
-  {c024c1b3-f98c-4a17-9522-73795d47bc8a}, !- Number of People Schedule Name
-  {a9fe3773-8cd2-412a-a06c-f7b6ef845632}, !- Activity Level Schedule Name
-=======
   {cf3fe28b-ff8f-43f9-b513-36b0c398487d}, !- Handle
   res occupants|living space,             !- Name
   {b14c69e0-749b-4639-82e9-cbb144e1b918}, !- People Definition Name
   {b3826e73-14fb-408f-8266-19b8d0014796}, !- Space or SpaceType Name
   {f9cb3248-b2a5-4df9-bd13-d3fd70e9ca67}, !- Number of People Schedule Name
   {a51e91b3-7555-4118-9b6c-0df05fe55d9f}, !- Activity Level Schedule Name
->>>>>>> f65e674e
   ,                                       !- Surface Name/Angle Factor List Name
   ,                                       !- Work Efficiency Schedule Name
   ,                                       !- Clothing Insulation Schedule Name
@@ -1084,11 +700,7 @@
   1;                                      !- Multiplier
 
 OS:ScheduleTypeLimits,
-<<<<<<< HEAD
-  {3a4a5f4d-445f-4861-a773-9573b90042d2}, !- Handle
-=======
   {0357d682-e7f2-44b9-907b-88a08ae669d8}, !- Handle
->>>>>>> f65e674e
   ActivityLevel,                          !- Name
   0,                                      !- Lower Limit Value
   ,                                       !- Upper Limit Value
@@ -1096,24 +708,15 @@
   ActivityLevel;                          !- Unit Type
 
 OS:ScheduleTypeLimits,
-<<<<<<< HEAD
-  {04676196-374e-4ff5-8f43-fcad3ff13201}, !- Handle
-=======
   {808722cb-54c4-488c-b86a-db6c43dfb72e}, !- Handle
->>>>>>> f65e674e
   Fractional,                             !- Name
   0,                                      !- Lower Limit Value
   1,                                      !- Upper Limit Value
   Continuous;                             !- Numeric Type
 
 OS:People:Definition,
-<<<<<<< HEAD
-  {d74d9cb7-f776-4d2c-8041-fa26420379a2}, !- Handle
-  res occupants|living space,             !- Name
-=======
   {9c0ef70a-9935-4432-a4b1-3838bb4fc452}, !- Handle
   res occupants|living space|story 2,     !- Name
->>>>>>> f65e674e
   People,                                 !- Number of People Calculation Method
   1.32,                                   !- Number of People {people}
   ,                                       !- People per Space Floor Area {person/m2}
@@ -1125,21 +728,12 @@
   ZoneAveraged;                           !- Mean Radiant Temperature Calculation Type
 
 OS:People,
-<<<<<<< HEAD
-  {66b8b2f8-8e5b-40dd-9077-88d51cf8ee06}, !- Handle
-  res occupants|living space,             !- Name
-  {d74d9cb7-f776-4d2c-8041-fa26420379a2}, !- People Definition Name
-  {b7b7ed8e-f0fd-4054-b285-d06d3ffdc02c}, !- Space or SpaceType Name
-  {c024c1b3-f98c-4a17-9522-73795d47bc8a}, !- Number of People Schedule Name
-  {a9fe3773-8cd2-412a-a06c-f7b6ef845632}, !- Activity Level Schedule Name
-=======
   {02f15351-2946-4feb-afb0-b5589288f3da}, !- Handle
   res occupants|living space|story 2,     !- Name
   {9c0ef70a-9935-4432-a4b1-3838bb4fc452}, !- People Definition Name
   {8618354b-541d-491f-ba7d-d0449ddb67d5}, !- Space or SpaceType Name
   {f9cb3248-b2a5-4df9-bd13-d3fd70e9ca67}, !- Number of People Schedule Name
   {a51e91b3-7555-4118-9b6c-0df05fe55d9f}, !- Activity Level Schedule Name
->>>>>>> f65e674e
   ,                                       !- Surface Name/Angle Factor List Name
   ,                                       !- Work Efficiency Schedule Name
   ,                                       !- Clothing Insulation Schedule Name
