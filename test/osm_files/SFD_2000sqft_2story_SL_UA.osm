!- NOTE: Auto-generated from /test/osw_files/SFD_2000sqft_2story_SL_UA.osw

OS:Version,
<<<<<<< HEAD
  {b552e5a3-080e-43e6-95b7-b7acef8fe021}, !- Handle
  2.8.0;                                  !- Version Identifier

OS:SimulationControl,
  {53abc0fb-fd4e-4559-96cf-5e24dffa528c}, !- Handle
=======
  {40823f17-6fbf-4257-99fa-17a76fc182fc}, !- Handle
  2.8.1;                                  !- Version Identifier

OS:SimulationControl,
  {71b789ad-46c3-4070-89ee-a9d0f5f4c237}, !- Handle
>>>>>>> 17b3a688
  ,                                       !- Do Zone Sizing Calculation
  ,                                       !- Do System Sizing Calculation
  ,                                       !- Do Plant Sizing Calculation
  No;                                     !- Run Simulation for Sizing Periods

OS:Timestep,
<<<<<<< HEAD
  {9c04960e-8159-4557-a182-9f8c64bb395d}, !- Handle
  6;                                      !- Number of Timesteps per Hour

OS:ShadowCalculation,
  {837e3641-4978-4571-96a4-cfba52a661d2}, !- Handle
=======
  {b00aa820-3b05-4ffb-a948-876889556b3f}, !- Handle
  6;                                      !- Number of Timesteps per Hour

OS:ShadowCalculation,
  {373d348f-06a6-4de2-a1a1-b14318545d02}, !- Handle
>>>>>>> 17b3a688
  20,                                     !- Calculation Frequency
  200;                                    !- Maximum Figures in Shadow Overlap Calculations

OS:SurfaceConvectionAlgorithm:Outside,
<<<<<<< HEAD
  {8fb7af4d-2b23-4776-81b8-56aacb3f0f99}, !- Handle
  DOE-2;                                  !- Algorithm

OS:SurfaceConvectionAlgorithm:Inside,
  {4e5d71a5-47ad-4508-9adc-d7f429136921}, !- Handle
  TARP;                                   !- Algorithm

OS:ZoneCapacitanceMultiplier:ResearchSpecial,
  {97d74a20-db51-4a39-b7d4-3a3d124145d8}, !- Handle
=======
  {2bb29f7c-f0cc-49fc-898b-16f700d5bbf8}, !- Handle
  DOE-2;                                  !- Algorithm

OS:SurfaceConvectionAlgorithm:Inside,
  {7215ade9-7752-4320-8062-1eb06a6a8384}, !- Handle
  TARP;                                   !- Algorithm

OS:ZoneCapacitanceMultiplier:ResearchSpecial,
  {47bcee67-46fc-4cfe-acd5-40fc31312fa8}, !- Handle
>>>>>>> 17b3a688
  ,                                       !- Temperature Capacity Multiplier
  15,                                     !- Humidity Capacity Multiplier
  ;                                       !- Carbon Dioxide Capacity Multiplier

OS:RunPeriod,
<<<<<<< HEAD
  {011e8974-3042-4ba7-987e-f70fe71bd1c5}, !- Handle
=======
  {5ded8849-6c6e-4029-90f7-6c1aa44f0a20}, !- Handle
>>>>>>> 17b3a688
  Run Period 1,                           !- Name
  1,                                      !- Begin Month
  1,                                      !- Begin Day of Month
  12,                                     !- End Month
  31,                                     !- End Day of Month
  ,                                       !- Use Weather File Holidays and Special Days
  ,                                       !- Use Weather File Daylight Saving Period
  ,                                       !- Apply Weekend Holiday Rule
  ,                                       !- Use Weather File Rain Indicators
  ,                                       !- Use Weather File Snow Indicators
  ;                                       !- Number of Times Runperiod to be Repeated

OS:ThermalZone,
<<<<<<< HEAD
  {f0b43262-31b0-49f2-8b83-74fb1f68d54d}, !- Handle
=======
  {57e2f50f-b074-4b6e-9fa4-4ae890afb5d6}, !- Handle
>>>>>>> 17b3a688
  living zone,                            !- Name
  ,                                       !- Multiplier
  ,                                       !- Ceiling Height {m}
  ,                                       !- Volume {m3}
  ,                                       !- Floor Area {m2}
  ,                                       !- Zone Inside Convection Algorithm
  ,                                       !- Zone Outside Convection Algorithm
  ,                                       !- Zone Conditioning Equipment List Name
<<<<<<< HEAD
  {1e7ff3f9-bfbd-43d7-b672-114283aa63db}, !- Zone Air Inlet Port List
  {f7e207f7-d0e0-484a-91ab-5e70ae89f340}, !- Zone Air Exhaust Port List
  {6578a131-92ee-48bf-9502-8c7117575ca3}, !- Zone Air Node Name
  {2b298055-1a96-4635-b3a1-22b7f9382478}, !- Zone Return Air Port List
=======
  {54b67883-92c0-49af-9c05-bbc565ce32a9}, !- Zone Air Inlet Port List
  {ad77c1e5-fe80-4d1a-9938-b5ee6a3ae29c}, !- Zone Air Exhaust Port List
  {3ef028fe-3819-4b58-8758-c3634cc066b9}, !- Zone Air Node Name
  {6ede596a-4c36-4a85-908f-d39c7a7d873e}, !- Zone Return Air Port List
>>>>>>> 17b3a688
  ,                                       !- Primary Daylighting Control Name
  ,                                       !- Fraction of Zone Controlled by Primary Daylighting Control
  ,                                       !- Secondary Daylighting Control Name
  ,                                       !- Fraction of Zone Controlled by Secondary Daylighting Control
  ,                                       !- Illuminance Map Name
  ,                                       !- Group Rendering Name
  ,                                       !- Thermostat Name
  No;                                     !- Use Ideal Air Loads

OS:Node,
<<<<<<< HEAD
  {39252033-21f0-4774-ba87-eff5aabda310}, !- Handle
  Node 1,                                 !- Name
  {6578a131-92ee-48bf-9502-8c7117575ca3}, !- Inlet Port
  ;                                       !- Outlet Port

OS:Connection,
  {6578a131-92ee-48bf-9502-8c7117575ca3}, !- Handle
  {bd8b353a-2d2b-44d0-9403-79fb7d81bf8b}, !- Name
  {f0b43262-31b0-49f2-8b83-74fb1f68d54d}, !- Source Object
  11,                                     !- Outlet Port
  {39252033-21f0-4774-ba87-eff5aabda310}, !- Target Object
  2;                                      !- Inlet Port

OS:PortList,
  {1e7ff3f9-bfbd-43d7-b672-114283aa63db}, !- Handle
  {ea6d5082-7ff0-4e62-9836-44138a7713e8}, !- Name
  {f0b43262-31b0-49f2-8b83-74fb1f68d54d}; !- HVAC Component

OS:PortList,
  {f7e207f7-d0e0-484a-91ab-5e70ae89f340}, !- Handle
  {c8579cb5-5acf-47d7-917f-b43c6b679056}, !- Name
  {f0b43262-31b0-49f2-8b83-74fb1f68d54d}; !- HVAC Component

OS:PortList,
  {2b298055-1a96-4635-b3a1-22b7f9382478}, !- Handle
  {f5a795b2-4ffa-4f1e-8041-8ebb48cb70e6}, !- Name
  {f0b43262-31b0-49f2-8b83-74fb1f68d54d}; !- HVAC Component

OS:Sizing:Zone,
  {4fac6602-537e-49ee-8753-2970168d85d5}, !- Handle
  {f0b43262-31b0-49f2-8b83-74fb1f68d54d}, !- Zone or ZoneList Name
=======
  {5764bfa4-3874-4b8a-b325-da23dc440ec4}, !- Handle
  Node 1,                                 !- Name
  {3ef028fe-3819-4b58-8758-c3634cc066b9}, !- Inlet Port
  ;                                       !- Outlet Port

OS:Connection,
  {3ef028fe-3819-4b58-8758-c3634cc066b9}, !- Handle
  {afa60afc-28d8-48b9-89b8-de742f5818a7}, !- Name
  {57e2f50f-b074-4b6e-9fa4-4ae890afb5d6}, !- Source Object
  11,                                     !- Outlet Port
  {5764bfa4-3874-4b8a-b325-da23dc440ec4}, !- Target Object
  2;                                      !- Inlet Port

OS:PortList,
  {54b67883-92c0-49af-9c05-bbc565ce32a9}, !- Handle
  {eaebfe7e-eef2-4156-a737-c0405f89a734}, !- Name
  {57e2f50f-b074-4b6e-9fa4-4ae890afb5d6}; !- HVAC Component

OS:PortList,
  {ad77c1e5-fe80-4d1a-9938-b5ee6a3ae29c}, !- Handle
  {f783879f-0a33-48a4-a0cd-ac8e66f7984b}, !- Name
  {57e2f50f-b074-4b6e-9fa4-4ae890afb5d6}; !- HVAC Component

OS:PortList,
  {6ede596a-4c36-4a85-908f-d39c7a7d873e}, !- Handle
  {09b3ad07-157f-4a55-9bd2-a6af77cb8c6b}, !- Name
  {57e2f50f-b074-4b6e-9fa4-4ae890afb5d6}; !- HVAC Component

OS:Sizing:Zone,
  {31be93be-20d4-4c2c-a1ea-bfad967e0772}, !- Handle
  {57e2f50f-b074-4b6e-9fa4-4ae890afb5d6}, !- Zone or ZoneList Name
>>>>>>> 17b3a688
  SupplyAirTemperature,                   !- Zone Cooling Design Supply Air Temperature Input Method
  14,                                     !- Zone Cooling Design Supply Air Temperature {C}
  11.11,                                  !- Zone Cooling Design Supply Air Temperature Difference {deltaC}
  SupplyAirTemperature,                   !- Zone Heating Design Supply Air Temperature Input Method
  40,                                     !- Zone Heating Design Supply Air Temperature {C}
  11.11,                                  !- Zone Heating Design Supply Air Temperature Difference {deltaC}
  0.0085,                                 !- Zone Cooling Design Supply Air Humidity Ratio {kg-H2O/kg-air}
  0.008,                                  !- Zone Heating Design Supply Air Humidity Ratio {kg-H2O/kg-air}
  ,                                       !- Zone Heating Sizing Factor
  ,                                       !- Zone Cooling Sizing Factor
  DesignDay,                              !- Cooling Design Air Flow Method
  ,                                       !- Cooling Design Air Flow Rate {m3/s}
  ,                                       !- Cooling Minimum Air Flow per Zone Floor Area {m3/s-m2}
  ,                                       !- Cooling Minimum Air Flow {m3/s}
  ,                                       !- Cooling Minimum Air Flow Fraction
  DesignDay,                              !- Heating Design Air Flow Method
  ,                                       !- Heating Design Air Flow Rate {m3/s}
  ,                                       !- Heating Maximum Air Flow per Zone Floor Area {m3/s-m2}
  ,                                       !- Heating Maximum Air Flow {m3/s}
  ,                                       !- Heating Maximum Air Flow Fraction
  ,                                       !- Design Zone Air Distribution Effectiveness in Cooling Mode
  ,                                       !- Design Zone Air Distribution Effectiveness in Heating Mode
  No,                                     !- Account for Dedicated Outdoor Air System
  NeutralSupplyAir,                       !- Dedicated Outdoor Air System Control Strategy
  autosize,                               !- Dedicated Outdoor Air Low Setpoint Temperature for Design {C}
  autosize;                               !- Dedicated Outdoor Air High Setpoint Temperature for Design {C}

OS:ZoneHVAC:EquipmentList,
<<<<<<< HEAD
  {35ca9c36-398f-4e8c-a7e0-f8d0bd1832bd}, !- Handle
  Zone HVAC Equipment List 1,             !- Name
  {f0b43262-31b0-49f2-8b83-74fb1f68d54d}; !- Thermal Zone

OS:Space,
  {ca38f029-da70-4b09-a612-bb2b9fff3d46}, !- Handle
  living space,                           !- Name
  {0fc30456-1670-469a-886d-7f9915a18212}, !- Space Type Name
=======
  {f142c0f5-c1c9-42f3-a5c4-bbf2195e518f}, !- Handle
  Zone HVAC Equipment List 1,             !- Name
  {57e2f50f-b074-4b6e-9fa4-4ae890afb5d6}; !- Thermal Zone

OS:Space,
  {6b51217f-7325-49de-bdd0-c18c70d93a4c}, !- Handle
  living space,                           !- Name
  {fa9591c5-3055-4b8a-9b32-fa05b4e5dea5}, !- Space Type Name
>>>>>>> 17b3a688
  ,                                       !- Default Construction Set Name
  ,                                       !- Default Schedule Set Name
  -0,                                     !- Direction of Relative North {deg}
  0,                                      !- X Origin {m}
  0,                                      !- Y Origin {m}
  0,                                      !- Z Origin {m}
  ,                                       !- Building Story Name
<<<<<<< HEAD
  {f0b43262-31b0-49f2-8b83-74fb1f68d54d}, !- Thermal Zone Name
  ,                                       !- Part of Total Floor Area
  ,                                       !- Design Specification Outdoor Air Object Name
  {06961fe5-0a27-40cd-83dd-54d6ce97f26d}; !- Building Unit Name

OS:Surface,
  {8431c376-aa01-4207-b5b2-95aef03b86fa}, !- Handle
  Surface 1,                              !- Name
  Floor,                                  !- Surface Type
  ,                                       !- Construction Name
  {ca38f029-da70-4b09-a612-bb2b9fff3d46}, !- Space Name
=======
  {57e2f50f-b074-4b6e-9fa4-4ae890afb5d6}, !- Thermal Zone Name
  ,                                       !- Part of Total Floor Area
  ,                                       !- Design Specification Outdoor Air Object Name
  {fb087801-a858-4140-a80a-549ecf4c9059}; !- Building Unit Name

OS:Surface,
  {e4e6a1da-30f4-4a07-906d-1df097eee7b9}, !- Handle
  Surface 1,                              !- Name
  Floor,                                  !- Surface Type
  ,                                       !- Construction Name
  {6b51217f-7325-49de-bdd0-c18c70d93a4c}, !- Space Name
>>>>>>> 17b3a688
  Foundation,                             !- Outside Boundary Condition
  ,                                       !- Outside Boundary Condition Object
  NoSun,                                  !- Sun Exposure
  NoWind,                                 !- Wind Exposure
  ,                                       !- View Factor to Ground
  ,                                       !- Number of Vertices
  0, 0, 0,                                !- X,Y,Z Vertex 1 {m}
  0, 6.81553519541936, 0,                 !- X,Y,Z Vertex 2 {m}
  13.6310703908387, 6.81553519541936, 0,  !- X,Y,Z Vertex 3 {m}
  13.6310703908387, 0, 0;                 !- X,Y,Z Vertex 4 {m}

OS:Surface,
<<<<<<< HEAD
  {36e2a39c-c3cc-47df-82cc-75e155293b11}, !- Handle
  Surface 2,                              !- Name
  Wall,                                   !- Surface Type
  ,                                       !- Construction Name
  {ca38f029-da70-4b09-a612-bb2b9fff3d46}, !- Space Name
=======
  {612f9de5-407c-4cc0-ba86-73b834027dfb}, !- Handle
  Surface 2,                              !- Name
  Wall,                                   !- Surface Type
  ,                                       !- Construction Name
  {6b51217f-7325-49de-bdd0-c18c70d93a4c}, !- Space Name
>>>>>>> 17b3a688
  Outdoors,                               !- Outside Boundary Condition
  ,                                       !- Outside Boundary Condition Object
  SunExposed,                             !- Sun Exposure
  WindExposed,                            !- Wind Exposure
  ,                                       !- View Factor to Ground
  ,                                       !- Number of Vertices
  0, 6.81553519541936, 2.4384,            !- X,Y,Z Vertex 1 {m}
  0, 6.81553519541936, 0,                 !- X,Y,Z Vertex 2 {m}
  0, 0, 0,                                !- X,Y,Z Vertex 3 {m}
  0, 0, 2.4384;                           !- X,Y,Z Vertex 4 {m}

OS:Surface,
<<<<<<< HEAD
  {a33de664-802b-4af5-a846-4d47b3614e57}, !- Handle
  Surface 3,                              !- Name
  Wall,                                   !- Surface Type
  ,                                       !- Construction Name
  {ca38f029-da70-4b09-a612-bb2b9fff3d46}, !- Space Name
=======
  {9da4a58e-e2c0-4582-8d08-5be4b8e83070}, !- Handle
  Surface 3,                              !- Name
  Wall,                                   !- Surface Type
  ,                                       !- Construction Name
  {6b51217f-7325-49de-bdd0-c18c70d93a4c}, !- Space Name
>>>>>>> 17b3a688
  Outdoors,                               !- Outside Boundary Condition
  ,                                       !- Outside Boundary Condition Object
  SunExposed,                             !- Sun Exposure
  WindExposed,                            !- Wind Exposure
  ,                                       !- View Factor to Ground
  ,                                       !- Number of Vertices
  13.6310703908387, 6.81553519541936, 2.4384, !- X,Y,Z Vertex 1 {m}
  13.6310703908387, 6.81553519541936, 0,  !- X,Y,Z Vertex 2 {m}
  0, 6.81553519541936, 0,                 !- X,Y,Z Vertex 3 {m}
  0, 6.81553519541936, 2.4384;            !- X,Y,Z Vertex 4 {m}

OS:Surface,
<<<<<<< HEAD
  {a4c07af8-e88f-41fb-9d6f-67afdcecbac6}, !- Handle
  Surface 4,                              !- Name
  Wall,                                   !- Surface Type
  ,                                       !- Construction Name
  {ca38f029-da70-4b09-a612-bb2b9fff3d46}, !- Space Name
=======
  {ea3d39aa-55ca-46b9-85be-456d63561ce9}, !- Handle
  Surface 4,                              !- Name
  Wall,                                   !- Surface Type
  ,                                       !- Construction Name
  {6b51217f-7325-49de-bdd0-c18c70d93a4c}, !- Space Name
>>>>>>> 17b3a688
  Outdoors,                               !- Outside Boundary Condition
  ,                                       !- Outside Boundary Condition Object
  SunExposed,                             !- Sun Exposure
  WindExposed,                            !- Wind Exposure
  ,                                       !- View Factor to Ground
  ,                                       !- Number of Vertices
  13.6310703908387, 0, 2.4384,            !- X,Y,Z Vertex 1 {m}
  13.6310703908387, 0, 0,                 !- X,Y,Z Vertex 2 {m}
  13.6310703908387, 6.81553519541936, 0,  !- X,Y,Z Vertex 3 {m}
  13.6310703908387, 6.81553519541936, 2.4384; !- X,Y,Z Vertex 4 {m}

OS:Surface,
<<<<<<< HEAD
  {39e1570a-1ed7-46ae-9d75-2ff9817450ba}, !- Handle
  Surface 5,                              !- Name
  Wall,                                   !- Surface Type
  ,                                       !- Construction Name
  {ca38f029-da70-4b09-a612-bb2b9fff3d46}, !- Space Name
=======
  {ad361632-5c8e-454c-92a6-60516b118e5d}, !- Handle
  Surface 5,                              !- Name
  Wall,                                   !- Surface Type
  ,                                       !- Construction Name
  {6b51217f-7325-49de-bdd0-c18c70d93a4c}, !- Space Name
>>>>>>> 17b3a688
  Outdoors,                               !- Outside Boundary Condition
  ,                                       !- Outside Boundary Condition Object
  SunExposed,                             !- Sun Exposure
  WindExposed,                            !- Wind Exposure
  ,                                       !- View Factor to Ground
  ,                                       !- Number of Vertices
  0, 0, 2.4384,                           !- X,Y,Z Vertex 1 {m}
  0, 0, 0,                                !- X,Y,Z Vertex 2 {m}
  13.6310703908387, 0, 0,                 !- X,Y,Z Vertex 3 {m}
  13.6310703908387, 0, 2.4384;            !- X,Y,Z Vertex 4 {m}

OS:Surface,
<<<<<<< HEAD
  {164ea224-355d-4ed2-932f-737aac345403}, !- Handle
  Surface 6,                              !- Name
  RoofCeiling,                            !- Surface Type
  ,                                       !- Construction Name
  {ca38f029-da70-4b09-a612-bb2b9fff3d46}, !- Space Name
  Surface,                                !- Outside Boundary Condition
  {69ed0a2a-4744-4973-90cd-d2593df2a94e}, !- Outside Boundary Condition Object
=======
  {e355fa1c-86e8-4f9c-80be-461541df3938}, !- Handle
  Surface 6,                              !- Name
  RoofCeiling,                            !- Surface Type
  ,                                       !- Construction Name
  {6b51217f-7325-49de-bdd0-c18c70d93a4c}, !- Space Name
  Surface,                                !- Outside Boundary Condition
  {dbfc6cc5-b56d-4ed7-a869-47fe91fcc092}, !- Outside Boundary Condition Object
>>>>>>> 17b3a688
  NoSun,                                  !- Sun Exposure
  NoWind,                                 !- Wind Exposure
  ,                                       !- View Factor to Ground
  ,                                       !- Number of Vertices
  13.6310703908387, 0, 2.4384,            !- X,Y,Z Vertex 1 {m}
  13.6310703908387, 6.81553519541936, 2.4384, !- X,Y,Z Vertex 2 {m}
  0, 6.81553519541936, 2.4384,            !- X,Y,Z Vertex 3 {m}
  0, 0, 2.4384;                           !- X,Y,Z Vertex 4 {m}

OS:SpaceType,
<<<<<<< HEAD
  {0fc30456-1670-469a-886d-7f9915a18212}, !- Handle
=======
  {fa9591c5-3055-4b8a-9b32-fa05b4e5dea5}, !- Handle
>>>>>>> 17b3a688
  Space Type 1,                           !- Name
  ,                                       !- Default Construction Set Name
  ,                                       !- Default Schedule Set Name
  ,                                       !- Group Rendering Name
  ,                                       !- Design Specification Outdoor Air Object Name
  ,                                       !- Standards Template
  ,                                       !- Standards Building Type
  living;                                 !- Standards Space Type

OS:Space,
<<<<<<< HEAD
  {d1a1d257-0641-4c53-9b0d-659bffaab7c6}, !- Handle
  living space|story 2,                   !- Name
  {0fc30456-1670-469a-886d-7f9915a18212}, !- Space Type Name
=======
  {2b2ac0aa-c2f4-44e8-b772-b032dc0218df}, !- Handle
  living space|story 2,                   !- Name
  {fa9591c5-3055-4b8a-9b32-fa05b4e5dea5}, !- Space Type Name
>>>>>>> 17b3a688
  ,                                       !- Default Construction Set Name
  ,                                       !- Default Schedule Set Name
  -0,                                     !- Direction of Relative North {deg}
  0,                                      !- X Origin {m}
  0,                                      !- Y Origin {m}
  2.4384,                                 !- Z Origin {m}
  ,                                       !- Building Story Name
<<<<<<< HEAD
  {f0b43262-31b0-49f2-8b83-74fb1f68d54d}, !- Thermal Zone Name
  ,                                       !- Part of Total Floor Area
  ,                                       !- Design Specification Outdoor Air Object Name
  {06961fe5-0a27-40cd-83dd-54d6ce97f26d}; !- Building Unit Name

OS:Surface,
  {69ed0a2a-4744-4973-90cd-d2593df2a94e}, !- Handle
  Surface 7,                              !- Name
  Floor,                                  !- Surface Type
  ,                                       !- Construction Name
  {d1a1d257-0641-4c53-9b0d-659bffaab7c6}, !- Space Name
  Surface,                                !- Outside Boundary Condition
  {164ea224-355d-4ed2-932f-737aac345403}, !- Outside Boundary Condition Object
=======
  {57e2f50f-b074-4b6e-9fa4-4ae890afb5d6}, !- Thermal Zone Name
  ,                                       !- Part of Total Floor Area
  ,                                       !- Design Specification Outdoor Air Object Name
  {fb087801-a858-4140-a80a-549ecf4c9059}; !- Building Unit Name

OS:Surface,
  {dbfc6cc5-b56d-4ed7-a869-47fe91fcc092}, !- Handle
  Surface 7,                              !- Name
  Floor,                                  !- Surface Type
  ,                                       !- Construction Name
  {2b2ac0aa-c2f4-44e8-b772-b032dc0218df}, !- Space Name
  Surface,                                !- Outside Boundary Condition
  {e355fa1c-86e8-4f9c-80be-461541df3938}, !- Outside Boundary Condition Object
>>>>>>> 17b3a688
  NoSun,                                  !- Sun Exposure
  NoWind,                                 !- Wind Exposure
  ,                                       !- View Factor to Ground
  ,                                       !- Number of Vertices
  0, 0, 0,                                !- X,Y,Z Vertex 1 {m}
  0, 6.81553519541936, 0,                 !- X,Y,Z Vertex 2 {m}
  13.6310703908387, 6.81553519541936, 0,  !- X,Y,Z Vertex 3 {m}
  13.6310703908387, 0, 0;                 !- X,Y,Z Vertex 4 {m}

OS:Surface,
<<<<<<< HEAD
  {2c701c36-bb33-490e-8ea5-434f584d1ee3}, !- Handle
  Surface 8,                              !- Name
  Wall,                                   !- Surface Type
  ,                                       !- Construction Name
  {d1a1d257-0641-4c53-9b0d-659bffaab7c6}, !- Space Name
=======
  {6b05ede2-92be-4dfe-aa53-0ea79e469018}, !- Handle
  Surface 8,                              !- Name
  Wall,                                   !- Surface Type
  ,                                       !- Construction Name
  {2b2ac0aa-c2f4-44e8-b772-b032dc0218df}, !- Space Name
>>>>>>> 17b3a688
  Outdoors,                               !- Outside Boundary Condition
  ,                                       !- Outside Boundary Condition Object
  SunExposed,                             !- Sun Exposure
  WindExposed,                            !- Wind Exposure
  ,                                       !- View Factor to Ground
  ,                                       !- Number of Vertices
  0, 6.81553519541936, 2.4384,            !- X,Y,Z Vertex 1 {m}
  0, 6.81553519541936, 0,                 !- X,Y,Z Vertex 2 {m}
  0, 0, 0,                                !- X,Y,Z Vertex 3 {m}
  0, 0, 2.4384;                           !- X,Y,Z Vertex 4 {m}

OS:Surface,
<<<<<<< HEAD
  {b3b564e1-a778-46a6-866f-f1c7875a244a}, !- Handle
  Surface 9,                              !- Name
  Wall,                                   !- Surface Type
  ,                                       !- Construction Name
  {d1a1d257-0641-4c53-9b0d-659bffaab7c6}, !- Space Name
=======
  {cae1a002-5dbe-4c01-9839-787c21282546}, !- Handle
  Surface 9,                              !- Name
  Wall,                                   !- Surface Type
  ,                                       !- Construction Name
  {2b2ac0aa-c2f4-44e8-b772-b032dc0218df}, !- Space Name
>>>>>>> 17b3a688
  Outdoors,                               !- Outside Boundary Condition
  ,                                       !- Outside Boundary Condition Object
  SunExposed,                             !- Sun Exposure
  WindExposed,                            !- Wind Exposure
  ,                                       !- View Factor to Ground
  ,                                       !- Number of Vertices
  13.6310703908387, 6.81553519541936, 2.4384, !- X,Y,Z Vertex 1 {m}
  13.6310703908387, 6.81553519541936, 0,  !- X,Y,Z Vertex 2 {m}
  0, 6.81553519541936, 0,                 !- X,Y,Z Vertex 3 {m}
  0, 6.81553519541936, 2.4384;            !- X,Y,Z Vertex 4 {m}

OS:Surface,
<<<<<<< HEAD
  {45163268-0b75-4da0-82eb-524589df01c7}, !- Handle
  Surface 10,                             !- Name
  Wall,                                   !- Surface Type
  ,                                       !- Construction Name
  {d1a1d257-0641-4c53-9b0d-659bffaab7c6}, !- Space Name
=======
  {4bab5896-ac09-422f-8101-d66e3a5922eb}, !- Handle
  Surface 10,                             !- Name
  Wall,                                   !- Surface Type
  ,                                       !- Construction Name
  {2b2ac0aa-c2f4-44e8-b772-b032dc0218df}, !- Space Name
>>>>>>> 17b3a688
  Outdoors,                               !- Outside Boundary Condition
  ,                                       !- Outside Boundary Condition Object
  SunExposed,                             !- Sun Exposure
  WindExposed,                            !- Wind Exposure
  ,                                       !- View Factor to Ground
  ,                                       !- Number of Vertices
  13.6310703908387, 0, 2.4384,            !- X,Y,Z Vertex 1 {m}
  13.6310703908387, 0, 0,                 !- X,Y,Z Vertex 2 {m}
  13.6310703908387, 6.81553519541936, 0,  !- X,Y,Z Vertex 3 {m}
  13.6310703908387, 6.81553519541936, 2.4384; !- X,Y,Z Vertex 4 {m}

OS:Surface,
<<<<<<< HEAD
  {8bcdde81-96e6-47c6-afd1-5946d3ac86bf}, !- Handle
  Surface 11,                             !- Name
  Wall,                                   !- Surface Type
  ,                                       !- Construction Name
  {d1a1d257-0641-4c53-9b0d-659bffaab7c6}, !- Space Name
=======
  {70afc6f7-ba5e-4c2b-9020-294c2d20f698}, !- Handle
  Surface 11,                             !- Name
  Wall,                                   !- Surface Type
  ,                                       !- Construction Name
  {2b2ac0aa-c2f4-44e8-b772-b032dc0218df}, !- Space Name
>>>>>>> 17b3a688
  Outdoors,                               !- Outside Boundary Condition
  ,                                       !- Outside Boundary Condition Object
  SunExposed,                             !- Sun Exposure
  WindExposed,                            !- Wind Exposure
  ,                                       !- View Factor to Ground
  ,                                       !- Number of Vertices
  0, 0, 2.4384,                           !- X,Y,Z Vertex 1 {m}
  0, 0, 0,                                !- X,Y,Z Vertex 2 {m}
  13.6310703908387, 0, 0,                 !- X,Y,Z Vertex 3 {m}
  13.6310703908387, 0, 2.4384;            !- X,Y,Z Vertex 4 {m}

OS:Surface,
<<<<<<< HEAD
  {9c3b36ae-ccfe-4bd6-b43a-03228b57113d}, !- Handle
  Surface 12,                             !- Name
  RoofCeiling,                            !- Surface Type
  ,                                       !- Construction Name
  {d1a1d257-0641-4c53-9b0d-659bffaab7c6}, !- Space Name
  Surface,                                !- Outside Boundary Condition
  {57fe05d5-ffed-453c-9019-4f883476979f}, !- Outside Boundary Condition Object
=======
  {2172d7dd-ebe7-4c0a-a1c5-ed42adfe1db6}, !- Handle
  Surface 12,                             !- Name
  RoofCeiling,                            !- Surface Type
  ,                                       !- Construction Name
  {2b2ac0aa-c2f4-44e8-b772-b032dc0218df}, !- Space Name
  Surface,                                !- Outside Boundary Condition
  {67cdec8c-6d00-461d-9467-e55e9b6093cb}, !- Outside Boundary Condition Object
>>>>>>> 17b3a688
  NoSun,                                  !- Sun Exposure
  NoWind,                                 !- Wind Exposure
  ,                                       !- View Factor to Ground
  ,                                       !- Number of Vertices
  13.6310703908387, 0, 2.4384,            !- X,Y,Z Vertex 1 {m}
  13.6310703908387, 6.81553519541936, 2.4384, !- X,Y,Z Vertex 2 {m}
  0, 6.81553519541936, 2.4384,            !- X,Y,Z Vertex 3 {m}
  0, 0, 2.4384;                           !- X,Y,Z Vertex 4 {m}

OS:Surface,
<<<<<<< HEAD
  {57fe05d5-ffed-453c-9019-4f883476979f}, !- Handle
  Surface 13,                             !- Name
  Floor,                                  !- Surface Type
  ,                                       !- Construction Name
  {e45f7240-1edf-4cad-937c-f43a2ea6bec0}, !- Space Name
  Surface,                                !- Outside Boundary Condition
  {9c3b36ae-ccfe-4bd6-b43a-03228b57113d}, !- Outside Boundary Condition Object
=======
  {67cdec8c-6d00-461d-9467-e55e9b6093cb}, !- Handle
  Surface 13,                             !- Name
  Floor,                                  !- Surface Type
  ,                                       !- Construction Name
  {48c8e0f1-3ae3-4af9-b992-fd6be6777227}, !- Space Name
  Surface,                                !- Outside Boundary Condition
  {2172d7dd-ebe7-4c0a-a1c5-ed42adfe1db6}, !- Outside Boundary Condition Object
>>>>>>> 17b3a688
  NoSun,                                  !- Sun Exposure
  NoWind,                                 !- Wind Exposure
  ,                                       !- View Factor to Ground
  ,                                       !- Number of Vertices
  0, 6.81553519541936, 0,                 !- X,Y,Z Vertex 1 {m}
  13.6310703908387, 6.81553519541936, 0,  !- X,Y,Z Vertex 2 {m}
  13.6310703908387, 0, 0,                 !- X,Y,Z Vertex 3 {m}
  0, 0, 0;                                !- X,Y,Z Vertex 4 {m}

OS:Surface,
<<<<<<< HEAD
  {aabaa2b5-6ec5-4102-9468-987f120beba6}, !- Handle
  Surface 14,                             !- Name
  RoofCeiling,                            !- Surface Type
  ,                                       !- Construction Name
  {e45f7240-1edf-4cad-937c-f43a2ea6bec0}, !- Space Name
=======
  {a3be291f-558a-4c5a-a336-4f118eb519ce}, !- Handle
  Surface 14,                             !- Name
  RoofCeiling,                            !- Surface Type
  ,                                       !- Construction Name
  {48c8e0f1-3ae3-4af9-b992-fd6be6777227}, !- Space Name
>>>>>>> 17b3a688
  Outdoors,                               !- Outside Boundary Condition
  ,                                       !- Outside Boundary Condition Object
  SunExposed,                             !- Sun Exposure
  WindExposed,                            !- Wind Exposure
  ,                                       !- View Factor to Ground
  ,                                       !- Number of Vertices
  13.6310703908387, 3.40776759770968, 1.70388379885484, !- X,Y,Z Vertex 1 {m}
  0, 3.40776759770968, 1.70388379885484,  !- X,Y,Z Vertex 2 {m}
  0, 0, 0,                                !- X,Y,Z Vertex 3 {m}
  13.6310703908387, 0, 0;                 !- X,Y,Z Vertex 4 {m}

OS:Surface,
<<<<<<< HEAD
  {00f6a6b4-7c43-419d-ba6b-b5f968231978}, !- Handle
  Surface 15,                             !- Name
  RoofCeiling,                            !- Surface Type
  ,                                       !- Construction Name
  {e45f7240-1edf-4cad-937c-f43a2ea6bec0}, !- Space Name
=======
  {9c4a3acc-ccdf-4589-bf23-8d7461cb7059}, !- Handle
  Surface 15,                             !- Name
  RoofCeiling,                            !- Surface Type
  ,                                       !- Construction Name
  {48c8e0f1-3ae3-4af9-b992-fd6be6777227}, !- Space Name
>>>>>>> 17b3a688
  Outdoors,                               !- Outside Boundary Condition
  ,                                       !- Outside Boundary Condition Object
  SunExposed,                             !- Sun Exposure
  WindExposed,                            !- Wind Exposure
  ,                                       !- View Factor to Ground
  ,                                       !- Number of Vertices
  0, 3.40776759770968, 1.70388379885484,  !- X,Y,Z Vertex 1 {m}
  13.6310703908387, 3.40776759770968, 1.70388379885484, !- X,Y,Z Vertex 2 {m}
  13.6310703908387, 6.81553519541936, 0,  !- X,Y,Z Vertex 3 {m}
  0, 6.81553519541936, 0;                 !- X,Y,Z Vertex 4 {m}

OS:Surface,
<<<<<<< HEAD
  {4e47012b-3df6-4c5b-b162-7bb177b37504}, !- Handle
  Surface 16,                             !- Name
  Wall,                                   !- Surface Type
  ,                                       !- Construction Name
  {e45f7240-1edf-4cad-937c-f43a2ea6bec0}, !- Space Name
=======
  {6535d0b9-f84a-4d36-924f-5d1e76340ed4}, !- Handle
  Surface 16,                             !- Name
  Wall,                                   !- Surface Type
  ,                                       !- Construction Name
  {48c8e0f1-3ae3-4af9-b992-fd6be6777227}, !- Space Name
>>>>>>> 17b3a688
  Outdoors,                               !- Outside Boundary Condition
  ,                                       !- Outside Boundary Condition Object
  SunExposed,                             !- Sun Exposure
  WindExposed,                            !- Wind Exposure
  ,                                       !- View Factor to Ground
  ,                                       !- Number of Vertices
  0, 3.40776759770968, 1.70388379885484,  !- X,Y,Z Vertex 1 {m}
  0, 6.81553519541936, 0,                 !- X,Y,Z Vertex 2 {m}
  0, 0, 0;                                !- X,Y,Z Vertex 3 {m}

OS:Surface,
<<<<<<< HEAD
  {4d4b5eb2-53bb-49bf-8992-86a797bd4368}, !- Handle
  Surface 17,                             !- Name
  Wall,                                   !- Surface Type
  ,                                       !- Construction Name
  {e45f7240-1edf-4cad-937c-f43a2ea6bec0}, !- Space Name
=======
  {43bdf82b-138f-4a06-95fc-7f62a1b609d3}, !- Handle
  Surface 17,                             !- Name
  Wall,                                   !- Surface Type
  ,                                       !- Construction Name
  {48c8e0f1-3ae3-4af9-b992-fd6be6777227}, !- Space Name
>>>>>>> 17b3a688
  Outdoors,                               !- Outside Boundary Condition
  ,                                       !- Outside Boundary Condition Object
  SunExposed,                             !- Sun Exposure
  WindExposed,                            !- Wind Exposure
  ,                                       !- View Factor to Ground
  ,                                       !- Number of Vertices
  13.6310703908387, 3.40776759770968, 1.70388379885484, !- X,Y,Z Vertex 1 {m}
  13.6310703908387, 0, 0,                 !- X,Y,Z Vertex 2 {m}
  13.6310703908387, 6.81553519541936, 0;  !- X,Y,Z Vertex 3 {m}

OS:Space,
<<<<<<< HEAD
  {e45f7240-1edf-4cad-937c-f43a2ea6bec0}, !- Handle
  unfinished attic space,                 !- Name
  {553a1660-a928-4962-b185-154e17bfd4e3}, !- Space Type Name
=======
  {48c8e0f1-3ae3-4af9-b992-fd6be6777227}, !- Handle
  unfinished attic space,                 !- Name
  {77fadad1-f096-45f3-84ac-afacb6ff26ed}, !- Space Type Name
>>>>>>> 17b3a688
  ,                                       !- Default Construction Set Name
  ,                                       !- Default Schedule Set Name
  -0,                                     !- Direction of Relative North {deg}
  0,                                      !- X Origin {m}
  0,                                      !- Y Origin {m}
  4.8768,                                 !- Z Origin {m}
  ,                                       !- Building Story Name
<<<<<<< HEAD
  {90c7d0cd-710c-4d8a-bc5f-f3dc767ba032}; !- Thermal Zone Name

OS:ThermalZone,
  {90c7d0cd-710c-4d8a-bc5f-f3dc767ba032}, !- Handle
=======
  {cd929daf-4df1-465e-880e-f959d99c9216}; !- Thermal Zone Name

OS:ThermalZone,
  {cd929daf-4df1-465e-880e-f959d99c9216}, !- Handle
>>>>>>> 17b3a688
  unfinished attic zone,                  !- Name
  ,                                       !- Multiplier
  ,                                       !- Ceiling Height {m}
  ,                                       !- Volume {m3}
  ,                                       !- Floor Area {m2}
  ,                                       !- Zone Inside Convection Algorithm
  ,                                       !- Zone Outside Convection Algorithm
  ,                                       !- Zone Conditioning Equipment List Name
<<<<<<< HEAD
  {17e0b061-1da0-4958-827e-81fed3daadbf}, !- Zone Air Inlet Port List
  {b7815e27-7394-4278-ba56-675a9b6226a3}, !- Zone Air Exhaust Port List
  {3a1827f2-ab4a-4327-84dd-4a3a9d0849fb}, !- Zone Air Node Name
  {d5b1651e-abc8-484d-b7ce-a6e275942793}, !- Zone Return Air Port List
=======
  {2f157631-27b3-437d-971e-bbf0819c07b9}, !- Zone Air Inlet Port List
  {04e63292-0096-4eba-a6dc-cb693be65c4c}, !- Zone Air Exhaust Port List
  {d4c7dfe0-fda0-4267-a8cf-725e4bf9f451}, !- Zone Air Node Name
  {4419afec-ac4f-4ab5-b720-cbc37a364aef}, !- Zone Return Air Port List
>>>>>>> 17b3a688
  ,                                       !- Primary Daylighting Control Name
  ,                                       !- Fraction of Zone Controlled by Primary Daylighting Control
  ,                                       !- Secondary Daylighting Control Name
  ,                                       !- Fraction of Zone Controlled by Secondary Daylighting Control
  ,                                       !- Illuminance Map Name
  ,                                       !- Group Rendering Name
  ,                                       !- Thermostat Name
  No;                                     !- Use Ideal Air Loads

OS:Node,
<<<<<<< HEAD
  {7da84f24-9ddc-4f47-bf51-6d663463e3dd}, !- Handle
  Node 2,                                 !- Name
  {3a1827f2-ab4a-4327-84dd-4a3a9d0849fb}, !- Inlet Port
  ;                                       !- Outlet Port

OS:Connection,
  {3a1827f2-ab4a-4327-84dd-4a3a9d0849fb}, !- Handle
  {ebf8e4fe-3cb6-4026-851f-419739275172}, !- Name
  {90c7d0cd-710c-4d8a-bc5f-f3dc767ba032}, !- Source Object
  11,                                     !- Outlet Port
  {7da84f24-9ddc-4f47-bf51-6d663463e3dd}, !- Target Object
  2;                                      !- Inlet Port

OS:PortList,
  {17e0b061-1da0-4958-827e-81fed3daadbf}, !- Handle
  {1ce68e78-8d45-46ad-92a3-669970356cb0}, !- Name
  {90c7d0cd-710c-4d8a-bc5f-f3dc767ba032}; !- HVAC Component

OS:PortList,
  {b7815e27-7394-4278-ba56-675a9b6226a3}, !- Handle
  {ca1ac17b-d8ff-4e0e-9e90-0ac19a22b419}, !- Name
  {90c7d0cd-710c-4d8a-bc5f-f3dc767ba032}; !- HVAC Component

OS:PortList,
  {d5b1651e-abc8-484d-b7ce-a6e275942793}, !- Handle
  {2bc3b899-f27f-4950-bfce-14de79bbd219}, !- Name
  {90c7d0cd-710c-4d8a-bc5f-f3dc767ba032}; !- HVAC Component

OS:Sizing:Zone,
  {b9f9c786-bd55-4b9f-835b-84b1902dceaa}, !- Handle
  {90c7d0cd-710c-4d8a-bc5f-f3dc767ba032}, !- Zone or ZoneList Name
=======
  {859fc02c-580b-49b5-b818-9ee23bd42ad2}, !- Handle
  Node 2,                                 !- Name
  {d4c7dfe0-fda0-4267-a8cf-725e4bf9f451}, !- Inlet Port
  ;                                       !- Outlet Port

OS:Connection,
  {d4c7dfe0-fda0-4267-a8cf-725e4bf9f451}, !- Handle
  {a3ad33f7-3efd-47c5-a80a-d0bc93e3b4d4}, !- Name
  {cd929daf-4df1-465e-880e-f959d99c9216}, !- Source Object
  11,                                     !- Outlet Port
  {859fc02c-580b-49b5-b818-9ee23bd42ad2}, !- Target Object
  2;                                      !- Inlet Port

OS:PortList,
  {2f157631-27b3-437d-971e-bbf0819c07b9}, !- Handle
  {9e793800-1f94-45b4-8fcd-f0796aece385}, !- Name
  {cd929daf-4df1-465e-880e-f959d99c9216}; !- HVAC Component

OS:PortList,
  {04e63292-0096-4eba-a6dc-cb693be65c4c}, !- Handle
  {12ea909d-0cec-47d4-88a3-e62681544d82}, !- Name
  {cd929daf-4df1-465e-880e-f959d99c9216}; !- HVAC Component

OS:PortList,
  {4419afec-ac4f-4ab5-b720-cbc37a364aef}, !- Handle
  {2002ce25-d193-4932-82c2-331bd78ab30f}, !- Name
  {cd929daf-4df1-465e-880e-f959d99c9216}; !- HVAC Component

OS:Sizing:Zone,
  {caa005d3-7fc0-411e-baca-af13f5e4c0c3}, !- Handle
  {cd929daf-4df1-465e-880e-f959d99c9216}, !- Zone or ZoneList Name
>>>>>>> 17b3a688
  SupplyAirTemperature,                   !- Zone Cooling Design Supply Air Temperature Input Method
  14,                                     !- Zone Cooling Design Supply Air Temperature {C}
  11.11,                                  !- Zone Cooling Design Supply Air Temperature Difference {deltaC}
  SupplyAirTemperature,                   !- Zone Heating Design Supply Air Temperature Input Method
  40,                                     !- Zone Heating Design Supply Air Temperature {C}
  11.11,                                  !- Zone Heating Design Supply Air Temperature Difference {deltaC}
  0.0085,                                 !- Zone Cooling Design Supply Air Humidity Ratio {kg-H2O/kg-air}
  0.008,                                  !- Zone Heating Design Supply Air Humidity Ratio {kg-H2O/kg-air}
  ,                                       !- Zone Heating Sizing Factor
  ,                                       !- Zone Cooling Sizing Factor
  DesignDay,                              !- Cooling Design Air Flow Method
  ,                                       !- Cooling Design Air Flow Rate {m3/s}
  ,                                       !- Cooling Minimum Air Flow per Zone Floor Area {m3/s-m2}
  ,                                       !- Cooling Minimum Air Flow {m3/s}
  ,                                       !- Cooling Minimum Air Flow Fraction
  DesignDay,                              !- Heating Design Air Flow Method
  ,                                       !- Heating Design Air Flow Rate {m3/s}
  ,                                       !- Heating Maximum Air Flow per Zone Floor Area {m3/s-m2}
  ,                                       !- Heating Maximum Air Flow {m3/s}
  ,                                       !- Heating Maximum Air Flow Fraction
  ,                                       !- Design Zone Air Distribution Effectiveness in Cooling Mode
  ,                                       !- Design Zone Air Distribution Effectiveness in Heating Mode
  No,                                     !- Account for Dedicated Outdoor Air System
  NeutralSupplyAir,                       !- Dedicated Outdoor Air System Control Strategy
  autosize,                               !- Dedicated Outdoor Air Low Setpoint Temperature for Design {C}
  autosize;                               !- Dedicated Outdoor Air High Setpoint Temperature for Design {C}

OS:ZoneHVAC:EquipmentList,
<<<<<<< HEAD
  {1dcd71b3-38d4-4171-bfa2-729ae84b7840}, !- Handle
  Zone HVAC Equipment List 2,             !- Name
  {90c7d0cd-710c-4d8a-bc5f-f3dc767ba032}; !- Thermal Zone

OS:SpaceType,
  {553a1660-a928-4962-b185-154e17bfd4e3}, !- Handle
=======
  {80726614-717d-4bdf-b3fc-c65f72105d57}, !- Handle
  Zone HVAC Equipment List 2,             !- Name
  {cd929daf-4df1-465e-880e-f959d99c9216}; !- Thermal Zone

OS:SpaceType,
  {77fadad1-f096-45f3-84ac-afacb6ff26ed}, !- Handle
>>>>>>> 17b3a688
  Space Type 2,                           !- Name
  ,                                       !- Default Construction Set Name
  ,                                       !- Default Schedule Set Name
  ,                                       !- Group Rendering Name
  ,                                       !- Design Specification Outdoor Air Object Name
  ,                                       !- Standards Template
  ,                                       !- Standards Building Type
  unfinished attic;                       !- Standards Space Type

OS:BuildingUnit,
<<<<<<< HEAD
  {06961fe5-0a27-40cd-83dd-54d6ce97f26d}, !- Handle
=======
  {fb087801-a858-4140-a80a-549ecf4c9059}, !- Handle
>>>>>>> 17b3a688
  unit 1,                                 !- Name
  ,                                       !- Rendering Color
  Residential;                            !- Building Unit Type

OS:Building,
<<<<<<< HEAD
  {cfadf415-bd54-4246-92c0-52a2acbe595b}, !- Handle
=======
  {693153d7-e869-46f0-b336-7e87ed3d3e56}, !- Handle
>>>>>>> 17b3a688
  Building 1,                             !- Name
  ,                                       !- Building Sector Type
  0,                                      !- North Axis {deg}
  ,                                       !- Nominal Floor to Floor Height {m}
  ,                                       !- Space Type Name
  ,                                       !- Default Construction Set Name
  ,                                       !- Default Schedule Set Name
  2,                                      !- Standards Number of Stories
  2,                                      !- Standards Number of Above Ground Stories
  ,                                       !- Standards Template
  singlefamilydetached,                   !- Standards Building Type
  1;                                      !- Standards Number of Living Units

OS:AdditionalProperties,
<<<<<<< HEAD
  {5ededeb0-ac05-402f-87d9-83f48b4422fb}, !- Handle
  {cfadf415-bd54-4246-92c0-52a2acbe595b}, !- Object Name
=======
  {87581bee-f13e-467c-8703-d2b2e7e2159a}, !- Handle
  {693153d7-e869-46f0-b336-7e87ed3d3e56}, !- Object Name
>>>>>>> 17b3a688
  Total Units Represented,                !- Feature Name 1
  Integer,                                !- Feature Data Type 1
  1,                                      !- Feature Value 1
  Total Units Modeled,                    !- Feature Name 2
  Integer,                                !- Feature Data Type 2
  1;                                      !- Feature Value 2

OS:AdditionalProperties,
<<<<<<< HEAD
  {125b53f7-d90b-4bae-8b56-7ba8d9c5b9f5}, !- Handle
  {06961fe5-0a27-40cd-83dd-54d6ce97f26d}, !- Object Name
=======
  {28ba10c4-cda0-4246-b4e5-fb0f9db11984}, !- Handle
  {fb087801-a858-4140-a80a-549ecf4c9059}, !- Object Name
>>>>>>> 17b3a688
  NumberOfBedrooms,                       !- Feature Name 1
  Integer,                                !- Feature Data Type 1
  3,                                      !- Feature Value 1
  NumberOfBathrooms,                      !- Feature Name 2
  Double,                                 !- Feature Data Type 2
  2;                                      !- Feature Value 2

OS:Schedule:Day,
<<<<<<< HEAD
  {d4315125-912c-4aeb-9344-acfafad8672c}, !- Handle
=======
  {48457a76-3bef-49ff-807d-0c975d2f090f}, !- Handle
>>>>>>> 17b3a688
  Schedule Day 1,                         !- Name
  ,                                       !- Schedule Type Limits Name
  ,                                       !- Interpolate to Timestep
  24,                                     !- Hour 1
  0,                                      !- Minute 1
  0;                                      !- Value Until Time 1

OS:Schedule:Day,
<<<<<<< HEAD
  {02010ab5-b956-4cc2-af66-4ab30dc85ddd}, !- Handle
=======
  {bc2232d4-95dc-42f8-8de2-40779ddbcfef}, !- Handle
>>>>>>> 17b3a688
  Schedule Day 2,                         !- Name
  ,                                       !- Schedule Type Limits Name
  ,                                       !- Interpolate to Timestep
  24,                                     !- Hour 1
  0,                                      !- Minute 1
  1;                                      !- Value Until Time 1
<|MERGE_RESOLUTION|>--- conflicted
+++ resolved
@@ -1,53 +1,26 @@
 !- NOTE: Auto-generated from /test/osw_files/SFD_2000sqft_2story_SL_UA.osw
 
 OS:Version,
-<<<<<<< HEAD
-  {b552e5a3-080e-43e6-95b7-b7acef8fe021}, !- Handle
-  2.8.0;                                  !- Version Identifier
-
-OS:SimulationControl,
-  {53abc0fb-fd4e-4559-96cf-5e24dffa528c}, !- Handle
-=======
   {40823f17-6fbf-4257-99fa-17a76fc182fc}, !- Handle
   2.8.1;                                  !- Version Identifier
 
 OS:SimulationControl,
   {71b789ad-46c3-4070-89ee-a9d0f5f4c237}, !- Handle
->>>>>>> 17b3a688
   ,                                       !- Do Zone Sizing Calculation
   ,                                       !- Do System Sizing Calculation
   ,                                       !- Do Plant Sizing Calculation
   No;                                     !- Run Simulation for Sizing Periods
 
 OS:Timestep,
-<<<<<<< HEAD
-  {9c04960e-8159-4557-a182-9f8c64bb395d}, !- Handle
-  6;                                      !- Number of Timesteps per Hour
-
-OS:ShadowCalculation,
-  {837e3641-4978-4571-96a4-cfba52a661d2}, !- Handle
-=======
   {b00aa820-3b05-4ffb-a948-876889556b3f}, !- Handle
   6;                                      !- Number of Timesteps per Hour
 
 OS:ShadowCalculation,
   {373d348f-06a6-4de2-a1a1-b14318545d02}, !- Handle
->>>>>>> 17b3a688
   20,                                     !- Calculation Frequency
   200;                                    !- Maximum Figures in Shadow Overlap Calculations
 
 OS:SurfaceConvectionAlgorithm:Outside,
-<<<<<<< HEAD
-  {8fb7af4d-2b23-4776-81b8-56aacb3f0f99}, !- Handle
-  DOE-2;                                  !- Algorithm
-
-OS:SurfaceConvectionAlgorithm:Inside,
-  {4e5d71a5-47ad-4508-9adc-d7f429136921}, !- Handle
-  TARP;                                   !- Algorithm
-
-OS:ZoneCapacitanceMultiplier:ResearchSpecial,
-  {97d74a20-db51-4a39-b7d4-3a3d124145d8}, !- Handle
-=======
   {2bb29f7c-f0cc-49fc-898b-16f700d5bbf8}, !- Handle
   DOE-2;                                  !- Algorithm
 
@@ -57,17 +30,12 @@
 
 OS:ZoneCapacitanceMultiplier:ResearchSpecial,
   {47bcee67-46fc-4cfe-acd5-40fc31312fa8}, !- Handle
->>>>>>> 17b3a688
   ,                                       !- Temperature Capacity Multiplier
   15,                                     !- Humidity Capacity Multiplier
   ;                                       !- Carbon Dioxide Capacity Multiplier
 
 OS:RunPeriod,
-<<<<<<< HEAD
-  {011e8974-3042-4ba7-987e-f70fe71bd1c5}, !- Handle
-=======
   {5ded8849-6c6e-4029-90f7-6c1aa44f0a20}, !- Handle
->>>>>>> 17b3a688
   Run Period 1,                           !- Name
   1,                                      !- Begin Month
   1,                                      !- Begin Day of Month
@@ -81,11 +49,7 @@
   ;                                       !- Number of Times Runperiod to be Repeated
 
 OS:ThermalZone,
-<<<<<<< HEAD
-  {f0b43262-31b0-49f2-8b83-74fb1f68d54d}, !- Handle
-=======
   {57e2f50f-b074-4b6e-9fa4-4ae890afb5d6}, !- Handle
->>>>>>> 17b3a688
   living zone,                            !- Name
   ,                                       !- Multiplier
   ,                                       !- Ceiling Height {m}
@@ -94,17 +58,10 @@
   ,                                       !- Zone Inside Convection Algorithm
   ,                                       !- Zone Outside Convection Algorithm
   ,                                       !- Zone Conditioning Equipment List Name
-<<<<<<< HEAD
-  {1e7ff3f9-bfbd-43d7-b672-114283aa63db}, !- Zone Air Inlet Port List
-  {f7e207f7-d0e0-484a-91ab-5e70ae89f340}, !- Zone Air Exhaust Port List
-  {6578a131-92ee-48bf-9502-8c7117575ca3}, !- Zone Air Node Name
-  {2b298055-1a96-4635-b3a1-22b7f9382478}, !- Zone Return Air Port List
-=======
   {54b67883-92c0-49af-9c05-bbc565ce32a9}, !- Zone Air Inlet Port List
   {ad77c1e5-fe80-4d1a-9938-b5ee6a3ae29c}, !- Zone Air Exhaust Port List
   {3ef028fe-3819-4b58-8758-c3634cc066b9}, !- Zone Air Node Name
   {6ede596a-4c36-4a85-908f-d39c7a7d873e}, !- Zone Return Air Port List
->>>>>>> 17b3a688
   ,                                       !- Primary Daylighting Control Name
   ,                                       !- Fraction of Zone Controlled by Primary Daylighting Control
   ,                                       !- Secondary Daylighting Control Name
@@ -115,39 +72,6 @@
   No;                                     !- Use Ideal Air Loads
 
 OS:Node,
-<<<<<<< HEAD
-  {39252033-21f0-4774-ba87-eff5aabda310}, !- Handle
-  Node 1,                                 !- Name
-  {6578a131-92ee-48bf-9502-8c7117575ca3}, !- Inlet Port
-  ;                                       !- Outlet Port
-
-OS:Connection,
-  {6578a131-92ee-48bf-9502-8c7117575ca3}, !- Handle
-  {bd8b353a-2d2b-44d0-9403-79fb7d81bf8b}, !- Name
-  {f0b43262-31b0-49f2-8b83-74fb1f68d54d}, !- Source Object
-  11,                                     !- Outlet Port
-  {39252033-21f0-4774-ba87-eff5aabda310}, !- Target Object
-  2;                                      !- Inlet Port
-
-OS:PortList,
-  {1e7ff3f9-bfbd-43d7-b672-114283aa63db}, !- Handle
-  {ea6d5082-7ff0-4e62-9836-44138a7713e8}, !- Name
-  {f0b43262-31b0-49f2-8b83-74fb1f68d54d}; !- HVAC Component
-
-OS:PortList,
-  {f7e207f7-d0e0-484a-91ab-5e70ae89f340}, !- Handle
-  {c8579cb5-5acf-47d7-917f-b43c6b679056}, !- Name
-  {f0b43262-31b0-49f2-8b83-74fb1f68d54d}; !- HVAC Component
-
-OS:PortList,
-  {2b298055-1a96-4635-b3a1-22b7f9382478}, !- Handle
-  {f5a795b2-4ffa-4f1e-8041-8ebb48cb70e6}, !- Name
-  {f0b43262-31b0-49f2-8b83-74fb1f68d54d}; !- HVAC Component
-
-OS:Sizing:Zone,
-  {4fac6602-537e-49ee-8753-2970168d85d5}, !- Handle
-  {f0b43262-31b0-49f2-8b83-74fb1f68d54d}, !- Zone or ZoneList Name
-=======
   {5764bfa4-3874-4b8a-b325-da23dc440ec4}, !- Handle
   Node 1,                                 !- Name
   {3ef028fe-3819-4b58-8758-c3634cc066b9}, !- Inlet Port
@@ -179,7 +103,6 @@
 OS:Sizing:Zone,
   {31be93be-20d4-4c2c-a1ea-bfad967e0772}, !- Handle
   {57e2f50f-b074-4b6e-9fa4-4ae890afb5d6}, !- Zone or ZoneList Name
->>>>>>> 17b3a688
   SupplyAirTemperature,                   !- Zone Cooling Design Supply Air Temperature Input Method
   14,                                     !- Zone Cooling Design Supply Air Temperature {C}
   11.11,                                  !- Zone Cooling Design Supply Air Temperature Difference {deltaC}
@@ -208,16 +131,6 @@
   autosize;                               !- Dedicated Outdoor Air High Setpoint Temperature for Design {C}
 
 OS:ZoneHVAC:EquipmentList,
-<<<<<<< HEAD
-  {35ca9c36-398f-4e8c-a7e0-f8d0bd1832bd}, !- Handle
-  Zone HVAC Equipment List 1,             !- Name
-  {f0b43262-31b0-49f2-8b83-74fb1f68d54d}; !- Thermal Zone
-
-OS:Space,
-  {ca38f029-da70-4b09-a612-bb2b9fff3d46}, !- Handle
-  living space,                           !- Name
-  {0fc30456-1670-469a-886d-7f9915a18212}, !- Space Type Name
-=======
   {f142c0f5-c1c9-42f3-a5c4-bbf2195e518f}, !- Handle
   Zone HVAC Equipment List 1,             !- Name
   {57e2f50f-b074-4b6e-9fa4-4ae890afb5d6}; !- Thermal Zone
@@ -226,7 +139,6 @@
   {6b51217f-7325-49de-bdd0-c18c70d93a4c}, !- Handle
   living space,                           !- Name
   {fa9591c5-3055-4b8a-9b32-fa05b4e5dea5}, !- Space Type Name
->>>>>>> 17b3a688
   ,                                       !- Default Construction Set Name
   ,                                       !- Default Schedule Set Name
   -0,                                     !- Direction of Relative North {deg}
@@ -234,19 +146,6 @@
   0,                                      !- Y Origin {m}
   0,                                      !- Z Origin {m}
   ,                                       !- Building Story Name
-<<<<<<< HEAD
-  {f0b43262-31b0-49f2-8b83-74fb1f68d54d}, !- Thermal Zone Name
-  ,                                       !- Part of Total Floor Area
-  ,                                       !- Design Specification Outdoor Air Object Name
-  {06961fe5-0a27-40cd-83dd-54d6ce97f26d}; !- Building Unit Name
-
-OS:Surface,
-  {8431c376-aa01-4207-b5b2-95aef03b86fa}, !- Handle
-  Surface 1,                              !- Name
-  Floor,                                  !- Surface Type
-  ,                                       !- Construction Name
-  {ca38f029-da70-4b09-a612-bb2b9fff3d46}, !- Space Name
-=======
   {57e2f50f-b074-4b6e-9fa4-4ae890afb5d6}, !- Thermal Zone Name
   ,                                       !- Part of Total Floor Area
   ,                                       !- Design Specification Outdoor Air Object Name
@@ -258,7 +157,6 @@
   Floor,                                  !- Surface Type
   ,                                       !- Construction Name
   {6b51217f-7325-49de-bdd0-c18c70d93a4c}, !- Space Name
->>>>>>> 17b3a688
   Foundation,                             !- Outside Boundary Condition
   ,                                       !- Outside Boundary Condition Object
   NoSun,                                  !- Sun Exposure
@@ -271,19 +169,11 @@
   13.6310703908387, 0, 0;                 !- X,Y,Z Vertex 4 {m}
 
 OS:Surface,
-<<<<<<< HEAD
-  {36e2a39c-c3cc-47df-82cc-75e155293b11}, !- Handle
-  Surface 2,                              !- Name
-  Wall,                                   !- Surface Type
-  ,                                       !- Construction Name
-  {ca38f029-da70-4b09-a612-bb2b9fff3d46}, !- Space Name
-=======
   {612f9de5-407c-4cc0-ba86-73b834027dfb}, !- Handle
   Surface 2,                              !- Name
   Wall,                                   !- Surface Type
   ,                                       !- Construction Name
   {6b51217f-7325-49de-bdd0-c18c70d93a4c}, !- Space Name
->>>>>>> 17b3a688
   Outdoors,                               !- Outside Boundary Condition
   ,                                       !- Outside Boundary Condition Object
   SunExposed,                             !- Sun Exposure
@@ -296,19 +186,11 @@
   0, 0, 2.4384;                           !- X,Y,Z Vertex 4 {m}
 
 OS:Surface,
-<<<<<<< HEAD
-  {a33de664-802b-4af5-a846-4d47b3614e57}, !- Handle
-  Surface 3,                              !- Name
-  Wall,                                   !- Surface Type
-  ,                                       !- Construction Name
-  {ca38f029-da70-4b09-a612-bb2b9fff3d46}, !- Space Name
-=======
   {9da4a58e-e2c0-4582-8d08-5be4b8e83070}, !- Handle
   Surface 3,                              !- Name
   Wall,                                   !- Surface Type
   ,                                       !- Construction Name
   {6b51217f-7325-49de-bdd0-c18c70d93a4c}, !- Space Name
->>>>>>> 17b3a688
   Outdoors,                               !- Outside Boundary Condition
   ,                                       !- Outside Boundary Condition Object
   SunExposed,                             !- Sun Exposure
@@ -321,19 +203,11 @@
   0, 6.81553519541936, 2.4384;            !- X,Y,Z Vertex 4 {m}
 
 OS:Surface,
-<<<<<<< HEAD
-  {a4c07af8-e88f-41fb-9d6f-67afdcecbac6}, !- Handle
-  Surface 4,                              !- Name
-  Wall,                                   !- Surface Type
-  ,                                       !- Construction Name
-  {ca38f029-da70-4b09-a612-bb2b9fff3d46}, !- Space Name
-=======
   {ea3d39aa-55ca-46b9-85be-456d63561ce9}, !- Handle
   Surface 4,                              !- Name
   Wall,                                   !- Surface Type
   ,                                       !- Construction Name
   {6b51217f-7325-49de-bdd0-c18c70d93a4c}, !- Space Name
->>>>>>> 17b3a688
   Outdoors,                               !- Outside Boundary Condition
   ,                                       !- Outside Boundary Condition Object
   SunExposed,                             !- Sun Exposure
@@ -346,19 +220,11 @@
   13.6310703908387, 6.81553519541936, 2.4384; !- X,Y,Z Vertex 4 {m}
 
 OS:Surface,
-<<<<<<< HEAD
-  {39e1570a-1ed7-46ae-9d75-2ff9817450ba}, !- Handle
-  Surface 5,                              !- Name
-  Wall,                                   !- Surface Type
-  ,                                       !- Construction Name
-  {ca38f029-da70-4b09-a612-bb2b9fff3d46}, !- Space Name
-=======
   {ad361632-5c8e-454c-92a6-60516b118e5d}, !- Handle
   Surface 5,                              !- Name
   Wall,                                   !- Surface Type
   ,                                       !- Construction Name
   {6b51217f-7325-49de-bdd0-c18c70d93a4c}, !- Space Name
->>>>>>> 17b3a688
   Outdoors,                               !- Outside Boundary Condition
   ,                                       !- Outside Boundary Condition Object
   SunExposed,                             !- Sun Exposure
@@ -371,15 +237,6 @@
   13.6310703908387, 0, 2.4384;            !- X,Y,Z Vertex 4 {m}
 
 OS:Surface,
-<<<<<<< HEAD
-  {164ea224-355d-4ed2-932f-737aac345403}, !- Handle
-  Surface 6,                              !- Name
-  RoofCeiling,                            !- Surface Type
-  ,                                       !- Construction Name
-  {ca38f029-da70-4b09-a612-bb2b9fff3d46}, !- Space Name
-  Surface,                                !- Outside Boundary Condition
-  {69ed0a2a-4744-4973-90cd-d2593df2a94e}, !- Outside Boundary Condition Object
-=======
   {e355fa1c-86e8-4f9c-80be-461541df3938}, !- Handle
   Surface 6,                              !- Name
   RoofCeiling,                            !- Surface Type
@@ -387,7 +244,6 @@
   {6b51217f-7325-49de-bdd0-c18c70d93a4c}, !- Space Name
   Surface,                                !- Outside Boundary Condition
   {dbfc6cc5-b56d-4ed7-a869-47fe91fcc092}, !- Outside Boundary Condition Object
->>>>>>> 17b3a688
   NoSun,                                  !- Sun Exposure
   NoWind,                                 !- Wind Exposure
   ,                                       !- View Factor to Ground
@@ -398,11 +254,7 @@
   0, 0, 2.4384;                           !- X,Y,Z Vertex 4 {m}
 
 OS:SpaceType,
-<<<<<<< HEAD
-  {0fc30456-1670-469a-886d-7f9915a18212}, !- Handle
-=======
   {fa9591c5-3055-4b8a-9b32-fa05b4e5dea5}, !- Handle
->>>>>>> 17b3a688
   Space Type 1,                           !- Name
   ,                                       !- Default Construction Set Name
   ,                                       !- Default Schedule Set Name
@@ -413,15 +265,9 @@
   living;                                 !- Standards Space Type
 
 OS:Space,
-<<<<<<< HEAD
-  {d1a1d257-0641-4c53-9b0d-659bffaab7c6}, !- Handle
-  living space|story 2,                   !- Name
-  {0fc30456-1670-469a-886d-7f9915a18212}, !- Space Type Name
-=======
   {2b2ac0aa-c2f4-44e8-b772-b032dc0218df}, !- Handle
   living space|story 2,                   !- Name
   {fa9591c5-3055-4b8a-9b32-fa05b4e5dea5}, !- Space Type Name
->>>>>>> 17b3a688
   ,                                       !- Default Construction Set Name
   ,                                       !- Default Schedule Set Name
   -0,                                     !- Direction of Relative North {deg}
@@ -429,21 +275,6 @@
   0,                                      !- Y Origin {m}
   2.4384,                                 !- Z Origin {m}
   ,                                       !- Building Story Name
-<<<<<<< HEAD
-  {f0b43262-31b0-49f2-8b83-74fb1f68d54d}, !- Thermal Zone Name
-  ,                                       !- Part of Total Floor Area
-  ,                                       !- Design Specification Outdoor Air Object Name
-  {06961fe5-0a27-40cd-83dd-54d6ce97f26d}; !- Building Unit Name
-
-OS:Surface,
-  {69ed0a2a-4744-4973-90cd-d2593df2a94e}, !- Handle
-  Surface 7,                              !- Name
-  Floor,                                  !- Surface Type
-  ,                                       !- Construction Name
-  {d1a1d257-0641-4c53-9b0d-659bffaab7c6}, !- Space Name
-  Surface,                                !- Outside Boundary Condition
-  {164ea224-355d-4ed2-932f-737aac345403}, !- Outside Boundary Condition Object
-=======
   {57e2f50f-b074-4b6e-9fa4-4ae890afb5d6}, !- Thermal Zone Name
   ,                                       !- Part of Total Floor Area
   ,                                       !- Design Specification Outdoor Air Object Name
@@ -457,7 +288,6 @@
   {2b2ac0aa-c2f4-44e8-b772-b032dc0218df}, !- Space Name
   Surface,                                !- Outside Boundary Condition
   {e355fa1c-86e8-4f9c-80be-461541df3938}, !- Outside Boundary Condition Object
->>>>>>> 17b3a688
   NoSun,                                  !- Sun Exposure
   NoWind,                                 !- Wind Exposure
   ,                                       !- View Factor to Ground
@@ -468,19 +298,11 @@
   13.6310703908387, 0, 0;                 !- X,Y,Z Vertex 4 {m}
 
 OS:Surface,
-<<<<<<< HEAD
-  {2c701c36-bb33-490e-8ea5-434f584d1ee3}, !- Handle
-  Surface 8,                              !- Name
-  Wall,                                   !- Surface Type
-  ,                                       !- Construction Name
-  {d1a1d257-0641-4c53-9b0d-659bffaab7c6}, !- Space Name
-=======
   {6b05ede2-92be-4dfe-aa53-0ea79e469018}, !- Handle
   Surface 8,                              !- Name
   Wall,                                   !- Surface Type
   ,                                       !- Construction Name
   {2b2ac0aa-c2f4-44e8-b772-b032dc0218df}, !- Space Name
->>>>>>> 17b3a688
   Outdoors,                               !- Outside Boundary Condition
   ,                                       !- Outside Boundary Condition Object
   SunExposed,                             !- Sun Exposure
@@ -493,19 +315,11 @@
   0, 0, 2.4384;                           !- X,Y,Z Vertex 4 {m}
 
 OS:Surface,
-<<<<<<< HEAD
-  {b3b564e1-a778-46a6-866f-f1c7875a244a}, !- Handle
-  Surface 9,                              !- Name
-  Wall,                                   !- Surface Type
-  ,                                       !- Construction Name
-  {d1a1d257-0641-4c53-9b0d-659bffaab7c6}, !- Space Name
-=======
   {cae1a002-5dbe-4c01-9839-787c21282546}, !- Handle
   Surface 9,                              !- Name
   Wall,                                   !- Surface Type
   ,                                       !- Construction Name
   {2b2ac0aa-c2f4-44e8-b772-b032dc0218df}, !- Space Name
->>>>>>> 17b3a688
   Outdoors,                               !- Outside Boundary Condition
   ,                                       !- Outside Boundary Condition Object
   SunExposed,                             !- Sun Exposure
@@ -518,19 +332,11 @@
   0, 6.81553519541936, 2.4384;            !- X,Y,Z Vertex 4 {m}
 
 OS:Surface,
-<<<<<<< HEAD
-  {45163268-0b75-4da0-82eb-524589df01c7}, !- Handle
-  Surface 10,                             !- Name
-  Wall,                                   !- Surface Type
-  ,                                       !- Construction Name
-  {d1a1d257-0641-4c53-9b0d-659bffaab7c6}, !- Space Name
-=======
   {4bab5896-ac09-422f-8101-d66e3a5922eb}, !- Handle
   Surface 10,                             !- Name
   Wall,                                   !- Surface Type
   ,                                       !- Construction Name
   {2b2ac0aa-c2f4-44e8-b772-b032dc0218df}, !- Space Name
->>>>>>> 17b3a688
   Outdoors,                               !- Outside Boundary Condition
   ,                                       !- Outside Boundary Condition Object
   SunExposed,                             !- Sun Exposure
@@ -543,19 +349,11 @@
   13.6310703908387, 6.81553519541936, 2.4384; !- X,Y,Z Vertex 4 {m}
 
 OS:Surface,
-<<<<<<< HEAD
-  {8bcdde81-96e6-47c6-afd1-5946d3ac86bf}, !- Handle
-  Surface 11,                             !- Name
-  Wall,                                   !- Surface Type
-  ,                                       !- Construction Name
-  {d1a1d257-0641-4c53-9b0d-659bffaab7c6}, !- Space Name
-=======
   {70afc6f7-ba5e-4c2b-9020-294c2d20f698}, !- Handle
   Surface 11,                             !- Name
   Wall,                                   !- Surface Type
   ,                                       !- Construction Name
   {2b2ac0aa-c2f4-44e8-b772-b032dc0218df}, !- Space Name
->>>>>>> 17b3a688
   Outdoors,                               !- Outside Boundary Condition
   ,                                       !- Outside Boundary Condition Object
   SunExposed,                             !- Sun Exposure
@@ -568,15 +366,6 @@
   13.6310703908387, 0, 2.4384;            !- X,Y,Z Vertex 4 {m}
 
 OS:Surface,
-<<<<<<< HEAD
-  {9c3b36ae-ccfe-4bd6-b43a-03228b57113d}, !- Handle
-  Surface 12,                             !- Name
-  RoofCeiling,                            !- Surface Type
-  ,                                       !- Construction Name
-  {d1a1d257-0641-4c53-9b0d-659bffaab7c6}, !- Space Name
-  Surface,                                !- Outside Boundary Condition
-  {57fe05d5-ffed-453c-9019-4f883476979f}, !- Outside Boundary Condition Object
-=======
   {2172d7dd-ebe7-4c0a-a1c5-ed42adfe1db6}, !- Handle
   Surface 12,                             !- Name
   RoofCeiling,                            !- Surface Type
@@ -584,7 +373,6 @@
   {2b2ac0aa-c2f4-44e8-b772-b032dc0218df}, !- Space Name
   Surface,                                !- Outside Boundary Condition
   {67cdec8c-6d00-461d-9467-e55e9b6093cb}, !- Outside Boundary Condition Object
->>>>>>> 17b3a688
   NoSun,                                  !- Sun Exposure
   NoWind,                                 !- Wind Exposure
   ,                                       !- View Factor to Ground
@@ -595,15 +383,6 @@
   0, 0, 2.4384;                           !- X,Y,Z Vertex 4 {m}
 
 OS:Surface,
-<<<<<<< HEAD
-  {57fe05d5-ffed-453c-9019-4f883476979f}, !- Handle
-  Surface 13,                             !- Name
-  Floor,                                  !- Surface Type
-  ,                                       !- Construction Name
-  {e45f7240-1edf-4cad-937c-f43a2ea6bec0}, !- Space Name
-  Surface,                                !- Outside Boundary Condition
-  {9c3b36ae-ccfe-4bd6-b43a-03228b57113d}, !- Outside Boundary Condition Object
-=======
   {67cdec8c-6d00-461d-9467-e55e9b6093cb}, !- Handle
   Surface 13,                             !- Name
   Floor,                                  !- Surface Type
@@ -611,7 +390,6 @@
   {48c8e0f1-3ae3-4af9-b992-fd6be6777227}, !- Space Name
   Surface,                                !- Outside Boundary Condition
   {2172d7dd-ebe7-4c0a-a1c5-ed42adfe1db6}, !- Outside Boundary Condition Object
->>>>>>> 17b3a688
   NoSun,                                  !- Sun Exposure
   NoWind,                                 !- Wind Exposure
   ,                                       !- View Factor to Ground
@@ -622,19 +400,11 @@
   0, 0, 0;                                !- X,Y,Z Vertex 4 {m}
 
 OS:Surface,
-<<<<<<< HEAD
-  {aabaa2b5-6ec5-4102-9468-987f120beba6}, !- Handle
-  Surface 14,                             !- Name
-  RoofCeiling,                            !- Surface Type
-  ,                                       !- Construction Name
-  {e45f7240-1edf-4cad-937c-f43a2ea6bec0}, !- Space Name
-=======
   {a3be291f-558a-4c5a-a336-4f118eb519ce}, !- Handle
   Surface 14,                             !- Name
   RoofCeiling,                            !- Surface Type
   ,                                       !- Construction Name
   {48c8e0f1-3ae3-4af9-b992-fd6be6777227}, !- Space Name
->>>>>>> 17b3a688
   Outdoors,                               !- Outside Boundary Condition
   ,                                       !- Outside Boundary Condition Object
   SunExposed,                             !- Sun Exposure
@@ -647,19 +417,11 @@
   13.6310703908387, 0, 0;                 !- X,Y,Z Vertex 4 {m}
 
 OS:Surface,
-<<<<<<< HEAD
-  {00f6a6b4-7c43-419d-ba6b-b5f968231978}, !- Handle
-  Surface 15,                             !- Name
-  RoofCeiling,                            !- Surface Type
-  ,                                       !- Construction Name
-  {e45f7240-1edf-4cad-937c-f43a2ea6bec0}, !- Space Name
-=======
   {9c4a3acc-ccdf-4589-bf23-8d7461cb7059}, !- Handle
   Surface 15,                             !- Name
   RoofCeiling,                            !- Surface Type
   ,                                       !- Construction Name
   {48c8e0f1-3ae3-4af9-b992-fd6be6777227}, !- Space Name
->>>>>>> 17b3a688
   Outdoors,                               !- Outside Boundary Condition
   ,                                       !- Outside Boundary Condition Object
   SunExposed,                             !- Sun Exposure
@@ -672,19 +434,11 @@
   0, 6.81553519541936, 0;                 !- X,Y,Z Vertex 4 {m}
 
 OS:Surface,
-<<<<<<< HEAD
-  {4e47012b-3df6-4c5b-b162-7bb177b37504}, !- Handle
-  Surface 16,                             !- Name
-  Wall,                                   !- Surface Type
-  ,                                       !- Construction Name
-  {e45f7240-1edf-4cad-937c-f43a2ea6bec0}, !- Space Name
-=======
   {6535d0b9-f84a-4d36-924f-5d1e76340ed4}, !- Handle
   Surface 16,                             !- Name
   Wall,                                   !- Surface Type
   ,                                       !- Construction Name
   {48c8e0f1-3ae3-4af9-b992-fd6be6777227}, !- Space Name
->>>>>>> 17b3a688
   Outdoors,                               !- Outside Boundary Condition
   ,                                       !- Outside Boundary Condition Object
   SunExposed,                             !- Sun Exposure
@@ -696,19 +450,11 @@
   0, 0, 0;                                !- X,Y,Z Vertex 3 {m}
 
 OS:Surface,
-<<<<<<< HEAD
-  {4d4b5eb2-53bb-49bf-8992-86a797bd4368}, !- Handle
-  Surface 17,                             !- Name
-  Wall,                                   !- Surface Type
-  ,                                       !- Construction Name
-  {e45f7240-1edf-4cad-937c-f43a2ea6bec0}, !- Space Name
-=======
   {43bdf82b-138f-4a06-95fc-7f62a1b609d3}, !- Handle
   Surface 17,                             !- Name
   Wall,                                   !- Surface Type
   ,                                       !- Construction Name
   {48c8e0f1-3ae3-4af9-b992-fd6be6777227}, !- Space Name
->>>>>>> 17b3a688
   Outdoors,                               !- Outside Boundary Condition
   ,                                       !- Outside Boundary Condition Object
   SunExposed,                             !- Sun Exposure
@@ -720,15 +466,9 @@
   13.6310703908387, 6.81553519541936, 0;  !- X,Y,Z Vertex 3 {m}
 
 OS:Space,
-<<<<<<< HEAD
-  {e45f7240-1edf-4cad-937c-f43a2ea6bec0}, !- Handle
-  unfinished attic space,                 !- Name
-  {553a1660-a928-4962-b185-154e17bfd4e3}, !- Space Type Name
-=======
   {48c8e0f1-3ae3-4af9-b992-fd6be6777227}, !- Handle
   unfinished attic space,                 !- Name
   {77fadad1-f096-45f3-84ac-afacb6ff26ed}, !- Space Type Name
->>>>>>> 17b3a688
   ,                                       !- Default Construction Set Name
   ,                                       !- Default Schedule Set Name
   -0,                                     !- Direction of Relative North {deg}
@@ -736,17 +476,10 @@
   0,                                      !- Y Origin {m}
   4.8768,                                 !- Z Origin {m}
   ,                                       !- Building Story Name
-<<<<<<< HEAD
-  {90c7d0cd-710c-4d8a-bc5f-f3dc767ba032}; !- Thermal Zone Name
-
-OS:ThermalZone,
-  {90c7d0cd-710c-4d8a-bc5f-f3dc767ba032}, !- Handle
-=======
   {cd929daf-4df1-465e-880e-f959d99c9216}; !- Thermal Zone Name
 
 OS:ThermalZone,
   {cd929daf-4df1-465e-880e-f959d99c9216}, !- Handle
->>>>>>> 17b3a688
   unfinished attic zone,                  !- Name
   ,                                       !- Multiplier
   ,                                       !- Ceiling Height {m}
@@ -755,17 +488,10 @@
   ,                                       !- Zone Inside Convection Algorithm
   ,                                       !- Zone Outside Convection Algorithm
   ,                                       !- Zone Conditioning Equipment List Name
-<<<<<<< HEAD
-  {17e0b061-1da0-4958-827e-81fed3daadbf}, !- Zone Air Inlet Port List
-  {b7815e27-7394-4278-ba56-675a9b6226a3}, !- Zone Air Exhaust Port List
-  {3a1827f2-ab4a-4327-84dd-4a3a9d0849fb}, !- Zone Air Node Name
-  {d5b1651e-abc8-484d-b7ce-a6e275942793}, !- Zone Return Air Port List
-=======
   {2f157631-27b3-437d-971e-bbf0819c07b9}, !- Zone Air Inlet Port List
   {04e63292-0096-4eba-a6dc-cb693be65c4c}, !- Zone Air Exhaust Port List
   {d4c7dfe0-fda0-4267-a8cf-725e4bf9f451}, !- Zone Air Node Name
   {4419afec-ac4f-4ab5-b720-cbc37a364aef}, !- Zone Return Air Port List
->>>>>>> 17b3a688
   ,                                       !- Primary Daylighting Control Name
   ,                                       !- Fraction of Zone Controlled by Primary Daylighting Control
   ,                                       !- Secondary Daylighting Control Name
@@ -776,39 +502,6 @@
   No;                                     !- Use Ideal Air Loads
 
 OS:Node,
-<<<<<<< HEAD
-  {7da84f24-9ddc-4f47-bf51-6d663463e3dd}, !- Handle
-  Node 2,                                 !- Name
-  {3a1827f2-ab4a-4327-84dd-4a3a9d0849fb}, !- Inlet Port
-  ;                                       !- Outlet Port
-
-OS:Connection,
-  {3a1827f2-ab4a-4327-84dd-4a3a9d0849fb}, !- Handle
-  {ebf8e4fe-3cb6-4026-851f-419739275172}, !- Name
-  {90c7d0cd-710c-4d8a-bc5f-f3dc767ba032}, !- Source Object
-  11,                                     !- Outlet Port
-  {7da84f24-9ddc-4f47-bf51-6d663463e3dd}, !- Target Object
-  2;                                      !- Inlet Port
-
-OS:PortList,
-  {17e0b061-1da0-4958-827e-81fed3daadbf}, !- Handle
-  {1ce68e78-8d45-46ad-92a3-669970356cb0}, !- Name
-  {90c7d0cd-710c-4d8a-bc5f-f3dc767ba032}; !- HVAC Component
-
-OS:PortList,
-  {b7815e27-7394-4278-ba56-675a9b6226a3}, !- Handle
-  {ca1ac17b-d8ff-4e0e-9e90-0ac19a22b419}, !- Name
-  {90c7d0cd-710c-4d8a-bc5f-f3dc767ba032}; !- HVAC Component
-
-OS:PortList,
-  {d5b1651e-abc8-484d-b7ce-a6e275942793}, !- Handle
-  {2bc3b899-f27f-4950-bfce-14de79bbd219}, !- Name
-  {90c7d0cd-710c-4d8a-bc5f-f3dc767ba032}; !- HVAC Component
-
-OS:Sizing:Zone,
-  {b9f9c786-bd55-4b9f-835b-84b1902dceaa}, !- Handle
-  {90c7d0cd-710c-4d8a-bc5f-f3dc767ba032}, !- Zone or ZoneList Name
-=======
   {859fc02c-580b-49b5-b818-9ee23bd42ad2}, !- Handle
   Node 2,                                 !- Name
   {d4c7dfe0-fda0-4267-a8cf-725e4bf9f451}, !- Inlet Port
@@ -840,7 +533,6 @@
 OS:Sizing:Zone,
   {caa005d3-7fc0-411e-baca-af13f5e4c0c3}, !- Handle
   {cd929daf-4df1-465e-880e-f959d99c9216}, !- Zone or ZoneList Name
->>>>>>> 17b3a688
   SupplyAirTemperature,                   !- Zone Cooling Design Supply Air Temperature Input Method
   14,                                     !- Zone Cooling Design Supply Air Temperature {C}
   11.11,                                  !- Zone Cooling Design Supply Air Temperature Difference {deltaC}
@@ -869,21 +561,12 @@
   autosize;                               !- Dedicated Outdoor Air High Setpoint Temperature for Design {C}
 
 OS:ZoneHVAC:EquipmentList,
-<<<<<<< HEAD
-  {1dcd71b3-38d4-4171-bfa2-729ae84b7840}, !- Handle
-  Zone HVAC Equipment List 2,             !- Name
-  {90c7d0cd-710c-4d8a-bc5f-f3dc767ba032}; !- Thermal Zone
-
-OS:SpaceType,
-  {553a1660-a928-4962-b185-154e17bfd4e3}, !- Handle
-=======
   {80726614-717d-4bdf-b3fc-c65f72105d57}, !- Handle
   Zone HVAC Equipment List 2,             !- Name
   {cd929daf-4df1-465e-880e-f959d99c9216}; !- Thermal Zone
 
 OS:SpaceType,
   {77fadad1-f096-45f3-84ac-afacb6ff26ed}, !- Handle
->>>>>>> 17b3a688
   Space Type 2,                           !- Name
   ,                                       !- Default Construction Set Name
   ,                                       !- Default Schedule Set Name
@@ -894,21 +577,13 @@
   unfinished attic;                       !- Standards Space Type
 
 OS:BuildingUnit,
-<<<<<<< HEAD
-  {06961fe5-0a27-40cd-83dd-54d6ce97f26d}, !- Handle
-=======
   {fb087801-a858-4140-a80a-549ecf4c9059}, !- Handle
->>>>>>> 17b3a688
   unit 1,                                 !- Name
   ,                                       !- Rendering Color
   Residential;                            !- Building Unit Type
 
 OS:Building,
-<<<<<<< HEAD
-  {cfadf415-bd54-4246-92c0-52a2acbe595b}, !- Handle
-=======
   {693153d7-e869-46f0-b336-7e87ed3d3e56}, !- Handle
->>>>>>> 17b3a688
   Building 1,                             !- Name
   ,                                       !- Building Sector Type
   0,                                      !- North Axis {deg}
@@ -923,13 +598,8 @@
   1;                                      !- Standards Number of Living Units
 
 OS:AdditionalProperties,
-<<<<<<< HEAD
-  {5ededeb0-ac05-402f-87d9-83f48b4422fb}, !- Handle
-  {cfadf415-bd54-4246-92c0-52a2acbe595b}, !- Object Name
-=======
   {87581bee-f13e-467c-8703-d2b2e7e2159a}, !- Handle
   {693153d7-e869-46f0-b336-7e87ed3d3e56}, !- Object Name
->>>>>>> 17b3a688
   Total Units Represented,                !- Feature Name 1
   Integer,                                !- Feature Data Type 1
   1,                                      !- Feature Value 1
@@ -938,13 +608,8 @@
   1;                                      !- Feature Value 2
 
 OS:AdditionalProperties,
-<<<<<<< HEAD
-  {125b53f7-d90b-4bae-8b56-7ba8d9c5b9f5}, !- Handle
-  {06961fe5-0a27-40cd-83dd-54d6ce97f26d}, !- Object Name
-=======
   {28ba10c4-cda0-4246-b4e5-fb0f9db11984}, !- Handle
   {fb087801-a858-4140-a80a-549ecf4c9059}, !- Object Name
->>>>>>> 17b3a688
   NumberOfBedrooms,                       !- Feature Name 1
   Integer,                                !- Feature Data Type 1
   3,                                      !- Feature Value 1
@@ -953,11 +618,7 @@
   2;                                      !- Feature Value 2
 
 OS:Schedule:Day,
-<<<<<<< HEAD
-  {d4315125-912c-4aeb-9344-acfafad8672c}, !- Handle
-=======
   {48457a76-3bef-49ff-807d-0c975d2f090f}, !- Handle
->>>>>>> 17b3a688
   Schedule Day 1,                         !- Name
   ,                                       !- Schedule Type Limits Name
   ,                                       !- Interpolate to Timestep
@@ -966,11 +627,7 @@
   0;                                      !- Value Until Time 1
 
 OS:Schedule:Day,
-<<<<<<< HEAD
-  {02010ab5-b956-4cc2-af66-4ab30dc85ddd}, !- Handle
-=======
   {bc2232d4-95dc-42f8-8de2-40779ddbcfef}, !- Handle
->>>>>>> 17b3a688
   Schedule Day 2,                         !- Name
   ,                                       !- Schedule Type Limits Name
   ,                                       !- Interpolate to Timestep
