--- conflicted
+++ resolved
@@ -1,54 +1,26 @@
 !- NOTE: Auto-generated from /test/osw_files/SFD_2000sqft_2story_SL_UA.osw
 
 OS:Version,
-<<<<<<< HEAD
-  {ba31c554-aaf5-44a1-9cee-8b7e3487fe45}, !- Handle
-  2.9.0;                                  !- Version Identifier
-
-OS:SimulationControl,
-  {a996521a-c066-4d6c-8136-97563b64d641}, !- Handle
-=======
   {dbb4f06e-d169-4012-ad0f-33d4c70d567f}, !- Handle
   2.9.0;                                  !- Version Identifier
 
 OS:SimulationControl,
   {914e5be9-e1e6-4076-a124-0bb295693a30}, !- Handle
->>>>>>> 30cb9182
   ,                                       !- Do Zone Sizing Calculation
   ,                                       !- Do System Sizing Calculation
   ,                                       !- Do Plant Sizing Calculation
   No;                                     !- Run Simulation for Sizing Periods
 
 OS:Timestep,
-<<<<<<< HEAD
-  {536f0fcb-73de-4d92-a6ba-dde12df22a85}, !- Handle
-  6;                                      !- Number of Timesteps per Hour
-
-OS:ShadowCalculation,
-  {0e485047-c334-4b39-8dd6-c00ff89683e5}, !- Handle
-=======
   {eadd8f53-b5ad-4de0-92a4-c76471447ae8}, !- Handle
   6;                                      !- Number of Timesteps per Hour
 
 OS:ShadowCalculation,
   {938f744f-fdda-4540-8ceb-dd4897c08f7f}, !- Handle
->>>>>>> 30cb9182
   20,                                     !- Calculation Frequency
   200;                                    !- Maximum Figures in Shadow Overlap Calculations
 
 OS:SurfaceConvectionAlgorithm:Outside,
-<<<<<<< HEAD
-  {9a0115ce-add3-44dd-85f4-0b2c81b2270f}, !- Handle
-  DOE-2;                                  !- Algorithm
-
-OS:SurfaceConvectionAlgorithm:Inside,
-  {53d3d850-968d-4ef4-8409-c7ac20cfd975}, !- Handle
-  TARP;                                   !- Algorithm
-
-OS:ZoneCapacitanceMultiplier:ResearchSpecial,
-  {d49a5cb1-6d67-479d-830f-ff8e720272df}, !- Handle
-  ,                                       !- Temperature Capacity Multiplier
-=======
   {4e046557-7b9c-4484-b280-588c44953351}, !- Handle
   DOE-2;                                  !- Algorithm
 
@@ -59,16 +31,11 @@
 OS:ZoneCapacitanceMultiplier:ResearchSpecial,
   {e8af8d1c-e267-4ce1-b3fa-70d9a66ef2c1}, !- Handle
   3.6,                                    !- Temperature Capacity Multiplier
->>>>>>> 30cb9182
   15,                                     !- Humidity Capacity Multiplier
   ;                                       !- Carbon Dioxide Capacity Multiplier
 
 OS:RunPeriod,
-<<<<<<< HEAD
-  {a9c6a83c-fd02-4f93-acd3-a4e168958f5d}, !- Handle
-=======
   {ca371222-386f-4989-bc5d-36c9ebcd07b4}, !- Handle
->>>>>>> 30cb9182
   Run Period 1,                           !- Name
   1,                                      !- Begin Month
   1,                                      !- Begin Day of Month
@@ -82,21 +49,13 @@
   ;                                       !- Number of Times Runperiod to be Repeated
 
 OS:YearDescription,
-<<<<<<< HEAD
-  {01a799a8-d497-4de6-85e7-a7e8b70f579e}, !- Handle
-=======
   {be7b9ef4-44ac-4e93-972b-721c4a1c907a}, !- Handle
->>>>>>> 30cb9182
   2007,                                   !- Calendar Year
   ,                                       !- Day of Week for Start Day
   ;                                       !- Is Leap Year
 
 OS:Building,
-<<<<<<< HEAD
-  {5e230b02-b443-454b-8d62-e0ac7a801e9a}, !- Handle
-=======
   {e5ba626b-bae6-43d6-b2a1-e0ebaf923691}, !- Handle
->>>>>>> 30cb9182
   Building 1,                             !- Name
   ,                                       !- Building Sector Type
   ,                                       !- North Axis {deg}
@@ -111,13 +70,8 @@
   1;                                      !- Standards Number of Living Units
 
 OS:AdditionalProperties,
-<<<<<<< HEAD
-  {cc2c9adb-da4b-4922-90d6-331546c68769}, !- Handle
-  {5e230b02-b443-454b-8d62-e0ac7a801e9a}, !- Object Name
-=======
   {3f03493e-2bc8-4b76-999e-7892071ca5e7}, !- Handle
   {e5ba626b-bae6-43d6-b2a1-e0ebaf923691}, !- Object Name
->>>>>>> 30cb9182
   Total Units Represented,                !- Feature Name 1
   Integer,                                !- Feature Data Type 1
   1,                                      !- Feature Value 1
@@ -126,11 +80,7 @@
   1;                                      !- Feature Value 2
 
 OS:ThermalZone,
-<<<<<<< HEAD
-  {909cda6b-1b7d-41d7-9957-617a4d0bd9a5}, !- Handle
-=======
   {78522566-f678-400a-bb4c-abcfe6b4b415}, !- Handle
->>>>>>> 30cb9182
   living zone,                            !- Name
   ,                                       !- Multiplier
   ,                                       !- Ceiling Height {m}
@@ -139,17 +89,10 @@
   ,                                       !- Zone Inside Convection Algorithm
   ,                                       !- Zone Outside Convection Algorithm
   ,                                       !- Zone Conditioning Equipment List Name
-<<<<<<< HEAD
-  {759d454b-92c5-48e4-a13a-8d7e0e27ea50}, !- Zone Air Inlet Port List
-  {645c100c-8232-4dc8-baee-e59723d5b8ea}, !- Zone Air Exhaust Port List
-  {e9b766c6-b035-4924-bb12-de63f9a3789d}, !- Zone Air Node Name
-  {aa7af7b4-2290-45d1-9141-45d1c6157dd2}, !- Zone Return Air Port List
-=======
   {5d86cfcf-f242-4a3c-a247-3a58b2cc2e44}, !- Zone Air Inlet Port List
   {6baed099-4dbd-4e3b-89c8-2ff1f0039716}, !- Zone Air Exhaust Port List
   {52d35a05-33ce-4fc4-aafc-1e275ba74067}, !- Zone Air Node Name
   {7dda2cf3-8034-4166-a9f4-07c73668c2c5}, !- Zone Return Air Port List
->>>>>>> 30cb9182
   ,                                       !- Primary Daylighting Control Name
   ,                                       !- Fraction of Zone Controlled by Primary Daylighting Control
   ,                                       !- Secondary Daylighting Control Name
@@ -160,39 +103,6 @@
   No;                                     !- Use Ideal Air Loads
 
 OS:Node,
-<<<<<<< HEAD
-  {32d9b71a-340a-429a-98bb-28686df0b169}, !- Handle
-  Node 1,                                 !- Name
-  {e9b766c6-b035-4924-bb12-de63f9a3789d}, !- Inlet Port
-  ;                                       !- Outlet Port
-
-OS:Connection,
-  {e9b766c6-b035-4924-bb12-de63f9a3789d}, !- Handle
-  {6bf4ad00-1c77-4b2f-804e-695bb9e062a5}, !- Name
-  {909cda6b-1b7d-41d7-9957-617a4d0bd9a5}, !- Source Object
-  11,                                     !- Outlet Port
-  {32d9b71a-340a-429a-98bb-28686df0b169}, !- Target Object
-  2;                                      !- Inlet Port
-
-OS:PortList,
-  {759d454b-92c5-48e4-a13a-8d7e0e27ea50}, !- Handle
-  {beafbeee-28de-49ac-8adf-b69f27235fb6}, !- Name
-  {909cda6b-1b7d-41d7-9957-617a4d0bd9a5}; !- HVAC Component
-
-OS:PortList,
-  {645c100c-8232-4dc8-baee-e59723d5b8ea}, !- Handle
-  {00fda5f5-d8c1-48fd-9e93-57d59dfdc432}, !- Name
-  {909cda6b-1b7d-41d7-9957-617a4d0bd9a5}; !- HVAC Component
-
-OS:PortList,
-  {aa7af7b4-2290-45d1-9141-45d1c6157dd2}, !- Handle
-  {4af204d7-bdbe-4f08-9a98-59f096ab7c9e}, !- Name
-  {909cda6b-1b7d-41d7-9957-617a4d0bd9a5}; !- HVAC Component
-
-OS:Sizing:Zone,
-  {366c21a8-fbc0-44ca-baf6-2cb63571b5b0}, !- Handle
-  {909cda6b-1b7d-41d7-9957-617a4d0bd9a5}, !- Zone or ZoneList Name
-=======
   {c45a4fdf-8ff9-4ebf-a3b5-3d49f0ae2e08}, !- Handle
   Node 1,                                 !- Name
   {52d35a05-33ce-4fc4-aafc-1e275ba74067}, !- Inlet Port
@@ -224,7 +134,6 @@
 OS:Sizing:Zone,
   {c8d0c511-61df-45b1-a27d-43e4f2f9606e}, !- Handle
   {78522566-f678-400a-bb4c-abcfe6b4b415}, !- Zone or ZoneList Name
->>>>>>> 30cb9182
   SupplyAirTemperature,                   !- Zone Cooling Design Supply Air Temperature Input Method
   14,                                     !- Zone Cooling Design Supply Air Temperature {C}
   11.11,                                  !- Zone Cooling Design Supply Air Temperature Difference {deltaC}
@@ -253,16 +162,6 @@
   autosize;                               !- Dedicated Outdoor Air High Setpoint Temperature for Design {C}
 
 OS:ZoneHVAC:EquipmentList,
-<<<<<<< HEAD
-  {a4dfd245-e7bc-4942-97c6-6e2cc4632489}, !- Handle
-  Zone HVAC Equipment List 1,             !- Name
-  {909cda6b-1b7d-41d7-9957-617a4d0bd9a5}; !- Thermal Zone
-
-OS:Space,
-  {2d15feee-fa29-47d9-b9c5-3631a51ba3dc}, !- Handle
-  living space,                           !- Name
-  {deaa9326-bc1c-4119-ad66-884a0d8695d8}, !- Space Type Name
-=======
   {22f498f5-cf53-4e07-a45c-a69cae4f0a3d}, !- Handle
   Zone HVAC Equipment List 1,             !- Name
   {78522566-f678-400a-bb4c-abcfe6b4b415}; !- Thermal Zone
@@ -271,7 +170,6 @@
   {5a5e3f03-e21e-4cde-a7ae-ebb41e1d1bac}, !- Handle
   living space,                           !- Name
   {6fba26f4-8721-4001-984e-b5c6b8e6ab51}, !- Space Type Name
->>>>>>> 30cb9182
   ,                                       !- Default Construction Set Name
   ,                                       !- Default Schedule Set Name
   -0,                                     !- Direction of Relative North {deg}
@@ -279,19 +177,6 @@
   0,                                      !- Y Origin {m}
   0,                                      !- Z Origin {m}
   ,                                       !- Building Story Name
-<<<<<<< HEAD
-  {909cda6b-1b7d-41d7-9957-617a4d0bd9a5}, !- Thermal Zone Name
-  ,                                       !- Part of Total Floor Area
-  ,                                       !- Design Specification Outdoor Air Object Name
-  {2d9c3514-5a23-4f72-a5d2-a7e8f4f21231}; !- Building Unit Name
-
-OS:Surface,
-  {836c0c1a-95ca-4833-a0d3-381816a83574}, !- Handle
-  Surface 1,                              !- Name
-  Floor,                                  !- Surface Type
-  ,                                       !- Construction Name
-  {2d15feee-fa29-47d9-b9c5-3631a51ba3dc}, !- Space Name
-=======
   {78522566-f678-400a-bb4c-abcfe6b4b415}, !- Thermal Zone Name
   ,                                       !- Part of Total Floor Area
   ,                                       !- Design Specification Outdoor Air Object Name
@@ -303,7 +188,6 @@
   Floor,                                  !- Surface Type
   ,                                       !- Construction Name
   {5a5e3f03-e21e-4cde-a7ae-ebb41e1d1bac}, !- Space Name
->>>>>>> 30cb9182
   Foundation,                             !- Outside Boundary Condition
   ,                                       !- Outside Boundary Condition Object
   NoSun,                                  !- Sun Exposure
@@ -316,19 +200,11 @@
   13.6310703908387, 0, 0;                 !- X,Y,Z Vertex 4 {m}
 
 OS:Surface,
-<<<<<<< HEAD
-  {a62e7f49-c5fe-44f0-a822-5c74aef6c52b}, !- Handle
-  Surface 2,                              !- Name
-  Wall,                                   !- Surface Type
-  ,                                       !- Construction Name
-  {2d15feee-fa29-47d9-b9c5-3631a51ba3dc}, !- Space Name
-=======
   {ec61364f-d540-49f0-bcce-d5215b210ad6}, !- Handle
   Surface 2,                              !- Name
   Wall,                                   !- Surface Type
   ,                                       !- Construction Name
   {5a5e3f03-e21e-4cde-a7ae-ebb41e1d1bac}, !- Space Name
->>>>>>> 30cb9182
   Outdoors,                               !- Outside Boundary Condition
   ,                                       !- Outside Boundary Condition Object
   SunExposed,                             !- Sun Exposure
@@ -341,19 +217,11 @@
   0, 0, 2.4384;                           !- X,Y,Z Vertex 4 {m}
 
 OS:Surface,
-<<<<<<< HEAD
-  {f0c54af3-f8dc-4c14-801c-7edceda54bcb}, !- Handle
-  Surface 3,                              !- Name
-  Wall,                                   !- Surface Type
-  ,                                       !- Construction Name
-  {2d15feee-fa29-47d9-b9c5-3631a51ba3dc}, !- Space Name
-=======
   {36ebefcb-89d9-4c29-93e2-7b0f8fd4a9d6}, !- Handle
   Surface 3,                              !- Name
   Wall,                                   !- Surface Type
   ,                                       !- Construction Name
   {5a5e3f03-e21e-4cde-a7ae-ebb41e1d1bac}, !- Space Name
->>>>>>> 30cb9182
   Outdoors,                               !- Outside Boundary Condition
   ,                                       !- Outside Boundary Condition Object
   SunExposed,                             !- Sun Exposure
@@ -366,19 +234,11 @@
   0, 6.81553519541936, 2.4384;            !- X,Y,Z Vertex 4 {m}
 
 OS:Surface,
-<<<<<<< HEAD
-  {2ac4b8a4-9369-473c-a662-74dcdb217a5e}, !- Handle
-  Surface 4,                              !- Name
-  Wall,                                   !- Surface Type
-  ,                                       !- Construction Name
-  {2d15feee-fa29-47d9-b9c5-3631a51ba3dc}, !- Space Name
-=======
   {742828db-3233-4a9b-90a3-857897e2c996}, !- Handle
   Surface 4,                              !- Name
   Wall,                                   !- Surface Type
   ,                                       !- Construction Name
   {5a5e3f03-e21e-4cde-a7ae-ebb41e1d1bac}, !- Space Name
->>>>>>> 30cb9182
   Outdoors,                               !- Outside Boundary Condition
   ,                                       !- Outside Boundary Condition Object
   SunExposed,                             !- Sun Exposure
@@ -391,19 +251,11 @@
   13.6310703908387, 6.81553519541936, 2.4384; !- X,Y,Z Vertex 4 {m}
 
 OS:Surface,
-<<<<<<< HEAD
-  {a273cb53-9578-4c5c-af23-aac60bcea51d}, !- Handle
-  Surface 5,                              !- Name
-  Wall,                                   !- Surface Type
-  ,                                       !- Construction Name
-  {2d15feee-fa29-47d9-b9c5-3631a51ba3dc}, !- Space Name
-=======
   {c83fe9e0-e300-468f-a5f9-103818eb7cbf}, !- Handle
   Surface 5,                              !- Name
   Wall,                                   !- Surface Type
   ,                                       !- Construction Name
   {5a5e3f03-e21e-4cde-a7ae-ebb41e1d1bac}, !- Space Name
->>>>>>> 30cb9182
   Outdoors,                               !- Outside Boundary Condition
   ,                                       !- Outside Boundary Condition Object
   SunExposed,                             !- Sun Exposure
@@ -416,15 +268,6 @@
   13.6310703908387, 0, 2.4384;            !- X,Y,Z Vertex 4 {m}
 
 OS:Surface,
-<<<<<<< HEAD
-  {bb4a5ead-33e3-46cb-b9e3-734cc979bd86}, !- Handle
-  Surface 6,                              !- Name
-  RoofCeiling,                            !- Surface Type
-  ,                                       !- Construction Name
-  {2d15feee-fa29-47d9-b9c5-3631a51ba3dc}, !- Space Name
-  Surface,                                !- Outside Boundary Condition
-  {f4e383b6-d483-47ba-af34-5885a04e59c5}, !- Outside Boundary Condition Object
-=======
   {4d5b32c3-ba81-4d35-abb8-a748ee1b0d2f}, !- Handle
   Surface 6,                              !- Name
   RoofCeiling,                            !- Surface Type
@@ -432,7 +275,6 @@
   {5a5e3f03-e21e-4cde-a7ae-ebb41e1d1bac}, !- Space Name
   Surface,                                !- Outside Boundary Condition
   {b453359e-d16f-4ee3-9f68-89613ad9fd4a}, !- Outside Boundary Condition Object
->>>>>>> 30cb9182
   NoSun,                                  !- Sun Exposure
   NoWind,                                 !- Wind Exposure
   ,                                       !- View Factor to Ground
@@ -443,11 +285,7 @@
   0, 0, 2.4384;                           !- X,Y,Z Vertex 4 {m}
 
 OS:SpaceType,
-<<<<<<< HEAD
-  {deaa9326-bc1c-4119-ad66-884a0d8695d8}, !- Handle
-=======
   {6fba26f4-8721-4001-984e-b5c6b8e6ab51}, !- Handle
->>>>>>> 30cb9182
   Space Type 1,                           !- Name
   ,                                       !- Default Construction Set Name
   ,                                       !- Default Schedule Set Name
@@ -458,15 +296,9 @@
   living;                                 !- Standards Space Type
 
 OS:Space,
-<<<<<<< HEAD
-  {81909b69-35f8-4ce2-a34f-c78a8b2bc16c}, !- Handle
-  living space|story 2,                   !- Name
-  {deaa9326-bc1c-4119-ad66-884a0d8695d8}, !- Space Type Name
-=======
   {e4b48c96-9555-490f-b494-72604d40b14d}, !- Handle
   living space|story 2,                   !- Name
   {6fba26f4-8721-4001-984e-b5c6b8e6ab51}, !- Space Type Name
->>>>>>> 30cb9182
   ,                                       !- Default Construction Set Name
   ,                                       !- Default Schedule Set Name
   -0,                                     !- Direction of Relative North {deg}
@@ -474,21 +306,6 @@
   0,                                      !- Y Origin {m}
   2.4384,                                 !- Z Origin {m}
   ,                                       !- Building Story Name
-<<<<<<< HEAD
-  {909cda6b-1b7d-41d7-9957-617a4d0bd9a5}, !- Thermal Zone Name
-  ,                                       !- Part of Total Floor Area
-  ,                                       !- Design Specification Outdoor Air Object Name
-  {2d9c3514-5a23-4f72-a5d2-a7e8f4f21231}; !- Building Unit Name
-
-OS:Surface,
-  {f4e383b6-d483-47ba-af34-5885a04e59c5}, !- Handle
-  Surface 7,                              !- Name
-  Floor,                                  !- Surface Type
-  ,                                       !- Construction Name
-  {81909b69-35f8-4ce2-a34f-c78a8b2bc16c}, !- Space Name
-  Surface,                                !- Outside Boundary Condition
-  {bb4a5ead-33e3-46cb-b9e3-734cc979bd86}, !- Outside Boundary Condition Object
-=======
   {78522566-f678-400a-bb4c-abcfe6b4b415}, !- Thermal Zone Name
   ,                                       !- Part of Total Floor Area
   ,                                       !- Design Specification Outdoor Air Object Name
@@ -502,7 +319,6 @@
   {e4b48c96-9555-490f-b494-72604d40b14d}, !- Space Name
   Surface,                                !- Outside Boundary Condition
   {4d5b32c3-ba81-4d35-abb8-a748ee1b0d2f}, !- Outside Boundary Condition Object
->>>>>>> 30cb9182
   NoSun,                                  !- Sun Exposure
   NoWind,                                 !- Wind Exposure
   ,                                       !- View Factor to Ground
@@ -513,19 +329,11 @@
   13.6310703908387, 0, 0;                 !- X,Y,Z Vertex 4 {m}
 
 OS:Surface,
-<<<<<<< HEAD
-  {a3790075-65a1-45c6-b5d5-dbba01b42dc7}, !- Handle
-  Surface 8,                              !- Name
-  Wall,                                   !- Surface Type
-  ,                                       !- Construction Name
-  {81909b69-35f8-4ce2-a34f-c78a8b2bc16c}, !- Space Name
-=======
   {bf84d04b-f477-471d-8e73-720eb739b7a6}, !- Handle
   Surface 8,                              !- Name
   Wall,                                   !- Surface Type
   ,                                       !- Construction Name
   {e4b48c96-9555-490f-b494-72604d40b14d}, !- Space Name
->>>>>>> 30cb9182
   Outdoors,                               !- Outside Boundary Condition
   ,                                       !- Outside Boundary Condition Object
   SunExposed,                             !- Sun Exposure
@@ -538,19 +346,11 @@
   0, 0, 2.4384;                           !- X,Y,Z Vertex 4 {m}
 
 OS:Surface,
-<<<<<<< HEAD
-  {9bf82f72-2f58-4fde-aed9-86b2f198ba10}, !- Handle
-  Surface 9,                              !- Name
-  Wall,                                   !- Surface Type
-  ,                                       !- Construction Name
-  {81909b69-35f8-4ce2-a34f-c78a8b2bc16c}, !- Space Name
-=======
   {c72a0c6f-d45d-4251-9349-70b9bd11ffd0}, !- Handle
   Surface 9,                              !- Name
   Wall,                                   !- Surface Type
   ,                                       !- Construction Name
   {e4b48c96-9555-490f-b494-72604d40b14d}, !- Space Name
->>>>>>> 30cb9182
   Outdoors,                               !- Outside Boundary Condition
   ,                                       !- Outside Boundary Condition Object
   SunExposed,                             !- Sun Exposure
@@ -563,19 +363,11 @@
   0, 6.81553519541936, 2.4384;            !- X,Y,Z Vertex 4 {m}
 
 OS:Surface,
-<<<<<<< HEAD
-  {ee9af186-db9a-4d5a-8a17-9ed37619b1c0}, !- Handle
-  Surface 10,                             !- Name
-  Wall,                                   !- Surface Type
-  ,                                       !- Construction Name
-  {81909b69-35f8-4ce2-a34f-c78a8b2bc16c}, !- Space Name
-=======
   {03b34fe5-fda4-4b39-8c13-1d9b637b11ce}, !- Handle
   Surface 10,                             !- Name
   Wall,                                   !- Surface Type
   ,                                       !- Construction Name
   {e4b48c96-9555-490f-b494-72604d40b14d}, !- Space Name
->>>>>>> 30cb9182
   Outdoors,                               !- Outside Boundary Condition
   ,                                       !- Outside Boundary Condition Object
   SunExposed,                             !- Sun Exposure
@@ -588,19 +380,11 @@
   13.6310703908387, 6.81553519541936, 2.4384; !- X,Y,Z Vertex 4 {m}
 
 OS:Surface,
-<<<<<<< HEAD
-  {e888de75-68bf-4381-b453-d6f123c38186}, !- Handle
-  Surface 11,                             !- Name
-  Wall,                                   !- Surface Type
-  ,                                       !- Construction Name
-  {81909b69-35f8-4ce2-a34f-c78a8b2bc16c}, !- Space Name
-=======
   {5c5e18e7-07b8-4de0-b916-d01436f4afde}, !- Handle
   Surface 11,                             !- Name
   Wall,                                   !- Surface Type
   ,                                       !- Construction Name
   {e4b48c96-9555-490f-b494-72604d40b14d}, !- Space Name
->>>>>>> 30cb9182
   Outdoors,                               !- Outside Boundary Condition
   ,                                       !- Outside Boundary Condition Object
   SunExposed,                             !- Sun Exposure
@@ -613,15 +397,6 @@
   13.6310703908387, 0, 2.4384;            !- X,Y,Z Vertex 4 {m}
 
 OS:Surface,
-<<<<<<< HEAD
-  {894c089a-634f-4360-9c35-310d17150652}, !- Handle
-  Surface 12,                             !- Name
-  RoofCeiling,                            !- Surface Type
-  ,                                       !- Construction Name
-  {81909b69-35f8-4ce2-a34f-c78a8b2bc16c}, !- Space Name
-  Surface,                                !- Outside Boundary Condition
-  {5e25ba1a-7d03-47eb-8ed9-0f67b76927f4}, !- Outside Boundary Condition Object
-=======
   {fcdee5d6-6463-4269-9bb0-3f26605ecd5e}, !- Handle
   Surface 12,                             !- Name
   RoofCeiling,                            !- Surface Type
@@ -629,7 +404,6 @@
   {e4b48c96-9555-490f-b494-72604d40b14d}, !- Space Name
   Surface,                                !- Outside Boundary Condition
   {37b84244-2464-43ea-b8a6-ec59e06ead89}, !- Outside Boundary Condition Object
->>>>>>> 30cb9182
   NoSun,                                  !- Sun Exposure
   NoWind,                                 !- Wind Exposure
   ,                                       !- View Factor to Ground
@@ -640,15 +414,6 @@
   0, 0, 2.4384;                           !- X,Y,Z Vertex 4 {m}
 
 OS:Surface,
-<<<<<<< HEAD
-  {5e25ba1a-7d03-47eb-8ed9-0f67b76927f4}, !- Handle
-  Surface 13,                             !- Name
-  Floor,                                  !- Surface Type
-  ,                                       !- Construction Name
-  {e35730ee-2f83-41cf-bafd-1ec7cf9467c0}, !- Space Name
-  Surface,                                !- Outside Boundary Condition
-  {894c089a-634f-4360-9c35-310d17150652}, !- Outside Boundary Condition Object
-=======
   {37b84244-2464-43ea-b8a6-ec59e06ead89}, !- Handle
   Surface 13,                             !- Name
   Floor,                                  !- Surface Type
@@ -656,7 +421,6 @@
   {6713d52c-db2a-4917-b87d-c73a75826514}, !- Space Name
   Surface,                                !- Outside Boundary Condition
   {fcdee5d6-6463-4269-9bb0-3f26605ecd5e}, !- Outside Boundary Condition Object
->>>>>>> 30cb9182
   NoSun,                                  !- Sun Exposure
   NoWind,                                 !- Wind Exposure
   ,                                       !- View Factor to Ground
@@ -667,19 +431,11 @@
   0, 0, 0;                                !- X,Y,Z Vertex 4 {m}
 
 OS:Surface,
-<<<<<<< HEAD
-  {eccd3d83-d395-40a5-821c-e68abd641f3d}, !- Handle
-  Surface 14,                             !- Name
-  RoofCeiling,                            !- Surface Type
-  ,                                       !- Construction Name
-  {e35730ee-2f83-41cf-bafd-1ec7cf9467c0}, !- Space Name
-=======
   {92089fee-c08d-4afc-9fb4-5f447b0ec8b3}, !- Handle
   Surface 14,                             !- Name
   RoofCeiling,                            !- Surface Type
   ,                                       !- Construction Name
   {6713d52c-db2a-4917-b87d-c73a75826514}, !- Space Name
->>>>>>> 30cb9182
   Outdoors,                               !- Outside Boundary Condition
   ,                                       !- Outside Boundary Condition Object
   SunExposed,                             !- Sun Exposure
@@ -692,19 +448,11 @@
   13.6310703908387, 0, 0;                 !- X,Y,Z Vertex 4 {m}
 
 OS:Surface,
-<<<<<<< HEAD
-  {40650600-8adc-456a-b498-dc67f9dcc62b}, !- Handle
-  Surface 15,                             !- Name
-  RoofCeiling,                            !- Surface Type
-  ,                                       !- Construction Name
-  {e35730ee-2f83-41cf-bafd-1ec7cf9467c0}, !- Space Name
-=======
   {3ca3a5ea-41ff-40bf-8014-8a3f80f19f48}, !- Handle
   Surface 15,                             !- Name
   RoofCeiling,                            !- Surface Type
   ,                                       !- Construction Name
   {6713d52c-db2a-4917-b87d-c73a75826514}, !- Space Name
->>>>>>> 30cb9182
   Outdoors,                               !- Outside Boundary Condition
   ,                                       !- Outside Boundary Condition Object
   SunExposed,                             !- Sun Exposure
@@ -717,19 +465,11 @@
   0, 6.81553519541936, 0;                 !- X,Y,Z Vertex 4 {m}
 
 OS:Surface,
-<<<<<<< HEAD
-  {f5e50488-911d-4e3a-844e-8768b3c1269a}, !- Handle
-  Surface 16,                             !- Name
-  Wall,                                   !- Surface Type
-  ,                                       !- Construction Name
-  {e35730ee-2f83-41cf-bafd-1ec7cf9467c0}, !- Space Name
-=======
   {6d47045b-9eb8-47df-800b-43e31668042c}, !- Handle
   Surface 16,                             !- Name
   Wall,                                   !- Surface Type
   ,                                       !- Construction Name
   {6713d52c-db2a-4917-b87d-c73a75826514}, !- Space Name
->>>>>>> 30cb9182
   Outdoors,                               !- Outside Boundary Condition
   ,                                       !- Outside Boundary Condition Object
   SunExposed,                             !- Sun Exposure
@@ -741,19 +481,11 @@
   0, 0, 0;                                !- X,Y,Z Vertex 3 {m}
 
 OS:Surface,
-<<<<<<< HEAD
-  {23a59527-e788-4f78-810d-77cc2abae499}, !- Handle
-  Surface 17,                             !- Name
-  Wall,                                   !- Surface Type
-  ,                                       !- Construction Name
-  {e35730ee-2f83-41cf-bafd-1ec7cf9467c0}, !- Space Name
-=======
   {8038f6cf-5cd1-4f46-95aa-559aadeb9c10}, !- Handle
   Surface 17,                             !- Name
   Wall,                                   !- Surface Type
   ,                                       !- Construction Name
   {6713d52c-db2a-4917-b87d-c73a75826514}, !- Space Name
->>>>>>> 30cb9182
   Outdoors,                               !- Outside Boundary Condition
   ,                                       !- Outside Boundary Condition Object
   SunExposed,                             !- Sun Exposure
@@ -765,15 +497,9 @@
   13.6310703908387, 6.81553519541936, 0;  !- X,Y,Z Vertex 3 {m}
 
 OS:Space,
-<<<<<<< HEAD
-  {e35730ee-2f83-41cf-bafd-1ec7cf9467c0}, !- Handle
-  unfinished attic space,                 !- Name
-  {1b320dd5-e89c-4c08-bcbb-7c8fa2d01060}, !- Space Type Name
-=======
   {6713d52c-db2a-4917-b87d-c73a75826514}, !- Handle
   unfinished attic space,                 !- Name
   {58a180b3-4452-481b-a965-630038edbb2a}, !- Space Type Name
->>>>>>> 30cb9182
   ,                                       !- Default Construction Set Name
   ,                                       !- Default Schedule Set Name
   -0,                                     !- Direction of Relative North {deg}
@@ -781,17 +507,10 @@
   0,                                      !- Y Origin {m}
   4.8768,                                 !- Z Origin {m}
   ,                                       !- Building Story Name
-<<<<<<< HEAD
-  {e0b2f928-ae4f-4170-a32d-eb09f6cac1bc}; !- Thermal Zone Name
-
-OS:ThermalZone,
-  {e0b2f928-ae4f-4170-a32d-eb09f6cac1bc}, !- Handle
-=======
   {27ea0cec-e808-4147-bdd7-0330a517250a}; !- Thermal Zone Name
 
 OS:ThermalZone,
   {27ea0cec-e808-4147-bdd7-0330a517250a}, !- Handle
->>>>>>> 30cb9182
   unfinished attic zone,                  !- Name
   ,                                       !- Multiplier
   ,                                       !- Ceiling Height {m}
@@ -800,17 +519,10 @@
   ,                                       !- Zone Inside Convection Algorithm
   ,                                       !- Zone Outside Convection Algorithm
   ,                                       !- Zone Conditioning Equipment List Name
-<<<<<<< HEAD
-  {bb763e1e-daae-4ccb-b8bd-41ed320f0dc8}, !- Zone Air Inlet Port List
-  {b1799e4c-83a5-4191-89b1-07878dfd4e39}, !- Zone Air Exhaust Port List
-  {3761d975-1e88-4d66-8ddb-38fc89f11e2d}, !- Zone Air Node Name
-  {ce969736-4f9c-4f0a-b744-97ac5bba05fd}, !- Zone Return Air Port List
-=======
   {cef58984-e8c4-45d6-98aa-e326499de23f}, !- Zone Air Inlet Port List
   {58695c7b-3931-4c41-a23a-4bed5ee9e076}, !- Zone Air Exhaust Port List
   {e2fc2476-ef7d-4dd0-a948-500fdf085266}, !- Zone Air Node Name
   {e7aa720d-c61c-40bc-a524-ea9b9dc47712}, !- Zone Return Air Port List
->>>>>>> 30cb9182
   ,                                       !- Primary Daylighting Control Name
   ,                                       !- Fraction of Zone Controlled by Primary Daylighting Control
   ,                                       !- Secondary Daylighting Control Name
@@ -821,39 +533,6 @@
   No;                                     !- Use Ideal Air Loads
 
 OS:Node,
-<<<<<<< HEAD
-  {32566689-15f0-458d-b285-8299dba732f5}, !- Handle
-  Node 2,                                 !- Name
-  {3761d975-1e88-4d66-8ddb-38fc89f11e2d}, !- Inlet Port
-  ;                                       !- Outlet Port
-
-OS:Connection,
-  {3761d975-1e88-4d66-8ddb-38fc89f11e2d}, !- Handle
-  {451b285d-37a8-497b-937b-4c5b352af24d}, !- Name
-  {e0b2f928-ae4f-4170-a32d-eb09f6cac1bc}, !- Source Object
-  11,                                     !- Outlet Port
-  {32566689-15f0-458d-b285-8299dba732f5}, !- Target Object
-  2;                                      !- Inlet Port
-
-OS:PortList,
-  {bb763e1e-daae-4ccb-b8bd-41ed320f0dc8}, !- Handle
-  {af8f3a7c-916b-46fe-8d39-93fdf1881233}, !- Name
-  {e0b2f928-ae4f-4170-a32d-eb09f6cac1bc}; !- HVAC Component
-
-OS:PortList,
-  {b1799e4c-83a5-4191-89b1-07878dfd4e39}, !- Handle
-  {31d3e669-7561-4d16-81b7-f430503d1924}, !- Name
-  {e0b2f928-ae4f-4170-a32d-eb09f6cac1bc}; !- HVAC Component
-
-OS:PortList,
-  {ce969736-4f9c-4f0a-b744-97ac5bba05fd}, !- Handle
-  {421fab33-f4b3-4dd0-963d-026d4f642f69}, !- Name
-  {e0b2f928-ae4f-4170-a32d-eb09f6cac1bc}; !- HVAC Component
-
-OS:Sizing:Zone,
-  {035d71a6-190b-4c61-b263-084a8246fc4e}, !- Handle
-  {e0b2f928-ae4f-4170-a32d-eb09f6cac1bc}, !- Zone or ZoneList Name
-=======
   {c07885b5-4b8e-4f8f-a74d-5b055988344c}, !- Handle
   Node 2,                                 !- Name
   {e2fc2476-ef7d-4dd0-a948-500fdf085266}, !- Inlet Port
@@ -885,7 +564,6 @@
 OS:Sizing:Zone,
   {d7ceb1a8-d7bd-4a00-b8f2-12dbe35fcc28}, !- Handle
   {27ea0cec-e808-4147-bdd7-0330a517250a}, !- Zone or ZoneList Name
->>>>>>> 30cb9182
   SupplyAirTemperature,                   !- Zone Cooling Design Supply Air Temperature Input Method
   14,                                     !- Zone Cooling Design Supply Air Temperature {C}
   11.11,                                  !- Zone Cooling Design Supply Air Temperature Difference {deltaC}
@@ -914,21 +592,12 @@
   autosize;                               !- Dedicated Outdoor Air High Setpoint Temperature for Design {C}
 
 OS:ZoneHVAC:EquipmentList,
-<<<<<<< HEAD
-  {bab3c335-19e0-42ee-b4f4-f402f59c6e6d}, !- Handle
-  Zone HVAC Equipment List 2,             !- Name
-  {e0b2f928-ae4f-4170-a32d-eb09f6cac1bc}; !- Thermal Zone
-
-OS:SpaceType,
-  {1b320dd5-e89c-4c08-bcbb-7c8fa2d01060}, !- Handle
-=======
   {797a5a28-6024-4efc-b0d8-911ed40b1d44}, !- Handle
   Zone HVAC Equipment List 2,             !- Name
   {27ea0cec-e808-4147-bdd7-0330a517250a}; !- Thermal Zone
 
 OS:SpaceType,
   {58a180b3-4452-481b-a965-630038edbb2a}, !- Handle
->>>>>>> 30cb9182
   Space Type 2,                           !- Name
   ,                                       !- Default Construction Set Name
   ,                                       !- Default Schedule Set Name
@@ -939,23 +608,14 @@
   unfinished attic;                       !- Standards Space Type
 
 OS:BuildingUnit,
-<<<<<<< HEAD
-  {2d9c3514-5a23-4f72-a5d2-a7e8f4f21231}, !- Handle
-=======
   {3fe434c3-457b-4063-9fee-b2b7c0c97657}, !- Handle
->>>>>>> 30cb9182
   unit 1,                                 !- Name
   ,                                       !- Rendering Color
   Residential;                            !- Building Unit Type
 
 OS:AdditionalProperties,
-<<<<<<< HEAD
-  {b4aee524-9fa9-4116-80c2-5d4a79396704}, !- Handle
-  {2d9c3514-5a23-4f72-a5d2-a7e8f4f21231}, !- Object Name
-=======
   {79bd57f6-2ff2-4b7e-a5b1-f31d1913e0f6}, !- Handle
   {3fe434c3-457b-4063-9fee-b2b7c0c97657}, !- Object Name
->>>>>>> 30cb9182
   NumberOfBedrooms,                       !- Feature Name 1
   Integer,                                !- Feature Data Type 1
   3,                                      !- Feature Value 1
@@ -966,18 +626,8 @@
   Double,                                 !- Feature Data Type 3
   2.6400000000000001;                     !- Feature Value 3
 
-<<<<<<< HEAD
-OS:External:File,
-  {53bf1b02-d7e5-489c-a4bd-e6eb798e971e}, !- Handle
-  8760.csv,                               !- Name
-  8760.csv;                               !- File Name
-
-OS:Schedule:Day,
-  {96b85c64-fa3c-40f8-9770-7c9ecaad8acc}, !- Handle
-=======
 OS:Schedule:Day,
   {d1941375-9ede-41cf-a3b8-ebdecca86d8c}, !- Handle
->>>>>>> 30cb9182
   Schedule Day 1,                         !- Name
   ,                                       !- Schedule Type Limits Name
   ,                                       !- Interpolate to Timestep
@@ -986,111 +636,10 @@
   0;                                      !- Value Until Time 1
 
 OS:Schedule:Day,
-<<<<<<< HEAD
-  {4d1030a5-d1e4-48c9-b5f9-343edf12a416}, !- Handle
-=======
   {8abae0cc-7c75-4051-a64e-ad87f2648d83}, !- Handle
->>>>>>> 30cb9182
   Schedule Day 2,                         !- Name
   ,                                       !- Schedule Type Limits Name
   ,                                       !- Interpolate to Timestep
   24,                                     !- Hour 1
   0,                                      !- Minute 1
   1;                                      !- Value Until Time 1
-<<<<<<< HEAD
-
-OS:Schedule:File,
-  {bea15c2d-effa-4160-9468-36d7cab4a454}, !- Handle
-  occupants,                              !- Name
-  {f81aac5a-1b61-4762-a508-9f7d0612c85b}, !- Schedule Type Limits Name
-  {53bf1b02-d7e5-489c-a4bd-e6eb798e971e}, !- External File Name
-  1,                                      !- Column Number
-  1,                                      !- Rows to Skip at Top
-  8760,                                   !- Number of Hours of Data
-  ,                                       !- Column Separator
-  ,                                       !- Interpolate to Timestep
-  60;                                     !- Minutes per Item
-
-OS:Schedule:Ruleset,
-  {97858092-0ee1-4ed9-8a2b-1e3381b66ac4}, !- Handle
-  Schedule Ruleset 1,                     !- Name
-  {2339533d-4030-4c70-8728-b0fcbf6e5c40}, !- Schedule Type Limits Name
-  {52dc6f25-988e-46e1-99db-0373f3f2529c}; !- Default Day Schedule Name
-
-OS:Schedule:Day,
-  {52dc6f25-988e-46e1-99db-0373f3f2529c}, !- Handle
-  Schedule Day 3,                         !- Name
-  {2339533d-4030-4c70-8728-b0fcbf6e5c40}, !- Schedule Type Limits Name
-  ,                                       !- Interpolate to Timestep
-  24,                                     !- Hour 1
-  0,                                      !- Minute 1
-  112.539290946133;                       !- Value Until Time 1
-
-OS:People:Definition,
-  {c653bae7-478a-4d6b-859d-180d4fa56d11}, !- Handle
-  res occupants|living space,             !- Name
-  People,                                 !- Number of People Calculation Method
-  1.32,                                   !- Number of People {people}
-  ,                                       !- People per Space Floor Area {person/m2}
-  ,                                       !- Space Floor Area per Person {m2/person}
-  0.319734,                               !- Fraction Radiant
-  0.573,                                  !- Sensible Heat Fraction
-  0,                                      !- Carbon Dioxide Generation Rate {m3/s-W}
-  No,                                     !- Enable ASHRAE 55 Comfort Warnings
-  ZoneAveraged;                           !- Mean Radiant Temperature Calculation Type
-
-OS:People,
-  {ba5853ac-08d7-4408-831b-7842fc8202f4}, !- Handle
-  res occupants|living space,             !- Name
-  {c653bae7-478a-4d6b-859d-180d4fa56d11}, !- People Definition Name
-  {2d15feee-fa29-47d9-b9c5-3631a51ba3dc}, !- Space or SpaceType Name
-  {bea15c2d-effa-4160-9468-36d7cab4a454}, !- Number of People Schedule Name
-  {97858092-0ee1-4ed9-8a2b-1e3381b66ac4}, !- Activity Level Schedule Name
-  ,                                       !- Surface Name/Angle Factor List Name
-  ,                                       !- Work Efficiency Schedule Name
-  ,                                       !- Clothing Insulation Schedule Name
-  ,                                       !- Air Velocity Schedule Name
-  1;                                      !- Multiplier
-
-OS:ScheduleTypeLimits,
-  {2339533d-4030-4c70-8728-b0fcbf6e5c40}, !- Handle
-  ActivityLevel,                          !- Name
-  0,                                      !- Lower Limit Value
-  ,                                       !- Upper Limit Value
-  Continuous,                             !- Numeric Type
-  ActivityLevel;                          !- Unit Type
-
-OS:ScheduleTypeLimits,
-  {f81aac5a-1b61-4762-a508-9f7d0612c85b}, !- Handle
-  Fractional,                             !- Name
-  0,                                      !- Lower Limit Value
-  1,                                      !- Upper Limit Value
-  Continuous;                             !- Numeric Type
-
-OS:People:Definition,
-  {cd228b1e-ad71-4133-a2f2-e305bde5e92d}, !- Handle
-  res occupants|living space|story 2,     !- Name
-  People,                                 !- Number of People Calculation Method
-  1.32,                                   !- Number of People {people}
-  ,                                       !- People per Space Floor Area {person/m2}
-  ,                                       !- Space Floor Area per Person {m2/person}
-  0.319734,                               !- Fraction Radiant
-  0.573,                                  !- Sensible Heat Fraction
-  0,                                      !- Carbon Dioxide Generation Rate {m3/s-W}
-  No,                                     !- Enable ASHRAE 55 Comfort Warnings
-  ZoneAveraged;                           !- Mean Radiant Temperature Calculation Type
-
-OS:People,
-  {a9b4793f-f72c-41c5-9a0a-43fb21c48f04}, !- Handle
-  res occupants|living space|story 2,     !- Name
-  {cd228b1e-ad71-4133-a2f2-e305bde5e92d}, !- People Definition Name
-  {81909b69-35f8-4ce2-a34f-c78a8b2bc16c}, !- Space or SpaceType Name
-  {bea15c2d-effa-4160-9468-36d7cab4a454}, !- Number of People Schedule Name
-  {97858092-0ee1-4ed9-8a2b-1e3381b66ac4}, !- Activity Level Schedule Name
-  ,                                       !- Surface Name/Angle Factor List Name
-  ,                                       !- Work Efficiency Schedule Name
-  ,                                       !- Clothing Insulation Schedule Name
-  ,                                       !- Air Velocity Schedule Name
-  1;                                      !- Multiplier
-=======
->>>>>>> 30cb9182
