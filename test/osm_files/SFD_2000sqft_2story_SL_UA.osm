!- NOTE: Auto-generated from /test/osw_files/SFD_2000sqft_2story_SL_UA.osw

OS:Version,
<<<<<<< HEAD
  {b095bb08-b2e7-4095-8ad4-6eba8929b191}, !- Handle
  2.9.0;                                  !- Version Identifier

OS:SimulationControl,
  {8ef8b996-ce03-42c8-b450-d0f01c5e1c8f}, !- Handle
=======
  {0a0544cc-5ab2-420a-b4b3-beb06326f802}, !- Handle
  3.2.1;                                  !- Version Identifier

OS:SimulationControl,
  {6119e555-ec34-47dd-b9d1-c29880534f3b}, !- Handle
>>>>>>> ecc00d0a
  ,                                       !- Do Zone Sizing Calculation
  ,                                       !- Do System Sizing Calculation
  ,                                       !- Do Plant Sizing Calculation
  No;                                     !- Run Simulation for Sizing Periods

OS:Timestep,
<<<<<<< HEAD
  {8ededa04-6997-4b44-aab3-4a7c58716567}, !- Handle
  6;                                      !- Number of Timesteps per Hour

OS:ShadowCalculation,
  {5dbcb854-65e9-4a4f-b2a1-61702a037acf}, !- Handle
  20,                                     !- Calculation Frequency
  200;                                    !- Maximum Figures in Shadow Overlap Calculations

OS:SurfaceConvectionAlgorithm:Outside,
  {21bbf881-a2c4-46c9-905c-48775f6df496}, !- Handle
  DOE-2;                                  !- Algorithm

OS:SurfaceConvectionAlgorithm:Inside,
  {40212cde-4ea9-49a4-b5d6-e95a60903e68}, !- Handle
  TARP;                                   !- Algorithm

OS:ZoneCapacitanceMultiplier:ResearchSpecial,
  {1cc1b1a7-6b58-41f2-bb0c-30f23b538f0a}, !- Handle
=======
  {bd216e9b-a7cd-4935-84cc-d151b2036c95}, !- Handle
  6;                                      !- Number of Timesteps per Hour

OS:ShadowCalculation,
  {ad89f229-2a74-4848-8e92-954563dee74e}, !- Handle
  PolygonClipping,                        !- Shading Calculation Method
  ,                                       !- Shading Calculation Update Frequency Method
  20,                                     !- Shading Calculation Update Frequency
  200,                                    !- Maximum Figures in Shadow Overlap Calculations
  ,                                       !- Polygon Clipping Algorithm
  512,                                    !- Pixel Counting Resolution
  DetailedSkyDiffuseModeling,             !- Sky Diffuse Modeling Algorithm
  No,                                     !- Output External Shading Calculation Results
  No,                                     !- Disable Self-Shading Within Shading Zone Groups
  No;                                     !- Disable Self-Shading From Shading Zone Groups to Other Zones

OS:SurfaceConvectionAlgorithm:Outside,
  {e6e68700-6873-407b-9c36-a275cf424ec2}, !- Handle
  DOE-2;                                  !- Algorithm

OS:SurfaceConvectionAlgorithm:Inside,
  {0f451358-669c-451c-a3de-f17d32e746c9}, !- Handle
  TARP;                                   !- Algorithm

OS:ZoneCapacitanceMultiplier:ResearchSpecial,
  {4e37ac79-1eab-4bf8-b072-74b63b6dd781}, !- Handle
>>>>>>> ecc00d0a
  ,                                       !- Temperature Capacity Multiplier
  15,                                     !- Humidity Capacity Multiplier
  ;                                       !- Carbon Dioxide Capacity Multiplier

OS:RunPeriod,
<<<<<<< HEAD
  {5447629a-d173-4b7b-9c26-38f8059abb94}, !- Handle
=======
  {1e23de94-4f1c-4294-be26-cf7971422757}, !- Handle
>>>>>>> ecc00d0a
  Run Period 1,                           !- Name
  1,                                      !- Begin Month
  1,                                      !- Begin Day of Month
  12,                                     !- End Month
  31,                                     !- End Day of Month
  ,                                       !- Use Weather File Holidays and Special Days
  ,                                       !- Use Weather File Daylight Saving Period
  ,                                       !- Apply Weekend Holiday Rule
  ,                                       !- Use Weather File Rain Indicators
  ,                                       !- Use Weather File Snow Indicators
  ;                                       !- Number of Times Runperiod to be Repeated

OS:YearDescription,
<<<<<<< HEAD
  {7d07d883-99f8-448c-ae22-17e01aea17c8}, !- Handle
=======
  {776aebe0-002d-4809-9d57-7524695e41fb}, !- Handle
>>>>>>> ecc00d0a
  2007,                                   !- Calendar Year
  ,                                       !- Day of Week for Start Day
  ;                                       !- Is Leap Year

OS:Building,
<<<<<<< HEAD
  {30b3cf36-4e7b-4d63-b96b-c86cb431dd8c}, !- Handle
=======
  {05cfe649-45d2-482a-be62-64a0c95f77c4}, !- Handle
>>>>>>> ecc00d0a
  Building 1,                             !- Name
  ,                                       !- Building Sector Type
  0,                                      !- North Axis {deg}
  ,                                       !- Nominal Floor to Floor Height {m}
  ,                                       !- Space Type Name
  ,                                       !- Default Construction Set Name
  ,                                       !- Default Schedule Set Name
  2,                                      !- Standards Number of Stories
  2,                                      !- Standards Number of Above Ground Stories
  ,                                       !- Standards Template
  singlefamilydetached,                   !- Standards Building Type
  1;                                      !- Standards Number of Living Units

OS:AdditionalProperties,
<<<<<<< HEAD
  {757047d4-0311-4676-b9df-a12111dbf714}, !- Handle
  {30b3cf36-4e7b-4d63-b96b-c86cb431dd8c}, !- Object Name
=======
  {524beb1a-1d70-4c51-8de8-91a86306cc99}, !- Handle
  {05cfe649-45d2-482a-be62-64a0c95f77c4}, !- Object Name
>>>>>>> ecc00d0a
  Total Units Modeled,                    !- Feature Name 1
  Integer,                                !- Feature Data Type 1
  1;                                      !- Feature Value 1

OS:ThermalZone,
<<<<<<< HEAD
  {221c3861-c56d-480f-9a44-0ce04187e92e}, !- Handle
=======
  {f547e636-25c8-4b02-88e0-cc50f63a8115}, !- Handle
>>>>>>> ecc00d0a
  living zone,                            !- Name
  ,                                       !- Multiplier
  ,                                       !- Ceiling Height {m}
  ,                                       !- Volume {m3}
  ,                                       !- Floor Area {m2}
  ,                                       !- Zone Inside Convection Algorithm
  ,                                       !- Zone Outside Convection Algorithm
  ,                                       !- Zone Conditioning Equipment List Name
<<<<<<< HEAD
  {2cbab44f-32ea-4496-b064-f7370a23138b}, !- Zone Air Inlet Port List
  {2b9d82e1-1248-453f-9645-8ee6f4a64cbc}, !- Zone Air Exhaust Port List
  {dcaae04f-3104-4e2c-8de9-9b7fde8ae031}, !- Zone Air Node Name
  {f1a934a0-e170-45d4-9057-85a5b52b0140}, !- Zone Return Air Port List
=======
  {c82fe253-82ae-4d8b-a099-906e32e5273c}, !- Zone Air Inlet Port List
  {d6d275ee-0082-4de8-828b-43ce0eb143a9}, !- Zone Air Exhaust Port List
  {0e7200b6-9328-4432-a58d-675853641b3c}, !- Zone Air Node Name
  {f81e6bbb-83c2-4290-b2c6-49ae7da9f8cd}, !- Zone Return Air Port List
>>>>>>> ecc00d0a
  ,                                       !- Primary Daylighting Control Name
  ,                                       !- Fraction of Zone Controlled by Primary Daylighting Control
  ,                                       !- Secondary Daylighting Control Name
  ,                                       !- Fraction of Zone Controlled by Secondary Daylighting Control
  ,                                       !- Illuminance Map Name
  ,                                       !- Group Rendering Name
  ,                                       !- Thermostat Name
  No;                                     !- Use Ideal Air Loads

OS:Node,
<<<<<<< HEAD
  {25d42618-18b7-4cef-9829-358fe3274b12}, !- Handle
  Node 1,                                 !- Name
  {dcaae04f-3104-4e2c-8de9-9b7fde8ae031}, !- Inlet Port
  ;                                       !- Outlet Port

OS:Connection,
  {dcaae04f-3104-4e2c-8de9-9b7fde8ae031}, !- Handle
  {5dce4d22-27f8-4813-9dad-0698d3fc8628}, !- Name
  {221c3861-c56d-480f-9a44-0ce04187e92e}, !- Source Object
  11,                                     !- Outlet Port
  {25d42618-18b7-4cef-9829-358fe3274b12}, !- Target Object
  2;                                      !- Inlet Port

OS:PortList,
  {2cbab44f-32ea-4496-b064-f7370a23138b}, !- Handle
  {f47c26fb-d96a-4095-94ca-f5c64dff8b0c}, !- Name
  {221c3861-c56d-480f-9a44-0ce04187e92e}; !- HVAC Component

OS:PortList,
  {2b9d82e1-1248-453f-9645-8ee6f4a64cbc}, !- Handle
  {f1d36d1b-2c9b-40bf-88c2-8f98ad773f6c}, !- Name
  {221c3861-c56d-480f-9a44-0ce04187e92e}; !- HVAC Component

OS:PortList,
  {f1a934a0-e170-45d4-9057-85a5b52b0140}, !- Handle
  {d89525de-b742-459a-8d84-a4cf87122c39}, !- Name
  {221c3861-c56d-480f-9a44-0ce04187e92e}; !- HVAC Component

OS:Sizing:Zone,
  {521fb993-00dc-4375-9b82-297785d5ad46}, !- Handle
  {221c3861-c56d-480f-9a44-0ce04187e92e}, !- Zone or ZoneList Name
=======
  {8d324017-a159-4f5a-a5fc-8df5b8f92cb0}, !- Handle
  Node 1,                                 !- Name
  {0e7200b6-9328-4432-a58d-675853641b3c}, !- Inlet Port
  ;                                       !- Outlet Port

OS:Connection,
  {0e7200b6-9328-4432-a58d-675853641b3c}, !- Handle
  {f547e636-25c8-4b02-88e0-cc50f63a8115}, !- Source Object
  11,                                     !- Outlet Port
  {8d324017-a159-4f5a-a5fc-8df5b8f92cb0}, !- Target Object
  2;                                      !- Inlet Port

OS:PortList,
  {c82fe253-82ae-4d8b-a099-906e32e5273c}, !- Handle
  {f547e636-25c8-4b02-88e0-cc50f63a8115}; !- HVAC Component

OS:PortList,
  {d6d275ee-0082-4de8-828b-43ce0eb143a9}, !- Handle
  {f547e636-25c8-4b02-88e0-cc50f63a8115}; !- HVAC Component

OS:PortList,
  {f81e6bbb-83c2-4290-b2c6-49ae7da9f8cd}, !- Handle
  {f547e636-25c8-4b02-88e0-cc50f63a8115}; !- HVAC Component

OS:Sizing:Zone,
  {025492c5-da5c-4a6d-b22c-16c38efc37f5}, !- Handle
  {f547e636-25c8-4b02-88e0-cc50f63a8115}, !- Zone or ZoneList Name
>>>>>>> ecc00d0a
  SupplyAirTemperature,                   !- Zone Cooling Design Supply Air Temperature Input Method
  14,                                     !- Zone Cooling Design Supply Air Temperature {C}
  11.11,                                  !- Zone Cooling Design Supply Air Temperature Difference {deltaC}
  SupplyAirTemperature,                   !- Zone Heating Design Supply Air Temperature Input Method
  40,                                     !- Zone Heating Design Supply Air Temperature {C}
  11.11,                                  !- Zone Heating Design Supply Air Temperature Difference {deltaC}
  0.0085,                                 !- Zone Cooling Design Supply Air Humidity Ratio {kg-H2O/kg-air}
  0.008,                                  !- Zone Heating Design Supply Air Humidity Ratio {kg-H2O/kg-air}
  ,                                       !- Zone Heating Sizing Factor
  ,                                       !- Zone Cooling Sizing Factor
  DesignDay,                              !- Cooling Design Air Flow Method
  ,                                       !- Cooling Design Air Flow Rate {m3/s}
  ,                                       !- Cooling Minimum Air Flow per Zone Floor Area {m3/s-m2}
  ,                                       !- Cooling Minimum Air Flow {m3/s}
  ,                                       !- Cooling Minimum Air Flow Fraction
  DesignDay,                              !- Heating Design Air Flow Method
  ,                                       !- Heating Design Air Flow Rate {m3/s}
  ,                                       !- Heating Maximum Air Flow per Zone Floor Area {m3/s-m2}
  ,                                       !- Heating Maximum Air Flow {m3/s}
  ,                                       !- Heating Maximum Air Flow Fraction
  No,                                     !- Account for Dedicated Outdoor Air System
  NeutralSupplyAir,                       !- Dedicated Outdoor Air System Control Strategy
  autosize,                               !- Dedicated Outdoor Air Low Setpoint Temperature for Design {C}
  autosize;                               !- Dedicated Outdoor Air High Setpoint Temperature for Design {C}

OS:ZoneHVAC:EquipmentList,
<<<<<<< HEAD
  {35df476b-f419-4b16-8164-8334c1afaa9d}, !- Handle
  Zone HVAC Equipment List 1,             !- Name
  {221c3861-c56d-480f-9a44-0ce04187e92e}; !- Thermal Zone

OS:Space,
  {ddfd93ab-319f-41b7-b54c-d6c334724365}, !- Handle
  living space,                           !- Name
  {0d7e884b-2650-4c1b-b4a5-d1ef36c19197}, !- Space Type Name
=======
  {ee9cc666-64ff-4d05-be32-c8ee01d4a55f}, !- Handle
  Zone HVAC Equipment List 1,             !- Name
  {f547e636-25c8-4b02-88e0-cc50f63a8115}; !- Thermal Zone

OS:Space,
  {a0cda39b-4f3e-495b-babf-7b771e8924f2}, !- Handle
  living space,                           !- Name
  {9705df90-c2ee-4203-813b-b85c546e3346}, !- Space Type Name
>>>>>>> ecc00d0a
  ,                                       !- Default Construction Set Name
  ,                                       !- Default Schedule Set Name
  -0,                                     !- Direction of Relative North {deg}
  0,                                      !- X Origin {m}
  0,                                      !- Y Origin {m}
  0,                                      !- Z Origin {m}
  ,                                       !- Building Story Name
<<<<<<< HEAD
  {221c3861-c56d-480f-9a44-0ce04187e92e}, !- Thermal Zone Name
  ,                                       !- Part of Total Floor Area
  ,                                       !- Design Specification Outdoor Air Object Name
  {c769b94a-e074-48fe-896f-7226fa55c3e9}; !- Building Unit Name

OS:Surface,
  {66d42cd4-d2c3-4b8f-be38-aec728c15501}, !- Handle
  Surface 1,                              !- Name
  Floor,                                  !- Surface Type
  ,                                       !- Construction Name
  {ddfd93ab-319f-41b7-b54c-d6c334724365}, !- Space Name
=======
  {f547e636-25c8-4b02-88e0-cc50f63a8115}, !- Thermal Zone Name
  ,                                       !- Part of Total Floor Area
  ,                                       !- Design Specification Outdoor Air Object Name
  {3796e758-4432-4b61-89e9-f86606f50622}; !- Building Unit Name

OS:Surface,
  {f905d9f1-9951-4fe1-8a2b-d1ffa2591793}, !- Handle
  Surface 1,                              !- Name
  Floor,                                  !- Surface Type
  ,                                       !- Construction Name
  {a0cda39b-4f3e-495b-babf-7b771e8924f2}, !- Space Name
>>>>>>> ecc00d0a
  Foundation,                             !- Outside Boundary Condition
  ,                                       !- Outside Boundary Condition Object
  NoSun,                                  !- Sun Exposure
  NoWind,                                 !- Wind Exposure
  ,                                       !- View Factor to Ground
  ,                                       !- Number of Vertices
  0, 0, 0,                                !- X,Y,Z Vertex 1 {m}
  0, 6.81553519541936, 0,                 !- X,Y,Z Vertex 2 {m}
  13.6310703908387, 6.81553519541936, 0,  !- X,Y,Z Vertex 3 {m}
  13.6310703908387, 0, 0;                 !- X,Y,Z Vertex 4 {m}

OS:Surface,
<<<<<<< HEAD
  {65f0fb5a-1606-4711-8b89-6fdb97a671cb}, !- Handle
  Surface 2,                              !- Name
  Wall,                                   !- Surface Type
  ,                                       !- Construction Name
  {ddfd93ab-319f-41b7-b54c-d6c334724365}, !- Space Name
=======
  {e92857ea-1ad4-4480-8bb4-d84ab16355b2}, !- Handle
  Surface 2,                              !- Name
  Wall,                                   !- Surface Type
  ,                                       !- Construction Name
  {a0cda39b-4f3e-495b-babf-7b771e8924f2}, !- Space Name
>>>>>>> ecc00d0a
  Outdoors,                               !- Outside Boundary Condition
  ,                                       !- Outside Boundary Condition Object
  SunExposed,                             !- Sun Exposure
  WindExposed,                            !- Wind Exposure
  ,                                       !- View Factor to Ground
  ,                                       !- Number of Vertices
  0, 6.81553519541936, 2.4384,            !- X,Y,Z Vertex 1 {m}
  0, 6.81553519541936, 0,                 !- X,Y,Z Vertex 2 {m}
  0, 0, 0,                                !- X,Y,Z Vertex 3 {m}
  0, 0, 2.4384;                           !- X,Y,Z Vertex 4 {m}

OS:Surface,
<<<<<<< HEAD
  {2b25ef1f-58e1-4831-9000-e927695a9f1a}, !- Handle
  Surface 3,                              !- Name
  Wall,                                   !- Surface Type
  ,                                       !- Construction Name
  {ddfd93ab-319f-41b7-b54c-d6c334724365}, !- Space Name
=======
  {bfd3237b-560f-4fe5-8e2e-48a15d307cfe}, !- Handle
  Surface 3,                              !- Name
  Wall,                                   !- Surface Type
  ,                                       !- Construction Name
  {a0cda39b-4f3e-495b-babf-7b771e8924f2}, !- Space Name
>>>>>>> ecc00d0a
  Outdoors,                               !- Outside Boundary Condition
  ,                                       !- Outside Boundary Condition Object
  SunExposed,                             !- Sun Exposure
  WindExposed,                            !- Wind Exposure
  ,                                       !- View Factor to Ground
  ,                                       !- Number of Vertices
  13.6310703908387, 6.81553519541936, 2.4384, !- X,Y,Z Vertex 1 {m}
  13.6310703908387, 6.81553519541936, 0,  !- X,Y,Z Vertex 2 {m}
  0, 6.81553519541936, 0,                 !- X,Y,Z Vertex 3 {m}
  0, 6.81553519541936, 2.4384;            !- X,Y,Z Vertex 4 {m}

OS:Surface,
<<<<<<< HEAD
  {5a83daae-7dde-41d5-b47a-3fbbef6ff8f1}, !- Handle
  Surface 4,                              !- Name
  Wall,                                   !- Surface Type
  ,                                       !- Construction Name
  {ddfd93ab-319f-41b7-b54c-d6c334724365}, !- Space Name
=======
  {5066e79f-3ba4-4700-a3aa-98f0b5945121}, !- Handle
  Surface 4,                              !- Name
  Wall,                                   !- Surface Type
  ,                                       !- Construction Name
  {a0cda39b-4f3e-495b-babf-7b771e8924f2}, !- Space Name
>>>>>>> ecc00d0a
  Outdoors,                               !- Outside Boundary Condition
  ,                                       !- Outside Boundary Condition Object
  SunExposed,                             !- Sun Exposure
  WindExposed,                            !- Wind Exposure
  ,                                       !- View Factor to Ground
  ,                                       !- Number of Vertices
  13.6310703908387, 0, 2.4384,            !- X,Y,Z Vertex 1 {m}
  13.6310703908387, 0, 0,                 !- X,Y,Z Vertex 2 {m}
  13.6310703908387, 6.81553519541936, 0,  !- X,Y,Z Vertex 3 {m}
  13.6310703908387, 6.81553519541936, 2.4384; !- X,Y,Z Vertex 4 {m}

OS:Surface,
<<<<<<< HEAD
  {a585ad96-f2fc-45d7-a176-b3306dca2688}, !- Handle
  Surface 5,                              !- Name
  Wall,                                   !- Surface Type
  ,                                       !- Construction Name
  {ddfd93ab-319f-41b7-b54c-d6c334724365}, !- Space Name
=======
  {3f91a912-1fa2-4d2c-a0d7-976cb3d0b58b}, !- Handle
  Surface 5,                              !- Name
  Wall,                                   !- Surface Type
  ,                                       !- Construction Name
  {a0cda39b-4f3e-495b-babf-7b771e8924f2}, !- Space Name
>>>>>>> ecc00d0a
  Outdoors,                               !- Outside Boundary Condition
  ,                                       !- Outside Boundary Condition Object
  SunExposed,                             !- Sun Exposure
  WindExposed,                            !- Wind Exposure
  ,                                       !- View Factor to Ground
  ,                                       !- Number of Vertices
  0, 0, 2.4384,                           !- X,Y,Z Vertex 1 {m}
  0, 0, 0,                                !- X,Y,Z Vertex 2 {m}
  13.6310703908387, 0, 0,                 !- X,Y,Z Vertex 3 {m}
  13.6310703908387, 0, 2.4384;            !- X,Y,Z Vertex 4 {m}

OS:Surface,
<<<<<<< HEAD
  {98880e4f-d9de-4c8a-b748-a1bfa50dc709}, !- Handle
  Surface 6,                              !- Name
  RoofCeiling,                            !- Surface Type
  ,                                       !- Construction Name
  {ddfd93ab-319f-41b7-b54c-d6c334724365}, !- Space Name
  Surface,                                !- Outside Boundary Condition
  {14b945ee-6c8a-4f5c-9d35-802baaf329e3}, !- Outside Boundary Condition Object
=======
  {1f37628c-b313-4ea5-a1b9-75c2138ccf48}, !- Handle
  Surface 6,                              !- Name
  RoofCeiling,                            !- Surface Type
  ,                                       !- Construction Name
  {a0cda39b-4f3e-495b-babf-7b771e8924f2}, !- Space Name
  Surface,                                !- Outside Boundary Condition
  {cdb6921d-f5ca-4f52-b26b-f40d95fb7e24}, !- Outside Boundary Condition Object
>>>>>>> ecc00d0a
  NoSun,                                  !- Sun Exposure
  NoWind,                                 !- Wind Exposure
  ,                                       !- View Factor to Ground
  ,                                       !- Number of Vertices
  13.6310703908387, 0, 2.4384,            !- X,Y,Z Vertex 1 {m}
  13.6310703908387, 6.81553519541936, 2.4384, !- X,Y,Z Vertex 2 {m}
  0, 6.81553519541936, 2.4384,            !- X,Y,Z Vertex 3 {m}
  0, 0, 2.4384;                           !- X,Y,Z Vertex 4 {m}

OS:SpaceType,
<<<<<<< HEAD
  {0d7e884b-2650-4c1b-b4a5-d1ef36c19197}, !- Handle
=======
  {9705df90-c2ee-4203-813b-b85c546e3346}, !- Handle
>>>>>>> ecc00d0a
  Space Type 1,                           !- Name
  ,                                       !- Default Construction Set Name
  ,                                       !- Default Schedule Set Name
  ,                                       !- Group Rendering Name
  ,                                       !- Design Specification Outdoor Air Object Name
  ,                                       !- Standards Template
  ,                                       !- Standards Building Type
  living;                                 !- Standards Space Type

OS:Space,
<<<<<<< HEAD
  {1929ec05-55fd-4e0d-8953-b5b75a13b835}, !- Handle
  living space|story 2,                   !- Name
  {0d7e884b-2650-4c1b-b4a5-d1ef36c19197}, !- Space Type Name
=======
  {83784c75-1b66-4a48-bc56-ac681b059624}, !- Handle
  living space|story 2,                   !- Name
  {9705df90-c2ee-4203-813b-b85c546e3346}, !- Space Type Name
>>>>>>> ecc00d0a
  ,                                       !- Default Construction Set Name
  ,                                       !- Default Schedule Set Name
  -0,                                     !- Direction of Relative North {deg}
  0,                                      !- X Origin {m}
  0,                                      !- Y Origin {m}
  2.4384,                                 !- Z Origin {m}
  ,                                       !- Building Story Name
<<<<<<< HEAD
  {221c3861-c56d-480f-9a44-0ce04187e92e}, !- Thermal Zone Name
  ,                                       !- Part of Total Floor Area
  ,                                       !- Design Specification Outdoor Air Object Name
  {c769b94a-e074-48fe-896f-7226fa55c3e9}; !- Building Unit Name

OS:Surface,
  {14b945ee-6c8a-4f5c-9d35-802baaf329e3}, !- Handle
  Surface 7,                              !- Name
  Floor,                                  !- Surface Type
  ,                                       !- Construction Name
  {1929ec05-55fd-4e0d-8953-b5b75a13b835}, !- Space Name
  Surface,                                !- Outside Boundary Condition
  {98880e4f-d9de-4c8a-b748-a1bfa50dc709}, !- Outside Boundary Condition Object
=======
  {f547e636-25c8-4b02-88e0-cc50f63a8115}, !- Thermal Zone Name
  ,                                       !- Part of Total Floor Area
  ,                                       !- Design Specification Outdoor Air Object Name
  {3796e758-4432-4b61-89e9-f86606f50622}; !- Building Unit Name

OS:Surface,
  {cdb6921d-f5ca-4f52-b26b-f40d95fb7e24}, !- Handle
  Surface 7,                              !- Name
  Floor,                                  !- Surface Type
  ,                                       !- Construction Name
  {83784c75-1b66-4a48-bc56-ac681b059624}, !- Space Name
  Surface,                                !- Outside Boundary Condition
  {1f37628c-b313-4ea5-a1b9-75c2138ccf48}, !- Outside Boundary Condition Object
>>>>>>> ecc00d0a
  NoSun,                                  !- Sun Exposure
  NoWind,                                 !- Wind Exposure
  ,                                       !- View Factor to Ground
  ,                                       !- Number of Vertices
  0, 0, 0,                                !- X,Y,Z Vertex 1 {m}
  0, 6.81553519541936, 0,                 !- X,Y,Z Vertex 2 {m}
  13.6310703908387, 6.81553519541936, 0,  !- X,Y,Z Vertex 3 {m}
  13.6310703908387, 0, 0;                 !- X,Y,Z Vertex 4 {m}

OS:Surface,
<<<<<<< HEAD
  {bf2c527f-d359-41ba-958c-a856511efcc7}, !- Handle
  Surface 8,                              !- Name
  Wall,                                   !- Surface Type
  ,                                       !- Construction Name
  {1929ec05-55fd-4e0d-8953-b5b75a13b835}, !- Space Name
=======
  {bc8d900a-eefc-42d2-baf4-0fcc142c948f}, !- Handle
  Surface 8,                              !- Name
  Wall,                                   !- Surface Type
  ,                                       !- Construction Name
  {83784c75-1b66-4a48-bc56-ac681b059624}, !- Space Name
>>>>>>> ecc00d0a
  Outdoors,                               !- Outside Boundary Condition
  ,                                       !- Outside Boundary Condition Object
  SunExposed,                             !- Sun Exposure
  WindExposed,                            !- Wind Exposure
  ,                                       !- View Factor to Ground
  ,                                       !- Number of Vertices
  0, 6.81553519541936, 2.4384,            !- X,Y,Z Vertex 1 {m}
  0, 6.81553519541936, 0,                 !- X,Y,Z Vertex 2 {m}
  0, 0, 0,                                !- X,Y,Z Vertex 3 {m}
  0, 0, 2.4384;                           !- X,Y,Z Vertex 4 {m}

OS:Surface,
<<<<<<< HEAD
  {b1b36998-0be4-4948-ba04-93a18002474f}, !- Handle
  Surface 9,                              !- Name
  Wall,                                   !- Surface Type
  ,                                       !- Construction Name
  {1929ec05-55fd-4e0d-8953-b5b75a13b835}, !- Space Name
=======
  {edb4253c-9438-4f90-a9fd-764e4749ed59}, !- Handle
  Surface 9,                              !- Name
  Wall,                                   !- Surface Type
  ,                                       !- Construction Name
  {83784c75-1b66-4a48-bc56-ac681b059624}, !- Space Name
>>>>>>> ecc00d0a
  Outdoors,                               !- Outside Boundary Condition
  ,                                       !- Outside Boundary Condition Object
  SunExposed,                             !- Sun Exposure
  WindExposed,                            !- Wind Exposure
  ,                                       !- View Factor to Ground
  ,                                       !- Number of Vertices
  13.6310703908387, 6.81553519541936, 2.4384, !- X,Y,Z Vertex 1 {m}
  13.6310703908387, 6.81553519541936, 0,  !- X,Y,Z Vertex 2 {m}
  0, 6.81553519541936, 0,                 !- X,Y,Z Vertex 3 {m}
  0, 6.81553519541936, 2.4384;            !- X,Y,Z Vertex 4 {m}

OS:Surface,
<<<<<<< HEAD
  {66164d2a-5f81-4279-b0e8-961f16bff75c}, !- Handle
  Surface 10,                             !- Name
  Wall,                                   !- Surface Type
  ,                                       !- Construction Name
  {1929ec05-55fd-4e0d-8953-b5b75a13b835}, !- Space Name
=======
  {74f3c933-a639-4265-a361-2e2a97fcdc0a}, !- Handle
  Surface 10,                             !- Name
  Wall,                                   !- Surface Type
  ,                                       !- Construction Name
  {83784c75-1b66-4a48-bc56-ac681b059624}, !- Space Name
>>>>>>> ecc00d0a
  Outdoors,                               !- Outside Boundary Condition
  ,                                       !- Outside Boundary Condition Object
  SunExposed,                             !- Sun Exposure
  WindExposed,                            !- Wind Exposure
  ,                                       !- View Factor to Ground
  ,                                       !- Number of Vertices
  13.6310703908387, 0, 2.4384,            !- X,Y,Z Vertex 1 {m}
  13.6310703908387, 0, 0,                 !- X,Y,Z Vertex 2 {m}
  13.6310703908387, 6.81553519541936, 0,  !- X,Y,Z Vertex 3 {m}
  13.6310703908387, 6.81553519541936, 2.4384; !- X,Y,Z Vertex 4 {m}

OS:Surface,
<<<<<<< HEAD
  {abb03505-4819-4e5e-9268-a11060b81503}, !- Handle
  Surface 11,                             !- Name
  Wall,                                   !- Surface Type
  ,                                       !- Construction Name
  {1929ec05-55fd-4e0d-8953-b5b75a13b835}, !- Space Name
=======
  {4fcc3658-1a6b-484d-899a-cbd5bc01683e}, !- Handle
  Surface 11,                             !- Name
  Wall,                                   !- Surface Type
  ,                                       !- Construction Name
  {83784c75-1b66-4a48-bc56-ac681b059624}, !- Space Name
>>>>>>> ecc00d0a
  Outdoors,                               !- Outside Boundary Condition
  ,                                       !- Outside Boundary Condition Object
  SunExposed,                             !- Sun Exposure
  WindExposed,                            !- Wind Exposure
  ,                                       !- View Factor to Ground
  ,                                       !- Number of Vertices
  0, 0, 2.4384,                           !- X,Y,Z Vertex 1 {m}
  0, 0, 0,                                !- X,Y,Z Vertex 2 {m}
  13.6310703908387, 0, 0,                 !- X,Y,Z Vertex 3 {m}
  13.6310703908387, 0, 2.4384;            !- X,Y,Z Vertex 4 {m}

OS:Surface,
<<<<<<< HEAD
  {49655437-009f-4a64-8ddd-3c93c0aa5382}, !- Handle
  Surface 12,                             !- Name
  RoofCeiling,                            !- Surface Type
  ,                                       !- Construction Name
  {1929ec05-55fd-4e0d-8953-b5b75a13b835}, !- Space Name
  Surface,                                !- Outside Boundary Condition
  {c1dde661-f223-41fa-94d8-3f099d832e81}, !- Outside Boundary Condition Object
=======
  {ab5905f0-bacf-4784-a0c2-119f275cd80c}, !- Handle
  Surface 12,                             !- Name
  RoofCeiling,                            !- Surface Type
  ,                                       !- Construction Name
  {83784c75-1b66-4a48-bc56-ac681b059624}, !- Space Name
  Surface,                                !- Outside Boundary Condition
  {8ed41be2-c58c-4994-9ba9-1ea23ff94d10}, !- Outside Boundary Condition Object
>>>>>>> ecc00d0a
  NoSun,                                  !- Sun Exposure
  NoWind,                                 !- Wind Exposure
  ,                                       !- View Factor to Ground
  ,                                       !- Number of Vertices
  13.6310703908387, 0, 2.4384,            !- X,Y,Z Vertex 1 {m}
  13.6310703908387, 6.81553519541936, 2.4384, !- X,Y,Z Vertex 2 {m}
  0, 6.81553519541936, 2.4384,            !- X,Y,Z Vertex 3 {m}
  0, 0, 2.4384;                           !- X,Y,Z Vertex 4 {m}

OS:Surface,
<<<<<<< HEAD
  {c1dde661-f223-41fa-94d8-3f099d832e81}, !- Handle
  Surface 13,                             !- Name
  Floor,                                  !- Surface Type
  ,                                       !- Construction Name
  {1ed6c86b-6bea-4423-8c50-7bd7b3c52df7}, !- Space Name
  Surface,                                !- Outside Boundary Condition
  {49655437-009f-4a64-8ddd-3c93c0aa5382}, !- Outside Boundary Condition Object
=======
  {8ed41be2-c58c-4994-9ba9-1ea23ff94d10}, !- Handle
  Surface 13,                             !- Name
  Floor,                                  !- Surface Type
  ,                                       !- Construction Name
  {9efdc445-d1fb-4687-920f-a0ea1afc6b9c}, !- Space Name
  Surface,                                !- Outside Boundary Condition
  {ab5905f0-bacf-4784-a0c2-119f275cd80c}, !- Outside Boundary Condition Object
>>>>>>> ecc00d0a
  NoSun,                                  !- Sun Exposure
  NoWind,                                 !- Wind Exposure
  ,                                       !- View Factor to Ground
  ,                                       !- Number of Vertices
  0, 6.81553519541936, 0,                 !- X,Y,Z Vertex 1 {m}
  13.6310703908387, 6.81553519541936, 0,  !- X,Y,Z Vertex 2 {m}
  13.6310703908387, 0, 0,                 !- X,Y,Z Vertex 3 {m}
  0, 0, 0;                                !- X,Y,Z Vertex 4 {m}

OS:Surface,
<<<<<<< HEAD
  {3895447b-db4a-4372-986f-82b3842c0625}, !- Handle
  Surface 14,                             !- Name
  RoofCeiling,                            !- Surface Type
  ,                                       !- Construction Name
  {1ed6c86b-6bea-4423-8c50-7bd7b3c52df7}, !- Space Name
=======
  {53138de1-dea4-4b01-b323-886746d861f3}, !- Handle
  Surface 14,                             !- Name
  RoofCeiling,                            !- Surface Type
  ,                                       !- Construction Name
  {9efdc445-d1fb-4687-920f-a0ea1afc6b9c}, !- Space Name
>>>>>>> ecc00d0a
  Outdoors,                               !- Outside Boundary Condition
  ,                                       !- Outside Boundary Condition Object
  SunExposed,                             !- Sun Exposure
  WindExposed,                            !- Wind Exposure
  ,                                       !- View Factor to Ground
  ,                                       !- Number of Vertices
  13.6310703908387, 3.40776759770968, 1.70388379885484, !- X,Y,Z Vertex 1 {m}
  0, 3.40776759770968, 1.70388379885484,  !- X,Y,Z Vertex 2 {m}
  0, 0, 0,                                !- X,Y,Z Vertex 3 {m}
  13.6310703908387, 0, 0;                 !- X,Y,Z Vertex 4 {m}

OS:Surface,
<<<<<<< HEAD
  {ad03d3e1-830a-466d-8ffb-5c6501cb1656}, !- Handle
  Surface 15,                             !- Name
  RoofCeiling,                            !- Surface Type
  ,                                       !- Construction Name
  {1ed6c86b-6bea-4423-8c50-7bd7b3c52df7}, !- Space Name
=======
  {b779883d-d8bf-40a2-8618-36b594e99f38}, !- Handle
  Surface 15,                             !- Name
  RoofCeiling,                            !- Surface Type
  ,                                       !- Construction Name
  {9efdc445-d1fb-4687-920f-a0ea1afc6b9c}, !- Space Name
>>>>>>> ecc00d0a
  Outdoors,                               !- Outside Boundary Condition
  ,                                       !- Outside Boundary Condition Object
  SunExposed,                             !- Sun Exposure
  WindExposed,                            !- Wind Exposure
  ,                                       !- View Factor to Ground
  ,                                       !- Number of Vertices
  0, 3.40776759770968, 1.70388379885484,  !- X,Y,Z Vertex 1 {m}
  13.6310703908387, 3.40776759770968, 1.70388379885484, !- X,Y,Z Vertex 2 {m}
  13.6310703908387, 6.81553519541936, 0,  !- X,Y,Z Vertex 3 {m}
  0, 6.81553519541936, 0;                 !- X,Y,Z Vertex 4 {m}

OS:Surface,
<<<<<<< HEAD
  {00a098a0-ceab-41a5-b713-9b7a0ab5ce79}, !- Handle
  Surface 16,                             !- Name
  Wall,                                   !- Surface Type
  ,                                       !- Construction Name
  {1ed6c86b-6bea-4423-8c50-7bd7b3c52df7}, !- Space Name
=======
  {a0a37f49-21a9-489b-ac6c-6268638d6533}, !- Handle
  Surface 16,                             !- Name
  Wall,                                   !- Surface Type
  ,                                       !- Construction Name
  {9efdc445-d1fb-4687-920f-a0ea1afc6b9c}, !- Space Name
>>>>>>> ecc00d0a
  Outdoors,                               !- Outside Boundary Condition
  ,                                       !- Outside Boundary Condition Object
  SunExposed,                             !- Sun Exposure
  WindExposed,                            !- Wind Exposure
  ,                                       !- View Factor to Ground
  ,                                       !- Number of Vertices
  0, 3.40776759770968, 1.70388379885484,  !- X,Y,Z Vertex 1 {m}
  0, 6.81553519541936, 0,                 !- X,Y,Z Vertex 2 {m}
  0, 0, 0;                                !- X,Y,Z Vertex 3 {m}

OS:Surface,
<<<<<<< HEAD
  {16c4911f-32ff-4dfc-96ae-2f46c23080ea}, !- Handle
  Surface 17,                             !- Name
  Wall,                                   !- Surface Type
  ,                                       !- Construction Name
  {1ed6c86b-6bea-4423-8c50-7bd7b3c52df7}, !- Space Name
=======
  {358be82e-6598-404c-8778-7726c7ca0e76}, !- Handle
  Surface 17,                             !- Name
  Wall,                                   !- Surface Type
  ,                                       !- Construction Name
  {9efdc445-d1fb-4687-920f-a0ea1afc6b9c}, !- Space Name
>>>>>>> ecc00d0a
  Outdoors,                               !- Outside Boundary Condition
  ,                                       !- Outside Boundary Condition Object
  SunExposed,                             !- Sun Exposure
  WindExposed,                            !- Wind Exposure
  ,                                       !- View Factor to Ground
  ,                                       !- Number of Vertices
  13.6310703908387, 3.40776759770968, 1.70388379885484, !- X,Y,Z Vertex 1 {m}
  13.6310703908387, 0, 0,                 !- X,Y,Z Vertex 2 {m}
  13.6310703908387, 6.81553519541936, 0;  !- X,Y,Z Vertex 3 {m}

OS:Space,
<<<<<<< HEAD
  {1ed6c86b-6bea-4423-8c50-7bd7b3c52df7}, !- Handle
  unfinished attic space,                 !- Name
  {dfa8d4ce-7c2c-4cfb-9e6e-c08e0c00a139}, !- Space Type Name
=======
  {9efdc445-d1fb-4687-920f-a0ea1afc6b9c}, !- Handle
  unfinished attic space,                 !- Name
  {e5206bd9-350a-417b-bb28-c5ba23a23e2e}, !- Space Type Name
>>>>>>> ecc00d0a
  ,                                       !- Default Construction Set Name
  ,                                       !- Default Schedule Set Name
  -0,                                     !- Direction of Relative North {deg}
  0,                                      !- X Origin {m}
  0,                                      !- Y Origin {m}
  4.8768,                                 !- Z Origin {m}
  ,                                       !- Building Story Name
<<<<<<< HEAD
  {7e866a16-fb70-43e4-a330-3b893547886a}; !- Thermal Zone Name

OS:ThermalZone,
  {7e866a16-fb70-43e4-a330-3b893547886a}, !- Handle
=======
  {403f4ed3-9194-4abf-8cef-f35ea244a555}; !- Thermal Zone Name

OS:ThermalZone,
  {403f4ed3-9194-4abf-8cef-f35ea244a555}, !- Handle
>>>>>>> ecc00d0a
  unfinished attic zone,                  !- Name
  ,                                       !- Multiplier
  ,                                       !- Ceiling Height {m}
  ,                                       !- Volume {m3}
  ,                                       !- Floor Area {m2}
  ,                                       !- Zone Inside Convection Algorithm
  ,                                       !- Zone Outside Convection Algorithm
  ,                                       !- Zone Conditioning Equipment List Name
<<<<<<< HEAD
  {9176570b-f817-44fa-9b79-d5742ab71616}, !- Zone Air Inlet Port List
  {67c656ad-9215-4a63-9929-72adc9799c2d}, !- Zone Air Exhaust Port List
  {ac2ac4f0-8c27-4a75-838e-6c5212867aec}, !- Zone Air Node Name
  {91b1a43c-b099-4ab7-a711-84cdeefd8764}, !- Zone Return Air Port List
=======
  {c0103900-b374-4c4e-ba0e-e9589817f407}, !- Zone Air Inlet Port List
  {c6b32312-1b0e-4f09-923b-e4eae2a290f7}, !- Zone Air Exhaust Port List
  {b82c1c4b-df9e-4da9-8103-201a7b136c82}, !- Zone Air Node Name
  {cf3b90f4-da05-4c1d-aef7-74ffc0ff1e1f}, !- Zone Return Air Port List
>>>>>>> ecc00d0a
  ,                                       !- Primary Daylighting Control Name
  ,                                       !- Fraction of Zone Controlled by Primary Daylighting Control
  ,                                       !- Secondary Daylighting Control Name
  ,                                       !- Fraction of Zone Controlled by Secondary Daylighting Control
  ,                                       !- Illuminance Map Name
  ,                                       !- Group Rendering Name
  ,                                       !- Thermostat Name
  No;                                     !- Use Ideal Air Loads

OS:Node,
<<<<<<< HEAD
  {d7a2e40e-a87e-4125-85f1-d4436ae88044}, !- Handle
  Node 2,                                 !- Name
  {ac2ac4f0-8c27-4a75-838e-6c5212867aec}, !- Inlet Port
  ;                                       !- Outlet Port

OS:Connection,
  {ac2ac4f0-8c27-4a75-838e-6c5212867aec}, !- Handle
  {93f7bb99-352e-4b09-950e-8668aa771c76}, !- Name
  {7e866a16-fb70-43e4-a330-3b893547886a}, !- Source Object
  11,                                     !- Outlet Port
  {d7a2e40e-a87e-4125-85f1-d4436ae88044}, !- Target Object
  2;                                      !- Inlet Port

OS:PortList,
  {9176570b-f817-44fa-9b79-d5742ab71616}, !- Handle
  {03c5d399-d9d3-407f-a4c9-24e72248c879}, !- Name
  {7e866a16-fb70-43e4-a330-3b893547886a}; !- HVAC Component

OS:PortList,
  {67c656ad-9215-4a63-9929-72adc9799c2d}, !- Handle
  {13619647-8564-4abe-81cd-f94c65ba4bb8}, !- Name
  {7e866a16-fb70-43e4-a330-3b893547886a}; !- HVAC Component

OS:PortList,
  {91b1a43c-b099-4ab7-a711-84cdeefd8764}, !- Handle
  {e9b412cb-4e3d-4cc8-a9be-5e66a5bef9d7}, !- Name
  {7e866a16-fb70-43e4-a330-3b893547886a}; !- HVAC Component

OS:Sizing:Zone,
  {744f0245-54cf-4e17-885a-9b68e1ca72c5}, !- Handle
  {7e866a16-fb70-43e4-a330-3b893547886a}, !- Zone or ZoneList Name
=======
  {779e86c5-c7aa-48fb-8fac-31251cc7d484}, !- Handle
  Node 2,                                 !- Name
  {b82c1c4b-df9e-4da9-8103-201a7b136c82}, !- Inlet Port
  ;                                       !- Outlet Port

OS:Connection,
  {b82c1c4b-df9e-4da9-8103-201a7b136c82}, !- Handle
  {403f4ed3-9194-4abf-8cef-f35ea244a555}, !- Source Object
  11,                                     !- Outlet Port
  {779e86c5-c7aa-48fb-8fac-31251cc7d484}, !- Target Object
  2;                                      !- Inlet Port

OS:PortList,
  {c0103900-b374-4c4e-ba0e-e9589817f407}, !- Handle
  {403f4ed3-9194-4abf-8cef-f35ea244a555}; !- HVAC Component

OS:PortList,
  {c6b32312-1b0e-4f09-923b-e4eae2a290f7}, !- Handle
  {403f4ed3-9194-4abf-8cef-f35ea244a555}; !- HVAC Component

OS:PortList,
  {cf3b90f4-da05-4c1d-aef7-74ffc0ff1e1f}, !- Handle
  {403f4ed3-9194-4abf-8cef-f35ea244a555}; !- HVAC Component

OS:Sizing:Zone,
  {42ff9a83-3509-475e-8b72-d63aae9e9820}, !- Handle
  {403f4ed3-9194-4abf-8cef-f35ea244a555}, !- Zone or ZoneList Name
>>>>>>> ecc00d0a
  SupplyAirTemperature,                   !- Zone Cooling Design Supply Air Temperature Input Method
  14,                                     !- Zone Cooling Design Supply Air Temperature {C}
  11.11,                                  !- Zone Cooling Design Supply Air Temperature Difference {deltaC}
  SupplyAirTemperature,                   !- Zone Heating Design Supply Air Temperature Input Method
  40,                                     !- Zone Heating Design Supply Air Temperature {C}
  11.11,                                  !- Zone Heating Design Supply Air Temperature Difference {deltaC}
  0.0085,                                 !- Zone Cooling Design Supply Air Humidity Ratio {kg-H2O/kg-air}
  0.008,                                  !- Zone Heating Design Supply Air Humidity Ratio {kg-H2O/kg-air}
  ,                                       !- Zone Heating Sizing Factor
  ,                                       !- Zone Cooling Sizing Factor
  DesignDay,                              !- Cooling Design Air Flow Method
  ,                                       !- Cooling Design Air Flow Rate {m3/s}
  ,                                       !- Cooling Minimum Air Flow per Zone Floor Area {m3/s-m2}
  ,                                       !- Cooling Minimum Air Flow {m3/s}
  ,                                       !- Cooling Minimum Air Flow Fraction
  DesignDay,                              !- Heating Design Air Flow Method
  ,                                       !- Heating Design Air Flow Rate {m3/s}
  ,                                       !- Heating Maximum Air Flow per Zone Floor Area {m3/s-m2}
  ,                                       !- Heating Maximum Air Flow {m3/s}
  ,                                       !- Heating Maximum Air Flow Fraction
  No,                                     !- Account for Dedicated Outdoor Air System
  NeutralSupplyAir,                       !- Dedicated Outdoor Air System Control Strategy
  autosize,                               !- Dedicated Outdoor Air Low Setpoint Temperature for Design {C}
  autosize;                               !- Dedicated Outdoor Air High Setpoint Temperature for Design {C}

OS:ZoneHVAC:EquipmentList,
<<<<<<< HEAD
  {f3ce7d11-ae45-4644-9418-67788f1d5c21}, !- Handle
  Zone HVAC Equipment List 2,             !- Name
  {7e866a16-fb70-43e4-a330-3b893547886a}; !- Thermal Zone

OS:SpaceType,
  {dfa8d4ce-7c2c-4cfb-9e6e-c08e0c00a139}, !- Handle
=======
  {bdbffe03-fcb6-451e-81d0-a6b3948c3a92}, !- Handle
  Zone HVAC Equipment List 2,             !- Name
  {403f4ed3-9194-4abf-8cef-f35ea244a555}; !- Thermal Zone

OS:SpaceType,
  {e5206bd9-350a-417b-bb28-c5ba23a23e2e}, !- Handle
>>>>>>> ecc00d0a
  Space Type 2,                           !- Name
  ,                                       !- Default Construction Set Name
  ,                                       !- Default Schedule Set Name
  ,                                       !- Group Rendering Name
  ,                                       !- Design Specification Outdoor Air Object Name
  ,                                       !- Standards Template
  ,                                       !- Standards Building Type
  unfinished attic;                       !- Standards Space Type

OS:BuildingUnit,
<<<<<<< HEAD
  {c769b94a-e074-48fe-896f-7226fa55c3e9}, !- Handle
=======
  {3796e758-4432-4b61-89e9-f86606f50622}, !- Handle
>>>>>>> ecc00d0a
  unit 1,                                 !- Name
  ,                                       !- Rendering Color
  Residential;                            !- Building Unit Type

OS:AdditionalProperties,
<<<<<<< HEAD
  {7997944b-8c2e-4337-a324-869c4b0360c2}, !- Handle
  {c769b94a-e074-48fe-896f-7226fa55c3e9}, !- Object Name
=======
  {842f2aac-0e57-4df3-8918-6f140c1e2f23}, !- Handle
  {3796e758-4432-4b61-89e9-f86606f50622}, !- Object Name
>>>>>>> ecc00d0a
  NumberOfBedrooms,                       !- Feature Name 1
  Integer,                                !- Feature Data Type 1
  3,                                      !- Feature Value 1
  NumberOfBathrooms,                      !- Feature Name 2
  Double,                                 !- Feature Data Type 2
  2,                                      !- Feature Value 2
  NumberOfOccupants,                      !- Feature Name 3
  Double,                                 !- Feature Data Type 3
  2.6400000000000001;                     !- Feature Value 3

OS:External:File,
<<<<<<< HEAD
  {077e1f34-c999-461b-9094-46d1b14b8b36}, !- Handle
=======
  {8ae913b9-7f22-4419-bc03-2e01a40fdf03}, !- Handle
>>>>>>> ecc00d0a
  8760.csv,                               !- Name
  8760.csv;                               !- File Name

OS:Schedule:Day,
<<<<<<< HEAD
  {341372d3-f35b-45a0-903f-afa31e6747bc}, !- Handle
=======
  {78f40681-d8b5-4283-bf94-f5de7f016165}, !- Handle
>>>>>>> ecc00d0a
  Schedule Day 1,                         !- Name
  ,                                       !- Schedule Type Limits Name
  ,                                       !- Interpolate to Timestep
  24,                                     !- Hour 1
  0,                                      !- Minute 1
  0;                                      !- Value Until Time 1

OS:Schedule:Day,
<<<<<<< HEAD
  {ef1d220f-3209-4e20-8828-60c1c877aaea}, !- Handle
=======
  {1fe0a9fc-9567-4b2e-9163-b75f14ddd317}, !- Handle
>>>>>>> ecc00d0a
  Schedule Day 2,                         !- Name
  ,                                       !- Schedule Type Limits Name
  ,                                       !- Interpolate to Timestep
  24,                                     !- Hour 1
  0,                                      !- Minute 1
  1;                                      !- Value Until Time 1

OS:Schedule:File,
<<<<<<< HEAD
  {089ecc91-539f-4393-beab-c9da3118fa68}, !- Handle
  occupants,                              !- Name
  {1ef72784-dd12-451e-9fdc-f5faadad407d}, !- Schedule Type Limits Name
  {077e1f34-c999-461b-9094-46d1b14b8b36}, !- External File Name
=======
  {460b587f-5155-429a-bc91-920e720e3df1}, !- Handle
  occupants,                              !- Name
  {7b368e8b-e3aa-43f4-8fb3-debf59d6433b}, !- Schedule Type Limits Name
  {8ae913b9-7f22-4419-bc03-2e01a40fdf03}, !- External File Name
>>>>>>> ecc00d0a
  1,                                      !- Column Number
  1,                                      !- Rows to Skip at Top
  8760,                                   !- Number of Hours of Data
  ,                                       !- Column Separator
  ,                                       !- Interpolate to Timestep
  60;                                     !- Minutes per Item

<<<<<<< HEAD
OS:Schedule:Ruleset,
  {d9c38e9c-13e6-4ea1-9a2c-3df947bc5e3b}, !- Handle
  Schedule Ruleset 1,                     !- Name
  {87a09900-7ae2-4274-9a23-93817d19479a}, !- Schedule Type Limits Name
  {fcd79a09-1077-4ad8-bddb-eed0e2266000}; !- Default Day Schedule Name

OS:Schedule:Day,
  {fcd79a09-1077-4ad8-bddb-eed0e2266000}, !- Handle
  Schedule Day 3,                         !- Name
  {87a09900-7ae2-4274-9a23-93817d19479a}, !- Schedule Type Limits Name
  ,                                       !- Interpolate to Timestep
  24,                                     !- Hour 1
  0,                                      !- Minute 1
  112.539290946133;                       !- Value Until Time 1

OS:People:Definition,
  {1e8d70ca-f6f2-4875-a7e7-731276c6b8c3}, !- Handle
  res occupants|living space|story 2,     !- Name
=======
OS:Schedule:Constant,
  {4c847d7f-b6d5-4e51-b4c1-e12ebb7b4705}, !- Handle
  res occupants activity schedule,        !- Name
  {2c425283-cfca-4ba6-8798-db92124b6931}, !- Schedule Type Limits Name
  112.539290946133;                       !- Value

OS:People:Definition,
  {7b353885-a104-4033-8900-1e499bc66653}, !- Handle
  res occupants|living space,             !- Name
>>>>>>> ecc00d0a
  People,                                 !- Number of People Calculation Method
  1.32,                                   !- Number of People {people}
  ,                                       !- People per Space Floor Area {person/m2}
  ,                                       !- Space Floor Area per Person {m2/person}
  0.319734,                               !- Fraction Radiant
  0.573,                                  !- Sensible Heat Fraction
  0,                                      !- Carbon Dioxide Generation Rate {m3/s-W}
  No,                                     !- Enable ASHRAE 55 Comfort Warnings
  ZoneAveraged;                           !- Mean Radiant Temperature Calculation Type

OS:People,
<<<<<<< HEAD
  {b473f649-cd51-4961-b56d-721f1859d1bf}, !- Handle
  res occupants|living space|story 2,     !- Name
  {1e8d70ca-f6f2-4875-a7e7-731276c6b8c3}, !- People Definition Name
  {1929ec05-55fd-4e0d-8953-b5b75a13b835}, !- Space or SpaceType Name
  {089ecc91-539f-4393-beab-c9da3118fa68}, !- Number of People Schedule Name
  {d9c38e9c-13e6-4ea1-9a2c-3df947bc5e3b}, !- Activity Level Schedule Name
=======
  {8e38e1ae-2dab-4d79-b772-f5a60073b324}, !- Handle
  res occupants|living space,             !- Name
  {7b353885-a104-4033-8900-1e499bc66653}, !- People Definition Name
  {a0cda39b-4f3e-495b-babf-7b771e8924f2}, !- Space or SpaceType Name
  {460b587f-5155-429a-bc91-920e720e3df1}, !- Number of People Schedule Name
  {4c847d7f-b6d5-4e51-b4c1-e12ebb7b4705}, !- Activity Level Schedule Name
>>>>>>> ecc00d0a
  ,                                       !- Surface Name/Angle Factor List Name
  ,                                       !- Work Efficiency Schedule Name
  ,                                       !- Clothing Insulation Schedule Name
  ,                                       !- Air Velocity Schedule Name
  1;                                      !- Multiplier

OS:ScheduleTypeLimits,
<<<<<<< HEAD
  {87a09900-7ae2-4274-9a23-93817d19479a}, !- Handle
=======
  {2c425283-cfca-4ba6-8798-db92124b6931}, !- Handle
>>>>>>> ecc00d0a
  ActivityLevel,                          !- Name
  0,                                      !- Lower Limit Value
  ,                                       !- Upper Limit Value
  Continuous,                             !- Numeric Type
  ActivityLevel;                          !- Unit Type

OS:ScheduleTypeLimits,
<<<<<<< HEAD
  {1ef72784-dd12-451e-9fdc-f5faadad407d}, !- Handle
=======
  {7b368e8b-e3aa-43f4-8fb3-debf59d6433b}, !- Handle
>>>>>>> ecc00d0a
  Fractional,                             !- Name
  0,                                      !- Lower Limit Value
  1,                                      !- Upper Limit Value
  Continuous;                             !- Numeric Type

OS:People:Definition,
<<<<<<< HEAD
  {178a8f95-ca55-4ad9-bd95-c82a139983db}, !- Handle
  res occupants|living space,             !- Name
=======
  {0b69aca1-06f0-4148-a92f-9f2e37e00245}, !- Handle
  res occupants|living space|story 2,     !- Name
>>>>>>> ecc00d0a
  People,                                 !- Number of People Calculation Method
  1.32,                                   !- Number of People {people}
  ,                                       !- People per Space Floor Area {person/m2}
  ,                                       !- Space Floor Area per Person {m2/person}
  0.319734,                               !- Fraction Radiant
  0.573,                                  !- Sensible Heat Fraction
  0,                                      !- Carbon Dioxide Generation Rate {m3/s-W}
  No,                                     !- Enable ASHRAE 55 Comfort Warnings
  ZoneAveraged;                           !- Mean Radiant Temperature Calculation Type

OS:People,
<<<<<<< HEAD
  {04322394-8d29-4c24-b047-80ca1fc1406a}, !- Handle
  res occupants|living space,             !- Name
  {178a8f95-ca55-4ad9-bd95-c82a139983db}, !- People Definition Name
  {ddfd93ab-319f-41b7-b54c-d6c334724365}, !- Space or SpaceType Name
  {089ecc91-539f-4393-beab-c9da3118fa68}, !- Number of People Schedule Name
  {d9c38e9c-13e6-4ea1-9a2c-3df947bc5e3b}, !- Activity Level Schedule Name
=======
  {8dd34d74-b467-451b-b15a-875bb3a3f6d4}, !- Handle
  res occupants|living space|story 2,     !- Name
  {0b69aca1-06f0-4148-a92f-9f2e37e00245}, !- People Definition Name
  {83784c75-1b66-4a48-bc56-ac681b059624}, !- Space or SpaceType Name
  {460b587f-5155-429a-bc91-920e720e3df1}, !- Number of People Schedule Name
  {4c847d7f-b6d5-4e51-b4c1-e12ebb7b4705}, !- Activity Level Schedule Name
>>>>>>> ecc00d0a
  ,                                       !- Surface Name/Angle Factor List Name
  ,                                       !- Work Efficiency Schedule Name
  ,                                       !- Clothing Insulation Schedule Name
  ,                                       !- Air Velocity Schedule Name
  1;                                      !- Multiplier
<|MERGE_RESOLUTION|>--- conflicted
+++ resolved
@@ -1,50 +1,22 @@
 !- NOTE: Auto-generated from /test/osw_files/SFD_2000sqft_2story_SL_UA.osw
 
 OS:Version,
-<<<<<<< HEAD
-  {b095bb08-b2e7-4095-8ad4-6eba8929b191}, !- Handle
-  2.9.0;                                  !- Version Identifier
+  {d00ba538-b700-40de-952e-d897e69ecf09}, !- Handle
+  3.2.1;                                  !- Version Identifier
 
 OS:SimulationControl,
-  {8ef8b996-ce03-42c8-b450-d0f01c5e1c8f}, !- Handle
-=======
-  {0a0544cc-5ab2-420a-b4b3-beb06326f802}, !- Handle
-  3.2.1;                                  !- Version Identifier
-
-OS:SimulationControl,
-  {6119e555-ec34-47dd-b9d1-c29880534f3b}, !- Handle
->>>>>>> ecc00d0a
+  {9f62556d-69a1-47a1-9dd0-ff7b57ba74ef}, !- Handle
   ,                                       !- Do Zone Sizing Calculation
   ,                                       !- Do System Sizing Calculation
   ,                                       !- Do Plant Sizing Calculation
   No;                                     !- Run Simulation for Sizing Periods
 
 OS:Timestep,
-<<<<<<< HEAD
-  {8ededa04-6997-4b44-aab3-4a7c58716567}, !- Handle
+  {49169098-fea9-498e-a44a-2839f63deb38}, !- Handle
   6;                                      !- Number of Timesteps per Hour
 
 OS:ShadowCalculation,
-  {5dbcb854-65e9-4a4f-b2a1-61702a037acf}, !- Handle
-  20,                                     !- Calculation Frequency
-  200;                                    !- Maximum Figures in Shadow Overlap Calculations
-
-OS:SurfaceConvectionAlgorithm:Outside,
-  {21bbf881-a2c4-46c9-905c-48775f6df496}, !- Handle
-  DOE-2;                                  !- Algorithm
-
-OS:SurfaceConvectionAlgorithm:Inside,
-  {40212cde-4ea9-49a4-b5d6-e95a60903e68}, !- Handle
-  TARP;                                   !- Algorithm
-
-OS:ZoneCapacitanceMultiplier:ResearchSpecial,
-  {1cc1b1a7-6b58-41f2-bb0c-30f23b538f0a}, !- Handle
-=======
-  {bd216e9b-a7cd-4935-84cc-d151b2036c95}, !- Handle
-  6;                                      !- Number of Timesteps per Hour
-
-OS:ShadowCalculation,
-  {ad89f229-2a74-4848-8e92-954563dee74e}, !- Handle
+  {10bb70cc-ac3d-4dcc-85c5-f7fbc746e406}, !- Handle
   PolygonClipping,                        !- Shading Calculation Method
   ,                                       !- Shading Calculation Update Frequency Method
   20,                                     !- Shading Calculation Update Frequency
@@ -57,26 +29,21 @@
   No;                                     !- Disable Self-Shading From Shading Zone Groups to Other Zones
 
 OS:SurfaceConvectionAlgorithm:Outside,
-  {e6e68700-6873-407b-9c36-a275cf424ec2}, !- Handle
+  {fe8d3fd7-f1ac-489d-aee6-a78da26ca6b4}, !- Handle
   DOE-2;                                  !- Algorithm
 
 OS:SurfaceConvectionAlgorithm:Inside,
-  {0f451358-669c-451c-a3de-f17d32e746c9}, !- Handle
+  {493996b2-34df-4c29-9cf2-0575fd9eeeca}, !- Handle
   TARP;                                   !- Algorithm
 
 OS:ZoneCapacitanceMultiplier:ResearchSpecial,
-  {4e37ac79-1eab-4bf8-b072-74b63b6dd781}, !- Handle
->>>>>>> ecc00d0a
+  {bb9de3e9-ba7c-4519-a9bd-584dad212089}, !- Handle
   ,                                       !- Temperature Capacity Multiplier
   15,                                     !- Humidity Capacity Multiplier
   ;                                       !- Carbon Dioxide Capacity Multiplier
 
 OS:RunPeriod,
-<<<<<<< HEAD
-  {5447629a-d173-4b7b-9c26-38f8059abb94}, !- Handle
-=======
-  {1e23de94-4f1c-4294-be26-cf7971422757}, !- Handle
->>>>>>> ecc00d0a
+  {256261f5-161d-4460-919b-68521d469db5}, !- Handle
   Run Period 1,                           !- Name
   1,                                      !- Begin Month
   1,                                      !- Begin Day of Month
@@ -90,21 +57,13 @@
   ;                                       !- Number of Times Runperiod to be Repeated
 
 OS:YearDescription,
-<<<<<<< HEAD
-  {7d07d883-99f8-448c-ae22-17e01aea17c8}, !- Handle
-=======
-  {776aebe0-002d-4809-9d57-7524695e41fb}, !- Handle
->>>>>>> ecc00d0a
+  {1e18109e-e53c-4ccd-a12d-7f97c3cd7716}, !- Handle
   2007,                                   !- Calendar Year
   ,                                       !- Day of Week for Start Day
   ;                                       !- Is Leap Year
 
 OS:Building,
-<<<<<<< HEAD
-  {30b3cf36-4e7b-4d63-b96b-c86cb431dd8c}, !- Handle
-=======
-  {05cfe649-45d2-482a-be62-64a0c95f77c4}, !- Handle
->>>>>>> ecc00d0a
+  {0c8684c5-4be2-4b7a-8b48-aa0bf7cbecfa}, !- Handle
   Building 1,                             !- Name
   ,                                       !- Building Sector Type
   0,                                      !- North Axis {deg}
@@ -119,23 +78,14 @@
   1;                                      !- Standards Number of Living Units
 
 OS:AdditionalProperties,
-<<<<<<< HEAD
-  {757047d4-0311-4676-b9df-a12111dbf714}, !- Handle
-  {30b3cf36-4e7b-4d63-b96b-c86cb431dd8c}, !- Object Name
-=======
-  {524beb1a-1d70-4c51-8de8-91a86306cc99}, !- Handle
-  {05cfe649-45d2-482a-be62-64a0c95f77c4}, !- Object Name
->>>>>>> ecc00d0a
+  {69460c47-b38d-4534-8113-f0dc7923e41b}, !- Handle
+  {0c8684c5-4be2-4b7a-8b48-aa0bf7cbecfa}, !- Object Name
   Total Units Modeled,                    !- Feature Name 1
   Integer,                                !- Feature Data Type 1
   1;                                      !- Feature Value 1
 
 OS:ThermalZone,
-<<<<<<< HEAD
-  {221c3861-c56d-480f-9a44-0ce04187e92e}, !- Handle
-=======
-  {f547e636-25c8-4b02-88e0-cc50f63a8115}, !- Handle
->>>>>>> ecc00d0a
+  {b9355ec7-4485-4cf4-84be-11998b3a8eda}, !- Handle
   living zone,                            !- Name
   ,                                       !- Multiplier
   ,                                       !- Ceiling Height {m}
@@ -144,17 +94,10 @@
   ,                                       !- Zone Inside Convection Algorithm
   ,                                       !- Zone Outside Convection Algorithm
   ,                                       !- Zone Conditioning Equipment List Name
-<<<<<<< HEAD
-  {2cbab44f-32ea-4496-b064-f7370a23138b}, !- Zone Air Inlet Port List
-  {2b9d82e1-1248-453f-9645-8ee6f4a64cbc}, !- Zone Air Exhaust Port List
-  {dcaae04f-3104-4e2c-8de9-9b7fde8ae031}, !- Zone Air Node Name
-  {f1a934a0-e170-45d4-9057-85a5b52b0140}, !- Zone Return Air Port List
-=======
-  {c82fe253-82ae-4d8b-a099-906e32e5273c}, !- Zone Air Inlet Port List
-  {d6d275ee-0082-4de8-828b-43ce0eb143a9}, !- Zone Air Exhaust Port List
-  {0e7200b6-9328-4432-a58d-675853641b3c}, !- Zone Air Node Name
-  {f81e6bbb-83c2-4290-b2c6-49ae7da9f8cd}, !- Zone Return Air Port List
->>>>>>> ecc00d0a
+  {c6d94b1e-449b-4239-8f82-9e0d722acac3}, !- Zone Air Inlet Port List
+  {03189c44-3d41-4eea-8219-798239641932}, !- Zone Air Exhaust Port List
+  {e72cb404-8697-444b-b2dd-5816551c5f8b}, !- Zone Air Node Name
+  {d4f22adb-67ed-45c1-bdcc-80b82e9bf62c}, !- Zone Return Air Port List
   ,                                       !- Primary Daylighting Control Name
   ,                                       !- Fraction of Zone Controlled by Primary Daylighting Control
   ,                                       !- Secondary Daylighting Control Name
@@ -165,67 +108,33 @@
   No;                                     !- Use Ideal Air Loads
 
 OS:Node,
-<<<<<<< HEAD
-  {25d42618-18b7-4cef-9829-358fe3274b12}, !- Handle
+  {e5ce99c4-e393-4510-a1c1-0061b63f24f8}, !- Handle
   Node 1,                                 !- Name
-  {dcaae04f-3104-4e2c-8de9-9b7fde8ae031}, !- Inlet Port
+  {e72cb404-8697-444b-b2dd-5816551c5f8b}, !- Inlet Port
   ;                                       !- Outlet Port
 
 OS:Connection,
-  {dcaae04f-3104-4e2c-8de9-9b7fde8ae031}, !- Handle
-  {5dce4d22-27f8-4813-9dad-0698d3fc8628}, !- Name
-  {221c3861-c56d-480f-9a44-0ce04187e92e}, !- Source Object
+  {e72cb404-8697-444b-b2dd-5816551c5f8b}, !- Handle
+  {b9355ec7-4485-4cf4-84be-11998b3a8eda}, !- Source Object
   11,                                     !- Outlet Port
-  {25d42618-18b7-4cef-9829-358fe3274b12}, !- Target Object
+  {e5ce99c4-e393-4510-a1c1-0061b63f24f8}, !- Target Object
   2;                                      !- Inlet Port
 
 OS:PortList,
-  {2cbab44f-32ea-4496-b064-f7370a23138b}, !- Handle
-  {f47c26fb-d96a-4095-94ca-f5c64dff8b0c}, !- Name
-  {221c3861-c56d-480f-9a44-0ce04187e92e}; !- HVAC Component
+  {c6d94b1e-449b-4239-8f82-9e0d722acac3}, !- Handle
+  {b9355ec7-4485-4cf4-84be-11998b3a8eda}; !- HVAC Component
 
 OS:PortList,
-  {2b9d82e1-1248-453f-9645-8ee6f4a64cbc}, !- Handle
-  {f1d36d1b-2c9b-40bf-88c2-8f98ad773f6c}, !- Name
-  {221c3861-c56d-480f-9a44-0ce04187e92e}; !- HVAC Component
+  {03189c44-3d41-4eea-8219-798239641932}, !- Handle
+  {b9355ec7-4485-4cf4-84be-11998b3a8eda}; !- HVAC Component
 
 OS:PortList,
-  {f1a934a0-e170-45d4-9057-85a5b52b0140}, !- Handle
-  {d89525de-b742-459a-8d84-a4cf87122c39}, !- Name
-  {221c3861-c56d-480f-9a44-0ce04187e92e}; !- HVAC Component
+  {d4f22adb-67ed-45c1-bdcc-80b82e9bf62c}, !- Handle
+  {b9355ec7-4485-4cf4-84be-11998b3a8eda}; !- HVAC Component
 
 OS:Sizing:Zone,
-  {521fb993-00dc-4375-9b82-297785d5ad46}, !- Handle
-  {221c3861-c56d-480f-9a44-0ce04187e92e}, !- Zone or ZoneList Name
-=======
-  {8d324017-a159-4f5a-a5fc-8df5b8f92cb0}, !- Handle
-  Node 1,                                 !- Name
-  {0e7200b6-9328-4432-a58d-675853641b3c}, !- Inlet Port
-  ;                                       !- Outlet Port
-
-OS:Connection,
-  {0e7200b6-9328-4432-a58d-675853641b3c}, !- Handle
-  {f547e636-25c8-4b02-88e0-cc50f63a8115}, !- Source Object
-  11,                                     !- Outlet Port
-  {8d324017-a159-4f5a-a5fc-8df5b8f92cb0}, !- Target Object
-  2;                                      !- Inlet Port
-
-OS:PortList,
-  {c82fe253-82ae-4d8b-a099-906e32e5273c}, !- Handle
-  {f547e636-25c8-4b02-88e0-cc50f63a8115}; !- HVAC Component
-
-OS:PortList,
-  {d6d275ee-0082-4de8-828b-43ce0eb143a9}, !- Handle
-  {f547e636-25c8-4b02-88e0-cc50f63a8115}; !- HVAC Component
-
-OS:PortList,
-  {f81e6bbb-83c2-4290-b2c6-49ae7da9f8cd}, !- Handle
-  {f547e636-25c8-4b02-88e0-cc50f63a8115}; !- HVAC Component
-
-OS:Sizing:Zone,
-  {025492c5-da5c-4a6d-b22c-16c38efc37f5}, !- Handle
-  {f547e636-25c8-4b02-88e0-cc50f63a8115}, !- Zone or ZoneList Name
->>>>>>> ecc00d0a
+  {0884d56e-370c-4cd3-af8d-bca9072f0485}, !- Handle
+  {b9355ec7-4485-4cf4-84be-11998b3a8eda}, !- Zone or ZoneList Name
   SupplyAirTemperature,                   !- Zone Cooling Design Supply Air Temperature Input Method
   14,                                     !- Zone Cooling Design Supply Air Temperature {C}
   11.11,                                  !- Zone Cooling Design Supply Air Temperature Difference {deltaC}
@@ -252,25 +161,14 @@
   autosize;                               !- Dedicated Outdoor Air High Setpoint Temperature for Design {C}
 
 OS:ZoneHVAC:EquipmentList,
-<<<<<<< HEAD
-  {35df476b-f419-4b16-8164-8334c1afaa9d}, !- Handle
+  {a83042d8-6ce4-4053-bb42-890e709c3166}, !- Handle
   Zone HVAC Equipment List 1,             !- Name
-  {221c3861-c56d-480f-9a44-0ce04187e92e}; !- Thermal Zone
+  {b9355ec7-4485-4cf4-84be-11998b3a8eda}; !- Thermal Zone
 
 OS:Space,
-  {ddfd93ab-319f-41b7-b54c-d6c334724365}, !- Handle
+  {de4a11f9-3b71-467f-92f0-b93f7871d58a}, !- Handle
   living space,                           !- Name
-  {0d7e884b-2650-4c1b-b4a5-d1ef36c19197}, !- Space Type Name
-=======
-  {ee9cc666-64ff-4d05-be32-c8ee01d4a55f}, !- Handle
-  Zone HVAC Equipment List 1,             !- Name
-  {f547e636-25c8-4b02-88e0-cc50f63a8115}; !- Thermal Zone
-
-OS:Space,
-  {a0cda39b-4f3e-495b-babf-7b771e8924f2}, !- Handle
-  living space,                           !- Name
-  {9705df90-c2ee-4203-813b-b85c546e3346}, !- Space Type Name
->>>>>>> ecc00d0a
+  {91fe407f-c03c-46da-94b7-1061b07b1c3a}, !- Space Type Name
   ,                                       !- Default Construction Set Name
   ,                                       !- Default Schedule Set Name
   -0,                                     !- Direction of Relative North {deg}
@@ -278,31 +176,17 @@
   0,                                      !- Y Origin {m}
   0,                                      !- Z Origin {m}
   ,                                       !- Building Story Name
-<<<<<<< HEAD
-  {221c3861-c56d-480f-9a44-0ce04187e92e}, !- Thermal Zone Name
+  {b9355ec7-4485-4cf4-84be-11998b3a8eda}, !- Thermal Zone Name
   ,                                       !- Part of Total Floor Area
   ,                                       !- Design Specification Outdoor Air Object Name
-  {c769b94a-e074-48fe-896f-7226fa55c3e9}; !- Building Unit Name
-
-OS:Surface,
-  {66d42cd4-d2c3-4b8f-be38-aec728c15501}, !- Handle
+  {b7b8af7c-9119-4914-b491-264d69466c77}; !- Building Unit Name
+
+OS:Surface,
+  {0ddc2381-8734-45da-b1ca-9f940c6cece7}, !- Handle
   Surface 1,                              !- Name
   Floor,                                  !- Surface Type
   ,                                       !- Construction Name
-  {ddfd93ab-319f-41b7-b54c-d6c334724365}, !- Space Name
-=======
-  {f547e636-25c8-4b02-88e0-cc50f63a8115}, !- Thermal Zone Name
-  ,                                       !- Part of Total Floor Area
-  ,                                       !- Design Specification Outdoor Air Object Name
-  {3796e758-4432-4b61-89e9-f86606f50622}; !- Building Unit Name
-
-OS:Surface,
-  {f905d9f1-9951-4fe1-8a2b-d1ffa2591793}, !- Handle
-  Surface 1,                              !- Name
-  Floor,                                  !- Surface Type
-  ,                                       !- Construction Name
-  {a0cda39b-4f3e-495b-babf-7b771e8924f2}, !- Space Name
->>>>>>> ecc00d0a
+  {de4a11f9-3b71-467f-92f0-b93f7871d58a}, !- Space Name
   Foundation,                             !- Outside Boundary Condition
   ,                                       !- Outside Boundary Condition Object
   NoSun,                                  !- Sun Exposure
@@ -315,19 +199,11 @@
   13.6310703908387, 0, 0;                 !- X,Y,Z Vertex 4 {m}
 
 OS:Surface,
-<<<<<<< HEAD
-  {65f0fb5a-1606-4711-8b89-6fdb97a671cb}, !- Handle
+  {1edc68b4-ea00-45a4-bd86-ce724e101209}, !- Handle
   Surface 2,                              !- Name
   Wall,                                   !- Surface Type
   ,                                       !- Construction Name
-  {ddfd93ab-319f-41b7-b54c-d6c334724365}, !- Space Name
-=======
-  {e92857ea-1ad4-4480-8bb4-d84ab16355b2}, !- Handle
-  Surface 2,                              !- Name
-  Wall,                                   !- Surface Type
-  ,                                       !- Construction Name
-  {a0cda39b-4f3e-495b-babf-7b771e8924f2}, !- Space Name
->>>>>>> ecc00d0a
+  {de4a11f9-3b71-467f-92f0-b93f7871d58a}, !- Space Name
   Outdoors,                               !- Outside Boundary Condition
   ,                                       !- Outside Boundary Condition Object
   SunExposed,                             !- Sun Exposure
@@ -340,19 +216,11 @@
   0, 0, 2.4384;                           !- X,Y,Z Vertex 4 {m}
 
 OS:Surface,
-<<<<<<< HEAD
-  {2b25ef1f-58e1-4831-9000-e927695a9f1a}, !- Handle
+  {550ba3d1-6a5c-4f19-96be-52f12a743f03}, !- Handle
   Surface 3,                              !- Name
   Wall,                                   !- Surface Type
   ,                                       !- Construction Name
-  {ddfd93ab-319f-41b7-b54c-d6c334724365}, !- Space Name
-=======
-  {bfd3237b-560f-4fe5-8e2e-48a15d307cfe}, !- Handle
-  Surface 3,                              !- Name
-  Wall,                                   !- Surface Type
-  ,                                       !- Construction Name
-  {a0cda39b-4f3e-495b-babf-7b771e8924f2}, !- Space Name
->>>>>>> ecc00d0a
+  {de4a11f9-3b71-467f-92f0-b93f7871d58a}, !- Space Name
   Outdoors,                               !- Outside Boundary Condition
   ,                                       !- Outside Boundary Condition Object
   SunExposed,                             !- Sun Exposure
@@ -365,19 +233,11 @@
   0, 6.81553519541936, 2.4384;            !- X,Y,Z Vertex 4 {m}
 
 OS:Surface,
-<<<<<<< HEAD
-  {5a83daae-7dde-41d5-b47a-3fbbef6ff8f1}, !- Handle
+  {16801c5a-61ca-4925-a920-21e55e376e31}, !- Handle
   Surface 4,                              !- Name
   Wall,                                   !- Surface Type
   ,                                       !- Construction Name
-  {ddfd93ab-319f-41b7-b54c-d6c334724365}, !- Space Name
-=======
-  {5066e79f-3ba4-4700-a3aa-98f0b5945121}, !- Handle
-  Surface 4,                              !- Name
-  Wall,                                   !- Surface Type
-  ,                                       !- Construction Name
-  {a0cda39b-4f3e-495b-babf-7b771e8924f2}, !- Space Name
->>>>>>> ecc00d0a
+  {de4a11f9-3b71-467f-92f0-b93f7871d58a}, !- Space Name
   Outdoors,                               !- Outside Boundary Condition
   ,                                       !- Outside Boundary Condition Object
   SunExposed,                             !- Sun Exposure
@@ -390,19 +250,11 @@
   13.6310703908387, 6.81553519541936, 2.4384; !- X,Y,Z Vertex 4 {m}
 
 OS:Surface,
-<<<<<<< HEAD
-  {a585ad96-f2fc-45d7-a176-b3306dca2688}, !- Handle
+  {d55e4768-79c8-4781-9e0e-29576d6b566b}, !- Handle
   Surface 5,                              !- Name
   Wall,                                   !- Surface Type
   ,                                       !- Construction Name
-  {ddfd93ab-319f-41b7-b54c-d6c334724365}, !- Space Name
-=======
-  {3f91a912-1fa2-4d2c-a0d7-976cb3d0b58b}, !- Handle
-  Surface 5,                              !- Name
-  Wall,                                   !- Surface Type
-  ,                                       !- Construction Name
-  {a0cda39b-4f3e-495b-babf-7b771e8924f2}, !- Space Name
->>>>>>> ecc00d0a
+  {de4a11f9-3b71-467f-92f0-b93f7871d58a}, !- Space Name
   Outdoors,                               !- Outside Boundary Condition
   ,                                       !- Outside Boundary Condition Object
   SunExposed,                             !- Sun Exposure
@@ -415,23 +267,13 @@
   13.6310703908387, 0, 2.4384;            !- X,Y,Z Vertex 4 {m}
 
 OS:Surface,
-<<<<<<< HEAD
-  {98880e4f-d9de-4c8a-b748-a1bfa50dc709}, !- Handle
+  {ba0928b8-eb89-4b33-ba4b-92ba6460b9bb}, !- Handle
   Surface 6,                              !- Name
   RoofCeiling,                            !- Surface Type
   ,                                       !- Construction Name
-  {ddfd93ab-319f-41b7-b54c-d6c334724365}, !- Space Name
+  {de4a11f9-3b71-467f-92f0-b93f7871d58a}, !- Space Name
   Surface,                                !- Outside Boundary Condition
-  {14b945ee-6c8a-4f5c-9d35-802baaf329e3}, !- Outside Boundary Condition Object
-=======
-  {1f37628c-b313-4ea5-a1b9-75c2138ccf48}, !- Handle
-  Surface 6,                              !- Name
-  RoofCeiling,                            !- Surface Type
-  ,                                       !- Construction Name
-  {a0cda39b-4f3e-495b-babf-7b771e8924f2}, !- Space Name
-  Surface,                                !- Outside Boundary Condition
-  {cdb6921d-f5ca-4f52-b26b-f40d95fb7e24}, !- Outside Boundary Condition Object
->>>>>>> ecc00d0a
+  {0c757238-a635-458c-884a-5bff72f50670}, !- Outside Boundary Condition Object
   NoSun,                                  !- Sun Exposure
   NoWind,                                 !- Wind Exposure
   ,                                       !- View Factor to Ground
@@ -442,11 +284,7 @@
   0, 0, 2.4384;                           !- X,Y,Z Vertex 4 {m}
 
 OS:SpaceType,
-<<<<<<< HEAD
-  {0d7e884b-2650-4c1b-b4a5-d1ef36c19197}, !- Handle
-=======
-  {9705df90-c2ee-4203-813b-b85c546e3346}, !- Handle
->>>>>>> ecc00d0a
+  {91fe407f-c03c-46da-94b7-1061b07b1c3a}, !- Handle
   Space Type 1,                           !- Name
   ,                                       !- Default Construction Set Name
   ,                                       !- Default Schedule Set Name
@@ -457,15 +295,9 @@
   living;                                 !- Standards Space Type
 
 OS:Space,
-<<<<<<< HEAD
-  {1929ec05-55fd-4e0d-8953-b5b75a13b835}, !- Handle
+  {ee917ff6-c03d-4eb1-ac93-e7ad502fd60c}, !- Handle
   living space|story 2,                   !- Name
-  {0d7e884b-2650-4c1b-b4a5-d1ef36c19197}, !- Space Type Name
-=======
-  {83784c75-1b66-4a48-bc56-ac681b059624}, !- Handle
-  living space|story 2,                   !- Name
-  {9705df90-c2ee-4203-813b-b85c546e3346}, !- Space Type Name
->>>>>>> ecc00d0a
+  {91fe407f-c03c-46da-94b7-1061b07b1c3a}, !- Space Type Name
   ,                                       !- Default Construction Set Name
   ,                                       !- Default Schedule Set Name
   -0,                                     !- Direction of Relative North {deg}
@@ -473,35 +305,19 @@
   0,                                      !- Y Origin {m}
   2.4384,                                 !- Z Origin {m}
   ,                                       !- Building Story Name
-<<<<<<< HEAD
-  {221c3861-c56d-480f-9a44-0ce04187e92e}, !- Thermal Zone Name
+  {b9355ec7-4485-4cf4-84be-11998b3a8eda}, !- Thermal Zone Name
   ,                                       !- Part of Total Floor Area
   ,                                       !- Design Specification Outdoor Air Object Name
-  {c769b94a-e074-48fe-896f-7226fa55c3e9}; !- Building Unit Name
-
-OS:Surface,
-  {14b945ee-6c8a-4f5c-9d35-802baaf329e3}, !- Handle
+  {b7b8af7c-9119-4914-b491-264d69466c77}; !- Building Unit Name
+
+OS:Surface,
+  {0c757238-a635-458c-884a-5bff72f50670}, !- Handle
   Surface 7,                              !- Name
   Floor,                                  !- Surface Type
   ,                                       !- Construction Name
-  {1929ec05-55fd-4e0d-8953-b5b75a13b835}, !- Space Name
+  {ee917ff6-c03d-4eb1-ac93-e7ad502fd60c}, !- Space Name
   Surface,                                !- Outside Boundary Condition
-  {98880e4f-d9de-4c8a-b748-a1bfa50dc709}, !- Outside Boundary Condition Object
-=======
-  {f547e636-25c8-4b02-88e0-cc50f63a8115}, !- Thermal Zone Name
-  ,                                       !- Part of Total Floor Area
-  ,                                       !- Design Specification Outdoor Air Object Name
-  {3796e758-4432-4b61-89e9-f86606f50622}; !- Building Unit Name
-
-OS:Surface,
-  {cdb6921d-f5ca-4f52-b26b-f40d95fb7e24}, !- Handle
-  Surface 7,                              !- Name
-  Floor,                                  !- Surface Type
-  ,                                       !- Construction Name
-  {83784c75-1b66-4a48-bc56-ac681b059624}, !- Space Name
-  Surface,                                !- Outside Boundary Condition
-  {1f37628c-b313-4ea5-a1b9-75c2138ccf48}, !- Outside Boundary Condition Object
->>>>>>> ecc00d0a
+  {ba0928b8-eb89-4b33-ba4b-92ba6460b9bb}, !- Outside Boundary Condition Object
   NoSun,                                  !- Sun Exposure
   NoWind,                                 !- Wind Exposure
   ,                                       !- View Factor to Ground
@@ -512,19 +328,11 @@
   13.6310703908387, 0, 0;                 !- X,Y,Z Vertex 4 {m}
 
 OS:Surface,
-<<<<<<< HEAD
-  {bf2c527f-d359-41ba-958c-a856511efcc7}, !- Handle
+  {f283b48a-990a-4245-adce-80d56152c370}, !- Handle
   Surface 8,                              !- Name
   Wall,                                   !- Surface Type
   ,                                       !- Construction Name
-  {1929ec05-55fd-4e0d-8953-b5b75a13b835}, !- Space Name
-=======
-  {bc8d900a-eefc-42d2-baf4-0fcc142c948f}, !- Handle
-  Surface 8,                              !- Name
-  Wall,                                   !- Surface Type
-  ,                                       !- Construction Name
-  {83784c75-1b66-4a48-bc56-ac681b059624}, !- Space Name
->>>>>>> ecc00d0a
+  {ee917ff6-c03d-4eb1-ac93-e7ad502fd60c}, !- Space Name
   Outdoors,                               !- Outside Boundary Condition
   ,                                       !- Outside Boundary Condition Object
   SunExposed,                             !- Sun Exposure
@@ -537,19 +345,11 @@
   0, 0, 2.4384;                           !- X,Y,Z Vertex 4 {m}
 
 OS:Surface,
-<<<<<<< HEAD
-  {b1b36998-0be4-4948-ba04-93a18002474f}, !- Handle
+  {ae8e8d62-a0c2-4f78-b43b-b354027b16e9}, !- Handle
   Surface 9,                              !- Name
   Wall,                                   !- Surface Type
   ,                                       !- Construction Name
-  {1929ec05-55fd-4e0d-8953-b5b75a13b835}, !- Space Name
-=======
-  {edb4253c-9438-4f90-a9fd-764e4749ed59}, !- Handle
-  Surface 9,                              !- Name
-  Wall,                                   !- Surface Type
-  ,                                       !- Construction Name
-  {83784c75-1b66-4a48-bc56-ac681b059624}, !- Space Name
->>>>>>> ecc00d0a
+  {ee917ff6-c03d-4eb1-ac93-e7ad502fd60c}, !- Space Name
   Outdoors,                               !- Outside Boundary Condition
   ,                                       !- Outside Boundary Condition Object
   SunExposed,                             !- Sun Exposure
@@ -562,19 +362,11 @@
   0, 6.81553519541936, 2.4384;            !- X,Y,Z Vertex 4 {m}
 
 OS:Surface,
-<<<<<<< HEAD
-  {66164d2a-5f81-4279-b0e8-961f16bff75c}, !- Handle
+  {33ede51d-6af9-4d0c-aa74-9b7ac04411bf}, !- Handle
   Surface 10,                             !- Name
   Wall,                                   !- Surface Type
   ,                                       !- Construction Name
-  {1929ec05-55fd-4e0d-8953-b5b75a13b835}, !- Space Name
-=======
-  {74f3c933-a639-4265-a361-2e2a97fcdc0a}, !- Handle
-  Surface 10,                             !- Name
-  Wall,                                   !- Surface Type
-  ,                                       !- Construction Name
-  {83784c75-1b66-4a48-bc56-ac681b059624}, !- Space Name
->>>>>>> ecc00d0a
+  {ee917ff6-c03d-4eb1-ac93-e7ad502fd60c}, !- Space Name
   Outdoors,                               !- Outside Boundary Condition
   ,                                       !- Outside Boundary Condition Object
   SunExposed,                             !- Sun Exposure
@@ -587,19 +379,11 @@
   13.6310703908387, 6.81553519541936, 2.4384; !- X,Y,Z Vertex 4 {m}
 
 OS:Surface,
-<<<<<<< HEAD
-  {abb03505-4819-4e5e-9268-a11060b81503}, !- Handle
+  {c4ce962e-c201-42e9-8665-a90c699ebc9a}, !- Handle
   Surface 11,                             !- Name
   Wall,                                   !- Surface Type
   ,                                       !- Construction Name
-  {1929ec05-55fd-4e0d-8953-b5b75a13b835}, !- Space Name
-=======
-  {4fcc3658-1a6b-484d-899a-cbd5bc01683e}, !- Handle
-  Surface 11,                             !- Name
-  Wall,                                   !- Surface Type
-  ,                                       !- Construction Name
-  {83784c75-1b66-4a48-bc56-ac681b059624}, !- Space Name
->>>>>>> ecc00d0a
+  {ee917ff6-c03d-4eb1-ac93-e7ad502fd60c}, !- Space Name
   Outdoors,                               !- Outside Boundary Condition
   ,                                       !- Outside Boundary Condition Object
   SunExposed,                             !- Sun Exposure
@@ -612,23 +396,13 @@
   13.6310703908387, 0, 2.4384;            !- X,Y,Z Vertex 4 {m}
 
 OS:Surface,
-<<<<<<< HEAD
-  {49655437-009f-4a64-8ddd-3c93c0aa5382}, !- Handle
+  {34a86578-9cb3-48f3-916f-87228f067dc1}, !- Handle
   Surface 12,                             !- Name
   RoofCeiling,                            !- Surface Type
   ,                                       !- Construction Name
-  {1929ec05-55fd-4e0d-8953-b5b75a13b835}, !- Space Name
+  {ee917ff6-c03d-4eb1-ac93-e7ad502fd60c}, !- Space Name
   Surface,                                !- Outside Boundary Condition
-  {c1dde661-f223-41fa-94d8-3f099d832e81}, !- Outside Boundary Condition Object
-=======
-  {ab5905f0-bacf-4784-a0c2-119f275cd80c}, !- Handle
-  Surface 12,                             !- Name
-  RoofCeiling,                            !- Surface Type
-  ,                                       !- Construction Name
-  {83784c75-1b66-4a48-bc56-ac681b059624}, !- Space Name
-  Surface,                                !- Outside Boundary Condition
-  {8ed41be2-c58c-4994-9ba9-1ea23ff94d10}, !- Outside Boundary Condition Object
->>>>>>> ecc00d0a
+  {2a705579-dc0d-4f8a-a4ff-7be116231a82}, !- Outside Boundary Condition Object
   NoSun,                                  !- Sun Exposure
   NoWind,                                 !- Wind Exposure
   ,                                       !- View Factor to Ground
@@ -639,23 +413,13 @@
   0, 0, 2.4384;                           !- X,Y,Z Vertex 4 {m}
 
 OS:Surface,
-<<<<<<< HEAD
-  {c1dde661-f223-41fa-94d8-3f099d832e81}, !- Handle
+  {2a705579-dc0d-4f8a-a4ff-7be116231a82}, !- Handle
   Surface 13,                             !- Name
   Floor,                                  !- Surface Type
   ,                                       !- Construction Name
-  {1ed6c86b-6bea-4423-8c50-7bd7b3c52df7}, !- Space Name
+  {8be56307-62da-474e-9dc2-8e00d62a158c}, !- Space Name
   Surface,                                !- Outside Boundary Condition
-  {49655437-009f-4a64-8ddd-3c93c0aa5382}, !- Outside Boundary Condition Object
-=======
-  {8ed41be2-c58c-4994-9ba9-1ea23ff94d10}, !- Handle
-  Surface 13,                             !- Name
-  Floor,                                  !- Surface Type
-  ,                                       !- Construction Name
-  {9efdc445-d1fb-4687-920f-a0ea1afc6b9c}, !- Space Name
-  Surface,                                !- Outside Boundary Condition
-  {ab5905f0-bacf-4784-a0c2-119f275cd80c}, !- Outside Boundary Condition Object
->>>>>>> ecc00d0a
+  {34a86578-9cb3-48f3-916f-87228f067dc1}, !- Outside Boundary Condition Object
   NoSun,                                  !- Sun Exposure
   NoWind,                                 !- Wind Exposure
   ,                                       !- View Factor to Ground
@@ -666,19 +430,11 @@
   0, 0, 0;                                !- X,Y,Z Vertex 4 {m}
 
 OS:Surface,
-<<<<<<< HEAD
-  {3895447b-db4a-4372-986f-82b3842c0625}, !- Handle
+  {f5ac8e50-d4cd-467a-9cba-dbd036d9abc8}, !- Handle
   Surface 14,                             !- Name
   RoofCeiling,                            !- Surface Type
   ,                                       !- Construction Name
-  {1ed6c86b-6bea-4423-8c50-7bd7b3c52df7}, !- Space Name
-=======
-  {53138de1-dea4-4b01-b323-886746d861f3}, !- Handle
-  Surface 14,                             !- Name
-  RoofCeiling,                            !- Surface Type
-  ,                                       !- Construction Name
-  {9efdc445-d1fb-4687-920f-a0ea1afc6b9c}, !- Space Name
->>>>>>> ecc00d0a
+  {8be56307-62da-474e-9dc2-8e00d62a158c}, !- Space Name
   Outdoors,                               !- Outside Boundary Condition
   ,                                       !- Outside Boundary Condition Object
   SunExposed,                             !- Sun Exposure
@@ -691,19 +447,11 @@
   13.6310703908387, 0, 0;                 !- X,Y,Z Vertex 4 {m}
 
 OS:Surface,
-<<<<<<< HEAD
-  {ad03d3e1-830a-466d-8ffb-5c6501cb1656}, !- Handle
+  {82a6813f-e283-4214-97d1-721d771008b3}, !- Handle
   Surface 15,                             !- Name
   RoofCeiling,                            !- Surface Type
   ,                                       !- Construction Name
-  {1ed6c86b-6bea-4423-8c50-7bd7b3c52df7}, !- Space Name
-=======
-  {b779883d-d8bf-40a2-8618-36b594e99f38}, !- Handle
-  Surface 15,                             !- Name
-  RoofCeiling,                            !- Surface Type
-  ,                                       !- Construction Name
-  {9efdc445-d1fb-4687-920f-a0ea1afc6b9c}, !- Space Name
->>>>>>> ecc00d0a
+  {8be56307-62da-474e-9dc2-8e00d62a158c}, !- Space Name
   Outdoors,                               !- Outside Boundary Condition
   ,                                       !- Outside Boundary Condition Object
   SunExposed,                             !- Sun Exposure
@@ -716,19 +464,11 @@
   0, 6.81553519541936, 0;                 !- X,Y,Z Vertex 4 {m}
 
 OS:Surface,
-<<<<<<< HEAD
-  {00a098a0-ceab-41a5-b713-9b7a0ab5ce79}, !- Handle
+  {beb949b6-9ee2-4638-89a1-ba53453c953d}, !- Handle
   Surface 16,                             !- Name
   Wall,                                   !- Surface Type
   ,                                       !- Construction Name
-  {1ed6c86b-6bea-4423-8c50-7bd7b3c52df7}, !- Space Name
-=======
-  {a0a37f49-21a9-489b-ac6c-6268638d6533}, !- Handle
-  Surface 16,                             !- Name
-  Wall,                                   !- Surface Type
-  ,                                       !- Construction Name
-  {9efdc445-d1fb-4687-920f-a0ea1afc6b9c}, !- Space Name
->>>>>>> ecc00d0a
+  {8be56307-62da-474e-9dc2-8e00d62a158c}, !- Space Name
   Outdoors,                               !- Outside Boundary Condition
   ,                                       !- Outside Boundary Condition Object
   SunExposed,                             !- Sun Exposure
@@ -740,19 +480,11 @@
   0, 0, 0;                                !- X,Y,Z Vertex 3 {m}
 
 OS:Surface,
-<<<<<<< HEAD
-  {16c4911f-32ff-4dfc-96ae-2f46c23080ea}, !- Handle
+  {7e69375d-c67c-426a-933a-f3f7691bf600}, !- Handle
   Surface 17,                             !- Name
   Wall,                                   !- Surface Type
   ,                                       !- Construction Name
-  {1ed6c86b-6bea-4423-8c50-7bd7b3c52df7}, !- Space Name
-=======
-  {358be82e-6598-404c-8778-7726c7ca0e76}, !- Handle
-  Surface 17,                             !- Name
-  Wall,                                   !- Surface Type
-  ,                                       !- Construction Name
-  {9efdc445-d1fb-4687-920f-a0ea1afc6b9c}, !- Space Name
->>>>>>> ecc00d0a
+  {8be56307-62da-474e-9dc2-8e00d62a158c}, !- Space Name
   Outdoors,                               !- Outside Boundary Condition
   ,                                       !- Outside Boundary Condition Object
   SunExposed,                             !- Sun Exposure
@@ -764,15 +496,9 @@
   13.6310703908387, 6.81553519541936, 0;  !- X,Y,Z Vertex 3 {m}
 
 OS:Space,
-<<<<<<< HEAD
-  {1ed6c86b-6bea-4423-8c50-7bd7b3c52df7}, !- Handle
+  {8be56307-62da-474e-9dc2-8e00d62a158c}, !- Handle
   unfinished attic space,                 !- Name
-  {dfa8d4ce-7c2c-4cfb-9e6e-c08e0c00a139}, !- Space Type Name
-=======
-  {9efdc445-d1fb-4687-920f-a0ea1afc6b9c}, !- Handle
-  unfinished attic space,                 !- Name
-  {e5206bd9-350a-417b-bb28-c5ba23a23e2e}, !- Space Type Name
->>>>>>> ecc00d0a
+  {adf01170-b201-4120-8ad5-4bae27848cd7}, !- Space Type Name
   ,                                       !- Default Construction Set Name
   ,                                       !- Default Schedule Set Name
   -0,                                     !- Direction of Relative North {deg}
@@ -780,17 +506,10 @@
   0,                                      !- Y Origin {m}
   4.8768,                                 !- Z Origin {m}
   ,                                       !- Building Story Name
-<<<<<<< HEAD
-  {7e866a16-fb70-43e4-a330-3b893547886a}; !- Thermal Zone Name
+  {12285970-3361-4cb3-a6d7-3c6a7571c274}; !- Thermal Zone Name
 
 OS:ThermalZone,
-  {7e866a16-fb70-43e4-a330-3b893547886a}, !- Handle
-=======
-  {403f4ed3-9194-4abf-8cef-f35ea244a555}; !- Thermal Zone Name
-
-OS:ThermalZone,
-  {403f4ed3-9194-4abf-8cef-f35ea244a555}, !- Handle
->>>>>>> ecc00d0a
+  {12285970-3361-4cb3-a6d7-3c6a7571c274}, !- Handle
   unfinished attic zone,                  !- Name
   ,                                       !- Multiplier
   ,                                       !- Ceiling Height {m}
@@ -799,17 +518,10 @@
   ,                                       !- Zone Inside Convection Algorithm
   ,                                       !- Zone Outside Convection Algorithm
   ,                                       !- Zone Conditioning Equipment List Name
-<<<<<<< HEAD
-  {9176570b-f817-44fa-9b79-d5742ab71616}, !- Zone Air Inlet Port List
-  {67c656ad-9215-4a63-9929-72adc9799c2d}, !- Zone Air Exhaust Port List
-  {ac2ac4f0-8c27-4a75-838e-6c5212867aec}, !- Zone Air Node Name
-  {91b1a43c-b099-4ab7-a711-84cdeefd8764}, !- Zone Return Air Port List
-=======
-  {c0103900-b374-4c4e-ba0e-e9589817f407}, !- Zone Air Inlet Port List
-  {c6b32312-1b0e-4f09-923b-e4eae2a290f7}, !- Zone Air Exhaust Port List
-  {b82c1c4b-df9e-4da9-8103-201a7b136c82}, !- Zone Air Node Name
-  {cf3b90f4-da05-4c1d-aef7-74ffc0ff1e1f}, !- Zone Return Air Port List
->>>>>>> ecc00d0a
+  {bba28750-9bd3-46ed-a69b-a5f084e82628}, !- Zone Air Inlet Port List
+  {957350b4-2bd9-482a-88c3-4464d3be00e4}, !- Zone Air Exhaust Port List
+  {b22d6341-462a-4663-9379-bd9dad849a88}, !- Zone Air Node Name
+  {ac48b285-1a2c-4d99-9c93-a49bea58eb75}, !- Zone Return Air Port List
   ,                                       !- Primary Daylighting Control Name
   ,                                       !- Fraction of Zone Controlled by Primary Daylighting Control
   ,                                       !- Secondary Daylighting Control Name
@@ -820,67 +532,33 @@
   No;                                     !- Use Ideal Air Loads
 
 OS:Node,
-<<<<<<< HEAD
-  {d7a2e40e-a87e-4125-85f1-d4436ae88044}, !- Handle
+  {713be99a-b96d-4a75-b6d6-ce748966cafb}, !- Handle
   Node 2,                                 !- Name
-  {ac2ac4f0-8c27-4a75-838e-6c5212867aec}, !- Inlet Port
+  {b22d6341-462a-4663-9379-bd9dad849a88}, !- Inlet Port
   ;                                       !- Outlet Port
 
 OS:Connection,
-  {ac2ac4f0-8c27-4a75-838e-6c5212867aec}, !- Handle
-  {93f7bb99-352e-4b09-950e-8668aa771c76}, !- Name
-  {7e866a16-fb70-43e4-a330-3b893547886a}, !- Source Object
+  {b22d6341-462a-4663-9379-bd9dad849a88}, !- Handle
+  {12285970-3361-4cb3-a6d7-3c6a7571c274}, !- Source Object
   11,                                     !- Outlet Port
-  {d7a2e40e-a87e-4125-85f1-d4436ae88044}, !- Target Object
+  {713be99a-b96d-4a75-b6d6-ce748966cafb}, !- Target Object
   2;                                      !- Inlet Port
 
 OS:PortList,
-  {9176570b-f817-44fa-9b79-d5742ab71616}, !- Handle
-  {03c5d399-d9d3-407f-a4c9-24e72248c879}, !- Name
-  {7e866a16-fb70-43e4-a330-3b893547886a}; !- HVAC Component
+  {bba28750-9bd3-46ed-a69b-a5f084e82628}, !- Handle
+  {12285970-3361-4cb3-a6d7-3c6a7571c274}; !- HVAC Component
 
 OS:PortList,
-  {67c656ad-9215-4a63-9929-72adc9799c2d}, !- Handle
-  {13619647-8564-4abe-81cd-f94c65ba4bb8}, !- Name
-  {7e866a16-fb70-43e4-a330-3b893547886a}; !- HVAC Component
+  {957350b4-2bd9-482a-88c3-4464d3be00e4}, !- Handle
+  {12285970-3361-4cb3-a6d7-3c6a7571c274}; !- HVAC Component
 
 OS:PortList,
-  {91b1a43c-b099-4ab7-a711-84cdeefd8764}, !- Handle
-  {e9b412cb-4e3d-4cc8-a9be-5e66a5bef9d7}, !- Name
-  {7e866a16-fb70-43e4-a330-3b893547886a}; !- HVAC Component
+  {ac48b285-1a2c-4d99-9c93-a49bea58eb75}, !- Handle
+  {12285970-3361-4cb3-a6d7-3c6a7571c274}; !- HVAC Component
 
 OS:Sizing:Zone,
-  {744f0245-54cf-4e17-885a-9b68e1ca72c5}, !- Handle
-  {7e866a16-fb70-43e4-a330-3b893547886a}, !- Zone or ZoneList Name
-=======
-  {779e86c5-c7aa-48fb-8fac-31251cc7d484}, !- Handle
-  Node 2,                                 !- Name
-  {b82c1c4b-df9e-4da9-8103-201a7b136c82}, !- Inlet Port
-  ;                                       !- Outlet Port
-
-OS:Connection,
-  {b82c1c4b-df9e-4da9-8103-201a7b136c82}, !- Handle
-  {403f4ed3-9194-4abf-8cef-f35ea244a555}, !- Source Object
-  11,                                     !- Outlet Port
-  {779e86c5-c7aa-48fb-8fac-31251cc7d484}, !- Target Object
-  2;                                      !- Inlet Port
-
-OS:PortList,
-  {c0103900-b374-4c4e-ba0e-e9589817f407}, !- Handle
-  {403f4ed3-9194-4abf-8cef-f35ea244a555}; !- HVAC Component
-
-OS:PortList,
-  {c6b32312-1b0e-4f09-923b-e4eae2a290f7}, !- Handle
-  {403f4ed3-9194-4abf-8cef-f35ea244a555}; !- HVAC Component
-
-OS:PortList,
-  {cf3b90f4-da05-4c1d-aef7-74ffc0ff1e1f}, !- Handle
-  {403f4ed3-9194-4abf-8cef-f35ea244a555}; !- HVAC Component
-
-OS:Sizing:Zone,
-  {42ff9a83-3509-475e-8b72-d63aae9e9820}, !- Handle
-  {403f4ed3-9194-4abf-8cef-f35ea244a555}, !- Zone or ZoneList Name
->>>>>>> ecc00d0a
+  {e49ce92e-1bce-41eb-bc97-0def9f419aee}, !- Handle
+  {12285970-3361-4cb3-a6d7-3c6a7571c274}, !- Zone or ZoneList Name
   SupplyAirTemperature,                   !- Zone Cooling Design Supply Air Temperature Input Method
   14,                                     !- Zone Cooling Design Supply Air Temperature {C}
   11.11,                                  !- Zone Cooling Design Supply Air Temperature Difference {deltaC}
@@ -907,21 +585,12 @@
   autosize;                               !- Dedicated Outdoor Air High Setpoint Temperature for Design {C}
 
 OS:ZoneHVAC:EquipmentList,
-<<<<<<< HEAD
-  {f3ce7d11-ae45-4644-9418-67788f1d5c21}, !- Handle
+  {d4a1563e-062d-4809-8f4f-97d89a6d4077}, !- Handle
   Zone HVAC Equipment List 2,             !- Name
-  {7e866a16-fb70-43e4-a330-3b893547886a}; !- Thermal Zone
+  {12285970-3361-4cb3-a6d7-3c6a7571c274}; !- Thermal Zone
 
 OS:SpaceType,
-  {dfa8d4ce-7c2c-4cfb-9e6e-c08e0c00a139}, !- Handle
-=======
-  {bdbffe03-fcb6-451e-81d0-a6b3948c3a92}, !- Handle
-  Zone HVAC Equipment List 2,             !- Name
-  {403f4ed3-9194-4abf-8cef-f35ea244a555}; !- Thermal Zone
-
-OS:SpaceType,
-  {e5206bd9-350a-417b-bb28-c5ba23a23e2e}, !- Handle
->>>>>>> ecc00d0a
+  {adf01170-b201-4120-8ad5-4bae27848cd7}, !- Handle
   Space Type 2,                           !- Name
   ,                                       !- Default Construction Set Name
   ,                                       !- Default Schedule Set Name
@@ -932,23 +601,14 @@
   unfinished attic;                       !- Standards Space Type
 
 OS:BuildingUnit,
-<<<<<<< HEAD
-  {c769b94a-e074-48fe-896f-7226fa55c3e9}, !- Handle
-=======
-  {3796e758-4432-4b61-89e9-f86606f50622}, !- Handle
->>>>>>> ecc00d0a
+  {b7b8af7c-9119-4914-b491-264d69466c77}, !- Handle
   unit 1,                                 !- Name
   ,                                       !- Rendering Color
   Residential;                            !- Building Unit Type
 
 OS:AdditionalProperties,
-<<<<<<< HEAD
-  {7997944b-8c2e-4337-a324-869c4b0360c2}, !- Handle
-  {c769b94a-e074-48fe-896f-7226fa55c3e9}, !- Object Name
-=======
-  {842f2aac-0e57-4df3-8918-6f140c1e2f23}, !- Handle
-  {3796e758-4432-4b61-89e9-f86606f50622}, !- Object Name
->>>>>>> ecc00d0a
+  {45d6909c-efb6-4f0f-b063-343bb5477fb7}, !- Handle
+  {b7b8af7c-9119-4914-b491-264d69466c77}, !- Object Name
   NumberOfBedrooms,                       !- Feature Name 1
   Integer,                                !- Feature Data Type 1
   3,                                      !- Feature Value 1
@@ -960,20 +620,12 @@
   2.6400000000000001;                     !- Feature Value 3
 
 OS:External:File,
-<<<<<<< HEAD
-  {077e1f34-c999-461b-9094-46d1b14b8b36}, !- Handle
-=======
-  {8ae913b9-7f22-4419-bc03-2e01a40fdf03}, !- Handle
->>>>>>> ecc00d0a
+  {c7faff12-f1b6-488d-acbd-7657ec0b62a1}, !- Handle
   8760.csv,                               !- Name
   8760.csv;                               !- File Name
 
 OS:Schedule:Day,
-<<<<<<< HEAD
-  {341372d3-f35b-45a0-903f-afa31e6747bc}, !- Handle
-=======
-  {78f40681-d8b5-4283-bf94-f5de7f016165}, !- Handle
->>>>>>> ecc00d0a
+  {2874a6c6-5cc4-4be9-b72a-7ec93627f6a4}, !- Handle
   Schedule Day 1,                         !- Name
   ,                                       !- Schedule Type Limits Name
   ,                                       !- Interpolate to Timestep
@@ -982,11 +634,7 @@
   0;                                      !- Value Until Time 1
 
 OS:Schedule:Day,
-<<<<<<< HEAD
-  {ef1d220f-3209-4e20-8828-60c1c877aaea}, !- Handle
-=======
-  {1fe0a9fc-9567-4b2e-9163-b75f14ddd317}, !- Handle
->>>>>>> ecc00d0a
+  {868e4b82-57f9-4d70-b923-f674c29fbce7}, !- Handle
   Schedule Day 2,                         !- Name
   ,                                       !- Schedule Type Limits Name
   ,                                       !- Interpolate to Timestep
@@ -995,17 +643,10 @@
   1;                                      !- Value Until Time 1
 
 OS:Schedule:File,
-<<<<<<< HEAD
-  {089ecc91-539f-4393-beab-c9da3118fa68}, !- Handle
+  {c8af1aea-df54-4bc6-b4de-a080774c270c}, !- Handle
   occupants,                              !- Name
-  {1ef72784-dd12-451e-9fdc-f5faadad407d}, !- Schedule Type Limits Name
-  {077e1f34-c999-461b-9094-46d1b14b8b36}, !- External File Name
-=======
-  {460b587f-5155-429a-bc91-920e720e3df1}, !- Handle
-  occupants,                              !- Name
-  {7b368e8b-e3aa-43f4-8fb3-debf59d6433b}, !- Schedule Type Limits Name
-  {8ae913b9-7f22-4419-bc03-2e01a40fdf03}, !- External File Name
->>>>>>> ecc00d0a
+  {06e58486-d0de-4446-9592-2018f6a17018}, !- Schedule Type Limits Name
+  {c7faff12-f1b6-488d-acbd-7657ec0b62a1}, !- External File Name
   1,                                      !- Column Number
   1,                                      !- Rows to Skip at Top
   8760,                                   !- Number of Hours of Data
@@ -1013,36 +654,15 @@
   ,                                       !- Interpolate to Timestep
   60;                                     !- Minutes per Item
 
-<<<<<<< HEAD
-OS:Schedule:Ruleset,
-  {d9c38e9c-13e6-4ea1-9a2c-3df947bc5e3b}, !- Handle
-  Schedule Ruleset 1,                     !- Name
-  {87a09900-7ae2-4274-9a23-93817d19479a}, !- Schedule Type Limits Name
-  {fcd79a09-1077-4ad8-bddb-eed0e2266000}; !- Default Day Schedule Name
-
-OS:Schedule:Day,
-  {fcd79a09-1077-4ad8-bddb-eed0e2266000}, !- Handle
-  Schedule Day 3,                         !- Name
-  {87a09900-7ae2-4274-9a23-93817d19479a}, !- Schedule Type Limits Name
-  ,                                       !- Interpolate to Timestep
-  24,                                     !- Hour 1
-  0,                                      !- Minute 1
-  112.539290946133;                       !- Value Until Time 1
+OS:Schedule:Constant,
+  {aea5ec81-a88e-4181-8922-0ac83e148509}, !- Handle
+  res occupants activity schedule,        !- Name
+  {e80a36ca-64e3-4d8e-a2b4-833a3b3b1052}, !- Schedule Type Limits Name
+  112.539290946133;                       !- Value
 
 OS:People:Definition,
-  {1e8d70ca-f6f2-4875-a7e7-731276c6b8c3}, !- Handle
-  res occupants|living space|story 2,     !- Name
-=======
-OS:Schedule:Constant,
-  {4c847d7f-b6d5-4e51-b4c1-e12ebb7b4705}, !- Handle
-  res occupants activity schedule,        !- Name
-  {2c425283-cfca-4ba6-8798-db92124b6931}, !- Schedule Type Limits Name
-  112.539290946133;                       !- Value
-
-OS:People:Definition,
-  {7b353885-a104-4033-8900-1e499bc66653}, !- Handle
+  {a9a0367d-aa44-4c37-b7bc-213306936576}, !- Handle
   res occupants|living space,             !- Name
->>>>>>> ecc00d0a
   People,                                 !- Number of People Calculation Method
   1.32,                                   !- Number of People {people}
   ,                                       !- People per Space Floor Area {person/m2}
@@ -1054,21 +674,12 @@
   ZoneAveraged;                           !- Mean Radiant Temperature Calculation Type
 
 OS:People,
-<<<<<<< HEAD
-  {b473f649-cd51-4961-b56d-721f1859d1bf}, !- Handle
-  res occupants|living space|story 2,     !- Name
-  {1e8d70ca-f6f2-4875-a7e7-731276c6b8c3}, !- People Definition Name
-  {1929ec05-55fd-4e0d-8953-b5b75a13b835}, !- Space or SpaceType Name
-  {089ecc91-539f-4393-beab-c9da3118fa68}, !- Number of People Schedule Name
-  {d9c38e9c-13e6-4ea1-9a2c-3df947bc5e3b}, !- Activity Level Schedule Name
-=======
-  {8e38e1ae-2dab-4d79-b772-f5a60073b324}, !- Handle
+  {5076d03d-558b-45d7-99ca-56dc09d63a0e}, !- Handle
   res occupants|living space,             !- Name
-  {7b353885-a104-4033-8900-1e499bc66653}, !- People Definition Name
-  {a0cda39b-4f3e-495b-babf-7b771e8924f2}, !- Space or SpaceType Name
-  {460b587f-5155-429a-bc91-920e720e3df1}, !- Number of People Schedule Name
-  {4c847d7f-b6d5-4e51-b4c1-e12ebb7b4705}, !- Activity Level Schedule Name
->>>>>>> ecc00d0a
+  {a9a0367d-aa44-4c37-b7bc-213306936576}, !- People Definition Name
+  {de4a11f9-3b71-467f-92f0-b93f7871d58a}, !- Space or SpaceType Name
+  {c8af1aea-df54-4bc6-b4de-a080774c270c}, !- Number of People Schedule Name
+  {aea5ec81-a88e-4181-8922-0ac83e148509}, !- Activity Level Schedule Name
   ,                                       !- Surface Name/Angle Factor List Name
   ,                                       !- Work Efficiency Schedule Name
   ,                                       !- Clothing Insulation Schedule Name
@@ -1076,11 +687,7 @@
   1;                                      !- Multiplier
 
 OS:ScheduleTypeLimits,
-<<<<<<< HEAD
-  {87a09900-7ae2-4274-9a23-93817d19479a}, !- Handle
-=======
-  {2c425283-cfca-4ba6-8798-db92124b6931}, !- Handle
->>>>>>> ecc00d0a
+  {e80a36ca-64e3-4d8e-a2b4-833a3b3b1052}, !- Handle
   ActivityLevel,                          !- Name
   0,                                      !- Lower Limit Value
   ,                                       !- Upper Limit Value
@@ -1088,24 +695,15 @@
   ActivityLevel;                          !- Unit Type
 
 OS:ScheduleTypeLimits,
-<<<<<<< HEAD
-  {1ef72784-dd12-451e-9fdc-f5faadad407d}, !- Handle
-=======
-  {7b368e8b-e3aa-43f4-8fb3-debf59d6433b}, !- Handle
->>>>>>> ecc00d0a
+  {06e58486-d0de-4446-9592-2018f6a17018}, !- Handle
   Fractional,                             !- Name
   0,                                      !- Lower Limit Value
   1,                                      !- Upper Limit Value
   Continuous;                             !- Numeric Type
 
 OS:People:Definition,
-<<<<<<< HEAD
-  {178a8f95-ca55-4ad9-bd95-c82a139983db}, !- Handle
-  res occupants|living space,             !- Name
-=======
-  {0b69aca1-06f0-4148-a92f-9f2e37e00245}, !- Handle
+  {2c8efae1-b350-438d-aa70-3804047e0d8c}, !- Handle
   res occupants|living space|story 2,     !- Name
->>>>>>> ecc00d0a
   People,                                 !- Number of People Calculation Method
   1.32,                                   !- Number of People {people}
   ,                                       !- People per Space Floor Area {person/m2}
@@ -1117,21 +715,12 @@
   ZoneAveraged;                           !- Mean Radiant Temperature Calculation Type
 
 OS:People,
-<<<<<<< HEAD
-  {04322394-8d29-4c24-b047-80ca1fc1406a}, !- Handle
-  res occupants|living space,             !- Name
-  {178a8f95-ca55-4ad9-bd95-c82a139983db}, !- People Definition Name
-  {ddfd93ab-319f-41b7-b54c-d6c334724365}, !- Space or SpaceType Name
-  {089ecc91-539f-4393-beab-c9da3118fa68}, !- Number of People Schedule Name
-  {d9c38e9c-13e6-4ea1-9a2c-3df947bc5e3b}, !- Activity Level Schedule Name
-=======
-  {8dd34d74-b467-451b-b15a-875bb3a3f6d4}, !- Handle
+  {bd6e2ff1-aa7d-4e4a-b809-59b6ee5301a9}, !- Handle
   res occupants|living space|story 2,     !- Name
-  {0b69aca1-06f0-4148-a92f-9f2e37e00245}, !- People Definition Name
-  {83784c75-1b66-4a48-bc56-ac681b059624}, !- Space or SpaceType Name
-  {460b587f-5155-429a-bc91-920e720e3df1}, !- Number of People Schedule Name
-  {4c847d7f-b6d5-4e51-b4c1-e12ebb7b4705}, !- Activity Level Schedule Name
->>>>>>> ecc00d0a
+  {2c8efae1-b350-438d-aa70-3804047e0d8c}, !- People Definition Name
+  {ee917ff6-c03d-4eb1-ac93-e7ad502fd60c}, !- Space or SpaceType Name
+  {c8af1aea-df54-4bc6-b4de-a080774c270c}, !- Number of People Schedule Name
+  {aea5ec81-a88e-4181-8922-0ac83e148509}, !- Activity Level Schedule Name
   ,                                       !- Surface Name/Angle Factor List Name
   ,                                       !- Work Efficiency Schedule Name
   ,                                       !- Clothing Insulation Schedule Name
