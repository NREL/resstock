!- NOTE: Auto-generated from /test/osw_files/SFD_2000sqft_2story_SL_UA.osw

OS:Version,
<<<<<<< HEAD
  {aaeaa91f-d3ee-430c-b3d6-481a68d226db}, !- Handle
  2.8.0;                                  !- Version Identifier

OS:Building,
  {4172b66c-616b-48da-a02b-f6ac8ab0a3a7}, !- Handle
  Building 1,                             !- Name
  ,                                       !- Building Sector Type
  0,                                      !- North Axis {deg}
  ,                                       !- Nominal Floor to Floor Height {m}
  ,                                       !- Space Type Name
  ,                                       !- Default Construction Set Name
  ,                                       !- Default Schedule Set Name
  2,                                      !- Standards Number of Stories
  2,                                      !- Standards Number of Above Ground Stories
  ,                                       !- Standards Template
  singlefamilydetached,                   !- Standards Building Type
  1;                                      !- Standards Number of Living Units

OS:Facility,
  {27268489-9ef7-4ee6-9092-6c1ce9bfc3ca}; !- Handle

OS:Site,
  {a5dca033-4ed6-4cd2-8547-526bd9320cfa}, !- Handle
  Site 1,                                 !- Name
  ,                                       !- Latitude {deg}
  ,                                       !- Longitude {deg}
  ,                                       !- Time Zone {hr}
  ,                                       !- Elevation {m}
  ;                                       !- Terrain

OS:SimulationControl,
  {7bb6fcf8-b94d-42c2-8d57-0059bb1c8eac}, !- Handle
=======
  {834ed1dd-2008-4504-a8ef-cb961db015fe}, !- Handle
  2.8.0;                                  !- Version Identifier

OS:SimulationControl,
  {f126b873-a557-4cec-b5fe-259dfa0d3af9}, !- Handle
>>>>>>> d5384c51
  ,                                       !- Do Zone Sizing Calculation
  ,                                       !- Do System Sizing Calculation
  ,                                       !- Do Plant Sizing Calculation
  No;                                     !- Run Simulation for Sizing Periods

<<<<<<< HEAD
OS:Sizing:Parameters,
  {f9b5e597-0158-4f85-a5aa-4161f0a91258}, !- Handle
  1.25,                                   !- Heating Sizing Factor
  1.15;                                   !- Cooling Sizing Factor

OS:Timestep,
  {0830c108-f431-43e1-9154-789511ac9fa9}, !- Handle
  6;                                      !- Number of Timesteps per Hour

OS:ShadowCalculation,
  {4c6ce51c-fe7a-405b-a496-f3b0bb8d702b}, !- Handle
  20,                                     !- Calculation Frequency
  200;                                    !- Maximum Figures in Shadow Overlap Calculations

OS:HeatBalanceAlgorithm,
  {769e1cc6-2743-4da6-87a2-db4c2e74b216}, !- Handle
  ConductionTransferFunction,             !- Algorithm
  200;                                    !- Surface Temperature Upper Limit {C}

OS:RunPeriod,
  {cb38b82c-54ef-40a1-ac7d-42c5d8c916bd}, !- Handle
=======
OS:Timestep,
  {bfef2038-6ff9-436d-8d8f-800adb8f7f79}, !- Handle
  6;                                      !- Number of Timesteps per Hour

OS:ShadowCalculation,
  {dad19421-808f-4b8a-a702-7a5d96626608}, !- Handle
  20,                                     !- Calculation Frequency
  200;                                    !- Maximum Figures in Shadow Overlap Calculations

OS:SurfaceConvectionAlgorithm:Outside,
  {ffa90c6e-2b29-421c-9858-64b05b97a374}, !- Handle
  DOE-2;                                  !- Algorithm

OS:SurfaceConvectionAlgorithm:Inside,
  {3d100658-aa06-42ae-96c0-e26484d7a912}, !- Handle
  TARP;                                   !- Algorithm

OS:ZoneCapacitanceMultiplier:ResearchSpecial,
  {b09a4b02-2b25-4833-96f6-ea21893462d6}, !- Handle
  ,                                       !- Temperature Capacity Multiplier
  15,                                     !- Humidity Capacity Multiplier
  ;                                       !- Carbon Dioxide Capacity Multiplier

OS:RunPeriod,
  {4f6cab9d-fb91-4954-a946-cbf3686e666c}, !- Handle
>>>>>>> d5384c51
  Run Period 1,                           !- Name
  1,                                      !- Begin Month
  1,                                      !- Begin Day of Month
  12,                                     !- End Month
  31,                                     !- End Day of Month
  ,                                       !- Use Weather File Holidays and Special Days
  ,                                       !- Use Weather File Daylight Saving Period
  ,                                       !- Apply Weekend Holiday Rule
  ,                                       !- Use Weather File Rain Indicators
  ,                                       !- Use Weather File Snow Indicators
  ;                                       !- Number of Times Runperiod to be Repeated

<<<<<<< HEAD
OS:LifeCycleCost:Parameters,
  {ad3c44e1-2f13-4ba2-aa5f-eb9b0b103cdd}, !- Handle
  ,                                       !- Analysis Type
  ,                                       !- Discounting Convention
  ,                                       !- Inflation Approach
  ,                                       !- Real Discount Rate
  ,                                       !- Nominal Discount Rate
  ,                                       !- Inflation
  ,                                       !- Base Date Month
  ,                                       !- Base Date Year
  ,                                       !- Service Date Month
  ,                                       !- Service Date Year
  ;                                       !- Length of Study Period in Years

OS:SurfaceConvectionAlgorithm:Outside,
  {824882f2-e8b1-447f-99c3-e91301d056b2}, !- Handle
  DOE-2;                                  !- Algorithm

OS:SurfaceConvectionAlgorithm:Inside,
  {475984cf-40fe-4d7e-84f6-57c26cfa4d8a}, !- Handle
  TARP;                                   !- Algorithm

OS:ZoneCapacitanceMultiplier:ResearchSpecial,
  {e904a05c-0d11-436b-ad90-acf058d3fe2a}, !- Handle
  ,                                       !- Temperature Capacity Multiplier
  15,                                     !- Humidity Capacity Multiplier
  ;                                       !- Carbon Dioxide Capacity Multiplier

OS:ThermalZone,
  {a67f9f5b-178a-42d4-ac8b-5fc17c0aaa17}, !- Handle
=======
OS:ThermalZone,
  {30ce4a55-148e-4666-8d19-b927baf4c4d0}, !- Handle
>>>>>>> d5384c51
  living zone,                            !- Name
  ,                                       !- Multiplier
  ,                                       !- Ceiling Height {m}
  ,                                       !- Volume {m3}
  ,                                       !- Floor Area {m2}
  ,                                       !- Zone Inside Convection Algorithm
  ,                                       !- Zone Outside Convection Algorithm
  ,                                       !- Zone Conditioning Equipment List Name
<<<<<<< HEAD
  {3be4bf32-b21c-4687-837f-5c9acc77494d}, !- Zone Air Inlet Port List
  {6b4b3f56-a71f-4315-b8aa-aeacd008afae}, !- Zone Air Exhaust Port List
  {6375a7c5-d950-45b2-9d79-5328d7d66f22}, !- Zone Air Node Name
  {2ea9791f-d501-42d0-a1f1-c936851d3cf5}, !- Zone Return Air Port List
=======
  {3b93d080-dd4d-40af-9f25-3ba72962c87c}, !- Zone Air Inlet Port List
  {fb0735d2-8f3f-494f-91b2-b653d1f89949}, !- Zone Air Exhaust Port List
  {90f4c709-3daf-4833-bf84-5a268d15c129}, !- Zone Air Node Name
  {25fc5797-c075-4acd-a09a-232ebc68f45d}, !- Zone Return Air Port List
>>>>>>> d5384c51
  ,                                       !- Primary Daylighting Control Name
  ,                                       !- Fraction of Zone Controlled by Primary Daylighting Control
  ,                                       !- Secondary Daylighting Control Name
  ,                                       !- Fraction of Zone Controlled by Secondary Daylighting Control
  ,                                       !- Illuminance Map Name
  ,                                       !- Group Rendering Name
  ,                                       !- Thermostat Name
  No;                                     !- Use Ideal Air Loads

OS:Node,
<<<<<<< HEAD
  {38f3ed69-d34d-4c7d-815e-91a2022e4b2e}, !- Handle
  Node 1,                                 !- Name
  {6375a7c5-d950-45b2-9d79-5328d7d66f22}, !- Inlet Port
  ;                                       !- Outlet Port

OS:Connection,
  {6375a7c5-d950-45b2-9d79-5328d7d66f22}, !- Handle
  {d7169975-f4eb-49a6-92e8-30dae1011efc}, !- Name
  {a67f9f5b-178a-42d4-ac8b-5fc17c0aaa17}, !- Source Object
  11,                                     !- Outlet Port
  {38f3ed69-d34d-4c7d-815e-91a2022e4b2e}, !- Target Object
  2;                                      !- Inlet Port

OS:PortList,
  {3be4bf32-b21c-4687-837f-5c9acc77494d}, !- Handle
  {bf355b25-89f1-4f7e-bc52-bfbd6a109f36}, !- Name
  {a67f9f5b-178a-42d4-ac8b-5fc17c0aaa17}; !- HVAC Component

OS:PortList,
  {6b4b3f56-a71f-4315-b8aa-aeacd008afae}, !- Handle
  {498fad29-835e-41ba-a7df-61609a8c148f}, !- Name
  {a67f9f5b-178a-42d4-ac8b-5fc17c0aaa17}; !- HVAC Component

OS:PortList,
  {2ea9791f-d501-42d0-a1f1-c936851d3cf5}, !- Handle
  {990b60be-1ca5-4267-9079-22cd3bc383db}, !- Name
  {a67f9f5b-178a-42d4-ac8b-5fc17c0aaa17}; !- HVAC Component

OS:Sizing:Zone,
  {a0332021-17ba-4351-9660-ccde692197a9}, !- Handle
  {a67f9f5b-178a-42d4-ac8b-5fc17c0aaa17}, !- Zone or ZoneList Name
=======
  {2e07c986-3676-4e9f-b79d-73cba7b363c8}, !- Handle
  Node 1,                                 !- Name
  {90f4c709-3daf-4833-bf84-5a268d15c129}, !- Inlet Port
  ;                                       !- Outlet Port

OS:Connection,
  {90f4c709-3daf-4833-bf84-5a268d15c129}, !- Handle
  {7480f278-882f-4266-af80-f536ad24f9ee}, !- Name
  {30ce4a55-148e-4666-8d19-b927baf4c4d0}, !- Source Object
  11,                                     !- Outlet Port
  {2e07c986-3676-4e9f-b79d-73cba7b363c8}, !- Target Object
  2;                                      !- Inlet Port

OS:PortList,
  {3b93d080-dd4d-40af-9f25-3ba72962c87c}, !- Handle
  {75e33548-1f7e-43b8-9503-e9e4d1338ba1}, !- Name
  {30ce4a55-148e-4666-8d19-b927baf4c4d0}; !- HVAC Component

OS:PortList,
  {fb0735d2-8f3f-494f-91b2-b653d1f89949}, !- Handle
  {055438de-ebae-46d1-b733-526afb252789}, !- Name
  {30ce4a55-148e-4666-8d19-b927baf4c4d0}; !- HVAC Component

OS:PortList,
  {25fc5797-c075-4acd-a09a-232ebc68f45d}, !- Handle
  {d9880e93-8520-4285-ac17-4985cdf794ab}, !- Name
  {30ce4a55-148e-4666-8d19-b927baf4c4d0}; !- HVAC Component

OS:Sizing:Zone,
  {8f0a0869-9146-4e23-b950-da088a736a0f}, !- Handle
  {30ce4a55-148e-4666-8d19-b927baf4c4d0}, !- Zone or ZoneList Name
>>>>>>> d5384c51
  SupplyAirTemperature,                   !- Zone Cooling Design Supply Air Temperature Input Method
  14,                                     !- Zone Cooling Design Supply Air Temperature {C}
  11.11,                                  !- Zone Cooling Design Supply Air Temperature Difference {deltaC}
  SupplyAirTemperature,                   !- Zone Heating Design Supply Air Temperature Input Method
  40,                                     !- Zone Heating Design Supply Air Temperature {C}
  11.11,                                  !- Zone Heating Design Supply Air Temperature Difference {deltaC}
  0.0085,                                 !- Zone Cooling Design Supply Air Humidity Ratio {kg-H2O/kg-air}
  0.008,                                  !- Zone Heating Design Supply Air Humidity Ratio {kg-H2O/kg-air}
  ,                                       !- Zone Heating Sizing Factor
  ,                                       !- Zone Cooling Sizing Factor
  DesignDay,                              !- Cooling Design Air Flow Method
  ,                                       !- Cooling Design Air Flow Rate {m3/s}
  ,                                       !- Cooling Minimum Air Flow per Zone Floor Area {m3/s-m2}
  ,                                       !- Cooling Minimum Air Flow {m3/s}
  ,                                       !- Cooling Minimum Air Flow Fraction
  DesignDay,                              !- Heating Design Air Flow Method
  ,                                       !- Heating Design Air Flow Rate {m3/s}
  ,                                       !- Heating Maximum Air Flow per Zone Floor Area {m3/s-m2}
  ,                                       !- Heating Maximum Air Flow {m3/s}
  ,                                       !- Heating Maximum Air Flow Fraction
  ,                                       !- Design Zone Air Distribution Effectiveness in Cooling Mode
  ,                                       !- Design Zone Air Distribution Effectiveness in Heating Mode
  No,                                     !- Account for Dedicated Outdoor Air System
  NeutralSupplyAir,                       !- Dedicated Outdoor Air System Control Strategy
  autosize,                               !- Dedicated Outdoor Air Low Setpoint Temperature for Design {C}
  autosize;                               !- Dedicated Outdoor Air High Setpoint Temperature for Design {C}

OS:ZoneHVAC:EquipmentList,
<<<<<<< HEAD
  {0e1688fe-568c-47fe-bb47-1660fd2457dd}, !- Handle
  Zone HVAC Equipment List 1,             !- Name
  {a67f9f5b-178a-42d4-ac8b-5fc17c0aaa17}; !- Thermal Zone

OS:Space,
  {ea5a7ad6-0891-44a0-9909-48452a763592}, !- Handle
  living space,                           !- Name
  {b30be29d-94a4-42d1-a13d-9074711e2d02}, !- Space Type Name
=======
  {7135ede7-15cb-4501-a541-f9ef2dfb480b}, !- Handle
  Zone HVAC Equipment List 1,             !- Name
  {30ce4a55-148e-4666-8d19-b927baf4c4d0}; !- Thermal Zone

OS:Space,
  {0b19c3ae-725f-4f40-ba50-8b680ef17b3d}, !- Handle
  living space,                           !- Name
  {4fef8707-98a5-436e-bda9-6d1ab8505c1c}, !- Space Type Name
>>>>>>> d5384c51
  ,                                       !- Default Construction Set Name
  ,                                       !- Default Schedule Set Name
  -0,                                     !- Direction of Relative North {deg}
  0,                                      !- X Origin {m}
  0,                                      !- Y Origin {m}
  0,                                      !- Z Origin {m}
  ,                                       !- Building Story Name
<<<<<<< HEAD
  {a67f9f5b-178a-42d4-ac8b-5fc17c0aaa17}, !- Thermal Zone Name
  ,                                       !- Part of Total Floor Area
  ,                                       !- Design Specification Outdoor Air Object Name
  {12d4a13b-a380-49a0-be6a-33d38bed4880}; !- Building Unit Name

OS:Surface,
  {dc79d705-807d-46f4-bc86-e15a74f76728}, !- Handle
  Surface 1,                              !- Name
  Floor,                                  !- Surface Type
  ,                                       !- Construction Name
  {ea5a7ad6-0891-44a0-9909-48452a763592}, !- Space Name
=======
  {30ce4a55-148e-4666-8d19-b927baf4c4d0}, !- Thermal Zone Name
  ,                                       !- Part of Total Floor Area
  ,                                       !- Design Specification Outdoor Air Object Name
  {4a1ff542-526a-441f-b709-bcfd9523084d}; !- Building Unit Name

OS:Surface,
  {1194de6c-bae6-4038-a224-8e74b60f2595}, !- Handle
  Surface 1,                              !- Name
  Floor,                                  !- Surface Type
  ,                                       !- Construction Name
  {0b19c3ae-725f-4f40-ba50-8b680ef17b3d}, !- Space Name
>>>>>>> d5384c51
  Foundation,                             !- Outside Boundary Condition
  ,                                       !- Outside Boundary Condition Object
  NoSun,                                  !- Sun Exposure
  NoWind,                                 !- Wind Exposure
  ,                                       !- View Factor to Ground
  ,                                       !- Number of Vertices
  0, 0, 0,                                !- X,Y,Z Vertex 1 {m}
  0, 6.81553519541936, 0,                 !- X,Y,Z Vertex 2 {m}
  13.6310703908387, 6.81553519541936, 0,  !- X,Y,Z Vertex 3 {m}
  13.6310703908387, 0, 0;                 !- X,Y,Z Vertex 4 {m}

OS:Surface,
<<<<<<< HEAD
  {35abbf26-97b9-4f57-a11d-dd91e0dcb246}, !- Handle
  Surface 2,                              !- Name
  Wall,                                   !- Surface Type
  ,                                       !- Construction Name
  {ea5a7ad6-0891-44a0-9909-48452a763592}, !- Space Name
=======
  {43e0e42c-72f3-4549-84d3-7366316b04f5}, !- Handle
  Surface 2,                              !- Name
  Wall,                                   !- Surface Type
  ,                                       !- Construction Name
  {0b19c3ae-725f-4f40-ba50-8b680ef17b3d}, !- Space Name
>>>>>>> d5384c51
  Outdoors,                               !- Outside Boundary Condition
  ,                                       !- Outside Boundary Condition Object
  SunExposed,                             !- Sun Exposure
  WindExposed,                            !- Wind Exposure
  ,                                       !- View Factor to Ground
  ,                                       !- Number of Vertices
  0, 6.81553519541936, 2.4384,            !- X,Y,Z Vertex 1 {m}
  0, 6.81553519541936, 0,                 !- X,Y,Z Vertex 2 {m}
  0, 0, 0,                                !- X,Y,Z Vertex 3 {m}
  0, 0, 2.4384;                           !- X,Y,Z Vertex 4 {m}

OS:Surface,
<<<<<<< HEAD
  {114a2e74-c7e4-4623-ab8a-b6984a9a6cf9}, !- Handle
  Surface 3,                              !- Name
  Wall,                                   !- Surface Type
  ,                                       !- Construction Name
  {ea5a7ad6-0891-44a0-9909-48452a763592}, !- Space Name
=======
  {0d6597a5-2ce5-4086-85c4-75f954cde8d9}, !- Handle
  Surface 3,                              !- Name
  Wall,                                   !- Surface Type
  ,                                       !- Construction Name
  {0b19c3ae-725f-4f40-ba50-8b680ef17b3d}, !- Space Name
>>>>>>> d5384c51
  Outdoors,                               !- Outside Boundary Condition
  ,                                       !- Outside Boundary Condition Object
  SunExposed,                             !- Sun Exposure
  WindExposed,                            !- Wind Exposure
  ,                                       !- View Factor to Ground
  ,                                       !- Number of Vertices
  13.6310703908387, 6.81553519541936, 2.4384, !- X,Y,Z Vertex 1 {m}
  13.6310703908387, 6.81553519541936, 0,  !- X,Y,Z Vertex 2 {m}
  0, 6.81553519541936, 0,                 !- X,Y,Z Vertex 3 {m}
  0, 6.81553519541936, 2.4384;            !- X,Y,Z Vertex 4 {m}

OS:Surface,
<<<<<<< HEAD
  {5901877a-2fa6-4992-b7cd-ffc511fe6b71}, !- Handle
  Surface 4,                              !- Name
  Wall,                                   !- Surface Type
  ,                                       !- Construction Name
  {ea5a7ad6-0891-44a0-9909-48452a763592}, !- Space Name
=======
  {e760cd40-2cdf-4c4a-960b-510f259780dc}, !- Handle
  Surface 4,                              !- Name
  Wall,                                   !- Surface Type
  ,                                       !- Construction Name
  {0b19c3ae-725f-4f40-ba50-8b680ef17b3d}, !- Space Name
>>>>>>> d5384c51
  Outdoors,                               !- Outside Boundary Condition
  ,                                       !- Outside Boundary Condition Object
  SunExposed,                             !- Sun Exposure
  WindExposed,                            !- Wind Exposure
  ,                                       !- View Factor to Ground
  ,                                       !- Number of Vertices
  13.6310703908387, 0, 2.4384,            !- X,Y,Z Vertex 1 {m}
  13.6310703908387, 0, 0,                 !- X,Y,Z Vertex 2 {m}
  13.6310703908387, 6.81553519541936, 0,  !- X,Y,Z Vertex 3 {m}
  13.6310703908387, 6.81553519541936, 2.4384; !- X,Y,Z Vertex 4 {m}

OS:Surface,
<<<<<<< HEAD
  {439732f6-e9b3-44bb-bd35-27b116778003}, !- Handle
  Surface 5,                              !- Name
  Wall,                                   !- Surface Type
  ,                                       !- Construction Name
  {ea5a7ad6-0891-44a0-9909-48452a763592}, !- Space Name
=======
  {6119033c-304e-43cf-bec6-9adf25bbea82}, !- Handle
  Surface 5,                              !- Name
  Wall,                                   !- Surface Type
  ,                                       !- Construction Name
  {0b19c3ae-725f-4f40-ba50-8b680ef17b3d}, !- Space Name
>>>>>>> d5384c51
  Outdoors,                               !- Outside Boundary Condition
  ,                                       !- Outside Boundary Condition Object
  SunExposed,                             !- Sun Exposure
  WindExposed,                            !- Wind Exposure
  ,                                       !- View Factor to Ground
  ,                                       !- Number of Vertices
  0, 0, 2.4384,                           !- X,Y,Z Vertex 1 {m}
  0, 0, 0,                                !- X,Y,Z Vertex 2 {m}
  13.6310703908387, 0, 0,                 !- X,Y,Z Vertex 3 {m}
  13.6310703908387, 0, 2.4384;            !- X,Y,Z Vertex 4 {m}

OS:Surface,
<<<<<<< HEAD
  {bd720753-e5e5-4387-a872-7f6dcd930f02}, !- Handle
  Surface 6,                              !- Name
  RoofCeiling,                            !- Surface Type
  ,                                       !- Construction Name
  {ea5a7ad6-0891-44a0-9909-48452a763592}, !- Space Name
  Surface,                                !- Outside Boundary Condition
  {86427ba7-286f-4c0c-9ad8-60dcb651bb8a}, !- Outside Boundary Condition Object
=======
  {9ef8834e-7868-4718-b9c7-fc4ee6978a11}, !- Handle
  Surface 6,                              !- Name
  RoofCeiling,                            !- Surface Type
  ,                                       !- Construction Name
  {0b19c3ae-725f-4f40-ba50-8b680ef17b3d}, !- Space Name
  Surface,                                !- Outside Boundary Condition
  {e76edcaf-694a-4e75-a6ea-9dc9b7af06df}, !- Outside Boundary Condition Object
>>>>>>> d5384c51
  NoSun,                                  !- Sun Exposure
  NoWind,                                 !- Wind Exposure
  ,                                       !- View Factor to Ground
  ,                                       !- Number of Vertices
  13.6310703908387, 0, 2.4384,            !- X,Y,Z Vertex 1 {m}
  13.6310703908387, 6.81553519541936, 2.4384, !- X,Y,Z Vertex 2 {m}
  0, 6.81553519541936, 2.4384,            !- X,Y,Z Vertex 3 {m}
  0, 0, 2.4384;                           !- X,Y,Z Vertex 4 {m}

OS:SpaceType,
<<<<<<< HEAD
  {b30be29d-94a4-42d1-a13d-9074711e2d02}, !- Handle
=======
  {4fef8707-98a5-436e-bda9-6d1ab8505c1c}, !- Handle
>>>>>>> d5384c51
  Space Type 1,                           !- Name
  ,                                       !- Default Construction Set Name
  ,                                       !- Default Schedule Set Name
  ,                                       !- Group Rendering Name
  ,                                       !- Design Specification Outdoor Air Object Name
  ,                                       !- Standards Template
  ,                                       !- Standards Building Type
  living;                                 !- Standards Space Type

OS:Space,
<<<<<<< HEAD
  {733c8309-eaa4-4d4e-b5b9-da03a6137ef5}, !- Handle
  living space|story 2,                   !- Name
  {b30be29d-94a4-42d1-a13d-9074711e2d02}, !- Space Type Name
=======
  {24254522-b5f9-4159-b269-86d89450446f}, !- Handle
  living space|story 2,                   !- Name
  {4fef8707-98a5-436e-bda9-6d1ab8505c1c}, !- Space Type Name
>>>>>>> d5384c51
  ,                                       !- Default Construction Set Name
  ,                                       !- Default Schedule Set Name
  -0,                                     !- Direction of Relative North {deg}
  0,                                      !- X Origin {m}
  0,                                      !- Y Origin {m}
  2.4384,                                 !- Z Origin {m}
  ,                                       !- Building Story Name
<<<<<<< HEAD
  {a67f9f5b-178a-42d4-ac8b-5fc17c0aaa17}, !- Thermal Zone Name
  ,                                       !- Part of Total Floor Area
  ,                                       !- Design Specification Outdoor Air Object Name
  {12d4a13b-a380-49a0-be6a-33d38bed4880}; !- Building Unit Name

OS:Surface,
  {86427ba7-286f-4c0c-9ad8-60dcb651bb8a}, !- Handle
  Surface 7,                              !- Name
  Floor,                                  !- Surface Type
  ,                                       !- Construction Name
  {733c8309-eaa4-4d4e-b5b9-da03a6137ef5}, !- Space Name
  Surface,                                !- Outside Boundary Condition
  {bd720753-e5e5-4387-a872-7f6dcd930f02}, !- Outside Boundary Condition Object
=======
  {30ce4a55-148e-4666-8d19-b927baf4c4d0}, !- Thermal Zone Name
  ,                                       !- Part of Total Floor Area
  ,                                       !- Design Specification Outdoor Air Object Name
  {4a1ff542-526a-441f-b709-bcfd9523084d}; !- Building Unit Name

OS:Surface,
  {e76edcaf-694a-4e75-a6ea-9dc9b7af06df}, !- Handle
  Surface 7,                              !- Name
  Floor,                                  !- Surface Type
  ,                                       !- Construction Name
  {24254522-b5f9-4159-b269-86d89450446f}, !- Space Name
  Surface,                                !- Outside Boundary Condition
  {9ef8834e-7868-4718-b9c7-fc4ee6978a11}, !- Outside Boundary Condition Object
>>>>>>> d5384c51
  NoSun,                                  !- Sun Exposure
  NoWind,                                 !- Wind Exposure
  ,                                       !- View Factor to Ground
  ,                                       !- Number of Vertices
  0, 0, 0,                                !- X,Y,Z Vertex 1 {m}
  0, 6.81553519541936, 0,                 !- X,Y,Z Vertex 2 {m}
  13.6310703908387, 6.81553519541936, 0,  !- X,Y,Z Vertex 3 {m}
  13.6310703908387, 0, 0;                 !- X,Y,Z Vertex 4 {m}

OS:Surface,
<<<<<<< HEAD
  {0c695f4c-1d00-4a92-a30a-4dbb381fd8c2}, !- Handle
  Surface 8,                              !- Name
  Wall,                                   !- Surface Type
  ,                                       !- Construction Name
  {733c8309-eaa4-4d4e-b5b9-da03a6137ef5}, !- Space Name
=======
  {a5f932d6-3244-4593-b6b3-684f0573bb31}, !- Handle
  Surface 8,                              !- Name
  Wall,                                   !- Surface Type
  ,                                       !- Construction Name
  {24254522-b5f9-4159-b269-86d89450446f}, !- Space Name
>>>>>>> d5384c51
  Outdoors,                               !- Outside Boundary Condition
  ,                                       !- Outside Boundary Condition Object
  SunExposed,                             !- Sun Exposure
  WindExposed,                            !- Wind Exposure
  ,                                       !- View Factor to Ground
  ,                                       !- Number of Vertices
  0, 6.81553519541936, 2.4384,            !- X,Y,Z Vertex 1 {m}
  0, 6.81553519541936, 0,                 !- X,Y,Z Vertex 2 {m}
  0, 0, 0,                                !- X,Y,Z Vertex 3 {m}
  0, 0, 2.4384;                           !- X,Y,Z Vertex 4 {m}

OS:Surface,
<<<<<<< HEAD
  {f69a0bae-a208-40de-b48e-4b7e446b951d}, !- Handle
  Surface 9,                              !- Name
  Wall,                                   !- Surface Type
  ,                                       !- Construction Name
  {733c8309-eaa4-4d4e-b5b9-da03a6137ef5}, !- Space Name
=======
  {8e08725d-400c-4630-bc8a-e5bff920f82e}, !- Handle
  Surface 9,                              !- Name
  Wall,                                   !- Surface Type
  ,                                       !- Construction Name
  {24254522-b5f9-4159-b269-86d89450446f}, !- Space Name
>>>>>>> d5384c51
  Outdoors,                               !- Outside Boundary Condition
  ,                                       !- Outside Boundary Condition Object
  SunExposed,                             !- Sun Exposure
  WindExposed,                            !- Wind Exposure
  ,                                       !- View Factor to Ground
  ,                                       !- Number of Vertices
  13.6310703908387, 6.81553519541936, 2.4384, !- X,Y,Z Vertex 1 {m}
  13.6310703908387, 6.81553519541936, 0,  !- X,Y,Z Vertex 2 {m}
  0, 6.81553519541936, 0,                 !- X,Y,Z Vertex 3 {m}
  0, 6.81553519541936, 2.4384;            !- X,Y,Z Vertex 4 {m}

OS:Surface,
<<<<<<< HEAD
  {da343870-5702-4a13-a31a-e54d6be9e7aa}, !- Handle
  Surface 10,                             !- Name
  Wall,                                   !- Surface Type
  ,                                       !- Construction Name
  {733c8309-eaa4-4d4e-b5b9-da03a6137ef5}, !- Space Name
=======
  {156dcd45-872d-417b-bb94-a01bb5f44274}, !- Handle
  Surface 10,                             !- Name
  Wall,                                   !- Surface Type
  ,                                       !- Construction Name
  {24254522-b5f9-4159-b269-86d89450446f}, !- Space Name
>>>>>>> d5384c51
  Outdoors,                               !- Outside Boundary Condition
  ,                                       !- Outside Boundary Condition Object
  SunExposed,                             !- Sun Exposure
  WindExposed,                            !- Wind Exposure
  ,                                       !- View Factor to Ground
  ,                                       !- Number of Vertices
  13.6310703908387, 0, 2.4384,            !- X,Y,Z Vertex 1 {m}
  13.6310703908387, 0, 0,                 !- X,Y,Z Vertex 2 {m}
  13.6310703908387, 6.81553519541936, 0,  !- X,Y,Z Vertex 3 {m}
  13.6310703908387, 6.81553519541936, 2.4384; !- X,Y,Z Vertex 4 {m}

OS:Surface,
<<<<<<< HEAD
  {2d45fc6e-9b9b-4d62-8ac3-5ee3649af4d4}, !- Handle
  Surface 11,                             !- Name
  Wall,                                   !- Surface Type
  ,                                       !- Construction Name
  {733c8309-eaa4-4d4e-b5b9-da03a6137ef5}, !- Space Name
=======
  {321b8f59-6e43-4712-b689-0b413df337d5}, !- Handle
  Surface 11,                             !- Name
  Wall,                                   !- Surface Type
  ,                                       !- Construction Name
  {24254522-b5f9-4159-b269-86d89450446f}, !- Space Name
>>>>>>> d5384c51
  Outdoors,                               !- Outside Boundary Condition
  ,                                       !- Outside Boundary Condition Object
  SunExposed,                             !- Sun Exposure
  WindExposed,                            !- Wind Exposure
  ,                                       !- View Factor to Ground
  ,                                       !- Number of Vertices
  0, 0, 2.4384,                           !- X,Y,Z Vertex 1 {m}
  0, 0, 0,                                !- X,Y,Z Vertex 2 {m}
  13.6310703908387, 0, 0,                 !- X,Y,Z Vertex 3 {m}
  13.6310703908387, 0, 2.4384;            !- X,Y,Z Vertex 4 {m}

OS:Surface,
<<<<<<< HEAD
  {c2ce7b7b-d58d-48ec-9076-fefaedd565ab}, !- Handle
  Surface 12,                             !- Name
  RoofCeiling,                            !- Surface Type
  ,                                       !- Construction Name
  {733c8309-eaa4-4d4e-b5b9-da03a6137ef5}, !- Space Name
  Surface,                                !- Outside Boundary Condition
  {f3967b49-44ba-4825-bc4d-82a235291f57}, !- Outside Boundary Condition Object
=======
  {18fb4357-a683-46db-b94d-2b1166b4f584}, !- Handle
  Surface 12,                             !- Name
  RoofCeiling,                            !- Surface Type
  ,                                       !- Construction Name
  {24254522-b5f9-4159-b269-86d89450446f}, !- Space Name
  Surface,                                !- Outside Boundary Condition
  {7fc929ff-7553-482b-b374-b9b46a8b9846}, !- Outside Boundary Condition Object
>>>>>>> d5384c51
  NoSun,                                  !- Sun Exposure
  NoWind,                                 !- Wind Exposure
  ,                                       !- View Factor to Ground
  ,                                       !- Number of Vertices
  13.6310703908387, 0, 2.4384,            !- X,Y,Z Vertex 1 {m}
  13.6310703908387, 6.81553519541936, 2.4384, !- X,Y,Z Vertex 2 {m}
  0, 6.81553519541936, 2.4384,            !- X,Y,Z Vertex 3 {m}
  0, 0, 2.4384;                           !- X,Y,Z Vertex 4 {m}

OS:Surface,
<<<<<<< HEAD
  {f3967b49-44ba-4825-bc4d-82a235291f57}, !- Handle
  Surface 13,                             !- Name
  Floor,                                  !- Surface Type
  ,                                       !- Construction Name
  {5874400b-e9c9-490c-836e-3f5f5485752f}, !- Space Name
  Surface,                                !- Outside Boundary Condition
  {c2ce7b7b-d58d-48ec-9076-fefaedd565ab}, !- Outside Boundary Condition Object
=======
  {7fc929ff-7553-482b-b374-b9b46a8b9846}, !- Handle
  Surface 13,                             !- Name
  Floor,                                  !- Surface Type
  ,                                       !- Construction Name
  {a434669b-cb45-4f17-8d28-c5a23ab7bb9a}, !- Space Name
  Surface,                                !- Outside Boundary Condition
  {18fb4357-a683-46db-b94d-2b1166b4f584}, !- Outside Boundary Condition Object
>>>>>>> d5384c51
  NoSun,                                  !- Sun Exposure
  NoWind,                                 !- Wind Exposure
  ,                                       !- View Factor to Ground
  ,                                       !- Number of Vertices
  0, 6.81553519541936, 0,                 !- X,Y,Z Vertex 1 {m}
  13.6310703908387, 6.81553519541936, 0,  !- X,Y,Z Vertex 2 {m}
  13.6310703908387, 0, 0,                 !- X,Y,Z Vertex 3 {m}
  0, 0, 0;                                !- X,Y,Z Vertex 4 {m}

OS:Surface,
<<<<<<< HEAD
  {e962aa47-08dd-42f4-bb78-09f0f1c5b29f}, !- Handle
  Surface 14,                             !- Name
  RoofCeiling,                            !- Surface Type
  ,                                       !- Construction Name
  {5874400b-e9c9-490c-836e-3f5f5485752f}, !- Space Name
=======
  {74c1061c-b03f-4ce1-af42-9dafe438cece}, !- Handle
  Surface 14,                             !- Name
  RoofCeiling,                            !- Surface Type
  ,                                       !- Construction Name
  {a434669b-cb45-4f17-8d28-c5a23ab7bb9a}, !- Space Name
>>>>>>> d5384c51
  Outdoors,                               !- Outside Boundary Condition
  ,                                       !- Outside Boundary Condition Object
  SunExposed,                             !- Sun Exposure
  WindExposed,                            !- Wind Exposure
  ,                                       !- View Factor to Ground
  ,                                       !- Number of Vertices
  13.6310703908387, 3.40776759770968, 1.70388379885484, !- X,Y,Z Vertex 1 {m}
  0, 3.40776759770968, 1.70388379885484,  !- X,Y,Z Vertex 2 {m}
  0, 0, 0,                                !- X,Y,Z Vertex 3 {m}
  13.6310703908387, 0, 0;                 !- X,Y,Z Vertex 4 {m}

OS:Surface,
<<<<<<< HEAD
  {aeacc755-ec51-4de9-b0f2-96a59a091ee1}, !- Handle
  Surface 15,                             !- Name
  RoofCeiling,                            !- Surface Type
  ,                                       !- Construction Name
  {5874400b-e9c9-490c-836e-3f5f5485752f}, !- Space Name
=======
  {f7ce0ea8-7dba-46c5-922a-d8b8b1f44261}, !- Handle
  Surface 15,                             !- Name
  RoofCeiling,                            !- Surface Type
  ,                                       !- Construction Name
  {a434669b-cb45-4f17-8d28-c5a23ab7bb9a}, !- Space Name
>>>>>>> d5384c51
  Outdoors,                               !- Outside Boundary Condition
  ,                                       !- Outside Boundary Condition Object
  SunExposed,                             !- Sun Exposure
  WindExposed,                            !- Wind Exposure
  ,                                       !- View Factor to Ground
  ,                                       !- Number of Vertices
  0, 3.40776759770968, 1.70388379885484,  !- X,Y,Z Vertex 1 {m}
  13.6310703908387, 3.40776759770968, 1.70388379885484, !- X,Y,Z Vertex 2 {m}
  13.6310703908387, 6.81553519541936, 0,  !- X,Y,Z Vertex 3 {m}
  0, 6.81553519541936, 0;                 !- X,Y,Z Vertex 4 {m}

OS:Surface,
<<<<<<< HEAD
  {3c68c95e-fe69-44b0-aad8-53adfb4fb6ae}, !- Handle
  Surface 16,                             !- Name
  Wall,                                   !- Surface Type
  ,                                       !- Construction Name
  {5874400b-e9c9-490c-836e-3f5f5485752f}, !- Space Name
=======
  {240d3ece-4196-46bc-b5f6-e3c1b1384bef}, !- Handle
  Surface 16,                             !- Name
  Wall,                                   !- Surface Type
  ,                                       !- Construction Name
  {a434669b-cb45-4f17-8d28-c5a23ab7bb9a}, !- Space Name
>>>>>>> d5384c51
  Outdoors,                               !- Outside Boundary Condition
  ,                                       !- Outside Boundary Condition Object
  SunExposed,                             !- Sun Exposure
  WindExposed,                            !- Wind Exposure
  ,                                       !- View Factor to Ground
  ,                                       !- Number of Vertices
  0, 3.40776759770968, 1.70388379885484,  !- X,Y,Z Vertex 1 {m}
  0, 6.81553519541936, 0,                 !- X,Y,Z Vertex 2 {m}
  0, 0, 0;                                !- X,Y,Z Vertex 3 {m}

OS:Surface,
<<<<<<< HEAD
  {1bba8edf-0027-4e74-b62c-9471b2019acf}, !- Handle
  Surface 17,                             !- Name
  Wall,                                   !- Surface Type
  ,                                       !- Construction Name
  {5874400b-e9c9-490c-836e-3f5f5485752f}, !- Space Name
=======
  {642e34a5-1da7-46e5-a84a-0fa5c8bf3fa6}, !- Handle
  Surface 17,                             !- Name
  Wall,                                   !- Surface Type
  ,                                       !- Construction Name
  {a434669b-cb45-4f17-8d28-c5a23ab7bb9a}, !- Space Name
>>>>>>> d5384c51
  Outdoors,                               !- Outside Boundary Condition
  ,                                       !- Outside Boundary Condition Object
  SunExposed,                             !- Sun Exposure
  WindExposed,                            !- Wind Exposure
  ,                                       !- View Factor to Ground
  ,                                       !- Number of Vertices
  13.6310703908387, 3.40776759770968, 1.70388379885484, !- X,Y,Z Vertex 1 {m}
  13.6310703908387, 0, 0,                 !- X,Y,Z Vertex 2 {m}
  13.6310703908387, 6.81553519541936, 0;  !- X,Y,Z Vertex 3 {m}

OS:Space,
<<<<<<< HEAD
  {5874400b-e9c9-490c-836e-3f5f5485752f}, !- Handle
  unfinished attic space,                 !- Name
  {7e11c7e2-a9ed-4507-98f6-16a2ff8a9480}, !- Space Type Name
=======
  {a434669b-cb45-4f17-8d28-c5a23ab7bb9a}, !- Handle
  unfinished attic space,                 !- Name
  {6eef8bfa-05e6-490a-9de5-7a52e354af67}, !- Space Type Name
>>>>>>> d5384c51
  ,                                       !- Default Construction Set Name
  ,                                       !- Default Schedule Set Name
  -0,                                     !- Direction of Relative North {deg}
  0,                                      !- X Origin {m}
  0,                                      !- Y Origin {m}
  4.8768,                                 !- Z Origin {m}
  ,                                       !- Building Story Name
<<<<<<< HEAD
  {36cd64bd-7f10-4b61-86fd-f0963e9d1124}; !- Thermal Zone Name

OS:ThermalZone,
  {36cd64bd-7f10-4b61-86fd-f0963e9d1124}, !- Handle
=======
  {c5933c77-15f8-4cd3-b584-d3102da26ea8}; !- Thermal Zone Name

OS:ThermalZone,
  {c5933c77-15f8-4cd3-b584-d3102da26ea8}, !- Handle
>>>>>>> d5384c51
  unfinished attic zone,                  !- Name
  ,                                       !- Multiplier
  ,                                       !- Ceiling Height {m}
  ,                                       !- Volume {m3}
  ,                                       !- Floor Area {m2}
  ,                                       !- Zone Inside Convection Algorithm
  ,                                       !- Zone Outside Convection Algorithm
  ,                                       !- Zone Conditioning Equipment List Name
<<<<<<< HEAD
  {4a0dde94-95e2-48c7-91bb-a9d11719391a}, !- Zone Air Inlet Port List
  {b04733c8-1a74-48d0-8d07-1da879267626}, !- Zone Air Exhaust Port List
  {d8c190b0-2f45-48f4-9520-1e2c800e1938}, !- Zone Air Node Name
  {7da4a6f9-b6e6-4cbc-8856-0f6f8f1c661f}, !- Zone Return Air Port List
=======
  {d9e300da-596e-4a75-bf57-c1d84b83dbc2}, !- Zone Air Inlet Port List
  {711a24c6-d2be-4c34-b111-a7cb4a9ca3aa}, !- Zone Air Exhaust Port List
  {0c0c37b6-7a56-44ce-a83a-8cfe5334075c}, !- Zone Air Node Name
  {861d2675-671a-464d-8cb6-70315ec67222}, !- Zone Return Air Port List
>>>>>>> d5384c51
  ,                                       !- Primary Daylighting Control Name
  ,                                       !- Fraction of Zone Controlled by Primary Daylighting Control
  ,                                       !- Secondary Daylighting Control Name
  ,                                       !- Fraction of Zone Controlled by Secondary Daylighting Control
  ,                                       !- Illuminance Map Name
  ,                                       !- Group Rendering Name
  ,                                       !- Thermostat Name
  No;                                     !- Use Ideal Air Loads

OS:Node,
<<<<<<< HEAD
  {4c00cfbf-c0a4-4c39-8fa8-91a674a076c0}, !- Handle
  Node 2,                                 !- Name
  {d8c190b0-2f45-48f4-9520-1e2c800e1938}, !- Inlet Port
  ;                                       !- Outlet Port

OS:Connection,
  {d8c190b0-2f45-48f4-9520-1e2c800e1938}, !- Handle
  {24e14acf-c0b4-45e2-8770-15a00c13027c}, !- Name
  {36cd64bd-7f10-4b61-86fd-f0963e9d1124}, !- Source Object
  11,                                     !- Outlet Port
  {4c00cfbf-c0a4-4c39-8fa8-91a674a076c0}, !- Target Object
  2;                                      !- Inlet Port

OS:PortList,
  {4a0dde94-95e2-48c7-91bb-a9d11719391a}, !- Handle
  {d0d96c7c-6295-4228-8f75-487143082825}, !- Name
  {36cd64bd-7f10-4b61-86fd-f0963e9d1124}; !- HVAC Component

OS:PortList,
  {b04733c8-1a74-48d0-8d07-1da879267626}, !- Handle
  {b73224a8-81bc-4957-b0a4-39619339a996}, !- Name
  {36cd64bd-7f10-4b61-86fd-f0963e9d1124}; !- HVAC Component

OS:PortList,
  {7da4a6f9-b6e6-4cbc-8856-0f6f8f1c661f}, !- Handle
  {2c1e8823-9179-4297-93f6-e4da64f8580e}, !- Name
  {36cd64bd-7f10-4b61-86fd-f0963e9d1124}; !- HVAC Component

OS:Sizing:Zone,
  {a7993a17-a924-4029-9873-83be2c84b95b}, !- Handle
  {36cd64bd-7f10-4b61-86fd-f0963e9d1124}, !- Zone or ZoneList Name
=======
  {37f95c2e-50c5-4fe6-a348-b7a8238b4e73}, !- Handle
  Node 2,                                 !- Name
  {0c0c37b6-7a56-44ce-a83a-8cfe5334075c}, !- Inlet Port
  ;                                       !- Outlet Port

OS:Connection,
  {0c0c37b6-7a56-44ce-a83a-8cfe5334075c}, !- Handle
  {9a4dc945-e74a-4d57-8e4e-13e0ddbf3857}, !- Name
  {c5933c77-15f8-4cd3-b584-d3102da26ea8}, !- Source Object
  11,                                     !- Outlet Port
  {37f95c2e-50c5-4fe6-a348-b7a8238b4e73}, !- Target Object
  2;                                      !- Inlet Port

OS:PortList,
  {d9e300da-596e-4a75-bf57-c1d84b83dbc2}, !- Handle
  {c0b4c423-6cff-4345-ae78-4f8afdaf8d7a}, !- Name
  {c5933c77-15f8-4cd3-b584-d3102da26ea8}; !- HVAC Component

OS:PortList,
  {711a24c6-d2be-4c34-b111-a7cb4a9ca3aa}, !- Handle
  {3f5b1699-7bb0-430a-9d19-bc29f9a4caab}, !- Name
  {c5933c77-15f8-4cd3-b584-d3102da26ea8}; !- HVAC Component

OS:PortList,
  {861d2675-671a-464d-8cb6-70315ec67222}, !- Handle
  {699c14da-637c-4e9f-9d6b-369fd2202130}, !- Name
  {c5933c77-15f8-4cd3-b584-d3102da26ea8}; !- HVAC Component

OS:Sizing:Zone,
  {140d2692-fe05-4630-9248-6e962ee16ef5}, !- Handle
  {c5933c77-15f8-4cd3-b584-d3102da26ea8}, !- Zone or ZoneList Name
>>>>>>> d5384c51
  SupplyAirTemperature,                   !- Zone Cooling Design Supply Air Temperature Input Method
  14,                                     !- Zone Cooling Design Supply Air Temperature {C}
  11.11,                                  !- Zone Cooling Design Supply Air Temperature Difference {deltaC}
  SupplyAirTemperature,                   !- Zone Heating Design Supply Air Temperature Input Method
  40,                                     !- Zone Heating Design Supply Air Temperature {C}
  11.11,                                  !- Zone Heating Design Supply Air Temperature Difference {deltaC}
  0.0085,                                 !- Zone Cooling Design Supply Air Humidity Ratio {kg-H2O/kg-air}
  0.008,                                  !- Zone Heating Design Supply Air Humidity Ratio {kg-H2O/kg-air}
  ,                                       !- Zone Heating Sizing Factor
  ,                                       !- Zone Cooling Sizing Factor
  DesignDay,                              !- Cooling Design Air Flow Method
  ,                                       !- Cooling Design Air Flow Rate {m3/s}
  ,                                       !- Cooling Minimum Air Flow per Zone Floor Area {m3/s-m2}
  ,                                       !- Cooling Minimum Air Flow {m3/s}
  ,                                       !- Cooling Minimum Air Flow Fraction
  DesignDay,                              !- Heating Design Air Flow Method
  ,                                       !- Heating Design Air Flow Rate {m3/s}
  ,                                       !- Heating Maximum Air Flow per Zone Floor Area {m3/s-m2}
  ,                                       !- Heating Maximum Air Flow {m3/s}
  ,                                       !- Heating Maximum Air Flow Fraction
  ,                                       !- Design Zone Air Distribution Effectiveness in Cooling Mode
  ,                                       !- Design Zone Air Distribution Effectiveness in Heating Mode
  No,                                     !- Account for Dedicated Outdoor Air System
  NeutralSupplyAir,                       !- Dedicated Outdoor Air System Control Strategy
  autosize,                               !- Dedicated Outdoor Air Low Setpoint Temperature for Design {C}
  autosize;                               !- Dedicated Outdoor Air High Setpoint Temperature for Design {C}

OS:ZoneHVAC:EquipmentList,
<<<<<<< HEAD
  {69e99a63-026e-49f3-85a3-4d54836ccb84}, !- Handle
  Zone HVAC Equipment List 2,             !- Name
  {36cd64bd-7f10-4b61-86fd-f0963e9d1124}; !- Thermal Zone

OS:SpaceType,
  {7e11c7e2-a9ed-4507-98f6-16a2ff8a9480}, !- Handle
=======
  {b44f9a6b-6410-4bb4-b42f-df732c887da8}, !- Handle
  Zone HVAC Equipment List 2,             !- Name
  {c5933c77-15f8-4cd3-b584-d3102da26ea8}; !- Thermal Zone

OS:SpaceType,
  {6eef8bfa-05e6-490a-9de5-7a52e354af67}, !- Handle
>>>>>>> d5384c51
  Space Type 2,                           !- Name
  ,                                       !- Default Construction Set Name
  ,                                       !- Default Schedule Set Name
  ,                                       !- Group Rendering Name
  ,                                       !- Design Specification Outdoor Air Object Name
  ,                                       !- Standards Template
  ,                                       !- Standards Building Type
  unfinished attic;                       !- Standards Space Type

OS:BuildingUnit,
<<<<<<< HEAD
  {12d4a13b-a380-49a0-be6a-33d38bed4880}, !- Handle
=======
  {4a1ff542-526a-441f-b709-bcfd9523084d}, !- Handle
>>>>>>> d5384c51
  unit 1,                                 !- Name
  ,                                       !- Rendering Color
  Residential;                            !- Building Unit Type

OS:Building,
  {dd3f2f82-0c83-4d82-8c65-7ca3b5044a1b}, !- Handle
  Building 1,                             !- Name
  ,                                       !- Building Sector Type
  0,                                      !- North Axis {deg}
  ,                                       !- Nominal Floor to Floor Height {m}
  ,                                       !- Space Type Name
  ,                                       !- Default Construction Set Name
  ,                                       !- Default Schedule Set Name
  2,                                      !- Standards Number of Stories
  2,                                      !- Standards Number of Above Ground Stories
  ,                                       !- Standards Template
  singlefamilydetached,                   !- Standards Building Type
  1;                                      !- Standards Number of Living Units

OS:AdditionalProperties,
<<<<<<< HEAD
  {324b7d72-dc81-4133-8751-01028e096625}, !- Handle
  {4172b66c-616b-48da-a02b-f6ac8ab0a3a7}, !- Object Name
=======
  {8a0bd554-04cf-4c48-bd24-78654a213a1f}, !- Handle
  {dd3f2f82-0c83-4d82-8c65-7ca3b5044a1b}, !- Object Name
>>>>>>> d5384c51
  Total Units Represented,                !- Feature Name 1
  Integer,                                !- Feature Data Type 1
  1,                                      !- Feature Value 1
  Total Units Modeled,                    !- Feature Name 2
  Integer,                                !- Feature Data Type 2
  1;                                      !- Feature Value 2

OS:AdditionalProperties,
<<<<<<< HEAD
  {d160ecef-d1a2-46df-94e6-fde718553c7c}, !- Handle
  {12d4a13b-a380-49a0-be6a-33d38bed4880}, !- Object Name
=======
  {42717909-f5f3-4f56-9e41-34870d8d0b9a}, !- Handle
  {4a1ff542-526a-441f-b709-bcfd9523084d}, !- Object Name
>>>>>>> d5384c51
  NumberOfBedrooms,                       !- Feature Name 1
  Integer,                                !- Feature Data Type 1
  3,                                      !- Feature Value 1
  NumberOfBathrooms,                      !- Feature Name 2
  Double,                                 !- Feature Data Type 2
  2;                                      !- Feature Value 2

OS:Schedule:Day,
<<<<<<< HEAD
  {d5a8a899-5b52-4fe9-a870-85cdeaa89e66}, !- Handle
=======
  {a4ce5186-d94c-437d-ae51-b6a4ecdd0bf1}, !- Handle
>>>>>>> d5384c51
  Schedule Day 1,                         !- Name
  ,                                       !- Schedule Type Limits Name
  ,                                       !- Interpolate to Timestep
  24,                                     !- Hour 1
  0,                                      !- Minute 1
  0;                                      !- Value Until Time 1

OS:Schedule:Day,
<<<<<<< HEAD
  {cfe911d6-0659-4de2-858b-232d42598224}, !- Handle
=======
  {1bfe0987-fa41-43f5-bdff-53cb65d94af2}, !- Handle
>>>>>>> d5384c51
  Schedule Day 2,                         !- Name
  ,                                       !- Schedule Type Limits Name
  ,                                       !- Interpolate to Timestep
  24,                                     !- Hour 1
  0,                                      !- Minute 1
  1;                                      !- Value Until Time 1
<|MERGE_RESOLUTION|>--- conflicted
+++ resolved
@@ -1,74 +1,16 @@
 !- NOTE: Auto-generated from /test/osw_files/SFD_2000sqft_2story_SL_UA.osw
 
 OS:Version,
-<<<<<<< HEAD
-  {aaeaa91f-d3ee-430c-b3d6-481a68d226db}, !- Handle
-  2.8.0;                                  !- Version Identifier
-
-OS:Building,
-  {4172b66c-616b-48da-a02b-f6ac8ab0a3a7}, !- Handle
-  Building 1,                             !- Name
-  ,                                       !- Building Sector Type
-  0,                                      !- North Axis {deg}
-  ,                                       !- Nominal Floor to Floor Height {m}
-  ,                                       !- Space Type Name
-  ,                                       !- Default Construction Set Name
-  ,                                       !- Default Schedule Set Name
-  2,                                      !- Standards Number of Stories
-  2,                                      !- Standards Number of Above Ground Stories
-  ,                                       !- Standards Template
-  singlefamilydetached,                   !- Standards Building Type
-  1;                                      !- Standards Number of Living Units
-
-OS:Facility,
-  {27268489-9ef7-4ee6-9092-6c1ce9bfc3ca}; !- Handle
-
-OS:Site,
-  {a5dca033-4ed6-4cd2-8547-526bd9320cfa}, !- Handle
-  Site 1,                                 !- Name
-  ,                                       !- Latitude {deg}
-  ,                                       !- Longitude {deg}
-  ,                                       !- Time Zone {hr}
-  ,                                       !- Elevation {m}
-  ;                                       !- Terrain
-
-OS:SimulationControl,
-  {7bb6fcf8-b94d-42c2-8d57-0059bb1c8eac}, !- Handle
-=======
   {834ed1dd-2008-4504-a8ef-cb961db015fe}, !- Handle
   2.8.0;                                  !- Version Identifier
 
 OS:SimulationControl,
   {f126b873-a557-4cec-b5fe-259dfa0d3af9}, !- Handle
->>>>>>> d5384c51
   ,                                       !- Do Zone Sizing Calculation
   ,                                       !- Do System Sizing Calculation
   ,                                       !- Do Plant Sizing Calculation
   No;                                     !- Run Simulation for Sizing Periods
 
-<<<<<<< HEAD
-OS:Sizing:Parameters,
-  {f9b5e597-0158-4f85-a5aa-4161f0a91258}, !- Handle
-  1.25,                                   !- Heating Sizing Factor
-  1.15;                                   !- Cooling Sizing Factor
-
-OS:Timestep,
-  {0830c108-f431-43e1-9154-789511ac9fa9}, !- Handle
-  6;                                      !- Number of Timesteps per Hour
-
-OS:ShadowCalculation,
-  {4c6ce51c-fe7a-405b-a496-f3b0bb8d702b}, !- Handle
-  20,                                     !- Calculation Frequency
-  200;                                    !- Maximum Figures in Shadow Overlap Calculations
-
-OS:HeatBalanceAlgorithm,
-  {769e1cc6-2743-4da6-87a2-db4c2e74b216}, !- Handle
-  ConductionTransferFunction,             !- Algorithm
-  200;                                    !- Surface Temperature Upper Limit {C}
-
-OS:RunPeriod,
-  {cb38b82c-54ef-40a1-ac7d-42c5d8c916bd}, !- Handle
-=======
 OS:Timestep,
   {bfef2038-6ff9-436d-8d8f-800adb8f7f79}, !- Handle
   6;                                      !- Number of Timesteps per Hour
@@ -94,7 +36,6 @@
 
 OS:RunPeriod,
   {4f6cab9d-fb91-4954-a946-cbf3686e666c}, !- Handle
->>>>>>> d5384c51
   Run Period 1,                           !- Name
   1,                                      !- Begin Month
   1,                                      !- Begin Day of Month
@@ -107,41 +48,8 @@
   ,                                       !- Use Weather File Snow Indicators
   ;                                       !- Number of Times Runperiod to be Repeated
 
-<<<<<<< HEAD
-OS:LifeCycleCost:Parameters,
-  {ad3c44e1-2f13-4ba2-aa5f-eb9b0b103cdd}, !- Handle
-  ,                                       !- Analysis Type
-  ,                                       !- Discounting Convention
-  ,                                       !- Inflation Approach
-  ,                                       !- Real Discount Rate
-  ,                                       !- Nominal Discount Rate
-  ,                                       !- Inflation
-  ,                                       !- Base Date Month
-  ,                                       !- Base Date Year
-  ,                                       !- Service Date Month
-  ,                                       !- Service Date Year
-  ;                                       !- Length of Study Period in Years
-
-OS:SurfaceConvectionAlgorithm:Outside,
-  {824882f2-e8b1-447f-99c3-e91301d056b2}, !- Handle
-  DOE-2;                                  !- Algorithm
-
-OS:SurfaceConvectionAlgorithm:Inside,
-  {475984cf-40fe-4d7e-84f6-57c26cfa4d8a}, !- Handle
-  TARP;                                   !- Algorithm
-
-OS:ZoneCapacitanceMultiplier:ResearchSpecial,
-  {e904a05c-0d11-436b-ad90-acf058d3fe2a}, !- Handle
-  ,                                       !- Temperature Capacity Multiplier
-  15,                                     !- Humidity Capacity Multiplier
-  ;                                       !- Carbon Dioxide Capacity Multiplier
-
-OS:ThermalZone,
-  {a67f9f5b-178a-42d4-ac8b-5fc17c0aaa17}, !- Handle
-=======
 OS:ThermalZone,
   {30ce4a55-148e-4666-8d19-b927baf4c4d0}, !- Handle
->>>>>>> d5384c51
   living zone,                            !- Name
   ,                                       !- Multiplier
   ,                                       !- Ceiling Height {m}
@@ -150,17 +58,10 @@
   ,                                       !- Zone Inside Convection Algorithm
   ,                                       !- Zone Outside Convection Algorithm
   ,                                       !- Zone Conditioning Equipment List Name
-<<<<<<< HEAD
-  {3be4bf32-b21c-4687-837f-5c9acc77494d}, !- Zone Air Inlet Port List
-  {6b4b3f56-a71f-4315-b8aa-aeacd008afae}, !- Zone Air Exhaust Port List
-  {6375a7c5-d950-45b2-9d79-5328d7d66f22}, !- Zone Air Node Name
-  {2ea9791f-d501-42d0-a1f1-c936851d3cf5}, !- Zone Return Air Port List
-=======
   {3b93d080-dd4d-40af-9f25-3ba72962c87c}, !- Zone Air Inlet Port List
   {fb0735d2-8f3f-494f-91b2-b653d1f89949}, !- Zone Air Exhaust Port List
   {90f4c709-3daf-4833-bf84-5a268d15c129}, !- Zone Air Node Name
   {25fc5797-c075-4acd-a09a-232ebc68f45d}, !- Zone Return Air Port List
->>>>>>> d5384c51
   ,                                       !- Primary Daylighting Control Name
   ,                                       !- Fraction of Zone Controlled by Primary Daylighting Control
   ,                                       !- Secondary Daylighting Control Name
@@ -171,39 +72,6 @@
   No;                                     !- Use Ideal Air Loads
 
 OS:Node,
-<<<<<<< HEAD
-  {38f3ed69-d34d-4c7d-815e-91a2022e4b2e}, !- Handle
-  Node 1,                                 !- Name
-  {6375a7c5-d950-45b2-9d79-5328d7d66f22}, !- Inlet Port
-  ;                                       !- Outlet Port
-
-OS:Connection,
-  {6375a7c5-d950-45b2-9d79-5328d7d66f22}, !- Handle
-  {d7169975-f4eb-49a6-92e8-30dae1011efc}, !- Name
-  {a67f9f5b-178a-42d4-ac8b-5fc17c0aaa17}, !- Source Object
-  11,                                     !- Outlet Port
-  {38f3ed69-d34d-4c7d-815e-91a2022e4b2e}, !- Target Object
-  2;                                      !- Inlet Port
-
-OS:PortList,
-  {3be4bf32-b21c-4687-837f-5c9acc77494d}, !- Handle
-  {bf355b25-89f1-4f7e-bc52-bfbd6a109f36}, !- Name
-  {a67f9f5b-178a-42d4-ac8b-5fc17c0aaa17}; !- HVAC Component
-
-OS:PortList,
-  {6b4b3f56-a71f-4315-b8aa-aeacd008afae}, !- Handle
-  {498fad29-835e-41ba-a7df-61609a8c148f}, !- Name
-  {a67f9f5b-178a-42d4-ac8b-5fc17c0aaa17}; !- HVAC Component
-
-OS:PortList,
-  {2ea9791f-d501-42d0-a1f1-c936851d3cf5}, !- Handle
-  {990b60be-1ca5-4267-9079-22cd3bc383db}, !- Name
-  {a67f9f5b-178a-42d4-ac8b-5fc17c0aaa17}; !- HVAC Component
-
-OS:Sizing:Zone,
-  {a0332021-17ba-4351-9660-ccde692197a9}, !- Handle
-  {a67f9f5b-178a-42d4-ac8b-5fc17c0aaa17}, !- Zone or ZoneList Name
-=======
   {2e07c986-3676-4e9f-b79d-73cba7b363c8}, !- Handle
   Node 1,                                 !- Name
   {90f4c709-3daf-4833-bf84-5a268d15c129}, !- Inlet Port
@@ -235,7 +103,6 @@
 OS:Sizing:Zone,
   {8f0a0869-9146-4e23-b950-da088a736a0f}, !- Handle
   {30ce4a55-148e-4666-8d19-b927baf4c4d0}, !- Zone or ZoneList Name
->>>>>>> d5384c51
   SupplyAirTemperature,                   !- Zone Cooling Design Supply Air Temperature Input Method
   14,                                     !- Zone Cooling Design Supply Air Temperature {C}
   11.11,                                  !- Zone Cooling Design Supply Air Temperature Difference {deltaC}
@@ -264,16 +131,6 @@
   autosize;                               !- Dedicated Outdoor Air High Setpoint Temperature for Design {C}
 
 OS:ZoneHVAC:EquipmentList,
-<<<<<<< HEAD
-  {0e1688fe-568c-47fe-bb47-1660fd2457dd}, !- Handle
-  Zone HVAC Equipment List 1,             !- Name
-  {a67f9f5b-178a-42d4-ac8b-5fc17c0aaa17}; !- Thermal Zone
-
-OS:Space,
-  {ea5a7ad6-0891-44a0-9909-48452a763592}, !- Handle
-  living space,                           !- Name
-  {b30be29d-94a4-42d1-a13d-9074711e2d02}, !- Space Type Name
-=======
   {7135ede7-15cb-4501-a541-f9ef2dfb480b}, !- Handle
   Zone HVAC Equipment List 1,             !- Name
   {30ce4a55-148e-4666-8d19-b927baf4c4d0}; !- Thermal Zone
@@ -282,7 +139,6 @@
   {0b19c3ae-725f-4f40-ba50-8b680ef17b3d}, !- Handle
   living space,                           !- Name
   {4fef8707-98a5-436e-bda9-6d1ab8505c1c}, !- Space Type Name
->>>>>>> d5384c51
   ,                                       !- Default Construction Set Name
   ,                                       !- Default Schedule Set Name
   -0,                                     !- Direction of Relative North {deg}
@@ -290,19 +146,6 @@
   0,                                      !- Y Origin {m}
   0,                                      !- Z Origin {m}
   ,                                       !- Building Story Name
-<<<<<<< HEAD
-  {a67f9f5b-178a-42d4-ac8b-5fc17c0aaa17}, !- Thermal Zone Name
-  ,                                       !- Part of Total Floor Area
-  ,                                       !- Design Specification Outdoor Air Object Name
-  {12d4a13b-a380-49a0-be6a-33d38bed4880}; !- Building Unit Name
-
-OS:Surface,
-  {dc79d705-807d-46f4-bc86-e15a74f76728}, !- Handle
-  Surface 1,                              !- Name
-  Floor,                                  !- Surface Type
-  ,                                       !- Construction Name
-  {ea5a7ad6-0891-44a0-9909-48452a763592}, !- Space Name
-=======
   {30ce4a55-148e-4666-8d19-b927baf4c4d0}, !- Thermal Zone Name
   ,                                       !- Part of Total Floor Area
   ,                                       !- Design Specification Outdoor Air Object Name
@@ -314,7 +157,6 @@
   Floor,                                  !- Surface Type
   ,                                       !- Construction Name
   {0b19c3ae-725f-4f40-ba50-8b680ef17b3d}, !- Space Name
->>>>>>> d5384c51
   Foundation,                             !- Outside Boundary Condition
   ,                                       !- Outside Boundary Condition Object
   NoSun,                                  !- Sun Exposure
@@ -327,19 +169,11 @@
   13.6310703908387, 0, 0;                 !- X,Y,Z Vertex 4 {m}
 
 OS:Surface,
-<<<<<<< HEAD
-  {35abbf26-97b9-4f57-a11d-dd91e0dcb246}, !- Handle
-  Surface 2,                              !- Name
-  Wall,                                   !- Surface Type
-  ,                                       !- Construction Name
-  {ea5a7ad6-0891-44a0-9909-48452a763592}, !- Space Name
-=======
   {43e0e42c-72f3-4549-84d3-7366316b04f5}, !- Handle
   Surface 2,                              !- Name
   Wall,                                   !- Surface Type
   ,                                       !- Construction Name
   {0b19c3ae-725f-4f40-ba50-8b680ef17b3d}, !- Space Name
->>>>>>> d5384c51
   Outdoors,                               !- Outside Boundary Condition
   ,                                       !- Outside Boundary Condition Object
   SunExposed,                             !- Sun Exposure
@@ -352,19 +186,11 @@
   0, 0, 2.4384;                           !- X,Y,Z Vertex 4 {m}
 
 OS:Surface,
-<<<<<<< HEAD
-  {114a2e74-c7e4-4623-ab8a-b6984a9a6cf9}, !- Handle
-  Surface 3,                              !- Name
-  Wall,                                   !- Surface Type
-  ,                                       !- Construction Name
-  {ea5a7ad6-0891-44a0-9909-48452a763592}, !- Space Name
-=======
   {0d6597a5-2ce5-4086-85c4-75f954cde8d9}, !- Handle
   Surface 3,                              !- Name
   Wall,                                   !- Surface Type
   ,                                       !- Construction Name
   {0b19c3ae-725f-4f40-ba50-8b680ef17b3d}, !- Space Name
->>>>>>> d5384c51
   Outdoors,                               !- Outside Boundary Condition
   ,                                       !- Outside Boundary Condition Object
   SunExposed,                             !- Sun Exposure
@@ -377,19 +203,11 @@
   0, 6.81553519541936, 2.4384;            !- X,Y,Z Vertex 4 {m}
 
 OS:Surface,
-<<<<<<< HEAD
-  {5901877a-2fa6-4992-b7cd-ffc511fe6b71}, !- Handle
-  Surface 4,                              !- Name
-  Wall,                                   !- Surface Type
-  ,                                       !- Construction Name
-  {ea5a7ad6-0891-44a0-9909-48452a763592}, !- Space Name
-=======
   {e760cd40-2cdf-4c4a-960b-510f259780dc}, !- Handle
   Surface 4,                              !- Name
   Wall,                                   !- Surface Type
   ,                                       !- Construction Name
   {0b19c3ae-725f-4f40-ba50-8b680ef17b3d}, !- Space Name
->>>>>>> d5384c51
   Outdoors,                               !- Outside Boundary Condition
   ,                                       !- Outside Boundary Condition Object
   SunExposed,                             !- Sun Exposure
@@ -402,19 +220,11 @@
   13.6310703908387, 6.81553519541936, 2.4384; !- X,Y,Z Vertex 4 {m}
 
 OS:Surface,
-<<<<<<< HEAD
-  {439732f6-e9b3-44bb-bd35-27b116778003}, !- Handle
-  Surface 5,                              !- Name
-  Wall,                                   !- Surface Type
-  ,                                       !- Construction Name
-  {ea5a7ad6-0891-44a0-9909-48452a763592}, !- Space Name
-=======
   {6119033c-304e-43cf-bec6-9adf25bbea82}, !- Handle
   Surface 5,                              !- Name
   Wall,                                   !- Surface Type
   ,                                       !- Construction Name
   {0b19c3ae-725f-4f40-ba50-8b680ef17b3d}, !- Space Name
->>>>>>> d5384c51
   Outdoors,                               !- Outside Boundary Condition
   ,                                       !- Outside Boundary Condition Object
   SunExposed,                             !- Sun Exposure
@@ -427,15 +237,6 @@
   13.6310703908387, 0, 2.4384;            !- X,Y,Z Vertex 4 {m}
 
 OS:Surface,
-<<<<<<< HEAD
-  {bd720753-e5e5-4387-a872-7f6dcd930f02}, !- Handle
-  Surface 6,                              !- Name
-  RoofCeiling,                            !- Surface Type
-  ,                                       !- Construction Name
-  {ea5a7ad6-0891-44a0-9909-48452a763592}, !- Space Name
-  Surface,                                !- Outside Boundary Condition
-  {86427ba7-286f-4c0c-9ad8-60dcb651bb8a}, !- Outside Boundary Condition Object
-=======
   {9ef8834e-7868-4718-b9c7-fc4ee6978a11}, !- Handle
   Surface 6,                              !- Name
   RoofCeiling,                            !- Surface Type
@@ -443,7 +244,6 @@
   {0b19c3ae-725f-4f40-ba50-8b680ef17b3d}, !- Space Name
   Surface,                                !- Outside Boundary Condition
   {e76edcaf-694a-4e75-a6ea-9dc9b7af06df}, !- Outside Boundary Condition Object
->>>>>>> d5384c51
   NoSun,                                  !- Sun Exposure
   NoWind,                                 !- Wind Exposure
   ,                                       !- View Factor to Ground
@@ -454,11 +254,7 @@
   0, 0, 2.4384;                           !- X,Y,Z Vertex 4 {m}
 
 OS:SpaceType,
-<<<<<<< HEAD
-  {b30be29d-94a4-42d1-a13d-9074711e2d02}, !- Handle
-=======
   {4fef8707-98a5-436e-bda9-6d1ab8505c1c}, !- Handle
->>>>>>> d5384c51
   Space Type 1,                           !- Name
   ,                                       !- Default Construction Set Name
   ,                                       !- Default Schedule Set Name
@@ -469,15 +265,9 @@
   living;                                 !- Standards Space Type
 
 OS:Space,
-<<<<<<< HEAD
-  {733c8309-eaa4-4d4e-b5b9-da03a6137ef5}, !- Handle
-  living space|story 2,                   !- Name
-  {b30be29d-94a4-42d1-a13d-9074711e2d02}, !- Space Type Name
-=======
   {24254522-b5f9-4159-b269-86d89450446f}, !- Handle
   living space|story 2,                   !- Name
   {4fef8707-98a5-436e-bda9-6d1ab8505c1c}, !- Space Type Name
->>>>>>> d5384c51
   ,                                       !- Default Construction Set Name
   ,                                       !- Default Schedule Set Name
   -0,                                     !- Direction of Relative North {deg}
@@ -485,21 +275,6 @@
   0,                                      !- Y Origin {m}
   2.4384,                                 !- Z Origin {m}
   ,                                       !- Building Story Name
-<<<<<<< HEAD
-  {a67f9f5b-178a-42d4-ac8b-5fc17c0aaa17}, !- Thermal Zone Name
-  ,                                       !- Part of Total Floor Area
-  ,                                       !- Design Specification Outdoor Air Object Name
-  {12d4a13b-a380-49a0-be6a-33d38bed4880}; !- Building Unit Name
-
-OS:Surface,
-  {86427ba7-286f-4c0c-9ad8-60dcb651bb8a}, !- Handle
-  Surface 7,                              !- Name
-  Floor,                                  !- Surface Type
-  ,                                       !- Construction Name
-  {733c8309-eaa4-4d4e-b5b9-da03a6137ef5}, !- Space Name
-  Surface,                                !- Outside Boundary Condition
-  {bd720753-e5e5-4387-a872-7f6dcd930f02}, !- Outside Boundary Condition Object
-=======
   {30ce4a55-148e-4666-8d19-b927baf4c4d0}, !- Thermal Zone Name
   ,                                       !- Part of Total Floor Area
   ,                                       !- Design Specification Outdoor Air Object Name
@@ -513,7 +288,6 @@
   {24254522-b5f9-4159-b269-86d89450446f}, !- Space Name
   Surface,                                !- Outside Boundary Condition
   {9ef8834e-7868-4718-b9c7-fc4ee6978a11}, !- Outside Boundary Condition Object
->>>>>>> d5384c51
   NoSun,                                  !- Sun Exposure
   NoWind,                                 !- Wind Exposure
   ,                                       !- View Factor to Ground
@@ -524,19 +298,11 @@
   13.6310703908387, 0, 0;                 !- X,Y,Z Vertex 4 {m}
 
 OS:Surface,
-<<<<<<< HEAD
-  {0c695f4c-1d00-4a92-a30a-4dbb381fd8c2}, !- Handle
-  Surface 8,                              !- Name
-  Wall,                                   !- Surface Type
-  ,                                       !- Construction Name
-  {733c8309-eaa4-4d4e-b5b9-da03a6137ef5}, !- Space Name
-=======
   {a5f932d6-3244-4593-b6b3-684f0573bb31}, !- Handle
   Surface 8,                              !- Name
   Wall,                                   !- Surface Type
   ,                                       !- Construction Name
   {24254522-b5f9-4159-b269-86d89450446f}, !- Space Name
->>>>>>> d5384c51
   Outdoors,                               !- Outside Boundary Condition
   ,                                       !- Outside Boundary Condition Object
   SunExposed,                             !- Sun Exposure
@@ -549,19 +315,11 @@
   0, 0, 2.4384;                           !- X,Y,Z Vertex 4 {m}
 
 OS:Surface,
-<<<<<<< HEAD
-  {f69a0bae-a208-40de-b48e-4b7e446b951d}, !- Handle
-  Surface 9,                              !- Name
-  Wall,                                   !- Surface Type
-  ,                                       !- Construction Name
-  {733c8309-eaa4-4d4e-b5b9-da03a6137ef5}, !- Space Name
-=======
   {8e08725d-400c-4630-bc8a-e5bff920f82e}, !- Handle
   Surface 9,                              !- Name
   Wall,                                   !- Surface Type
   ,                                       !- Construction Name
   {24254522-b5f9-4159-b269-86d89450446f}, !- Space Name
->>>>>>> d5384c51
   Outdoors,                               !- Outside Boundary Condition
   ,                                       !- Outside Boundary Condition Object
   SunExposed,                             !- Sun Exposure
@@ -574,19 +332,11 @@
   0, 6.81553519541936, 2.4384;            !- X,Y,Z Vertex 4 {m}
 
 OS:Surface,
-<<<<<<< HEAD
-  {da343870-5702-4a13-a31a-e54d6be9e7aa}, !- Handle
-  Surface 10,                             !- Name
-  Wall,                                   !- Surface Type
-  ,                                       !- Construction Name
-  {733c8309-eaa4-4d4e-b5b9-da03a6137ef5}, !- Space Name
-=======
   {156dcd45-872d-417b-bb94-a01bb5f44274}, !- Handle
   Surface 10,                             !- Name
   Wall,                                   !- Surface Type
   ,                                       !- Construction Name
   {24254522-b5f9-4159-b269-86d89450446f}, !- Space Name
->>>>>>> d5384c51
   Outdoors,                               !- Outside Boundary Condition
   ,                                       !- Outside Boundary Condition Object
   SunExposed,                             !- Sun Exposure
@@ -599,19 +349,11 @@
   13.6310703908387, 6.81553519541936, 2.4384; !- X,Y,Z Vertex 4 {m}
 
 OS:Surface,
-<<<<<<< HEAD
-  {2d45fc6e-9b9b-4d62-8ac3-5ee3649af4d4}, !- Handle
-  Surface 11,                             !- Name
-  Wall,                                   !- Surface Type
-  ,                                       !- Construction Name
-  {733c8309-eaa4-4d4e-b5b9-da03a6137ef5}, !- Space Name
-=======
   {321b8f59-6e43-4712-b689-0b413df337d5}, !- Handle
   Surface 11,                             !- Name
   Wall,                                   !- Surface Type
   ,                                       !- Construction Name
   {24254522-b5f9-4159-b269-86d89450446f}, !- Space Name
->>>>>>> d5384c51
   Outdoors,                               !- Outside Boundary Condition
   ,                                       !- Outside Boundary Condition Object
   SunExposed,                             !- Sun Exposure
@@ -624,15 +366,6 @@
   13.6310703908387, 0, 2.4384;            !- X,Y,Z Vertex 4 {m}
 
 OS:Surface,
-<<<<<<< HEAD
-  {c2ce7b7b-d58d-48ec-9076-fefaedd565ab}, !- Handle
-  Surface 12,                             !- Name
-  RoofCeiling,                            !- Surface Type
-  ,                                       !- Construction Name
-  {733c8309-eaa4-4d4e-b5b9-da03a6137ef5}, !- Space Name
-  Surface,                                !- Outside Boundary Condition
-  {f3967b49-44ba-4825-bc4d-82a235291f57}, !- Outside Boundary Condition Object
-=======
   {18fb4357-a683-46db-b94d-2b1166b4f584}, !- Handle
   Surface 12,                             !- Name
   RoofCeiling,                            !- Surface Type
@@ -640,7 +373,6 @@
   {24254522-b5f9-4159-b269-86d89450446f}, !- Space Name
   Surface,                                !- Outside Boundary Condition
   {7fc929ff-7553-482b-b374-b9b46a8b9846}, !- Outside Boundary Condition Object
->>>>>>> d5384c51
   NoSun,                                  !- Sun Exposure
   NoWind,                                 !- Wind Exposure
   ,                                       !- View Factor to Ground
@@ -651,15 +383,6 @@
   0, 0, 2.4384;                           !- X,Y,Z Vertex 4 {m}
 
 OS:Surface,
-<<<<<<< HEAD
-  {f3967b49-44ba-4825-bc4d-82a235291f57}, !- Handle
-  Surface 13,                             !- Name
-  Floor,                                  !- Surface Type
-  ,                                       !- Construction Name
-  {5874400b-e9c9-490c-836e-3f5f5485752f}, !- Space Name
-  Surface,                                !- Outside Boundary Condition
-  {c2ce7b7b-d58d-48ec-9076-fefaedd565ab}, !- Outside Boundary Condition Object
-=======
   {7fc929ff-7553-482b-b374-b9b46a8b9846}, !- Handle
   Surface 13,                             !- Name
   Floor,                                  !- Surface Type
@@ -667,7 +390,6 @@
   {a434669b-cb45-4f17-8d28-c5a23ab7bb9a}, !- Space Name
   Surface,                                !- Outside Boundary Condition
   {18fb4357-a683-46db-b94d-2b1166b4f584}, !- Outside Boundary Condition Object
->>>>>>> d5384c51
   NoSun,                                  !- Sun Exposure
   NoWind,                                 !- Wind Exposure
   ,                                       !- View Factor to Ground
@@ -678,19 +400,11 @@
   0, 0, 0;                                !- X,Y,Z Vertex 4 {m}
 
 OS:Surface,
-<<<<<<< HEAD
-  {e962aa47-08dd-42f4-bb78-09f0f1c5b29f}, !- Handle
-  Surface 14,                             !- Name
-  RoofCeiling,                            !- Surface Type
-  ,                                       !- Construction Name
-  {5874400b-e9c9-490c-836e-3f5f5485752f}, !- Space Name
-=======
   {74c1061c-b03f-4ce1-af42-9dafe438cece}, !- Handle
   Surface 14,                             !- Name
   RoofCeiling,                            !- Surface Type
   ,                                       !- Construction Name
   {a434669b-cb45-4f17-8d28-c5a23ab7bb9a}, !- Space Name
->>>>>>> d5384c51
   Outdoors,                               !- Outside Boundary Condition
   ,                                       !- Outside Boundary Condition Object
   SunExposed,                             !- Sun Exposure
@@ -703,19 +417,11 @@
   13.6310703908387, 0, 0;                 !- X,Y,Z Vertex 4 {m}
 
 OS:Surface,
-<<<<<<< HEAD
-  {aeacc755-ec51-4de9-b0f2-96a59a091ee1}, !- Handle
-  Surface 15,                             !- Name
-  RoofCeiling,                            !- Surface Type
-  ,                                       !- Construction Name
-  {5874400b-e9c9-490c-836e-3f5f5485752f}, !- Space Name
-=======
   {f7ce0ea8-7dba-46c5-922a-d8b8b1f44261}, !- Handle
   Surface 15,                             !- Name
   RoofCeiling,                            !- Surface Type
   ,                                       !- Construction Name
   {a434669b-cb45-4f17-8d28-c5a23ab7bb9a}, !- Space Name
->>>>>>> d5384c51
   Outdoors,                               !- Outside Boundary Condition
   ,                                       !- Outside Boundary Condition Object
   SunExposed,                             !- Sun Exposure
@@ -728,19 +434,11 @@
   0, 6.81553519541936, 0;                 !- X,Y,Z Vertex 4 {m}
 
 OS:Surface,
-<<<<<<< HEAD
-  {3c68c95e-fe69-44b0-aad8-53adfb4fb6ae}, !- Handle
-  Surface 16,                             !- Name
-  Wall,                                   !- Surface Type
-  ,                                       !- Construction Name
-  {5874400b-e9c9-490c-836e-3f5f5485752f}, !- Space Name
-=======
   {240d3ece-4196-46bc-b5f6-e3c1b1384bef}, !- Handle
   Surface 16,                             !- Name
   Wall,                                   !- Surface Type
   ,                                       !- Construction Name
   {a434669b-cb45-4f17-8d28-c5a23ab7bb9a}, !- Space Name
->>>>>>> d5384c51
   Outdoors,                               !- Outside Boundary Condition
   ,                                       !- Outside Boundary Condition Object
   SunExposed,                             !- Sun Exposure
@@ -752,19 +450,11 @@
   0, 0, 0;                                !- X,Y,Z Vertex 3 {m}
 
 OS:Surface,
-<<<<<<< HEAD
-  {1bba8edf-0027-4e74-b62c-9471b2019acf}, !- Handle
-  Surface 17,                             !- Name
-  Wall,                                   !- Surface Type
-  ,                                       !- Construction Name
-  {5874400b-e9c9-490c-836e-3f5f5485752f}, !- Space Name
-=======
   {642e34a5-1da7-46e5-a84a-0fa5c8bf3fa6}, !- Handle
   Surface 17,                             !- Name
   Wall,                                   !- Surface Type
   ,                                       !- Construction Name
   {a434669b-cb45-4f17-8d28-c5a23ab7bb9a}, !- Space Name
->>>>>>> d5384c51
   Outdoors,                               !- Outside Boundary Condition
   ,                                       !- Outside Boundary Condition Object
   SunExposed,                             !- Sun Exposure
@@ -776,15 +466,9 @@
   13.6310703908387, 6.81553519541936, 0;  !- X,Y,Z Vertex 3 {m}
 
 OS:Space,
-<<<<<<< HEAD
-  {5874400b-e9c9-490c-836e-3f5f5485752f}, !- Handle
-  unfinished attic space,                 !- Name
-  {7e11c7e2-a9ed-4507-98f6-16a2ff8a9480}, !- Space Type Name
-=======
   {a434669b-cb45-4f17-8d28-c5a23ab7bb9a}, !- Handle
   unfinished attic space,                 !- Name
   {6eef8bfa-05e6-490a-9de5-7a52e354af67}, !- Space Type Name
->>>>>>> d5384c51
   ,                                       !- Default Construction Set Name
   ,                                       !- Default Schedule Set Name
   -0,                                     !- Direction of Relative North {deg}
@@ -792,17 +476,10 @@
   0,                                      !- Y Origin {m}
   4.8768,                                 !- Z Origin {m}
   ,                                       !- Building Story Name
-<<<<<<< HEAD
-  {36cd64bd-7f10-4b61-86fd-f0963e9d1124}; !- Thermal Zone Name
-
-OS:ThermalZone,
-  {36cd64bd-7f10-4b61-86fd-f0963e9d1124}, !- Handle
-=======
   {c5933c77-15f8-4cd3-b584-d3102da26ea8}; !- Thermal Zone Name
 
 OS:ThermalZone,
   {c5933c77-15f8-4cd3-b584-d3102da26ea8}, !- Handle
->>>>>>> d5384c51
   unfinished attic zone,                  !- Name
   ,                                       !- Multiplier
   ,                                       !- Ceiling Height {m}
@@ -811,17 +488,10 @@
   ,                                       !- Zone Inside Convection Algorithm
   ,                                       !- Zone Outside Convection Algorithm
   ,                                       !- Zone Conditioning Equipment List Name
-<<<<<<< HEAD
-  {4a0dde94-95e2-48c7-91bb-a9d11719391a}, !- Zone Air Inlet Port List
-  {b04733c8-1a74-48d0-8d07-1da879267626}, !- Zone Air Exhaust Port List
-  {d8c190b0-2f45-48f4-9520-1e2c800e1938}, !- Zone Air Node Name
-  {7da4a6f9-b6e6-4cbc-8856-0f6f8f1c661f}, !- Zone Return Air Port List
-=======
   {d9e300da-596e-4a75-bf57-c1d84b83dbc2}, !- Zone Air Inlet Port List
   {711a24c6-d2be-4c34-b111-a7cb4a9ca3aa}, !- Zone Air Exhaust Port List
   {0c0c37b6-7a56-44ce-a83a-8cfe5334075c}, !- Zone Air Node Name
   {861d2675-671a-464d-8cb6-70315ec67222}, !- Zone Return Air Port List
->>>>>>> d5384c51
   ,                                       !- Primary Daylighting Control Name
   ,                                       !- Fraction of Zone Controlled by Primary Daylighting Control
   ,                                       !- Secondary Daylighting Control Name
@@ -832,39 +502,6 @@
   No;                                     !- Use Ideal Air Loads
 
 OS:Node,
-<<<<<<< HEAD
-  {4c00cfbf-c0a4-4c39-8fa8-91a674a076c0}, !- Handle
-  Node 2,                                 !- Name
-  {d8c190b0-2f45-48f4-9520-1e2c800e1938}, !- Inlet Port
-  ;                                       !- Outlet Port
-
-OS:Connection,
-  {d8c190b0-2f45-48f4-9520-1e2c800e1938}, !- Handle
-  {24e14acf-c0b4-45e2-8770-15a00c13027c}, !- Name
-  {36cd64bd-7f10-4b61-86fd-f0963e9d1124}, !- Source Object
-  11,                                     !- Outlet Port
-  {4c00cfbf-c0a4-4c39-8fa8-91a674a076c0}, !- Target Object
-  2;                                      !- Inlet Port
-
-OS:PortList,
-  {4a0dde94-95e2-48c7-91bb-a9d11719391a}, !- Handle
-  {d0d96c7c-6295-4228-8f75-487143082825}, !- Name
-  {36cd64bd-7f10-4b61-86fd-f0963e9d1124}; !- HVAC Component
-
-OS:PortList,
-  {b04733c8-1a74-48d0-8d07-1da879267626}, !- Handle
-  {b73224a8-81bc-4957-b0a4-39619339a996}, !- Name
-  {36cd64bd-7f10-4b61-86fd-f0963e9d1124}; !- HVAC Component
-
-OS:PortList,
-  {7da4a6f9-b6e6-4cbc-8856-0f6f8f1c661f}, !- Handle
-  {2c1e8823-9179-4297-93f6-e4da64f8580e}, !- Name
-  {36cd64bd-7f10-4b61-86fd-f0963e9d1124}; !- HVAC Component
-
-OS:Sizing:Zone,
-  {a7993a17-a924-4029-9873-83be2c84b95b}, !- Handle
-  {36cd64bd-7f10-4b61-86fd-f0963e9d1124}, !- Zone or ZoneList Name
-=======
   {37f95c2e-50c5-4fe6-a348-b7a8238b4e73}, !- Handle
   Node 2,                                 !- Name
   {0c0c37b6-7a56-44ce-a83a-8cfe5334075c}, !- Inlet Port
@@ -896,7 +533,6 @@
 OS:Sizing:Zone,
   {140d2692-fe05-4630-9248-6e962ee16ef5}, !- Handle
   {c5933c77-15f8-4cd3-b584-d3102da26ea8}, !- Zone or ZoneList Name
->>>>>>> d5384c51
   SupplyAirTemperature,                   !- Zone Cooling Design Supply Air Temperature Input Method
   14,                                     !- Zone Cooling Design Supply Air Temperature {C}
   11.11,                                  !- Zone Cooling Design Supply Air Temperature Difference {deltaC}
@@ -925,21 +561,12 @@
   autosize;                               !- Dedicated Outdoor Air High Setpoint Temperature for Design {C}
 
 OS:ZoneHVAC:EquipmentList,
-<<<<<<< HEAD
-  {69e99a63-026e-49f3-85a3-4d54836ccb84}, !- Handle
-  Zone HVAC Equipment List 2,             !- Name
-  {36cd64bd-7f10-4b61-86fd-f0963e9d1124}; !- Thermal Zone
-
-OS:SpaceType,
-  {7e11c7e2-a9ed-4507-98f6-16a2ff8a9480}, !- Handle
-=======
   {b44f9a6b-6410-4bb4-b42f-df732c887da8}, !- Handle
   Zone HVAC Equipment List 2,             !- Name
   {c5933c77-15f8-4cd3-b584-d3102da26ea8}; !- Thermal Zone
 
 OS:SpaceType,
   {6eef8bfa-05e6-490a-9de5-7a52e354af67}, !- Handle
->>>>>>> d5384c51
   Space Type 2,                           !- Name
   ,                                       !- Default Construction Set Name
   ,                                       !- Default Schedule Set Name
@@ -950,11 +577,7 @@
   unfinished attic;                       !- Standards Space Type
 
 OS:BuildingUnit,
-<<<<<<< HEAD
-  {12d4a13b-a380-49a0-be6a-33d38bed4880}, !- Handle
-=======
   {4a1ff542-526a-441f-b709-bcfd9523084d}, !- Handle
->>>>>>> d5384c51
   unit 1,                                 !- Name
   ,                                       !- Rendering Color
   Residential;                            !- Building Unit Type
@@ -975,13 +598,8 @@
   1;                                      !- Standards Number of Living Units
 
 OS:AdditionalProperties,
-<<<<<<< HEAD
-  {324b7d72-dc81-4133-8751-01028e096625}, !- Handle
-  {4172b66c-616b-48da-a02b-f6ac8ab0a3a7}, !- Object Name
-=======
   {8a0bd554-04cf-4c48-bd24-78654a213a1f}, !- Handle
   {dd3f2f82-0c83-4d82-8c65-7ca3b5044a1b}, !- Object Name
->>>>>>> d5384c51
   Total Units Represented,                !- Feature Name 1
   Integer,                                !- Feature Data Type 1
   1,                                      !- Feature Value 1
@@ -990,13 +608,8 @@
   1;                                      !- Feature Value 2
 
 OS:AdditionalProperties,
-<<<<<<< HEAD
-  {d160ecef-d1a2-46df-94e6-fde718553c7c}, !- Handle
-  {12d4a13b-a380-49a0-be6a-33d38bed4880}, !- Object Name
-=======
   {42717909-f5f3-4f56-9e41-34870d8d0b9a}, !- Handle
   {4a1ff542-526a-441f-b709-bcfd9523084d}, !- Object Name
->>>>>>> d5384c51
   NumberOfBedrooms,                       !- Feature Name 1
   Integer,                                !- Feature Data Type 1
   3,                                      !- Feature Value 1
@@ -1005,11 +618,7 @@
   2;                                      !- Feature Value 2
 
 OS:Schedule:Day,
-<<<<<<< HEAD
-  {d5a8a899-5b52-4fe9-a870-85cdeaa89e66}, !- Handle
-=======
   {a4ce5186-d94c-437d-ae51-b6a4ecdd0bf1}, !- Handle
->>>>>>> d5384c51
   Schedule Day 1,                         !- Name
   ,                                       !- Schedule Type Limits Name
   ,                                       !- Interpolate to Timestep
@@ -1018,11 +627,7 @@
   0;                                      !- Value Until Time 1
 
 OS:Schedule:Day,
-<<<<<<< HEAD
-  {cfe911d6-0659-4de2-858b-232d42598224}, !- Handle
-=======
   {1bfe0987-fa41-43f5-bdff-53cb65d94af2}, !- Handle
->>>>>>> d5384c51
   Schedule Day 2,                         !- Name
   ,                                       !- Schedule Type Limits Name
   ,                                       !- Interpolate to Timestep
