--- conflicted
+++ resolved
@@ -1,53 +1,26 @@
 !- NOTE: Auto-generated from /test/osw_files/SFD_2000sqft_2story_SL_UA.osw
 
 OS:Version,
-<<<<<<< HEAD
-  {540eac89-56c4-4c17-bb8b-0afe270c94a8}, !- Handle
-  2.9.0;                                  !- Version Identifier
-
-OS:SimulationControl,
-  {f4c67e7d-371a-4717-a0fd-5253c3acc6d1}, !- Handle
-=======
   {376b512e-8cf4-400e-a0c6-3f6b6dc173c0}, !- Handle
   2.9.1;                                  !- Version Identifier
 
 OS:SimulationControl,
   {66d7010b-7817-4b26-9e65-fae3bf31b225}, !- Handle
->>>>>>> 9886e9d2
   ,                                       !- Do Zone Sizing Calculation
   ,                                       !- Do System Sizing Calculation
   ,                                       !- Do Plant Sizing Calculation
   No;                                     !- Run Simulation for Sizing Periods
 
 OS:Timestep,
-<<<<<<< HEAD
-  {ead7e79c-9ab1-4ca5-8227-7ccfc6e8d863}, !- Handle
-  6;                                      !- Number of Timesteps per Hour
-
-OS:ShadowCalculation,
-  {c694efbb-f280-45bb-8723-b10735848980}, !- Handle
-=======
   {0342c00a-ebe3-46e4-9057-47e0c8dc8c1a}, !- Handle
   6;                                      !- Number of Timesteps per Hour
 
 OS:ShadowCalculation,
   {f1ae370d-ddd9-40fb-8539-18b61886f9e1}, !- Handle
->>>>>>> 9886e9d2
   20,                                     !- Calculation Frequency
   200;                                    !- Maximum Figures in Shadow Overlap Calculations
 
 OS:SurfaceConvectionAlgorithm:Outside,
-<<<<<<< HEAD
-  {dc1f4fd0-2da6-4a11-bb9a-f8d9d1dc36fc}, !- Handle
-  DOE-2;                                  !- Algorithm
-
-OS:SurfaceConvectionAlgorithm:Inside,
-  {9b86392a-ea50-4db4-a5b3-c7fe01beefed}, !- Handle
-  TARP;                                   !- Algorithm
-
-OS:ZoneCapacitanceMultiplier:ResearchSpecial,
-  {67c42ae5-a4a1-4d1e-b09c-6109d25504df}, !- Handle
-=======
   {d2fcbaaa-5513-4b7b-9ea3-cd0f77723a19}, !- Handle
   DOE-2;                                  !- Algorithm
 
@@ -57,17 +30,12 @@
 
 OS:ZoneCapacitanceMultiplier:ResearchSpecial,
   {7f5b1436-8743-44b8-ad56-61c3ec36bdff}, !- Handle
->>>>>>> 9886e9d2
   ,                                       !- Temperature Capacity Multiplier
   15,                                     !- Humidity Capacity Multiplier
   ;                                       !- Carbon Dioxide Capacity Multiplier
 
 OS:RunPeriod,
-<<<<<<< HEAD
-  {d8637ce4-2550-4805-bf31-b504b476e7d1}, !- Handle
-=======
   {162c4aaf-90f1-45a5-81f8-9dcddad02019}, !- Handle
->>>>>>> 9886e9d2
   Run Period 1,                           !- Name
   1,                                      !- Begin Month
   1,                                      !- Begin Day of Month
@@ -81,21 +49,13 @@
   ;                                       !- Number of Times Runperiod to be Repeated
 
 OS:YearDescription,
-<<<<<<< HEAD
-  {ab2140ef-26ea-4840-a1f4-81ee642b1e76}, !- Handle
-=======
   {e60d11a8-9907-4c9e-9cac-5168b24ece4d}, !- Handle
->>>>>>> 9886e9d2
   2007,                                   !- Calendar Year
   ,                                       !- Day of Week for Start Day
   ;                                       !- Is Leap Year
 
 OS:ThermalZone,
-<<<<<<< HEAD
-  {d265bede-cb77-468a-bf9e-3758c3d8f379}, !- Handle
-=======
   {1e239b03-0297-45a4-87f2-7b0f6aef9147}, !- Handle
->>>>>>> 9886e9d2
   living zone,                            !- Name
   ,                                       !- Multiplier
   ,                                       !- Ceiling Height {m}
@@ -104,17 +64,10 @@
   ,                                       !- Zone Inside Convection Algorithm
   ,                                       !- Zone Outside Convection Algorithm
   ,                                       !- Zone Conditioning Equipment List Name
-<<<<<<< HEAD
-  {b1424ea2-08d3-4c6d-b370-827a2f73603d}, !- Zone Air Inlet Port List
-  {d1664814-6e75-400e-8899-2677e90ca83c}, !- Zone Air Exhaust Port List
-  {d67f6658-2496-4746-9dcf-5fe66b16536b}, !- Zone Air Node Name
-  {1fd286e9-992f-40f3-845e-0ac93b8bf466}, !- Zone Return Air Port List
-=======
   {c6e03e2a-10b4-4d32-9f8f-af6e0f69cd45}, !- Zone Air Inlet Port List
   {58d151c7-c04e-46d0-8bc9-33f722dfce20}, !- Zone Air Exhaust Port List
   {34ad2820-819d-4f0d-b8ae-d8303936a2b8}, !- Zone Air Node Name
   {deae1bc9-7e8b-4a35-95c0-7dbcfb7f926c}, !- Zone Return Air Port List
->>>>>>> 9886e9d2
   ,                                       !- Primary Daylighting Control Name
   ,                                       !- Fraction of Zone Controlled by Primary Daylighting Control
   ,                                       !- Secondary Daylighting Control Name
@@ -125,39 +78,6 @@
   No;                                     !- Use Ideal Air Loads
 
 OS:Node,
-<<<<<<< HEAD
-  {66ebbb9e-c72a-4775-b705-e4b2f771df64}, !- Handle
-  Node 1,                                 !- Name
-  {d67f6658-2496-4746-9dcf-5fe66b16536b}, !- Inlet Port
-  ;                                       !- Outlet Port
-
-OS:Connection,
-  {d67f6658-2496-4746-9dcf-5fe66b16536b}, !- Handle
-  {dd925c6e-a16c-44e3-9ef9-1c3b88032417}, !- Name
-  {d265bede-cb77-468a-bf9e-3758c3d8f379}, !- Source Object
-  11,                                     !- Outlet Port
-  {66ebbb9e-c72a-4775-b705-e4b2f771df64}, !- Target Object
-  2;                                      !- Inlet Port
-
-OS:PortList,
-  {b1424ea2-08d3-4c6d-b370-827a2f73603d}, !- Handle
-  {4c26280a-f80b-45c1-8708-629399e00bdb}, !- Name
-  {d265bede-cb77-468a-bf9e-3758c3d8f379}; !- HVAC Component
-
-OS:PortList,
-  {d1664814-6e75-400e-8899-2677e90ca83c}, !- Handle
-  {116fde09-d9dc-491e-8a86-8b347d702e16}, !- Name
-  {d265bede-cb77-468a-bf9e-3758c3d8f379}; !- HVAC Component
-
-OS:PortList,
-  {1fd286e9-992f-40f3-845e-0ac93b8bf466}, !- Handle
-  {254148c7-7842-4095-82a0-35fcaab864da}, !- Name
-  {d265bede-cb77-468a-bf9e-3758c3d8f379}; !- HVAC Component
-
-OS:Sizing:Zone,
-  {b5ec7735-e9c5-4a10-9554-ff0afb03824c}, !- Handle
-  {d265bede-cb77-468a-bf9e-3758c3d8f379}, !- Zone or ZoneList Name
-=======
   {fbd39d67-c681-4245-9a59-6623637c1231}, !- Handle
   Node 1,                                 !- Name
   {34ad2820-819d-4f0d-b8ae-d8303936a2b8}, !- Inlet Port
@@ -189,7 +109,6 @@
 OS:Sizing:Zone,
   {3a5195ec-409f-4b5c-b8a0-593975d945e7}, !- Handle
   {1e239b03-0297-45a4-87f2-7b0f6aef9147}, !- Zone or ZoneList Name
->>>>>>> 9886e9d2
   SupplyAirTemperature,                   !- Zone Cooling Design Supply Air Temperature Input Method
   14,                                     !- Zone Cooling Design Supply Air Temperature {C}
   11.11,                                  !- Zone Cooling Design Supply Air Temperature Difference {deltaC}
@@ -218,16 +137,6 @@
   autosize;                               !- Dedicated Outdoor Air High Setpoint Temperature for Design {C}
 
 OS:ZoneHVAC:EquipmentList,
-<<<<<<< HEAD
-  {2eaf8769-79b1-47d6-8e44-42943bd2c219}, !- Handle
-  Zone HVAC Equipment List 1,             !- Name
-  {d265bede-cb77-468a-bf9e-3758c3d8f379}; !- Thermal Zone
-
-OS:Space,
-  {711ff2dc-00d9-459a-b41c-6167c70aa5dd}, !- Handle
-  living space,                           !- Name
-  {325e4179-028a-4c42-a458-8942e4ebb853}, !- Space Type Name
-=======
   {5b5bf417-0ab9-4202-bc14-5385a8fbe514}, !- Handle
   Zone HVAC Equipment List 1,             !- Name
   {1e239b03-0297-45a4-87f2-7b0f6aef9147}; !- Thermal Zone
@@ -236,7 +145,6 @@
   {d6a68990-3dc7-42dc-b0da-91713849cece}, !- Handle
   living space,                           !- Name
   {8b7080d5-d903-4ae0-bcfe-21e3de15741e}, !- Space Type Name
->>>>>>> 9886e9d2
   ,                                       !- Default Construction Set Name
   ,                                       !- Default Schedule Set Name
   -0,                                     !- Direction of Relative North {deg}
@@ -244,19 +152,6 @@
   0,                                      !- Y Origin {m}
   0,                                      !- Z Origin {m}
   ,                                       !- Building Story Name
-<<<<<<< HEAD
-  {d265bede-cb77-468a-bf9e-3758c3d8f379}, !- Thermal Zone Name
-  ,                                       !- Part of Total Floor Area
-  ,                                       !- Design Specification Outdoor Air Object Name
-  {29a3b78c-3bec-4c66-bed1-3da5c8c48311}; !- Building Unit Name
-
-OS:Surface,
-  {8f0a9876-ccff-466a-97f8-b9e450db1e78}, !- Handle
-  Surface 1,                              !- Name
-  Floor,                                  !- Surface Type
-  ,                                       !- Construction Name
-  {711ff2dc-00d9-459a-b41c-6167c70aa5dd}, !- Space Name
-=======
   {1e239b03-0297-45a4-87f2-7b0f6aef9147}, !- Thermal Zone Name
   ,                                       !- Part of Total Floor Area
   ,                                       !- Design Specification Outdoor Air Object Name
@@ -268,7 +163,6 @@
   Floor,                                  !- Surface Type
   ,                                       !- Construction Name
   {d6a68990-3dc7-42dc-b0da-91713849cece}, !- Space Name
->>>>>>> 9886e9d2
   Foundation,                             !- Outside Boundary Condition
   ,                                       !- Outside Boundary Condition Object
   NoSun,                                  !- Sun Exposure
@@ -281,19 +175,11 @@
   13.6310703908387, 0, 0;                 !- X,Y,Z Vertex 4 {m}
 
 OS:Surface,
-<<<<<<< HEAD
-  {3a87feb3-054f-49f4-a505-e2b35df23644}, !- Handle
-  Surface 2,                              !- Name
-  Wall,                                   !- Surface Type
-  ,                                       !- Construction Name
-  {711ff2dc-00d9-459a-b41c-6167c70aa5dd}, !- Space Name
-=======
   {dacbb779-506d-489b-bf62-d5b53cc3ddc3}, !- Handle
   Surface 2,                              !- Name
   Wall,                                   !- Surface Type
   ,                                       !- Construction Name
   {d6a68990-3dc7-42dc-b0da-91713849cece}, !- Space Name
->>>>>>> 9886e9d2
   Outdoors,                               !- Outside Boundary Condition
   ,                                       !- Outside Boundary Condition Object
   SunExposed,                             !- Sun Exposure
@@ -306,19 +192,11 @@
   0, 0, 2.4384;                           !- X,Y,Z Vertex 4 {m}
 
 OS:Surface,
-<<<<<<< HEAD
-  {dbc47b96-be08-452e-9ffa-d05c3ef22473}, !- Handle
-  Surface 3,                              !- Name
-  Wall,                                   !- Surface Type
-  ,                                       !- Construction Name
-  {711ff2dc-00d9-459a-b41c-6167c70aa5dd}, !- Space Name
-=======
   {fb24fee6-58c6-4fc3-a87b-8ed41b20b8bc}, !- Handle
   Surface 3,                              !- Name
   Wall,                                   !- Surface Type
   ,                                       !- Construction Name
   {d6a68990-3dc7-42dc-b0da-91713849cece}, !- Space Name
->>>>>>> 9886e9d2
   Outdoors,                               !- Outside Boundary Condition
   ,                                       !- Outside Boundary Condition Object
   SunExposed,                             !- Sun Exposure
@@ -331,19 +209,11 @@
   0, 6.81553519541936, 2.4384;            !- X,Y,Z Vertex 4 {m}
 
 OS:Surface,
-<<<<<<< HEAD
-  {cc868996-d0a5-4472-b8f0-1089a791a3af}, !- Handle
-  Surface 4,                              !- Name
-  Wall,                                   !- Surface Type
-  ,                                       !- Construction Name
-  {711ff2dc-00d9-459a-b41c-6167c70aa5dd}, !- Space Name
-=======
   {44d48c23-9968-49a8-9fba-1a00a49e79d7}, !- Handle
   Surface 4,                              !- Name
   Wall,                                   !- Surface Type
   ,                                       !- Construction Name
   {d6a68990-3dc7-42dc-b0da-91713849cece}, !- Space Name
->>>>>>> 9886e9d2
   Outdoors,                               !- Outside Boundary Condition
   ,                                       !- Outside Boundary Condition Object
   SunExposed,                             !- Sun Exposure
@@ -356,19 +226,11 @@
   13.6310703908387, 6.81553519541936, 2.4384; !- X,Y,Z Vertex 4 {m}
 
 OS:Surface,
-<<<<<<< HEAD
-  {047e96de-12cf-4658-9cef-80b815546337}, !- Handle
-  Surface 5,                              !- Name
-  Wall,                                   !- Surface Type
-  ,                                       !- Construction Name
-  {711ff2dc-00d9-459a-b41c-6167c70aa5dd}, !- Space Name
-=======
   {27ec19be-bc0c-4e16-9627-bee972738ad2}, !- Handle
   Surface 5,                              !- Name
   Wall,                                   !- Surface Type
   ,                                       !- Construction Name
   {d6a68990-3dc7-42dc-b0da-91713849cece}, !- Space Name
->>>>>>> 9886e9d2
   Outdoors,                               !- Outside Boundary Condition
   ,                                       !- Outside Boundary Condition Object
   SunExposed,                             !- Sun Exposure
@@ -381,15 +243,6 @@
   13.6310703908387, 0, 2.4384;            !- X,Y,Z Vertex 4 {m}
 
 OS:Surface,
-<<<<<<< HEAD
-  {c16d33ce-a232-48d1-a048-2231d988bf45}, !- Handle
-  Surface 6,                              !- Name
-  RoofCeiling,                            !- Surface Type
-  ,                                       !- Construction Name
-  {711ff2dc-00d9-459a-b41c-6167c70aa5dd}, !- Space Name
-  Surface,                                !- Outside Boundary Condition
-  {f8ef3057-697e-401a-83d8-2470f0c8b555}, !- Outside Boundary Condition Object
-=======
   {c72136e4-3926-41b4-b18a-ba881d914c01}, !- Handle
   Surface 6,                              !- Name
   RoofCeiling,                            !- Surface Type
@@ -397,7 +250,6 @@
   {d6a68990-3dc7-42dc-b0da-91713849cece}, !- Space Name
   Surface,                                !- Outside Boundary Condition
   {6b6dda72-105b-4a2b-9d4b-1de7ec30e1d1}, !- Outside Boundary Condition Object
->>>>>>> 9886e9d2
   NoSun,                                  !- Sun Exposure
   NoWind,                                 !- Wind Exposure
   ,                                       !- View Factor to Ground
@@ -408,11 +260,7 @@
   0, 0, 2.4384;                           !- X,Y,Z Vertex 4 {m}
 
 OS:SpaceType,
-<<<<<<< HEAD
-  {325e4179-028a-4c42-a458-8942e4ebb853}, !- Handle
-=======
   {8b7080d5-d903-4ae0-bcfe-21e3de15741e}, !- Handle
->>>>>>> 9886e9d2
   Space Type 1,                           !- Name
   ,                                       !- Default Construction Set Name
   ,                                       !- Default Schedule Set Name
@@ -423,15 +271,9 @@
   living;                                 !- Standards Space Type
 
 OS:Space,
-<<<<<<< HEAD
-  {f9bf1162-e017-43b7-9311-a2570d70bbf3}, !- Handle
-  living space|story 2,                   !- Name
-  {325e4179-028a-4c42-a458-8942e4ebb853}, !- Space Type Name
-=======
   {b3416590-473c-4a95-81d9-02f554edb825}, !- Handle
   living space|story 2,                   !- Name
   {8b7080d5-d903-4ae0-bcfe-21e3de15741e}, !- Space Type Name
->>>>>>> 9886e9d2
   ,                                       !- Default Construction Set Name
   ,                                       !- Default Schedule Set Name
   -0,                                     !- Direction of Relative North {deg}
@@ -439,21 +281,6 @@
   0,                                      !- Y Origin {m}
   2.4384,                                 !- Z Origin {m}
   ,                                       !- Building Story Name
-<<<<<<< HEAD
-  {d265bede-cb77-468a-bf9e-3758c3d8f379}, !- Thermal Zone Name
-  ,                                       !- Part of Total Floor Area
-  ,                                       !- Design Specification Outdoor Air Object Name
-  {29a3b78c-3bec-4c66-bed1-3da5c8c48311}; !- Building Unit Name
-
-OS:Surface,
-  {f8ef3057-697e-401a-83d8-2470f0c8b555}, !- Handle
-  Surface 7,                              !- Name
-  Floor,                                  !- Surface Type
-  ,                                       !- Construction Name
-  {f9bf1162-e017-43b7-9311-a2570d70bbf3}, !- Space Name
-  Surface,                                !- Outside Boundary Condition
-  {c16d33ce-a232-48d1-a048-2231d988bf45}, !- Outside Boundary Condition Object
-=======
   {1e239b03-0297-45a4-87f2-7b0f6aef9147}, !- Thermal Zone Name
   ,                                       !- Part of Total Floor Area
   ,                                       !- Design Specification Outdoor Air Object Name
@@ -467,7 +294,6 @@
   {b3416590-473c-4a95-81d9-02f554edb825}, !- Space Name
   Surface,                                !- Outside Boundary Condition
   {c72136e4-3926-41b4-b18a-ba881d914c01}, !- Outside Boundary Condition Object
->>>>>>> 9886e9d2
   NoSun,                                  !- Sun Exposure
   NoWind,                                 !- Wind Exposure
   ,                                       !- View Factor to Ground
@@ -478,19 +304,11 @@
   13.6310703908387, 0, 0;                 !- X,Y,Z Vertex 4 {m}
 
 OS:Surface,
-<<<<<<< HEAD
-  {0de00785-296c-46b5-80b7-a5169feef9f5}, !- Handle
-  Surface 8,                              !- Name
-  Wall,                                   !- Surface Type
-  ,                                       !- Construction Name
-  {f9bf1162-e017-43b7-9311-a2570d70bbf3}, !- Space Name
-=======
   {7bda5871-bf5a-46b2-841d-6e1c48416aeb}, !- Handle
   Surface 8,                              !- Name
   Wall,                                   !- Surface Type
   ,                                       !- Construction Name
   {b3416590-473c-4a95-81d9-02f554edb825}, !- Space Name
->>>>>>> 9886e9d2
   Outdoors,                               !- Outside Boundary Condition
   ,                                       !- Outside Boundary Condition Object
   SunExposed,                             !- Sun Exposure
@@ -503,19 +321,11 @@
   0, 0, 2.4384;                           !- X,Y,Z Vertex 4 {m}
 
 OS:Surface,
-<<<<<<< HEAD
-  {69f6722b-eca5-4b25-8e88-72439b0df774}, !- Handle
-  Surface 9,                              !- Name
-  Wall,                                   !- Surface Type
-  ,                                       !- Construction Name
-  {f9bf1162-e017-43b7-9311-a2570d70bbf3}, !- Space Name
-=======
   {3a759ce2-0f07-4ee2-959e-efb95aebb0b5}, !- Handle
   Surface 9,                              !- Name
   Wall,                                   !- Surface Type
   ,                                       !- Construction Name
   {b3416590-473c-4a95-81d9-02f554edb825}, !- Space Name
->>>>>>> 9886e9d2
   Outdoors,                               !- Outside Boundary Condition
   ,                                       !- Outside Boundary Condition Object
   SunExposed,                             !- Sun Exposure
@@ -528,19 +338,11 @@
   0, 6.81553519541936, 2.4384;            !- X,Y,Z Vertex 4 {m}
 
 OS:Surface,
-<<<<<<< HEAD
-  {f3f7966a-7c11-4781-a717-22ad908ff0cb}, !- Handle
-  Surface 10,                             !- Name
-  Wall,                                   !- Surface Type
-  ,                                       !- Construction Name
-  {f9bf1162-e017-43b7-9311-a2570d70bbf3}, !- Space Name
-=======
   {f60e017e-36f3-40a3-8e81-d2499241d7f1}, !- Handle
   Surface 10,                             !- Name
   Wall,                                   !- Surface Type
   ,                                       !- Construction Name
   {b3416590-473c-4a95-81d9-02f554edb825}, !- Space Name
->>>>>>> 9886e9d2
   Outdoors,                               !- Outside Boundary Condition
   ,                                       !- Outside Boundary Condition Object
   SunExposed,                             !- Sun Exposure
@@ -553,19 +355,11 @@
   13.6310703908387, 6.81553519541936, 2.4384; !- X,Y,Z Vertex 4 {m}
 
 OS:Surface,
-<<<<<<< HEAD
-  {fdbc4a8c-fed8-4288-95f1-c965af8d92fa}, !- Handle
-  Surface 11,                             !- Name
-  Wall,                                   !- Surface Type
-  ,                                       !- Construction Name
-  {f9bf1162-e017-43b7-9311-a2570d70bbf3}, !- Space Name
-=======
   {9bb2bc35-0297-4081-853f-450488cd6769}, !- Handle
   Surface 11,                             !- Name
   Wall,                                   !- Surface Type
   ,                                       !- Construction Name
   {b3416590-473c-4a95-81d9-02f554edb825}, !- Space Name
->>>>>>> 9886e9d2
   Outdoors,                               !- Outside Boundary Condition
   ,                                       !- Outside Boundary Condition Object
   SunExposed,                             !- Sun Exposure
@@ -578,15 +372,6 @@
   13.6310703908387, 0, 2.4384;            !- X,Y,Z Vertex 4 {m}
 
 OS:Surface,
-<<<<<<< HEAD
-  {b3aee944-3e98-4a8b-89a2-6577536e9a21}, !- Handle
-  Surface 12,                             !- Name
-  RoofCeiling,                            !- Surface Type
-  ,                                       !- Construction Name
-  {f9bf1162-e017-43b7-9311-a2570d70bbf3}, !- Space Name
-  Surface,                                !- Outside Boundary Condition
-  {98409839-28f5-4192-af74-5b26d61a7dce}, !- Outside Boundary Condition Object
-=======
   {682d9914-7fe0-49f4-9406-b6e4ed23b4e2}, !- Handle
   Surface 12,                             !- Name
   RoofCeiling,                            !- Surface Type
@@ -594,7 +379,6 @@
   {b3416590-473c-4a95-81d9-02f554edb825}, !- Space Name
   Surface,                                !- Outside Boundary Condition
   {d50b9909-65fe-40ee-8d8e-1626a0dff4a2}, !- Outside Boundary Condition Object
->>>>>>> 9886e9d2
   NoSun,                                  !- Sun Exposure
   NoWind,                                 !- Wind Exposure
   ,                                       !- View Factor to Ground
@@ -605,15 +389,6 @@
   0, 0, 2.4384;                           !- X,Y,Z Vertex 4 {m}
 
 OS:Surface,
-<<<<<<< HEAD
-  {98409839-28f5-4192-af74-5b26d61a7dce}, !- Handle
-  Surface 13,                             !- Name
-  Floor,                                  !- Surface Type
-  ,                                       !- Construction Name
-  {a1770dd8-07bf-4c1b-9d6d-72073b260976}, !- Space Name
-  Surface,                                !- Outside Boundary Condition
-  {b3aee944-3e98-4a8b-89a2-6577536e9a21}, !- Outside Boundary Condition Object
-=======
   {d50b9909-65fe-40ee-8d8e-1626a0dff4a2}, !- Handle
   Surface 13,                             !- Name
   Floor,                                  !- Surface Type
@@ -621,7 +396,6 @@
   {9fc8ae13-d87f-4c94-b109-da567e92ae5e}, !- Space Name
   Surface,                                !- Outside Boundary Condition
   {682d9914-7fe0-49f4-9406-b6e4ed23b4e2}, !- Outside Boundary Condition Object
->>>>>>> 9886e9d2
   NoSun,                                  !- Sun Exposure
   NoWind,                                 !- Wind Exposure
   ,                                       !- View Factor to Ground
@@ -632,19 +406,11 @@
   0, 0, 0;                                !- X,Y,Z Vertex 4 {m}
 
 OS:Surface,
-<<<<<<< HEAD
-  {52bc434f-fe7d-45ab-8b65-1760f7755c18}, !- Handle
-  Surface 14,                             !- Name
-  RoofCeiling,                            !- Surface Type
-  ,                                       !- Construction Name
-  {a1770dd8-07bf-4c1b-9d6d-72073b260976}, !- Space Name
-=======
   {d5ee36a5-d255-43b0-93e8-b9279db82f44}, !- Handle
   Surface 14,                             !- Name
   RoofCeiling,                            !- Surface Type
   ,                                       !- Construction Name
   {9fc8ae13-d87f-4c94-b109-da567e92ae5e}, !- Space Name
->>>>>>> 9886e9d2
   Outdoors,                               !- Outside Boundary Condition
   ,                                       !- Outside Boundary Condition Object
   SunExposed,                             !- Sun Exposure
@@ -657,19 +423,11 @@
   13.6310703908387, 0, 0;                 !- X,Y,Z Vertex 4 {m}
 
 OS:Surface,
-<<<<<<< HEAD
-  {f8ffcaaa-5f74-40dc-ad88-863f5ef8705b}, !- Handle
-  Surface 15,                             !- Name
-  RoofCeiling,                            !- Surface Type
-  ,                                       !- Construction Name
-  {a1770dd8-07bf-4c1b-9d6d-72073b260976}, !- Space Name
-=======
   {c23b3065-97d6-413d-bd23-bec3397df431}, !- Handle
   Surface 15,                             !- Name
   RoofCeiling,                            !- Surface Type
   ,                                       !- Construction Name
   {9fc8ae13-d87f-4c94-b109-da567e92ae5e}, !- Space Name
->>>>>>> 9886e9d2
   Outdoors,                               !- Outside Boundary Condition
   ,                                       !- Outside Boundary Condition Object
   SunExposed,                             !- Sun Exposure
@@ -682,19 +440,11 @@
   0, 6.81553519541936, 0;                 !- X,Y,Z Vertex 4 {m}
 
 OS:Surface,
-<<<<<<< HEAD
-  {7c8c7b35-2c91-45ec-ae7e-37442672dbc5}, !- Handle
-  Surface 16,                             !- Name
-  Wall,                                   !- Surface Type
-  ,                                       !- Construction Name
-  {a1770dd8-07bf-4c1b-9d6d-72073b260976}, !- Space Name
-=======
   {c2728b92-7e88-4a72-8635-3508380279a3}, !- Handle
   Surface 16,                             !- Name
   Wall,                                   !- Surface Type
   ,                                       !- Construction Name
   {9fc8ae13-d87f-4c94-b109-da567e92ae5e}, !- Space Name
->>>>>>> 9886e9d2
   Outdoors,                               !- Outside Boundary Condition
   ,                                       !- Outside Boundary Condition Object
   SunExposed,                             !- Sun Exposure
@@ -706,19 +456,11 @@
   0, 0, 0;                                !- X,Y,Z Vertex 3 {m}
 
 OS:Surface,
-<<<<<<< HEAD
-  {9b92156b-c094-4ce3-b628-c917792600b0}, !- Handle
-  Surface 17,                             !- Name
-  Wall,                                   !- Surface Type
-  ,                                       !- Construction Name
-  {a1770dd8-07bf-4c1b-9d6d-72073b260976}, !- Space Name
-=======
   {1149b413-394f-40e3-b6a5-3f39a5be2a2d}, !- Handle
   Surface 17,                             !- Name
   Wall,                                   !- Surface Type
   ,                                       !- Construction Name
   {9fc8ae13-d87f-4c94-b109-da567e92ae5e}, !- Space Name
->>>>>>> 9886e9d2
   Outdoors,                               !- Outside Boundary Condition
   ,                                       !- Outside Boundary Condition Object
   SunExposed,                             !- Sun Exposure
@@ -730,15 +472,9 @@
   13.6310703908387, 6.81553519541936, 0;  !- X,Y,Z Vertex 3 {m}
 
 OS:Space,
-<<<<<<< HEAD
-  {a1770dd8-07bf-4c1b-9d6d-72073b260976}, !- Handle
-  unfinished attic space,                 !- Name
-  {ca5a9bab-4ecf-4b87-b1ed-58a62543b3a5}, !- Space Type Name
-=======
   {9fc8ae13-d87f-4c94-b109-da567e92ae5e}, !- Handle
   unfinished attic space,                 !- Name
   {adb20d75-165c-4eb6-bf33-ae09cb18abf6}, !- Space Type Name
->>>>>>> 9886e9d2
   ,                                       !- Default Construction Set Name
   ,                                       !- Default Schedule Set Name
   -0,                                     !- Direction of Relative North {deg}
@@ -746,17 +482,10 @@
   0,                                      !- Y Origin {m}
   4.8768,                                 !- Z Origin {m}
   ,                                       !- Building Story Name
-<<<<<<< HEAD
-  {83b2e7b9-ca1c-48bc-a71b-19cc0331af5f}; !- Thermal Zone Name
-
-OS:ThermalZone,
-  {83b2e7b9-ca1c-48bc-a71b-19cc0331af5f}, !- Handle
-=======
   {57112f70-72b3-4615-9537-b21e4aedd4c6}; !- Thermal Zone Name
 
 OS:ThermalZone,
   {57112f70-72b3-4615-9537-b21e4aedd4c6}, !- Handle
->>>>>>> 9886e9d2
   unfinished attic zone,                  !- Name
   ,                                       !- Multiplier
   ,                                       !- Ceiling Height {m}
@@ -765,17 +494,10 @@
   ,                                       !- Zone Inside Convection Algorithm
   ,                                       !- Zone Outside Convection Algorithm
   ,                                       !- Zone Conditioning Equipment List Name
-<<<<<<< HEAD
-  {be99e628-6240-48d0-a608-b3cb93e7a33c}, !- Zone Air Inlet Port List
-  {e67c022f-ae0a-489d-aae6-60126437241b}, !- Zone Air Exhaust Port List
-  {97e0933b-95bc-4c0f-b4a8-ef6502b9b665}, !- Zone Air Node Name
-  {611c510c-46ad-406f-82b9-39411ce3828a}, !- Zone Return Air Port List
-=======
   {a4221cae-81f5-4fdd-ac61-8f8799414b1c}, !- Zone Air Inlet Port List
   {55c1f413-e3e6-47b4-886d-0edf9d0183c3}, !- Zone Air Exhaust Port List
   {8f637609-7053-416e-9238-62667ebb1998}, !- Zone Air Node Name
   {ed18d980-f72b-443e-a913-76d1a55a38df}, !- Zone Return Air Port List
->>>>>>> 9886e9d2
   ,                                       !- Primary Daylighting Control Name
   ,                                       !- Fraction of Zone Controlled by Primary Daylighting Control
   ,                                       !- Secondary Daylighting Control Name
@@ -786,39 +508,6 @@
   No;                                     !- Use Ideal Air Loads
 
 OS:Node,
-<<<<<<< HEAD
-  {a8e2bf42-f7f0-4a35-b340-3840185ffefb}, !- Handle
-  Node 2,                                 !- Name
-  {97e0933b-95bc-4c0f-b4a8-ef6502b9b665}, !- Inlet Port
-  ;                                       !- Outlet Port
-
-OS:Connection,
-  {97e0933b-95bc-4c0f-b4a8-ef6502b9b665}, !- Handle
-  {e12ba733-e5ee-47af-9b83-6b28af1cce44}, !- Name
-  {83b2e7b9-ca1c-48bc-a71b-19cc0331af5f}, !- Source Object
-  11,                                     !- Outlet Port
-  {a8e2bf42-f7f0-4a35-b340-3840185ffefb}, !- Target Object
-  2;                                      !- Inlet Port
-
-OS:PortList,
-  {be99e628-6240-48d0-a608-b3cb93e7a33c}, !- Handle
-  {5edb6f05-4a9a-48b8-ab51-409b495c04c8}, !- Name
-  {83b2e7b9-ca1c-48bc-a71b-19cc0331af5f}; !- HVAC Component
-
-OS:PortList,
-  {e67c022f-ae0a-489d-aae6-60126437241b}, !- Handle
-  {280e4073-1ccf-4396-983c-cc0c7036f4ab}, !- Name
-  {83b2e7b9-ca1c-48bc-a71b-19cc0331af5f}; !- HVAC Component
-
-OS:PortList,
-  {611c510c-46ad-406f-82b9-39411ce3828a}, !- Handle
-  {a3de4a68-c776-4efd-b475-a7165fdab3b4}, !- Name
-  {83b2e7b9-ca1c-48bc-a71b-19cc0331af5f}; !- HVAC Component
-
-OS:Sizing:Zone,
-  {5029ee5c-99e5-49fd-93c1-c36d4fc653f3}, !- Handle
-  {83b2e7b9-ca1c-48bc-a71b-19cc0331af5f}, !- Zone or ZoneList Name
-=======
   {ef839f09-7861-4291-a36e-a060ee31d6c8}, !- Handle
   Node 2,                                 !- Name
   {8f637609-7053-416e-9238-62667ebb1998}, !- Inlet Port
@@ -850,7 +539,6 @@
 OS:Sizing:Zone,
   {338ca99f-2aac-418a-b44e-d5e76f0e73dd}, !- Handle
   {57112f70-72b3-4615-9537-b21e4aedd4c6}, !- Zone or ZoneList Name
->>>>>>> 9886e9d2
   SupplyAirTemperature,                   !- Zone Cooling Design Supply Air Temperature Input Method
   14,                                     !- Zone Cooling Design Supply Air Temperature {C}
   11.11,                                  !- Zone Cooling Design Supply Air Temperature Difference {deltaC}
@@ -879,21 +567,12 @@
   autosize;                               !- Dedicated Outdoor Air High Setpoint Temperature for Design {C}
 
 OS:ZoneHVAC:EquipmentList,
-<<<<<<< HEAD
-  {25a6dfb8-06be-423c-993d-780860db4839}, !- Handle
-  Zone HVAC Equipment List 2,             !- Name
-  {83b2e7b9-ca1c-48bc-a71b-19cc0331af5f}; !- Thermal Zone
-
-OS:SpaceType,
-  {ca5a9bab-4ecf-4b87-b1ed-58a62543b3a5}, !- Handle
-=======
   {05ea22d0-d740-446c-aa20-b4484d366aff}, !- Handle
   Zone HVAC Equipment List 2,             !- Name
   {57112f70-72b3-4615-9537-b21e4aedd4c6}; !- Thermal Zone
 
 OS:SpaceType,
   {adb20d75-165c-4eb6-bf33-ae09cb18abf6}, !- Handle
->>>>>>> 9886e9d2
   Space Type 2,                           !- Name
   ,                                       !- Default Construction Set Name
   ,                                       !- Default Schedule Set Name
@@ -904,21 +583,13 @@
   unfinished attic;                       !- Standards Space Type
 
 OS:BuildingUnit,
-<<<<<<< HEAD
-  {29a3b78c-3bec-4c66-bed1-3da5c8c48311}, !- Handle
-=======
   {4faf98f0-b1c7-410c-8142-685921ec78eb}, !- Handle
->>>>>>> 9886e9d2
   unit 1,                                 !- Name
   ,                                       !- Rendering Color
   Residential;                            !- Building Unit Type
 
 OS:Building,
-<<<<<<< HEAD
-  {652fd94e-7cf0-4b60-9db0-949fc877adbd}, !- Handle
-=======
   {03dd622c-8c57-43b4-8b83-e92b052d68e2}, !- Handle
->>>>>>> 9886e9d2
   Building 1,                             !- Name
   ,                                       !- Building Sector Type
   0,                                      !- North Axis {deg}
@@ -933,13 +604,8 @@
   1;                                      !- Standards Number of Living Units
 
 OS:AdditionalProperties,
-<<<<<<< HEAD
-  {cb89a5cd-ab9a-4769-bf65-4e896b97b631}, !- Handle
-  {652fd94e-7cf0-4b60-9db0-949fc877adbd}, !- Object Name
-=======
   {a5a62041-7ccb-4257-97d7-9d8336875cc5}, !- Handle
   {03dd622c-8c57-43b4-8b83-e92b052d68e2}, !- Object Name
->>>>>>> 9886e9d2
   Total Units Represented,                !- Feature Name 1
   Integer,                                !- Feature Data Type 1
   1,                                      !- Feature Value 1
@@ -948,13 +614,8 @@
   1;                                      !- Feature Value 2
 
 OS:AdditionalProperties,
-<<<<<<< HEAD
-  {bf650032-94ba-48e9-b308-392175d35255}, !- Handle
-  {29a3b78c-3bec-4c66-bed1-3da5c8c48311}, !- Object Name
-=======
   {7a7d6040-aa60-4233-85d7-27f1fdb570af}, !- Handle
   {4faf98f0-b1c7-410c-8142-685921ec78eb}, !- Object Name
->>>>>>> 9886e9d2
   NumberOfBedrooms,                       !- Feature Name 1
   Integer,                                !- Feature Data Type 1
   3,                                      !- Feature Value 1
@@ -963,11 +624,7 @@
   2;                                      !- Feature Value 2
 
 OS:Schedule:Day,
-<<<<<<< HEAD
-  {3ef730c1-d848-4122-a630-aabe7365df19}, !- Handle
-=======
   {3436e941-cdb3-4d52-a719-db05c5b3d373}, !- Handle
->>>>>>> 9886e9d2
   Schedule Day 1,                         !- Name
   ,                                       !- Schedule Type Limits Name
   ,                                       !- Interpolate to Timestep
@@ -976,11 +633,7 @@
   0;                                      !- Value Until Time 1
 
 OS:Schedule:Day,
-<<<<<<< HEAD
-  {789b41df-e724-4636-bcf5-365f38d3b8e9}, !- Handle
-=======
   {71e3dbf5-ac2f-49d9-973f-d2982ca3e996}, !- Handle
->>>>>>> 9886e9d2
   Schedule Day 2,                         !- Name
   ,                                       !- Schedule Type Limits Name
   ,                                       !- Interpolate to Timestep
