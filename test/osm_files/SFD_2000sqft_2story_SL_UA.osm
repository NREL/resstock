!- NOTE: Auto-generated from /test/osw_files/SFD_2000sqft_2story_SL_UA.osw

OS:Version,
<<<<<<< HEAD
  {4dacc7bd-4785-42ce-8ba6-51a0b71ee661}, !- Handle
  2.8.1;                                  !- Version Identifier

OS:SimulationControl,
  {e50cc3be-f54e-4a20-b6c5-dd15efb6b2c0}, !- Handle
=======
  {4cd89cdf-c4da-4704-b6c2-c8ed264ed533}, !- Handle
  2.8.1;                                  !- Version Identifier

OS:SimulationControl,
  {ba53c694-f01b-4da7-a157-79b24acd39bf}, !- Handle
>>>>>>> 88922336
  ,                                       !- Do Zone Sizing Calculation
  ,                                       !- Do System Sizing Calculation
  ,                                       !- Do Plant Sizing Calculation
  No;                                     !- Run Simulation for Sizing Periods

OS:Timestep,
<<<<<<< HEAD
  {07eb15bf-e854-4f6e-a870-fbbf04dec95a}, !- Handle
  6;                                      !- Number of Timesteps per Hour

OS:ShadowCalculation,
  {97a366c0-fc4c-4eed-8a0a-4e8d8424dafd}, !- Handle
=======
  {66482360-2a9a-44db-b542-be12d92b9842}, !- Handle
  6;                                      !- Number of Timesteps per Hour

OS:ShadowCalculation,
  {6230033e-f17c-4a3a-88df-e239392623be}, !- Handle
>>>>>>> 88922336
  20,                                     !- Calculation Frequency
  200;                                    !- Maximum Figures in Shadow Overlap Calculations

OS:SurfaceConvectionAlgorithm:Outside,
<<<<<<< HEAD
  {a2fd2e36-ddef-4ec9-83cd-e52ed139012d}, !- Handle
  DOE-2;                                  !- Algorithm

OS:SurfaceConvectionAlgorithm:Inside,
  {279490f3-d0a5-4076-a896-6d998e012d42}, !- Handle
  TARP;                                   !- Algorithm

OS:ZoneCapacitanceMultiplier:ResearchSpecial,
  {5920e5bf-e946-4317-9aca-198ea805e3c5}, !- Handle
=======
  {a71a4a47-4d80-44d8-a465-9ab143be7a2f}, !- Handle
  DOE-2;                                  !- Algorithm

OS:SurfaceConvectionAlgorithm:Inside,
  {6e8cb5fa-7d64-4522-abf7-49465d0c7b17}, !- Handle
  TARP;                                   !- Algorithm

OS:ZoneCapacitanceMultiplier:ResearchSpecial,
  {c55317ff-6575-477a-a61b-112d1bdccb77}, !- Handle
>>>>>>> 88922336
  ,                                       !- Temperature Capacity Multiplier
  15,                                     !- Humidity Capacity Multiplier
  ;                                       !- Carbon Dioxide Capacity Multiplier

OS:RunPeriod,
<<<<<<< HEAD
  {21146e65-6701-441d-9fb9-ca6b765085a5}, !- Handle
=======
  {be1b0888-8fab-4d6f-8a44-db0d0797e55d}, !- Handle
>>>>>>> 88922336
  Run Period 1,                           !- Name
  1,                                      !- Begin Month
  1,                                      !- Begin Day of Month
  12,                                     !- End Month
  31,                                     !- End Day of Month
  ,                                       !- Use Weather File Holidays and Special Days
  ,                                       !- Use Weather File Daylight Saving Period
  ,                                       !- Apply Weekend Holiday Rule
  ,                                       !- Use Weather File Rain Indicators
  ,                                       !- Use Weather File Snow Indicators
  ;                                       !- Number of Times Runperiod to be Repeated

OS:YearDescription,
<<<<<<< HEAD
  {02a6922d-8246-4318-87a4-1e9d74c12bb4}, !- Handle
=======
  {7d0032b9-011e-4a4f-9daa-9b936497f917}, !- Handle
>>>>>>> 88922336
  2007,                                   !- Calendar Year
  ,                                       !- Day of Week for Start Day
  ;                                       !- Is Leap Year

OS:ThermalZone,
<<<<<<< HEAD
  {3edc391d-8786-4f07-bfdc-26cad5bc5cf1}, !- Handle
=======
  {a18465c0-cd28-47a1-aa63-3d106a8fbae7}, !- Handle
>>>>>>> 88922336
  living zone,                            !- Name
  ,                                       !- Multiplier
  ,                                       !- Ceiling Height {m}
  ,                                       !- Volume {m3}
  ,                                       !- Floor Area {m2}
  ,                                       !- Zone Inside Convection Algorithm
  ,                                       !- Zone Outside Convection Algorithm
  ,                                       !- Zone Conditioning Equipment List Name
<<<<<<< HEAD
  {adf61b26-074d-4c97-aea4-03a9e52d6eec}, !- Zone Air Inlet Port List
  {ffd3a0bc-4cd2-444a-ba9f-06f5a9f6856e}, !- Zone Air Exhaust Port List
  {c5884d4b-2693-4c2f-ae15-4ecda334c060}, !- Zone Air Node Name
  {839b0225-e8dd-41a5-8647-1378239d4020}, !- Zone Return Air Port List
=======
  {71bf5da2-ae7f-4755-af73-d34d797e94e9}, !- Zone Air Inlet Port List
  {7bbbfd7f-e618-4c0f-b397-017548af7474}, !- Zone Air Exhaust Port List
  {36039827-57d4-4ad4-abce-7be8c94c7f9e}, !- Zone Air Node Name
  {b182722c-77fd-41a7-aa51-f27e1d2bc595}, !- Zone Return Air Port List
>>>>>>> 88922336
  ,                                       !- Primary Daylighting Control Name
  ,                                       !- Fraction of Zone Controlled by Primary Daylighting Control
  ,                                       !- Secondary Daylighting Control Name
  ,                                       !- Fraction of Zone Controlled by Secondary Daylighting Control
  ,                                       !- Illuminance Map Name
  ,                                       !- Group Rendering Name
  ,                                       !- Thermostat Name
  No;                                     !- Use Ideal Air Loads

OS:Node,
<<<<<<< HEAD
  {afeb644f-e002-47af-9159-e6a0afded2a4}, !- Handle
  Node 1,                                 !- Name
  {c5884d4b-2693-4c2f-ae15-4ecda334c060}, !- Inlet Port
  ;                                       !- Outlet Port

OS:Connection,
  {c5884d4b-2693-4c2f-ae15-4ecda334c060}, !- Handle
  {74682b1a-91f4-4ebf-babc-114d1d3b95c5}, !- Name
  {3edc391d-8786-4f07-bfdc-26cad5bc5cf1}, !- Source Object
  11,                                     !- Outlet Port
  {afeb644f-e002-47af-9159-e6a0afded2a4}, !- Target Object
  2;                                      !- Inlet Port

OS:PortList,
  {adf61b26-074d-4c97-aea4-03a9e52d6eec}, !- Handle
  {5e07ecb9-2abb-429e-8db2-c1fda141fc67}, !- Name
  {3edc391d-8786-4f07-bfdc-26cad5bc5cf1}; !- HVAC Component

OS:PortList,
  {ffd3a0bc-4cd2-444a-ba9f-06f5a9f6856e}, !- Handle
  {b5609df9-9ec6-4e52-8bf4-34083e4efed5}, !- Name
  {3edc391d-8786-4f07-bfdc-26cad5bc5cf1}; !- HVAC Component

OS:PortList,
  {839b0225-e8dd-41a5-8647-1378239d4020}, !- Handle
  {6da148df-b302-4527-85e7-b78316d028af}, !- Name
  {3edc391d-8786-4f07-bfdc-26cad5bc5cf1}; !- HVAC Component

OS:Sizing:Zone,
  {ed0fc308-6559-4510-b205-930a387c7745}, !- Handle
  {3edc391d-8786-4f07-bfdc-26cad5bc5cf1}, !- Zone or ZoneList Name
=======
  {1be18df8-8f94-4d70-a2d2-171338fd0ee1}, !- Handle
  Node 1,                                 !- Name
  {36039827-57d4-4ad4-abce-7be8c94c7f9e}, !- Inlet Port
  ;                                       !- Outlet Port

OS:Connection,
  {36039827-57d4-4ad4-abce-7be8c94c7f9e}, !- Handle
  {f63a3203-630c-4401-8e56-649d63fa3f39}, !- Name
  {a18465c0-cd28-47a1-aa63-3d106a8fbae7}, !- Source Object
  11,                                     !- Outlet Port
  {1be18df8-8f94-4d70-a2d2-171338fd0ee1}, !- Target Object
  2;                                      !- Inlet Port

OS:PortList,
  {71bf5da2-ae7f-4755-af73-d34d797e94e9}, !- Handle
  {550f15b4-7a9a-4993-92b9-6067112f6e4d}, !- Name
  {a18465c0-cd28-47a1-aa63-3d106a8fbae7}; !- HVAC Component

OS:PortList,
  {7bbbfd7f-e618-4c0f-b397-017548af7474}, !- Handle
  {96f33a46-6381-44d4-b3ac-421633c5004b}, !- Name
  {a18465c0-cd28-47a1-aa63-3d106a8fbae7}; !- HVAC Component

OS:PortList,
  {b182722c-77fd-41a7-aa51-f27e1d2bc595}, !- Handle
  {4647ff2e-27bd-4757-b50a-c989eaaa8e0a}, !- Name
  {a18465c0-cd28-47a1-aa63-3d106a8fbae7}; !- HVAC Component

OS:Sizing:Zone,
  {10db7a6b-455c-4a41-8df0-02bddaed70db}, !- Handle
  {a18465c0-cd28-47a1-aa63-3d106a8fbae7}, !- Zone or ZoneList Name
>>>>>>> 88922336
  SupplyAirTemperature,                   !- Zone Cooling Design Supply Air Temperature Input Method
  14,                                     !- Zone Cooling Design Supply Air Temperature {C}
  11.11,                                  !- Zone Cooling Design Supply Air Temperature Difference {deltaC}
  SupplyAirTemperature,                   !- Zone Heating Design Supply Air Temperature Input Method
  40,                                     !- Zone Heating Design Supply Air Temperature {C}
  11.11,                                  !- Zone Heating Design Supply Air Temperature Difference {deltaC}
  0.0085,                                 !- Zone Cooling Design Supply Air Humidity Ratio {kg-H2O/kg-air}
  0.008,                                  !- Zone Heating Design Supply Air Humidity Ratio {kg-H2O/kg-air}
  ,                                       !- Zone Heating Sizing Factor
  ,                                       !- Zone Cooling Sizing Factor
  DesignDay,                              !- Cooling Design Air Flow Method
  ,                                       !- Cooling Design Air Flow Rate {m3/s}
  ,                                       !- Cooling Minimum Air Flow per Zone Floor Area {m3/s-m2}
  ,                                       !- Cooling Minimum Air Flow {m3/s}
  ,                                       !- Cooling Minimum Air Flow Fraction
  DesignDay,                              !- Heating Design Air Flow Method
  ,                                       !- Heating Design Air Flow Rate {m3/s}
  ,                                       !- Heating Maximum Air Flow per Zone Floor Area {m3/s-m2}
  ,                                       !- Heating Maximum Air Flow {m3/s}
  ,                                       !- Heating Maximum Air Flow Fraction
  ,                                       !- Design Zone Air Distribution Effectiveness in Cooling Mode
  ,                                       !- Design Zone Air Distribution Effectiveness in Heating Mode
  No,                                     !- Account for Dedicated Outdoor Air System
  NeutralSupplyAir,                       !- Dedicated Outdoor Air System Control Strategy
  autosize,                               !- Dedicated Outdoor Air Low Setpoint Temperature for Design {C}
  autosize;                               !- Dedicated Outdoor Air High Setpoint Temperature for Design {C}

OS:ZoneHVAC:EquipmentList,
<<<<<<< HEAD
  {ca8cbfa4-1dd5-4008-b279-c75ed76c3d32}, !- Handle
  Zone HVAC Equipment List 1,             !- Name
  {3edc391d-8786-4f07-bfdc-26cad5bc5cf1}; !- Thermal Zone

OS:Space,
  {7a6f4749-0f7e-4a1d-98ad-678313d3f8bb}, !- Handle
  living space,                           !- Name
  {102203e0-718e-4610-a8cd-3e009d3a9389}, !- Space Type Name
=======
  {52b4f7c1-a5c7-4e38-9a85-e1207452c35c}, !- Handle
  Zone HVAC Equipment List 1,             !- Name
  {a18465c0-cd28-47a1-aa63-3d106a8fbae7}; !- Thermal Zone

OS:Space,
  {b914dbc8-731f-41b4-841a-a2707abfee9b}, !- Handle
  living space,                           !- Name
  {a0681729-6ab5-42f9-9650-3ce7f0dba464}, !- Space Type Name
>>>>>>> 88922336
  ,                                       !- Default Construction Set Name
  ,                                       !- Default Schedule Set Name
  -0,                                     !- Direction of Relative North {deg}
  0,                                      !- X Origin {m}
  0,                                      !- Y Origin {m}
  0,                                      !- Z Origin {m}
  ,                                       !- Building Story Name
<<<<<<< HEAD
  {3edc391d-8786-4f07-bfdc-26cad5bc5cf1}, !- Thermal Zone Name
  ,                                       !- Part of Total Floor Area
  ,                                       !- Design Specification Outdoor Air Object Name
  {8c583f9d-765d-44a0-b3c6-5d44e95169f2}; !- Building Unit Name

OS:Surface,
  {4f99e0ce-2d16-445a-84cf-6703421d3f5d}, !- Handle
  Surface 1,                              !- Name
  Floor,                                  !- Surface Type
  ,                                       !- Construction Name
  {7a6f4749-0f7e-4a1d-98ad-678313d3f8bb}, !- Space Name
=======
  {a18465c0-cd28-47a1-aa63-3d106a8fbae7}, !- Thermal Zone Name
  ,                                       !- Part of Total Floor Area
  ,                                       !- Design Specification Outdoor Air Object Name
  {73f90a65-e6f5-451d-8f59-b161aaef49b4}; !- Building Unit Name

OS:Surface,
  {474025bd-3c29-4cbc-8358-64030f60bcaf}, !- Handle
  Surface 1,                              !- Name
  Floor,                                  !- Surface Type
  ,                                       !- Construction Name
  {b914dbc8-731f-41b4-841a-a2707abfee9b}, !- Space Name
>>>>>>> 88922336
  Foundation,                             !- Outside Boundary Condition
  ,                                       !- Outside Boundary Condition Object
  NoSun,                                  !- Sun Exposure
  NoWind,                                 !- Wind Exposure
  ,                                       !- View Factor to Ground
  ,                                       !- Number of Vertices
  0, 0, 0,                                !- X,Y,Z Vertex 1 {m}
  0, 6.81553519541936, 0,                 !- X,Y,Z Vertex 2 {m}
  13.6310703908387, 6.81553519541936, 0,  !- X,Y,Z Vertex 3 {m}
  13.6310703908387, 0, 0;                 !- X,Y,Z Vertex 4 {m}

OS:Surface,
<<<<<<< HEAD
  {80349783-4e15-4b23-b20d-ea06fb6165c3}, !- Handle
  Surface 2,                              !- Name
  Wall,                                   !- Surface Type
  ,                                       !- Construction Name
  {7a6f4749-0f7e-4a1d-98ad-678313d3f8bb}, !- Space Name
=======
  {287dc7ed-4e45-4e02-9947-f1e0a9b8b380}, !- Handle
  Surface 2,                              !- Name
  Wall,                                   !- Surface Type
  ,                                       !- Construction Name
  {b914dbc8-731f-41b4-841a-a2707abfee9b}, !- Space Name
>>>>>>> 88922336
  Outdoors,                               !- Outside Boundary Condition
  ,                                       !- Outside Boundary Condition Object
  SunExposed,                             !- Sun Exposure
  WindExposed,                            !- Wind Exposure
  ,                                       !- View Factor to Ground
  ,                                       !- Number of Vertices
  0, 6.81553519541936, 2.4384,            !- X,Y,Z Vertex 1 {m}
  0, 6.81553519541936, 0,                 !- X,Y,Z Vertex 2 {m}
  0, 0, 0,                                !- X,Y,Z Vertex 3 {m}
  0, 0, 2.4384;                           !- X,Y,Z Vertex 4 {m}

OS:Surface,
<<<<<<< HEAD
  {aac69564-d8bc-4ebf-a96d-716fd64910d5}, !- Handle
  Surface 3,                              !- Name
  Wall,                                   !- Surface Type
  ,                                       !- Construction Name
  {7a6f4749-0f7e-4a1d-98ad-678313d3f8bb}, !- Space Name
=======
  {4d4de813-1a3a-408c-8d67-d54ea6b711f6}, !- Handle
  Surface 3,                              !- Name
  Wall,                                   !- Surface Type
  ,                                       !- Construction Name
  {b914dbc8-731f-41b4-841a-a2707abfee9b}, !- Space Name
>>>>>>> 88922336
  Outdoors,                               !- Outside Boundary Condition
  ,                                       !- Outside Boundary Condition Object
  SunExposed,                             !- Sun Exposure
  WindExposed,                            !- Wind Exposure
  ,                                       !- View Factor to Ground
  ,                                       !- Number of Vertices
  13.6310703908387, 6.81553519541936, 2.4384, !- X,Y,Z Vertex 1 {m}
  13.6310703908387, 6.81553519541936, 0,  !- X,Y,Z Vertex 2 {m}
  0, 6.81553519541936, 0,                 !- X,Y,Z Vertex 3 {m}
  0, 6.81553519541936, 2.4384;            !- X,Y,Z Vertex 4 {m}

OS:Surface,
<<<<<<< HEAD
  {f5bbfeda-4797-4413-8be8-0d61c7ebfc73}, !- Handle
  Surface 4,                              !- Name
  Wall,                                   !- Surface Type
  ,                                       !- Construction Name
  {7a6f4749-0f7e-4a1d-98ad-678313d3f8bb}, !- Space Name
=======
  {7dff585c-7ac7-4679-9884-4bdf6a0804b2}, !- Handle
  Surface 4,                              !- Name
  Wall,                                   !- Surface Type
  ,                                       !- Construction Name
  {b914dbc8-731f-41b4-841a-a2707abfee9b}, !- Space Name
>>>>>>> 88922336
  Outdoors,                               !- Outside Boundary Condition
  ,                                       !- Outside Boundary Condition Object
  SunExposed,                             !- Sun Exposure
  WindExposed,                            !- Wind Exposure
  ,                                       !- View Factor to Ground
  ,                                       !- Number of Vertices
  13.6310703908387, 0, 2.4384,            !- X,Y,Z Vertex 1 {m}
  13.6310703908387, 0, 0,                 !- X,Y,Z Vertex 2 {m}
  13.6310703908387, 6.81553519541936, 0,  !- X,Y,Z Vertex 3 {m}
  13.6310703908387, 6.81553519541936, 2.4384; !- X,Y,Z Vertex 4 {m}

OS:Surface,
<<<<<<< HEAD
  {40167acc-e4b9-46d7-9a71-f66471d0348e}, !- Handle
  Surface 5,                              !- Name
  Wall,                                   !- Surface Type
  ,                                       !- Construction Name
  {7a6f4749-0f7e-4a1d-98ad-678313d3f8bb}, !- Space Name
=======
  {2e4b386d-cac3-4c96-8d24-35678df2f1e3}, !- Handle
  Surface 5,                              !- Name
  Wall,                                   !- Surface Type
  ,                                       !- Construction Name
  {b914dbc8-731f-41b4-841a-a2707abfee9b}, !- Space Name
>>>>>>> 88922336
  Outdoors,                               !- Outside Boundary Condition
  ,                                       !- Outside Boundary Condition Object
  SunExposed,                             !- Sun Exposure
  WindExposed,                            !- Wind Exposure
  ,                                       !- View Factor to Ground
  ,                                       !- Number of Vertices
  0, 0, 2.4384,                           !- X,Y,Z Vertex 1 {m}
  0, 0, 0,                                !- X,Y,Z Vertex 2 {m}
  13.6310703908387, 0, 0,                 !- X,Y,Z Vertex 3 {m}
  13.6310703908387, 0, 2.4384;            !- X,Y,Z Vertex 4 {m}

OS:Surface,
<<<<<<< HEAD
  {834a129b-38d3-4e1e-9b0e-2aee4c53b97d}, !- Handle
  Surface 6,                              !- Name
  RoofCeiling,                            !- Surface Type
  ,                                       !- Construction Name
  {7a6f4749-0f7e-4a1d-98ad-678313d3f8bb}, !- Space Name
  Surface,                                !- Outside Boundary Condition
  {e2845cc3-80ad-4fd1-a2b9-a34ee42eeabe}, !- Outside Boundary Condition Object
=======
  {1256ad5a-f6eb-4563-9056-0e826c8d79f9}, !- Handle
  Surface 6,                              !- Name
  RoofCeiling,                            !- Surface Type
  ,                                       !- Construction Name
  {b914dbc8-731f-41b4-841a-a2707abfee9b}, !- Space Name
  Surface,                                !- Outside Boundary Condition
  {9b034035-2419-49ba-b694-42c18b35f82c}, !- Outside Boundary Condition Object
>>>>>>> 88922336
  NoSun,                                  !- Sun Exposure
  NoWind,                                 !- Wind Exposure
  ,                                       !- View Factor to Ground
  ,                                       !- Number of Vertices
  13.6310703908387, 0, 2.4384,            !- X,Y,Z Vertex 1 {m}
  13.6310703908387, 6.81553519541936, 2.4384, !- X,Y,Z Vertex 2 {m}
  0, 6.81553519541936, 2.4384,            !- X,Y,Z Vertex 3 {m}
  0, 0, 2.4384;                           !- X,Y,Z Vertex 4 {m}

OS:SpaceType,
<<<<<<< HEAD
  {102203e0-718e-4610-a8cd-3e009d3a9389}, !- Handle
=======
  {a0681729-6ab5-42f9-9650-3ce7f0dba464}, !- Handle
>>>>>>> 88922336
  Space Type 1,                           !- Name
  ,                                       !- Default Construction Set Name
  ,                                       !- Default Schedule Set Name
  ,                                       !- Group Rendering Name
  ,                                       !- Design Specification Outdoor Air Object Name
  ,                                       !- Standards Template
  ,                                       !- Standards Building Type
  living;                                 !- Standards Space Type

OS:Space,
<<<<<<< HEAD
  {7a7c5a92-679e-4227-8fee-e17a59d62ab1}, !- Handle
  living space|story 2,                   !- Name
  {102203e0-718e-4610-a8cd-3e009d3a9389}, !- Space Type Name
=======
  {b9e1b32d-0c63-4e40-ac69-56e0cbbe1fd1}, !- Handle
  living space|story 2,                   !- Name
  {a0681729-6ab5-42f9-9650-3ce7f0dba464}, !- Space Type Name
>>>>>>> 88922336
  ,                                       !- Default Construction Set Name
  ,                                       !- Default Schedule Set Name
  -0,                                     !- Direction of Relative North {deg}
  0,                                      !- X Origin {m}
  0,                                      !- Y Origin {m}
  2.4384,                                 !- Z Origin {m}
  ,                                       !- Building Story Name
<<<<<<< HEAD
  {3edc391d-8786-4f07-bfdc-26cad5bc5cf1}, !- Thermal Zone Name
  ,                                       !- Part of Total Floor Area
  ,                                       !- Design Specification Outdoor Air Object Name
  {8c583f9d-765d-44a0-b3c6-5d44e95169f2}; !- Building Unit Name

OS:Surface,
  {e2845cc3-80ad-4fd1-a2b9-a34ee42eeabe}, !- Handle
  Surface 7,                              !- Name
  Floor,                                  !- Surface Type
  ,                                       !- Construction Name
  {7a7c5a92-679e-4227-8fee-e17a59d62ab1}, !- Space Name
  Surface,                                !- Outside Boundary Condition
  {834a129b-38d3-4e1e-9b0e-2aee4c53b97d}, !- Outside Boundary Condition Object
=======
  {a18465c0-cd28-47a1-aa63-3d106a8fbae7}, !- Thermal Zone Name
  ,                                       !- Part of Total Floor Area
  ,                                       !- Design Specification Outdoor Air Object Name
  {73f90a65-e6f5-451d-8f59-b161aaef49b4}; !- Building Unit Name

OS:Surface,
  {9b034035-2419-49ba-b694-42c18b35f82c}, !- Handle
  Surface 7,                              !- Name
  Floor,                                  !- Surface Type
  ,                                       !- Construction Name
  {b9e1b32d-0c63-4e40-ac69-56e0cbbe1fd1}, !- Space Name
  Surface,                                !- Outside Boundary Condition
  {1256ad5a-f6eb-4563-9056-0e826c8d79f9}, !- Outside Boundary Condition Object
>>>>>>> 88922336
  NoSun,                                  !- Sun Exposure
  NoWind,                                 !- Wind Exposure
  ,                                       !- View Factor to Ground
  ,                                       !- Number of Vertices
  0, 0, 0,                                !- X,Y,Z Vertex 1 {m}
  0, 6.81553519541936, 0,                 !- X,Y,Z Vertex 2 {m}
  13.6310703908387, 6.81553519541936, 0,  !- X,Y,Z Vertex 3 {m}
  13.6310703908387, 0, 0;                 !- X,Y,Z Vertex 4 {m}

OS:Surface,
<<<<<<< HEAD
  {4b8f4940-aea0-4f63-87e4-0be9d4d80d09}, !- Handle
  Surface 8,                              !- Name
  Wall,                                   !- Surface Type
  ,                                       !- Construction Name
  {7a7c5a92-679e-4227-8fee-e17a59d62ab1}, !- Space Name
=======
  {cfe26b9a-fe38-4227-bcb2-5260d4d49390}, !- Handle
  Surface 8,                              !- Name
  Wall,                                   !- Surface Type
  ,                                       !- Construction Name
  {b9e1b32d-0c63-4e40-ac69-56e0cbbe1fd1}, !- Space Name
>>>>>>> 88922336
  Outdoors,                               !- Outside Boundary Condition
  ,                                       !- Outside Boundary Condition Object
  SunExposed,                             !- Sun Exposure
  WindExposed,                            !- Wind Exposure
  ,                                       !- View Factor to Ground
  ,                                       !- Number of Vertices
  0, 6.81553519541936, 2.4384,            !- X,Y,Z Vertex 1 {m}
  0, 6.81553519541936, 0,                 !- X,Y,Z Vertex 2 {m}
  0, 0, 0,                                !- X,Y,Z Vertex 3 {m}
  0, 0, 2.4384;                           !- X,Y,Z Vertex 4 {m}

OS:Surface,
<<<<<<< HEAD
  {676adecf-2b89-4bb8-a350-5722f2cd62cb}, !- Handle
  Surface 9,                              !- Name
  Wall,                                   !- Surface Type
  ,                                       !- Construction Name
  {7a7c5a92-679e-4227-8fee-e17a59d62ab1}, !- Space Name
=======
  {4584809d-90e3-4a03-9841-737abc757830}, !- Handle
  Surface 9,                              !- Name
  Wall,                                   !- Surface Type
  ,                                       !- Construction Name
  {b9e1b32d-0c63-4e40-ac69-56e0cbbe1fd1}, !- Space Name
>>>>>>> 88922336
  Outdoors,                               !- Outside Boundary Condition
  ,                                       !- Outside Boundary Condition Object
  SunExposed,                             !- Sun Exposure
  WindExposed,                            !- Wind Exposure
  ,                                       !- View Factor to Ground
  ,                                       !- Number of Vertices
  13.6310703908387, 6.81553519541936, 2.4384, !- X,Y,Z Vertex 1 {m}
  13.6310703908387, 6.81553519541936, 0,  !- X,Y,Z Vertex 2 {m}
  0, 6.81553519541936, 0,                 !- X,Y,Z Vertex 3 {m}
  0, 6.81553519541936, 2.4384;            !- X,Y,Z Vertex 4 {m}

OS:Surface,
<<<<<<< HEAD
  {a7e500b9-0d8e-41a6-bbf8-2d2cfec3bcf3}, !- Handle
  Surface 10,                             !- Name
  Wall,                                   !- Surface Type
  ,                                       !- Construction Name
  {7a7c5a92-679e-4227-8fee-e17a59d62ab1}, !- Space Name
=======
  {4bbe7603-9178-44f3-b448-28c7b10775c6}, !- Handle
  Surface 10,                             !- Name
  Wall,                                   !- Surface Type
  ,                                       !- Construction Name
  {b9e1b32d-0c63-4e40-ac69-56e0cbbe1fd1}, !- Space Name
>>>>>>> 88922336
  Outdoors,                               !- Outside Boundary Condition
  ,                                       !- Outside Boundary Condition Object
  SunExposed,                             !- Sun Exposure
  WindExposed,                            !- Wind Exposure
  ,                                       !- View Factor to Ground
  ,                                       !- Number of Vertices
  13.6310703908387, 0, 2.4384,            !- X,Y,Z Vertex 1 {m}
  13.6310703908387, 0, 0,                 !- X,Y,Z Vertex 2 {m}
  13.6310703908387, 6.81553519541936, 0,  !- X,Y,Z Vertex 3 {m}
  13.6310703908387, 6.81553519541936, 2.4384; !- X,Y,Z Vertex 4 {m}

OS:Surface,
<<<<<<< HEAD
  {2d611268-42db-4e89-9920-2ec6d22010f8}, !- Handle
  Surface 11,                             !- Name
  Wall,                                   !- Surface Type
  ,                                       !- Construction Name
  {7a7c5a92-679e-4227-8fee-e17a59d62ab1}, !- Space Name
=======
  {3851db57-f886-45d1-a2f0-ae6b4c917125}, !- Handle
  Surface 11,                             !- Name
  Wall,                                   !- Surface Type
  ,                                       !- Construction Name
  {b9e1b32d-0c63-4e40-ac69-56e0cbbe1fd1}, !- Space Name
>>>>>>> 88922336
  Outdoors,                               !- Outside Boundary Condition
  ,                                       !- Outside Boundary Condition Object
  SunExposed,                             !- Sun Exposure
  WindExposed,                            !- Wind Exposure
  ,                                       !- View Factor to Ground
  ,                                       !- Number of Vertices
  0, 0, 2.4384,                           !- X,Y,Z Vertex 1 {m}
  0, 0, 0,                                !- X,Y,Z Vertex 2 {m}
  13.6310703908387, 0, 0,                 !- X,Y,Z Vertex 3 {m}
  13.6310703908387, 0, 2.4384;            !- X,Y,Z Vertex 4 {m}

OS:Surface,
<<<<<<< HEAD
  {b21aa89d-cf49-4f8d-9b48-6124ee86496c}, !- Handle
  Surface 12,                             !- Name
  RoofCeiling,                            !- Surface Type
  ,                                       !- Construction Name
  {7a7c5a92-679e-4227-8fee-e17a59d62ab1}, !- Space Name
  Surface,                                !- Outside Boundary Condition
  {f0a7bb9b-ccf4-4355-9c2e-0af3faf31e42}, !- Outside Boundary Condition Object
=======
  {8fec2c36-7081-4822-8cc4-c98fb10f6146}, !- Handle
  Surface 12,                             !- Name
  RoofCeiling,                            !- Surface Type
  ,                                       !- Construction Name
  {b9e1b32d-0c63-4e40-ac69-56e0cbbe1fd1}, !- Space Name
  Surface,                                !- Outside Boundary Condition
  {dc8b3348-8640-4f67-869c-8315f8f89cc6}, !- Outside Boundary Condition Object
>>>>>>> 88922336
  NoSun,                                  !- Sun Exposure
  NoWind,                                 !- Wind Exposure
  ,                                       !- View Factor to Ground
  ,                                       !- Number of Vertices
  13.6310703908387, 0, 2.4384,            !- X,Y,Z Vertex 1 {m}
  13.6310703908387, 6.81553519541936, 2.4384, !- X,Y,Z Vertex 2 {m}
  0, 6.81553519541936, 2.4384,            !- X,Y,Z Vertex 3 {m}
  0, 0, 2.4384;                           !- X,Y,Z Vertex 4 {m}

OS:Surface,
<<<<<<< HEAD
  {f0a7bb9b-ccf4-4355-9c2e-0af3faf31e42}, !- Handle
  Surface 13,                             !- Name
  Floor,                                  !- Surface Type
  ,                                       !- Construction Name
  {c5859b96-9257-4107-890d-e4b101ee73e8}, !- Space Name
  Surface,                                !- Outside Boundary Condition
  {b21aa89d-cf49-4f8d-9b48-6124ee86496c}, !- Outside Boundary Condition Object
=======
  {dc8b3348-8640-4f67-869c-8315f8f89cc6}, !- Handle
  Surface 13,                             !- Name
  Floor,                                  !- Surface Type
  ,                                       !- Construction Name
  {f90f2b73-81ab-44d0-a5ec-642c6f40219a}, !- Space Name
  Surface,                                !- Outside Boundary Condition
  {8fec2c36-7081-4822-8cc4-c98fb10f6146}, !- Outside Boundary Condition Object
>>>>>>> 88922336
  NoSun,                                  !- Sun Exposure
  NoWind,                                 !- Wind Exposure
  ,                                       !- View Factor to Ground
  ,                                       !- Number of Vertices
  0, 6.81553519541936, 0,                 !- X,Y,Z Vertex 1 {m}
  13.6310703908387, 6.81553519541936, 0,  !- X,Y,Z Vertex 2 {m}
  13.6310703908387, 0, 0,                 !- X,Y,Z Vertex 3 {m}
  0, 0, 0;                                !- X,Y,Z Vertex 4 {m}

OS:Surface,
<<<<<<< HEAD
  {8408aa76-20fd-4a46-99ad-5d7af314e606}, !- Handle
  Surface 14,                             !- Name
  RoofCeiling,                            !- Surface Type
  ,                                       !- Construction Name
  {c5859b96-9257-4107-890d-e4b101ee73e8}, !- Space Name
=======
  {9fb3499c-511f-4e6b-a071-9da61539d274}, !- Handle
  Surface 14,                             !- Name
  RoofCeiling,                            !- Surface Type
  ,                                       !- Construction Name
  {f90f2b73-81ab-44d0-a5ec-642c6f40219a}, !- Space Name
>>>>>>> 88922336
  Outdoors,                               !- Outside Boundary Condition
  ,                                       !- Outside Boundary Condition Object
  SunExposed,                             !- Sun Exposure
  WindExposed,                            !- Wind Exposure
  ,                                       !- View Factor to Ground
  ,                                       !- Number of Vertices
  13.6310703908387, 3.40776759770968, 1.70388379885484, !- X,Y,Z Vertex 1 {m}
  0, 3.40776759770968, 1.70388379885484,  !- X,Y,Z Vertex 2 {m}
  0, 0, 0,                                !- X,Y,Z Vertex 3 {m}
  13.6310703908387, 0, 0;                 !- X,Y,Z Vertex 4 {m}

OS:Surface,
<<<<<<< HEAD
  {19c71e96-df6e-435a-8f8d-561347998e71}, !- Handle
  Surface 15,                             !- Name
  RoofCeiling,                            !- Surface Type
  ,                                       !- Construction Name
  {c5859b96-9257-4107-890d-e4b101ee73e8}, !- Space Name
=======
  {71430134-5fc0-48fc-a163-27aad610c20c}, !- Handle
  Surface 15,                             !- Name
  RoofCeiling,                            !- Surface Type
  ,                                       !- Construction Name
  {f90f2b73-81ab-44d0-a5ec-642c6f40219a}, !- Space Name
>>>>>>> 88922336
  Outdoors,                               !- Outside Boundary Condition
  ,                                       !- Outside Boundary Condition Object
  SunExposed,                             !- Sun Exposure
  WindExposed,                            !- Wind Exposure
  ,                                       !- View Factor to Ground
  ,                                       !- Number of Vertices
  0, 3.40776759770968, 1.70388379885484,  !- X,Y,Z Vertex 1 {m}
  13.6310703908387, 3.40776759770968, 1.70388379885484, !- X,Y,Z Vertex 2 {m}
  13.6310703908387, 6.81553519541936, 0,  !- X,Y,Z Vertex 3 {m}
  0, 6.81553519541936, 0;                 !- X,Y,Z Vertex 4 {m}

OS:Surface,
<<<<<<< HEAD
  {12ebd04b-c25f-4f0e-9528-00f8c32d793a}, !- Handle
  Surface 16,                             !- Name
  Wall,                                   !- Surface Type
  ,                                       !- Construction Name
  {c5859b96-9257-4107-890d-e4b101ee73e8}, !- Space Name
=======
  {52dfdcd5-7df5-4147-b151-7a9cecc79550}, !- Handle
  Surface 16,                             !- Name
  Wall,                                   !- Surface Type
  ,                                       !- Construction Name
  {f90f2b73-81ab-44d0-a5ec-642c6f40219a}, !- Space Name
>>>>>>> 88922336
  Outdoors,                               !- Outside Boundary Condition
  ,                                       !- Outside Boundary Condition Object
  SunExposed,                             !- Sun Exposure
  WindExposed,                            !- Wind Exposure
  ,                                       !- View Factor to Ground
  ,                                       !- Number of Vertices
  0, 3.40776759770968, 1.70388379885484,  !- X,Y,Z Vertex 1 {m}
  0, 6.81553519541936, 0,                 !- X,Y,Z Vertex 2 {m}
  0, 0, 0;                                !- X,Y,Z Vertex 3 {m}

OS:Surface,
<<<<<<< HEAD
  {169fe59e-b763-43be-9534-ae15d9e70590}, !- Handle
  Surface 17,                             !- Name
  Wall,                                   !- Surface Type
  ,                                       !- Construction Name
  {c5859b96-9257-4107-890d-e4b101ee73e8}, !- Space Name
=======
  {919628d1-4e1d-40a6-9e69-0cd0c97f124c}, !- Handle
  Surface 17,                             !- Name
  Wall,                                   !- Surface Type
  ,                                       !- Construction Name
  {f90f2b73-81ab-44d0-a5ec-642c6f40219a}, !- Space Name
>>>>>>> 88922336
  Outdoors,                               !- Outside Boundary Condition
  ,                                       !- Outside Boundary Condition Object
  SunExposed,                             !- Sun Exposure
  WindExposed,                            !- Wind Exposure
  ,                                       !- View Factor to Ground
  ,                                       !- Number of Vertices
  13.6310703908387, 3.40776759770968, 1.70388379885484, !- X,Y,Z Vertex 1 {m}
  13.6310703908387, 0, 0,                 !- X,Y,Z Vertex 2 {m}
  13.6310703908387, 6.81553519541936, 0;  !- X,Y,Z Vertex 3 {m}

OS:Space,
<<<<<<< HEAD
  {c5859b96-9257-4107-890d-e4b101ee73e8}, !- Handle
  unfinished attic space,                 !- Name
  {6c39c283-49fa-479b-9ef3-02661be9aabf}, !- Space Type Name
=======
  {f90f2b73-81ab-44d0-a5ec-642c6f40219a}, !- Handle
  unfinished attic space,                 !- Name
  {0bb9fbd4-fb9d-4864-ad30-ded1b7227290}, !- Space Type Name
>>>>>>> 88922336
  ,                                       !- Default Construction Set Name
  ,                                       !- Default Schedule Set Name
  -0,                                     !- Direction of Relative North {deg}
  0,                                      !- X Origin {m}
  0,                                      !- Y Origin {m}
  4.8768,                                 !- Z Origin {m}
  ,                                       !- Building Story Name
<<<<<<< HEAD
  {c28a51fb-4fa5-4e1c-b874-29e936d5c988}; !- Thermal Zone Name

OS:ThermalZone,
  {c28a51fb-4fa5-4e1c-b874-29e936d5c988}, !- Handle
=======
  {69917ae7-fa5a-46c8-987c-a911d56e09de}; !- Thermal Zone Name

OS:ThermalZone,
  {69917ae7-fa5a-46c8-987c-a911d56e09de}, !- Handle
>>>>>>> 88922336
  unfinished attic zone,                  !- Name
  ,                                       !- Multiplier
  ,                                       !- Ceiling Height {m}
  ,                                       !- Volume {m3}
  ,                                       !- Floor Area {m2}
  ,                                       !- Zone Inside Convection Algorithm
  ,                                       !- Zone Outside Convection Algorithm
  ,                                       !- Zone Conditioning Equipment List Name
<<<<<<< HEAD
  {3f61d7a4-4b4d-4507-bbd9-7a838e2f6789}, !- Zone Air Inlet Port List
  {ec56585c-7a61-40a2-bc4b-af8c94cc587f}, !- Zone Air Exhaust Port List
  {8d864f0e-c864-4c78-a154-1128a706c9c5}, !- Zone Air Node Name
  {39e330d4-9029-4a37-89bd-2a254f55e03c}, !- Zone Return Air Port List
=======
  {d56cbfe0-e3b5-4de3-a48d-441c35bfab1c}, !- Zone Air Inlet Port List
  {296ad33b-b600-4b7a-ada4-29fc814310c2}, !- Zone Air Exhaust Port List
  {f0c66b3b-1b55-4a20-96b1-51cc4f87ca6e}, !- Zone Air Node Name
  {c4f22df5-a518-4bd3-bdda-cb67ecfb3aef}, !- Zone Return Air Port List
>>>>>>> 88922336
  ,                                       !- Primary Daylighting Control Name
  ,                                       !- Fraction of Zone Controlled by Primary Daylighting Control
  ,                                       !- Secondary Daylighting Control Name
  ,                                       !- Fraction of Zone Controlled by Secondary Daylighting Control
  ,                                       !- Illuminance Map Name
  ,                                       !- Group Rendering Name
  ,                                       !- Thermostat Name
  No;                                     !- Use Ideal Air Loads

OS:Node,
<<<<<<< HEAD
  {1eec24f4-b9f0-4b78-b030-7331fd10f14b}, !- Handle
  Node 2,                                 !- Name
  {8d864f0e-c864-4c78-a154-1128a706c9c5}, !- Inlet Port
  ;                                       !- Outlet Port

OS:Connection,
  {8d864f0e-c864-4c78-a154-1128a706c9c5}, !- Handle
  {87791651-41b9-49c3-adf2-dae98f5fa632}, !- Name
  {c28a51fb-4fa5-4e1c-b874-29e936d5c988}, !- Source Object
  11,                                     !- Outlet Port
  {1eec24f4-b9f0-4b78-b030-7331fd10f14b}, !- Target Object
  2;                                      !- Inlet Port

OS:PortList,
  {3f61d7a4-4b4d-4507-bbd9-7a838e2f6789}, !- Handle
  {018a6abc-eb15-4c09-840a-2bcd9f3953fe}, !- Name
  {c28a51fb-4fa5-4e1c-b874-29e936d5c988}; !- HVAC Component

OS:PortList,
  {ec56585c-7a61-40a2-bc4b-af8c94cc587f}, !- Handle
  {fd012d57-447d-4870-b737-e44a23f82ffb}, !- Name
  {c28a51fb-4fa5-4e1c-b874-29e936d5c988}; !- HVAC Component

OS:PortList,
  {39e330d4-9029-4a37-89bd-2a254f55e03c}, !- Handle
  {77a2d25d-e8ca-4d0a-8e0a-5f3695be6613}, !- Name
  {c28a51fb-4fa5-4e1c-b874-29e936d5c988}; !- HVAC Component

OS:Sizing:Zone,
  {d6f474bb-8035-4026-8e7f-8c6b2feff097}, !- Handle
  {c28a51fb-4fa5-4e1c-b874-29e936d5c988}, !- Zone or ZoneList Name
=======
  {a95d8d7f-fd72-42ba-9821-55a93ca6b202}, !- Handle
  Node 2,                                 !- Name
  {f0c66b3b-1b55-4a20-96b1-51cc4f87ca6e}, !- Inlet Port
  ;                                       !- Outlet Port

OS:Connection,
  {f0c66b3b-1b55-4a20-96b1-51cc4f87ca6e}, !- Handle
  {efa2577c-7d06-4728-a972-542d6e061837}, !- Name
  {69917ae7-fa5a-46c8-987c-a911d56e09de}, !- Source Object
  11,                                     !- Outlet Port
  {a95d8d7f-fd72-42ba-9821-55a93ca6b202}, !- Target Object
  2;                                      !- Inlet Port

OS:PortList,
  {d56cbfe0-e3b5-4de3-a48d-441c35bfab1c}, !- Handle
  {ccf9324f-008b-434f-b8b8-ada7c12295f3}, !- Name
  {69917ae7-fa5a-46c8-987c-a911d56e09de}; !- HVAC Component

OS:PortList,
  {296ad33b-b600-4b7a-ada4-29fc814310c2}, !- Handle
  {783a3f9d-79b1-4094-9e9c-9fd610da06ff}, !- Name
  {69917ae7-fa5a-46c8-987c-a911d56e09de}; !- HVAC Component

OS:PortList,
  {c4f22df5-a518-4bd3-bdda-cb67ecfb3aef}, !- Handle
  {ea64227e-1ce8-4a3d-8e09-dfd271d6aedc}, !- Name
  {69917ae7-fa5a-46c8-987c-a911d56e09de}; !- HVAC Component

OS:Sizing:Zone,
  {068bd00a-6d90-4227-bf46-c8978e8434df}, !- Handle
  {69917ae7-fa5a-46c8-987c-a911d56e09de}, !- Zone or ZoneList Name
>>>>>>> 88922336
  SupplyAirTemperature,                   !- Zone Cooling Design Supply Air Temperature Input Method
  14,                                     !- Zone Cooling Design Supply Air Temperature {C}
  11.11,                                  !- Zone Cooling Design Supply Air Temperature Difference {deltaC}
  SupplyAirTemperature,                   !- Zone Heating Design Supply Air Temperature Input Method
  40,                                     !- Zone Heating Design Supply Air Temperature {C}
  11.11,                                  !- Zone Heating Design Supply Air Temperature Difference {deltaC}
  0.0085,                                 !- Zone Cooling Design Supply Air Humidity Ratio {kg-H2O/kg-air}
  0.008,                                  !- Zone Heating Design Supply Air Humidity Ratio {kg-H2O/kg-air}
  ,                                       !- Zone Heating Sizing Factor
  ,                                       !- Zone Cooling Sizing Factor
  DesignDay,                              !- Cooling Design Air Flow Method
  ,                                       !- Cooling Design Air Flow Rate {m3/s}
  ,                                       !- Cooling Minimum Air Flow per Zone Floor Area {m3/s-m2}
  ,                                       !- Cooling Minimum Air Flow {m3/s}
  ,                                       !- Cooling Minimum Air Flow Fraction
  DesignDay,                              !- Heating Design Air Flow Method
  ,                                       !- Heating Design Air Flow Rate {m3/s}
  ,                                       !- Heating Maximum Air Flow per Zone Floor Area {m3/s-m2}
  ,                                       !- Heating Maximum Air Flow {m3/s}
  ,                                       !- Heating Maximum Air Flow Fraction
  ,                                       !- Design Zone Air Distribution Effectiveness in Cooling Mode
  ,                                       !- Design Zone Air Distribution Effectiveness in Heating Mode
  No,                                     !- Account for Dedicated Outdoor Air System
  NeutralSupplyAir,                       !- Dedicated Outdoor Air System Control Strategy
  autosize,                               !- Dedicated Outdoor Air Low Setpoint Temperature for Design {C}
  autosize;                               !- Dedicated Outdoor Air High Setpoint Temperature for Design {C}

OS:ZoneHVAC:EquipmentList,
<<<<<<< HEAD
  {e532d950-c57e-4f1f-9820-eb1d1172fd0f}, !- Handle
  Zone HVAC Equipment List 2,             !- Name
  {c28a51fb-4fa5-4e1c-b874-29e936d5c988}; !- Thermal Zone

OS:SpaceType,
  {6c39c283-49fa-479b-9ef3-02661be9aabf}, !- Handle
=======
  {a2fca9f5-52a9-4488-bf63-3b90fd1b3541}, !- Handle
  Zone HVAC Equipment List 2,             !- Name
  {69917ae7-fa5a-46c8-987c-a911d56e09de}; !- Thermal Zone

OS:SpaceType,
  {0bb9fbd4-fb9d-4864-ad30-ded1b7227290}, !- Handle
>>>>>>> 88922336
  Space Type 2,                           !- Name
  ,                                       !- Default Construction Set Name
  ,                                       !- Default Schedule Set Name
  ,                                       !- Group Rendering Name
  ,                                       !- Design Specification Outdoor Air Object Name
  ,                                       !- Standards Template
  ,                                       !- Standards Building Type
  unfinished attic;                       !- Standards Space Type

OS:BuildingUnit,
<<<<<<< HEAD
  {8c583f9d-765d-44a0-b3c6-5d44e95169f2}, !- Handle
=======
  {73f90a65-e6f5-451d-8f59-b161aaef49b4}, !- Handle
>>>>>>> 88922336
  unit 1,                                 !- Name
  ,                                       !- Rendering Color
  Residential;                            !- Building Unit Type

OS:Building,
<<<<<<< HEAD
  {282d1ac4-b864-426f-978c-1e3e1d780a8b}, !- Handle
=======
  {5876b381-fbed-49df-a9c7-04237cadae1c}, !- Handle
>>>>>>> 88922336
  Building 1,                             !- Name
  ,                                       !- Building Sector Type
  0,                                      !- North Axis {deg}
  ,                                       !- Nominal Floor to Floor Height {m}
  ,                                       !- Space Type Name
  ,                                       !- Default Construction Set Name
  ,                                       !- Default Schedule Set Name
  2,                                      !- Standards Number of Stories
  2,                                      !- Standards Number of Above Ground Stories
  ,                                       !- Standards Template
  singlefamilydetached,                   !- Standards Building Type
  1;                                      !- Standards Number of Living Units

OS:AdditionalProperties,
<<<<<<< HEAD
  {8940f5b8-d073-4c3a-a295-850e65d8a773}, !- Handle
  {282d1ac4-b864-426f-978c-1e3e1d780a8b}, !- Object Name
=======
  {ec6032b1-5162-45fc-9e72-08aff1a3251a}, !- Handle
  {5876b381-fbed-49df-a9c7-04237cadae1c}, !- Object Name
>>>>>>> 88922336
  Total Units Represented,                !- Feature Name 1
  Integer,                                !- Feature Data Type 1
  1,                                      !- Feature Value 1
  Total Units Modeled,                    !- Feature Name 2
  Integer,                                !- Feature Data Type 2
  1;                                      !- Feature Value 2

OS:AdditionalProperties,
<<<<<<< HEAD
  {03be56c9-f885-4d9a-8647-66d65ede762d}, !- Handle
  {8c583f9d-765d-44a0-b3c6-5d44e95169f2}, !- Object Name
=======
  {c966e5c4-17ef-4321-bb29-1065d83aa72b}, !- Handle
  {73f90a65-e6f5-451d-8f59-b161aaef49b4}, !- Object Name
>>>>>>> 88922336
  NumberOfBedrooms,                       !- Feature Name 1
  Integer,                                !- Feature Data Type 1
  3,                                      !- Feature Value 1
  NumberOfBathrooms,                      !- Feature Name 2
  Double,                                 !- Feature Data Type 2
  2;                                      !- Feature Value 2

OS:Schedule:Day,
<<<<<<< HEAD
  {e1de7db1-a590-457f-a82d-b8e99db774db}, !- Handle
=======
  {46966b59-b12d-4389-9a8c-596268b685ef}, !- Handle
>>>>>>> 88922336
  Schedule Day 1,                         !- Name
  ,                                       !- Schedule Type Limits Name
  ,                                       !- Interpolate to Timestep
  24,                                     !- Hour 1
  0,                                      !- Minute 1
  0;                                      !- Value Until Time 1

OS:Schedule:Day,
<<<<<<< HEAD
  {ffd16010-82c5-4b0e-a804-068a95cab04e}, !- Handle
=======
  {01a266bb-431a-4cac-9e77-1d8a482c995b}, !- Handle
>>>>>>> 88922336
  Schedule Day 2,                         !- Name
  ,                                       !- Schedule Type Limits Name
  ,                                       !- Interpolate to Timestep
  24,                                     !- Hour 1
  0,                                      !- Minute 1
  1;                                      !- Value Until Time 1
<|MERGE_RESOLUTION|>--- conflicted
+++ resolved
@@ -1,53 +1,26 @@
 !- NOTE: Auto-generated from /test/osw_files/SFD_2000sqft_2story_SL_UA.osw
 
 OS:Version,
-<<<<<<< HEAD
-  {4dacc7bd-4785-42ce-8ba6-51a0b71ee661}, !- Handle
-  2.8.1;                                  !- Version Identifier
-
-OS:SimulationControl,
-  {e50cc3be-f54e-4a20-b6c5-dd15efb6b2c0}, !- Handle
-=======
   {4cd89cdf-c4da-4704-b6c2-c8ed264ed533}, !- Handle
   2.8.1;                                  !- Version Identifier
 
 OS:SimulationControl,
   {ba53c694-f01b-4da7-a157-79b24acd39bf}, !- Handle
->>>>>>> 88922336
   ,                                       !- Do Zone Sizing Calculation
   ,                                       !- Do System Sizing Calculation
   ,                                       !- Do Plant Sizing Calculation
   No;                                     !- Run Simulation for Sizing Periods
 
 OS:Timestep,
-<<<<<<< HEAD
-  {07eb15bf-e854-4f6e-a870-fbbf04dec95a}, !- Handle
-  6;                                      !- Number of Timesteps per Hour
-
-OS:ShadowCalculation,
-  {97a366c0-fc4c-4eed-8a0a-4e8d8424dafd}, !- Handle
-=======
   {66482360-2a9a-44db-b542-be12d92b9842}, !- Handle
   6;                                      !- Number of Timesteps per Hour
 
 OS:ShadowCalculation,
   {6230033e-f17c-4a3a-88df-e239392623be}, !- Handle
->>>>>>> 88922336
   20,                                     !- Calculation Frequency
   200;                                    !- Maximum Figures in Shadow Overlap Calculations
 
 OS:SurfaceConvectionAlgorithm:Outside,
-<<<<<<< HEAD
-  {a2fd2e36-ddef-4ec9-83cd-e52ed139012d}, !- Handle
-  DOE-2;                                  !- Algorithm
-
-OS:SurfaceConvectionAlgorithm:Inside,
-  {279490f3-d0a5-4076-a896-6d998e012d42}, !- Handle
-  TARP;                                   !- Algorithm
-
-OS:ZoneCapacitanceMultiplier:ResearchSpecial,
-  {5920e5bf-e946-4317-9aca-198ea805e3c5}, !- Handle
-=======
   {a71a4a47-4d80-44d8-a465-9ab143be7a2f}, !- Handle
   DOE-2;                                  !- Algorithm
 
@@ -57,17 +30,12 @@
 
 OS:ZoneCapacitanceMultiplier:ResearchSpecial,
   {c55317ff-6575-477a-a61b-112d1bdccb77}, !- Handle
->>>>>>> 88922336
   ,                                       !- Temperature Capacity Multiplier
   15,                                     !- Humidity Capacity Multiplier
   ;                                       !- Carbon Dioxide Capacity Multiplier
 
 OS:RunPeriod,
-<<<<<<< HEAD
-  {21146e65-6701-441d-9fb9-ca6b765085a5}, !- Handle
-=======
   {be1b0888-8fab-4d6f-8a44-db0d0797e55d}, !- Handle
->>>>>>> 88922336
   Run Period 1,                           !- Name
   1,                                      !- Begin Month
   1,                                      !- Begin Day of Month
@@ -81,21 +49,13 @@
   ;                                       !- Number of Times Runperiod to be Repeated
 
 OS:YearDescription,
-<<<<<<< HEAD
-  {02a6922d-8246-4318-87a4-1e9d74c12bb4}, !- Handle
-=======
   {7d0032b9-011e-4a4f-9daa-9b936497f917}, !- Handle
->>>>>>> 88922336
   2007,                                   !- Calendar Year
   ,                                       !- Day of Week for Start Day
   ;                                       !- Is Leap Year
 
 OS:ThermalZone,
-<<<<<<< HEAD
-  {3edc391d-8786-4f07-bfdc-26cad5bc5cf1}, !- Handle
-=======
   {a18465c0-cd28-47a1-aa63-3d106a8fbae7}, !- Handle
->>>>>>> 88922336
   living zone,                            !- Name
   ,                                       !- Multiplier
   ,                                       !- Ceiling Height {m}
@@ -104,17 +64,10 @@
   ,                                       !- Zone Inside Convection Algorithm
   ,                                       !- Zone Outside Convection Algorithm
   ,                                       !- Zone Conditioning Equipment List Name
-<<<<<<< HEAD
-  {adf61b26-074d-4c97-aea4-03a9e52d6eec}, !- Zone Air Inlet Port List
-  {ffd3a0bc-4cd2-444a-ba9f-06f5a9f6856e}, !- Zone Air Exhaust Port List
-  {c5884d4b-2693-4c2f-ae15-4ecda334c060}, !- Zone Air Node Name
-  {839b0225-e8dd-41a5-8647-1378239d4020}, !- Zone Return Air Port List
-=======
   {71bf5da2-ae7f-4755-af73-d34d797e94e9}, !- Zone Air Inlet Port List
   {7bbbfd7f-e618-4c0f-b397-017548af7474}, !- Zone Air Exhaust Port List
   {36039827-57d4-4ad4-abce-7be8c94c7f9e}, !- Zone Air Node Name
   {b182722c-77fd-41a7-aa51-f27e1d2bc595}, !- Zone Return Air Port List
->>>>>>> 88922336
   ,                                       !- Primary Daylighting Control Name
   ,                                       !- Fraction of Zone Controlled by Primary Daylighting Control
   ,                                       !- Secondary Daylighting Control Name
@@ -125,39 +78,6 @@
   No;                                     !- Use Ideal Air Loads
 
 OS:Node,
-<<<<<<< HEAD
-  {afeb644f-e002-47af-9159-e6a0afded2a4}, !- Handle
-  Node 1,                                 !- Name
-  {c5884d4b-2693-4c2f-ae15-4ecda334c060}, !- Inlet Port
-  ;                                       !- Outlet Port
-
-OS:Connection,
-  {c5884d4b-2693-4c2f-ae15-4ecda334c060}, !- Handle
-  {74682b1a-91f4-4ebf-babc-114d1d3b95c5}, !- Name
-  {3edc391d-8786-4f07-bfdc-26cad5bc5cf1}, !- Source Object
-  11,                                     !- Outlet Port
-  {afeb644f-e002-47af-9159-e6a0afded2a4}, !- Target Object
-  2;                                      !- Inlet Port
-
-OS:PortList,
-  {adf61b26-074d-4c97-aea4-03a9e52d6eec}, !- Handle
-  {5e07ecb9-2abb-429e-8db2-c1fda141fc67}, !- Name
-  {3edc391d-8786-4f07-bfdc-26cad5bc5cf1}; !- HVAC Component
-
-OS:PortList,
-  {ffd3a0bc-4cd2-444a-ba9f-06f5a9f6856e}, !- Handle
-  {b5609df9-9ec6-4e52-8bf4-34083e4efed5}, !- Name
-  {3edc391d-8786-4f07-bfdc-26cad5bc5cf1}; !- HVAC Component
-
-OS:PortList,
-  {839b0225-e8dd-41a5-8647-1378239d4020}, !- Handle
-  {6da148df-b302-4527-85e7-b78316d028af}, !- Name
-  {3edc391d-8786-4f07-bfdc-26cad5bc5cf1}; !- HVAC Component
-
-OS:Sizing:Zone,
-  {ed0fc308-6559-4510-b205-930a387c7745}, !- Handle
-  {3edc391d-8786-4f07-bfdc-26cad5bc5cf1}, !- Zone or ZoneList Name
-=======
   {1be18df8-8f94-4d70-a2d2-171338fd0ee1}, !- Handle
   Node 1,                                 !- Name
   {36039827-57d4-4ad4-abce-7be8c94c7f9e}, !- Inlet Port
@@ -189,7 +109,6 @@
 OS:Sizing:Zone,
   {10db7a6b-455c-4a41-8df0-02bddaed70db}, !- Handle
   {a18465c0-cd28-47a1-aa63-3d106a8fbae7}, !- Zone or ZoneList Name
->>>>>>> 88922336
   SupplyAirTemperature,                   !- Zone Cooling Design Supply Air Temperature Input Method
   14,                                     !- Zone Cooling Design Supply Air Temperature {C}
   11.11,                                  !- Zone Cooling Design Supply Air Temperature Difference {deltaC}
@@ -218,16 +137,6 @@
   autosize;                               !- Dedicated Outdoor Air High Setpoint Temperature for Design {C}
 
 OS:ZoneHVAC:EquipmentList,
-<<<<<<< HEAD
-  {ca8cbfa4-1dd5-4008-b279-c75ed76c3d32}, !- Handle
-  Zone HVAC Equipment List 1,             !- Name
-  {3edc391d-8786-4f07-bfdc-26cad5bc5cf1}; !- Thermal Zone
-
-OS:Space,
-  {7a6f4749-0f7e-4a1d-98ad-678313d3f8bb}, !- Handle
-  living space,                           !- Name
-  {102203e0-718e-4610-a8cd-3e009d3a9389}, !- Space Type Name
-=======
   {52b4f7c1-a5c7-4e38-9a85-e1207452c35c}, !- Handle
   Zone HVAC Equipment List 1,             !- Name
   {a18465c0-cd28-47a1-aa63-3d106a8fbae7}; !- Thermal Zone
@@ -236,7 +145,6 @@
   {b914dbc8-731f-41b4-841a-a2707abfee9b}, !- Handle
   living space,                           !- Name
   {a0681729-6ab5-42f9-9650-3ce7f0dba464}, !- Space Type Name
->>>>>>> 88922336
   ,                                       !- Default Construction Set Name
   ,                                       !- Default Schedule Set Name
   -0,                                     !- Direction of Relative North {deg}
@@ -244,19 +152,6 @@
   0,                                      !- Y Origin {m}
   0,                                      !- Z Origin {m}
   ,                                       !- Building Story Name
-<<<<<<< HEAD
-  {3edc391d-8786-4f07-bfdc-26cad5bc5cf1}, !- Thermal Zone Name
-  ,                                       !- Part of Total Floor Area
-  ,                                       !- Design Specification Outdoor Air Object Name
-  {8c583f9d-765d-44a0-b3c6-5d44e95169f2}; !- Building Unit Name
-
-OS:Surface,
-  {4f99e0ce-2d16-445a-84cf-6703421d3f5d}, !- Handle
-  Surface 1,                              !- Name
-  Floor,                                  !- Surface Type
-  ,                                       !- Construction Name
-  {7a6f4749-0f7e-4a1d-98ad-678313d3f8bb}, !- Space Name
-=======
   {a18465c0-cd28-47a1-aa63-3d106a8fbae7}, !- Thermal Zone Name
   ,                                       !- Part of Total Floor Area
   ,                                       !- Design Specification Outdoor Air Object Name
@@ -268,7 +163,6 @@
   Floor,                                  !- Surface Type
   ,                                       !- Construction Name
   {b914dbc8-731f-41b4-841a-a2707abfee9b}, !- Space Name
->>>>>>> 88922336
   Foundation,                             !- Outside Boundary Condition
   ,                                       !- Outside Boundary Condition Object
   NoSun,                                  !- Sun Exposure
@@ -281,19 +175,11 @@
   13.6310703908387, 0, 0;                 !- X,Y,Z Vertex 4 {m}
 
 OS:Surface,
-<<<<<<< HEAD
-  {80349783-4e15-4b23-b20d-ea06fb6165c3}, !- Handle
-  Surface 2,                              !- Name
-  Wall,                                   !- Surface Type
-  ,                                       !- Construction Name
-  {7a6f4749-0f7e-4a1d-98ad-678313d3f8bb}, !- Space Name
-=======
   {287dc7ed-4e45-4e02-9947-f1e0a9b8b380}, !- Handle
   Surface 2,                              !- Name
   Wall,                                   !- Surface Type
   ,                                       !- Construction Name
   {b914dbc8-731f-41b4-841a-a2707abfee9b}, !- Space Name
->>>>>>> 88922336
   Outdoors,                               !- Outside Boundary Condition
   ,                                       !- Outside Boundary Condition Object
   SunExposed,                             !- Sun Exposure
@@ -306,19 +192,11 @@
   0, 0, 2.4384;                           !- X,Y,Z Vertex 4 {m}
 
 OS:Surface,
-<<<<<<< HEAD
-  {aac69564-d8bc-4ebf-a96d-716fd64910d5}, !- Handle
-  Surface 3,                              !- Name
-  Wall,                                   !- Surface Type
-  ,                                       !- Construction Name
-  {7a6f4749-0f7e-4a1d-98ad-678313d3f8bb}, !- Space Name
-=======
   {4d4de813-1a3a-408c-8d67-d54ea6b711f6}, !- Handle
   Surface 3,                              !- Name
   Wall,                                   !- Surface Type
   ,                                       !- Construction Name
   {b914dbc8-731f-41b4-841a-a2707abfee9b}, !- Space Name
->>>>>>> 88922336
   Outdoors,                               !- Outside Boundary Condition
   ,                                       !- Outside Boundary Condition Object
   SunExposed,                             !- Sun Exposure
@@ -331,19 +209,11 @@
   0, 6.81553519541936, 2.4384;            !- X,Y,Z Vertex 4 {m}
 
 OS:Surface,
-<<<<<<< HEAD
-  {f5bbfeda-4797-4413-8be8-0d61c7ebfc73}, !- Handle
-  Surface 4,                              !- Name
-  Wall,                                   !- Surface Type
-  ,                                       !- Construction Name
-  {7a6f4749-0f7e-4a1d-98ad-678313d3f8bb}, !- Space Name
-=======
   {7dff585c-7ac7-4679-9884-4bdf6a0804b2}, !- Handle
   Surface 4,                              !- Name
   Wall,                                   !- Surface Type
   ,                                       !- Construction Name
   {b914dbc8-731f-41b4-841a-a2707abfee9b}, !- Space Name
->>>>>>> 88922336
   Outdoors,                               !- Outside Boundary Condition
   ,                                       !- Outside Boundary Condition Object
   SunExposed,                             !- Sun Exposure
@@ -356,19 +226,11 @@
   13.6310703908387, 6.81553519541936, 2.4384; !- X,Y,Z Vertex 4 {m}
 
 OS:Surface,
-<<<<<<< HEAD
-  {40167acc-e4b9-46d7-9a71-f66471d0348e}, !- Handle
-  Surface 5,                              !- Name
-  Wall,                                   !- Surface Type
-  ,                                       !- Construction Name
-  {7a6f4749-0f7e-4a1d-98ad-678313d3f8bb}, !- Space Name
-=======
   {2e4b386d-cac3-4c96-8d24-35678df2f1e3}, !- Handle
   Surface 5,                              !- Name
   Wall,                                   !- Surface Type
   ,                                       !- Construction Name
   {b914dbc8-731f-41b4-841a-a2707abfee9b}, !- Space Name
->>>>>>> 88922336
   Outdoors,                               !- Outside Boundary Condition
   ,                                       !- Outside Boundary Condition Object
   SunExposed,                             !- Sun Exposure
@@ -381,15 +243,6 @@
   13.6310703908387, 0, 2.4384;            !- X,Y,Z Vertex 4 {m}
 
 OS:Surface,
-<<<<<<< HEAD
-  {834a129b-38d3-4e1e-9b0e-2aee4c53b97d}, !- Handle
-  Surface 6,                              !- Name
-  RoofCeiling,                            !- Surface Type
-  ,                                       !- Construction Name
-  {7a6f4749-0f7e-4a1d-98ad-678313d3f8bb}, !- Space Name
-  Surface,                                !- Outside Boundary Condition
-  {e2845cc3-80ad-4fd1-a2b9-a34ee42eeabe}, !- Outside Boundary Condition Object
-=======
   {1256ad5a-f6eb-4563-9056-0e826c8d79f9}, !- Handle
   Surface 6,                              !- Name
   RoofCeiling,                            !- Surface Type
@@ -397,7 +250,6 @@
   {b914dbc8-731f-41b4-841a-a2707abfee9b}, !- Space Name
   Surface,                                !- Outside Boundary Condition
   {9b034035-2419-49ba-b694-42c18b35f82c}, !- Outside Boundary Condition Object
->>>>>>> 88922336
   NoSun,                                  !- Sun Exposure
   NoWind,                                 !- Wind Exposure
   ,                                       !- View Factor to Ground
@@ -408,11 +260,7 @@
   0, 0, 2.4384;                           !- X,Y,Z Vertex 4 {m}
 
 OS:SpaceType,
-<<<<<<< HEAD
-  {102203e0-718e-4610-a8cd-3e009d3a9389}, !- Handle
-=======
   {a0681729-6ab5-42f9-9650-3ce7f0dba464}, !- Handle
->>>>>>> 88922336
   Space Type 1,                           !- Name
   ,                                       !- Default Construction Set Name
   ,                                       !- Default Schedule Set Name
@@ -423,15 +271,9 @@
   living;                                 !- Standards Space Type
 
 OS:Space,
-<<<<<<< HEAD
-  {7a7c5a92-679e-4227-8fee-e17a59d62ab1}, !- Handle
-  living space|story 2,                   !- Name
-  {102203e0-718e-4610-a8cd-3e009d3a9389}, !- Space Type Name
-=======
   {b9e1b32d-0c63-4e40-ac69-56e0cbbe1fd1}, !- Handle
   living space|story 2,                   !- Name
   {a0681729-6ab5-42f9-9650-3ce7f0dba464}, !- Space Type Name
->>>>>>> 88922336
   ,                                       !- Default Construction Set Name
   ,                                       !- Default Schedule Set Name
   -0,                                     !- Direction of Relative North {deg}
@@ -439,21 +281,6 @@
   0,                                      !- Y Origin {m}
   2.4384,                                 !- Z Origin {m}
   ,                                       !- Building Story Name
-<<<<<<< HEAD
-  {3edc391d-8786-4f07-bfdc-26cad5bc5cf1}, !- Thermal Zone Name
-  ,                                       !- Part of Total Floor Area
-  ,                                       !- Design Specification Outdoor Air Object Name
-  {8c583f9d-765d-44a0-b3c6-5d44e95169f2}; !- Building Unit Name
-
-OS:Surface,
-  {e2845cc3-80ad-4fd1-a2b9-a34ee42eeabe}, !- Handle
-  Surface 7,                              !- Name
-  Floor,                                  !- Surface Type
-  ,                                       !- Construction Name
-  {7a7c5a92-679e-4227-8fee-e17a59d62ab1}, !- Space Name
-  Surface,                                !- Outside Boundary Condition
-  {834a129b-38d3-4e1e-9b0e-2aee4c53b97d}, !- Outside Boundary Condition Object
-=======
   {a18465c0-cd28-47a1-aa63-3d106a8fbae7}, !- Thermal Zone Name
   ,                                       !- Part of Total Floor Area
   ,                                       !- Design Specification Outdoor Air Object Name
@@ -467,7 +294,6 @@
   {b9e1b32d-0c63-4e40-ac69-56e0cbbe1fd1}, !- Space Name
   Surface,                                !- Outside Boundary Condition
   {1256ad5a-f6eb-4563-9056-0e826c8d79f9}, !- Outside Boundary Condition Object
->>>>>>> 88922336
   NoSun,                                  !- Sun Exposure
   NoWind,                                 !- Wind Exposure
   ,                                       !- View Factor to Ground
@@ -478,19 +304,11 @@
   13.6310703908387, 0, 0;                 !- X,Y,Z Vertex 4 {m}
 
 OS:Surface,
-<<<<<<< HEAD
-  {4b8f4940-aea0-4f63-87e4-0be9d4d80d09}, !- Handle
-  Surface 8,                              !- Name
-  Wall,                                   !- Surface Type
-  ,                                       !- Construction Name
-  {7a7c5a92-679e-4227-8fee-e17a59d62ab1}, !- Space Name
-=======
   {cfe26b9a-fe38-4227-bcb2-5260d4d49390}, !- Handle
   Surface 8,                              !- Name
   Wall,                                   !- Surface Type
   ,                                       !- Construction Name
   {b9e1b32d-0c63-4e40-ac69-56e0cbbe1fd1}, !- Space Name
->>>>>>> 88922336
   Outdoors,                               !- Outside Boundary Condition
   ,                                       !- Outside Boundary Condition Object
   SunExposed,                             !- Sun Exposure
@@ -503,19 +321,11 @@
   0, 0, 2.4384;                           !- X,Y,Z Vertex 4 {m}
 
 OS:Surface,
-<<<<<<< HEAD
-  {676adecf-2b89-4bb8-a350-5722f2cd62cb}, !- Handle
-  Surface 9,                              !- Name
-  Wall,                                   !- Surface Type
-  ,                                       !- Construction Name
-  {7a7c5a92-679e-4227-8fee-e17a59d62ab1}, !- Space Name
-=======
   {4584809d-90e3-4a03-9841-737abc757830}, !- Handle
   Surface 9,                              !- Name
   Wall,                                   !- Surface Type
   ,                                       !- Construction Name
   {b9e1b32d-0c63-4e40-ac69-56e0cbbe1fd1}, !- Space Name
->>>>>>> 88922336
   Outdoors,                               !- Outside Boundary Condition
   ,                                       !- Outside Boundary Condition Object
   SunExposed,                             !- Sun Exposure
@@ -528,19 +338,11 @@
   0, 6.81553519541936, 2.4384;            !- X,Y,Z Vertex 4 {m}
 
 OS:Surface,
-<<<<<<< HEAD
-  {a7e500b9-0d8e-41a6-bbf8-2d2cfec3bcf3}, !- Handle
-  Surface 10,                             !- Name
-  Wall,                                   !- Surface Type
-  ,                                       !- Construction Name
-  {7a7c5a92-679e-4227-8fee-e17a59d62ab1}, !- Space Name
-=======
   {4bbe7603-9178-44f3-b448-28c7b10775c6}, !- Handle
   Surface 10,                             !- Name
   Wall,                                   !- Surface Type
   ,                                       !- Construction Name
   {b9e1b32d-0c63-4e40-ac69-56e0cbbe1fd1}, !- Space Name
->>>>>>> 88922336
   Outdoors,                               !- Outside Boundary Condition
   ,                                       !- Outside Boundary Condition Object
   SunExposed,                             !- Sun Exposure
@@ -553,19 +355,11 @@
   13.6310703908387, 6.81553519541936, 2.4384; !- X,Y,Z Vertex 4 {m}
 
 OS:Surface,
-<<<<<<< HEAD
-  {2d611268-42db-4e89-9920-2ec6d22010f8}, !- Handle
-  Surface 11,                             !- Name
-  Wall,                                   !- Surface Type
-  ,                                       !- Construction Name
-  {7a7c5a92-679e-4227-8fee-e17a59d62ab1}, !- Space Name
-=======
   {3851db57-f886-45d1-a2f0-ae6b4c917125}, !- Handle
   Surface 11,                             !- Name
   Wall,                                   !- Surface Type
   ,                                       !- Construction Name
   {b9e1b32d-0c63-4e40-ac69-56e0cbbe1fd1}, !- Space Name
->>>>>>> 88922336
   Outdoors,                               !- Outside Boundary Condition
   ,                                       !- Outside Boundary Condition Object
   SunExposed,                             !- Sun Exposure
@@ -578,15 +372,6 @@
   13.6310703908387, 0, 2.4384;            !- X,Y,Z Vertex 4 {m}
 
 OS:Surface,
-<<<<<<< HEAD
-  {b21aa89d-cf49-4f8d-9b48-6124ee86496c}, !- Handle
-  Surface 12,                             !- Name
-  RoofCeiling,                            !- Surface Type
-  ,                                       !- Construction Name
-  {7a7c5a92-679e-4227-8fee-e17a59d62ab1}, !- Space Name
-  Surface,                                !- Outside Boundary Condition
-  {f0a7bb9b-ccf4-4355-9c2e-0af3faf31e42}, !- Outside Boundary Condition Object
-=======
   {8fec2c36-7081-4822-8cc4-c98fb10f6146}, !- Handle
   Surface 12,                             !- Name
   RoofCeiling,                            !- Surface Type
@@ -594,7 +379,6 @@
   {b9e1b32d-0c63-4e40-ac69-56e0cbbe1fd1}, !- Space Name
   Surface,                                !- Outside Boundary Condition
   {dc8b3348-8640-4f67-869c-8315f8f89cc6}, !- Outside Boundary Condition Object
->>>>>>> 88922336
   NoSun,                                  !- Sun Exposure
   NoWind,                                 !- Wind Exposure
   ,                                       !- View Factor to Ground
@@ -605,15 +389,6 @@
   0, 0, 2.4384;                           !- X,Y,Z Vertex 4 {m}
 
 OS:Surface,
-<<<<<<< HEAD
-  {f0a7bb9b-ccf4-4355-9c2e-0af3faf31e42}, !- Handle
-  Surface 13,                             !- Name
-  Floor,                                  !- Surface Type
-  ,                                       !- Construction Name
-  {c5859b96-9257-4107-890d-e4b101ee73e8}, !- Space Name
-  Surface,                                !- Outside Boundary Condition
-  {b21aa89d-cf49-4f8d-9b48-6124ee86496c}, !- Outside Boundary Condition Object
-=======
   {dc8b3348-8640-4f67-869c-8315f8f89cc6}, !- Handle
   Surface 13,                             !- Name
   Floor,                                  !- Surface Type
@@ -621,7 +396,6 @@
   {f90f2b73-81ab-44d0-a5ec-642c6f40219a}, !- Space Name
   Surface,                                !- Outside Boundary Condition
   {8fec2c36-7081-4822-8cc4-c98fb10f6146}, !- Outside Boundary Condition Object
->>>>>>> 88922336
   NoSun,                                  !- Sun Exposure
   NoWind,                                 !- Wind Exposure
   ,                                       !- View Factor to Ground
@@ -632,19 +406,11 @@
   0, 0, 0;                                !- X,Y,Z Vertex 4 {m}
 
 OS:Surface,
-<<<<<<< HEAD
-  {8408aa76-20fd-4a46-99ad-5d7af314e606}, !- Handle
-  Surface 14,                             !- Name
-  RoofCeiling,                            !- Surface Type
-  ,                                       !- Construction Name
-  {c5859b96-9257-4107-890d-e4b101ee73e8}, !- Space Name
-=======
   {9fb3499c-511f-4e6b-a071-9da61539d274}, !- Handle
   Surface 14,                             !- Name
   RoofCeiling,                            !- Surface Type
   ,                                       !- Construction Name
   {f90f2b73-81ab-44d0-a5ec-642c6f40219a}, !- Space Name
->>>>>>> 88922336
   Outdoors,                               !- Outside Boundary Condition
   ,                                       !- Outside Boundary Condition Object
   SunExposed,                             !- Sun Exposure
@@ -657,19 +423,11 @@
   13.6310703908387, 0, 0;                 !- X,Y,Z Vertex 4 {m}
 
 OS:Surface,
-<<<<<<< HEAD
-  {19c71e96-df6e-435a-8f8d-561347998e71}, !- Handle
-  Surface 15,                             !- Name
-  RoofCeiling,                            !- Surface Type
-  ,                                       !- Construction Name
-  {c5859b96-9257-4107-890d-e4b101ee73e8}, !- Space Name
-=======
   {71430134-5fc0-48fc-a163-27aad610c20c}, !- Handle
   Surface 15,                             !- Name
   RoofCeiling,                            !- Surface Type
   ,                                       !- Construction Name
   {f90f2b73-81ab-44d0-a5ec-642c6f40219a}, !- Space Name
->>>>>>> 88922336
   Outdoors,                               !- Outside Boundary Condition
   ,                                       !- Outside Boundary Condition Object
   SunExposed,                             !- Sun Exposure
@@ -682,19 +440,11 @@
   0, 6.81553519541936, 0;                 !- X,Y,Z Vertex 4 {m}
 
 OS:Surface,
-<<<<<<< HEAD
-  {12ebd04b-c25f-4f0e-9528-00f8c32d793a}, !- Handle
-  Surface 16,                             !- Name
-  Wall,                                   !- Surface Type
-  ,                                       !- Construction Name
-  {c5859b96-9257-4107-890d-e4b101ee73e8}, !- Space Name
-=======
   {52dfdcd5-7df5-4147-b151-7a9cecc79550}, !- Handle
   Surface 16,                             !- Name
   Wall,                                   !- Surface Type
   ,                                       !- Construction Name
   {f90f2b73-81ab-44d0-a5ec-642c6f40219a}, !- Space Name
->>>>>>> 88922336
   Outdoors,                               !- Outside Boundary Condition
   ,                                       !- Outside Boundary Condition Object
   SunExposed,                             !- Sun Exposure
@@ -706,19 +456,11 @@
   0, 0, 0;                                !- X,Y,Z Vertex 3 {m}
 
 OS:Surface,
-<<<<<<< HEAD
-  {169fe59e-b763-43be-9534-ae15d9e70590}, !- Handle
-  Surface 17,                             !- Name
-  Wall,                                   !- Surface Type
-  ,                                       !- Construction Name
-  {c5859b96-9257-4107-890d-e4b101ee73e8}, !- Space Name
-=======
   {919628d1-4e1d-40a6-9e69-0cd0c97f124c}, !- Handle
   Surface 17,                             !- Name
   Wall,                                   !- Surface Type
   ,                                       !- Construction Name
   {f90f2b73-81ab-44d0-a5ec-642c6f40219a}, !- Space Name
->>>>>>> 88922336
   Outdoors,                               !- Outside Boundary Condition
   ,                                       !- Outside Boundary Condition Object
   SunExposed,                             !- Sun Exposure
@@ -730,15 +472,9 @@
   13.6310703908387, 6.81553519541936, 0;  !- X,Y,Z Vertex 3 {m}
 
 OS:Space,
-<<<<<<< HEAD
-  {c5859b96-9257-4107-890d-e4b101ee73e8}, !- Handle
-  unfinished attic space,                 !- Name
-  {6c39c283-49fa-479b-9ef3-02661be9aabf}, !- Space Type Name
-=======
   {f90f2b73-81ab-44d0-a5ec-642c6f40219a}, !- Handle
   unfinished attic space,                 !- Name
   {0bb9fbd4-fb9d-4864-ad30-ded1b7227290}, !- Space Type Name
->>>>>>> 88922336
   ,                                       !- Default Construction Set Name
   ,                                       !- Default Schedule Set Name
   -0,                                     !- Direction of Relative North {deg}
@@ -746,17 +482,10 @@
   0,                                      !- Y Origin {m}
   4.8768,                                 !- Z Origin {m}
   ,                                       !- Building Story Name
-<<<<<<< HEAD
-  {c28a51fb-4fa5-4e1c-b874-29e936d5c988}; !- Thermal Zone Name
-
-OS:ThermalZone,
-  {c28a51fb-4fa5-4e1c-b874-29e936d5c988}, !- Handle
-=======
   {69917ae7-fa5a-46c8-987c-a911d56e09de}; !- Thermal Zone Name
 
 OS:ThermalZone,
   {69917ae7-fa5a-46c8-987c-a911d56e09de}, !- Handle
->>>>>>> 88922336
   unfinished attic zone,                  !- Name
   ,                                       !- Multiplier
   ,                                       !- Ceiling Height {m}
@@ -765,17 +494,10 @@
   ,                                       !- Zone Inside Convection Algorithm
   ,                                       !- Zone Outside Convection Algorithm
   ,                                       !- Zone Conditioning Equipment List Name
-<<<<<<< HEAD
-  {3f61d7a4-4b4d-4507-bbd9-7a838e2f6789}, !- Zone Air Inlet Port List
-  {ec56585c-7a61-40a2-bc4b-af8c94cc587f}, !- Zone Air Exhaust Port List
-  {8d864f0e-c864-4c78-a154-1128a706c9c5}, !- Zone Air Node Name
-  {39e330d4-9029-4a37-89bd-2a254f55e03c}, !- Zone Return Air Port List
-=======
   {d56cbfe0-e3b5-4de3-a48d-441c35bfab1c}, !- Zone Air Inlet Port List
   {296ad33b-b600-4b7a-ada4-29fc814310c2}, !- Zone Air Exhaust Port List
   {f0c66b3b-1b55-4a20-96b1-51cc4f87ca6e}, !- Zone Air Node Name
   {c4f22df5-a518-4bd3-bdda-cb67ecfb3aef}, !- Zone Return Air Port List
->>>>>>> 88922336
   ,                                       !- Primary Daylighting Control Name
   ,                                       !- Fraction of Zone Controlled by Primary Daylighting Control
   ,                                       !- Secondary Daylighting Control Name
@@ -786,39 +508,6 @@
   No;                                     !- Use Ideal Air Loads
 
 OS:Node,
-<<<<<<< HEAD
-  {1eec24f4-b9f0-4b78-b030-7331fd10f14b}, !- Handle
-  Node 2,                                 !- Name
-  {8d864f0e-c864-4c78-a154-1128a706c9c5}, !- Inlet Port
-  ;                                       !- Outlet Port
-
-OS:Connection,
-  {8d864f0e-c864-4c78-a154-1128a706c9c5}, !- Handle
-  {87791651-41b9-49c3-adf2-dae98f5fa632}, !- Name
-  {c28a51fb-4fa5-4e1c-b874-29e936d5c988}, !- Source Object
-  11,                                     !- Outlet Port
-  {1eec24f4-b9f0-4b78-b030-7331fd10f14b}, !- Target Object
-  2;                                      !- Inlet Port
-
-OS:PortList,
-  {3f61d7a4-4b4d-4507-bbd9-7a838e2f6789}, !- Handle
-  {018a6abc-eb15-4c09-840a-2bcd9f3953fe}, !- Name
-  {c28a51fb-4fa5-4e1c-b874-29e936d5c988}; !- HVAC Component
-
-OS:PortList,
-  {ec56585c-7a61-40a2-bc4b-af8c94cc587f}, !- Handle
-  {fd012d57-447d-4870-b737-e44a23f82ffb}, !- Name
-  {c28a51fb-4fa5-4e1c-b874-29e936d5c988}; !- HVAC Component
-
-OS:PortList,
-  {39e330d4-9029-4a37-89bd-2a254f55e03c}, !- Handle
-  {77a2d25d-e8ca-4d0a-8e0a-5f3695be6613}, !- Name
-  {c28a51fb-4fa5-4e1c-b874-29e936d5c988}; !- HVAC Component
-
-OS:Sizing:Zone,
-  {d6f474bb-8035-4026-8e7f-8c6b2feff097}, !- Handle
-  {c28a51fb-4fa5-4e1c-b874-29e936d5c988}, !- Zone or ZoneList Name
-=======
   {a95d8d7f-fd72-42ba-9821-55a93ca6b202}, !- Handle
   Node 2,                                 !- Name
   {f0c66b3b-1b55-4a20-96b1-51cc4f87ca6e}, !- Inlet Port
@@ -850,7 +539,6 @@
 OS:Sizing:Zone,
   {068bd00a-6d90-4227-bf46-c8978e8434df}, !- Handle
   {69917ae7-fa5a-46c8-987c-a911d56e09de}, !- Zone or ZoneList Name
->>>>>>> 88922336
   SupplyAirTemperature,                   !- Zone Cooling Design Supply Air Temperature Input Method
   14,                                     !- Zone Cooling Design Supply Air Temperature {C}
   11.11,                                  !- Zone Cooling Design Supply Air Temperature Difference {deltaC}
@@ -879,21 +567,12 @@
   autosize;                               !- Dedicated Outdoor Air High Setpoint Temperature for Design {C}
 
 OS:ZoneHVAC:EquipmentList,
-<<<<<<< HEAD
-  {e532d950-c57e-4f1f-9820-eb1d1172fd0f}, !- Handle
-  Zone HVAC Equipment List 2,             !- Name
-  {c28a51fb-4fa5-4e1c-b874-29e936d5c988}; !- Thermal Zone
-
-OS:SpaceType,
-  {6c39c283-49fa-479b-9ef3-02661be9aabf}, !- Handle
-=======
   {a2fca9f5-52a9-4488-bf63-3b90fd1b3541}, !- Handle
   Zone HVAC Equipment List 2,             !- Name
   {69917ae7-fa5a-46c8-987c-a911d56e09de}; !- Thermal Zone
 
 OS:SpaceType,
   {0bb9fbd4-fb9d-4864-ad30-ded1b7227290}, !- Handle
->>>>>>> 88922336
   Space Type 2,                           !- Name
   ,                                       !- Default Construction Set Name
   ,                                       !- Default Schedule Set Name
@@ -904,21 +583,13 @@
   unfinished attic;                       !- Standards Space Type
 
 OS:BuildingUnit,
-<<<<<<< HEAD
-  {8c583f9d-765d-44a0-b3c6-5d44e95169f2}, !- Handle
-=======
   {73f90a65-e6f5-451d-8f59-b161aaef49b4}, !- Handle
->>>>>>> 88922336
   unit 1,                                 !- Name
   ,                                       !- Rendering Color
   Residential;                            !- Building Unit Type
 
 OS:Building,
-<<<<<<< HEAD
-  {282d1ac4-b864-426f-978c-1e3e1d780a8b}, !- Handle
-=======
   {5876b381-fbed-49df-a9c7-04237cadae1c}, !- Handle
->>>>>>> 88922336
   Building 1,                             !- Name
   ,                                       !- Building Sector Type
   0,                                      !- North Axis {deg}
@@ -933,13 +604,8 @@
   1;                                      !- Standards Number of Living Units
 
 OS:AdditionalProperties,
-<<<<<<< HEAD
-  {8940f5b8-d073-4c3a-a295-850e65d8a773}, !- Handle
-  {282d1ac4-b864-426f-978c-1e3e1d780a8b}, !- Object Name
-=======
   {ec6032b1-5162-45fc-9e72-08aff1a3251a}, !- Handle
   {5876b381-fbed-49df-a9c7-04237cadae1c}, !- Object Name
->>>>>>> 88922336
   Total Units Represented,                !- Feature Name 1
   Integer,                                !- Feature Data Type 1
   1,                                      !- Feature Value 1
@@ -948,13 +614,8 @@
   1;                                      !- Feature Value 2
 
 OS:AdditionalProperties,
-<<<<<<< HEAD
-  {03be56c9-f885-4d9a-8647-66d65ede762d}, !- Handle
-  {8c583f9d-765d-44a0-b3c6-5d44e95169f2}, !- Object Name
-=======
   {c966e5c4-17ef-4321-bb29-1065d83aa72b}, !- Handle
   {73f90a65-e6f5-451d-8f59-b161aaef49b4}, !- Object Name
->>>>>>> 88922336
   NumberOfBedrooms,                       !- Feature Name 1
   Integer,                                !- Feature Data Type 1
   3,                                      !- Feature Value 1
@@ -963,11 +624,7 @@
   2;                                      !- Feature Value 2
 
 OS:Schedule:Day,
-<<<<<<< HEAD
-  {e1de7db1-a590-457f-a82d-b8e99db774db}, !- Handle
-=======
   {46966b59-b12d-4389-9a8c-596268b685ef}, !- Handle
->>>>>>> 88922336
   Schedule Day 1,                         !- Name
   ,                                       !- Schedule Type Limits Name
   ,                                       !- Interpolate to Timestep
@@ -976,11 +633,7 @@
   0;                                      !- Value Until Time 1
 
 OS:Schedule:Day,
-<<<<<<< HEAD
-  {ffd16010-82c5-4b0e-a804-068a95cab04e}, !- Handle
-=======
   {01a266bb-431a-4cac-9e77-1d8a482c995b}, !- Handle
->>>>>>> 88922336
   Schedule Day 2,                         !- Name
   ,                                       !- Schedule Type Limits Name
   ,                                       !- Interpolate to Timestep
