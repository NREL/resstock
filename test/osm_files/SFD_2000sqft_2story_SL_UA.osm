--- conflicted
+++ resolved
@@ -1,38 +1,22 @@
 !- NOTE: Auto-generated from /test/osw_files/SFD_2000sqft_2story_SL_UA.osw
 
 OS:Version,
-<<<<<<< HEAD
-  {46cee76f-bd6e-4327-a28d-5560f00891f4}, !- Handle
+  {5530e7a2-8871-47c1-9634-8577520a52ee}, !- Handle
   3.2.1;                                  !- Version Identifier
 
 OS:SimulationControl,
-  {3dc4fae7-4cc8-4fdf-a63c-c8c2bbf54797}, !- Handle
-=======
-  {8e9df169-9625-4dca-9ee2-843a1f561d47}, !- Handle
-  3.2.1;                                  !- Version Identifier
-
-OS:SimulationControl,
-  {1b551df7-daff-42a0-8055-f1d24f53f149}, !- Handle
->>>>>>> 055af606
+  {5e806b84-9d2b-4fab-89f9-07941df554bc}, !- Handle
   ,                                       !- Do Zone Sizing Calculation
   ,                                       !- Do System Sizing Calculation
   ,                                       !- Do Plant Sizing Calculation
   No;                                     !- Run Simulation for Sizing Periods
 
 OS:Timestep,
-<<<<<<< HEAD
-  {e93e867a-4db3-41db-85a1-d18ca0a3326c}, !- Handle
+  {1b10663c-d06d-4b7b-a762-30afa094a6af}, !- Handle
   6;                                      !- Number of Timesteps per Hour
 
 OS:ShadowCalculation,
-  {c179afb6-02d6-4719-86ae-43d9efbfb138}, !- Handle
-=======
-  {7087c167-8ac7-4021-84f7-c7df1bb4a7e4}, !- Handle
-  6;                                      !- Number of Timesteps per Hour
-
-OS:ShadowCalculation,
-  {92512193-5c6c-49b2-998c-1af8f8a75f61}, !- Handle
->>>>>>> 055af606
+  {c6417ce5-81e2-4ec8-8427-404c0568f52c}, !- Handle
   PolygonClipping,                        !- Shading Calculation Method
   ,                                       !- Shading Calculation Update Frequency Method
   20,                                     !- Shading Calculation Update Frequency
@@ -45,37 +29,21 @@
   No;                                     !- Disable Self-Shading From Shading Zone Groups to Other Zones
 
 OS:SurfaceConvectionAlgorithm:Outside,
-<<<<<<< HEAD
-  {f3989c52-b2f3-4be0-a40a-2e3990e0018e}, !- Handle
+  {b094c8af-ef90-4a7b-999a-b1f251241d96}, !- Handle
   DOE-2;                                  !- Algorithm
 
 OS:SurfaceConvectionAlgorithm:Inside,
-  {618ca76a-506d-4269-9e60-ab56e21ee90f}, !- Handle
+  {64ec3cba-7221-4a33-84f3-fb14dd8f2dd6}, !- Handle
   TARP;                                   !- Algorithm
 
 OS:ZoneCapacitanceMultiplier:ResearchSpecial,
-  {f967b70d-64fe-43fe-86ad-17543f5f2801}, !- Handle
-=======
-  {4f85233a-a19f-4cb6-a2a7-e75e942cbffc}, !- Handle
-  DOE-2;                                  !- Algorithm
-
-OS:SurfaceConvectionAlgorithm:Inside,
-  {6ec2a0b3-18b6-491f-8c34-6fdaf9b38daf}, !- Handle
-  TARP;                                   !- Algorithm
-
-OS:ZoneCapacitanceMultiplier:ResearchSpecial,
-  {6bcad6b8-3902-4b96-a26c-2b41e3ef31f7}, !- Handle
->>>>>>> 055af606
+  {8c78feaa-306e-4320-a536-615a957feea3}, !- Handle
   ,                                       !- Temperature Capacity Multiplier
   15,                                     !- Humidity Capacity Multiplier
   ;                                       !- Carbon Dioxide Capacity Multiplier
 
 OS:RunPeriod,
-<<<<<<< HEAD
-  {552c262a-1127-4cb0-9372-6c55c8da08f9}, !- Handle
-=======
-  {06c12922-4e42-4590-bf59-6c11063f45e0}, !- Handle
->>>>>>> 055af606
+  {898c1ae3-3566-43f1-8922-43a15ff6e301}, !- Handle
   Run Period 1,                           !- Name
   1,                                      !- Begin Month
   1,                                      !- Begin Day of Month
@@ -89,21 +57,13 @@
   ;                                       !- Number of Times Runperiod to be Repeated
 
 OS:YearDescription,
-<<<<<<< HEAD
-  {46707e2c-9152-4c07-9507-e8e225194774}, !- Handle
-=======
-  {19acb2da-723c-421e-8f96-86c2f2a926f6}, !- Handle
->>>>>>> 055af606
+  {046d9c86-fe7b-434d-8673-6b8650210b3a}, !- Handle
   2007,                                   !- Calendar Year
   ,                                       !- Day of Week for Start Day
   ;                                       !- Is Leap Year
 
 OS:Building,
-<<<<<<< HEAD
-  {88018c38-d269-4fe0-909f-6ab1703fabc9}, !- Handle
-=======
-  {6005c324-608a-4226-a9c3-d4645fa69a7f}, !- Handle
->>>>>>> 055af606
+  {d783a2fd-8b4b-4ec0-98e3-f0680554a2b6}, !- Handle
   Building 1,                             !- Name
   ,                                       !- Building Sector Type
   0,                                      !- North Axis {deg}
@@ -118,23 +78,14 @@
   1;                                      !- Standards Number of Living Units
 
 OS:AdditionalProperties,
-<<<<<<< HEAD
-  {69072c9e-4a73-49ec-ad9b-801cb4aa74ee}, !- Handle
-  {88018c38-d269-4fe0-909f-6ab1703fabc9}, !- Object Name
-=======
-  {fe566523-b1f2-411c-84f5-3ca22464aabe}, !- Handle
-  {6005c324-608a-4226-a9c3-d4645fa69a7f}, !- Object Name
->>>>>>> 055af606
+  {d1ec5ae2-6537-4400-a26c-ab284307d5ef}, !- Handle
+  {d783a2fd-8b4b-4ec0-98e3-f0680554a2b6}, !- Object Name
   Total Units Modeled,                    !- Feature Name 1
   Integer,                                !- Feature Data Type 1
   1;                                      !- Feature Value 1
 
 OS:ThermalZone,
-<<<<<<< HEAD
-  {71b2b436-6cdc-4d8a-94e8-240c9f02a133}, !- Handle
-=======
-  {861c7c85-df7a-43e9-b3df-ab3755d40e79}, !- Handle
->>>>>>> 055af606
+  {1d5ed3db-ae2f-4ba9-a76b-719d15a21769}, !- Handle
   living zone,                            !- Name
   ,                                       !- Multiplier
   ,                                       !- Ceiling Height {m}
@@ -143,17 +94,10 @@
   ,                                       !- Zone Inside Convection Algorithm
   ,                                       !- Zone Outside Convection Algorithm
   ,                                       !- Zone Conditioning Equipment List Name
-<<<<<<< HEAD
-  {70ebe4ca-44f3-4854-b671-352f9d5612cf}, !- Zone Air Inlet Port List
-  {a8cf4f53-78f1-4295-b6bd-fd46b15f9bc1}, !- Zone Air Exhaust Port List
-  {da1715d4-fffc-4e49-9eaa-41a7e203ab32}, !- Zone Air Node Name
-  {909a4abf-6b05-4f63-b052-ac23c3c5467a}, !- Zone Return Air Port List
-=======
-  {b2f8219e-1ba2-42cd-99fa-d156d3adfa4a}, !- Zone Air Inlet Port List
-  {ebc7f5c2-7c32-47ed-9bd6-8cec2fc44b73}, !- Zone Air Exhaust Port List
-  {386b1a93-8ff3-4c3a-97c8-dbafefc2c669}, !- Zone Air Node Name
-  {87f52a3e-450c-48ec-8408-8135020cc28f}, !- Zone Return Air Port List
->>>>>>> 055af606
+  {dbdcd0f1-3b3a-4f72-8665-8494f6e4b24e}, !- Zone Air Inlet Port List
+  {af23d60c-e06d-445a-b47e-d045c20be48f}, !- Zone Air Exhaust Port List
+  {41692a95-53da-4af5-97ba-86feda6fc5c4}, !- Zone Air Node Name
+  {3c6765d3-f298-4eed-9015-01159a4a8dbe}, !- Zone Return Air Port List
   ,                                       !- Primary Daylighting Control Name
   ,                                       !- Fraction of Zone Controlled by Primary Daylighting Control
   ,                                       !- Secondary Daylighting Control Name
@@ -164,63 +108,33 @@
   No;                                     !- Use Ideal Air Loads
 
 OS:Node,
-<<<<<<< HEAD
-  {69da75dd-9b5a-49cb-98b1-6e32e57e23fc}, !- Handle
+  {3dcfb7db-c4e4-4262-9d9e-52785a25baa4}, !- Handle
   Node 1,                                 !- Name
-  {da1715d4-fffc-4e49-9eaa-41a7e203ab32}, !- Inlet Port
+  {41692a95-53da-4af5-97ba-86feda6fc5c4}, !- Inlet Port
   ;                                       !- Outlet Port
 
 OS:Connection,
-  {da1715d4-fffc-4e49-9eaa-41a7e203ab32}, !- Handle
-  {71b2b436-6cdc-4d8a-94e8-240c9f02a133}, !- Source Object
+  {41692a95-53da-4af5-97ba-86feda6fc5c4}, !- Handle
+  {1d5ed3db-ae2f-4ba9-a76b-719d15a21769}, !- Source Object
   11,                                     !- Outlet Port
-  {69da75dd-9b5a-49cb-98b1-6e32e57e23fc}, !- Target Object
+  {3dcfb7db-c4e4-4262-9d9e-52785a25baa4}, !- Target Object
   2;                                      !- Inlet Port
 
 OS:PortList,
-  {70ebe4ca-44f3-4854-b671-352f9d5612cf}, !- Handle
-  {71b2b436-6cdc-4d8a-94e8-240c9f02a133}; !- HVAC Component
+  {dbdcd0f1-3b3a-4f72-8665-8494f6e4b24e}, !- Handle
+  {1d5ed3db-ae2f-4ba9-a76b-719d15a21769}; !- HVAC Component
 
 OS:PortList,
-  {a8cf4f53-78f1-4295-b6bd-fd46b15f9bc1}, !- Handle
-  {71b2b436-6cdc-4d8a-94e8-240c9f02a133}; !- HVAC Component
+  {af23d60c-e06d-445a-b47e-d045c20be48f}, !- Handle
+  {1d5ed3db-ae2f-4ba9-a76b-719d15a21769}; !- HVAC Component
 
 OS:PortList,
-  {909a4abf-6b05-4f63-b052-ac23c3c5467a}, !- Handle
-  {71b2b436-6cdc-4d8a-94e8-240c9f02a133}; !- HVAC Component
+  {3c6765d3-f298-4eed-9015-01159a4a8dbe}, !- Handle
+  {1d5ed3db-ae2f-4ba9-a76b-719d15a21769}; !- HVAC Component
 
 OS:Sizing:Zone,
-  {dd7441ff-fccd-4195-bf50-b28d7235bc87}, !- Handle
-  {71b2b436-6cdc-4d8a-94e8-240c9f02a133}, !- Zone or ZoneList Name
-=======
-  {78eec5ec-b19f-4f0b-92e7-9e17612aeb2f}, !- Handle
-  Node 1,                                 !- Name
-  {386b1a93-8ff3-4c3a-97c8-dbafefc2c669}, !- Inlet Port
-  ;                                       !- Outlet Port
-
-OS:Connection,
-  {386b1a93-8ff3-4c3a-97c8-dbafefc2c669}, !- Handle
-  {861c7c85-df7a-43e9-b3df-ab3755d40e79}, !- Source Object
-  11,                                     !- Outlet Port
-  {78eec5ec-b19f-4f0b-92e7-9e17612aeb2f}, !- Target Object
-  2;                                      !- Inlet Port
-
-OS:PortList,
-  {b2f8219e-1ba2-42cd-99fa-d156d3adfa4a}, !- Handle
-  {861c7c85-df7a-43e9-b3df-ab3755d40e79}; !- HVAC Component
-
-OS:PortList,
-  {ebc7f5c2-7c32-47ed-9bd6-8cec2fc44b73}, !- Handle
-  {861c7c85-df7a-43e9-b3df-ab3755d40e79}; !- HVAC Component
-
-OS:PortList,
-  {87f52a3e-450c-48ec-8408-8135020cc28f}, !- Handle
-  {861c7c85-df7a-43e9-b3df-ab3755d40e79}; !- HVAC Component
-
-OS:Sizing:Zone,
-  {dfa2e3bf-5a07-48dc-8408-200267d58539}, !- Handle
-  {861c7c85-df7a-43e9-b3df-ab3755d40e79}, !- Zone or ZoneList Name
->>>>>>> 055af606
+  {d1722aa7-fe7f-49a5-a00a-df5fa747903b}, !- Handle
+  {1d5ed3db-ae2f-4ba9-a76b-719d15a21769}, !- Zone or ZoneList Name
   SupplyAirTemperature,                   !- Zone Cooling Design Supply Air Temperature Input Method
   14,                                     !- Zone Cooling Design Supply Air Temperature {C}
   11.11,                                  !- Zone Cooling Design Supply Air Temperature Difference {deltaC}
@@ -247,25 +161,14 @@
   autosize;                               !- Dedicated Outdoor Air High Setpoint Temperature for Design {C}
 
 OS:ZoneHVAC:EquipmentList,
-<<<<<<< HEAD
-  {8fd6c751-bc89-4423-8842-05d016969621}, !- Handle
+  {d5cc4dbd-93dc-4908-9fc5-fe913c1a64fa}, !- Handle
   Zone HVAC Equipment List 1,             !- Name
-  {71b2b436-6cdc-4d8a-94e8-240c9f02a133}; !- Thermal Zone
+  {1d5ed3db-ae2f-4ba9-a76b-719d15a21769}; !- Thermal Zone
 
 OS:Space,
-  {e7ad7b50-fc72-48b9-91fa-3871646febae}, !- Handle
+  {2940cc34-4c15-42af-9768-3d1abf4250a2}, !- Handle
   living space,                           !- Name
-  {98a600b8-e92d-4e6b-993e-ac3136316e22}, !- Space Type Name
-=======
-  {97d6098e-89e9-4d44-b060-d8c124476a13}, !- Handle
-  Zone HVAC Equipment List 1,             !- Name
-  {861c7c85-df7a-43e9-b3df-ab3755d40e79}; !- Thermal Zone
-
-OS:Space,
-  {e6fd0c71-09b1-4220-bd23-4c28e9730d12}, !- Handle
-  living space,                           !- Name
-  {c0c635be-ede4-4b40-b689-9386e83f235b}, !- Space Type Name
->>>>>>> 055af606
+  {ef346880-e88d-4c3d-b8f1-3383202992cb}, !- Space Type Name
   ,                                       !- Default Construction Set Name
   ,                                       !- Default Schedule Set Name
   -0,                                     !- Direction of Relative North {deg}
@@ -273,31 +176,17 @@
   0,                                      !- Y Origin {m}
   0,                                      !- Z Origin {m}
   ,                                       !- Building Story Name
-<<<<<<< HEAD
-  {71b2b436-6cdc-4d8a-94e8-240c9f02a133}, !- Thermal Zone Name
+  {1d5ed3db-ae2f-4ba9-a76b-719d15a21769}, !- Thermal Zone Name
   ,                                       !- Part of Total Floor Area
   ,                                       !- Design Specification Outdoor Air Object Name
-  {4ceef33e-5ef4-421d-911f-81405d07d3dc}; !- Building Unit Name
-
-OS:Surface,
-  {309d97a0-c1ed-4bed-927f-0ce164dbdae3}, !- Handle
+  {3a8a9dd7-57ad-424a-a9a7-38983b56dda5}; !- Building Unit Name
+
+OS:Surface,
+  {5bca89e5-4e0c-4617-bc13-3efd9879ca0c}, !- Handle
   Surface 1,                              !- Name
   Floor,                                  !- Surface Type
   ,                                       !- Construction Name
-  {e7ad7b50-fc72-48b9-91fa-3871646febae}, !- Space Name
-=======
-  {861c7c85-df7a-43e9-b3df-ab3755d40e79}, !- Thermal Zone Name
-  ,                                       !- Part of Total Floor Area
-  ,                                       !- Design Specification Outdoor Air Object Name
-  {e41c5fea-f12b-4b29-a869-65db91028c22}; !- Building Unit Name
-
-OS:Surface,
-  {ae187206-b5c4-4bc1-a5f5-c1fe9ccf1207}, !- Handle
-  Surface 1,                              !- Name
-  Floor,                                  !- Surface Type
-  ,                                       !- Construction Name
-  {e6fd0c71-09b1-4220-bd23-4c28e9730d12}, !- Space Name
->>>>>>> 055af606
+  {2940cc34-4c15-42af-9768-3d1abf4250a2}, !- Space Name
   Foundation,                             !- Outside Boundary Condition
   ,                                       !- Outside Boundary Condition Object
   NoSun,                                  !- Sun Exposure
@@ -310,19 +199,11 @@
   13.6310703908387, 0, 0;                 !- X,Y,Z Vertex 4 {m}
 
 OS:Surface,
-<<<<<<< HEAD
-  {b6b90f89-b9b4-4088-9145-53c3a8b2cb12}, !- Handle
+  {3b2e8a8f-81b6-4202-8feb-dd6571c86847}, !- Handle
   Surface 2,                              !- Name
   Wall,                                   !- Surface Type
   ,                                       !- Construction Name
-  {e7ad7b50-fc72-48b9-91fa-3871646febae}, !- Space Name
-=======
-  {0fa8fa8d-c4ea-4bdd-b7cb-201c23f3c30a}, !- Handle
-  Surface 2,                              !- Name
-  Wall,                                   !- Surface Type
-  ,                                       !- Construction Name
-  {e6fd0c71-09b1-4220-bd23-4c28e9730d12}, !- Space Name
->>>>>>> 055af606
+  {2940cc34-4c15-42af-9768-3d1abf4250a2}, !- Space Name
   Outdoors,                               !- Outside Boundary Condition
   ,                                       !- Outside Boundary Condition Object
   SunExposed,                             !- Sun Exposure
@@ -335,19 +216,11 @@
   0, 0, 2.4384;                           !- X,Y,Z Vertex 4 {m}
 
 OS:Surface,
-<<<<<<< HEAD
-  {62c4e9c9-cc31-49ce-9cbf-5e2d66b9c556}, !- Handle
+  {f1c4e61b-d96f-4e0f-b5dd-9dd27a93bf67}, !- Handle
   Surface 3,                              !- Name
   Wall,                                   !- Surface Type
   ,                                       !- Construction Name
-  {e7ad7b50-fc72-48b9-91fa-3871646febae}, !- Space Name
-=======
-  {ec21a660-4d3a-486a-98dd-fe38915a406d}, !- Handle
-  Surface 3,                              !- Name
-  Wall,                                   !- Surface Type
-  ,                                       !- Construction Name
-  {e6fd0c71-09b1-4220-bd23-4c28e9730d12}, !- Space Name
->>>>>>> 055af606
+  {2940cc34-4c15-42af-9768-3d1abf4250a2}, !- Space Name
   Outdoors,                               !- Outside Boundary Condition
   ,                                       !- Outside Boundary Condition Object
   SunExposed,                             !- Sun Exposure
@@ -360,19 +233,11 @@
   0, 6.81553519541936, 2.4384;            !- X,Y,Z Vertex 4 {m}
 
 OS:Surface,
-<<<<<<< HEAD
-  {2d5aa9da-7e55-4ee4-abe5-eec6c8788c5d}, !- Handle
+  {c5676838-49eb-4291-b175-17de637edeb0}, !- Handle
   Surface 4,                              !- Name
   Wall,                                   !- Surface Type
   ,                                       !- Construction Name
-  {e7ad7b50-fc72-48b9-91fa-3871646febae}, !- Space Name
-=======
-  {63a586a0-0f1a-410c-9f80-d6c5ff2863cd}, !- Handle
-  Surface 4,                              !- Name
-  Wall,                                   !- Surface Type
-  ,                                       !- Construction Name
-  {e6fd0c71-09b1-4220-bd23-4c28e9730d12}, !- Space Name
->>>>>>> 055af606
+  {2940cc34-4c15-42af-9768-3d1abf4250a2}, !- Space Name
   Outdoors,                               !- Outside Boundary Condition
   ,                                       !- Outside Boundary Condition Object
   SunExposed,                             !- Sun Exposure
@@ -385,19 +250,11 @@
   13.6310703908387, 6.81553519541936, 2.4384; !- X,Y,Z Vertex 4 {m}
 
 OS:Surface,
-<<<<<<< HEAD
-  {461ecbec-8d01-451d-af06-f6abd994067b}, !- Handle
+  {9574a820-4bec-455e-a940-e2d5d9f0b870}, !- Handle
   Surface 5,                              !- Name
   Wall,                                   !- Surface Type
   ,                                       !- Construction Name
-  {e7ad7b50-fc72-48b9-91fa-3871646febae}, !- Space Name
-=======
-  {24bd72eb-4f16-4553-ac86-5f78143a4e67}, !- Handle
-  Surface 5,                              !- Name
-  Wall,                                   !- Surface Type
-  ,                                       !- Construction Name
-  {e6fd0c71-09b1-4220-bd23-4c28e9730d12}, !- Space Name
->>>>>>> 055af606
+  {2940cc34-4c15-42af-9768-3d1abf4250a2}, !- Space Name
   Outdoors,                               !- Outside Boundary Condition
   ,                                       !- Outside Boundary Condition Object
   SunExposed,                             !- Sun Exposure
@@ -410,23 +267,13 @@
   13.6310703908387, 0, 2.4384;            !- X,Y,Z Vertex 4 {m}
 
 OS:Surface,
-<<<<<<< HEAD
-  {260e89d3-7ffb-467b-bbc5-73f042395f4b}, !- Handle
+  {783b71d3-55c7-41e1-88c7-ba42b1392af8}, !- Handle
   Surface 6,                              !- Name
   RoofCeiling,                            !- Surface Type
   ,                                       !- Construction Name
-  {e7ad7b50-fc72-48b9-91fa-3871646febae}, !- Space Name
+  {2940cc34-4c15-42af-9768-3d1abf4250a2}, !- Space Name
   Surface,                                !- Outside Boundary Condition
-  {c2293c03-24da-4ab3-8fe9-e2f80116881a}, !- Outside Boundary Condition Object
-=======
-  {84fcf6f3-ad5d-499f-91d6-2cebd6c2af80}, !- Handle
-  Surface 6,                              !- Name
-  RoofCeiling,                            !- Surface Type
-  ,                                       !- Construction Name
-  {e6fd0c71-09b1-4220-bd23-4c28e9730d12}, !- Space Name
-  Surface,                                !- Outside Boundary Condition
-  {94c1752e-6d38-44a5-968d-fe6f7ac9d10b}, !- Outside Boundary Condition Object
->>>>>>> 055af606
+  {73cf7704-0258-4071-ac88-de36a1b8a86f}, !- Outside Boundary Condition Object
   NoSun,                                  !- Sun Exposure
   NoWind,                                 !- Wind Exposure
   ,                                       !- View Factor to Ground
@@ -437,11 +284,7 @@
   0, 0, 2.4384;                           !- X,Y,Z Vertex 4 {m}
 
 OS:SpaceType,
-<<<<<<< HEAD
-  {98a600b8-e92d-4e6b-993e-ac3136316e22}, !- Handle
-=======
-  {c0c635be-ede4-4b40-b689-9386e83f235b}, !- Handle
->>>>>>> 055af606
+  {ef346880-e88d-4c3d-b8f1-3383202992cb}, !- Handle
   Space Type 1,                           !- Name
   ,                                       !- Default Construction Set Name
   ,                                       !- Default Schedule Set Name
@@ -452,15 +295,9 @@
   living;                                 !- Standards Space Type
 
 OS:Space,
-<<<<<<< HEAD
-  {2522ebc7-9249-4e4f-8e5c-f945e97f37bd}, !- Handle
+  {6c9128e9-6845-4603-aaf2-0525a4dec78f}, !- Handle
   living space|story 2,                   !- Name
-  {98a600b8-e92d-4e6b-993e-ac3136316e22}, !- Space Type Name
-=======
-  {46ec3a2a-6969-44c5-9a89-7d8e52742f55}, !- Handle
-  living space|story 2,                   !- Name
-  {c0c635be-ede4-4b40-b689-9386e83f235b}, !- Space Type Name
->>>>>>> 055af606
+  {ef346880-e88d-4c3d-b8f1-3383202992cb}, !- Space Type Name
   ,                                       !- Default Construction Set Name
   ,                                       !- Default Schedule Set Name
   -0,                                     !- Direction of Relative North {deg}
@@ -468,35 +305,19 @@
   0,                                      !- Y Origin {m}
   2.4384,                                 !- Z Origin {m}
   ,                                       !- Building Story Name
-<<<<<<< HEAD
-  {71b2b436-6cdc-4d8a-94e8-240c9f02a133}, !- Thermal Zone Name
+  {1d5ed3db-ae2f-4ba9-a76b-719d15a21769}, !- Thermal Zone Name
   ,                                       !- Part of Total Floor Area
   ,                                       !- Design Specification Outdoor Air Object Name
-  {4ceef33e-5ef4-421d-911f-81405d07d3dc}; !- Building Unit Name
-
-OS:Surface,
-  {c2293c03-24da-4ab3-8fe9-e2f80116881a}, !- Handle
+  {3a8a9dd7-57ad-424a-a9a7-38983b56dda5}; !- Building Unit Name
+
+OS:Surface,
+  {73cf7704-0258-4071-ac88-de36a1b8a86f}, !- Handle
   Surface 7,                              !- Name
   Floor,                                  !- Surface Type
   ,                                       !- Construction Name
-  {2522ebc7-9249-4e4f-8e5c-f945e97f37bd}, !- Space Name
+  {6c9128e9-6845-4603-aaf2-0525a4dec78f}, !- Space Name
   Surface,                                !- Outside Boundary Condition
-  {260e89d3-7ffb-467b-bbc5-73f042395f4b}, !- Outside Boundary Condition Object
-=======
-  {861c7c85-df7a-43e9-b3df-ab3755d40e79}, !- Thermal Zone Name
-  ,                                       !- Part of Total Floor Area
-  ,                                       !- Design Specification Outdoor Air Object Name
-  {e41c5fea-f12b-4b29-a869-65db91028c22}; !- Building Unit Name
-
-OS:Surface,
-  {94c1752e-6d38-44a5-968d-fe6f7ac9d10b}, !- Handle
-  Surface 7,                              !- Name
-  Floor,                                  !- Surface Type
-  ,                                       !- Construction Name
-  {46ec3a2a-6969-44c5-9a89-7d8e52742f55}, !- Space Name
-  Surface,                                !- Outside Boundary Condition
-  {84fcf6f3-ad5d-499f-91d6-2cebd6c2af80}, !- Outside Boundary Condition Object
->>>>>>> 055af606
+  {783b71d3-55c7-41e1-88c7-ba42b1392af8}, !- Outside Boundary Condition Object
   NoSun,                                  !- Sun Exposure
   NoWind,                                 !- Wind Exposure
   ,                                       !- View Factor to Ground
@@ -507,19 +328,11 @@
   13.6310703908387, 0, 0;                 !- X,Y,Z Vertex 4 {m}
 
 OS:Surface,
-<<<<<<< HEAD
-  {e0d9090f-a577-4d19-97d3-51d71c29701e}, !- Handle
+  {246780bc-e5cd-48de-8e2d-6767c5ab8ba7}, !- Handle
   Surface 8,                              !- Name
   Wall,                                   !- Surface Type
   ,                                       !- Construction Name
-  {2522ebc7-9249-4e4f-8e5c-f945e97f37bd}, !- Space Name
-=======
-  {7aea649f-cdcc-46a2-8631-1e5d9c346b33}, !- Handle
-  Surface 8,                              !- Name
-  Wall,                                   !- Surface Type
-  ,                                       !- Construction Name
-  {46ec3a2a-6969-44c5-9a89-7d8e52742f55}, !- Space Name
->>>>>>> 055af606
+  {6c9128e9-6845-4603-aaf2-0525a4dec78f}, !- Space Name
   Outdoors,                               !- Outside Boundary Condition
   ,                                       !- Outside Boundary Condition Object
   SunExposed,                             !- Sun Exposure
@@ -532,19 +345,11 @@
   0, 0, 2.4384;                           !- X,Y,Z Vertex 4 {m}
 
 OS:Surface,
-<<<<<<< HEAD
-  {4ea1bfaa-dc4f-4134-80eb-68d5bd9efc7f}, !- Handle
+  {c35c82c2-4cc5-45a9-ad32-3b0a04af9242}, !- Handle
   Surface 9,                              !- Name
   Wall,                                   !- Surface Type
   ,                                       !- Construction Name
-  {2522ebc7-9249-4e4f-8e5c-f945e97f37bd}, !- Space Name
-=======
-  {fc709118-0ae4-4cc5-ad22-83e4d1fabc86}, !- Handle
-  Surface 9,                              !- Name
-  Wall,                                   !- Surface Type
-  ,                                       !- Construction Name
-  {46ec3a2a-6969-44c5-9a89-7d8e52742f55}, !- Space Name
->>>>>>> 055af606
+  {6c9128e9-6845-4603-aaf2-0525a4dec78f}, !- Space Name
   Outdoors,                               !- Outside Boundary Condition
   ,                                       !- Outside Boundary Condition Object
   SunExposed,                             !- Sun Exposure
@@ -557,19 +362,11 @@
   0, 6.81553519541936, 2.4384;            !- X,Y,Z Vertex 4 {m}
 
 OS:Surface,
-<<<<<<< HEAD
-  {29a4f116-916b-4d76-826a-199655e6fe8f}, !- Handle
+  {84937932-5fcb-4168-b394-cf616eccbdba}, !- Handle
   Surface 10,                             !- Name
   Wall,                                   !- Surface Type
   ,                                       !- Construction Name
-  {2522ebc7-9249-4e4f-8e5c-f945e97f37bd}, !- Space Name
-=======
-  {0e279dcb-bdaa-4599-ac9b-39fd3247d712}, !- Handle
-  Surface 10,                             !- Name
-  Wall,                                   !- Surface Type
-  ,                                       !- Construction Name
-  {46ec3a2a-6969-44c5-9a89-7d8e52742f55}, !- Space Name
->>>>>>> 055af606
+  {6c9128e9-6845-4603-aaf2-0525a4dec78f}, !- Space Name
   Outdoors,                               !- Outside Boundary Condition
   ,                                       !- Outside Boundary Condition Object
   SunExposed,                             !- Sun Exposure
@@ -582,19 +379,11 @@
   13.6310703908387, 6.81553519541936, 2.4384; !- X,Y,Z Vertex 4 {m}
 
 OS:Surface,
-<<<<<<< HEAD
-  {1d717e3d-2a26-4e5e-9362-a4f65f65147b}, !- Handle
+  {b72cd466-c57a-461d-b925-972cf13a3aa3}, !- Handle
   Surface 11,                             !- Name
   Wall,                                   !- Surface Type
   ,                                       !- Construction Name
-  {2522ebc7-9249-4e4f-8e5c-f945e97f37bd}, !- Space Name
-=======
-  {78c09772-bd60-4c24-a14a-d49de16a158a}, !- Handle
-  Surface 11,                             !- Name
-  Wall,                                   !- Surface Type
-  ,                                       !- Construction Name
-  {46ec3a2a-6969-44c5-9a89-7d8e52742f55}, !- Space Name
->>>>>>> 055af606
+  {6c9128e9-6845-4603-aaf2-0525a4dec78f}, !- Space Name
   Outdoors,                               !- Outside Boundary Condition
   ,                                       !- Outside Boundary Condition Object
   SunExposed,                             !- Sun Exposure
@@ -607,23 +396,13 @@
   13.6310703908387, 0, 2.4384;            !- X,Y,Z Vertex 4 {m}
 
 OS:Surface,
-<<<<<<< HEAD
-  {200473ff-4baa-4167-9e1c-6df19245098c}, !- Handle
+  {596f98f0-8abf-4fa3-a34e-5c62bbfb4688}, !- Handle
   Surface 12,                             !- Name
   RoofCeiling,                            !- Surface Type
   ,                                       !- Construction Name
-  {2522ebc7-9249-4e4f-8e5c-f945e97f37bd}, !- Space Name
+  {6c9128e9-6845-4603-aaf2-0525a4dec78f}, !- Space Name
   Surface,                                !- Outside Boundary Condition
-  {9dfeea9c-e667-47ad-8a6d-33b8e841c888}, !- Outside Boundary Condition Object
-=======
-  {275ce933-e77a-491d-b955-16e449e4269b}, !- Handle
-  Surface 12,                             !- Name
-  RoofCeiling,                            !- Surface Type
-  ,                                       !- Construction Name
-  {46ec3a2a-6969-44c5-9a89-7d8e52742f55}, !- Space Name
-  Surface,                                !- Outside Boundary Condition
-  {475d8783-5708-494e-96fc-63144694e1e7}, !- Outside Boundary Condition Object
->>>>>>> 055af606
+  {9e85a030-d33d-4d58-98a7-a5bb807f32cd}, !- Outside Boundary Condition Object
   NoSun,                                  !- Sun Exposure
   NoWind,                                 !- Wind Exposure
   ,                                       !- View Factor to Ground
@@ -634,23 +413,13 @@
   0, 0, 2.4384;                           !- X,Y,Z Vertex 4 {m}
 
 OS:Surface,
-<<<<<<< HEAD
-  {9dfeea9c-e667-47ad-8a6d-33b8e841c888}, !- Handle
+  {9e85a030-d33d-4d58-98a7-a5bb807f32cd}, !- Handle
   Surface 13,                             !- Name
   Floor,                                  !- Surface Type
   ,                                       !- Construction Name
-  {96e73cb0-2e39-48cf-bfcb-f781b3f4852c}, !- Space Name
+  {769fa865-f86a-419c-a788-7284359b66b8}, !- Space Name
   Surface,                                !- Outside Boundary Condition
-  {200473ff-4baa-4167-9e1c-6df19245098c}, !- Outside Boundary Condition Object
-=======
-  {475d8783-5708-494e-96fc-63144694e1e7}, !- Handle
-  Surface 13,                             !- Name
-  Floor,                                  !- Surface Type
-  ,                                       !- Construction Name
-  {b73740ac-e090-4649-b6c5-433497948c28}, !- Space Name
-  Surface,                                !- Outside Boundary Condition
-  {275ce933-e77a-491d-b955-16e449e4269b}, !- Outside Boundary Condition Object
->>>>>>> 055af606
+  {596f98f0-8abf-4fa3-a34e-5c62bbfb4688}, !- Outside Boundary Condition Object
   NoSun,                                  !- Sun Exposure
   NoWind,                                 !- Wind Exposure
   ,                                       !- View Factor to Ground
@@ -661,19 +430,11 @@
   0, 0, 0;                                !- X,Y,Z Vertex 4 {m}
 
 OS:Surface,
-<<<<<<< HEAD
-  {0bcd7c45-e4b8-4671-814f-f9ca0568c1e5}, !- Handle
+  {fa8e9d94-30d0-4e3b-a5bc-c55db994a149}, !- Handle
   Surface 14,                             !- Name
   RoofCeiling,                            !- Surface Type
   ,                                       !- Construction Name
-  {96e73cb0-2e39-48cf-bfcb-f781b3f4852c}, !- Space Name
-=======
-  {98bd967c-0ef3-4f84-b82a-8a9f9f39d3cf}, !- Handle
-  Surface 14,                             !- Name
-  RoofCeiling,                            !- Surface Type
-  ,                                       !- Construction Name
-  {b73740ac-e090-4649-b6c5-433497948c28}, !- Space Name
->>>>>>> 055af606
+  {769fa865-f86a-419c-a788-7284359b66b8}, !- Space Name
   Outdoors,                               !- Outside Boundary Condition
   ,                                       !- Outside Boundary Condition Object
   SunExposed,                             !- Sun Exposure
@@ -686,19 +447,11 @@
   13.6310703908387, 0, 0;                 !- X,Y,Z Vertex 4 {m}
 
 OS:Surface,
-<<<<<<< HEAD
-  {e4c6bd88-03fa-4c60-a276-d8ebe3fd1801}, !- Handle
+  {232e30cd-4d88-4c85-9d51-8b5de15e6969}, !- Handle
   Surface 15,                             !- Name
   RoofCeiling,                            !- Surface Type
   ,                                       !- Construction Name
-  {96e73cb0-2e39-48cf-bfcb-f781b3f4852c}, !- Space Name
-=======
-  {6fd823ee-96d8-4f65-b26c-339a32ec7db7}, !- Handle
-  Surface 15,                             !- Name
-  RoofCeiling,                            !- Surface Type
-  ,                                       !- Construction Name
-  {b73740ac-e090-4649-b6c5-433497948c28}, !- Space Name
->>>>>>> 055af606
+  {769fa865-f86a-419c-a788-7284359b66b8}, !- Space Name
   Outdoors,                               !- Outside Boundary Condition
   ,                                       !- Outside Boundary Condition Object
   SunExposed,                             !- Sun Exposure
@@ -711,19 +464,11 @@
   0, 6.81553519541936, 0;                 !- X,Y,Z Vertex 4 {m}
 
 OS:Surface,
-<<<<<<< HEAD
-  {6114157f-c9b8-434e-b000-c5857dc0ace6}, !- Handle
+  {1ef51460-56b5-40de-9fe6-1fa070612fa3}, !- Handle
   Surface 16,                             !- Name
   Wall,                                   !- Surface Type
   ,                                       !- Construction Name
-  {96e73cb0-2e39-48cf-bfcb-f781b3f4852c}, !- Space Name
-=======
-  {401e27da-1438-45e0-8ddf-4d32337b648c}, !- Handle
-  Surface 16,                             !- Name
-  Wall,                                   !- Surface Type
-  ,                                       !- Construction Name
-  {b73740ac-e090-4649-b6c5-433497948c28}, !- Space Name
->>>>>>> 055af606
+  {769fa865-f86a-419c-a788-7284359b66b8}, !- Space Name
   Outdoors,                               !- Outside Boundary Condition
   ,                                       !- Outside Boundary Condition Object
   SunExposed,                             !- Sun Exposure
@@ -735,19 +480,11 @@
   0, 0, 0;                                !- X,Y,Z Vertex 3 {m}
 
 OS:Surface,
-<<<<<<< HEAD
-  {cea108b8-2d4c-4538-b8a7-3d2fd5671449}, !- Handle
+  {32c3be7c-d9a1-4745-9b48-a607e9d445d3}, !- Handle
   Surface 17,                             !- Name
   Wall,                                   !- Surface Type
   ,                                       !- Construction Name
-  {96e73cb0-2e39-48cf-bfcb-f781b3f4852c}, !- Space Name
-=======
-  {af5825ba-ee79-4ebe-ac92-39262d86c8fd}, !- Handle
-  Surface 17,                             !- Name
-  Wall,                                   !- Surface Type
-  ,                                       !- Construction Name
-  {b73740ac-e090-4649-b6c5-433497948c28}, !- Space Name
->>>>>>> 055af606
+  {769fa865-f86a-419c-a788-7284359b66b8}, !- Space Name
   Outdoors,                               !- Outside Boundary Condition
   ,                                       !- Outside Boundary Condition Object
   SunExposed,                             !- Sun Exposure
@@ -759,15 +496,9 @@
   13.6310703908387, 6.81553519541936, 0;  !- X,Y,Z Vertex 3 {m}
 
 OS:Space,
-<<<<<<< HEAD
-  {96e73cb0-2e39-48cf-bfcb-f781b3f4852c}, !- Handle
+  {769fa865-f86a-419c-a788-7284359b66b8}, !- Handle
   unfinished attic space,                 !- Name
-  {d085f8f8-1c22-41af-a786-c18de3c41ca0}, !- Space Type Name
-=======
-  {b73740ac-e090-4649-b6c5-433497948c28}, !- Handle
-  unfinished attic space,                 !- Name
-  {dc750ba9-1df3-4335-a931-86726ba44ee2}, !- Space Type Name
->>>>>>> 055af606
+  {bc5d5bbf-e7e5-435d-b22c-1080dd4f750d}, !- Space Type Name
   ,                                       !- Default Construction Set Name
   ,                                       !- Default Schedule Set Name
   -0,                                     !- Direction of Relative North {deg}
@@ -775,17 +506,10 @@
   0,                                      !- Y Origin {m}
   4.8768,                                 !- Z Origin {m}
   ,                                       !- Building Story Name
-<<<<<<< HEAD
-  {b963afad-7249-46c2-9da5-bc0f4305e5c0}; !- Thermal Zone Name
+  {542a78b5-463e-43a7-ad83-c355a88aade2}; !- Thermal Zone Name
 
 OS:ThermalZone,
-  {b963afad-7249-46c2-9da5-bc0f4305e5c0}, !- Handle
-=======
-  {23d806ea-580b-4d7e-be19-8e0de3a3eeb1}; !- Thermal Zone Name
-
-OS:ThermalZone,
-  {23d806ea-580b-4d7e-be19-8e0de3a3eeb1}, !- Handle
->>>>>>> 055af606
+  {542a78b5-463e-43a7-ad83-c355a88aade2}, !- Handle
   unfinished attic zone,                  !- Name
   ,                                       !- Multiplier
   ,                                       !- Ceiling Height {m}
@@ -794,17 +518,10 @@
   ,                                       !- Zone Inside Convection Algorithm
   ,                                       !- Zone Outside Convection Algorithm
   ,                                       !- Zone Conditioning Equipment List Name
-<<<<<<< HEAD
-  {05a5daf4-b0be-4b78-917e-06288de24d5e}, !- Zone Air Inlet Port List
-  {6f3c36e9-ce55-442e-92c9-2863cc37d0dc}, !- Zone Air Exhaust Port List
-  {c360ab4a-c8ca-4a20-8ef7-5d1a0d3f0602}, !- Zone Air Node Name
-  {3ca13ccf-61ab-4b62-9737-285313e1e08d}, !- Zone Return Air Port List
-=======
-  {cff0ca5c-c95e-46ef-916a-76df933c3601}, !- Zone Air Inlet Port List
-  {c43961a9-e14e-4d6d-b6a0-161d84798c48}, !- Zone Air Exhaust Port List
-  {cfa6b883-e7e5-4086-b1d4-34d5b130b60b}, !- Zone Air Node Name
-  {6405a888-bff8-479f-ac4c-45df04d02bab}, !- Zone Return Air Port List
->>>>>>> 055af606
+  {72894fc4-74c2-4361-9c1b-14b7ef540428}, !- Zone Air Inlet Port List
+  {a12724cb-3659-4bce-8f94-a8b82f083e05}, !- Zone Air Exhaust Port List
+  {6ac611f8-a3e5-4479-8103-887c5755cd65}, !- Zone Air Node Name
+  {464a145f-a471-4abb-9308-273eefca560b}, !- Zone Return Air Port List
   ,                                       !- Primary Daylighting Control Name
   ,                                       !- Fraction of Zone Controlled by Primary Daylighting Control
   ,                                       !- Secondary Daylighting Control Name
@@ -815,63 +532,33 @@
   No;                                     !- Use Ideal Air Loads
 
 OS:Node,
-<<<<<<< HEAD
-  {f8e48ce7-9f59-4c92-ab0a-f2cde18f1174}, !- Handle
+  {2d19235a-2b1d-4f12-be2e-9e39392c1a6c}, !- Handle
   Node 2,                                 !- Name
-  {c360ab4a-c8ca-4a20-8ef7-5d1a0d3f0602}, !- Inlet Port
+  {6ac611f8-a3e5-4479-8103-887c5755cd65}, !- Inlet Port
   ;                                       !- Outlet Port
 
 OS:Connection,
-  {c360ab4a-c8ca-4a20-8ef7-5d1a0d3f0602}, !- Handle
-  {b963afad-7249-46c2-9da5-bc0f4305e5c0}, !- Source Object
+  {6ac611f8-a3e5-4479-8103-887c5755cd65}, !- Handle
+  {542a78b5-463e-43a7-ad83-c355a88aade2}, !- Source Object
   11,                                     !- Outlet Port
-  {f8e48ce7-9f59-4c92-ab0a-f2cde18f1174}, !- Target Object
+  {2d19235a-2b1d-4f12-be2e-9e39392c1a6c}, !- Target Object
   2;                                      !- Inlet Port
 
 OS:PortList,
-  {05a5daf4-b0be-4b78-917e-06288de24d5e}, !- Handle
-  {b963afad-7249-46c2-9da5-bc0f4305e5c0}; !- HVAC Component
+  {72894fc4-74c2-4361-9c1b-14b7ef540428}, !- Handle
+  {542a78b5-463e-43a7-ad83-c355a88aade2}; !- HVAC Component
 
 OS:PortList,
-  {6f3c36e9-ce55-442e-92c9-2863cc37d0dc}, !- Handle
-  {b963afad-7249-46c2-9da5-bc0f4305e5c0}; !- HVAC Component
+  {a12724cb-3659-4bce-8f94-a8b82f083e05}, !- Handle
+  {542a78b5-463e-43a7-ad83-c355a88aade2}; !- HVAC Component
 
 OS:PortList,
-  {3ca13ccf-61ab-4b62-9737-285313e1e08d}, !- Handle
-  {b963afad-7249-46c2-9da5-bc0f4305e5c0}; !- HVAC Component
+  {464a145f-a471-4abb-9308-273eefca560b}, !- Handle
+  {542a78b5-463e-43a7-ad83-c355a88aade2}; !- HVAC Component
 
 OS:Sizing:Zone,
-  {f27562a9-a9f9-4c09-83b8-823b4acb1b73}, !- Handle
-  {b963afad-7249-46c2-9da5-bc0f4305e5c0}, !- Zone or ZoneList Name
-=======
-  {117988f8-a14c-4ec8-9271-880284fea9b3}, !- Handle
-  Node 2,                                 !- Name
-  {cfa6b883-e7e5-4086-b1d4-34d5b130b60b}, !- Inlet Port
-  ;                                       !- Outlet Port
-
-OS:Connection,
-  {cfa6b883-e7e5-4086-b1d4-34d5b130b60b}, !- Handle
-  {23d806ea-580b-4d7e-be19-8e0de3a3eeb1}, !- Source Object
-  11,                                     !- Outlet Port
-  {117988f8-a14c-4ec8-9271-880284fea9b3}, !- Target Object
-  2;                                      !- Inlet Port
-
-OS:PortList,
-  {cff0ca5c-c95e-46ef-916a-76df933c3601}, !- Handle
-  {23d806ea-580b-4d7e-be19-8e0de3a3eeb1}; !- HVAC Component
-
-OS:PortList,
-  {c43961a9-e14e-4d6d-b6a0-161d84798c48}, !- Handle
-  {23d806ea-580b-4d7e-be19-8e0de3a3eeb1}; !- HVAC Component
-
-OS:PortList,
-  {6405a888-bff8-479f-ac4c-45df04d02bab}, !- Handle
-  {23d806ea-580b-4d7e-be19-8e0de3a3eeb1}; !- HVAC Component
-
-OS:Sizing:Zone,
-  {991e7154-b018-4f24-8ac5-438621be0fc1}, !- Handle
-  {23d806ea-580b-4d7e-be19-8e0de3a3eeb1}, !- Zone or ZoneList Name
->>>>>>> 055af606
+  {c26c4323-b934-430f-b9ad-2a24926564a4}, !- Handle
+  {542a78b5-463e-43a7-ad83-c355a88aade2}, !- Zone or ZoneList Name
   SupplyAirTemperature,                   !- Zone Cooling Design Supply Air Temperature Input Method
   14,                                     !- Zone Cooling Design Supply Air Temperature {C}
   11.11,                                  !- Zone Cooling Design Supply Air Temperature Difference {deltaC}
@@ -898,21 +585,12 @@
   autosize;                               !- Dedicated Outdoor Air High Setpoint Temperature for Design {C}
 
 OS:ZoneHVAC:EquipmentList,
-<<<<<<< HEAD
-  {0e0c3a84-1736-499a-a584-dd2d518554fd}, !- Handle
+  {3190ab9a-be13-4e56-848f-646473e85a7d}, !- Handle
   Zone HVAC Equipment List 2,             !- Name
-  {b963afad-7249-46c2-9da5-bc0f4305e5c0}; !- Thermal Zone
+  {542a78b5-463e-43a7-ad83-c355a88aade2}; !- Thermal Zone
 
 OS:SpaceType,
-  {d085f8f8-1c22-41af-a786-c18de3c41ca0}, !- Handle
-=======
-  {6f0b2863-d1c4-4899-9001-39cadb0c451f}, !- Handle
-  Zone HVAC Equipment List 2,             !- Name
-  {23d806ea-580b-4d7e-be19-8e0de3a3eeb1}; !- Thermal Zone
-
-OS:SpaceType,
-  {dc750ba9-1df3-4335-a931-86726ba44ee2}, !- Handle
->>>>>>> 055af606
+  {bc5d5bbf-e7e5-435d-b22c-1080dd4f750d}, !- Handle
   Space Type 2,                           !- Name
   ,                                       !- Default Construction Set Name
   ,                                       !- Default Schedule Set Name
@@ -923,23 +601,14 @@
   unfinished attic;                       !- Standards Space Type
 
 OS:BuildingUnit,
-<<<<<<< HEAD
-  {4ceef33e-5ef4-421d-911f-81405d07d3dc}, !- Handle
-=======
-  {e41c5fea-f12b-4b29-a869-65db91028c22}, !- Handle
->>>>>>> 055af606
+  {3a8a9dd7-57ad-424a-a9a7-38983b56dda5}, !- Handle
   unit 1,                                 !- Name
   ,                                       !- Rendering Color
   Residential;                            !- Building Unit Type
 
 OS:AdditionalProperties,
-<<<<<<< HEAD
-  {70f4885a-7502-4979-b144-da9c18021133}, !- Handle
-  {4ceef33e-5ef4-421d-911f-81405d07d3dc}, !- Object Name
-=======
-  {12d8acf4-2ee0-4690-af8d-7f7e38800da9}, !- Handle
-  {e41c5fea-f12b-4b29-a869-65db91028c22}, !- Object Name
->>>>>>> 055af606
+  {b7198990-ed7f-4bf6-b60e-18e9757e4345}, !- Handle
+  {3a8a9dd7-57ad-424a-a9a7-38983b56dda5}, !- Object Name
   NumberOfBedrooms,                       !- Feature Name 1
   Integer,                                !- Feature Data Type 1
   3,                                      !- Feature Value 1
@@ -951,20 +620,12 @@
   2.6400000000000001;                     !- Feature Value 3
 
 OS:External:File,
-<<<<<<< HEAD
-  {10324390-fb49-48d2-8224-f245968a0f57}, !- Handle
-=======
-  {6ae42fdb-28be-4995-aeca-47eefa3ed907}, !- Handle
->>>>>>> 055af606
+  {363555a9-7ec0-40fd-b1f5-59d5e9b8ee1c}, !- Handle
   8760.csv,                               !- Name
   8760.csv;                               !- File Name
 
 OS:Schedule:Day,
-<<<<<<< HEAD
-  {8ee89779-bdce-46f7-bb7c-79eeb4003859}, !- Handle
-=======
-  {c4fd23a2-1952-47bc-ab6a-57f5917dc89c}, !- Handle
->>>>>>> 055af606
+  {d1b0ad63-1210-4efc-9128-50e3549a01cd}, !- Handle
   Schedule Day 1,                         !- Name
   ,                                       !- Schedule Type Limits Name
   ,                                       !- Interpolate to Timestep
@@ -973,11 +634,7 @@
   0;                                      !- Value Until Time 1
 
 OS:Schedule:Day,
-<<<<<<< HEAD
-  {150df9ea-b2f6-4bd1-a904-7bf21687efe9}, !- Handle
-=======
-  {2c877f62-d424-46e3-b1ef-daa4a1627b50}, !- Handle
->>>>>>> 055af606
+  {82e18a84-1886-4767-aec9-666f350b5eac}, !- Handle
   Schedule Day 2,                         !- Name
   ,                                       !- Schedule Type Limits Name
   ,                                       !- Interpolate to Timestep
@@ -986,17 +643,10 @@
   1;                                      !- Value Until Time 1
 
 OS:Schedule:File,
-<<<<<<< HEAD
-  {3e64ad38-a572-482d-be85-b4738c5b4e09}, !- Handle
+  {698b5b30-e53d-4d4f-a0b8-292e62e34299}, !- Handle
   occupants,                              !- Name
-  {270a1889-2241-4fbf-a2cf-1fb079f2f456}, !- Schedule Type Limits Name
-  {10324390-fb49-48d2-8224-f245968a0f57}, !- External File Name
-=======
-  {fc55a408-2c38-4b36-a9b7-ba90d18fd124}, !- Handle
-  occupants,                              !- Name
-  {05d54629-f565-46b2-a536-9f8b3f6d9c86}, !- Schedule Type Limits Name
-  {6ae42fdb-28be-4995-aeca-47eefa3ed907}, !- External File Name
->>>>>>> 055af606
+  {ca5d30e2-c92c-4fb9-a95e-068bc49ef8c6}, !- Schedule Type Limits Name
+  {363555a9-7ec0-40fd-b1f5-59d5e9b8ee1c}, !- External File Name
   1,                                      !- Column Number
   1,                                      !- Rows to Skip at Top
   8760,                                   !- Number of Hours of Data
@@ -1005,23 +655,13 @@
   60;                                     !- Minutes per Item
 
 OS:Schedule:Constant,
-<<<<<<< HEAD
-  {c445747c-9cf3-45df-9a77-c34cd2e06923}, !- Handle
+  {e5e3b096-75b7-4855-b582-d0d87eb6a276}, !- Handle
   res occupants activity schedule,        !- Name
-  {4253afcd-2c4f-4504-9922-ce6778b3aad7}, !- Schedule Type Limits Name
+  {bfe77977-e925-4e95-80bd-ed35dd958f75}, !- Schedule Type Limits Name
   112.539290946133;                       !- Value
 
 OS:People:Definition,
-  {6824401c-2550-41b6-8555-cba585644cfc}, !- Handle
-=======
-  {f3c0afb2-5f80-4743-9152-bcacc5b174ea}, !- Handle
-  res occupants activity schedule,        !- Name
-  {3b5f3d2e-97f6-403a-9b3c-27cf4e36cc62}, !- Schedule Type Limits Name
-  112.539290946133;                       !- Value
-
-OS:People:Definition,
-  {ffabe4b1-6b95-44a2-bc55-adb2e452ca43}, !- Handle
->>>>>>> 055af606
+  {0f3dea35-99d7-4cb0-8193-95c8a906dc1c}, !- Handle
   res occupants|living space,             !- Name
   People,                                 !- Number of People Calculation Method
   1.32,                                   !- Number of People {people}
@@ -1034,21 +674,12 @@
   ZoneAveraged;                           !- Mean Radiant Temperature Calculation Type
 
 OS:People,
-<<<<<<< HEAD
-  {a444417c-65b1-4e9e-b385-6bb9d44a3e43}, !- Handle
+  {06391e27-bdff-4d26-9c0b-928bf400818e}, !- Handle
   res occupants|living space,             !- Name
-  {6824401c-2550-41b6-8555-cba585644cfc}, !- People Definition Name
-  {e7ad7b50-fc72-48b9-91fa-3871646febae}, !- Space or SpaceType Name
-  {3e64ad38-a572-482d-be85-b4738c5b4e09}, !- Number of People Schedule Name
-  {c445747c-9cf3-45df-9a77-c34cd2e06923}, !- Activity Level Schedule Name
-=======
-  {16e3649f-b769-4a73-a0bb-4e37fe616f8e}, !- Handle
-  res occupants|living space,             !- Name
-  {ffabe4b1-6b95-44a2-bc55-adb2e452ca43}, !- People Definition Name
-  {e6fd0c71-09b1-4220-bd23-4c28e9730d12}, !- Space or SpaceType Name
-  {fc55a408-2c38-4b36-a9b7-ba90d18fd124}, !- Number of People Schedule Name
-  {f3c0afb2-5f80-4743-9152-bcacc5b174ea}, !- Activity Level Schedule Name
->>>>>>> 055af606
+  {0f3dea35-99d7-4cb0-8193-95c8a906dc1c}, !- People Definition Name
+  {2940cc34-4c15-42af-9768-3d1abf4250a2}, !- Space or SpaceType Name
+  {698b5b30-e53d-4d4f-a0b8-292e62e34299}, !- Number of People Schedule Name
+  {e5e3b096-75b7-4855-b582-d0d87eb6a276}, !- Activity Level Schedule Name
   ,                                       !- Surface Name/Angle Factor List Name
   ,                                       !- Work Efficiency Schedule Name
   ,                                       !- Clothing Insulation Schedule Name
@@ -1056,11 +687,7 @@
   1;                                      !- Multiplier
 
 OS:ScheduleTypeLimits,
-<<<<<<< HEAD
-  {4253afcd-2c4f-4504-9922-ce6778b3aad7}, !- Handle
-=======
-  {3b5f3d2e-97f6-403a-9b3c-27cf4e36cc62}, !- Handle
->>>>>>> 055af606
+  {bfe77977-e925-4e95-80bd-ed35dd958f75}, !- Handle
   ActivityLevel,                          !- Name
   0,                                      !- Lower Limit Value
   ,                                       !- Upper Limit Value
@@ -1068,22 +695,14 @@
   ActivityLevel;                          !- Unit Type
 
 OS:ScheduleTypeLimits,
-<<<<<<< HEAD
-  {270a1889-2241-4fbf-a2cf-1fb079f2f456}, !- Handle
-=======
-  {05d54629-f565-46b2-a536-9f8b3f6d9c86}, !- Handle
->>>>>>> 055af606
+  {ca5d30e2-c92c-4fb9-a95e-068bc49ef8c6}, !- Handle
   Fractional,                             !- Name
   0,                                      !- Lower Limit Value
   1,                                      !- Upper Limit Value
   Continuous;                             !- Numeric Type
 
 OS:People:Definition,
-<<<<<<< HEAD
-  {aa191fbf-3d3b-4433-9179-ee40561d715c}, !- Handle
-=======
-  {f43b2612-1289-4692-b53d-2ea9c4378814}, !- Handle
->>>>>>> 055af606
+  {a3bd2979-c1ab-4fac-b4eb-72350ec6683b}, !- Handle
   res occupants|living space|story 2,     !- Name
   People,                                 !- Number of People Calculation Method
   1.32,                                   !- Number of People {people}
@@ -1096,21 +715,12 @@
   ZoneAveraged;                           !- Mean Radiant Temperature Calculation Type
 
 OS:People,
-<<<<<<< HEAD
-  {3b4662d8-7199-47e1-85c4-5c619b6f60f8}, !- Handle
+  {aa84df7b-3169-4a8f-be88-f9e98639d803}, !- Handle
   res occupants|living space|story 2,     !- Name
-  {aa191fbf-3d3b-4433-9179-ee40561d715c}, !- People Definition Name
-  {2522ebc7-9249-4e4f-8e5c-f945e97f37bd}, !- Space or SpaceType Name
-  {3e64ad38-a572-482d-be85-b4738c5b4e09}, !- Number of People Schedule Name
-  {c445747c-9cf3-45df-9a77-c34cd2e06923}, !- Activity Level Schedule Name
-=======
-  {91f4b50b-24eb-4896-a109-e413019d7d2f}, !- Handle
-  res occupants|living space|story 2,     !- Name
-  {f43b2612-1289-4692-b53d-2ea9c4378814}, !- People Definition Name
-  {46ec3a2a-6969-44c5-9a89-7d8e52742f55}, !- Space or SpaceType Name
-  {fc55a408-2c38-4b36-a9b7-ba90d18fd124}, !- Number of People Schedule Name
-  {f3c0afb2-5f80-4743-9152-bcacc5b174ea}, !- Activity Level Schedule Name
->>>>>>> 055af606
+  {a3bd2979-c1ab-4fac-b4eb-72350ec6683b}, !- People Definition Name
+  {6c9128e9-6845-4603-aaf2-0525a4dec78f}, !- Space or SpaceType Name
+  {698b5b30-e53d-4d4f-a0b8-292e62e34299}, !- Number of People Schedule Name
+  {e5e3b096-75b7-4855-b582-d0d87eb6a276}, !- Activity Level Schedule Name
   ,                                       !- Surface Name/Angle Factor List Name
   ,                                       !- Work Efficiency Schedule Name
   ,                                       !- Clothing Insulation Schedule Name
