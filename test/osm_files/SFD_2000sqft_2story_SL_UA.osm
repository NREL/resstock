!- NOTE: Auto-generated from /test/osw_files/SFD_2000sqft_2story_SL_UA.osw

OS:Version,
<<<<<<< HEAD
  {f07e3c7d-7c74-4eac-9d4c-ad3f4f6ee55f}, !- Handle
  2.9.0;                                  !- Version Identifier

OS:SimulationControl,
  {cb9e2554-26d8-482c-8d2c-5b09cf83f062}, !- Handle
=======
  {4ebe12a3-3d70-45c8-bef8-777ac9be1143}, !- Handle
  2.9.0;                                  !- Version Identifier

OS:SimulationControl,
  {88eee20f-d913-4c2d-9d2d-6f624d1ba2bf}, !- Handle
>>>>>>> 61ca453a
  ,                                       !- Do Zone Sizing Calculation
  ,                                       !- Do System Sizing Calculation
  ,                                       !- Do Plant Sizing Calculation
  No;                                     !- Run Simulation for Sizing Periods

OS:Timestep,
<<<<<<< HEAD
  {5ad7db55-b67b-45d8-a7f7-b72ed4e0a00e}, !- Handle
  6;                                      !- Number of Timesteps per Hour

OS:ShadowCalculation,
  {f5e60ee8-8256-4195-8695-c27a0d6aaff4}, !- Handle
=======
  {88b00800-4e96-46ed-aafe-818633641c22}, !- Handle
  6;                                      !- Number of Timesteps per Hour

OS:ShadowCalculation,
  {3e4febf5-20dc-4a3c-9a69-c7cefa5356d5}, !- Handle
>>>>>>> 61ca453a
  20,                                     !- Calculation Frequency
  200;                                    !- Maximum Figures in Shadow Overlap Calculations

OS:SurfaceConvectionAlgorithm:Outside,
<<<<<<< HEAD
  {c45b5302-2c9c-4daa-9536-fdd8b0d20eba}, !- Handle
  DOE-2;                                  !- Algorithm

OS:SurfaceConvectionAlgorithm:Inside,
  {21ee7c20-53b0-4691-9b4e-2943bb470bfc}, !- Handle
  TARP;                                   !- Algorithm

OS:ZoneCapacitanceMultiplier:ResearchSpecial,
  {540c05f6-00d3-4cd9-9c15-93a1f9f2a138}, !- Handle
=======
  {f29d58e0-30a5-4099-bea8-e10350a874e1}, !- Handle
  DOE-2;                                  !- Algorithm

OS:SurfaceConvectionAlgorithm:Inside,
  {feb6791a-a132-4b4a-88c3-ac3c7235b5ad}, !- Handle
  TARP;                                   !- Algorithm

OS:ZoneCapacitanceMultiplier:ResearchSpecial,
  {54f2684b-7310-4dd4-b419-3477fa519e3b}, !- Handle
>>>>>>> 61ca453a
  ,                                       !- Temperature Capacity Multiplier
  15,                                     !- Humidity Capacity Multiplier
  ;                                       !- Carbon Dioxide Capacity Multiplier

OS:RunPeriod,
<<<<<<< HEAD
  {37b75520-bb9a-4487-ba56-5fbb31dffcd6}, !- Handle
=======
  {4da141dd-4ea2-43cb-91e4-cf59c3a490e1}, !- Handle
>>>>>>> 61ca453a
  Run Period 1,                           !- Name
  1,                                      !- Begin Month
  1,                                      !- Begin Day of Month
  12,                                     !- End Month
  31,                                     !- End Day of Month
  ,                                       !- Use Weather File Holidays and Special Days
  ,                                       !- Use Weather File Daylight Saving Period
  ,                                       !- Apply Weekend Holiday Rule
  ,                                       !- Use Weather File Rain Indicators
  ,                                       !- Use Weather File Snow Indicators
  ;                                       !- Number of Times Runperiod to be Repeated

OS:YearDescription,
<<<<<<< HEAD
  {390f0100-8718-4084-a720-bca489b07d93}, !- Handle
=======
  {095edcb6-631f-430b-b887-333db6213f4d}, !- Handle
>>>>>>> 61ca453a
  2007,                                   !- Calendar Year
  ,                                       !- Day of Week for Start Day
  ;                                       !- Is Leap Year

OS:Building,
<<<<<<< HEAD
  {d83693bb-cb85-4652-81c5-f557f091a70c}, !- Handle
=======
  {8a529cfa-a51b-4723-ac57-fb7d725c0f51}, !- Handle
>>>>>>> 61ca453a
  Building 1,                             !- Name
  ,                                       !- Building Sector Type
  0,                                      !- North Axis {deg}
  ,                                       !- Nominal Floor to Floor Height {m}
  ,                                       !- Space Type Name
  ,                                       !- Default Construction Set Name
  ,                                       !- Default Schedule Set Name
  2,                                      !- Standards Number of Stories
  2,                                      !- Standards Number of Above Ground Stories
  ,                                       !- Standards Template
  singlefamilydetached,                   !- Standards Building Type
  1;                                      !- Standards Number of Living Units

OS:AdditionalProperties,
<<<<<<< HEAD
  {18e6f0ce-096e-442f-b7e0-641f97c24667}, !- Handle
  {d83693bb-cb85-4652-81c5-f557f091a70c}, !- Object Name
=======
  {bfb0bdbd-8f37-4e1b-8b47-2ac3bbc2e148}, !- Handle
  {8a529cfa-a51b-4723-ac57-fb7d725c0f51}, !- Object Name
>>>>>>> 61ca453a
  Total Units Represented,                !- Feature Name 1
  Integer,                                !- Feature Data Type 1
  1,                                      !- Feature Value 1
  Total Units Modeled,                    !- Feature Name 2
  Integer,                                !- Feature Data Type 2
  1;                                      !- Feature Value 2

OS:ThermalZone,
<<<<<<< HEAD
  {af55f709-fef7-40a5-a5ac-84f81a93e9d5}, !- Handle
=======
  {5ef94aa7-35c8-43aa-b610-a41f0d8c7a94}, !- Handle
>>>>>>> 61ca453a
  living zone,                            !- Name
  ,                                       !- Multiplier
  ,                                       !- Ceiling Height {m}
  ,                                       !- Volume {m3}
  ,                                       !- Floor Area {m2}
  ,                                       !- Zone Inside Convection Algorithm
  ,                                       !- Zone Outside Convection Algorithm
  ,                                       !- Zone Conditioning Equipment List Name
<<<<<<< HEAD
  {759c5e8a-3f57-4823-900e-94f4b26467f4}, !- Zone Air Inlet Port List
  {d5cd90ce-e59c-4f91-9fd9-969734db6bf7}, !- Zone Air Exhaust Port List
  {c94d3ed9-5e25-430e-aef5-ef6d3042f654}, !- Zone Air Node Name
  {e9ee76e5-008b-4f4e-852b-63a7c40bf34a}, !- Zone Return Air Port List
=======
  {6eb03b52-e3e1-4b66-8462-abf19fe5900c}, !- Zone Air Inlet Port List
  {c2fb3780-0a55-4338-b46f-2390cb3794ad}, !- Zone Air Exhaust Port List
  {b5485538-0623-434b-bd97-b60172f61957}, !- Zone Air Node Name
  {aeb6a5f0-bd6b-4143-b02d-a78a5da3db20}, !- Zone Return Air Port List
>>>>>>> 61ca453a
  ,                                       !- Primary Daylighting Control Name
  ,                                       !- Fraction of Zone Controlled by Primary Daylighting Control
  ,                                       !- Secondary Daylighting Control Name
  ,                                       !- Fraction of Zone Controlled by Secondary Daylighting Control
  ,                                       !- Illuminance Map Name
  ,                                       !- Group Rendering Name
  ,                                       !- Thermostat Name
  No;                                     !- Use Ideal Air Loads

OS:Node,
<<<<<<< HEAD
  {219ce400-7568-44cf-a76e-52bc79c068b9}, !- Handle
  Node 1,                                 !- Name
  {c94d3ed9-5e25-430e-aef5-ef6d3042f654}, !- Inlet Port
  ;                                       !- Outlet Port

OS:Connection,
  {c94d3ed9-5e25-430e-aef5-ef6d3042f654}, !- Handle
  {bf871404-5405-4d7d-9df6-7e9f5f58a303}, !- Name
  {af55f709-fef7-40a5-a5ac-84f81a93e9d5}, !- Source Object
  11,                                     !- Outlet Port
  {219ce400-7568-44cf-a76e-52bc79c068b9}, !- Target Object
  2;                                      !- Inlet Port

OS:PortList,
  {759c5e8a-3f57-4823-900e-94f4b26467f4}, !- Handle
  {1d458dd9-9540-4505-b4c0-cdb5f4524bef}, !- Name
  {af55f709-fef7-40a5-a5ac-84f81a93e9d5}; !- HVAC Component

OS:PortList,
  {d5cd90ce-e59c-4f91-9fd9-969734db6bf7}, !- Handle
  {a97166da-e6af-4540-ad77-36ac19c3aa10}, !- Name
  {af55f709-fef7-40a5-a5ac-84f81a93e9d5}; !- HVAC Component

OS:PortList,
  {e9ee76e5-008b-4f4e-852b-63a7c40bf34a}, !- Handle
  {10261571-230b-48e8-aba6-f205fb89f04d}, !- Name
  {af55f709-fef7-40a5-a5ac-84f81a93e9d5}; !- HVAC Component

OS:Sizing:Zone,
  {1712db13-3a17-483c-8131-c4119c7ca3bf}, !- Handle
  {af55f709-fef7-40a5-a5ac-84f81a93e9d5}, !- Zone or ZoneList Name
=======
  {930d8be3-1997-4e22-aead-9573c5705d37}, !- Handle
  Node 1,                                 !- Name
  {b5485538-0623-434b-bd97-b60172f61957}, !- Inlet Port
  ;                                       !- Outlet Port

OS:Connection,
  {b5485538-0623-434b-bd97-b60172f61957}, !- Handle
  {b8d9e32c-6e51-4cc7-b9df-74b577701bf3}, !- Name
  {5ef94aa7-35c8-43aa-b610-a41f0d8c7a94}, !- Source Object
  11,                                     !- Outlet Port
  {930d8be3-1997-4e22-aead-9573c5705d37}, !- Target Object
  2;                                      !- Inlet Port

OS:PortList,
  {6eb03b52-e3e1-4b66-8462-abf19fe5900c}, !- Handle
  {59684cef-1ba3-4a74-9dc5-a53bf7b91162}, !- Name
  {5ef94aa7-35c8-43aa-b610-a41f0d8c7a94}; !- HVAC Component

OS:PortList,
  {c2fb3780-0a55-4338-b46f-2390cb3794ad}, !- Handle
  {e2f171e6-2549-44d5-ba9a-dcec9622b652}, !- Name
  {5ef94aa7-35c8-43aa-b610-a41f0d8c7a94}; !- HVAC Component

OS:PortList,
  {aeb6a5f0-bd6b-4143-b02d-a78a5da3db20}, !- Handle
  {f7fc697a-3138-4d4e-b6e6-bd68ef1ca63c}, !- Name
  {5ef94aa7-35c8-43aa-b610-a41f0d8c7a94}; !- HVAC Component

OS:Sizing:Zone,
  {b211e79c-0213-4e60-a692-b319cdc0cc1b}, !- Handle
  {5ef94aa7-35c8-43aa-b610-a41f0d8c7a94}, !- Zone or ZoneList Name
>>>>>>> 61ca453a
  SupplyAirTemperature,                   !- Zone Cooling Design Supply Air Temperature Input Method
  14,                                     !- Zone Cooling Design Supply Air Temperature {C}
  11.11,                                  !- Zone Cooling Design Supply Air Temperature Difference {deltaC}
  SupplyAirTemperature,                   !- Zone Heating Design Supply Air Temperature Input Method
  40,                                     !- Zone Heating Design Supply Air Temperature {C}
  11.11,                                  !- Zone Heating Design Supply Air Temperature Difference {deltaC}
  0.0085,                                 !- Zone Cooling Design Supply Air Humidity Ratio {kg-H2O/kg-air}
  0.008,                                  !- Zone Heating Design Supply Air Humidity Ratio {kg-H2O/kg-air}
  ,                                       !- Zone Heating Sizing Factor
  ,                                       !- Zone Cooling Sizing Factor
  DesignDay,                              !- Cooling Design Air Flow Method
  ,                                       !- Cooling Design Air Flow Rate {m3/s}
  ,                                       !- Cooling Minimum Air Flow per Zone Floor Area {m3/s-m2}
  ,                                       !- Cooling Minimum Air Flow {m3/s}
  ,                                       !- Cooling Minimum Air Flow Fraction
  DesignDay,                              !- Heating Design Air Flow Method
  ,                                       !- Heating Design Air Flow Rate {m3/s}
  ,                                       !- Heating Maximum Air Flow per Zone Floor Area {m3/s-m2}
  ,                                       !- Heating Maximum Air Flow {m3/s}
  ,                                       !- Heating Maximum Air Flow Fraction
  ,                                       !- Design Zone Air Distribution Effectiveness in Cooling Mode
  ,                                       !- Design Zone Air Distribution Effectiveness in Heating Mode
  No,                                     !- Account for Dedicated Outdoor Air System
  NeutralSupplyAir,                       !- Dedicated Outdoor Air System Control Strategy
  autosize,                               !- Dedicated Outdoor Air Low Setpoint Temperature for Design {C}
  autosize;                               !- Dedicated Outdoor Air High Setpoint Temperature for Design {C}

OS:ZoneHVAC:EquipmentList,
<<<<<<< HEAD
  {532a9d01-47f6-4895-9dd2-f27e5a27c3d2}, !- Handle
  Zone HVAC Equipment List 1,             !- Name
  {af55f709-fef7-40a5-a5ac-84f81a93e9d5}; !- Thermal Zone

OS:Space,
  {668569c0-c9a9-4643-a85d-dd040fbe15e9}, !- Handle
  living space,                           !- Name
  {2b33ceb5-774d-4ced-8df5-6376b67f4bd9}, !- Space Type Name
=======
  {d2043bf0-ab2c-4ae3-b111-7b65dbdff07c}, !- Handle
  Zone HVAC Equipment List 1,             !- Name
  {5ef94aa7-35c8-43aa-b610-a41f0d8c7a94}; !- Thermal Zone

OS:Space,
  {deb5ed38-2cc3-4768-9fa6-aa91a6b7fa8f}, !- Handle
  living space,                           !- Name
  {14a68f93-4b25-4ed3-8119-702e7b83b336}, !- Space Type Name
>>>>>>> 61ca453a
  ,                                       !- Default Construction Set Name
  ,                                       !- Default Schedule Set Name
  -0,                                     !- Direction of Relative North {deg}
  0,                                      !- X Origin {m}
  0,                                      !- Y Origin {m}
  0,                                      !- Z Origin {m}
  ,                                       !- Building Story Name
<<<<<<< HEAD
  {af55f709-fef7-40a5-a5ac-84f81a93e9d5}, !- Thermal Zone Name
  ,                                       !- Part of Total Floor Area
  ,                                       !- Design Specification Outdoor Air Object Name
  {66b7b28a-c3da-47d4-8d39-6f7a60eade86}; !- Building Unit Name

OS:Surface,
  {1f5c2b8b-3932-48e9-847b-89d0e61e1728}, !- Handle
  Surface 1,                              !- Name
  Floor,                                  !- Surface Type
  ,                                       !- Construction Name
  {668569c0-c9a9-4643-a85d-dd040fbe15e9}, !- Space Name
=======
  {5ef94aa7-35c8-43aa-b610-a41f0d8c7a94}, !- Thermal Zone Name
  ,                                       !- Part of Total Floor Area
  ,                                       !- Design Specification Outdoor Air Object Name
  {ccf2d906-d72a-4b87-af8d-90c4de3c470e}; !- Building Unit Name

OS:Surface,
  {97da32f6-8a6b-4e6c-83ce-d9aad5894ca3}, !- Handle
  Surface 1,                              !- Name
  Floor,                                  !- Surface Type
  ,                                       !- Construction Name
  {deb5ed38-2cc3-4768-9fa6-aa91a6b7fa8f}, !- Space Name
>>>>>>> 61ca453a
  Foundation,                             !- Outside Boundary Condition
  ,                                       !- Outside Boundary Condition Object
  NoSun,                                  !- Sun Exposure
  NoWind,                                 !- Wind Exposure
  ,                                       !- View Factor to Ground
  ,                                       !- Number of Vertices
  0, 0, 0,                                !- X,Y,Z Vertex 1 {m}
  0, 6.81553519541936, 0,                 !- X,Y,Z Vertex 2 {m}
  13.6310703908387, 6.81553519541936, 0,  !- X,Y,Z Vertex 3 {m}
  13.6310703908387, 0, 0;                 !- X,Y,Z Vertex 4 {m}

OS:Surface,
<<<<<<< HEAD
  {b99f87d3-a496-443f-a6c6-46850725a27c}, !- Handle
  Surface 2,                              !- Name
  Wall,                                   !- Surface Type
  ,                                       !- Construction Name
  {668569c0-c9a9-4643-a85d-dd040fbe15e9}, !- Space Name
=======
  {664c5ac5-2536-47c5-bf3b-56b13d927218}, !- Handle
  Surface 2,                              !- Name
  Wall,                                   !- Surface Type
  ,                                       !- Construction Name
  {deb5ed38-2cc3-4768-9fa6-aa91a6b7fa8f}, !- Space Name
>>>>>>> 61ca453a
  Outdoors,                               !- Outside Boundary Condition
  ,                                       !- Outside Boundary Condition Object
  SunExposed,                             !- Sun Exposure
  WindExposed,                            !- Wind Exposure
  ,                                       !- View Factor to Ground
  ,                                       !- Number of Vertices
  0, 6.81553519541936, 2.4384,            !- X,Y,Z Vertex 1 {m}
  0, 6.81553519541936, 0,                 !- X,Y,Z Vertex 2 {m}
  0, 0, 0,                                !- X,Y,Z Vertex 3 {m}
  0, 0, 2.4384;                           !- X,Y,Z Vertex 4 {m}

OS:Surface,
<<<<<<< HEAD
  {35383632-8125-49f2-b69a-404daa4ee2e4}, !- Handle
  Surface 3,                              !- Name
  Wall,                                   !- Surface Type
  ,                                       !- Construction Name
  {668569c0-c9a9-4643-a85d-dd040fbe15e9}, !- Space Name
=======
  {a27658cc-c756-4fba-8949-d3515ca6099f}, !- Handle
  Surface 3,                              !- Name
  Wall,                                   !- Surface Type
  ,                                       !- Construction Name
  {deb5ed38-2cc3-4768-9fa6-aa91a6b7fa8f}, !- Space Name
>>>>>>> 61ca453a
  Outdoors,                               !- Outside Boundary Condition
  ,                                       !- Outside Boundary Condition Object
  SunExposed,                             !- Sun Exposure
  WindExposed,                            !- Wind Exposure
  ,                                       !- View Factor to Ground
  ,                                       !- Number of Vertices
  13.6310703908387, 6.81553519541936, 2.4384, !- X,Y,Z Vertex 1 {m}
  13.6310703908387, 6.81553519541936, 0,  !- X,Y,Z Vertex 2 {m}
  0, 6.81553519541936, 0,                 !- X,Y,Z Vertex 3 {m}
  0, 6.81553519541936, 2.4384;            !- X,Y,Z Vertex 4 {m}

OS:Surface,
<<<<<<< HEAD
  {23616e93-6029-4696-a5e9-3527123c6b72}, !- Handle
  Surface 4,                              !- Name
  Wall,                                   !- Surface Type
  ,                                       !- Construction Name
  {668569c0-c9a9-4643-a85d-dd040fbe15e9}, !- Space Name
=======
  {cfef9976-25b8-4212-ba71-baac6c36170a}, !- Handle
  Surface 4,                              !- Name
  Wall,                                   !- Surface Type
  ,                                       !- Construction Name
  {deb5ed38-2cc3-4768-9fa6-aa91a6b7fa8f}, !- Space Name
>>>>>>> 61ca453a
  Outdoors,                               !- Outside Boundary Condition
  ,                                       !- Outside Boundary Condition Object
  SunExposed,                             !- Sun Exposure
  WindExposed,                            !- Wind Exposure
  ,                                       !- View Factor to Ground
  ,                                       !- Number of Vertices
  13.6310703908387, 0, 2.4384,            !- X,Y,Z Vertex 1 {m}
  13.6310703908387, 0, 0,                 !- X,Y,Z Vertex 2 {m}
  13.6310703908387, 6.81553519541936, 0,  !- X,Y,Z Vertex 3 {m}
  13.6310703908387, 6.81553519541936, 2.4384; !- X,Y,Z Vertex 4 {m}

OS:Surface,
<<<<<<< HEAD
  {b4439907-e4ef-424a-a885-b5559c4e2810}, !- Handle
  Surface 5,                              !- Name
  Wall,                                   !- Surface Type
  ,                                       !- Construction Name
  {668569c0-c9a9-4643-a85d-dd040fbe15e9}, !- Space Name
=======
  {4dcc53bc-c882-43d0-9619-54ad795cd98a}, !- Handle
  Surface 5,                              !- Name
  Wall,                                   !- Surface Type
  ,                                       !- Construction Name
  {deb5ed38-2cc3-4768-9fa6-aa91a6b7fa8f}, !- Space Name
>>>>>>> 61ca453a
  Outdoors,                               !- Outside Boundary Condition
  ,                                       !- Outside Boundary Condition Object
  SunExposed,                             !- Sun Exposure
  WindExposed,                            !- Wind Exposure
  ,                                       !- View Factor to Ground
  ,                                       !- Number of Vertices
  0, 0, 2.4384,                           !- X,Y,Z Vertex 1 {m}
  0, 0, 0,                                !- X,Y,Z Vertex 2 {m}
  13.6310703908387, 0, 0,                 !- X,Y,Z Vertex 3 {m}
  13.6310703908387, 0, 2.4384;            !- X,Y,Z Vertex 4 {m}

OS:Surface,
<<<<<<< HEAD
  {1d2d38c8-8e0b-4274-b229-1500a1eb8e86}, !- Handle
  Surface 6,                              !- Name
  RoofCeiling,                            !- Surface Type
  ,                                       !- Construction Name
  {668569c0-c9a9-4643-a85d-dd040fbe15e9}, !- Space Name
  Surface,                                !- Outside Boundary Condition
  {26dd4adb-8fd9-470b-9d24-fe16f3a0f7c9}, !- Outside Boundary Condition Object
=======
  {72bc3557-9b9d-450f-881b-ab47a067ec19}, !- Handle
  Surface 6,                              !- Name
  RoofCeiling,                            !- Surface Type
  ,                                       !- Construction Name
  {deb5ed38-2cc3-4768-9fa6-aa91a6b7fa8f}, !- Space Name
  Surface,                                !- Outside Boundary Condition
  {907a45c4-ff13-4cd0-b865-a44019a460dc}, !- Outside Boundary Condition Object
>>>>>>> 61ca453a
  NoSun,                                  !- Sun Exposure
  NoWind,                                 !- Wind Exposure
  ,                                       !- View Factor to Ground
  ,                                       !- Number of Vertices
  13.6310703908387, 0, 2.4384,            !- X,Y,Z Vertex 1 {m}
  13.6310703908387, 6.81553519541936, 2.4384, !- X,Y,Z Vertex 2 {m}
  0, 6.81553519541936, 2.4384,            !- X,Y,Z Vertex 3 {m}
  0, 0, 2.4384;                           !- X,Y,Z Vertex 4 {m}

OS:SpaceType,
<<<<<<< HEAD
  {2b33ceb5-774d-4ced-8df5-6376b67f4bd9}, !- Handle
=======
  {14a68f93-4b25-4ed3-8119-702e7b83b336}, !- Handle
>>>>>>> 61ca453a
  Space Type 1,                           !- Name
  ,                                       !- Default Construction Set Name
  ,                                       !- Default Schedule Set Name
  ,                                       !- Group Rendering Name
  ,                                       !- Design Specification Outdoor Air Object Name
  ,                                       !- Standards Template
  ,                                       !- Standards Building Type
  living;                                 !- Standards Space Type

OS:Space,
<<<<<<< HEAD
  {4bf44c82-7de3-48ca-9523-f45630f63c6e}, !- Handle
  living space|story 2,                   !- Name
  {2b33ceb5-774d-4ced-8df5-6376b67f4bd9}, !- Space Type Name
=======
  {a1ad5523-fae0-4293-aaf3-af18ab9938f2}, !- Handle
  living space|story 2,                   !- Name
  {14a68f93-4b25-4ed3-8119-702e7b83b336}, !- Space Type Name
>>>>>>> 61ca453a
  ,                                       !- Default Construction Set Name
  ,                                       !- Default Schedule Set Name
  -0,                                     !- Direction of Relative North {deg}
  0,                                      !- X Origin {m}
  0,                                      !- Y Origin {m}
  2.4384,                                 !- Z Origin {m}
  ,                                       !- Building Story Name
<<<<<<< HEAD
  {af55f709-fef7-40a5-a5ac-84f81a93e9d5}, !- Thermal Zone Name
  ,                                       !- Part of Total Floor Area
  ,                                       !- Design Specification Outdoor Air Object Name
  {66b7b28a-c3da-47d4-8d39-6f7a60eade86}; !- Building Unit Name

OS:Surface,
  {26dd4adb-8fd9-470b-9d24-fe16f3a0f7c9}, !- Handle
  Surface 7,                              !- Name
  Floor,                                  !- Surface Type
  ,                                       !- Construction Name
  {4bf44c82-7de3-48ca-9523-f45630f63c6e}, !- Space Name
  Surface,                                !- Outside Boundary Condition
  {1d2d38c8-8e0b-4274-b229-1500a1eb8e86}, !- Outside Boundary Condition Object
=======
  {5ef94aa7-35c8-43aa-b610-a41f0d8c7a94}, !- Thermal Zone Name
  ,                                       !- Part of Total Floor Area
  ,                                       !- Design Specification Outdoor Air Object Name
  {ccf2d906-d72a-4b87-af8d-90c4de3c470e}; !- Building Unit Name

OS:Surface,
  {907a45c4-ff13-4cd0-b865-a44019a460dc}, !- Handle
  Surface 7,                              !- Name
  Floor,                                  !- Surface Type
  ,                                       !- Construction Name
  {a1ad5523-fae0-4293-aaf3-af18ab9938f2}, !- Space Name
  Surface,                                !- Outside Boundary Condition
  {72bc3557-9b9d-450f-881b-ab47a067ec19}, !- Outside Boundary Condition Object
>>>>>>> 61ca453a
  NoSun,                                  !- Sun Exposure
  NoWind,                                 !- Wind Exposure
  ,                                       !- View Factor to Ground
  ,                                       !- Number of Vertices
  0, 0, 0,                                !- X,Y,Z Vertex 1 {m}
  0, 6.81553519541936, 0,                 !- X,Y,Z Vertex 2 {m}
  13.6310703908387, 6.81553519541936, 0,  !- X,Y,Z Vertex 3 {m}
  13.6310703908387, 0, 0;                 !- X,Y,Z Vertex 4 {m}

OS:Surface,
<<<<<<< HEAD
  {f30291f4-2a63-4528-8903-28980fa7165d}, !- Handle
  Surface 8,                              !- Name
  Wall,                                   !- Surface Type
  ,                                       !- Construction Name
  {4bf44c82-7de3-48ca-9523-f45630f63c6e}, !- Space Name
=======
  {f8f47983-588f-472d-9413-ef1b2e55e924}, !- Handle
  Surface 8,                              !- Name
  Wall,                                   !- Surface Type
  ,                                       !- Construction Name
  {a1ad5523-fae0-4293-aaf3-af18ab9938f2}, !- Space Name
>>>>>>> 61ca453a
  Outdoors,                               !- Outside Boundary Condition
  ,                                       !- Outside Boundary Condition Object
  SunExposed,                             !- Sun Exposure
  WindExposed,                            !- Wind Exposure
  ,                                       !- View Factor to Ground
  ,                                       !- Number of Vertices
  0, 6.81553519541936, 2.4384,            !- X,Y,Z Vertex 1 {m}
  0, 6.81553519541936, 0,                 !- X,Y,Z Vertex 2 {m}
  0, 0, 0,                                !- X,Y,Z Vertex 3 {m}
  0, 0, 2.4384;                           !- X,Y,Z Vertex 4 {m}

OS:Surface,
<<<<<<< HEAD
  {a183b548-9448-4488-8afb-b3006679d5dd}, !- Handle
  Surface 9,                              !- Name
  Wall,                                   !- Surface Type
  ,                                       !- Construction Name
  {4bf44c82-7de3-48ca-9523-f45630f63c6e}, !- Space Name
=======
  {1e6a93d6-7d37-440e-8616-9eaa92f8c110}, !- Handle
  Surface 9,                              !- Name
  Wall,                                   !- Surface Type
  ,                                       !- Construction Name
  {a1ad5523-fae0-4293-aaf3-af18ab9938f2}, !- Space Name
>>>>>>> 61ca453a
  Outdoors,                               !- Outside Boundary Condition
  ,                                       !- Outside Boundary Condition Object
  SunExposed,                             !- Sun Exposure
  WindExposed,                            !- Wind Exposure
  ,                                       !- View Factor to Ground
  ,                                       !- Number of Vertices
  13.6310703908387, 6.81553519541936, 2.4384, !- X,Y,Z Vertex 1 {m}
  13.6310703908387, 6.81553519541936, 0,  !- X,Y,Z Vertex 2 {m}
  0, 6.81553519541936, 0,                 !- X,Y,Z Vertex 3 {m}
  0, 6.81553519541936, 2.4384;            !- X,Y,Z Vertex 4 {m}

OS:Surface,
<<<<<<< HEAD
  {17cab586-1858-4139-bc25-9aead1c6af99}, !- Handle
  Surface 10,                             !- Name
  Wall,                                   !- Surface Type
  ,                                       !- Construction Name
  {4bf44c82-7de3-48ca-9523-f45630f63c6e}, !- Space Name
=======
  {e10d67cc-049d-44a6-a70d-e02b48577c4a}, !- Handle
  Surface 10,                             !- Name
  Wall,                                   !- Surface Type
  ,                                       !- Construction Name
  {a1ad5523-fae0-4293-aaf3-af18ab9938f2}, !- Space Name
>>>>>>> 61ca453a
  Outdoors,                               !- Outside Boundary Condition
  ,                                       !- Outside Boundary Condition Object
  SunExposed,                             !- Sun Exposure
  WindExposed,                            !- Wind Exposure
  ,                                       !- View Factor to Ground
  ,                                       !- Number of Vertices
  13.6310703908387, 0, 2.4384,            !- X,Y,Z Vertex 1 {m}
  13.6310703908387, 0, 0,                 !- X,Y,Z Vertex 2 {m}
  13.6310703908387, 6.81553519541936, 0,  !- X,Y,Z Vertex 3 {m}
  13.6310703908387, 6.81553519541936, 2.4384; !- X,Y,Z Vertex 4 {m}

OS:Surface,
<<<<<<< HEAD
  {a30441a0-7614-4623-be03-a01b8c2ee24f}, !- Handle
  Surface 11,                             !- Name
  Wall,                                   !- Surface Type
  ,                                       !- Construction Name
  {4bf44c82-7de3-48ca-9523-f45630f63c6e}, !- Space Name
=======
  {d1db33e8-e6f9-4802-95c3-37509ed602f6}, !- Handle
  Surface 11,                             !- Name
  Wall,                                   !- Surface Type
  ,                                       !- Construction Name
  {a1ad5523-fae0-4293-aaf3-af18ab9938f2}, !- Space Name
>>>>>>> 61ca453a
  Outdoors,                               !- Outside Boundary Condition
  ,                                       !- Outside Boundary Condition Object
  SunExposed,                             !- Sun Exposure
  WindExposed,                            !- Wind Exposure
  ,                                       !- View Factor to Ground
  ,                                       !- Number of Vertices
  0, 0, 2.4384,                           !- X,Y,Z Vertex 1 {m}
  0, 0, 0,                                !- X,Y,Z Vertex 2 {m}
  13.6310703908387, 0, 0,                 !- X,Y,Z Vertex 3 {m}
  13.6310703908387, 0, 2.4384;            !- X,Y,Z Vertex 4 {m}

OS:Surface,
<<<<<<< HEAD
  {56b57f73-54ad-42b5-8be6-664260baecb8}, !- Handle
  Surface 12,                             !- Name
  RoofCeiling,                            !- Surface Type
  ,                                       !- Construction Name
  {4bf44c82-7de3-48ca-9523-f45630f63c6e}, !- Space Name
  Surface,                                !- Outside Boundary Condition
  {124ed681-55f6-4506-9e3b-0465e2d040f7}, !- Outside Boundary Condition Object
=======
  {faff8d87-fd30-4939-b16f-b2939507d7d6}, !- Handle
  Surface 12,                             !- Name
  RoofCeiling,                            !- Surface Type
  ,                                       !- Construction Name
  {a1ad5523-fae0-4293-aaf3-af18ab9938f2}, !- Space Name
  Surface,                                !- Outside Boundary Condition
  {a7084e24-ab58-4f29-ab38-bd4df1be5e9f}, !- Outside Boundary Condition Object
>>>>>>> 61ca453a
  NoSun,                                  !- Sun Exposure
  NoWind,                                 !- Wind Exposure
  ,                                       !- View Factor to Ground
  ,                                       !- Number of Vertices
  13.6310703908387, 0, 2.4384,            !- X,Y,Z Vertex 1 {m}
  13.6310703908387, 6.81553519541936, 2.4384, !- X,Y,Z Vertex 2 {m}
  0, 6.81553519541936, 2.4384,            !- X,Y,Z Vertex 3 {m}
  0, 0, 2.4384;                           !- X,Y,Z Vertex 4 {m}

OS:Surface,
<<<<<<< HEAD
  {124ed681-55f6-4506-9e3b-0465e2d040f7}, !- Handle
  Surface 13,                             !- Name
  Floor,                                  !- Surface Type
  ,                                       !- Construction Name
  {3d44f9e3-1b94-4e96-b525-ab4c8ff5e277}, !- Space Name
  Surface,                                !- Outside Boundary Condition
  {56b57f73-54ad-42b5-8be6-664260baecb8}, !- Outside Boundary Condition Object
=======
  {a7084e24-ab58-4f29-ab38-bd4df1be5e9f}, !- Handle
  Surface 13,                             !- Name
  Floor,                                  !- Surface Type
  ,                                       !- Construction Name
  {85f72f60-ab21-45cd-a935-e64c9ff3ea0b}, !- Space Name
  Surface,                                !- Outside Boundary Condition
  {faff8d87-fd30-4939-b16f-b2939507d7d6}, !- Outside Boundary Condition Object
>>>>>>> 61ca453a
  NoSun,                                  !- Sun Exposure
  NoWind,                                 !- Wind Exposure
  ,                                       !- View Factor to Ground
  ,                                       !- Number of Vertices
  0, 6.81553519541936, 0,                 !- X,Y,Z Vertex 1 {m}
  13.6310703908387, 6.81553519541936, 0,  !- X,Y,Z Vertex 2 {m}
  13.6310703908387, 0, 0,                 !- X,Y,Z Vertex 3 {m}
  0, 0, 0;                                !- X,Y,Z Vertex 4 {m}

OS:Surface,
<<<<<<< HEAD
  {49374554-84c1-4dd1-9a24-16fe5e5a02bb}, !- Handle
  Surface 14,                             !- Name
  RoofCeiling,                            !- Surface Type
  ,                                       !- Construction Name
  {3d44f9e3-1b94-4e96-b525-ab4c8ff5e277}, !- Space Name
=======
  {9de20b1b-d0f3-4aa3-930e-1cca0bdcacad}, !- Handle
  Surface 14,                             !- Name
  RoofCeiling,                            !- Surface Type
  ,                                       !- Construction Name
  {85f72f60-ab21-45cd-a935-e64c9ff3ea0b}, !- Space Name
>>>>>>> 61ca453a
  Outdoors,                               !- Outside Boundary Condition
  ,                                       !- Outside Boundary Condition Object
  SunExposed,                             !- Sun Exposure
  WindExposed,                            !- Wind Exposure
  ,                                       !- View Factor to Ground
  ,                                       !- Number of Vertices
  13.6310703908387, 3.40776759770968, 1.70388379885484, !- X,Y,Z Vertex 1 {m}
  0, 3.40776759770968, 1.70388379885484,  !- X,Y,Z Vertex 2 {m}
  0, 0, 0,                                !- X,Y,Z Vertex 3 {m}
  13.6310703908387, 0, 0;                 !- X,Y,Z Vertex 4 {m}

OS:Surface,
<<<<<<< HEAD
  {2b4e65f4-4173-4815-86d9-f39dc9680d2d}, !- Handle
  Surface 15,                             !- Name
  RoofCeiling,                            !- Surface Type
  ,                                       !- Construction Name
  {3d44f9e3-1b94-4e96-b525-ab4c8ff5e277}, !- Space Name
=======
  {e470a54f-a54e-4c6f-8d28-49d9906543e5}, !- Handle
  Surface 15,                             !- Name
  RoofCeiling,                            !- Surface Type
  ,                                       !- Construction Name
  {85f72f60-ab21-45cd-a935-e64c9ff3ea0b}, !- Space Name
>>>>>>> 61ca453a
  Outdoors,                               !- Outside Boundary Condition
  ,                                       !- Outside Boundary Condition Object
  SunExposed,                             !- Sun Exposure
  WindExposed,                            !- Wind Exposure
  ,                                       !- View Factor to Ground
  ,                                       !- Number of Vertices
  0, 3.40776759770968, 1.70388379885484,  !- X,Y,Z Vertex 1 {m}
  13.6310703908387, 3.40776759770968, 1.70388379885484, !- X,Y,Z Vertex 2 {m}
  13.6310703908387, 6.81553519541936, 0,  !- X,Y,Z Vertex 3 {m}
  0, 6.81553519541936, 0;                 !- X,Y,Z Vertex 4 {m}

OS:Surface,
<<<<<<< HEAD
  {02cc3d57-faf4-4cae-b391-95e45e8333ac}, !- Handle
  Surface 16,                             !- Name
  Wall,                                   !- Surface Type
  ,                                       !- Construction Name
  {3d44f9e3-1b94-4e96-b525-ab4c8ff5e277}, !- Space Name
=======
  {cfcfa29f-20cd-401a-8ec1-8bdf8cc05a19}, !- Handle
  Surface 16,                             !- Name
  Wall,                                   !- Surface Type
  ,                                       !- Construction Name
  {85f72f60-ab21-45cd-a935-e64c9ff3ea0b}, !- Space Name
>>>>>>> 61ca453a
  Outdoors,                               !- Outside Boundary Condition
  ,                                       !- Outside Boundary Condition Object
  SunExposed,                             !- Sun Exposure
  WindExposed,                            !- Wind Exposure
  ,                                       !- View Factor to Ground
  ,                                       !- Number of Vertices
  0, 3.40776759770968, 1.70388379885484,  !- X,Y,Z Vertex 1 {m}
  0, 6.81553519541936, 0,                 !- X,Y,Z Vertex 2 {m}
  0, 0, 0;                                !- X,Y,Z Vertex 3 {m}

OS:Surface,
<<<<<<< HEAD
  {f33ea4ac-fc21-43d8-9cb1-595d351fd8f9}, !- Handle
  Surface 17,                             !- Name
  Wall,                                   !- Surface Type
  ,                                       !- Construction Name
  {3d44f9e3-1b94-4e96-b525-ab4c8ff5e277}, !- Space Name
=======
  {349c70a0-7256-4ea1-835b-c655c6542ca5}, !- Handle
  Surface 17,                             !- Name
  Wall,                                   !- Surface Type
  ,                                       !- Construction Name
  {85f72f60-ab21-45cd-a935-e64c9ff3ea0b}, !- Space Name
>>>>>>> 61ca453a
  Outdoors,                               !- Outside Boundary Condition
  ,                                       !- Outside Boundary Condition Object
  SunExposed,                             !- Sun Exposure
  WindExposed,                            !- Wind Exposure
  ,                                       !- View Factor to Ground
  ,                                       !- Number of Vertices
  13.6310703908387, 3.40776759770968, 1.70388379885484, !- X,Y,Z Vertex 1 {m}
  13.6310703908387, 0, 0,                 !- X,Y,Z Vertex 2 {m}
  13.6310703908387, 6.81553519541936, 0;  !- X,Y,Z Vertex 3 {m}

OS:Space,
<<<<<<< HEAD
  {3d44f9e3-1b94-4e96-b525-ab4c8ff5e277}, !- Handle
  unfinished attic space,                 !- Name
  {5df57109-23af-4f0f-a19b-dedd9591f0f1}, !- Space Type Name
=======
  {85f72f60-ab21-45cd-a935-e64c9ff3ea0b}, !- Handle
  unfinished attic space,                 !- Name
  {9cd30816-8ebc-47a4-9dbb-68e49a70491a}, !- Space Type Name
>>>>>>> 61ca453a
  ,                                       !- Default Construction Set Name
  ,                                       !- Default Schedule Set Name
  -0,                                     !- Direction of Relative North {deg}
  0,                                      !- X Origin {m}
  0,                                      !- Y Origin {m}
  4.8768,                                 !- Z Origin {m}
  ,                                       !- Building Story Name
<<<<<<< HEAD
  {441bb528-38b6-4152-adb6-3b149911264b}; !- Thermal Zone Name

OS:ThermalZone,
  {441bb528-38b6-4152-adb6-3b149911264b}, !- Handle
=======
  {4ab7d903-b752-4293-b2fb-996eb74cec52}; !- Thermal Zone Name

OS:ThermalZone,
  {4ab7d903-b752-4293-b2fb-996eb74cec52}, !- Handle
>>>>>>> 61ca453a
  unfinished attic zone,                  !- Name
  ,                                       !- Multiplier
  ,                                       !- Ceiling Height {m}
  ,                                       !- Volume {m3}
  ,                                       !- Floor Area {m2}
  ,                                       !- Zone Inside Convection Algorithm
  ,                                       !- Zone Outside Convection Algorithm
  ,                                       !- Zone Conditioning Equipment List Name
<<<<<<< HEAD
  {3855c530-ea5e-4136-b144-293c6cd6d755}, !- Zone Air Inlet Port List
  {dd850649-3e5c-4042-a1ba-e3d30fced50c}, !- Zone Air Exhaust Port List
  {7ab7138c-416f-4c7a-9dd6-435d534d970d}, !- Zone Air Node Name
  {be300fcc-7f12-4883-940d-c165a92e9ae2}, !- Zone Return Air Port List
=======
  {1eb9efc8-22a4-4c37-9a3e-741b878a43fa}, !- Zone Air Inlet Port List
  {07ff7c36-1331-4714-9ba2-30d3a18ab6c0}, !- Zone Air Exhaust Port List
  {60b3f56f-6deb-4651-bbd4-7e12c84175df}, !- Zone Air Node Name
  {c4a7c870-a3ac-414e-8e99-47c740598af9}, !- Zone Return Air Port List
>>>>>>> 61ca453a
  ,                                       !- Primary Daylighting Control Name
  ,                                       !- Fraction of Zone Controlled by Primary Daylighting Control
  ,                                       !- Secondary Daylighting Control Name
  ,                                       !- Fraction of Zone Controlled by Secondary Daylighting Control
  ,                                       !- Illuminance Map Name
  ,                                       !- Group Rendering Name
  ,                                       !- Thermostat Name
  No;                                     !- Use Ideal Air Loads

OS:Node,
<<<<<<< HEAD
  {66ca5473-632b-47bd-b75a-5b0dda305b9f}, !- Handle
  Node 2,                                 !- Name
  {7ab7138c-416f-4c7a-9dd6-435d534d970d}, !- Inlet Port
  ;                                       !- Outlet Port

OS:Connection,
  {7ab7138c-416f-4c7a-9dd6-435d534d970d}, !- Handle
  {5b061b79-79ac-4133-9246-a942423c7982}, !- Name
  {441bb528-38b6-4152-adb6-3b149911264b}, !- Source Object
  11,                                     !- Outlet Port
  {66ca5473-632b-47bd-b75a-5b0dda305b9f}, !- Target Object
  2;                                      !- Inlet Port

OS:PortList,
  {3855c530-ea5e-4136-b144-293c6cd6d755}, !- Handle
  {17e33a97-2137-4233-8ff6-60cb8fba75ba}, !- Name
  {441bb528-38b6-4152-adb6-3b149911264b}; !- HVAC Component

OS:PortList,
  {dd850649-3e5c-4042-a1ba-e3d30fced50c}, !- Handle
  {9cf7612d-f1be-468c-a13e-40aa5133872c}, !- Name
  {441bb528-38b6-4152-adb6-3b149911264b}; !- HVAC Component

OS:PortList,
  {be300fcc-7f12-4883-940d-c165a92e9ae2}, !- Handle
  {2f4f01be-7164-4d92-a5d3-7279120070a7}, !- Name
  {441bb528-38b6-4152-adb6-3b149911264b}; !- HVAC Component

OS:Sizing:Zone,
  {a7e788db-fffe-43f7-9f01-e1b0c25d04df}, !- Handle
  {441bb528-38b6-4152-adb6-3b149911264b}, !- Zone or ZoneList Name
=======
  {c2dc0e5d-cd29-4b7b-8b4e-575a5e0620c1}, !- Handle
  Node 2,                                 !- Name
  {60b3f56f-6deb-4651-bbd4-7e12c84175df}, !- Inlet Port
  ;                                       !- Outlet Port

OS:Connection,
  {60b3f56f-6deb-4651-bbd4-7e12c84175df}, !- Handle
  {89a39416-f98a-415d-95b0-23c8541d00f4}, !- Name
  {4ab7d903-b752-4293-b2fb-996eb74cec52}, !- Source Object
  11,                                     !- Outlet Port
  {c2dc0e5d-cd29-4b7b-8b4e-575a5e0620c1}, !- Target Object
  2;                                      !- Inlet Port

OS:PortList,
  {1eb9efc8-22a4-4c37-9a3e-741b878a43fa}, !- Handle
  {eeb86a30-c549-4b34-ae7c-14f5101d8553}, !- Name
  {4ab7d903-b752-4293-b2fb-996eb74cec52}; !- HVAC Component

OS:PortList,
  {07ff7c36-1331-4714-9ba2-30d3a18ab6c0}, !- Handle
  {10e2049f-2c7a-4613-9932-2e53f6d7d8c1}, !- Name
  {4ab7d903-b752-4293-b2fb-996eb74cec52}; !- HVAC Component

OS:PortList,
  {c4a7c870-a3ac-414e-8e99-47c740598af9}, !- Handle
  {a94d43ff-74c1-4478-9c9e-8f95bcc6c331}, !- Name
  {4ab7d903-b752-4293-b2fb-996eb74cec52}; !- HVAC Component

OS:Sizing:Zone,
  {50dd2172-277a-45ba-a741-5233eb18c430}, !- Handle
  {4ab7d903-b752-4293-b2fb-996eb74cec52}, !- Zone or ZoneList Name
>>>>>>> 61ca453a
  SupplyAirTemperature,                   !- Zone Cooling Design Supply Air Temperature Input Method
  14,                                     !- Zone Cooling Design Supply Air Temperature {C}
  11.11,                                  !- Zone Cooling Design Supply Air Temperature Difference {deltaC}
  SupplyAirTemperature,                   !- Zone Heating Design Supply Air Temperature Input Method
  40,                                     !- Zone Heating Design Supply Air Temperature {C}
  11.11,                                  !- Zone Heating Design Supply Air Temperature Difference {deltaC}
  0.0085,                                 !- Zone Cooling Design Supply Air Humidity Ratio {kg-H2O/kg-air}
  0.008,                                  !- Zone Heating Design Supply Air Humidity Ratio {kg-H2O/kg-air}
  ,                                       !- Zone Heating Sizing Factor
  ,                                       !- Zone Cooling Sizing Factor
  DesignDay,                              !- Cooling Design Air Flow Method
  ,                                       !- Cooling Design Air Flow Rate {m3/s}
  ,                                       !- Cooling Minimum Air Flow per Zone Floor Area {m3/s-m2}
  ,                                       !- Cooling Minimum Air Flow {m3/s}
  ,                                       !- Cooling Minimum Air Flow Fraction
  DesignDay,                              !- Heating Design Air Flow Method
  ,                                       !- Heating Design Air Flow Rate {m3/s}
  ,                                       !- Heating Maximum Air Flow per Zone Floor Area {m3/s-m2}
  ,                                       !- Heating Maximum Air Flow {m3/s}
  ,                                       !- Heating Maximum Air Flow Fraction
  ,                                       !- Design Zone Air Distribution Effectiveness in Cooling Mode
  ,                                       !- Design Zone Air Distribution Effectiveness in Heating Mode
  No,                                     !- Account for Dedicated Outdoor Air System
  NeutralSupplyAir,                       !- Dedicated Outdoor Air System Control Strategy
  autosize,                               !- Dedicated Outdoor Air Low Setpoint Temperature for Design {C}
  autosize;                               !- Dedicated Outdoor Air High Setpoint Temperature for Design {C}

OS:ZoneHVAC:EquipmentList,
<<<<<<< HEAD
  {febeb293-5f9e-4306-b1fd-15bd6a6fb354}, !- Handle
  Zone HVAC Equipment List 2,             !- Name
  {441bb528-38b6-4152-adb6-3b149911264b}; !- Thermal Zone

OS:SpaceType,
  {5df57109-23af-4f0f-a19b-dedd9591f0f1}, !- Handle
=======
  {2097e8b2-fdb6-4e0a-bd0c-f8aca346051f}, !- Handle
  Zone HVAC Equipment List 2,             !- Name
  {4ab7d903-b752-4293-b2fb-996eb74cec52}; !- Thermal Zone

OS:SpaceType,
  {9cd30816-8ebc-47a4-9dbb-68e49a70491a}, !- Handle
>>>>>>> 61ca453a
  Space Type 2,                           !- Name
  ,                                       !- Default Construction Set Name
  ,                                       !- Default Schedule Set Name
  ,                                       !- Group Rendering Name
  ,                                       !- Design Specification Outdoor Air Object Name
  ,                                       !- Standards Template
  ,                                       !- Standards Building Type
  unfinished attic;                       !- Standards Space Type

OS:BuildingUnit,
<<<<<<< HEAD
  {66b7b28a-c3da-47d4-8d39-6f7a60eade86}, !- Handle
=======
  {ccf2d906-d72a-4b87-af8d-90c4de3c470e}, !- Handle
>>>>>>> 61ca453a
  unit 1,                                 !- Name
  ,                                       !- Rendering Color
  Residential;                            !- Building Unit Type

OS:AdditionalProperties,
<<<<<<< HEAD
  {8a291fec-f984-4c8e-b6e5-b33cbc023be7}, !- Handle
  {66b7b28a-c3da-47d4-8d39-6f7a60eade86}, !- Object Name
=======
  {7a2201e3-88da-4f48-9da4-a63e3cbe054c}, !- Handle
  {ccf2d906-d72a-4b87-af8d-90c4de3c470e}, !- Object Name
>>>>>>> 61ca453a
  NumberOfBedrooms,                       !- Feature Name 1
  Integer,                                !- Feature Data Type 1
  3,                                      !- Feature Value 1
  NumberOfBathrooms,                      !- Feature Name 2
  Double,                                 !- Feature Data Type 2
  2,                                      !- Feature Value 2
  NumberOfOccupants,                      !- Feature Name 3
  Double,                                 !- Feature Data Type 3
  2.6400000000000001;                     !- Feature Value 3

OS:External:File,
<<<<<<< HEAD
  {9a6203a2-0651-4c50-ac50-ce32609b5ce3}, !- Handle
=======
  {02bcfca8-5dfd-4464-b4e4-bee9bc60ba8c}, !- Handle
>>>>>>> 61ca453a
  8760.csv,                               !- Name
  8760.csv;                               !- File Name

OS:Schedule:Day,
<<<<<<< HEAD
  {317ff9f2-3710-41f0-98cc-467fd884c379}, !- Handle
=======
  {d0278b45-f94e-46bb-92ed-56b5ec3d05f1}, !- Handle
>>>>>>> 61ca453a
  Schedule Day 1,                         !- Name
  ,                                       !- Schedule Type Limits Name
  ,                                       !- Interpolate to Timestep
  24,                                     !- Hour 1
  0,                                      !- Minute 1
  0;                                      !- Value Until Time 1

OS:Schedule:Day,
<<<<<<< HEAD
  {15f2c750-d210-4161-bfcb-22d7ed5573f3}, !- Handle
=======
  {3d26737e-596a-4d93-8502-1a75a938aa11}, !- Handle
>>>>>>> 61ca453a
  Schedule Day 2,                         !- Name
  ,                                       !- Schedule Type Limits Name
  ,                                       !- Interpolate to Timestep
  24,                                     !- Hour 1
  0,                                      !- Minute 1
  1;                                      !- Value Until Time 1

OS:Schedule:File,
<<<<<<< HEAD
  {c1431d71-b74a-4b07-b080-4ed6a37d30a2}, !- Handle
  occupants,                              !- Name
  {547d6afd-f8d8-479f-8648-79b124f8d233}, !- Schedule Type Limits Name
  {9a6203a2-0651-4c50-ac50-ce32609b5ce3}, !- External File Name
=======
  {0c318316-f933-43e8-9a0a-deb74a59806c}, !- Handle
  occupants,                              !- Name
  {da8b7e7f-c8f1-46fa-8c12-3597a203df99}, !- Schedule Type Limits Name
  {02bcfca8-5dfd-4464-b4e4-bee9bc60ba8c}, !- External File Name
>>>>>>> 61ca453a
  1,                                      !- Column Number
  1,                                      !- Rows to Skip at Top
  8760,                                   !- Number of Hours of Data
  ,                                       !- Column Separator
  ,                                       !- Interpolate to Timestep
  60;                                     !- Minutes per Item

OS:Schedule:Ruleset,
<<<<<<< HEAD
  {95629089-4f4b-4dfc-8822-f541b4559763}, !- Handle
  Schedule Ruleset 1,                     !- Name
  {332c0df5-529f-4d41-b202-634830149294}, !- Schedule Type Limits Name
  {b15b7c5c-a714-4a4f-92f6-4822b62bebf3}; !- Default Day Schedule Name

OS:Schedule:Day,
  {b15b7c5c-a714-4a4f-92f6-4822b62bebf3}, !- Handle
  Schedule Day 3,                         !- Name
  {332c0df5-529f-4d41-b202-634830149294}, !- Schedule Type Limits Name
=======
  {cc1e7bfb-e44f-4475-86dd-7e49506e7561}, !- Handle
  Schedule Ruleset 1,                     !- Name
  {b7b61fe8-5a80-42d8-8dce-78f74ef73796}, !- Schedule Type Limits Name
  {d7266db0-b2c0-4e77-9f93-5418c8d7cd66}; !- Default Day Schedule Name

OS:Schedule:Day,
  {d7266db0-b2c0-4e77-9f93-5418c8d7cd66}, !- Handle
  Schedule Day 3,                         !- Name
  {b7b61fe8-5a80-42d8-8dce-78f74ef73796}, !- Schedule Type Limits Name
>>>>>>> 61ca453a
  ,                                       !- Interpolate to Timestep
  24,                                     !- Hour 1
  0,                                      !- Minute 1
  112.539290946133;                       !- Value Until Time 1

OS:People:Definition,
<<<<<<< HEAD
  {22cea11e-50ad-4af8-b46c-494779c18eb0}, !- Handle
=======
  {6425389a-b691-48f2-84fd-8c38a4a85128}, !- Handle
>>>>>>> 61ca453a
  res occupants|living space,             !- Name
  People,                                 !- Number of People Calculation Method
  1.32,                                   !- Number of People {people}
  ,                                       !- People per Space Floor Area {person/m2}
  ,                                       !- Space Floor Area per Person {m2/person}
  0.319734,                               !- Fraction Radiant
  0.573,                                  !- Sensible Heat Fraction
  0,                                      !- Carbon Dioxide Generation Rate {m3/s-W}
  No,                                     !- Enable ASHRAE 55 Comfort Warnings
  ZoneAveraged;                           !- Mean Radiant Temperature Calculation Type

OS:People,
<<<<<<< HEAD
  {404c3b86-6362-4a65-ab6e-f4234c5e7fdf}, !- Handle
  res occupants|living space,             !- Name
  {22cea11e-50ad-4af8-b46c-494779c18eb0}, !- People Definition Name
  {668569c0-c9a9-4643-a85d-dd040fbe15e9}, !- Space or SpaceType Name
  {c1431d71-b74a-4b07-b080-4ed6a37d30a2}, !- Number of People Schedule Name
  {95629089-4f4b-4dfc-8822-f541b4559763}, !- Activity Level Schedule Name
=======
  {e67cbc11-b409-44a9-a143-eded850ef830}, !- Handle
  res occupants|living space,             !- Name
  {6425389a-b691-48f2-84fd-8c38a4a85128}, !- People Definition Name
  {deb5ed38-2cc3-4768-9fa6-aa91a6b7fa8f}, !- Space or SpaceType Name
  {0c318316-f933-43e8-9a0a-deb74a59806c}, !- Number of People Schedule Name
  {cc1e7bfb-e44f-4475-86dd-7e49506e7561}, !- Activity Level Schedule Name
>>>>>>> 61ca453a
  ,                                       !- Surface Name/Angle Factor List Name
  ,                                       !- Work Efficiency Schedule Name
  ,                                       !- Clothing Insulation Schedule Name
  ,                                       !- Air Velocity Schedule Name
  1;                                      !- Multiplier

OS:ScheduleTypeLimits,
<<<<<<< HEAD
  {332c0df5-529f-4d41-b202-634830149294}, !- Handle
=======
  {b7b61fe8-5a80-42d8-8dce-78f74ef73796}, !- Handle
>>>>>>> 61ca453a
  ActivityLevel,                          !- Name
  0,                                      !- Lower Limit Value
  ,                                       !- Upper Limit Value
  Continuous,                             !- Numeric Type
  ActivityLevel;                          !- Unit Type

OS:ScheduleTypeLimits,
<<<<<<< HEAD
  {547d6afd-f8d8-479f-8648-79b124f8d233}, !- Handle
=======
  {da8b7e7f-c8f1-46fa-8c12-3597a203df99}, !- Handle
>>>>>>> 61ca453a
  Fractional,                             !- Name
  0,                                      !- Lower Limit Value
  1,                                      !- Upper Limit Value
  Continuous;                             !- Numeric Type

OS:People:Definition,
<<<<<<< HEAD
  {91e8f0d2-6027-427f-9443-58618a44fbd7}, !- Handle
=======
  {dec333d0-35bb-47c2-91b1-1d22ebaf48fc}, !- Handle
>>>>>>> 61ca453a
  res occupants|living space|story 2,     !- Name
  People,                                 !- Number of People Calculation Method
  1.32,                                   !- Number of People {people}
  ,                                       !- People per Space Floor Area {person/m2}
  ,                                       !- Space Floor Area per Person {m2/person}
  0.319734,                               !- Fraction Radiant
  0.573,                                  !- Sensible Heat Fraction
  0,                                      !- Carbon Dioxide Generation Rate {m3/s-W}
  No,                                     !- Enable ASHRAE 55 Comfort Warnings
  ZoneAveraged;                           !- Mean Radiant Temperature Calculation Type

OS:People,
<<<<<<< HEAD
  {7bee10a8-65db-4444-b151-151ccecd70d3}, !- Handle
  res occupants|living space|story 2,     !- Name
  {91e8f0d2-6027-427f-9443-58618a44fbd7}, !- People Definition Name
  {4bf44c82-7de3-48ca-9523-f45630f63c6e}, !- Space or SpaceType Name
  {c1431d71-b74a-4b07-b080-4ed6a37d30a2}, !- Number of People Schedule Name
  {95629089-4f4b-4dfc-8822-f541b4559763}, !- Activity Level Schedule Name
=======
  {bb045ae7-d853-41b4-8404-d6f4543b28ea}, !- Handle
  res occupants|living space|story 2,     !- Name
  {dec333d0-35bb-47c2-91b1-1d22ebaf48fc}, !- People Definition Name
  {a1ad5523-fae0-4293-aaf3-af18ab9938f2}, !- Space or SpaceType Name
  {0c318316-f933-43e8-9a0a-deb74a59806c}, !- Number of People Schedule Name
  {cc1e7bfb-e44f-4475-86dd-7e49506e7561}, !- Activity Level Schedule Name
>>>>>>> 61ca453a
  ,                                       !- Surface Name/Angle Factor List Name
  ,                                       !- Work Efficiency Schedule Name
  ,                                       !- Clothing Insulation Schedule Name
  ,                                       !- Air Velocity Schedule Name
  1;                                      !- Multiplier
<|MERGE_RESOLUTION|>--- conflicted
+++ resolved
@@ -1,73 +1,41 @@
 !- NOTE: Auto-generated from /test/osw_files/SFD_2000sqft_2story_SL_UA.osw
 
 OS:Version,
-<<<<<<< HEAD
-  {f07e3c7d-7c74-4eac-9d4c-ad3f4f6ee55f}, !- Handle
+  {390d1763-9c18-44b5-925a-2763346ba692}, !- Handle
   2.9.0;                                  !- Version Identifier
 
 OS:SimulationControl,
-  {cb9e2554-26d8-482c-8d2c-5b09cf83f062}, !- Handle
-=======
-  {4ebe12a3-3d70-45c8-bef8-777ac9be1143}, !- Handle
-  2.9.0;                                  !- Version Identifier
-
-OS:SimulationControl,
-  {88eee20f-d913-4c2d-9d2d-6f624d1ba2bf}, !- Handle
->>>>>>> 61ca453a
+  {c1d2d063-85ab-44e2-9dfc-627eabfa0dcd}, !- Handle
   ,                                       !- Do Zone Sizing Calculation
   ,                                       !- Do System Sizing Calculation
   ,                                       !- Do Plant Sizing Calculation
   No;                                     !- Run Simulation for Sizing Periods
 
 OS:Timestep,
-<<<<<<< HEAD
-  {5ad7db55-b67b-45d8-a7f7-b72ed4e0a00e}, !- Handle
+  {ac2b2ee1-b14c-4b19-8719-24263b71a1d5}, !- Handle
   6;                                      !- Number of Timesteps per Hour
 
 OS:ShadowCalculation,
-  {f5e60ee8-8256-4195-8695-c27a0d6aaff4}, !- Handle
-=======
-  {88b00800-4e96-46ed-aafe-818633641c22}, !- Handle
-  6;                                      !- Number of Timesteps per Hour
-
-OS:ShadowCalculation,
-  {3e4febf5-20dc-4a3c-9a69-c7cefa5356d5}, !- Handle
->>>>>>> 61ca453a
+  {6311819f-8787-44c7-a817-e82621ecb228}, !- Handle
   20,                                     !- Calculation Frequency
   200;                                    !- Maximum Figures in Shadow Overlap Calculations
 
 OS:SurfaceConvectionAlgorithm:Outside,
-<<<<<<< HEAD
-  {c45b5302-2c9c-4daa-9536-fdd8b0d20eba}, !- Handle
+  {21641018-b97f-462b-9cb5-3bfa445c8ba2}, !- Handle
   DOE-2;                                  !- Algorithm
 
 OS:SurfaceConvectionAlgorithm:Inside,
-  {21ee7c20-53b0-4691-9b4e-2943bb470bfc}, !- Handle
+  {bb542baf-15c0-4866-baac-a8f565f3abe8}, !- Handle
   TARP;                                   !- Algorithm
 
 OS:ZoneCapacitanceMultiplier:ResearchSpecial,
-  {540c05f6-00d3-4cd9-9c15-93a1f9f2a138}, !- Handle
-=======
-  {f29d58e0-30a5-4099-bea8-e10350a874e1}, !- Handle
-  DOE-2;                                  !- Algorithm
-
-OS:SurfaceConvectionAlgorithm:Inside,
-  {feb6791a-a132-4b4a-88c3-ac3c7235b5ad}, !- Handle
-  TARP;                                   !- Algorithm
-
-OS:ZoneCapacitanceMultiplier:ResearchSpecial,
-  {54f2684b-7310-4dd4-b419-3477fa519e3b}, !- Handle
->>>>>>> 61ca453a
+  {555306d3-2a1b-4171-a7eb-2cc57474be7a}, !- Handle
   ,                                       !- Temperature Capacity Multiplier
   15,                                     !- Humidity Capacity Multiplier
   ;                                       !- Carbon Dioxide Capacity Multiplier
 
 OS:RunPeriod,
-<<<<<<< HEAD
-  {37b75520-bb9a-4487-ba56-5fbb31dffcd6}, !- Handle
-=======
-  {4da141dd-4ea2-43cb-91e4-cf59c3a490e1}, !- Handle
->>>>>>> 61ca453a
+  {d729d2d9-a4b4-4f52-bc84-8a5c089fde75}, !- Handle
   Run Period 1,                           !- Name
   1,                                      !- Begin Month
   1,                                      !- Begin Day of Month
@@ -81,21 +49,13 @@
   ;                                       !- Number of Times Runperiod to be Repeated
 
 OS:YearDescription,
-<<<<<<< HEAD
-  {390f0100-8718-4084-a720-bca489b07d93}, !- Handle
-=======
-  {095edcb6-631f-430b-b887-333db6213f4d}, !- Handle
->>>>>>> 61ca453a
+  {0acc904f-4ac5-4141-9525-8b4615e4ed1c}, !- Handle
   2007,                                   !- Calendar Year
   ,                                       !- Day of Week for Start Day
   ;                                       !- Is Leap Year
 
 OS:Building,
-<<<<<<< HEAD
-  {d83693bb-cb85-4652-81c5-f557f091a70c}, !- Handle
-=======
-  {8a529cfa-a51b-4723-ac57-fb7d725c0f51}, !- Handle
->>>>>>> 61ca453a
+  {7d1d8bc5-99a7-4ea9-bff8-a741f4642821}, !- Handle
   Building 1,                             !- Name
   ,                                       !- Building Sector Type
   0,                                      !- North Axis {deg}
@@ -110,13 +70,8 @@
   1;                                      !- Standards Number of Living Units
 
 OS:AdditionalProperties,
-<<<<<<< HEAD
-  {18e6f0ce-096e-442f-b7e0-641f97c24667}, !- Handle
-  {d83693bb-cb85-4652-81c5-f557f091a70c}, !- Object Name
-=======
-  {bfb0bdbd-8f37-4e1b-8b47-2ac3bbc2e148}, !- Handle
-  {8a529cfa-a51b-4723-ac57-fb7d725c0f51}, !- Object Name
->>>>>>> 61ca453a
+  {6a4e5b8d-f475-42f5-99d7-2d53dc2d334a}, !- Handle
+  {7d1d8bc5-99a7-4ea9-bff8-a741f4642821}, !- Object Name
   Total Units Represented,                !- Feature Name 1
   Integer,                                !- Feature Data Type 1
   1,                                      !- Feature Value 1
@@ -125,11 +80,7 @@
   1;                                      !- Feature Value 2
 
 OS:ThermalZone,
-<<<<<<< HEAD
-  {af55f709-fef7-40a5-a5ac-84f81a93e9d5}, !- Handle
-=======
-  {5ef94aa7-35c8-43aa-b610-a41f0d8c7a94}, !- Handle
->>>>>>> 61ca453a
+  {783f11d9-6d31-4f8c-ba6e-cb4fa159eb2c}, !- Handle
   living zone,                            !- Name
   ,                                       !- Multiplier
   ,                                       !- Ceiling Height {m}
@@ -138,17 +89,10 @@
   ,                                       !- Zone Inside Convection Algorithm
   ,                                       !- Zone Outside Convection Algorithm
   ,                                       !- Zone Conditioning Equipment List Name
-<<<<<<< HEAD
-  {759c5e8a-3f57-4823-900e-94f4b26467f4}, !- Zone Air Inlet Port List
-  {d5cd90ce-e59c-4f91-9fd9-969734db6bf7}, !- Zone Air Exhaust Port List
-  {c94d3ed9-5e25-430e-aef5-ef6d3042f654}, !- Zone Air Node Name
-  {e9ee76e5-008b-4f4e-852b-63a7c40bf34a}, !- Zone Return Air Port List
-=======
-  {6eb03b52-e3e1-4b66-8462-abf19fe5900c}, !- Zone Air Inlet Port List
-  {c2fb3780-0a55-4338-b46f-2390cb3794ad}, !- Zone Air Exhaust Port List
-  {b5485538-0623-434b-bd97-b60172f61957}, !- Zone Air Node Name
-  {aeb6a5f0-bd6b-4143-b02d-a78a5da3db20}, !- Zone Return Air Port List
->>>>>>> 61ca453a
+  {dd7b617f-9278-49e3-9a2d-13b2825e4016}, !- Zone Air Inlet Port List
+  {c6207ab1-f290-496a-ad9f-ea2e062129ab}, !- Zone Air Exhaust Port List
+  {1edd7fb2-b20a-45fb-8407-33c6b7b3b8de}, !- Zone Air Node Name
+  {a88fc922-cf67-4c7f-adbf-16af44412f4e}, !- Zone Return Air Port List
   ,                                       !- Primary Daylighting Control Name
   ,                                       !- Fraction of Zone Controlled by Primary Daylighting Control
   ,                                       !- Secondary Daylighting Control Name
@@ -159,71 +103,37 @@
   No;                                     !- Use Ideal Air Loads
 
 OS:Node,
-<<<<<<< HEAD
-  {219ce400-7568-44cf-a76e-52bc79c068b9}, !- Handle
+  {9ab7b3a8-89d3-4f42-a442-a63fb4da3d7d}, !- Handle
   Node 1,                                 !- Name
-  {c94d3ed9-5e25-430e-aef5-ef6d3042f654}, !- Inlet Port
+  {1edd7fb2-b20a-45fb-8407-33c6b7b3b8de}, !- Inlet Port
   ;                                       !- Outlet Port
 
 OS:Connection,
-  {c94d3ed9-5e25-430e-aef5-ef6d3042f654}, !- Handle
-  {bf871404-5405-4d7d-9df6-7e9f5f58a303}, !- Name
-  {af55f709-fef7-40a5-a5ac-84f81a93e9d5}, !- Source Object
+  {1edd7fb2-b20a-45fb-8407-33c6b7b3b8de}, !- Handle
+  {426921b5-a044-4d8a-ad56-88b99391714b}, !- Name
+  {783f11d9-6d31-4f8c-ba6e-cb4fa159eb2c}, !- Source Object
   11,                                     !- Outlet Port
-  {219ce400-7568-44cf-a76e-52bc79c068b9}, !- Target Object
+  {9ab7b3a8-89d3-4f42-a442-a63fb4da3d7d}, !- Target Object
   2;                                      !- Inlet Port
 
 OS:PortList,
-  {759c5e8a-3f57-4823-900e-94f4b26467f4}, !- Handle
-  {1d458dd9-9540-4505-b4c0-cdb5f4524bef}, !- Name
-  {af55f709-fef7-40a5-a5ac-84f81a93e9d5}; !- HVAC Component
+  {dd7b617f-9278-49e3-9a2d-13b2825e4016}, !- Handle
+  {92487af9-8729-41fc-9698-fa2db37e9751}, !- Name
+  {783f11d9-6d31-4f8c-ba6e-cb4fa159eb2c}; !- HVAC Component
 
 OS:PortList,
-  {d5cd90ce-e59c-4f91-9fd9-969734db6bf7}, !- Handle
-  {a97166da-e6af-4540-ad77-36ac19c3aa10}, !- Name
-  {af55f709-fef7-40a5-a5ac-84f81a93e9d5}; !- HVAC Component
+  {c6207ab1-f290-496a-ad9f-ea2e062129ab}, !- Handle
+  {09fab16f-9b05-407a-8bae-04c0ce9bc592}, !- Name
+  {783f11d9-6d31-4f8c-ba6e-cb4fa159eb2c}; !- HVAC Component
 
 OS:PortList,
-  {e9ee76e5-008b-4f4e-852b-63a7c40bf34a}, !- Handle
-  {10261571-230b-48e8-aba6-f205fb89f04d}, !- Name
-  {af55f709-fef7-40a5-a5ac-84f81a93e9d5}; !- HVAC Component
+  {a88fc922-cf67-4c7f-adbf-16af44412f4e}, !- Handle
+  {b673130b-696d-45c5-a230-1cf792562823}, !- Name
+  {783f11d9-6d31-4f8c-ba6e-cb4fa159eb2c}; !- HVAC Component
 
 OS:Sizing:Zone,
-  {1712db13-3a17-483c-8131-c4119c7ca3bf}, !- Handle
-  {af55f709-fef7-40a5-a5ac-84f81a93e9d5}, !- Zone or ZoneList Name
-=======
-  {930d8be3-1997-4e22-aead-9573c5705d37}, !- Handle
-  Node 1,                                 !- Name
-  {b5485538-0623-434b-bd97-b60172f61957}, !- Inlet Port
-  ;                                       !- Outlet Port
-
-OS:Connection,
-  {b5485538-0623-434b-bd97-b60172f61957}, !- Handle
-  {b8d9e32c-6e51-4cc7-b9df-74b577701bf3}, !- Name
-  {5ef94aa7-35c8-43aa-b610-a41f0d8c7a94}, !- Source Object
-  11,                                     !- Outlet Port
-  {930d8be3-1997-4e22-aead-9573c5705d37}, !- Target Object
-  2;                                      !- Inlet Port
-
-OS:PortList,
-  {6eb03b52-e3e1-4b66-8462-abf19fe5900c}, !- Handle
-  {59684cef-1ba3-4a74-9dc5-a53bf7b91162}, !- Name
-  {5ef94aa7-35c8-43aa-b610-a41f0d8c7a94}; !- HVAC Component
-
-OS:PortList,
-  {c2fb3780-0a55-4338-b46f-2390cb3794ad}, !- Handle
-  {e2f171e6-2549-44d5-ba9a-dcec9622b652}, !- Name
-  {5ef94aa7-35c8-43aa-b610-a41f0d8c7a94}; !- HVAC Component
-
-OS:PortList,
-  {aeb6a5f0-bd6b-4143-b02d-a78a5da3db20}, !- Handle
-  {f7fc697a-3138-4d4e-b6e6-bd68ef1ca63c}, !- Name
-  {5ef94aa7-35c8-43aa-b610-a41f0d8c7a94}; !- HVAC Component
-
-OS:Sizing:Zone,
-  {b211e79c-0213-4e60-a692-b319cdc0cc1b}, !- Handle
-  {5ef94aa7-35c8-43aa-b610-a41f0d8c7a94}, !- Zone or ZoneList Name
->>>>>>> 61ca453a
+  {4ed739e7-7eaf-4869-be78-5774be75611a}, !- Handle
+  {783f11d9-6d31-4f8c-ba6e-cb4fa159eb2c}, !- Zone or ZoneList Name
   SupplyAirTemperature,                   !- Zone Cooling Design Supply Air Temperature Input Method
   14,                                     !- Zone Cooling Design Supply Air Temperature {C}
   11.11,                                  !- Zone Cooling Design Supply Air Temperature Difference {deltaC}
@@ -252,25 +162,14 @@
   autosize;                               !- Dedicated Outdoor Air High Setpoint Temperature for Design {C}
 
 OS:ZoneHVAC:EquipmentList,
-<<<<<<< HEAD
-  {532a9d01-47f6-4895-9dd2-f27e5a27c3d2}, !- Handle
+  {88332702-d38c-4389-9b08-8e5d735524a3}, !- Handle
   Zone HVAC Equipment List 1,             !- Name
-  {af55f709-fef7-40a5-a5ac-84f81a93e9d5}; !- Thermal Zone
+  {783f11d9-6d31-4f8c-ba6e-cb4fa159eb2c}; !- Thermal Zone
 
 OS:Space,
-  {668569c0-c9a9-4643-a85d-dd040fbe15e9}, !- Handle
+  {963aca92-8ade-4888-a4f3-cec5fdc70daa}, !- Handle
   living space,                           !- Name
-  {2b33ceb5-774d-4ced-8df5-6376b67f4bd9}, !- Space Type Name
-=======
-  {d2043bf0-ab2c-4ae3-b111-7b65dbdff07c}, !- Handle
-  Zone HVAC Equipment List 1,             !- Name
-  {5ef94aa7-35c8-43aa-b610-a41f0d8c7a94}; !- Thermal Zone
-
-OS:Space,
-  {deb5ed38-2cc3-4768-9fa6-aa91a6b7fa8f}, !- Handle
-  living space,                           !- Name
-  {14a68f93-4b25-4ed3-8119-702e7b83b336}, !- Space Type Name
->>>>>>> 61ca453a
+  {d6b5c8b2-bd77-472e-a7cf-9137a1919350}, !- Space Type Name
   ,                                       !- Default Construction Set Name
   ,                                       !- Default Schedule Set Name
   -0,                                     !- Direction of Relative North {deg}
@@ -278,31 +177,17 @@
   0,                                      !- Y Origin {m}
   0,                                      !- Z Origin {m}
   ,                                       !- Building Story Name
-<<<<<<< HEAD
-  {af55f709-fef7-40a5-a5ac-84f81a93e9d5}, !- Thermal Zone Name
+  {783f11d9-6d31-4f8c-ba6e-cb4fa159eb2c}, !- Thermal Zone Name
   ,                                       !- Part of Total Floor Area
   ,                                       !- Design Specification Outdoor Air Object Name
-  {66b7b28a-c3da-47d4-8d39-6f7a60eade86}; !- Building Unit Name
-
-OS:Surface,
-  {1f5c2b8b-3932-48e9-847b-89d0e61e1728}, !- Handle
+  {fdf76995-22b2-4ad7-9c66-b6b123d91401}; !- Building Unit Name
+
+OS:Surface,
+  {696de18b-9a37-485b-8801-a6ba12028aca}, !- Handle
   Surface 1,                              !- Name
   Floor,                                  !- Surface Type
   ,                                       !- Construction Name
-  {668569c0-c9a9-4643-a85d-dd040fbe15e9}, !- Space Name
-=======
-  {5ef94aa7-35c8-43aa-b610-a41f0d8c7a94}, !- Thermal Zone Name
-  ,                                       !- Part of Total Floor Area
-  ,                                       !- Design Specification Outdoor Air Object Name
-  {ccf2d906-d72a-4b87-af8d-90c4de3c470e}; !- Building Unit Name
-
-OS:Surface,
-  {97da32f6-8a6b-4e6c-83ce-d9aad5894ca3}, !- Handle
-  Surface 1,                              !- Name
-  Floor,                                  !- Surface Type
-  ,                                       !- Construction Name
-  {deb5ed38-2cc3-4768-9fa6-aa91a6b7fa8f}, !- Space Name
->>>>>>> 61ca453a
+  {963aca92-8ade-4888-a4f3-cec5fdc70daa}, !- Space Name
   Foundation,                             !- Outside Boundary Condition
   ,                                       !- Outside Boundary Condition Object
   NoSun,                                  !- Sun Exposure
@@ -315,19 +200,11 @@
   13.6310703908387, 0, 0;                 !- X,Y,Z Vertex 4 {m}
 
 OS:Surface,
-<<<<<<< HEAD
-  {b99f87d3-a496-443f-a6c6-46850725a27c}, !- Handle
+  {959dd7b7-9129-4ecd-b50d-0b178d0a593e}, !- Handle
   Surface 2,                              !- Name
   Wall,                                   !- Surface Type
   ,                                       !- Construction Name
-  {668569c0-c9a9-4643-a85d-dd040fbe15e9}, !- Space Name
-=======
-  {664c5ac5-2536-47c5-bf3b-56b13d927218}, !- Handle
-  Surface 2,                              !- Name
-  Wall,                                   !- Surface Type
-  ,                                       !- Construction Name
-  {deb5ed38-2cc3-4768-9fa6-aa91a6b7fa8f}, !- Space Name
->>>>>>> 61ca453a
+  {963aca92-8ade-4888-a4f3-cec5fdc70daa}, !- Space Name
   Outdoors,                               !- Outside Boundary Condition
   ,                                       !- Outside Boundary Condition Object
   SunExposed,                             !- Sun Exposure
@@ -340,19 +217,11 @@
   0, 0, 2.4384;                           !- X,Y,Z Vertex 4 {m}
 
 OS:Surface,
-<<<<<<< HEAD
-  {35383632-8125-49f2-b69a-404daa4ee2e4}, !- Handle
+  {1d1605cc-357f-4853-b72a-7312150a5433}, !- Handle
   Surface 3,                              !- Name
   Wall,                                   !- Surface Type
   ,                                       !- Construction Name
-  {668569c0-c9a9-4643-a85d-dd040fbe15e9}, !- Space Name
-=======
-  {a27658cc-c756-4fba-8949-d3515ca6099f}, !- Handle
-  Surface 3,                              !- Name
-  Wall,                                   !- Surface Type
-  ,                                       !- Construction Name
-  {deb5ed38-2cc3-4768-9fa6-aa91a6b7fa8f}, !- Space Name
->>>>>>> 61ca453a
+  {963aca92-8ade-4888-a4f3-cec5fdc70daa}, !- Space Name
   Outdoors,                               !- Outside Boundary Condition
   ,                                       !- Outside Boundary Condition Object
   SunExposed,                             !- Sun Exposure
@@ -365,19 +234,11 @@
   0, 6.81553519541936, 2.4384;            !- X,Y,Z Vertex 4 {m}
 
 OS:Surface,
-<<<<<<< HEAD
-  {23616e93-6029-4696-a5e9-3527123c6b72}, !- Handle
+  {db718bde-66a4-4e8f-b4c5-7b3250aaad66}, !- Handle
   Surface 4,                              !- Name
   Wall,                                   !- Surface Type
   ,                                       !- Construction Name
-  {668569c0-c9a9-4643-a85d-dd040fbe15e9}, !- Space Name
-=======
-  {cfef9976-25b8-4212-ba71-baac6c36170a}, !- Handle
-  Surface 4,                              !- Name
-  Wall,                                   !- Surface Type
-  ,                                       !- Construction Name
-  {deb5ed38-2cc3-4768-9fa6-aa91a6b7fa8f}, !- Space Name
->>>>>>> 61ca453a
+  {963aca92-8ade-4888-a4f3-cec5fdc70daa}, !- Space Name
   Outdoors,                               !- Outside Boundary Condition
   ,                                       !- Outside Boundary Condition Object
   SunExposed,                             !- Sun Exposure
@@ -390,19 +251,11 @@
   13.6310703908387, 6.81553519541936, 2.4384; !- X,Y,Z Vertex 4 {m}
 
 OS:Surface,
-<<<<<<< HEAD
-  {b4439907-e4ef-424a-a885-b5559c4e2810}, !- Handle
+  {7c6cd0ab-8ef1-40e7-a33e-7139405742b9}, !- Handle
   Surface 5,                              !- Name
   Wall,                                   !- Surface Type
   ,                                       !- Construction Name
-  {668569c0-c9a9-4643-a85d-dd040fbe15e9}, !- Space Name
-=======
-  {4dcc53bc-c882-43d0-9619-54ad795cd98a}, !- Handle
-  Surface 5,                              !- Name
-  Wall,                                   !- Surface Type
-  ,                                       !- Construction Name
-  {deb5ed38-2cc3-4768-9fa6-aa91a6b7fa8f}, !- Space Name
->>>>>>> 61ca453a
+  {963aca92-8ade-4888-a4f3-cec5fdc70daa}, !- Space Name
   Outdoors,                               !- Outside Boundary Condition
   ,                                       !- Outside Boundary Condition Object
   SunExposed,                             !- Sun Exposure
@@ -415,23 +268,13 @@
   13.6310703908387, 0, 2.4384;            !- X,Y,Z Vertex 4 {m}
 
 OS:Surface,
-<<<<<<< HEAD
-  {1d2d38c8-8e0b-4274-b229-1500a1eb8e86}, !- Handle
+  {6e6990ce-95ad-40f3-b433-4b28b8c49e7b}, !- Handle
   Surface 6,                              !- Name
   RoofCeiling,                            !- Surface Type
   ,                                       !- Construction Name
-  {668569c0-c9a9-4643-a85d-dd040fbe15e9}, !- Space Name
+  {963aca92-8ade-4888-a4f3-cec5fdc70daa}, !- Space Name
   Surface,                                !- Outside Boundary Condition
-  {26dd4adb-8fd9-470b-9d24-fe16f3a0f7c9}, !- Outside Boundary Condition Object
-=======
-  {72bc3557-9b9d-450f-881b-ab47a067ec19}, !- Handle
-  Surface 6,                              !- Name
-  RoofCeiling,                            !- Surface Type
-  ,                                       !- Construction Name
-  {deb5ed38-2cc3-4768-9fa6-aa91a6b7fa8f}, !- Space Name
-  Surface,                                !- Outside Boundary Condition
-  {907a45c4-ff13-4cd0-b865-a44019a460dc}, !- Outside Boundary Condition Object
->>>>>>> 61ca453a
+  {26c0f25e-3e34-45fd-9b10-f3fb42e4abb0}, !- Outside Boundary Condition Object
   NoSun,                                  !- Sun Exposure
   NoWind,                                 !- Wind Exposure
   ,                                       !- View Factor to Ground
@@ -442,11 +285,7 @@
   0, 0, 2.4384;                           !- X,Y,Z Vertex 4 {m}
 
 OS:SpaceType,
-<<<<<<< HEAD
-  {2b33ceb5-774d-4ced-8df5-6376b67f4bd9}, !- Handle
-=======
-  {14a68f93-4b25-4ed3-8119-702e7b83b336}, !- Handle
->>>>>>> 61ca453a
+  {d6b5c8b2-bd77-472e-a7cf-9137a1919350}, !- Handle
   Space Type 1,                           !- Name
   ,                                       !- Default Construction Set Name
   ,                                       !- Default Schedule Set Name
@@ -457,15 +296,9 @@
   living;                                 !- Standards Space Type
 
 OS:Space,
-<<<<<<< HEAD
-  {4bf44c82-7de3-48ca-9523-f45630f63c6e}, !- Handle
+  {778d75d0-891d-4421-96a6-f66e1c2cd303}, !- Handle
   living space|story 2,                   !- Name
-  {2b33ceb5-774d-4ced-8df5-6376b67f4bd9}, !- Space Type Name
-=======
-  {a1ad5523-fae0-4293-aaf3-af18ab9938f2}, !- Handle
-  living space|story 2,                   !- Name
-  {14a68f93-4b25-4ed3-8119-702e7b83b336}, !- Space Type Name
->>>>>>> 61ca453a
+  {d6b5c8b2-bd77-472e-a7cf-9137a1919350}, !- Space Type Name
   ,                                       !- Default Construction Set Name
   ,                                       !- Default Schedule Set Name
   -0,                                     !- Direction of Relative North {deg}
@@ -473,35 +306,19 @@
   0,                                      !- Y Origin {m}
   2.4384,                                 !- Z Origin {m}
   ,                                       !- Building Story Name
-<<<<<<< HEAD
-  {af55f709-fef7-40a5-a5ac-84f81a93e9d5}, !- Thermal Zone Name
+  {783f11d9-6d31-4f8c-ba6e-cb4fa159eb2c}, !- Thermal Zone Name
   ,                                       !- Part of Total Floor Area
   ,                                       !- Design Specification Outdoor Air Object Name
-  {66b7b28a-c3da-47d4-8d39-6f7a60eade86}; !- Building Unit Name
-
-OS:Surface,
-  {26dd4adb-8fd9-470b-9d24-fe16f3a0f7c9}, !- Handle
+  {fdf76995-22b2-4ad7-9c66-b6b123d91401}; !- Building Unit Name
+
+OS:Surface,
+  {26c0f25e-3e34-45fd-9b10-f3fb42e4abb0}, !- Handle
   Surface 7,                              !- Name
   Floor,                                  !- Surface Type
   ,                                       !- Construction Name
-  {4bf44c82-7de3-48ca-9523-f45630f63c6e}, !- Space Name
+  {778d75d0-891d-4421-96a6-f66e1c2cd303}, !- Space Name
   Surface,                                !- Outside Boundary Condition
-  {1d2d38c8-8e0b-4274-b229-1500a1eb8e86}, !- Outside Boundary Condition Object
-=======
-  {5ef94aa7-35c8-43aa-b610-a41f0d8c7a94}, !- Thermal Zone Name
-  ,                                       !- Part of Total Floor Area
-  ,                                       !- Design Specification Outdoor Air Object Name
-  {ccf2d906-d72a-4b87-af8d-90c4de3c470e}; !- Building Unit Name
-
-OS:Surface,
-  {907a45c4-ff13-4cd0-b865-a44019a460dc}, !- Handle
-  Surface 7,                              !- Name
-  Floor,                                  !- Surface Type
-  ,                                       !- Construction Name
-  {a1ad5523-fae0-4293-aaf3-af18ab9938f2}, !- Space Name
-  Surface,                                !- Outside Boundary Condition
-  {72bc3557-9b9d-450f-881b-ab47a067ec19}, !- Outside Boundary Condition Object
->>>>>>> 61ca453a
+  {6e6990ce-95ad-40f3-b433-4b28b8c49e7b}, !- Outside Boundary Condition Object
   NoSun,                                  !- Sun Exposure
   NoWind,                                 !- Wind Exposure
   ,                                       !- View Factor to Ground
@@ -512,19 +329,11 @@
   13.6310703908387, 0, 0;                 !- X,Y,Z Vertex 4 {m}
 
 OS:Surface,
-<<<<<<< HEAD
-  {f30291f4-2a63-4528-8903-28980fa7165d}, !- Handle
+  {c803b617-b532-4cbf-9239-880dcd6636cb}, !- Handle
   Surface 8,                              !- Name
   Wall,                                   !- Surface Type
   ,                                       !- Construction Name
-  {4bf44c82-7de3-48ca-9523-f45630f63c6e}, !- Space Name
-=======
-  {f8f47983-588f-472d-9413-ef1b2e55e924}, !- Handle
-  Surface 8,                              !- Name
-  Wall,                                   !- Surface Type
-  ,                                       !- Construction Name
-  {a1ad5523-fae0-4293-aaf3-af18ab9938f2}, !- Space Name
->>>>>>> 61ca453a
+  {778d75d0-891d-4421-96a6-f66e1c2cd303}, !- Space Name
   Outdoors,                               !- Outside Boundary Condition
   ,                                       !- Outside Boundary Condition Object
   SunExposed,                             !- Sun Exposure
@@ -537,19 +346,11 @@
   0, 0, 2.4384;                           !- X,Y,Z Vertex 4 {m}
 
 OS:Surface,
-<<<<<<< HEAD
-  {a183b548-9448-4488-8afb-b3006679d5dd}, !- Handle
+  {c4aa3607-3795-4ef9-86e9-7c8629afe6b1}, !- Handle
   Surface 9,                              !- Name
   Wall,                                   !- Surface Type
   ,                                       !- Construction Name
-  {4bf44c82-7de3-48ca-9523-f45630f63c6e}, !- Space Name
-=======
-  {1e6a93d6-7d37-440e-8616-9eaa92f8c110}, !- Handle
-  Surface 9,                              !- Name
-  Wall,                                   !- Surface Type
-  ,                                       !- Construction Name
-  {a1ad5523-fae0-4293-aaf3-af18ab9938f2}, !- Space Name
->>>>>>> 61ca453a
+  {778d75d0-891d-4421-96a6-f66e1c2cd303}, !- Space Name
   Outdoors,                               !- Outside Boundary Condition
   ,                                       !- Outside Boundary Condition Object
   SunExposed,                             !- Sun Exposure
@@ -562,19 +363,11 @@
   0, 6.81553519541936, 2.4384;            !- X,Y,Z Vertex 4 {m}
 
 OS:Surface,
-<<<<<<< HEAD
-  {17cab586-1858-4139-bc25-9aead1c6af99}, !- Handle
+  {20da3045-7b5a-4830-b8fb-cd56a4bfbd29}, !- Handle
   Surface 10,                             !- Name
   Wall,                                   !- Surface Type
   ,                                       !- Construction Name
-  {4bf44c82-7de3-48ca-9523-f45630f63c6e}, !- Space Name
-=======
-  {e10d67cc-049d-44a6-a70d-e02b48577c4a}, !- Handle
-  Surface 10,                             !- Name
-  Wall,                                   !- Surface Type
-  ,                                       !- Construction Name
-  {a1ad5523-fae0-4293-aaf3-af18ab9938f2}, !- Space Name
->>>>>>> 61ca453a
+  {778d75d0-891d-4421-96a6-f66e1c2cd303}, !- Space Name
   Outdoors,                               !- Outside Boundary Condition
   ,                                       !- Outside Boundary Condition Object
   SunExposed,                             !- Sun Exposure
@@ -587,19 +380,11 @@
   13.6310703908387, 6.81553519541936, 2.4384; !- X,Y,Z Vertex 4 {m}
 
 OS:Surface,
-<<<<<<< HEAD
-  {a30441a0-7614-4623-be03-a01b8c2ee24f}, !- Handle
+  {2c1a0da8-552f-4be6-97b9-fb557a482754}, !- Handle
   Surface 11,                             !- Name
   Wall,                                   !- Surface Type
   ,                                       !- Construction Name
-  {4bf44c82-7de3-48ca-9523-f45630f63c6e}, !- Space Name
-=======
-  {d1db33e8-e6f9-4802-95c3-37509ed602f6}, !- Handle
-  Surface 11,                             !- Name
-  Wall,                                   !- Surface Type
-  ,                                       !- Construction Name
-  {a1ad5523-fae0-4293-aaf3-af18ab9938f2}, !- Space Name
->>>>>>> 61ca453a
+  {778d75d0-891d-4421-96a6-f66e1c2cd303}, !- Space Name
   Outdoors,                               !- Outside Boundary Condition
   ,                                       !- Outside Boundary Condition Object
   SunExposed,                             !- Sun Exposure
@@ -612,23 +397,13 @@
   13.6310703908387, 0, 2.4384;            !- X,Y,Z Vertex 4 {m}
 
 OS:Surface,
-<<<<<<< HEAD
-  {56b57f73-54ad-42b5-8be6-664260baecb8}, !- Handle
+  {6d8a3e2f-2e05-4789-82bb-fcc7300db6a2}, !- Handle
   Surface 12,                             !- Name
   RoofCeiling,                            !- Surface Type
   ,                                       !- Construction Name
-  {4bf44c82-7de3-48ca-9523-f45630f63c6e}, !- Space Name
+  {778d75d0-891d-4421-96a6-f66e1c2cd303}, !- Space Name
   Surface,                                !- Outside Boundary Condition
-  {124ed681-55f6-4506-9e3b-0465e2d040f7}, !- Outside Boundary Condition Object
-=======
-  {faff8d87-fd30-4939-b16f-b2939507d7d6}, !- Handle
-  Surface 12,                             !- Name
-  RoofCeiling,                            !- Surface Type
-  ,                                       !- Construction Name
-  {a1ad5523-fae0-4293-aaf3-af18ab9938f2}, !- Space Name
-  Surface,                                !- Outside Boundary Condition
-  {a7084e24-ab58-4f29-ab38-bd4df1be5e9f}, !- Outside Boundary Condition Object
->>>>>>> 61ca453a
+  {e97dffa1-da4d-46a5-82c5-d88f0aa2bc87}, !- Outside Boundary Condition Object
   NoSun,                                  !- Sun Exposure
   NoWind,                                 !- Wind Exposure
   ,                                       !- View Factor to Ground
@@ -639,23 +414,13 @@
   0, 0, 2.4384;                           !- X,Y,Z Vertex 4 {m}
 
 OS:Surface,
-<<<<<<< HEAD
-  {124ed681-55f6-4506-9e3b-0465e2d040f7}, !- Handle
+  {e97dffa1-da4d-46a5-82c5-d88f0aa2bc87}, !- Handle
   Surface 13,                             !- Name
   Floor,                                  !- Surface Type
   ,                                       !- Construction Name
-  {3d44f9e3-1b94-4e96-b525-ab4c8ff5e277}, !- Space Name
+  {1250ddd0-ec80-42f1-9827-bf7b2436666c}, !- Space Name
   Surface,                                !- Outside Boundary Condition
-  {56b57f73-54ad-42b5-8be6-664260baecb8}, !- Outside Boundary Condition Object
-=======
-  {a7084e24-ab58-4f29-ab38-bd4df1be5e9f}, !- Handle
-  Surface 13,                             !- Name
-  Floor,                                  !- Surface Type
-  ,                                       !- Construction Name
-  {85f72f60-ab21-45cd-a935-e64c9ff3ea0b}, !- Space Name
-  Surface,                                !- Outside Boundary Condition
-  {faff8d87-fd30-4939-b16f-b2939507d7d6}, !- Outside Boundary Condition Object
->>>>>>> 61ca453a
+  {6d8a3e2f-2e05-4789-82bb-fcc7300db6a2}, !- Outside Boundary Condition Object
   NoSun,                                  !- Sun Exposure
   NoWind,                                 !- Wind Exposure
   ,                                       !- View Factor to Ground
@@ -666,19 +431,11 @@
   0, 0, 0;                                !- X,Y,Z Vertex 4 {m}
 
 OS:Surface,
-<<<<<<< HEAD
-  {49374554-84c1-4dd1-9a24-16fe5e5a02bb}, !- Handle
+  {ffc9fd75-e25c-4010-8114-1ca469ba8750}, !- Handle
   Surface 14,                             !- Name
   RoofCeiling,                            !- Surface Type
   ,                                       !- Construction Name
-  {3d44f9e3-1b94-4e96-b525-ab4c8ff5e277}, !- Space Name
-=======
-  {9de20b1b-d0f3-4aa3-930e-1cca0bdcacad}, !- Handle
-  Surface 14,                             !- Name
-  RoofCeiling,                            !- Surface Type
-  ,                                       !- Construction Name
-  {85f72f60-ab21-45cd-a935-e64c9ff3ea0b}, !- Space Name
->>>>>>> 61ca453a
+  {1250ddd0-ec80-42f1-9827-bf7b2436666c}, !- Space Name
   Outdoors,                               !- Outside Boundary Condition
   ,                                       !- Outside Boundary Condition Object
   SunExposed,                             !- Sun Exposure
@@ -691,19 +448,11 @@
   13.6310703908387, 0, 0;                 !- X,Y,Z Vertex 4 {m}
 
 OS:Surface,
-<<<<<<< HEAD
-  {2b4e65f4-4173-4815-86d9-f39dc9680d2d}, !- Handle
+  {a5d5fda1-66d5-4eff-a3ca-6e0efd829889}, !- Handle
   Surface 15,                             !- Name
   RoofCeiling,                            !- Surface Type
   ,                                       !- Construction Name
-  {3d44f9e3-1b94-4e96-b525-ab4c8ff5e277}, !- Space Name
-=======
-  {e470a54f-a54e-4c6f-8d28-49d9906543e5}, !- Handle
-  Surface 15,                             !- Name
-  RoofCeiling,                            !- Surface Type
-  ,                                       !- Construction Name
-  {85f72f60-ab21-45cd-a935-e64c9ff3ea0b}, !- Space Name
->>>>>>> 61ca453a
+  {1250ddd0-ec80-42f1-9827-bf7b2436666c}, !- Space Name
   Outdoors,                               !- Outside Boundary Condition
   ,                                       !- Outside Boundary Condition Object
   SunExposed,                             !- Sun Exposure
@@ -716,19 +465,11 @@
   0, 6.81553519541936, 0;                 !- X,Y,Z Vertex 4 {m}
 
 OS:Surface,
-<<<<<<< HEAD
-  {02cc3d57-faf4-4cae-b391-95e45e8333ac}, !- Handle
+  {9ab627d6-f5ff-43be-a29c-a44e6cde61c8}, !- Handle
   Surface 16,                             !- Name
   Wall,                                   !- Surface Type
   ,                                       !- Construction Name
-  {3d44f9e3-1b94-4e96-b525-ab4c8ff5e277}, !- Space Name
-=======
-  {cfcfa29f-20cd-401a-8ec1-8bdf8cc05a19}, !- Handle
-  Surface 16,                             !- Name
-  Wall,                                   !- Surface Type
-  ,                                       !- Construction Name
-  {85f72f60-ab21-45cd-a935-e64c9ff3ea0b}, !- Space Name
->>>>>>> 61ca453a
+  {1250ddd0-ec80-42f1-9827-bf7b2436666c}, !- Space Name
   Outdoors,                               !- Outside Boundary Condition
   ,                                       !- Outside Boundary Condition Object
   SunExposed,                             !- Sun Exposure
@@ -740,19 +481,11 @@
   0, 0, 0;                                !- X,Y,Z Vertex 3 {m}
 
 OS:Surface,
-<<<<<<< HEAD
-  {f33ea4ac-fc21-43d8-9cb1-595d351fd8f9}, !- Handle
+  {8ba37079-4c0d-4f94-b7a1-13bc16d8da93}, !- Handle
   Surface 17,                             !- Name
   Wall,                                   !- Surface Type
   ,                                       !- Construction Name
-  {3d44f9e3-1b94-4e96-b525-ab4c8ff5e277}, !- Space Name
-=======
-  {349c70a0-7256-4ea1-835b-c655c6542ca5}, !- Handle
-  Surface 17,                             !- Name
-  Wall,                                   !- Surface Type
-  ,                                       !- Construction Name
-  {85f72f60-ab21-45cd-a935-e64c9ff3ea0b}, !- Space Name
->>>>>>> 61ca453a
+  {1250ddd0-ec80-42f1-9827-bf7b2436666c}, !- Space Name
   Outdoors,                               !- Outside Boundary Condition
   ,                                       !- Outside Boundary Condition Object
   SunExposed,                             !- Sun Exposure
@@ -764,15 +497,9 @@
   13.6310703908387, 6.81553519541936, 0;  !- X,Y,Z Vertex 3 {m}
 
 OS:Space,
-<<<<<<< HEAD
-  {3d44f9e3-1b94-4e96-b525-ab4c8ff5e277}, !- Handle
+  {1250ddd0-ec80-42f1-9827-bf7b2436666c}, !- Handle
   unfinished attic space,                 !- Name
-  {5df57109-23af-4f0f-a19b-dedd9591f0f1}, !- Space Type Name
-=======
-  {85f72f60-ab21-45cd-a935-e64c9ff3ea0b}, !- Handle
-  unfinished attic space,                 !- Name
-  {9cd30816-8ebc-47a4-9dbb-68e49a70491a}, !- Space Type Name
->>>>>>> 61ca453a
+  {3c11930b-8529-4978-8a51-ce1e6c585d48}, !- Space Type Name
   ,                                       !- Default Construction Set Name
   ,                                       !- Default Schedule Set Name
   -0,                                     !- Direction of Relative North {deg}
@@ -780,17 +507,10 @@
   0,                                      !- Y Origin {m}
   4.8768,                                 !- Z Origin {m}
   ,                                       !- Building Story Name
-<<<<<<< HEAD
-  {441bb528-38b6-4152-adb6-3b149911264b}; !- Thermal Zone Name
+  {981be37a-cdf5-4043-84f0-dc41f4f66ef1}; !- Thermal Zone Name
 
 OS:ThermalZone,
-  {441bb528-38b6-4152-adb6-3b149911264b}, !- Handle
-=======
-  {4ab7d903-b752-4293-b2fb-996eb74cec52}; !- Thermal Zone Name
-
-OS:ThermalZone,
-  {4ab7d903-b752-4293-b2fb-996eb74cec52}, !- Handle
->>>>>>> 61ca453a
+  {981be37a-cdf5-4043-84f0-dc41f4f66ef1}, !- Handle
   unfinished attic zone,                  !- Name
   ,                                       !- Multiplier
   ,                                       !- Ceiling Height {m}
@@ -799,17 +519,10 @@
   ,                                       !- Zone Inside Convection Algorithm
   ,                                       !- Zone Outside Convection Algorithm
   ,                                       !- Zone Conditioning Equipment List Name
-<<<<<<< HEAD
-  {3855c530-ea5e-4136-b144-293c6cd6d755}, !- Zone Air Inlet Port List
-  {dd850649-3e5c-4042-a1ba-e3d30fced50c}, !- Zone Air Exhaust Port List
-  {7ab7138c-416f-4c7a-9dd6-435d534d970d}, !- Zone Air Node Name
-  {be300fcc-7f12-4883-940d-c165a92e9ae2}, !- Zone Return Air Port List
-=======
-  {1eb9efc8-22a4-4c37-9a3e-741b878a43fa}, !- Zone Air Inlet Port List
-  {07ff7c36-1331-4714-9ba2-30d3a18ab6c0}, !- Zone Air Exhaust Port List
-  {60b3f56f-6deb-4651-bbd4-7e12c84175df}, !- Zone Air Node Name
-  {c4a7c870-a3ac-414e-8e99-47c740598af9}, !- Zone Return Air Port List
->>>>>>> 61ca453a
+  {aba2723c-1dc8-4c80-b31a-e8f7726c9c66}, !- Zone Air Inlet Port List
+  {24905948-67fd-4958-872f-92e7f7b4e631}, !- Zone Air Exhaust Port List
+  {96127b5d-4700-4538-8d39-5828d59b1796}, !- Zone Air Node Name
+  {76c381d6-8160-4122-9710-834782df8dd9}, !- Zone Return Air Port List
   ,                                       !- Primary Daylighting Control Name
   ,                                       !- Fraction of Zone Controlled by Primary Daylighting Control
   ,                                       !- Secondary Daylighting Control Name
@@ -820,71 +533,37 @@
   No;                                     !- Use Ideal Air Loads
 
 OS:Node,
-<<<<<<< HEAD
-  {66ca5473-632b-47bd-b75a-5b0dda305b9f}, !- Handle
+  {a5f26359-71e4-4c28-a039-828f0ab76a61}, !- Handle
   Node 2,                                 !- Name
-  {7ab7138c-416f-4c7a-9dd6-435d534d970d}, !- Inlet Port
+  {96127b5d-4700-4538-8d39-5828d59b1796}, !- Inlet Port
   ;                                       !- Outlet Port
 
 OS:Connection,
-  {7ab7138c-416f-4c7a-9dd6-435d534d970d}, !- Handle
-  {5b061b79-79ac-4133-9246-a942423c7982}, !- Name
-  {441bb528-38b6-4152-adb6-3b149911264b}, !- Source Object
+  {96127b5d-4700-4538-8d39-5828d59b1796}, !- Handle
+  {67f843d8-d348-476e-bad3-1fe557225736}, !- Name
+  {981be37a-cdf5-4043-84f0-dc41f4f66ef1}, !- Source Object
   11,                                     !- Outlet Port
-  {66ca5473-632b-47bd-b75a-5b0dda305b9f}, !- Target Object
+  {a5f26359-71e4-4c28-a039-828f0ab76a61}, !- Target Object
   2;                                      !- Inlet Port
 
 OS:PortList,
-  {3855c530-ea5e-4136-b144-293c6cd6d755}, !- Handle
-  {17e33a97-2137-4233-8ff6-60cb8fba75ba}, !- Name
-  {441bb528-38b6-4152-adb6-3b149911264b}; !- HVAC Component
+  {aba2723c-1dc8-4c80-b31a-e8f7726c9c66}, !- Handle
+  {925b8640-074f-4b59-b58d-9518c17a4a60}, !- Name
+  {981be37a-cdf5-4043-84f0-dc41f4f66ef1}; !- HVAC Component
 
 OS:PortList,
-  {dd850649-3e5c-4042-a1ba-e3d30fced50c}, !- Handle
-  {9cf7612d-f1be-468c-a13e-40aa5133872c}, !- Name
-  {441bb528-38b6-4152-adb6-3b149911264b}; !- HVAC Component
+  {24905948-67fd-4958-872f-92e7f7b4e631}, !- Handle
+  {a80e67ce-743b-47e5-a204-b179ddb273bb}, !- Name
+  {981be37a-cdf5-4043-84f0-dc41f4f66ef1}; !- HVAC Component
 
 OS:PortList,
-  {be300fcc-7f12-4883-940d-c165a92e9ae2}, !- Handle
-  {2f4f01be-7164-4d92-a5d3-7279120070a7}, !- Name
-  {441bb528-38b6-4152-adb6-3b149911264b}; !- HVAC Component
+  {76c381d6-8160-4122-9710-834782df8dd9}, !- Handle
+  {6e796f3a-becd-4689-b2c5-d24776f04e10}, !- Name
+  {981be37a-cdf5-4043-84f0-dc41f4f66ef1}; !- HVAC Component
 
 OS:Sizing:Zone,
-  {a7e788db-fffe-43f7-9f01-e1b0c25d04df}, !- Handle
-  {441bb528-38b6-4152-adb6-3b149911264b}, !- Zone or ZoneList Name
-=======
-  {c2dc0e5d-cd29-4b7b-8b4e-575a5e0620c1}, !- Handle
-  Node 2,                                 !- Name
-  {60b3f56f-6deb-4651-bbd4-7e12c84175df}, !- Inlet Port
-  ;                                       !- Outlet Port
-
-OS:Connection,
-  {60b3f56f-6deb-4651-bbd4-7e12c84175df}, !- Handle
-  {89a39416-f98a-415d-95b0-23c8541d00f4}, !- Name
-  {4ab7d903-b752-4293-b2fb-996eb74cec52}, !- Source Object
-  11,                                     !- Outlet Port
-  {c2dc0e5d-cd29-4b7b-8b4e-575a5e0620c1}, !- Target Object
-  2;                                      !- Inlet Port
-
-OS:PortList,
-  {1eb9efc8-22a4-4c37-9a3e-741b878a43fa}, !- Handle
-  {eeb86a30-c549-4b34-ae7c-14f5101d8553}, !- Name
-  {4ab7d903-b752-4293-b2fb-996eb74cec52}; !- HVAC Component
-
-OS:PortList,
-  {07ff7c36-1331-4714-9ba2-30d3a18ab6c0}, !- Handle
-  {10e2049f-2c7a-4613-9932-2e53f6d7d8c1}, !- Name
-  {4ab7d903-b752-4293-b2fb-996eb74cec52}; !- HVAC Component
-
-OS:PortList,
-  {c4a7c870-a3ac-414e-8e99-47c740598af9}, !- Handle
-  {a94d43ff-74c1-4478-9c9e-8f95bcc6c331}, !- Name
-  {4ab7d903-b752-4293-b2fb-996eb74cec52}; !- HVAC Component
-
-OS:Sizing:Zone,
-  {50dd2172-277a-45ba-a741-5233eb18c430}, !- Handle
-  {4ab7d903-b752-4293-b2fb-996eb74cec52}, !- Zone or ZoneList Name
->>>>>>> 61ca453a
+  {8ddd203d-1c3e-420e-877f-961ace10a2f5}, !- Handle
+  {981be37a-cdf5-4043-84f0-dc41f4f66ef1}, !- Zone or ZoneList Name
   SupplyAirTemperature,                   !- Zone Cooling Design Supply Air Temperature Input Method
   14,                                     !- Zone Cooling Design Supply Air Temperature {C}
   11.11,                                  !- Zone Cooling Design Supply Air Temperature Difference {deltaC}
@@ -913,21 +592,12 @@
   autosize;                               !- Dedicated Outdoor Air High Setpoint Temperature for Design {C}
 
 OS:ZoneHVAC:EquipmentList,
-<<<<<<< HEAD
-  {febeb293-5f9e-4306-b1fd-15bd6a6fb354}, !- Handle
+  {d77354fd-3c4e-466a-a3c0-68c58b427282}, !- Handle
   Zone HVAC Equipment List 2,             !- Name
-  {441bb528-38b6-4152-adb6-3b149911264b}; !- Thermal Zone
+  {981be37a-cdf5-4043-84f0-dc41f4f66ef1}; !- Thermal Zone
 
 OS:SpaceType,
-  {5df57109-23af-4f0f-a19b-dedd9591f0f1}, !- Handle
-=======
-  {2097e8b2-fdb6-4e0a-bd0c-f8aca346051f}, !- Handle
-  Zone HVAC Equipment List 2,             !- Name
-  {4ab7d903-b752-4293-b2fb-996eb74cec52}; !- Thermal Zone
-
-OS:SpaceType,
-  {9cd30816-8ebc-47a4-9dbb-68e49a70491a}, !- Handle
->>>>>>> 61ca453a
+  {3c11930b-8529-4978-8a51-ce1e6c585d48}, !- Handle
   Space Type 2,                           !- Name
   ,                                       !- Default Construction Set Name
   ,                                       !- Default Schedule Set Name
@@ -938,23 +608,14 @@
   unfinished attic;                       !- Standards Space Type
 
 OS:BuildingUnit,
-<<<<<<< HEAD
-  {66b7b28a-c3da-47d4-8d39-6f7a60eade86}, !- Handle
-=======
-  {ccf2d906-d72a-4b87-af8d-90c4de3c470e}, !- Handle
->>>>>>> 61ca453a
+  {fdf76995-22b2-4ad7-9c66-b6b123d91401}, !- Handle
   unit 1,                                 !- Name
   ,                                       !- Rendering Color
   Residential;                            !- Building Unit Type
 
 OS:AdditionalProperties,
-<<<<<<< HEAD
-  {8a291fec-f984-4c8e-b6e5-b33cbc023be7}, !- Handle
-  {66b7b28a-c3da-47d4-8d39-6f7a60eade86}, !- Object Name
-=======
-  {7a2201e3-88da-4f48-9da4-a63e3cbe054c}, !- Handle
-  {ccf2d906-d72a-4b87-af8d-90c4de3c470e}, !- Object Name
->>>>>>> 61ca453a
+  {d7c97fdf-1b9d-419b-80db-bd151ba5a823}, !- Handle
+  {fdf76995-22b2-4ad7-9c66-b6b123d91401}, !- Object Name
   NumberOfBedrooms,                       !- Feature Name 1
   Integer,                                !- Feature Data Type 1
   3,                                      !- Feature Value 1
@@ -966,20 +627,12 @@
   2.6400000000000001;                     !- Feature Value 3
 
 OS:External:File,
-<<<<<<< HEAD
-  {9a6203a2-0651-4c50-ac50-ce32609b5ce3}, !- Handle
-=======
-  {02bcfca8-5dfd-4464-b4e4-bee9bc60ba8c}, !- Handle
->>>>>>> 61ca453a
+  {88cc6f80-7444-42b8-ab0c-b731beaafd27}, !- Handle
   8760.csv,                               !- Name
   8760.csv;                               !- File Name
 
 OS:Schedule:Day,
-<<<<<<< HEAD
-  {317ff9f2-3710-41f0-98cc-467fd884c379}, !- Handle
-=======
-  {d0278b45-f94e-46bb-92ed-56b5ec3d05f1}, !- Handle
->>>>>>> 61ca453a
+  {125365b9-9888-4e88-ae61-15d25fa62795}, !- Handle
   Schedule Day 1,                         !- Name
   ,                                       !- Schedule Type Limits Name
   ,                                       !- Interpolate to Timestep
@@ -988,11 +641,7 @@
   0;                                      !- Value Until Time 1
 
 OS:Schedule:Day,
-<<<<<<< HEAD
-  {15f2c750-d210-4161-bfcb-22d7ed5573f3}, !- Handle
-=======
-  {3d26737e-596a-4d93-8502-1a75a938aa11}, !- Handle
->>>>>>> 61ca453a
+  {f0f9b734-1e85-4446-87e1-5f05dc541c75}, !- Handle
   Schedule Day 2,                         !- Name
   ,                                       !- Schedule Type Limits Name
   ,                                       !- Interpolate to Timestep
@@ -1001,17 +650,10 @@
   1;                                      !- Value Until Time 1
 
 OS:Schedule:File,
-<<<<<<< HEAD
-  {c1431d71-b74a-4b07-b080-4ed6a37d30a2}, !- Handle
+  {a9013ee6-8dc5-4ceb-a6d0-406f878f241d}, !- Handle
   occupants,                              !- Name
-  {547d6afd-f8d8-479f-8648-79b124f8d233}, !- Schedule Type Limits Name
-  {9a6203a2-0651-4c50-ac50-ce32609b5ce3}, !- External File Name
-=======
-  {0c318316-f933-43e8-9a0a-deb74a59806c}, !- Handle
-  occupants,                              !- Name
-  {da8b7e7f-c8f1-46fa-8c12-3597a203df99}, !- Schedule Type Limits Name
-  {02bcfca8-5dfd-4464-b4e4-bee9bc60ba8c}, !- External File Name
->>>>>>> 61ca453a
+  {73d6f238-9ada-45cb-b5e9-121ca9c8c541}, !- Schedule Type Limits Name
+  {88cc6f80-7444-42b8-ab0c-b731beaafd27}, !- External File Name
   1,                                      !- Column Number
   1,                                      !- Rows to Skip at Top
   8760,                                   !- Number of Hours of Data
@@ -1020,38 +662,22 @@
   60;                                     !- Minutes per Item
 
 OS:Schedule:Ruleset,
-<<<<<<< HEAD
-  {95629089-4f4b-4dfc-8822-f541b4559763}, !- Handle
+  {992a5f53-2708-4adb-8580-b0e9e4e95bd5}, !- Handle
   Schedule Ruleset 1,                     !- Name
-  {332c0df5-529f-4d41-b202-634830149294}, !- Schedule Type Limits Name
-  {b15b7c5c-a714-4a4f-92f6-4822b62bebf3}; !- Default Day Schedule Name
+  {da0e6f0c-5f27-4e94-8dbf-80dc62028736}, !- Schedule Type Limits Name
+  {529c9963-9cb4-41d1-8471-c3c5d3c3a284}; !- Default Day Schedule Name
 
 OS:Schedule:Day,
-  {b15b7c5c-a714-4a4f-92f6-4822b62bebf3}, !- Handle
+  {529c9963-9cb4-41d1-8471-c3c5d3c3a284}, !- Handle
   Schedule Day 3,                         !- Name
-  {332c0df5-529f-4d41-b202-634830149294}, !- Schedule Type Limits Name
-=======
-  {cc1e7bfb-e44f-4475-86dd-7e49506e7561}, !- Handle
-  Schedule Ruleset 1,                     !- Name
-  {b7b61fe8-5a80-42d8-8dce-78f74ef73796}, !- Schedule Type Limits Name
-  {d7266db0-b2c0-4e77-9f93-5418c8d7cd66}; !- Default Day Schedule Name
-
-OS:Schedule:Day,
-  {d7266db0-b2c0-4e77-9f93-5418c8d7cd66}, !- Handle
-  Schedule Day 3,                         !- Name
-  {b7b61fe8-5a80-42d8-8dce-78f74ef73796}, !- Schedule Type Limits Name
->>>>>>> 61ca453a
+  {da0e6f0c-5f27-4e94-8dbf-80dc62028736}, !- Schedule Type Limits Name
   ,                                       !- Interpolate to Timestep
   24,                                     !- Hour 1
   0,                                      !- Minute 1
   112.539290946133;                       !- Value Until Time 1
 
 OS:People:Definition,
-<<<<<<< HEAD
-  {22cea11e-50ad-4af8-b46c-494779c18eb0}, !- Handle
-=======
-  {6425389a-b691-48f2-84fd-8c38a4a85128}, !- Handle
->>>>>>> 61ca453a
+  {a8f3f9f6-0dbd-4488-a186-6f33901bb1b6}, !- Handle
   res occupants|living space,             !- Name
   People,                                 !- Number of People Calculation Method
   1.32,                                   !- Number of People {people}
@@ -1064,21 +690,12 @@
   ZoneAveraged;                           !- Mean Radiant Temperature Calculation Type
 
 OS:People,
-<<<<<<< HEAD
-  {404c3b86-6362-4a65-ab6e-f4234c5e7fdf}, !- Handle
+  {8c528535-8981-4a51-b4b2-3058bb7d28e8}, !- Handle
   res occupants|living space,             !- Name
-  {22cea11e-50ad-4af8-b46c-494779c18eb0}, !- People Definition Name
-  {668569c0-c9a9-4643-a85d-dd040fbe15e9}, !- Space or SpaceType Name
-  {c1431d71-b74a-4b07-b080-4ed6a37d30a2}, !- Number of People Schedule Name
-  {95629089-4f4b-4dfc-8822-f541b4559763}, !- Activity Level Schedule Name
-=======
-  {e67cbc11-b409-44a9-a143-eded850ef830}, !- Handle
-  res occupants|living space,             !- Name
-  {6425389a-b691-48f2-84fd-8c38a4a85128}, !- People Definition Name
-  {deb5ed38-2cc3-4768-9fa6-aa91a6b7fa8f}, !- Space or SpaceType Name
-  {0c318316-f933-43e8-9a0a-deb74a59806c}, !- Number of People Schedule Name
-  {cc1e7bfb-e44f-4475-86dd-7e49506e7561}, !- Activity Level Schedule Name
->>>>>>> 61ca453a
+  {a8f3f9f6-0dbd-4488-a186-6f33901bb1b6}, !- People Definition Name
+  {963aca92-8ade-4888-a4f3-cec5fdc70daa}, !- Space or SpaceType Name
+  {a9013ee6-8dc5-4ceb-a6d0-406f878f241d}, !- Number of People Schedule Name
+  {992a5f53-2708-4adb-8580-b0e9e4e95bd5}, !- Activity Level Schedule Name
   ,                                       !- Surface Name/Angle Factor List Name
   ,                                       !- Work Efficiency Schedule Name
   ,                                       !- Clothing Insulation Schedule Name
@@ -1086,11 +703,7 @@
   1;                                      !- Multiplier
 
 OS:ScheduleTypeLimits,
-<<<<<<< HEAD
-  {332c0df5-529f-4d41-b202-634830149294}, !- Handle
-=======
-  {b7b61fe8-5a80-42d8-8dce-78f74ef73796}, !- Handle
->>>>>>> 61ca453a
+  {da0e6f0c-5f27-4e94-8dbf-80dc62028736}, !- Handle
   ActivityLevel,                          !- Name
   0,                                      !- Lower Limit Value
   ,                                       !- Upper Limit Value
@@ -1098,22 +711,14 @@
   ActivityLevel;                          !- Unit Type
 
 OS:ScheduleTypeLimits,
-<<<<<<< HEAD
-  {547d6afd-f8d8-479f-8648-79b124f8d233}, !- Handle
-=======
-  {da8b7e7f-c8f1-46fa-8c12-3597a203df99}, !- Handle
->>>>>>> 61ca453a
+  {73d6f238-9ada-45cb-b5e9-121ca9c8c541}, !- Handle
   Fractional,                             !- Name
   0,                                      !- Lower Limit Value
   1,                                      !- Upper Limit Value
   Continuous;                             !- Numeric Type
 
 OS:People:Definition,
-<<<<<<< HEAD
-  {91e8f0d2-6027-427f-9443-58618a44fbd7}, !- Handle
-=======
-  {dec333d0-35bb-47c2-91b1-1d22ebaf48fc}, !- Handle
->>>>>>> 61ca453a
+  {7817b9cc-3aa6-428c-882f-d2725d948183}, !- Handle
   res occupants|living space|story 2,     !- Name
   People,                                 !- Number of People Calculation Method
   1.32,                                   !- Number of People {people}
@@ -1126,21 +731,12 @@
   ZoneAveraged;                           !- Mean Radiant Temperature Calculation Type
 
 OS:People,
-<<<<<<< HEAD
-  {7bee10a8-65db-4444-b151-151ccecd70d3}, !- Handle
+  {25eb54e5-f3e9-467e-9584-6c992f6adaa6}, !- Handle
   res occupants|living space|story 2,     !- Name
-  {91e8f0d2-6027-427f-9443-58618a44fbd7}, !- People Definition Name
-  {4bf44c82-7de3-48ca-9523-f45630f63c6e}, !- Space or SpaceType Name
-  {c1431d71-b74a-4b07-b080-4ed6a37d30a2}, !- Number of People Schedule Name
-  {95629089-4f4b-4dfc-8822-f541b4559763}, !- Activity Level Schedule Name
-=======
-  {bb045ae7-d853-41b4-8404-d6f4543b28ea}, !- Handle
-  res occupants|living space|story 2,     !- Name
-  {dec333d0-35bb-47c2-91b1-1d22ebaf48fc}, !- People Definition Name
-  {a1ad5523-fae0-4293-aaf3-af18ab9938f2}, !- Space or SpaceType Name
-  {0c318316-f933-43e8-9a0a-deb74a59806c}, !- Number of People Schedule Name
-  {cc1e7bfb-e44f-4475-86dd-7e49506e7561}, !- Activity Level Schedule Name
->>>>>>> 61ca453a
+  {7817b9cc-3aa6-428c-882f-d2725d948183}, !- People Definition Name
+  {778d75d0-891d-4421-96a6-f66e1c2cd303}, !- Space or SpaceType Name
+  {a9013ee6-8dc5-4ceb-a6d0-406f878f241d}, !- Number of People Schedule Name
+  {992a5f53-2708-4adb-8580-b0e9e4e95bd5}, !- Activity Level Schedule Name
   ,                                       !- Surface Name/Angle Factor List Name
   ,                                       !- Work Efficiency Schedule Name
   ,                                       !- Clothing Insulation Schedule Name
