!- NOTE: Auto-generated from /test/osw_files/SFD_2000sqft_2story_SL_UA.osw

OS:Version,
<<<<<<< HEAD
  {2e243bd9-423b-437d-b0d5-277a1579b641}, !- Handle
  3.2.0;                                  !- Version Identifier

OS:SimulationControl,
  {dad98adb-9ded-4849-999f-c2f521063f70}, !- Handle
=======
  {71746e7a-a800-41dd-900c-de6acd73a12b}, !- Handle
  2.9.0;                                  !- Version Identifier

OS:SimulationControl,
  {4a98a1e2-7125-4586-a647-3ac35432c2a7}, !- Handle
>>>>>>> 78927444
  ,                                       !- Do Zone Sizing Calculation
  ,                                       !- Do System Sizing Calculation
  ,                                       !- Do Plant Sizing Calculation
  No;                                     !- Run Simulation for Sizing Periods

OS:Timestep,
<<<<<<< HEAD
  {f71afee5-6ec3-492a-bcdb-ea55cede1b52}, !- Handle
  6;                                      !- Number of Timesteps per Hour

OS:ShadowCalculation,
  {2498225e-0421-4039-a77e-b3e2cc0779e6}, !- Handle
  PolygonClipping,                        !- Shading Calculation Method
  ,                                       !- Shading Calculation Update Frequency Method
  20,                                     !- Shading Calculation Update Frequency
  200,                                    !- Maximum Figures in Shadow Overlap Calculations
  ,                                       !- Polygon Clipping Algorithm
  512,                                    !- Pixel Counting Resolution
  ,                                       !- Sky Diffuse Modeling Algorithm
  No,                                     !- Output External Shading Calculation Results
  No,                                     !- Disable Self-Shading Within Shading Zone Groups
  No;                                     !- Disable Self-Shading From Shading Zone Groups to Other Zones

OS:SurfaceConvectionAlgorithm:Outside,
  {3f408e33-db8a-4317-924a-89ba92006c8f}, !- Handle
  DOE-2;                                  !- Algorithm

OS:SurfaceConvectionAlgorithm:Inside,
  {5aa42c37-5054-45ac-b179-335c3f76298b}, !- Handle
  TARP;                                   !- Algorithm

OS:ZoneCapacitanceMultiplier:ResearchSpecial,
  {765cabb0-4b5f-4d95-a067-7315887b2157}, !- Handle
=======
  {4eb69a25-55dd-496e-9d7c-34f9bc2dc245}, !- Handle
  6;                                      !- Number of Timesteps per Hour

OS:ShadowCalculation,
  {c0c02a92-2fee-4770-8e27-5c88b480fa08}, !- Handle
  20,                                     !- Calculation Frequency
  200;                                    !- Maximum Figures in Shadow Overlap Calculations

OS:SurfaceConvectionAlgorithm:Outside,
  {8f07bf01-0470-47bf-a066-3dbde0f77df2}, !- Handle
  DOE-2;                                  !- Algorithm

OS:SurfaceConvectionAlgorithm:Inside,
  {60d7e42c-585d-476d-aecc-9e979ae1084e}, !- Handle
  TARP;                                   !- Algorithm

OS:ZoneCapacitanceMultiplier:ResearchSpecial,
  {bbcf9b8a-a4ca-46b6-94d3-3f8a23500840}, !- Handle
>>>>>>> 78927444
  ,                                       !- Temperature Capacity Multiplier
  15,                                     !- Humidity Capacity Multiplier
  ;                                       !- Carbon Dioxide Capacity Multiplier

OS:RunPeriod,
<<<<<<< HEAD
  {4ee03b0f-fe5c-4864-b1c3-0648bf7e71a0}, !- Handle
=======
  {506c4800-6c14-4f37-a9be-c464751b4ff6}, !- Handle
>>>>>>> 78927444
  Run Period 1,                           !- Name
  1,                                      !- Begin Month
  1,                                      !- Begin Day of Month
  12,                                     !- End Month
  31,                                     !- End Day of Month
  ,                                       !- Use Weather File Holidays and Special Days
  ,                                       !- Use Weather File Daylight Saving Period
  ,                                       !- Apply Weekend Holiday Rule
  ,                                       !- Use Weather File Rain Indicators
  ,                                       !- Use Weather File Snow Indicators
  ;                                       !- Number of Times Runperiod to be Repeated

OS:YearDescription,
<<<<<<< HEAD
  {2f21a930-bb60-418b-86a7-5ff08ddf2e44}, !- Handle
=======
  {caabc79b-0770-42c4-a00c-4558272466d1}, !- Handle
>>>>>>> 78927444
  2007,                                   !- Calendar Year
  ,                                       !- Day of Week for Start Day
  ;                                       !- Is Leap Year

OS:Building,
<<<<<<< HEAD
  {4bbc2acd-a862-4ff3-ae6a-c01a8cb772db}, !- Handle
=======
  {f5b98375-0922-4dca-b1db-7debe89f9fa9}, !- Handle
>>>>>>> 78927444
  Building 1,                             !- Name
  ,                                       !- Building Sector Type
  0,                                      !- North Axis {deg}
  ,                                       !- Nominal Floor to Floor Height {m}
  ,                                       !- Space Type Name
  ,                                       !- Default Construction Set Name
  ,                                       !- Default Schedule Set Name
  2,                                      !- Standards Number of Stories
  2,                                      !- Standards Number of Above Ground Stories
  ,                                       !- Standards Template
  singlefamilydetached,                   !- Standards Building Type
  1;                                      !- Standards Number of Living Units

OS:AdditionalProperties,
<<<<<<< HEAD
  {1a4ee1ab-fb0a-4c67-b626-e3ef9da55ea1}, !- Handle
  {4bbc2acd-a862-4ff3-ae6a-c01a8cb772db}, !- Object Name
=======
  {a152a177-c1c2-47e5-a190-a739656e50bc}, !- Handle
  {f5b98375-0922-4dca-b1db-7debe89f9fa9}, !- Object Name
>>>>>>> 78927444
  Total Units Modeled,                    !- Feature Name 1
  Integer,                                !- Feature Data Type 1
  1;                                      !- Feature Value 1

OS:ThermalZone,
<<<<<<< HEAD
  {c0384363-8c58-45ab-9d80-df99cc7fec18}, !- Handle
=======
  {87ba9990-be58-4707-a389-f3d9041661d8}, !- Handle
>>>>>>> 78927444
  living zone,                            !- Name
  ,                                       !- Multiplier
  ,                                       !- Ceiling Height {m}
  ,                                       !- Volume {m3}
  ,                                       !- Floor Area {m2}
  ,                                       !- Zone Inside Convection Algorithm
  ,                                       !- Zone Outside Convection Algorithm
  ,                                       !- Zone Conditioning Equipment List Name
<<<<<<< HEAD
  {e89eba43-c376-4d21-bd40-931dce1bd261}, !- Zone Air Inlet Port List
  {e2020399-474f-4182-9cf5-2649ddb637d9}, !- Zone Air Exhaust Port List
  {6aa656b6-75d9-432a-bcb0-aee6c6deda32}, !- Zone Air Node Name
  {72587415-e5c6-45b8-9006-6fd8a487e571}, !- Zone Return Air Port List
=======
  {cca68d79-be99-4968-a5f3-b49f530909df}, !- Zone Air Inlet Port List
  {624f8119-83be-46e3-86ad-16d7754942ac}, !- Zone Air Exhaust Port List
  {02b030fb-b9bd-4026-8176-a2d26a0fc16f}, !- Zone Air Node Name
  {6b7c654b-ba89-4429-b6f3-5a5890e3fb20}, !- Zone Return Air Port List
>>>>>>> 78927444
  ,                                       !- Primary Daylighting Control Name
  ,                                       !- Fraction of Zone Controlled by Primary Daylighting Control
  ,                                       !- Secondary Daylighting Control Name
  ,                                       !- Fraction of Zone Controlled by Secondary Daylighting Control
  ,                                       !- Illuminance Map Name
  ,                                       !- Group Rendering Name
  ,                                       !- Thermostat Name
  No;                                     !- Use Ideal Air Loads

OS:Node,
<<<<<<< HEAD
  {7b856ef2-5ad4-4594-a8ed-73ef90b6e416}, !- Handle
  Node 1,                                 !- Name
  {6aa656b6-75d9-432a-bcb0-aee6c6deda32}, !- Inlet Port
  ;                                       !- Outlet Port

OS:Connection,
  {6aa656b6-75d9-432a-bcb0-aee6c6deda32}, !- Handle
  {c0384363-8c58-45ab-9d80-df99cc7fec18}, !- Source Object
  11,                                     !- Outlet Port
  {7b856ef2-5ad4-4594-a8ed-73ef90b6e416}, !- Target Object
  2;                                      !- Inlet Port

OS:PortList,
  {e89eba43-c376-4d21-bd40-931dce1bd261}, !- Handle
  {c0384363-8c58-45ab-9d80-df99cc7fec18}; !- HVAC Component

OS:PortList,
  {e2020399-474f-4182-9cf5-2649ddb637d9}, !- Handle
  {c0384363-8c58-45ab-9d80-df99cc7fec18}; !- HVAC Component

OS:PortList,
  {72587415-e5c6-45b8-9006-6fd8a487e571}, !- Handle
  {c0384363-8c58-45ab-9d80-df99cc7fec18}; !- HVAC Component

OS:Sizing:Zone,
  {f04c8795-fdc8-4b5b-a530-579dae73ecaa}, !- Handle
  {c0384363-8c58-45ab-9d80-df99cc7fec18}, !- Zone or ZoneList Name
=======
  {04e248bc-1da6-48d7-be0f-22ee93707bf2}, !- Handle
  Node 1,                                 !- Name
  {02b030fb-b9bd-4026-8176-a2d26a0fc16f}, !- Inlet Port
  ;                                       !- Outlet Port

OS:Connection,
  {02b030fb-b9bd-4026-8176-a2d26a0fc16f}, !- Handle
  {91e049a5-5db3-4fb8-9e04-82aa416dc085}, !- Name
  {87ba9990-be58-4707-a389-f3d9041661d8}, !- Source Object
  11,                                     !- Outlet Port
  {04e248bc-1da6-48d7-be0f-22ee93707bf2}, !- Target Object
  2;                                      !- Inlet Port

OS:PortList,
  {cca68d79-be99-4968-a5f3-b49f530909df}, !- Handle
  {36456dd0-eab7-4357-92bb-629d4aabfc93}, !- Name
  {87ba9990-be58-4707-a389-f3d9041661d8}; !- HVAC Component

OS:PortList,
  {624f8119-83be-46e3-86ad-16d7754942ac}, !- Handle
  {4580861b-e2a6-4f74-ad6d-85d6f2b4e0f4}, !- Name
  {87ba9990-be58-4707-a389-f3d9041661d8}; !- HVAC Component

OS:PortList,
  {6b7c654b-ba89-4429-b6f3-5a5890e3fb20}, !- Handle
  {e5e1b0b5-60ae-41fb-a4bd-887fec9fd16a}, !- Name
  {87ba9990-be58-4707-a389-f3d9041661d8}; !- HVAC Component

OS:Sizing:Zone,
  {cc5b803a-f673-4dd6-9bc4-8321f9c063ac}, !- Handle
  {87ba9990-be58-4707-a389-f3d9041661d8}, !- Zone or ZoneList Name
>>>>>>> 78927444
  SupplyAirTemperature,                   !- Zone Cooling Design Supply Air Temperature Input Method
  14,                                     !- Zone Cooling Design Supply Air Temperature {C}
  11.11,                                  !- Zone Cooling Design Supply Air Temperature Difference {deltaC}
  SupplyAirTemperature,                   !- Zone Heating Design Supply Air Temperature Input Method
  40,                                     !- Zone Heating Design Supply Air Temperature {C}
  11.11,                                  !- Zone Heating Design Supply Air Temperature Difference {deltaC}
  0.0085,                                 !- Zone Cooling Design Supply Air Humidity Ratio {kg-H2O/kg-air}
  0.008,                                  !- Zone Heating Design Supply Air Humidity Ratio {kg-H2O/kg-air}
  ,                                       !- Zone Heating Sizing Factor
  ,                                       !- Zone Cooling Sizing Factor
  DesignDay,                              !- Cooling Design Air Flow Method
  ,                                       !- Cooling Design Air Flow Rate {m3/s}
  ,                                       !- Cooling Minimum Air Flow per Zone Floor Area {m3/s-m2}
  ,                                       !- Cooling Minimum Air Flow {m3/s}
  ,                                       !- Cooling Minimum Air Flow Fraction
  DesignDay,                              !- Heating Design Air Flow Method
  ,                                       !- Heating Design Air Flow Rate {m3/s}
  ,                                       !- Heating Maximum Air Flow per Zone Floor Area {m3/s-m2}
  ,                                       !- Heating Maximum Air Flow {m3/s}
  ,                                       !- Heating Maximum Air Flow Fraction
  No,                                     !- Account for Dedicated Outdoor Air System
  NeutralSupplyAir,                       !- Dedicated Outdoor Air System Control Strategy
  autosize,                               !- Dedicated Outdoor Air Low Setpoint Temperature for Design {C}
  autosize;                               !- Dedicated Outdoor Air High Setpoint Temperature for Design {C}

OS:ZoneHVAC:EquipmentList,
<<<<<<< HEAD
  {89a2546f-9219-47d9-974e-b791465426eb}, !- Handle
  Zone HVAC Equipment List 1,             !- Name
  {c0384363-8c58-45ab-9d80-df99cc7fec18}; !- Thermal Zone

OS:Space,
  {a44e24ad-2a18-4320-a5bf-ef10578a041e}, !- Handle
  living space,                           !- Name
  {e5ba04c0-0f33-4878-a2ea-34b802c6c7ec}, !- Space Type Name
=======
  {92b8ab27-4c9b-42c8-8505-10c93fd48113}, !- Handle
  Zone HVAC Equipment List 1,             !- Name
  {87ba9990-be58-4707-a389-f3d9041661d8}; !- Thermal Zone

OS:Space,
  {5510b3c1-46ed-42f2-bf60-93d4229ca6dd}, !- Handle
  living space,                           !- Name
  {c720e7f9-23ab-4955-abc4-63b87ca638eb}, !- Space Type Name
>>>>>>> 78927444
  ,                                       !- Default Construction Set Name
  ,                                       !- Default Schedule Set Name
  -0,                                     !- Direction of Relative North {deg}
  0,                                      !- X Origin {m}
  0,                                      !- Y Origin {m}
  0,                                      !- Z Origin {m}
  ,                                       !- Building Story Name
<<<<<<< HEAD
  {c0384363-8c58-45ab-9d80-df99cc7fec18}, !- Thermal Zone Name
  ,                                       !- Part of Total Floor Area
  ,                                       !- Design Specification Outdoor Air Object Name
  {a74cd8b6-6656-4aca-9250-3432a824551c}; !- Building Unit Name

OS:Surface,
  {67139da8-6d4f-4e38-8c75-c9e622dcd86b}, !- Handle
  Surface 1,                              !- Name
  Floor,                                  !- Surface Type
  ,                                       !- Construction Name
  {a44e24ad-2a18-4320-a5bf-ef10578a041e}, !- Space Name
=======
  {87ba9990-be58-4707-a389-f3d9041661d8}, !- Thermal Zone Name
  ,                                       !- Part of Total Floor Area
  ,                                       !- Design Specification Outdoor Air Object Name
  {850edeac-1eca-4d9c-9205-da7b733bc677}; !- Building Unit Name

OS:Surface,
  {24ad7b27-56d0-434e-8a9e-8ef5d3dbebbd}, !- Handle
  Surface 1,                              !- Name
  Floor,                                  !- Surface Type
  ,                                       !- Construction Name
  {5510b3c1-46ed-42f2-bf60-93d4229ca6dd}, !- Space Name
>>>>>>> 78927444
  Foundation,                             !- Outside Boundary Condition
  ,                                       !- Outside Boundary Condition Object
  NoSun,                                  !- Sun Exposure
  NoWind,                                 !- Wind Exposure
  ,                                       !- View Factor to Ground
  ,                                       !- Number of Vertices
  0, 0, 0,                                !- X,Y,Z Vertex 1 {m}
  0, 6.81553519541936, 0,                 !- X,Y,Z Vertex 2 {m}
  13.6310703908387, 6.81553519541936, 0,  !- X,Y,Z Vertex 3 {m}
  13.6310703908387, 0, 0;                 !- X,Y,Z Vertex 4 {m}

OS:Surface,
<<<<<<< HEAD
  {dc06a301-8573-4635-aab6-2ccdafeace81}, !- Handle
  Surface 2,                              !- Name
  Wall,                                   !- Surface Type
  ,                                       !- Construction Name
  {a44e24ad-2a18-4320-a5bf-ef10578a041e}, !- Space Name
=======
  {64f807f7-2467-419b-8988-82e38cc32f81}, !- Handle
  Surface 2,                              !- Name
  Wall,                                   !- Surface Type
  ,                                       !- Construction Name
  {5510b3c1-46ed-42f2-bf60-93d4229ca6dd}, !- Space Name
>>>>>>> 78927444
  Outdoors,                               !- Outside Boundary Condition
  ,                                       !- Outside Boundary Condition Object
  SunExposed,                             !- Sun Exposure
  WindExposed,                            !- Wind Exposure
  ,                                       !- View Factor to Ground
  ,                                       !- Number of Vertices
  0, 6.81553519541936, 2.4384,            !- X,Y,Z Vertex 1 {m}
  0, 6.81553519541936, 0,                 !- X,Y,Z Vertex 2 {m}
  0, 0, 0,                                !- X,Y,Z Vertex 3 {m}
  0, 0, 2.4384;                           !- X,Y,Z Vertex 4 {m}

OS:Surface,
<<<<<<< HEAD
  {a5a2e6d1-9ef7-4d4c-aa76-b109ebace45a}, !- Handle
  Surface 3,                              !- Name
  Wall,                                   !- Surface Type
  ,                                       !- Construction Name
  {a44e24ad-2a18-4320-a5bf-ef10578a041e}, !- Space Name
=======
  {aa4f87f6-d718-43e5-a0f1-71accd2b01e7}, !- Handle
  Surface 3,                              !- Name
  Wall,                                   !- Surface Type
  ,                                       !- Construction Name
  {5510b3c1-46ed-42f2-bf60-93d4229ca6dd}, !- Space Name
>>>>>>> 78927444
  Outdoors,                               !- Outside Boundary Condition
  ,                                       !- Outside Boundary Condition Object
  SunExposed,                             !- Sun Exposure
  WindExposed,                            !- Wind Exposure
  ,                                       !- View Factor to Ground
  ,                                       !- Number of Vertices
  13.6310703908387, 6.81553519541936, 2.4384, !- X,Y,Z Vertex 1 {m}
  13.6310703908387, 6.81553519541936, 0,  !- X,Y,Z Vertex 2 {m}
  0, 6.81553519541936, 0,                 !- X,Y,Z Vertex 3 {m}
  0, 6.81553519541936, 2.4384;            !- X,Y,Z Vertex 4 {m}

OS:Surface,
<<<<<<< HEAD
  {750022b5-bca6-4fc3-8bae-aadfe95e17af}, !- Handle
  Surface 4,                              !- Name
  Wall,                                   !- Surface Type
  ,                                       !- Construction Name
  {a44e24ad-2a18-4320-a5bf-ef10578a041e}, !- Space Name
=======
  {2ad17326-2130-46a7-9f8c-bb2356f0c477}, !- Handle
  Surface 4,                              !- Name
  Wall,                                   !- Surface Type
  ,                                       !- Construction Name
  {5510b3c1-46ed-42f2-bf60-93d4229ca6dd}, !- Space Name
>>>>>>> 78927444
  Outdoors,                               !- Outside Boundary Condition
  ,                                       !- Outside Boundary Condition Object
  SunExposed,                             !- Sun Exposure
  WindExposed,                            !- Wind Exposure
  ,                                       !- View Factor to Ground
  ,                                       !- Number of Vertices
  13.6310703908387, 0, 2.4384,            !- X,Y,Z Vertex 1 {m}
  13.6310703908387, 0, 0,                 !- X,Y,Z Vertex 2 {m}
  13.6310703908387, 6.81553519541936, 0,  !- X,Y,Z Vertex 3 {m}
  13.6310703908387, 6.81553519541936, 2.4384; !- X,Y,Z Vertex 4 {m}

OS:Surface,
<<<<<<< HEAD
  {6f96ff01-be86-48cc-82ba-187c24df30e3}, !- Handle
  Surface 5,                              !- Name
  Wall,                                   !- Surface Type
  ,                                       !- Construction Name
  {a44e24ad-2a18-4320-a5bf-ef10578a041e}, !- Space Name
=======
  {89e1f940-b0aa-4242-a65a-71bc80f76dfc}, !- Handle
  Surface 5,                              !- Name
  Wall,                                   !- Surface Type
  ,                                       !- Construction Name
  {5510b3c1-46ed-42f2-bf60-93d4229ca6dd}, !- Space Name
>>>>>>> 78927444
  Outdoors,                               !- Outside Boundary Condition
  ,                                       !- Outside Boundary Condition Object
  SunExposed,                             !- Sun Exposure
  WindExposed,                            !- Wind Exposure
  ,                                       !- View Factor to Ground
  ,                                       !- Number of Vertices
  0, 0, 2.4384,                           !- X,Y,Z Vertex 1 {m}
  0, 0, 0,                                !- X,Y,Z Vertex 2 {m}
  13.6310703908387, 0, 0,                 !- X,Y,Z Vertex 3 {m}
  13.6310703908387, 0, 2.4384;            !- X,Y,Z Vertex 4 {m}

OS:Surface,
<<<<<<< HEAD
  {c1d0f562-fc2d-4200-8341-b79fb9406f63}, !- Handle
  Surface 6,                              !- Name
  RoofCeiling,                            !- Surface Type
  ,                                       !- Construction Name
  {a44e24ad-2a18-4320-a5bf-ef10578a041e}, !- Space Name
  Surface,                                !- Outside Boundary Condition
  {7c57ba13-99d9-498b-8c69-bf693b996f23}, !- Outside Boundary Condition Object
=======
  {a3365c09-7171-42f1-84c4-8dd1a17af802}, !- Handle
  Surface 6,                              !- Name
  RoofCeiling,                            !- Surface Type
  ,                                       !- Construction Name
  {5510b3c1-46ed-42f2-bf60-93d4229ca6dd}, !- Space Name
  Surface,                                !- Outside Boundary Condition
  {eec94dd8-a8dd-45d4-85d1-76cd7e42f32e}, !- Outside Boundary Condition Object
>>>>>>> 78927444
  NoSun,                                  !- Sun Exposure
  NoWind,                                 !- Wind Exposure
  ,                                       !- View Factor to Ground
  ,                                       !- Number of Vertices
  13.6310703908387, 0, 2.4384,            !- X,Y,Z Vertex 1 {m}
  13.6310703908387, 6.81553519541936, 2.4384, !- X,Y,Z Vertex 2 {m}
  0, 6.81553519541936, 2.4384,            !- X,Y,Z Vertex 3 {m}
  0, 0, 2.4384;                           !- X,Y,Z Vertex 4 {m}

OS:SpaceType,
<<<<<<< HEAD
  {e5ba04c0-0f33-4878-a2ea-34b802c6c7ec}, !- Handle
=======
  {c720e7f9-23ab-4955-abc4-63b87ca638eb}, !- Handle
>>>>>>> 78927444
  Space Type 1,                           !- Name
  ,                                       !- Default Construction Set Name
  ,                                       !- Default Schedule Set Name
  ,                                       !- Group Rendering Name
  ,                                       !- Design Specification Outdoor Air Object Name
  ,                                       !- Standards Template
  ,                                       !- Standards Building Type
  living;                                 !- Standards Space Type

OS:Space,
<<<<<<< HEAD
  {db0745ac-db29-4ab7-8a9e-dcd3ac123ca1}, !- Handle
  living space|story 2,                   !- Name
  {e5ba04c0-0f33-4878-a2ea-34b802c6c7ec}, !- Space Type Name
=======
  {9d5469c9-5ef1-4445-a7cc-a3a0999e5656}, !- Handle
  living space|story 2,                   !- Name
  {c720e7f9-23ab-4955-abc4-63b87ca638eb}, !- Space Type Name
>>>>>>> 78927444
  ,                                       !- Default Construction Set Name
  ,                                       !- Default Schedule Set Name
  -0,                                     !- Direction of Relative North {deg}
  0,                                      !- X Origin {m}
  0,                                      !- Y Origin {m}
  2.4384,                                 !- Z Origin {m}
  ,                                       !- Building Story Name
<<<<<<< HEAD
  {c0384363-8c58-45ab-9d80-df99cc7fec18}, !- Thermal Zone Name
  ,                                       !- Part of Total Floor Area
  ,                                       !- Design Specification Outdoor Air Object Name
  {a74cd8b6-6656-4aca-9250-3432a824551c}; !- Building Unit Name

OS:Surface,
  {7c57ba13-99d9-498b-8c69-bf693b996f23}, !- Handle
  Surface 7,                              !- Name
  Floor,                                  !- Surface Type
  ,                                       !- Construction Name
  {db0745ac-db29-4ab7-8a9e-dcd3ac123ca1}, !- Space Name
  Surface,                                !- Outside Boundary Condition
  {c1d0f562-fc2d-4200-8341-b79fb9406f63}, !- Outside Boundary Condition Object
=======
  {87ba9990-be58-4707-a389-f3d9041661d8}, !- Thermal Zone Name
  ,                                       !- Part of Total Floor Area
  ,                                       !- Design Specification Outdoor Air Object Name
  {850edeac-1eca-4d9c-9205-da7b733bc677}; !- Building Unit Name

OS:Surface,
  {eec94dd8-a8dd-45d4-85d1-76cd7e42f32e}, !- Handle
  Surface 7,                              !- Name
  Floor,                                  !- Surface Type
  ,                                       !- Construction Name
  {9d5469c9-5ef1-4445-a7cc-a3a0999e5656}, !- Space Name
  Surface,                                !- Outside Boundary Condition
  {a3365c09-7171-42f1-84c4-8dd1a17af802}, !- Outside Boundary Condition Object
>>>>>>> 78927444
  NoSun,                                  !- Sun Exposure
  NoWind,                                 !- Wind Exposure
  ,                                       !- View Factor to Ground
  ,                                       !- Number of Vertices
  0, 0, 0,                                !- X,Y,Z Vertex 1 {m}
  0, 6.81553519541936, 0,                 !- X,Y,Z Vertex 2 {m}
  13.6310703908387, 6.81553519541936, 0,  !- X,Y,Z Vertex 3 {m}
  13.6310703908387, 0, 0;                 !- X,Y,Z Vertex 4 {m}

OS:Surface,
<<<<<<< HEAD
  {4974baeb-4754-4f2a-b612-b8aaf706b90a}, !- Handle
  Surface 8,                              !- Name
  Wall,                                   !- Surface Type
  ,                                       !- Construction Name
  {db0745ac-db29-4ab7-8a9e-dcd3ac123ca1}, !- Space Name
=======
  {66224b01-bd5d-4a52-928f-b13e42051acb}, !- Handle
  Surface 8,                              !- Name
  Wall,                                   !- Surface Type
  ,                                       !- Construction Name
  {9d5469c9-5ef1-4445-a7cc-a3a0999e5656}, !- Space Name
>>>>>>> 78927444
  Outdoors,                               !- Outside Boundary Condition
  ,                                       !- Outside Boundary Condition Object
  SunExposed,                             !- Sun Exposure
  WindExposed,                            !- Wind Exposure
  ,                                       !- View Factor to Ground
  ,                                       !- Number of Vertices
  0, 6.81553519541936, 2.4384,            !- X,Y,Z Vertex 1 {m}
  0, 6.81553519541936, 0,                 !- X,Y,Z Vertex 2 {m}
  0, 0, 0,                                !- X,Y,Z Vertex 3 {m}
  0, 0, 2.4384;                           !- X,Y,Z Vertex 4 {m}

OS:Surface,
<<<<<<< HEAD
  {674fb0b7-98fd-4c0a-bbb8-e5f30afbea80}, !- Handle
  Surface 9,                              !- Name
  Wall,                                   !- Surface Type
  ,                                       !- Construction Name
  {db0745ac-db29-4ab7-8a9e-dcd3ac123ca1}, !- Space Name
=======
  {0385ddc4-7026-4088-b3ad-8b9411377275}, !- Handle
  Surface 9,                              !- Name
  Wall,                                   !- Surface Type
  ,                                       !- Construction Name
  {9d5469c9-5ef1-4445-a7cc-a3a0999e5656}, !- Space Name
>>>>>>> 78927444
  Outdoors,                               !- Outside Boundary Condition
  ,                                       !- Outside Boundary Condition Object
  SunExposed,                             !- Sun Exposure
  WindExposed,                            !- Wind Exposure
  ,                                       !- View Factor to Ground
  ,                                       !- Number of Vertices
  13.6310703908387, 6.81553519541936, 2.4384, !- X,Y,Z Vertex 1 {m}
  13.6310703908387, 6.81553519541936, 0,  !- X,Y,Z Vertex 2 {m}
  0, 6.81553519541936, 0,                 !- X,Y,Z Vertex 3 {m}
  0, 6.81553519541936, 2.4384;            !- X,Y,Z Vertex 4 {m}

OS:Surface,
<<<<<<< HEAD
  {376e80b6-a7af-4451-9f71-6b9500d14ecb}, !- Handle
  Surface 10,                             !- Name
  Wall,                                   !- Surface Type
  ,                                       !- Construction Name
  {db0745ac-db29-4ab7-8a9e-dcd3ac123ca1}, !- Space Name
=======
  {8cbd71ab-2a2a-48e4-8541-014b2863a528}, !- Handle
  Surface 10,                             !- Name
  Wall,                                   !- Surface Type
  ,                                       !- Construction Name
  {9d5469c9-5ef1-4445-a7cc-a3a0999e5656}, !- Space Name
>>>>>>> 78927444
  Outdoors,                               !- Outside Boundary Condition
  ,                                       !- Outside Boundary Condition Object
  SunExposed,                             !- Sun Exposure
  WindExposed,                            !- Wind Exposure
  ,                                       !- View Factor to Ground
  ,                                       !- Number of Vertices
  13.6310703908387, 0, 2.4384,            !- X,Y,Z Vertex 1 {m}
  13.6310703908387, 0, 0,                 !- X,Y,Z Vertex 2 {m}
  13.6310703908387, 6.81553519541936, 0,  !- X,Y,Z Vertex 3 {m}
  13.6310703908387, 6.81553519541936, 2.4384; !- X,Y,Z Vertex 4 {m}

OS:Surface,
<<<<<<< HEAD
  {673b571e-2a36-438c-be7c-39d757e78a74}, !- Handle
  Surface 11,                             !- Name
  Wall,                                   !- Surface Type
  ,                                       !- Construction Name
  {db0745ac-db29-4ab7-8a9e-dcd3ac123ca1}, !- Space Name
=======
  {b924a09f-ffc4-4a45-b620-2fae6e4bc69b}, !- Handle
  Surface 11,                             !- Name
  Wall,                                   !- Surface Type
  ,                                       !- Construction Name
  {9d5469c9-5ef1-4445-a7cc-a3a0999e5656}, !- Space Name
>>>>>>> 78927444
  Outdoors,                               !- Outside Boundary Condition
  ,                                       !- Outside Boundary Condition Object
  SunExposed,                             !- Sun Exposure
  WindExposed,                            !- Wind Exposure
  ,                                       !- View Factor to Ground
  ,                                       !- Number of Vertices
  0, 0, 2.4384,                           !- X,Y,Z Vertex 1 {m}
  0, 0, 0,                                !- X,Y,Z Vertex 2 {m}
  13.6310703908387, 0, 0,                 !- X,Y,Z Vertex 3 {m}
  13.6310703908387, 0, 2.4384;            !- X,Y,Z Vertex 4 {m}

OS:Surface,
<<<<<<< HEAD
  {4905f1dc-7a76-473d-8438-8d511900319b}, !- Handle
  Surface 12,                             !- Name
  RoofCeiling,                            !- Surface Type
  ,                                       !- Construction Name
  {db0745ac-db29-4ab7-8a9e-dcd3ac123ca1}, !- Space Name
  Surface,                                !- Outside Boundary Condition
  {43bc40ad-43cd-4a3a-bb30-62ae4eaedcca}, !- Outside Boundary Condition Object
=======
  {8389a064-3e81-4d77-a4b3-54c49de475fc}, !- Handle
  Surface 12,                             !- Name
  RoofCeiling,                            !- Surface Type
  ,                                       !- Construction Name
  {9d5469c9-5ef1-4445-a7cc-a3a0999e5656}, !- Space Name
  Surface,                                !- Outside Boundary Condition
  {2075aee2-fc01-4e5f-878b-bbfd75d878fb}, !- Outside Boundary Condition Object
>>>>>>> 78927444
  NoSun,                                  !- Sun Exposure
  NoWind,                                 !- Wind Exposure
  ,                                       !- View Factor to Ground
  ,                                       !- Number of Vertices
  13.6310703908387, 0, 2.4384,            !- X,Y,Z Vertex 1 {m}
  13.6310703908387, 6.81553519541936, 2.4384, !- X,Y,Z Vertex 2 {m}
  0, 6.81553519541936, 2.4384,            !- X,Y,Z Vertex 3 {m}
  0, 0, 2.4384;                           !- X,Y,Z Vertex 4 {m}

OS:Surface,
<<<<<<< HEAD
  {43bc40ad-43cd-4a3a-bb30-62ae4eaedcca}, !- Handle
  Surface 13,                             !- Name
  Floor,                                  !- Surface Type
  ,                                       !- Construction Name
  {4ab03389-f974-42f9-8cf5-007af0bedfd0}, !- Space Name
  Surface,                                !- Outside Boundary Condition
  {4905f1dc-7a76-473d-8438-8d511900319b}, !- Outside Boundary Condition Object
=======
  {2075aee2-fc01-4e5f-878b-bbfd75d878fb}, !- Handle
  Surface 13,                             !- Name
  Floor,                                  !- Surface Type
  ,                                       !- Construction Name
  {56f0ebcf-acf1-4f7a-92ff-f50f54ad34d1}, !- Space Name
  Surface,                                !- Outside Boundary Condition
  {8389a064-3e81-4d77-a4b3-54c49de475fc}, !- Outside Boundary Condition Object
>>>>>>> 78927444
  NoSun,                                  !- Sun Exposure
  NoWind,                                 !- Wind Exposure
  ,                                       !- View Factor to Ground
  ,                                       !- Number of Vertices
  0, 6.81553519541936, 0,                 !- X,Y,Z Vertex 1 {m}
  13.6310703908387, 6.81553519541936, 0,  !- X,Y,Z Vertex 2 {m}
  13.6310703908387, 0, 0,                 !- X,Y,Z Vertex 3 {m}
  0, 0, 0;                                !- X,Y,Z Vertex 4 {m}

OS:Surface,
<<<<<<< HEAD
  {5a5aad0b-7e07-4334-8ae7-3cccb1f9a98f}, !- Handle
  Surface 14,                             !- Name
  RoofCeiling,                            !- Surface Type
  ,                                       !- Construction Name
  {4ab03389-f974-42f9-8cf5-007af0bedfd0}, !- Space Name
=======
  {7cf2bdf9-dbf7-4545-9e3b-ce3a05747c50}, !- Handle
  Surface 14,                             !- Name
  RoofCeiling,                            !- Surface Type
  ,                                       !- Construction Name
  {56f0ebcf-acf1-4f7a-92ff-f50f54ad34d1}, !- Space Name
>>>>>>> 78927444
  Outdoors,                               !- Outside Boundary Condition
  ,                                       !- Outside Boundary Condition Object
  SunExposed,                             !- Sun Exposure
  WindExposed,                            !- Wind Exposure
  ,                                       !- View Factor to Ground
  ,                                       !- Number of Vertices
  13.6310703908387, 3.40776759770968, 1.70388379885484, !- X,Y,Z Vertex 1 {m}
  0, 3.40776759770968, 1.70388379885484,  !- X,Y,Z Vertex 2 {m}
  0, 0, 0,                                !- X,Y,Z Vertex 3 {m}
  13.6310703908387, 0, 0;                 !- X,Y,Z Vertex 4 {m}

OS:Surface,
<<<<<<< HEAD
  {ae3a2c68-e0b8-473b-b42f-995f5973e3af}, !- Handle
  Surface 15,                             !- Name
  RoofCeiling,                            !- Surface Type
  ,                                       !- Construction Name
  {4ab03389-f974-42f9-8cf5-007af0bedfd0}, !- Space Name
=======
  {8e0764c6-ba89-4968-8348-448526624c6c}, !- Handle
  Surface 15,                             !- Name
  RoofCeiling,                            !- Surface Type
  ,                                       !- Construction Name
  {56f0ebcf-acf1-4f7a-92ff-f50f54ad34d1}, !- Space Name
>>>>>>> 78927444
  Outdoors,                               !- Outside Boundary Condition
  ,                                       !- Outside Boundary Condition Object
  SunExposed,                             !- Sun Exposure
  WindExposed,                            !- Wind Exposure
  ,                                       !- View Factor to Ground
  ,                                       !- Number of Vertices
  0, 3.40776759770968, 1.70388379885484,  !- X,Y,Z Vertex 1 {m}
  13.6310703908387, 3.40776759770968, 1.70388379885484, !- X,Y,Z Vertex 2 {m}
  13.6310703908387, 6.81553519541936, 0,  !- X,Y,Z Vertex 3 {m}
  0, 6.81553519541936, 0;                 !- X,Y,Z Vertex 4 {m}

OS:Surface,
<<<<<<< HEAD
  {a12eb81e-0d48-467d-816b-128f081870da}, !- Handle
  Surface 16,                             !- Name
  Wall,                                   !- Surface Type
  ,                                       !- Construction Name
  {4ab03389-f974-42f9-8cf5-007af0bedfd0}, !- Space Name
=======
  {b3d8c26a-4100-4aaa-b47d-cc01d0094350}, !- Handle
  Surface 16,                             !- Name
  Wall,                                   !- Surface Type
  ,                                       !- Construction Name
  {56f0ebcf-acf1-4f7a-92ff-f50f54ad34d1}, !- Space Name
>>>>>>> 78927444
  Outdoors,                               !- Outside Boundary Condition
  ,                                       !- Outside Boundary Condition Object
  SunExposed,                             !- Sun Exposure
  WindExposed,                            !- Wind Exposure
  ,                                       !- View Factor to Ground
  ,                                       !- Number of Vertices
  0, 3.40776759770968, 1.70388379885484,  !- X,Y,Z Vertex 1 {m}
  0, 6.81553519541936, 0,                 !- X,Y,Z Vertex 2 {m}
  0, 0, 0;                                !- X,Y,Z Vertex 3 {m}

OS:Surface,
<<<<<<< HEAD
  {f296273a-2f65-4df8-908e-ced6f2a9d716}, !- Handle
  Surface 17,                             !- Name
  Wall,                                   !- Surface Type
  ,                                       !- Construction Name
  {4ab03389-f974-42f9-8cf5-007af0bedfd0}, !- Space Name
=======
  {8d83b22f-3d87-42f7-bd84-14e351b174f1}, !- Handle
  Surface 17,                             !- Name
  Wall,                                   !- Surface Type
  ,                                       !- Construction Name
  {56f0ebcf-acf1-4f7a-92ff-f50f54ad34d1}, !- Space Name
>>>>>>> 78927444
  Outdoors,                               !- Outside Boundary Condition
  ,                                       !- Outside Boundary Condition Object
  SunExposed,                             !- Sun Exposure
  WindExposed,                            !- Wind Exposure
  ,                                       !- View Factor to Ground
  ,                                       !- Number of Vertices
  13.6310703908387, 3.40776759770968, 1.70388379885484, !- X,Y,Z Vertex 1 {m}
  13.6310703908387, 0, 0,                 !- X,Y,Z Vertex 2 {m}
  13.6310703908387, 6.81553519541936, 0;  !- X,Y,Z Vertex 3 {m}

OS:Space,
<<<<<<< HEAD
  {4ab03389-f974-42f9-8cf5-007af0bedfd0}, !- Handle
  unfinished attic space,                 !- Name
  {0b268c8d-2a2c-47bd-a0d2-dd025ce32bd5}, !- Space Type Name
=======
  {56f0ebcf-acf1-4f7a-92ff-f50f54ad34d1}, !- Handle
  unfinished attic space,                 !- Name
  {d08b84ae-b8d5-42c7-845a-f9ff98919f6c}, !- Space Type Name
>>>>>>> 78927444
  ,                                       !- Default Construction Set Name
  ,                                       !- Default Schedule Set Name
  -0,                                     !- Direction of Relative North {deg}
  0,                                      !- X Origin {m}
  0,                                      !- Y Origin {m}
  4.8768,                                 !- Z Origin {m}
  ,                                       !- Building Story Name
<<<<<<< HEAD
  {6d9c1623-32f7-4a24-83ce-b189d5f56efc}; !- Thermal Zone Name

OS:ThermalZone,
  {6d9c1623-32f7-4a24-83ce-b189d5f56efc}, !- Handle
=======
  {e679682a-955b-4b93-9277-f4fe1a6723eb}; !- Thermal Zone Name

OS:ThermalZone,
  {e679682a-955b-4b93-9277-f4fe1a6723eb}, !- Handle
>>>>>>> 78927444
  unfinished attic zone,                  !- Name
  ,                                       !- Multiplier
  ,                                       !- Ceiling Height {m}
  ,                                       !- Volume {m3}
  ,                                       !- Floor Area {m2}
  ,                                       !- Zone Inside Convection Algorithm
  ,                                       !- Zone Outside Convection Algorithm
  ,                                       !- Zone Conditioning Equipment List Name
<<<<<<< HEAD
  {24be13bf-0efa-4e00-972a-7726adfd6442}, !- Zone Air Inlet Port List
  {ac9c80dc-9b27-484b-953c-4b3aa4ae82f5}, !- Zone Air Exhaust Port List
  {4744a69a-778e-41b2-b39f-6f0ee330c4f9}, !- Zone Air Node Name
  {51c005c6-b423-4d59-9bb8-087a2db1f987}, !- Zone Return Air Port List
=======
  {0c119c6a-aa9a-4a13-94d8-8f21652ff9e6}, !- Zone Air Inlet Port List
  {cd1345e1-ad84-47e3-9014-63d3a56d1d0b}, !- Zone Air Exhaust Port List
  {987d4ae4-fe01-4277-96c6-00a7a0a1d093}, !- Zone Air Node Name
  {b35abe73-55e0-4c8a-8746-6c0f185c6fd5}, !- Zone Return Air Port List
>>>>>>> 78927444
  ,                                       !- Primary Daylighting Control Name
  ,                                       !- Fraction of Zone Controlled by Primary Daylighting Control
  ,                                       !- Secondary Daylighting Control Name
  ,                                       !- Fraction of Zone Controlled by Secondary Daylighting Control
  ,                                       !- Illuminance Map Name
  ,                                       !- Group Rendering Name
  ,                                       !- Thermostat Name
  No;                                     !- Use Ideal Air Loads

OS:Node,
<<<<<<< HEAD
  {35e89fcc-eb1f-4fb6-8c2f-1b726c6c9b76}, !- Handle
  Node 2,                                 !- Name
  {4744a69a-778e-41b2-b39f-6f0ee330c4f9}, !- Inlet Port
  ;                                       !- Outlet Port

OS:Connection,
  {4744a69a-778e-41b2-b39f-6f0ee330c4f9}, !- Handle
  {6d9c1623-32f7-4a24-83ce-b189d5f56efc}, !- Source Object
  11,                                     !- Outlet Port
  {35e89fcc-eb1f-4fb6-8c2f-1b726c6c9b76}, !- Target Object
  2;                                      !- Inlet Port

OS:PortList,
  {24be13bf-0efa-4e00-972a-7726adfd6442}, !- Handle
  {6d9c1623-32f7-4a24-83ce-b189d5f56efc}; !- HVAC Component

OS:PortList,
  {ac9c80dc-9b27-484b-953c-4b3aa4ae82f5}, !- Handle
  {6d9c1623-32f7-4a24-83ce-b189d5f56efc}; !- HVAC Component

OS:PortList,
  {51c005c6-b423-4d59-9bb8-087a2db1f987}, !- Handle
  {6d9c1623-32f7-4a24-83ce-b189d5f56efc}; !- HVAC Component

OS:Sizing:Zone,
  {c21f6488-fea8-4284-97d6-00c015ee1447}, !- Handle
  {6d9c1623-32f7-4a24-83ce-b189d5f56efc}, !- Zone or ZoneList Name
=======
  {6923f79a-19e5-426e-a93c-13da4c1b98fe}, !- Handle
  Node 2,                                 !- Name
  {987d4ae4-fe01-4277-96c6-00a7a0a1d093}, !- Inlet Port
  ;                                       !- Outlet Port

OS:Connection,
  {987d4ae4-fe01-4277-96c6-00a7a0a1d093}, !- Handle
  {0ca034bb-b973-48e5-bb39-8944b487af0a}, !- Name
  {e679682a-955b-4b93-9277-f4fe1a6723eb}, !- Source Object
  11,                                     !- Outlet Port
  {6923f79a-19e5-426e-a93c-13da4c1b98fe}, !- Target Object
  2;                                      !- Inlet Port

OS:PortList,
  {0c119c6a-aa9a-4a13-94d8-8f21652ff9e6}, !- Handle
  {236ecfda-f2f0-4aea-9898-48fa7c06f747}, !- Name
  {e679682a-955b-4b93-9277-f4fe1a6723eb}; !- HVAC Component

OS:PortList,
  {cd1345e1-ad84-47e3-9014-63d3a56d1d0b}, !- Handle
  {c5053f7c-7ba6-4394-8ff1-a00a2041ed0f}, !- Name
  {e679682a-955b-4b93-9277-f4fe1a6723eb}; !- HVAC Component

OS:PortList,
  {b35abe73-55e0-4c8a-8746-6c0f185c6fd5}, !- Handle
  {70fbd37c-d165-411d-bdac-8fc9589eadef}, !- Name
  {e679682a-955b-4b93-9277-f4fe1a6723eb}; !- HVAC Component

OS:Sizing:Zone,
  {e06c6bc6-bf92-4193-a1d9-55b8ec2da12e}, !- Handle
  {e679682a-955b-4b93-9277-f4fe1a6723eb}, !- Zone or ZoneList Name
>>>>>>> 78927444
  SupplyAirTemperature,                   !- Zone Cooling Design Supply Air Temperature Input Method
  14,                                     !- Zone Cooling Design Supply Air Temperature {C}
  11.11,                                  !- Zone Cooling Design Supply Air Temperature Difference {deltaC}
  SupplyAirTemperature,                   !- Zone Heating Design Supply Air Temperature Input Method
  40,                                     !- Zone Heating Design Supply Air Temperature {C}
  11.11,                                  !- Zone Heating Design Supply Air Temperature Difference {deltaC}
  0.0085,                                 !- Zone Cooling Design Supply Air Humidity Ratio {kg-H2O/kg-air}
  0.008,                                  !- Zone Heating Design Supply Air Humidity Ratio {kg-H2O/kg-air}
  ,                                       !- Zone Heating Sizing Factor
  ,                                       !- Zone Cooling Sizing Factor
  DesignDay,                              !- Cooling Design Air Flow Method
  ,                                       !- Cooling Design Air Flow Rate {m3/s}
  ,                                       !- Cooling Minimum Air Flow per Zone Floor Area {m3/s-m2}
  ,                                       !- Cooling Minimum Air Flow {m3/s}
  ,                                       !- Cooling Minimum Air Flow Fraction
  DesignDay,                              !- Heating Design Air Flow Method
  ,                                       !- Heating Design Air Flow Rate {m3/s}
  ,                                       !- Heating Maximum Air Flow per Zone Floor Area {m3/s-m2}
  ,                                       !- Heating Maximum Air Flow {m3/s}
  ,                                       !- Heating Maximum Air Flow Fraction
  No,                                     !- Account for Dedicated Outdoor Air System
  NeutralSupplyAir,                       !- Dedicated Outdoor Air System Control Strategy
  autosize,                               !- Dedicated Outdoor Air Low Setpoint Temperature for Design {C}
  autosize;                               !- Dedicated Outdoor Air High Setpoint Temperature for Design {C}

OS:ZoneHVAC:EquipmentList,
<<<<<<< HEAD
  {6bf43b84-c55c-464a-b6ac-537fd28a2463}, !- Handle
  Zone HVAC Equipment List 2,             !- Name
  {6d9c1623-32f7-4a24-83ce-b189d5f56efc}; !- Thermal Zone

OS:SpaceType,
  {0b268c8d-2a2c-47bd-a0d2-dd025ce32bd5}, !- Handle
=======
  {88537eee-ea34-4e38-a7dc-85b9d763c3ed}, !- Handle
  Zone HVAC Equipment List 2,             !- Name
  {e679682a-955b-4b93-9277-f4fe1a6723eb}; !- Thermal Zone

OS:SpaceType,
  {d08b84ae-b8d5-42c7-845a-f9ff98919f6c}, !- Handle
>>>>>>> 78927444
  Space Type 2,                           !- Name
  ,                                       !- Default Construction Set Name
  ,                                       !- Default Schedule Set Name
  ,                                       !- Group Rendering Name
  ,                                       !- Design Specification Outdoor Air Object Name
  ,                                       !- Standards Template
  ,                                       !- Standards Building Type
  unfinished attic;                       !- Standards Space Type

OS:BuildingUnit,
<<<<<<< HEAD
  {a74cd8b6-6656-4aca-9250-3432a824551c}, !- Handle
=======
  {850edeac-1eca-4d9c-9205-da7b733bc677}, !- Handle
>>>>>>> 78927444
  unit 1,                                 !- Name
  ,                                       !- Rendering Color
  Residential;                            !- Building Unit Type

OS:AdditionalProperties,
<<<<<<< HEAD
  {d8d6b91a-73e8-4190-a8b6-eb98cceb2fbe}, !- Handle
  {a74cd8b6-6656-4aca-9250-3432a824551c}, !- Object Name
=======
  {90349931-2b0d-4538-aa56-22c5a1efbf5b}, !- Handle
  {850edeac-1eca-4d9c-9205-da7b733bc677}, !- Object Name
>>>>>>> 78927444
  NumberOfBedrooms,                       !- Feature Name 1
  Integer,                                !- Feature Data Type 1
  3,                                      !- Feature Value 1
  NumberOfBathrooms,                      !- Feature Name 2
  Double,                                 !- Feature Data Type 2
  2,                                      !- Feature Value 2
  NumberOfOccupants,                      !- Feature Name 3
  Double,                                 !- Feature Data Type 3
  2.6400000000000001;                     !- Feature Value 3

OS:External:File,
<<<<<<< HEAD
  {44fded9d-abd3-4ad3-b744-b0746a383190}, !- Handle
=======
  {f4407683-a2d9-492b-b728-7c3d9b1c22fb}, !- Handle
>>>>>>> 78927444
  8760.csv,                               !- Name
  8760.csv;                               !- File Name

OS:Schedule:Day,
<<<<<<< HEAD
  {52d082a5-6bb4-423d-a02e-c972b017a042}, !- Handle
=======
  {2a60c379-453d-48d8-bd9a-8fb982fd310e}, !- Handle
>>>>>>> 78927444
  Schedule Day 1,                         !- Name
  ,                                       !- Schedule Type Limits Name
  ,                                       !- Interpolate to Timestep
  24,                                     !- Hour 1
  0,                                      !- Minute 1
  0;                                      !- Value Until Time 1

OS:Schedule:Day,
<<<<<<< HEAD
  {cd40c07d-e4d0-4016-99a0-f691bf52a085}, !- Handle
=======
  {4983f650-9c0c-4ed1-831f-42d3913d8e43}, !- Handle
>>>>>>> 78927444
  Schedule Day 2,                         !- Name
  ,                                       !- Schedule Type Limits Name
  ,                                       !- Interpolate to Timestep
  24,                                     !- Hour 1
  0,                                      !- Minute 1
  1;                                      !- Value Until Time 1

OS:Schedule:File,
<<<<<<< HEAD
  {d84515e2-7987-4326-a2d3-f4577296e8c4}, !- Handle
  occupants,                              !- Name
  {f9da62d6-e91e-43d3-a91b-acf655e2dbbc}, !- Schedule Type Limits Name
  {44fded9d-abd3-4ad3-b744-b0746a383190}, !- External File Name
=======
  {024c0d97-6a52-46f8-ae84-81d448fa18f7}, !- Handle
  occupants,                              !- Name
  {9a3304dc-e0c8-43f6-99e7-d93ef923ad70}, !- Schedule Type Limits Name
  {f4407683-a2d9-492b-b728-7c3d9b1c22fb}, !- External File Name
>>>>>>> 78927444
  1,                                      !- Column Number
  1,                                      !- Rows to Skip at Top
  8760,                                   !- Number of Hours of Data
  ,                                       !- Column Separator
  ,                                       !- Interpolate to Timestep
  60;                                     !- Minutes per Item

<<<<<<< HEAD
OS:Schedule:Constant,
  {9b14c5c5-f91a-4628-b718-e602d70eb318}, !- Handle
  res occupants activity schedule,        !- Name
  {33d6a717-4427-4026-b29d-2999d1fa5539}, !- Schedule Type Limits Name
  112.539290946133;                       !- Value

OS:People:Definition,
  {b6e6dbbb-c916-406b-be7c-8751b71af2ef}, !- Handle
  res occupants|living space,             !- Name
=======
OS:Schedule:Ruleset,
  {dc2dde93-1ece-4892-a835-ee1a9aca1416}, !- Handle
  Schedule Ruleset 1,                     !- Name
  {ccdeabe4-58eb-44d2-a8bd-c38fec9cdd0c}, !- Schedule Type Limits Name
  {9ec694ee-7dcc-450d-aec7-3c15f5ae0bc2}; !- Default Day Schedule Name

OS:Schedule:Day,
  {9ec694ee-7dcc-450d-aec7-3c15f5ae0bc2}, !- Handle
  Schedule Day 3,                         !- Name
  {ccdeabe4-58eb-44d2-a8bd-c38fec9cdd0c}, !- Schedule Type Limits Name
  ,                                       !- Interpolate to Timestep
  24,                                     !- Hour 1
  0,                                      !- Minute 1
  112.539290946133;                       !- Value Until Time 1

OS:People:Definition,
  {3ca2c431-d670-433c-a970-1d2866082753}, !- Handle
  res occupants|living space|story 2,     !- Name
>>>>>>> 78927444
  People,                                 !- Number of People Calculation Method
  1.32,                                   !- Number of People {people}
  ,                                       !- People per Space Floor Area {person/m2}
  ,                                       !- Space Floor Area per Person {m2/person}
  0.319734,                               !- Fraction Radiant
  0.573,                                  !- Sensible Heat Fraction
  0,                                      !- Carbon Dioxide Generation Rate {m3/s-W}
  No,                                     !- Enable ASHRAE 55 Comfort Warnings
  ZoneAveraged;                           !- Mean Radiant Temperature Calculation Type

OS:People,
<<<<<<< HEAD
  {bef5efcc-0d87-47fd-943b-f205a424deb6}, !- Handle
  res occupants|living space,             !- Name
  {b6e6dbbb-c916-406b-be7c-8751b71af2ef}, !- People Definition Name
  {a44e24ad-2a18-4320-a5bf-ef10578a041e}, !- Space or SpaceType Name
  {d84515e2-7987-4326-a2d3-f4577296e8c4}, !- Number of People Schedule Name
  {9b14c5c5-f91a-4628-b718-e602d70eb318}, !- Activity Level Schedule Name
=======
  {d77b5619-6406-43c8-92ec-5f19d3a3a1f7}, !- Handle
  res occupants|living space|story 2,     !- Name
  {3ca2c431-d670-433c-a970-1d2866082753}, !- People Definition Name
  {9d5469c9-5ef1-4445-a7cc-a3a0999e5656}, !- Space or SpaceType Name
  {024c0d97-6a52-46f8-ae84-81d448fa18f7}, !- Number of People Schedule Name
  {dc2dde93-1ece-4892-a835-ee1a9aca1416}, !- Activity Level Schedule Name
>>>>>>> 78927444
  ,                                       !- Surface Name/Angle Factor List Name
  ,                                       !- Work Efficiency Schedule Name
  ,                                       !- Clothing Insulation Schedule Name
  ,                                       !- Air Velocity Schedule Name
  1;                                      !- Multiplier

OS:ScheduleTypeLimits,
<<<<<<< HEAD
  {33d6a717-4427-4026-b29d-2999d1fa5539}, !- Handle
=======
  {ccdeabe4-58eb-44d2-a8bd-c38fec9cdd0c}, !- Handle
>>>>>>> 78927444
  ActivityLevel,                          !- Name
  0,                                      !- Lower Limit Value
  ,                                       !- Upper Limit Value
  Continuous,                             !- Numeric Type
  ActivityLevel;                          !- Unit Type

OS:ScheduleTypeLimits,
<<<<<<< HEAD
  {f9da62d6-e91e-43d3-a91b-acf655e2dbbc}, !- Handle
=======
  {9a3304dc-e0c8-43f6-99e7-d93ef923ad70}, !- Handle
>>>>>>> 78927444
  Fractional,                             !- Name
  0,                                      !- Lower Limit Value
  1,                                      !- Upper Limit Value
  Continuous;                             !- Numeric Type

OS:People:Definition,
<<<<<<< HEAD
  {0c2b3828-ede9-43a2-8c22-c26d659943cd}, !- Handle
  res occupants|living space|story 2,     !- Name
=======
  {d82824ec-4fbd-4bd7-8be5-3a0c2ca7ac12}, !- Handle
  res occupants|living space,             !- Name
>>>>>>> 78927444
  People,                                 !- Number of People Calculation Method
  1.32,                                   !- Number of People {people}
  ,                                       !- People per Space Floor Area {person/m2}
  ,                                       !- Space Floor Area per Person {m2/person}
  0.319734,                               !- Fraction Radiant
  0.573,                                  !- Sensible Heat Fraction
  0,                                      !- Carbon Dioxide Generation Rate {m3/s-W}
  No,                                     !- Enable ASHRAE 55 Comfort Warnings
  ZoneAveraged;                           !- Mean Radiant Temperature Calculation Type

OS:People,
<<<<<<< HEAD
  {c6185064-703f-4e0f-9009-eb248198f869}, !- Handle
  res occupants|living space|story 2,     !- Name
  {0c2b3828-ede9-43a2-8c22-c26d659943cd}, !- People Definition Name
  {db0745ac-db29-4ab7-8a9e-dcd3ac123ca1}, !- Space or SpaceType Name
  {d84515e2-7987-4326-a2d3-f4577296e8c4}, !- Number of People Schedule Name
  {9b14c5c5-f91a-4628-b718-e602d70eb318}, !- Activity Level Schedule Name
=======
  {f39c6976-dd28-4cbc-8449-efd1c85ff764}, !- Handle
  res occupants|living space,             !- Name
  {d82824ec-4fbd-4bd7-8be5-3a0c2ca7ac12}, !- People Definition Name
  {5510b3c1-46ed-42f2-bf60-93d4229ca6dd}, !- Space or SpaceType Name
  {024c0d97-6a52-46f8-ae84-81d448fa18f7}, !- Number of People Schedule Name
  {dc2dde93-1ece-4892-a835-ee1a9aca1416}, !- Activity Level Schedule Name
>>>>>>> 78927444
  ,                                       !- Surface Name/Angle Factor List Name
  ,                                       !- Work Efficiency Schedule Name
  ,                                       !- Clothing Insulation Schedule Name
  ,                                       !- Air Velocity Schedule Name
  1;                                      !- Multiplier
<|MERGE_RESOLUTION|>--- conflicted
+++ resolved
@@ -1,31 +1,22 @@
 !- NOTE: Auto-generated from /test/osw_files/SFD_2000sqft_2story_SL_UA.osw
 
 OS:Version,
-<<<<<<< HEAD
-  {2e243bd9-423b-437d-b0d5-277a1579b641}, !- Handle
-  3.2.0;                                  !- Version Identifier
+  {72ade085-63c7-426f-9f22-cc45a0a1ef5e}, !- Handle
+  3.2.1;                                  !- Version Identifier
 
 OS:SimulationControl,
-  {dad98adb-9ded-4849-999f-c2f521063f70}, !- Handle
-=======
-  {71746e7a-a800-41dd-900c-de6acd73a12b}, !- Handle
-  2.9.0;                                  !- Version Identifier
-
-OS:SimulationControl,
-  {4a98a1e2-7125-4586-a647-3ac35432c2a7}, !- Handle
->>>>>>> 78927444
+  {1f35f5ca-8994-442d-9825-83001badb391}, !- Handle
   ,                                       !- Do Zone Sizing Calculation
   ,                                       !- Do System Sizing Calculation
   ,                                       !- Do Plant Sizing Calculation
   No;                                     !- Run Simulation for Sizing Periods
 
 OS:Timestep,
-<<<<<<< HEAD
-  {f71afee5-6ec3-492a-bcdb-ea55cede1b52}, !- Handle
+  {3e845af3-f3ba-4fad-b307-614720f66bb3}, !- Handle
   6;                                      !- Number of Timesteps per Hour
 
 OS:ShadowCalculation,
-  {2498225e-0421-4039-a77e-b3e2cc0779e6}, !- Handle
+  {76478ab7-8e0c-4ed3-9a37-7dff207db6d1}, !- Handle
   PolygonClipping,                        !- Shading Calculation Method
   ,                                       !- Shading Calculation Update Frequency Method
   20,                                     !- Shading Calculation Update Frequency
@@ -38,45 +29,21 @@
   No;                                     !- Disable Self-Shading From Shading Zone Groups to Other Zones
 
 OS:SurfaceConvectionAlgorithm:Outside,
-  {3f408e33-db8a-4317-924a-89ba92006c8f}, !- Handle
+  {7e7f62a8-9ec2-44b5-be9a-6760bd26393b}, !- Handle
   DOE-2;                                  !- Algorithm
 
 OS:SurfaceConvectionAlgorithm:Inside,
-  {5aa42c37-5054-45ac-b179-335c3f76298b}, !- Handle
+  {3d3c77a1-5ec6-415b-bd05-4aff2d490a66}, !- Handle
   TARP;                                   !- Algorithm
 
 OS:ZoneCapacitanceMultiplier:ResearchSpecial,
-  {765cabb0-4b5f-4d95-a067-7315887b2157}, !- Handle
-=======
-  {4eb69a25-55dd-496e-9d7c-34f9bc2dc245}, !- Handle
-  6;                                      !- Number of Timesteps per Hour
-
-OS:ShadowCalculation,
-  {c0c02a92-2fee-4770-8e27-5c88b480fa08}, !- Handle
-  20,                                     !- Calculation Frequency
-  200;                                    !- Maximum Figures in Shadow Overlap Calculations
-
-OS:SurfaceConvectionAlgorithm:Outside,
-  {8f07bf01-0470-47bf-a066-3dbde0f77df2}, !- Handle
-  DOE-2;                                  !- Algorithm
-
-OS:SurfaceConvectionAlgorithm:Inside,
-  {60d7e42c-585d-476d-aecc-9e979ae1084e}, !- Handle
-  TARP;                                   !- Algorithm
-
-OS:ZoneCapacitanceMultiplier:ResearchSpecial,
-  {bbcf9b8a-a4ca-46b6-94d3-3f8a23500840}, !- Handle
->>>>>>> 78927444
+  {5ced4b03-a2c5-4513-8533-e0a11a93eb39}, !- Handle
   ,                                       !- Temperature Capacity Multiplier
   15,                                     !- Humidity Capacity Multiplier
   ;                                       !- Carbon Dioxide Capacity Multiplier
 
 OS:RunPeriod,
-<<<<<<< HEAD
-  {4ee03b0f-fe5c-4864-b1c3-0648bf7e71a0}, !- Handle
-=======
-  {506c4800-6c14-4f37-a9be-c464751b4ff6}, !- Handle
->>>>>>> 78927444
+  {d4e1d04a-1153-45ce-9e0a-8056db169721}, !- Handle
   Run Period 1,                           !- Name
   1,                                      !- Begin Month
   1,                                      !- Begin Day of Month
@@ -90,21 +57,13 @@
   ;                                       !- Number of Times Runperiod to be Repeated
 
 OS:YearDescription,
-<<<<<<< HEAD
-  {2f21a930-bb60-418b-86a7-5ff08ddf2e44}, !- Handle
-=======
-  {caabc79b-0770-42c4-a00c-4558272466d1}, !- Handle
->>>>>>> 78927444
+  {b6460113-edb3-4075-8f04-23a4f1253ef7}, !- Handle
   2007,                                   !- Calendar Year
   ,                                       !- Day of Week for Start Day
   ;                                       !- Is Leap Year
 
 OS:Building,
-<<<<<<< HEAD
-  {4bbc2acd-a862-4ff3-ae6a-c01a8cb772db}, !- Handle
-=======
-  {f5b98375-0922-4dca-b1db-7debe89f9fa9}, !- Handle
->>>>>>> 78927444
+  {44ce9e33-7d8e-46cf-a2d9-a632ca5cb49c}, !- Handle
   Building 1,                             !- Name
   ,                                       !- Building Sector Type
   0,                                      !- North Axis {deg}
@@ -119,23 +78,14 @@
   1;                                      !- Standards Number of Living Units
 
 OS:AdditionalProperties,
-<<<<<<< HEAD
-  {1a4ee1ab-fb0a-4c67-b626-e3ef9da55ea1}, !- Handle
-  {4bbc2acd-a862-4ff3-ae6a-c01a8cb772db}, !- Object Name
-=======
-  {a152a177-c1c2-47e5-a190-a739656e50bc}, !- Handle
-  {f5b98375-0922-4dca-b1db-7debe89f9fa9}, !- Object Name
->>>>>>> 78927444
+  {c0b65257-c7cf-44bb-ace4-c1d937161cf6}, !- Handle
+  {44ce9e33-7d8e-46cf-a2d9-a632ca5cb49c}, !- Object Name
   Total Units Modeled,                    !- Feature Name 1
   Integer,                                !- Feature Data Type 1
   1;                                      !- Feature Value 1
 
 OS:ThermalZone,
-<<<<<<< HEAD
-  {c0384363-8c58-45ab-9d80-df99cc7fec18}, !- Handle
-=======
-  {87ba9990-be58-4707-a389-f3d9041661d8}, !- Handle
->>>>>>> 78927444
+  {01c9fb68-883b-47ee-bfda-691f65c6e4e5}, !- Handle
   living zone,                            !- Name
   ,                                       !- Multiplier
   ,                                       !- Ceiling Height {m}
@@ -144,17 +94,10 @@
   ,                                       !- Zone Inside Convection Algorithm
   ,                                       !- Zone Outside Convection Algorithm
   ,                                       !- Zone Conditioning Equipment List Name
-<<<<<<< HEAD
-  {e89eba43-c376-4d21-bd40-931dce1bd261}, !- Zone Air Inlet Port List
-  {e2020399-474f-4182-9cf5-2649ddb637d9}, !- Zone Air Exhaust Port List
-  {6aa656b6-75d9-432a-bcb0-aee6c6deda32}, !- Zone Air Node Name
-  {72587415-e5c6-45b8-9006-6fd8a487e571}, !- Zone Return Air Port List
-=======
-  {cca68d79-be99-4968-a5f3-b49f530909df}, !- Zone Air Inlet Port List
-  {624f8119-83be-46e3-86ad-16d7754942ac}, !- Zone Air Exhaust Port List
-  {02b030fb-b9bd-4026-8176-a2d26a0fc16f}, !- Zone Air Node Name
-  {6b7c654b-ba89-4429-b6f3-5a5890e3fb20}, !- Zone Return Air Port List
->>>>>>> 78927444
+  {16fa1317-6e5c-4931-a106-0c0dc088f00b}, !- Zone Air Inlet Port List
+  {1667cc1c-2f16-4a8b-8aad-940463779570}, !- Zone Air Exhaust Port List
+  {7a72dad0-2039-4874-b2b4-539bbab56dfb}, !- Zone Air Node Name
+  {03f4960a-7816-48fb-81e4-b936c6c391d0}, !- Zone Return Air Port List
   ,                                       !- Primary Daylighting Control Name
   ,                                       !- Fraction of Zone Controlled by Primary Daylighting Control
   ,                                       !- Secondary Daylighting Control Name
@@ -165,67 +108,33 @@
   No;                                     !- Use Ideal Air Loads
 
 OS:Node,
-<<<<<<< HEAD
-  {7b856ef2-5ad4-4594-a8ed-73ef90b6e416}, !- Handle
+  {8972c15c-e1d9-4b87-9bab-5e50660e33a9}, !- Handle
   Node 1,                                 !- Name
-  {6aa656b6-75d9-432a-bcb0-aee6c6deda32}, !- Inlet Port
+  {7a72dad0-2039-4874-b2b4-539bbab56dfb}, !- Inlet Port
   ;                                       !- Outlet Port
 
 OS:Connection,
-  {6aa656b6-75d9-432a-bcb0-aee6c6deda32}, !- Handle
-  {c0384363-8c58-45ab-9d80-df99cc7fec18}, !- Source Object
+  {7a72dad0-2039-4874-b2b4-539bbab56dfb}, !- Handle
+  {01c9fb68-883b-47ee-bfda-691f65c6e4e5}, !- Source Object
   11,                                     !- Outlet Port
-  {7b856ef2-5ad4-4594-a8ed-73ef90b6e416}, !- Target Object
+  {8972c15c-e1d9-4b87-9bab-5e50660e33a9}, !- Target Object
   2;                                      !- Inlet Port
 
 OS:PortList,
-  {e89eba43-c376-4d21-bd40-931dce1bd261}, !- Handle
-  {c0384363-8c58-45ab-9d80-df99cc7fec18}; !- HVAC Component
+  {16fa1317-6e5c-4931-a106-0c0dc088f00b}, !- Handle
+  {01c9fb68-883b-47ee-bfda-691f65c6e4e5}; !- HVAC Component
 
 OS:PortList,
-  {e2020399-474f-4182-9cf5-2649ddb637d9}, !- Handle
-  {c0384363-8c58-45ab-9d80-df99cc7fec18}; !- HVAC Component
+  {1667cc1c-2f16-4a8b-8aad-940463779570}, !- Handle
+  {01c9fb68-883b-47ee-bfda-691f65c6e4e5}; !- HVAC Component
 
 OS:PortList,
-  {72587415-e5c6-45b8-9006-6fd8a487e571}, !- Handle
-  {c0384363-8c58-45ab-9d80-df99cc7fec18}; !- HVAC Component
+  {03f4960a-7816-48fb-81e4-b936c6c391d0}, !- Handle
+  {01c9fb68-883b-47ee-bfda-691f65c6e4e5}; !- HVAC Component
 
 OS:Sizing:Zone,
-  {f04c8795-fdc8-4b5b-a530-579dae73ecaa}, !- Handle
-  {c0384363-8c58-45ab-9d80-df99cc7fec18}, !- Zone or ZoneList Name
-=======
-  {04e248bc-1da6-48d7-be0f-22ee93707bf2}, !- Handle
-  Node 1,                                 !- Name
-  {02b030fb-b9bd-4026-8176-a2d26a0fc16f}, !- Inlet Port
-  ;                                       !- Outlet Port
-
-OS:Connection,
-  {02b030fb-b9bd-4026-8176-a2d26a0fc16f}, !- Handle
-  {91e049a5-5db3-4fb8-9e04-82aa416dc085}, !- Name
-  {87ba9990-be58-4707-a389-f3d9041661d8}, !- Source Object
-  11,                                     !- Outlet Port
-  {04e248bc-1da6-48d7-be0f-22ee93707bf2}, !- Target Object
-  2;                                      !- Inlet Port
-
-OS:PortList,
-  {cca68d79-be99-4968-a5f3-b49f530909df}, !- Handle
-  {36456dd0-eab7-4357-92bb-629d4aabfc93}, !- Name
-  {87ba9990-be58-4707-a389-f3d9041661d8}; !- HVAC Component
-
-OS:PortList,
-  {624f8119-83be-46e3-86ad-16d7754942ac}, !- Handle
-  {4580861b-e2a6-4f74-ad6d-85d6f2b4e0f4}, !- Name
-  {87ba9990-be58-4707-a389-f3d9041661d8}; !- HVAC Component
-
-OS:PortList,
-  {6b7c654b-ba89-4429-b6f3-5a5890e3fb20}, !- Handle
-  {e5e1b0b5-60ae-41fb-a4bd-887fec9fd16a}, !- Name
-  {87ba9990-be58-4707-a389-f3d9041661d8}; !- HVAC Component
-
-OS:Sizing:Zone,
-  {cc5b803a-f673-4dd6-9bc4-8321f9c063ac}, !- Handle
-  {87ba9990-be58-4707-a389-f3d9041661d8}, !- Zone or ZoneList Name
->>>>>>> 78927444
+  {2f5e182e-dc28-487c-be04-c97f13fb02f6}, !- Handle
+  {01c9fb68-883b-47ee-bfda-691f65c6e4e5}, !- Zone or ZoneList Name
   SupplyAirTemperature,                   !- Zone Cooling Design Supply Air Temperature Input Method
   14,                                     !- Zone Cooling Design Supply Air Temperature {C}
   11.11,                                  !- Zone Cooling Design Supply Air Temperature Difference {deltaC}
@@ -252,25 +161,14 @@
   autosize;                               !- Dedicated Outdoor Air High Setpoint Temperature for Design {C}
 
 OS:ZoneHVAC:EquipmentList,
-<<<<<<< HEAD
-  {89a2546f-9219-47d9-974e-b791465426eb}, !- Handle
+  {cb5f8df5-9470-4ed9-b85a-d8aabbd6a79c}, !- Handle
   Zone HVAC Equipment List 1,             !- Name
-  {c0384363-8c58-45ab-9d80-df99cc7fec18}; !- Thermal Zone
+  {01c9fb68-883b-47ee-bfda-691f65c6e4e5}; !- Thermal Zone
 
 OS:Space,
-  {a44e24ad-2a18-4320-a5bf-ef10578a041e}, !- Handle
+  {c2ae6f11-fc2b-49fc-965c-b106d4566837}, !- Handle
   living space,                           !- Name
-  {e5ba04c0-0f33-4878-a2ea-34b802c6c7ec}, !- Space Type Name
-=======
-  {92b8ab27-4c9b-42c8-8505-10c93fd48113}, !- Handle
-  Zone HVAC Equipment List 1,             !- Name
-  {87ba9990-be58-4707-a389-f3d9041661d8}; !- Thermal Zone
-
-OS:Space,
-  {5510b3c1-46ed-42f2-bf60-93d4229ca6dd}, !- Handle
-  living space,                           !- Name
-  {c720e7f9-23ab-4955-abc4-63b87ca638eb}, !- Space Type Name
->>>>>>> 78927444
+  {7085ba26-f0da-42b4-bb53-d92c47ef05a1}, !- Space Type Name
   ,                                       !- Default Construction Set Name
   ,                                       !- Default Schedule Set Name
   -0,                                     !- Direction of Relative North {deg}
@@ -278,31 +176,17 @@
   0,                                      !- Y Origin {m}
   0,                                      !- Z Origin {m}
   ,                                       !- Building Story Name
-<<<<<<< HEAD
-  {c0384363-8c58-45ab-9d80-df99cc7fec18}, !- Thermal Zone Name
+  {01c9fb68-883b-47ee-bfda-691f65c6e4e5}, !- Thermal Zone Name
   ,                                       !- Part of Total Floor Area
   ,                                       !- Design Specification Outdoor Air Object Name
-  {a74cd8b6-6656-4aca-9250-3432a824551c}; !- Building Unit Name
-
-OS:Surface,
-  {67139da8-6d4f-4e38-8c75-c9e622dcd86b}, !- Handle
+  {c04858f7-2239-4b3b-a2e9-2abeaa789af4}; !- Building Unit Name
+
+OS:Surface,
+  {43d4bcde-ad15-4f9c-bdd4-f1a7490b5b17}, !- Handle
   Surface 1,                              !- Name
   Floor,                                  !- Surface Type
   ,                                       !- Construction Name
-  {a44e24ad-2a18-4320-a5bf-ef10578a041e}, !- Space Name
-=======
-  {87ba9990-be58-4707-a389-f3d9041661d8}, !- Thermal Zone Name
-  ,                                       !- Part of Total Floor Area
-  ,                                       !- Design Specification Outdoor Air Object Name
-  {850edeac-1eca-4d9c-9205-da7b733bc677}; !- Building Unit Name
-
-OS:Surface,
-  {24ad7b27-56d0-434e-8a9e-8ef5d3dbebbd}, !- Handle
-  Surface 1,                              !- Name
-  Floor,                                  !- Surface Type
-  ,                                       !- Construction Name
-  {5510b3c1-46ed-42f2-bf60-93d4229ca6dd}, !- Space Name
->>>>>>> 78927444
+  {c2ae6f11-fc2b-49fc-965c-b106d4566837}, !- Space Name
   Foundation,                             !- Outside Boundary Condition
   ,                                       !- Outside Boundary Condition Object
   NoSun,                                  !- Sun Exposure
@@ -315,19 +199,11 @@
   13.6310703908387, 0, 0;                 !- X,Y,Z Vertex 4 {m}
 
 OS:Surface,
-<<<<<<< HEAD
-  {dc06a301-8573-4635-aab6-2ccdafeace81}, !- Handle
+  {4387c14a-706a-4bb0-93a4-5610e5fea0e0}, !- Handle
   Surface 2,                              !- Name
   Wall,                                   !- Surface Type
   ,                                       !- Construction Name
-  {a44e24ad-2a18-4320-a5bf-ef10578a041e}, !- Space Name
-=======
-  {64f807f7-2467-419b-8988-82e38cc32f81}, !- Handle
-  Surface 2,                              !- Name
-  Wall,                                   !- Surface Type
-  ,                                       !- Construction Name
-  {5510b3c1-46ed-42f2-bf60-93d4229ca6dd}, !- Space Name
->>>>>>> 78927444
+  {c2ae6f11-fc2b-49fc-965c-b106d4566837}, !- Space Name
   Outdoors,                               !- Outside Boundary Condition
   ,                                       !- Outside Boundary Condition Object
   SunExposed,                             !- Sun Exposure
@@ -340,19 +216,11 @@
   0, 0, 2.4384;                           !- X,Y,Z Vertex 4 {m}
 
 OS:Surface,
-<<<<<<< HEAD
-  {a5a2e6d1-9ef7-4d4c-aa76-b109ebace45a}, !- Handle
+  {23639bf2-082e-4f38-aa27-7f972c5b0295}, !- Handle
   Surface 3,                              !- Name
   Wall,                                   !- Surface Type
   ,                                       !- Construction Name
-  {a44e24ad-2a18-4320-a5bf-ef10578a041e}, !- Space Name
-=======
-  {aa4f87f6-d718-43e5-a0f1-71accd2b01e7}, !- Handle
-  Surface 3,                              !- Name
-  Wall,                                   !- Surface Type
-  ,                                       !- Construction Name
-  {5510b3c1-46ed-42f2-bf60-93d4229ca6dd}, !- Space Name
->>>>>>> 78927444
+  {c2ae6f11-fc2b-49fc-965c-b106d4566837}, !- Space Name
   Outdoors,                               !- Outside Boundary Condition
   ,                                       !- Outside Boundary Condition Object
   SunExposed,                             !- Sun Exposure
@@ -365,19 +233,11 @@
   0, 6.81553519541936, 2.4384;            !- X,Y,Z Vertex 4 {m}
 
 OS:Surface,
-<<<<<<< HEAD
-  {750022b5-bca6-4fc3-8bae-aadfe95e17af}, !- Handle
+  {e1f888c3-453c-4a77-80b0-3838130635d5}, !- Handle
   Surface 4,                              !- Name
   Wall,                                   !- Surface Type
   ,                                       !- Construction Name
-  {a44e24ad-2a18-4320-a5bf-ef10578a041e}, !- Space Name
-=======
-  {2ad17326-2130-46a7-9f8c-bb2356f0c477}, !- Handle
-  Surface 4,                              !- Name
-  Wall,                                   !- Surface Type
-  ,                                       !- Construction Name
-  {5510b3c1-46ed-42f2-bf60-93d4229ca6dd}, !- Space Name
->>>>>>> 78927444
+  {c2ae6f11-fc2b-49fc-965c-b106d4566837}, !- Space Name
   Outdoors,                               !- Outside Boundary Condition
   ,                                       !- Outside Boundary Condition Object
   SunExposed,                             !- Sun Exposure
@@ -390,19 +250,11 @@
   13.6310703908387, 6.81553519541936, 2.4384; !- X,Y,Z Vertex 4 {m}
 
 OS:Surface,
-<<<<<<< HEAD
-  {6f96ff01-be86-48cc-82ba-187c24df30e3}, !- Handle
+  {08989c59-ab3f-4a6c-b882-1b1ccf601ce3}, !- Handle
   Surface 5,                              !- Name
   Wall,                                   !- Surface Type
   ,                                       !- Construction Name
-  {a44e24ad-2a18-4320-a5bf-ef10578a041e}, !- Space Name
-=======
-  {89e1f940-b0aa-4242-a65a-71bc80f76dfc}, !- Handle
-  Surface 5,                              !- Name
-  Wall,                                   !- Surface Type
-  ,                                       !- Construction Name
-  {5510b3c1-46ed-42f2-bf60-93d4229ca6dd}, !- Space Name
->>>>>>> 78927444
+  {c2ae6f11-fc2b-49fc-965c-b106d4566837}, !- Space Name
   Outdoors,                               !- Outside Boundary Condition
   ,                                       !- Outside Boundary Condition Object
   SunExposed,                             !- Sun Exposure
@@ -415,23 +267,13 @@
   13.6310703908387, 0, 2.4384;            !- X,Y,Z Vertex 4 {m}
 
 OS:Surface,
-<<<<<<< HEAD
-  {c1d0f562-fc2d-4200-8341-b79fb9406f63}, !- Handle
+  {d9369fb5-a417-47c7-8666-746d57329bdd}, !- Handle
   Surface 6,                              !- Name
   RoofCeiling,                            !- Surface Type
   ,                                       !- Construction Name
-  {a44e24ad-2a18-4320-a5bf-ef10578a041e}, !- Space Name
+  {c2ae6f11-fc2b-49fc-965c-b106d4566837}, !- Space Name
   Surface,                                !- Outside Boundary Condition
-  {7c57ba13-99d9-498b-8c69-bf693b996f23}, !- Outside Boundary Condition Object
-=======
-  {a3365c09-7171-42f1-84c4-8dd1a17af802}, !- Handle
-  Surface 6,                              !- Name
-  RoofCeiling,                            !- Surface Type
-  ,                                       !- Construction Name
-  {5510b3c1-46ed-42f2-bf60-93d4229ca6dd}, !- Space Name
-  Surface,                                !- Outside Boundary Condition
-  {eec94dd8-a8dd-45d4-85d1-76cd7e42f32e}, !- Outside Boundary Condition Object
->>>>>>> 78927444
+  {d491bde0-4169-49e5-8426-64fb3f837822}, !- Outside Boundary Condition Object
   NoSun,                                  !- Sun Exposure
   NoWind,                                 !- Wind Exposure
   ,                                       !- View Factor to Ground
@@ -442,11 +284,7 @@
   0, 0, 2.4384;                           !- X,Y,Z Vertex 4 {m}
 
 OS:SpaceType,
-<<<<<<< HEAD
-  {e5ba04c0-0f33-4878-a2ea-34b802c6c7ec}, !- Handle
-=======
-  {c720e7f9-23ab-4955-abc4-63b87ca638eb}, !- Handle
->>>>>>> 78927444
+  {7085ba26-f0da-42b4-bb53-d92c47ef05a1}, !- Handle
   Space Type 1,                           !- Name
   ,                                       !- Default Construction Set Name
   ,                                       !- Default Schedule Set Name
@@ -457,15 +295,9 @@
   living;                                 !- Standards Space Type
 
 OS:Space,
-<<<<<<< HEAD
-  {db0745ac-db29-4ab7-8a9e-dcd3ac123ca1}, !- Handle
+  {5d160beb-7506-4dc5-9a39-a676a6d886ae}, !- Handle
   living space|story 2,                   !- Name
-  {e5ba04c0-0f33-4878-a2ea-34b802c6c7ec}, !- Space Type Name
-=======
-  {9d5469c9-5ef1-4445-a7cc-a3a0999e5656}, !- Handle
-  living space|story 2,                   !- Name
-  {c720e7f9-23ab-4955-abc4-63b87ca638eb}, !- Space Type Name
->>>>>>> 78927444
+  {7085ba26-f0da-42b4-bb53-d92c47ef05a1}, !- Space Type Name
   ,                                       !- Default Construction Set Name
   ,                                       !- Default Schedule Set Name
   -0,                                     !- Direction of Relative North {deg}
@@ -473,35 +305,19 @@
   0,                                      !- Y Origin {m}
   2.4384,                                 !- Z Origin {m}
   ,                                       !- Building Story Name
-<<<<<<< HEAD
-  {c0384363-8c58-45ab-9d80-df99cc7fec18}, !- Thermal Zone Name
+  {01c9fb68-883b-47ee-bfda-691f65c6e4e5}, !- Thermal Zone Name
   ,                                       !- Part of Total Floor Area
   ,                                       !- Design Specification Outdoor Air Object Name
-  {a74cd8b6-6656-4aca-9250-3432a824551c}; !- Building Unit Name
-
-OS:Surface,
-  {7c57ba13-99d9-498b-8c69-bf693b996f23}, !- Handle
+  {c04858f7-2239-4b3b-a2e9-2abeaa789af4}; !- Building Unit Name
+
+OS:Surface,
+  {d491bde0-4169-49e5-8426-64fb3f837822}, !- Handle
   Surface 7,                              !- Name
   Floor,                                  !- Surface Type
   ,                                       !- Construction Name
-  {db0745ac-db29-4ab7-8a9e-dcd3ac123ca1}, !- Space Name
+  {5d160beb-7506-4dc5-9a39-a676a6d886ae}, !- Space Name
   Surface,                                !- Outside Boundary Condition
-  {c1d0f562-fc2d-4200-8341-b79fb9406f63}, !- Outside Boundary Condition Object
-=======
-  {87ba9990-be58-4707-a389-f3d9041661d8}, !- Thermal Zone Name
-  ,                                       !- Part of Total Floor Area
-  ,                                       !- Design Specification Outdoor Air Object Name
-  {850edeac-1eca-4d9c-9205-da7b733bc677}; !- Building Unit Name
-
-OS:Surface,
-  {eec94dd8-a8dd-45d4-85d1-76cd7e42f32e}, !- Handle
-  Surface 7,                              !- Name
-  Floor,                                  !- Surface Type
-  ,                                       !- Construction Name
-  {9d5469c9-5ef1-4445-a7cc-a3a0999e5656}, !- Space Name
-  Surface,                                !- Outside Boundary Condition
-  {a3365c09-7171-42f1-84c4-8dd1a17af802}, !- Outside Boundary Condition Object
->>>>>>> 78927444
+  {d9369fb5-a417-47c7-8666-746d57329bdd}, !- Outside Boundary Condition Object
   NoSun,                                  !- Sun Exposure
   NoWind,                                 !- Wind Exposure
   ,                                       !- View Factor to Ground
@@ -512,19 +328,11 @@
   13.6310703908387, 0, 0;                 !- X,Y,Z Vertex 4 {m}
 
 OS:Surface,
-<<<<<<< HEAD
-  {4974baeb-4754-4f2a-b612-b8aaf706b90a}, !- Handle
+  {2866c406-04ed-4b4b-b5ac-800118f5b029}, !- Handle
   Surface 8,                              !- Name
   Wall,                                   !- Surface Type
   ,                                       !- Construction Name
-  {db0745ac-db29-4ab7-8a9e-dcd3ac123ca1}, !- Space Name
-=======
-  {66224b01-bd5d-4a52-928f-b13e42051acb}, !- Handle
-  Surface 8,                              !- Name
-  Wall,                                   !- Surface Type
-  ,                                       !- Construction Name
-  {9d5469c9-5ef1-4445-a7cc-a3a0999e5656}, !- Space Name
->>>>>>> 78927444
+  {5d160beb-7506-4dc5-9a39-a676a6d886ae}, !- Space Name
   Outdoors,                               !- Outside Boundary Condition
   ,                                       !- Outside Boundary Condition Object
   SunExposed,                             !- Sun Exposure
@@ -537,19 +345,11 @@
   0, 0, 2.4384;                           !- X,Y,Z Vertex 4 {m}
 
 OS:Surface,
-<<<<<<< HEAD
-  {674fb0b7-98fd-4c0a-bbb8-e5f30afbea80}, !- Handle
+  {a90bda88-ee1b-46bc-b361-40a1f9557068}, !- Handle
   Surface 9,                              !- Name
   Wall,                                   !- Surface Type
   ,                                       !- Construction Name
-  {db0745ac-db29-4ab7-8a9e-dcd3ac123ca1}, !- Space Name
-=======
-  {0385ddc4-7026-4088-b3ad-8b9411377275}, !- Handle
-  Surface 9,                              !- Name
-  Wall,                                   !- Surface Type
-  ,                                       !- Construction Name
-  {9d5469c9-5ef1-4445-a7cc-a3a0999e5656}, !- Space Name
->>>>>>> 78927444
+  {5d160beb-7506-4dc5-9a39-a676a6d886ae}, !- Space Name
   Outdoors,                               !- Outside Boundary Condition
   ,                                       !- Outside Boundary Condition Object
   SunExposed,                             !- Sun Exposure
@@ -562,19 +362,11 @@
   0, 6.81553519541936, 2.4384;            !- X,Y,Z Vertex 4 {m}
 
 OS:Surface,
-<<<<<<< HEAD
-  {376e80b6-a7af-4451-9f71-6b9500d14ecb}, !- Handle
+  {f8d3db46-7203-4a75-9e03-a866903742e1}, !- Handle
   Surface 10,                             !- Name
   Wall,                                   !- Surface Type
   ,                                       !- Construction Name
-  {db0745ac-db29-4ab7-8a9e-dcd3ac123ca1}, !- Space Name
-=======
-  {8cbd71ab-2a2a-48e4-8541-014b2863a528}, !- Handle
-  Surface 10,                             !- Name
-  Wall,                                   !- Surface Type
-  ,                                       !- Construction Name
-  {9d5469c9-5ef1-4445-a7cc-a3a0999e5656}, !- Space Name
->>>>>>> 78927444
+  {5d160beb-7506-4dc5-9a39-a676a6d886ae}, !- Space Name
   Outdoors,                               !- Outside Boundary Condition
   ,                                       !- Outside Boundary Condition Object
   SunExposed,                             !- Sun Exposure
@@ -587,19 +379,11 @@
   13.6310703908387, 6.81553519541936, 2.4384; !- X,Y,Z Vertex 4 {m}
 
 OS:Surface,
-<<<<<<< HEAD
-  {673b571e-2a36-438c-be7c-39d757e78a74}, !- Handle
+  {e307d59a-a565-489f-9465-5a7d9d79b9a0}, !- Handle
   Surface 11,                             !- Name
   Wall,                                   !- Surface Type
   ,                                       !- Construction Name
-  {db0745ac-db29-4ab7-8a9e-dcd3ac123ca1}, !- Space Name
-=======
-  {b924a09f-ffc4-4a45-b620-2fae6e4bc69b}, !- Handle
-  Surface 11,                             !- Name
-  Wall,                                   !- Surface Type
-  ,                                       !- Construction Name
-  {9d5469c9-5ef1-4445-a7cc-a3a0999e5656}, !- Space Name
->>>>>>> 78927444
+  {5d160beb-7506-4dc5-9a39-a676a6d886ae}, !- Space Name
   Outdoors,                               !- Outside Boundary Condition
   ,                                       !- Outside Boundary Condition Object
   SunExposed,                             !- Sun Exposure
@@ -612,23 +396,13 @@
   13.6310703908387, 0, 2.4384;            !- X,Y,Z Vertex 4 {m}
 
 OS:Surface,
-<<<<<<< HEAD
-  {4905f1dc-7a76-473d-8438-8d511900319b}, !- Handle
+  {fd43c4c7-404f-4830-8fee-f7183e701ff0}, !- Handle
   Surface 12,                             !- Name
   RoofCeiling,                            !- Surface Type
   ,                                       !- Construction Name
-  {db0745ac-db29-4ab7-8a9e-dcd3ac123ca1}, !- Space Name
+  {5d160beb-7506-4dc5-9a39-a676a6d886ae}, !- Space Name
   Surface,                                !- Outside Boundary Condition
-  {43bc40ad-43cd-4a3a-bb30-62ae4eaedcca}, !- Outside Boundary Condition Object
-=======
-  {8389a064-3e81-4d77-a4b3-54c49de475fc}, !- Handle
-  Surface 12,                             !- Name
-  RoofCeiling,                            !- Surface Type
-  ,                                       !- Construction Name
-  {9d5469c9-5ef1-4445-a7cc-a3a0999e5656}, !- Space Name
-  Surface,                                !- Outside Boundary Condition
-  {2075aee2-fc01-4e5f-878b-bbfd75d878fb}, !- Outside Boundary Condition Object
->>>>>>> 78927444
+  {aa8e6ec3-7132-49ce-bd6f-b46298f8c700}, !- Outside Boundary Condition Object
   NoSun,                                  !- Sun Exposure
   NoWind,                                 !- Wind Exposure
   ,                                       !- View Factor to Ground
@@ -639,23 +413,13 @@
   0, 0, 2.4384;                           !- X,Y,Z Vertex 4 {m}
 
 OS:Surface,
-<<<<<<< HEAD
-  {43bc40ad-43cd-4a3a-bb30-62ae4eaedcca}, !- Handle
+  {aa8e6ec3-7132-49ce-bd6f-b46298f8c700}, !- Handle
   Surface 13,                             !- Name
   Floor,                                  !- Surface Type
   ,                                       !- Construction Name
-  {4ab03389-f974-42f9-8cf5-007af0bedfd0}, !- Space Name
+  {fe6286b1-8cd1-4d0a-ab7f-3bb12119f28b}, !- Space Name
   Surface,                                !- Outside Boundary Condition
-  {4905f1dc-7a76-473d-8438-8d511900319b}, !- Outside Boundary Condition Object
-=======
-  {2075aee2-fc01-4e5f-878b-bbfd75d878fb}, !- Handle
-  Surface 13,                             !- Name
-  Floor,                                  !- Surface Type
-  ,                                       !- Construction Name
-  {56f0ebcf-acf1-4f7a-92ff-f50f54ad34d1}, !- Space Name
-  Surface,                                !- Outside Boundary Condition
-  {8389a064-3e81-4d77-a4b3-54c49de475fc}, !- Outside Boundary Condition Object
->>>>>>> 78927444
+  {fd43c4c7-404f-4830-8fee-f7183e701ff0}, !- Outside Boundary Condition Object
   NoSun,                                  !- Sun Exposure
   NoWind,                                 !- Wind Exposure
   ,                                       !- View Factor to Ground
@@ -666,19 +430,11 @@
   0, 0, 0;                                !- X,Y,Z Vertex 4 {m}
 
 OS:Surface,
-<<<<<<< HEAD
-  {5a5aad0b-7e07-4334-8ae7-3cccb1f9a98f}, !- Handle
+  {e8b70efa-0099-4267-b953-67b984e181d0}, !- Handle
   Surface 14,                             !- Name
   RoofCeiling,                            !- Surface Type
   ,                                       !- Construction Name
-  {4ab03389-f974-42f9-8cf5-007af0bedfd0}, !- Space Name
-=======
-  {7cf2bdf9-dbf7-4545-9e3b-ce3a05747c50}, !- Handle
-  Surface 14,                             !- Name
-  RoofCeiling,                            !- Surface Type
-  ,                                       !- Construction Name
-  {56f0ebcf-acf1-4f7a-92ff-f50f54ad34d1}, !- Space Name
->>>>>>> 78927444
+  {fe6286b1-8cd1-4d0a-ab7f-3bb12119f28b}, !- Space Name
   Outdoors,                               !- Outside Boundary Condition
   ,                                       !- Outside Boundary Condition Object
   SunExposed,                             !- Sun Exposure
@@ -691,19 +447,11 @@
   13.6310703908387, 0, 0;                 !- X,Y,Z Vertex 4 {m}
 
 OS:Surface,
-<<<<<<< HEAD
-  {ae3a2c68-e0b8-473b-b42f-995f5973e3af}, !- Handle
+  {19560656-f697-49f3-8c1c-478f40ef7855}, !- Handle
   Surface 15,                             !- Name
   RoofCeiling,                            !- Surface Type
   ,                                       !- Construction Name
-  {4ab03389-f974-42f9-8cf5-007af0bedfd0}, !- Space Name
-=======
-  {8e0764c6-ba89-4968-8348-448526624c6c}, !- Handle
-  Surface 15,                             !- Name
-  RoofCeiling,                            !- Surface Type
-  ,                                       !- Construction Name
-  {56f0ebcf-acf1-4f7a-92ff-f50f54ad34d1}, !- Space Name
->>>>>>> 78927444
+  {fe6286b1-8cd1-4d0a-ab7f-3bb12119f28b}, !- Space Name
   Outdoors,                               !- Outside Boundary Condition
   ,                                       !- Outside Boundary Condition Object
   SunExposed,                             !- Sun Exposure
@@ -716,19 +464,11 @@
   0, 6.81553519541936, 0;                 !- X,Y,Z Vertex 4 {m}
 
 OS:Surface,
-<<<<<<< HEAD
-  {a12eb81e-0d48-467d-816b-128f081870da}, !- Handle
+  {3dfae586-38ac-432d-825a-6c2976ec628f}, !- Handle
   Surface 16,                             !- Name
   Wall,                                   !- Surface Type
   ,                                       !- Construction Name
-  {4ab03389-f974-42f9-8cf5-007af0bedfd0}, !- Space Name
-=======
-  {b3d8c26a-4100-4aaa-b47d-cc01d0094350}, !- Handle
-  Surface 16,                             !- Name
-  Wall,                                   !- Surface Type
-  ,                                       !- Construction Name
-  {56f0ebcf-acf1-4f7a-92ff-f50f54ad34d1}, !- Space Name
->>>>>>> 78927444
+  {fe6286b1-8cd1-4d0a-ab7f-3bb12119f28b}, !- Space Name
   Outdoors,                               !- Outside Boundary Condition
   ,                                       !- Outside Boundary Condition Object
   SunExposed,                             !- Sun Exposure
@@ -740,19 +480,11 @@
   0, 0, 0;                                !- X,Y,Z Vertex 3 {m}
 
 OS:Surface,
-<<<<<<< HEAD
-  {f296273a-2f65-4df8-908e-ced6f2a9d716}, !- Handle
+  {e6a9b2a4-29fb-43a4-9a32-6b10f90a7885}, !- Handle
   Surface 17,                             !- Name
   Wall,                                   !- Surface Type
   ,                                       !- Construction Name
-  {4ab03389-f974-42f9-8cf5-007af0bedfd0}, !- Space Name
-=======
-  {8d83b22f-3d87-42f7-bd84-14e351b174f1}, !- Handle
-  Surface 17,                             !- Name
-  Wall,                                   !- Surface Type
-  ,                                       !- Construction Name
-  {56f0ebcf-acf1-4f7a-92ff-f50f54ad34d1}, !- Space Name
->>>>>>> 78927444
+  {fe6286b1-8cd1-4d0a-ab7f-3bb12119f28b}, !- Space Name
   Outdoors,                               !- Outside Boundary Condition
   ,                                       !- Outside Boundary Condition Object
   SunExposed,                             !- Sun Exposure
@@ -764,15 +496,9 @@
   13.6310703908387, 6.81553519541936, 0;  !- X,Y,Z Vertex 3 {m}
 
 OS:Space,
-<<<<<<< HEAD
-  {4ab03389-f974-42f9-8cf5-007af0bedfd0}, !- Handle
+  {fe6286b1-8cd1-4d0a-ab7f-3bb12119f28b}, !- Handle
   unfinished attic space,                 !- Name
-  {0b268c8d-2a2c-47bd-a0d2-dd025ce32bd5}, !- Space Type Name
-=======
-  {56f0ebcf-acf1-4f7a-92ff-f50f54ad34d1}, !- Handle
-  unfinished attic space,                 !- Name
-  {d08b84ae-b8d5-42c7-845a-f9ff98919f6c}, !- Space Type Name
->>>>>>> 78927444
+  {a00221cb-860e-4ca1-bca7-18366f23868e}, !- Space Type Name
   ,                                       !- Default Construction Set Name
   ,                                       !- Default Schedule Set Name
   -0,                                     !- Direction of Relative North {deg}
@@ -780,17 +506,10 @@
   0,                                      !- Y Origin {m}
   4.8768,                                 !- Z Origin {m}
   ,                                       !- Building Story Name
-<<<<<<< HEAD
-  {6d9c1623-32f7-4a24-83ce-b189d5f56efc}; !- Thermal Zone Name
+  {f03339ef-f924-424b-8063-4170bb67654f}; !- Thermal Zone Name
 
 OS:ThermalZone,
-  {6d9c1623-32f7-4a24-83ce-b189d5f56efc}, !- Handle
-=======
-  {e679682a-955b-4b93-9277-f4fe1a6723eb}; !- Thermal Zone Name
-
-OS:ThermalZone,
-  {e679682a-955b-4b93-9277-f4fe1a6723eb}, !- Handle
->>>>>>> 78927444
+  {f03339ef-f924-424b-8063-4170bb67654f}, !- Handle
   unfinished attic zone,                  !- Name
   ,                                       !- Multiplier
   ,                                       !- Ceiling Height {m}
@@ -799,17 +518,10 @@
   ,                                       !- Zone Inside Convection Algorithm
   ,                                       !- Zone Outside Convection Algorithm
   ,                                       !- Zone Conditioning Equipment List Name
-<<<<<<< HEAD
-  {24be13bf-0efa-4e00-972a-7726adfd6442}, !- Zone Air Inlet Port List
-  {ac9c80dc-9b27-484b-953c-4b3aa4ae82f5}, !- Zone Air Exhaust Port List
-  {4744a69a-778e-41b2-b39f-6f0ee330c4f9}, !- Zone Air Node Name
-  {51c005c6-b423-4d59-9bb8-087a2db1f987}, !- Zone Return Air Port List
-=======
-  {0c119c6a-aa9a-4a13-94d8-8f21652ff9e6}, !- Zone Air Inlet Port List
-  {cd1345e1-ad84-47e3-9014-63d3a56d1d0b}, !- Zone Air Exhaust Port List
-  {987d4ae4-fe01-4277-96c6-00a7a0a1d093}, !- Zone Air Node Name
-  {b35abe73-55e0-4c8a-8746-6c0f185c6fd5}, !- Zone Return Air Port List
->>>>>>> 78927444
+  {23310619-a10b-4375-a6ce-7867956d87c5}, !- Zone Air Inlet Port List
+  {0fbea386-cc0a-4204-9939-25cf37d6165b}, !- Zone Air Exhaust Port List
+  {29468ed3-d772-4ef2-9da5-60e4cdb20d22}, !- Zone Air Node Name
+  {60ce02b0-c74f-4473-b976-902a288b969b}, !- Zone Return Air Port List
   ,                                       !- Primary Daylighting Control Name
   ,                                       !- Fraction of Zone Controlled by Primary Daylighting Control
   ,                                       !- Secondary Daylighting Control Name
@@ -820,67 +532,33 @@
   No;                                     !- Use Ideal Air Loads
 
 OS:Node,
-<<<<<<< HEAD
-  {35e89fcc-eb1f-4fb6-8c2f-1b726c6c9b76}, !- Handle
+  {623f903e-5124-418f-a82d-2338b86d36f1}, !- Handle
   Node 2,                                 !- Name
-  {4744a69a-778e-41b2-b39f-6f0ee330c4f9}, !- Inlet Port
+  {29468ed3-d772-4ef2-9da5-60e4cdb20d22}, !- Inlet Port
   ;                                       !- Outlet Port
 
 OS:Connection,
-  {4744a69a-778e-41b2-b39f-6f0ee330c4f9}, !- Handle
-  {6d9c1623-32f7-4a24-83ce-b189d5f56efc}, !- Source Object
+  {29468ed3-d772-4ef2-9da5-60e4cdb20d22}, !- Handle
+  {f03339ef-f924-424b-8063-4170bb67654f}, !- Source Object
   11,                                     !- Outlet Port
-  {35e89fcc-eb1f-4fb6-8c2f-1b726c6c9b76}, !- Target Object
+  {623f903e-5124-418f-a82d-2338b86d36f1}, !- Target Object
   2;                                      !- Inlet Port
 
 OS:PortList,
-  {24be13bf-0efa-4e00-972a-7726adfd6442}, !- Handle
-  {6d9c1623-32f7-4a24-83ce-b189d5f56efc}; !- HVAC Component
+  {23310619-a10b-4375-a6ce-7867956d87c5}, !- Handle
+  {f03339ef-f924-424b-8063-4170bb67654f}; !- HVAC Component
 
 OS:PortList,
-  {ac9c80dc-9b27-484b-953c-4b3aa4ae82f5}, !- Handle
-  {6d9c1623-32f7-4a24-83ce-b189d5f56efc}; !- HVAC Component
+  {0fbea386-cc0a-4204-9939-25cf37d6165b}, !- Handle
+  {f03339ef-f924-424b-8063-4170bb67654f}; !- HVAC Component
 
 OS:PortList,
-  {51c005c6-b423-4d59-9bb8-087a2db1f987}, !- Handle
-  {6d9c1623-32f7-4a24-83ce-b189d5f56efc}; !- HVAC Component
+  {60ce02b0-c74f-4473-b976-902a288b969b}, !- Handle
+  {f03339ef-f924-424b-8063-4170bb67654f}; !- HVAC Component
 
 OS:Sizing:Zone,
-  {c21f6488-fea8-4284-97d6-00c015ee1447}, !- Handle
-  {6d9c1623-32f7-4a24-83ce-b189d5f56efc}, !- Zone or ZoneList Name
-=======
-  {6923f79a-19e5-426e-a93c-13da4c1b98fe}, !- Handle
-  Node 2,                                 !- Name
-  {987d4ae4-fe01-4277-96c6-00a7a0a1d093}, !- Inlet Port
-  ;                                       !- Outlet Port
-
-OS:Connection,
-  {987d4ae4-fe01-4277-96c6-00a7a0a1d093}, !- Handle
-  {0ca034bb-b973-48e5-bb39-8944b487af0a}, !- Name
-  {e679682a-955b-4b93-9277-f4fe1a6723eb}, !- Source Object
-  11,                                     !- Outlet Port
-  {6923f79a-19e5-426e-a93c-13da4c1b98fe}, !- Target Object
-  2;                                      !- Inlet Port
-
-OS:PortList,
-  {0c119c6a-aa9a-4a13-94d8-8f21652ff9e6}, !- Handle
-  {236ecfda-f2f0-4aea-9898-48fa7c06f747}, !- Name
-  {e679682a-955b-4b93-9277-f4fe1a6723eb}; !- HVAC Component
-
-OS:PortList,
-  {cd1345e1-ad84-47e3-9014-63d3a56d1d0b}, !- Handle
-  {c5053f7c-7ba6-4394-8ff1-a00a2041ed0f}, !- Name
-  {e679682a-955b-4b93-9277-f4fe1a6723eb}; !- HVAC Component
-
-OS:PortList,
-  {b35abe73-55e0-4c8a-8746-6c0f185c6fd5}, !- Handle
-  {70fbd37c-d165-411d-bdac-8fc9589eadef}, !- Name
-  {e679682a-955b-4b93-9277-f4fe1a6723eb}; !- HVAC Component
-
-OS:Sizing:Zone,
-  {e06c6bc6-bf92-4193-a1d9-55b8ec2da12e}, !- Handle
-  {e679682a-955b-4b93-9277-f4fe1a6723eb}, !- Zone or ZoneList Name
->>>>>>> 78927444
+  {10194f99-fa2a-4752-bd32-74c4b860b466}, !- Handle
+  {f03339ef-f924-424b-8063-4170bb67654f}, !- Zone or ZoneList Name
   SupplyAirTemperature,                   !- Zone Cooling Design Supply Air Temperature Input Method
   14,                                     !- Zone Cooling Design Supply Air Temperature {C}
   11.11,                                  !- Zone Cooling Design Supply Air Temperature Difference {deltaC}
@@ -907,21 +585,12 @@
   autosize;                               !- Dedicated Outdoor Air High Setpoint Temperature for Design {C}
 
 OS:ZoneHVAC:EquipmentList,
-<<<<<<< HEAD
-  {6bf43b84-c55c-464a-b6ac-537fd28a2463}, !- Handle
+  {cfaf5ec1-cf41-4147-8991-d444edd21536}, !- Handle
   Zone HVAC Equipment List 2,             !- Name
-  {6d9c1623-32f7-4a24-83ce-b189d5f56efc}; !- Thermal Zone
+  {f03339ef-f924-424b-8063-4170bb67654f}; !- Thermal Zone
 
 OS:SpaceType,
-  {0b268c8d-2a2c-47bd-a0d2-dd025ce32bd5}, !- Handle
-=======
-  {88537eee-ea34-4e38-a7dc-85b9d763c3ed}, !- Handle
-  Zone HVAC Equipment List 2,             !- Name
-  {e679682a-955b-4b93-9277-f4fe1a6723eb}; !- Thermal Zone
-
-OS:SpaceType,
-  {d08b84ae-b8d5-42c7-845a-f9ff98919f6c}, !- Handle
->>>>>>> 78927444
+  {a00221cb-860e-4ca1-bca7-18366f23868e}, !- Handle
   Space Type 2,                           !- Name
   ,                                       !- Default Construction Set Name
   ,                                       !- Default Schedule Set Name
@@ -932,23 +601,14 @@
   unfinished attic;                       !- Standards Space Type
 
 OS:BuildingUnit,
-<<<<<<< HEAD
-  {a74cd8b6-6656-4aca-9250-3432a824551c}, !- Handle
-=======
-  {850edeac-1eca-4d9c-9205-da7b733bc677}, !- Handle
->>>>>>> 78927444
+  {c04858f7-2239-4b3b-a2e9-2abeaa789af4}, !- Handle
   unit 1,                                 !- Name
   ,                                       !- Rendering Color
   Residential;                            !- Building Unit Type
 
 OS:AdditionalProperties,
-<<<<<<< HEAD
-  {d8d6b91a-73e8-4190-a8b6-eb98cceb2fbe}, !- Handle
-  {a74cd8b6-6656-4aca-9250-3432a824551c}, !- Object Name
-=======
-  {90349931-2b0d-4538-aa56-22c5a1efbf5b}, !- Handle
-  {850edeac-1eca-4d9c-9205-da7b733bc677}, !- Object Name
->>>>>>> 78927444
+  {4a715b51-205e-473f-8960-638e16aa2cda}, !- Handle
+  {c04858f7-2239-4b3b-a2e9-2abeaa789af4}, !- Object Name
   NumberOfBedrooms,                       !- Feature Name 1
   Integer,                                !- Feature Data Type 1
   3,                                      !- Feature Value 1
@@ -960,20 +620,12 @@
   2.6400000000000001;                     !- Feature Value 3
 
 OS:External:File,
-<<<<<<< HEAD
-  {44fded9d-abd3-4ad3-b744-b0746a383190}, !- Handle
-=======
-  {f4407683-a2d9-492b-b728-7c3d9b1c22fb}, !- Handle
->>>>>>> 78927444
+  {2642f4c2-ee30-49f5-b348-63b6ed59e9ab}, !- Handle
   8760.csv,                               !- Name
   8760.csv;                               !- File Name
 
 OS:Schedule:Day,
-<<<<<<< HEAD
-  {52d082a5-6bb4-423d-a02e-c972b017a042}, !- Handle
-=======
-  {2a60c379-453d-48d8-bd9a-8fb982fd310e}, !- Handle
->>>>>>> 78927444
+  {ee393b48-430a-4951-91bc-52806a7822c3}, !- Handle
   Schedule Day 1,                         !- Name
   ,                                       !- Schedule Type Limits Name
   ,                                       !- Interpolate to Timestep
@@ -982,11 +634,7 @@
   0;                                      !- Value Until Time 1
 
 OS:Schedule:Day,
-<<<<<<< HEAD
-  {cd40c07d-e4d0-4016-99a0-f691bf52a085}, !- Handle
-=======
-  {4983f650-9c0c-4ed1-831f-42d3913d8e43}, !- Handle
->>>>>>> 78927444
+  {daf97cdd-6ba5-4196-8fb7-16e2753c0d61}, !- Handle
   Schedule Day 2,                         !- Name
   ,                                       !- Schedule Type Limits Name
   ,                                       !- Interpolate to Timestep
@@ -995,17 +643,10 @@
   1;                                      !- Value Until Time 1
 
 OS:Schedule:File,
-<<<<<<< HEAD
-  {d84515e2-7987-4326-a2d3-f4577296e8c4}, !- Handle
+  {65c78d18-f5f9-46be-911f-344bc673a4f8}, !- Handle
   occupants,                              !- Name
-  {f9da62d6-e91e-43d3-a91b-acf655e2dbbc}, !- Schedule Type Limits Name
-  {44fded9d-abd3-4ad3-b744-b0746a383190}, !- External File Name
-=======
-  {024c0d97-6a52-46f8-ae84-81d448fa18f7}, !- Handle
-  occupants,                              !- Name
-  {9a3304dc-e0c8-43f6-99e7-d93ef923ad70}, !- Schedule Type Limits Name
-  {f4407683-a2d9-492b-b728-7c3d9b1c22fb}, !- External File Name
->>>>>>> 78927444
+  {50d90766-d5e6-4d86-a77f-35b898b14b9e}, !- Schedule Type Limits Name
+  {2642f4c2-ee30-49f5-b348-63b6ed59e9ab}, !- External File Name
   1,                                      !- Column Number
   1,                                      !- Rows to Skip at Top
   8760,                                   !- Number of Hours of Data
@@ -1013,36 +654,15 @@
   ,                                       !- Interpolate to Timestep
   60;                                     !- Minutes per Item
 
-<<<<<<< HEAD
 OS:Schedule:Constant,
-  {9b14c5c5-f91a-4628-b718-e602d70eb318}, !- Handle
+  {e5eef3e8-1106-413d-8443-75913fbe3901}, !- Handle
   res occupants activity schedule,        !- Name
-  {33d6a717-4427-4026-b29d-2999d1fa5539}, !- Schedule Type Limits Name
+  {8a611dbc-74cf-4b1d-babf-008a45ec7202}, !- Schedule Type Limits Name
   112.539290946133;                       !- Value
 
 OS:People:Definition,
-  {b6e6dbbb-c916-406b-be7c-8751b71af2ef}, !- Handle
+  {cd75028c-f343-482c-866c-41933801e0f2}, !- Handle
   res occupants|living space,             !- Name
-=======
-OS:Schedule:Ruleset,
-  {dc2dde93-1ece-4892-a835-ee1a9aca1416}, !- Handle
-  Schedule Ruleset 1,                     !- Name
-  {ccdeabe4-58eb-44d2-a8bd-c38fec9cdd0c}, !- Schedule Type Limits Name
-  {9ec694ee-7dcc-450d-aec7-3c15f5ae0bc2}; !- Default Day Schedule Name
-
-OS:Schedule:Day,
-  {9ec694ee-7dcc-450d-aec7-3c15f5ae0bc2}, !- Handle
-  Schedule Day 3,                         !- Name
-  {ccdeabe4-58eb-44d2-a8bd-c38fec9cdd0c}, !- Schedule Type Limits Name
-  ,                                       !- Interpolate to Timestep
-  24,                                     !- Hour 1
-  0,                                      !- Minute 1
-  112.539290946133;                       !- Value Until Time 1
-
-OS:People:Definition,
-  {3ca2c431-d670-433c-a970-1d2866082753}, !- Handle
-  res occupants|living space|story 2,     !- Name
->>>>>>> 78927444
   People,                                 !- Number of People Calculation Method
   1.32,                                   !- Number of People {people}
   ,                                       !- People per Space Floor Area {person/m2}
@@ -1054,21 +674,12 @@
   ZoneAveraged;                           !- Mean Radiant Temperature Calculation Type
 
 OS:People,
-<<<<<<< HEAD
-  {bef5efcc-0d87-47fd-943b-f205a424deb6}, !- Handle
+  {1ae0c680-e403-48dd-920b-236d7275a978}, !- Handle
   res occupants|living space,             !- Name
-  {b6e6dbbb-c916-406b-be7c-8751b71af2ef}, !- People Definition Name
-  {a44e24ad-2a18-4320-a5bf-ef10578a041e}, !- Space or SpaceType Name
-  {d84515e2-7987-4326-a2d3-f4577296e8c4}, !- Number of People Schedule Name
-  {9b14c5c5-f91a-4628-b718-e602d70eb318}, !- Activity Level Schedule Name
-=======
-  {d77b5619-6406-43c8-92ec-5f19d3a3a1f7}, !- Handle
-  res occupants|living space|story 2,     !- Name
-  {3ca2c431-d670-433c-a970-1d2866082753}, !- People Definition Name
-  {9d5469c9-5ef1-4445-a7cc-a3a0999e5656}, !- Space or SpaceType Name
-  {024c0d97-6a52-46f8-ae84-81d448fa18f7}, !- Number of People Schedule Name
-  {dc2dde93-1ece-4892-a835-ee1a9aca1416}, !- Activity Level Schedule Name
->>>>>>> 78927444
+  {cd75028c-f343-482c-866c-41933801e0f2}, !- People Definition Name
+  {c2ae6f11-fc2b-49fc-965c-b106d4566837}, !- Space or SpaceType Name
+  {65c78d18-f5f9-46be-911f-344bc673a4f8}, !- Number of People Schedule Name
+  {e5eef3e8-1106-413d-8443-75913fbe3901}, !- Activity Level Schedule Name
   ,                                       !- Surface Name/Angle Factor List Name
   ,                                       !- Work Efficiency Schedule Name
   ,                                       !- Clothing Insulation Schedule Name
@@ -1076,11 +687,7 @@
   1;                                      !- Multiplier
 
 OS:ScheduleTypeLimits,
-<<<<<<< HEAD
-  {33d6a717-4427-4026-b29d-2999d1fa5539}, !- Handle
-=======
-  {ccdeabe4-58eb-44d2-a8bd-c38fec9cdd0c}, !- Handle
->>>>>>> 78927444
+  {8a611dbc-74cf-4b1d-babf-008a45ec7202}, !- Handle
   ActivityLevel,                          !- Name
   0,                                      !- Lower Limit Value
   ,                                       !- Upper Limit Value
@@ -1088,24 +695,15 @@
   ActivityLevel;                          !- Unit Type
 
 OS:ScheduleTypeLimits,
-<<<<<<< HEAD
-  {f9da62d6-e91e-43d3-a91b-acf655e2dbbc}, !- Handle
-=======
-  {9a3304dc-e0c8-43f6-99e7-d93ef923ad70}, !- Handle
->>>>>>> 78927444
+  {50d90766-d5e6-4d86-a77f-35b898b14b9e}, !- Handle
   Fractional,                             !- Name
   0,                                      !- Lower Limit Value
   1,                                      !- Upper Limit Value
   Continuous;                             !- Numeric Type
 
 OS:People:Definition,
-<<<<<<< HEAD
-  {0c2b3828-ede9-43a2-8c22-c26d659943cd}, !- Handle
+  {9f810826-1eca-4bf7-8c7e-d3f382b67994}, !- Handle
   res occupants|living space|story 2,     !- Name
-=======
-  {d82824ec-4fbd-4bd7-8be5-3a0c2ca7ac12}, !- Handle
-  res occupants|living space,             !- Name
->>>>>>> 78927444
   People,                                 !- Number of People Calculation Method
   1.32,                                   !- Number of People {people}
   ,                                       !- People per Space Floor Area {person/m2}
@@ -1117,21 +715,12 @@
   ZoneAveraged;                           !- Mean Radiant Temperature Calculation Type
 
 OS:People,
-<<<<<<< HEAD
-  {c6185064-703f-4e0f-9009-eb248198f869}, !- Handle
+  {8010881d-e2c2-41fa-b003-79ced021f1c0}, !- Handle
   res occupants|living space|story 2,     !- Name
-  {0c2b3828-ede9-43a2-8c22-c26d659943cd}, !- People Definition Name
-  {db0745ac-db29-4ab7-8a9e-dcd3ac123ca1}, !- Space or SpaceType Name
-  {d84515e2-7987-4326-a2d3-f4577296e8c4}, !- Number of People Schedule Name
-  {9b14c5c5-f91a-4628-b718-e602d70eb318}, !- Activity Level Schedule Name
-=======
-  {f39c6976-dd28-4cbc-8449-efd1c85ff764}, !- Handle
-  res occupants|living space,             !- Name
-  {d82824ec-4fbd-4bd7-8be5-3a0c2ca7ac12}, !- People Definition Name
-  {5510b3c1-46ed-42f2-bf60-93d4229ca6dd}, !- Space or SpaceType Name
-  {024c0d97-6a52-46f8-ae84-81d448fa18f7}, !- Number of People Schedule Name
-  {dc2dde93-1ece-4892-a835-ee1a9aca1416}, !- Activity Level Schedule Name
->>>>>>> 78927444
+  {9f810826-1eca-4bf7-8c7e-d3f382b67994}, !- People Definition Name
+  {5d160beb-7506-4dc5-9a39-a676a6d886ae}, !- Space or SpaceType Name
+  {65c78d18-f5f9-46be-911f-344bc673a4f8}, !- Number of People Schedule Name
+  {e5eef3e8-1106-413d-8443-75913fbe3901}, !- Activity Level Schedule Name
   ,                                       !- Surface Name/Angle Factor List Name
   ,                                       !- Work Efficiency Schedule Name
   ,                                       !- Clothing Insulation Schedule Name
