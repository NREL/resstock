--- conflicted
+++ resolved
@@ -1,73 +1,41 @@
 !- NOTE: Auto-generated from /test/osw_files/SFD_2000sqft_2story_SL_UA.osw
 
 OS:Version,
-<<<<<<< HEAD
-  {e056dd8f-85c4-48f1-b733-90d4e8b062b5}, !- Handle
+  {71746e7a-a800-41dd-900c-de6acd73a12b}, !- Handle
   2.9.0;                                  !- Version Identifier
 
 OS:SimulationControl,
-  {2cbd410e-42fb-4495-8a8b-2a0bb94fdfe1}, !- Handle
-=======
-  {1c5ee8f5-b6ce-4890-9e4d-70d18a64c75c}, !- Handle
-  2.9.0;                                  !- Version Identifier
-
-OS:SimulationControl,
-  {b9029c73-904f-4572-8e43-42bb17639cd5}, !- Handle
->>>>>>> 7902c0f9
+  {4a98a1e2-7125-4586-a647-3ac35432c2a7}, !- Handle
   ,                                       !- Do Zone Sizing Calculation
   ,                                       !- Do System Sizing Calculation
   ,                                       !- Do Plant Sizing Calculation
   No;                                     !- Run Simulation for Sizing Periods
 
 OS:Timestep,
-<<<<<<< HEAD
-  {a25191e1-316f-4901-bf5f-f6b2d7ed3d6d}, !- Handle
+  {4eb69a25-55dd-496e-9d7c-34f9bc2dc245}, !- Handle
   6;                                      !- Number of Timesteps per Hour
 
 OS:ShadowCalculation,
-  {20857a5c-3717-490a-97ea-e5e83fe0b616}, !- Handle
-=======
-  {c0147118-76a9-4fc3-bec2-846cbb2f228e}, !- Handle
-  6;                                      !- Number of Timesteps per Hour
-
-OS:ShadowCalculation,
-  {7574c5e4-8ab8-49f3-8683-779b32022d2c}, !- Handle
->>>>>>> 7902c0f9
+  {c0c02a92-2fee-4770-8e27-5c88b480fa08}, !- Handle
   20,                                     !- Calculation Frequency
   200;                                    !- Maximum Figures in Shadow Overlap Calculations
 
 OS:SurfaceConvectionAlgorithm:Outside,
-<<<<<<< HEAD
-  {f03084ef-4eda-4286-9828-5b11dda58efd}, !- Handle
+  {8f07bf01-0470-47bf-a066-3dbde0f77df2}, !- Handle
   DOE-2;                                  !- Algorithm
 
 OS:SurfaceConvectionAlgorithm:Inside,
-  {05428d56-25ce-4d73-859c-f86490b28cb7}, !- Handle
+  {60d7e42c-585d-476d-aecc-9e979ae1084e}, !- Handle
   TARP;                                   !- Algorithm
 
 OS:ZoneCapacitanceMultiplier:ResearchSpecial,
-  {de412078-fead-4441-a0bd-d771ec91fd31}, !- Handle
-=======
-  {cf34f07a-60e5-405e-a45d-5757de695451}, !- Handle
-  DOE-2;                                  !- Algorithm
-
-OS:SurfaceConvectionAlgorithm:Inside,
-  {1d2f6c7d-49d3-4893-971d-bbf05ec39521}, !- Handle
-  TARP;                                   !- Algorithm
-
-OS:ZoneCapacitanceMultiplier:ResearchSpecial,
-  {54c70a96-e29f-46cd-8200-74eb000ac084}, !- Handle
->>>>>>> 7902c0f9
+  {bbcf9b8a-a4ca-46b6-94d3-3f8a23500840}, !- Handle
   ,                                       !- Temperature Capacity Multiplier
   15,                                     !- Humidity Capacity Multiplier
   ;                                       !- Carbon Dioxide Capacity Multiplier
 
 OS:RunPeriod,
-<<<<<<< HEAD
-  {16c26f6c-dd50-4871-82eb-5847c074c03c}, !- Handle
-=======
-  {735da2e2-8973-471c-982a-e6121ebd725d}, !- Handle
->>>>>>> 7902c0f9
+  {506c4800-6c14-4f37-a9be-c464751b4ff6}, !- Handle
   Run Period 1,                           !- Name
   1,                                      !- Begin Month
   1,                                      !- Begin Day of Month
@@ -81,21 +49,13 @@
   ;                                       !- Number of Times Runperiod to be Repeated
 
 OS:YearDescription,
-<<<<<<< HEAD
-  {127f3bfa-16b2-44ce-a079-ffc837d2de60}, !- Handle
-=======
-  {ca69bb66-3955-41c1-9ecb-c46ead28b0af}, !- Handle
->>>>>>> 7902c0f9
+  {caabc79b-0770-42c4-a00c-4558272466d1}, !- Handle
   2007,                                   !- Calendar Year
   ,                                       !- Day of Week for Start Day
   ;                                       !- Is Leap Year
 
 OS:Building,
-<<<<<<< HEAD
-  {15e5c2d9-d02a-46a2-ba73-623fa7bdbd88}, !- Handle
-=======
-  {f8eb4d74-7b12-466f-9817-363d1fa01228}, !- Handle
->>>>>>> 7902c0f9
+  {f5b98375-0922-4dca-b1db-7debe89f9fa9}, !- Handle
   Building 1,                             !- Name
   ,                                       !- Building Sector Type
   0,                                      !- North Axis {deg}
@@ -110,23 +70,14 @@
   1;                                      !- Standards Number of Living Units
 
 OS:AdditionalProperties,
-<<<<<<< HEAD
-  {90d740e6-fa71-48dc-842a-991b55835f9e}, !- Handle
-  {15e5c2d9-d02a-46a2-ba73-623fa7bdbd88}, !- Object Name
-=======
-  {fc9dabad-92d5-443e-93cc-36c97aedae87}, !- Handle
-  {f8eb4d74-7b12-466f-9817-363d1fa01228}, !- Object Name
->>>>>>> 7902c0f9
+  {a152a177-c1c2-47e5-a190-a739656e50bc}, !- Handle
+  {f5b98375-0922-4dca-b1db-7debe89f9fa9}, !- Object Name
   Total Units Modeled,                    !- Feature Name 1
   Integer,                                !- Feature Data Type 1
   1;                                      !- Feature Value 1
 
 OS:ThermalZone,
-<<<<<<< HEAD
-  {a5b9045b-0ef9-4949-8c28-0d43566af242}, !- Handle
-=======
-  {59df0588-1eac-4054-a289-5c07eb83d3bb}, !- Handle
->>>>>>> 7902c0f9
+  {87ba9990-be58-4707-a389-f3d9041661d8}, !- Handle
   living zone,                            !- Name
   ,                                       !- Multiplier
   ,                                       !- Ceiling Height {m}
@@ -135,17 +86,10 @@
   ,                                       !- Zone Inside Convection Algorithm
   ,                                       !- Zone Outside Convection Algorithm
   ,                                       !- Zone Conditioning Equipment List Name
-<<<<<<< HEAD
-  {b5c6e85e-16e1-4155-bfd3-827dfd1c1b82}, !- Zone Air Inlet Port List
-  {97055fa5-2798-4ef3-b841-ac95a7ec8536}, !- Zone Air Exhaust Port List
-  {b4c5cbd4-274e-45fd-8ead-2936da751262}, !- Zone Air Node Name
-  {65274dfc-f6ed-4d18-bf18-091f3ff09db8}, !- Zone Return Air Port List
-=======
-  {9ba772b7-3e11-4e9d-adab-8cd3111e38d8}, !- Zone Air Inlet Port List
-  {4699d4a8-461d-4505-a471-def5a22446b3}, !- Zone Air Exhaust Port List
-  {4d13d85a-4b04-4458-b9f7-c3342b83a554}, !- Zone Air Node Name
-  {041f998e-c53d-4264-abcb-5196198a1711}, !- Zone Return Air Port List
->>>>>>> 7902c0f9
+  {cca68d79-be99-4968-a5f3-b49f530909df}, !- Zone Air Inlet Port List
+  {624f8119-83be-46e3-86ad-16d7754942ac}, !- Zone Air Exhaust Port List
+  {02b030fb-b9bd-4026-8176-a2d26a0fc16f}, !- Zone Air Node Name
+  {6b7c654b-ba89-4429-b6f3-5a5890e3fb20}, !- Zone Return Air Port List
   ,                                       !- Primary Daylighting Control Name
   ,                                       !- Fraction of Zone Controlled by Primary Daylighting Control
   ,                                       !- Secondary Daylighting Control Name
@@ -156,71 +100,37 @@
   No;                                     !- Use Ideal Air Loads
 
 OS:Node,
-<<<<<<< HEAD
-  {e0b32928-59aa-42c3-b11d-eb9921a072c6}, !- Handle
+  {04e248bc-1da6-48d7-be0f-22ee93707bf2}, !- Handle
   Node 1,                                 !- Name
-  {b4c5cbd4-274e-45fd-8ead-2936da751262}, !- Inlet Port
+  {02b030fb-b9bd-4026-8176-a2d26a0fc16f}, !- Inlet Port
   ;                                       !- Outlet Port
 
 OS:Connection,
-  {b4c5cbd4-274e-45fd-8ead-2936da751262}, !- Handle
-  {c04ff5ce-c832-46c6-8ff3-5e9afab2b3f2}, !- Name
-  {a5b9045b-0ef9-4949-8c28-0d43566af242}, !- Source Object
+  {02b030fb-b9bd-4026-8176-a2d26a0fc16f}, !- Handle
+  {91e049a5-5db3-4fb8-9e04-82aa416dc085}, !- Name
+  {87ba9990-be58-4707-a389-f3d9041661d8}, !- Source Object
   11,                                     !- Outlet Port
-  {e0b32928-59aa-42c3-b11d-eb9921a072c6}, !- Target Object
+  {04e248bc-1da6-48d7-be0f-22ee93707bf2}, !- Target Object
   2;                                      !- Inlet Port
 
 OS:PortList,
-  {b5c6e85e-16e1-4155-bfd3-827dfd1c1b82}, !- Handle
-  {f63a0a15-6b7c-48b2-b829-c6b5514c25cb}, !- Name
-  {a5b9045b-0ef9-4949-8c28-0d43566af242}; !- HVAC Component
+  {cca68d79-be99-4968-a5f3-b49f530909df}, !- Handle
+  {36456dd0-eab7-4357-92bb-629d4aabfc93}, !- Name
+  {87ba9990-be58-4707-a389-f3d9041661d8}; !- HVAC Component
 
 OS:PortList,
-  {97055fa5-2798-4ef3-b841-ac95a7ec8536}, !- Handle
-  {aa229017-3ecb-4858-b74f-9ec49bff42ae}, !- Name
-  {a5b9045b-0ef9-4949-8c28-0d43566af242}; !- HVAC Component
+  {624f8119-83be-46e3-86ad-16d7754942ac}, !- Handle
+  {4580861b-e2a6-4f74-ad6d-85d6f2b4e0f4}, !- Name
+  {87ba9990-be58-4707-a389-f3d9041661d8}; !- HVAC Component
 
 OS:PortList,
-  {65274dfc-f6ed-4d18-bf18-091f3ff09db8}, !- Handle
-  {8f57ea46-f8db-4f62-805e-806ec5fb40a5}, !- Name
-  {a5b9045b-0ef9-4949-8c28-0d43566af242}; !- HVAC Component
+  {6b7c654b-ba89-4429-b6f3-5a5890e3fb20}, !- Handle
+  {e5e1b0b5-60ae-41fb-a4bd-887fec9fd16a}, !- Name
+  {87ba9990-be58-4707-a389-f3d9041661d8}; !- HVAC Component
 
 OS:Sizing:Zone,
-  {e162d020-27ef-4173-8385-33e709d783e9}, !- Handle
-  {a5b9045b-0ef9-4949-8c28-0d43566af242}, !- Zone or ZoneList Name
-=======
-  {faf584fd-bd71-4e4f-babd-6c1c74788aff}, !- Handle
-  Node 1,                                 !- Name
-  {4d13d85a-4b04-4458-b9f7-c3342b83a554}, !- Inlet Port
-  ;                                       !- Outlet Port
-
-OS:Connection,
-  {4d13d85a-4b04-4458-b9f7-c3342b83a554}, !- Handle
-  {e02e73c0-360a-42b0-a84f-5f157289e114}, !- Name
-  {59df0588-1eac-4054-a289-5c07eb83d3bb}, !- Source Object
-  11,                                     !- Outlet Port
-  {faf584fd-bd71-4e4f-babd-6c1c74788aff}, !- Target Object
-  2;                                      !- Inlet Port
-
-OS:PortList,
-  {9ba772b7-3e11-4e9d-adab-8cd3111e38d8}, !- Handle
-  {da87fcd1-f27c-41ff-bbd7-d3b5efb19fc4}, !- Name
-  {59df0588-1eac-4054-a289-5c07eb83d3bb}; !- HVAC Component
-
-OS:PortList,
-  {4699d4a8-461d-4505-a471-def5a22446b3}, !- Handle
-  {36c88c74-96d9-4346-b05d-0fe9458f0e75}, !- Name
-  {59df0588-1eac-4054-a289-5c07eb83d3bb}; !- HVAC Component
-
-OS:PortList,
-  {041f998e-c53d-4264-abcb-5196198a1711}, !- Handle
-  {49d933c2-d435-49ed-a678-a1950e537c79}, !- Name
-  {59df0588-1eac-4054-a289-5c07eb83d3bb}; !- HVAC Component
-
-OS:Sizing:Zone,
-  {6239f9c2-7b11-4bd5-b78d-be08ad33001e}, !- Handle
-  {59df0588-1eac-4054-a289-5c07eb83d3bb}, !- Zone or ZoneList Name
->>>>>>> 7902c0f9
+  {cc5b803a-f673-4dd6-9bc4-8321f9c063ac}, !- Handle
+  {87ba9990-be58-4707-a389-f3d9041661d8}, !- Zone or ZoneList Name
   SupplyAirTemperature,                   !- Zone Cooling Design Supply Air Temperature Input Method
   14,                                     !- Zone Cooling Design Supply Air Temperature {C}
   11.11,                                  !- Zone Cooling Design Supply Air Temperature Difference {deltaC}
@@ -249,25 +159,14 @@
   autosize;                               !- Dedicated Outdoor Air High Setpoint Temperature for Design {C}
 
 OS:ZoneHVAC:EquipmentList,
-<<<<<<< HEAD
-  {5285cd9e-561e-4da7-9605-3d637271a1c9}, !- Handle
+  {92b8ab27-4c9b-42c8-8505-10c93fd48113}, !- Handle
   Zone HVAC Equipment List 1,             !- Name
-  {a5b9045b-0ef9-4949-8c28-0d43566af242}; !- Thermal Zone
+  {87ba9990-be58-4707-a389-f3d9041661d8}; !- Thermal Zone
 
 OS:Space,
-  {cef46267-1b4e-4c67-853a-d42e8f70402f}, !- Handle
+  {5510b3c1-46ed-42f2-bf60-93d4229ca6dd}, !- Handle
   living space,                           !- Name
-  {bbfe3b20-3194-41a4-86db-9bb506a4528f}, !- Space Type Name
-=======
-  {9e09443b-b835-43d6-b98f-c308ad384074}, !- Handle
-  Zone HVAC Equipment List 1,             !- Name
-  {59df0588-1eac-4054-a289-5c07eb83d3bb}; !- Thermal Zone
-
-OS:Space,
-  {a85fb255-6169-4bb2-9be3-3aa5f2e91267}, !- Handle
-  living space,                           !- Name
-  {e38c70fa-caeb-43be-8d65-341126beaf72}, !- Space Type Name
->>>>>>> 7902c0f9
+  {c720e7f9-23ab-4955-abc4-63b87ca638eb}, !- Space Type Name
   ,                                       !- Default Construction Set Name
   ,                                       !- Default Schedule Set Name
   -0,                                     !- Direction of Relative North {deg}
@@ -275,31 +174,17 @@
   0,                                      !- Y Origin {m}
   0,                                      !- Z Origin {m}
   ,                                       !- Building Story Name
-<<<<<<< HEAD
-  {a5b9045b-0ef9-4949-8c28-0d43566af242}, !- Thermal Zone Name
+  {87ba9990-be58-4707-a389-f3d9041661d8}, !- Thermal Zone Name
   ,                                       !- Part of Total Floor Area
   ,                                       !- Design Specification Outdoor Air Object Name
-  {72e96ee2-8cb9-44d3-ab26-7a54140d4ad3}; !- Building Unit Name
-
-OS:Surface,
-  {7c344d88-f709-46c6-9d2f-cf7d3c2aceff}, !- Handle
+  {850edeac-1eca-4d9c-9205-da7b733bc677}; !- Building Unit Name
+
+OS:Surface,
+  {24ad7b27-56d0-434e-8a9e-8ef5d3dbebbd}, !- Handle
   Surface 1,                              !- Name
   Floor,                                  !- Surface Type
   ,                                       !- Construction Name
-  {cef46267-1b4e-4c67-853a-d42e8f70402f}, !- Space Name
-=======
-  {59df0588-1eac-4054-a289-5c07eb83d3bb}, !- Thermal Zone Name
-  ,                                       !- Part of Total Floor Area
-  ,                                       !- Design Specification Outdoor Air Object Name
-  {84e3f9b9-d718-4591-a1c3-68fa21532e09}; !- Building Unit Name
-
-OS:Surface,
-  {c2040234-6af9-494b-ad94-90c46999e348}, !- Handle
-  Surface 1,                              !- Name
-  Floor,                                  !- Surface Type
-  ,                                       !- Construction Name
-  {a85fb255-6169-4bb2-9be3-3aa5f2e91267}, !- Space Name
->>>>>>> 7902c0f9
+  {5510b3c1-46ed-42f2-bf60-93d4229ca6dd}, !- Space Name
   Foundation,                             !- Outside Boundary Condition
   ,                                       !- Outside Boundary Condition Object
   NoSun,                                  !- Sun Exposure
@@ -312,19 +197,11 @@
   13.6310703908387, 0, 0;                 !- X,Y,Z Vertex 4 {m}
 
 OS:Surface,
-<<<<<<< HEAD
-  {9199ac47-1697-4b6f-8ec3-aeee1b581dcc}, !- Handle
+  {64f807f7-2467-419b-8988-82e38cc32f81}, !- Handle
   Surface 2,                              !- Name
   Wall,                                   !- Surface Type
   ,                                       !- Construction Name
-  {cef46267-1b4e-4c67-853a-d42e8f70402f}, !- Space Name
-=======
-  {5464a28f-e800-4509-a482-4de2511dde4b}, !- Handle
-  Surface 2,                              !- Name
-  Wall,                                   !- Surface Type
-  ,                                       !- Construction Name
-  {a85fb255-6169-4bb2-9be3-3aa5f2e91267}, !- Space Name
->>>>>>> 7902c0f9
+  {5510b3c1-46ed-42f2-bf60-93d4229ca6dd}, !- Space Name
   Outdoors,                               !- Outside Boundary Condition
   ,                                       !- Outside Boundary Condition Object
   SunExposed,                             !- Sun Exposure
@@ -337,19 +214,11 @@
   0, 0, 2.4384;                           !- X,Y,Z Vertex 4 {m}
 
 OS:Surface,
-<<<<<<< HEAD
-  {63c265d7-66d5-4955-a0ee-26f21d05ba49}, !- Handle
+  {aa4f87f6-d718-43e5-a0f1-71accd2b01e7}, !- Handle
   Surface 3,                              !- Name
   Wall,                                   !- Surface Type
   ,                                       !- Construction Name
-  {cef46267-1b4e-4c67-853a-d42e8f70402f}, !- Space Name
-=======
-  {80cb5a07-1e44-4baa-bd53-e02e473439d1}, !- Handle
-  Surface 3,                              !- Name
-  Wall,                                   !- Surface Type
-  ,                                       !- Construction Name
-  {a85fb255-6169-4bb2-9be3-3aa5f2e91267}, !- Space Name
->>>>>>> 7902c0f9
+  {5510b3c1-46ed-42f2-bf60-93d4229ca6dd}, !- Space Name
   Outdoors,                               !- Outside Boundary Condition
   ,                                       !- Outside Boundary Condition Object
   SunExposed,                             !- Sun Exposure
@@ -362,19 +231,11 @@
   0, 6.81553519541936, 2.4384;            !- X,Y,Z Vertex 4 {m}
 
 OS:Surface,
-<<<<<<< HEAD
-  {ee85ac51-7f01-4155-b1ad-42c8fda62dc3}, !- Handle
+  {2ad17326-2130-46a7-9f8c-bb2356f0c477}, !- Handle
   Surface 4,                              !- Name
   Wall,                                   !- Surface Type
   ,                                       !- Construction Name
-  {cef46267-1b4e-4c67-853a-d42e8f70402f}, !- Space Name
-=======
-  {30492364-372d-42f0-9f5f-0437c5094521}, !- Handle
-  Surface 4,                              !- Name
-  Wall,                                   !- Surface Type
-  ,                                       !- Construction Name
-  {a85fb255-6169-4bb2-9be3-3aa5f2e91267}, !- Space Name
->>>>>>> 7902c0f9
+  {5510b3c1-46ed-42f2-bf60-93d4229ca6dd}, !- Space Name
   Outdoors,                               !- Outside Boundary Condition
   ,                                       !- Outside Boundary Condition Object
   SunExposed,                             !- Sun Exposure
@@ -387,19 +248,11 @@
   13.6310703908387, 6.81553519541936, 2.4384; !- X,Y,Z Vertex 4 {m}
 
 OS:Surface,
-<<<<<<< HEAD
-  {7916a696-059b-41b1-a1b2-89de631f2ccf}, !- Handle
+  {89e1f940-b0aa-4242-a65a-71bc80f76dfc}, !- Handle
   Surface 5,                              !- Name
   Wall,                                   !- Surface Type
   ,                                       !- Construction Name
-  {cef46267-1b4e-4c67-853a-d42e8f70402f}, !- Space Name
-=======
-  {807cd68a-bfd8-4bca-b2eb-0f34c1fbc37d}, !- Handle
-  Surface 5,                              !- Name
-  Wall,                                   !- Surface Type
-  ,                                       !- Construction Name
-  {a85fb255-6169-4bb2-9be3-3aa5f2e91267}, !- Space Name
->>>>>>> 7902c0f9
+  {5510b3c1-46ed-42f2-bf60-93d4229ca6dd}, !- Space Name
   Outdoors,                               !- Outside Boundary Condition
   ,                                       !- Outside Boundary Condition Object
   SunExposed,                             !- Sun Exposure
@@ -412,23 +265,13 @@
   13.6310703908387, 0, 2.4384;            !- X,Y,Z Vertex 4 {m}
 
 OS:Surface,
-<<<<<<< HEAD
-  {1553c89d-497a-4d8f-8dd8-c6990fbc7b80}, !- Handle
+  {a3365c09-7171-42f1-84c4-8dd1a17af802}, !- Handle
   Surface 6,                              !- Name
   RoofCeiling,                            !- Surface Type
   ,                                       !- Construction Name
-  {cef46267-1b4e-4c67-853a-d42e8f70402f}, !- Space Name
+  {5510b3c1-46ed-42f2-bf60-93d4229ca6dd}, !- Space Name
   Surface,                                !- Outside Boundary Condition
-  {85349e65-299c-44d6-95f6-4c6bb3341f18}, !- Outside Boundary Condition Object
-=======
-  {1a01d96a-d1d3-49aa-9e4b-626e60cf1ea9}, !- Handle
-  Surface 6,                              !- Name
-  RoofCeiling,                            !- Surface Type
-  ,                                       !- Construction Name
-  {a85fb255-6169-4bb2-9be3-3aa5f2e91267}, !- Space Name
-  Surface,                                !- Outside Boundary Condition
-  {eddadba9-8551-4819-b022-5c6d4aee1309}, !- Outside Boundary Condition Object
->>>>>>> 7902c0f9
+  {eec94dd8-a8dd-45d4-85d1-76cd7e42f32e}, !- Outside Boundary Condition Object
   NoSun,                                  !- Sun Exposure
   NoWind,                                 !- Wind Exposure
   ,                                       !- View Factor to Ground
@@ -439,11 +282,7 @@
   0, 0, 2.4384;                           !- X,Y,Z Vertex 4 {m}
 
 OS:SpaceType,
-<<<<<<< HEAD
-  {bbfe3b20-3194-41a4-86db-9bb506a4528f}, !- Handle
-=======
-  {e38c70fa-caeb-43be-8d65-341126beaf72}, !- Handle
->>>>>>> 7902c0f9
+  {c720e7f9-23ab-4955-abc4-63b87ca638eb}, !- Handle
   Space Type 1,                           !- Name
   ,                                       !- Default Construction Set Name
   ,                                       !- Default Schedule Set Name
@@ -454,15 +293,9 @@
   living;                                 !- Standards Space Type
 
 OS:Space,
-<<<<<<< HEAD
-  {1552302e-eb74-4ae5-8391-bcb1521bec55}, !- Handle
+  {9d5469c9-5ef1-4445-a7cc-a3a0999e5656}, !- Handle
   living space|story 2,                   !- Name
-  {bbfe3b20-3194-41a4-86db-9bb506a4528f}, !- Space Type Name
-=======
-  {beb96b93-24f7-4967-93fb-410acbe35f01}, !- Handle
-  living space|story 2,                   !- Name
-  {e38c70fa-caeb-43be-8d65-341126beaf72}, !- Space Type Name
->>>>>>> 7902c0f9
+  {c720e7f9-23ab-4955-abc4-63b87ca638eb}, !- Space Type Name
   ,                                       !- Default Construction Set Name
   ,                                       !- Default Schedule Set Name
   -0,                                     !- Direction of Relative North {deg}
@@ -470,35 +303,19 @@
   0,                                      !- Y Origin {m}
   2.4384,                                 !- Z Origin {m}
   ,                                       !- Building Story Name
-<<<<<<< HEAD
-  {a5b9045b-0ef9-4949-8c28-0d43566af242}, !- Thermal Zone Name
+  {87ba9990-be58-4707-a389-f3d9041661d8}, !- Thermal Zone Name
   ,                                       !- Part of Total Floor Area
   ,                                       !- Design Specification Outdoor Air Object Name
-  {72e96ee2-8cb9-44d3-ab26-7a54140d4ad3}; !- Building Unit Name
-
-OS:Surface,
-  {85349e65-299c-44d6-95f6-4c6bb3341f18}, !- Handle
+  {850edeac-1eca-4d9c-9205-da7b733bc677}; !- Building Unit Name
+
+OS:Surface,
+  {eec94dd8-a8dd-45d4-85d1-76cd7e42f32e}, !- Handle
   Surface 7,                              !- Name
   Floor,                                  !- Surface Type
   ,                                       !- Construction Name
-  {1552302e-eb74-4ae5-8391-bcb1521bec55}, !- Space Name
+  {9d5469c9-5ef1-4445-a7cc-a3a0999e5656}, !- Space Name
   Surface,                                !- Outside Boundary Condition
-  {1553c89d-497a-4d8f-8dd8-c6990fbc7b80}, !- Outside Boundary Condition Object
-=======
-  {59df0588-1eac-4054-a289-5c07eb83d3bb}, !- Thermal Zone Name
-  ,                                       !- Part of Total Floor Area
-  ,                                       !- Design Specification Outdoor Air Object Name
-  {84e3f9b9-d718-4591-a1c3-68fa21532e09}; !- Building Unit Name
-
-OS:Surface,
-  {eddadba9-8551-4819-b022-5c6d4aee1309}, !- Handle
-  Surface 7,                              !- Name
-  Floor,                                  !- Surface Type
-  ,                                       !- Construction Name
-  {beb96b93-24f7-4967-93fb-410acbe35f01}, !- Space Name
-  Surface,                                !- Outside Boundary Condition
-  {1a01d96a-d1d3-49aa-9e4b-626e60cf1ea9}, !- Outside Boundary Condition Object
->>>>>>> 7902c0f9
+  {a3365c09-7171-42f1-84c4-8dd1a17af802}, !- Outside Boundary Condition Object
   NoSun,                                  !- Sun Exposure
   NoWind,                                 !- Wind Exposure
   ,                                       !- View Factor to Ground
@@ -509,19 +326,11 @@
   13.6310703908387, 0, 0;                 !- X,Y,Z Vertex 4 {m}
 
 OS:Surface,
-<<<<<<< HEAD
-  {e2b7f341-95b3-47fa-a52b-f810838c65e0}, !- Handle
+  {66224b01-bd5d-4a52-928f-b13e42051acb}, !- Handle
   Surface 8,                              !- Name
   Wall,                                   !- Surface Type
   ,                                       !- Construction Name
-  {1552302e-eb74-4ae5-8391-bcb1521bec55}, !- Space Name
-=======
-  {e5a5d786-26ba-4145-b18f-e1eb15d7527f}, !- Handle
-  Surface 8,                              !- Name
-  Wall,                                   !- Surface Type
-  ,                                       !- Construction Name
-  {beb96b93-24f7-4967-93fb-410acbe35f01}, !- Space Name
->>>>>>> 7902c0f9
+  {9d5469c9-5ef1-4445-a7cc-a3a0999e5656}, !- Space Name
   Outdoors,                               !- Outside Boundary Condition
   ,                                       !- Outside Boundary Condition Object
   SunExposed,                             !- Sun Exposure
@@ -534,19 +343,11 @@
   0, 0, 2.4384;                           !- X,Y,Z Vertex 4 {m}
 
 OS:Surface,
-<<<<<<< HEAD
-  {f3e0d00e-2d57-4bf7-9de4-24739e6c0c9c}, !- Handle
+  {0385ddc4-7026-4088-b3ad-8b9411377275}, !- Handle
   Surface 9,                              !- Name
   Wall,                                   !- Surface Type
   ,                                       !- Construction Name
-  {1552302e-eb74-4ae5-8391-bcb1521bec55}, !- Space Name
-=======
-  {18dc945b-dffb-4432-98b7-3252aacf4c01}, !- Handle
-  Surface 9,                              !- Name
-  Wall,                                   !- Surface Type
-  ,                                       !- Construction Name
-  {beb96b93-24f7-4967-93fb-410acbe35f01}, !- Space Name
->>>>>>> 7902c0f9
+  {9d5469c9-5ef1-4445-a7cc-a3a0999e5656}, !- Space Name
   Outdoors,                               !- Outside Boundary Condition
   ,                                       !- Outside Boundary Condition Object
   SunExposed,                             !- Sun Exposure
@@ -559,19 +360,11 @@
   0, 6.81553519541936, 2.4384;            !- X,Y,Z Vertex 4 {m}
 
 OS:Surface,
-<<<<<<< HEAD
-  {6d402d77-fa61-47f0-9bc1-7800f117e9ee}, !- Handle
+  {8cbd71ab-2a2a-48e4-8541-014b2863a528}, !- Handle
   Surface 10,                             !- Name
   Wall,                                   !- Surface Type
   ,                                       !- Construction Name
-  {1552302e-eb74-4ae5-8391-bcb1521bec55}, !- Space Name
-=======
-  {f691fff4-e64d-440c-88c2-ff0233ffb700}, !- Handle
-  Surface 10,                             !- Name
-  Wall,                                   !- Surface Type
-  ,                                       !- Construction Name
-  {beb96b93-24f7-4967-93fb-410acbe35f01}, !- Space Name
->>>>>>> 7902c0f9
+  {9d5469c9-5ef1-4445-a7cc-a3a0999e5656}, !- Space Name
   Outdoors,                               !- Outside Boundary Condition
   ,                                       !- Outside Boundary Condition Object
   SunExposed,                             !- Sun Exposure
@@ -584,19 +377,11 @@
   13.6310703908387, 6.81553519541936, 2.4384; !- X,Y,Z Vertex 4 {m}
 
 OS:Surface,
-<<<<<<< HEAD
-  {ebf2dc6c-1778-4166-8d2a-546fa25b84bc}, !- Handle
+  {b924a09f-ffc4-4a45-b620-2fae6e4bc69b}, !- Handle
   Surface 11,                             !- Name
   Wall,                                   !- Surface Type
   ,                                       !- Construction Name
-  {1552302e-eb74-4ae5-8391-bcb1521bec55}, !- Space Name
-=======
-  {1cde62b9-326e-445f-8fcd-af33408c3002}, !- Handle
-  Surface 11,                             !- Name
-  Wall,                                   !- Surface Type
-  ,                                       !- Construction Name
-  {beb96b93-24f7-4967-93fb-410acbe35f01}, !- Space Name
->>>>>>> 7902c0f9
+  {9d5469c9-5ef1-4445-a7cc-a3a0999e5656}, !- Space Name
   Outdoors,                               !- Outside Boundary Condition
   ,                                       !- Outside Boundary Condition Object
   SunExposed,                             !- Sun Exposure
@@ -609,23 +394,13 @@
   13.6310703908387, 0, 2.4384;            !- X,Y,Z Vertex 4 {m}
 
 OS:Surface,
-<<<<<<< HEAD
-  {5bf18787-80ed-4362-97f3-af2caf00b618}, !- Handle
+  {8389a064-3e81-4d77-a4b3-54c49de475fc}, !- Handle
   Surface 12,                             !- Name
   RoofCeiling,                            !- Surface Type
   ,                                       !- Construction Name
-  {1552302e-eb74-4ae5-8391-bcb1521bec55}, !- Space Name
+  {9d5469c9-5ef1-4445-a7cc-a3a0999e5656}, !- Space Name
   Surface,                                !- Outside Boundary Condition
-  {e2bc4444-3eca-4cb4-8066-6a0203a45609}, !- Outside Boundary Condition Object
-=======
-  {1ea65928-b0b8-4f13-8e3c-579da1929863}, !- Handle
-  Surface 12,                             !- Name
-  RoofCeiling,                            !- Surface Type
-  ,                                       !- Construction Name
-  {beb96b93-24f7-4967-93fb-410acbe35f01}, !- Space Name
-  Surface,                                !- Outside Boundary Condition
-  {7a2ee63a-f459-4250-b8bf-8317e8993891}, !- Outside Boundary Condition Object
->>>>>>> 7902c0f9
+  {2075aee2-fc01-4e5f-878b-bbfd75d878fb}, !- Outside Boundary Condition Object
   NoSun,                                  !- Sun Exposure
   NoWind,                                 !- Wind Exposure
   ,                                       !- View Factor to Ground
@@ -636,23 +411,13 @@
   0, 0, 2.4384;                           !- X,Y,Z Vertex 4 {m}
 
 OS:Surface,
-<<<<<<< HEAD
-  {e2bc4444-3eca-4cb4-8066-6a0203a45609}, !- Handle
+  {2075aee2-fc01-4e5f-878b-bbfd75d878fb}, !- Handle
   Surface 13,                             !- Name
   Floor,                                  !- Surface Type
   ,                                       !- Construction Name
-  {d1909adb-7128-437b-bcf3-f80b178980f7}, !- Space Name
+  {56f0ebcf-acf1-4f7a-92ff-f50f54ad34d1}, !- Space Name
   Surface,                                !- Outside Boundary Condition
-  {5bf18787-80ed-4362-97f3-af2caf00b618}, !- Outside Boundary Condition Object
-=======
-  {7a2ee63a-f459-4250-b8bf-8317e8993891}, !- Handle
-  Surface 13,                             !- Name
-  Floor,                                  !- Surface Type
-  ,                                       !- Construction Name
-  {c00d958d-8d72-40ee-9c28-6af52fb801d3}, !- Space Name
-  Surface,                                !- Outside Boundary Condition
-  {1ea65928-b0b8-4f13-8e3c-579da1929863}, !- Outside Boundary Condition Object
->>>>>>> 7902c0f9
+  {8389a064-3e81-4d77-a4b3-54c49de475fc}, !- Outside Boundary Condition Object
   NoSun,                                  !- Sun Exposure
   NoWind,                                 !- Wind Exposure
   ,                                       !- View Factor to Ground
@@ -663,19 +428,11 @@
   0, 0, 0;                                !- X,Y,Z Vertex 4 {m}
 
 OS:Surface,
-<<<<<<< HEAD
-  {1fccb66c-71dd-4a5c-a894-66498fe6937a}, !- Handle
+  {7cf2bdf9-dbf7-4545-9e3b-ce3a05747c50}, !- Handle
   Surface 14,                             !- Name
   RoofCeiling,                            !- Surface Type
   ,                                       !- Construction Name
-  {d1909adb-7128-437b-bcf3-f80b178980f7}, !- Space Name
-=======
-  {38e005c0-0346-4aa8-9a30-26ae30301462}, !- Handle
-  Surface 14,                             !- Name
-  RoofCeiling,                            !- Surface Type
-  ,                                       !- Construction Name
-  {c00d958d-8d72-40ee-9c28-6af52fb801d3}, !- Space Name
->>>>>>> 7902c0f9
+  {56f0ebcf-acf1-4f7a-92ff-f50f54ad34d1}, !- Space Name
   Outdoors,                               !- Outside Boundary Condition
   ,                                       !- Outside Boundary Condition Object
   SunExposed,                             !- Sun Exposure
@@ -688,19 +445,11 @@
   13.6310703908387, 0, 0;                 !- X,Y,Z Vertex 4 {m}
 
 OS:Surface,
-<<<<<<< HEAD
-  {bde1df08-33bf-433a-9cde-3096761beb94}, !- Handle
+  {8e0764c6-ba89-4968-8348-448526624c6c}, !- Handle
   Surface 15,                             !- Name
   RoofCeiling,                            !- Surface Type
   ,                                       !- Construction Name
-  {d1909adb-7128-437b-bcf3-f80b178980f7}, !- Space Name
-=======
-  {8a6dfe33-8968-42f9-a9be-f6380d09d892}, !- Handle
-  Surface 15,                             !- Name
-  RoofCeiling,                            !- Surface Type
-  ,                                       !- Construction Name
-  {c00d958d-8d72-40ee-9c28-6af52fb801d3}, !- Space Name
->>>>>>> 7902c0f9
+  {56f0ebcf-acf1-4f7a-92ff-f50f54ad34d1}, !- Space Name
   Outdoors,                               !- Outside Boundary Condition
   ,                                       !- Outside Boundary Condition Object
   SunExposed,                             !- Sun Exposure
@@ -713,19 +462,11 @@
   0, 6.81553519541936, 0;                 !- X,Y,Z Vertex 4 {m}
 
 OS:Surface,
-<<<<<<< HEAD
-  {fcf4a9da-6691-47ef-82c7-ef07ab07ba19}, !- Handle
+  {b3d8c26a-4100-4aaa-b47d-cc01d0094350}, !- Handle
   Surface 16,                             !- Name
   Wall,                                   !- Surface Type
   ,                                       !- Construction Name
-  {d1909adb-7128-437b-bcf3-f80b178980f7}, !- Space Name
-=======
-  {73142e85-4df5-4f10-aa65-9536a799db82}, !- Handle
-  Surface 16,                             !- Name
-  Wall,                                   !- Surface Type
-  ,                                       !- Construction Name
-  {c00d958d-8d72-40ee-9c28-6af52fb801d3}, !- Space Name
->>>>>>> 7902c0f9
+  {56f0ebcf-acf1-4f7a-92ff-f50f54ad34d1}, !- Space Name
   Outdoors,                               !- Outside Boundary Condition
   ,                                       !- Outside Boundary Condition Object
   SunExposed,                             !- Sun Exposure
@@ -737,19 +478,11 @@
   0, 0, 0;                                !- X,Y,Z Vertex 3 {m}
 
 OS:Surface,
-<<<<<<< HEAD
-  {785336f0-048a-4f07-b3bf-0ad9aa09f658}, !- Handle
+  {8d83b22f-3d87-42f7-bd84-14e351b174f1}, !- Handle
   Surface 17,                             !- Name
   Wall,                                   !- Surface Type
   ,                                       !- Construction Name
-  {d1909adb-7128-437b-bcf3-f80b178980f7}, !- Space Name
-=======
-  {35368aab-1df8-4e83-ab6c-874c504d08c7}, !- Handle
-  Surface 17,                             !- Name
-  Wall,                                   !- Surface Type
-  ,                                       !- Construction Name
-  {c00d958d-8d72-40ee-9c28-6af52fb801d3}, !- Space Name
->>>>>>> 7902c0f9
+  {56f0ebcf-acf1-4f7a-92ff-f50f54ad34d1}, !- Space Name
   Outdoors,                               !- Outside Boundary Condition
   ,                                       !- Outside Boundary Condition Object
   SunExposed,                             !- Sun Exposure
@@ -761,15 +494,9 @@
   13.6310703908387, 6.81553519541936, 0;  !- X,Y,Z Vertex 3 {m}
 
 OS:Space,
-<<<<<<< HEAD
-  {d1909adb-7128-437b-bcf3-f80b178980f7}, !- Handle
+  {56f0ebcf-acf1-4f7a-92ff-f50f54ad34d1}, !- Handle
   unfinished attic space,                 !- Name
-  {efe3cedc-95a5-478e-9a3c-a2bb5a285305}, !- Space Type Name
-=======
-  {c00d958d-8d72-40ee-9c28-6af52fb801d3}, !- Handle
-  unfinished attic space,                 !- Name
-  {9b33a3da-1910-40ed-aa3f-8fafce5997e3}, !- Space Type Name
->>>>>>> 7902c0f9
+  {d08b84ae-b8d5-42c7-845a-f9ff98919f6c}, !- Space Type Name
   ,                                       !- Default Construction Set Name
   ,                                       !- Default Schedule Set Name
   -0,                                     !- Direction of Relative North {deg}
@@ -777,17 +504,10 @@
   0,                                      !- Y Origin {m}
   4.8768,                                 !- Z Origin {m}
   ,                                       !- Building Story Name
-<<<<<<< HEAD
-  {ac6bcec9-9f86-4cc2-b634-0e54d8d2a195}; !- Thermal Zone Name
+  {e679682a-955b-4b93-9277-f4fe1a6723eb}; !- Thermal Zone Name
 
 OS:ThermalZone,
-  {ac6bcec9-9f86-4cc2-b634-0e54d8d2a195}, !- Handle
-=======
-  {b480938b-1309-42d4-a722-798f16bd590a}; !- Thermal Zone Name
-
-OS:ThermalZone,
-  {b480938b-1309-42d4-a722-798f16bd590a}, !- Handle
->>>>>>> 7902c0f9
+  {e679682a-955b-4b93-9277-f4fe1a6723eb}, !- Handle
   unfinished attic zone,                  !- Name
   ,                                       !- Multiplier
   ,                                       !- Ceiling Height {m}
@@ -796,17 +516,10 @@
   ,                                       !- Zone Inside Convection Algorithm
   ,                                       !- Zone Outside Convection Algorithm
   ,                                       !- Zone Conditioning Equipment List Name
-<<<<<<< HEAD
-  {0b1da690-fd79-4c5a-a73f-fe7a9a8ecbcb}, !- Zone Air Inlet Port List
-  {904db98b-423e-421b-9174-a0e4efc5e4cc}, !- Zone Air Exhaust Port List
-  {c695b8bb-5e01-46e8-b13d-8549e36e5e53}, !- Zone Air Node Name
-  {369bc50c-7a53-44f4-b7a0-5e9555c194c2}, !- Zone Return Air Port List
-=======
-  {01d932ca-03da-42dd-9465-3e14a154dfa7}, !- Zone Air Inlet Port List
-  {4aa6c78e-994f-42eb-adc7-39906c9ae2f5}, !- Zone Air Exhaust Port List
-  {4e7c3c97-622f-44d7-ad53-cc868d577e60}, !- Zone Air Node Name
-  {549c4c3e-4aff-4d4a-9f3e-16cbf57ca2ae}, !- Zone Return Air Port List
->>>>>>> 7902c0f9
+  {0c119c6a-aa9a-4a13-94d8-8f21652ff9e6}, !- Zone Air Inlet Port List
+  {cd1345e1-ad84-47e3-9014-63d3a56d1d0b}, !- Zone Air Exhaust Port List
+  {987d4ae4-fe01-4277-96c6-00a7a0a1d093}, !- Zone Air Node Name
+  {b35abe73-55e0-4c8a-8746-6c0f185c6fd5}, !- Zone Return Air Port List
   ,                                       !- Primary Daylighting Control Name
   ,                                       !- Fraction of Zone Controlled by Primary Daylighting Control
   ,                                       !- Secondary Daylighting Control Name
@@ -817,71 +530,37 @@
   No;                                     !- Use Ideal Air Loads
 
 OS:Node,
-<<<<<<< HEAD
-  {bed7376c-758e-4315-b040-e80bd2460cf7}, !- Handle
+  {6923f79a-19e5-426e-a93c-13da4c1b98fe}, !- Handle
   Node 2,                                 !- Name
-  {c695b8bb-5e01-46e8-b13d-8549e36e5e53}, !- Inlet Port
+  {987d4ae4-fe01-4277-96c6-00a7a0a1d093}, !- Inlet Port
   ;                                       !- Outlet Port
 
 OS:Connection,
-  {c695b8bb-5e01-46e8-b13d-8549e36e5e53}, !- Handle
-  {abeaa80c-bac0-4a31-a3bb-6630890c8089}, !- Name
-  {ac6bcec9-9f86-4cc2-b634-0e54d8d2a195}, !- Source Object
+  {987d4ae4-fe01-4277-96c6-00a7a0a1d093}, !- Handle
+  {0ca034bb-b973-48e5-bb39-8944b487af0a}, !- Name
+  {e679682a-955b-4b93-9277-f4fe1a6723eb}, !- Source Object
   11,                                     !- Outlet Port
-  {bed7376c-758e-4315-b040-e80bd2460cf7}, !- Target Object
+  {6923f79a-19e5-426e-a93c-13da4c1b98fe}, !- Target Object
   2;                                      !- Inlet Port
 
 OS:PortList,
-  {0b1da690-fd79-4c5a-a73f-fe7a9a8ecbcb}, !- Handle
-  {ce920b86-4c79-4039-a82c-84cd572e30dc}, !- Name
-  {ac6bcec9-9f86-4cc2-b634-0e54d8d2a195}; !- HVAC Component
+  {0c119c6a-aa9a-4a13-94d8-8f21652ff9e6}, !- Handle
+  {236ecfda-f2f0-4aea-9898-48fa7c06f747}, !- Name
+  {e679682a-955b-4b93-9277-f4fe1a6723eb}; !- HVAC Component
 
 OS:PortList,
-  {904db98b-423e-421b-9174-a0e4efc5e4cc}, !- Handle
-  {3b911b54-b198-43cc-a049-1681dc416bab}, !- Name
-  {ac6bcec9-9f86-4cc2-b634-0e54d8d2a195}; !- HVAC Component
+  {cd1345e1-ad84-47e3-9014-63d3a56d1d0b}, !- Handle
+  {c5053f7c-7ba6-4394-8ff1-a00a2041ed0f}, !- Name
+  {e679682a-955b-4b93-9277-f4fe1a6723eb}; !- HVAC Component
 
 OS:PortList,
-  {369bc50c-7a53-44f4-b7a0-5e9555c194c2}, !- Handle
-  {ce56097f-2cb2-4050-ab28-81e84de84e3a}, !- Name
-  {ac6bcec9-9f86-4cc2-b634-0e54d8d2a195}; !- HVAC Component
+  {b35abe73-55e0-4c8a-8746-6c0f185c6fd5}, !- Handle
+  {70fbd37c-d165-411d-bdac-8fc9589eadef}, !- Name
+  {e679682a-955b-4b93-9277-f4fe1a6723eb}; !- HVAC Component
 
 OS:Sizing:Zone,
-  {6cd10497-ec21-49a2-97ae-8a0519f2dfa2}, !- Handle
-  {ac6bcec9-9f86-4cc2-b634-0e54d8d2a195}, !- Zone or ZoneList Name
-=======
-  {0507685b-52c6-4fae-b574-e701a721af7e}, !- Handle
-  Node 2,                                 !- Name
-  {4e7c3c97-622f-44d7-ad53-cc868d577e60}, !- Inlet Port
-  ;                                       !- Outlet Port
-
-OS:Connection,
-  {4e7c3c97-622f-44d7-ad53-cc868d577e60}, !- Handle
-  {f284928c-dafd-49c9-9581-3e635fcb7068}, !- Name
-  {b480938b-1309-42d4-a722-798f16bd590a}, !- Source Object
-  11,                                     !- Outlet Port
-  {0507685b-52c6-4fae-b574-e701a721af7e}, !- Target Object
-  2;                                      !- Inlet Port
-
-OS:PortList,
-  {01d932ca-03da-42dd-9465-3e14a154dfa7}, !- Handle
-  {32b95d97-e925-46c5-bbb3-80ab03603146}, !- Name
-  {b480938b-1309-42d4-a722-798f16bd590a}; !- HVAC Component
-
-OS:PortList,
-  {4aa6c78e-994f-42eb-adc7-39906c9ae2f5}, !- Handle
-  {bc6e7e11-b56d-4572-aae0-39fcfbb5103c}, !- Name
-  {b480938b-1309-42d4-a722-798f16bd590a}; !- HVAC Component
-
-OS:PortList,
-  {549c4c3e-4aff-4d4a-9f3e-16cbf57ca2ae}, !- Handle
-  {770cfae3-40b4-43ec-9012-8bc5ad4d6961}, !- Name
-  {b480938b-1309-42d4-a722-798f16bd590a}; !- HVAC Component
-
-OS:Sizing:Zone,
-  {36a8be66-c130-4a82-ac20-5e88a0bc9476}, !- Handle
-  {b480938b-1309-42d4-a722-798f16bd590a}, !- Zone or ZoneList Name
->>>>>>> 7902c0f9
+  {e06c6bc6-bf92-4193-a1d9-55b8ec2da12e}, !- Handle
+  {e679682a-955b-4b93-9277-f4fe1a6723eb}, !- Zone or ZoneList Name
   SupplyAirTemperature,                   !- Zone Cooling Design Supply Air Temperature Input Method
   14,                                     !- Zone Cooling Design Supply Air Temperature {C}
   11.11,                                  !- Zone Cooling Design Supply Air Temperature Difference {deltaC}
@@ -910,21 +589,12 @@
   autosize;                               !- Dedicated Outdoor Air High Setpoint Temperature for Design {C}
 
 OS:ZoneHVAC:EquipmentList,
-<<<<<<< HEAD
-  {32b95224-f688-4bdd-9fe5-341fccee8a12}, !- Handle
+  {88537eee-ea34-4e38-a7dc-85b9d763c3ed}, !- Handle
   Zone HVAC Equipment List 2,             !- Name
-  {ac6bcec9-9f86-4cc2-b634-0e54d8d2a195}; !- Thermal Zone
+  {e679682a-955b-4b93-9277-f4fe1a6723eb}; !- Thermal Zone
 
 OS:SpaceType,
-  {efe3cedc-95a5-478e-9a3c-a2bb5a285305}, !- Handle
-=======
-  {bcb56d00-96fa-4463-b15a-8e3ba33a7974}, !- Handle
-  Zone HVAC Equipment List 2,             !- Name
-  {b480938b-1309-42d4-a722-798f16bd590a}; !- Thermal Zone
-
-OS:SpaceType,
-  {9b33a3da-1910-40ed-aa3f-8fafce5997e3}, !- Handle
->>>>>>> 7902c0f9
+  {d08b84ae-b8d5-42c7-845a-f9ff98919f6c}, !- Handle
   Space Type 2,                           !- Name
   ,                                       !- Default Construction Set Name
   ,                                       !- Default Schedule Set Name
@@ -935,23 +605,14 @@
   unfinished attic;                       !- Standards Space Type
 
 OS:BuildingUnit,
-<<<<<<< HEAD
-  {72e96ee2-8cb9-44d3-ab26-7a54140d4ad3}, !- Handle
-=======
-  {84e3f9b9-d718-4591-a1c3-68fa21532e09}, !- Handle
->>>>>>> 7902c0f9
+  {850edeac-1eca-4d9c-9205-da7b733bc677}, !- Handle
   unit 1,                                 !- Name
   ,                                       !- Rendering Color
   Residential;                            !- Building Unit Type
 
 OS:AdditionalProperties,
-<<<<<<< HEAD
-  {de815b04-d285-42bd-b670-689439750f08}, !- Handle
-  {72e96ee2-8cb9-44d3-ab26-7a54140d4ad3}, !- Object Name
-=======
-  {6e0c5438-a8cc-4116-a1e7-5253c05c2975}, !- Handle
-  {84e3f9b9-d718-4591-a1c3-68fa21532e09}, !- Object Name
->>>>>>> 7902c0f9
+  {90349931-2b0d-4538-aa56-22c5a1efbf5b}, !- Handle
+  {850edeac-1eca-4d9c-9205-da7b733bc677}, !- Object Name
   NumberOfBedrooms,                       !- Feature Name 1
   Integer,                                !- Feature Data Type 1
   3,                                      !- Feature Value 1
@@ -963,20 +624,12 @@
   2.6400000000000001;                     !- Feature Value 3
 
 OS:External:File,
-<<<<<<< HEAD
-  {b4988657-4369-445b-9e8c-1f53a28bbb0d}, !- Handle
-=======
-  {a05c02c7-914d-4985-8cfb-c12a730788ab}, !- Handle
->>>>>>> 7902c0f9
+  {f4407683-a2d9-492b-b728-7c3d9b1c22fb}, !- Handle
   8760.csv,                               !- Name
   8760.csv;                               !- File Name
 
 OS:Schedule:Day,
-<<<<<<< HEAD
-  {f61baddc-a3a9-4564-be27-8f27ac3a37e2}, !- Handle
-=======
-  {f1112f98-24a6-453a-9c11-14473d24f370}, !- Handle
->>>>>>> 7902c0f9
+  {2a60c379-453d-48d8-bd9a-8fb982fd310e}, !- Handle
   Schedule Day 1,                         !- Name
   ,                                       !- Schedule Type Limits Name
   ,                                       !- Interpolate to Timestep
@@ -985,11 +638,7 @@
   0;                                      !- Value Until Time 1
 
 OS:Schedule:Day,
-<<<<<<< HEAD
-  {c6cb2b14-7665-48ef-996a-4fee7be6adbe}, !- Handle
-=======
-  {27d01d1f-f3f5-443a-bc4a-568f011a14f2}, !- Handle
->>>>>>> 7902c0f9
+  {4983f650-9c0c-4ed1-831f-42d3913d8e43}, !- Handle
   Schedule Day 2,                         !- Name
   ,                                       !- Schedule Type Limits Name
   ,                                       !- Interpolate to Timestep
@@ -998,17 +647,10 @@
   1;                                      !- Value Until Time 1
 
 OS:Schedule:File,
-<<<<<<< HEAD
-  {ca286fef-9d4a-4d16-a1a3-f32ee65cd0ae}, !- Handle
+  {024c0d97-6a52-46f8-ae84-81d448fa18f7}, !- Handle
   occupants,                              !- Name
-  {16800972-55a4-4247-a9de-d55c91ed7525}, !- Schedule Type Limits Name
-  {b4988657-4369-445b-9e8c-1f53a28bbb0d}, !- External File Name
-=======
-  {b8e0bcd8-c19a-4b4b-9ed6-db5a197c2bcc}, !- Handle
-  occupants,                              !- Name
-  {037493c9-167d-4e4b-871f-173f4163704a}, !- Schedule Type Limits Name
-  {a05c02c7-914d-4985-8cfb-c12a730788ab}, !- External File Name
->>>>>>> 7902c0f9
+  {9a3304dc-e0c8-43f6-99e7-d93ef923ad70}, !- Schedule Type Limits Name
+  {f4407683-a2d9-492b-b728-7c3d9b1c22fb}, !- External File Name
   1,                                      !- Column Number
   1,                                      !- Rows to Skip at Top
   8760,                                   !- Number of Hours of Data
@@ -1017,38 +659,63 @@
   60;                                     !- Minutes per Item
 
 OS:Schedule:Ruleset,
-<<<<<<< HEAD
-  {a0c8675e-300d-4a40-a2c6-076dd1931a6b}, !- Handle
+  {dc2dde93-1ece-4892-a835-ee1a9aca1416}, !- Handle
   Schedule Ruleset 1,                     !- Name
-  {69c3b4f6-03dc-4876-b5dd-304a768cdf3a}, !- Schedule Type Limits Name
-  {c5c36fec-b698-46a4-9e26-88f18a331bb6}; !- Default Day Schedule Name
+  {ccdeabe4-58eb-44d2-a8bd-c38fec9cdd0c}, !- Schedule Type Limits Name
+  {9ec694ee-7dcc-450d-aec7-3c15f5ae0bc2}; !- Default Day Schedule Name
 
 OS:Schedule:Day,
-  {c5c36fec-b698-46a4-9e26-88f18a331bb6}, !- Handle
+  {9ec694ee-7dcc-450d-aec7-3c15f5ae0bc2}, !- Handle
   Schedule Day 3,                         !- Name
-  {69c3b4f6-03dc-4876-b5dd-304a768cdf3a}, !- Schedule Type Limits Name
-=======
-  {3d3d140f-dca3-4acc-824e-9418caa8e7fb}, !- Handle
-  Schedule Ruleset 1,                     !- Name
-  {1158fbcf-24a4-46a9-9e4f-1c1b527a2377}, !- Schedule Type Limits Name
-  {b0ce61ae-80c8-4f29-9b57-f35a5b5c9480}; !- Default Day Schedule Name
-
-OS:Schedule:Day,
-  {b0ce61ae-80c8-4f29-9b57-f35a5b5c9480}, !- Handle
-  Schedule Day 3,                         !- Name
-  {1158fbcf-24a4-46a9-9e4f-1c1b527a2377}, !- Schedule Type Limits Name
->>>>>>> 7902c0f9
+  {ccdeabe4-58eb-44d2-a8bd-c38fec9cdd0c}, !- Schedule Type Limits Name
   ,                                       !- Interpolate to Timestep
   24,                                     !- Hour 1
   0,                                      !- Minute 1
   112.539290946133;                       !- Value Until Time 1
 
 OS:People:Definition,
-<<<<<<< HEAD
-  {3ba9be60-5898-491c-ae6e-48106c377b55}, !- Handle
-=======
-  {e44d96ec-93ec-4eac-b008-7f73510de3ab}, !- Handle
->>>>>>> 7902c0f9
+  {3ca2c431-d670-433c-a970-1d2866082753}, !- Handle
+  res occupants|living space|story 2,     !- Name
+  People,                                 !- Number of People Calculation Method
+  1.32,                                   !- Number of People {people}
+  ,                                       !- People per Space Floor Area {person/m2}
+  ,                                       !- Space Floor Area per Person {m2/person}
+  0.319734,                               !- Fraction Radiant
+  0.573,                                  !- Sensible Heat Fraction
+  0,                                      !- Carbon Dioxide Generation Rate {m3/s-W}
+  No,                                     !- Enable ASHRAE 55 Comfort Warnings
+  ZoneAveraged;                           !- Mean Radiant Temperature Calculation Type
+
+OS:People,
+  {d77b5619-6406-43c8-92ec-5f19d3a3a1f7}, !- Handle
+  res occupants|living space|story 2,     !- Name
+  {3ca2c431-d670-433c-a970-1d2866082753}, !- People Definition Name
+  {9d5469c9-5ef1-4445-a7cc-a3a0999e5656}, !- Space or SpaceType Name
+  {024c0d97-6a52-46f8-ae84-81d448fa18f7}, !- Number of People Schedule Name
+  {dc2dde93-1ece-4892-a835-ee1a9aca1416}, !- Activity Level Schedule Name
+  ,                                       !- Surface Name/Angle Factor List Name
+  ,                                       !- Work Efficiency Schedule Name
+  ,                                       !- Clothing Insulation Schedule Name
+  ,                                       !- Air Velocity Schedule Name
+  1;                                      !- Multiplier
+
+OS:ScheduleTypeLimits,
+  {ccdeabe4-58eb-44d2-a8bd-c38fec9cdd0c}, !- Handle
+  ActivityLevel,                          !- Name
+  0,                                      !- Lower Limit Value
+  ,                                       !- Upper Limit Value
+  Continuous,                             !- Numeric Type
+  ActivityLevel;                          !- Unit Type
+
+OS:ScheduleTypeLimits,
+  {9a3304dc-e0c8-43f6-99e7-d93ef923ad70}, !- Handle
+  Fractional,                             !- Name
+  0,                                      !- Lower Limit Value
+  1,                                      !- Upper Limit Value
+  Continuous;                             !- Numeric Type
+
+OS:People:Definition,
+  {d82824ec-4fbd-4bd7-8be5-3a0c2ca7ac12}, !- Handle
   res occupants|living space,             !- Name
   People,                                 !- Number of People Calculation Method
   1.32,                                   !- Number of People {people}
@@ -1061,85 +728,14 @@
   ZoneAveraged;                           !- Mean Radiant Temperature Calculation Type
 
 OS:People,
-<<<<<<< HEAD
-  {db7ace5b-d204-49cb-9cd5-68dff16f5b24}, !- Handle
+  {f39c6976-dd28-4cbc-8449-efd1c85ff764}, !- Handle
   res occupants|living space,             !- Name
-  {3ba9be60-5898-491c-ae6e-48106c377b55}, !- People Definition Name
-  {cef46267-1b4e-4c67-853a-d42e8f70402f}, !- Space or SpaceType Name
-  {ca286fef-9d4a-4d16-a1a3-f32ee65cd0ae}, !- Number of People Schedule Name
-  {a0c8675e-300d-4a40-a2c6-076dd1931a6b}, !- Activity Level Schedule Name
-=======
-  {cbe9795d-6b74-42fc-9378-bdf6bfdd9110}, !- Handle
-  res occupants|living space,             !- Name
-  {e44d96ec-93ec-4eac-b008-7f73510de3ab}, !- People Definition Name
-  {a85fb255-6169-4bb2-9be3-3aa5f2e91267}, !- Space or SpaceType Name
-  {b8e0bcd8-c19a-4b4b-9ed6-db5a197c2bcc}, !- Number of People Schedule Name
-  {3d3d140f-dca3-4acc-824e-9418caa8e7fb}, !- Activity Level Schedule Name
->>>>>>> 7902c0f9
+  {d82824ec-4fbd-4bd7-8be5-3a0c2ca7ac12}, !- People Definition Name
+  {5510b3c1-46ed-42f2-bf60-93d4229ca6dd}, !- Space or SpaceType Name
+  {024c0d97-6a52-46f8-ae84-81d448fa18f7}, !- Number of People Schedule Name
+  {dc2dde93-1ece-4892-a835-ee1a9aca1416}, !- Activity Level Schedule Name
   ,                                       !- Surface Name/Angle Factor List Name
   ,                                       !- Work Efficiency Schedule Name
   ,                                       !- Clothing Insulation Schedule Name
   ,                                       !- Air Velocity Schedule Name
   1;                                      !- Multiplier
-
-OS:ScheduleTypeLimits,
-<<<<<<< HEAD
-  {69c3b4f6-03dc-4876-b5dd-304a768cdf3a}, !- Handle
-=======
-  {1158fbcf-24a4-46a9-9e4f-1c1b527a2377}, !- Handle
->>>>>>> 7902c0f9
-  ActivityLevel,                          !- Name
-  0,                                      !- Lower Limit Value
-  ,                                       !- Upper Limit Value
-  Continuous,                             !- Numeric Type
-  ActivityLevel;                          !- Unit Type
-
-OS:ScheduleTypeLimits,
-<<<<<<< HEAD
-  {16800972-55a4-4247-a9de-d55c91ed7525}, !- Handle
-=======
-  {037493c9-167d-4e4b-871f-173f4163704a}, !- Handle
->>>>>>> 7902c0f9
-  Fractional,                             !- Name
-  0,                                      !- Lower Limit Value
-  1,                                      !- Upper Limit Value
-  Continuous;                             !- Numeric Type
-
-OS:People:Definition,
-<<<<<<< HEAD
-  {150d1c51-ccf1-47a1-bfc8-bcc94ae97a8f}, !- Handle
-=======
-  {55abaa90-e4cf-44bc-8f61-6fec97950db2}, !- Handle
->>>>>>> 7902c0f9
-  res occupants|living space|story 2,     !- Name
-  People,                                 !- Number of People Calculation Method
-  1.32,                                   !- Number of People {people}
-  ,                                       !- People per Space Floor Area {person/m2}
-  ,                                       !- Space Floor Area per Person {m2/person}
-  0.319734,                               !- Fraction Radiant
-  0.573,                                  !- Sensible Heat Fraction
-  0,                                      !- Carbon Dioxide Generation Rate {m3/s-W}
-  No,                                     !- Enable ASHRAE 55 Comfort Warnings
-  ZoneAveraged;                           !- Mean Radiant Temperature Calculation Type
-
-OS:People,
-<<<<<<< HEAD
-  {08abea1e-3dc1-4ead-858e-9c6979c047ab}, !- Handle
-  res occupants|living space|story 2,     !- Name
-  {150d1c51-ccf1-47a1-bfc8-bcc94ae97a8f}, !- People Definition Name
-  {1552302e-eb74-4ae5-8391-bcb1521bec55}, !- Space or SpaceType Name
-  {ca286fef-9d4a-4d16-a1a3-f32ee65cd0ae}, !- Number of People Schedule Name
-  {a0c8675e-300d-4a40-a2c6-076dd1931a6b}, !- Activity Level Schedule Name
-=======
-  {e114a9d7-149c-4d35-a5c1-696dcf6795fe}, !- Handle
-  res occupants|living space|story 2,     !- Name
-  {55abaa90-e4cf-44bc-8f61-6fec97950db2}, !- People Definition Name
-  {beb96b93-24f7-4967-93fb-410acbe35f01}, !- Space or SpaceType Name
-  {b8e0bcd8-c19a-4b4b-9ed6-db5a197c2bcc}, !- Number of People Schedule Name
-  {3d3d140f-dca3-4acc-824e-9418caa8e7fb}, !- Activity Level Schedule Name
->>>>>>> 7902c0f9
-  ,                                       !- Surface Name/Angle Factor List Name
-  ,                                       !- Work Efficiency Schedule Name
-  ,                                       !- Clothing Insulation Schedule Name
-  ,                                       !- Air Velocity Schedule Name
-  1;                                      !- Multiplier
