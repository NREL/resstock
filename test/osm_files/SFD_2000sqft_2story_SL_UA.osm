!- NOTE: Auto-generated from /test/osw_files/SFD_2000sqft_2story_SL_UA.osw

OS:Version,
<<<<<<< HEAD
  {096139d5-fdbc-4a8a-8ba8-90a35e65c415}, !- Handle
  2.8.0;                                  !- Version Identifier

OS:SimulationControl,
  {a54bf2d4-e022-44bf-a768-3d1c8e6ee705}, !- Handle
=======
  {510794e1-2193-41b8-aa71-873e4335aadc}, !- Handle
  2.8.0;                                  !- Version Identifier

OS:SimulationControl,
  {fbb001fd-3281-4a34-ae84-c605ce4376db}, !- Handle
>>>>>>> 4b2e9d71
  ,                                       !- Do Zone Sizing Calculation
  ,                                       !- Do System Sizing Calculation
  ,                                       !- Do Plant Sizing Calculation
  No;                                     !- Run Simulation for Sizing Periods

OS:Timestep,
<<<<<<< HEAD
  {b6feba10-66be-423d-91b5-fbef97daa3d5}, !- Handle
  6;                                      !- Number of Timesteps per Hour

OS:ShadowCalculation,
  {ad98c71f-453e-4a43-a268-3170b9da539f}, !- Handle
=======
  {a1bdad60-2d02-4953-9589-f1743e41eb6a}, !- Handle
  6;                                      !- Number of Timesteps per Hour

OS:ShadowCalculation,
  {efc62d54-3a47-4878-80e9-da02ef19e6fc}, !- Handle
>>>>>>> 4b2e9d71
  20,                                     !- Calculation Frequency
  200;                                    !- Maximum Figures in Shadow Overlap Calculations

OS:SurfaceConvectionAlgorithm:Outside,
<<<<<<< HEAD
  {5d597044-febf-4765-b69b-49b0b7aba081}, !- Handle
  DOE-2;                                  !- Algorithm

OS:SurfaceConvectionAlgorithm:Inside,
  {6b53ca5d-91d0-4ba2-bfbd-fd93a65cda47}, !- Handle
  TARP;                                   !- Algorithm

OS:ZoneCapacitanceMultiplier:ResearchSpecial,
  {391d2e2b-1061-4264-8b1e-c7be9d504a9d}, !- Handle
=======
  {a1e8d2c4-32e0-4dcc-b0b2-120dbbb2937f}, !- Handle
  DOE-2;                                  !- Algorithm

OS:SurfaceConvectionAlgorithm:Inside,
  {7a446e9e-c470-470a-90a2-7151dbbc6829}, !- Handle
  TARP;                                   !- Algorithm

OS:ZoneCapacitanceMultiplier:ResearchSpecial,
  {d59f913c-8673-421b-8afa-6ed30fc05e75}, !- Handle
>>>>>>> 4b2e9d71
  ,                                       !- Temperature Capacity Multiplier
  15,                                     !- Humidity Capacity Multiplier
  ;                                       !- Carbon Dioxide Capacity Multiplier

OS:RunPeriod,
<<<<<<< HEAD
  {a9217629-1f5d-4739-8e40-da30fcda4205}, !- Handle
=======
  {4247bfe4-b618-4c15-9807-f31c38ea69fe}, !- Handle
>>>>>>> 4b2e9d71
  Run Period 1,                           !- Name
  1,                                      !- Begin Month
  1,                                      !- Begin Day of Month
  12,                                     !- End Month
  31,                                     !- End Day of Month
  ,                                       !- Use Weather File Holidays and Special Days
  ,                                       !- Use Weather File Daylight Saving Period
  ,                                       !- Apply Weekend Holiday Rule
  ,                                       !- Use Weather File Rain Indicators
  ,                                       !- Use Weather File Snow Indicators
  ;                                       !- Number of Times Runperiod to be Repeated

OS:YearDescription,
<<<<<<< HEAD
  {0056c6b5-1764-45a7-bc41-6bf7020baf04}, !- Handle
=======
  {4c7e5a0f-da5b-4bfb-8c07-fb39aebcccb2}, !- Handle
>>>>>>> 4b2e9d71
  2007,                                   !- Calendar Year
  ,                                       !- Day of Week for Start Day
  ;                                       !- Is Leap Year

OS:ThermalZone,
<<<<<<< HEAD
  {4f5427f4-76e8-4ad9-ae4c-1c23fc84af8a}, !- Handle
=======
  {50b2cce5-d5e6-4d30-9b22-a104810552e5}, !- Handle
>>>>>>> 4b2e9d71
  living zone,                            !- Name
  ,                                       !- Multiplier
  ,                                       !- Ceiling Height {m}
  ,                                       !- Volume {m3}
  ,                                       !- Floor Area {m2}
  ,                                       !- Zone Inside Convection Algorithm
  ,                                       !- Zone Outside Convection Algorithm
  ,                                       !- Zone Conditioning Equipment List Name
<<<<<<< HEAD
  {edc05d32-6341-4648-a965-7f979ae25f8f}, !- Zone Air Inlet Port List
  {3a045827-1a6a-44c8-96f1-94d304fbe7c7}, !- Zone Air Exhaust Port List
  {13b34757-1276-4c82-8ede-4f686684b3c7}, !- Zone Air Node Name
  {2d2c8c25-f4cb-47ac-b7ef-d718f08dd669}, !- Zone Return Air Port List
=======
  {48851aec-0000-48a5-ae0e-cd31f4b3d43e}, !- Zone Air Inlet Port List
  {be14d2f7-675f-49ba-ac88-65744b20f722}, !- Zone Air Exhaust Port List
  {dafbdddf-7e19-413a-ba23-acdf199a03df}, !- Zone Air Node Name
  {bbcdac88-da8e-44e6-9698-c1f334e4dccf}, !- Zone Return Air Port List
>>>>>>> 4b2e9d71
  ,                                       !- Primary Daylighting Control Name
  ,                                       !- Fraction of Zone Controlled by Primary Daylighting Control
  ,                                       !- Secondary Daylighting Control Name
  ,                                       !- Fraction of Zone Controlled by Secondary Daylighting Control
  ,                                       !- Illuminance Map Name
  ,                                       !- Group Rendering Name
  ,                                       !- Thermostat Name
  No;                                     !- Use Ideal Air Loads

OS:Node,
<<<<<<< HEAD
  {45346189-2d22-4b6a-8ad7-1cc4087a9eae}, !- Handle
  Node 1,                                 !- Name
  {13b34757-1276-4c82-8ede-4f686684b3c7}, !- Inlet Port
  ;                                       !- Outlet Port

OS:Connection,
  {13b34757-1276-4c82-8ede-4f686684b3c7}, !- Handle
  {5cf6c874-4486-48e6-8d80-44996f9ae6f2}, !- Name
  {4f5427f4-76e8-4ad9-ae4c-1c23fc84af8a}, !- Source Object
  11,                                     !- Outlet Port
  {45346189-2d22-4b6a-8ad7-1cc4087a9eae}, !- Target Object
  2;                                      !- Inlet Port

OS:PortList,
  {edc05d32-6341-4648-a965-7f979ae25f8f}, !- Handle
  {da9f9a6e-b3e8-423f-a571-646a0105467f}, !- Name
  {4f5427f4-76e8-4ad9-ae4c-1c23fc84af8a}; !- HVAC Component

OS:PortList,
  {3a045827-1a6a-44c8-96f1-94d304fbe7c7}, !- Handle
  {9eaad104-d47e-4189-b7a3-fcd77a2822a9}, !- Name
  {4f5427f4-76e8-4ad9-ae4c-1c23fc84af8a}; !- HVAC Component

OS:PortList,
  {2d2c8c25-f4cb-47ac-b7ef-d718f08dd669}, !- Handle
  {701832fa-9822-40bc-aa5d-0c2e7e82eb8b}, !- Name
  {4f5427f4-76e8-4ad9-ae4c-1c23fc84af8a}; !- HVAC Component

OS:Sizing:Zone,
  {9cc26a75-7d7f-4789-838f-7613dd677565}, !- Handle
  {4f5427f4-76e8-4ad9-ae4c-1c23fc84af8a}, !- Zone or ZoneList Name
=======
  {e0d3af27-8c58-49b1-a32a-ccf8cb2de635}, !- Handle
  Node 1,                                 !- Name
  {dafbdddf-7e19-413a-ba23-acdf199a03df}, !- Inlet Port
  ;                                       !- Outlet Port

OS:Connection,
  {dafbdddf-7e19-413a-ba23-acdf199a03df}, !- Handle
  {fe5d6de3-dd2e-4f34-83d2-a0c9d52815df}, !- Name
  {50b2cce5-d5e6-4d30-9b22-a104810552e5}, !- Source Object
  11,                                     !- Outlet Port
  {e0d3af27-8c58-49b1-a32a-ccf8cb2de635}, !- Target Object
  2;                                      !- Inlet Port

OS:PortList,
  {48851aec-0000-48a5-ae0e-cd31f4b3d43e}, !- Handle
  {f8ff72c0-1c3c-4a74-9f94-dc4419c00f03}, !- Name
  {50b2cce5-d5e6-4d30-9b22-a104810552e5}; !- HVAC Component

OS:PortList,
  {be14d2f7-675f-49ba-ac88-65744b20f722}, !- Handle
  {d7bd1f29-aa3f-4054-a5ba-cb0585472467}, !- Name
  {50b2cce5-d5e6-4d30-9b22-a104810552e5}; !- HVAC Component

OS:PortList,
  {bbcdac88-da8e-44e6-9698-c1f334e4dccf}, !- Handle
  {4d2082b6-a631-45ae-8897-9b4c6ed0f0d3}, !- Name
  {50b2cce5-d5e6-4d30-9b22-a104810552e5}; !- HVAC Component

OS:Sizing:Zone,
  {f7744b0c-1a2c-49e2-b4f3-a5a16f59fa4b}, !- Handle
  {50b2cce5-d5e6-4d30-9b22-a104810552e5}, !- Zone or ZoneList Name
>>>>>>> 4b2e9d71
  SupplyAirTemperature,                   !- Zone Cooling Design Supply Air Temperature Input Method
  14,                                     !- Zone Cooling Design Supply Air Temperature {C}
  11.11,                                  !- Zone Cooling Design Supply Air Temperature Difference {deltaC}
  SupplyAirTemperature,                   !- Zone Heating Design Supply Air Temperature Input Method
  40,                                     !- Zone Heating Design Supply Air Temperature {C}
  11.11,                                  !- Zone Heating Design Supply Air Temperature Difference {deltaC}
  0.0085,                                 !- Zone Cooling Design Supply Air Humidity Ratio {kg-H2O/kg-air}
  0.008,                                  !- Zone Heating Design Supply Air Humidity Ratio {kg-H2O/kg-air}
  ,                                       !- Zone Heating Sizing Factor
  ,                                       !- Zone Cooling Sizing Factor
  DesignDay,                              !- Cooling Design Air Flow Method
  ,                                       !- Cooling Design Air Flow Rate {m3/s}
  ,                                       !- Cooling Minimum Air Flow per Zone Floor Area {m3/s-m2}
  ,                                       !- Cooling Minimum Air Flow {m3/s}
  ,                                       !- Cooling Minimum Air Flow Fraction
  DesignDay,                              !- Heating Design Air Flow Method
  ,                                       !- Heating Design Air Flow Rate {m3/s}
  ,                                       !- Heating Maximum Air Flow per Zone Floor Area {m3/s-m2}
  ,                                       !- Heating Maximum Air Flow {m3/s}
  ,                                       !- Heating Maximum Air Flow Fraction
  ,                                       !- Design Zone Air Distribution Effectiveness in Cooling Mode
  ,                                       !- Design Zone Air Distribution Effectiveness in Heating Mode
  No,                                     !- Account for Dedicated Outdoor Air System
  NeutralSupplyAir,                       !- Dedicated Outdoor Air System Control Strategy
  autosize,                               !- Dedicated Outdoor Air Low Setpoint Temperature for Design {C}
  autosize;                               !- Dedicated Outdoor Air High Setpoint Temperature for Design {C}

OS:ZoneHVAC:EquipmentList,
<<<<<<< HEAD
  {3f8310c5-04b0-460f-a4c0-d543b4449175}, !- Handle
  Zone HVAC Equipment List 1,             !- Name
  {4f5427f4-76e8-4ad9-ae4c-1c23fc84af8a}; !- Thermal Zone

OS:Space,
  {3514870a-802f-4d79-82b3-18d78edd19d9}, !- Handle
  living space,                           !- Name
  {8ed628c5-d941-4b65-8fda-f0751535274d}, !- Space Type Name
=======
  {0b9033e4-1a73-4cca-8ac6-9da9202465d1}, !- Handle
  Zone HVAC Equipment List 1,             !- Name
  {50b2cce5-d5e6-4d30-9b22-a104810552e5}; !- Thermal Zone

OS:Space,
  {810f9df1-1143-40a2-a1e2-6cf2804689a1}, !- Handle
  living space,                           !- Name
  {3c9d49d1-9f9f-4fb5-ba4a-287ef8a6bf5a}, !- Space Type Name
>>>>>>> 4b2e9d71
  ,                                       !- Default Construction Set Name
  ,                                       !- Default Schedule Set Name
  -0,                                     !- Direction of Relative North {deg}
  0,                                      !- X Origin {m}
  0,                                      !- Y Origin {m}
  0,                                      !- Z Origin {m}
  ,                                       !- Building Story Name
<<<<<<< HEAD
  {4f5427f4-76e8-4ad9-ae4c-1c23fc84af8a}, !- Thermal Zone Name
  ,                                       !- Part of Total Floor Area
  ,                                       !- Design Specification Outdoor Air Object Name
  {437d511f-aada-4920-baab-96888d463e96}; !- Building Unit Name

OS:Surface,
  {8070dae1-f8cb-453f-9826-3eab1251d19b}, !- Handle
  Surface 1,                              !- Name
  Floor,                                  !- Surface Type
  ,                                       !- Construction Name
  {3514870a-802f-4d79-82b3-18d78edd19d9}, !- Space Name
=======
  {50b2cce5-d5e6-4d30-9b22-a104810552e5}, !- Thermal Zone Name
  ,                                       !- Part of Total Floor Area
  ,                                       !- Design Specification Outdoor Air Object Name
  {00c4df94-7397-4f8a-b4ce-de0e7f99659b}; !- Building Unit Name

OS:Surface,
  {625425b0-9050-41b8-9f9e-635cf863fb32}, !- Handle
  Surface 1,                              !- Name
  Floor,                                  !- Surface Type
  ,                                       !- Construction Name
  {810f9df1-1143-40a2-a1e2-6cf2804689a1}, !- Space Name
>>>>>>> 4b2e9d71
  Foundation,                             !- Outside Boundary Condition
  ,                                       !- Outside Boundary Condition Object
  NoSun,                                  !- Sun Exposure
  NoWind,                                 !- Wind Exposure
  ,                                       !- View Factor to Ground
  ,                                       !- Number of Vertices
  0, 0, 0,                                !- X,Y,Z Vertex 1 {m}
  0, 6.81553519541936, 0,                 !- X,Y,Z Vertex 2 {m}
  13.6310703908387, 6.81553519541936, 0,  !- X,Y,Z Vertex 3 {m}
  13.6310703908387, 0, 0;                 !- X,Y,Z Vertex 4 {m}

OS:Surface,
<<<<<<< HEAD
  {93b7b53c-96c3-4a55-8ab2-7d4f503ca7b4}, !- Handle
  Surface 2,                              !- Name
  Wall,                                   !- Surface Type
  ,                                       !- Construction Name
  {3514870a-802f-4d79-82b3-18d78edd19d9}, !- Space Name
=======
  {904107de-b8c9-4e96-9035-fc080663da38}, !- Handle
  Surface 2,                              !- Name
  Wall,                                   !- Surface Type
  ,                                       !- Construction Name
  {810f9df1-1143-40a2-a1e2-6cf2804689a1}, !- Space Name
>>>>>>> 4b2e9d71
  Outdoors,                               !- Outside Boundary Condition
  ,                                       !- Outside Boundary Condition Object
  SunExposed,                             !- Sun Exposure
  WindExposed,                            !- Wind Exposure
  ,                                       !- View Factor to Ground
  ,                                       !- Number of Vertices
  0, 6.81553519541936, 2.4384,            !- X,Y,Z Vertex 1 {m}
  0, 6.81553519541936, 0,                 !- X,Y,Z Vertex 2 {m}
  0, 0, 0,                                !- X,Y,Z Vertex 3 {m}
  0, 0, 2.4384;                           !- X,Y,Z Vertex 4 {m}

OS:Surface,
<<<<<<< HEAD
  {21663dc3-b5c9-4d30-9e6d-88bc3a5c077f}, !- Handle
  Surface 3,                              !- Name
  Wall,                                   !- Surface Type
  ,                                       !- Construction Name
  {3514870a-802f-4d79-82b3-18d78edd19d9}, !- Space Name
=======
  {3bc9f993-d919-449f-8f21-63b237e81e1f}, !- Handle
  Surface 3,                              !- Name
  Wall,                                   !- Surface Type
  ,                                       !- Construction Name
  {810f9df1-1143-40a2-a1e2-6cf2804689a1}, !- Space Name
>>>>>>> 4b2e9d71
  Outdoors,                               !- Outside Boundary Condition
  ,                                       !- Outside Boundary Condition Object
  SunExposed,                             !- Sun Exposure
  WindExposed,                            !- Wind Exposure
  ,                                       !- View Factor to Ground
  ,                                       !- Number of Vertices
  13.6310703908387, 6.81553519541936, 2.4384, !- X,Y,Z Vertex 1 {m}
  13.6310703908387, 6.81553519541936, 0,  !- X,Y,Z Vertex 2 {m}
  0, 6.81553519541936, 0,                 !- X,Y,Z Vertex 3 {m}
  0, 6.81553519541936, 2.4384;            !- X,Y,Z Vertex 4 {m}

OS:Surface,
<<<<<<< HEAD
  {ee474ff2-9594-4091-ae32-cf15a0d49ca1}, !- Handle
  Surface 4,                              !- Name
  Wall,                                   !- Surface Type
  ,                                       !- Construction Name
  {3514870a-802f-4d79-82b3-18d78edd19d9}, !- Space Name
=======
  {38f53c12-9fc7-48e4-bf25-81bb96881b27}, !- Handle
  Surface 4,                              !- Name
  Wall,                                   !- Surface Type
  ,                                       !- Construction Name
  {810f9df1-1143-40a2-a1e2-6cf2804689a1}, !- Space Name
>>>>>>> 4b2e9d71
  Outdoors,                               !- Outside Boundary Condition
  ,                                       !- Outside Boundary Condition Object
  SunExposed,                             !- Sun Exposure
  WindExposed,                            !- Wind Exposure
  ,                                       !- View Factor to Ground
  ,                                       !- Number of Vertices
  13.6310703908387, 0, 2.4384,            !- X,Y,Z Vertex 1 {m}
  13.6310703908387, 0, 0,                 !- X,Y,Z Vertex 2 {m}
  13.6310703908387, 6.81553519541936, 0,  !- X,Y,Z Vertex 3 {m}
  13.6310703908387, 6.81553519541936, 2.4384; !- X,Y,Z Vertex 4 {m}

OS:Surface,
<<<<<<< HEAD
  {476e8e64-02c4-4d18-ba52-f50b1177db29}, !- Handle
  Surface 5,                              !- Name
  Wall,                                   !- Surface Type
  ,                                       !- Construction Name
  {3514870a-802f-4d79-82b3-18d78edd19d9}, !- Space Name
=======
  {8ac24019-3fe9-4348-88eb-48280315bee2}, !- Handle
  Surface 5,                              !- Name
  Wall,                                   !- Surface Type
  ,                                       !- Construction Name
  {810f9df1-1143-40a2-a1e2-6cf2804689a1}, !- Space Name
>>>>>>> 4b2e9d71
  Outdoors,                               !- Outside Boundary Condition
  ,                                       !- Outside Boundary Condition Object
  SunExposed,                             !- Sun Exposure
  WindExposed,                            !- Wind Exposure
  ,                                       !- View Factor to Ground
  ,                                       !- Number of Vertices
  0, 0, 2.4384,                           !- X,Y,Z Vertex 1 {m}
  0, 0, 0,                                !- X,Y,Z Vertex 2 {m}
  13.6310703908387, 0, 0,                 !- X,Y,Z Vertex 3 {m}
  13.6310703908387, 0, 2.4384;            !- X,Y,Z Vertex 4 {m}

OS:Surface,
<<<<<<< HEAD
  {5831df18-c752-4b39-87da-69a23b5043ab}, !- Handle
  Surface 6,                              !- Name
  RoofCeiling,                            !- Surface Type
  ,                                       !- Construction Name
  {3514870a-802f-4d79-82b3-18d78edd19d9}, !- Space Name
  Surface,                                !- Outside Boundary Condition
  {e7fd09ad-ea1c-4df8-ae9c-5804a56c1ff8}, !- Outside Boundary Condition Object
=======
  {756b6793-3f11-48de-8a5e-3759211bdd27}, !- Handle
  Surface 6,                              !- Name
  RoofCeiling,                            !- Surface Type
  ,                                       !- Construction Name
  {810f9df1-1143-40a2-a1e2-6cf2804689a1}, !- Space Name
  Surface,                                !- Outside Boundary Condition
  {51ca4d47-e89a-4c4e-8e38-654b3b841df7}, !- Outside Boundary Condition Object
>>>>>>> 4b2e9d71
  NoSun,                                  !- Sun Exposure
  NoWind,                                 !- Wind Exposure
  ,                                       !- View Factor to Ground
  ,                                       !- Number of Vertices
  13.6310703908387, 0, 2.4384,            !- X,Y,Z Vertex 1 {m}
  13.6310703908387, 6.81553519541936, 2.4384, !- X,Y,Z Vertex 2 {m}
  0, 6.81553519541936, 2.4384,            !- X,Y,Z Vertex 3 {m}
  0, 0, 2.4384;                           !- X,Y,Z Vertex 4 {m}

OS:SpaceType,
<<<<<<< HEAD
  {8ed628c5-d941-4b65-8fda-f0751535274d}, !- Handle
=======
  {3c9d49d1-9f9f-4fb5-ba4a-287ef8a6bf5a}, !- Handle
>>>>>>> 4b2e9d71
  Space Type 1,                           !- Name
  ,                                       !- Default Construction Set Name
  ,                                       !- Default Schedule Set Name
  ,                                       !- Group Rendering Name
  ,                                       !- Design Specification Outdoor Air Object Name
  ,                                       !- Standards Template
  ,                                       !- Standards Building Type
  living;                                 !- Standards Space Type

OS:Space,
<<<<<<< HEAD
  {00b87277-b4fd-40f1-a0ae-0efd4716c0db}, !- Handle
  living space|story 2,                   !- Name
  {8ed628c5-d941-4b65-8fda-f0751535274d}, !- Space Type Name
=======
  {1a948d42-a4e7-4f05-91a3-b29f0b69fecf}, !- Handle
  living space|story 2,                   !- Name
  {3c9d49d1-9f9f-4fb5-ba4a-287ef8a6bf5a}, !- Space Type Name
>>>>>>> 4b2e9d71
  ,                                       !- Default Construction Set Name
  ,                                       !- Default Schedule Set Name
  -0,                                     !- Direction of Relative North {deg}
  0,                                      !- X Origin {m}
  0,                                      !- Y Origin {m}
  2.4384,                                 !- Z Origin {m}
  ,                                       !- Building Story Name
<<<<<<< HEAD
  {4f5427f4-76e8-4ad9-ae4c-1c23fc84af8a}, !- Thermal Zone Name
  ,                                       !- Part of Total Floor Area
  ,                                       !- Design Specification Outdoor Air Object Name
  {437d511f-aada-4920-baab-96888d463e96}; !- Building Unit Name

OS:Surface,
  {e7fd09ad-ea1c-4df8-ae9c-5804a56c1ff8}, !- Handle
  Surface 7,                              !- Name
  Floor,                                  !- Surface Type
  ,                                       !- Construction Name
  {00b87277-b4fd-40f1-a0ae-0efd4716c0db}, !- Space Name
  Surface,                                !- Outside Boundary Condition
  {5831df18-c752-4b39-87da-69a23b5043ab}, !- Outside Boundary Condition Object
=======
  {50b2cce5-d5e6-4d30-9b22-a104810552e5}, !- Thermal Zone Name
  ,                                       !- Part of Total Floor Area
  ,                                       !- Design Specification Outdoor Air Object Name
  {00c4df94-7397-4f8a-b4ce-de0e7f99659b}; !- Building Unit Name

OS:Surface,
  {51ca4d47-e89a-4c4e-8e38-654b3b841df7}, !- Handle
  Surface 7,                              !- Name
  Floor,                                  !- Surface Type
  ,                                       !- Construction Name
  {1a948d42-a4e7-4f05-91a3-b29f0b69fecf}, !- Space Name
  Surface,                                !- Outside Boundary Condition
  {756b6793-3f11-48de-8a5e-3759211bdd27}, !- Outside Boundary Condition Object
>>>>>>> 4b2e9d71
  NoSun,                                  !- Sun Exposure
  NoWind,                                 !- Wind Exposure
  ,                                       !- View Factor to Ground
  ,                                       !- Number of Vertices
  0, 0, 0,                                !- X,Y,Z Vertex 1 {m}
  0, 6.81553519541936, 0,                 !- X,Y,Z Vertex 2 {m}
  13.6310703908387, 6.81553519541936, 0,  !- X,Y,Z Vertex 3 {m}
  13.6310703908387, 0, 0;                 !- X,Y,Z Vertex 4 {m}

OS:Surface,
<<<<<<< HEAD
  {791c3c8c-c40e-4d39-8cfa-9c12fe37f707}, !- Handle
  Surface 8,                              !- Name
  Wall,                                   !- Surface Type
  ,                                       !- Construction Name
  {00b87277-b4fd-40f1-a0ae-0efd4716c0db}, !- Space Name
=======
  {e4046a04-4d38-41cb-ad80-b21056902a55}, !- Handle
  Surface 8,                              !- Name
  Wall,                                   !- Surface Type
  ,                                       !- Construction Name
  {1a948d42-a4e7-4f05-91a3-b29f0b69fecf}, !- Space Name
>>>>>>> 4b2e9d71
  Outdoors,                               !- Outside Boundary Condition
  ,                                       !- Outside Boundary Condition Object
  SunExposed,                             !- Sun Exposure
  WindExposed,                            !- Wind Exposure
  ,                                       !- View Factor to Ground
  ,                                       !- Number of Vertices
  0, 6.81553519541936, 2.4384,            !- X,Y,Z Vertex 1 {m}
  0, 6.81553519541936, 0,                 !- X,Y,Z Vertex 2 {m}
  0, 0, 0,                                !- X,Y,Z Vertex 3 {m}
  0, 0, 2.4384;                           !- X,Y,Z Vertex 4 {m}

OS:Surface,
<<<<<<< HEAD
  {f978896f-faf8-4649-ac10-2751c2203df0}, !- Handle
  Surface 9,                              !- Name
  Wall,                                   !- Surface Type
  ,                                       !- Construction Name
  {00b87277-b4fd-40f1-a0ae-0efd4716c0db}, !- Space Name
=======
  {b4a38baf-a302-4b32-8800-7432b8b97864}, !- Handle
  Surface 9,                              !- Name
  Wall,                                   !- Surface Type
  ,                                       !- Construction Name
  {1a948d42-a4e7-4f05-91a3-b29f0b69fecf}, !- Space Name
>>>>>>> 4b2e9d71
  Outdoors,                               !- Outside Boundary Condition
  ,                                       !- Outside Boundary Condition Object
  SunExposed,                             !- Sun Exposure
  WindExposed,                            !- Wind Exposure
  ,                                       !- View Factor to Ground
  ,                                       !- Number of Vertices
  13.6310703908387, 6.81553519541936, 2.4384, !- X,Y,Z Vertex 1 {m}
  13.6310703908387, 6.81553519541936, 0,  !- X,Y,Z Vertex 2 {m}
  0, 6.81553519541936, 0,                 !- X,Y,Z Vertex 3 {m}
  0, 6.81553519541936, 2.4384;            !- X,Y,Z Vertex 4 {m}

OS:Surface,
<<<<<<< HEAD
  {6c66b50c-9c1a-4db0-80ad-fc5cb300c7ac}, !- Handle
  Surface 10,                             !- Name
  Wall,                                   !- Surface Type
  ,                                       !- Construction Name
  {00b87277-b4fd-40f1-a0ae-0efd4716c0db}, !- Space Name
=======
  {50464770-8808-42b3-a700-e5948c53c0b5}, !- Handle
  Surface 10,                             !- Name
  Wall,                                   !- Surface Type
  ,                                       !- Construction Name
  {1a948d42-a4e7-4f05-91a3-b29f0b69fecf}, !- Space Name
>>>>>>> 4b2e9d71
  Outdoors,                               !- Outside Boundary Condition
  ,                                       !- Outside Boundary Condition Object
  SunExposed,                             !- Sun Exposure
  WindExposed,                            !- Wind Exposure
  ,                                       !- View Factor to Ground
  ,                                       !- Number of Vertices
  13.6310703908387, 0, 2.4384,            !- X,Y,Z Vertex 1 {m}
  13.6310703908387, 0, 0,                 !- X,Y,Z Vertex 2 {m}
  13.6310703908387, 6.81553519541936, 0,  !- X,Y,Z Vertex 3 {m}
  13.6310703908387, 6.81553519541936, 2.4384; !- X,Y,Z Vertex 4 {m}

OS:Surface,
<<<<<<< HEAD
  {c601f89c-c029-457e-be9c-6916d3fba4e7}, !- Handle
  Surface 11,                             !- Name
  Wall,                                   !- Surface Type
  ,                                       !- Construction Name
  {00b87277-b4fd-40f1-a0ae-0efd4716c0db}, !- Space Name
=======
  {1dd72911-6da2-466a-908e-f13073318808}, !- Handle
  Surface 11,                             !- Name
  Wall,                                   !- Surface Type
  ,                                       !- Construction Name
  {1a948d42-a4e7-4f05-91a3-b29f0b69fecf}, !- Space Name
>>>>>>> 4b2e9d71
  Outdoors,                               !- Outside Boundary Condition
  ,                                       !- Outside Boundary Condition Object
  SunExposed,                             !- Sun Exposure
  WindExposed,                            !- Wind Exposure
  ,                                       !- View Factor to Ground
  ,                                       !- Number of Vertices
  0, 0, 2.4384,                           !- X,Y,Z Vertex 1 {m}
  0, 0, 0,                                !- X,Y,Z Vertex 2 {m}
  13.6310703908387, 0, 0,                 !- X,Y,Z Vertex 3 {m}
  13.6310703908387, 0, 2.4384;            !- X,Y,Z Vertex 4 {m}

OS:Surface,
<<<<<<< HEAD
  {d3e49fee-9df9-4647-9e48-771f04424c3e}, !- Handle
  Surface 12,                             !- Name
  RoofCeiling,                            !- Surface Type
  ,                                       !- Construction Name
  {00b87277-b4fd-40f1-a0ae-0efd4716c0db}, !- Space Name
  Surface,                                !- Outside Boundary Condition
  {cf876ee4-b8d7-4d1c-9005-f729589c3903}, !- Outside Boundary Condition Object
=======
  {cba7b8dd-1aea-4165-8e97-14e46e0cb354}, !- Handle
  Surface 12,                             !- Name
  RoofCeiling,                            !- Surface Type
  ,                                       !- Construction Name
  {1a948d42-a4e7-4f05-91a3-b29f0b69fecf}, !- Space Name
  Surface,                                !- Outside Boundary Condition
  {508347f2-eec8-4828-9e2f-5ea04bf44a35}, !- Outside Boundary Condition Object
>>>>>>> 4b2e9d71
  NoSun,                                  !- Sun Exposure
  NoWind,                                 !- Wind Exposure
  ,                                       !- View Factor to Ground
  ,                                       !- Number of Vertices
  13.6310703908387, 0, 2.4384,            !- X,Y,Z Vertex 1 {m}
  13.6310703908387, 6.81553519541936, 2.4384, !- X,Y,Z Vertex 2 {m}
  0, 6.81553519541936, 2.4384,            !- X,Y,Z Vertex 3 {m}
  0, 0, 2.4384;                           !- X,Y,Z Vertex 4 {m}

OS:Surface,
<<<<<<< HEAD
  {cf876ee4-b8d7-4d1c-9005-f729589c3903}, !- Handle
  Surface 13,                             !- Name
  Floor,                                  !- Surface Type
  ,                                       !- Construction Name
  {99af463b-d73a-43a5-9c08-1a79ea10851e}, !- Space Name
  Surface,                                !- Outside Boundary Condition
  {d3e49fee-9df9-4647-9e48-771f04424c3e}, !- Outside Boundary Condition Object
=======
  {508347f2-eec8-4828-9e2f-5ea04bf44a35}, !- Handle
  Surface 13,                             !- Name
  Floor,                                  !- Surface Type
  ,                                       !- Construction Name
  {59ca0ba5-4664-41e7-979e-acc038d2bfcc}, !- Space Name
  Surface,                                !- Outside Boundary Condition
  {cba7b8dd-1aea-4165-8e97-14e46e0cb354}, !- Outside Boundary Condition Object
>>>>>>> 4b2e9d71
  NoSun,                                  !- Sun Exposure
  NoWind,                                 !- Wind Exposure
  ,                                       !- View Factor to Ground
  ,                                       !- Number of Vertices
  0, 6.81553519541936, 0,                 !- X,Y,Z Vertex 1 {m}
  13.6310703908387, 6.81553519541936, 0,  !- X,Y,Z Vertex 2 {m}
  13.6310703908387, 0, 0,                 !- X,Y,Z Vertex 3 {m}
  0, 0, 0;                                !- X,Y,Z Vertex 4 {m}

OS:Surface,
<<<<<<< HEAD
  {ff0fb1b0-7703-4be9-91d1-8be44c565661}, !- Handle
  Surface 14,                             !- Name
  RoofCeiling,                            !- Surface Type
  ,                                       !- Construction Name
  {99af463b-d73a-43a5-9c08-1a79ea10851e}, !- Space Name
=======
  {5e2c69b8-b35a-45f9-897a-2761e075b2b6}, !- Handle
  Surface 14,                             !- Name
  RoofCeiling,                            !- Surface Type
  ,                                       !- Construction Name
  {59ca0ba5-4664-41e7-979e-acc038d2bfcc}, !- Space Name
>>>>>>> 4b2e9d71
  Outdoors,                               !- Outside Boundary Condition
  ,                                       !- Outside Boundary Condition Object
  SunExposed,                             !- Sun Exposure
  WindExposed,                            !- Wind Exposure
  ,                                       !- View Factor to Ground
  ,                                       !- Number of Vertices
  13.6310703908387, 3.40776759770968, 1.70388379885484, !- X,Y,Z Vertex 1 {m}
  0, 3.40776759770968, 1.70388379885484,  !- X,Y,Z Vertex 2 {m}
  0, 0, 0,                                !- X,Y,Z Vertex 3 {m}
  13.6310703908387, 0, 0;                 !- X,Y,Z Vertex 4 {m}

OS:Surface,
<<<<<<< HEAD
  {733cb323-f19f-4578-94d6-3ccaf80d315a}, !- Handle
  Surface 15,                             !- Name
  RoofCeiling,                            !- Surface Type
  ,                                       !- Construction Name
  {99af463b-d73a-43a5-9c08-1a79ea10851e}, !- Space Name
=======
  {fd7e73c2-0b1b-4453-8107-93c8617344a6}, !- Handle
  Surface 15,                             !- Name
  RoofCeiling,                            !- Surface Type
  ,                                       !- Construction Name
  {59ca0ba5-4664-41e7-979e-acc038d2bfcc}, !- Space Name
>>>>>>> 4b2e9d71
  Outdoors,                               !- Outside Boundary Condition
  ,                                       !- Outside Boundary Condition Object
  SunExposed,                             !- Sun Exposure
  WindExposed,                            !- Wind Exposure
  ,                                       !- View Factor to Ground
  ,                                       !- Number of Vertices
  0, 3.40776759770968, 1.70388379885484,  !- X,Y,Z Vertex 1 {m}
  13.6310703908387, 3.40776759770968, 1.70388379885484, !- X,Y,Z Vertex 2 {m}
  13.6310703908387, 6.81553519541936, 0,  !- X,Y,Z Vertex 3 {m}
  0, 6.81553519541936, 0;                 !- X,Y,Z Vertex 4 {m}

OS:Surface,
<<<<<<< HEAD
  {57a60dc9-a6f1-4c6e-a9bb-fe3121ba20a9}, !- Handle
  Surface 16,                             !- Name
  Wall,                                   !- Surface Type
  ,                                       !- Construction Name
  {99af463b-d73a-43a5-9c08-1a79ea10851e}, !- Space Name
=======
  {75a634b7-de6c-4ad1-a3b4-00b83fbe96b1}, !- Handle
  Surface 16,                             !- Name
  Wall,                                   !- Surface Type
  ,                                       !- Construction Name
  {59ca0ba5-4664-41e7-979e-acc038d2bfcc}, !- Space Name
>>>>>>> 4b2e9d71
  Outdoors,                               !- Outside Boundary Condition
  ,                                       !- Outside Boundary Condition Object
  SunExposed,                             !- Sun Exposure
  WindExposed,                            !- Wind Exposure
  ,                                       !- View Factor to Ground
  ,                                       !- Number of Vertices
  0, 3.40776759770968, 1.70388379885484,  !- X,Y,Z Vertex 1 {m}
  0, 6.81553519541936, 0,                 !- X,Y,Z Vertex 2 {m}
  0, 0, 0;                                !- X,Y,Z Vertex 3 {m}

OS:Surface,
<<<<<<< HEAD
  {3d62e889-914a-4136-90bf-27030192f7f2}, !- Handle
  Surface 17,                             !- Name
  Wall,                                   !- Surface Type
  ,                                       !- Construction Name
  {99af463b-d73a-43a5-9c08-1a79ea10851e}, !- Space Name
=======
  {839bfeea-337d-4cd7-9652-edcc24706f56}, !- Handle
  Surface 17,                             !- Name
  Wall,                                   !- Surface Type
  ,                                       !- Construction Name
  {59ca0ba5-4664-41e7-979e-acc038d2bfcc}, !- Space Name
>>>>>>> 4b2e9d71
  Outdoors,                               !- Outside Boundary Condition
  ,                                       !- Outside Boundary Condition Object
  SunExposed,                             !- Sun Exposure
  WindExposed,                            !- Wind Exposure
  ,                                       !- View Factor to Ground
  ,                                       !- Number of Vertices
  13.6310703908387, 3.40776759770968, 1.70388379885484, !- X,Y,Z Vertex 1 {m}
  13.6310703908387, 0, 0,                 !- X,Y,Z Vertex 2 {m}
  13.6310703908387, 6.81553519541936, 0;  !- X,Y,Z Vertex 3 {m}

OS:Space,
<<<<<<< HEAD
  {99af463b-d73a-43a5-9c08-1a79ea10851e}, !- Handle
  unfinished attic space,                 !- Name
  {7c353c11-7f45-4689-b4b2-61204aac320f}, !- Space Type Name
=======
  {59ca0ba5-4664-41e7-979e-acc038d2bfcc}, !- Handle
  unfinished attic space,                 !- Name
  {7791651b-ab3d-4c87-81e5-c0a51227b94b}, !- Space Type Name
>>>>>>> 4b2e9d71
  ,                                       !- Default Construction Set Name
  ,                                       !- Default Schedule Set Name
  -0,                                     !- Direction of Relative North {deg}
  0,                                      !- X Origin {m}
  0,                                      !- Y Origin {m}
  4.8768,                                 !- Z Origin {m}
  ,                                       !- Building Story Name
<<<<<<< HEAD
  {dcaab5bc-3cbf-4575-9dde-17ad2c4fc292}; !- Thermal Zone Name

OS:ThermalZone,
  {dcaab5bc-3cbf-4575-9dde-17ad2c4fc292}, !- Handle
=======
  {a6fd91d2-04f1-42b4-a19e-394cd4ecbf54}; !- Thermal Zone Name

OS:ThermalZone,
  {a6fd91d2-04f1-42b4-a19e-394cd4ecbf54}, !- Handle
>>>>>>> 4b2e9d71
  unfinished attic zone,                  !- Name
  ,                                       !- Multiplier
  ,                                       !- Ceiling Height {m}
  ,                                       !- Volume {m3}
  ,                                       !- Floor Area {m2}
  ,                                       !- Zone Inside Convection Algorithm
  ,                                       !- Zone Outside Convection Algorithm
  ,                                       !- Zone Conditioning Equipment List Name
<<<<<<< HEAD
  {24cd2ede-70d5-4e99-9bef-742344db3dba}, !- Zone Air Inlet Port List
  {ca5a2878-eef0-4b0a-97a5-feb309766263}, !- Zone Air Exhaust Port List
  {5c3a8730-f682-4d7e-8b87-a01e97246dc0}, !- Zone Air Node Name
  {89ac2354-eb94-4120-bb16-e78c664d5f84}, !- Zone Return Air Port List
=======
  {3ab718d9-133b-4803-af3d-00f3482494dc}, !- Zone Air Inlet Port List
  {0550c614-c7da-4588-b0c9-7cd401a261a2}, !- Zone Air Exhaust Port List
  {759a4857-b6b5-4e7f-98a1-3d50d88adb8b}, !- Zone Air Node Name
  {66c11ff4-a8a7-42a2-922c-82e16a4e5b2b}, !- Zone Return Air Port List
>>>>>>> 4b2e9d71
  ,                                       !- Primary Daylighting Control Name
  ,                                       !- Fraction of Zone Controlled by Primary Daylighting Control
  ,                                       !- Secondary Daylighting Control Name
  ,                                       !- Fraction of Zone Controlled by Secondary Daylighting Control
  ,                                       !- Illuminance Map Name
  ,                                       !- Group Rendering Name
  ,                                       !- Thermostat Name
  No;                                     !- Use Ideal Air Loads

OS:Node,
<<<<<<< HEAD
  {6db493b4-90e4-4993-8b4a-a86cc83b3960}, !- Handle
  Node 2,                                 !- Name
  {5c3a8730-f682-4d7e-8b87-a01e97246dc0}, !- Inlet Port
  ;                                       !- Outlet Port

OS:Connection,
  {5c3a8730-f682-4d7e-8b87-a01e97246dc0}, !- Handle
  {0484b327-0745-451b-b5ee-23c448895b65}, !- Name
  {dcaab5bc-3cbf-4575-9dde-17ad2c4fc292}, !- Source Object
  11,                                     !- Outlet Port
  {6db493b4-90e4-4993-8b4a-a86cc83b3960}, !- Target Object
  2;                                      !- Inlet Port

OS:PortList,
  {24cd2ede-70d5-4e99-9bef-742344db3dba}, !- Handle
  {fd4adba7-13f7-435c-9038-b384a2cc8b1b}, !- Name
  {dcaab5bc-3cbf-4575-9dde-17ad2c4fc292}; !- HVAC Component

OS:PortList,
  {ca5a2878-eef0-4b0a-97a5-feb309766263}, !- Handle
  {6ab9cb3d-d957-4e5c-99e6-e6d8321e7efc}, !- Name
  {dcaab5bc-3cbf-4575-9dde-17ad2c4fc292}; !- HVAC Component

OS:PortList,
  {89ac2354-eb94-4120-bb16-e78c664d5f84}, !- Handle
  {a05dedda-d3d3-4d8f-93c4-5297005b4149}, !- Name
  {dcaab5bc-3cbf-4575-9dde-17ad2c4fc292}; !- HVAC Component

OS:Sizing:Zone,
  {87a34370-e0ab-41b2-8a61-84d7194fefbe}, !- Handle
  {dcaab5bc-3cbf-4575-9dde-17ad2c4fc292}, !- Zone or ZoneList Name
=======
  {ff94083d-756e-44d3-b925-ebee7d585ce9}, !- Handle
  Node 2,                                 !- Name
  {759a4857-b6b5-4e7f-98a1-3d50d88adb8b}, !- Inlet Port
  ;                                       !- Outlet Port

OS:Connection,
  {759a4857-b6b5-4e7f-98a1-3d50d88adb8b}, !- Handle
  {827201ea-397b-442a-860e-ae8d5b9aa9d4}, !- Name
  {a6fd91d2-04f1-42b4-a19e-394cd4ecbf54}, !- Source Object
  11,                                     !- Outlet Port
  {ff94083d-756e-44d3-b925-ebee7d585ce9}, !- Target Object
  2;                                      !- Inlet Port

OS:PortList,
  {3ab718d9-133b-4803-af3d-00f3482494dc}, !- Handle
  {138a1cf0-2d59-48d7-9cf2-3b9e43a526c4}, !- Name
  {a6fd91d2-04f1-42b4-a19e-394cd4ecbf54}; !- HVAC Component

OS:PortList,
  {0550c614-c7da-4588-b0c9-7cd401a261a2}, !- Handle
  {7c4219f3-5743-4f76-9eee-56c8ebaf4eec}, !- Name
  {a6fd91d2-04f1-42b4-a19e-394cd4ecbf54}; !- HVAC Component

OS:PortList,
  {66c11ff4-a8a7-42a2-922c-82e16a4e5b2b}, !- Handle
  {06501f65-d61c-4f23-8f1c-54096e41c6fe}, !- Name
  {a6fd91d2-04f1-42b4-a19e-394cd4ecbf54}; !- HVAC Component

OS:Sizing:Zone,
  {5d328136-4a54-4cdc-8956-4fba7bbca514}, !- Handle
  {a6fd91d2-04f1-42b4-a19e-394cd4ecbf54}, !- Zone or ZoneList Name
>>>>>>> 4b2e9d71
  SupplyAirTemperature,                   !- Zone Cooling Design Supply Air Temperature Input Method
  14,                                     !- Zone Cooling Design Supply Air Temperature {C}
  11.11,                                  !- Zone Cooling Design Supply Air Temperature Difference {deltaC}
  SupplyAirTemperature,                   !- Zone Heating Design Supply Air Temperature Input Method
  40,                                     !- Zone Heating Design Supply Air Temperature {C}
  11.11,                                  !- Zone Heating Design Supply Air Temperature Difference {deltaC}
  0.0085,                                 !- Zone Cooling Design Supply Air Humidity Ratio {kg-H2O/kg-air}
  0.008,                                  !- Zone Heating Design Supply Air Humidity Ratio {kg-H2O/kg-air}
  ,                                       !- Zone Heating Sizing Factor
  ,                                       !- Zone Cooling Sizing Factor
  DesignDay,                              !- Cooling Design Air Flow Method
  ,                                       !- Cooling Design Air Flow Rate {m3/s}
  ,                                       !- Cooling Minimum Air Flow per Zone Floor Area {m3/s-m2}
  ,                                       !- Cooling Minimum Air Flow {m3/s}
  ,                                       !- Cooling Minimum Air Flow Fraction
  DesignDay,                              !- Heating Design Air Flow Method
  ,                                       !- Heating Design Air Flow Rate {m3/s}
  ,                                       !- Heating Maximum Air Flow per Zone Floor Area {m3/s-m2}
  ,                                       !- Heating Maximum Air Flow {m3/s}
  ,                                       !- Heating Maximum Air Flow Fraction
  ,                                       !- Design Zone Air Distribution Effectiveness in Cooling Mode
  ,                                       !- Design Zone Air Distribution Effectiveness in Heating Mode
  No,                                     !- Account for Dedicated Outdoor Air System
  NeutralSupplyAir,                       !- Dedicated Outdoor Air System Control Strategy
  autosize,                               !- Dedicated Outdoor Air Low Setpoint Temperature for Design {C}
  autosize;                               !- Dedicated Outdoor Air High Setpoint Temperature for Design {C}

OS:ZoneHVAC:EquipmentList,
<<<<<<< HEAD
  {b3e40d49-73ca-4b4d-b0b8-58c4bd11ed97}, !- Handle
  Zone HVAC Equipment List 2,             !- Name
  {dcaab5bc-3cbf-4575-9dde-17ad2c4fc292}; !- Thermal Zone

OS:SpaceType,
  {7c353c11-7f45-4689-b4b2-61204aac320f}, !- Handle
=======
  {447f9775-507d-46cd-a56e-c04364c3a19b}, !- Handle
  Zone HVAC Equipment List 2,             !- Name
  {a6fd91d2-04f1-42b4-a19e-394cd4ecbf54}; !- Thermal Zone

OS:SpaceType,
  {7791651b-ab3d-4c87-81e5-c0a51227b94b}, !- Handle
>>>>>>> 4b2e9d71
  Space Type 2,                           !- Name
  ,                                       !- Default Construction Set Name
  ,                                       !- Default Schedule Set Name
  ,                                       !- Group Rendering Name
  ,                                       !- Design Specification Outdoor Air Object Name
  ,                                       !- Standards Template
  ,                                       !- Standards Building Type
  unfinished attic;                       !- Standards Space Type

OS:BuildingUnit,
<<<<<<< HEAD
  {437d511f-aada-4920-baab-96888d463e96}, !- Handle
=======
  {00c4df94-7397-4f8a-b4ce-de0e7f99659b}, !- Handle
>>>>>>> 4b2e9d71
  unit 1,                                 !- Name
  ,                                       !- Rendering Color
  Residential;                            !- Building Unit Type

OS:Building,
<<<<<<< HEAD
  {74a11eb1-0ee8-49c9-b26c-3307751b8da7}, !- Handle
=======
  {e54eb0e9-c15b-4ceb-bfcd-c353b1b9fd25}, !- Handle
>>>>>>> 4b2e9d71
  Building 1,                             !- Name
  ,                                       !- Building Sector Type
  0,                                      !- North Axis {deg}
  ,                                       !- Nominal Floor to Floor Height {m}
  ,                                       !- Space Type Name
  ,                                       !- Default Construction Set Name
  ,                                       !- Default Schedule Set Name
  2,                                      !- Standards Number of Stories
  2,                                      !- Standards Number of Above Ground Stories
  ,                                       !- Standards Template
  singlefamilydetached,                   !- Standards Building Type
  1;                                      !- Standards Number of Living Units

OS:AdditionalProperties,
<<<<<<< HEAD
  {84b0e5d5-315e-4b4b-ab49-554e85efbf6e}, !- Handle
  {74a11eb1-0ee8-49c9-b26c-3307751b8da7}, !- Object Name
=======
  {dffb7b15-8a59-442c-9e1a-c1821ec22d97}, !- Handle
  {e54eb0e9-c15b-4ceb-bfcd-c353b1b9fd25}, !- Object Name
>>>>>>> 4b2e9d71
  Total Units Represented,                !- Feature Name 1
  Integer,                                !- Feature Data Type 1
  1,                                      !- Feature Value 1
  Total Units Modeled,                    !- Feature Name 2
  Integer,                                !- Feature Data Type 2
  1;                                      !- Feature Value 2

OS:AdditionalProperties,
<<<<<<< HEAD
  {3e501eb9-b469-4699-abe7-ff7271cb1807}, !- Handle
  {437d511f-aada-4920-baab-96888d463e96}, !- Object Name
=======
  {a1e746f2-c210-4dee-97b0-0fea348e7f11}, !- Handle
  {00c4df94-7397-4f8a-b4ce-de0e7f99659b}, !- Object Name
>>>>>>> 4b2e9d71
  NumberOfBedrooms,                       !- Feature Name 1
  Integer,                                !- Feature Data Type 1
  3,                                      !- Feature Value 1
  NumberOfBathrooms,                      !- Feature Name 2
  Double,                                 !- Feature Data Type 2
  2;                                      !- Feature Value 2

OS:Schedule:Day,
<<<<<<< HEAD
  {67a6ccf1-9d77-4d5e-98d9-b52af911dcf4}, !- Handle
=======
  {0e20cb06-674f-4ad2-9fa8-2c4dcfaf3efa}, !- Handle
>>>>>>> 4b2e9d71
  Schedule Day 1,                         !- Name
  ,                                       !- Schedule Type Limits Name
  ,                                       !- Interpolate to Timestep
  24,                                     !- Hour 1
  0,                                      !- Minute 1
  0;                                      !- Value Until Time 1

OS:Schedule:Day,
<<<<<<< HEAD
  {babecc79-78bc-4359-a5e4-b0317fd6dd1b}, !- Handle
=======
  {910f1995-4002-4402-bf05-523f7238aa58}, !- Handle
>>>>>>> 4b2e9d71
  Schedule Day 2,                         !- Name
  ,                                       !- Schedule Type Limits Name
  ,                                       !- Interpolate to Timestep
  24,                                     !- Hour 1
  0,                                      !- Minute 1
  1;                                      !- Value Until Time 1
<|MERGE_RESOLUTION|>--- conflicted
+++ resolved
@@ -1,53 +1,26 @@
 !- NOTE: Auto-generated from /test/osw_files/SFD_2000sqft_2story_SL_UA.osw
 
 OS:Version,
-<<<<<<< HEAD
-  {096139d5-fdbc-4a8a-8ba8-90a35e65c415}, !- Handle
-  2.8.0;                                  !- Version Identifier
-
-OS:SimulationControl,
-  {a54bf2d4-e022-44bf-a768-3d1c8e6ee705}, !- Handle
-=======
   {510794e1-2193-41b8-aa71-873e4335aadc}, !- Handle
   2.8.0;                                  !- Version Identifier
 
 OS:SimulationControl,
   {fbb001fd-3281-4a34-ae84-c605ce4376db}, !- Handle
->>>>>>> 4b2e9d71
   ,                                       !- Do Zone Sizing Calculation
   ,                                       !- Do System Sizing Calculation
   ,                                       !- Do Plant Sizing Calculation
   No;                                     !- Run Simulation for Sizing Periods
 
 OS:Timestep,
-<<<<<<< HEAD
-  {b6feba10-66be-423d-91b5-fbef97daa3d5}, !- Handle
-  6;                                      !- Number of Timesteps per Hour
-
-OS:ShadowCalculation,
-  {ad98c71f-453e-4a43-a268-3170b9da539f}, !- Handle
-=======
   {a1bdad60-2d02-4953-9589-f1743e41eb6a}, !- Handle
   6;                                      !- Number of Timesteps per Hour
 
 OS:ShadowCalculation,
   {efc62d54-3a47-4878-80e9-da02ef19e6fc}, !- Handle
->>>>>>> 4b2e9d71
   20,                                     !- Calculation Frequency
   200;                                    !- Maximum Figures in Shadow Overlap Calculations
 
 OS:SurfaceConvectionAlgorithm:Outside,
-<<<<<<< HEAD
-  {5d597044-febf-4765-b69b-49b0b7aba081}, !- Handle
-  DOE-2;                                  !- Algorithm
-
-OS:SurfaceConvectionAlgorithm:Inside,
-  {6b53ca5d-91d0-4ba2-bfbd-fd93a65cda47}, !- Handle
-  TARP;                                   !- Algorithm
-
-OS:ZoneCapacitanceMultiplier:ResearchSpecial,
-  {391d2e2b-1061-4264-8b1e-c7be9d504a9d}, !- Handle
-=======
   {a1e8d2c4-32e0-4dcc-b0b2-120dbbb2937f}, !- Handle
   DOE-2;                                  !- Algorithm
 
@@ -57,17 +30,12 @@
 
 OS:ZoneCapacitanceMultiplier:ResearchSpecial,
   {d59f913c-8673-421b-8afa-6ed30fc05e75}, !- Handle
->>>>>>> 4b2e9d71
   ,                                       !- Temperature Capacity Multiplier
   15,                                     !- Humidity Capacity Multiplier
   ;                                       !- Carbon Dioxide Capacity Multiplier
 
 OS:RunPeriod,
-<<<<<<< HEAD
-  {a9217629-1f5d-4739-8e40-da30fcda4205}, !- Handle
-=======
   {4247bfe4-b618-4c15-9807-f31c38ea69fe}, !- Handle
->>>>>>> 4b2e9d71
   Run Period 1,                           !- Name
   1,                                      !- Begin Month
   1,                                      !- Begin Day of Month
@@ -81,21 +49,13 @@
   ;                                       !- Number of Times Runperiod to be Repeated
 
 OS:YearDescription,
-<<<<<<< HEAD
-  {0056c6b5-1764-45a7-bc41-6bf7020baf04}, !- Handle
-=======
   {4c7e5a0f-da5b-4bfb-8c07-fb39aebcccb2}, !- Handle
->>>>>>> 4b2e9d71
   2007,                                   !- Calendar Year
   ,                                       !- Day of Week for Start Day
   ;                                       !- Is Leap Year
 
 OS:ThermalZone,
-<<<<<<< HEAD
-  {4f5427f4-76e8-4ad9-ae4c-1c23fc84af8a}, !- Handle
-=======
   {50b2cce5-d5e6-4d30-9b22-a104810552e5}, !- Handle
->>>>>>> 4b2e9d71
   living zone,                            !- Name
   ,                                       !- Multiplier
   ,                                       !- Ceiling Height {m}
@@ -104,17 +64,10 @@
   ,                                       !- Zone Inside Convection Algorithm
   ,                                       !- Zone Outside Convection Algorithm
   ,                                       !- Zone Conditioning Equipment List Name
-<<<<<<< HEAD
-  {edc05d32-6341-4648-a965-7f979ae25f8f}, !- Zone Air Inlet Port List
-  {3a045827-1a6a-44c8-96f1-94d304fbe7c7}, !- Zone Air Exhaust Port List
-  {13b34757-1276-4c82-8ede-4f686684b3c7}, !- Zone Air Node Name
-  {2d2c8c25-f4cb-47ac-b7ef-d718f08dd669}, !- Zone Return Air Port List
-=======
   {48851aec-0000-48a5-ae0e-cd31f4b3d43e}, !- Zone Air Inlet Port List
   {be14d2f7-675f-49ba-ac88-65744b20f722}, !- Zone Air Exhaust Port List
   {dafbdddf-7e19-413a-ba23-acdf199a03df}, !- Zone Air Node Name
   {bbcdac88-da8e-44e6-9698-c1f334e4dccf}, !- Zone Return Air Port List
->>>>>>> 4b2e9d71
   ,                                       !- Primary Daylighting Control Name
   ,                                       !- Fraction of Zone Controlled by Primary Daylighting Control
   ,                                       !- Secondary Daylighting Control Name
@@ -125,39 +78,6 @@
   No;                                     !- Use Ideal Air Loads
 
 OS:Node,
-<<<<<<< HEAD
-  {45346189-2d22-4b6a-8ad7-1cc4087a9eae}, !- Handle
-  Node 1,                                 !- Name
-  {13b34757-1276-4c82-8ede-4f686684b3c7}, !- Inlet Port
-  ;                                       !- Outlet Port
-
-OS:Connection,
-  {13b34757-1276-4c82-8ede-4f686684b3c7}, !- Handle
-  {5cf6c874-4486-48e6-8d80-44996f9ae6f2}, !- Name
-  {4f5427f4-76e8-4ad9-ae4c-1c23fc84af8a}, !- Source Object
-  11,                                     !- Outlet Port
-  {45346189-2d22-4b6a-8ad7-1cc4087a9eae}, !- Target Object
-  2;                                      !- Inlet Port
-
-OS:PortList,
-  {edc05d32-6341-4648-a965-7f979ae25f8f}, !- Handle
-  {da9f9a6e-b3e8-423f-a571-646a0105467f}, !- Name
-  {4f5427f4-76e8-4ad9-ae4c-1c23fc84af8a}; !- HVAC Component
-
-OS:PortList,
-  {3a045827-1a6a-44c8-96f1-94d304fbe7c7}, !- Handle
-  {9eaad104-d47e-4189-b7a3-fcd77a2822a9}, !- Name
-  {4f5427f4-76e8-4ad9-ae4c-1c23fc84af8a}; !- HVAC Component
-
-OS:PortList,
-  {2d2c8c25-f4cb-47ac-b7ef-d718f08dd669}, !- Handle
-  {701832fa-9822-40bc-aa5d-0c2e7e82eb8b}, !- Name
-  {4f5427f4-76e8-4ad9-ae4c-1c23fc84af8a}; !- HVAC Component
-
-OS:Sizing:Zone,
-  {9cc26a75-7d7f-4789-838f-7613dd677565}, !- Handle
-  {4f5427f4-76e8-4ad9-ae4c-1c23fc84af8a}, !- Zone or ZoneList Name
-=======
   {e0d3af27-8c58-49b1-a32a-ccf8cb2de635}, !- Handle
   Node 1,                                 !- Name
   {dafbdddf-7e19-413a-ba23-acdf199a03df}, !- Inlet Port
@@ -189,7 +109,6 @@
 OS:Sizing:Zone,
   {f7744b0c-1a2c-49e2-b4f3-a5a16f59fa4b}, !- Handle
   {50b2cce5-d5e6-4d30-9b22-a104810552e5}, !- Zone or ZoneList Name
->>>>>>> 4b2e9d71
   SupplyAirTemperature,                   !- Zone Cooling Design Supply Air Temperature Input Method
   14,                                     !- Zone Cooling Design Supply Air Temperature {C}
   11.11,                                  !- Zone Cooling Design Supply Air Temperature Difference {deltaC}
@@ -218,16 +137,6 @@
   autosize;                               !- Dedicated Outdoor Air High Setpoint Temperature for Design {C}
 
 OS:ZoneHVAC:EquipmentList,
-<<<<<<< HEAD
-  {3f8310c5-04b0-460f-a4c0-d543b4449175}, !- Handle
-  Zone HVAC Equipment List 1,             !- Name
-  {4f5427f4-76e8-4ad9-ae4c-1c23fc84af8a}; !- Thermal Zone
-
-OS:Space,
-  {3514870a-802f-4d79-82b3-18d78edd19d9}, !- Handle
-  living space,                           !- Name
-  {8ed628c5-d941-4b65-8fda-f0751535274d}, !- Space Type Name
-=======
   {0b9033e4-1a73-4cca-8ac6-9da9202465d1}, !- Handle
   Zone HVAC Equipment List 1,             !- Name
   {50b2cce5-d5e6-4d30-9b22-a104810552e5}; !- Thermal Zone
@@ -236,7 +145,6 @@
   {810f9df1-1143-40a2-a1e2-6cf2804689a1}, !- Handle
   living space,                           !- Name
   {3c9d49d1-9f9f-4fb5-ba4a-287ef8a6bf5a}, !- Space Type Name
->>>>>>> 4b2e9d71
   ,                                       !- Default Construction Set Name
   ,                                       !- Default Schedule Set Name
   -0,                                     !- Direction of Relative North {deg}
@@ -244,19 +152,6 @@
   0,                                      !- Y Origin {m}
   0,                                      !- Z Origin {m}
   ,                                       !- Building Story Name
-<<<<<<< HEAD
-  {4f5427f4-76e8-4ad9-ae4c-1c23fc84af8a}, !- Thermal Zone Name
-  ,                                       !- Part of Total Floor Area
-  ,                                       !- Design Specification Outdoor Air Object Name
-  {437d511f-aada-4920-baab-96888d463e96}; !- Building Unit Name
-
-OS:Surface,
-  {8070dae1-f8cb-453f-9826-3eab1251d19b}, !- Handle
-  Surface 1,                              !- Name
-  Floor,                                  !- Surface Type
-  ,                                       !- Construction Name
-  {3514870a-802f-4d79-82b3-18d78edd19d9}, !- Space Name
-=======
   {50b2cce5-d5e6-4d30-9b22-a104810552e5}, !- Thermal Zone Name
   ,                                       !- Part of Total Floor Area
   ,                                       !- Design Specification Outdoor Air Object Name
@@ -268,7 +163,6 @@
   Floor,                                  !- Surface Type
   ,                                       !- Construction Name
   {810f9df1-1143-40a2-a1e2-6cf2804689a1}, !- Space Name
->>>>>>> 4b2e9d71
   Foundation,                             !- Outside Boundary Condition
   ,                                       !- Outside Boundary Condition Object
   NoSun,                                  !- Sun Exposure
@@ -281,19 +175,11 @@
   13.6310703908387, 0, 0;                 !- X,Y,Z Vertex 4 {m}
 
 OS:Surface,
-<<<<<<< HEAD
-  {93b7b53c-96c3-4a55-8ab2-7d4f503ca7b4}, !- Handle
-  Surface 2,                              !- Name
-  Wall,                                   !- Surface Type
-  ,                                       !- Construction Name
-  {3514870a-802f-4d79-82b3-18d78edd19d9}, !- Space Name
-=======
   {904107de-b8c9-4e96-9035-fc080663da38}, !- Handle
   Surface 2,                              !- Name
   Wall,                                   !- Surface Type
   ,                                       !- Construction Name
   {810f9df1-1143-40a2-a1e2-6cf2804689a1}, !- Space Name
->>>>>>> 4b2e9d71
   Outdoors,                               !- Outside Boundary Condition
   ,                                       !- Outside Boundary Condition Object
   SunExposed,                             !- Sun Exposure
@@ -306,19 +192,11 @@
   0, 0, 2.4384;                           !- X,Y,Z Vertex 4 {m}
 
 OS:Surface,
-<<<<<<< HEAD
-  {21663dc3-b5c9-4d30-9e6d-88bc3a5c077f}, !- Handle
-  Surface 3,                              !- Name
-  Wall,                                   !- Surface Type
-  ,                                       !- Construction Name
-  {3514870a-802f-4d79-82b3-18d78edd19d9}, !- Space Name
-=======
   {3bc9f993-d919-449f-8f21-63b237e81e1f}, !- Handle
   Surface 3,                              !- Name
   Wall,                                   !- Surface Type
   ,                                       !- Construction Name
   {810f9df1-1143-40a2-a1e2-6cf2804689a1}, !- Space Name
->>>>>>> 4b2e9d71
   Outdoors,                               !- Outside Boundary Condition
   ,                                       !- Outside Boundary Condition Object
   SunExposed,                             !- Sun Exposure
@@ -331,19 +209,11 @@
   0, 6.81553519541936, 2.4384;            !- X,Y,Z Vertex 4 {m}
 
 OS:Surface,
-<<<<<<< HEAD
-  {ee474ff2-9594-4091-ae32-cf15a0d49ca1}, !- Handle
-  Surface 4,                              !- Name
-  Wall,                                   !- Surface Type
-  ,                                       !- Construction Name
-  {3514870a-802f-4d79-82b3-18d78edd19d9}, !- Space Name
-=======
   {38f53c12-9fc7-48e4-bf25-81bb96881b27}, !- Handle
   Surface 4,                              !- Name
   Wall,                                   !- Surface Type
   ,                                       !- Construction Name
   {810f9df1-1143-40a2-a1e2-6cf2804689a1}, !- Space Name
->>>>>>> 4b2e9d71
   Outdoors,                               !- Outside Boundary Condition
   ,                                       !- Outside Boundary Condition Object
   SunExposed,                             !- Sun Exposure
@@ -356,19 +226,11 @@
   13.6310703908387, 6.81553519541936, 2.4384; !- X,Y,Z Vertex 4 {m}
 
 OS:Surface,
-<<<<<<< HEAD
-  {476e8e64-02c4-4d18-ba52-f50b1177db29}, !- Handle
-  Surface 5,                              !- Name
-  Wall,                                   !- Surface Type
-  ,                                       !- Construction Name
-  {3514870a-802f-4d79-82b3-18d78edd19d9}, !- Space Name
-=======
   {8ac24019-3fe9-4348-88eb-48280315bee2}, !- Handle
   Surface 5,                              !- Name
   Wall,                                   !- Surface Type
   ,                                       !- Construction Name
   {810f9df1-1143-40a2-a1e2-6cf2804689a1}, !- Space Name
->>>>>>> 4b2e9d71
   Outdoors,                               !- Outside Boundary Condition
   ,                                       !- Outside Boundary Condition Object
   SunExposed,                             !- Sun Exposure
@@ -381,15 +243,6 @@
   13.6310703908387, 0, 2.4384;            !- X,Y,Z Vertex 4 {m}
 
 OS:Surface,
-<<<<<<< HEAD
-  {5831df18-c752-4b39-87da-69a23b5043ab}, !- Handle
-  Surface 6,                              !- Name
-  RoofCeiling,                            !- Surface Type
-  ,                                       !- Construction Name
-  {3514870a-802f-4d79-82b3-18d78edd19d9}, !- Space Name
-  Surface,                                !- Outside Boundary Condition
-  {e7fd09ad-ea1c-4df8-ae9c-5804a56c1ff8}, !- Outside Boundary Condition Object
-=======
   {756b6793-3f11-48de-8a5e-3759211bdd27}, !- Handle
   Surface 6,                              !- Name
   RoofCeiling,                            !- Surface Type
@@ -397,7 +250,6 @@
   {810f9df1-1143-40a2-a1e2-6cf2804689a1}, !- Space Name
   Surface,                                !- Outside Boundary Condition
   {51ca4d47-e89a-4c4e-8e38-654b3b841df7}, !- Outside Boundary Condition Object
->>>>>>> 4b2e9d71
   NoSun,                                  !- Sun Exposure
   NoWind,                                 !- Wind Exposure
   ,                                       !- View Factor to Ground
@@ -408,11 +260,7 @@
   0, 0, 2.4384;                           !- X,Y,Z Vertex 4 {m}
 
 OS:SpaceType,
-<<<<<<< HEAD
-  {8ed628c5-d941-4b65-8fda-f0751535274d}, !- Handle
-=======
   {3c9d49d1-9f9f-4fb5-ba4a-287ef8a6bf5a}, !- Handle
->>>>>>> 4b2e9d71
   Space Type 1,                           !- Name
   ,                                       !- Default Construction Set Name
   ,                                       !- Default Schedule Set Name
@@ -423,15 +271,9 @@
   living;                                 !- Standards Space Type
 
 OS:Space,
-<<<<<<< HEAD
-  {00b87277-b4fd-40f1-a0ae-0efd4716c0db}, !- Handle
-  living space|story 2,                   !- Name
-  {8ed628c5-d941-4b65-8fda-f0751535274d}, !- Space Type Name
-=======
   {1a948d42-a4e7-4f05-91a3-b29f0b69fecf}, !- Handle
   living space|story 2,                   !- Name
   {3c9d49d1-9f9f-4fb5-ba4a-287ef8a6bf5a}, !- Space Type Name
->>>>>>> 4b2e9d71
   ,                                       !- Default Construction Set Name
   ,                                       !- Default Schedule Set Name
   -0,                                     !- Direction of Relative North {deg}
@@ -439,21 +281,6 @@
   0,                                      !- Y Origin {m}
   2.4384,                                 !- Z Origin {m}
   ,                                       !- Building Story Name
-<<<<<<< HEAD
-  {4f5427f4-76e8-4ad9-ae4c-1c23fc84af8a}, !- Thermal Zone Name
-  ,                                       !- Part of Total Floor Area
-  ,                                       !- Design Specification Outdoor Air Object Name
-  {437d511f-aada-4920-baab-96888d463e96}; !- Building Unit Name
-
-OS:Surface,
-  {e7fd09ad-ea1c-4df8-ae9c-5804a56c1ff8}, !- Handle
-  Surface 7,                              !- Name
-  Floor,                                  !- Surface Type
-  ,                                       !- Construction Name
-  {00b87277-b4fd-40f1-a0ae-0efd4716c0db}, !- Space Name
-  Surface,                                !- Outside Boundary Condition
-  {5831df18-c752-4b39-87da-69a23b5043ab}, !- Outside Boundary Condition Object
-=======
   {50b2cce5-d5e6-4d30-9b22-a104810552e5}, !- Thermal Zone Name
   ,                                       !- Part of Total Floor Area
   ,                                       !- Design Specification Outdoor Air Object Name
@@ -467,7 +294,6 @@
   {1a948d42-a4e7-4f05-91a3-b29f0b69fecf}, !- Space Name
   Surface,                                !- Outside Boundary Condition
   {756b6793-3f11-48de-8a5e-3759211bdd27}, !- Outside Boundary Condition Object
->>>>>>> 4b2e9d71
   NoSun,                                  !- Sun Exposure
   NoWind,                                 !- Wind Exposure
   ,                                       !- View Factor to Ground
@@ -478,19 +304,11 @@
   13.6310703908387, 0, 0;                 !- X,Y,Z Vertex 4 {m}
 
 OS:Surface,
-<<<<<<< HEAD
-  {791c3c8c-c40e-4d39-8cfa-9c12fe37f707}, !- Handle
-  Surface 8,                              !- Name
-  Wall,                                   !- Surface Type
-  ,                                       !- Construction Name
-  {00b87277-b4fd-40f1-a0ae-0efd4716c0db}, !- Space Name
-=======
   {e4046a04-4d38-41cb-ad80-b21056902a55}, !- Handle
   Surface 8,                              !- Name
   Wall,                                   !- Surface Type
   ,                                       !- Construction Name
   {1a948d42-a4e7-4f05-91a3-b29f0b69fecf}, !- Space Name
->>>>>>> 4b2e9d71
   Outdoors,                               !- Outside Boundary Condition
   ,                                       !- Outside Boundary Condition Object
   SunExposed,                             !- Sun Exposure
@@ -503,19 +321,11 @@
   0, 0, 2.4384;                           !- X,Y,Z Vertex 4 {m}
 
 OS:Surface,
-<<<<<<< HEAD
-  {f978896f-faf8-4649-ac10-2751c2203df0}, !- Handle
-  Surface 9,                              !- Name
-  Wall,                                   !- Surface Type
-  ,                                       !- Construction Name
-  {00b87277-b4fd-40f1-a0ae-0efd4716c0db}, !- Space Name
-=======
   {b4a38baf-a302-4b32-8800-7432b8b97864}, !- Handle
   Surface 9,                              !- Name
   Wall,                                   !- Surface Type
   ,                                       !- Construction Name
   {1a948d42-a4e7-4f05-91a3-b29f0b69fecf}, !- Space Name
->>>>>>> 4b2e9d71
   Outdoors,                               !- Outside Boundary Condition
   ,                                       !- Outside Boundary Condition Object
   SunExposed,                             !- Sun Exposure
@@ -528,19 +338,11 @@
   0, 6.81553519541936, 2.4384;            !- X,Y,Z Vertex 4 {m}
 
 OS:Surface,
-<<<<<<< HEAD
-  {6c66b50c-9c1a-4db0-80ad-fc5cb300c7ac}, !- Handle
-  Surface 10,                             !- Name
-  Wall,                                   !- Surface Type
-  ,                                       !- Construction Name
-  {00b87277-b4fd-40f1-a0ae-0efd4716c0db}, !- Space Name
-=======
   {50464770-8808-42b3-a700-e5948c53c0b5}, !- Handle
   Surface 10,                             !- Name
   Wall,                                   !- Surface Type
   ,                                       !- Construction Name
   {1a948d42-a4e7-4f05-91a3-b29f0b69fecf}, !- Space Name
->>>>>>> 4b2e9d71
   Outdoors,                               !- Outside Boundary Condition
   ,                                       !- Outside Boundary Condition Object
   SunExposed,                             !- Sun Exposure
@@ -553,19 +355,11 @@
   13.6310703908387, 6.81553519541936, 2.4384; !- X,Y,Z Vertex 4 {m}
 
 OS:Surface,
-<<<<<<< HEAD
-  {c601f89c-c029-457e-be9c-6916d3fba4e7}, !- Handle
-  Surface 11,                             !- Name
-  Wall,                                   !- Surface Type
-  ,                                       !- Construction Name
-  {00b87277-b4fd-40f1-a0ae-0efd4716c0db}, !- Space Name
-=======
   {1dd72911-6da2-466a-908e-f13073318808}, !- Handle
   Surface 11,                             !- Name
   Wall,                                   !- Surface Type
   ,                                       !- Construction Name
   {1a948d42-a4e7-4f05-91a3-b29f0b69fecf}, !- Space Name
->>>>>>> 4b2e9d71
   Outdoors,                               !- Outside Boundary Condition
   ,                                       !- Outside Boundary Condition Object
   SunExposed,                             !- Sun Exposure
@@ -578,15 +372,6 @@
   13.6310703908387, 0, 2.4384;            !- X,Y,Z Vertex 4 {m}
 
 OS:Surface,
-<<<<<<< HEAD
-  {d3e49fee-9df9-4647-9e48-771f04424c3e}, !- Handle
-  Surface 12,                             !- Name
-  RoofCeiling,                            !- Surface Type
-  ,                                       !- Construction Name
-  {00b87277-b4fd-40f1-a0ae-0efd4716c0db}, !- Space Name
-  Surface,                                !- Outside Boundary Condition
-  {cf876ee4-b8d7-4d1c-9005-f729589c3903}, !- Outside Boundary Condition Object
-=======
   {cba7b8dd-1aea-4165-8e97-14e46e0cb354}, !- Handle
   Surface 12,                             !- Name
   RoofCeiling,                            !- Surface Type
@@ -594,7 +379,6 @@
   {1a948d42-a4e7-4f05-91a3-b29f0b69fecf}, !- Space Name
   Surface,                                !- Outside Boundary Condition
   {508347f2-eec8-4828-9e2f-5ea04bf44a35}, !- Outside Boundary Condition Object
->>>>>>> 4b2e9d71
   NoSun,                                  !- Sun Exposure
   NoWind,                                 !- Wind Exposure
   ,                                       !- View Factor to Ground
@@ -605,15 +389,6 @@
   0, 0, 2.4384;                           !- X,Y,Z Vertex 4 {m}
 
 OS:Surface,
-<<<<<<< HEAD
-  {cf876ee4-b8d7-4d1c-9005-f729589c3903}, !- Handle
-  Surface 13,                             !- Name
-  Floor,                                  !- Surface Type
-  ,                                       !- Construction Name
-  {99af463b-d73a-43a5-9c08-1a79ea10851e}, !- Space Name
-  Surface,                                !- Outside Boundary Condition
-  {d3e49fee-9df9-4647-9e48-771f04424c3e}, !- Outside Boundary Condition Object
-=======
   {508347f2-eec8-4828-9e2f-5ea04bf44a35}, !- Handle
   Surface 13,                             !- Name
   Floor,                                  !- Surface Type
@@ -621,7 +396,6 @@
   {59ca0ba5-4664-41e7-979e-acc038d2bfcc}, !- Space Name
   Surface,                                !- Outside Boundary Condition
   {cba7b8dd-1aea-4165-8e97-14e46e0cb354}, !- Outside Boundary Condition Object
->>>>>>> 4b2e9d71
   NoSun,                                  !- Sun Exposure
   NoWind,                                 !- Wind Exposure
   ,                                       !- View Factor to Ground
@@ -632,19 +406,11 @@
   0, 0, 0;                                !- X,Y,Z Vertex 4 {m}
 
 OS:Surface,
-<<<<<<< HEAD
-  {ff0fb1b0-7703-4be9-91d1-8be44c565661}, !- Handle
-  Surface 14,                             !- Name
-  RoofCeiling,                            !- Surface Type
-  ,                                       !- Construction Name
-  {99af463b-d73a-43a5-9c08-1a79ea10851e}, !- Space Name
-=======
   {5e2c69b8-b35a-45f9-897a-2761e075b2b6}, !- Handle
   Surface 14,                             !- Name
   RoofCeiling,                            !- Surface Type
   ,                                       !- Construction Name
   {59ca0ba5-4664-41e7-979e-acc038d2bfcc}, !- Space Name
->>>>>>> 4b2e9d71
   Outdoors,                               !- Outside Boundary Condition
   ,                                       !- Outside Boundary Condition Object
   SunExposed,                             !- Sun Exposure
@@ -657,19 +423,11 @@
   13.6310703908387, 0, 0;                 !- X,Y,Z Vertex 4 {m}
 
 OS:Surface,
-<<<<<<< HEAD
-  {733cb323-f19f-4578-94d6-3ccaf80d315a}, !- Handle
-  Surface 15,                             !- Name
-  RoofCeiling,                            !- Surface Type
-  ,                                       !- Construction Name
-  {99af463b-d73a-43a5-9c08-1a79ea10851e}, !- Space Name
-=======
   {fd7e73c2-0b1b-4453-8107-93c8617344a6}, !- Handle
   Surface 15,                             !- Name
   RoofCeiling,                            !- Surface Type
   ,                                       !- Construction Name
   {59ca0ba5-4664-41e7-979e-acc038d2bfcc}, !- Space Name
->>>>>>> 4b2e9d71
   Outdoors,                               !- Outside Boundary Condition
   ,                                       !- Outside Boundary Condition Object
   SunExposed,                             !- Sun Exposure
@@ -682,19 +440,11 @@
   0, 6.81553519541936, 0;                 !- X,Y,Z Vertex 4 {m}
 
 OS:Surface,
-<<<<<<< HEAD
-  {57a60dc9-a6f1-4c6e-a9bb-fe3121ba20a9}, !- Handle
-  Surface 16,                             !- Name
-  Wall,                                   !- Surface Type
-  ,                                       !- Construction Name
-  {99af463b-d73a-43a5-9c08-1a79ea10851e}, !- Space Name
-=======
   {75a634b7-de6c-4ad1-a3b4-00b83fbe96b1}, !- Handle
   Surface 16,                             !- Name
   Wall,                                   !- Surface Type
   ,                                       !- Construction Name
   {59ca0ba5-4664-41e7-979e-acc038d2bfcc}, !- Space Name
->>>>>>> 4b2e9d71
   Outdoors,                               !- Outside Boundary Condition
   ,                                       !- Outside Boundary Condition Object
   SunExposed,                             !- Sun Exposure
@@ -706,19 +456,11 @@
   0, 0, 0;                                !- X,Y,Z Vertex 3 {m}
 
 OS:Surface,
-<<<<<<< HEAD
-  {3d62e889-914a-4136-90bf-27030192f7f2}, !- Handle
-  Surface 17,                             !- Name
-  Wall,                                   !- Surface Type
-  ,                                       !- Construction Name
-  {99af463b-d73a-43a5-9c08-1a79ea10851e}, !- Space Name
-=======
   {839bfeea-337d-4cd7-9652-edcc24706f56}, !- Handle
   Surface 17,                             !- Name
   Wall,                                   !- Surface Type
   ,                                       !- Construction Name
   {59ca0ba5-4664-41e7-979e-acc038d2bfcc}, !- Space Name
->>>>>>> 4b2e9d71
   Outdoors,                               !- Outside Boundary Condition
   ,                                       !- Outside Boundary Condition Object
   SunExposed,                             !- Sun Exposure
@@ -730,15 +472,9 @@
   13.6310703908387, 6.81553519541936, 0;  !- X,Y,Z Vertex 3 {m}
 
 OS:Space,
-<<<<<<< HEAD
-  {99af463b-d73a-43a5-9c08-1a79ea10851e}, !- Handle
-  unfinished attic space,                 !- Name
-  {7c353c11-7f45-4689-b4b2-61204aac320f}, !- Space Type Name
-=======
   {59ca0ba5-4664-41e7-979e-acc038d2bfcc}, !- Handle
   unfinished attic space,                 !- Name
   {7791651b-ab3d-4c87-81e5-c0a51227b94b}, !- Space Type Name
->>>>>>> 4b2e9d71
   ,                                       !- Default Construction Set Name
   ,                                       !- Default Schedule Set Name
   -0,                                     !- Direction of Relative North {deg}
@@ -746,17 +482,10 @@
   0,                                      !- Y Origin {m}
   4.8768,                                 !- Z Origin {m}
   ,                                       !- Building Story Name
-<<<<<<< HEAD
-  {dcaab5bc-3cbf-4575-9dde-17ad2c4fc292}; !- Thermal Zone Name
-
-OS:ThermalZone,
-  {dcaab5bc-3cbf-4575-9dde-17ad2c4fc292}, !- Handle
-=======
   {a6fd91d2-04f1-42b4-a19e-394cd4ecbf54}; !- Thermal Zone Name
 
 OS:ThermalZone,
   {a6fd91d2-04f1-42b4-a19e-394cd4ecbf54}, !- Handle
->>>>>>> 4b2e9d71
   unfinished attic zone,                  !- Name
   ,                                       !- Multiplier
   ,                                       !- Ceiling Height {m}
@@ -765,17 +494,10 @@
   ,                                       !- Zone Inside Convection Algorithm
   ,                                       !- Zone Outside Convection Algorithm
   ,                                       !- Zone Conditioning Equipment List Name
-<<<<<<< HEAD
-  {24cd2ede-70d5-4e99-9bef-742344db3dba}, !- Zone Air Inlet Port List
-  {ca5a2878-eef0-4b0a-97a5-feb309766263}, !- Zone Air Exhaust Port List
-  {5c3a8730-f682-4d7e-8b87-a01e97246dc0}, !- Zone Air Node Name
-  {89ac2354-eb94-4120-bb16-e78c664d5f84}, !- Zone Return Air Port List
-=======
   {3ab718d9-133b-4803-af3d-00f3482494dc}, !- Zone Air Inlet Port List
   {0550c614-c7da-4588-b0c9-7cd401a261a2}, !- Zone Air Exhaust Port List
   {759a4857-b6b5-4e7f-98a1-3d50d88adb8b}, !- Zone Air Node Name
   {66c11ff4-a8a7-42a2-922c-82e16a4e5b2b}, !- Zone Return Air Port List
->>>>>>> 4b2e9d71
   ,                                       !- Primary Daylighting Control Name
   ,                                       !- Fraction of Zone Controlled by Primary Daylighting Control
   ,                                       !- Secondary Daylighting Control Name
@@ -786,39 +508,6 @@
   No;                                     !- Use Ideal Air Loads
 
 OS:Node,
-<<<<<<< HEAD
-  {6db493b4-90e4-4993-8b4a-a86cc83b3960}, !- Handle
-  Node 2,                                 !- Name
-  {5c3a8730-f682-4d7e-8b87-a01e97246dc0}, !- Inlet Port
-  ;                                       !- Outlet Port
-
-OS:Connection,
-  {5c3a8730-f682-4d7e-8b87-a01e97246dc0}, !- Handle
-  {0484b327-0745-451b-b5ee-23c448895b65}, !- Name
-  {dcaab5bc-3cbf-4575-9dde-17ad2c4fc292}, !- Source Object
-  11,                                     !- Outlet Port
-  {6db493b4-90e4-4993-8b4a-a86cc83b3960}, !- Target Object
-  2;                                      !- Inlet Port
-
-OS:PortList,
-  {24cd2ede-70d5-4e99-9bef-742344db3dba}, !- Handle
-  {fd4adba7-13f7-435c-9038-b384a2cc8b1b}, !- Name
-  {dcaab5bc-3cbf-4575-9dde-17ad2c4fc292}; !- HVAC Component
-
-OS:PortList,
-  {ca5a2878-eef0-4b0a-97a5-feb309766263}, !- Handle
-  {6ab9cb3d-d957-4e5c-99e6-e6d8321e7efc}, !- Name
-  {dcaab5bc-3cbf-4575-9dde-17ad2c4fc292}; !- HVAC Component
-
-OS:PortList,
-  {89ac2354-eb94-4120-bb16-e78c664d5f84}, !- Handle
-  {a05dedda-d3d3-4d8f-93c4-5297005b4149}, !- Name
-  {dcaab5bc-3cbf-4575-9dde-17ad2c4fc292}; !- HVAC Component
-
-OS:Sizing:Zone,
-  {87a34370-e0ab-41b2-8a61-84d7194fefbe}, !- Handle
-  {dcaab5bc-3cbf-4575-9dde-17ad2c4fc292}, !- Zone or ZoneList Name
-=======
   {ff94083d-756e-44d3-b925-ebee7d585ce9}, !- Handle
   Node 2,                                 !- Name
   {759a4857-b6b5-4e7f-98a1-3d50d88adb8b}, !- Inlet Port
@@ -850,7 +539,6 @@
 OS:Sizing:Zone,
   {5d328136-4a54-4cdc-8956-4fba7bbca514}, !- Handle
   {a6fd91d2-04f1-42b4-a19e-394cd4ecbf54}, !- Zone or ZoneList Name
->>>>>>> 4b2e9d71
   SupplyAirTemperature,                   !- Zone Cooling Design Supply Air Temperature Input Method
   14,                                     !- Zone Cooling Design Supply Air Temperature {C}
   11.11,                                  !- Zone Cooling Design Supply Air Temperature Difference {deltaC}
@@ -879,21 +567,12 @@
   autosize;                               !- Dedicated Outdoor Air High Setpoint Temperature for Design {C}
 
 OS:ZoneHVAC:EquipmentList,
-<<<<<<< HEAD
-  {b3e40d49-73ca-4b4d-b0b8-58c4bd11ed97}, !- Handle
-  Zone HVAC Equipment List 2,             !- Name
-  {dcaab5bc-3cbf-4575-9dde-17ad2c4fc292}; !- Thermal Zone
-
-OS:SpaceType,
-  {7c353c11-7f45-4689-b4b2-61204aac320f}, !- Handle
-=======
   {447f9775-507d-46cd-a56e-c04364c3a19b}, !- Handle
   Zone HVAC Equipment List 2,             !- Name
   {a6fd91d2-04f1-42b4-a19e-394cd4ecbf54}; !- Thermal Zone
 
 OS:SpaceType,
   {7791651b-ab3d-4c87-81e5-c0a51227b94b}, !- Handle
->>>>>>> 4b2e9d71
   Space Type 2,                           !- Name
   ,                                       !- Default Construction Set Name
   ,                                       !- Default Schedule Set Name
@@ -904,21 +583,13 @@
   unfinished attic;                       !- Standards Space Type
 
 OS:BuildingUnit,
-<<<<<<< HEAD
-  {437d511f-aada-4920-baab-96888d463e96}, !- Handle
-=======
   {00c4df94-7397-4f8a-b4ce-de0e7f99659b}, !- Handle
->>>>>>> 4b2e9d71
   unit 1,                                 !- Name
   ,                                       !- Rendering Color
   Residential;                            !- Building Unit Type
 
 OS:Building,
-<<<<<<< HEAD
-  {74a11eb1-0ee8-49c9-b26c-3307751b8da7}, !- Handle
-=======
   {e54eb0e9-c15b-4ceb-bfcd-c353b1b9fd25}, !- Handle
->>>>>>> 4b2e9d71
   Building 1,                             !- Name
   ,                                       !- Building Sector Type
   0,                                      !- North Axis {deg}
@@ -933,13 +604,8 @@
   1;                                      !- Standards Number of Living Units
 
 OS:AdditionalProperties,
-<<<<<<< HEAD
-  {84b0e5d5-315e-4b4b-ab49-554e85efbf6e}, !- Handle
-  {74a11eb1-0ee8-49c9-b26c-3307751b8da7}, !- Object Name
-=======
   {dffb7b15-8a59-442c-9e1a-c1821ec22d97}, !- Handle
   {e54eb0e9-c15b-4ceb-bfcd-c353b1b9fd25}, !- Object Name
->>>>>>> 4b2e9d71
   Total Units Represented,                !- Feature Name 1
   Integer,                                !- Feature Data Type 1
   1,                                      !- Feature Value 1
@@ -948,13 +614,8 @@
   1;                                      !- Feature Value 2
 
 OS:AdditionalProperties,
-<<<<<<< HEAD
-  {3e501eb9-b469-4699-abe7-ff7271cb1807}, !- Handle
-  {437d511f-aada-4920-baab-96888d463e96}, !- Object Name
-=======
   {a1e746f2-c210-4dee-97b0-0fea348e7f11}, !- Handle
   {00c4df94-7397-4f8a-b4ce-de0e7f99659b}, !- Object Name
->>>>>>> 4b2e9d71
   NumberOfBedrooms,                       !- Feature Name 1
   Integer,                                !- Feature Data Type 1
   3,                                      !- Feature Value 1
@@ -963,11 +624,7 @@
   2;                                      !- Feature Value 2
 
 OS:Schedule:Day,
-<<<<<<< HEAD
-  {67a6ccf1-9d77-4d5e-98d9-b52af911dcf4}, !- Handle
-=======
   {0e20cb06-674f-4ad2-9fa8-2c4dcfaf3efa}, !- Handle
->>>>>>> 4b2e9d71
   Schedule Day 1,                         !- Name
   ,                                       !- Schedule Type Limits Name
   ,                                       !- Interpolate to Timestep
@@ -976,11 +633,7 @@
   0;                                      !- Value Until Time 1
 
 OS:Schedule:Day,
-<<<<<<< HEAD
-  {babecc79-78bc-4359-a5e4-b0317fd6dd1b}, !- Handle
-=======
   {910f1995-4002-4402-bf05-523f7238aa58}, !- Handle
->>>>>>> 4b2e9d71
   Schedule Day 2,                         !- Name
   ,                                       !- Schedule Type Limits Name
   ,                                       !- Interpolate to Timestep
