!- NOTE: Auto-generated from /test/osw_files/SFD_2000sqft_2story_SL_UA.osw

OS:Version,
<<<<<<< HEAD
  {683420a8-7c56-48b5-9e7e-de0df09fa7c9}, !- Handle
  2.9.0;                                  !- Version Identifier

OS:SimulationControl,
  {0e572e2e-c4f9-4c5e-ad86-332e8ddc39e0}, !- Handle
=======
  {f3e5119d-91ae-4a5d-a739-26969b82331f}, !- Handle
  2.9.0;                                  !- Version Identifier

OS:SimulationControl,
  {369df5c7-f891-4bae-91dd-16295e7f2aa4}, !- Handle
>>>>>>> 49f5e9b9
  ,                                       !- Do Zone Sizing Calculation
  ,                                       !- Do System Sizing Calculation
  ,                                       !- Do Plant Sizing Calculation
  No;                                     !- Run Simulation for Sizing Periods

OS:Timestep,
<<<<<<< HEAD
  {2fbc7c16-7c0d-4353-bd87-f15788012358}, !- Handle
  6;                                      !- Number of Timesteps per Hour

OS:ShadowCalculation,
  {1c1cd668-7041-4d0d-9e11-f1ee7dfe0f30}, !- Handle
=======
  {48031675-5e8c-416f-82b2-95eee009d5e0}, !- Handle
  6;                                      !- Number of Timesteps per Hour

OS:ShadowCalculation,
  {f3c5fe5f-fa36-4511-a695-83b943dc2e74}, !- Handle
>>>>>>> 49f5e9b9
  20,                                     !- Calculation Frequency
  200;                                    !- Maximum Figures in Shadow Overlap Calculations

OS:SurfaceConvectionAlgorithm:Outside,
<<<<<<< HEAD
  {127d8473-031a-41b9-af50-92061fb6858e}, !- Handle
  DOE-2;                                  !- Algorithm

OS:SurfaceConvectionAlgorithm:Inside,
  {a8c2b754-dc88-4947-8a9e-6421dbaa6a3d}, !- Handle
  TARP;                                   !- Algorithm

OS:ZoneCapacitanceMultiplier:ResearchSpecial,
  {dadfedcf-4acd-48ae-bbdc-8904125327bc}, !- Handle
=======
  {2d7ece49-f56f-4302-a292-8f4cb3539f0d}, !- Handle
  DOE-2;                                  !- Algorithm

OS:SurfaceConvectionAlgorithm:Inside,
  {01b147ee-a6c9-4474-b523-daafcc319de6}, !- Handle
  TARP;                                   !- Algorithm

OS:ZoneCapacitanceMultiplier:ResearchSpecial,
  {ca6f56de-a1ac-4b61-a4ea-edd6aa774f77}, !- Handle
>>>>>>> 49f5e9b9
  ,                                       !- Temperature Capacity Multiplier
  15,                                     !- Humidity Capacity Multiplier
  ;                                       !- Carbon Dioxide Capacity Multiplier

OS:RunPeriod,
<<<<<<< HEAD
  {7410aa00-bcad-498d-a58e-0ccf98c19ced}, !- Handle
=======
  {19e5401f-667e-4a40-b957-83a6674f723d}, !- Handle
>>>>>>> 49f5e9b9
  Run Period 1,                           !- Name
  1,                                      !- Begin Month
  1,                                      !- Begin Day of Month
  12,                                     !- End Month
  31,                                     !- End Day of Month
  ,                                       !- Use Weather File Holidays and Special Days
  ,                                       !- Use Weather File Daylight Saving Period
  ,                                       !- Apply Weekend Holiday Rule
  ,                                       !- Use Weather File Rain Indicators
  ,                                       !- Use Weather File Snow Indicators
  ;                                       !- Number of Times Runperiod to be Repeated

OS:YearDescription,
<<<<<<< HEAD
  {01165be3-a850-462a-aa1f-ab77bbf4b2ee}, !- Handle
=======
  {d8d492fe-2e43-4d7d-86a8-38c2dc26309d}, !- Handle
>>>>>>> 49f5e9b9
  2007,                                   !- Calendar Year
  ,                                       !- Day of Week for Start Day
  ;                                       !- Is Leap Year

OS:Building,
  {8b361691-418d-4547-9809-7c091f7ceb70}, !- Handle
  Building 1,                             !- Name
  ,                                       !- Building Sector Type
  0,                                      !- North Axis {deg}
  ,                                       !- Nominal Floor to Floor Height {m}
  ,                                       !- Space Type Name
  ,                                       !- Default Construction Set Name
  ,                                       !- Default Schedule Set Name
  2,                                      !- Standards Number of Stories
  2,                                      !- Standards Number of Above Ground Stories
  ,                                       !- Standards Template
  singlefamilydetached,                   !- Standards Building Type
  1;                                      !- Standards Number of Living Units

OS:AdditionalProperties,
  {76975a26-bde1-4b9e-9932-61a81359cd48}, !- Handle
  {8b361691-418d-4547-9809-7c091f7ceb70}, !- Object Name
  Total Units Modeled,                    !- Feature Name 1
  Integer,                                !- Feature Data Type 1
  1;                                      !- Feature Value 1

OS:ThermalZone,
<<<<<<< HEAD
  {0faeb984-2357-4e96-8e23-963532fc6a42}, !- Handle
=======
  {3b22ec6c-53ae-4634-b119-51a2dec0dc53}, !- Handle
>>>>>>> 49f5e9b9
  living zone,                            !- Name
  ,                                       !- Multiplier
  ,                                       !- Ceiling Height {m}
  ,                                       !- Volume {m3}
  ,                                       !- Floor Area {m2}
  ,                                       !- Zone Inside Convection Algorithm
  ,                                       !- Zone Outside Convection Algorithm
  ,                                       !- Zone Conditioning Equipment List Name
<<<<<<< HEAD
  {33434ce9-2023-40a8-aadb-57d91dc59662}, !- Zone Air Inlet Port List
  {53d9df81-c481-4085-8525-17b7f1b21c5e}, !- Zone Air Exhaust Port List
  {867ad276-98ee-4f5d-aa60-6bb06f7c4e3e}, !- Zone Air Node Name
  {ea7802d3-6b48-4cea-811a-7b3c77c89283}, !- Zone Return Air Port List
=======
  {2fecd4a4-2135-43b8-9faf-bb67efa88e72}, !- Zone Air Inlet Port List
  {85ea2185-4504-415e-b465-a2dd882d2eb9}, !- Zone Air Exhaust Port List
  {f228cd57-ba02-48b7-a80f-e0cd5d9512b2}, !- Zone Air Node Name
  {5f0c2696-3e6d-4ef1-aad7-9ec126247a97}, !- Zone Return Air Port List
>>>>>>> 49f5e9b9
  ,                                       !- Primary Daylighting Control Name
  ,                                       !- Fraction of Zone Controlled by Primary Daylighting Control
  ,                                       !- Secondary Daylighting Control Name
  ,                                       !- Fraction of Zone Controlled by Secondary Daylighting Control
  ,                                       !- Illuminance Map Name
  ,                                       !- Group Rendering Name
  ,                                       !- Thermostat Name
  No;                                     !- Use Ideal Air Loads

OS:Node,
<<<<<<< HEAD
  {ae611a2c-0811-40ef-8210-aaeedf58086c}, !- Handle
  Node 1,                                 !- Name
  {867ad276-98ee-4f5d-aa60-6bb06f7c4e3e}, !- Inlet Port
  ;                                       !- Outlet Port

OS:Connection,
  {867ad276-98ee-4f5d-aa60-6bb06f7c4e3e}, !- Handle
  {f41946d8-f2b4-4c30-b1fe-23f1f84e70e9}, !- Name
  {0faeb984-2357-4e96-8e23-963532fc6a42}, !- Source Object
  11,                                     !- Outlet Port
  {ae611a2c-0811-40ef-8210-aaeedf58086c}, !- Target Object
  2;                                      !- Inlet Port

OS:PortList,
  {33434ce9-2023-40a8-aadb-57d91dc59662}, !- Handle
  {482900ed-e1f2-429d-aa30-e5dac1ffe488}, !- Name
  {0faeb984-2357-4e96-8e23-963532fc6a42}; !- HVAC Component

OS:PortList,
  {53d9df81-c481-4085-8525-17b7f1b21c5e}, !- Handle
  {87f533c6-a41e-4cbf-adb2-5336f98d66a3}, !- Name
  {0faeb984-2357-4e96-8e23-963532fc6a42}; !- HVAC Component

OS:PortList,
  {ea7802d3-6b48-4cea-811a-7b3c77c89283}, !- Handle
  {05700de7-5b91-465d-9aee-679eb8bb521b}, !- Name
  {0faeb984-2357-4e96-8e23-963532fc6a42}; !- HVAC Component

OS:Sizing:Zone,
  {d00b2f18-0848-4206-a9a6-44fca32fd97a}, !- Handle
  {0faeb984-2357-4e96-8e23-963532fc6a42}, !- Zone or ZoneList Name
=======
  {3beca5d1-907b-4287-b529-a79dba05578b}, !- Handle
  Node 1,                                 !- Name
  {f228cd57-ba02-48b7-a80f-e0cd5d9512b2}, !- Inlet Port
  ;                                       !- Outlet Port

OS:Connection,
  {f228cd57-ba02-48b7-a80f-e0cd5d9512b2}, !- Handle
  {47c3ba5e-dffa-48f1-b3f0-0ece0ec51870}, !- Name
  {3b22ec6c-53ae-4634-b119-51a2dec0dc53}, !- Source Object
  11,                                     !- Outlet Port
  {3beca5d1-907b-4287-b529-a79dba05578b}, !- Target Object
  2;                                      !- Inlet Port

OS:PortList,
  {2fecd4a4-2135-43b8-9faf-bb67efa88e72}, !- Handle
  {432c1b38-44b6-4770-86b9-9c18696cdde3}, !- Name
  {3b22ec6c-53ae-4634-b119-51a2dec0dc53}; !- HVAC Component

OS:PortList,
  {85ea2185-4504-415e-b465-a2dd882d2eb9}, !- Handle
  {881f3ed9-cfb7-4d36-83fc-7cdb656fd6e2}, !- Name
  {3b22ec6c-53ae-4634-b119-51a2dec0dc53}; !- HVAC Component

OS:PortList,
  {5f0c2696-3e6d-4ef1-aad7-9ec126247a97}, !- Handle
  {ccc5324e-0c16-4af4-9730-b9c98426eae7}, !- Name
  {3b22ec6c-53ae-4634-b119-51a2dec0dc53}; !- HVAC Component

OS:Sizing:Zone,
  {ea512219-eb4c-43f2-85e8-42c236f1dac8}, !- Handle
  {3b22ec6c-53ae-4634-b119-51a2dec0dc53}, !- Zone or ZoneList Name
>>>>>>> 49f5e9b9
  SupplyAirTemperature,                   !- Zone Cooling Design Supply Air Temperature Input Method
  14,                                     !- Zone Cooling Design Supply Air Temperature {C}
  11.11,                                  !- Zone Cooling Design Supply Air Temperature Difference {deltaC}
  SupplyAirTemperature,                   !- Zone Heating Design Supply Air Temperature Input Method
  40,                                     !- Zone Heating Design Supply Air Temperature {C}
  11.11,                                  !- Zone Heating Design Supply Air Temperature Difference {deltaC}
  0.0085,                                 !- Zone Cooling Design Supply Air Humidity Ratio {kg-H2O/kg-air}
  0.008,                                  !- Zone Heating Design Supply Air Humidity Ratio {kg-H2O/kg-air}
  ,                                       !- Zone Heating Sizing Factor
  ,                                       !- Zone Cooling Sizing Factor
  DesignDay,                              !- Cooling Design Air Flow Method
  ,                                       !- Cooling Design Air Flow Rate {m3/s}
  ,                                       !- Cooling Minimum Air Flow per Zone Floor Area {m3/s-m2}
  ,                                       !- Cooling Minimum Air Flow {m3/s}
  ,                                       !- Cooling Minimum Air Flow Fraction
  DesignDay,                              !- Heating Design Air Flow Method
  ,                                       !- Heating Design Air Flow Rate {m3/s}
  ,                                       !- Heating Maximum Air Flow per Zone Floor Area {m3/s-m2}
  ,                                       !- Heating Maximum Air Flow {m3/s}
  ,                                       !- Heating Maximum Air Flow Fraction
  ,                                       !- Design Zone Air Distribution Effectiveness in Cooling Mode
  ,                                       !- Design Zone Air Distribution Effectiveness in Heating Mode
  No,                                     !- Account for Dedicated Outdoor Air System
  NeutralSupplyAir,                       !- Dedicated Outdoor Air System Control Strategy
  autosize,                               !- Dedicated Outdoor Air Low Setpoint Temperature for Design {C}
  autosize;                               !- Dedicated Outdoor Air High Setpoint Temperature for Design {C}

OS:ZoneHVAC:EquipmentList,
<<<<<<< HEAD
  {1537fa20-a7bd-450a-b079-6652688d08fd}, !- Handle
  Zone HVAC Equipment List 1,             !- Name
  {0faeb984-2357-4e96-8e23-963532fc6a42}; !- Thermal Zone

OS:Space,
  {7256156b-fa4b-4839-b8af-dbacb81fc01b}, !- Handle
  living space,                           !- Name
  {7997fc63-2ab1-46ab-ae2c-df70310a73ba}, !- Space Type Name
=======
  {d0d4bdd7-c081-4ba2-9aa0-6b557b0040d4}, !- Handle
  Zone HVAC Equipment List 1,             !- Name
  {3b22ec6c-53ae-4634-b119-51a2dec0dc53}; !- Thermal Zone

OS:Space,
  {b3826e73-14fb-408f-8266-19b8d0014796}, !- Handle
  living space,                           !- Name
  {cc1677e3-984c-405d-a17e-da61ddfedf32}, !- Space Type Name
>>>>>>> 49f5e9b9
  ,                                       !- Default Construction Set Name
  ,                                       !- Default Schedule Set Name
  -0,                                     !- Direction of Relative North {deg}
  0,                                      !- X Origin {m}
  0,                                      !- Y Origin {m}
  0,                                      !- Z Origin {m}
  ,                                       !- Building Story Name
<<<<<<< HEAD
  {0faeb984-2357-4e96-8e23-963532fc6a42}, !- Thermal Zone Name
  ,                                       !- Part of Total Floor Area
  ,                                       !- Design Specification Outdoor Air Object Name
  {17e059b1-5ec1-4fba-a523-be5c38c6490f}; !- Building Unit Name

OS:Surface,
  {a355122e-f72b-4b07-81d9-480512518d5d}, !- Handle
  Surface 1,                              !- Name
  Floor,                                  !- Surface Type
  ,                                       !- Construction Name
  {7256156b-fa4b-4839-b8af-dbacb81fc01b}, !- Space Name
=======
  {3b22ec6c-53ae-4634-b119-51a2dec0dc53}, !- Thermal Zone Name
  ,                                       !- Part of Total Floor Area
  ,                                       !- Design Specification Outdoor Air Object Name
  {a5770ca0-8fac-4aaa-871c-4fc30be159f3}; !- Building Unit Name

OS:Surface,
  {5c2a09da-c061-430b-bb9f-c05d86c19d54}, !- Handle
  Surface 1,                              !- Name
  Floor,                                  !- Surface Type
  ,                                       !- Construction Name
  {b3826e73-14fb-408f-8266-19b8d0014796}, !- Space Name
>>>>>>> 49f5e9b9
  Foundation,                             !- Outside Boundary Condition
  ,                                       !- Outside Boundary Condition Object
  NoSun,                                  !- Sun Exposure
  NoWind,                                 !- Wind Exposure
  ,                                       !- View Factor to Ground
  ,                                       !- Number of Vertices
  0, 0, 0,                                !- X,Y,Z Vertex 1 {m}
  0, 6.81553519541936, 0,                 !- X,Y,Z Vertex 2 {m}
  13.6310703908387, 6.81553519541936, 0,  !- X,Y,Z Vertex 3 {m}
  13.6310703908387, 0, 0;                 !- X,Y,Z Vertex 4 {m}

OS:Surface,
<<<<<<< HEAD
  {53e9582c-29da-4bd5-9658-555a189cfe62}, !- Handle
  Surface 2,                              !- Name
  Wall,                                   !- Surface Type
  ,                                       !- Construction Name
  {7256156b-fa4b-4839-b8af-dbacb81fc01b}, !- Space Name
=======
  {0a126be7-db2b-46c8-af8c-16095ead5370}, !- Handle
  Surface 2,                              !- Name
  Wall,                                   !- Surface Type
  ,                                       !- Construction Name
  {b3826e73-14fb-408f-8266-19b8d0014796}, !- Space Name
>>>>>>> 49f5e9b9
  Outdoors,                               !- Outside Boundary Condition
  ,                                       !- Outside Boundary Condition Object
  SunExposed,                             !- Sun Exposure
  WindExposed,                            !- Wind Exposure
  ,                                       !- View Factor to Ground
  ,                                       !- Number of Vertices
  0, 6.81553519541936, 2.4384,            !- X,Y,Z Vertex 1 {m}
  0, 6.81553519541936, 0,                 !- X,Y,Z Vertex 2 {m}
  0, 0, 0,                                !- X,Y,Z Vertex 3 {m}
  0, 0, 2.4384;                           !- X,Y,Z Vertex 4 {m}

OS:Surface,
<<<<<<< HEAD
  {36a9a4b8-031c-426f-be4b-a1c88171dbc1}, !- Handle
  Surface 3,                              !- Name
  Wall,                                   !- Surface Type
  ,                                       !- Construction Name
  {7256156b-fa4b-4839-b8af-dbacb81fc01b}, !- Space Name
=======
  {09555322-3eee-4c53-be97-3771c1071227}, !- Handle
  Surface 3,                              !- Name
  Wall,                                   !- Surface Type
  ,                                       !- Construction Name
  {b3826e73-14fb-408f-8266-19b8d0014796}, !- Space Name
>>>>>>> 49f5e9b9
  Outdoors,                               !- Outside Boundary Condition
  ,                                       !- Outside Boundary Condition Object
  SunExposed,                             !- Sun Exposure
  WindExposed,                            !- Wind Exposure
  ,                                       !- View Factor to Ground
  ,                                       !- Number of Vertices
  13.6310703908387, 6.81553519541936, 2.4384, !- X,Y,Z Vertex 1 {m}
  13.6310703908387, 6.81553519541936, 0,  !- X,Y,Z Vertex 2 {m}
  0, 6.81553519541936, 0,                 !- X,Y,Z Vertex 3 {m}
  0, 6.81553519541936, 2.4384;            !- X,Y,Z Vertex 4 {m}

OS:Surface,
<<<<<<< HEAD
  {4a18c454-0ea4-4434-b248-7cd5c704aa09}, !- Handle
  Surface 4,                              !- Name
  Wall,                                   !- Surface Type
  ,                                       !- Construction Name
  {7256156b-fa4b-4839-b8af-dbacb81fc01b}, !- Space Name
=======
  {37e59748-4100-4b63-956a-b832eaee1553}, !- Handle
  Surface 4,                              !- Name
  Wall,                                   !- Surface Type
  ,                                       !- Construction Name
  {b3826e73-14fb-408f-8266-19b8d0014796}, !- Space Name
>>>>>>> 49f5e9b9
  Outdoors,                               !- Outside Boundary Condition
  ,                                       !- Outside Boundary Condition Object
  SunExposed,                             !- Sun Exposure
  WindExposed,                            !- Wind Exposure
  ,                                       !- View Factor to Ground
  ,                                       !- Number of Vertices
  13.6310703908387, 0, 2.4384,            !- X,Y,Z Vertex 1 {m}
  13.6310703908387, 0, 0,                 !- X,Y,Z Vertex 2 {m}
  13.6310703908387, 6.81553519541936, 0,  !- X,Y,Z Vertex 3 {m}
  13.6310703908387, 6.81553519541936, 2.4384; !- X,Y,Z Vertex 4 {m}

OS:Surface,
<<<<<<< HEAD
  {bdf85a3b-d10a-4702-a328-cc8cf1b1cc27}, !- Handle
  Surface 5,                              !- Name
  Wall,                                   !- Surface Type
  ,                                       !- Construction Name
  {7256156b-fa4b-4839-b8af-dbacb81fc01b}, !- Space Name
=======
  {3d2fd263-2262-4d3f-9b5c-4ef951dd784f}, !- Handle
  Surface 5,                              !- Name
  Wall,                                   !- Surface Type
  ,                                       !- Construction Name
  {b3826e73-14fb-408f-8266-19b8d0014796}, !- Space Name
>>>>>>> 49f5e9b9
  Outdoors,                               !- Outside Boundary Condition
  ,                                       !- Outside Boundary Condition Object
  SunExposed,                             !- Sun Exposure
  WindExposed,                            !- Wind Exposure
  ,                                       !- View Factor to Ground
  ,                                       !- Number of Vertices
  0, 0, 2.4384,                           !- X,Y,Z Vertex 1 {m}
  0, 0, 0,                                !- X,Y,Z Vertex 2 {m}
  13.6310703908387, 0, 0,                 !- X,Y,Z Vertex 3 {m}
  13.6310703908387, 0, 2.4384;            !- X,Y,Z Vertex 4 {m}

OS:Surface,
<<<<<<< HEAD
  {853fa7d5-ffef-49be-bdff-c541a56307ca}, !- Handle
  Surface 6,                              !- Name
  RoofCeiling,                            !- Surface Type
  ,                                       !- Construction Name
  {7256156b-fa4b-4839-b8af-dbacb81fc01b}, !- Space Name
  Surface,                                !- Outside Boundary Condition
  {7c9021c1-fcf0-4e7a-8fdb-e321e07476b5}, !- Outside Boundary Condition Object
=======
  {2a03ea5b-55ae-4795-b2bc-59ac8b10dc40}, !- Handle
  Surface 6,                              !- Name
  RoofCeiling,                            !- Surface Type
  ,                                       !- Construction Name
  {b3826e73-14fb-408f-8266-19b8d0014796}, !- Space Name
  Surface,                                !- Outside Boundary Condition
  {764108dd-827a-4b15-904e-3354a89c998c}, !- Outside Boundary Condition Object
>>>>>>> 49f5e9b9
  NoSun,                                  !- Sun Exposure
  NoWind,                                 !- Wind Exposure
  ,                                       !- View Factor to Ground
  ,                                       !- Number of Vertices
  13.6310703908387, 0, 2.4384,            !- X,Y,Z Vertex 1 {m}
  13.6310703908387, 6.81553519541936, 2.4384, !- X,Y,Z Vertex 2 {m}
  0, 6.81553519541936, 2.4384,            !- X,Y,Z Vertex 3 {m}
  0, 0, 2.4384;                           !- X,Y,Z Vertex 4 {m}

OS:SpaceType,
<<<<<<< HEAD
  {7997fc63-2ab1-46ab-ae2c-df70310a73ba}, !- Handle
=======
  {cc1677e3-984c-405d-a17e-da61ddfedf32}, !- Handle
>>>>>>> 49f5e9b9
  Space Type 1,                           !- Name
  ,                                       !- Default Construction Set Name
  ,                                       !- Default Schedule Set Name
  ,                                       !- Group Rendering Name
  ,                                       !- Design Specification Outdoor Air Object Name
  ,                                       !- Standards Template
  ,                                       !- Standards Building Type
  living;                                 !- Standards Space Type

OS:Space,
<<<<<<< HEAD
  {c6e0bfa0-4d93-4f86-acfa-40dd7b77af98}, !- Handle
  living space|story 2,                   !- Name
  {7997fc63-2ab1-46ab-ae2c-df70310a73ba}, !- Space Type Name
=======
  {8618354b-541d-491f-ba7d-d0449ddb67d5}, !- Handle
  living space|story 2,                   !- Name
  {cc1677e3-984c-405d-a17e-da61ddfedf32}, !- Space Type Name
>>>>>>> 49f5e9b9
  ,                                       !- Default Construction Set Name
  ,                                       !- Default Schedule Set Name
  -0,                                     !- Direction of Relative North {deg}
  0,                                      !- X Origin {m}
  0,                                      !- Y Origin {m}
  2.4384,                                 !- Z Origin {m}
  ,                                       !- Building Story Name
<<<<<<< HEAD
  {0faeb984-2357-4e96-8e23-963532fc6a42}, !- Thermal Zone Name
  ,                                       !- Part of Total Floor Area
  ,                                       !- Design Specification Outdoor Air Object Name
  {17e059b1-5ec1-4fba-a523-be5c38c6490f}; !- Building Unit Name

OS:Surface,
  {7c9021c1-fcf0-4e7a-8fdb-e321e07476b5}, !- Handle
  Surface 7,                              !- Name
  Floor,                                  !- Surface Type
  ,                                       !- Construction Name
  {c6e0bfa0-4d93-4f86-acfa-40dd7b77af98}, !- Space Name
  Surface,                                !- Outside Boundary Condition
  {853fa7d5-ffef-49be-bdff-c541a56307ca}, !- Outside Boundary Condition Object
=======
  {3b22ec6c-53ae-4634-b119-51a2dec0dc53}, !- Thermal Zone Name
  ,                                       !- Part of Total Floor Area
  ,                                       !- Design Specification Outdoor Air Object Name
  {a5770ca0-8fac-4aaa-871c-4fc30be159f3}; !- Building Unit Name

OS:Surface,
  {764108dd-827a-4b15-904e-3354a89c998c}, !- Handle
  Surface 7,                              !- Name
  Floor,                                  !- Surface Type
  ,                                       !- Construction Name
  {8618354b-541d-491f-ba7d-d0449ddb67d5}, !- Space Name
  Surface,                                !- Outside Boundary Condition
  {2a03ea5b-55ae-4795-b2bc-59ac8b10dc40}, !- Outside Boundary Condition Object
>>>>>>> 49f5e9b9
  NoSun,                                  !- Sun Exposure
  NoWind,                                 !- Wind Exposure
  ,                                       !- View Factor to Ground
  ,                                       !- Number of Vertices
  0, 0, 0,                                !- X,Y,Z Vertex 1 {m}
  0, 6.81553519541936, 0,                 !- X,Y,Z Vertex 2 {m}
  13.6310703908387, 6.81553519541936, 0,  !- X,Y,Z Vertex 3 {m}
  13.6310703908387, 0, 0;                 !- X,Y,Z Vertex 4 {m}

OS:Surface,
<<<<<<< HEAD
  {009a4453-e5a2-485e-bb8f-bfe3e14eec19}, !- Handle
  Surface 8,                              !- Name
  Wall,                                   !- Surface Type
  ,                                       !- Construction Name
  {c6e0bfa0-4d93-4f86-acfa-40dd7b77af98}, !- Space Name
=======
  {a932db1c-1b17-456d-8980-7c9f3fe1e860}, !- Handle
  Surface 8,                              !- Name
  Wall,                                   !- Surface Type
  ,                                       !- Construction Name
  {8618354b-541d-491f-ba7d-d0449ddb67d5}, !- Space Name
>>>>>>> 49f5e9b9
  Outdoors,                               !- Outside Boundary Condition
  ,                                       !- Outside Boundary Condition Object
  SunExposed,                             !- Sun Exposure
  WindExposed,                            !- Wind Exposure
  ,                                       !- View Factor to Ground
  ,                                       !- Number of Vertices
  0, 6.81553519541936, 2.4384,            !- X,Y,Z Vertex 1 {m}
  0, 6.81553519541936, 0,                 !- X,Y,Z Vertex 2 {m}
  0, 0, 0,                                !- X,Y,Z Vertex 3 {m}
  0, 0, 2.4384;                           !- X,Y,Z Vertex 4 {m}

OS:Surface,
<<<<<<< HEAD
  {03de0fa4-1f82-4431-b08a-63821734bfa8}, !- Handle
  Surface 9,                              !- Name
  Wall,                                   !- Surface Type
  ,                                       !- Construction Name
  {c6e0bfa0-4d93-4f86-acfa-40dd7b77af98}, !- Space Name
=======
  {b934d42f-9116-40b7-98f3-cfeeb46cb3c1}, !- Handle
  Surface 9,                              !- Name
  Wall,                                   !- Surface Type
  ,                                       !- Construction Name
  {8618354b-541d-491f-ba7d-d0449ddb67d5}, !- Space Name
>>>>>>> 49f5e9b9
  Outdoors,                               !- Outside Boundary Condition
  ,                                       !- Outside Boundary Condition Object
  SunExposed,                             !- Sun Exposure
  WindExposed,                            !- Wind Exposure
  ,                                       !- View Factor to Ground
  ,                                       !- Number of Vertices
  13.6310703908387, 6.81553519541936, 2.4384, !- X,Y,Z Vertex 1 {m}
  13.6310703908387, 6.81553519541936, 0,  !- X,Y,Z Vertex 2 {m}
  0, 6.81553519541936, 0,                 !- X,Y,Z Vertex 3 {m}
  0, 6.81553519541936, 2.4384;            !- X,Y,Z Vertex 4 {m}

OS:Surface,
<<<<<<< HEAD
  {7eb2285e-84a9-465a-921a-46cb6f460b8f}, !- Handle
  Surface 10,                             !- Name
  Wall,                                   !- Surface Type
  ,                                       !- Construction Name
  {c6e0bfa0-4d93-4f86-acfa-40dd7b77af98}, !- Space Name
=======
  {f1a9139b-8102-4210-99e6-e78b55e26a5a}, !- Handle
  Surface 10,                             !- Name
  Wall,                                   !- Surface Type
  ,                                       !- Construction Name
  {8618354b-541d-491f-ba7d-d0449ddb67d5}, !- Space Name
>>>>>>> 49f5e9b9
  Outdoors,                               !- Outside Boundary Condition
  ,                                       !- Outside Boundary Condition Object
  SunExposed,                             !- Sun Exposure
  WindExposed,                            !- Wind Exposure
  ,                                       !- View Factor to Ground
  ,                                       !- Number of Vertices
  13.6310703908387, 0, 2.4384,            !- X,Y,Z Vertex 1 {m}
  13.6310703908387, 0, 0,                 !- X,Y,Z Vertex 2 {m}
  13.6310703908387, 6.81553519541936, 0,  !- X,Y,Z Vertex 3 {m}
  13.6310703908387, 6.81553519541936, 2.4384; !- X,Y,Z Vertex 4 {m}

OS:Surface,
<<<<<<< HEAD
  {2f1d587c-85c7-42da-9018-f34ca9357f99}, !- Handle
  Surface 11,                             !- Name
  Wall,                                   !- Surface Type
  ,                                       !- Construction Name
  {c6e0bfa0-4d93-4f86-acfa-40dd7b77af98}, !- Space Name
=======
  {c9484f71-68b4-4bc2-98c0-95193a331afd}, !- Handle
  Surface 11,                             !- Name
  Wall,                                   !- Surface Type
  ,                                       !- Construction Name
  {8618354b-541d-491f-ba7d-d0449ddb67d5}, !- Space Name
>>>>>>> 49f5e9b9
  Outdoors,                               !- Outside Boundary Condition
  ,                                       !- Outside Boundary Condition Object
  SunExposed,                             !- Sun Exposure
  WindExposed,                            !- Wind Exposure
  ,                                       !- View Factor to Ground
  ,                                       !- Number of Vertices
  0, 0, 2.4384,                           !- X,Y,Z Vertex 1 {m}
  0, 0, 0,                                !- X,Y,Z Vertex 2 {m}
  13.6310703908387, 0, 0,                 !- X,Y,Z Vertex 3 {m}
  13.6310703908387, 0, 2.4384;            !- X,Y,Z Vertex 4 {m}

OS:Surface,
<<<<<<< HEAD
  {c6746723-da96-418d-8809-fe517ef67692}, !- Handle
  Surface 12,                             !- Name
  RoofCeiling,                            !- Surface Type
  ,                                       !- Construction Name
  {c6e0bfa0-4d93-4f86-acfa-40dd7b77af98}, !- Space Name
  Surface,                                !- Outside Boundary Condition
  {71635c88-1901-47de-b727-d2f73710d0ef}, !- Outside Boundary Condition Object
=======
  {6705a0bd-2dcd-4c1f-b8cc-0203687b4278}, !- Handle
  Surface 12,                             !- Name
  RoofCeiling,                            !- Surface Type
  ,                                       !- Construction Name
  {8618354b-541d-491f-ba7d-d0449ddb67d5}, !- Space Name
  Surface,                                !- Outside Boundary Condition
  {efc1c737-4c55-47b9-954e-4413c348f610}, !- Outside Boundary Condition Object
>>>>>>> 49f5e9b9
  NoSun,                                  !- Sun Exposure
  NoWind,                                 !- Wind Exposure
  ,                                       !- View Factor to Ground
  ,                                       !- Number of Vertices
  13.6310703908387, 0, 2.4384,            !- X,Y,Z Vertex 1 {m}
  13.6310703908387, 6.81553519541936, 2.4384, !- X,Y,Z Vertex 2 {m}
  0, 6.81553519541936, 2.4384,            !- X,Y,Z Vertex 3 {m}
  0, 0, 2.4384;                           !- X,Y,Z Vertex 4 {m}

OS:Surface,
<<<<<<< HEAD
  {71635c88-1901-47de-b727-d2f73710d0ef}, !- Handle
  Surface 13,                             !- Name
  Floor,                                  !- Surface Type
  ,                                       !- Construction Name
  {c1c50d64-5568-4cf9-9738-9a5562feed3d}, !- Space Name
  Surface,                                !- Outside Boundary Condition
  {c6746723-da96-418d-8809-fe517ef67692}, !- Outside Boundary Condition Object
=======
  {efc1c737-4c55-47b9-954e-4413c348f610}, !- Handle
  Surface 13,                             !- Name
  Floor,                                  !- Surface Type
  ,                                       !- Construction Name
  {7f553882-14d9-4363-bd96-fb701dcafdfe}, !- Space Name
  Surface,                                !- Outside Boundary Condition
  {6705a0bd-2dcd-4c1f-b8cc-0203687b4278}, !- Outside Boundary Condition Object
>>>>>>> 49f5e9b9
  NoSun,                                  !- Sun Exposure
  NoWind,                                 !- Wind Exposure
  ,                                       !- View Factor to Ground
  ,                                       !- Number of Vertices
  0, 6.81553519541936, 0,                 !- X,Y,Z Vertex 1 {m}
  13.6310703908387, 6.81553519541936, 0,  !- X,Y,Z Vertex 2 {m}
  13.6310703908387, 0, 0,                 !- X,Y,Z Vertex 3 {m}
  0, 0, 0;                                !- X,Y,Z Vertex 4 {m}

OS:Surface,
<<<<<<< HEAD
  {534e7597-4400-4239-aa64-75982b08b0b8}, !- Handle
  Surface 14,                             !- Name
  RoofCeiling,                            !- Surface Type
  ,                                       !- Construction Name
  {c1c50d64-5568-4cf9-9738-9a5562feed3d}, !- Space Name
=======
  {8cc4e6a7-dd15-49ff-a1ce-85cd389b4ae4}, !- Handle
  Surface 14,                             !- Name
  RoofCeiling,                            !- Surface Type
  ,                                       !- Construction Name
  {7f553882-14d9-4363-bd96-fb701dcafdfe}, !- Space Name
>>>>>>> 49f5e9b9
  Outdoors,                               !- Outside Boundary Condition
  ,                                       !- Outside Boundary Condition Object
  SunExposed,                             !- Sun Exposure
  WindExposed,                            !- Wind Exposure
  ,                                       !- View Factor to Ground
  ,                                       !- Number of Vertices
  13.6310703908387, 3.40776759770968, 1.70388379885484, !- X,Y,Z Vertex 1 {m}
  0, 3.40776759770968, 1.70388379885484,  !- X,Y,Z Vertex 2 {m}
  0, 0, 0,                                !- X,Y,Z Vertex 3 {m}
  13.6310703908387, 0, 0;                 !- X,Y,Z Vertex 4 {m}

OS:Surface,
<<<<<<< HEAD
  {40a7f6ba-62ca-4e1b-a674-05abc55f589f}, !- Handle
  Surface 15,                             !- Name
  RoofCeiling,                            !- Surface Type
  ,                                       !- Construction Name
  {c1c50d64-5568-4cf9-9738-9a5562feed3d}, !- Space Name
=======
  {34eb193b-30af-4b93-8a3d-a8c6fade4203}, !- Handle
  Surface 15,                             !- Name
  RoofCeiling,                            !- Surface Type
  ,                                       !- Construction Name
  {7f553882-14d9-4363-bd96-fb701dcafdfe}, !- Space Name
>>>>>>> 49f5e9b9
  Outdoors,                               !- Outside Boundary Condition
  ,                                       !- Outside Boundary Condition Object
  SunExposed,                             !- Sun Exposure
  WindExposed,                            !- Wind Exposure
  ,                                       !- View Factor to Ground
  ,                                       !- Number of Vertices
  0, 3.40776759770968, 1.70388379885484,  !- X,Y,Z Vertex 1 {m}
  13.6310703908387, 3.40776759770968, 1.70388379885484, !- X,Y,Z Vertex 2 {m}
  13.6310703908387, 6.81553519541936, 0,  !- X,Y,Z Vertex 3 {m}
  0, 6.81553519541936, 0;                 !- X,Y,Z Vertex 4 {m}

OS:Surface,
<<<<<<< HEAD
  {595a83ca-5051-4a47-bd60-7b43ca2e1489}, !- Handle
  Surface 16,                             !- Name
  Wall,                                   !- Surface Type
  ,                                       !- Construction Name
  {c1c50d64-5568-4cf9-9738-9a5562feed3d}, !- Space Name
=======
  {a4b67cfc-9056-48b4-a148-aac536fc3495}, !- Handle
  Surface 16,                             !- Name
  Wall,                                   !- Surface Type
  ,                                       !- Construction Name
  {7f553882-14d9-4363-bd96-fb701dcafdfe}, !- Space Name
>>>>>>> 49f5e9b9
  Outdoors,                               !- Outside Boundary Condition
  ,                                       !- Outside Boundary Condition Object
  SunExposed,                             !- Sun Exposure
  WindExposed,                            !- Wind Exposure
  ,                                       !- View Factor to Ground
  ,                                       !- Number of Vertices
  0, 3.40776759770968, 1.70388379885484,  !- X,Y,Z Vertex 1 {m}
  0, 6.81553519541936, 0,                 !- X,Y,Z Vertex 2 {m}
  0, 0, 0;                                !- X,Y,Z Vertex 3 {m}

OS:Surface,
<<<<<<< HEAD
  {5c893c53-6526-41ba-b648-cae3c3a4bc54}, !- Handle
  Surface 17,                             !- Name
  Wall,                                   !- Surface Type
  ,                                       !- Construction Name
  {c1c50d64-5568-4cf9-9738-9a5562feed3d}, !- Space Name
=======
  {46c92617-3d47-4f70-9a87-fbf54c9718fa}, !- Handle
  Surface 17,                             !- Name
  Wall,                                   !- Surface Type
  ,                                       !- Construction Name
  {7f553882-14d9-4363-bd96-fb701dcafdfe}, !- Space Name
>>>>>>> 49f5e9b9
  Outdoors,                               !- Outside Boundary Condition
  ,                                       !- Outside Boundary Condition Object
  SunExposed,                             !- Sun Exposure
  WindExposed,                            !- Wind Exposure
  ,                                       !- View Factor to Ground
  ,                                       !- Number of Vertices
  13.6310703908387, 3.40776759770968, 1.70388379885484, !- X,Y,Z Vertex 1 {m}
  13.6310703908387, 0, 0,                 !- X,Y,Z Vertex 2 {m}
  13.6310703908387, 6.81553519541936, 0;  !- X,Y,Z Vertex 3 {m}

OS:Space,
<<<<<<< HEAD
  {c1c50d64-5568-4cf9-9738-9a5562feed3d}, !- Handle
  unfinished attic space,                 !- Name
  {18ae5882-5199-4173-aca0-21626111a8d5}, !- Space Type Name
=======
  {7f553882-14d9-4363-bd96-fb701dcafdfe}, !- Handle
  unfinished attic space,                 !- Name
  {2ce24ac7-4340-40bf-9026-9ed87a5662f5}, !- Space Type Name
>>>>>>> 49f5e9b9
  ,                                       !- Default Construction Set Name
  ,                                       !- Default Schedule Set Name
  -0,                                     !- Direction of Relative North {deg}
  0,                                      !- X Origin {m}
  0,                                      !- Y Origin {m}
  4.8768,                                 !- Z Origin {m}
  ,                                       !- Building Story Name
<<<<<<< HEAD
  {5de93dad-a66e-42a1-9ec6-ee15ddd64bf9}; !- Thermal Zone Name

OS:ThermalZone,
  {5de93dad-a66e-42a1-9ec6-ee15ddd64bf9}, !- Handle
=======
  {fb22800f-7304-4c4d-b35c-2a9bd6eb32ce}; !- Thermal Zone Name

OS:ThermalZone,
  {fb22800f-7304-4c4d-b35c-2a9bd6eb32ce}, !- Handle
>>>>>>> 49f5e9b9
  unfinished attic zone,                  !- Name
  ,                                       !- Multiplier
  ,                                       !- Ceiling Height {m}
  ,                                       !- Volume {m3}
  ,                                       !- Floor Area {m2}
  ,                                       !- Zone Inside Convection Algorithm
  ,                                       !- Zone Outside Convection Algorithm
  ,                                       !- Zone Conditioning Equipment List Name
<<<<<<< HEAD
  {c033cbe6-5f0f-4ef8-9c81-cd0ea323a378}, !- Zone Air Inlet Port List
  {40bcd692-5fe7-4fb6-9628-e4b9f04b03d4}, !- Zone Air Exhaust Port List
  {ed7cec22-a8a4-4619-869a-f3c868702757}, !- Zone Air Node Name
  {64417de8-c4de-4518-a61e-eb1aa953dce5}, !- Zone Return Air Port List
=======
  {6dbeae18-8ab3-442c-86b3-95db89565ad4}, !- Zone Air Inlet Port List
  {a178d5d9-a113-4cc5-9130-4b0e4aeb0848}, !- Zone Air Exhaust Port List
  {355cd350-9577-4a72-9fde-585066c048d5}, !- Zone Air Node Name
  {8f642563-eee4-4a60-983b-500e3a5a198c}, !- Zone Return Air Port List
>>>>>>> 49f5e9b9
  ,                                       !- Primary Daylighting Control Name
  ,                                       !- Fraction of Zone Controlled by Primary Daylighting Control
  ,                                       !- Secondary Daylighting Control Name
  ,                                       !- Fraction of Zone Controlled by Secondary Daylighting Control
  ,                                       !- Illuminance Map Name
  ,                                       !- Group Rendering Name
  ,                                       !- Thermostat Name
  No;                                     !- Use Ideal Air Loads

OS:Node,
<<<<<<< HEAD
  {177348da-b8a8-4796-a10e-389e462b6e09}, !- Handle
  Node 2,                                 !- Name
  {ed7cec22-a8a4-4619-869a-f3c868702757}, !- Inlet Port
  ;                                       !- Outlet Port

OS:Connection,
  {ed7cec22-a8a4-4619-869a-f3c868702757}, !- Handle
  {77155fe7-8c91-4cda-adc7-8ccd2bf2a043}, !- Name
  {5de93dad-a66e-42a1-9ec6-ee15ddd64bf9}, !- Source Object
  11,                                     !- Outlet Port
  {177348da-b8a8-4796-a10e-389e462b6e09}, !- Target Object
  2;                                      !- Inlet Port

OS:PortList,
  {c033cbe6-5f0f-4ef8-9c81-cd0ea323a378}, !- Handle
  {08e7d5d4-19a9-4fd3-bfcc-87832931c75a}, !- Name
  {5de93dad-a66e-42a1-9ec6-ee15ddd64bf9}; !- HVAC Component

OS:PortList,
  {40bcd692-5fe7-4fb6-9628-e4b9f04b03d4}, !- Handle
  {13205b92-4083-42b6-a589-5b511e9448f3}, !- Name
  {5de93dad-a66e-42a1-9ec6-ee15ddd64bf9}; !- HVAC Component

OS:PortList,
  {64417de8-c4de-4518-a61e-eb1aa953dce5}, !- Handle
  {b2b2c094-e6ac-40ac-a50d-39d9c6188309}, !- Name
  {5de93dad-a66e-42a1-9ec6-ee15ddd64bf9}; !- HVAC Component

OS:Sizing:Zone,
  {45551edd-e6c3-44bc-aefa-451692f0a931}, !- Handle
  {5de93dad-a66e-42a1-9ec6-ee15ddd64bf9}, !- Zone or ZoneList Name
=======
  {42e92677-b3f5-4510-8025-7b6ade51eb54}, !- Handle
  Node 2,                                 !- Name
  {355cd350-9577-4a72-9fde-585066c048d5}, !- Inlet Port
  ;                                       !- Outlet Port

OS:Connection,
  {355cd350-9577-4a72-9fde-585066c048d5}, !- Handle
  {eda14687-bf66-4d51-9e16-db805eaee787}, !- Name
  {fb22800f-7304-4c4d-b35c-2a9bd6eb32ce}, !- Source Object
  11,                                     !- Outlet Port
  {42e92677-b3f5-4510-8025-7b6ade51eb54}, !- Target Object
  2;                                      !- Inlet Port

OS:PortList,
  {6dbeae18-8ab3-442c-86b3-95db89565ad4}, !- Handle
  {9c4bddaa-2b07-4297-aa36-f6d24b4622ef}, !- Name
  {fb22800f-7304-4c4d-b35c-2a9bd6eb32ce}; !- HVAC Component

OS:PortList,
  {a178d5d9-a113-4cc5-9130-4b0e4aeb0848}, !- Handle
  {65a55cdd-eee4-41ff-99a5-3d729ff05727}, !- Name
  {fb22800f-7304-4c4d-b35c-2a9bd6eb32ce}; !- HVAC Component

OS:PortList,
  {8f642563-eee4-4a60-983b-500e3a5a198c}, !- Handle
  {a7895dd3-2eea-464a-a1ad-4c15a6c4ad84}, !- Name
  {fb22800f-7304-4c4d-b35c-2a9bd6eb32ce}; !- HVAC Component

OS:Sizing:Zone,
  {0ad08535-a21a-469c-932c-e37c8f2bc8bb}, !- Handle
  {fb22800f-7304-4c4d-b35c-2a9bd6eb32ce}, !- Zone or ZoneList Name
>>>>>>> 49f5e9b9
  SupplyAirTemperature,                   !- Zone Cooling Design Supply Air Temperature Input Method
  14,                                     !- Zone Cooling Design Supply Air Temperature {C}
  11.11,                                  !- Zone Cooling Design Supply Air Temperature Difference {deltaC}
  SupplyAirTemperature,                   !- Zone Heating Design Supply Air Temperature Input Method
  40,                                     !- Zone Heating Design Supply Air Temperature {C}
  11.11,                                  !- Zone Heating Design Supply Air Temperature Difference {deltaC}
  0.0085,                                 !- Zone Cooling Design Supply Air Humidity Ratio {kg-H2O/kg-air}
  0.008,                                  !- Zone Heating Design Supply Air Humidity Ratio {kg-H2O/kg-air}
  ,                                       !- Zone Heating Sizing Factor
  ,                                       !- Zone Cooling Sizing Factor
  DesignDay,                              !- Cooling Design Air Flow Method
  ,                                       !- Cooling Design Air Flow Rate {m3/s}
  ,                                       !- Cooling Minimum Air Flow per Zone Floor Area {m3/s-m2}
  ,                                       !- Cooling Minimum Air Flow {m3/s}
  ,                                       !- Cooling Minimum Air Flow Fraction
  DesignDay,                              !- Heating Design Air Flow Method
  ,                                       !- Heating Design Air Flow Rate {m3/s}
  ,                                       !- Heating Maximum Air Flow per Zone Floor Area {m3/s-m2}
  ,                                       !- Heating Maximum Air Flow {m3/s}
  ,                                       !- Heating Maximum Air Flow Fraction
  ,                                       !- Design Zone Air Distribution Effectiveness in Cooling Mode
  ,                                       !- Design Zone Air Distribution Effectiveness in Heating Mode
  No,                                     !- Account for Dedicated Outdoor Air System
  NeutralSupplyAir,                       !- Dedicated Outdoor Air System Control Strategy
  autosize,                               !- Dedicated Outdoor Air Low Setpoint Temperature for Design {C}
  autosize;                               !- Dedicated Outdoor Air High Setpoint Temperature for Design {C}

OS:ZoneHVAC:EquipmentList,
<<<<<<< HEAD
  {fc252b34-2851-4036-a310-94e8805a9897}, !- Handle
  Zone HVAC Equipment List 2,             !- Name
  {5de93dad-a66e-42a1-9ec6-ee15ddd64bf9}; !- Thermal Zone

OS:SpaceType,
  {18ae5882-5199-4173-aca0-21626111a8d5}, !- Handle
=======
  {cf666c80-9a35-4781-958d-1bfe7cb66e5a}, !- Handle
  Zone HVAC Equipment List 2,             !- Name
  {fb22800f-7304-4c4d-b35c-2a9bd6eb32ce}; !- Thermal Zone

OS:SpaceType,
  {2ce24ac7-4340-40bf-9026-9ed87a5662f5}, !- Handle
>>>>>>> 49f5e9b9
  Space Type 2,                           !- Name
  ,                                       !- Default Construction Set Name
  ,                                       !- Default Schedule Set Name
  ,                                       !- Group Rendering Name
  ,                                       !- Design Specification Outdoor Air Object Name
  ,                                       !- Standards Template
  ,                                       !- Standards Building Type
  unfinished attic;                       !- Standards Space Type

OS:BuildingUnit,
<<<<<<< HEAD
  {17e059b1-5ec1-4fba-a523-be5c38c6490f}, !- Handle
=======
  {a5770ca0-8fac-4aaa-871c-4fc30be159f3}, !- Handle
>>>>>>> 49f5e9b9
  unit 1,                                 !- Name
  ,                                       !- Rendering Color
  Residential;                            !- Building Unit Type

<<<<<<< HEAD
OS:Building,
  {2b5f6f0d-2200-459b-b389-8ec5600fc7da}, !- Handle
  Building 1,                             !- Name
  ,                                       !- Building Sector Type
  0,                                      !- North Axis {deg}
  ,                                       !- Nominal Floor to Floor Height {m}
  ,                                       !- Space Type Name
  ,                                       !- Default Construction Set Name
  ,                                       !- Default Schedule Set Name
  2,                                      !- Standards Number of Stories
  2,                                      !- Standards Number of Above Ground Stories
  ,                                       !- Standards Template
  singlefamilydetached,                   !- Standards Building Type
  1;                                      !- Standards Number of Living Units

OS:AdditionalProperties,
  {f495ae34-2b02-42f0-ac30-16173845e9a1}, !- Handle
  {2b5f6f0d-2200-459b-b389-8ec5600fc7da}, !- Object Name
  Total Units Represented,                !- Feature Name 1
  Integer,                                !- Feature Data Type 1
  1,                                      !- Feature Value 1
  Total Units Modeled,                    !- Feature Name 2
  Integer,                                !- Feature Data Type 2
  1;                                      !- Feature Value 2

OS:AdditionalProperties,
  {620985b3-773c-425f-aa4a-fe56156f274d}, !- Handle
  {17e059b1-5ec1-4fba-a523-be5c38c6490f}, !- Object Name
=======
OS:AdditionalProperties,
  {e656599c-9031-4a03-a4ef-16f694520a6c}, !- Handle
  {a5770ca0-8fac-4aaa-871c-4fc30be159f3}, !- Object Name
>>>>>>> 49f5e9b9
  NumberOfBedrooms,                       !- Feature Name 1
  Integer,                                !- Feature Data Type 1
  3,                                      !- Feature Value 1
  NumberOfBathrooms,                      !- Feature Name 2
  Double,                                 !- Feature Data Type 2
  2,                                      !- Feature Value 2
  NumberOfOccupants,                      !- Feature Name 3
  Double,                                 !- Feature Data Type 3
  2.6400000000000001;                     !- Feature Value 3

OS:External:File,
  {32b27f3c-11fb-4677-ba2f-46cd401b7fd0}, !- Handle
  8760.csv,                               !- Name
  8760.csv;                               !- File Name

OS:Schedule:Day,
<<<<<<< HEAD
  {7cc865c3-7e4b-4b23-ac05-72247979df7f}, !- Handle
=======
  {7ebf5936-a811-4a4e-850a-3a8f5c1fd058}, !- Handle
>>>>>>> 49f5e9b9
  Schedule Day 1,                         !- Name
  ,                                       !- Schedule Type Limits Name
  ,                                       !- Interpolate to Timestep
  24,                                     !- Hour 1
  0,                                      !- Minute 1
  0;                                      !- Value Until Time 1

OS:Schedule:Day,
<<<<<<< HEAD
  {c1e5cd07-b96e-42a6-bd03-880266a76c97}, !- Handle
=======
  {86fb80da-37fb-4a56-a61d-2db90343be3e}, !- Handle
>>>>>>> 49f5e9b9
  Schedule Day 2,                         !- Name
  ,                                       !- Schedule Type Limits Name
  ,                                       !- Interpolate to Timestep
  24,                                     !- Hour 1
  0,                                      !- Minute 1
  1;                                      !- Value Until Time 1

OS:Schedule:File,
  {f9cb3248-b2a5-4df9-bd13-d3fd70e9ca67}, !- Handle
  occupants,                              !- Name
  {808722cb-54c4-488c-b86a-db6c43dfb72e}, !- Schedule Type Limits Name
  {32b27f3c-11fb-4677-ba2f-46cd401b7fd0}, !- External File Name
  1,                                      !- Column Number
  1,                                      !- Rows to Skip at Top
  8760,                                   !- Number of Hours of Data
  ,                                       !- Column Separator
  ,                                       !- Interpolate to Timestep
  60;                                     !- Minutes per Item

OS:Schedule:Ruleset,
  {a51e91b3-7555-4118-9b6c-0df05fe55d9f}, !- Handle
  Schedule Ruleset 1,                     !- Name
  {0357d682-e7f2-44b9-907b-88a08ae669d8}, !- Schedule Type Limits Name
  {ac16f40b-8fde-4c52-924a-a53885ddc71e}; !- Default Day Schedule Name

OS:Schedule:Day,
  {ac16f40b-8fde-4c52-924a-a53885ddc71e}, !- Handle
  Schedule Day 3,                         !- Name
  {0357d682-e7f2-44b9-907b-88a08ae669d8}, !- Schedule Type Limits Name
  ,                                       !- Interpolate to Timestep
  24,                                     !- Hour 1
  0,                                      !- Minute 1
  112.539290946133;                       !- Value Until Time 1

OS:People:Definition,
  {b14c69e0-749b-4639-82e9-cbb144e1b918}, !- Handle
  res occupants|living space,             !- Name
  People,                                 !- Number of People Calculation Method
  1.32,                                   !- Number of People {people}
  ,                                       !- People per Space Floor Area {person/m2}
  ,                                       !- Space Floor Area per Person {m2/person}
  0.319734,                               !- Fraction Radiant
  0.573,                                  !- Sensible Heat Fraction
  0,                                      !- Carbon Dioxide Generation Rate {m3/s-W}
  No,                                     !- Enable ASHRAE 55 Comfort Warnings
  ZoneAveraged;                           !- Mean Radiant Temperature Calculation Type

OS:People,
  {cf3fe28b-ff8f-43f9-b513-36b0c398487d}, !- Handle
  res occupants|living space,             !- Name
  {b14c69e0-749b-4639-82e9-cbb144e1b918}, !- People Definition Name
  {b3826e73-14fb-408f-8266-19b8d0014796}, !- Space or SpaceType Name
  {f9cb3248-b2a5-4df9-bd13-d3fd70e9ca67}, !- Number of People Schedule Name
  {a51e91b3-7555-4118-9b6c-0df05fe55d9f}, !- Activity Level Schedule Name
  ,                                       !- Surface Name/Angle Factor List Name
  ,                                       !- Work Efficiency Schedule Name
  ,                                       !- Clothing Insulation Schedule Name
  ,                                       !- Air Velocity Schedule Name
  1;                                      !- Multiplier

OS:ScheduleTypeLimits,
  {0357d682-e7f2-44b9-907b-88a08ae669d8}, !- Handle
  ActivityLevel,                          !- Name
  0,                                      !- Lower Limit Value
  ,                                       !- Upper Limit Value
  Continuous,                             !- Numeric Type
  ActivityLevel;                          !- Unit Type

OS:ScheduleTypeLimits,
  {808722cb-54c4-488c-b86a-db6c43dfb72e}, !- Handle
  Fractional,                             !- Name
  0,                                      !- Lower Limit Value
  1,                                      !- Upper Limit Value
  Continuous;                             !- Numeric Type

OS:People:Definition,
  {9c0ef70a-9935-4432-a4b1-3838bb4fc452}, !- Handle
  res occupants|living space|story 2,     !- Name
  People,                                 !- Number of People Calculation Method
  1.32,                                   !- Number of People {people}
  ,                                       !- People per Space Floor Area {person/m2}
  ,                                       !- Space Floor Area per Person {m2/person}
  0.319734,                               !- Fraction Radiant
  0.573,                                  !- Sensible Heat Fraction
  0,                                      !- Carbon Dioxide Generation Rate {m3/s-W}
  No,                                     !- Enable ASHRAE 55 Comfort Warnings
  ZoneAveraged;                           !- Mean Radiant Temperature Calculation Type

OS:People,
  {02f15351-2946-4feb-afb0-b5589288f3da}, !- Handle
  res occupants|living space|story 2,     !- Name
  {9c0ef70a-9935-4432-a4b1-3838bb4fc452}, !- People Definition Name
  {8618354b-541d-491f-ba7d-d0449ddb67d5}, !- Space or SpaceType Name
  {f9cb3248-b2a5-4df9-bd13-d3fd70e9ca67}, !- Number of People Schedule Name
  {a51e91b3-7555-4118-9b6c-0df05fe55d9f}, !- Activity Level Schedule Name
  ,                                       !- Surface Name/Angle Factor List Name
  ,                                       !- Work Efficiency Schedule Name
  ,                                       !- Clothing Insulation Schedule Name
  ,                                       !- Air Velocity Schedule Name
  1;                                      !- Multiplier
<|MERGE_RESOLUTION|>--- conflicted
+++ resolved
@@ -1,53 +1,26 @@
 !- NOTE: Auto-generated from /test/osw_files/SFD_2000sqft_2story_SL_UA.osw
 
 OS:Version,
-<<<<<<< HEAD
-  {683420a8-7c56-48b5-9e7e-de0df09fa7c9}, !- Handle
-  2.9.0;                                  !- Version Identifier
-
-OS:SimulationControl,
-  {0e572e2e-c4f9-4c5e-ad86-332e8ddc39e0}, !- Handle
-=======
   {f3e5119d-91ae-4a5d-a739-26969b82331f}, !- Handle
   2.9.0;                                  !- Version Identifier
 
 OS:SimulationControl,
   {369df5c7-f891-4bae-91dd-16295e7f2aa4}, !- Handle
->>>>>>> 49f5e9b9
   ,                                       !- Do Zone Sizing Calculation
   ,                                       !- Do System Sizing Calculation
   ,                                       !- Do Plant Sizing Calculation
   No;                                     !- Run Simulation for Sizing Periods
 
 OS:Timestep,
-<<<<<<< HEAD
-  {2fbc7c16-7c0d-4353-bd87-f15788012358}, !- Handle
-  6;                                      !- Number of Timesteps per Hour
-
-OS:ShadowCalculation,
-  {1c1cd668-7041-4d0d-9e11-f1ee7dfe0f30}, !- Handle
-=======
   {48031675-5e8c-416f-82b2-95eee009d5e0}, !- Handle
   6;                                      !- Number of Timesteps per Hour
 
 OS:ShadowCalculation,
   {f3c5fe5f-fa36-4511-a695-83b943dc2e74}, !- Handle
->>>>>>> 49f5e9b9
   20,                                     !- Calculation Frequency
   200;                                    !- Maximum Figures in Shadow Overlap Calculations
 
 OS:SurfaceConvectionAlgorithm:Outside,
-<<<<<<< HEAD
-  {127d8473-031a-41b9-af50-92061fb6858e}, !- Handle
-  DOE-2;                                  !- Algorithm
-
-OS:SurfaceConvectionAlgorithm:Inside,
-  {a8c2b754-dc88-4947-8a9e-6421dbaa6a3d}, !- Handle
-  TARP;                                   !- Algorithm
-
-OS:ZoneCapacitanceMultiplier:ResearchSpecial,
-  {dadfedcf-4acd-48ae-bbdc-8904125327bc}, !- Handle
-=======
   {2d7ece49-f56f-4302-a292-8f4cb3539f0d}, !- Handle
   DOE-2;                                  !- Algorithm
 
@@ -57,17 +30,12 @@
 
 OS:ZoneCapacitanceMultiplier:ResearchSpecial,
   {ca6f56de-a1ac-4b61-a4ea-edd6aa774f77}, !- Handle
->>>>>>> 49f5e9b9
   ,                                       !- Temperature Capacity Multiplier
   15,                                     !- Humidity Capacity Multiplier
   ;                                       !- Carbon Dioxide Capacity Multiplier
 
 OS:RunPeriod,
-<<<<<<< HEAD
-  {7410aa00-bcad-498d-a58e-0ccf98c19ced}, !- Handle
-=======
   {19e5401f-667e-4a40-b957-83a6674f723d}, !- Handle
->>>>>>> 49f5e9b9
   Run Period 1,                           !- Name
   1,                                      !- Begin Month
   1,                                      !- Begin Day of Month
@@ -81,11 +49,7 @@
   ;                                       !- Number of Times Runperiod to be Repeated
 
 OS:YearDescription,
-<<<<<<< HEAD
-  {01165be3-a850-462a-aa1f-ab77bbf4b2ee}, !- Handle
-=======
   {d8d492fe-2e43-4d7d-86a8-38c2dc26309d}, !- Handle
->>>>>>> 49f5e9b9
   2007,                                   !- Calendar Year
   ,                                       !- Day of Week for Start Day
   ;                                       !- Is Leap Year
@@ -113,11 +77,7 @@
   1;                                      !- Feature Value 1
 
 OS:ThermalZone,
-<<<<<<< HEAD
-  {0faeb984-2357-4e96-8e23-963532fc6a42}, !- Handle
-=======
   {3b22ec6c-53ae-4634-b119-51a2dec0dc53}, !- Handle
->>>>>>> 49f5e9b9
   living zone,                            !- Name
   ,                                       !- Multiplier
   ,                                       !- Ceiling Height {m}
@@ -126,17 +86,10 @@
   ,                                       !- Zone Inside Convection Algorithm
   ,                                       !- Zone Outside Convection Algorithm
   ,                                       !- Zone Conditioning Equipment List Name
-<<<<<<< HEAD
-  {33434ce9-2023-40a8-aadb-57d91dc59662}, !- Zone Air Inlet Port List
-  {53d9df81-c481-4085-8525-17b7f1b21c5e}, !- Zone Air Exhaust Port List
-  {867ad276-98ee-4f5d-aa60-6bb06f7c4e3e}, !- Zone Air Node Name
-  {ea7802d3-6b48-4cea-811a-7b3c77c89283}, !- Zone Return Air Port List
-=======
   {2fecd4a4-2135-43b8-9faf-bb67efa88e72}, !- Zone Air Inlet Port List
   {85ea2185-4504-415e-b465-a2dd882d2eb9}, !- Zone Air Exhaust Port List
   {f228cd57-ba02-48b7-a80f-e0cd5d9512b2}, !- Zone Air Node Name
   {5f0c2696-3e6d-4ef1-aad7-9ec126247a97}, !- Zone Return Air Port List
->>>>>>> 49f5e9b9
   ,                                       !- Primary Daylighting Control Name
   ,                                       !- Fraction of Zone Controlled by Primary Daylighting Control
   ,                                       !- Secondary Daylighting Control Name
@@ -147,39 +100,6 @@
   No;                                     !- Use Ideal Air Loads
 
 OS:Node,
-<<<<<<< HEAD
-  {ae611a2c-0811-40ef-8210-aaeedf58086c}, !- Handle
-  Node 1,                                 !- Name
-  {867ad276-98ee-4f5d-aa60-6bb06f7c4e3e}, !- Inlet Port
-  ;                                       !- Outlet Port
-
-OS:Connection,
-  {867ad276-98ee-4f5d-aa60-6bb06f7c4e3e}, !- Handle
-  {f41946d8-f2b4-4c30-b1fe-23f1f84e70e9}, !- Name
-  {0faeb984-2357-4e96-8e23-963532fc6a42}, !- Source Object
-  11,                                     !- Outlet Port
-  {ae611a2c-0811-40ef-8210-aaeedf58086c}, !- Target Object
-  2;                                      !- Inlet Port
-
-OS:PortList,
-  {33434ce9-2023-40a8-aadb-57d91dc59662}, !- Handle
-  {482900ed-e1f2-429d-aa30-e5dac1ffe488}, !- Name
-  {0faeb984-2357-4e96-8e23-963532fc6a42}; !- HVAC Component
-
-OS:PortList,
-  {53d9df81-c481-4085-8525-17b7f1b21c5e}, !- Handle
-  {87f533c6-a41e-4cbf-adb2-5336f98d66a3}, !- Name
-  {0faeb984-2357-4e96-8e23-963532fc6a42}; !- HVAC Component
-
-OS:PortList,
-  {ea7802d3-6b48-4cea-811a-7b3c77c89283}, !- Handle
-  {05700de7-5b91-465d-9aee-679eb8bb521b}, !- Name
-  {0faeb984-2357-4e96-8e23-963532fc6a42}; !- HVAC Component
-
-OS:Sizing:Zone,
-  {d00b2f18-0848-4206-a9a6-44fca32fd97a}, !- Handle
-  {0faeb984-2357-4e96-8e23-963532fc6a42}, !- Zone or ZoneList Name
-=======
   {3beca5d1-907b-4287-b529-a79dba05578b}, !- Handle
   Node 1,                                 !- Name
   {f228cd57-ba02-48b7-a80f-e0cd5d9512b2}, !- Inlet Port
@@ -211,7 +131,6 @@
 OS:Sizing:Zone,
   {ea512219-eb4c-43f2-85e8-42c236f1dac8}, !- Handle
   {3b22ec6c-53ae-4634-b119-51a2dec0dc53}, !- Zone or ZoneList Name
->>>>>>> 49f5e9b9
   SupplyAirTemperature,                   !- Zone Cooling Design Supply Air Temperature Input Method
   14,                                     !- Zone Cooling Design Supply Air Temperature {C}
   11.11,                                  !- Zone Cooling Design Supply Air Temperature Difference {deltaC}
@@ -240,16 +159,6 @@
   autosize;                               !- Dedicated Outdoor Air High Setpoint Temperature for Design {C}
 
 OS:ZoneHVAC:EquipmentList,
-<<<<<<< HEAD
-  {1537fa20-a7bd-450a-b079-6652688d08fd}, !- Handle
-  Zone HVAC Equipment List 1,             !- Name
-  {0faeb984-2357-4e96-8e23-963532fc6a42}; !- Thermal Zone
-
-OS:Space,
-  {7256156b-fa4b-4839-b8af-dbacb81fc01b}, !- Handle
-  living space,                           !- Name
-  {7997fc63-2ab1-46ab-ae2c-df70310a73ba}, !- Space Type Name
-=======
   {d0d4bdd7-c081-4ba2-9aa0-6b557b0040d4}, !- Handle
   Zone HVAC Equipment List 1,             !- Name
   {3b22ec6c-53ae-4634-b119-51a2dec0dc53}; !- Thermal Zone
@@ -258,7 +167,6 @@
   {b3826e73-14fb-408f-8266-19b8d0014796}, !- Handle
   living space,                           !- Name
   {cc1677e3-984c-405d-a17e-da61ddfedf32}, !- Space Type Name
->>>>>>> 49f5e9b9
   ,                                       !- Default Construction Set Name
   ,                                       !- Default Schedule Set Name
   -0,                                     !- Direction of Relative North {deg}
@@ -266,19 +174,6 @@
   0,                                      !- Y Origin {m}
   0,                                      !- Z Origin {m}
   ,                                       !- Building Story Name
-<<<<<<< HEAD
-  {0faeb984-2357-4e96-8e23-963532fc6a42}, !- Thermal Zone Name
-  ,                                       !- Part of Total Floor Area
-  ,                                       !- Design Specification Outdoor Air Object Name
-  {17e059b1-5ec1-4fba-a523-be5c38c6490f}; !- Building Unit Name
-
-OS:Surface,
-  {a355122e-f72b-4b07-81d9-480512518d5d}, !- Handle
-  Surface 1,                              !- Name
-  Floor,                                  !- Surface Type
-  ,                                       !- Construction Name
-  {7256156b-fa4b-4839-b8af-dbacb81fc01b}, !- Space Name
-=======
   {3b22ec6c-53ae-4634-b119-51a2dec0dc53}, !- Thermal Zone Name
   ,                                       !- Part of Total Floor Area
   ,                                       !- Design Specification Outdoor Air Object Name
@@ -290,7 +185,6 @@
   Floor,                                  !- Surface Type
   ,                                       !- Construction Name
   {b3826e73-14fb-408f-8266-19b8d0014796}, !- Space Name
->>>>>>> 49f5e9b9
   Foundation,                             !- Outside Boundary Condition
   ,                                       !- Outside Boundary Condition Object
   NoSun,                                  !- Sun Exposure
@@ -303,19 +197,11 @@
   13.6310703908387, 0, 0;                 !- X,Y,Z Vertex 4 {m}
 
 OS:Surface,
-<<<<<<< HEAD
-  {53e9582c-29da-4bd5-9658-555a189cfe62}, !- Handle
-  Surface 2,                              !- Name
-  Wall,                                   !- Surface Type
-  ,                                       !- Construction Name
-  {7256156b-fa4b-4839-b8af-dbacb81fc01b}, !- Space Name
-=======
   {0a126be7-db2b-46c8-af8c-16095ead5370}, !- Handle
   Surface 2,                              !- Name
   Wall,                                   !- Surface Type
   ,                                       !- Construction Name
   {b3826e73-14fb-408f-8266-19b8d0014796}, !- Space Name
->>>>>>> 49f5e9b9
   Outdoors,                               !- Outside Boundary Condition
   ,                                       !- Outside Boundary Condition Object
   SunExposed,                             !- Sun Exposure
@@ -328,19 +214,11 @@
   0, 0, 2.4384;                           !- X,Y,Z Vertex 4 {m}
 
 OS:Surface,
-<<<<<<< HEAD
-  {36a9a4b8-031c-426f-be4b-a1c88171dbc1}, !- Handle
-  Surface 3,                              !- Name
-  Wall,                                   !- Surface Type
-  ,                                       !- Construction Name
-  {7256156b-fa4b-4839-b8af-dbacb81fc01b}, !- Space Name
-=======
   {09555322-3eee-4c53-be97-3771c1071227}, !- Handle
   Surface 3,                              !- Name
   Wall,                                   !- Surface Type
   ,                                       !- Construction Name
   {b3826e73-14fb-408f-8266-19b8d0014796}, !- Space Name
->>>>>>> 49f5e9b9
   Outdoors,                               !- Outside Boundary Condition
   ,                                       !- Outside Boundary Condition Object
   SunExposed,                             !- Sun Exposure
@@ -353,19 +231,11 @@
   0, 6.81553519541936, 2.4384;            !- X,Y,Z Vertex 4 {m}
 
 OS:Surface,
-<<<<<<< HEAD
-  {4a18c454-0ea4-4434-b248-7cd5c704aa09}, !- Handle
-  Surface 4,                              !- Name
-  Wall,                                   !- Surface Type
-  ,                                       !- Construction Name
-  {7256156b-fa4b-4839-b8af-dbacb81fc01b}, !- Space Name
-=======
   {37e59748-4100-4b63-956a-b832eaee1553}, !- Handle
   Surface 4,                              !- Name
   Wall,                                   !- Surface Type
   ,                                       !- Construction Name
   {b3826e73-14fb-408f-8266-19b8d0014796}, !- Space Name
->>>>>>> 49f5e9b9
   Outdoors,                               !- Outside Boundary Condition
   ,                                       !- Outside Boundary Condition Object
   SunExposed,                             !- Sun Exposure
@@ -378,19 +248,11 @@
   13.6310703908387, 6.81553519541936, 2.4384; !- X,Y,Z Vertex 4 {m}
 
 OS:Surface,
-<<<<<<< HEAD
-  {bdf85a3b-d10a-4702-a328-cc8cf1b1cc27}, !- Handle
-  Surface 5,                              !- Name
-  Wall,                                   !- Surface Type
-  ,                                       !- Construction Name
-  {7256156b-fa4b-4839-b8af-dbacb81fc01b}, !- Space Name
-=======
   {3d2fd263-2262-4d3f-9b5c-4ef951dd784f}, !- Handle
   Surface 5,                              !- Name
   Wall,                                   !- Surface Type
   ,                                       !- Construction Name
   {b3826e73-14fb-408f-8266-19b8d0014796}, !- Space Name
->>>>>>> 49f5e9b9
   Outdoors,                               !- Outside Boundary Condition
   ,                                       !- Outside Boundary Condition Object
   SunExposed,                             !- Sun Exposure
@@ -403,15 +265,6 @@
   13.6310703908387, 0, 2.4384;            !- X,Y,Z Vertex 4 {m}
 
 OS:Surface,
-<<<<<<< HEAD
-  {853fa7d5-ffef-49be-bdff-c541a56307ca}, !- Handle
-  Surface 6,                              !- Name
-  RoofCeiling,                            !- Surface Type
-  ,                                       !- Construction Name
-  {7256156b-fa4b-4839-b8af-dbacb81fc01b}, !- Space Name
-  Surface,                                !- Outside Boundary Condition
-  {7c9021c1-fcf0-4e7a-8fdb-e321e07476b5}, !- Outside Boundary Condition Object
-=======
   {2a03ea5b-55ae-4795-b2bc-59ac8b10dc40}, !- Handle
   Surface 6,                              !- Name
   RoofCeiling,                            !- Surface Type
@@ -419,7 +272,6 @@
   {b3826e73-14fb-408f-8266-19b8d0014796}, !- Space Name
   Surface,                                !- Outside Boundary Condition
   {764108dd-827a-4b15-904e-3354a89c998c}, !- Outside Boundary Condition Object
->>>>>>> 49f5e9b9
   NoSun,                                  !- Sun Exposure
   NoWind,                                 !- Wind Exposure
   ,                                       !- View Factor to Ground
@@ -430,11 +282,7 @@
   0, 0, 2.4384;                           !- X,Y,Z Vertex 4 {m}
 
 OS:SpaceType,
-<<<<<<< HEAD
-  {7997fc63-2ab1-46ab-ae2c-df70310a73ba}, !- Handle
-=======
   {cc1677e3-984c-405d-a17e-da61ddfedf32}, !- Handle
->>>>>>> 49f5e9b9
   Space Type 1,                           !- Name
   ,                                       !- Default Construction Set Name
   ,                                       !- Default Schedule Set Name
@@ -445,15 +293,9 @@
   living;                                 !- Standards Space Type
 
 OS:Space,
-<<<<<<< HEAD
-  {c6e0bfa0-4d93-4f86-acfa-40dd7b77af98}, !- Handle
-  living space|story 2,                   !- Name
-  {7997fc63-2ab1-46ab-ae2c-df70310a73ba}, !- Space Type Name
-=======
   {8618354b-541d-491f-ba7d-d0449ddb67d5}, !- Handle
   living space|story 2,                   !- Name
   {cc1677e3-984c-405d-a17e-da61ddfedf32}, !- Space Type Name
->>>>>>> 49f5e9b9
   ,                                       !- Default Construction Set Name
   ,                                       !- Default Schedule Set Name
   -0,                                     !- Direction of Relative North {deg}
@@ -461,21 +303,6 @@
   0,                                      !- Y Origin {m}
   2.4384,                                 !- Z Origin {m}
   ,                                       !- Building Story Name
-<<<<<<< HEAD
-  {0faeb984-2357-4e96-8e23-963532fc6a42}, !- Thermal Zone Name
-  ,                                       !- Part of Total Floor Area
-  ,                                       !- Design Specification Outdoor Air Object Name
-  {17e059b1-5ec1-4fba-a523-be5c38c6490f}; !- Building Unit Name
-
-OS:Surface,
-  {7c9021c1-fcf0-4e7a-8fdb-e321e07476b5}, !- Handle
-  Surface 7,                              !- Name
-  Floor,                                  !- Surface Type
-  ,                                       !- Construction Name
-  {c6e0bfa0-4d93-4f86-acfa-40dd7b77af98}, !- Space Name
-  Surface,                                !- Outside Boundary Condition
-  {853fa7d5-ffef-49be-bdff-c541a56307ca}, !- Outside Boundary Condition Object
-=======
   {3b22ec6c-53ae-4634-b119-51a2dec0dc53}, !- Thermal Zone Name
   ,                                       !- Part of Total Floor Area
   ,                                       !- Design Specification Outdoor Air Object Name
@@ -489,7 +316,6 @@
   {8618354b-541d-491f-ba7d-d0449ddb67d5}, !- Space Name
   Surface,                                !- Outside Boundary Condition
   {2a03ea5b-55ae-4795-b2bc-59ac8b10dc40}, !- Outside Boundary Condition Object
->>>>>>> 49f5e9b9
   NoSun,                                  !- Sun Exposure
   NoWind,                                 !- Wind Exposure
   ,                                       !- View Factor to Ground
@@ -500,19 +326,11 @@
   13.6310703908387, 0, 0;                 !- X,Y,Z Vertex 4 {m}
 
 OS:Surface,
-<<<<<<< HEAD
-  {009a4453-e5a2-485e-bb8f-bfe3e14eec19}, !- Handle
-  Surface 8,                              !- Name
-  Wall,                                   !- Surface Type
-  ,                                       !- Construction Name
-  {c6e0bfa0-4d93-4f86-acfa-40dd7b77af98}, !- Space Name
-=======
   {a932db1c-1b17-456d-8980-7c9f3fe1e860}, !- Handle
   Surface 8,                              !- Name
   Wall,                                   !- Surface Type
   ,                                       !- Construction Name
   {8618354b-541d-491f-ba7d-d0449ddb67d5}, !- Space Name
->>>>>>> 49f5e9b9
   Outdoors,                               !- Outside Boundary Condition
   ,                                       !- Outside Boundary Condition Object
   SunExposed,                             !- Sun Exposure
@@ -525,19 +343,11 @@
   0, 0, 2.4384;                           !- X,Y,Z Vertex 4 {m}
 
 OS:Surface,
-<<<<<<< HEAD
-  {03de0fa4-1f82-4431-b08a-63821734bfa8}, !- Handle
-  Surface 9,                              !- Name
-  Wall,                                   !- Surface Type
-  ,                                       !- Construction Name
-  {c6e0bfa0-4d93-4f86-acfa-40dd7b77af98}, !- Space Name
-=======
   {b934d42f-9116-40b7-98f3-cfeeb46cb3c1}, !- Handle
   Surface 9,                              !- Name
   Wall,                                   !- Surface Type
   ,                                       !- Construction Name
   {8618354b-541d-491f-ba7d-d0449ddb67d5}, !- Space Name
->>>>>>> 49f5e9b9
   Outdoors,                               !- Outside Boundary Condition
   ,                                       !- Outside Boundary Condition Object
   SunExposed,                             !- Sun Exposure
@@ -550,19 +360,11 @@
   0, 6.81553519541936, 2.4384;            !- X,Y,Z Vertex 4 {m}
 
 OS:Surface,
-<<<<<<< HEAD
-  {7eb2285e-84a9-465a-921a-46cb6f460b8f}, !- Handle
-  Surface 10,                             !- Name
-  Wall,                                   !- Surface Type
-  ,                                       !- Construction Name
-  {c6e0bfa0-4d93-4f86-acfa-40dd7b77af98}, !- Space Name
-=======
   {f1a9139b-8102-4210-99e6-e78b55e26a5a}, !- Handle
   Surface 10,                             !- Name
   Wall,                                   !- Surface Type
   ,                                       !- Construction Name
   {8618354b-541d-491f-ba7d-d0449ddb67d5}, !- Space Name
->>>>>>> 49f5e9b9
   Outdoors,                               !- Outside Boundary Condition
   ,                                       !- Outside Boundary Condition Object
   SunExposed,                             !- Sun Exposure
@@ -575,19 +377,11 @@
   13.6310703908387, 6.81553519541936, 2.4384; !- X,Y,Z Vertex 4 {m}
 
 OS:Surface,
-<<<<<<< HEAD
-  {2f1d587c-85c7-42da-9018-f34ca9357f99}, !- Handle
-  Surface 11,                             !- Name
-  Wall,                                   !- Surface Type
-  ,                                       !- Construction Name
-  {c6e0bfa0-4d93-4f86-acfa-40dd7b77af98}, !- Space Name
-=======
   {c9484f71-68b4-4bc2-98c0-95193a331afd}, !- Handle
   Surface 11,                             !- Name
   Wall,                                   !- Surface Type
   ,                                       !- Construction Name
   {8618354b-541d-491f-ba7d-d0449ddb67d5}, !- Space Name
->>>>>>> 49f5e9b9
   Outdoors,                               !- Outside Boundary Condition
   ,                                       !- Outside Boundary Condition Object
   SunExposed,                             !- Sun Exposure
@@ -600,15 +394,6 @@
   13.6310703908387, 0, 2.4384;            !- X,Y,Z Vertex 4 {m}
 
 OS:Surface,
-<<<<<<< HEAD
-  {c6746723-da96-418d-8809-fe517ef67692}, !- Handle
-  Surface 12,                             !- Name
-  RoofCeiling,                            !- Surface Type
-  ,                                       !- Construction Name
-  {c6e0bfa0-4d93-4f86-acfa-40dd7b77af98}, !- Space Name
-  Surface,                                !- Outside Boundary Condition
-  {71635c88-1901-47de-b727-d2f73710d0ef}, !- Outside Boundary Condition Object
-=======
   {6705a0bd-2dcd-4c1f-b8cc-0203687b4278}, !- Handle
   Surface 12,                             !- Name
   RoofCeiling,                            !- Surface Type
@@ -616,7 +401,6 @@
   {8618354b-541d-491f-ba7d-d0449ddb67d5}, !- Space Name
   Surface,                                !- Outside Boundary Condition
   {efc1c737-4c55-47b9-954e-4413c348f610}, !- Outside Boundary Condition Object
->>>>>>> 49f5e9b9
   NoSun,                                  !- Sun Exposure
   NoWind,                                 !- Wind Exposure
   ,                                       !- View Factor to Ground
@@ -627,15 +411,6 @@
   0, 0, 2.4384;                           !- X,Y,Z Vertex 4 {m}
 
 OS:Surface,
-<<<<<<< HEAD
-  {71635c88-1901-47de-b727-d2f73710d0ef}, !- Handle
-  Surface 13,                             !- Name
-  Floor,                                  !- Surface Type
-  ,                                       !- Construction Name
-  {c1c50d64-5568-4cf9-9738-9a5562feed3d}, !- Space Name
-  Surface,                                !- Outside Boundary Condition
-  {c6746723-da96-418d-8809-fe517ef67692}, !- Outside Boundary Condition Object
-=======
   {efc1c737-4c55-47b9-954e-4413c348f610}, !- Handle
   Surface 13,                             !- Name
   Floor,                                  !- Surface Type
@@ -643,7 +418,6 @@
   {7f553882-14d9-4363-bd96-fb701dcafdfe}, !- Space Name
   Surface,                                !- Outside Boundary Condition
   {6705a0bd-2dcd-4c1f-b8cc-0203687b4278}, !- Outside Boundary Condition Object
->>>>>>> 49f5e9b9
   NoSun,                                  !- Sun Exposure
   NoWind,                                 !- Wind Exposure
   ,                                       !- View Factor to Ground
@@ -654,19 +428,11 @@
   0, 0, 0;                                !- X,Y,Z Vertex 4 {m}
 
 OS:Surface,
-<<<<<<< HEAD
-  {534e7597-4400-4239-aa64-75982b08b0b8}, !- Handle
-  Surface 14,                             !- Name
-  RoofCeiling,                            !- Surface Type
-  ,                                       !- Construction Name
-  {c1c50d64-5568-4cf9-9738-9a5562feed3d}, !- Space Name
-=======
   {8cc4e6a7-dd15-49ff-a1ce-85cd389b4ae4}, !- Handle
   Surface 14,                             !- Name
   RoofCeiling,                            !- Surface Type
   ,                                       !- Construction Name
   {7f553882-14d9-4363-bd96-fb701dcafdfe}, !- Space Name
->>>>>>> 49f5e9b9
   Outdoors,                               !- Outside Boundary Condition
   ,                                       !- Outside Boundary Condition Object
   SunExposed,                             !- Sun Exposure
@@ -679,19 +445,11 @@
   13.6310703908387, 0, 0;                 !- X,Y,Z Vertex 4 {m}
 
 OS:Surface,
-<<<<<<< HEAD
-  {40a7f6ba-62ca-4e1b-a674-05abc55f589f}, !- Handle
-  Surface 15,                             !- Name
-  RoofCeiling,                            !- Surface Type
-  ,                                       !- Construction Name
-  {c1c50d64-5568-4cf9-9738-9a5562feed3d}, !- Space Name
-=======
   {34eb193b-30af-4b93-8a3d-a8c6fade4203}, !- Handle
   Surface 15,                             !- Name
   RoofCeiling,                            !- Surface Type
   ,                                       !- Construction Name
   {7f553882-14d9-4363-bd96-fb701dcafdfe}, !- Space Name
->>>>>>> 49f5e9b9
   Outdoors,                               !- Outside Boundary Condition
   ,                                       !- Outside Boundary Condition Object
   SunExposed,                             !- Sun Exposure
@@ -704,19 +462,11 @@
   0, 6.81553519541936, 0;                 !- X,Y,Z Vertex 4 {m}
 
 OS:Surface,
-<<<<<<< HEAD
-  {595a83ca-5051-4a47-bd60-7b43ca2e1489}, !- Handle
-  Surface 16,                             !- Name
-  Wall,                                   !- Surface Type
-  ,                                       !- Construction Name
-  {c1c50d64-5568-4cf9-9738-9a5562feed3d}, !- Space Name
-=======
   {a4b67cfc-9056-48b4-a148-aac536fc3495}, !- Handle
   Surface 16,                             !- Name
   Wall,                                   !- Surface Type
   ,                                       !- Construction Name
   {7f553882-14d9-4363-bd96-fb701dcafdfe}, !- Space Name
->>>>>>> 49f5e9b9
   Outdoors,                               !- Outside Boundary Condition
   ,                                       !- Outside Boundary Condition Object
   SunExposed,                             !- Sun Exposure
@@ -728,19 +478,11 @@
   0, 0, 0;                                !- X,Y,Z Vertex 3 {m}
 
 OS:Surface,
-<<<<<<< HEAD
-  {5c893c53-6526-41ba-b648-cae3c3a4bc54}, !- Handle
-  Surface 17,                             !- Name
-  Wall,                                   !- Surface Type
-  ,                                       !- Construction Name
-  {c1c50d64-5568-4cf9-9738-9a5562feed3d}, !- Space Name
-=======
   {46c92617-3d47-4f70-9a87-fbf54c9718fa}, !- Handle
   Surface 17,                             !- Name
   Wall,                                   !- Surface Type
   ,                                       !- Construction Name
   {7f553882-14d9-4363-bd96-fb701dcafdfe}, !- Space Name
->>>>>>> 49f5e9b9
   Outdoors,                               !- Outside Boundary Condition
   ,                                       !- Outside Boundary Condition Object
   SunExposed,                             !- Sun Exposure
@@ -752,15 +494,9 @@
   13.6310703908387, 6.81553519541936, 0;  !- X,Y,Z Vertex 3 {m}
 
 OS:Space,
-<<<<<<< HEAD
-  {c1c50d64-5568-4cf9-9738-9a5562feed3d}, !- Handle
-  unfinished attic space,                 !- Name
-  {18ae5882-5199-4173-aca0-21626111a8d5}, !- Space Type Name
-=======
   {7f553882-14d9-4363-bd96-fb701dcafdfe}, !- Handle
   unfinished attic space,                 !- Name
   {2ce24ac7-4340-40bf-9026-9ed87a5662f5}, !- Space Type Name
->>>>>>> 49f5e9b9
   ,                                       !- Default Construction Set Name
   ,                                       !- Default Schedule Set Name
   -0,                                     !- Direction of Relative North {deg}
@@ -768,17 +504,10 @@
   0,                                      !- Y Origin {m}
   4.8768,                                 !- Z Origin {m}
   ,                                       !- Building Story Name
-<<<<<<< HEAD
-  {5de93dad-a66e-42a1-9ec6-ee15ddd64bf9}; !- Thermal Zone Name
-
-OS:ThermalZone,
-  {5de93dad-a66e-42a1-9ec6-ee15ddd64bf9}, !- Handle
-=======
   {fb22800f-7304-4c4d-b35c-2a9bd6eb32ce}; !- Thermal Zone Name
 
 OS:ThermalZone,
   {fb22800f-7304-4c4d-b35c-2a9bd6eb32ce}, !- Handle
->>>>>>> 49f5e9b9
   unfinished attic zone,                  !- Name
   ,                                       !- Multiplier
   ,                                       !- Ceiling Height {m}
@@ -787,17 +516,10 @@
   ,                                       !- Zone Inside Convection Algorithm
   ,                                       !- Zone Outside Convection Algorithm
   ,                                       !- Zone Conditioning Equipment List Name
-<<<<<<< HEAD
-  {c033cbe6-5f0f-4ef8-9c81-cd0ea323a378}, !- Zone Air Inlet Port List
-  {40bcd692-5fe7-4fb6-9628-e4b9f04b03d4}, !- Zone Air Exhaust Port List
-  {ed7cec22-a8a4-4619-869a-f3c868702757}, !- Zone Air Node Name
-  {64417de8-c4de-4518-a61e-eb1aa953dce5}, !- Zone Return Air Port List
-=======
   {6dbeae18-8ab3-442c-86b3-95db89565ad4}, !- Zone Air Inlet Port List
   {a178d5d9-a113-4cc5-9130-4b0e4aeb0848}, !- Zone Air Exhaust Port List
   {355cd350-9577-4a72-9fde-585066c048d5}, !- Zone Air Node Name
   {8f642563-eee4-4a60-983b-500e3a5a198c}, !- Zone Return Air Port List
->>>>>>> 49f5e9b9
   ,                                       !- Primary Daylighting Control Name
   ,                                       !- Fraction of Zone Controlled by Primary Daylighting Control
   ,                                       !- Secondary Daylighting Control Name
@@ -808,39 +530,6 @@
   No;                                     !- Use Ideal Air Loads
 
 OS:Node,
-<<<<<<< HEAD
-  {177348da-b8a8-4796-a10e-389e462b6e09}, !- Handle
-  Node 2,                                 !- Name
-  {ed7cec22-a8a4-4619-869a-f3c868702757}, !- Inlet Port
-  ;                                       !- Outlet Port
-
-OS:Connection,
-  {ed7cec22-a8a4-4619-869a-f3c868702757}, !- Handle
-  {77155fe7-8c91-4cda-adc7-8ccd2bf2a043}, !- Name
-  {5de93dad-a66e-42a1-9ec6-ee15ddd64bf9}, !- Source Object
-  11,                                     !- Outlet Port
-  {177348da-b8a8-4796-a10e-389e462b6e09}, !- Target Object
-  2;                                      !- Inlet Port
-
-OS:PortList,
-  {c033cbe6-5f0f-4ef8-9c81-cd0ea323a378}, !- Handle
-  {08e7d5d4-19a9-4fd3-bfcc-87832931c75a}, !- Name
-  {5de93dad-a66e-42a1-9ec6-ee15ddd64bf9}; !- HVAC Component
-
-OS:PortList,
-  {40bcd692-5fe7-4fb6-9628-e4b9f04b03d4}, !- Handle
-  {13205b92-4083-42b6-a589-5b511e9448f3}, !- Name
-  {5de93dad-a66e-42a1-9ec6-ee15ddd64bf9}; !- HVAC Component
-
-OS:PortList,
-  {64417de8-c4de-4518-a61e-eb1aa953dce5}, !- Handle
-  {b2b2c094-e6ac-40ac-a50d-39d9c6188309}, !- Name
-  {5de93dad-a66e-42a1-9ec6-ee15ddd64bf9}; !- HVAC Component
-
-OS:Sizing:Zone,
-  {45551edd-e6c3-44bc-aefa-451692f0a931}, !- Handle
-  {5de93dad-a66e-42a1-9ec6-ee15ddd64bf9}, !- Zone or ZoneList Name
-=======
   {42e92677-b3f5-4510-8025-7b6ade51eb54}, !- Handle
   Node 2,                                 !- Name
   {355cd350-9577-4a72-9fde-585066c048d5}, !- Inlet Port
@@ -872,7 +561,6 @@
 OS:Sizing:Zone,
   {0ad08535-a21a-469c-932c-e37c8f2bc8bb}, !- Handle
   {fb22800f-7304-4c4d-b35c-2a9bd6eb32ce}, !- Zone or ZoneList Name
->>>>>>> 49f5e9b9
   SupplyAirTemperature,                   !- Zone Cooling Design Supply Air Temperature Input Method
   14,                                     !- Zone Cooling Design Supply Air Temperature {C}
   11.11,                                  !- Zone Cooling Design Supply Air Temperature Difference {deltaC}
@@ -901,21 +589,12 @@
   autosize;                               !- Dedicated Outdoor Air High Setpoint Temperature for Design {C}
 
 OS:ZoneHVAC:EquipmentList,
-<<<<<<< HEAD
-  {fc252b34-2851-4036-a310-94e8805a9897}, !- Handle
-  Zone HVAC Equipment List 2,             !- Name
-  {5de93dad-a66e-42a1-9ec6-ee15ddd64bf9}; !- Thermal Zone
-
-OS:SpaceType,
-  {18ae5882-5199-4173-aca0-21626111a8d5}, !- Handle
-=======
   {cf666c80-9a35-4781-958d-1bfe7cb66e5a}, !- Handle
   Zone HVAC Equipment List 2,             !- Name
   {fb22800f-7304-4c4d-b35c-2a9bd6eb32ce}; !- Thermal Zone
 
 OS:SpaceType,
   {2ce24ac7-4340-40bf-9026-9ed87a5662f5}, !- Handle
->>>>>>> 49f5e9b9
   Space Type 2,                           !- Name
   ,                                       !- Default Construction Set Name
   ,                                       !- Default Schedule Set Name
@@ -926,49 +605,14 @@
   unfinished attic;                       !- Standards Space Type
 
 OS:BuildingUnit,
-<<<<<<< HEAD
-  {17e059b1-5ec1-4fba-a523-be5c38c6490f}, !- Handle
-=======
   {a5770ca0-8fac-4aaa-871c-4fc30be159f3}, !- Handle
->>>>>>> 49f5e9b9
   unit 1,                                 !- Name
   ,                                       !- Rendering Color
   Residential;                            !- Building Unit Type
 
-<<<<<<< HEAD
-OS:Building,
-  {2b5f6f0d-2200-459b-b389-8ec5600fc7da}, !- Handle
-  Building 1,                             !- Name
-  ,                                       !- Building Sector Type
-  0,                                      !- North Axis {deg}
-  ,                                       !- Nominal Floor to Floor Height {m}
-  ,                                       !- Space Type Name
-  ,                                       !- Default Construction Set Name
-  ,                                       !- Default Schedule Set Name
-  2,                                      !- Standards Number of Stories
-  2,                                      !- Standards Number of Above Ground Stories
-  ,                                       !- Standards Template
-  singlefamilydetached,                   !- Standards Building Type
-  1;                                      !- Standards Number of Living Units
-
-OS:AdditionalProperties,
-  {f495ae34-2b02-42f0-ac30-16173845e9a1}, !- Handle
-  {2b5f6f0d-2200-459b-b389-8ec5600fc7da}, !- Object Name
-  Total Units Represented,                !- Feature Name 1
-  Integer,                                !- Feature Data Type 1
-  1,                                      !- Feature Value 1
-  Total Units Modeled,                    !- Feature Name 2
-  Integer,                                !- Feature Data Type 2
-  1;                                      !- Feature Value 2
-
-OS:AdditionalProperties,
-  {620985b3-773c-425f-aa4a-fe56156f274d}, !- Handle
-  {17e059b1-5ec1-4fba-a523-be5c38c6490f}, !- Object Name
-=======
 OS:AdditionalProperties,
   {e656599c-9031-4a03-a4ef-16f694520a6c}, !- Handle
   {a5770ca0-8fac-4aaa-871c-4fc30be159f3}, !- Object Name
->>>>>>> 49f5e9b9
   NumberOfBedrooms,                       !- Feature Name 1
   Integer,                                !- Feature Data Type 1
   3,                                      !- Feature Value 1
@@ -985,11 +629,7 @@
   8760.csv;                               !- File Name
 
 OS:Schedule:Day,
-<<<<<<< HEAD
-  {7cc865c3-7e4b-4b23-ac05-72247979df7f}, !- Handle
-=======
   {7ebf5936-a811-4a4e-850a-3a8f5c1fd058}, !- Handle
->>>>>>> 49f5e9b9
   Schedule Day 1,                         !- Name
   ,                                       !- Schedule Type Limits Name
   ,                                       !- Interpolate to Timestep
@@ -998,11 +638,7 @@
   0;                                      !- Value Until Time 1
 
 OS:Schedule:Day,
-<<<<<<< HEAD
-  {c1e5cd07-b96e-42a6-bd03-880266a76c97}, !- Handle
-=======
   {86fb80da-37fb-4a56-a61d-2db90343be3e}, !- Handle
->>>>>>> 49f5e9b9
   Schedule Day 2,                         !- Name
   ,                                       !- Schedule Type Limits Name
   ,                                       !- Interpolate to Timestep
