--- conflicted
+++ resolved
@@ -1,38 +1,22 @@
 !- NOTE: Auto-generated from /test/osw_files/SFD_2000sqft_2story_SL_UA.osw
 
 OS:Version,
-<<<<<<< HEAD
-  {d00ba538-b700-40de-952e-d897e69ecf09}, !- Handle
+  {46cee76f-bd6e-4327-a28d-5560f00891f4}, !- Handle
   3.2.1;                                  !- Version Identifier
 
 OS:SimulationControl,
-  {9f62556d-69a1-47a1-9dd0-ff7b57ba74ef}, !- Handle
-=======
-  {4a1efe15-c2db-4b7e-ab69-dc577016e0a0}, !- Handle
-  3.2.1;                                  !- Version Identifier
-
-OS:SimulationControl,
-  {c05d7bdc-17aa-48e4-b361-19151c8c475d}, !- Handle
->>>>>>> a49bb51b
+  {3dc4fae7-4cc8-4fdf-a63c-c8c2bbf54797}, !- Handle
   ,                                       !- Do Zone Sizing Calculation
   ,                                       !- Do System Sizing Calculation
   ,                                       !- Do Plant Sizing Calculation
   No;                                     !- Run Simulation for Sizing Periods
 
 OS:Timestep,
-<<<<<<< HEAD
-  {49169098-fea9-498e-a44a-2839f63deb38}, !- Handle
+  {e93e867a-4db3-41db-85a1-d18ca0a3326c}, !- Handle
   6;                                      !- Number of Timesteps per Hour
 
 OS:ShadowCalculation,
-  {10bb70cc-ac3d-4dcc-85c5-f7fbc746e406}, !- Handle
-=======
-  {b3cd4c1d-c3fd-43f5-85e3-3f710edaea08}, !- Handle
-  6;                                      !- Number of Timesteps per Hour
-
-OS:ShadowCalculation,
-  {df53007c-7e3d-4674-8aae-fc6061782594}, !- Handle
->>>>>>> a49bb51b
+  {c179afb6-02d6-4719-86ae-43d9efbfb138}, !- Handle
   PolygonClipping,                        !- Shading Calculation Method
   ,                                       !- Shading Calculation Update Frequency Method
   20,                                     !- Shading Calculation Update Frequency
@@ -45,37 +29,21 @@
   No;                                     !- Disable Self-Shading From Shading Zone Groups to Other Zones
 
 OS:SurfaceConvectionAlgorithm:Outside,
-<<<<<<< HEAD
-  {fe8d3fd7-f1ac-489d-aee6-a78da26ca6b4}, !- Handle
+  {f3989c52-b2f3-4be0-a40a-2e3990e0018e}, !- Handle
   DOE-2;                                  !- Algorithm
 
 OS:SurfaceConvectionAlgorithm:Inside,
-  {493996b2-34df-4c29-9cf2-0575fd9eeeca}, !- Handle
+  {618ca76a-506d-4269-9e60-ab56e21ee90f}, !- Handle
   TARP;                                   !- Algorithm
 
 OS:ZoneCapacitanceMultiplier:ResearchSpecial,
-  {bb9de3e9-ba7c-4519-a9bd-584dad212089}, !- Handle
-=======
-  {b207f4f7-3736-4b04-9fc2-e50151825338}, !- Handle
-  DOE-2;                                  !- Algorithm
-
-OS:SurfaceConvectionAlgorithm:Inside,
-  {4923e89a-8bfb-4ae6-acbc-b265c87a828e}, !- Handle
-  TARP;                                   !- Algorithm
-
-OS:ZoneCapacitanceMultiplier:ResearchSpecial,
-  {527275cd-d174-4a38-8b76-6d0bcf0281b2}, !- Handle
->>>>>>> a49bb51b
+  {f967b70d-64fe-43fe-86ad-17543f5f2801}, !- Handle
   ,                                       !- Temperature Capacity Multiplier
   15,                                     !- Humidity Capacity Multiplier
   ;                                       !- Carbon Dioxide Capacity Multiplier
 
 OS:RunPeriod,
-<<<<<<< HEAD
-  {256261f5-161d-4460-919b-68521d469db5}, !- Handle
-=======
-  {36883913-1ad0-49c2-8789-fad1a4459dd9}, !- Handle
->>>>>>> a49bb51b
+  {552c262a-1127-4cb0-9372-6c55c8da08f9}, !- Handle
   Run Period 1,                           !- Name
   1,                                      !- Begin Month
   1,                                      !- Begin Day of Month
@@ -89,21 +57,13 @@
   ;                                       !- Number of Times Runperiod to be Repeated
 
 OS:YearDescription,
-<<<<<<< HEAD
-  {1e18109e-e53c-4ccd-a12d-7f97c3cd7716}, !- Handle
-=======
-  {5438897e-ce99-4655-8451-db0b087efddd}, !- Handle
->>>>>>> a49bb51b
+  {46707e2c-9152-4c07-9507-e8e225194774}, !- Handle
   2007,                                   !- Calendar Year
   ,                                       !- Day of Week for Start Day
   ;                                       !- Is Leap Year
 
 OS:Building,
-<<<<<<< HEAD
-  {0c8684c5-4be2-4b7a-8b48-aa0bf7cbecfa}, !- Handle
-=======
-  {a9b6733d-7b7c-4961-a30d-935dbe517b8b}, !- Handle
->>>>>>> a49bb51b
+  {88018c38-d269-4fe0-909f-6ab1703fabc9}, !- Handle
   Building 1,                             !- Name
   ,                                       !- Building Sector Type
   0,                                      !- North Axis {deg}
@@ -118,23 +78,14 @@
   1;                                      !- Standards Number of Living Units
 
 OS:AdditionalProperties,
-<<<<<<< HEAD
-  {69460c47-b38d-4534-8113-f0dc7923e41b}, !- Handle
-  {0c8684c5-4be2-4b7a-8b48-aa0bf7cbecfa}, !- Object Name
-=======
-  {4bf6b1a2-1c5a-4ac4-a5ff-a6ee6fd913d0}, !- Handle
-  {a9b6733d-7b7c-4961-a30d-935dbe517b8b}, !- Object Name
->>>>>>> a49bb51b
+  {69072c9e-4a73-49ec-ad9b-801cb4aa74ee}, !- Handle
+  {88018c38-d269-4fe0-909f-6ab1703fabc9}, !- Object Name
   Total Units Modeled,                    !- Feature Name 1
   Integer,                                !- Feature Data Type 1
   1;                                      !- Feature Value 1
 
 OS:ThermalZone,
-<<<<<<< HEAD
-  {b9355ec7-4485-4cf4-84be-11998b3a8eda}, !- Handle
-=======
-  {1804e9a6-d401-40c3-8d09-00a8f3a1ee76}, !- Handle
->>>>>>> a49bb51b
+  {71b2b436-6cdc-4d8a-94e8-240c9f02a133}, !- Handle
   living zone,                            !- Name
   ,                                       !- Multiplier
   ,                                       !- Ceiling Height {m}
@@ -143,17 +94,10 @@
   ,                                       !- Zone Inside Convection Algorithm
   ,                                       !- Zone Outside Convection Algorithm
   ,                                       !- Zone Conditioning Equipment List Name
-<<<<<<< HEAD
-  {c6d94b1e-449b-4239-8f82-9e0d722acac3}, !- Zone Air Inlet Port List
-  {03189c44-3d41-4eea-8219-798239641932}, !- Zone Air Exhaust Port List
-  {e72cb404-8697-444b-b2dd-5816551c5f8b}, !- Zone Air Node Name
-  {d4f22adb-67ed-45c1-bdcc-80b82e9bf62c}, !- Zone Return Air Port List
-=======
-  {d6fff8d6-258f-4db4-aa9f-82d963a65b11}, !- Zone Air Inlet Port List
-  {a618f1e6-bbb4-48f2-9d8a-bfd86ad032aa}, !- Zone Air Exhaust Port List
-  {74f62694-f86f-48d1-a58a-b2a73d750c19}, !- Zone Air Node Name
-  {0e291542-b957-4590-850f-b8547d4238aa}, !- Zone Return Air Port List
->>>>>>> a49bb51b
+  {70ebe4ca-44f3-4854-b671-352f9d5612cf}, !- Zone Air Inlet Port List
+  {a8cf4f53-78f1-4295-b6bd-fd46b15f9bc1}, !- Zone Air Exhaust Port List
+  {da1715d4-fffc-4e49-9eaa-41a7e203ab32}, !- Zone Air Node Name
+  {909a4abf-6b05-4f63-b052-ac23c3c5467a}, !- Zone Return Air Port List
   ,                                       !- Primary Daylighting Control Name
   ,                                       !- Fraction of Zone Controlled by Primary Daylighting Control
   ,                                       !- Secondary Daylighting Control Name
@@ -164,63 +108,33 @@
   No;                                     !- Use Ideal Air Loads
 
 OS:Node,
-<<<<<<< HEAD
-  {e5ce99c4-e393-4510-a1c1-0061b63f24f8}, !- Handle
+  {69da75dd-9b5a-49cb-98b1-6e32e57e23fc}, !- Handle
   Node 1,                                 !- Name
-  {e72cb404-8697-444b-b2dd-5816551c5f8b}, !- Inlet Port
+  {da1715d4-fffc-4e49-9eaa-41a7e203ab32}, !- Inlet Port
   ;                                       !- Outlet Port
 
 OS:Connection,
-  {e72cb404-8697-444b-b2dd-5816551c5f8b}, !- Handle
-  {b9355ec7-4485-4cf4-84be-11998b3a8eda}, !- Source Object
+  {da1715d4-fffc-4e49-9eaa-41a7e203ab32}, !- Handle
+  {71b2b436-6cdc-4d8a-94e8-240c9f02a133}, !- Source Object
   11,                                     !- Outlet Port
-  {e5ce99c4-e393-4510-a1c1-0061b63f24f8}, !- Target Object
+  {69da75dd-9b5a-49cb-98b1-6e32e57e23fc}, !- Target Object
   2;                                      !- Inlet Port
 
 OS:PortList,
-  {c6d94b1e-449b-4239-8f82-9e0d722acac3}, !- Handle
-  {b9355ec7-4485-4cf4-84be-11998b3a8eda}; !- HVAC Component
+  {70ebe4ca-44f3-4854-b671-352f9d5612cf}, !- Handle
+  {71b2b436-6cdc-4d8a-94e8-240c9f02a133}; !- HVAC Component
 
 OS:PortList,
-  {03189c44-3d41-4eea-8219-798239641932}, !- Handle
-  {b9355ec7-4485-4cf4-84be-11998b3a8eda}; !- HVAC Component
+  {a8cf4f53-78f1-4295-b6bd-fd46b15f9bc1}, !- Handle
+  {71b2b436-6cdc-4d8a-94e8-240c9f02a133}; !- HVAC Component
 
 OS:PortList,
-  {d4f22adb-67ed-45c1-bdcc-80b82e9bf62c}, !- Handle
-  {b9355ec7-4485-4cf4-84be-11998b3a8eda}; !- HVAC Component
+  {909a4abf-6b05-4f63-b052-ac23c3c5467a}, !- Handle
+  {71b2b436-6cdc-4d8a-94e8-240c9f02a133}; !- HVAC Component
 
 OS:Sizing:Zone,
-  {0884d56e-370c-4cd3-af8d-bca9072f0485}, !- Handle
-  {b9355ec7-4485-4cf4-84be-11998b3a8eda}, !- Zone or ZoneList Name
-=======
-  {df9e61b6-35d6-4ed7-b8b3-fd9366b394f3}, !- Handle
-  Node 1,                                 !- Name
-  {74f62694-f86f-48d1-a58a-b2a73d750c19}, !- Inlet Port
-  ;                                       !- Outlet Port
-
-OS:Connection,
-  {74f62694-f86f-48d1-a58a-b2a73d750c19}, !- Handle
-  {1804e9a6-d401-40c3-8d09-00a8f3a1ee76}, !- Source Object
-  11,                                     !- Outlet Port
-  {df9e61b6-35d6-4ed7-b8b3-fd9366b394f3}, !- Target Object
-  2;                                      !- Inlet Port
-
-OS:PortList,
-  {d6fff8d6-258f-4db4-aa9f-82d963a65b11}, !- Handle
-  {1804e9a6-d401-40c3-8d09-00a8f3a1ee76}; !- HVAC Component
-
-OS:PortList,
-  {a618f1e6-bbb4-48f2-9d8a-bfd86ad032aa}, !- Handle
-  {1804e9a6-d401-40c3-8d09-00a8f3a1ee76}; !- HVAC Component
-
-OS:PortList,
-  {0e291542-b957-4590-850f-b8547d4238aa}, !- Handle
-  {1804e9a6-d401-40c3-8d09-00a8f3a1ee76}; !- HVAC Component
-
-OS:Sizing:Zone,
-  {4cf7c28e-8a40-4d15-8061-4656b965d37f}, !- Handle
-  {1804e9a6-d401-40c3-8d09-00a8f3a1ee76}, !- Zone or ZoneList Name
->>>>>>> a49bb51b
+  {dd7441ff-fccd-4195-bf50-b28d7235bc87}, !- Handle
+  {71b2b436-6cdc-4d8a-94e8-240c9f02a133}, !- Zone or ZoneList Name
   SupplyAirTemperature,                   !- Zone Cooling Design Supply Air Temperature Input Method
   14,                                     !- Zone Cooling Design Supply Air Temperature {C}
   11.11,                                  !- Zone Cooling Design Supply Air Temperature Difference {deltaC}
@@ -247,25 +161,14 @@
   autosize;                               !- Dedicated Outdoor Air High Setpoint Temperature for Design {C}
 
 OS:ZoneHVAC:EquipmentList,
-<<<<<<< HEAD
-  {a83042d8-6ce4-4053-bb42-890e709c3166}, !- Handle
+  {8fd6c751-bc89-4423-8842-05d016969621}, !- Handle
   Zone HVAC Equipment List 1,             !- Name
-  {b9355ec7-4485-4cf4-84be-11998b3a8eda}; !- Thermal Zone
+  {71b2b436-6cdc-4d8a-94e8-240c9f02a133}; !- Thermal Zone
 
 OS:Space,
-  {de4a11f9-3b71-467f-92f0-b93f7871d58a}, !- Handle
+  {e7ad7b50-fc72-48b9-91fa-3871646febae}, !- Handle
   living space,                           !- Name
-  {91fe407f-c03c-46da-94b7-1061b07b1c3a}, !- Space Type Name
-=======
-  {a3324537-79cf-421f-a0ea-27c092726e4f}, !- Handle
-  Zone HVAC Equipment List 1,             !- Name
-  {1804e9a6-d401-40c3-8d09-00a8f3a1ee76}; !- Thermal Zone
-
-OS:Space,
-  {38c91e8f-c8ea-4569-99bf-dd49216ecc9a}, !- Handle
-  living space,                           !- Name
-  {c161616f-a498-4174-bf0a-2178b4ca80e3}, !- Space Type Name
->>>>>>> a49bb51b
+  {98a600b8-e92d-4e6b-993e-ac3136316e22}, !- Space Type Name
   ,                                       !- Default Construction Set Name
   ,                                       !- Default Schedule Set Name
   -0,                                     !- Direction of Relative North {deg}
@@ -273,31 +176,17 @@
   0,                                      !- Y Origin {m}
   0,                                      !- Z Origin {m}
   ,                                       !- Building Story Name
-<<<<<<< HEAD
-  {b9355ec7-4485-4cf4-84be-11998b3a8eda}, !- Thermal Zone Name
+  {71b2b436-6cdc-4d8a-94e8-240c9f02a133}, !- Thermal Zone Name
   ,                                       !- Part of Total Floor Area
   ,                                       !- Design Specification Outdoor Air Object Name
-  {b7b8af7c-9119-4914-b491-264d69466c77}; !- Building Unit Name
-
-OS:Surface,
-  {0ddc2381-8734-45da-b1ca-9f940c6cece7}, !- Handle
+  {4ceef33e-5ef4-421d-911f-81405d07d3dc}; !- Building Unit Name
+
+OS:Surface,
+  {309d97a0-c1ed-4bed-927f-0ce164dbdae3}, !- Handle
   Surface 1,                              !- Name
   Floor,                                  !- Surface Type
   ,                                       !- Construction Name
-  {de4a11f9-3b71-467f-92f0-b93f7871d58a}, !- Space Name
-=======
-  {1804e9a6-d401-40c3-8d09-00a8f3a1ee76}, !- Thermal Zone Name
-  ,                                       !- Part of Total Floor Area
-  ,                                       !- Design Specification Outdoor Air Object Name
-  {3b7d6be3-cd5c-4a31-8b8f-48ea3587ac41}; !- Building Unit Name
-
-OS:Surface,
-  {7de5e469-eeb6-49f9-984b-8132171d70f3}, !- Handle
-  Surface 1,                              !- Name
-  Floor,                                  !- Surface Type
-  ,                                       !- Construction Name
-  {38c91e8f-c8ea-4569-99bf-dd49216ecc9a}, !- Space Name
->>>>>>> a49bb51b
+  {e7ad7b50-fc72-48b9-91fa-3871646febae}, !- Space Name
   Foundation,                             !- Outside Boundary Condition
   ,                                       !- Outside Boundary Condition Object
   NoSun,                                  !- Sun Exposure
@@ -310,19 +199,11 @@
   13.6310703908387, 0, 0;                 !- X,Y,Z Vertex 4 {m}
 
 OS:Surface,
-<<<<<<< HEAD
-  {1edc68b4-ea00-45a4-bd86-ce724e101209}, !- Handle
+  {b6b90f89-b9b4-4088-9145-53c3a8b2cb12}, !- Handle
   Surface 2,                              !- Name
   Wall,                                   !- Surface Type
   ,                                       !- Construction Name
-  {de4a11f9-3b71-467f-92f0-b93f7871d58a}, !- Space Name
-=======
-  {82e025e0-471d-452a-9ee6-9641c4218396}, !- Handle
-  Surface 2,                              !- Name
-  Wall,                                   !- Surface Type
-  ,                                       !- Construction Name
-  {38c91e8f-c8ea-4569-99bf-dd49216ecc9a}, !- Space Name
->>>>>>> a49bb51b
+  {e7ad7b50-fc72-48b9-91fa-3871646febae}, !- Space Name
   Outdoors,                               !- Outside Boundary Condition
   ,                                       !- Outside Boundary Condition Object
   SunExposed,                             !- Sun Exposure
@@ -335,19 +216,11 @@
   0, 0, 2.4384;                           !- X,Y,Z Vertex 4 {m}
 
 OS:Surface,
-<<<<<<< HEAD
-  {550ba3d1-6a5c-4f19-96be-52f12a743f03}, !- Handle
+  {62c4e9c9-cc31-49ce-9cbf-5e2d66b9c556}, !- Handle
   Surface 3,                              !- Name
   Wall,                                   !- Surface Type
   ,                                       !- Construction Name
-  {de4a11f9-3b71-467f-92f0-b93f7871d58a}, !- Space Name
-=======
-  {dfe9969e-a365-4602-9b71-aadacd09af86}, !- Handle
-  Surface 3,                              !- Name
-  Wall,                                   !- Surface Type
-  ,                                       !- Construction Name
-  {38c91e8f-c8ea-4569-99bf-dd49216ecc9a}, !- Space Name
->>>>>>> a49bb51b
+  {e7ad7b50-fc72-48b9-91fa-3871646febae}, !- Space Name
   Outdoors,                               !- Outside Boundary Condition
   ,                                       !- Outside Boundary Condition Object
   SunExposed,                             !- Sun Exposure
@@ -360,19 +233,11 @@
   0, 6.81553519541936, 2.4384;            !- X,Y,Z Vertex 4 {m}
 
 OS:Surface,
-<<<<<<< HEAD
-  {16801c5a-61ca-4925-a920-21e55e376e31}, !- Handle
+  {2d5aa9da-7e55-4ee4-abe5-eec6c8788c5d}, !- Handle
   Surface 4,                              !- Name
   Wall,                                   !- Surface Type
   ,                                       !- Construction Name
-  {de4a11f9-3b71-467f-92f0-b93f7871d58a}, !- Space Name
-=======
-  {f77124e2-18db-40f5-81cf-5eb337fd22e1}, !- Handle
-  Surface 4,                              !- Name
-  Wall,                                   !- Surface Type
-  ,                                       !- Construction Name
-  {38c91e8f-c8ea-4569-99bf-dd49216ecc9a}, !- Space Name
->>>>>>> a49bb51b
+  {e7ad7b50-fc72-48b9-91fa-3871646febae}, !- Space Name
   Outdoors,                               !- Outside Boundary Condition
   ,                                       !- Outside Boundary Condition Object
   SunExposed,                             !- Sun Exposure
@@ -385,19 +250,11 @@
   13.6310703908387, 6.81553519541936, 2.4384; !- X,Y,Z Vertex 4 {m}
 
 OS:Surface,
-<<<<<<< HEAD
-  {d55e4768-79c8-4781-9e0e-29576d6b566b}, !- Handle
+  {461ecbec-8d01-451d-af06-f6abd994067b}, !- Handle
   Surface 5,                              !- Name
   Wall,                                   !- Surface Type
   ,                                       !- Construction Name
-  {de4a11f9-3b71-467f-92f0-b93f7871d58a}, !- Space Name
-=======
-  {92d5ca66-b055-4aa5-be91-4516064f28e0}, !- Handle
-  Surface 5,                              !- Name
-  Wall,                                   !- Surface Type
-  ,                                       !- Construction Name
-  {38c91e8f-c8ea-4569-99bf-dd49216ecc9a}, !- Space Name
->>>>>>> a49bb51b
+  {e7ad7b50-fc72-48b9-91fa-3871646febae}, !- Space Name
   Outdoors,                               !- Outside Boundary Condition
   ,                                       !- Outside Boundary Condition Object
   SunExposed,                             !- Sun Exposure
@@ -410,23 +267,13 @@
   13.6310703908387, 0, 2.4384;            !- X,Y,Z Vertex 4 {m}
 
 OS:Surface,
-<<<<<<< HEAD
-  {ba0928b8-eb89-4b33-ba4b-92ba6460b9bb}, !- Handle
+  {260e89d3-7ffb-467b-bbc5-73f042395f4b}, !- Handle
   Surface 6,                              !- Name
   RoofCeiling,                            !- Surface Type
   ,                                       !- Construction Name
-  {de4a11f9-3b71-467f-92f0-b93f7871d58a}, !- Space Name
+  {e7ad7b50-fc72-48b9-91fa-3871646febae}, !- Space Name
   Surface,                                !- Outside Boundary Condition
-  {0c757238-a635-458c-884a-5bff72f50670}, !- Outside Boundary Condition Object
-=======
-  {bfe3203e-016d-44ec-b320-1a6705679b21}, !- Handle
-  Surface 6,                              !- Name
-  RoofCeiling,                            !- Surface Type
-  ,                                       !- Construction Name
-  {38c91e8f-c8ea-4569-99bf-dd49216ecc9a}, !- Space Name
-  Surface,                                !- Outside Boundary Condition
-  {1d1c3dc0-b5d7-4967-a01a-7c66f383f074}, !- Outside Boundary Condition Object
->>>>>>> a49bb51b
+  {c2293c03-24da-4ab3-8fe9-e2f80116881a}, !- Outside Boundary Condition Object
   NoSun,                                  !- Sun Exposure
   NoWind,                                 !- Wind Exposure
   ,                                       !- View Factor to Ground
@@ -437,11 +284,7 @@
   0, 0, 2.4384;                           !- X,Y,Z Vertex 4 {m}
 
 OS:SpaceType,
-<<<<<<< HEAD
-  {91fe407f-c03c-46da-94b7-1061b07b1c3a}, !- Handle
-=======
-  {c161616f-a498-4174-bf0a-2178b4ca80e3}, !- Handle
->>>>>>> a49bb51b
+  {98a600b8-e92d-4e6b-993e-ac3136316e22}, !- Handle
   Space Type 1,                           !- Name
   ,                                       !- Default Construction Set Name
   ,                                       !- Default Schedule Set Name
@@ -452,15 +295,9 @@
   living;                                 !- Standards Space Type
 
 OS:Space,
-<<<<<<< HEAD
-  {ee917ff6-c03d-4eb1-ac93-e7ad502fd60c}, !- Handle
+  {2522ebc7-9249-4e4f-8e5c-f945e97f37bd}, !- Handle
   living space|story 2,                   !- Name
-  {91fe407f-c03c-46da-94b7-1061b07b1c3a}, !- Space Type Name
-=======
-  {0d9a05c8-c80a-4f9c-a070-e370799aa241}, !- Handle
-  living space|story 2,                   !- Name
-  {c161616f-a498-4174-bf0a-2178b4ca80e3}, !- Space Type Name
->>>>>>> a49bb51b
+  {98a600b8-e92d-4e6b-993e-ac3136316e22}, !- Space Type Name
   ,                                       !- Default Construction Set Name
   ,                                       !- Default Schedule Set Name
   -0,                                     !- Direction of Relative North {deg}
@@ -468,35 +305,19 @@
   0,                                      !- Y Origin {m}
   2.4384,                                 !- Z Origin {m}
   ,                                       !- Building Story Name
-<<<<<<< HEAD
-  {b9355ec7-4485-4cf4-84be-11998b3a8eda}, !- Thermal Zone Name
+  {71b2b436-6cdc-4d8a-94e8-240c9f02a133}, !- Thermal Zone Name
   ,                                       !- Part of Total Floor Area
   ,                                       !- Design Specification Outdoor Air Object Name
-  {b7b8af7c-9119-4914-b491-264d69466c77}; !- Building Unit Name
-
-OS:Surface,
-  {0c757238-a635-458c-884a-5bff72f50670}, !- Handle
+  {4ceef33e-5ef4-421d-911f-81405d07d3dc}; !- Building Unit Name
+
+OS:Surface,
+  {c2293c03-24da-4ab3-8fe9-e2f80116881a}, !- Handle
   Surface 7,                              !- Name
   Floor,                                  !- Surface Type
   ,                                       !- Construction Name
-  {ee917ff6-c03d-4eb1-ac93-e7ad502fd60c}, !- Space Name
+  {2522ebc7-9249-4e4f-8e5c-f945e97f37bd}, !- Space Name
   Surface,                                !- Outside Boundary Condition
-  {ba0928b8-eb89-4b33-ba4b-92ba6460b9bb}, !- Outside Boundary Condition Object
-=======
-  {1804e9a6-d401-40c3-8d09-00a8f3a1ee76}, !- Thermal Zone Name
-  ,                                       !- Part of Total Floor Area
-  ,                                       !- Design Specification Outdoor Air Object Name
-  {3b7d6be3-cd5c-4a31-8b8f-48ea3587ac41}; !- Building Unit Name
-
-OS:Surface,
-  {1d1c3dc0-b5d7-4967-a01a-7c66f383f074}, !- Handle
-  Surface 7,                              !- Name
-  Floor,                                  !- Surface Type
-  ,                                       !- Construction Name
-  {0d9a05c8-c80a-4f9c-a070-e370799aa241}, !- Space Name
-  Surface,                                !- Outside Boundary Condition
-  {bfe3203e-016d-44ec-b320-1a6705679b21}, !- Outside Boundary Condition Object
->>>>>>> a49bb51b
+  {260e89d3-7ffb-467b-bbc5-73f042395f4b}, !- Outside Boundary Condition Object
   NoSun,                                  !- Sun Exposure
   NoWind,                                 !- Wind Exposure
   ,                                       !- View Factor to Ground
@@ -507,19 +328,11 @@
   13.6310703908387, 0, 0;                 !- X,Y,Z Vertex 4 {m}
 
 OS:Surface,
-<<<<<<< HEAD
-  {f283b48a-990a-4245-adce-80d56152c370}, !- Handle
+  {e0d9090f-a577-4d19-97d3-51d71c29701e}, !- Handle
   Surface 8,                              !- Name
   Wall,                                   !- Surface Type
   ,                                       !- Construction Name
-  {ee917ff6-c03d-4eb1-ac93-e7ad502fd60c}, !- Space Name
-=======
-  {83824619-d4dd-49f8-b54d-c7ff1ca91467}, !- Handle
-  Surface 8,                              !- Name
-  Wall,                                   !- Surface Type
-  ,                                       !- Construction Name
-  {0d9a05c8-c80a-4f9c-a070-e370799aa241}, !- Space Name
->>>>>>> a49bb51b
+  {2522ebc7-9249-4e4f-8e5c-f945e97f37bd}, !- Space Name
   Outdoors,                               !- Outside Boundary Condition
   ,                                       !- Outside Boundary Condition Object
   SunExposed,                             !- Sun Exposure
@@ -532,19 +345,11 @@
   0, 0, 2.4384;                           !- X,Y,Z Vertex 4 {m}
 
 OS:Surface,
-<<<<<<< HEAD
-  {ae8e8d62-a0c2-4f78-b43b-b354027b16e9}, !- Handle
+  {4ea1bfaa-dc4f-4134-80eb-68d5bd9efc7f}, !- Handle
   Surface 9,                              !- Name
   Wall,                                   !- Surface Type
   ,                                       !- Construction Name
-  {ee917ff6-c03d-4eb1-ac93-e7ad502fd60c}, !- Space Name
-=======
-  {a3d8aeba-a1f8-4643-af37-e5a610a63c7a}, !- Handle
-  Surface 9,                              !- Name
-  Wall,                                   !- Surface Type
-  ,                                       !- Construction Name
-  {0d9a05c8-c80a-4f9c-a070-e370799aa241}, !- Space Name
->>>>>>> a49bb51b
+  {2522ebc7-9249-4e4f-8e5c-f945e97f37bd}, !- Space Name
   Outdoors,                               !- Outside Boundary Condition
   ,                                       !- Outside Boundary Condition Object
   SunExposed,                             !- Sun Exposure
@@ -557,19 +362,11 @@
   0, 6.81553519541936, 2.4384;            !- X,Y,Z Vertex 4 {m}
 
 OS:Surface,
-<<<<<<< HEAD
-  {33ede51d-6af9-4d0c-aa74-9b7ac04411bf}, !- Handle
+  {29a4f116-916b-4d76-826a-199655e6fe8f}, !- Handle
   Surface 10,                             !- Name
   Wall,                                   !- Surface Type
   ,                                       !- Construction Name
-  {ee917ff6-c03d-4eb1-ac93-e7ad502fd60c}, !- Space Name
-=======
-  {10bcc9ae-9b16-4867-a396-71b4f5e74e72}, !- Handle
-  Surface 10,                             !- Name
-  Wall,                                   !- Surface Type
-  ,                                       !- Construction Name
-  {0d9a05c8-c80a-4f9c-a070-e370799aa241}, !- Space Name
->>>>>>> a49bb51b
+  {2522ebc7-9249-4e4f-8e5c-f945e97f37bd}, !- Space Name
   Outdoors,                               !- Outside Boundary Condition
   ,                                       !- Outside Boundary Condition Object
   SunExposed,                             !- Sun Exposure
@@ -582,19 +379,11 @@
   13.6310703908387, 6.81553519541936, 2.4384; !- X,Y,Z Vertex 4 {m}
 
 OS:Surface,
-<<<<<<< HEAD
-  {c4ce962e-c201-42e9-8665-a90c699ebc9a}, !- Handle
+  {1d717e3d-2a26-4e5e-9362-a4f65f65147b}, !- Handle
   Surface 11,                             !- Name
   Wall,                                   !- Surface Type
   ,                                       !- Construction Name
-  {ee917ff6-c03d-4eb1-ac93-e7ad502fd60c}, !- Space Name
-=======
-  {0cecd712-37c5-4fff-b452-30a19e2390ca}, !- Handle
-  Surface 11,                             !- Name
-  Wall,                                   !- Surface Type
-  ,                                       !- Construction Name
-  {0d9a05c8-c80a-4f9c-a070-e370799aa241}, !- Space Name
->>>>>>> a49bb51b
+  {2522ebc7-9249-4e4f-8e5c-f945e97f37bd}, !- Space Name
   Outdoors,                               !- Outside Boundary Condition
   ,                                       !- Outside Boundary Condition Object
   SunExposed,                             !- Sun Exposure
@@ -607,23 +396,13 @@
   13.6310703908387, 0, 2.4384;            !- X,Y,Z Vertex 4 {m}
 
 OS:Surface,
-<<<<<<< HEAD
-  {34a86578-9cb3-48f3-916f-87228f067dc1}, !- Handle
+  {200473ff-4baa-4167-9e1c-6df19245098c}, !- Handle
   Surface 12,                             !- Name
   RoofCeiling,                            !- Surface Type
   ,                                       !- Construction Name
-  {ee917ff6-c03d-4eb1-ac93-e7ad502fd60c}, !- Space Name
+  {2522ebc7-9249-4e4f-8e5c-f945e97f37bd}, !- Space Name
   Surface,                                !- Outside Boundary Condition
-  {2a705579-dc0d-4f8a-a4ff-7be116231a82}, !- Outside Boundary Condition Object
-=======
-  {19142eae-2138-4a7f-9819-9d2fd90972c3}, !- Handle
-  Surface 12,                             !- Name
-  RoofCeiling,                            !- Surface Type
-  ,                                       !- Construction Name
-  {0d9a05c8-c80a-4f9c-a070-e370799aa241}, !- Space Name
-  Surface,                                !- Outside Boundary Condition
-  {568b4644-155c-4fe1-a82c-cd86e756ba83}, !- Outside Boundary Condition Object
->>>>>>> a49bb51b
+  {9dfeea9c-e667-47ad-8a6d-33b8e841c888}, !- Outside Boundary Condition Object
   NoSun,                                  !- Sun Exposure
   NoWind,                                 !- Wind Exposure
   ,                                       !- View Factor to Ground
@@ -634,23 +413,13 @@
   0, 0, 2.4384;                           !- X,Y,Z Vertex 4 {m}
 
 OS:Surface,
-<<<<<<< HEAD
-  {2a705579-dc0d-4f8a-a4ff-7be116231a82}, !- Handle
+  {9dfeea9c-e667-47ad-8a6d-33b8e841c888}, !- Handle
   Surface 13,                             !- Name
   Floor,                                  !- Surface Type
   ,                                       !- Construction Name
-  {8be56307-62da-474e-9dc2-8e00d62a158c}, !- Space Name
+  {96e73cb0-2e39-48cf-bfcb-f781b3f4852c}, !- Space Name
   Surface,                                !- Outside Boundary Condition
-  {34a86578-9cb3-48f3-916f-87228f067dc1}, !- Outside Boundary Condition Object
-=======
-  {568b4644-155c-4fe1-a82c-cd86e756ba83}, !- Handle
-  Surface 13,                             !- Name
-  Floor,                                  !- Surface Type
-  ,                                       !- Construction Name
-  {a51bf128-deda-408b-b18a-afb349a28299}, !- Space Name
-  Surface,                                !- Outside Boundary Condition
-  {19142eae-2138-4a7f-9819-9d2fd90972c3}, !- Outside Boundary Condition Object
->>>>>>> a49bb51b
+  {200473ff-4baa-4167-9e1c-6df19245098c}, !- Outside Boundary Condition Object
   NoSun,                                  !- Sun Exposure
   NoWind,                                 !- Wind Exposure
   ,                                       !- View Factor to Ground
@@ -661,19 +430,11 @@
   0, 0, 0;                                !- X,Y,Z Vertex 4 {m}
 
 OS:Surface,
-<<<<<<< HEAD
-  {f5ac8e50-d4cd-467a-9cba-dbd036d9abc8}, !- Handle
+  {0bcd7c45-e4b8-4671-814f-f9ca0568c1e5}, !- Handle
   Surface 14,                             !- Name
   RoofCeiling,                            !- Surface Type
   ,                                       !- Construction Name
-  {8be56307-62da-474e-9dc2-8e00d62a158c}, !- Space Name
-=======
-  {a14f35cc-8775-4531-887d-55b594e8fbb0}, !- Handle
-  Surface 14,                             !- Name
-  RoofCeiling,                            !- Surface Type
-  ,                                       !- Construction Name
-  {a51bf128-deda-408b-b18a-afb349a28299}, !- Space Name
->>>>>>> a49bb51b
+  {96e73cb0-2e39-48cf-bfcb-f781b3f4852c}, !- Space Name
   Outdoors,                               !- Outside Boundary Condition
   ,                                       !- Outside Boundary Condition Object
   SunExposed,                             !- Sun Exposure
@@ -686,19 +447,11 @@
   13.6310703908387, 0, 0;                 !- X,Y,Z Vertex 4 {m}
 
 OS:Surface,
-<<<<<<< HEAD
-  {82a6813f-e283-4214-97d1-721d771008b3}, !- Handle
+  {e4c6bd88-03fa-4c60-a276-d8ebe3fd1801}, !- Handle
   Surface 15,                             !- Name
   RoofCeiling,                            !- Surface Type
   ,                                       !- Construction Name
-  {8be56307-62da-474e-9dc2-8e00d62a158c}, !- Space Name
-=======
-  {cd2c26af-121c-4c0e-aa53-00a5f74ecdb6}, !- Handle
-  Surface 15,                             !- Name
-  RoofCeiling,                            !- Surface Type
-  ,                                       !- Construction Name
-  {a51bf128-deda-408b-b18a-afb349a28299}, !- Space Name
->>>>>>> a49bb51b
+  {96e73cb0-2e39-48cf-bfcb-f781b3f4852c}, !- Space Name
   Outdoors,                               !- Outside Boundary Condition
   ,                                       !- Outside Boundary Condition Object
   SunExposed,                             !- Sun Exposure
@@ -711,19 +464,11 @@
   0, 6.81553519541936, 0;                 !- X,Y,Z Vertex 4 {m}
 
 OS:Surface,
-<<<<<<< HEAD
-  {beb949b6-9ee2-4638-89a1-ba53453c953d}, !- Handle
+  {6114157f-c9b8-434e-b000-c5857dc0ace6}, !- Handle
   Surface 16,                             !- Name
   Wall,                                   !- Surface Type
   ,                                       !- Construction Name
-  {8be56307-62da-474e-9dc2-8e00d62a158c}, !- Space Name
-=======
-  {0508a228-efcd-4175-a8ac-b0e59b303cd0}, !- Handle
-  Surface 16,                             !- Name
-  Wall,                                   !- Surface Type
-  ,                                       !- Construction Name
-  {a51bf128-deda-408b-b18a-afb349a28299}, !- Space Name
->>>>>>> a49bb51b
+  {96e73cb0-2e39-48cf-bfcb-f781b3f4852c}, !- Space Name
   Outdoors,                               !- Outside Boundary Condition
   ,                                       !- Outside Boundary Condition Object
   SunExposed,                             !- Sun Exposure
@@ -735,19 +480,11 @@
   0, 0, 0;                                !- X,Y,Z Vertex 3 {m}
 
 OS:Surface,
-<<<<<<< HEAD
-  {7e69375d-c67c-426a-933a-f3f7691bf600}, !- Handle
+  {cea108b8-2d4c-4538-b8a7-3d2fd5671449}, !- Handle
   Surface 17,                             !- Name
   Wall,                                   !- Surface Type
   ,                                       !- Construction Name
-  {8be56307-62da-474e-9dc2-8e00d62a158c}, !- Space Name
-=======
-  {b87b66d8-efbc-47eb-975a-113dc60b3817}, !- Handle
-  Surface 17,                             !- Name
-  Wall,                                   !- Surface Type
-  ,                                       !- Construction Name
-  {a51bf128-deda-408b-b18a-afb349a28299}, !- Space Name
->>>>>>> a49bb51b
+  {96e73cb0-2e39-48cf-bfcb-f781b3f4852c}, !- Space Name
   Outdoors,                               !- Outside Boundary Condition
   ,                                       !- Outside Boundary Condition Object
   SunExposed,                             !- Sun Exposure
@@ -759,15 +496,9 @@
   13.6310703908387, 6.81553519541936, 0;  !- X,Y,Z Vertex 3 {m}
 
 OS:Space,
-<<<<<<< HEAD
-  {8be56307-62da-474e-9dc2-8e00d62a158c}, !- Handle
+  {96e73cb0-2e39-48cf-bfcb-f781b3f4852c}, !- Handle
   unfinished attic space,                 !- Name
-  {adf01170-b201-4120-8ad5-4bae27848cd7}, !- Space Type Name
-=======
-  {a51bf128-deda-408b-b18a-afb349a28299}, !- Handle
-  unfinished attic space,                 !- Name
-  {18d1a09e-faa1-4692-a731-c4266baf2abb}, !- Space Type Name
->>>>>>> a49bb51b
+  {d085f8f8-1c22-41af-a786-c18de3c41ca0}, !- Space Type Name
   ,                                       !- Default Construction Set Name
   ,                                       !- Default Schedule Set Name
   -0,                                     !- Direction of Relative North {deg}
@@ -775,17 +506,10 @@
   0,                                      !- Y Origin {m}
   4.8768,                                 !- Z Origin {m}
   ,                                       !- Building Story Name
-<<<<<<< HEAD
-  {12285970-3361-4cb3-a6d7-3c6a7571c274}; !- Thermal Zone Name
+  {b963afad-7249-46c2-9da5-bc0f4305e5c0}; !- Thermal Zone Name
 
 OS:ThermalZone,
-  {12285970-3361-4cb3-a6d7-3c6a7571c274}, !- Handle
-=======
-  {d9899bf5-ab4d-46d8-9e99-4c936c198e30}; !- Thermal Zone Name
-
-OS:ThermalZone,
-  {d9899bf5-ab4d-46d8-9e99-4c936c198e30}, !- Handle
->>>>>>> a49bb51b
+  {b963afad-7249-46c2-9da5-bc0f4305e5c0}, !- Handle
   unfinished attic zone,                  !- Name
   ,                                       !- Multiplier
   ,                                       !- Ceiling Height {m}
@@ -794,17 +518,10 @@
   ,                                       !- Zone Inside Convection Algorithm
   ,                                       !- Zone Outside Convection Algorithm
   ,                                       !- Zone Conditioning Equipment List Name
-<<<<<<< HEAD
-  {bba28750-9bd3-46ed-a69b-a5f084e82628}, !- Zone Air Inlet Port List
-  {957350b4-2bd9-482a-88c3-4464d3be00e4}, !- Zone Air Exhaust Port List
-  {b22d6341-462a-4663-9379-bd9dad849a88}, !- Zone Air Node Name
-  {ac48b285-1a2c-4d99-9c93-a49bea58eb75}, !- Zone Return Air Port List
-=======
-  {aa180168-4f2b-4af9-b01f-34294a1f3745}, !- Zone Air Inlet Port List
-  {c52f6132-bec5-40eb-ada7-9ddd2e13ab41}, !- Zone Air Exhaust Port List
-  {a3cde08e-a3f8-45db-a945-52c2ad747b2d}, !- Zone Air Node Name
-  {9d2ce568-0c84-468f-83fa-21c4269ee374}, !- Zone Return Air Port List
->>>>>>> a49bb51b
+  {05a5daf4-b0be-4b78-917e-06288de24d5e}, !- Zone Air Inlet Port List
+  {6f3c36e9-ce55-442e-92c9-2863cc37d0dc}, !- Zone Air Exhaust Port List
+  {c360ab4a-c8ca-4a20-8ef7-5d1a0d3f0602}, !- Zone Air Node Name
+  {3ca13ccf-61ab-4b62-9737-285313e1e08d}, !- Zone Return Air Port List
   ,                                       !- Primary Daylighting Control Name
   ,                                       !- Fraction of Zone Controlled by Primary Daylighting Control
   ,                                       !- Secondary Daylighting Control Name
@@ -815,63 +532,33 @@
   No;                                     !- Use Ideal Air Loads
 
 OS:Node,
-<<<<<<< HEAD
-  {713be99a-b96d-4a75-b6d6-ce748966cafb}, !- Handle
+  {f8e48ce7-9f59-4c92-ab0a-f2cde18f1174}, !- Handle
   Node 2,                                 !- Name
-  {b22d6341-462a-4663-9379-bd9dad849a88}, !- Inlet Port
+  {c360ab4a-c8ca-4a20-8ef7-5d1a0d3f0602}, !- Inlet Port
   ;                                       !- Outlet Port
 
 OS:Connection,
-  {b22d6341-462a-4663-9379-bd9dad849a88}, !- Handle
-  {12285970-3361-4cb3-a6d7-3c6a7571c274}, !- Source Object
+  {c360ab4a-c8ca-4a20-8ef7-5d1a0d3f0602}, !- Handle
+  {b963afad-7249-46c2-9da5-bc0f4305e5c0}, !- Source Object
   11,                                     !- Outlet Port
-  {713be99a-b96d-4a75-b6d6-ce748966cafb}, !- Target Object
+  {f8e48ce7-9f59-4c92-ab0a-f2cde18f1174}, !- Target Object
   2;                                      !- Inlet Port
 
 OS:PortList,
-  {bba28750-9bd3-46ed-a69b-a5f084e82628}, !- Handle
-  {12285970-3361-4cb3-a6d7-3c6a7571c274}; !- HVAC Component
+  {05a5daf4-b0be-4b78-917e-06288de24d5e}, !- Handle
+  {b963afad-7249-46c2-9da5-bc0f4305e5c0}; !- HVAC Component
 
 OS:PortList,
-  {957350b4-2bd9-482a-88c3-4464d3be00e4}, !- Handle
-  {12285970-3361-4cb3-a6d7-3c6a7571c274}; !- HVAC Component
+  {6f3c36e9-ce55-442e-92c9-2863cc37d0dc}, !- Handle
+  {b963afad-7249-46c2-9da5-bc0f4305e5c0}; !- HVAC Component
 
 OS:PortList,
-  {ac48b285-1a2c-4d99-9c93-a49bea58eb75}, !- Handle
-  {12285970-3361-4cb3-a6d7-3c6a7571c274}; !- HVAC Component
+  {3ca13ccf-61ab-4b62-9737-285313e1e08d}, !- Handle
+  {b963afad-7249-46c2-9da5-bc0f4305e5c0}; !- HVAC Component
 
 OS:Sizing:Zone,
-  {e49ce92e-1bce-41eb-bc97-0def9f419aee}, !- Handle
-  {12285970-3361-4cb3-a6d7-3c6a7571c274}, !- Zone or ZoneList Name
-=======
-  {b5e57ebe-3309-46f4-a0bc-39b25fcdb85a}, !- Handle
-  Node 2,                                 !- Name
-  {a3cde08e-a3f8-45db-a945-52c2ad747b2d}, !- Inlet Port
-  ;                                       !- Outlet Port
-
-OS:Connection,
-  {a3cde08e-a3f8-45db-a945-52c2ad747b2d}, !- Handle
-  {d9899bf5-ab4d-46d8-9e99-4c936c198e30}, !- Source Object
-  11,                                     !- Outlet Port
-  {b5e57ebe-3309-46f4-a0bc-39b25fcdb85a}, !- Target Object
-  2;                                      !- Inlet Port
-
-OS:PortList,
-  {aa180168-4f2b-4af9-b01f-34294a1f3745}, !- Handle
-  {d9899bf5-ab4d-46d8-9e99-4c936c198e30}; !- HVAC Component
-
-OS:PortList,
-  {c52f6132-bec5-40eb-ada7-9ddd2e13ab41}, !- Handle
-  {d9899bf5-ab4d-46d8-9e99-4c936c198e30}; !- HVAC Component
-
-OS:PortList,
-  {9d2ce568-0c84-468f-83fa-21c4269ee374}, !- Handle
-  {d9899bf5-ab4d-46d8-9e99-4c936c198e30}; !- HVAC Component
-
-OS:Sizing:Zone,
-  {469f1be8-7fa2-4304-987f-6d333e0613b3}, !- Handle
-  {d9899bf5-ab4d-46d8-9e99-4c936c198e30}, !- Zone or ZoneList Name
->>>>>>> a49bb51b
+  {f27562a9-a9f9-4c09-83b8-823b4acb1b73}, !- Handle
+  {b963afad-7249-46c2-9da5-bc0f4305e5c0}, !- Zone or ZoneList Name
   SupplyAirTemperature,                   !- Zone Cooling Design Supply Air Temperature Input Method
   14,                                     !- Zone Cooling Design Supply Air Temperature {C}
   11.11,                                  !- Zone Cooling Design Supply Air Temperature Difference {deltaC}
@@ -898,21 +585,12 @@
   autosize;                               !- Dedicated Outdoor Air High Setpoint Temperature for Design {C}
 
 OS:ZoneHVAC:EquipmentList,
-<<<<<<< HEAD
-  {d4a1563e-062d-4809-8f4f-97d89a6d4077}, !- Handle
+  {0e0c3a84-1736-499a-a584-dd2d518554fd}, !- Handle
   Zone HVAC Equipment List 2,             !- Name
-  {12285970-3361-4cb3-a6d7-3c6a7571c274}; !- Thermal Zone
+  {b963afad-7249-46c2-9da5-bc0f4305e5c0}; !- Thermal Zone
 
 OS:SpaceType,
-  {adf01170-b201-4120-8ad5-4bae27848cd7}, !- Handle
-=======
-  {8b947ce3-849f-4f1a-bc92-f0eae2991977}, !- Handle
-  Zone HVAC Equipment List 2,             !- Name
-  {d9899bf5-ab4d-46d8-9e99-4c936c198e30}; !- Thermal Zone
-
-OS:SpaceType,
-  {18d1a09e-faa1-4692-a731-c4266baf2abb}, !- Handle
->>>>>>> a49bb51b
+  {d085f8f8-1c22-41af-a786-c18de3c41ca0}, !- Handle
   Space Type 2,                           !- Name
   ,                                       !- Default Construction Set Name
   ,                                       !- Default Schedule Set Name
@@ -923,23 +601,14 @@
   unfinished attic;                       !- Standards Space Type
 
 OS:BuildingUnit,
-<<<<<<< HEAD
-  {b7b8af7c-9119-4914-b491-264d69466c77}, !- Handle
-=======
-  {3b7d6be3-cd5c-4a31-8b8f-48ea3587ac41}, !- Handle
->>>>>>> a49bb51b
+  {4ceef33e-5ef4-421d-911f-81405d07d3dc}, !- Handle
   unit 1,                                 !- Name
   ,                                       !- Rendering Color
   Residential;                            !- Building Unit Type
 
 OS:AdditionalProperties,
-<<<<<<< HEAD
-  {45d6909c-efb6-4f0f-b063-343bb5477fb7}, !- Handle
-  {b7b8af7c-9119-4914-b491-264d69466c77}, !- Object Name
-=======
-  {9379612e-382b-420f-952e-dcccf605b9ac}, !- Handle
-  {3b7d6be3-cd5c-4a31-8b8f-48ea3587ac41}, !- Object Name
->>>>>>> a49bb51b
+  {70f4885a-7502-4979-b144-da9c18021133}, !- Handle
+  {4ceef33e-5ef4-421d-911f-81405d07d3dc}, !- Object Name
   NumberOfBedrooms,                       !- Feature Name 1
   Integer,                                !- Feature Data Type 1
   3,                                      !- Feature Value 1
@@ -951,20 +620,12 @@
   2.6400000000000001;                     !- Feature Value 3
 
 OS:External:File,
-<<<<<<< HEAD
-  {c7faff12-f1b6-488d-acbd-7657ec0b62a1}, !- Handle
-=======
-  {354a0c9a-b42b-4b0c-9310-206527c8252e}, !- Handle
->>>>>>> a49bb51b
+  {10324390-fb49-48d2-8224-f245968a0f57}, !- Handle
   8760.csv,                               !- Name
   8760.csv;                               !- File Name
 
 OS:Schedule:Day,
-<<<<<<< HEAD
-  {2874a6c6-5cc4-4be9-b72a-7ec93627f6a4}, !- Handle
-=======
-  {b9cd3433-2b6d-4a45-8995-4f36967bbc7b}, !- Handle
->>>>>>> a49bb51b
+  {8ee89779-bdce-46f7-bb7c-79eeb4003859}, !- Handle
   Schedule Day 1,                         !- Name
   ,                                       !- Schedule Type Limits Name
   ,                                       !- Interpolate to Timestep
@@ -973,11 +634,7 @@
   0;                                      !- Value Until Time 1
 
 OS:Schedule:Day,
-<<<<<<< HEAD
-  {868e4b82-57f9-4d70-b923-f674c29fbce7}, !- Handle
-=======
-  {d8896e0c-4559-4af5-9e62-e6067c20942c}, !- Handle
->>>>>>> a49bb51b
+  {150df9ea-b2f6-4bd1-a904-7bf21687efe9}, !- Handle
   Schedule Day 2,                         !- Name
   ,                                       !- Schedule Type Limits Name
   ,                                       !- Interpolate to Timestep
@@ -986,17 +643,10 @@
   1;                                      !- Value Until Time 1
 
 OS:Schedule:File,
-<<<<<<< HEAD
-  {c8af1aea-df54-4bc6-b4de-a080774c270c}, !- Handle
+  {3e64ad38-a572-482d-be85-b4738c5b4e09}, !- Handle
   occupants,                              !- Name
-  {06e58486-d0de-4446-9592-2018f6a17018}, !- Schedule Type Limits Name
-  {c7faff12-f1b6-488d-acbd-7657ec0b62a1}, !- External File Name
-=======
-  {00bb669c-c5e9-4fd2-8c07-09b265b7fece}, !- Handle
-  occupants,                              !- Name
-  {ef84a7d9-5900-4960-bbea-2f12a3db3005}, !- Schedule Type Limits Name
-  {354a0c9a-b42b-4b0c-9310-206527c8252e}, !- External File Name
->>>>>>> a49bb51b
+  {270a1889-2241-4fbf-a2cf-1fb079f2f456}, !- Schedule Type Limits Name
+  {10324390-fb49-48d2-8224-f245968a0f57}, !- External File Name
   1,                                      !- Column Number
   1,                                      !- Rows to Skip at Top
   8760,                                   !- Number of Hours of Data
@@ -1005,25 +655,14 @@
   60;                                     !- Minutes per Item
 
 OS:Schedule:Constant,
-<<<<<<< HEAD
-  {aea5ec81-a88e-4181-8922-0ac83e148509}, !- Handle
+  {c445747c-9cf3-45df-9a77-c34cd2e06923}, !- Handle
   res occupants activity schedule,        !- Name
-  {e80a36ca-64e3-4d8e-a2b4-833a3b3b1052}, !- Schedule Type Limits Name
+  {4253afcd-2c4f-4504-9922-ce6778b3aad7}, !- Schedule Type Limits Name
   112.539290946133;                       !- Value
 
 OS:People:Definition,
-  {a9a0367d-aa44-4c37-b7bc-213306936576}, !- Handle
+  {6824401c-2550-41b6-8555-cba585644cfc}, !- Handle
   res occupants|living space,             !- Name
-=======
-  {3c3ed5f3-41c4-4bcb-ac07-534f3672b69b}, !- Handle
-  res occupants activity schedule,        !- Name
-  {5bb344c9-c1f3-471e-8f9f-9e8d0657dd44}, !- Schedule Type Limits Name
-  112.539290946133;                       !- Value
-
-OS:People:Definition,
-  {67c59aaf-3247-4ba2-813d-f37be40b8fbe}, !- Handle
-  res occupants|living space|story 2,     !- Name
->>>>>>> a49bb51b
   People,                                 !- Number of People Calculation Method
   1.32,                                   !- Number of People {people}
   ,                                       !- People per Space Floor Area {person/m2}
@@ -1035,21 +674,12 @@
   ZoneAveraged;                           !- Mean Radiant Temperature Calculation Type
 
 OS:People,
-<<<<<<< HEAD
-  {5076d03d-558b-45d7-99ca-56dc09d63a0e}, !- Handle
+  {a444417c-65b1-4e9e-b385-6bb9d44a3e43}, !- Handle
   res occupants|living space,             !- Name
-  {a9a0367d-aa44-4c37-b7bc-213306936576}, !- People Definition Name
-  {de4a11f9-3b71-467f-92f0-b93f7871d58a}, !- Space or SpaceType Name
-  {c8af1aea-df54-4bc6-b4de-a080774c270c}, !- Number of People Schedule Name
-  {aea5ec81-a88e-4181-8922-0ac83e148509}, !- Activity Level Schedule Name
-=======
-  {4cd8a459-5797-4bbc-a5b0-3e511b94e4f8}, !- Handle
-  res occupants|living space|story 2,     !- Name
-  {67c59aaf-3247-4ba2-813d-f37be40b8fbe}, !- People Definition Name
-  {0d9a05c8-c80a-4f9c-a070-e370799aa241}, !- Space or SpaceType Name
-  {00bb669c-c5e9-4fd2-8c07-09b265b7fece}, !- Number of People Schedule Name
-  {3c3ed5f3-41c4-4bcb-ac07-534f3672b69b}, !- Activity Level Schedule Name
->>>>>>> a49bb51b
+  {6824401c-2550-41b6-8555-cba585644cfc}, !- People Definition Name
+  {e7ad7b50-fc72-48b9-91fa-3871646febae}, !- Space or SpaceType Name
+  {3e64ad38-a572-482d-be85-b4738c5b4e09}, !- Number of People Schedule Name
+  {c445747c-9cf3-45df-9a77-c34cd2e06923}, !- Activity Level Schedule Name
   ,                                       !- Surface Name/Angle Factor List Name
   ,                                       !- Work Efficiency Schedule Name
   ,                                       !- Clothing Insulation Schedule Name
@@ -1057,11 +687,7 @@
   1;                                      !- Multiplier
 
 OS:ScheduleTypeLimits,
-<<<<<<< HEAD
-  {e80a36ca-64e3-4d8e-a2b4-833a3b3b1052}, !- Handle
-=======
-  {5bb344c9-c1f3-471e-8f9f-9e8d0657dd44}, !- Handle
->>>>>>> a49bb51b
+  {4253afcd-2c4f-4504-9922-ce6778b3aad7}, !- Handle
   ActivityLevel,                          !- Name
   0,                                      !- Lower Limit Value
   ,                                       !- Upper Limit Value
@@ -1069,24 +695,15 @@
   ActivityLevel;                          !- Unit Type
 
 OS:ScheduleTypeLimits,
-<<<<<<< HEAD
-  {06e58486-d0de-4446-9592-2018f6a17018}, !- Handle
-=======
-  {ef84a7d9-5900-4960-bbea-2f12a3db3005}, !- Handle
->>>>>>> a49bb51b
+  {270a1889-2241-4fbf-a2cf-1fb079f2f456}, !- Handle
   Fractional,                             !- Name
   0,                                      !- Lower Limit Value
   1,                                      !- Upper Limit Value
   Continuous;                             !- Numeric Type
 
 OS:People:Definition,
-<<<<<<< HEAD
-  {2c8efae1-b350-438d-aa70-3804047e0d8c}, !- Handle
+  {aa191fbf-3d3b-4433-9179-ee40561d715c}, !- Handle
   res occupants|living space|story 2,     !- Name
-=======
-  {998f1ea0-731b-4629-a5a0-0bbd42ab13c5}, !- Handle
-  res occupants|living space,             !- Name
->>>>>>> a49bb51b
   People,                                 !- Number of People Calculation Method
   1.32,                                   !- Number of People {people}
   ,                                       !- People per Space Floor Area {person/m2}
@@ -1098,21 +715,12 @@
   ZoneAveraged;                           !- Mean Radiant Temperature Calculation Type
 
 OS:People,
-<<<<<<< HEAD
-  {bd6e2ff1-aa7d-4e4a-b809-59b6ee5301a9}, !- Handle
+  {3b4662d8-7199-47e1-85c4-5c619b6f60f8}, !- Handle
   res occupants|living space|story 2,     !- Name
-  {2c8efae1-b350-438d-aa70-3804047e0d8c}, !- People Definition Name
-  {ee917ff6-c03d-4eb1-ac93-e7ad502fd60c}, !- Space or SpaceType Name
-  {c8af1aea-df54-4bc6-b4de-a080774c270c}, !- Number of People Schedule Name
-  {aea5ec81-a88e-4181-8922-0ac83e148509}, !- Activity Level Schedule Name
-=======
-  {ea35b6ba-8e0c-42b8-88ad-db9d75e3547a}, !- Handle
-  res occupants|living space,             !- Name
-  {998f1ea0-731b-4629-a5a0-0bbd42ab13c5}, !- People Definition Name
-  {38c91e8f-c8ea-4569-99bf-dd49216ecc9a}, !- Space or SpaceType Name
-  {00bb669c-c5e9-4fd2-8c07-09b265b7fece}, !- Number of People Schedule Name
-  {3c3ed5f3-41c4-4bcb-ac07-534f3672b69b}, !- Activity Level Schedule Name
->>>>>>> a49bb51b
+  {aa191fbf-3d3b-4433-9179-ee40561d715c}, !- People Definition Name
+  {2522ebc7-9249-4e4f-8e5c-f945e97f37bd}, !- Space or SpaceType Name
+  {3e64ad38-a572-482d-be85-b4738c5b4e09}, !- Number of People Schedule Name
+  {c445747c-9cf3-45df-9a77-c34cd2e06923}, !- Activity Level Schedule Name
   ,                                       !- Surface Name/Angle Factor List Name
   ,                                       !- Work Efficiency Schedule Name
   ,                                       !- Clothing Insulation Schedule Name
