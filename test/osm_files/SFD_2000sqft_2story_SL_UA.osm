!- NOTE: Auto-generated from /test/osw_files/SFD_2000sqft_2story_SL_UA.osw

OS:Version,
<<<<<<< HEAD
  {78a3b53b-bbf5-40ab-a80d-0c45efcb8f44}, !- Handle
  2.9.1;                                  !- Version Identifier

OS:SimulationControl,
  {6bb4fa54-c3c8-4b10-9aa1-dc8303a4c91c}, !- Handle
=======
  {422d1fef-c8a8-42c1-a77e-166b859d1924}, !- Handle
  2.9.0;                                  !- Version Identifier

OS:SimulationControl,
  {ff0e58d4-34ea-4784-b2ba-0aaec7c711bd}, !- Handle
>>>>>>> 3c1d7324
  ,                                       !- Do Zone Sizing Calculation
  ,                                       !- Do System Sizing Calculation
  ,                                       !- Do Plant Sizing Calculation
  No;                                     !- Run Simulation for Sizing Periods

OS:Timestep,
<<<<<<< HEAD
  {868fbe2d-6c8e-4a0f-b66f-4f3543bfbf02}, !- Handle
  6;                                      !- Number of Timesteps per Hour

OS:ShadowCalculation,
  {d3125af5-284d-4abd-a818-0e247e747b4d}, !- Handle
=======
  {d1751516-108b-41d8-881a-d461bef6846b}, !- Handle
  6;                                      !- Number of Timesteps per Hour

OS:ShadowCalculation,
  {3f379c67-73f8-4362-aa6e-eb8e238554c6}, !- Handle
>>>>>>> 3c1d7324
  20,                                     !- Calculation Frequency
  200;                                    !- Maximum Figures in Shadow Overlap Calculations

OS:SurfaceConvectionAlgorithm:Outside,
<<<<<<< HEAD
  {22375209-6626-4bec-9dda-7957f9c78db4}, !- Handle
  DOE-2;                                  !- Algorithm

OS:SurfaceConvectionAlgorithm:Inside,
  {b88db8ee-c912-405f-a7dc-0f4ecaa6f307}, !- Handle
  TARP;                                   !- Algorithm

OS:ZoneCapacitanceMultiplier:ResearchSpecial,
  {96613884-6cd6-40b3-9ac5-13ebd9a4c34d}, !- Handle
=======
  {ca70c8c2-ae15-451c-9879-a545ba3ad70d}, !- Handle
  DOE-2;                                  !- Algorithm

OS:SurfaceConvectionAlgorithm:Inside,
  {72ce4a6e-ccc6-4dae-8e2d-f7802f39b688}, !- Handle
  TARP;                                   !- Algorithm

OS:ZoneCapacitanceMultiplier:ResearchSpecial,
  {20cd4a2d-402b-423c-a049-5d4c06278aea}, !- Handle
>>>>>>> 3c1d7324
  ,                                       !- Temperature Capacity Multiplier
  15,                                     !- Humidity Capacity Multiplier
  ;                                       !- Carbon Dioxide Capacity Multiplier

OS:RunPeriod,
<<<<<<< HEAD
  {fed85ab9-adb6-4591-a5d1-8f4a5f5374f4}, !- Handle
=======
  {067a8611-5b80-48a1-9a2e-9276d4613dd9}, !- Handle
>>>>>>> 3c1d7324
  Run Period 1,                           !- Name
  1,                                      !- Begin Month
  1,                                      !- Begin Day of Month
  12,                                     !- End Month
  31,                                     !- End Day of Month
  ,                                       !- Use Weather File Holidays and Special Days
  ,                                       !- Use Weather File Daylight Saving Period
  ,                                       !- Apply Weekend Holiday Rule
  ,                                       !- Use Weather File Rain Indicators
  ,                                       !- Use Weather File Snow Indicators
  ;                                       !- Number of Times Runperiod to be Repeated

OS:YearDescription,
<<<<<<< HEAD
  {abdbf428-618f-40af-b1e0-789812e82a53}, !- Handle
=======
  {69e2690b-2f8a-4def-b1d6-9857693c258e}, !- Handle
>>>>>>> 3c1d7324
  2007,                                   !- Calendar Year
  ,                                       !- Day of Week for Start Day
  ;                                       !- Is Leap Year

OS:Building,
<<<<<<< HEAD
  {d041d7ec-fd67-4be0-a750-d96f73197983}, !- Handle
=======
  {99dce5d8-e84f-45f1-89e2-3b3544b208c2}, !- Handle
>>>>>>> 3c1d7324
  Building 1,                             !- Name
  ,                                       !- Building Sector Type
  0,                                      !- North Axis {deg}
  ,                                       !- Nominal Floor to Floor Height {m}
  ,                                       !- Space Type Name
  ,                                       !- Default Construction Set Name
  ,                                       !- Default Schedule Set Name
  2,                                      !- Standards Number of Stories
  2,                                      !- Standards Number of Above Ground Stories
  ,                                       !- Standards Template
  singlefamilydetached,                   !- Standards Building Type
  1;                                      !- Standards Number of Living Units

OS:AdditionalProperties,
<<<<<<< HEAD
  {7fab6ba4-9de3-4e54-8da2-a5ae5ba84bf9}, !- Handle
  {d041d7ec-fd67-4be0-a750-d96f73197983}, !- Object Name
=======
  {8f0f0c05-b8e2-4559-b5e8-46020d8f57e7}, !- Handle
  {99dce5d8-e84f-45f1-89e2-3b3544b208c2}, !- Object Name
>>>>>>> 3c1d7324
  Total Units Modeled,                    !- Feature Name 1
  Integer,                                !- Feature Data Type 1
  1;                                      !- Feature Value 1

OS:ThermalZone,
<<<<<<< HEAD
  {a4306c2f-27fd-4e35-a7fd-ee1783f424cc}, !- Handle
=======
  {1d3d7b5f-7611-4859-91ad-2fc17417c7b8}, !- Handle
>>>>>>> 3c1d7324
  living zone,                            !- Name
  ,                                       !- Multiplier
  ,                                       !- Ceiling Height {m}
  ,                                       !- Volume {m3}
  ,                                       !- Floor Area {m2}
  ,                                       !- Zone Inside Convection Algorithm
  ,                                       !- Zone Outside Convection Algorithm
  ,                                       !- Zone Conditioning Equipment List Name
<<<<<<< HEAD
  {847d7364-bdb1-4dce-9653-65a8922e3c3a}, !- Zone Air Inlet Port List
  {3379f1fd-83c9-4337-bbd4-f23e72adb039}, !- Zone Air Exhaust Port List
  {ed60d5fa-6cb3-427d-9c10-5d564d98e314}, !- Zone Air Node Name
  {013540e8-04b6-490c-befc-b99935e8b656}, !- Zone Return Air Port List
=======
  {8cc18638-0233-4de2-80bb-f4c2739de13b}, !- Zone Air Inlet Port List
  {68c43714-c838-4561-a271-e1b86ad759b8}, !- Zone Air Exhaust Port List
  {ea19aba0-1b57-4284-8c76-30de0ad114ac}, !- Zone Air Node Name
  {22b9035a-5828-4964-929a-27470e22374f}, !- Zone Return Air Port List
>>>>>>> 3c1d7324
  ,                                       !- Primary Daylighting Control Name
  ,                                       !- Fraction of Zone Controlled by Primary Daylighting Control
  ,                                       !- Secondary Daylighting Control Name
  ,                                       !- Fraction of Zone Controlled by Secondary Daylighting Control
  ,                                       !- Illuminance Map Name
  ,                                       !- Group Rendering Name
  ,                                       !- Thermostat Name
  No;                                     !- Use Ideal Air Loads

OS:Node,
<<<<<<< HEAD
  {989240d1-9632-4cf1-8d7d-44d324badd8b}, !- Handle
  Node 1,                                 !- Name
  {ed60d5fa-6cb3-427d-9c10-5d564d98e314}, !- Inlet Port
  ;                                       !- Outlet Port

OS:Connection,
  {ed60d5fa-6cb3-427d-9c10-5d564d98e314}, !- Handle
  {fee6ff4c-93b2-46cc-a69c-e6c72a11109f}, !- Name
  {a4306c2f-27fd-4e35-a7fd-ee1783f424cc}, !- Source Object
  11,                                     !- Outlet Port
  {989240d1-9632-4cf1-8d7d-44d324badd8b}, !- Target Object
  2;                                      !- Inlet Port

OS:PortList,
  {847d7364-bdb1-4dce-9653-65a8922e3c3a}, !- Handle
  {882cad30-0ec8-49f5-8b98-140816a5d3c6}, !- Name
  {a4306c2f-27fd-4e35-a7fd-ee1783f424cc}; !- HVAC Component

OS:PortList,
  {3379f1fd-83c9-4337-bbd4-f23e72adb039}, !- Handle
  {59b4154a-a507-4158-aef8-f9140fad66c6}, !- Name
  {a4306c2f-27fd-4e35-a7fd-ee1783f424cc}; !- HVAC Component

OS:PortList,
  {013540e8-04b6-490c-befc-b99935e8b656}, !- Handle
  {164637c8-8efd-41fa-a980-f36807262c44}, !- Name
  {a4306c2f-27fd-4e35-a7fd-ee1783f424cc}; !- HVAC Component

OS:Sizing:Zone,
  {13ff124b-93f8-4572-946f-d19897371a78}, !- Handle
  {a4306c2f-27fd-4e35-a7fd-ee1783f424cc}, !- Zone or ZoneList Name
=======
  {847cfc79-1a18-4b9c-a841-b7cfa9fc806d}, !- Handle
  Node 1,                                 !- Name
  {ea19aba0-1b57-4284-8c76-30de0ad114ac}, !- Inlet Port
  ;                                       !- Outlet Port

OS:Connection,
  {ea19aba0-1b57-4284-8c76-30de0ad114ac}, !- Handle
  {83ce0757-0c09-45ed-aa9a-2fcb72e20282}, !- Name
  {1d3d7b5f-7611-4859-91ad-2fc17417c7b8}, !- Source Object
  11,                                     !- Outlet Port
  {847cfc79-1a18-4b9c-a841-b7cfa9fc806d}, !- Target Object
  2;                                      !- Inlet Port

OS:PortList,
  {8cc18638-0233-4de2-80bb-f4c2739de13b}, !- Handle
  {04fd1386-8a61-431b-af88-619641e46e5a}, !- Name
  {1d3d7b5f-7611-4859-91ad-2fc17417c7b8}; !- HVAC Component

OS:PortList,
  {68c43714-c838-4561-a271-e1b86ad759b8}, !- Handle
  {ea2317d3-b8bd-4c98-ad9c-77517d3deb09}, !- Name
  {1d3d7b5f-7611-4859-91ad-2fc17417c7b8}; !- HVAC Component

OS:PortList,
  {22b9035a-5828-4964-929a-27470e22374f}, !- Handle
  {6e552bd8-80a9-4e5d-abe8-bed16dd5d3ce}, !- Name
  {1d3d7b5f-7611-4859-91ad-2fc17417c7b8}; !- HVAC Component

OS:Sizing:Zone,
  {86c9b887-fff4-494a-9022-41687ead89a3}, !- Handle
  {1d3d7b5f-7611-4859-91ad-2fc17417c7b8}, !- Zone or ZoneList Name
>>>>>>> 3c1d7324
  SupplyAirTemperature,                   !- Zone Cooling Design Supply Air Temperature Input Method
  14,                                     !- Zone Cooling Design Supply Air Temperature {C}
  11.11,                                  !- Zone Cooling Design Supply Air Temperature Difference {deltaC}
  SupplyAirTemperature,                   !- Zone Heating Design Supply Air Temperature Input Method
  40,                                     !- Zone Heating Design Supply Air Temperature {C}
  11.11,                                  !- Zone Heating Design Supply Air Temperature Difference {deltaC}
  0.0085,                                 !- Zone Cooling Design Supply Air Humidity Ratio {kg-H2O/kg-air}
  0.008,                                  !- Zone Heating Design Supply Air Humidity Ratio {kg-H2O/kg-air}
  ,                                       !- Zone Heating Sizing Factor
  ,                                       !- Zone Cooling Sizing Factor
  DesignDay,                              !- Cooling Design Air Flow Method
  ,                                       !- Cooling Design Air Flow Rate {m3/s}
  ,                                       !- Cooling Minimum Air Flow per Zone Floor Area {m3/s-m2}
  ,                                       !- Cooling Minimum Air Flow {m3/s}
  ,                                       !- Cooling Minimum Air Flow Fraction
  DesignDay,                              !- Heating Design Air Flow Method
  ,                                       !- Heating Design Air Flow Rate {m3/s}
  ,                                       !- Heating Maximum Air Flow per Zone Floor Area {m3/s-m2}
  ,                                       !- Heating Maximum Air Flow {m3/s}
  ,                                       !- Heating Maximum Air Flow Fraction
  ,                                       !- Design Zone Air Distribution Effectiveness in Cooling Mode
  ,                                       !- Design Zone Air Distribution Effectiveness in Heating Mode
  No,                                     !- Account for Dedicated Outdoor Air System
  NeutralSupplyAir,                       !- Dedicated Outdoor Air System Control Strategy
  autosize,                               !- Dedicated Outdoor Air Low Setpoint Temperature for Design {C}
  autosize;                               !- Dedicated Outdoor Air High Setpoint Temperature for Design {C}

OS:ZoneHVAC:EquipmentList,
<<<<<<< HEAD
  {b1c5cca5-a508-4309-a693-45d5e36fd0ba}, !- Handle
  Zone HVAC Equipment List 1,             !- Name
  {a4306c2f-27fd-4e35-a7fd-ee1783f424cc}; !- Thermal Zone

OS:Space,
  {d6dd986a-0e21-46e8-b993-b45af765bb67}, !- Handle
  living space,                           !- Name
  {0bfea73b-4183-4b8e-8aa3-1515835890cb}, !- Space Type Name
=======
  {362668bd-12d4-44ea-8c25-ce465de8ff43}, !- Handle
  Zone HVAC Equipment List 1,             !- Name
  {1d3d7b5f-7611-4859-91ad-2fc17417c7b8}; !- Thermal Zone

OS:Space,
  {2171b993-50cd-4e6c-affb-4d977c2e704a}, !- Handle
  living space,                           !- Name
  {7b2b3d17-a07b-40f5-aafc-b844dad8b582}, !- Space Type Name
>>>>>>> 3c1d7324
  ,                                       !- Default Construction Set Name
  ,                                       !- Default Schedule Set Name
  -0,                                     !- Direction of Relative North {deg}
  0,                                      !- X Origin {m}
  0,                                      !- Y Origin {m}
  0,                                      !- Z Origin {m}
  ,                                       !- Building Story Name
<<<<<<< HEAD
  {a4306c2f-27fd-4e35-a7fd-ee1783f424cc}, !- Thermal Zone Name
  ,                                       !- Part of Total Floor Area
  ,                                       !- Design Specification Outdoor Air Object Name
  {1ce8f595-0c78-449b-bc3a-13e18d76e9f9}; !- Building Unit Name

OS:Surface,
  {cfb1c4bf-01e5-4691-9fcf-3fcfa3422d66}, !- Handle
  Surface 1,                              !- Name
  Floor,                                  !- Surface Type
  ,                                       !- Construction Name
  {d6dd986a-0e21-46e8-b993-b45af765bb67}, !- Space Name
=======
  {1d3d7b5f-7611-4859-91ad-2fc17417c7b8}, !- Thermal Zone Name
  ,                                       !- Part of Total Floor Area
  ,                                       !- Design Specification Outdoor Air Object Name
  {18e0091c-dc97-4f3f-9dbe-9a653a05cbc5}; !- Building Unit Name

OS:Surface,
  {7cebeab5-9d70-416b-86a5-2c4152fdaeb0}, !- Handle
  Surface 1,                              !- Name
  Floor,                                  !- Surface Type
  ,                                       !- Construction Name
  {2171b993-50cd-4e6c-affb-4d977c2e704a}, !- Space Name
>>>>>>> 3c1d7324
  Foundation,                             !- Outside Boundary Condition
  ,                                       !- Outside Boundary Condition Object
  NoSun,                                  !- Sun Exposure
  NoWind,                                 !- Wind Exposure
  ,                                       !- View Factor to Ground
  ,                                       !- Number of Vertices
  0, 0, 0,                                !- X,Y,Z Vertex 1 {m}
  0, 6.81553519541936, 0,                 !- X,Y,Z Vertex 2 {m}
  13.6310703908387, 6.81553519541936, 0,  !- X,Y,Z Vertex 3 {m}
  13.6310703908387, 0, 0;                 !- X,Y,Z Vertex 4 {m}

OS:Surface,
<<<<<<< HEAD
  {7ae3bc01-5186-459c-a142-b9bf00f362c2}, !- Handle
  Surface 2,                              !- Name
  Wall,                                   !- Surface Type
  ,                                       !- Construction Name
  {d6dd986a-0e21-46e8-b993-b45af765bb67}, !- Space Name
=======
  {2e53a4b3-a006-4098-b679-260abb996505}, !- Handle
  Surface 2,                              !- Name
  Wall,                                   !- Surface Type
  ,                                       !- Construction Name
  {2171b993-50cd-4e6c-affb-4d977c2e704a}, !- Space Name
>>>>>>> 3c1d7324
  Outdoors,                               !- Outside Boundary Condition
  ,                                       !- Outside Boundary Condition Object
  SunExposed,                             !- Sun Exposure
  WindExposed,                            !- Wind Exposure
  ,                                       !- View Factor to Ground
  ,                                       !- Number of Vertices
  0, 6.81553519541936, 2.4384,            !- X,Y,Z Vertex 1 {m}
  0, 6.81553519541936, 0,                 !- X,Y,Z Vertex 2 {m}
  0, 0, 0,                                !- X,Y,Z Vertex 3 {m}
  0, 0, 2.4384;                           !- X,Y,Z Vertex 4 {m}

OS:Surface,
<<<<<<< HEAD
  {aaaa0efc-6b10-4c96-8697-e4a1c89b4ffa}, !- Handle
  Surface 3,                              !- Name
  Wall,                                   !- Surface Type
  ,                                       !- Construction Name
  {d6dd986a-0e21-46e8-b993-b45af765bb67}, !- Space Name
=======
  {044e3a37-1a46-41f3-9409-45f7e63d6fde}, !- Handle
  Surface 3,                              !- Name
  Wall,                                   !- Surface Type
  ,                                       !- Construction Name
  {2171b993-50cd-4e6c-affb-4d977c2e704a}, !- Space Name
>>>>>>> 3c1d7324
  Outdoors,                               !- Outside Boundary Condition
  ,                                       !- Outside Boundary Condition Object
  SunExposed,                             !- Sun Exposure
  WindExposed,                            !- Wind Exposure
  ,                                       !- View Factor to Ground
  ,                                       !- Number of Vertices
  13.6310703908387, 6.81553519541936, 2.4384, !- X,Y,Z Vertex 1 {m}
  13.6310703908387, 6.81553519541936, 0,  !- X,Y,Z Vertex 2 {m}
  0, 6.81553519541936, 0,                 !- X,Y,Z Vertex 3 {m}
  0, 6.81553519541936, 2.4384;            !- X,Y,Z Vertex 4 {m}

OS:Surface,
<<<<<<< HEAD
  {6fa74108-8bbd-4a69-a9c9-9fbc3b232dae}, !- Handle
  Surface 4,                              !- Name
  Wall,                                   !- Surface Type
  ,                                       !- Construction Name
  {d6dd986a-0e21-46e8-b993-b45af765bb67}, !- Space Name
=======
  {5bef24a4-a720-4a95-91eb-02933a3558c7}, !- Handle
  Surface 4,                              !- Name
  Wall,                                   !- Surface Type
  ,                                       !- Construction Name
  {2171b993-50cd-4e6c-affb-4d977c2e704a}, !- Space Name
>>>>>>> 3c1d7324
  Outdoors,                               !- Outside Boundary Condition
  ,                                       !- Outside Boundary Condition Object
  SunExposed,                             !- Sun Exposure
  WindExposed,                            !- Wind Exposure
  ,                                       !- View Factor to Ground
  ,                                       !- Number of Vertices
  13.6310703908387, 0, 2.4384,            !- X,Y,Z Vertex 1 {m}
  13.6310703908387, 0, 0,                 !- X,Y,Z Vertex 2 {m}
  13.6310703908387, 6.81553519541936, 0,  !- X,Y,Z Vertex 3 {m}
  13.6310703908387, 6.81553519541936, 2.4384; !- X,Y,Z Vertex 4 {m}

OS:Surface,
<<<<<<< HEAD
  {3114b43d-2346-493d-a385-f76199c98105}, !- Handle
  Surface 5,                              !- Name
  Wall,                                   !- Surface Type
  ,                                       !- Construction Name
  {d6dd986a-0e21-46e8-b993-b45af765bb67}, !- Space Name
=======
  {51fbfecd-7237-48bc-b0f0-60acd53b8379}, !- Handle
  Surface 5,                              !- Name
  Wall,                                   !- Surface Type
  ,                                       !- Construction Name
  {2171b993-50cd-4e6c-affb-4d977c2e704a}, !- Space Name
>>>>>>> 3c1d7324
  Outdoors,                               !- Outside Boundary Condition
  ,                                       !- Outside Boundary Condition Object
  SunExposed,                             !- Sun Exposure
  WindExposed,                            !- Wind Exposure
  ,                                       !- View Factor to Ground
  ,                                       !- Number of Vertices
  0, 0, 2.4384,                           !- X,Y,Z Vertex 1 {m}
  0, 0, 0,                                !- X,Y,Z Vertex 2 {m}
  13.6310703908387, 0, 0,                 !- X,Y,Z Vertex 3 {m}
  13.6310703908387, 0, 2.4384;            !- X,Y,Z Vertex 4 {m}

OS:Surface,
<<<<<<< HEAD
  {47e8bf35-ba00-4c68-9ba0-1b8fae6ccdfc}, !- Handle
  Surface 6,                              !- Name
  RoofCeiling,                            !- Surface Type
  ,                                       !- Construction Name
  {d6dd986a-0e21-46e8-b993-b45af765bb67}, !- Space Name
  Surface,                                !- Outside Boundary Condition
  {64b4df17-e311-4dc2-8153-dd3445375915}, !- Outside Boundary Condition Object
=======
  {e1303c89-dd0c-43e6-b580-b09c95f62904}, !- Handle
  Surface 6,                              !- Name
  RoofCeiling,                            !- Surface Type
  ,                                       !- Construction Name
  {2171b993-50cd-4e6c-affb-4d977c2e704a}, !- Space Name
  Surface,                                !- Outside Boundary Condition
  {f522e0b7-0dac-4655-accf-ae54a73731e5}, !- Outside Boundary Condition Object
>>>>>>> 3c1d7324
  NoSun,                                  !- Sun Exposure
  NoWind,                                 !- Wind Exposure
  ,                                       !- View Factor to Ground
  ,                                       !- Number of Vertices
  13.6310703908387, 0, 2.4384,            !- X,Y,Z Vertex 1 {m}
  13.6310703908387, 6.81553519541936, 2.4384, !- X,Y,Z Vertex 2 {m}
  0, 6.81553519541936, 2.4384,            !- X,Y,Z Vertex 3 {m}
  0, 0, 2.4384;                           !- X,Y,Z Vertex 4 {m}

OS:SpaceType,
<<<<<<< HEAD
  {0bfea73b-4183-4b8e-8aa3-1515835890cb}, !- Handle
=======
  {7b2b3d17-a07b-40f5-aafc-b844dad8b582}, !- Handle
>>>>>>> 3c1d7324
  Space Type 1,                           !- Name
  ,                                       !- Default Construction Set Name
  ,                                       !- Default Schedule Set Name
  ,                                       !- Group Rendering Name
  ,                                       !- Design Specification Outdoor Air Object Name
  ,                                       !- Standards Template
  ,                                       !- Standards Building Type
  living;                                 !- Standards Space Type

OS:Space,
<<<<<<< HEAD
  {b2bb385a-86b6-4289-9866-46ea1785130d}, !- Handle
  living space|story 2,                   !- Name
  {0bfea73b-4183-4b8e-8aa3-1515835890cb}, !- Space Type Name
=======
  {df84f78e-f2b8-4fcb-abc4-f6e5755f494f}, !- Handle
  living space|story 2,                   !- Name
  {7b2b3d17-a07b-40f5-aafc-b844dad8b582}, !- Space Type Name
>>>>>>> 3c1d7324
  ,                                       !- Default Construction Set Name
  ,                                       !- Default Schedule Set Name
  -0,                                     !- Direction of Relative North {deg}
  0,                                      !- X Origin {m}
  0,                                      !- Y Origin {m}
  2.4384,                                 !- Z Origin {m}
  ,                                       !- Building Story Name
<<<<<<< HEAD
  {a4306c2f-27fd-4e35-a7fd-ee1783f424cc}, !- Thermal Zone Name
  ,                                       !- Part of Total Floor Area
  ,                                       !- Design Specification Outdoor Air Object Name
  {1ce8f595-0c78-449b-bc3a-13e18d76e9f9}; !- Building Unit Name

OS:Surface,
  {64b4df17-e311-4dc2-8153-dd3445375915}, !- Handle
  Surface 7,                              !- Name
  Floor,                                  !- Surface Type
  ,                                       !- Construction Name
  {b2bb385a-86b6-4289-9866-46ea1785130d}, !- Space Name
  Surface,                                !- Outside Boundary Condition
  {47e8bf35-ba00-4c68-9ba0-1b8fae6ccdfc}, !- Outside Boundary Condition Object
=======
  {1d3d7b5f-7611-4859-91ad-2fc17417c7b8}, !- Thermal Zone Name
  ,                                       !- Part of Total Floor Area
  ,                                       !- Design Specification Outdoor Air Object Name
  {18e0091c-dc97-4f3f-9dbe-9a653a05cbc5}; !- Building Unit Name

OS:Surface,
  {f522e0b7-0dac-4655-accf-ae54a73731e5}, !- Handle
  Surface 7,                              !- Name
  Floor,                                  !- Surface Type
  ,                                       !- Construction Name
  {df84f78e-f2b8-4fcb-abc4-f6e5755f494f}, !- Space Name
  Surface,                                !- Outside Boundary Condition
  {e1303c89-dd0c-43e6-b580-b09c95f62904}, !- Outside Boundary Condition Object
>>>>>>> 3c1d7324
  NoSun,                                  !- Sun Exposure
  NoWind,                                 !- Wind Exposure
  ,                                       !- View Factor to Ground
  ,                                       !- Number of Vertices
  0, 0, 0,                                !- X,Y,Z Vertex 1 {m}
  0, 6.81553519541936, 0,                 !- X,Y,Z Vertex 2 {m}
  13.6310703908387, 6.81553519541936, 0,  !- X,Y,Z Vertex 3 {m}
  13.6310703908387, 0, 0;                 !- X,Y,Z Vertex 4 {m}

OS:Surface,
<<<<<<< HEAD
  {5c434d43-2c8d-4676-b0fa-0d1fdb187eb7}, !- Handle
  Surface 8,                              !- Name
  Wall,                                   !- Surface Type
  ,                                       !- Construction Name
  {b2bb385a-86b6-4289-9866-46ea1785130d}, !- Space Name
=======
  {f3103904-faee-4006-8ec2-d65284759c65}, !- Handle
  Surface 8,                              !- Name
  Wall,                                   !- Surface Type
  ,                                       !- Construction Name
  {df84f78e-f2b8-4fcb-abc4-f6e5755f494f}, !- Space Name
>>>>>>> 3c1d7324
  Outdoors,                               !- Outside Boundary Condition
  ,                                       !- Outside Boundary Condition Object
  SunExposed,                             !- Sun Exposure
  WindExposed,                            !- Wind Exposure
  ,                                       !- View Factor to Ground
  ,                                       !- Number of Vertices
  0, 6.81553519541936, 2.4384,            !- X,Y,Z Vertex 1 {m}
  0, 6.81553519541936, 0,                 !- X,Y,Z Vertex 2 {m}
  0, 0, 0,                                !- X,Y,Z Vertex 3 {m}
  0, 0, 2.4384;                           !- X,Y,Z Vertex 4 {m}

OS:Surface,
<<<<<<< HEAD
  {2448acee-90ad-4344-be22-4bb0be555a4e}, !- Handle
  Surface 9,                              !- Name
  Wall,                                   !- Surface Type
  ,                                       !- Construction Name
  {b2bb385a-86b6-4289-9866-46ea1785130d}, !- Space Name
=======
  {940a6df5-814d-4651-8f28-9c654e1022d1}, !- Handle
  Surface 9,                              !- Name
  Wall,                                   !- Surface Type
  ,                                       !- Construction Name
  {df84f78e-f2b8-4fcb-abc4-f6e5755f494f}, !- Space Name
>>>>>>> 3c1d7324
  Outdoors,                               !- Outside Boundary Condition
  ,                                       !- Outside Boundary Condition Object
  SunExposed,                             !- Sun Exposure
  WindExposed,                            !- Wind Exposure
  ,                                       !- View Factor to Ground
  ,                                       !- Number of Vertices
  13.6310703908387, 6.81553519541936, 2.4384, !- X,Y,Z Vertex 1 {m}
  13.6310703908387, 6.81553519541936, 0,  !- X,Y,Z Vertex 2 {m}
  0, 6.81553519541936, 0,                 !- X,Y,Z Vertex 3 {m}
  0, 6.81553519541936, 2.4384;            !- X,Y,Z Vertex 4 {m}

OS:Surface,
<<<<<<< HEAD
  {ec9f0a17-8bb7-430a-8af4-305be195dfb0}, !- Handle
  Surface 10,                             !- Name
  Wall,                                   !- Surface Type
  ,                                       !- Construction Name
  {b2bb385a-86b6-4289-9866-46ea1785130d}, !- Space Name
=======
  {69fe9fc1-4a89-44d6-ba85-0fdaa3f3b491}, !- Handle
  Surface 10,                             !- Name
  Wall,                                   !- Surface Type
  ,                                       !- Construction Name
  {df84f78e-f2b8-4fcb-abc4-f6e5755f494f}, !- Space Name
>>>>>>> 3c1d7324
  Outdoors,                               !- Outside Boundary Condition
  ,                                       !- Outside Boundary Condition Object
  SunExposed,                             !- Sun Exposure
  WindExposed,                            !- Wind Exposure
  ,                                       !- View Factor to Ground
  ,                                       !- Number of Vertices
  13.6310703908387, 0, 2.4384,            !- X,Y,Z Vertex 1 {m}
  13.6310703908387, 0, 0,                 !- X,Y,Z Vertex 2 {m}
  13.6310703908387, 6.81553519541936, 0,  !- X,Y,Z Vertex 3 {m}
  13.6310703908387, 6.81553519541936, 2.4384; !- X,Y,Z Vertex 4 {m}

OS:Surface,
<<<<<<< HEAD
  {d4827f7e-65f4-4a73-997c-a60f2df47df1}, !- Handle
  Surface 11,                             !- Name
  Wall,                                   !- Surface Type
  ,                                       !- Construction Name
  {b2bb385a-86b6-4289-9866-46ea1785130d}, !- Space Name
=======
  {6329f887-7c03-4afe-b110-ff20d65d65f3}, !- Handle
  Surface 11,                             !- Name
  Wall,                                   !- Surface Type
  ,                                       !- Construction Name
  {df84f78e-f2b8-4fcb-abc4-f6e5755f494f}, !- Space Name
>>>>>>> 3c1d7324
  Outdoors,                               !- Outside Boundary Condition
  ,                                       !- Outside Boundary Condition Object
  SunExposed,                             !- Sun Exposure
  WindExposed,                            !- Wind Exposure
  ,                                       !- View Factor to Ground
  ,                                       !- Number of Vertices
  0, 0, 2.4384,                           !- X,Y,Z Vertex 1 {m}
  0, 0, 0,                                !- X,Y,Z Vertex 2 {m}
  13.6310703908387, 0, 0,                 !- X,Y,Z Vertex 3 {m}
  13.6310703908387, 0, 2.4384;            !- X,Y,Z Vertex 4 {m}

OS:Surface,
<<<<<<< HEAD
  {db7c275d-e6d4-47a1-8508-f02dbbac2b9c}, !- Handle
  Surface 12,                             !- Name
  RoofCeiling,                            !- Surface Type
  ,                                       !- Construction Name
  {b2bb385a-86b6-4289-9866-46ea1785130d}, !- Space Name
  Surface,                                !- Outside Boundary Condition
  {ab96a775-f210-4acc-aa7d-cacb9453bf93}, !- Outside Boundary Condition Object
=======
  {5593e020-e247-4234-8b79-47a60d7e3b6f}, !- Handle
  Surface 12,                             !- Name
  RoofCeiling,                            !- Surface Type
  ,                                       !- Construction Name
  {df84f78e-f2b8-4fcb-abc4-f6e5755f494f}, !- Space Name
  Surface,                                !- Outside Boundary Condition
  {5e219aec-da94-4e72-a700-536045b97902}, !- Outside Boundary Condition Object
>>>>>>> 3c1d7324
  NoSun,                                  !- Sun Exposure
  NoWind,                                 !- Wind Exposure
  ,                                       !- View Factor to Ground
  ,                                       !- Number of Vertices
  13.6310703908387, 0, 2.4384,            !- X,Y,Z Vertex 1 {m}
  13.6310703908387, 6.81553519541936, 2.4384, !- X,Y,Z Vertex 2 {m}
  0, 6.81553519541936, 2.4384,            !- X,Y,Z Vertex 3 {m}
  0, 0, 2.4384;                           !- X,Y,Z Vertex 4 {m}

OS:Surface,
<<<<<<< HEAD
  {ab96a775-f210-4acc-aa7d-cacb9453bf93}, !- Handle
  Surface 13,                             !- Name
  Floor,                                  !- Surface Type
  ,                                       !- Construction Name
  {fbabad38-a103-4505-acad-5cba6c6c459e}, !- Space Name
  Surface,                                !- Outside Boundary Condition
  {db7c275d-e6d4-47a1-8508-f02dbbac2b9c}, !- Outside Boundary Condition Object
=======
  {5e219aec-da94-4e72-a700-536045b97902}, !- Handle
  Surface 13,                             !- Name
  Floor,                                  !- Surface Type
  ,                                       !- Construction Name
  {df606435-c00e-40bf-ac70-057006cb6ce2}, !- Space Name
  Surface,                                !- Outside Boundary Condition
  {5593e020-e247-4234-8b79-47a60d7e3b6f}, !- Outside Boundary Condition Object
>>>>>>> 3c1d7324
  NoSun,                                  !- Sun Exposure
  NoWind,                                 !- Wind Exposure
  ,                                       !- View Factor to Ground
  ,                                       !- Number of Vertices
  0, 6.81553519541936, 0,                 !- X,Y,Z Vertex 1 {m}
  13.6310703908387, 6.81553519541936, 0,  !- X,Y,Z Vertex 2 {m}
  13.6310703908387, 0, 0,                 !- X,Y,Z Vertex 3 {m}
  0, 0, 0;                                !- X,Y,Z Vertex 4 {m}

OS:Surface,
<<<<<<< HEAD
  {870d7a70-4e26-4901-ae52-fbf7e7c3d205}, !- Handle
  Surface 14,                             !- Name
  RoofCeiling,                            !- Surface Type
  ,                                       !- Construction Name
  {fbabad38-a103-4505-acad-5cba6c6c459e}, !- Space Name
=======
  {b31d7bbb-8ebf-4654-a430-6b4ba338d25d}, !- Handle
  Surface 14,                             !- Name
  RoofCeiling,                            !- Surface Type
  ,                                       !- Construction Name
  {df606435-c00e-40bf-ac70-057006cb6ce2}, !- Space Name
>>>>>>> 3c1d7324
  Outdoors,                               !- Outside Boundary Condition
  ,                                       !- Outside Boundary Condition Object
  SunExposed,                             !- Sun Exposure
  WindExposed,                            !- Wind Exposure
  ,                                       !- View Factor to Ground
  ,                                       !- Number of Vertices
  13.6310703908387, 3.40776759770968, 1.70388379885484, !- X,Y,Z Vertex 1 {m}
  0, 3.40776759770968, 1.70388379885484,  !- X,Y,Z Vertex 2 {m}
  0, 0, 0,                                !- X,Y,Z Vertex 3 {m}
  13.6310703908387, 0, 0;                 !- X,Y,Z Vertex 4 {m}

OS:Surface,
<<<<<<< HEAD
  {7cf07e74-003f-4b76-a5b3-ea905a99448c}, !- Handle
  Surface 15,                             !- Name
  RoofCeiling,                            !- Surface Type
  ,                                       !- Construction Name
  {fbabad38-a103-4505-acad-5cba6c6c459e}, !- Space Name
=======
  {b6ba8ee6-4e09-433b-a3c4-d00de5ad9a8f}, !- Handle
  Surface 15,                             !- Name
  RoofCeiling,                            !- Surface Type
  ,                                       !- Construction Name
  {df606435-c00e-40bf-ac70-057006cb6ce2}, !- Space Name
>>>>>>> 3c1d7324
  Outdoors,                               !- Outside Boundary Condition
  ,                                       !- Outside Boundary Condition Object
  SunExposed,                             !- Sun Exposure
  WindExposed,                            !- Wind Exposure
  ,                                       !- View Factor to Ground
  ,                                       !- Number of Vertices
  0, 3.40776759770968, 1.70388379885484,  !- X,Y,Z Vertex 1 {m}
  13.6310703908387, 3.40776759770968, 1.70388379885484, !- X,Y,Z Vertex 2 {m}
  13.6310703908387, 6.81553519541936, 0,  !- X,Y,Z Vertex 3 {m}
  0, 6.81553519541936, 0;                 !- X,Y,Z Vertex 4 {m}

OS:Surface,
<<<<<<< HEAD
  {7749b37f-183c-4d49-a935-4137ff11ad03}, !- Handle
  Surface 16,                             !- Name
  Wall,                                   !- Surface Type
  ,                                       !- Construction Name
  {fbabad38-a103-4505-acad-5cba6c6c459e}, !- Space Name
=======
  {ff205b46-f186-4f7f-8c43-1fc95db43228}, !- Handle
  Surface 16,                             !- Name
  Wall,                                   !- Surface Type
  ,                                       !- Construction Name
  {df606435-c00e-40bf-ac70-057006cb6ce2}, !- Space Name
>>>>>>> 3c1d7324
  Outdoors,                               !- Outside Boundary Condition
  ,                                       !- Outside Boundary Condition Object
  SunExposed,                             !- Sun Exposure
  WindExposed,                            !- Wind Exposure
  ,                                       !- View Factor to Ground
  ,                                       !- Number of Vertices
  0, 3.40776759770968, 1.70388379885484,  !- X,Y,Z Vertex 1 {m}
  0, 6.81553519541936, 0,                 !- X,Y,Z Vertex 2 {m}
  0, 0, 0;                                !- X,Y,Z Vertex 3 {m}

OS:Surface,
<<<<<<< HEAD
  {c2ae123a-69f1-40e8-8b5d-be655c37b9d3}, !- Handle
  Surface 17,                             !- Name
  Wall,                                   !- Surface Type
  ,                                       !- Construction Name
  {fbabad38-a103-4505-acad-5cba6c6c459e}, !- Space Name
=======
  {7f4e73a2-3180-4cbd-876e-c2b9c2272aea}, !- Handle
  Surface 17,                             !- Name
  Wall,                                   !- Surface Type
  ,                                       !- Construction Name
  {df606435-c00e-40bf-ac70-057006cb6ce2}, !- Space Name
>>>>>>> 3c1d7324
  Outdoors,                               !- Outside Boundary Condition
  ,                                       !- Outside Boundary Condition Object
  SunExposed,                             !- Sun Exposure
  WindExposed,                            !- Wind Exposure
  ,                                       !- View Factor to Ground
  ,                                       !- Number of Vertices
  13.6310703908387, 3.40776759770968, 1.70388379885484, !- X,Y,Z Vertex 1 {m}
  13.6310703908387, 0, 0,                 !- X,Y,Z Vertex 2 {m}
  13.6310703908387, 6.81553519541936, 0;  !- X,Y,Z Vertex 3 {m}

OS:Space,
<<<<<<< HEAD
  {fbabad38-a103-4505-acad-5cba6c6c459e}, !- Handle
  unfinished attic space,                 !- Name
  {8bb4807a-91f0-4e1a-a28f-309c85919c11}, !- Space Type Name
=======
  {df606435-c00e-40bf-ac70-057006cb6ce2}, !- Handle
  unfinished attic space,                 !- Name
  {72951018-4e9a-408d-99d7-e8c201df62eb}, !- Space Type Name
>>>>>>> 3c1d7324
  ,                                       !- Default Construction Set Name
  ,                                       !- Default Schedule Set Name
  -0,                                     !- Direction of Relative North {deg}
  0,                                      !- X Origin {m}
  0,                                      !- Y Origin {m}
  4.8768,                                 !- Z Origin {m}
  ,                                       !- Building Story Name
<<<<<<< HEAD
  {ef82276b-65b7-46a0-8109-e8942eb6c4d6}; !- Thermal Zone Name

OS:ThermalZone,
  {ef82276b-65b7-46a0-8109-e8942eb6c4d6}, !- Handle
=======
  {01a9d6ac-4408-4b81-a2a7-b181ddbee650}; !- Thermal Zone Name

OS:ThermalZone,
  {01a9d6ac-4408-4b81-a2a7-b181ddbee650}, !- Handle
>>>>>>> 3c1d7324
  unfinished attic zone,                  !- Name
  ,                                       !- Multiplier
  ,                                       !- Ceiling Height {m}
  ,                                       !- Volume {m3}
  ,                                       !- Floor Area {m2}
  ,                                       !- Zone Inside Convection Algorithm
  ,                                       !- Zone Outside Convection Algorithm
  ,                                       !- Zone Conditioning Equipment List Name
<<<<<<< HEAD
  {9d87470e-2e4b-4e45-a351-7b53b125fed3}, !- Zone Air Inlet Port List
  {194c2146-786f-4f5b-adf3-08d294e9c2c7}, !- Zone Air Exhaust Port List
  {f731e4b3-6ba8-49f2-a6fb-8d5b865317ee}, !- Zone Air Node Name
  {1df63188-4f7b-4aa2-ab6a-10ef67c0dff5}, !- Zone Return Air Port List
=======
  {f0df127b-4118-469c-82c5-a103a8e29152}, !- Zone Air Inlet Port List
  {e51a6635-323b-436e-89b5-6aab8b92131d}, !- Zone Air Exhaust Port List
  {508b026d-d88b-4b2c-867a-bf5060684c9f}, !- Zone Air Node Name
  {ffcec447-dd22-4819-86ab-fc45b869c617}, !- Zone Return Air Port List
>>>>>>> 3c1d7324
  ,                                       !- Primary Daylighting Control Name
  ,                                       !- Fraction of Zone Controlled by Primary Daylighting Control
  ,                                       !- Secondary Daylighting Control Name
  ,                                       !- Fraction of Zone Controlled by Secondary Daylighting Control
  ,                                       !- Illuminance Map Name
  ,                                       !- Group Rendering Name
  ,                                       !- Thermostat Name
  No;                                     !- Use Ideal Air Loads

OS:Node,
<<<<<<< HEAD
  {57569d06-3954-494f-9edf-0da1cdcf4698}, !- Handle
  Node 2,                                 !- Name
  {f731e4b3-6ba8-49f2-a6fb-8d5b865317ee}, !- Inlet Port
  ;                                       !- Outlet Port

OS:Connection,
  {f731e4b3-6ba8-49f2-a6fb-8d5b865317ee}, !- Handle
  {84b8f671-8b3b-4310-bda0-5af59afe2637}, !- Name
  {ef82276b-65b7-46a0-8109-e8942eb6c4d6}, !- Source Object
  11,                                     !- Outlet Port
  {57569d06-3954-494f-9edf-0da1cdcf4698}, !- Target Object
  2;                                      !- Inlet Port

OS:PortList,
  {9d87470e-2e4b-4e45-a351-7b53b125fed3}, !- Handle
  {88cd25f6-3e3d-4e4a-b00d-f4733875b726}, !- Name
  {ef82276b-65b7-46a0-8109-e8942eb6c4d6}; !- HVAC Component

OS:PortList,
  {194c2146-786f-4f5b-adf3-08d294e9c2c7}, !- Handle
  {ef79a506-5b4d-4083-926b-8bff68c3a75c}, !- Name
  {ef82276b-65b7-46a0-8109-e8942eb6c4d6}; !- HVAC Component

OS:PortList,
  {1df63188-4f7b-4aa2-ab6a-10ef67c0dff5}, !- Handle
  {8d0ac205-a323-4b97-bc51-5af77b5fcd40}, !- Name
  {ef82276b-65b7-46a0-8109-e8942eb6c4d6}; !- HVAC Component

OS:Sizing:Zone,
  {8be96d4e-c295-4c30-b438-091d45dcc05c}, !- Handle
  {ef82276b-65b7-46a0-8109-e8942eb6c4d6}, !- Zone or ZoneList Name
=======
  {cb3c6ed1-7ad4-4b9d-bcc1-f2731c95dc08}, !- Handle
  Node 2,                                 !- Name
  {508b026d-d88b-4b2c-867a-bf5060684c9f}, !- Inlet Port
  ;                                       !- Outlet Port

OS:Connection,
  {508b026d-d88b-4b2c-867a-bf5060684c9f}, !- Handle
  {bca9a936-fbda-455b-89f7-1ae9174aeab3}, !- Name
  {01a9d6ac-4408-4b81-a2a7-b181ddbee650}, !- Source Object
  11,                                     !- Outlet Port
  {cb3c6ed1-7ad4-4b9d-bcc1-f2731c95dc08}, !- Target Object
  2;                                      !- Inlet Port

OS:PortList,
  {f0df127b-4118-469c-82c5-a103a8e29152}, !- Handle
  {a962b3c3-a8f6-4023-a6e2-ba39ba8028d6}, !- Name
  {01a9d6ac-4408-4b81-a2a7-b181ddbee650}; !- HVAC Component

OS:PortList,
  {e51a6635-323b-436e-89b5-6aab8b92131d}, !- Handle
  {17b3e2a5-d933-4118-9d7f-4740bd1a375e}, !- Name
  {01a9d6ac-4408-4b81-a2a7-b181ddbee650}; !- HVAC Component

OS:PortList,
  {ffcec447-dd22-4819-86ab-fc45b869c617}, !- Handle
  {1c0a2432-c056-4008-b22d-ec91d4890ede}, !- Name
  {01a9d6ac-4408-4b81-a2a7-b181ddbee650}; !- HVAC Component

OS:Sizing:Zone,
  {c45c965c-4ce6-4e8d-950e-edac59fdd3f3}, !- Handle
  {01a9d6ac-4408-4b81-a2a7-b181ddbee650}, !- Zone or ZoneList Name
>>>>>>> 3c1d7324
  SupplyAirTemperature,                   !- Zone Cooling Design Supply Air Temperature Input Method
  14,                                     !- Zone Cooling Design Supply Air Temperature {C}
  11.11,                                  !- Zone Cooling Design Supply Air Temperature Difference {deltaC}
  SupplyAirTemperature,                   !- Zone Heating Design Supply Air Temperature Input Method
  40,                                     !- Zone Heating Design Supply Air Temperature {C}
  11.11,                                  !- Zone Heating Design Supply Air Temperature Difference {deltaC}
  0.0085,                                 !- Zone Cooling Design Supply Air Humidity Ratio {kg-H2O/kg-air}
  0.008,                                  !- Zone Heating Design Supply Air Humidity Ratio {kg-H2O/kg-air}
  ,                                       !- Zone Heating Sizing Factor
  ,                                       !- Zone Cooling Sizing Factor
  DesignDay,                              !- Cooling Design Air Flow Method
  ,                                       !- Cooling Design Air Flow Rate {m3/s}
  ,                                       !- Cooling Minimum Air Flow per Zone Floor Area {m3/s-m2}
  ,                                       !- Cooling Minimum Air Flow {m3/s}
  ,                                       !- Cooling Minimum Air Flow Fraction
  DesignDay,                              !- Heating Design Air Flow Method
  ,                                       !- Heating Design Air Flow Rate {m3/s}
  ,                                       !- Heating Maximum Air Flow per Zone Floor Area {m3/s-m2}
  ,                                       !- Heating Maximum Air Flow {m3/s}
  ,                                       !- Heating Maximum Air Flow Fraction
  ,                                       !- Design Zone Air Distribution Effectiveness in Cooling Mode
  ,                                       !- Design Zone Air Distribution Effectiveness in Heating Mode
  No,                                     !- Account for Dedicated Outdoor Air System
  NeutralSupplyAir,                       !- Dedicated Outdoor Air System Control Strategy
  autosize,                               !- Dedicated Outdoor Air Low Setpoint Temperature for Design {C}
  autosize;                               !- Dedicated Outdoor Air High Setpoint Temperature for Design {C}

OS:ZoneHVAC:EquipmentList,
<<<<<<< HEAD
  {a3a7b7b9-7020-4c3d-acd2-d777c9a47ef6}, !- Handle
  Zone HVAC Equipment List 2,             !- Name
  {ef82276b-65b7-46a0-8109-e8942eb6c4d6}; !- Thermal Zone

OS:SpaceType,
  {8bb4807a-91f0-4e1a-a28f-309c85919c11}, !- Handle
=======
  {a79afec2-db78-4a3b-9431-b0b106a4e135}, !- Handle
  Zone HVAC Equipment List 2,             !- Name
  {01a9d6ac-4408-4b81-a2a7-b181ddbee650}; !- Thermal Zone

OS:SpaceType,
  {72951018-4e9a-408d-99d7-e8c201df62eb}, !- Handle
>>>>>>> 3c1d7324
  Space Type 2,                           !- Name
  ,                                       !- Default Construction Set Name
  ,                                       !- Default Schedule Set Name
  ,                                       !- Group Rendering Name
  ,                                       !- Design Specification Outdoor Air Object Name
  ,                                       !- Standards Template
  ,                                       !- Standards Building Type
  unfinished attic;                       !- Standards Space Type

OS:BuildingUnit,
<<<<<<< HEAD
  {1ce8f595-0c78-449b-bc3a-13e18d76e9f9}, !- Handle
=======
  {18e0091c-dc97-4f3f-9dbe-9a653a05cbc5}, !- Handle
>>>>>>> 3c1d7324
  unit 1,                                 !- Name
  ,                                       !- Rendering Color
  Residential;                            !- Building Unit Type

OS:AdditionalProperties,
<<<<<<< HEAD
  {88bcbace-5d5d-422f-a812-6c61be680ac4}, !- Handle
  {1ce8f595-0c78-449b-bc3a-13e18d76e9f9}, !- Object Name
=======
  {73fed5b1-93de-4f49-9a9e-65d11bae9ea6}, !- Handle
  {18e0091c-dc97-4f3f-9dbe-9a653a05cbc5}, !- Object Name
>>>>>>> 3c1d7324
  NumberOfBedrooms,                       !- Feature Name 1
  Integer,                                !- Feature Data Type 1
  3,                                      !- Feature Value 1
  NumberOfBathrooms,                      !- Feature Name 2
  Double,                                 !- Feature Data Type 2
  2,                                      !- Feature Value 2
  NumberOfOccupants,                      !- Feature Name 3
  Double,                                 !- Feature Data Type 3
  2.6400000000000001;                     !- Feature Value 3

OS:External:File,
<<<<<<< HEAD
  {aa32b9a7-4ebb-421c-9ad5-a0decf638b0a}, !- Handle
=======
  {df42fa0c-c97a-4cef-ab5f-993815873933}, !- Handle
>>>>>>> 3c1d7324
  8760.csv,                               !- Name
  8760.csv;                               !- File Name

OS:Schedule:Day,
<<<<<<< HEAD
  {a8bd796b-8412-42f1-8222-21184fb051ea}, !- Handle
=======
  {b44283dc-ab39-496f-99b3-9abeeca3ad84}, !- Handle
>>>>>>> 3c1d7324
  Schedule Day 1,                         !- Name
  ,                                       !- Schedule Type Limits Name
  ,                                       !- Interpolate to Timestep
  24,                                     !- Hour 1
  0,                                      !- Minute 1
  0;                                      !- Value Until Time 1

OS:Schedule:Day,
<<<<<<< HEAD
  {e6e7eaf9-2392-46aa-902e-623a5e051cca}, !- Handle
=======
  {2f8b00e9-7470-4ad8-ab9d-6af5e4aec6f1}, !- Handle
>>>>>>> 3c1d7324
  Schedule Day 2,                         !- Name
  ,                                       !- Schedule Type Limits Name
  ,                                       !- Interpolate to Timestep
  24,                                     !- Hour 1
  0,                                      !- Minute 1
  1;                                      !- Value Until Time 1

OS:Schedule:File,
<<<<<<< HEAD
  {2e1b9a30-0c92-41b8-bb1f-318bf8df6a55}, !- Handle
  occupants,                              !- Name
  {7c0b331d-2e1a-49b0-a85b-219d91edd1ea}, !- Schedule Type Limits Name
  {aa32b9a7-4ebb-421c-9ad5-a0decf638b0a}, !- External File Name
=======
  {8df58369-2f86-400e-ac15-5c538708bfd4}, !- Handle
  occupants,                              !- Name
  {0b8b582f-d223-40bd-8b41-999ed9b1eb5b}, !- Schedule Type Limits Name
  {df42fa0c-c97a-4cef-ab5f-993815873933}, !- External File Name
>>>>>>> 3c1d7324
  1,                                      !- Column Number
  1,                                      !- Rows to Skip at Top
  8760,                                   !- Number of Hours of Data
  ,                                       !- Column Separator
  ,                                       !- Interpolate to Timestep
  60;                                     !- Minutes per Item

OS:Schedule:Ruleset,
<<<<<<< HEAD
  {b10c8ffb-8590-491f-838f-268e84b9cd8e}, !- Handle
  Schedule Ruleset 1,                     !- Name
  {0e1327ad-7efc-4278-b4f6-dac7686ca235}, !- Schedule Type Limits Name
  {8fb6e023-611a-422b-81e9-43a8efa32464}; !- Default Day Schedule Name

OS:Schedule:Day,
  {8fb6e023-611a-422b-81e9-43a8efa32464}, !- Handle
  Schedule Day 3,                         !- Name
  {0e1327ad-7efc-4278-b4f6-dac7686ca235}, !- Schedule Type Limits Name
=======
  {ae1a3b08-aff3-4a45-b736-1e07cf52bfe8}, !- Handle
  Schedule Ruleset 1,                     !- Name
  {c3d5981e-5bb6-45f5-be19-30e027abf925}, !- Schedule Type Limits Name
  {90f1ec8f-9b63-47e1-bb99-08aeb27da7bc}; !- Default Day Schedule Name

OS:Schedule:Day,
  {90f1ec8f-9b63-47e1-bb99-08aeb27da7bc}, !- Handle
  Schedule Day 3,                         !- Name
  {c3d5981e-5bb6-45f5-be19-30e027abf925}, !- Schedule Type Limits Name
>>>>>>> 3c1d7324
  ,                                       !- Interpolate to Timestep
  24,                                     !- Hour 1
  0,                                      !- Minute 1
  112.539290946133;                       !- Value Until Time 1

OS:People:Definition,
<<<<<<< HEAD
  {116b26f1-1ea9-4c8e-bc0a-3d9e0f6d7fe8}, !- Handle
=======
  {2001ba07-e495-43d3-a295-591234166171}, !- Handle
>>>>>>> 3c1d7324
  res occupants|living space,             !- Name
  People,                                 !- Number of People Calculation Method
  1.32,                                   !- Number of People {people}
  ,                                       !- People per Space Floor Area {person/m2}
  ,                                       !- Space Floor Area per Person {m2/person}
  0.319734,                               !- Fraction Radiant
  0.573,                                  !- Sensible Heat Fraction
  0,                                      !- Carbon Dioxide Generation Rate {m3/s-W}
  No,                                     !- Enable ASHRAE 55 Comfort Warnings
  ZoneAveraged;                           !- Mean Radiant Temperature Calculation Type

OS:People,
<<<<<<< HEAD
  {360b697c-556b-4ba3-8340-5acc247005be}, !- Handle
  res occupants|living space,             !- Name
  {116b26f1-1ea9-4c8e-bc0a-3d9e0f6d7fe8}, !- People Definition Name
  {d6dd986a-0e21-46e8-b993-b45af765bb67}, !- Space or SpaceType Name
  {2e1b9a30-0c92-41b8-bb1f-318bf8df6a55}, !- Number of People Schedule Name
  {b10c8ffb-8590-491f-838f-268e84b9cd8e}, !- Activity Level Schedule Name
=======
  {87f91cdb-0982-4e28-858a-52a364241093}, !- Handle
  res occupants|living space,             !- Name
  {2001ba07-e495-43d3-a295-591234166171}, !- People Definition Name
  {2171b993-50cd-4e6c-affb-4d977c2e704a}, !- Space or SpaceType Name
  {8df58369-2f86-400e-ac15-5c538708bfd4}, !- Number of People Schedule Name
  {ae1a3b08-aff3-4a45-b736-1e07cf52bfe8}, !- Activity Level Schedule Name
>>>>>>> 3c1d7324
  ,                                       !- Surface Name/Angle Factor List Name
  ,                                       !- Work Efficiency Schedule Name
  ,                                       !- Clothing Insulation Schedule Name
  ,                                       !- Air Velocity Schedule Name
  1;                                      !- Multiplier

OS:ScheduleTypeLimits,
<<<<<<< HEAD
  {0e1327ad-7efc-4278-b4f6-dac7686ca235}, !- Handle
=======
  {c3d5981e-5bb6-45f5-be19-30e027abf925}, !- Handle
>>>>>>> 3c1d7324
  ActivityLevel,                          !- Name
  0,                                      !- Lower Limit Value
  ,                                       !- Upper Limit Value
  Continuous,                             !- Numeric Type
  ActivityLevel;                          !- Unit Type

OS:ScheduleTypeLimits,
<<<<<<< HEAD
  {7c0b331d-2e1a-49b0-a85b-219d91edd1ea}, !- Handle
=======
  {0b8b582f-d223-40bd-8b41-999ed9b1eb5b}, !- Handle
>>>>>>> 3c1d7324
  Fractional,                             !- Name
  0,                                      !- Lower Limit Value
  1,                                      !- Upper Limit Value
  Continuous;                             !- Numeric Type

OS:People:Definition,
<<<<<<< HEAD
  {c711062d-041d-46fc-851f-f8e8c69c1393}, !- Handle
=======
  {50cf1479-7f6e-4ac1-98e7-f5f45162f6a4}, !- Handle
>>>>>>> 3c1d7324
  res occupants|living space|story 2,     !- Name
  People,                                 !- Number of People Calculation Method
  1.32,                                   !- Number of People {people}
  ,                                       !- People per Space Floor Area {person/m2}
  ,                                       !- Space Floor Area per Person {m2/person}
  0.319734,                               !- Fraction Radiant
  0.573,                                  !- Sensible Heat Fraction
  0,                                      !- Carbon Dioxide Generation Rate {m3/s-W}
  No,                                     !- Enable ASHRAE 55 Comfort Warnings
  ZoneAveraged;                           !- Mean Radiant Temperature Calculation Type

OS:People,
<<<<<<< HEAD
  {e6c821a4-e27d-4b80-8c27-dcd5c529d1e3}, !- Handle
  res occupants|living space|story 2,     !- Name
  {c711062d-041d-46fc-851f-f8e8c69c1393}, !- People Definition Name
  {b2bb385a-86b6-4289-9866-46ea1785130d}, !- Space or SpaceType Name
  {2e1b9a30-0c92-41b8-bb1f-318bf8df6a55}, !- Number of People Schedule Name
  {b10c8ffb-8590-491f-838f-268e84b9cd8e}, !- Activity Level Schedule Name
=======
  {c398f40b-3e4a-46fb-bb4c-9905e9d18fb6}, !- Handle
  res occupants|living space|story 2,     !- Name
  {50cf1479-7f6e-4ac1-98e7-f5f45162f6a4}, !- People Definition Name
  {df84f78e-f2b8-4fcb-abc4-f6e5755f494f}, !- Space or SpaceType Name
  {8df58369-2f86-400e-ac15-5c538708bfd4}, !- Number of People Schedule Name
  {ae1a3b08-aff3-4a45-b736-1e07cf52bfe8}, !- Activity Level Schedule Name
>>>>>>> 3c1d7324
  ,                                       !- Surface Name/Angle Factor List Name
  ,                                       !- Work Efficiency Schedule Name
  ,                                       !- Clothing Insulation Schedule Name
  ,                                       !- Air Velocity Schedule Name
  1;                                      !- Multiplier
<|MERGE_RESOLUTION|>--- conflicted
+++ resolved
@@ -1,73 +1,41 @@
 !- NOTE: Auto-generated from /test/osw_files/SFD_2000sqft_2story_SL_UA.osw
 
 OS:Version,
-<<<<<<< HEAD
-  {78a3b53b-bbf5-40ab-a80d-0c45efcb8f44}, !- Handle
+  {4177bf54-cfa9-4480-a37a-8d5f3a54d2f4}, !- Handle
   2.9.1;                                  !- Version Identifier
 
 OS:SimulationControl,
-  {6bb4fa54-c3c8-4b10-9aa1-dc8303a4c91c}, !- Handle
-=======
-  {422d1fef-c8a8-42c1-a77e-166b859d1924}, !- Handle
-  2.9.0;                                  !- Version Identifier
-
-OS:SimulationControl,
-  {ff0e58d4-34ea-4784-b2ba-0aaec7c711bd}, !- Handle
->>>>>>> 3c1d7324
+  {d26296b7-e688-402b-955d-e35da618fab8}, !- Handle
   ,                                       !- Do Zone Sizing Calculation
   ,                                       !- Do System Sizing Calculation
   ,                                       !- Do Plant Sizing Calculation
   No;                                     !- Run Simulation for Sizing Periods
 
 OS:Timestep,
-<<<<<<< HEAD
-  {868fbe2d-6c8e-4a0f-b66f-4f3543bfbf02}, !- Handle
+  {1f827fe6-0b41-4529-9fd1-812083803012}, !- Handle
   6;                                      !- Number of Timesteps per Hour
 
 OS:ShadowCalculation,
-  {d3125af5-284d-4abd-a818-0e247e747b4d}, !- Handle
-=======
-  {d1751516-108b-41d8-881a-d461bef6846b}, !- Handle
-  6;                                      !- Number of Timesteps per Hour
-
-OS:ShadowCalculation,
-  {3f379c67-73f8-4362-aa6e-eb8e238554c6}, !- Handle
->>>>>>> 3c1d7324
+  {d9239c83-ffb3-467b-87f5-c78c4886bca7}, !- Handle
   20,                                     !- Calculation Frequency
   200;                                    !- Maximum Figures in Shadow Overlap Calculations
 
 OS:SurfaceConvectionAlgorithm:Outside,
-<<<<<<< HEAD
-  {22375209-6626-4bec-9dda-7957f9c78db4}, !- Handle
+  {a0be131f-6e48-4823-ac9f-f36ac106eb4d}, !- Handle
   DOE-2;                                  !- Algorithm
 
 OS:SurfaceConvectionAlgorithm:Inside,
-  {b88db8ee-c912-405f-a7dc-0f4ecaa6f307}, !- Handle
+  {cb3ae42f-de3a-4ef6-beb7-132f65307941}, !- Handle
   TARP;                                   !- Algorithm
 
 OS:ZoneCapacitanceMultiplier:ResearchSpecial,
-  {96613884-6cd6-40b3-9ac5-13ebd9a4c34d}, !- Handle
-=======
-  {ca70c8c2-ae15-451c-9879-a545ba3ad70d}, !- Handle
-  DOE-2;                                  !- Algorithm
-
-OS:SurfaceConvectionAlgorithm:Inside,
-  {72ce4a6e-ccc6-4dae-8e2d-f7802f39b688}, !- Handle
-  TARP;                                   !- Algorithm
-
-OS:ZoneCapacitanceMultiplier:ResearchSpecial,
-  {20cd4a2d-402b-423c-a049-5d4c06278aea}, !- Handle
->>>>>>> 3c1d7324
+  {fa95ce6d-7f73-494f-a3c0-542ef88117ed}, !- Handle
   ,                                       !- Temperature Capacity Multiplier
   15,                                     !- Humidity Capacity Multiplier
   ;                                       !- Carbon Dioxide Capacity Multiplier
 
 OS:RunPeriod,
-<<<<<<< HEAD
-  {fed85ab9-adb6-4591-a5d1-8f4a5f5374f4}, !- Handle
-=======
-  {067a8611-5b80-48a1-9a2e-9276d4613dd9}, !- Handle
->>>>>>> 3c1d7324
+  {05eb02b4-d637-4a18-945f-1e2c4aac7973}, !- Handle
   Run Period 1,                           !- Name
   1,                                      !- Begin Month
   1,                                      !- Begin Day of Month
@@ -81,21 +49,13 @@
   ;                                       !- Number of Times Runperiod to be Repeated
 
 OS:YearDescription,
-<<<<<<< HEAD
-  {abdbf428-618f-40af-b1e0-789812e82a53}, !- Handle
-=======
-  {69e2690b-2f8a-4def-b1d6-9857693c258e}, !- Handle
->>>>>>> 3c1d7324
+  {55e63334-396f-4190-847b-05101b27ca77}, !- Handle
   2007,                                   !- Calendar Year
   ,                                       !- Day of Week for Start Day
   ;                                       !- Is Leap Year
 
 OS:Building,
-<<<<<<< HEAD
-  {d041d7ec-fd67-4be0-a750-d96f73197983}, !- Handle
-=======
-  {99dce5d8-e84f-45f1-89e2-3b3544b208c2}, !- Handle
->>>>>>> 3c1d7324
+  {6d94f65f-c2b2-4f55-a234-7188c63631e5}, !- Handle
   Building 1,                             !- Name
   ,                                       !- Building Sector Type
   0,                                      !- North Axis {deg}
@@ -110,23 +70,14 @@
   1;                                      !- Standards Number of Living Units
 
 OS:AdditionalProperties,
-<<<<<<< HEAD
-  {7fab6ba4-9de3-4e54-8da2-a5ae5ba84bf9}, !- Handle
-  {d041d7ec-fd67-4be0-a750-d96f73197983}, !- Object Name
-=======
-  {8f0f0c05-b8e2-4559-b5e8-46020d8f57e7}, !- Handle
-  {99dce5d8-e84f-45f1-89e2-3b3544b208c2}, !- Object Name
->>>>>>> 3c1d7324
+  {ca8b955c-f107-422a-ba7a-b994f0119d58}, !- Handle
+  {6d94f65f-c2b2-4f55-a234-7188c63631e5}, !- Object Name
   Total Units Modeled,                    !- Feature Name 1
   Integer,                                !- Feature Data Type 1
   1;                                      !- Feature Value 1
 
 OS:ThermalZone,
-<<<<<<< HEAD
-  {a4306c2f-27fd-4e35-a7fd-ee1783f424cc}, !- Handle
-=======
-  {1d3d7b5f-7611-4859-91ad-2fc17417c7b8}, !- Handle
->>>>>>> 3c1d7324
+  {c3e6012b-081b-4b54-a107-3105d5bee137}, !- Handle
   living zone,                            !- Name
   ,                                       !- Multiplier
   ,                                       !- Ceiling Height {m}
@@ -135,17 +86,10 @@
   ,                                       !- Zone Inside Convection Algorithm
   ,                                       !- Zone Outside Convection Algorithm
   ,                                       !- Zone Conditioning Equipment List Name
-<<<<<<< HEAD
-  {847d7364-bdb1-4dce-9653-65a8922e3c3a}, !- Zone Air Inlet Port List
-  {3379f1fd-83c9-4337-bbd4-f23e72adb039}, !- Zone Air Exhaust Port List
-  {ed60d5fa-6cb3-427d-9c10-5d564d98e314}, !- Zone Air Node Name
-  {013540e8-04b6-490c-befc-b99935e8b656}, !- Zone Return Air Port List
-=======
-  {8cc18638-0233-4de2-80bb-f4c2739de13b}, !- Zone Air Inlet Port List
-  {68c43714-c838-4561-a271-e1b86ad759b8}, !- Zone Air Exhaust Port List
-  {ea19aba0-1b57-4284-8c76-30de0ad114ac}, !- Zone Air Node Name
-  {22b9035a-5828-4964-929a-27470e22374f}, !- Zone Return Air Port List
->>>>>>> 3c1d7324
+  {eeb720dd-8c41-4a2a-a673-5f33c61e9aad}, !- Zone Air Inlet Port List
+  {0a8e87f8-1f0e-4145-a5c6-51101a764c09}, !- Zone Air Exhaust Port List
+  {29e0fad1-e79c-4374-9924-c2f348f50138}, !- Zone Air Node Name
+  {817ed04d-8cbb-4228-997b-a3c8b304f65e}, !- Zone Return Air Port List
   ,                                       !- Primary Daylighting Control Name
   ,                                       !- Fraction of Zone Controlled by Primary Daylighting Control
   ,                                       !- Secondary Daylighting Control Name
@@ -156,71 +100,37 @@
   No;                                     !- Use Ideal Air Loads
 
 OS:Node,
-<<<<<<< HEAD
-  {989240d1-9632-4cf1-8d7d-44d324badd8b}, !- Handle
+  {37e52531-40b0-44ed-b43f-b7ba46cbf6fc}, !- Handle
   Node 1,                                 !- Name
-  {ed60d5fa-6cb3-427d-9c10-5d564d98e314}, !- Inlet Port
+  {29e0fad1-e79c-4374-9924-c2f348f50138}, !- Inlet Port
   ;                                       !- Outlet Port
 
 OS:Connection,
-  {ed60d5fa-6cb3-427d-9c10-5d564d98e314}, !- Handle
-  {fee6ff4c-93b2-46cc-a69c-e6c72a11109f}, !- Name
-  {a4306c2f-27fd-4e35-a7fd-ee1783f424cc}, !- Source Object
+  {29e0fad1-e79c-4374-9924-c2f348f50138}, !- Handle
+  {953244d9-9a51-49cd-a414-c5ba75f8b915}, !- Name
+  {c3e6012b-081b-4b54-a107-3105d5bee137}, !- Source Object
   11,                                     !- Outlet Port
-  {989240d1-9632-4cf1-8d7d-44d324badd8b}, !- Target Object
+  {37e52531-40b0-44ed-b43f-b7ba46cbf6fc}, !- Target Object
   2;                                      !- Inlet Port
 
 OS:PortList,
-  {847d7364-bdb1-4dce-9653-65a8922e3c3a}, !- Handle
-  {882cad30-0ec8-49f5-8b98-140816a5d3c6}, !- Name
-  {a4306c2f-27fd-4e35-a7fd-ee1783f424cc}; !- HVAC Component
+  {eeb720dd-8c41-4a2a-a673-5f33c61e9aad}, !- Handle
+  {76178777-0965-40bd-bb00-522feffcb4ba}, !- Name
+  {c3e6012b-081b-4b54-a107-3105d5bee137}; !- HVAC Component
 
 OS:PortList,
-  {3379f1fd-83c9-4337-bbd4-f23e72adb039}, !- Handle
-  {59b4154a-a507-4158-aef8-f9140fad66c6}, !- Name
-  {a4306c2f-27fd-4e35-a7fd-ee1783f424cc}; !- HVAC Component
+  {0a8e87f8-1f0e-4145-a5c6-51101a764c09}, !- Handle
+  {2a7245b9-63c7-4b53-aa96-990534a16216}, !- Name
+  {c3e6012b-081b-4b54-a107-3105d5bee137}; !- HVAC Component
 
 OS:PortList,
-  {013540e8-04b6-490c-befc-b99935e8b656}, !- Handle
-  {164637c8-8efd-41fa-a980-f36807262c44}, !- Name
-  {a4306c2f-27fd-4e35-a7fd-ee1783f424cc}; !- HVAC Component
+  {817ed04d-8cbb-4228-997b-a3c8b304f65e}, !- Handle
+  {267a0a12-edaf-40cd-a0d0-d36efb468b88}, !- Name
+  {c3e6012b-081b-4b54-a107-3105d5bee137}; !- HVAC Component
 
 OS:Sizing:Zone,
-  {13ff124b-93f8-4572-946f-d19897371a78}, !- Handle
-  {a4306c2f-27fd-4e35-a7fd-ee1783f424cc}, !- Zone or ZoneList Name
-=======
-  {847cfc79-1a18-4b9c-a841-b7cfa9fc806d}, !- Handle
-  Node 1,                                 !- Name
-  {ea19aba0-1b57-4284-8c76-30de0ad114ac}, !- Inlet Port
-  ;                                       !- Outlet Port
-
-OS:Connection,
-  {ea19aba0-1b57-4284-8c76-30de0ad114ac}, !- Handle
-  {83ce0757-0c09-45ed-aa9a-2fcb72e20282}, !- Name
-  {1d3d7b5f-7611-4859-91ad-2fc17417c7b8}, !- Source Object
-  11,                                     !- Outlet Port
-  {847cfc79-1a18-4b9c-a841-b7cfa9fc806d}, !- Target Object
-  2;                                      !- Inlet Port
-
-OS:PortList,
-  {8cc18638-0233-4de2-80bb-f4c2739de13b}, !- Handle
-  {04fd1386-8a61-431b-af88-619641e46e5a}, !- Name
-  {1d3d7b5f-7611-4859-91ad-2fc17417c7b8}; !- HVAC Component
-
-OS:PortList,
-  {68c43714-c838-4561-a271-e1b86ad759b8}, !- Handle
-  {ea2317d3-b8bd-4c98-ad9c-77517d3deb09}, !- Name
-  {1d3d7b5f-7611-4859-91ad-2fc17417c7b8}; !- HVAC Component
-
-OS:PortList,
-  {22b9035a-5828-4964-929a-27470e22374f}, !- Handle
-  {6e552bd8-80a9-4e5d-abe8-bed16dd5d3ce}, !- Name
-  {1d3d7b5f-7611-4859-91ad-2fc17417c7b8}; !- HVAC Component
-
-OS:Sizing:Zone,
-  {86c9b887-fff4-494a-9022-41687ead89a3}, !- Handle
-  {1d3d7b5f-7611-4859-91ad-2fc17417c7b8}, !- Zone or ZoneList Name
->>>>>>> 3c1d7324
+  {4d6205cc-9da6-4490-9b2b-69b8d9a89d0d}, !- Handle
+  {c3e6012b-081b-4b54-a107-3105d5bee137}, !- Zone or ZoneList Name
   SupplyAirTemperature,                   !- Zone Cooling Design Supply Air Temperature Input Method
   14,                                     !- Zone Cooling Design Supply Air Temperature {C}
   11.11,                                  !- Zone Cooling Design Supply Air Temperature Difference {deltaC}
@@ -249,25 +159,14 @@
   autosize;                               !- Dedicated Outdoor Air High Setpoint Temperature for Design {C}
 
 OS:ZoneHVAC:EquipmentList,
-<<<<<<< HEAD
-  {b1c5cca5-a508-4309-a693-45d5e36fd0ba}, !- Handle
+  {878b561d-0dc5-4377-8b63-2d4f2a2dfcc9}, !- Handle
   Zone HVAC Equipment List 1,             !- Name
-  {a4306c2f-27fd-4e35-a7fd-ee1783f424cc}; !- Thermal Zone
+  {c3e6012b-081b-4b54-a107-3105d5bee137}; !- Thermal Zone
 
 OS:Space,
-  {d6dd986a-0e21-46e8-b993-b45af765bb67}, !- Handle
+  {d6b5a136-0f15-4836-887d-3a0a8cd5c176}, !- Handle
   living space,                           !- Name
-  {0bfea73b-4183-4b8e-8aa3-1515835890cb}, !- Space Type Name
-=======
-  {362668bd-12d4-44ea-8c25-ce465de8ff43}, !- Handle
-  Zone HVAC Equipment List 1,             !- Name
-  {1d3d7b5f-7611-4859-91ad-2fc17417c7b8}; !- Thermal Zone
-
-OS:Space,
-  {2171b993-50cd-4e6c-affb-4d977c2e704a}, !- Handle
-  living space,                           !- Name
-  {7b2b3d17-a07b-40f5-aafc-b844dad8b582}, !- Space Type Name
->>>>>>> 3c1d7324
+  {957155a0-e9ca-4e3f-98ef-5a1b855b9983}, !- Space Type Name
   ,                                       !- Default Construction Set Name
   ,                                       !- Default Schedule Set Name
   -0,                                     !- Direction of Relative North {deg}
@@ -275,31 +174,17 @@
   0,                                      !- Y Origin {m}
   0,                                      !- Z Origin {m}
   ,                                       !- Building Story Name
-<<<<<<< HEAD
-  {a4306c2f-27fd-4e35-a7fd-ee1783f424cc}, !- Thermal Zone Name
+  {c3e6012b-081b-4b54-a107-3105d5bee137}, !- Thermal Zone Name
   ,                                       !- Part of Total Floor Area
   ,                                       !- Design Specification Outdoor Air Object Name
-  {1ce8f595-0c78-449b-bc3a-13e18d76e9f9}; !- Building Unit Name
-
-OS:Surface,
-  {cfb1c4bf-01e5-4691-9fcf-3fcfa3422d66}, !- Handle
+  {8b66f0c1-cb74-484a-92b1-f49d11fa6ee2}; !- Building Unit Name
+
+OS:Surface,
+  {17b2c41a-8e56-42f1-b5ef-13f4aa1fbd74}, !- Handle
   Surface 1,                              !- Name
   Floor,                                  !- Surface Type
   ,                                       !- Construction Name
-  {d6dd986a-0e21-46e8-b993-b45af765bb67}, !- Space Name
-=======
-  {1d3d7b5f-7611-4859-91ad-2fc17417c7b8}, !- Thermal Zone Name
-  ,                                       !- Part of Total Floor Area
-  ,                                       !- Design Specification Outdoor Air Object Name
-  {18e0091c-dc97-4f3f-9dbe-9a653a05cbc5}; !- Building Unit Name
-
-OS:Surface,
-  {7cebeab5-9d70-416b-86a5-2c4152fdaeb0}, !- Handle
-  Surface 1,                              !- Name
-  Floor,                                  !- Surface Type
-  ,                                       !- Construction Name
-  {2171b993-50cd-4e6c-affb-4d977c2e704a}, !- Space Name
->>>>>>> 3c1d7324
+  {d6b5a136-0f15-4836-887d-3a0a8cd5c176}, !- Space Name
   Foundation,                             !- Outside Boundary Condition
   ,                                       !- Outside Boundary Condition Object
   NoSun,                                  !- Sun Exposure
@@ -312,19 +197,11 @@
   13.6310703908387, 0, 0;                 !- X,Y,Z Vertex 4 {m}
 
 OS:Surface,
-<<<<<<< HEAD
-  {7ae3bc01-5186-459c-a142-b9bf00f362c2}, !- Handle
+  {437433c6-1e94-42ca-afec-990befcc2a11}, !- Handle
   Surface 2,                              !- Name
   Wall,                                   !- Surface Type
   ,                                       !- Construction Name
-  {d6dd986a-0e21-46e8-b993-b45af765bb67}, !- Space Name
-=======
-  {2e53a4b3-a006-4098-b679-260abb996505}, !- Handle
-  Surface 2,                              !- Name
-  Wall,                                   !- Surface Type
-  ,                                       !- Construction Name
-  {2171b993-50cd-4e6c-affb-4d977c2e704a}, !- Space Name
->>>>>>> 3c1d7324
+  {d6b5a136-0f15-4836-887d-3a0a8cd5c176}, !- Space Name
   Outdoors,                               !- Outside Boundary Condition
   ,                                       !- Outside Boundary Condition Object
   SunExposed,                             !- Sun Exposure
@@ -337,19 +214,11 @@
   0, 0, 2.4384;                           !- X,Y,Z Vertex 4 {m}
 
 OS:Surface,
-<<<<<<< HEAD
-  {aaaa0efc-6b10-4c96-8697-e4a1c89b4ffa}, !- Handle
+  {f0b24b37-b5c9-4e11-af4c-7e50ead671e3}, !- Handle
   Surface 3,                              !- Name
   Wall,                                   !- Surface Type
   ,                                       !- Construction Name
-  {d6dd986a-0e21-46e8-b993-b45af765bb67}, !- Space Name
-=======
-  {044e3a37-1a46-41f3-9409-45f7e63d6fde}, !- Handle
-  Surface 3,                              !- Name
-  Wall,                                   !- Surface Type
-  ,                                       !- Construction Name
-  {2171b993-50cd-4e6c-affb-4d977c2e704a}, !- Space Name
->>>>>>> 3c1d7324
+  {d6b5a136-0f15-4836-887d-3a0a8cd5c176}, !- Space Name
   Outdoors,                               !- Outside Boundary Condition
   ,                                       !- Outside Boundary Condition Object
   SunExposed,                             !- Sun Exposure
@@ -362,19 +231,11 @@
   0, 6.81553519541936, 2.4384;            !- X,Y,Z Vertex 4 {m}
 
 OS:Surface,
-<<<<<<< HEAD
-  {6fa74108-8bbd-4a69-a9c9-9fbc3b232dae}, !- Handle
+  {43918251-67c3-4bca-9c04-ab302bed46f2}, !- Handle
   Surface 4,                              !- Name
   Wall,                                   !- Surface Type
   ,                                       !- Construction Name
-  {d6dd986a-0e21-46e8-b993-b45af765bb67}, !- Space Name
-=======
-  {5bef24a4-a720-4a95-91eb-02933a3558c7}, !- Handle
-  Surface 4,                              !- Name
-  Wall,                                   !- Surface Type
-  ,                                       !- Construction Name
-  {2171b993-50cd-4e6c-affb-4d977c2e704a}, !- Space Name
->>>>>>> 3c1d7324
+  {d6b5a136-0f15-4836-887d-3a0a8cd5c176}, !- Space Name
   Outdoors,                               !- Outside Boundary Condition
   ,                                       !- Outside Boundary Condition Object
   SunExposed,                             !- Sun Exposure
@@ -387,19 +248,11 @@
   13.6310703908387, 6.81553519541936, 2.4384; !- X,Y,Z Vertex 4 {m}
 
 OS:Surface,
-<<<<<<< HEAD
-  {3114b43d-2346-493d-a385-f76199c98105}, !- Handle
+  {79073312-d3c3-496a-b6a6-e7ce9f3acbac}, !- Handle
   Surface 5,                              !- Name
   Wall,                                   !- Surface Type
   ,                                       !- Construction Name
-  {d6dd986a-0e21-46e8-b993-b45af765bb67}, !- Space Name
-=======
-  {51fbfecd-7237-48bc-b0f0-60acd53b8379}, !- Handle
-  Surface 5,                              !- Name
-  Wall,                                   !- Surface Type
-  ,                                       !- Construction Name
-  {2171b993-50cd-4e6c-affb-4d977c2e704a}, !- Space Name
->>>>>>> 3c1d7324
+  {d6b5a136-0f15-4836-887d-3a0a8cd5c176}, !- Space Name
   Outdoors,                               !- Outside Boundary Condition
   ,                                       !- Outside Boundary Condition Object
   SunExposed,                             !- Sun Exposure
@@ -412,23 +265,13 @@
   13.6310703908387, 0, 2.4384;            !- X,Y,Z Vertex 4 {m}
 
 OS:Surface,
-<<<<<<< HEAD
-  {47e8bf35-ba00-4c68-9ba0-1b8fae6ccdfc}, !- Handle
+  {5b24ba87-f7e4-452b-9b65-148a7338f342}, !- Handle
   Surface 6,                              !- Name
   RoofCeiling,                            !- Surface Type
   ,                                       !- Construction Name
-  {d6dd986a-0e21-46e8-b993-b45af765bb67}, !- Space Name
+  {d6b5a136-0f15-4836-887d-3a0a8cd5c176}, !- Space Name
   Surface,                                !- Outside Boundary Condition
-  {64b4df17-e311-4dc2-8153-dd3445375915}, !- Outside Boundary Condition Object
-=======
-  {e1303c89-dd0c-43e6-b580-b09c95f62904}, !- Handle
-  Surface 6,                              !- Name
-  RoofCeiling,                            !- Surface Type
-  ,                                       !- Construction Name
-  {2171b993-50cd-4e6c-affb-4d977c2e704a}, !- Space Name
-  Surface,                                !- Outside Boundary Condition
-  {f522e0b7-0dac-4655-accf-ae54a73731e5}, !- Outside Boundary Condition Object
->>>>>>> 3c1d7324
+  {cfc8f74f-b88a-4dd8-870b-44b2d80c9108}, !- Outside Boundary Condition Object
   NoSun,                                  !- Sun Exposure
   NoWind,                                 !- Wind Exposure
   ,                                       !- View Factor to Ground
@@ -439,11 +282,7 @@
   0, 0, 2.4384;                           !- X,Y,Z Vertex 4 {m}
 
 OS:SpaceType,
-<<<<<<< HEAD
-  {0bfea73b-4183-4b8e-8aa3-1515835890cb}, !- Handle
-=======
-  {7b2b3d17-a07b-40f5-aafc-b844dad8b582}, !- Handle
->>>>>>> 3c1d7324
+  {957155a0-e9ca-4e3f-98ef-5a1b855b9983}, !- Handle
   Space Type 1,                           !- Name
   ,                                       !- Default Construction Set Name
   ,                                       !- Default Schedule Set Name
@@ -454,15 +293,9 @@
   living;                                 !- Standards Space Type
 
 OS:Space,
-<<<<<<< HEAD
-  {b2bb385a-86b6-4289-9866-46ea1785130d}, !- Handle
+  {9a0bdaf3-ac90-4395-a65c-bd02fa3aa573}, !- Handle
   living space|story 2,                   !- Name
-  {0bfea73b-4183-4b8e-8aa3-1515835890cb}, !- Space Type Name
-=======
-  {df84f78e-f2b8-4fcb-abc4-f6e5755f494f}, !- Handle
-  living space|story 2,                   !- Name
-  {7b2b3d17-a07b-40f5-aafc-b844dad8b582}, !- Space Type Name
->>>>>>> 3c1d7324
+  {957155a0-e9ca-4e3f-98ef-5a1b855b9983}, !- Space Type Name
   ,                                       !- Default Construction Set Name
   ,                                       !- Default Schedule Set Name
   -0,                                     !- Direction of Relative North {deg}
@@ -470,35 +303,19 @@
   0,                                      !- Y Origin {m}
   2.4384,                                 !- Z Origin {m}
   ,                                       !- Building Story Name
-<<<<<<< HEAD
-  {a4306c2f-27fd-4e35-a7fd-ee1783f424cc}, !- Thermal Zone Name
+  {c3e6012b-081b-4b54-a107-3105d5bee137}, !- Thermal Zone Name
   ,                                       !- Part of Total Floor Area
   ,                                       !- Design Specification Outdoor Air Object Name
-  {1ce8f595-0c78-449b-bc3a-13e18d76e9f9}; !- Building Unit Name
-
-OS:Surface,
-  {64b4df17-e311-4dc2-8153-dd3445375915}, !- Handle
+  {8b66f0c1-cb74-484a-92b1-f49d11fa6ee2}; !- Building Unit Name
+
+OS:Surface,
+  {cfc8f74f-b88a-4dd8-870b-44b2d80c9108}, !- Handle
   Surface 7,                              !- Name
   Floor,                                  !- Surface Type
   ,                                       !- Construction Name
-  {b2bb385a-86b6-4289-9866-46ea1785130d}, !- Space Name
+  {9a0bdaf3-ac90-4395-a65c-bd02fa3aa573}, !- Space Name
   Surface,                                !- Outside Boundary Condition
-  {47e8bf35-ba00-4c68-9ba0-1b8fae6ccdfc}, !- Outside Boundary Condition Object
-=======
-  {1d3d7b5f-7611-4859-91ad-2fc17417c7b8}, !- Thermal Zone Name
-  ,                                       !- Part of Total Floor Area
-  ,                                       !- Design Specification Outdoor Air Object Name
-  {18e0091c-dc97-4f3f-9dbe-9a653a05cbc5}; !- Building Unit Name
-
-OS:Surface,
-  {f522e0b7-0dac-4655-accf-ae54a73731e5}, !- Handle
-  Surface 7,                              !- Name
-  Floor,                                  !- Surface Type
-  ,                                       !- Construction Name
-  {df84f78e-f2b8-4fcb-abc4-f6e5755f494f}, !- Space Name
-  Surface,                                !- Outside Boundary Condition
-  {e1303c89-dd0c-43e6-b580-b09c95f62904}, !- Outside Boundary Condition Object
->>>>>>> 3c1d7324
+  {5b24ba87-f7e4-452b-9b65-148a7338f342}, !- Outside Boundary Condition Object
   NoSun,                                  !- Sun Exposure
   NoWind,                                 !- Wind Exposure
   ,                                       !- View Factor to Ground
@@ -509,19 +326,11 @@
   13.6310703908387, 0, 0;                 !- X,Y,Z Vertex 4 {m}
 
 OS:Surface,
-<<<<<<< HEAD
-  {5c434d43-2c8d-4676-b0fa-0d1fdb187eb7}, !- Handle
+  {06279905-ab55-4ffc-8501-ea1fb905d2ac}, !- Handle
   Surface 8,                              !- Name
   Wall,                                   !- Surface Type
   ,                                       !- Construction Name
-  {b2bb385a-86b6-4289-9866-46ea1785130d}, !- Space Name
-=======
-  {f3103904-faee-4006-8ec2-d65284759c65}, !- Handle
-  Surface 8,                              !- Name
-  Wall,                                   !- Surface Type
-  ,                                       !- Construction Name
-  {df84f78e-f2b8-4fcb-abc4-f6e5755f494f}, !- Space Name
->>>>>>> 3c1d7324
+  {9a0bdaf3-ac90-4395-a65c-bd02fa3aa573}, !- Space Name
   Outdoors,                               !- Outside Boundary Condition
   ,                                       !- Outside Boundary Condition Object
   SunExposed,                             !- Sun Exposure
@@ -534,19 +343,11 @@
   0, 0, 2.4384;                           !- X,Y,Z Vertex 4 {m}
 
 OS:Surface,
-<<<<<<< HEAD
-  {2448acee-90ad-4344-be22-4bb0be555a4e}, !- Handle
+  {9d8b06ec-ee61-4e8c-89eb-3ddf669f4752}, !- Handle
   Surface 9,                              !- Name
   Wall,                                   !- Surface Type
   ,                                       !- Construction Name
-  {b2bb385a-86b6-4289-9866-46ea1785130d}, !- Space Name
-=======
-  {940a6df5-814d-4651-8f28-9c654e1022d1}, !- Handle
-  Surface 9,                              !- Name
-  Wall,                                   !- Surface Type
-  ,                                       !- Construction Name
-  {df84f78e-f2b8-4fcb-abc4-f6e5755f494f}, !- Space Name
->>>>>>> 3c1d7324
+  {9a0bdaf3-ac90-4395-a65c-bd02fa3aa573}, !- Space Name
   Outdoors,                               !- Outside Boundary Condition
   ,                                       !- Outside Boundary Condition Object
   SunExposed,                             !- Sun Exposure
@@ -559,19 +360,11 @@
   0, 6.81553519541936, 2.4384;            !- X,Y,Z Vertex 4 {m}
 
 OS:Surface,
-<<<<<<< HEAD
-  {ec9f0a17-8bb7-430a-8af4-305be195dfb0}, !- Handle
+  {c4bfc073-6eaa-41af-8031-e6e22e6e56cd}, !- Handle
   Surface 10,                             !- Name
   Wall,                                   !- Surface Type
   ,                                       !- Construction Name
-  {b2bb385a-86b6-4289-9866-46ea1785130d}, !- Space Name
-=======
-  {69fe9fc1-4a89-44d6-ba85-0fdaa3f3b491}, !- Handle
-  Surface 10,                             !- Name
-  Wall,                                   !- Surface Type
-  ,                                       !- Construction Name
-  {df84f78e-f2b8-4fcb-abc4-f6e5755f494f}, !- Space Name
->>>>>>> 3c1d7324
+  {9a0bdaf3-ac90-4395-a65c-bd02fa3aa573}, !- Space Name
   Outdoors,                               !- Outside Boundary Condition
   ,                                       !- Outside Boundary Condition Object
   SunExposed,                             !- Sun Exposure
@@ -584,19 +377,11 @@
   13.6310703908387, 6.81553519541936, 2.4384; !- X,Y,Z Vertex 4 {m}
 
 OS:Surface,
-<<<<<<< HEAD
-  {d4827f7e-65f4-4a73-997c-a60f2df47df1}, !- Handle
+  {dbdabe2a-7b1f-4baf-be05-8e3289c6091a}, !- Handle
   Surface 11,                             !- Name
   Wall,                                   !- Surface Type
   ,                                       !- Construction Name
-  {b2bb385a-86b6-4289-9866-46ea1785130d}, !- Space Name
-=======
-  {6329f887-7c03-4afe-b110-ff20d65d65f3}, !- Handle
-  Surface 11,                             !- Name
-  Wall,                                   !- Surface Type
-  ,                                       !- Construction Name
-  {df84f78e-f2b8-4fcb-abc4-f6e5755f494f}, !- Space Name
->>>>>>> 3c1d7324
+  {9a0bdaf3-ac90-4395-a65c-bd02fa3aa573}, !- Space Name
   Outdoors,                               !- Outside Boundary Condition
   ,                                       !- Outside Boundary Condition Object
   SunExposed,                             !- Sun Exposure
@@ -609,23 +394,13 @@
   13.6310703908387, 0, 2.4384;            !- X,Y,Z Vertex 4 {m}
 
 OS:Surface,
-<<<<<<< HEAD
-  {db7c275d-e6d4-47a1-8508-f02dbbac2b9c}, !- Handle
+  {e32f4d68-6d5d-4456-ab1e-2ba4b94d7760}, !- Handle
   Surface 12,                             !- Name
   RoofCeiling,                            !- Surface Type
   ,                                       !- Construction Name
-  {b2bb385a-86b6-4289-9866-46ea1785130d}, !- Space Name
+  {9a0bdaf3-ac90-4395-a65c-bd02fa3aa573}, !- Space Name
   Surface,                                !- Outside Boundary Condition
-  {ab96a775-f210-4acc-aa7d-cacb9453bf93}, !- Outside Boundary Condition Object
-=======
-  {5593e020-e247-4234-8b79-47a60d7e3b6f}, !- Handle
-  Surface 12,                             !- Name
-  RoofCeiling,                            !- Surface Type
-  ,                                       !- Construction Name
-  {df84f78e-f2b8-4fcb-abc4-f6e5755f494f}, !- Space Name
-  Surface,                                !- Outside Boundary Condition
-  {5e219aec-da94-4e72-a700-536045b97902}, !- Outside Boundary Condition Object
->>>>>>> 3c1d7324
+  {ccc10a3a-1fe6-40ee-bd48-45c35ccf4a09}, !- Outside Boundary Condition Object
   NoSun,                                  !- Sun Exposure
   NoWind,                                 !- Wind Exposure
   ,                                       !- View Factor to Ground
@@ -636,23 +411,13 @@
   0, 0, 2.4384;                           !- X,Y,Z Vertex 4 {m}
 
 OS:Surface,
-<<<<<<< HEAD
-  {ab96a775-f210-4acc-aa7d-cacb9453bf93}, !- Handle
+  {ccc10a3a-1fe6-40ee-bd48-45c35ccf4a09}, !- Handle
   Surface 13,                             !- Name
   Floor,                                  !- Surface Type
   ,                                       !- Construction Name
-  {fbabad38-a103-4505-acad-5cba6c6c459e}, !- Space Name
+  {25d5014c-9f69-45fb-92aa-75c624558e56}, !- Space Name
   Surface,                                !- Outside Boundary Condition
-  {db7c275d-e6d4-47a1-8508-f02dbbac2b9c}, !- Outside Boundary Condition Object
-=======
-  {5e219aec-da94-4e72-a700-536045b97902}, !- Handle
-  Surface 13,                             !- Name
-  Floor,                                  !- Surface Type
-  ,                                       !- Construction Name
-  {df606435-c00e-40bf-ac70-057006cb6ce2}, !- Space Name
-  Surface,                                !- Outside Boundary Condition
-  {5593e020-e247-4234-8b79-47a60d7e3b6f}, !- Outside Boundary Condition Object
->>>>>>> 3c1d7324
+  {e32f4d68-6d5d-4456-ab1e-2ba4b94d7760}, !- Outside Boundary Condition Object
   NoSun,                                  !- Sun Exposure
   NoWind,                                 !- Wind Exposure
   ,                                       !- View Factor to Ground
@@ -663,19 +428,11 @@
   0, 0, 0;                                !- X,Y,Z Vertex 4 {m}
 
 OS:Surface,
-<<<<<<< HEAD
-  {870d7a70-4e26-4901-ae52-fbf7e7c3d205}, !- Handle
+  {bdab70fb-cb0b-4243-87b5-365079a107d7}, !- Handle
   Surface 14,                             !- Name
   RoofCeiling,                            !- Surface Type
   ,                                       !- Construction Name
-  {fbabad38-a103-4505-acad-5cba6c6c459e}, !- Space Name
-=======
-  {b31d7bbb-8ebf-4654-a430-6b4ba338d25d}, !- Handle
-  Surface 14,                             !- Name
-  RoofCeiling,                            !- Surface Type
-  ,                                       !- Construction Name
-  {df606435-c00e-40bf-ac70-057006cb6ce2}, !- Space Name
->>>>>>> 3c1d7324
+  {25d5014c-9f69-45fb-92aa-75c624558e56}, !- Space Name
   Outdoors,                               !- Outside Boundary Condition
   ,                                       !- Outside Boundary Condition Object
   SunExposed,                             !- Sun Exposure
@@ -688,19 +445,11 @@
   13.6310703908387, 0, 0;                 !- X,Y,Z Vertex 4 {m}
 
 OS:Surface,
-<<<<<<< HEAD
-  {7cf07e74-003f-4b76-a5b3-ea905a99448c}, !- Handle
+  {1dfb5761-af43-44a8-83dd-c14fc081d1d2}, !- Handle
   Surface 15,                             !- Name
   RoofCeiling,                            !- Surface Type
   ,                                       !- Construction Name
-  {fbabad38-a103-4505-acad-5cba6c6c459e}, !- Space Name
-=======
-  {b6ba8ee6-4e09-433b-a3c4-d00de5ad9a8f}, !- Handle
-  Surface 15,                             !- Name
-  RoofCeiling,                            !- Surface Type
-  ,                                       !- Construction Name
-  {df606435-c00e-40bf-ac70-057006cb6ce2}, !- Space Name
->>>>>>> 3c1d7324
+  {25d5014c-9f69-45fb-92aa-75c624558e56}, !- Space Name
   Outdoors,                               !- Outside Boundary Condition
   ,                                       !- Outside Boundary Condition Object
   SunExposed,                             !- Sun Exposure
@@ -713,19 +462,11 @@
   0, 6.81553519541936, 0;                 !- X,Y,Z Vertex 4 {m}
 
 OS:Surface,
-<<<<<<< HEAD
-  {7749b37f-183c-4d49-a935-4137ff11ad03}, !- Handle
+  {861df783-75a9-4d86-a836-a454c3747cba}, !- Handle
   Surface 16,                             !- Name
   Wall,                                   !- Surface Type
   ,                                       !- Construction Name
-  {fbabad38-a103-4505-acad-5cba6c6c459e}, !- Space Name
-=======
-  {ff205b46-f186-4f7f-8c43-1fc95db43228}, !- Handle
-  Surface 16,                             !- Name
-  Wall,                                   !- Surface Type
-  ,                                       !- Construction Name
-  {df606435-c00e-40bf-ac70-057006cb6ce2}, !- Space Name
->>>>>>> 3c1d7324
+  {25d5014c-9f69-45fb-92aa-75c624558e56}, !- Space Name
   Outdoors,                               !- Outside Boundary Condition
   ,                                       !- Outside Boundary Condition Object
   SunExposed,                             !- Sun Exposure
@@ -737,19 +478,11 @@
   0, 0, 0;                                !- X,Y,Z Vertex 3 {m}
 
 OS:Surface,
-<<<<<<< HEAD
-  {c2ae123a-69f1-40e8-8b5d-be655c37b9d3}, !- Handle
+  {dadbdfee-2420-4884-bfc3-b9cfff702e1c}, !- Handle
   Surface 17,                             !- Name
   Wall,                                   !- Surface Type
   ,                                       !- Construction Name
-  {fbabad38-a103-4505-acad-5cba6c6c459e}, !- Space Name
-=======
-  {7f4e73a2-3180-4cbd-876e-c2b9c2272aea}, !- Handle
-  Surface 17,                             !- Name
-  Wall,                                   !- Surface Type
-  ,                                       !- Construction Name
-  {df606435-c00e-40bf-ac70-057006cb6ce2}, !- Space Name
->>>>>>> 3c1d7324
+  {25d5014c-9f69-45fb-92aa-75c624558e56}, !- Space Name
   Outdoors,                               !- Outside Boundary Condition
   ,                                       !- Outside Boundary Condition Object
   SunExposed,                             !- Sun Exposure
@@ -761,15 +494,9 @@
   13.6310703908387, 6.81553519541936, 0;  !- X,Y,Z Vertex 3 {m}
 
 OS:Space,
-<<<<<<< HEAD
-  {fbabad38-a103-4505-acad-5cba6c6c459e}, !- Handle
+  {25d5014c-9f69-45fb-92aa-75c624558e56}, !- Handle
   unfinished attic space,                 !- Name
-  {8bb4807a-91f0-4e1a-a28f-309c85919c11}, !- Space Type Name
-=======
-  {df606435-c00e-40bf-ac70-057006cb6ce2}, !- Handle
-  unfinished attic space,                 !- Name
-  {72951018-4e9a-408d-99d7-e8c201df62eb}, !- Space Type Name
->>>>>>> 3c1d7324
+  {c9df0ace-38f3-470b-affa-6f473b9f79a2}, !- Space Type Name
   ,                                       !- Default Construction Set Name
   ,                                       !- Default Schedule Set Name
   -0,                                     !- Direction of Relative North {deg}
@@ -777,17 +504,10 @@
   0,                                      !- Y Origin {m}
   4.8768,                                 !- Z Origin {m}
   ,                                       !- Building Story Name
-<<<<<<< HEAD
-  {ef82276b-65b7-46a0-8109-e8942eb6c4d6}; !- Thermal Zone Name
+  {f7271030-cf8c-47ac-9a81-34aa5cb2bebb}; !- Thermal Zone Name
 
 OS:ThermalZone,
-  {ef82276b-65b7-46a0-8109-e8942eb6c4d6}, !- Handle
-=======
-  {01a9d6ac-4408-4b81-a2a7-b181ddbee650}; !- Thermal Zone Name
-
-OS:ThermalZone,
-  {01a9d6ac-4408-4b81-a2a7-b181ddbee650}, !- Handle
->>>>>>> 3c1d7324
+  {f7271030-cf8c-47ac-9a81-34aa5cb2bebb}, !- Handle
   unfinished attic zone,                  !- Name
   ,                                       !- Multiplier
   ,                                       !- Ceiling Height {m}
@@ -796,17 +516,10 @@
   ,                                       !- Zone Inside Convection Algorithm
   ,                                       !- Zone Outside Convection Algorithm
   ,                                       !- Zone Conditioning Equipment List Name
-<<<<<<< HEAD
-  {9d87470e-2e4b-4e45-a351-7b53b125fed3}, !- Zone Air Inlet Port List
-  {194c2146-786f-4f5b-adf3-08d294e9c2c7}, !- Zone Air Exhaust Port List
-  {f731e4b3-6ba8-49f2-a6fb-8d5b865317ee}, !- Zone Air Node Name
-  {1df63188-4f7b-4aa2-ab6a-10ef67c0dff5}, !- Zone Return Air Port List
-=======
-  {f0df127b-4118-469c-82c5-a103a8e29152}, !- Zone Air Inlet Port List
-  {e51a6635-323b-436e-89b5-6aab8b92131d}, !- Zone Air Exhaust Port List
-  {508b026d-d88b-4b2c-867a-bf5060684c9f}, !- Zone Air Node Name
-  {ffcec447-dd22-4819-86ab-fc45b869c617}, !- Zone Return Air Port List
->>>>>>> 3c1d7324
+  {4b1fa340-9473-4eb3-b1da-57b26b1015bc}, !- Zone Air Inlet Port List
+  {a2c6bb78-e090-4576-a26c-7331efcd91b5}, !- Zone Air Exhaust Port List
+  {58035259-f834-438c-b61f-c49f25c2961d}, !- Zone Air Node Name
+  {46add6aa-d7ad-4fa7-8e85-313797ae8eca}, !- Zone Return Air Port List
   ,                                       !- Primary Daylighting Control Name
   ,                                       !- Fraction of Zone Controlled by Primary Daylighting Control
   ,                                       !- Secondary Daylighting Control Name
@@ -817,71 +530,37 @@
   No;                                     !- Use Ideal Air Loads
 
 OS:Node,
-<<<<<<< HEAD
-  {57569d06-3954-494f-9edf-0da1cdcf4698}, !- Handle
+  {85f9a672-dc34-4b6d-9c0d-d1bdda243c19}, !- Handle
   Node 2,                                 !- Name
-  {f731e4b3-6ba8-49f2-a6fb-8d5b865317ee}, !- Inlet Port
+  {58035259-f834-438c-b61f-c49f25c2961d}, !- Inlet Port
   ;                                       !- Outlet Port
 
 OS:Connection,
-  {f731e4b3-6ba8-49f2-a6fb-8d5b865317ee}, !- Handle
-  {84b8f671-8b3b-4310-bda0-5af59afe2637}, !- Name
-  {ef82276b-65b7-46a0-8109-e8942eb6c4d6}, !- Source Object
+  {58035259-f834-438c-b61f-c49f25c2961d}, !- Handle
+  {2714cab6-6122-4e52-ae09-2613044addcf}, !- Name
+  {f7271030-cf8c-47ac-9a81-34aa5cb2bebb}, !- Source Object
   11,                                     !- Outlet Port
-  {57569d06-3954-494f-9edf-0da1cdcf4698}, !- Target Object
+  {85f9a672-dc34-4b6d-9c0d-d1bdda243c19}, !- Target Object
   2;                                      !- Inlet Port
 
 OS:PortList,
-  {9d87470e-2e4b-4e45-a351-7b53b125fed3}, !- Handle
-  {88cd25f6-3e3d-4e4a-b00d-f4733875b726}, !- Name
-  {ef82276b-65b7-46a0-8109-e8942eb6c4d6}; !- HVAC Component
+  {4b1fa340-9473-4eb3-b1da-57b26b1015bc}, !- Handle
+  {42c2cc8d-e995-4177-863d-473d9c3dc055}, !- Name
+  {f7271030-cf8c-47ac-9a81-34aa5cb2bebb}; !- HVAC Component
 
 OS:PortList,
-  {194c2146-786f-4f5b-adf3-08d294e9c2c7}, !- Handle
-  {ef79a506-5b4d-4083-926b-8bff68c3a75c}, !- Name
-  {ef82276b-65b7-46a0-8109-e8942eb6c4d6}; !- HVAC Component
+  {a2c6bb78-e090-4576-a26c-7331efcd91b5}, !- Handle
+  {b57e5b4f-6da2-4248-b7eb-8461925c0afa}, !- Name
+  {f7271030-cf8c-47ac-9a81-34aa5cb2bebb}; !- HVAC Component
 
 OS:PortList,
-  {1df63188-4f7b-4aa2-ab6a-10ef67c0dff5}, !- Handle
-  {8d0ac205-a323-4b97-bc51-5af77b5fcd40}, !- Name
-  {ef82276b-65b7-46a0-8109-e8942eb6c4d6}; !- HVAC Component
+  {46add6aa-d7ad-4fa7-8e85-313797ae8eca}, !- Handle
+  {42516065-cb21-4800-b6be-e14e2a3c036b}, !- Name
+  {f7271030-cf8c-47ac-9a81-34aa5cb2bebb}; !- HVAC Component
 
 OS:Sizing:Zone,
-  {8be96d4e-c295-4c30-b438-091d45dcc05c}, !- Handle
-  {ef82276b-65b7-46a0-8109-e8942eb6c4d6}, !- Zone or ZoneList Name
-=======
-  {cb3c6ed1-7ad4-4b9d-bcc1-f2731c95dc08}, !- Handle
-  Node 2,                                 !- Name
-  {508b026d-d88b-4b2c-867a-bf5060684c9f}, !- Inlet Port
-  ;                                       !- Outlet Port
-
-OS:Connection,
-  {508b026d-d88b-4b2c-867a-bf5060684c9f}, !- Handle
-  {bca9a936-fbda-455b-89f7-1ae9174aeab3}, !- Name
-  {01a9d6ac-4408-4b81-a2a7-b181ddbee650}, !- Source Object
-  11,                                     !- Outlet Port
-  {cb3c6ed1-7ad4-4b9d-bcc1-f2731c95dc08}, !- Target Object
-  2;                                      !- Inlet Port
-
-OS:PortList,
-  {f0df127b-4118-469c-82c5-a103a8e29152}, !- Handle
-  {a962b3c3-a8f6-4023-a6e2-ba39ba8028d6}, !- Name
-  {01a9d6ac-4408-4b81-a2a7-b181ddbee650}; !- HVAC Component
-
-OS:PortList,
-  {e51a6635-323b-436e-89b5-6aab8b92131d}, !- Handle
-  {17b3e2a5-d933-4118-9d7f-4740bd1a375e}, !- Name
-  {01a9d6ac-4408-4b81-a2a7-b181ddbee650}; !- HVAC Component
-
-OS:PortList,
-  {ffcec447-dd22-4819-86ab-fc45b869c617}, !- Handle
-  {1c0a2432-c056-4008-b22d-ec91d4890ede}, !- Name
-  {01a9d6ac-4408-4b81-a2a7-b181ddbee650}; !- HVAC Component
-
-OS:Sizing:Zone,
-  {c45c965c-4ce6-4e8d-950e-edac59fdd3f3}, !- Handle
-  {01a9d6ac-4408-4b81-a2a7-b181ddbee650}, !- Zone or ZoneList Name
->>>>>>> 3c1d7324
+  {a4d91bfd-ac9a-4511-94ea-ebf2c2984da6}, !- Handle
+  {f7271030-cf8c-47ac-9a81-34aa5cb2bebb}, !- Zone or ZoneList Name
   SupplyAirTemperature,                   !- Zone Cooling Design Supply Air Temperature Input Method
   14,                                     !- Zone Cooling Design Supply Air Temperature {C}
   11.11,                                  !- Zone Cooling Design Supply Air Temperature Difference {deltaC}
@@ -910,21 +589,12 @@
   autosize;                               !- Dedicated Outdoor Air High Setpoint Temperature for Design {C}
 
 OS:ZoneHVAC:EquipmentList,
-<<<<<<< HEAD
-  {a3a7b7b9-7020-4c3d-acd2-d777c9a47ef6}, !- Handle
+  {38eacd69-c2b7-477b-91f4-f666d9c10beb}, !- Handle
   Zone HVAC Equipment List 2,             !- Name
-  {ef82276b-65b7-46a0-8109-e8942eb6c4d6}; !- Thermal Zone
+  {f7271030-cf8c-47ac-9a81-34aa5cb2bebb}; !- Thermal Zone
 
 OS:SpaceType,
-  {8bb4807a-91f0-4e1a-a28f-309c85919c11}, !- Handle
-=======
-  {a79afec2-db78-4a3b-9431-b0b106a4e135}, !- Handle
-  Zone HVAC Equipment List 2,             !- Name
-  {01a9d6ac-4408-4b81-a2a7-b181ddbee650}; !- Thermal Zone
-
-OS:SpaceType,
-  {72951018-4e9a-408d-99d7-e8c201df62eb}, !- Handle
->>>>>>> 3c1d7324
+  {c9df0ace-38f3-470b-affa-6f473b9f79a2}, !- Handle
   Space Type 2,                           !- Name
   ,                                       !- Default Construction Set Name
   ,                                       !- Default Schedule Set Name
@@ -935,23 +605,14 @@
   unfinished attic;                       !- Standards Space Type
 
 OS:BuildingUnit,
-<<<<<<< HEAD
-  {1ce8f595-0c78-449b-bc3a-13e18d76e9f9}, !- Handle
-=======
-  {18e0091c-dc97-4f3f-9dbe-9a653a05cbc5}, !- Handle
->>>>>>> 3c1d7324
+  {8b66f0c1-cb74-484a-92b1-f49d11fa6ee2}, !- Handle
   unit 1,                                 !- Name
   ,                                       !- Rendering Color
   Residential;                            !- Building Unit Type
 
 OS:AdditionalProperties,
-<<<<<<< HEAD
-  {88bcbace-5d5d-422f-a812-6c61be680ac4}, !- Handle
-  {1ce8f595-0c78-449b-bc3a-13e18d76e9f9}, !- Object Name
-=======
-  {73fed5b1-93de-4f49-9a9e-65d11bae9ea6}, !- Handle
-  {18e0091c-dc97-4f3f-9dbe-9a653a05cbc5}, !- Object Name
->>>>>>> 3c1d7324
+  {743155ac-9a9f-41c1-960a-ae134f485e5d}, !- Handle
+  {8b66f0c1-cb74-484a-92b1-f49d11fa6ee2}, !- Object Name
   NumberOfBedrooms,                       !- Feature Name 1
   Integer,                                !- Feature Data Type 1
   3,                                      !- Feature Value 1
@@ -963,20 +624,12 @@
   2.6400000000000001;                     !- Feature Value 3
 
 OS:External:File,
-<<<<<<< HEAD
-  {aa32b9a7-4ebb-421c-9ad5-a0decf638b0a}, !- Handle
-=======
-  {df42fa0c-c97a-4cef-ab5f-993815873933}, !- Handle
->>>>>>> 3c1d7324
+  {ac9d8fdf-c27b-4cdc-8484-5f345e4b9066}, !- Handle
   8760.csv,                               !- Name
   8760.csv;                               !- File Name
 
 OS:Schedule:Day,
-<<<<<<< HEAD
-  {a8bd796b-8412-42f1-8222-21184fb051ea}, !- Handle
-=======
-  {b44283dc-ab39-496f-99b3-9abeeca3ad84}, !- Handle
->>>>>>> 3c1d7324
+  {8e741408-4c99-4ee4-8fa5-40cb776af010}, !- Handle
   Schedule Day 1,                         !- Name
   ,                                       !- Schedule Type Limits Name
   ,                                       !- Interpolate to Timestep
@@ -985,11 +638,7 @@
   0;                                      !- Value Until Time 1
 
 OS:Schedule:Day,
-<<<<<<< HEAD
-  {e6e7eaf9-2392-46aa-902e-623a5e051cca}, !- Handle
-=======
-  {2f8b00e9-7470-4ad8-ab9d-6af5e4aec6f1}, !- Handle
->>>>>>> 3c1d7324
+  {65e9dbc0-5d60-4dbd-b401-350ba3127b45}, !- Handle
   Schedule Day 2,                         !- Name
   ,                                       !- Schedule Type Limits Name
   ,                                       !- Interpolate to Timestep
@@ -998,17 +647,10 @@
   1;                                      !- Value Until Time 1
 
 OS:Schedule:File,
-<<<<<<< HEAD
-  {2e1b9a30-0c92-41b8-bb1f-318bf8df6a55}, !- Handle
+  {bbec09d7-6c3f-4c28-b5b3-a69937812aa3}, !- Handle
   occupants,                              !- Name
-  {7c0b331d-2e1a-49b0-a85b-219d91edd1ea}, !- Schedule Type Limits Name
-  {aa32b9a7-4ebb-421c-9ad5-a0decf638b0a}, !- External File Name
-=======
-  {8df58369-2f86-400e-ac15-5c538708bfd4}, !- Handle
-  occupants,                              !- Name
-  {0b8b582f-d223-40bd-8b41-999ed9b1eb5b}, !- Schedule Type Limits Name
-  {df42fa0c-c97a-4cef-ab5f-993815873933}, !- External File Name
->>>>>>> 3c1d7324
+  {df387bbe-0ba0-4a51-8c11-8ea5e0b9e79f}, !- Schedule Type Limits Name
+  {ac9d8fdf-c27b-4cdc-8484-5f345e4b9066}, !- External File Name
   1,                                      !- Column Number
   1,                                      !- Rows to Skip at Top
   8760,                                   !- Number of Hours of Data
@@ -1017,38 +659,63 @@
   60;                                     !- Minutes per Item
 
 OS:Schedule:Ruleset,
-<<<<<<< HEAD
-  {b10c8ffb-8590-491f-838f-268e84b9cd8e}, !- Handle
+  {56fd96d2-fc8b-4a91-87df-fd15ad051246}, !- Handle
   Schedule Ruleset 1,                     !- Name
-  {0e1327ad-7efc-4278-b4f6-dac7686ca235}, !- Schedule Type Limits Name
-  {8fb6e023-611a-422b-81e9-43a8efa32464}; !- Default Day Schedule Name
+  {31e792bc-64a8-42c0-8f8e-4221383dc569}, !- Schedule Type Limits Name
+  {ee0fd601-1c20-4590-ac5d-23803ca7419f}; !- Default Day Schedule Name
 
 OS:Schedule:Day,
-  {8fb6e023-611a-422b-81e9-43a8efa32464}, !- Handle
+  {ee0fd601-1c20-4590-ac5d-23803ca7419f}, !- Handle
   Schedule Day 3,                         !- Name
-  {0e1327ad-7efc-4278-b4f6-dac7686ca235}, !- Schedule Type Limits Name
-=======
-  {ae1a3b08-aff3-4a45-b736-1e07cf52bfe8}, !- Handle
-  Schedule Ruleset 1,                     !- Name
-  {c3d5981e-5bb6-45f5-be19-30e027abf925}, !- Schedule Type Limits Name
-  {90f1ec8f-9b63-47e1-bb99-08aeb27da7bc}; !- Default Day Schedule Name
-
-OS:Schedule:Day,
-  {90f1ec8f-9b63-47e1-bb99-08aeb27da7bc}, !- Handle
-  Schedule Day 3,                         !- Name
-  {c3d5981e-5bb6-45f5-be19-30e027abf925}, !- Schedule Type Limits Name
->>>>>>> 3c1d7324
+  {31e792bc-64a8-42c0-8f8e-4221383dc569}, !- Schedule Type Limits Name
   ,                                       !- Interpolate to Timestep
   24,                                     !- Hour 1
   0,                                      !- Minute 1
   112.539290946133;                       !- Value Until Time 1
 
 OS:People:Definition,
-<<<<<<< HEAD
-  {116b26f1-1ea9-4c8e-bc0a-3d9e0f6d7fe8}, !- Handle
-=======
-  {2001ba07-e495-43d3-a295-591234166171}, !- Handle
->>>>>>> 3c1d7324
+  {f72a4d77-1cf1-4d28-8177-109d48ca6b2a}, !- Handle
+  res occupants|living space|story 2,     !- Name
+  People,                                 !- Number of People Calculation Method
+  1.32,                                   !- Number of People {people}
+  ,                                       !- People per Space Floor Area {person/m2}
+  ,                                       !- Space Floor Area per Person {m2/person}
+  0.319734,                               !- Fraction Radiant
+  0.573,                                  !- Sensible Heat Fraction
+  0,                                      !- Carbon Dioxide Generation Rate {m3/s-W}
+  No,                                     !- Enable ASHRAE 55 Comfort Warnings
+  ZoneAveraged;                           !- Mean Radiant Temperature Calculation Type
+
+OS:People,
+  {30c20bf7-97cc-4d8c-8191-c1be91f3ba62}, !- Handle
+  res occupants|living space|story 2,     !- Name
+  {f72a4d77-1cf1-4d28-8177-109d48ca6b2a}, !- People Definition Name
+  {9a0bdaf3-ac90-4395-a65c-bd02fa3aa573}, !- Space or SpaceType Name
+  {bbec09d7-6c3f-4c28-b5b3-a69937812aa3}, !- Number of People Schedule Name
+  {56fd96d2-fc8b-4a91-87df-fd15ad051246}, !- Activity Level Schedule Name
+  ,                                       !- Surface Name/Angle Factor List Name
+  ,                                       !- Work Efficiency Schedule Name
+  ,                                       !- Clothing Insulation Schedule Name
+  ,                                       !- Air Velocity Schedule Name
+  1;                                      !- Multiplier
+
+OS:ScheduleTypeLimits,
+  {31e792bc-64a8-42c0-8f8e-4221383dc569}, !- Handle
+  ActivityLevel,                          !- Name
+  0,                                      !- Lower Limit Value
+  ,                                       !- Upper Limit Value
+  Continuous,                             !- Numeric Type
+  ActivityLevel;                          !- Unit Type
+
+OS:ScheduleTypeLimits,
+  {df387bbe-0ba0-4a51-8c11-8ea5e0b9e79f}, !- Handle
+  Fractional,                             !- Name
+  0,                                      !- Lower Limit Value
+  1,                                      !- Upper Limit Value
+  Continuous;                             !- Numeric Type
+
+OS:People:Definition,
+  {9b85214b-aad3-409f-baff-6a62b7ca68cb}, !- Handle
   res occupants|living space,             !- Name
   People,                                 !- Number of People Calculation Method
   1.32,                                   !- Number of People {people}
@@ -1061,85 +728,14 @@
   ZoneAveraged;                           !- Mean Radiant Temperature Calculation Type
 
 OS:People,
-<<<<<<< HEAD
-  {360b697c-556b-4ba3-8340-5acc247005be}, !- Handle
+  {1060ae8a-efed-43b6-bba1-f19a7b065aca}, !- Handle
   res occupants|living space,             !- Name
-  {116b26f1-1ea9-4c8e-bc0a-3d9e0f6d7fe8}, !- People Definition Name
-  {d6dd986a-0e21-46e8-b993-b45af765bb67}, !- Space or SpaceType Name
-  {2e1b9a30-0c92-41b8-bb1f-318bf8df6a55}, !- Number of People Schedule Name
-  {b10c8ffb-8590-491f-838f-268e84b9cd8e}, !- Activity Level Schedule Name
-=======
-  {87f91cdb-0982-4e28-858a-52a364241093}, !- Handle
-  res occupants|living space,             !- Name
-  {2001ba07-e495-43d3-a295-591234166171}, !- People Definition Name
-  {2171b993-50cd-4e6c-affb-4d977c2e704a}, !- Space or SpaceType Name
-  {8df58369-2f86-400e-ac15-5c538708bfd4}, !- Number of People Schedule Name
-  {ae1a3b08-aff3-4a45-b736-1e07cf52bfe8}, !- Activity Level Schedule Name
->>>>>>> 3c1d7324
+  {9b85214b-aad3-409f-baff-6a62b7ca68cb}, !- People Definition Name
+  {d6b5a136-0f15-4836-887d-3a0a8cd5c176}, !- Space or SpaceType Name
+  {bbec09d7-6c3f-4c28-b5b3-a69937812aa3}, !- Number of People Schedule Name
+  {56fd96d2-fc8b-4a91-87df-fd15ad051246}, !- Activity Level Schedule Name
   ,                                       !- Surface Name/Angle Factor List Name
   ,                                       !- Work Efficiency Schedule Name
   ,                                       !- Clothing Insulation Schedule Name
   ,                                       !- Air Velocity Schedule Name
   1;                                      !- Multiplier
-
-OS:ScheduleTypeLimits,
-<<<<<<< HEAD
-  {0e1327ad-7efc-4278-b4f6-dac7686ca235}, !- Handle
-=======
-  {c3d5981e-5bb6-45f5-be19-30e027abf925}, !- Handle
->>>>>>> 3c1d7324
-  ActivityLevel,                          !- Name
-  0,                                      !- Lower Limit Value
-  ,                                       !- Upper Limit Value
-  Continuous,                             !- Numeric Type
-  ActivityLevel;                          !- Unit Type
-
-OS:ScheduleTypeLimits,
-<<<<<<< HEAD
-  {7c0b331d-2e1a-49b0-a85b-219d91edd1ea}, !- Handle
-=======
-  {0b8b582f-d223-40bd-8b41-999ed9b1eb5b}, !- Handle
->>>>>>> 3c1d7324
-  Fractional,                             !- Name
-  0,                                      !- Lower Limit Value
-  1,                                      !- Upper Limit Value
-  Continuous;                             !- Numeric Type
-
-OS:People:Definition,
-<<<<<<< HEAD
-  {c711062d-041d-46fc-851f-f8e8c69c1393}, !- Handle
-=======
-  {50cf1479-7f6e-4ac1-98e7-f5f45162f6a4}, !- Handle
->>>>>>> 3c1d7324
-  res occupants|living space|story 2,     !- Name
-  People,                                 !- Number of People Calculation Method
-  1.32,                                   !- Number of People {people}
-  ,                                       !- People per Space Floor Area {person/m2}
-  ,                                       !- Space Floor Area per Person {m2/person}
-  0.319734,                               !- Fraction Radiant
-  0.573,                                  !- Sensible Heat Fraction
-  0,                                      !- Carbon Dioxide Generation Rate {m3/s-W}
-  No,                                     !- Enable ASHRAE 55 Comfort Warnings
-  ZoneAveraged;                           !- Mean Radiant Temperature Calculation Type
-
-OS:People,
-<<<<<<< HEAD
-  {e6c821a4-e27d-4b80-8c27-dcd5c529d1e3}, !- Handle
-  res occupants|living space|story 2,     !- Name
-  {c711062d-041d-46fc-851f-f8e8c69c1393}, !- People Definition Name
-  {b2bb385a-86b6-4289-9866-46ea1785130d}, !- Space or SpaceType Name
-  {2e1b9a30-0c92-41b8-bb1f-318bf8df6a55}, !- Number of People Schedule Name
-  {b10c8ffb-8590-491f-838f-268e84b9cd8e}, !- Activity Level Schedule Name
-=======
-  {c398f40b-3e4a-46fb-bb4c-9905e9d18fb6}, !- Handle
-  res occupants|living space|story 2,     !- Name
-  {50cf1479-7f6e-4ac1-98e7-f5f45162f6a4}, !- People Definition Name
-  {df84f78e-f2b8-4fcb-abc4-f6e5755f494f}, !- Space or SpaceType Name
-  {8df58369-2f86-400e-ac15-5c538708bfd4}, !- Number of People Schedule Name
-  {ae1a3b08-aff3-4a45-b736-1e07cf52bfe8}, !- Activity Level Schedule Name
->>>>>>> 3c1d7324
-  ,                                       !- Surface Name/Angle Factor List Name
-  ,                                       !- Work Efficiency Schedule Name
-  ,                                       !- Clothing Insulation Schedule Name
-  ,                                       !- Air Velocity Schedule Name
-  1;                                      !- Multiplier
