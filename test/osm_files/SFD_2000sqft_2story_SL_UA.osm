!- NOTE: Auto-generated from /test/osw_files/SFD_2000sqft_2story_SL_UA.osw

OS:Version,
<<<<<<< HEAD
  {4177bf54-cfa9-4480-a37a-8d5f3a54d2f4}, !- Handle
  2.9.1;                                  !- Version Identifier

OS:SimulationControl,
  {d26296b7-e688-402b-955d-e35da618fab8}, !- Handle
=======
  {d2eb52f8-6983-4f67-adbd-db9cd1c167b6}, !- Handle
  2.9.0;                                  !- Version Identifier

OS:SimulationControl,
  {0c87710a-8ed4-4dfe-8bad-157394e634ce}, !- Handle
>>>>>>> 93199ada
  ,                                       !- Do Zone Sizing Calculation
  ,                                       !- Do System Sizing Calculation
  ,                                       !- Do Plant Sizing Calculation
  No;                                     !- Run Simulation for Sizing Periods

OS:Timestep,
<<<<<<< HEAD
  {1f827fe6-0b41-4529-9fd1-812083803012}, !- Handle
  6;                                      !- Number of Timesteps per Hour

OS:ShadowCalculation,
  {d9239c83-ffb3-467b-87f5-c78c4886bca7}, !- Handle
=======
  {d6c5ff1d-3389-4889-a5b3-4f4991bd478f}, !- Handle
  6;                                      !- Number of Timesteps per Hour

OS:ShadowCalculation,
  {ca8700e5-62b8-4366-94c7-b4ee55a4634a}, !- Handle
>>>>>>> 93199ada
  20,                                     !- Calculation Frequency
  200;                                    !- Maximum Figures in Shadow Overlap Calculations

OS:SurfaceConvectionAlgorithm:Outside,
<<<<<<< HEAD
  {a0be131f-6e48-4823-ac9f-f36ac106eb4d}, !- Handle
  DOE-2;                                  !- Algorithm

OS:SurfaceConvectionAlgorithm:Inside,
  {cb3ae42f-de3a-4ef6-beb7-132f65307941}, !- Handle
  TARP;                                   !- Algorithm

OS:ZoneCapacitanceMultiplier:ResearchSpecial,
  {fa95ce6d-7f73-494f-a3c0-542ef88117ed}, !- Handle
=======
  {b8f92115-7ad1-4819-978b-3ea8faeb67de}, !- Handle
  DOE-2;                                  !- Algorithm

OS:SurfaceConvectionAlgorithm:Inside,
  {601992df-7fc6-4527-8a61-b87956c3dccd}, !- Handle
  TARP;                                   !- Algorithm

OS:ZoneCapacitanceMultiplier:ResearchSpecial,
  {386df446-13e2-47bf-9969-2ab3932652d0}, !- Handle
>>>>>>> 93199ada
  ,                                       !- Temperature Capacity Multiplier
  15,                                     !- Humidity Capacity Multiplier
  ;                                       !- Carbon Dioxide Capacity Multiplier

OS:RunPeriod,
<<<<<<< HEAD
  {05eb02b4-d637-4a18-945f-1e2c4aac7973}, !- Handle
=======
  {85527679-c5e1-4672-a6df-d68024826cbb}, !- Handle
>>>>>>> 93199ada
  Run Period 1,                           !- Name
  1,                                      !- Begin Month
  1,                                      !- Begin Day of Month
  12,                                     !- End Month
  31,                                     !- End Day of Month
  ,                                       !- Use Weather File Holidays and Special Days
  ,                                       !- Use Weather File Daylight Saving Period
  ,                                       !- Apply Weekend Holiday Rule
  ,                                       !- Use Weather File Rain Indicators
  ,                                       !- Use Weather File Snow Indicators
  ;                                       !- Number of Times Runperiod to be Repeated

OS:YearDescription,
<<<<<<< HEAD
  {55e63334-396f-4190-847b-05101b27ca77}, !- Handle
=======
  {556d7533-375d-4739-a44c-3d9103c84327}, !- Handle
>>>>>>> 93199ada
  2007,                                   !- Calendar Year
  ,                                       !- Day of Week for Start Day
  ;                                       !- Is Leap Year

OS:Building,
<<<<<<< HEAD
  {6d94f65f-c2b2-4f55-a234-7188c63631e5}, !- Handle
=======
  {7cfea42d-1a6b-49c1-a995-dca350744233}, !- Handle
>>>>>>> 93199ada
  Building 1,                             !- Name
  ,                                       !- Building Sector Type
  0,                                      !- North Axis {deg}
  ,                                       !- Nominal Floor to Floor Height {m}
  ,                                       !- Space Type Name
  ,                                       !- Default Construction Set Name
  ,                                       !- Default Schedule Set Name
  2,                                      !- Standards Number of Stories
  2,                                      !- Standards Number of Above Ground Stories
  ,                                       !- Standards Template
  singlefamilydetached,                   !- Standards Building Type
  1;                                      !- Standards Number of Living Units

OS:AdditionalProperties,
<<<<<<< HEAD
  {ca8b955c-f107-422a-ba7a-b994f0119d58}, !- Handle
  {6d94f65f-c2b2-4f55-a234-7188c63631e5}, !- Object Name
=======
  {20bc1f65-4156-4610-9b54-d8a07a699376}, !- Handle
  {7cfea42d-1a6b-49c1-a995-dca350744233}, !- Object Name
>>>>>>> 93199ada
  Total Units Modeled,                    !- Feature Name 1
  Integer,                                !- Feature Data Type 1
  1;                                      !- Feature Value 1

OS:ThermalZone,
<<<<<<< HEAD
  {c3e6012b-081b-4b54-a107-3105d5bee137}, !- Handle
=======
  {4f81a1d6-ce6a-4205-90bb-ac20c9d6818d}, !- Handle
>>>>>>> 93199ada
  living zone,                            !- Name
  ,                                       !- Multiplier
  ,                                       !- Ceiling Height {m}
  ,                                       !- Volume {m3}
  ,                                       !- Floor Area {m2}
  ,                                       !- Zone Inside Convection Algorithm
  ,                                       !- Zone Outside Convection Algorithm
  ,                                       !- Zone Conditioning Equipment List Name
<<<<<<< HEAD
  {eeb720dd-8c41-4a2a-a673-5f33c61e9aad}, !- Zone Air Inlet Port List
  {0a8e87f8-1f0e-4145-a5c6-51101a764c09}, !- Zone Air Exhaust Port List
  {29e0fad1-e79c-4374-9924-c2f348f50138}, !- Zone Air Node Name
  {817ed04d-8cbb-4228-997b-a3c8b304f65e}, !- Zone Return Air Port List
=======
  {97529db6-c849-4363-b31c-ed4e0d157a10}, !- Zone Air Inlet Port List
  {b49adce7-3139-4631-9e63-fb0c40cbca53}, !- Zone Air Exhaust Port List
  {939642af-7983-4dcb-9baf-c6f4be7b81af}, !- Zone Air Node Name
  {c146b88c-e063-4fd7-b62b-de24a42d0637}, !- Zone Return Air Port List
>>>>>>> 93199ada
  ,                                       !- Primary Daylighting Control Name
  ,                                       !- Fraction of Zone Controlled by Primary Daylighting Control
  ,                                       !- Secondary Daylighting Control Name
  ,                                       !- Fraction of Zone Controlled by Secondary Daylighting Control
  ,                                       !- Illuminance Map Name
  ,                                       !- Group Rendering Name
  ,                                       !- Thermostat Name
  No;                                     !- Use Ideal Air Loads

OS:Node,
<<<<<<< HEAD
  {37e52531-40b0-44ed-b43f-b7ba46cbf6fc}, !- Handle
  Node 1,                                 !- Name
  {29e0fad1-e79c-4374-9924-c2f348f50138}, !- Inlet Port
  ;                                       !- Outlet Port

OS:Connection,
  {29e0fad1-e79c-4374-9924-c2f348f50138}, !- Handle
  {953244d9-9a51-49cd-a414-c5ba75f8b915}, !- Name
  {c3e6012b-081b-4b54-a107-3105d5bee137}, !- Source Object
  11,                                     !- Outlet Port
  {37e52531-40b0-44ed-b43f-b7ba46cbf6fc}, !- Target Object
  2;                                      !- Inlet Port

OS:PortList,
  {eeb720dd-8c41-4a2a-a673-5f33c61e9aad}, !- Handle
  {76178777-0965-40bd-bb00-522feffcb4ba}, !- Name
  {c3e6012b-081b-4b54-a107-3105d5bee137}; !- HVAC Component

OS:PortList,
  {0a8e87f8-1f0e-4145-a5c6-51101a764c09}, !- Handle
  {2a7245b9-63c7-4b53-aa96-990534a16216}, !- Name
  {c3e6012b-081b-4b54-a107-3105d5bee137}; !- HVAC Component

OS:PortList,
  {817ed04d-8cbb-4228-997b-a3c8b304f65e}, !- Handle
  {267a0a12-edaf-40cd-a0d0-d36efb468b88}, !- Name
  {c3e6012b-081b-4b54-a107-3105d5bee137}; !- HVAC Component

OS:Sizing:Zone,
  {4d6205cc-9da6-4490-9b2b-69b8d9a89d0d}, !- Handle
  {c3e6012b-081b-4b54-a107-3105d5bee137}, !- Zone or ZoneList Name
=======
  {3e45f74d-9561-43f1-b9ae-e974eaf28009}, !- Handle
  Node 1,                                 !- Name
  {939642af-7983-4dcb-9baf-c6f4be7b81af}, !- Inlet Port
  ;                                       !- Outlet Port

OS:Connection,
  {939642af-7983-4dcb-9baf-c6f4be7b81af}, !- Handle
  {b08334dd-15a7-4b45-99a4-904eda4cbc53}, !- Name
  {4f81a1d6-ce6a-4205-90bb-ac20c9d6818d}, !- Source Object
  11,                                     !- Outlet Port
  {3e45f74d-9561-43f1-b9ae-e974eaf28009}, !- Target Object
  2;                                      !- Inlet Port

OS:PortList,
  {97529db6-c849-4363-b31c-ed4e0d157a10}, !- Handle
  {ad9a53ce-479a-4c9c-be53-61acbb0695a1}, !- Name
  {4f81a1d6-ce6a-4205-90bb-ac20c9d6818d}; !- HVAC Component

OS:PortList,
  {b49adce7-3139-4631-9e63-fb0c40cbca53}, !- Handle
  {f5ee26be-80a9-4595-8d0b-f3004a69c9c7}, !- Name
  {4f81a1d6-ce6a-4205-90bb-ac20c9d6818d}; !- HVAC Component

OS:PortList,
  {c146b88c-e063-4fd7-b62b-de24a42d0637}, !- Handle
  {9f0e2da9-8afd-4c6b-afb5-e7cfc10e23fd}, !- Name
  {4f81a1d6-ce6a-4205-90bb-ac20c9d6818d}; !- HVAC Component

OS:Sizing:Zone,
  {4e9666bc-02a8-4a10-80e7-870f66387c29}, !- Handle
  {4f81a1d6-ce6a-4205-90bb-ac20c9d6818d}, !- Zone or ZoneList Name
>>>>>>> 93199ada
  SupplyAirTemperature,                   !- Zone Cooling Design Supply Air Temperature Input Method
  14,                                     !- Zone Cooling Design Supply Air Temperature {C}
  11.11,                                  !- Zone Cooling Design Supply Air Temperature Difference {deltaC}
  SupplyAirTemperature,                   !- Zone Heating Design Supply Air Temperature Input Method
  40,                                     !- Zone Heating Design Supply Air Temperature {C}
  11.11,                                  !- Zone Heating Design Supply Air Temperature Difference {deltaC}
  0.0085,                                 !- Zone Cooling Design Supply Air Humidity Ratio {kg-H2O/kg-air}
  0.008,                                  !- Zone Heating Design Supply Air Humidity Ratio {kg-H2O/kg-air}
  ,                                       !- Zone Heating Sizing Factor
  ,                                       !- Zone Cooling Sizing Factor
  DesignDay,                              !- Cooling Design Air Flow Method
  ,                                       !- Cooling Design Air Flow Rate {m3/s}
  ,                                       !- Cooling Minimum Air Flow per Zone Floor Area {m3/s-m2}
  ,                                       !- Cooling Minimum Air Flow {m3/s}
  ,                                       !- Cooling Minimum Air Flow Fraction
  DesignDay,                              !- Heating Design Air Flow Method
  ,                                       !- Heating Design Air Flow Rate {m3/s}
  ,                                       !- Heating Maximum Air Flow per Zone Floor Area {m3/s-m2}
  ,                                       !- Heating Maximum Air Flow {m3/s}
  ,                                       !- Heating Maximum Air Flow Fraction
  ,                                       !- Design Zone Air Distribution Effectiveness in Cooling Mode
  ,                                       !- Design Zone Air Distribution Effectiveness in Heating Mode
  No,                                     !- Account for Dedicated Outdoor Air System
  NeutralSupplyAir,                       !- Dedicated Outdoor Air System Control Strategy
  autosize,                               !- Dedicated Outdoor Air Low Setpoint Temperature for Design {C}
  autosize;                               !- Dedicated Outdoor Air High Setpoint Temperature for Design {C}

OS:ZoneHVAC:EquipmentList,
<<<<<<< HEAD
  {878b561d-0dc5-4377-8b63-2d4f2a2dfcc9}, !- Handle
  Zone HVAC Equipment List 1,             !- Name
  {c3e6012b-081b-4b54-a107-3105d5bee137}; !- Thermal Zone

OS:Space,
  {d6b5a136-0f15-4836-887d-3a0a8cd5c176}, !- Handle
  living space,                           !- Name
  {957155a0-e9ca-4e3f-98ef-5a1b855b9983}, !- Space Type Name
=======
  {9bd45601-ac1c-405f-b5b0-302969acaabd}, !- Handle
  Zone HVAC Equipment List 1,             !- Name
  {4f81a1d6-ce6a-4205-90bb-ac20c9d6818d}; !- Thermal Zone

OS:Space,
  {acd6dbf0-b66c-43c3-a828-68e4ca577cb9}, !- Handle
  living space,                           !- Name
  {823fac07-fa62-47c4-b65d-43ea124d8d32}, !- Space Type Name
>>>>>>> 93199ada
  ,                                       !- Default Construction Set Name
  ,                                       !- Default Schedule Set Name
  -0,                                     !- Direction of Relative North {deg}
  0,                                      !- X Origin {m}
  0,                                      !- Y Origin {m}
  0,                                      !- Z Origin {m}
  ,                                       !- Building Story Name
<<<<<<< HEAD
  {c3e6012b-081b-4b54-a107-3105d5bee137}, !- Thermal Zone Name
  ,                                       !- Part of Total Floor Area
  ,                                       !- Design Specification Outdoor Air Object Name
  {8b66f0c1-cb74-484a-92b1-f49d11fa6ee2}; !- Building Unit Name

OS:Surface,
  {17b2c41a-8e56-42f1-b5ef-13f4aa1fbd74}, !- Handle
  Surface 1,                              !- Name
  Floor,                                  !- Surface Type
  ,                                       !- Construction Name
  {d6b5a136-0f15-4836-887d-3a0a8cd5c176}, !- Space Name
=======
  {4f81a1d6-ce6a-4205-90bb-ac20c9d6818d}, !- Thermal Zone Name
  ,                                       !- Part of Total Floor Area
  ,                                       !- Design Specification Outdoor Air Object Name
  {23165147-e4df-43fb-bcd2-c80e4a7cf1f5}; !- Building Unit Name

OS:Surface,
  {efcaa6df-354e-4b4c-b0ba-0eab90fb8f8e}, !- Handle
  Surface 1,                              !- Name
  Floor,                                  !- Surface Type
  ,                                       !- Construction Name
  {acd6dbf0-b66c-43c3-a828-68e4ca577cb9}, !- Space Name
>>>>>>> 93199ada
  Foundation,                             !- Outside Boundary Condition
  ,                                       !- Outside Boundary Condition Object
  NoSun,                                  !- Sun Exposure
  NoWind,                                 !- Wind Exposure
  ,                                       !- View Factor to Ground
  ,                                       !- Number of Vertices
  0, 0, 0,                                !- X,Y,Z Vertex 1 {m}
  0, 6.81553519541936, 0,                 !- X,Y,Z Vertex 2 {m}
  13.6310703908387, 6.81553519541936, 0,  !- X,Y,Z Vertex 3 {m}
  13.6310703908387, 0, 0;                 !- X,Y,Z Vertex 4 {m}

OS:Surface,
<<<<<<< HEAD
  {437433c6-1e94-42ca-afec-990befcc2a11}, !- Handle
  Surface 2,                              !- Name
  Wall,                                   !- Surface Type
  ,                                       !- Construction Name
  {d6b5a136-0f15-4836-887d-3a0a8cd5c176}, !- Space Name
=======
  {589ce4ad-31c7-4cec-a9fb-61ece2877cfa}, !- Handle
  Surface 2,                              !- Name
  Wall,                                   !- Surface Type
  ,                                       !- Construction Name
  {acd6dbf0-b66c-43c3-a828-68e4ca577cb9}, !- Space Name
>>>>>>> 93199ada
  Outdoors,                               !- Outside Boundary Condition
  ,                                       !- Outside Boundary Condition Object
  SunExposed,                             !- Sun Exposure
  WindExposed,                            !- Wind Exposure
  ,                                       !- View Factor to Ground
  ,                                       !- Number of Vertices
  0, 6.81553519541936, 2.4384,            !- X,Y,Z Vertex 1 {m}
  0, 6.81553519541936, 0,                 !- X,Y,Z Vertex 2 {m}
  0, 0, 0,                                !- X,Y,Z Vertex 3 {m}
  0, 0, 2.4384;                           !- X,Y,Z Vertex 4 {m}

OS:Surface,
<<<<<<< HEAD
  {f0b24b37-b5c9-4e11-af4c-7e50ead671e3}, !- Handle
  Surface 3,                              !- Name
  Wall,                                   !- Surface Type
  ,                                       !- Construction Name
  {d6b5a136-0f15-4836-887d-3a0a8cd5c176}, !- Space Name
=======
  {288e0ad1-5bc7-4c1c-84e5-00e6ed5b6e0d}, !- Handle
  Surface 3,                              !- Name
  Wall,                                   !- Surface Type
  ,                                       !- Construction Name
  {acd6dbf0-b66c-43c3-a828-68e4ca577cb9}, !- Space Name
>>>>>>> 93199ada
  Outdoors,                               !- Outside Boundary Condition
  ,                                       !- Outside Boundary Condition Object
  SunExposed,                             !- Sun Exposure
  WindExposed,                            !- Wind Exposure
  ,                                       !- View Factor to Ground
  ,                                       !- Number of Vertices
  13.6310703908387, 6.81553519541936, 2.4384, !- X,Y,Z Vertex 1 {m}
  13.6310703908387, 6.81553519541936, 0,  !- X,Y,Z Vertex 2 {m}
  0, 6.81553519541936, 0,                 !- X,Y,Z Vertex 3 {m}
  0, 6.81553519541936, 2.4384;            !- X,Y,Z Vertex 4 {m}

OS:Surface,
<<<<<<< HEAD
  {43918251-67c3-4bca-9c04-ab302bed46f2}, !- Handle
  Surface 4,                              !- Name
  Wall,                                   !- Surface Type
  ,                                       !- Construction Name
  {d6b5a136-0f15-4836-887d-3a0a8cd5c176}, !- Space Name
=======
  {83f9786f-fa84-4123-a277-aa54501c2d55}, !- Handle
  Surface 4,                              !- Name
  Wall,                                   !- Surface Type
  ,                                       !- Construction Name
  {acd6dbf0-b66c-43c3-a828-68e4ca577cb9}, !- Space Name
>>>>>>> 93199ada
  Outdoors,                               !- Outside Boundary Condition
  ,                                       !- Outside Boundary Condition Object
  SunExposed,                             !- Sun Exposure
  WindExposed,                            !- Wind Exposure
  ,                                       !- View Factor to Ground
  ,                                       !- Number of Vertices
  13.6310703908387, 0, 2.4384,            !- X,Y,Z Vertex 1 {m}
  13.6310703908387, 0, 0,                 !- X,Y,Z Vertex 2 {m}
  13.6310703908387, 6.81553519541936, 0,  !- X,Y,Z Vertex 3 {m}
  13.6310703908387, 6.81553519541936, 2.4384; !- X,Y,Z Vertex 4 {m}

OS:Surface,
<<<<<<< HEAD
  {79073312-d3c3-496a-b6a6-e7ce9f3acbac}, !- Handle
  Surface 5,                              !- Name
  Wall,                                   !- Surface Type
  ,                                       !- Construction Name
  {d6b5a136-0f15-4836-887d-3a0a8cd5c176}, !- Space Name
=======
  {46b2cad6-1532-4078-9a3d-0900f495facd}, !- Handle
  Surface 5,                              !- Name
  Wall,                                   !- Surface Type
  ,                                       !- Construction Name
  {acd6dbf0-b66c-43c3-a828-68e4ca577cb9}, !- Space Name
>>>>>>> 93199ada
  Outdoors,                               !- Outside Boundary Condition
  ,                                       !- Outside Boundary Condition Object
  SunExposed,                             !- Sun Exposure
  WindExposed,                            !- Wind Exposure
  ,                                       !- View Factor to Ground
  ,                                       !- Number of Vertices
  0, 0, 2.4384,                           !- X,Y,Z Vertex 1 {m}
  0, 0, 0,                                !- X,Y,Z Vertex 2 {m}
  13.6310703908387, 0, 0,                 !- X,Y,Z Vertex 3 {m}
  13.6310703908387, 0, 2.4384;            !- X,Y,Z Vertex 4 {m}

OS:Surface,
<<<<<<< HEAD
  {5b24ba87-f7e4-452b-9b65-148a7338f342}, !- Handle
  Surface 6,                              !- Name
  RoofCeiling,                            !- Surface Type
  ,                                       !- Construction Name
  {d6b5a136-0f15-4836-887d-3a0a8cd5c176}, !- Space Name
  Surface,                                !- Outside Boundary Condition
  {cfc8f74f-b88a-4dd8-870b-44b2d80c9108}, !- Outside Boundary Condition Object
=======
  {cf2ac95d-04c2-449d-9990-803b9f0448e1}, !- Handle
  Surface 6,                              !- Name
  RoofCeiling,                            !- Surface Type
  ,                                       !- Construction Name
  {acd6dbf0-b66c-43c3-a828-68e4ca577cb9}, !- Space Name
  Surface,                                !- Outside Boundary Condition
  {7b2baf7a-d435-43d6-9497-89d452ae75c9}, !- Outside Boundary Condition Object
>>>>>>> 93199ada
  NoSun,                                  !- Sun Exposure
  NoWind,                                 !- Wind Exposure
  ,                                       !- View Factor to Ground
  ,                                       !- Number of Vertices
  13.6310703908387, 0, 2.4384,            !- X,Y,Z Vertex 1 {m}
  13.6310703908387, 6.81553519541936, 2.4384, !- X,Y,Z Vertex 2 {m}
  0, 6.81553519541936, 2.4384,            !- X,Y,Z Vertex 3 {m}
  0, 0, 2.4384;                           !- X,Y,Z Vertex 4 {m}

OS:SpaceType,
<<<<<<< HEAD
  {957155a0-e9ca-4e3f-98ef-5a1b855b9983}, !- Handle
=======
  {823fac07-fa62-47c4-b65d-43ea124d8d32}, !- Handle
>>>>>>> 93199ada
  Space Type 1,                           !- Name
  ,                                       !- Default Construction Set Name
  ,                                       !- Default Schedule Set Name
  ,                                       !- Group Rendering Name
  ,                                       !- Design Specification Outdoor Air Object Name
  ,                                       !- Standards Template
  ,                                       !- Standards Building Type
  living;                                 !- Standards Space Type

OS:Space,
<<<<<<< HEAD
  {9a0bdaf3-ac90-4395-a65c-bd02fa3aa573}, !- Handle
  living space|story 2,                   !- Name
  {957155a0-e9ca-4e3f-98ef-5a1b855b9983}, !- Space Type Name
=======
  {b24fb1a8-e200-4556-ad0d-bb088670b212}, !- Handle
  living space|story 2,                   !- Name
  {823fac07-fa62-47c4-b65d-43ea124d8d32}, !- Space Type Name
>>>>>>> 93199ada
  ,                                       !- Default Construction Set Name
  ,                                       !- Default Schedule Set Name
  -0,                                     !- Direction of Relative North {deg}
  0,                                      !- X Origin {m}
  0,                                      !- Y Origin {m}
  2.4384,                                 !- Z Origin {m}
  ,                                       !- Building Story Name
<<<<<<< HEAD
  {c3e6012b-081b-4b54-a107-3105d5bee137}, !- Thermal Zone Name
  ,                                       !- Part of Total Floor Area
  ,                                       !- Design Specification Outdoor Air Object Name
  {8b66f0c1-cb74-484a-92b1-f49d11fa6ee2}; !- Building Unit Name

OS:Surface,
  {cfc8f74f-b88a-4dd8-870b-44b2d80c9108}, !- Handle
  Surface 7,                              !- Name
  Floor,                                  !- Surface Type
  ,                                       !- Construction Name
  {9a0bdaf3-ac90-4395-a65c-bd02fa3aa573}, !- Space Name
  Surface,                                !- Outside Boundary Condition
  {5b24ba87-f7e4-452b-9b65-148a7338f342}, !- Outside Boundary Condition Object
=======
  {4f81a1d6-ce6a-4205-90bb-ac20c9d6818d}, !- Thermal Zone Name
  ,                                       !- Part of Total Floor Area
  ,                                       !- Design Specification Outdoor Air Object Name
  {23165147-e4df-43fb-bcd2-c80e4a7cf1f5}; !- Building Unit Name

OS:Surface,
  {7b2baf7a-d435-43d6-9497-89d452ae75c9}, !- Handle
  Surface 7,                              !- Name
  Floor,                                  !- Surface Type
  ,                                       !- Construction Name
  {b24fb1a8-e200-4556-ad0d-bb088670b212}, !- Space Name
  Surface,                                !- Outside Boundary Condition
  {cf2ac95d-04c2-449d-9990-803b9f0448e1}, !- Outside Boundary Condition Object
>>>>>>> 93199ada
  NoSun,                                  !- Sun Exposure
  NoWind,                                 !- Wind Exposure
  ,                                       !- View Factor to Ground
  ,                                       !- Number of Vertices
  0, 0, 0,                                !- X,Y,Z Vertex 1 {m}
  0, 6.81553519541936, 0,                 !- X,Y,Z Vertex 2 {m}
  13.6310703908387, 6.81553519541936, 0,  !- X,Y,Z Vertex 3 {m}
  13.6310703908387, 0, 0;                 !- X,Y,Z Vertex 4 {m}

OS:Surface,
<<<<<<< HEAD
  {06279905-ab55-4ffc-8501-ea1fb905d2ac}, !- Handle
  Surface 8,                              !- Name
  Wall,                                   !- Surface Type
  ,                                       !- Construction Name
  {9a0bdaf3-ac90-4395-a65c-bd02fa3aa573}, !- Space Name
=======
  {79306e4a-5137-4d1e-a6ea-3491898e9703}, !- Handle
  Surface 8,                              !- Name
  Wall,                                   !- Surface Type
  ,                                       !- Construction Name
  {b24fb1a8-e200-4556-ad0d-bb088670b212}, !- Space Name
>>>>>>> 93199ada
  Outdoors,                               !- Outside Boundary Condition
  ,                                       !- Outside Boundary Condition Object
  SunExposed,                             !- Sun Exposure
  WindExposed,                            !- Wind Exposure
  ,                                       !- View Factor to Ground
  ,                                       !- Number of Vertices
  0, 6.81553519541936, 2.4384,            !- X,Y,Z Vertex 1 {m}
  0, 6.81553519541936, 0,                 !- X,Y,Z Vertex 2 {m}
  0, 0, 0,                                !- X,Y,Z Vertex 3 {m}
  0, 0, 2.4384;                           !- X,Y,Z Vertex 4 {m}

OS:Surface,
<<<<<<< HEAD
  {9d8b06ec-ee61-4e8c-89eb-3ddf669f4752}, !- Handle
  Surface 9,                              !- Name
  Wall,                                   !- Surface Type
  ,                                       !- Construction Name
  {9a0bdaf3-ac90-4395-a65c-bd02fa3aa573}, !- Space Name
=======
  {6ecea718-f5bc-4bc3-8190-3de3f68bdefb}, !- Handle
  Surface 9,                              !- Name
  Wall,                                   !- Surface Type
  ,                                       !- Construction Name
  {b24fb1a8-e200-4556-ad0d-bb088670b212}, !- Space Name
>>>>>>> 93199ada
  Outdoors,                               !- Outside Boundary Condition
  ,                                       !- Outside Boundary Condition Object
  SunExposed,                             !- Sun Exposure
  WindExposed,                            !- Wind Exposure
  ,                                       !- View Factor to Ground
  ,                                       !- Number of Vertices
  13.6310703908387, 6.81553519541936, 2.4384, !- X,Y,Z Vertex 1 {m}
  13.6310703908387, 6.81553519541936, 0,  !- X,Y,Z Vertex 2 {m}
  0, 6.81553519541936, 0,                 !- X,Y,Z Vertex 3 {m}
  0, 6.81553519541936, 2.4384;            !- X,Y,Z Vertex 4 {m}

OS:Surface,
<<<<<<< HEAD
  {c4bfc073-6eaa-41af-8031-e6e22e6e56cd}, !- Handle
  Surface 10,                             !- Name
  Wall,                                   !- Surface Type
  ,                                       !- Construction Name
  {9a0bdaf3-ac90-4395-a65c-bd02fa3aa573}, !- Space Name
=======
  {1d37ccb0-07e6-4dea-9167-dc433e374971}, !- Handle
  Surface 10,                             !- Name
  Wall,                                   !- Surface Type
  ,                                       !- Construction Name
  {b24fb1a8-e200-4556-ad0d-bb088670b212}, !- Space Name
>>>>>>> 93199ada
  Outdoors,                               !- Outside Boundary Condition
  ,                                       !- Outside Boundary Condition Object
  SunExposed,                             !- Sun Exposure
  WindExposed,                            !- Wind Exposure
  ,                                       !- View Factor to Ground
  ,                                       !- Number of Vertices
  13.6310703908387, 0, 2.4384,            !- X,Y,Z Vertex 1 {m}
  13.6310703908387, 0, 0,                 !- X,Y,Z Vertex 2 {m}
  13.6310703908387, 6.81553519541936, 0,  !- X,Y,Z Vertex 3 {m}
  13.6310703908387, 6.81553519541936, 2.4384; !- X,Y,Z Vertex 4 {m}

OS:Surface,
<<<<<<< HEAD
  {dbdabe2a-7b1f-4baf-be05-8e3289c6091a}, !- Handle
  Surface 11,                             !- Name
  Wall,                                   !- Surface Type
  ,                                       !- Construction Name
  {9a0bdaf3-ac90-4395-a65c-bd02fa3aa573}, !- Space Name
=======
  {6fd42fc6-8dea-4067-af6b-273a74c97159}, !- Handle
  Surface 11,                             !- Name
  Wall,                                   !- Surface Type
  ,                                       !- Construction Name
  {b24fb1a8-e200-4556-ad0d-bb088670b212}, !- Space Name
>>>>>>> 93199ada
  Outdoors,                               !- Outside Boundary Condition
  ,                                       !- Outside Boundary Condition Object
  SunExposed,                             !- Sun Exposure
  WindExposed,                            !- Wind Exposure
  ,                                       !- View Factor to Ground
  ,                                       !- Number of Vertices
  0, 0, 2.4384,                           !- X,Y,Z Vertex 1 {m}
  0, 0, 0,                                !- X,Y,Z Vertex 2 {m}
  13.6310703908387, 0, 0,                 !- X,Y,Z Vertex 3 {m}
  13.6310703908387, 0, 2.4384;            !- X,Y,Z Vertex 4 {m}

OS:Surface,
<<<<<<< HEAD
  {e32f4d68-6d5d-4456-ab1e-2ba4b94d7760}, !- Handle
  Surface 12,                             !- Name
  RoofCeiling,                            !- Surface Type
  ,                                       !- Construction Name
  {9a0bdaf3-ac90-4395-a65c-bd02fa3aa573}, !- Space Name
  Surface,                                !- Outside Boundary Condition
  {ccc10a3a-1fe6-40ee-bd48-45c35ccf4a09}, !- Outside Boundary Condition Object
=======
  {c08535bb-286d-4719-90db-4a72de1e8b99}, !- Handle
  Surface 12,                             !- Name
  RoofCeiling,                            !- Surface Type
  ,                                       !- Construction Name
  {b24fb1a8-e200-4556-ad0d-bb088670b212}, !- Space Name
  Surface,                                !- Outside Boundary Condition
  {273f8b9e-94df-440d-ab0f-39e1874043cf}, !- Outside Boundary Condition Object
>>>>>>> 93199ada
  NoSun,                                  !- Sun Exposure
  NoWind,                                 !- Wind Exposure
  ,                                       !- View Factor to Ground
  ,                                       !- Number of Vertices
  13.6310703908387, 0, 2.4384,            !- X,Y,Z Vertex 1 {m}
  13.6310703908387, 6.81553519541936, 2.4384, !- X,Y,Z Vertex 2 {m}
  0, 6.81553519541936, 2.4384,            !- X,Y,Z Vertex 3 {m}
  0, 0, 2.4384;                           !- X,Y,Z Vertex 4 {m}

OS:Surface,
<<<<<<< HEAD
  {ccc10a3a-1fe6-40ee-bd48-45c35ccf4a09}, !- Handle
  Surface 13,                             !- Name
  Floor,                                  !- Surface Type
  ,                                       !- Construction Name
  {25d5014c-9f69-45fb-92aa-75c624558e56}, !- Space Name
  Surface,                                !- Outside Boundary Condition
  {e32f4d68-6d5d-4456-ab1e-2ba4b94d7760}, !- Outside Boundary Condition Object
=======
  {273f8b9e-94df-440d-ab0f-39e1874043cf}, !- Handle
  Surface 13,                             !- Name
  Floor,                                  !- Surface Type
  ,                                       !- Construction Name
  {e23e4894-0bae-4aa2-925f-22d6115df09e}, !- Space Name
  Surface,                                !- Outside Boundary Condition
  {c08535bb-286d-4719-90db-4a72de1e8b99}, !- Outside Boundary Condition Object
>>>>>>> 93199ada
  NoSun,                                  !- Sun Exposure
  NoWind,                                 !- Wind Exposure
  ,                                       !- View Factor to Ground
  ,                                       !- Number of Vertices
  0, 6.81553519541936, 0,                 !- X,Y,Z Vertex 1 {m}
  13.6310703908387, 6.81553519541936, 0,  !- X,Y,Z Vertex 2 {m}
  13.6310703908387, 0, 0,                 !- X,Y,Z Vertex 3 {m}
  0, 0, 0;                                !- X,Y,Z Vertex 4 {m}

OS:Surface,
<<<<<<< HEAD
  {bdab70fb-cb0b-4243-87b5-365079a107d7}, !- Handle
  Surface 14,                             !- Name
  RoofCeiling,                            !- Surface Type
  ,                                       !- Construction Name
  {25d5014c-9f69-45fb-92aa-75c624558e56}, !- Space Name
=======
  {bce04553-1e78-4a5d-91a4-13508a902615}, !- Handle
  Surface 14,                             !- Name
  RoofCeiling,                            !- Surface Type
  ,                                       !- Construction Name
  {e23e4894-0bae-4aa2-925f-22d6115df09e}, !- Space Name
>>>>>>> 93199ada
  Outdoors,                               !- Outside Boundary Condition
  ,                                       !- Outside Boundary Condition Object
  SunExposed,                             !- Sun Exposure
  WindExposed,                            !- Wind Exposure
  ,                                       !- View Factor to Ground
  ,                                       !- Number of Vertices
  13.6310703908387, 3.40776759770968, 1.70388379885484, !- X,Y,Z Vertex 1 {m}
  0, 3.40776759770968, 1.70388379885484,  !- X,Y,Z Vertex 2 {m}
  0, 0, 0,                                !- X,Y,Z Vertex 3 {m}
  13.6310703908387, 0, 0;                 !- X,Y,Z Vertex 4 {m}

OS:Surface,
<<<<<<< HEAD
  {1dfb5761-af43-44a8-83dd-c14fc081d1d2}, !- Handle
  Surface 15,                             !- Name
  RoofCeiling,                            !- Surface Type
  ,                                       !- Construction Name
  {25d5014c-9f69-45fb-92aa-75c624558e56}, !- Space Name
=======
  {fd1d3901-9bf8-4177-8c67-a5a209c4dfbb}, !- Handle
  Surface 15,                             !- Name
  RoofCeiling,                            !- Surface Type
  ,                                       !- Construction Name
  {e23e4894-0bae-4aa2-925f-22d6115df09e}, !- Space Name
>>>>>>> 93199ada
  Outdoors,                               !- Outside Boundary Condition
  ,                                       !- Outside Boundary Condition Object
  SunExposed,                             !- Sun Exposure
  WindExposed,                            !- Wind Exposure
  ,                                       !- View Factor to Ground
  ,                                       !- Number of Vertices
  0, 3.40776759770968, 1.70388379885484,  !- X,Y,Z Vertex 1 {m}
  13.6310703908387, 3.40776759770968, 1.70388379885484, !- X,Y,Z Vertex 2 {m}
  13.6310703908387, 6.81553519541936, 0,  !- X,Y,Z Vertex 3 {m}
  0, 6.81553519541936, 0;                 !- X,Y,Z Vertex 4 {m}

OS:Surface,
<<<<<<< HEAD
  {861df783-75a9-4d86-a836-a454c3747cba}, !- Handle
  Surface 16,                             !- Name
  Wall,                                   !- Surface Type
  ,                                       !- Construction Name
  {25d5014c-9f69-45fb-92aa-75c624558e56}, !- Space Name
=======
  {039b4ae9-0797-4654-8d70-822e6fcee2d0}, !- Handle
  Surface 16,                             !- Name
  Wall,                                   !- Surface Type
  ,                                       !- Construction Name
  {e23e4894-0bae-4aa2-925f-22d6115df09e}, !- Space Name
>>>>>>> 93199ada
  Outdoors,                               !- Outside Boundary Condition
  ,                                       !- Outside Boundary Condition Object
  SunExposed,                             !- Sun Exposure
  WindExposed,                            !- Wind Exposure
  ,                                       !- View Factor to Ground
  ,                                       !- Number of Vertices
  0, 3.40776759770968, 1.70388379885484,  !- X,Y,Z Vertex 1 {m}
  0, 6.81553519541936, 0,                 !- X,Y,Z Vertex 2 {m}
  0, 0, 0;                                !- X,Y,Z Vertex 3 {m}

OS:Surface,
<<<<<<< HEAD
  {dadbdfee-2420-4884-bfc3-b9cfff702e1c}, !- Handle
  Surface 17,                             !- Name
  Wall,                                   !- Surface Type
  ,                                       !- Construction Name
  {25d5014c-9f69-45fb-92aa-75c624558e56}, !- Space Name
=======
  {79dbf99f-6466-4258-8da5-4be684cf27e1}, !- Handle
  Surface 17,                             !- Name
  Wall,                                   !- Surface Type
  ,                                       !- Construction Name
  {e23e4894-0bae-4aa2-925f-22d6115df09e}, !- Space Name
>>>>>>> 93199ada
  Outdoors,                               !- Outside Boundary Condition
  ,                                       !- Outside Boundary Condition Object
  SunExposed,                             !- Sun Exposure
  WindExposed,                            !- Wind Exposure
  ,                                       !- View Factor to Ground
  ,                                       !- Number of Vertices
  13.6310703908387, 3.40776759770968, 1.70388379885484, !- X,Y,Z Vertex 1 {m}
  13.6310703908387, 0, 0,                 !- X,Y,Z Vertex 2 {m}
  13.6310703908387, 6.81553519541936, 0;  !- X,Y,Z Vertex 3 {m}

OS:Space,
<<<<<<< HEAD
  {25d5014c-9f69-45fb-92aa-75c624558e56}, !- Handle
  unfinished attic space,                 !- Name
  {c9df0ace-38f3-470b-affa-6f473b9f79a2}, !- Space Type Name
=======
  {e23e4894-0bae-4aa2-925f-22d6115df09e}, !- Handle
  unfinished attic space,                 !- Name
  {eac3ba64-fee0-4688-826f-695e967e2032}, !- Space Type Name
>>>>>>> 93199ada
  ,                                       !- Default Construction Set Name
  ,                                       !- Default Schedule Set Name
  -0,                                     !- Direction of Relative North {deg}
  0,                                      !- X Origin {m}
  0,                                      !- Y Origin {m}
  4.8768,                                 !- Z Origin {m}
  ,                                       !- Building Story Name
<<<<<<< HEAD
  {f7271030-cf8c-47ac-9a81-34aa5cb2bebb}; !- Thermal Zone Name

OS:ThermalZone,
  {f7271030-cf8c-47ac-9a81-34aa5cb2bebb}, !- Handle
=======
  {52286c70-77fe-4684-b543-9da96454c60e}; !- Thermal Zone Name

OS:ThermalZone,
  {52286c70-77fe-4684-b543-9da96454c60e}, !- Handle
>>>>>>> 93199ada
  unfinished attic zone,                  !- Name
  ,                                       !- Multiplier
  ,                                       !- Ceiling Height {m}
  ,                                       !- Volume {m3}
  ,                                       !- Floor Area {m2}
  ,                                       !- Zone Inside Convection Algorithm
  ,                                       !- Zone Outside Convection Algorithm
  ,                                       !- Zone Conditioning Equipment List Name
<<<<<<< HEAD
  {4b1fa340-9473-4eb3-b1da-57b26b1015bc}, !- Zone Air Inlet Port List
  {a2c6bb78-e090-4576-a26c-7331efcd91b5}, !- Zone Air Exhaust Port List
  {58035259-f834-438c-b61f-c49f25c2961d}, !- Zone Air Node Name
  {46add6aa-d7ad-4fa7-8e85-313797ae8eca}, !- Zone Return Air Port List
=======
  {fbed2f82-3d65-4743-a45d-10487e5ed776}, !- Zone Air Inlet Port List
  {3326ecd9-ebf2-48bb-ad48-4287e5a62968}, !- Zone Air Exhaust Port List
  {8a314106-a197-4b9a-bf12-2e57c57964b0}, !- Zone Air Node Name
  {9b96b666-c731-4e1e-b8db-a5a9e3986c2b}, !- Zone Return Air Port List
>>>>>>> 93199ada
  ,                                       !- Primary Daylighting Control Name
  ,                                       !- Fraction of Zone Controlled by Primary Daylighting Control
  ,                                       !- Secondary Daylighting Control Name
  ,                                       !- Fraction of Zone Controlled by Secondary Daylighting Control
  ,                                       !- Illuminance Map Name
  ,                                       !- Group Rendering Name
  ,                                       !- Thermostat Name
  No;                                     !- Use Ideal Air Loads

OS:Node,
<<<<<<< HEAD
  {85f9a672-dc34-4b6d-9c0d-d1bdda243c19}, !- Handle
  Node 2,                                 !- Name
  {58035259-f834-438c-b61f-c49f25c2961d}, !- Inlet Port
  ;                                       !- Outlet Port

OS:Connection,
  {58035259-f834-438c-b61f-c49f25c2961d}, !- Handle
  {2714cab6-6122-4e52-ae09-2613044addcf}, !- Name
  {f7271030-cf8c-47ac-9a81-34aa5cb2bebb}, !- Source Object
  11,                                     !- Outlet Port
  {85f9a672-dc34-4b6d-9c0d-d1bdda243c19}, !- Target Object
  2;                                      !- Inlet Port

OS:PortList,
  {4b1fa340-9473-4eb3-b1da-57b26b1015bc}, !- Handle
  {42c2cc8d-e995-4177-863d-473d9c3dc055}, !- Name
  {f7271030-cf8c-47ac-9a81-34aa5cb2bebb}; !- HVAC Component

OS:PortList,
  {a2c6bb78-e090-4576-a26c-7331efcd91b5}, !- Handle
  {b57e5b4f-6da2-4248-b7eb-8461925c0afa}, !- Name
  {f7271030-cf8c-47ac-9a81-34aa5cb2bebb}; !- HVAC Component

OS:PortList,
  {46add6aa-d7ad-4fa7-8e85-313797ae8eca}, !- Handle
  {42516065-cb21-4800-b6be-e14e2a3c036b}, !- Name
  {f7271030-cf8c-47ac-9a81-34aa5cb2bebb}; !- HVAC Component

OS:Sizing:Zone,
  {a4d91bfd-ac9a-4511-94ea-ebf2c2984da6}, !- Handle
  {f7271030-cf8c-47ac-9a81-34aa5cb2bebb}, !- Zone or ZoneList Name
=======
  {f2b5f2cb-522f-4f75-bac5-00f12abc60e8}, !- Handle
  Node 2,                                 !- Name
  {8a314106-a197-4b9a-bf12-2e57c57964b0}, !- Inlet Port
  ;                                       !- Outlet Port

OS:Connection,
  {8a314106-a197-4b9a-bf12-2e57c57964b0}, !- Handle
  {408e3a49-d42d-4951-965e-5b88fef8d79f}, !- Name
  {52286c70-77fe-4684-b543-9da96454c60e}, !- Source Object
  11,                                     !- Outlet Port
  {f2b5f2cb-522f-4f75-bac5-00f12abc60e8}, !- Target Object
  2;                                      !- Inlet Port

OS:PortList,
  {fbed2f82-3d65-4743-a45d-10487e5ed776}, !- Handle
  {859e8080-f4a3-4672-b125-13ac49e36d23}, !- Name
  {52286c70-77fe-4684-b543-9da96454c60e}; !- HVAC Component

OS:PortList,
  {3326ecd9-ebf2-48bb-ad48-4287e5a62968}, !- Handle
  {bb62141d-897d-465a-a7ec-900df214b6c5}, !- Name
  {52286c70-77fe-4684-b543-9da96454c60e}; !- HVAC Component

OS:PortList,
  {9b96b666-c731-4e1e-b8db-a5a9e3986c2b}, !- Handle
  {981b8884-fbad-468c-93df-1492c30c5cb7}, !- Name
  {52286c70-77fe-4684-b543-9da96454c60e}; !- HVAC Component

OS:Sizing:Zone,
  {5ffc6e56-5f57-4168-83f9-769417753f05}, !- Handle
  {52286c70-77fe-4684-b543-9da96454c60e}, !- Zone or ZoneList Name
>>>>>>> 93199ada
  SupplyAirTemperature,                   !- Zone Cooling Design Supply Air Temperature Input Method
  14,                                     !- Zone Cooling Design Supply Air Temperature {C}
  11.11,                                  !- Zone Cooling Design Supply Air Temperature Difference {deltaC}
  SupplyAirTemperature,                   !- Zone Heating Design Supply Air Temperature Input Method
  40,                                     !- Zone Heating Design Supply Air Temperature {C}
  11.11,                                  !- Zone Heating Design Supply Air Temperature Difference {deltaC}
  0.0085,                                 !- Zone Cooling Design Supply Air Humidity Ratio {kg-H2O/kg-air}
  0.008,                                  !- Zone Heating Design Supply Air Humidity Ratio {kg-H2O/kg-air}
  ,                                       !- Zone Heating Sizing Factor
  ,                                       !- Zone Cooling Sizing Factor
  DesignDay,                              !- Cooling Design Air Flow Method
  ,                                       !- Cooling Design Air Flow Rate {m3/s}
  ,                                       !- Cooling Minimum Air Flow per Zone Floor Area {m3/s-m2}
  ,                                       !- Cooling Minimum Air Flow {m3/s}
  ,                                       !- Cooling Minimum Air Flow Fraction
  DesignDay,                              !- Heating Design Air Flow Method
  ,                                       !- Heating Design Air Flow Rate {m3/s}
  ,                                       !- Heating Maximum Air Flow per Zone Floor Area {m3/s-m2}
  ,                                       !- Heating Maximum Air Flow {m3/s}
  ,                                       !- Heating Maximum Air Flow Fraction
  ,                                       !- Design Zone Air Distribution Effectiveness in Cooling Mode
  ,                                       !- Design Zone Air Distribution Effectiveness in Heating Mode
  No,                                     !- Account for Dedicated Outdoor Air System
  NeutralSupplyAir,                       !- Dedicated Outdoor Air System Control Strategy
  autosize,                               !- Dedicated Outdoor Air Low Setpoint Temperature for Design {C}
  autosize;                               !- Dedicated Outdoor Air High Setpoint Temperature for Design {C}

OS:ZoneHVAC:EquipmentList,
<<<<<<< HEAD
  {38eacd69-c2b7-477b-91f4-f666d9c10beb}, !- Handle
  Zone HVAC Equipment List 2,             !- Name
  {f7271030-cf8c-47ac-9a81-34aa5cb2bebb}; !- Thermal Zone

OS:SpaceType,
  {c9df0ace-38f3-470b-affa-6f473b9f79a2}, !- Handle
=======
  {f5cb9566-833a-403b-a6c3-a92c8c9f93c4}, !- Handle
  Zone HVAC Equipment List 2,             !- Name
  {52286c70-77fe-4684-b543-9da96454c60e}; !- Thermal Zone

OS:SpaceType,
  {eac3ba64-fee0-4688-826f-695e967e2032}, !- Handle
>>>>>>> 93199ada
  Space Type 2,                           !- Name
  ,                                       !- Default Construction Set Name
  ,                                       !- Default Schedule Set Name
  ,                                       !- Group Rendering Name
  ,                                       !- Design Specification Outdoor Air Object Name
  ,                                       !- Standards Template
  ,                                       !- Standards Building Type
  unfinished attic;                       !- Standards Space Type

OS:BuildingUnit,
<<<<<<< HEAD
  {8b66f0c1-cb74-484a-92b1-f49d11fa6ee2}, !- Handle
=======
  {23165147-e4df-43fb-bcd2-c80e4a7cf1f5}, !- Handle
>>>>>>> 93199ada
  unit 1,                                 !- Name
  ,                                       !- Rendering Color
  Residential;                            !- Building Unit Type

OS:AdditionalProperties,
<<<<<<< HEAD
  {743155ac-9a9f-41c1-960a-ae134f485e5d}, !- Handle
  {8b66f0c1-cb74-484a-92b1-f49d11fa6ee2}, !- Object Name
=======
  {2dad7972-2498-45e6-9f1c-1afcdaeeb450}, !- Handle
  {23165147-e4df-43fb-bcd2-c80e4a7cf1f5}, !- Object Name
>>>>>>> 93199ada
  NumberOfBedrooms,                       !- Feature Name 1
  Integer,                                !- Feature Data Type 1
  3,                                      !- Feature Value 1
  NumberOfBathrooms,                      !- Feature Name 2
  Double,                                 !- Feature Data Type 2
  2,                                      !- Feature Value 2
  NumberOfOccupants,                      !- Feature Name 3
  Double,                                 !- Feature Data Type 3
  2.6400000000000001;                     !- Feature Value 3

OS:External:File,
<<<<<<< HEAD
  {ac9d8fdf-c27b-4cdc-8484-5f345e4b9066}, !- Handle
=======
  {ceb90646-e03b-4e71-831b-47d837ff4302}, !- Handle
>>>>>>> 93199ada
  8760.csv,                               !- Name
  8760.csv;                               !- File Name

OS:Schedule:Day,
<<<<<<< HEAD
  {8e741408-4c99-4ee4-8fa5-40cb776af010}, !- Handle
=======
  {648ab4c0-bfdf-457a-a422-7bf8ea5cf4af}, !- Handle
>>>>>>> 93199ada
  Schedule Day 1,                         !- Name
  ,                                       !- Schedule Type Limits Name
  ,                                       !- Interpolate to Timestep
  24,                                     !- Hour 1
  0,                                      !- Minute 1
  0;                                      !- Value Until Time 1

OS:Schedule:Day,
<<<<<<< HEAD
  {65e9dbc0-5d60-4dbd-b401-350ba3127b45}, !- Handle
=======
  {9e65e75a-8ef2-4efb-9b22-3f728db07128}, !- Handle
>>>>>>> 93199ada
  Schedule Day 2,                         !- Name
  ,                                       !- Schedule Type Limits Name
  ,                                       !- Interpolate to Timestep
  24,                                     !- Hour 1
  0,                                      !- Minute 1
  1;                                      !- Value Until Time 1

OS:Schedule:File,
<<<<<<< HEAD
  {bbec09d7-6c3f-4c28-b5b3-a69937812aa3}, !- Handle
  occupants,                              !- Name
  {df387bbe-0ba0-4a51-8c11-8ea5e0b9e79f}, !- Schedule Type Limits Name
  {ac9d8fdf-c27b-4cdc-8484-5f345e4b9066}, !- External File Name
=======
  {65f8cb98-3076-4909-a91e-7a38c4cd9941}, !- Handle
  occupants,                              !- Name
  {2919cabe-1f31-438c-aff4-c537cb75378c}, !- Schedule Type Limits Name
  {ceb90646-e03b-4e71-831b-47d837ff4302}, !- External File Name
>>>>>>> 93199ada
  1,                                      !- Column Number
  1,                                      !- Rows to Skip at Top
  8760,                                   !- Number of Hours of Data
  ,                                       !- Column Separator
  ,                                       !- Interpolate to Timestep
  60;                                     !- Minutes per Item

OS:Schedule:Ruleset,
<<<<<<< HEAD
  {56fd96d2-fc8b-4a91-87df-fd15ad051246}, !- Handle
  Schedule Ruleset 1,                     !- Name
  {31e792bc-64a8-42c0-8f8e-4221383dc569}, !- Schedule Type Limits Name
  {ee0fd601-1c20-4590-ac5d-23803ca7419f}; !- Default Day Schedule Name

OS:Schedule:Day,
  {ee0fd601-1c20-4590-ac5d-23803ca7419f}, !- Handle
  Schedule Day 3,                         !- Name
  {31e792bc-64a8-42c0-8f8e-4221383dc569}, !- Schedule Type Limits Name
=======
  {5adaec45-3a4a-47c5-81f6-ffb8cff155a7}, !- Handle
  Schedule Ruleset 1,                     !- Name
  {b15fa81a-9067-4932-ac91-37547cfc115c}, !- Schedule Type Limits Name
  {80d1122c-d1c6-497b-9405-3638a84820d1}; !- Default Day Schedule Name

OS:Schedule:Day,
  {80d1122c-d1c6-497b-9405-3638a84820d1}, !- Handle
  Schedule Day 3,                         !- Name
  {b15fa81a-9067-4932-ac91-37547cfc115c}, !- Schedule Type Limits Name
>>>>>>> 93199ada
  ,                                       !- Interpolate to Timestep
  24,                                     !- Hour 1
  0,                                      !- Minute 1
  112.539290946133;                       !- Value Until Time 1

OS:People:Definition,
<<<<<<< HEAD
  {f72a4d77-1cf1-4d28-8177-109d48ca6b2a}, !- Handle
  res occupants|living space|story 2,     !- Name
=======
  {77f47f82-ff3b-4d17-b2ce-72bb9ae9d73b}, !- Handle
  res occupants|living space,             !- Name
>>>>>>> 93199ada
  People,                                 !- Number of People Calculation Method
  1.32,                                   !- Number of People {people}
  ,                                       !- People per Space Floor Area {person/m2}
  ,                                       !- Space Floor Area per Person {m2/person}
  0.319734,                               !- Fraction Radiant
  0.573,                                  !- Sensible Heat Fraction
  0,                                      !- Carbon Dioxide Generation Rate {m3/s-W}
  No,                                     !- Enable ASHRAE 55 Comfort Warnings
  ZoneAveraged;                           !- Mean Radiant Temperature Calculation Type

OS:People,
<<<<<<< HEAD
  {30c20bf7-97cc-4d8c-8191-c1be91f3ba62}, !- Handle
  res occupants|living space|story 2,     !- Name
  {f72a4d77-1cf1-4d28-8177-109d48ca6b2a}, !- People Definition Name
  {9a0bdaf3-ac90-4395-a65c-bd02fa3aa573}, !- Space or SpaceType Name
  {bbec09d7-6c3f-4c28-b5b3-a69937812aa3}, !- Number of People Schedule Name
  {56fd96d2-fc8b-4a91-87df-fd15ad051246}, !- Activity Level Schedule Name
=======
  {bca3e56f-6046-4d3b-a5d5-b47da7c13e2d}, !- Handle
  res occupants|living space,             !- Name
  {77f47f82-ff3b-4d17-b2ce-72bb9ae9d73b}, !- People Definition Name
  {acd6dbf0-b66c-43c3-a828-68e4ca577cb9}, !- Space or SpaceType Name
  {65f8cb98-3076-4909-a91e-7a38c4cd9941}, !- Number of People Schedule Name
  {5adaec45-3a4a-47c5-81f6-ffb8cff155a7}, !- Activity Level Schedule Name
>>>>>>> 93199ada
  ,                                       !- Surface Name/Angle Factor List Name
  ,                                       !- Work Efficiency Schedule Name
  ,                                       !- Clothing Insulation Schedule Name
  ,                                       !- Air Velocity Schedule Name
  1;                                      !- Multiplier

OS:ScheduleTypeLimits,
<<<<<<< HEAD
  {31e792bc-64a8-42c0-8f8e-4221383dc569}, !- Handle
=======
  {b15fa81a-9067-4932-ac91-37547cfc115c}, !- Handle
>>>>>>> 93199ada
  ActivityLevel,                          !- Name
  0,                                      !- Lower Limit Value
  ,                                       !- Upper Limit Value
  Continuous,                             !- Numeric Type
  ActivityLevel;                          !- Unit Type

OS:ScheduleTypeLimits,
<<<<<<< HEAD
  {df387bbe-0ba0-4a51-8c11-8ea5e0b9e79f}, !- Handle
=======
  {2919cabe-1f31-438c-aff4-c537cb75378c}, !- Handle
>>>>>>> 93199ada
  Fractional,                             !- Name
  0,                                      !- Lower Limit Value
  1,                                      !- Upper Limit Value
  Continuous;                             !- Numeric Type

OS:People:Definition,
<<<<<<< HEAD
  {9b85214b-aad3-409f-baff-6a62b7ca68cb}, !- Handle
  res occupants|living space,             !- Name
=======
  {b4f1df23-507f-481b-8a19-f7d8f5550969}, !- Handle
  res occupants|living space|story 2,     !- Name
>>>>>>> 93199ada
  People,                                 !- Number of People Calculation Method
  1.32,                                   !- Number of People {people}
  ,                                       !- People per Space Floor Area {person/m2}
  ,                                       !- Space Floor Area per Person {m2/person}
  0.319734,                               !- Fraction Radiant
  0.573,                                  !- Sensible Heat Fraction
  0,                                      !- Carbon Dioxide Generation Rate {m3/s-W}
  No,                                     !- Enable ASHRAE 55 Comfort Warnings
  ZoneAveraged;                           !- Mean Radiant Temperature Calculation Type

OS:People,
<<<<<<< HEAD
  {1060ae8a-efed-43b6-bba1-f19a7b065aca}, !- Handle
  res occupants|living space,             !- Name
  {9b85214b-aad3-409f-baff-6a62b7ca68cb}, !- People Definition Name
  {d6b5a136-0f15-4836-887d-3a0a8cd5c176}, !- Space or SpaceType Name
  {bbec09d7-6c3f-4c28-b5b3-a69937812aa3}, !- Number of People Schedule Name
  {56fd96d2-fc8b-4a91-87df-fd15ad051246}, !- Activity Level Schedule Name
=======
  {63cdf4bb-9b0c-4250-abb1-692152cdadb7}, !- Handle
  res occupants|living space|story 2,     !- Name
  {b4f1df23-507f-481b-8a19-f7d8f5550969}, !- People Definition Name
  {b24fb1a8-e200-4556-ad0d-bb088670b212}, !- Space or SpaceType Name
  {65f8cb98-3076-4909-a91e-7a38c4cd9941}, !- Number of People Schedule Name
  {5adaec45-3a4a-47c5-81f6-ffb8cff155a7}, !- Activity Level Schedule Name
>>>>>>> 93199ada
  ,                                       !- Surface Name/Angle Factor List Name
  ,                                       !- Work Efficiency Schedule Name
  ,                                       !- Clothing Insulation Schedule Name
  ,                                       !- Air Velocity Schedule Name
  1;                                      !- Multiplier
<|MERGE_RESOLUTION|>--- conflicted
+++ resolved
@@ -1,73 +1,41 @@
 !- NOTE: Auto-generated from /test/osw_files/SFD_2000sqft_2story_SL_UA.osw
 
 OS:Version,
-<<<<<<< HEAD
-  {4177bf54-cfa9-4480-a37a-8d5f3a54d2f4}, !- Handle
-  2.9.1;                                  !- Version Identifier
+  {5e710410-d3f7-46a6-a728-0a03a814bb23}, !- Handle
+  2.9.0;                                  !- Version Identifier
 
 OS:SimulationControl,
-  {d26296b7-e688-402b-955d-e35da618fab8}, !- Handle
-=======
-  {d2eb52f8-6983-4f67-adbd-db9cd1c167b6}, !- Handle
-  2.9.0;                                  !- Version Identifier
-
-OS:SimulationControl,
-  {0c87710a-8ed4-4dfe-8bad-157394e634ce}, !- Handle
->>>>>>> 93199ada
+  {367f06be-9da5-49b1-89b9-66eb54454e7c}, !- Handle
   ,                                       !- Do Zone Sizing Calculation
   ,                                       !- Do System Sizing Calculation
   ,                                       !- Do Plant Sizing Calculation
   No;                                     !- Run Simulation for Sizing Periods
 
 OS:Timestep,
-<<<<<<< HEAD
-  {1f827fe6-0b41-4529-9fd1-812083803012}, !- Handle
+  {af6a361c-ed73-464f-b90a-08cefbc03672}, !- Handle
   6;                                      !- Number of Timesteps per Hour
 
 OS:ShadowCalculation,
-  {d9239c83-ffb3-467b-87f5-c78c4886bca7}, !- Handle
-=======
-  {d6c5ff1d-3389-4889-a5b3-4f4991bd478f}, !- Handle
-  6;                                      !- Number of Timesteps per Hour
-
-OS:ShadowCalculation,
-  {ca8700e5-62b8-4366-94c7-b4ee55a4634a}, !- Handle
->>>>>>> 93199ada
+  {a8ef660c-3383-47d7-8ee3-20444b8eb41e}, !- Handle
   20,                                     !- Calculation Frequency
   200;                                    !- Maximum Figures in Shadow Overlap Calculations
 
 OS:SurfaceConvectionAlgorithm:Outside,
-<<<<<<< HEAD
-  {a0be131f-6e48-4823-ac9f-f36ac106eb4d}, !- Handle
+  {a664853b-421e-4fcd-b7da-d592fb2051b9}, !- Handle
   DOE-2;                                  !- Algorithm
 
 OS:SurfaceConvectionAlgorithm:Inside,
-  {cb3ae42f-de3a-4ef6-beb7-132f65307941}, !- Handle
+  {ac619e93-38b8-434a-8a88-7d946b61554c}, !- Handle
   TARP;                                   !- Algorithm
 
 OS:ZoneCapacitanceMultiplier:ResearchSpecial,
-  {fa95ce6d-7f73-494f-a3c0-542ef88117ed}, !- Handle
-=======
-  {b8f92115-7ad1-4819-978b-3ea8faeb67de}, !- Handle
-  DOE-2;                                  !- Algorithm
-
-OS:SurfaceConvectionAlgorithm:Inside,
-  {601992df-7fc6-4527-8a61-b87956c3dccd}, !- Handle
-  TARP;                                   !- Algorithm
-
-OS:ZoneCapacitanceMultiplier:ResearchSpecial,
-  {386df446-13e2-47bf-9969-2ab3932652d0}, !- Handle
->>>>>>> 93199ada
+  {9567e4cb-67cf-4e0a-9eb2-4829f415b873}, !- Handle
   ,                                       !- Temperature Capacity Multiplier
   15,                                     !- Humidity Capacity Multiplier
   ;                                       !- Carbon Dioxide Capacity Multiplier
 
 OS:RunPeriod,
-<<<<<<< HEAD
-  {05eb02b4-d637-4a18-945f-1e2c4aac7973}, !- Handle
-=======
-  {85527679-c5e1-4672-a6df-d68024826cbb}, !- Handle
->>>>>>> 93199ada
+  {c8f1678e-d516-4523-82c2-7d616946ccdb}, !- Handle
   Run Period 1,                           !- Name
   1,                                      !- Begin Month
   1,                                      !- Begin Day of Month
@@ -81,21 +49,13 @@
   ;                                       !- Number of Times Runperiod to be Repeated
 
 OS:YearDescription,
-<<<<<<< HEAD
-  {55e63334-396f-4190-847b-05101b27ca77}, !- Handle
-=======
-  {556d7533-375d-4739-a44c-3d9103c84327}, !- Handle
->>>>>>> 93199ada
+  {c8a470fc-4557-4c85-9e39-08b8c07471f6}, !- Handle
   2007,                                   !- Calendar Year
   ,                                       !- Day of Week for Start Day
   ;                                       !- Is Leap Year
 
 OS:Building,
-<<<<<<< HEAD
-  {6d94f65f-c2b2-4f55-a234-7188c63631e5}, !- Handle
-=======
-  {7cfea42d-1a6b-49c1-a995-dca350744233}, !- Handle
->>>>>>> 93199ada
+  {2fdba15f-8e96-4428-ae78-ff7cd3959b11}, !- Handle
   Building 1,                             !- Name
   ,                                       !- Building Sector Type
   0,                                      !- North Axis {deg}
@@ -110,23 +70,14 @@
   1;                                      !- Standards Number of Living Units
 
 OS:AdditionalProperties,
-<<<<<<< HEAD
-  {ca8b955c-f107-422a-ba7a-b994f0119d58}, !- Handle
-  {6d94f65f-c2b2-4f55-a234-7188c63631e5}, !- Object Name
-=======
-  {20bc1f65-4156-4610-9b54-d8a07a699376}, !- Handle
-  {7cfea42d-1a6b-49c1-a995-dca350744233}, !- Object Name
->>>>>>> 93199ada
+  {47b0a8fd-c7f0-417d-ac2b-35a756d9c0ca}, !- Handle
+  {2fdba15f-8e96-4428-ae78-ff7cd3959b11}, !- Object Name
   Total Units Modeled,                    !- Feature Name 1
   Integer,                                !- Feature Data Type 1
   1;                                      !- Feature Value 1
 
 OS:ThermalZone,
-<<<<<<< HEAD
-  {c3e6012b-081b-4b54-a107-3105d5bee137}, !- Handle
-=======
-  {4f81a1d6-ce6a-4205-90bb-ac20c9d6818d}, !- Handle
->>>>>>> 93199ada
+  {34f01d24-2273-43b9-bc29-5732d0d66f38}, !- Handle
   living zone,                            !- Name
   ,                                       !- Multiplier
   ,                                       !- Ceiling Height {m}
@@ -135,17 +86,10 @@
   ,                                       !- Zone Inside Convection Algorithm
   ,                                       !- Zone Outside Convection Algorithm
   ,                                       !- Zone Conditioning Equipment List Name
-<<<<<<< HEAD
-  {eeb720dd-8c41-4a2a-a673-5f33c61e9aad}, !- Zone Air Inlet Port List
-  {0a8e87f8-1f0e-4145-a5c6-51101a764c09}, !- Zone Air Exhaust Port List
-  {29e0fad1-e79c-4374-9924-c2f348f50138}, !- Zone Air Node Name
-  {817ed04d-8cbb-4228-997b-a3c8b304f65e}, !- Zone Return Air Port List
-=======
-  {97529db6-c849-4363-b31c-ed4e0d157a10}, !- Zone Air Inlet Port List
-  {b49adce7-3139-4631-9e63-fb0c40cbca53}, !- Zone Air Exhaust Port List
-  {939642af-7983-4dcb-9baf-c6f4be7b81af}, !- Zone Air Node Name
-  {c146b88c-e063-4fd7-b62b-de24a42d0637}, !- Zone Return Air Port List
->>>>>>> 93199ada
+  {c07fc4a9-70c2-44c7-8db5-dfa85151d641}, !- Zone Air Inlet Port List
+  {8ed7a32d-d7ea-4514-8d06-648efa3dd41f}, !- Zone Air Exhaust Port List
+  {c231c63c-9551-431c-9fce-e0dc797a61d7}, !- Zone Air Node Name
+  {e1803302-89b6-44f9-a587-c4e4aa3e5774}, !- Zone Return Air Port List
   ,                                       !- Primary Daylighting Control Name
   ,                                       !- Fraction of Zone Controlled by Primary Daylighting Control
   ,                                       !- Secondary Daylighting Control Name
@@ -156,71 +100,37 @@
   No;                                     !- Use Ideal Air Loads
 
 OS:Node,
-<<<<<<< HEAD
-  {37e52531-40b0-44ed-b43f-b7ba46cbf6fc}, !- Handle
+  {6b5ad918-595b-4836-a524-10a76a1cca46}, !- Handle
   Node 1,                                 !- Name
-  {29e0fad1-e79c-4374-9924-c2f348f50138}, !- Inlet Port
+  {c231c63c-9551-431c-9fce-e0dc797a61d7}, !- Inlet Port
   ;                                       !- Outlet Port
 
 OS:Connection,
-  {29e0fad1-e79c-4374-9924-c2f348f50138}, !- Handle
-  {953244d9-9a51-49cd-a414-c5ba75f8b915}, !- Name
-  {c3e6012b-081b-4b54-a107-3105d5bee137}, !- Source Object
+  {c231c63c-9551-431c-9fce-e0dc797a61d7}, !- Handle
+  {6f9a2022-d6fa-4b48-88f3-d9c3a066dc1d}, !- Name
+  {34f01d24-2273-43b9-bc29-5732d0d66f38}, !- Source Object
   11,                                     !- Outlet Port
-  {37e52531-40b0-44ed-b43f-b7ba46cbf6fc}, !- Target Object
+  {6b5ad918-595b-4836-a524-10a76a1cca46}, !- Target Object
   2;                                      !- Inlet Port
 
 OS:PortList,
-  {eeb720dd-8c41-4a2a-a673-5f33c61e9aad}, !- Handle
-  {76178777-0965-40bd-bb00-522feffcb4ba}, !- Name
-  {c3e6012b-081b-4b54-a107-3105d5bee137}; !- HVAC Component
+  {c07fc4a9-70c2-44c7-8db5-dfa85151d641}, !- Handle
+  {d6286ba7-2aa2-4064-8a06-53ab59fc3d31}, !- Name
+  {34f01d24-2273-43b9-bc29-5732d0d66f38}; !- HVAC Component
 
 OS:PortList,
-  {0a8e87f8-1f0e-4145-a5c6-51101a764c09}, !- Handle
-  {2a7245b9-63c7-4b53-aa96-990534a16216}, !- Name
-  {c3e6012b-081b-4b54-a107-3105d5bee137}; !- HVAC Component
+  {8ed7a32d-d7ea-4514-8d06-648efa3dd41f}, !- Handle
+  {0b319440-ee9b-45a3-973f-4af4eeb80db0}, !- Name
+  {34f01d24-2273-43b9-bc29-5732d0d66f38}; !- HVAC Component
 
 OS:PortList,
-  {817ed04d-8cbb-4228-997b-a3c8b304f65e}, !- Handle
-  {267a0a12-edaf-40cd-a0d0-d36efb468b88}, !- Name
-  {c3e6012b-081b-4b54-a107-3105d5bee137}; !- HVAC Component
+  {e1803302-89b6-44f9-a587-c4e4aa3e5774}, !- Handle
+  {ce73b462-c4ea-4711-81da-cd28a59a8f6e}, !- Name
+  {34f01d24-2273-43b9-bc29-5732d0d66f38}; !- HVAC Component
 
 OS:Sizing:Zone,
-  {4d6205cc-9da6-4490-9b2b-69b8d9a89d0d}, !- Handle
-  {c3e6012b-081b-4b54-a107-3105d5bee137}, !- Zone or ZoneList Name
-=======
-  {3e45f74d-9561-43f1-b9ae-e974eaf28009}, !- Handle
-  Node 1,                                 !- Name
-  {939642af-7983-4dcb-9baf-c6f4be7b81af}, !- Inlet Port
-  ;                                       !- Outlet Port
-
-OS:Connection,
-  {939642af-7983-4dcb-9baf-c6f4be7b81af}, !- Handle
-  {b08334dd-15a7-4b45-99a4-904eda4cbc53}, !- Name
-  {4f81a1d6-ce6a-4205-90bb-ac20c9d6818d}, !- Source Object
-  11,                                     !- Outlet Port
-  {3e45f74d-9561-43f1-b9ae-e974eaf28009}, !- Target Object
-  2;                                      !- Inlet Port
-
-OS:PortList,
-  {97529db6-c849-4363-b31c-ed4e0d157a10}, !- Handle
-  {ad9a53ce-479a-4c9c-be53-61acbb0695a1}, !- Name
-  {4f81a1d6-ce6a-4205-90bb-ac20c9d6818d}; !- HVAC Component
-
-OS:PortList,
-  {b49adce7-3139-4631-9e63-fb0c40cbca53}, !- Handle
-  {f5ee26be-80a9-4595-8d0b-f3004a69c9c7}, !- Name
-  {4f81a1d6-ce6a-4205-90bb-ac20c9d6818d}; !- HVAC Component
-
-OS:PortList,
-  {c146b88c-e063-4fd7-b62b-de24a42d0637}, !- Handle
-  {9f0e2da9-8afd-4c6b-afb5-e7cfc10e23fd}, !- Name
-  {4f81a1d6-ce6a-4205-90bb-ac20c9d6818d}; !- HVAC Component
-
-OS:Sizing:Zone,
-  {4e9666bc-02a8-4a10-80e7-870f66387c29}, !- Handle
-  {4f81a1d6-ce6a-4205-90bb-ac20c9d6818d}, !- Zone or ZoneList Name
->>>>>>> 93199ada
+  {716de538-eded-426d-a470-af79ed94623f}, !- Handle
+  {34f01d24-2273-43b9-bc29-5732d0d66f38}, !- Zone or ZoneList Name
   SupplyAirTemperature,                   !- Zone Cooling Design Supply Air Temperature Input Method
   14,                                     !- Zone Cooling Design Supply Air Temperature {C}
   11.11,                                  !- Zone Cooling Design Supply Air Temperature Difference {deltaC}
@@ -249,25 +159,14 @@
   autosize;                               !- Dedicated Outdoor Air High Setpoint Temperature for Design {C}
 
 OS:ZoneHVAC:EquipmentList,
-<<<<<<< HEAD
-  {878b561d-0dc5-4377-8b63-2d4f2a2dfcc9}, !- Handle
+  {b749b23b-870b-47ae-a6b1-963ccc01afd2}, !- Handle
   Zone HVAC Equipment List 1,             !- Name
-  {c3e6012b-081b-4b54-a107-3105d5bee137}; !- Thermal Zone
+  {34f01d24-2273-43b9-bc29-5732d0d66f38}; !- Thermal Zone
 
 OS:Space,
-  {d6b5a136-0f15-4836-887d-3a0a8cd5c176}, !- Handle
+  {596f4cdd-5125-4880-bd88-caaa0c9b3a9c}, !- Handle
   living space,                           !- Name
-  {957155a0-e9ca-4e3f-98ef-5a1b855b9983}, !- Space Type Name
-=======
-  {9bd45601-ac1c-405f-b5b0-302969acaabd}, !- Handle
-  Zone HVAC Equipment List 1,             !- Name
-  {4f81a1d6-ce6a-4205-90bb-ac20c9d6818d}; !- Thermal Zone
-
-OS:Space,
-  {acd6dbf0-b66c-43c3-a828-68e4ca577cb9}, !- Handle
-  living space,                           !- Name
-  {823fac07-fa62-47c4-b65d-43ea124d8d32}, !- Space Type Name
->>>>>>> 93199ada
+  {03b5bf78-6a2c-442b-a794-fb69f5fcc895}, !- Space Type Name
   ,                                       !- Default Construction Set Name
   ,                                       !- Default Schedule Set Name
   -0,                                     !- Direction of Relative North {deg}
@@ -275,31 +174,17 @@
   0,                                      !- Y Origin {m}
   0,                                      !- Z Origin {m}
   ,                                       !- Building Story Name
-<<<<<<< HEAD
-  {c3e6012b-081b-4b54-a107-3105d5bee137}, !- Thermal Zone Name
+  {34f01d24-2273-43b9-bc29-5732d0d66f38}, !- Thermal Zone Name
   ,                                       !- Part of Total Floor Area
   ,                                       !- Design Specification Outdoor Air Object Name
-  {8b66f0c1-cb74-484a-92b1-f49d11fa6ee2}; !- Building Unit Name
-
-OS:Surface,
-  {17b2c41a-8e56-42f1-b5ef-13f4aa1fbd74}, !- Handle
+  {ee6d6c60-0020-4766-bc64-1c877825186f}; !- Building Unit Name
+
+OS:Surface,
+  {aa2e536b-6cad-47c2-a240-451e4fb06186}, !- Handle
   Surface 1,                              !- Name
   Floor,                                  !- Surface Type
   ,                                       !- Construction Name
-  {d6b5a136-0f15-4836-887d-3a0a8cd5c176}, !- Space Name
-=======
-  {4f81a1d6-ce6a-4205-90bb-ac20c9d6818d}, !- Thermal Zone Name
-  ,                                       !- Part of Total Floor Area
-  ,                                       !- Design Specification Outdoor Air Object Name
-  {23165147-e4df-43fb-bcd2-c80e4a7cf1f5}; !- Building Unit Name
-
-OS:Surface,
-  {efcaa6df-354e-4b4c-b0ba-0eab90fb8f8e}, !- Handle
-  Surface 1,                              !- Name
-  Floor,                                  !- Surface Type
-  ,                                       !- Construction Name
-  {acd6dbf0-b66c-43c3-a828-68e4ca577cb9}, !- Space Name
->>>>>>> 93199ada
+  {596f4cdd-5125-4880-bd88-caaa0c9b3a9c}, !- Space Name
   Foundation,                             !- Outside Boundary Condition
   ,                                       !- Outside Boundary Condition Object
   NoSun,                                  !- Sun Exposure
@@ -312,19 +197,11 @@
   13.6310703908387, 0, 0;                 !- X,Y,Z Vertex 4 {m}
 
 OS:Surface,
-<<<<<<< HEAD
-  {437433c6-1e94-42ca-afec-990befcc2a11}, !- Handle
+  {f13aaf2d-09d2-4718-8cca-9a38a80000b6}, !- Handle
   Surface 2,                              !- Name
   Wall,                                   !- Surface Type
   ,                                       !- Construction Name
-  {d6b5a136-0f15-4836-887d-3a0a8cd5c176}, !- Space Name
-=======
-  {589ce4ad-31c7-4cec-a9fb-61ece2877cfa}, !- Handle
-  Surface 2,                              !- Name
-  Wall,                                   !- Surface Type
-  ,                                       !- Construction Name
-  {acd6dbf0-b66c-43c3-a828-68e4ca577cb9}, !- Space Name
->>>>>>> 93199ada
+  {596f4cdd-5125-4880-bd88-caaa0c9b3a9c}, !- Space Name
   Outdoors,                               !- Outside Boundary Condition
   ,                                       !- Outside Boundary Condition Object
   SunExposed,                             !- Sun Exposure
@@ -337,19 +214,11 @@
   0, 0, 2.4384;                           !- X,Y,Z Vertex 4 {m}
 
 OS:Surface,
-<<<<<<< HEAD
-  {f0b24b37-b5c9-4e11-af4c-7e50ead671e3}, !- Handle
+  {1bee1080-a993-48d4-8e32-8bf6e13985c5}, !- Handle
   Surface 3,                              !- Name
   Wall,                                   !- Surface Type
   ,                                       !- Construction Name
-  {d6b5a136-0f15-4836-887d-3a0a8cd5c176}, !- Space Name
-=======
-  {288e0ad1-5bc7-4c1c-84e5-00e6ed5b6e0d}, !- Handle
-  Surface 3,                              !- Name
-  Wall,                                   !- Surface Type
-  ,                                       !- Construction Name
-  {acd6dbf0-b66c-43c3-a828-68e4ca577cb9}, !- Space Name
->>>>>>> 93199ada
+  {596f4cdd-5125-4880-bd88-caaa0c9b3a9c}, !- Space Name
   Outdoors,                               !- Outside Boundary Condition
   ,                                       !- Outside Boundary Condition Object
   SunExposed,                             !- Sun Exposure
@@ -362,19 +231,11 @@
   0, 6.81553519541936, 2.4384;            !- X,Y,Z Vertex 4 {m}
 
 OS:Surface,
-<<<<<<< HEAD
-  {43918251-67c3-4bca-9c04-ab302bed46f2}, !- Handle
+  {f7cda2da-a661-49b4-97a9-d8a2456dc78f}, !- Handle
   Surface 4,                              !- Name
   Wall,                                   !- Surface Type
   ,                                       !- Construction Name
-  {d6b5a136-0f15-4836-887d-3a0a8cd5c176}, !- Space Name
-=======
-  {83f9786f-fa84-4123-a277-aa54501c2d55}, !- Handle
-  Surface 4,                              !- Name
-  Wall,                                   !- Surface Type
-  ,                                       !- Construction Name
-  {acd6dbf0-b66c-43c3-a828-68e4ca577cb9}, !- Space Name
->>>>>>> 93199ada
+  {596f4cdd-5125-4880-bd88-caaa0c9b3a9c}, !- Space Name
   Outdoors,                               !- Outside Boundary Condition
   ,                                       !- Outside Boundary Condition Object
   SunExposed,                             !- Sun Exposure
@@ -387,19 +248,11 @@
   13.6310703908387, 6.81553519541936, 2.4384; !- X,Y,Z Vertex 4 {m}
 
 OS:Surface,
-<<<<<<< HEAD
-  {79073312-d3c3-496a-b6a6-e7ce9f3acbac}, !- Handle
+  {1e266896-ea56-4909-93c0-1036571fd574}, !- Handle
   Surface 5,                              !- Name
   Wall,                                   !- Surface Type
   ,                                       !- Construction Name
-  {d6b5a136-0f15-4836-887d-3a0a8cd5c176}, !- Space Name
-=======
-  {46b2cad6-1532-4078-9a3d-0900f495facd}, !- Handle
-  Surface 5,                              !- Name
-  Wall,                                   !- Surface Type
-  ,                                       !- Construction Name
-  {acd6dbf0-b66c-43c3-a828-68e4ca577cb9}, !- Space Name
->>>>>>> 93199ada
+  {596f4cdd-5125-4880-bd88-caaa0c9b3a9c}, !- Space Name
   Outdoors,                               !- Outside Boundary Condition
   ,                                       !- Outside Boundary Condition Object
   SunExposed,                             !- Sun Exposure
@@ -412,23 +265,13 @@
   13.6310703908387, 0, 2.4384;            !- X,Y,Z Vertex 4 {m}
 
 OS:Surface,
-<<<<<<< HEAD
-  {5b24ba87-f7e4-452b-9b65-148a7338f342}, !- Handle
+  {08c1fba5-8ada-45d2-909d-1ef3affa04c5}, !- Handle
   Surface 6,                              !- Name
   RoofCeiling,                            !- Surface Type
   ,                                       !- Construction Name
-  {d6b5a136-0f15-4836-887d-3a0a8cd5c176}, !- Space Name
+  {596f4cdd-5125-4880-bd88-caaa0c9b3a9c}, !- Space Name
   Surface,                                !- Outside Boundary Condition
-  {cfc8f74f-b88a-4dd8-870b-44b2d80c9108}, !- Outside Boundary Condition Object
-=======
-  {cf2ac95d-04c2-449d-9990-803b9f0448e1}, !- Handle
-  Surface 6,                              !- Name
-  RoofCeiling,                            !- Surface Type
-  ,                                       !- Construction Name
-  {acd6dbf0-b66c-43c3-a828-68e4ca577cb9}, !- Space Name
-  Surface,                                !- Outside Boundary Condition
-  {7b2baf7a-d435-43d6-9497-89d452ae75c9}, !- Outside Boundary Condition Object
->>>>>>> 93199ada
+  {c0d9974b-3b20-4778-80e3-6c4667343ef4}, !- Outside Boundary Condition Object
   NoSun,                                  !- Sun Exposure
   NoWind,                                 !- Wind Exposure
   ,                                       !- View Factor to Ground
@@ -439,11 +282,7 @@
   0, 0, 2.4384;                           !- X,Y,Z Vertex 4 {m}
 
 OS:SpaceType,
-<<<<<<< HEAD
-  {957155a0-e9ca-4e3f-98ef-5a1b855b9983}, !- Handle
-=======
-  {823fac07-fa62-47c4-b65d-43ea124d8d32}, !- Handle
->>>>>>> 93199ada
+  {03b5bf78-6a2c-442b-a794-fb69f5fcc895}, !- Handle
   Space Type 1,                           !- Name
   ,                                       !- Default Construction Set Name
   ,                                       !- Default Schedule Set Name
@@ -454,15 +293,9 @@
   living;                                 !- Standards Space Type
 
 OS:Space,
-<<<<<<< HEAD
-  {9a0bdaf3-ac90-4395-a65c-bd02fa3aa573}, !- Handle
+  {e0b56089-3565-4055-bd65-93a063e1131d}, !- Handle
   living space|story 2,                   !- Name
-  {957155a0-e9ca-4e3f-98ef-5a1b855b9983}, !- Space Type Name
-=======
-  {b24fb1a8-e200-4556-ad0d-bb088670b212}, !- Handle
-  living space|story 2,                   !- Name
-  {823fac07-fa62-47c4-b65d-43ea124d8d32}, !- Space Type Name
->>>>>>> 93199ada
+  {03b5bf78-6a2c-442b-a794-fb69f5fcc895}, !- Space Type Name
   ,                                       !- Default Construction Set Name
   ,                                       !- Default Schedule Set Name
   -0,                                     !- Direction of Relative North {deg}
@@ -470,35 +303,19 @@
   0,                                      !- Y Origin {m}
   2.4384,                                 !- Z Origin {m}
   ,                                       !- Building Story Name
-<<<<<<< HEAD
-  {c3e6012b-081b-4b54-a107-3105d5bee137}, !- Thermal Zone Name
+  {34f01d24-2273-43b9-bc29-5732d0d66f38}, !- Thermal Zone Name
   ,                                       !- Part of Total Floor Area
   ,                                       !- Design Specification Outdoor Air Object Name
-  {8b66f0c1-cb74-484a-92b1-f49d11fa6ee2}; !- Building Unit Name
-
-OS:Surface,
-  {cfc8f74f-b88a-4dd8-870b-44b2d80c9108}, !- Handle
+  {ee6d6c60-0020-4766-bc64-1c877825186f}; !- Building Unit Name
+
+OS:Surface,
+  {c0d9974b-3b20-4778-80e3-6c4667343ef4}, !- Handle
   Surface 7,                              !- Name
   Floor,                                  !- Surface Type
   ,                                       !- Construction Name
-  {9a0bdaf3-ac90-4395-a65c-bd02fa3aa573}, !- Space Name
+  {e0b56089-3565-4055-bd65-93a063e1131d}, !- Space Name
   Surface,                                !- Outside Boundary Condition
-  {5b24ba87-f7e4-452b-9b65-148a7338f342}, !- Outside Boundary Condition Object
-=======
-  {4f81a1d6-ce6a-4205-90bb-ac20c9d6818d}, !- Thermal Zone Name
-  ,                                       !- Part of Total Floor Area
-  ,                                       !- Design Specification Outdoor Air Object Name
-  {23165147-e4df-43fb-bcd2-c80e4a7cf1f5}; !- Building Unit Name
-
-OS:Surface,
-  {7b2baf7a-d435-43d6-9497-89d452ae75c9}, !- Handle
-  Surface 7,                              !- Name
-  Floor,                                  !- Surface Type
-  ,                                       !- Construction Name
-  {b24fb1a8-e200-4556-ad0d-bb088670b212}, !- Space Name
-  Surface,                                !- Outside Boundary Condition
-  {cf2ac95d-04c2-449d-9990-803b9f0448e1}, !- Outside Boundary Condition Object
->>>>>>> 93199ada
+  {08c1fba5-8ada-45d2-909d-1ef3affa04c5}, !- Outside Boundary Condition Object
   NoSun,                                  !- Sun Exposure
   NoWind,                                 !- Wind Exposure
   ,                                       !- View Factor to Ground
@@ -509,19 +326,11 @@
   13.6310703908387, 0, 0;                 !- X,Y,Z Vertex 4 {m}
 
 OS:Surface,
-<<<<<<< HEAD
-  {06279905-ab55-4ffc-8501-ea1fb905d2ac}, !- Handle
+  {6f0f3cb8-9eac-47c0-afe0-43a97b081dcb}, !- Handle
   Surface 8,                              !- Name
   Wall,                                   !- Surface Type
   ,                                       !- Construction Name
-  {9a0bdaf3-ac90-4395-a65c-bd02fa3aa573}, !- Space Name
-=======
-  {79306e4a-5137-4d1e-a6ea-3491898e9703}, !- Handle
-  Surface 8,                              !- Name
-  Wall,                                   !- Surface Type
-  ,                                       !- Construction Name
-  {b24fb1a8-e200-4556-ad0d-bb088670b212}, !- Space Name
->>>>>>> 93199ada
+  {e0b56089-3565-4055-bd65-93a063e1131d}, !- Space Name
   Outdoors,                               !- Outside Boundary Condition
   ,                                       !- Outside Boundary Condition Object
   SunExposed,                             !- Sun Exposure
@@ -534,19 +343,11 @@
   0, 0, 2.4384;                           !- X,Y,Z Vertex 4 {m}
 
 OS:Surface,
-<<<<<<< HEAD
-  {9d8b06ec-ee61-4e8c-89eb-3ddf669f4752}, !- Handle
+  {3cdb5d39-fa65-49b1-8e42-bd03215533e6}, !- Handle
   Surface 9,                              !- Name
   Wall,                                   !- Surface Type
   ,                                       !- Construction Name
-  {9a0bdaf3-ac90-4395-a65c-bd02fa3aa573}, !- Space Name
-=======
-  {6ecea718-f5bc-4bc3-8190-3de3f68bdefb}, !- Handle
-  Surface 9,                              !- Name
-  Wall,                                   !- Surface Type
-  ,                                       !- Construction Name
-  {b24fb1a8-e200-4556-ad0d-bb088670b212}, !- Space Name
->>>>>>> 93199ada
+  {e0b56089-3565-4055-bd65-93a063e1131d}, !- Space Name
   Outdoors,                               !- Outside Boundary Condition
   ,                                       !- Outside Boundary Condition Object
   SunExposed,                             !- Sun Exposure
@@ -559,19 +360,11 @@
   0, 6.81553519541936, 2.4384;            !- X,Y,Z Vertex 4 {m}
 
 OS:Surface,
-<<<<<<< HEAD
-  {c4bfc073-6eaa-41af-8031-e6e22e6e56cd}, !- Handle
+  {d76a3941-8e83-45ec-8c00-622600d91c27}, !- Handle
   Surface 10,                             !- Name
   Wall,                                   !- Surface Type
   ,                                       !- Construction Name
-  {9a0bdaf3-ac90-4395-a65c-bd02fa3aa573}, !- Space Name
-=======
-  {1d37ccb0-07e6-4dea-9167-dc433e374971}, !- Handle
-  Surface 10,                             !- Name
-  Wall,                                   !- Surface Type
-  ,                                       !- Construction Name
-  {b24fb1a8-e200-4556-ad0d-bb088670b212}, !- Space Name
->>>>>>> 93199ada
+  {e0b56089-3565-4055-bd65-93a063e1131d}, !- Space Name
   Outdoors,                               !- Outside Boundary Condition
   ,                                       !- Outside Boundary Condition Object
   SunExposed,                             !- Sun Exposure
@@ -584,19 +377,11 @@
   13.6310703908387, 6.81553519541936, 2.4384; !- X,Y,Z Vertex 4 {m}
 
 OS:Surface,
-<<<<<<< HEAD
-  {dbdabe2a-7b1f-4baf-be05-8e3289c6091a}, !- Handle
+  {731284ad-be54-46af-afcf-e8fc06d81cab}, !- Handle
   Surface 11,                             !- Name
   Wall,                                   !- Surface Type
   ,                                       !- Construction Name
-  {9a0bdaf3-ac90-4395-a65c-bd02fa3aa573}, !- Space Name
-=======
-  {6fd42fc6-8dea-4067-af6b-273a74c97159}, !- Handle
-  Surface 11,                             !- Name
-  Wall,                                   !- Surface Type
-  ,                                       !- Construction Name
-  {b24fb1a8-e200-4556-ad0d-bb088670b212}, !- Space Name
->>>>>>> 93199ada
+  {e0b56089-3565-4055-bd65-93a063e1131d}, !- Space Name
   Outdoors,                               !- Outside Boundary Condition
   ,                                       !- Outside Boundary Condition Object
   SunExposed,                             !- Sun Exposure
@@ -609,23 +394,13 @@
   13.6310703908387, 0, 2.4384;            !- X,Y,Z Vertex 4 {m}
 
 OS:Surface,
-<<<<<<< HEAD
-  {e32f4d68-6d5d-4456-ab1e-2ba4b94d7760}, !- Handle
+  {cbd2d19f-7ce0-4062-91e9-8e16cfadaf01}, !- Handle
   Surface 12,                             !- Name
   RoofCeiling,                            !- Surface Type
   ,                                       !- Construction Name
-  {9a0bdaf3-ac90-4395-a65c-bd02fa3aa573}, !- Space Name
+  {e0b56089-3565-4055-bd65-93a063e1131d}, !- Space Name
   Surface,                                !- Outside Boundary Condition
-  {ccc10a3a-1fe6-40ee-bd48-45c35ccf4a09}, !- Outside Boundary Condition Object
-=======
-  {c08535bb-286d-4719-90db-4a72de1e8b99}, !- Handle
-  Surface 12,                             !- Name
-  RoofCeiling,                            !- Surface Type
-  ,                                       !- Construction Name
-  {b24fb1a8-e200-4556-ad0d-bb088670b212}, !- Space Name
-  Surface,                                !- Outside Boundary Condition
-  {273f8b9e-94df-440d-ab0f-39e1874043cf}, !- Outside Boundary Condition Object
->>>>>>> 93199ada
+  {45cc11fd-36f8-4182-b3e0-b0573fddbc94}, !- Outside Boundary Condition Object
   NoSun,                                  !- Sun Exposure
   NoWind,                                 !- Wind Exposure
   ,                                       !- View Factor to Ground
@@ -636,23 +411,13 @@
   0, 0, 2.4384;                           !- X,Y,Z Vertex 4 {m}
 
 OS:Surface,
-<<<<<<< HEAD
-  {ccc10a3a-1fe6-40ee-bd48-45c35ccf4a09}, !- Handle
+  {45cc11fd-36f8-4182-b3e0-b0573fddbc94}, !- Handle
   Surface 13,                             !- Name
   Floor,                                  !- Surface Type
   ,                                       !- Construction Name
-  {25d5014c-9f69-45fb-92aa-75c624558e56}, !- Space Name
+  {b08aeb45-fce7-486d-bd62-4810a93a13f3}, !- Space Name
   Surface,                                !- Outside Boundary Condition
-  {e32f4d68-6d5d-4456-ab1e-2ba4b94d7760}, !- Outside Boundary Condition Object
-=======
-  {273f8b9e-94df-440d-ab0f-39e1874043cf}, !- Handle
-  Surface 13,                             !- Name
-  Floor,                                  !- Surface Type
-  ,                                       !- Construction Name
-  {e23e4894-0bae-4aa2-925f-22d6115df09e}, !- Space Name
-  Surface,                                !- Outside Boundary Condition
-  {c08535bb-286d-4719-90db-4a72de1e8b99}, !- Outside Boundary Condition Object
->>>>>>> 93199ada
+  {cbd2d19f-7ce0-4062-91e9-8e16cfadaf01}, !- Outside Boundary Condition Object
   NoSun,                                  !- Sun Exposure
   NoWind,                                 !- Wind Exposure
   ,                                       !- View Factor to Ground
@@ -663,19 +428,11 @@
   0, 0, 0;                                !- X,Y,Z Vertex 4 {m}
 
 OS:Surface,
-<<<<<<< HEAD
-  {bdab70fb-cb0b-4243-87b5-365079a107d7}, !- Handle
+  {0190062c-abcd-4545-bd5d-8a97ce1cc8f1}, !- Handle
   Surface 14,                             !- Name
   RoofCeiling,                            !- Surface Type
   ,                                       !- Construction Name
-  {25d5014c-9f69-45fb-92aa-75c624558e56}, !- Space Name
-=======
-  {bce04553-1e78-4a5d-91a4-13508a902615}, !- Handle
-  Surface 14,                             !- Name
-  RoofCeiling,                            !- Surface Type
-  ,                                       !- Construction Name
-  {e23e4894-0bae-4aa2-925f-22d6115df09e}, !- Space Name
->>>>>>> 93199ada
+  {b08aeb45-fce7-486d-bd62-4810a93a13f3}, !- Space Name
   Outdoors,                               !- Outside Boundary Condition
   ,                                       !- Outside Boundary Condition Object
   SunExposed,                             !- Sun Exposure
@@ -688,19 +445,11 @@
   13.6310703908387, 0, 0;                 !- X,Y,Z Vertex 4 {m}
 
 OS:Surface,
-<<<<<<< HEAD
-  {1dfb5761-af43-44a8-83dd-c14fc081d1d2}, !- Handle
+  {b298d3a3-0fbb-4376-9b2e-5eefb21dda2c}, !- Handle
   Surface 15,                             !- Name
   RoofCeiling,                            !- Surface Type
   ,                                       !- Construction Name
-  {25d5014c-9f69-45fb-92aa-75c624558e56}, !- Space Name
-=======
-  {fd1d3901-9bf8-4177-8c67-a5a209c4dfbb}, !- Handle
-  Surface 15,                             !- Name
-  RoofCeiling,                            !- Surface Type
-  ,                                       !- Construction Name
-  {e23e4894-0bae-4aa2-925f-22d6115df09e}, !- Space Name
->>>>>>> 93199ada
+  {b08aeb45-fce7-486d-bd62-4810a93a13f3}, !- Space Name
   Outdoors,                               !- Outside Boundary Condition
   ,                                       !- Outside Boundary Condition Object
   SunExposed,                             !- Sun Exposure
@@ -713,19 +462,11 @@
   0, 6.81553519541936, 0;                 !- X,Y,Z Vertex 4 {m}
 
 OS:Surface,
-<<<<<<< HEAD
-  {861df783-75a9-4d86-a836-a454c3747cba}, !- Handle
+  {4e4d8217-bbde-4c72-a3e2-cd2c724a1a4d}, !- Handle
   Surface 16,                             !- Name
   Wall,                                   !- Surface Type
   ,                                       !- Construction Name
-  {25d5014c-9f69-45fb-92aa-75c624558e56}, !- Space Name
-=======
-  {039b4ae9-0797-4654-8d70-822e6fcee2d0}, !- Handle
-  Surface 16,                             !- Name
-  Wall,                                   !- Surface Type
-  ,                                       !- Construction Name
-  {e23e4894-0bae-4aa2-925f-22d6115df09e}, !- Space Name
->>>>>>> 93199ada
+  {b08aeb45-fce7-486d-bd62-4810a93a13f3}, !- Space Name
   Outdoors,                               !- Outside Boundary Condition
   ,                                       !- Outside Boundary Condition Object
   SunExposed,                             !- Sun Exposure
@@ -737,19 +478,11 @@
   0, 0, 0;                                !- X,Y,Z Vertex 3 {m}
 
 OS:Surface,
-<<<<<<< HEAD
-  {dadbdfee-2420-4884-bfc3-b9cfff702e1c}, !- Handle
+  {8b6e1f7f-f5da-4f31-b735-4284e22b7579}, !- Handle
   Surface 17,                             !- Name
   Wall,                                   !- Surface Type
   ,                                       !- Construction Name
-  {25d5014c-9f69-45fb-92aa-75c624558e56}, !- Space Name
-=======
-  {79dbf99f-6466-4258-8da5-4be684cf27e1}, !- Handle
-  Surface 17,                             !- Name
-  Wall,                                   !- Surface Type
-  ,                                       !- Construction Name
-  {e23e4894-0bae-4aa2-925f-22d6115df09e}, !- Space Name
->>>>>>> 93199ada
+  {b08aeb45-fce7-486d-bd62-4810a93a13f3}, !- Space Name
   Outdoors,                               !- Outside Boundary Condition
   ,                                       !- Outside Boundary Condition Object
   SunExposed,                             !- Sun Exposure
@@ -761,15 +494,9 @@
   13.6310703908387, 6.81553519541936, 0;  !- X,Y,Z Vertex 3 {m}
 
 OS:Space,
-<<<<<<< HEAD
-  {25d5014c-9f69-45fb-92aa-75c624558e56}, !- Handle
+  {b08aeb45-fce7-486d-bd62-4810a93a13f3}, !- Handle
   unfinished attic space,                 !- Name
-  {c9df0ace-38f3-470b-affa-6f473b9f79a2}, !- Space Type Name
-=======
-  {e23e4894-0bae-4aa2-925f-22d6115df09e}, !- Handle
-  unfinished attic space,                 !- Name
-  {eac3ba64-fee0-4688-826f-695e967e2032}, !- Space Type Name
->>>>>>> 93199ada
+  {630a5b48-6402-4b52-a19b-9924d961176e}, !- Space Type Name
   ,                                       !- Default Construction Set Name
   ,                                       !- Default Schedule Set Name
   -0,                                     !- Direction of Relative North {deg}
@@ -777,17 +504,10 @@
   0,                                      !- Y Origin {m}
   4.8768,                                 !- Z Origin {m}
   ,                                       !- Building Story Name
-<<<<<<< HEAD
-  {f7271030-cf8c-47ac-9a81-34aa5cb2bebb}; !- Thermal Zone Name
+  {649014d4-d763-4037-ba9e-9bcd066d1870}; !- Thermal Zone Name
 
 OS:ThermalZone,
-  {f7271030-cf8c-47ac-9a81-34aa5cb2bebb}, !- Handle
-=======
-  {52286c70-77fe-4684-b543-9da96454c60e}; !- Thermal Zone Name
-
-OS:ThermalZone,
-  {52286c70-77fe-4684-b543-9da96454c60e}, !- Handle
->>>>>>> 93199ada
+  {649014d4-d763-4037-ba9e-9bcd066d1870}, !- Handle
   unfinished attic zone,                  !- Name
   ,                                       !- Multiplier
   ,                                       !- Ceiling Height {m}
@@ -796,17 +516,10 @@
   ,                                       !- Zone Inside Convection Algorithm
   ,                                       !- Zone Outside Convection Algorithm
   ,                                       !- Zone Conditioning Equipment List Name
-<<<<<<< HEAD
-  {4b1fa340-9473-4eb3-b1da-57b26b1015bc}, !- Zone Air Inlet Port List
-  {a2c6bb78-e090-4576-a26c-7331efcd91b5}, !- Zone Air Exhaust Port List
-  {58035259-f834-438c-b61f-c49f25c2961d}, !- Zone Air Node Name
-  {46add6aa-d7ad-4fa7-8e85-313797ae8eca}, !- Zone Return Air Port List
-=======
-  {fbed2f82-3d65-4743-a45d-10487e5ed776}, !- Zone Air Inlet Port List
-  {3326ecd9-ebf2-48bb-ad48-4287e5a62968}, !- Zone Air Exhaust Port List
-  {8a314106-a197-4b9a-bf12-2e57c57964b0}, !- Zone Air Node Name
-  {9b96b666-c731-4e1e-b8db-a5a9e3986c2b}, !- Zone Return Air Port List
->>>>>>> 93199ada
+  {f20d43c2-1262-41dd-85b6-7f1e32dda030}, !- Zone Air Inlet Port List
+  {8257b5e5-77ce-49c2-9def-02fcb1f7b4b4}, !- Zone Air Exhaust Port List
+  {c0f3f500-f289-48d7-974a-f18b822e72a6}, !- Zone Air Node Name
+  {88e7efe0-ec97-42f9-9627-f3fb7f79184e}, !- Zone Return Air Port List
   ,                                       !- Primary Daylighting Control Name
   ,                                       !- Fraction of Zone Controlled by Primary Daylighting Control
   ,                                       !- Secondary Daylighting Control Name
@@ -817,71 +530,37 @@
   No;                                     !- Use Ideal Air Loads
 
 OS:Node,
-<<<<<<< HEAD
-  {85f9a672-dc34-4b6d-9c0d-d1bdda243c19}, !- Handle
+  {1fe155e1-6978-4ac6-9408-b0622f5b5c46}, !- Handle
   Node 2,                                 !- Name
-  {58035259-f834-438c-b61f-c49f25c2961d}, !- Inlet Port
+  {c0f3f500-f289-48d7-974a-f18b822e72a6}, !- Inlet Port
   ;                                       !- Outlet Port
 
 OS:Connection,
-  {58035259-f834-438c-b61f-c49f25c2961d}, !- Handle
-  {2714cab6-6122-4e52-ae09-2613044addcf}, !- Name
-  {f7271030-cf8c-47ac-9a81-34aa5cb2bebb}, !- Source Object
+  {c0f3f500-f289-48d7-974a-f18b822e72a6}, !- Handle
+  {eba19ddb-9b93-4e3c-8740-3ba60fe61927}, !- Name
+  {649014d4-d763-4037-ba9e-9bcd066d1870}, !- Source Object
   11,                                     !- Outlet Port
-  {85f9a672-dc34-4b6d-9c0d-d1bdda243c19}, !- Target Object
+  {1fe155e1-6978-4ac6-9408-b0622f5b5c46}, !- Target Object
   2;                                      !- Inlet Port
 
 OS:PortList,
-  {4b1fa340-9473-4eb3-b1da-57b26b1015bc}, !- Handle
-  {42c2cc8d-e995-4177-863d-473d9c3dc055}, !- Name
-  {f7271030-cf8c-47ac-9a81-34aa5cb2bebb}; !- HVAC Component
+  {f20d43c2-1262-41dd-85b6-7f1e32dda030}, !- Handle
+  {d2166351-eb88-421a-b6de-1942da3596e6}, !- Name
+  {649014d4-d763-4037-ba9e-9bcd066d1870}; !- HVAC Component
 
 OS:PortList,
-  {a2c6bb78-e090-4576-a26c-7331efcd91b5}, !- Handle
-  {b57e5b4f-6da2-4248-b7eb-8461925c0afa}, !- Name
-  {f7271030-cf8c-47ac-9a81-34aa5cb2bebb}; !- HVAC Component
+  {8257b5e5-77ce-49c2-9def-02fcb1f7b4b4}, !- Handle
+  {5474496b-9a09-451e-b80a-2c1aa07cfb0f}, !- Name
+  {649014d4-d763-4037-ba9e-9bcd066d1870}; !- HVAC Component
 
 OS:PortList,
-  {46add6aa-d7ad-4fa7-8e85-313797ae8eca}, !- Handle
-  {42516065-cb21-4800-b6be-e14e2a3c036b}, !- Name
-  {f7271030-cf8c-47ac-9a81-34aa5cb2bebb}; !- HVAC Component
+  {88e7efe0-ec97-42f9-9627-f3fb7f79184e}, !- Handle
+  {923f299a-68e5-4151-9416-974acd155d7b}, !- Name
+  {649014d4-d763-4037-ba9e-9bcd066d1870}; !- HVAC Component
 
 OS:Sizing:Zone,
-  {a4d91bfd-ac9a-4511-94ea-ebf2c2984da6}, !- Handle
-  {f7271030-cf8c-47ac-9a81-34aa5cb2bebb}, !- Zone or ZoneList Name
-=======
-  {f2b5f2cb-522f-4f75-bac5-00f12abc60e8}, !- Handle
-  Node 2,                                 !- Name
-  {8a314106-a197-4b9a-bf12-2e57c57964b0}, !- Inlet Port
-  ;                                       !- Outlet Port
-
-OS:Connection,
-  {8a314106-a197-4b9a-bf12-2e57c57964b0}, !- Handle
-  {408e3a49-d42d-4951-965e-5b88fef8d79f}, !- Name
-  {52286c70-77fe-4684-b543-9da96454c60e}, !- Source Object
-  11,                                     !- Outlet Port
-  {f2b5f2cb-522f-4f75-bac5-00f12abc60e8}, !- Target Object
-  2;                                      !- Inlet Port
-
-OS:PortList,
-  {fbed2f82-3d65-4743-a45d-10487e5ed776}, !- Handle
-  {859e8080-f4a3-4672-b125-13ac49e36d23}, !- Name
-  {52286c70-77fe-4684-b543-9da96454c60e}; !- HVAC Component
-
-OS:PortList,
-  {3326ecd9-ebf2-48bb-ad48-4287e5a62968}, !- Handle
-  {bb62141d-897d-465a-a7ec-900df214b6c5}, !- Name
-  {52286c70-77fe-4684-b543-9da96454c60e}; !- HVAC Component
-
-OS:PortList,
-  {9b96b666-c731-4e1e-b8db-a5a9e3986c2b}, !- Handle
-  {981b8884-fbad-468c-93df-1492c30c5cb7}, !- Name
-  {52286c70-77fe-4684-b543-9da96454c60e}; !- HVAC Component
-
-OS:Sizing:Zone,
-  {5ffc6e56-5f57-4168-83f9-769417753f05}, !- Handle
-  {52286c70-77fe-4684-b543-9da96454c60e}, !- Zone or ZoneList Name
->>>>>>> 93199ada
+  {b01c18e0-769e-4422-babf-300d70f40adb}, !- Handle
+  {649014d4-d763-4037-ba9e-9bcd066d1870}, !- Zone or ZoneList Name
   SupplyAirTemperature,                   !- Zone Cooling Design Supply Air Temperature Input Method
   14,                                     !- Zone Cooling Design Supply Air Temperature {C}
   11.11,                                  !- Zone Cooling Design Supply Air Temperature Difference {deltaC}
@@ -910,21 +589,12 @@
   autosize;                               !- Dedicated Outdoor Air High Setpoint Temperature for Design {C}
 
 OS:ZoneHVAC:EquipmentList,
-<<<<<<< HEAD
-  {38eacd69-c2b7-477b-91f4-f666d9c10beb}, !- Handle
+  {ea3f0285-1d37-4cea-a8e1-638de2fbdf46}, !- Handle
   Zone HVAC Equipment List 2,             !- Name
-  {f7271030-cf8c-47ac-9a81-34aa5cb2bebb}; !- Thermal Zone
+  {649014d4-d763-4037-ba9e-9bcd066d1870}; !- Thermal Zone
 
 OS:SpaceType,
-  {c9df0ace-38f3-470b-affa-6f473b9f79a2}, !- Handle
-=======
-  {f5cb9566-833a-403b-a6c3-a92c8c9f93c4}, !- Handle
-  Zone HVAC Equipment List 2,             !- Name
-  {52286c70-77fe-4684-b543-9da96454c60e}; !- Thermal Zone
-
-OS:SpaceType,
-  {eac3ba64-fee0-4688-826f-695e967e2032}, !- Handle
->>>>>>> 93199ada
+  {630a5b48-6402-4b52-a19b-9924d961176e}, !- Handle
   Space Type 2,                           !- Name
   ,                                       !- Default Construction Set Name
   ,                                       !- Default Schedule Set Name
@@ -935,23 +605,14 @@
   unfinished attic;                       !- Standards Space Type
 
 OS:BuildingUnit,
-<<<<<<< HEAD
-  {8b66f0c1-cb74-484a-92b1-f49d11fa6ee2}, !- Handle
-=======
-  {23165147-e4df-43fb-bcd2-c80e4a7cf1f5}, !- Handle
->>>>>>> 93199ada
+  {ee6d6c60-0020-4766-bc64-1c877825186f}, !- Handle
   unit 1,                                 !- Name
   ,                                       !- Rendering Color
   Residential;                            !- Building Unit Type
 
 OS:AdditionalProperties,
-<<<<<<< HEAD
-  {743155ac-9a9f-41c1-960a-ae134f485e5d}, !- Handle
-  {8b66f0c1-cb74-484a-92b1-f49d11fa6ee2}, !- Object Name
-=======
-  {2dad7972-2498-45e6-9f1c-1afcdaeeb450}, !- Handle
-  {23165147-e4df-43fb-bcd2-c80e4a7cf1f5}, !- Object Name
->>>>>>> 93199ada
+  {8f19d397-ab8d-426d-b6b4-952ac62ec350}, !- Handle
+  {ee6d6c60-0020-4766-bc64-1c877825186f}, !- Object Name
   NumberOfBedrooms,                       !- Feature Name 1
   Integer,                                !- Feature Data Type 1
   3,                                      !- Feature Value 1
@@ -963,20 +624,12 @@
   2.6400000000000001;                     !- Feature Value 3
 
 OS:External:File,
-<<<<<<< HEAD
-  {ac9d8fdf-c27b-4cdc-8484-5f345e4b9066}, !- Handle
-=======
-  {ceb90646-e03b-4e71-831b-47d837ff4302}, !- Handle
->>>>>>> 93199ada
+  {51e7b55c-4a6f-4b2b-ae35-16927826fd61}, !- Handle
   8760.csv,                               !- Name
   8760.csv;                               !- File Name
 
 OS:Schedule:Day,
-<<<<<<< HEAD
-  {8e741408-4c99-4ee4-8fa5-40cb776af010}, !- Handle
-=======
-  {648ab4c0-bfdf-457a-a422-7bf8ea5cf4af}, !- Handle
->>>>>>> 93199ada
+  {2032079c-6cd7-48c0-8f6e-67aa4fd9e0d4}, !- Handle
   Schedule Day 1,                         !- Name
   ,                                       !- Schedule Type Limits Name
   ,                                       !- Interpolate to Timestep
@@ -985,11 +638,7 @@
   0;                                      !- Value Until Time 1
 
 OS:Schedule:Day,
-<<<<<<< HEAD
-  {65e9dbc0-5d60-4dbd-b401-350ba3127b45}, !- Handle
-=======
-  {9e65e75a-8ef2-4efb-9b22-3f728db07128}, !- Handle
->>>>>>> 93199ada
+  {214fd4d7-9944-4ab9-a927-d76961797b14}, !- Handle
   Schedule Day 2,                         !- Name
   ,                                       !- Schedule Type Limits Name
   ,                                       !- Interpolate to Timestep
@@ -998,17 +647,10 @@
   1;                                      !- Value Until Time 1
 
 OS:Schedule:File,
-<<<<<<< HEAD
-  {bbec09d7-6c3f-4c28-b5b3-a69937812aa3}, !- Handle
+  {a6d9a44b-fb00-44fc-b405-1a6f650809c7}, !- Handle
   occupants,                              !- Name
-  {df387bbe-0ba0-4a51-8c11-8ea5e0b9e79f}, !- Schedule Type Limits Name
-  {ac9d8fdf-c27b-4cdc-8484-5f345e4b9066}, !- External File Name
-=======
-  {65f8cb98-3076-4909-a91e-7a38c4cd9941}, !- Handle
-  occupants,                              !- Name
-  {2919cabe-1f31-438c-aff4-c537cb75378c}, !- Schedule Type Limits Name
-  {ceb90646-e03b-4e71-831b-47d837ff4302}, !- External File Name
->>>>>>> 93199ada
+  {7df382bc-ca94-4c54-b904-f72b957b30f5}, !- Schedule Type Limits Name
+  {51e7b55c-4a6f-4b2b-ae35-16927826fd61}, !- External File Name
   1,                                      !- Column Number
   1,                                      !- Rows to Skip at Top
   8760,                                   !- Number of Hours of Data
@@ -1017,40 +659,23 @@
   60;                                     !- Minutes per Item
 
 OS:Schedule:Ruleset,
-<<<<<<< HEAD
-  {56fd96d2-fc8b-4a91-87df-fd15ad051246}, !- Handle
+  {2218b26c-af56-490e-bcf0-b22b39e291d7}, !- Handle
   Schedule Ruleset 1,                     !- Name
-  {31e792bc-64a8-42c0-8f8e-4221383dc569}, !- Schedule Type Limits Name
-  {ee0fd601-1c20-4590-ac5d-23803ca7419f}; !- Default Day Schedule Name
+  {bfb5e42c-bdb1-493d-b3f7-b57baf294295}, !- Schedule Type Limits Name
+  {38d9c582-817a-4df0-8ff8-bb580b83fa5b}; !- Default Day Schedule Name
 
 OS:Schedule:Day,
-  {ee0fd601-1c20-4590-ac5d-23803ca7419f}, !- Handle
+  {38d9c582-817a-4df0-8ff8-bb580b83fa5b}, !- Handle
   Schedule Day 3,                         !- Name
-  {31e792bc-64a8-42c0-8f8e-4221383dc569}, !- Schedule Type Limits Name
-=======
-  {5adaec45-3a4a-47c5-81f6-ffb8cff155a7}, !- Handle
-  Schedule Ruleset 1,                     !- Name
-  {b15fa81a-9067-4932-ac91-37547cfc115c}, !- Schedule Type Limits Name
-  {80d1122c-d1c6-497b-9405-3638a84820d1}; !- Default Day Schedule Name
-
-OS:Schedule:Day,
-  {80d1122c-d1c6-497b-9405-3638a84820d1}, !- Handle
-  Schedule Day 3,                         !- Name
-  {b15fa81a-9067-4932-ac91-37547cfc115c}, !- Schedule Type Limits Name
->>>>>>> 93199ada
+  {bfb5e42c-bdb1-493d-b3f7-b57baf294295}, !- Schedule Type Limits Name
   ,                                       !- Interpolate to Timestep
   24,                                     !- Hour 1
   0,                                      !- Minute 1
   112.539290946133;                       !- Value Until Time 1
 
 OS:People:Definition,
-<<<<<<< HEAD
-  {f72a4d77-1cf1-4d28-8177-109d48ca6b2a}, !- Handle
-  res occupants|living space|story 2,     !- Name
-=======
-  {77f47f82-ff3b-4d17-b2ce-72bb9ae9d73b}, !- Handle
+  {2f252e80-ccfc-431c-a563-85d42931983e}, !- Handle
   res occupants|living space,             !- Name
->>>>>>> 93199ada
   People,                                 !- Number of People Calculation Method
   1.32,                                   !- Number of People {people}
   ,                                       !- People per Space Floor Area {person/m2}
@@ -1062,21 +687,12 @@
   ZoneAveraged;                           !- Mean Radiant Temperature Calculation Type
 
 OS:People,
-<<<<<<< HEAD
-  {30c20bf7-97cc-4d8c-8191-c1be91f3ba62}, !- Handle
-  res occupants|living space|story 2,     !- Name
-  {f72a4d77-1cf1-4d28-8177-109d48ca6b2a}, !- People Definition Name
-  {9a0bdaf3-ac90-4395-a65c-bd02fa3aa573}, !- Space or SpaceType Name
-  {bbec09d7-6c3f-4c28-b5b3-a69937812aa3}, !- Number of People Schedule Name
-  {56fd96d2-fc8b-4a91-87df-fd15ad051246}, !- Activity Level Schedule Name
-=======
-  {bca3e56f-6046-4d3b-a5d5-b47da7c13e2d}, !- Handle
+  {323bd05d-5682-4fc7-a445-3aca00fa7f70}, !- Handle
   res occupants|living space,             !- Name
-  {77f47f82-ff3b-4d17-b2ce-72bb9ae9d73b}, !- People Definition Name
-  {acd6dbf0-b66c-43c3-a828-68e4ca577cb9}, !- Space or SpaceType Name
-  {65f8cb98-3076-4909-a91e-7a38c4cd9941}, !- Number of People Schedule Name
-  {5adaec45-3a4a-47c5-81f6-ffb8cff155a7}, !- Activity Level Schedule Name
->>>>>>> 93199ada
+  {2f252e80-ccfc-431c-a563-85d42931983e}, !- People Definition Name
+  {596f4cdd-5125-4880-bd88-caaa0c9b3a9c}, !- Space or SpaceType Name
+  {a6d9a44b-fb00-44fc-b405-1a6f650809c7}, !- Number of People Schedule Name
+  {2218b26c-af56-490e-bcf0-b22b39e291d7}, !- Activity Level Schedule Name
   ,                                       !- Surface Name/Angle Factor List Name
   ,                                       !- Work Efficiency Schedule Name
   ,                                       !- Clothing Insulation Schedule Name
@@ -1084,11 +700,7 @@
   1;                                      !- Multiplier
 
 OS:ScheduleTypeLimits,
-<<<<<<< HEAD
-  {31e792bc-64a8-42c0-8f8e-4221383dc569}, !- Handle
-=======
-  {b15fa81a-9067-4932-ac91-37547cfc115c}, !- Handle
->>>>>>> 93199ada
+  {bfb5e42c-bdb1-493d-b3f7-b57baf294295}, !- Handle
   ActivityLevel,                          !- Name
   0,                                      !- Lower Limit Value
   ,                                       !- Upper Limit Value
@@ -1096,24 +708,15 @@
   ActivityLevel;                          !- Unit Type
 
 OS:ScheduleTypeLimits,
-<<<<<<< HEAD
-  {df387bbe-0ba0-4a51-8c11-8ea5e0b9e79f}, !- Handle
-=======
-  {2919cabe-1f31-438c-aff4-c537cb75378c}, !- Handle
->>>>>>> 93199ada
+  {7df382bc-ca94-4c54-b904-f72b957b30f5}, !- Handle
   Fractional,                             !- Name
   0,                                      !- Lower Limit Value
   1,                                      !- Upper Limit Value
   Continuous;                             !- Numeric Type
 
 OS:People:Definition,
-<<<<<<< HEAD
-  {9b85214b-aad3-409f-baff-6a62b7ca68cb}, !- Handle
-  res occupants|living space,             !- Name
-=======
-  {b4f1df23-507f-481b-8a19-f7d8f5550969}, !- Handle
+  {14346d50-fd21-4503-a212-fd0495b2dce1}, !- Handle
   res occupants|living space|story 2,     !- Name
->>>>>>> 93199ada
   People,                                 !- Number of People Calculation Method
   1.32,                                   !- Number of People {people}
   ,                                       !- People per Space Floor Area {person/m2}
@@ -1125,21 +728,12 @@
   ZoneAveraged;                           !- Mean Radiant Temperature Calculation Type
 
 OS:People,
-<<<<<<< HEAD
-  {1060ae8a-efed-43b6-bba1-f19a7b065aca}, !- Handle
-  res occupants|living space,             !- Name
-  {9b85214b-aad3-409f-baff-6a62b7ca68cb}, !- People Definition Name
-  {d6b5a136-0f15-4836-887d-3a0a8cd5c176}, !- Space or SpaceType Name
-  {bbec09d7-6c3f-4c28-b5b3-a69937812aa3}, !- Number of People Schedule Name
-  {56fd96d2-fc8b-4a91-87df-fd15ad051246}, !- Activity Level Schedule Name
-=======
-  {63cdf4bb-9b0c-4250-abb1-692152cdadb7}, !- Handle
+  {0e1c09a2-1ba3-4e1d-9e97-37d436a5e3f3}, !- Handle
   res occupants|living space|story 2,     !- Name
-  {b4f1df23-507f-481b-8a19-f7d8f5550969}, !- People Definition Name
-  {b24fb1a8-e200-4556-ad0d-bb088670b212}, !- Space or SpaceType Name
-  {65f8cb98-3076-4909-a91e-7a38c4cd9941}, !- Number of People Schedule Name
-  {5adaec45-3a4a-47c5-81f6-ffb8cff155a7}, !- Activity Level Schedule Name
->>>>>>> 93199ada
+  {14346d50-fd21-4503-a212-fd0495b2dce1}, !- People Definition Name
+  {e0b56089-3565-4055-bd65-93a063e1131d}, !- Space or SpaceType Name
+  {a6d9a44b-fb00-44fc-b405-1a6f650809c7}, !- Number of People Schedule Name
+  {2218b26c-af56-490e-bcf0-b22b39e291d7}, !- Activity Level Schedule Name
   ,                                       !- Surface Name/Angle Factor List Name
   ,                                       !- Work Efficiency Schedule Name
   ,                                       !- Clothing Insulation Schedule Name
