--- conflicted
+++ resolved
@@ -1,54 +1,26 @@
 !- NOTE: Auto-generated from /test/osw_files/SFA_4units_1story_SL_UA_3Beds_2Baths_Denver_Furnace_CentralAC.osw
 
 OS:Version,
-<<<<<<< HEAD
-  {f9ed7fdc-9081-42fc-b35a-68a84d67b48c}, !- Handle
-  2.9.0;                                  !- Version Identifier
-
-OS:SimulationControl,
-  {ff539175-9b48-4c66-89a6-2cb019547087}, !- Handle
-=======
   {dd9e28ef-a1f9-4f27-a37c-999cb8af2b5e}, !- Handle
   2.9.0;                                  !- Version Identifier
 
 OS:SimulationControl,
   {b82e42ee-f9f3-4e63-bb86-17728f4781c0}, !- Handle
->>>>>>> f42044b5
   ,                                       !- Do Zone Sizing Calculation
   ,                                       !- Do System Sizing Calculation
   ,                                       !- Do Plant Sizing Calculation
   No;                                     !- Run Simulation for Sizing Periods
 
 OS:Timestep,
-<<<<<<< HEAD
-  {a5660ba6-9853-42a7-a42e-6e0ca61ce001}, !- Handle
-  6;                                      !- Number of Timesteps per Hour
-
-OS:ShadowCalculation,
-  {35d0dede-fa55-4265-a715-3847d14a84bd}, !- Handle
-=======
   {f4b79cff-7e91-450b-8153-49faf4e2cc99}, !- Handle
   6;                                      !- Number of Timesteps per Hour
 
 OS:ShadowCalculation,
   {6fd61c49-cc42-4ac8-9db1-8d936953cb54}, !- Handle
->>>>>>> f42044b5
   20,                                     !- Calculation Frequency
   200;                                    !- Maximum Figures in Shadow Overlap Calculations
 
 OS:SurfaceConvectionAlgorithm:Outside,
-<<<<<<< HEAD
-  {ec80e22a-60d7-48db-884b-5c05677d34cd}, !- Handle
-  DOE-2;                                  !- Algorithm
-
-OS:SurfaceConvectionAlgorithm:Inside,
-  {e8d24220-4bea-475b-9f85-02b5a6f35ead}, !- Handle
-  TARP;                                   !- Algorithm
-
-OS:ZoneCapacitanceMultiplier:ResearchSpecial,
-  {fdf56ffd-10f8-45e3-a5da-26c297fb8a79}, !- Handle
-  ,                                       !- Temperature Capacity Multiplier
-=======
   {d5dd57c0-02ad-488c-8835-c8a1eb8575c2}, !- Handle
   DOE-2;                                  !- Algorithm
 
@@ -59,16 +31,11 @@
 OS:ZoneCapacitanceMultiplier:ResearchSpecial,
   {e5e7bc2e-1bcb-45b1-9339-5fe2b42afd02}, !- Handle
   3.6,                                    !- Temperature Capacity Multiplier
->>>>>>> f42044b5
   15,                                     !- Humidity Capacity Multiplier
   ;                                       !- Carbon Dioxide Capacity Multiplier
 
 OS:RunPeriod,
-<<<<<<< HEAD
-  {9699852d-6504-4591-b945-64f43a12e79d}, !- Handle
-=======
   {28657cd3-015b-4217-97bd-7c62c93b2568}, !- Handle
->>>>>>> f42044b5
   Run Period 1,                           !- Name
   1,                                      !- Begin Month
   1,                                      !- Begin Day of Month
@@ -82,21 +49,13 @@
   ;                                       !- Number of Times Runperiod to be Repeated
 
 OS:YearDescription,
-<<<<<<< HEAD
-  {76b99d83-218e-4ff6-8eed-3c924d6ff8c7}, !- Handle
-=======
   {6fe292fc-b23c-4c07-86ba-86d102d106f7}, !- Handle
->>>>>>> f42044b5
   2007,                                   !- Calendar Year
   ,                                       !- Day of Week for Start Day
   ;                                       !- Is Leap Year
 
 OS:WeatherFile,
-<<<<<<< HEAD
-  {a137c5a7-b572-43ed-8205-b3524d8c5679}, !- Handle
-=======
   {069982f7-8b7a-4d40-ba7e-7b46ab565275}, !- Handle
->>>>>>> f42044b5
   Denver Intl Ap,                         !- City
   CO,                                     !- State Province Region
   USA,                                    !- Country
@@ -110,13 +69,8 @@
   E23378AA;                               !- Checksum
 
 OS:AdditionalProperties,
-<<<<<<< HEAD
-  {7dee74b0-7bc4-47e1-ba9e-03883828c1c0}, !- Handle
-  {a137c5a7-b572-43ed-8205-b3524d8c5679}, !- Object Name
-=======
   {53441a8c-27ec-4a33-958d-62ccfe3bdedf}, !- Handle
   {069982f7-8b7a-4d40-ba7e-7b46ab565275}, !- Object Name
->>>>>>> f42044b5
   EPWHeaderCity,                          !- Feature Name 1
   String,                                 !- Feature Data Type 1
   Denver Intl Ap,                         !- Feature Value 1
@@ -224,11 +178,7 @@
   84;                                     !- Feature Value 35
 
 OS:Site,
-<<<<<<< HEAD
-  {d62afc84-b0f6-474f-9dde-4d948071cd88}, !- Handle
-=======
   {b426c3ca-9a3f-4a3a-9c9d-9f7e419da4fe}, !- Handle
->>>>>>> f42044b5
   Denver Intl Ap_CO_USA,                  !- Name
   39.83,                                  !- Latitude {deg}
   -104.65,                                !- Longitude {deg}
@@ -237,11 +187,7 @@
   ;                                       !- Terrain
 
 OS:ClimateZones,
-<<<<<<< HEAD
-  {69c747ac-8904-4f4c-ba81-89fd2540acb9}, !- Handle
-=======
   {2f20404d-f757-4af0-8952-37b18e1fbe8f}, !- Handle
->>>>>>> f42044b5
   ,                                       !- Active Institution
   ,                                       !- Active Year
   ,                                       !- Climate Zone Institution Name 1
@@ -254,31 +200,19 @@
   Cold;                                   !- Climate Zone Value 2
 
 OS:Site:WaterMainsTemperature,
-<<<<<<< HEAD
-  {4f33e688-b8e4-4199-a4dd-487644f0bf97}, !- Handle
-=======
   {7c9d03c1-f89b-43bd-bdbe-daf684adffc2}, !- Handle
->>>>>>> f42044b5
   Correlation,                            !- Calculation Method
   ,                                       !- Temperature Schedule Name
   10.8753424657535,                       !- Annual Average Outdoor Air Temperature {C}
   23.1524007936508;                       !- Maximum Difference In Monthly Average Outdoor Air Temperatures {deltaC}
 
 OS:RunPeriodControl:DaylightSavingTime,
-<<<<<<< HEAD
-  {afd0d24f-33d8-4453-b52d-a34474c826b0}, !- Handle
-=======
   {7c2ce870-79d7-46c1-99df-987252d1a0b0}, !- Handle
->>>>>>> f42044b5
   4/7,                                    !- Start Date
   10/26;                                  !- End Date
 
 OS:Site:GroundTemperature:Deep,
-<<<<<<< HEAD
-  {b8c3d5c3-c91e-4417-8202-023691074601}, !- Handle
-=======
   {e9c409cc-5c68-4a81-a0b3-0884e218e4c8}, !- Handle
->>>>>>> f42044b5
   10.8753424657535,                       !- January Deep Ground Temperature {C}
   10.8753424657535,                       !- February Deep Ground Temperature {C}
   10.8753424657535,                       !- March Deep Ground Temperature {C}
@@ -293,11 +227,7 @@
   10.8753424657535;                       !- December Deep Ground Temperature {C}
 
 OS:Building,
-<<<<<<< HEAD
-  {6ea64c54-4260-4727-8294-f5e83ba8b16a}, !- Handle
-=======
   {8368e60f-215a-4239-8dcd-d543fba5d4b0}, !- Handle
->>>>>>> f42044b5
   Building 1,                             !- Name
   ,                                       !- Building Sector Type
   ,                                       !- North Axis {deg}
@@ -312,28 +242,6 @@
   4;                                      !- Standards Number of Living Units
 
 OS:AdditionalProperties,
-<<<<<<< HEAD
-  {2e6e13a8-e9f7-468f-bc0a-8a9b8a6af766}, !- Handle
-  {6ea64c54-4260-4727-8294-f5e83ba8b16a}, !- Object Name
-  num_units,                              !- Feature Name 1
-  Integer,                                !- Feature Data Type 1
-  4,                                      !- Feature Value 1
-  has_rear_units,                         !- Feature Name 2
-  Boolean,                                !- Feature Data Type 2
-  false,                                  !- Feature Value 2
-  horz_location,                          !- Feature Name 3
-  String,                                 !- Feature Data Type 3
-  Left,                                   !- Feature Value 3
-  num_floors,                             !- Feature Name 4
-  Integer,                                !- Feature Data Type 4
-  1,                                      !- Feature Value 4
-  has_hvac_flue,                          !- Feature Name 5
-  Boolean,                                !- Feature Data Type 5
-  true;                                   !- Feature Value 5
-
-OS:ThermalZone,
-  {eaeb4933-8ac5-46e8-97fe-4136545f83ea}, !- Handle
-=======
   {df553e6b-b048-4a8a-823e-a8d8f833c0b5}, !- Handle
   {8368e60f-215a-4239-8dcd-d543fba5d4b0}, !- Object Name
   Total Units Represented,                !- Feature Name 1
@@ -345,7 +253,6 @@
 
 OS:ThermalZone,
   {81c68de6-80de-4d37-ac58-461068e0f59e}, !- Handle
->>>>>>> f42044b5
   living zone,                            !- Name
   ,                                       !- Multiplier
   ,                                       !- Ceiling Height {m}
@@ -354,64 +261,16 @@
   ,                                       !- Zone Inside Convection Algorithm
   ,                                       !- Zone Outside Convection Algorithm
   ,                                       !- Zone Conditioning Equipment List Name
-<<<<<<< HEAD
-  {3924adc5-dc62-42b0-baa4-be2a9a5074ac}, !- Zone Air Inlet Port List
-  {14764646-9352-46f7-8878-60f0615ede7b}, !- Zone Air Exhaust Port List
-  {04e7bc70-9a6c-4dfa-b291-0d0643e10fbe}, !- Zone Air Node Name
-  {6f123bba-efbf-4fd8-be75-5f297b2a4901}, !- Zone Return Air Port List
-=======
   {670b0c32-c22b-4b29-8061-0dedd4a0d46a}, !- Zone Air Inlet Port List
   {e5f20781-970c-466f-bd4d-034ad2673f36}, !- Zone Air Exhaust Port List
   {a4dabcea-24df-4a4c-ba7b-0111be81921e}, !- Zone Air Node Name
   {724677ef-f29d-4b3a-b381-48102416ff82}, !- Zone Return Air Port List
->>>>>>> f42044b5
   ,                                       !- Primary Daylighting Control Name
   ,                                       !- Fraction of Zone Controlled by Primary Daylighting Control
   ,                                       !- Secondary Daylighting Control Name
   ,                                       !- Fraction of Zone Controlled by Secondary Daylighting Control
   ,                                       !- Illuminance Map Name
   ,                                       !- Group Rendering Name
-<<<<<<< HEAD
-  {c9bcaefb-3fa3-438a-a00d-ee6cf09d4058}, !- Thermostat Name
-  No;                                     !- Use Ideal Air Loads
-
-OS:Node,
-  {e4c53179-28ac-488d-90c0-18a8436dc9dd}, !- Handle
-  Node 1,                                 !- Name
-  {04e7bc70-9a6c-4dfa-b291-0d0643e10fbe}, !- Inlet Port
-  ;                                       !- Outlet Port
-
-OS:Connection,
-  {04e7bc70-9a6c-4dfa-b291-0d0643e10fbe}, !- Handle
-  {96a41bc7-d426-44e9-996b-c87af5f6afd0}, !- Name
-  {eaeb4933-8ac5-46e8-97fe-4136545f83ea}, !- Source Object
-  11,                                     !- Outlet Port
-  {e4c53179-28ac-488d-90c0-18a8436dc9dd}, !- Target Object
-  2;                                      !- Inlet Port
-
-OS:PortList,
-  {3924adc5-dc62-42b0-baa4-be2a9a5074ac}, !- Handle
-  {c9251153-c7ee-49e3-acfd-43b07b7046da}, !- Name
-  {eaeb4933-8ac5-46e8-97fe-4136545f83ea}, !- HVAC Component
-  {7da72969-0cb0-4b35-ae2d-b77ea27fda01}, !- Port 1
-  {fb752bde-c540-4a81-9b49-4f2a487f1f10}; !- Port 2
-
-OS:PortList,
-  {14764646-9352-46f7-8878-60f0615ede7b}, !- Handle
-  {785f85e5-4c77-4910-8c57-e7b0b0d0d2c6}, !- Name
-  {eaeb4933-8ac5-46e8-97fe-4136545f83ea}; !- HVAC Component
-
-OS:PortList,
-  {6f123bba-efbf-4fd8-be75-5f297b2a4901}, !- Handle
-  {b9d11b6f-ab2c-4ee9-8c7a-7df11b7d3851}, !- Name
-  {eaeb4933-8ac5-46e8-97fe-4136545f83ea}, !- HVAC Component
-  {98c26911-add0-4908-84ff-01464952fe4e}, !- Port 1
-  {146bf5b8-4bc0-4a46-909a-bd127340b4c0}; !- Port 2
-
-OS:Sizing:Zone,
-  {49b108cb-b89d-49f1-a1f1-c6bdad97d32b}, !- Handle
-  {eaeb4933-8ac5-46e8-97fe-4136545f83ea}, !- Zone or ZoneList Name
-=======
   ,                                       !- Thermostat Name
   No;                                     !- Use Ideal Air Loads
 
@@ -447,7 +306,6 @@
 OS:Sizing:Zone,
   {67d60b31-3b61-4070-a205-65c89870eae3}, !- Handle
   {81c68de6-80de-4d37-ac58-461068e0f59e}, !- Zone or ZoneList Name
->>>>>>> f42044b5
   SupplyAirTemperature,                   !- Zone Cooling Design Supply Air Temperature Input Method
   14,                                     !- Zone Cooling Design Supply Air Temperature {C}
   11.11,                                  !- Zone Cooling Design Supply Air Temperature Difference {deltaC}
@@ -476,27 +334,6 @@
   autosize;                               !- Dedicated Outdoor Air High Setpoint Temperature for Design {C}
 
 OS:ZoneHVAC:EquipmentList,
-<<<<<<< HEAD
-  {1f6cd7ea-8b7e-4add-a157-ca0fe84b1e12}, !- Handle
-  Zone HVAC Equipment List 1,             !- Name
-  {eaeb4933-8ac5-46e8-97fe-4136545f83ea}, !- Thermal Zone
-  SequentialLoad,                         !- Load Distribution Scheme
-  {91aeedd0-6b8c-4734-9b3a-1b69b0fcd619}, !- Zone Equipment 1
-  1,                                      !- Zone Equipment Cooling Sequence 1
-  1,                                      !- Zone Equipment Heating or No-Load Sequence 1
-  ,                                       !- Zone Equipment Sequential Cooling Fraction Schedule Name 1
-  ,                                       !- Zone Equipment Sequential Heating Fraction Schedule Name 1
-  {c40a9828-314c-41d1-a529-c5aac6a80d1d}, !- Zone Equipment 2
-  2,                                      !- Zone Equipment Cooling Sequence 2
-  2,                                      !- Zone Equipment Heating or No-Load Sequence 2
-  ,                                       !- Zone Equipment Sequential Cooling Fraction Schedule Name 2
-  ;                                       !- Zone Equipment Sequential Heating Fraction Schedule Name 2
-
-OS:Space,
-  {197eaac6-13b8-468f-b282-7bc0131eb627}, !- Handle
-  living space,                           !- Name
-  {9f0cc1bc-1ad6-41da-be75-9b55f1887387}, !- Space Type Name
-=======
   {6a5c34f8-7051-480f-9af3-e3a0955ac0a7}, !- Handle
   Zone HVAC Equipment List 1,             !- Name
   {81c68de6-80de-4d37-ac58-461068e0f59e}; !- Thermal Zone
@@ -505,7 +342,6 @@
   {768c35c4-7162-4b8f-8ebd-e94c9e17fdd0}, !- Handle
   living space,                           !- Name
   {b672c2fb-889e-4fad-b580-58564c7d8612}, !- Space Type Name
->>>>>>> f42044b5
   ,                                       !- Default Construction Set Name
   ,                                       !- Default Schedule Set Name
   ,                                       !- Direction of Relative North {deg}
@@ -513,19 +349,6 @@
   ,                                       !- Y Origin {m}
   ,                                       !- Z Origin {m}
   ,                                       !- Building Story Name
-<<<<<<< HEAD
-  {eaeb4933-8ac5-46e8-97fe-4136545f83ea}, !- Thermal Zone Name
-  ,                                       !- Part of Total Floor Area
-  ,                                       !- Design Specification Outdoor Air Object Name
-  {96dfb67b-6f86-45c6-ad63-91cdbad2535f}; !- Building Unit Name
-
-OS:Surface,
-  {faa025e4-384d-4b71-af84-7dd790545c04}, !- Handle
-  Surface 1,                              !- Name
-  Floor,                                  !- Surface Type
-  ,                                       !- Construction Name
-  {197eaac6-13b8-468f-b282-7bc0131eb627}, !- Space Name
-=======
   {81c68de6-80de-4d37-ac58-461068e0f59e}, !- Thermal Zone Name
   ,                                       !- Part of Total Floor Area
   ,                                       !- Design Specification Outdoor Air Object Name
@@ -537,7 +360,6 @@
   Floor,                                  !- Surface Type
   ,                                       !- Construction Name
   {768c35c4-7162-4b8f-8ebd-e94c9e17fdd0}, !- Space Name
->>>>>>> f42044b5
   Foundation,                             !- Outside Boundary Condition
   ,                                       !- Outside Boundary Condition Object
   NoSun,                                  !- Sun Exposure
@@ -550,19 +372,11 @@
   6.46578440716979, -12.9315688143396, 0; !- X,Y,Z Vertex 4 {m}
 
 OS:Surface,
-<<<<<<< HEAD
-  {ddf77200-26a9-4eef-9f8d-71e7d8b57870}, !- Handle
-  Surface 2,                              !- Name
-  Wall,                                   !- Surface Type
-  ,                                       !- Construction Name
-  {197eaac6-13b8-468f-b282-7bc0131eb627}, !- Space Name
-=======
   {18bdf57d-ca34-4662-b8af-849857da9042}, !- Handle
   Surface 2,                              !- Name
   Wall,                                   !- Surface Type
   ,                                       !- Construction Name
   {768c35c4-7162-4b8f-8ebd-e94c9e17fdd0}, !- Space Name
->>>>>>> f42044b5
   Outdoors,                               !- Outside Boundary Condition
   ,                                       !- Outside Boundary Condition Object
   SunExposed,                             !- Sun Exposure
@@ -575,19 +389,11 @@
   0, -12.9315688143396, 2.4384;           !- X,Y,Z Vertex 4 {m}
 
 OS:Surface,
-<<<<<<< HEAD
-  {19a54cef-5d30-480b-842e-901bc06f1879}, !- Handle
-  Surface 3,                              !- Name
-  Wall,                                   !- Surface Type
-  ,                                       !- Construction Name
-  {197eaac6-13b8-468f-b282-7bc0131eb627}, !- Space Name
-=======
   {bd4c06b0-038c-416e-a28b-5df30372ed4a}, !- Handle
   Surface 3,                              !- Name
   Wall,                                   !- Surface Type
   ,                                       !- Construction Name
   {768c35c4-7162-4b8f-8ebd-e94c9e17fdd0}, !- Space Name
->>>>>>> f42044b5
   Outdoors,                               !- Outside Boundary Condition
   ,                                       !- Outside Boundary Condition Object
   SunExposed,                             !- Sun Exposure
@@ -600,15 +406,6 @@
   0, 0, 2.4384;                           !- X,Y,Z Vertex 4 {m}
 
 OS:Surface,
-<<<<<<< HEAD
-  {e3f3ffe2-cb6a-45b1-8ac5-1d8fb6743ad3}, !- Handle
-  Surface 4,                              !- Name
-  Wall,                                   !- Surface Type
-  ,                                       !- Construction Name
-  {197eaac6-13b8-468f-b282-7bc0131eb627}, !- Space Name
-  Adiabatic,                              !- Outside Boundary Condition
-  ,                                       !- Outside Boundary Condition Object
-=======
   {3e3bcc0d-0ddd-4a80-8c8e-52804a3460d2}, !- Handle
   Surface 4,                              !- Name
   Wall,                                   !- Surface Type
@@ -616,7 +413,6 @@
   {768c35c4-7162-4b8f-8ebd-e94c9e17fdd0}, !- Space Name
   Surface,                                !- Outside Boundary Condition
   {eaa6e9fb-2bf7-4cc8-a696-1cdca39fd101}, !- Outside Boundary Condition Object
->>>>>>> f42044b5
   NoSun,                                  !- Sun Exposure
   NoWind,                                 !- Wind Exposure
   ,                                       !- View Factor to Ground
@@ -627,19 +423,11 @@
   6.46578440716979, 0, 2.4384;            !- X,Y,Z Vertex 4 {m}
 
 OS:Surface,
-<<<<<<< HEAD
-  {0c148393-8c07-495e-bd8c-da81ce7b1bfc}, !- Handle
-  Surface 5,                              !- Name
-  Wall,                                   !- Surface Type
-  ,                                       !- Construction Name
-  {197eaac6-13b8-468f-b282-7bc0131eb627}, !- Space Name
-=======
   {2313987d-93dc-4636-b3fc-3539aa90054f}, !- Handle
   Surface 5,                              !- Name
   Wall,                                   !- Surface Type
   ,                                       !- Construction Name
   {768c35c4-7162-4b8f-8ebd-e94c9e17fdd0}, !- Space Name
->>>>>>> f42044b5
   Outdoors,                               !- Outside Boundary Condition
   ,                                       !- Outside Boundary Condition Object
   SunExposed,                             !- Sun Exposure
@@ -652,15 +440,6 @@
   6.46578440716979, -12.9315688143396, 2.4384; !- X,Y,Z Vertex 4 {m}
 
 OS:Surface,
-<<<<<<< HEAD
-  {36110c7e-f12b-4c01-a7d7-2ceac368c273}, !- Handle
-  Surface 6,                              !- Name
-  RoofCeiling,                            !- Surface Type
-  ,                                       !- Construction Name
-  {197eaac6-13b8-468f-b282-7bc0131eb627}, !- Space Name
-  Surface,                                !- Outside Boundary Condition
-  {0d28efa5-d240-4073-9516-65d6a2a36360}, !- Outside Boundary Condition Object
-=======
   {d20dade6-a337-4684-bcbe-52380fb850c2}, !- Handle
   Surface 6,                              !- Name
   RoofCeiling,                            !- Surface Type
@@ -668,7 +447,6 @@
   {768c35c4-7162-4b8f-8ebd-e94c9e17fdd0}, !- Space Name
   Surface,                                !- Outside Boundary Condition
   {5a620a14-69a8-4306-ac41-5b7a74e14b8e}, !- Outside Boundary Condition Object
->>>>>>> f42044b5
   NoSun,                                  !- Sun Exposure
   NoWind,                                 !- Wind Exposure
   ,                                       !- View Factor to Ground
@@ -679,11 +457,7 @@
   0, -12.9315688143396, 2.4384;           !- X,Y,Z Vertex 4 {m}
 
 OS:SpaceType,
-<<<<<<< HEAD
-  {9f0cc1bc-1ad6-41da-be75-9b55f1887387}, !- Handle
-=======
   {b672c2fb-889e-4fad-b580-58564c7d8612}, !- Handle
->>>>>>> f42044b5
   Space Type 1,                           !- Name
   ,                                       !- Default Construction Set Name
   ,                                       !- Default Schedule Set Name
@@ -693,16 +467,6 @@
   ,                                       !- Standards Building Type
   living;                                 !- Standards Space Type
 
-<<<<<<< HEAD
-OS:Surface,
-  {0d28efa5-d240-4073-9516-65d6a2a36360}, !- Handle
-  Surface 7,                              !- Name
-  Floor,                                  !- Surface Type
-  ,                                       !- Construction Name
-  {26a424c3-dd1c-4b9b-a497-0afbb7188e3f}, !- Space Name
-  Surface,                                !- Outside Boundary Condition
-  {36110c7e-f12b-4c01-a7d7-2ceac368c273}, !- Outside Boundary Condition Object
-=======
 OS:ThermalZone,
   {9e3827ce-db9b-4fe6-b20f-ecb8add31785}, !- Handle
   living zone|unit 2,                     !- Name
@@ -814,50 +578,27 @@
   {8f011e9f-fd82-4826-8f17-47dee7d3e811}, !- Space Name
   Surface,                                !- Outside Boundary Condition
   {3e3bcc0d-0ddd-4a80-8c8e-52804a3460d2}, !- Outside Boundary Condition Object
->>>>>>> f42044b5
-  NoSun,                                  !- Sun Exposure
-  NoWind,                                 !- Wind Exposure
-  ,                                       !- View Factor to Ground
-  ,                                       !- Number of Vertices
-  0, -12.9315688143396, 2.4384,           !- X,Y,Z Vertex 1 {m}
-  0, 0, 2.4384,                           !- X,Y,Z Vertex 2 {m}
-  6.46578440716979, 0, 2.4384,            !- X,Y,Z Vertex 3 {m}
+  NoSun,                                  !- Sun Exposure
+  NoWind,                                 !- Wind Exposure
+  ,                                       !- View Factor to Ground
+  ,                                       !- Number of Vertices
+  6.46578440716979, 0, 2.4384,            !- X,Y,Z Vertex 1 {m}
+  6.46578440716979, 0, 0,                 !- X,Y,Z Vertex 2 {m}
+  6.46578440716979, -12.9315688143396, 0, !- X,Y,Z Vertex 3 {m}
   6.46578440716979, -12.9315688143396, 2.4384; !- X,Y,Z Vertex 4 {m}
 
 OS:Surface,
-<<<<<<< HEAD
-  {adde5bf8-f2c3-4230-ae5c-5fb5640ea5df}, !- Handle
-  Surface 8,                              !- Name
-  RoofCeiling,                            !- Surface Type
-  ,                                       !- Construction Name
-  {26a424c3-dd1c-4b9b-a497-0afbb7188e3f}, !- Space Name
-  Outdoors,                               !- Outside Boundary Condition
-=======
   {9a722723-7950-4ea2-a01a-d3a60f47e1b6}, !- Handle
   Surface 13,                             !- Name
   Floor,                                  !- Surface Type
   ,                                       !- Construction Name
   {8f011e9f-fd82-4826-8f17-47dee7d3e811}, !- Space Name
   Foundation,                             !- Outside Boundary Condition
->>>>>>> f42044b5
-  ,                                       !- Outside Boundary Condition Object
-  NoSun,                                  !- Sun Exposure
-  NoWind,                                 !- Wind Exposure
-  ,                                       !- View Factor to Ground
-  ,                                       !- Number of Vertices
-<<<<<<< HEAD
-  0, -6.46578440716979, 5.6712922035849,  !- X,Y,Z Vertex 1 {m}
-  6.46578440716979, -6.46578440716979, 5.6712922035849, !- X,Y,Z Vertex 2 {m}
-  6.46578440716979, 0, 2.4384,            !- X,Y,Z Vertex 3 {m}
-  0, 0, 2.4384;                           !- X,Y,Z Vertex 4 {m}
-
-OS:Surface,
-  {836c5f38-2626-43fe-9d34-8af267a0d6f7}, !- Handle
-  Surface 9,                              !- Name
-  RoofCeiling,                            !- Surface Type
-  ,                                       !- Construction Name
-  {26a424c3-dd1c-4b9b-a497-0afbb7188e3f}, !- Space Name
-=======
+  ,                                       !- Outside Boundary Condition Object
+  NoSun,                                  !- Sun Exposure
+  NoWind,                                 !- Wind Exposure
+  ,                                       !- View Factor to Ground
+  ,                                       !- Number of Vertices
   6.46578440716979, -12.9315688143396, 0, !- X,Y,Z Vertex 1 {m}
   6.46578440716979, 0, 0,                 !- X,Y,Z Vertex 2 {m}
   12.9315688143396, 0, 0,                 !- X,Y,Z Vertex 3 {m}
@@ -869,30 +610,18 @@
   Wall,                                   !- Surface Type
   ,                                       !- Construction Name
   {8f011e9f-fd82-4826-8f17-47dee7d3e811}, !- Space Name
->>>>>>> f42044b5
   Outdoors,                               !- Outside Boundary Condition
   ,                                       !- Outside Boundary Condition Object
   SunExposed,                             !- Sun Exposure
   WindExposed,                            !- Wind Exposure
   ,                                       !- View Factor to Ground
   ,                                       !- Number of Vertices
-  6.46578440716979, -6.46578440716979, 5.6712922035849, !- X,Y,Z Vertex 1 {m}
-  0, -6.46578440716979, 5.6712922035849,  !- X,Y,Z Vertex 2 {m}
-  0, -12.9315688143396, 2.4384,           !- X,Y,Z Vertex 3 {m}
-  6.46578440716979, -12.9315688143396, 2.4384; !- X,Y,Z Vertex 4 {m}
-
-OS:Surface,
-<<<<<<< HEAD
-  {12f372ef-eeff-4627-aa7f-7c911b9c6fec}, !- Handle
-  Surface 10,                             !- Name
-  Wall,                                   !- Surface Type
-  ,                                       !- Construction Name
-  {26a424c3-dd1c-4b9b-a497-0afbb7188e3f}, !- Space Name
-  Outdoors,                               !- Outside Boundary Condition
-  ,                                       !- Outside Boundary Condition Object
-  SunExposed,                             !- Sun Exposure
-  WindExposed,                            !- Wind Exposure
-=======
+  12.9315688143396, 0, 2.4384,            !- X,Y,Z Vertex 1 {m}
+  12.9315688143396, 0, 0,                 !- X,Y,Z Vertex 2 {m}
+  6.46578440716979, 0, 0,                 !- X,Y,Z Vertex 3 {m}
+  6.46578440716979, 0, 2.4384;            !- X,Y,Z Vertex 4 {m}
+
+OS:Surface,
   {b83061c6-da74-48ad-9752-bfe385b93941}, !- Handle
   Surface 15,                             !- Name
   RoofCeiling,                            !- Surface Type
@@ -902,29 +631,20 @@
   {f02a1b1d-8ed4-4232-a755-691b2ee092d9}, !- Outside Boundary Condition Object
   NoSun,                                  !- Sun Exposure
   NoWind,                                 !- Wind Exposure
->>>>>>> f42044b5
-  ,                                       !- View Factor to Ground
-  ,                                       !- Number of Vertices
-  0, -6.46578440716979, 5.6712922035849,  !- X,Y,Z Vertex 1 {m}
-  0, 0, 2.4384,                           !- X,Y,Z Vertex 2 {m}
-  0, -12.9315688143396, 2.4384;           !- X,Y,Z Vertex 3 {m}
-
-OS:Surface,
-<<<<<<< HEAD
-  {bbcd971e-6a53-4659-b3dd-91a21a93a121}, !- Handle
-  Surface 11,                             !- Name
-  Wall,                                   !- Surface Type
-  ,                                       !- Construction Name
-  {26a424c3-dd1c-4b9b-a497-0afbb7188e3f}, !- Space Name
-  Adiabatic,                              !- Outside Boundary Condition
-=======
+  ,                                       !- View Factor to Ground
+  ,                                       !- Number of Vertices
+  12.9315688143396, -12.9315688143396, 2.4384, !- X,Y,Z Vertex 1 {m}
+  12.9315688143396, 0, 2.4384,            !- X,Y,Z Vertex 2 {m}
+  6.46578440716979, 0, 2.4384,            !- X,Y,Z Vertex 3 {m}
+  6.46578440716979, -12.9315688143396, 2.4384; !- X,Y,Z Vertex 4 {m}
+
+OS:Surface,
   {3307b58b-52f1-42b7-aa11-96add3fddbd1}, !- Handle
   Surface 16,                             !- Name
   Wall,                                   !- Surface Type
   ,                                       !- Construction Name
   {8f011e9f-fd82-4826-8f17-47dee7d3e811}, !- Space Name
   Outdoors,                               !- Outside Boundary Condition
->>>>>>> f42044b5
   ,                                       !- Outside Boundary Condition Object
   SunExposed,                             !- Sun Exposure
   WindExposed,                            !- Wind Exposure
@@ -947,28 +667,6 @@
   NoWind,                                 !- Wind Exposure
   ,                                       !- View Factor to Ground
   ,                                       !- Number of Vertices
-<<<<<<< HEAD
-  6.46578440716979, -6.46578440716979, 5.6712922035849, !- X,Y,Z Vertex 1 {m}
-  6.46578440716979, -12.9315688143396, 2.4384, !- X,Y,Z Vertex 2 {m}
-  6.46578440716979, 0, 2.4384;            !- X,Y,Z Vertex 3 {m}
-
-OS:Space,
-  {26a424c3-dd1c-4b9b-a497-0afbb7188e3f}, !- Handle
-  unfinished attic space,                 !- Name
-  {4138959e-9c30-4568-9f6b-1fff3ddc57c0}, !- Space Type Name
-  ,                                       !- Default Construction Set Name
-  ,                                       !- Default Schedule Set Name
-  ,                                       !- Direction of Relative North {deg}
-  ,                                       !- X Origin {m}
-  ,                                       !- Y Origin {m}
-  ,                                       !- Z Origin {m}
-  ,                                       !- Building Story Name
-  {23eaca35-41a9-4c85-b11b-71c130e95bba}; !- Thermal Zone Name
-
-OS:ThermalZone,
-  {23eaca35-41a9-4c85-b11b-71c130e95bba}, !- Handle
-  unfinished attic zone,                  !- Name
-=======
   12.9315688143396, -12.9315688143396, 2.4384, !- X,Y,Z Vertex 1 {m}
   12.9315688143396, -12.9315688143396, 0, !- X,Y,Z Vertex 2 {m}
   12.9315688143396, 0, 0,                 !- X,Y,Z Vertex 3 {m}
@@ -977,7 +675,6 @@
 OS:ThermalZone,
   {a6e53e3b-6761-4c7e-840a-aa79bf9b51f7}, !- Handle
   living zone|unit 3,                     !- Name
->>>>>>> f42044b5
   ,                                       !- Multiplier
   ,                                       !- Ceiling Height {m}
   ,                                       !- Volume {m3}
@@ -985,17 +682,10 @@
   ,                                       !- Zone Inside Convection Algorithm
   ,                                       !- Zone Outside Convection Algorithm
   ,                                       !- Zone Conditioning Equipment List Name
-<<<<<<< HEAD
-  {c007a5c7-7f23-4588-a449-cd4247f66c2d}, !- Zone Air Inlet Port List
-  {2d424085-7630-4523-a8bc-470195e899d2}, !- Zone Air Exhaust Port List
-  {e9738b45-858c-4313-917a-8d3f5b8e34b4}, !- Zone Air Node Name
-  {0c7615ae-0052-485e-8ae1-2c8f4fb056a5}, !- Zone Return Air Port List
-=======
   {bed1e811-b81b-486e-80a3-4c1aad445546}, !- Zone Air Inlet Port List
   {fcf6dfad-e579-4509-a40b-10677c8d8e81}, !- Zone Air Exhaust Port List
   {149bd781-0c8a-4f1e-8c7a-67a2cc250342}, !- Zone Air Node Name
   {e909b0be-0940-4dc3-9858-ca78932bc397}, !- Zone Return Air Port List
->>>>>>> f42044b5
   ,                                       !- Primary Daylighting Control Name
   ,                                       !- Fraction of Zone Controlled by Primary Daylighting Control
   ,                                       !- Secondary Daylighting Control Name
@@ -1006,39 +696,6 @@
   No;                                     !- Use Ideal Air Loads
 
 OS:Node,
-<<<<<<< HEAD
-  {50b81993-b9c2-481c-af13-2e23db1719da}, !- Handle
-  Node 2,                                 !- Name
-  {e9738b45-858c-4313-917a-8d3f5b8e34b4}, !- Inlet Port
-  ;                                       !- Outlet Port
-
-OS:Connection,
-  {e9738b45-858c-4313-917a-8d3f5b8e34b4}, !- Handle
-  {21313dc7-7933-4ad9-a372-926512c1174d}, !- Name
-  {23eaca35-41a9-4c85-b11b-71c130e95bba}, !- Source Object
-  11,                                     !- Outlet Port
-  {50b81993-b9c2-481c-af13-2e23db1719da}, !- Target Object
-  2;                                      !- Inlet Port
-
-OS:PortList,
-  {c007a5c7-7f23-4588-a449-cd4247f66c2d}, !- Handle
-  {18406df7-f158-415a-a6c3-29c7a5b45779}, !- Name
-  {23eaca35-41a9-4c85-b11b-71c130e95bba}; !- HVAC Component
-
-OS:PortList,
-  {2d424085-7630-4523-a8bc-470195e899d2}, !- Handle
-  {72027e82-3629-4885-9f35-05b786a55e8f}, !- Name
-  {23eaca35-41a9-4c85-b11b-71c130e95bba}; !- HVAC Component
-
-OS:PortList,
-  {0c7615ae-0052-485e-8ae1-2c8f4fb056a5}, !- Handle
-  {bbd96160-2c4e-4230-9a76-130890789feb}, !- Name
-  {23eaca35-41a9-4c85-b11b-71c130e95bba}; !- HVAC Component
-
-OS:Sizing:Zone,
-  {af74a262-610d-4b33-812c-6ea816204592}, !- Handle
-  {23eaca35-41a9-4c85-b11b-71c130e95bba}, !- Zone or ZoneList Name
-=======
   {214667a2-72c4-449b-862a-66354d086cdc}, !- Handle
   Node 3,                                 !- Name
   {149bd781-0c8a-4f1e-8c7a-67a2cc250342}, !- Inlet Port
@@ -1070,7 +727,6 @@
 OS:Sizing:Zone,
   {0aa1377f-9dd8-447b-badc-ae9748b70a85}, !- Handle
   {a6e53e3b-6761-4c7e-840a-aa79bf9b51f7}, !- Zone or ZoneList Name
->>>>>>> f42044b5
   SupplyAirTemperature,                   !- Zone Cooling Design Supply Air Temperature Input Method
   14,                                     !- Zone Cooling Design Supply Air Temperature {C}
   11.11,                                  !- Zone Cooling Design Supply Air Temperature Difference {deltaC}
@@ -1099,1318 +755,6 @@
   autosize;                               !- Dedicated Outdoor Air High Setpoint Temperature for Design {C}
 
 OS:ZoneHVAC:EquipmentList,
-<<<<<<< HEAD
-  {8f80b151-9b08-42bc-b555-e7147a9c4be3}, !- Handle
-  Zone HVAC Equipment List 2,             !- Name
-  {23eaca35-41a9-4c85-b11b-71c130e95bba}; !- Thermal Zone
-
-OS:SpaceType,
-  {4138959e-9c30-4568-9f6b-1fff3ddc57c0}, !- Handle
-  Space Type 2,                           !- Name
-  ,                                       !- Default Construction Set Name
-  ,                                       !- Default Schedule Set Name
-  ,                                       !- Group Rendering Name
-  ,                                       !- Design Specification Outdoor Air Object Name
-  ,                                       !- Standards Template
-  ,                                       !- Standards Building Type
-  unfinished attic;                       !- Standards Space Type
-
-OS:BuildingUnit,
-  {96dfb67b-6f86-45c6-ad63-91cdbad2535f}, !- Handle
-  unit 1,                                 !- Name
-  ,                                       !- Rendering Color
-  Residential;                            !- Building Unit Type
-
-OS:AdditionalProperties,
-  {45d21f43-f868-4edc-987e-bd465756a7d4}, !- Handle
-  {96dfb67b-6f86-45c6-ad63-91cdbad2535f}, !- Object Name
-  NumberOfBedrooms,                       !- Feature Name 1
-  Integer,                                !- Feature Data Type 1
-  3,                                      !- Feature Value 1
-  NumberOfBathrooms,                      !- Feature Name 2
-  Double,                                 !- Feature Data Type 2
-  2,                                      !- Feature Value 2
-  NumberOfOccupants,                      !- Feature Name 3
-  Double,                                 !- Feature Data Type 3
-  3.3900000000000001;                     !- Feature Value 3
-
-OS:External:File,
-  {10199c03-fedc-4c2c-953c-1dfcda4777d8}, !- Handle
-  8760.csv,                               !- Name
-  8760.csv;                               !- File Name
-
-OS:Schedule:File,
-  {fbe65155-ee19-4c52-b952-a6f424081867}, !- Handle
-  occupants,                              !- Name
-  {8a9eef77-0018-4f8e-ac23-3f7c42a023c4}, !- Schedule Type Limits Name
-  {10199c03-fedc-4c2c-953c-1dfcda4777d8}, !- External File Name
-  1,                                      !- Column Number
-  1,                                      !- Rows to Skip at Top
-  8760,                                   !- Number of Hours of Data
-  ,                                       !- Column Separator
-  ,                                       !- Interpolate to Timestep
-  60;                                     !- Minutes per Item
-
-OS:Schedule:Ruleset,
-  {96160962-62fe-4e7f-aebc-fa57618274c1}, !- Handle
-  Schedule Ruleset 1,                     !- Name
-  {00f69c83-b27b-4804-b9f6-5bd6ad49dc92}, !- Schedule Type Limits Name
-  {cb241331-f2cc-4e05-bf05-a7bd853918d5}; !- Default Day Schedule Name
-
-OS:Schedule:Day,
-  {cb241331-f2cc-4e05-bf05-a7bd853918d5}, !- Handle
-  Schedule Day 3,                         !- Name
-  {00f69c83-b27b-4804-b9f6-5bd6ad49dc92}, !- Schedule Type Limits Name
-  ,                                       !- Interpolate to Timestep
-  24,                                     !- Hour 1
-  0,                                      !- Minute 1
-  112.539290946133;                       !- Value Until Time 1
-
-OS:People:Definition,
-  {6ee46f3c-dfc8-442e-a2a7-4c11cc81a402}, !- Handle
-  res occupants|living space,             !- Name
-  People,                                 !- Number of People Calculation Method
-  3.39,                                   !- Number of People {people}
-  ,                                       !- People per Space Floor Area {person/m2}
-  ,                                       !- Space Floor Area per Person {m2/person}
-  0.319734,                               !- Fraction Radiant
-  0.573,                                  !- Sensible Heat Fraction
-  0,                                      !- Carbon Dioxide Generation Rate {m3/s-W}
-  No,                                     !- Enable ASHRAE 55 Comfort Warnings
-  ZoneAveraged;                           !- Mean Radiant Temperature Calculation Type
-
-OS:People,
-  {35a93722-c122-44ad-8483-e53acdd5ea0f}, !- Handle
-  res occupants|living space,             !- Name
-  {6ee46f3c-dfc8-442e-a2a7-4c11cc81a402}, !- People Definition Name
-  {197eaac6-13b8-468f-b282-7bc0131eb627}, !- Space or SpaceType Name
-  {fbe65155-ee19-4c52-b952-a6f424081867}, !- Number of People Schedule Name
-  {96160962-62fe-4e7f-aebc-fa57618274c1}, !- Activity Level Schedule Name
-  ,                                       !- Surface Name/Angle Factor List Name
-  ,                                       !- Work Efficiency Schedule Name
-  ,                                       !- Clothing Insulation Schedule Name
-  ,                                       !- Air Velocity Schedule Name
-  1;                                      !- Multiplier
-
-OS:ScheduleTypeLimits,
-  {00f69c83-b27b-4804-b9f6-5bd6ad49dc92}, !- Handle
-  ActivityLevel,                          !- Name
-  0,                                      !- Lower Limit Value
-  ,                                       !- Upper Limit Value
-  Continuous,                             !- Numeric Type
-  ActivityLevel;                          !- Unit Type
-
-OS:ScheduleTypeLimits,
-  {8a9eef77-0018-4f8e-ac23-3f7c42a023c4}, !- Handle
-  Fractional,                             !- Name
-  0,                                      !- Lower Limit Value
-  1,                                      !- Upper Limit Value
-  Continuous;                             !- Numeric Type
-
-OS:Coil:Heating:Gas,
-  {dac9c87f-be8d-413d-bdab-21f22e68a27e}, !- Handle
-  res fur gas heating coil,               !- Name
-  {e1289d5f-ef30-4325-a67f-2a905f3de0d3}, !- Availability Schedule Name
-  0.78,                                   !- Gas Burner Efficiency
-  AutoSize,                               !- Nominal Capacity {W}
-  ,                                       !- Air Inlet Node Name
-  ,                                       !- Air Outlet Node Name
-  ,                                       !- Temperature Setpoint Node Name
-  76,                                     !- Parasitic Electric Load {W}
-  ,                                       !- Part Load Fraction Correlation Curve Name
-  0,                                      !- Parasitic Gas Load {W}
-  NaturalGas;                             !- Fuel Type
-
-OS:Schedule:Constant,
-  {e1289d5f-ef30-4325-a67f-2a905f3de0d3}, !- Handle
-  Always On Discrete,                     !- Name
-  {94654098-5228-4334-84fe-6c06c3903726}, !- Schedule Type Limits Name
-  1;                                      !- Value
-
-OS:ScheduleTypeLimits,
-  {94654098-5228-4334-84fe-6c06c3903726}, !- Handle
-  OnOff,                                  !- Name
-  0,                                      !- Lower Limit Value
-  1,                                      !- Upper Limit Value
-  Discrete,                               !- Numeric Type
-  Availability;                           !- Unit Type
-
-OS:Fan:OnOff,
-  {47738055-def1-4140-8268-3c17044b8633}, !- Handle
-  res fur gas htg supply fan,             !- Name
-  {e1289d5f-ef30-4325-a67f-2a905f3de0d3}, !- Availability Schedule Name
-  0.75,                                   !- Fan Total Efficiency
-  794.580001233493,                       !- Pressure Rise {Pa}
-  autosize,                               !- Maximum Flow Rate {m3/s}
-  1,                                      !- Motor Efficiency
-  1,                                      !- Motor In Airstream Fraction
-  ,                                       !- Air Inlet Node Name
-  ,                                       !- Air Outlet Node Name
-  {6a2292f3-1fe7-41bc-a239-f29f3d7051e4}, !- Fan Power Ratio Function of Speed Ratio Curve Name
-  {0e23423a-80bc-40da-a978-2bb24a64fbc1}, !- Fan Efficiency Ratio Function of Speed Ratio Curve Name
-  res fur gas htg supply fan;             !- End-Use Subcategory
-
-OS:Curve:Exponent,
-  {6a2292f3-1fe7-41bc-a239-f29f3d7051e4}, !- Handle
-  Fan On Off Power Curve,                 !- Name
-  1,                                      !- Coefficient1 Constant
-  0,                                      !- Coefficient2 Constant
-  0,                                      !- Coefficient3 Constant
-  0,                                      !- Minimum Value of x
-  1,                                      !- Maximum Value of x
-  ,                                       !- Minimum Curve Output
-  ,                                       !- Maximum Curve Output
-  ,                                       !- Input Unit Type for X
-  ;                                       !- Output Unit Type
-
-OS:Curve:Cubic,
-  {0e23423a-80bc-40da-a978-2bb24a64fbc1}, !- Handle
-  Fan On Off Efficiency Curve,            !- Name
-  1,                                      !- Coefficient1 Constant
-  0,                                      !- Coefficient2 x
-  0,                                      !- Coefficient3 x**2
-  0,                                      !- Coefficient4 x**3
-  0,                                      !- Minimum Value of x
-  1;                                      !- Maximum Value of x
-
-OS:AirLoopHVAC:UnitarySystem,
-  {d943f861-64e7-4653-980f-5bf7fcce31b9}, !- Handle
-  res fur gas unitary system,             !- Name
-  Load,                                   !- Control Type
-  {eaeb4933-8ac5-46e8-97fe-4136545f83ea}, !- Controlling Zone or Thermostat Location
-  None,                                   !- Dehumidification Control Type
-  {e1289d5f-ef30-4325-a67f-2a905f3de0d3}, !- Availability Schedule Name
-  {cc4dbf97-b207-43eb-84f6-1daca843abcb}, !- Air Inlet Node Name
-  {6fce8a0c-c811-41dc-a574-2d8548658bc2}, !- Air Outlet Node Name
-  {47738055-def1-4140-8268-3c17044b8633}, !- Supply Fan Name
-  BlowThrough,                            !- Fan Placement
-  {e73b936d-da22-40a5-bbd4-ed672fd8e76a}, !- Supply Air Fan Operating Mode Schedule Name
-  {dac9c87f-be8d-413d-bdab-21f22e68a27e}, !- Heating Coil Name
-  1,                                      !- DX Heating Coil Sizing Ratio
-  ,                                       !- Cooling Coil Name
-  No,                                     !- Use DOAS DX Cooling Coil
-  2,                                      !- DOAS DX Cooling Coil Leaving Minimum Air Temperature {C}
-  SensibleOnlyLoadControl,                !- Latent Load Control
-  ,                                       !- Supplemental Heating Coil Name
-  ,                                       !- Supply Air Flow Rate Method During Cooling Operation
-  0,                                      !- Supply Air Flow Rate During Cooling Operation {m3/s}
-  ,                                       !- Supply Air Flow Rate Per Floor Area During Cooling Operation {m3/s-m2}
-  ,                                       !- Fraction of Autosized Design Cooling Supply Air Flow Rate
-  ,                                       !- Design Supply Air Flow Rate Per Unit of Capacity During Cooling Operation {m3/s-W}
-  ,                                       !- Supply Air Flow Rate Method During Heating Operation
-  autosize,                               !- Supply Air Flow Rate During Heating Operation {m3/s}
-  ,                                       !- Supply Air Flow Rate Per Floor Area during Heating Operation {m3/s-m2}
-  ,                                       !- Fraction of Autosized Design Heating Supply Air Flow Rate
-  ,                                       !- Design Supply Air Flow Rate Per Unit of Capacity During Heating Operation {m3/s-W}
-  ,                                       !- Supply Air Flow Rate Method When No Cooling or Heating is Required
-  0,                                      !- Supply Air Flow Rate When No Cooling or Heating is Required {m3/s}
-  ,                                       !- Supply Air Flow Rate Per Floor Area When No Cooling or Heating is Required {m3/s-m2}
-  ,                                       !- Fraction of Autosized Design Cooling Supply Air Flow Rate When No Cooling or Heating is Required
-  ,                                       !- Fraction of Autosized Design Heating Supply Air Flow Rate When No Cooling or Heating is Required
-  ,                                       !- Design Supply Air Flow Rate Per Unit of Capacity During Cooling Operation When No Cooling or Heating is Required {m3/s-W}
-  ,                                       !- Design Supply Air Flow Rate Per Unit of Capacity During Heating Operation When No Cooling or Heating is Required {m3/s-W}
-  48.8888888888889,                       !- Maximum Supply Air Temperature {C}
-  21,                                     !- Maximum Outdoor Dry-Bulb Temperature for Supplemental Heater Operation {C}
-  ,                                       !- Outdoor Dry-Bulb Temperature Sensor Node Name
-  2.5,                                    !- Maximum Cycling Rate {cycles/hr}
-  60,                                     !- Heat Pump Time Constant {s}
-  0.01,                                   !- Fraction of On-Cycle Power Use
-  60,                                     !- Heat Pump Fan Delay Time {s}
-  0,                                      !- Ancilliary On-Cycle Electric Power {W}
-  0;                                      !- Ancilliary Off-Cycle Electric Power {W}
-
-OS:Schedule:Constant,
-  {e73b936d-da22-40a5-bbd4-ed672fd8e76a}, !- Handle
-  Always Off Discrete,                    !- Name
-  {777b2bfd-c4f9-45cd-a2b0-5818d0bd1d51}, !- Schedule Type Limits Name
-  0;                                      !- Value
-
-OS:ScheduleTypeLimits,
-  {777b2bfd-c4f9-45cd-a2b0-5818d0bd1d51}, !- Handle
-  OnOff 1,                                !- Name
-  0,                                      !- Lower Limit Value
-  1,                                      !- Upper Limit Value
-  Discrete,                               !- Numeric Type
-  Availability;                           !- Unit Type
-
-OS:AirLoopHVAC,
-  {82e98c78-d6cf-4391-9071-ffc697f12628}, !- Handle
-  res fur gas asys,                       !- Name
-  ,                                       !- Controller List Name
-  {e1289d5f-ef30-4325-a67f-2a905f3de0d3}, !- Availability Schedule
-  {26890adb-ff08-47c3-a9ed-e03c786ca2be}, !- Availability Manager List Name
-  AutoSize,                               !- Design Supply Air Flow Rate {m3/s}
-  ,                                       !- Branch List Name
-  ,                                       !- Connector List Name
-  {18343ca3-02d5-4f0d-9f02-f85174edac61}, !- Supply Side Inlet Node Name
-  {37d346ef-3f5e-4393-846e-1c820b51c195}, !- Demand Side Outlet Node Name
-  {de22dbc3-bca9-4e95-ab81-b7f00c93d25c}, !- Demand Side Inlet Node A
-  {cdfc60ef-017e-4476-b526-5266c8ad4d94}, !- Supply Side Outlet Node A
-  ,                                       !- Demand Side Inlet Node B
-  ,                                       !- Supply Side Outlet Node B
-  ,                                       !- Return Air Bypass Flow Temperature Setpoint Schedule Name
-  {339c3d85-6640-407a-9953-750ab853d465}, !- Demand Mixer Name
-  {eec59b50-e8e7-4e66-87f2-9ed36f362581}, !- Demand Splitter A Name
-  ,                                       !- Demand Splitter B Name
-  ;                                       !- Supply Splitter Name
-
-OS:Node,
-  {543467eb-c471-4f9c-8e92-827c12f709f2}, !- Handle
-  Node 3,                                 !- Name
-  {18343ca3-02d5-4f0d-9f02-f85174edac61}, !- Inlet Port
-  {cc4dbf97-b207-43eb-84f6-1daca843abcb}; !- Outlet Port
-
-OS:Node,
-  {d0156466-1c7a-40b2-b535-167627ca973a}, !- Handle
-  Node 4,                                 !- Name
-  {6fce8a0c-c811-41dc-a574-2d8548658bc2}, !- Inlet Port
-  {cdfc60ef-017e-4476-b526-5266c8ad4d94}; !- Outlet Port
-
-OS:Connection,
-  {18343ca3-02d5-4f0d-9f02-f85174edac61}, !- Handle
-  {599f9c25-26c5-4a1a-9833-426b6172fb71}, !- Name
-  {82e98c78-d6cf-4391-9071-ffc697f12628}, !- Source Object
-  8,                                      !- Outlet Port
-  {543467eb-c471-4f9c-8e92-827c12f709f2}, !- Target Object
-  2;                                      !- Inlet Port
-
-OS:Connection,
-  {cdfc60ef-017e-4476-b526-5266c8ad4d94}, !- Handle
-  {7df3078e-ed3d-406a-b4ac-5fb08f748974}, !- Name
-  {d0156466-1c7a-40b2-b535-167627ca973a}, !- Source Object
-  3,                                      !- Outlet Port
-  {82e98c78-d6cf-4391-9071-ffc697f12628}, !- Target Object
-  11;                                     !- Inlet Port
-
-OS:Node,
-  {652cb214-945e-469b-a605-efc4d608effd}, !- Handle
-  Node 5,                                 !- Name
-  {de22dbc3-bca9-4e95-ab81-b7f00c93d25c}, !- Inlet Port
-  {0f8f7fe7-105b-481c-bf08-445e332a16d5}; !- Outlet Port
-
-OS:Node,
-  {08a50e8f-1e69-4c9e-b17a-07ab19fe6791}, !- Handle
-  Node 6,                                 !- Name
-  {d92cc098-b924-4385-ac85-c6d34bb6e369}, !- Inlet Port
-  {37d346ef-3f5e-4393-846e-1c820b51c195}; !- Outlet Port
-
-OS:Node,
-  {84376a5f-cf18-45b9-8c23-40835d795fb2}, !- Handle
-  Node 7,                                 !- Name
-  {0ff3b882-9f86-4e9e-a011-6e439f30cb64}, !- Inlet Port
-  {7da72969-0cb0-4b35-ae2d-b77ea27fda01}; !- Outlet Port
-
-OS:Connection,
-  {de22dbc3-bca9-4e95-ab81-b7f00c93d25c}, !- Handle
-  {84a97218-9317-4275-b59c-3cb1f4ea546a}, !- Name
-  {82e98c78-d6cf-4391-9071-ffc697f12628}, !- Source Object
-  10,                                     !- Outlet Port
-  {652cb214-945e-469b-a605-efc4d608effd}, !- Target Object
-  2;                                      !- Inlet Port
-
-OS:Connection,
-  {37d346ef-3f5e-4393-846e-1c820b51c195}, !- Handle
-  {6a774812-9eb1-4f15-8dfa-0c18de54926f}, !- Name
-  {08a50e8f-1e69-4c9e-b17a-07ab19fe6791}, !- Source Object
-  3,                                      !- Outlet Port
-  {82e98c78-d6cf-4391-9071-ffc697f12628}, !- Target Object
-  9;                                      !- Inlet Port
-
-OS:AirLoopHVAC:ZoneSplitter,
-  {eec59b50-e8e7-4e66-87f2-9ed36f362581}, !- Handle
-  res fur gas zone splitter,              !- Name
-  {0f8f7fe7-105b-481c-bf08-445e332a16d5}, !- Inlet Node Name
-  {68132034-a202-4529-ada2-1d5d145d48ca}; !- Outlet Node Name 1
-
-OS:AirLoopHVAC:ZoneMixer,
-  {339c3d85-6640-407a-9953-750ab853d465}, !- Handle
-  res fur gas zone mixer,                 !- Name
-  {d92cc098-b924-4385-ac85-c6d34bb6e369}, !- Outlet Node Name
-  {bbabce26-98c4-43e3-a551-213c7b72df77}; !- Inlet Node Name 1
-
-OS:Connection,
-  {0f8f7fe7-105b-481c-bf08-445e332a16d5}, !- Handle
-  {e0ce00f2-e5c2-4335-ae6b-d3881b9173ed}, !- Name
-  {652cb214-945e-469b-a605-efc4d608effd}, !- Source Object
-  3,                                      !- Outlet Port
-  {eec59b50-e8e7-4e66-87f2-9ed36f362581}, !- Target Object
-  2;                                      !- Inlet Port
-
-OS:Connection,
-  {d92cc098-b924-4385-ac85-c6d34bb6e369}, !- Handle
-  {32e85e4c-74da-469b-ae0a-53a46fed0ed5}, !- Name
-  {339c3d85-6640-407a-9953-750ab853d465}, !- Source Object
-  2,                                      !- Outlet Port
-  {08a50e8f-1e69-4c9e-b17a-07ab19fe6791}, !- Target Object
-  2;                                      !- Inlet Port
-
-OS:Sizing:System,
-  {f69097e5-e44f-4753-b96c-8325ef22a9c6}, !- Handle
-  {82e98c78-d6cf-4391-9071-ffc697f12628}, !- AirLoop Name
-  Sensible,                               !- Type of Load to Size On
-  Autosize,                               !- Design Outdoor Air Flow Rate {m3/s}
-  0.3,                                    !- Central Heating Maximum System Air Flow Ratio
-  7,                                      !- Preheat Design Temperature {C}
-  0.008,                                  !- Preheat Design Humidity Ratio {kg-H2O/kg-Air}
-  12.8,                                   !- Precool Design Temperature {C}
-  0.008,                                  !- Precool Design Humidity Ratio {kg-H2O/kg-Air}
-  12.8,                                   !- Central Cooling Design Supply Air Temperature {C}
-  16.7,                                   !- Central Heating Design Supply Air Temperature {C}
-  NonCoincident,                          !- Sizing Option
-  Yes,                                    !- 100% Outdoor Air in Cooling
-  Yes,                                    !- 100% Outdoor Air in Heating
-  0.0085,                                 !- Central Cooling Design Supply Air Humidity Ratio {kg-H2O/kg-Air}
-  0.008,                                  !- Central Heating Design Supply Air Humidity Ratio {kg-H2O/kg-Air}
-  DesignDay,                              !- Cooling Design Air Flow Method
-  0,                                      !- Cooling Design Air Flow Rate {m3/s}
-  DesignDay,                              !- Heating Design Air Flow Method
-  0,                                      !- Heating Design Air Flow Rate {m3/s}
-  ZoneSum,                                !- System Outdoor Air Method
-  1,                                      !- Zone Maximum Outdoor Air Fraction {dimensionless}
-  0.0099676501,                           !- Cooling Supply Air Flow Rate Per Floor Area {m3/s-m2}
-  1,                                      !- Cooling Fraction of Autosized Cooling Supply Air Flow Rate
-  3.9475456e-005,                         !- Cooling Supply Air Flow Rate Per Unit Cooling Capacity {m3/s-W}
-  0.0099676501,                           !- Heating Supply Air Flow Rate Per Floor Area {m3/s-m2}
-  1,                                      !- Heating Fraction of Autosized Heating Supply Air Flow Rate
-  1,                                      !- Heating Fraction of Autosized Cooling Supply Air Flow Rate
-  3.1588213e-005,                         !- Heating Supply Air Flow Rate Per Unit Heating Capacity {m3/s-W}
-  CoolingDesignCapacity,                  !- Cooling Design Capacity Method
-  autosize,                               !- Cooling Design Capacity {W}
-  234.7,                                  !- Cooling Design Capacity Per Floor Area {W/m2}
-  1,                                      !- Fraction of Autosized Cooling Design Capacity
-  HeatingDesignCapacity,                  !- Heating Design Capacity Method
-  autosize,                               !- Heating Design Capacity {W}
-  157,                                    !- Heating Design Capacity Per Floor Area {W/m2}
-  1,                                      !- Fraction of Autosized Heating Design Capacity
-  OnOff;                                  !- Central Cooling Capacity Control Method
-
-OS:AvailabilityManagerAssignmentList,
-  {26890adb-ff08-47c3-a9ed-e03c786ca2be}, !- Handle
-  Air Loop HVAC 1 AvailabilityManagerAssignmentList; !- Name
-
-OS:Connection,
-  {cc4dbf97-b207-43eb-84f6-1daca843abcb}, !- Handle
-  {be92ce4f-29f8-4c7c-bb03-ec7c968d6e15}, !- Name
-  {543467eb-c471-4f9c-8e92-827c12f709f2}, !- Source Object
-  3,                                      !- Outlet Port
-  {d943f861-64e7-4653-980f-5bf7fcce31b9}, !- Target Object
-  6;                                      !- Inlet Port
-
-OS:Connection,
-  {6fce8a0c-c811-41dc-a574-2d8548658bc2}, !- Handle
-  {714eb95a-3397-4657-898e-71d474a48d86}, !- Name
-  {d943f861-64e7-4653-980f-5bf7fcce31b9}, !- Source Object
-  7,                                      !- Outlet Port
-  {d0156466-1c7a-40b2-b535-167627ca973a}, !- Target Object
-  2;                                      !- Inlet Port
-
-OS:AirTerminal:SingleDuct:ConstantVolume:NoReheat,
-  {91aeedd0-6b8c-4734-9b3a-1b69b0fcd619}, !- Handle
-  res fur gas living zone direct air,     !- Name
-  {e1289d5f-ef30-4325-a67f-2a905f3de0d3}, !- Availability Schedule Name
-  {bc630462-765e-41c2-a500-057837dd048f}, !- Air Inlet Node Name
-  {0ff3b882-9f86-4e9e-a011-6e439f30cb64}, !- Air Outlet Node Name
-  AutoSize;                               !- Maximum Air Flow Rate {m3/s}
-
-OS:Node,
-  {4d3be922-797e-462c-9bc2-ec830254f174}, !- Handle
-  Node 8,                                 !- Name
-  {98c26911-add0-4908-84ff-01464952fe4e}, !- Inlet Port
-  {bbabce26-98c4-43e3-a551-213c7b72df77}; !- Outlet Port
-
-OS:Connection,
-  {7da72969-0cb0-4b35-ae2d-b77ea27fda01}, !- Handle
-  {6f78bfba-3600-48cf-8adb-bcd3f8264c35}, !- Name
-  {84376a5f-cf18-45b9-8c23-40835d795fb2}, !- Source Object
-  3,                                      !- Outlet Port
-  {3924adc5-dc62-42b0-baa4-be2a9a5074ac}, !- Target Object
-  3;                                      !- Inlet Port
-
-OS:Connection,
-  {98c26911-add0-4908-84ff-01464952fe4e}, !- Handle
-  {75df6058-487b-4b28-a773-23e6553dd507}, !- Name
-  {6f123bba-efbf-4fd8-be75-5f297b2a4901}, !- Source Object
-  3,                                      !- Outlet Port
-  {4d3be922-797e-462c-9bc2-ec830254f174}, !- Target Object
-  2;                                      !- Inlet Port
-
-OS:Connection,
-  {bbabce26-98c4-43e3-a551-213c7b72df77}, !- Handle
-  {56e976fe-1fad-4535-86f3-3d5b1144dc86}, !- Name
-  {4d3be922-797e-462c-9bc2-ec830254f174}, !- Source Object
-  3,                                      !- Outlet Port
-  {339c3d85-6640-407a-9953-750ab853d465}, !- Target Object
-  3;                                      !- Inlet Port
-
-OS:Node,
-  {f4d7f849-fdfe-48e4-b91e-84f99822bb96}, !- Handle
-  Node 9,                                 !- Name
-  {68132034-a202-4529-ada2-1d5d145d48ca}, !- Inlet Port
-  {bc630462-765e-41c2-a500-057837dd048f}; !- Outlet Port
-
-OS:Connection,
-  {68132034-a202-4529-ada2-1d5d145d48ca}, !- Handle
-  {b0c8c714-9db0-4915-a403-95ec2cc735b5}, !- Name
-  {eec59b50-e8e7-4e66-87f2-9ed36f362581}, !- Source Object
-  3,                                      !- Outlet Port
-  {f4d7f849-fdfe-48e4-b91e-84f99822bb96}, !- Target Object
-  2;                                      !- Inlet Port
-
-OS:Connection,
-  {bc630462-765e-41c2-a500-057837dd048f}, !- Handle
-  {b5252821-7670-4ffb-85fe-bc104a1b82cd}, !- Name
-  {f4d7f849-fdfe-48e4-b91e-84f99822bb96}, !- Source Object
-  3,                                      !- Outlet Port
-  {91aeedd0-6b8c-4734-9b3a-1b69b0fcd619}, !- Target Object
-  3;                                      !- Inlet Port
-
-OS:Connection,
-  {0ff3b882-9f86-4e9e-a011-6e439f30cb64}, !- Handle
-  {b3fdc81d-eb71-4437-b502-a1fcc5860611}, !- Name
-  {91aeedd0-6b8c-4734-9b3a-1b69b0fcd619}, !- Source Object
-  4,                                      !- Outlet Port
-  {84376a5f-cf18-45b9-8c23-40835d795fb2}, !- Target Object
-  2;                                      !- Inlet Port
-
-OS:AdditionalProperties,
-  {73f35899-fc74-43b3-b285-5d01bd127ab4}, !- Handle
-  {d943f861-64e7-4653-980f-5bf7fcce31b9}, !- Object Name
-  SizingInfoHVACFracHeatLoadServed,       !- Feature Name 1
-  Double,                                 !- Feature Data Type 1
-  1;                                      !- Feature Value 1
-
-OS:Curve:Biquadratic,
-  {faabea03-eecc-490c-a162-ac52b188e150}, !- Handle
-  ConstantBiquadratic,                    !- Name
-  1,                                      !- Coefficient1 Constant
-  0,                                      !- Coefficient2 x
-  0,                                      !- Coefficient3 x**2
-  0,                                      !- Coefficient4 y
-  0,                                      !- Coefficient5 y**2
-  0,                                      !- Coefficient6 x*y
-  -100,                                   !- Minimum Value of x
-  100,                                    !- Maximum Value of x
-  -100,                                   !- Minimum Value of y
-  100;                                    !- Maximum Value of y
-
-OS:Curve:Biquadratic,
-  {efb31310-d590-4307-976d-02d90bcb0f71}, !- Handle
-  Cool-Cap-fT1,                           !- Name
-  1.550902001,                            !- Coefficient1 Constant
-  -0.0750500892,                          !- Coefficient2 x
-  0.00309713544,                          !- Coefficient3 x**2
-  0.00240111,                             !- Coefficient4 y
-  -5.0544e-005,                           !- Coefficient5 y**2
-  -0.00042728148,                         !- Coefficient6 x*y
-  13.88,                                  !- Minimum Value of x
-  23.88,                                  !- Maximum Value of x
-  18.33,                                  !- Minimum Value of y
-  51.66;                                  !- Maximum Value of y
-
-OS:Curve:Biquadratic,
-  {bc2a55f0-58cb-4404-b25a-fefdb43ec60f}, !- Handle
-  Cool-EIR-fT1,                           !- Name
-  -0.304282997000001,                     !- Coefficient1 Constant
-  0.1180477062,                           !- Coefficient2 x
-  -0.00342466704,                         !- Coefficient3 x**2
-  -0.0062619138,                          !- Coefficient4 y
-  0.00069542712,                          !- Coefficient5 y**2
-  -0.00046997496,                         !- Coefficient6 x*y
-  13.88,                                  !- Minimum Value of x
-  23.88,                                  !- Maximum Value of x
-  18.33,                                  !- Minimum Value of y
-  51.66;                                  !- Maximum Value of y
-
-OS:Curve:Quadratic,
-  {64f28b0e-69f2-4eb1-aa1e-9053ba84785a}, !- Handle
-  Cool-PLF-fPLR1,                         !- Name
-  0.93,                                   !- Coefficient1 Constant
-  0.07,                                   !- Coefficient2 x
-  0,                                      !- Coefficient3 x**2
-  0,                                      !- Minimum Value of x
-  1,                                      !- Maximum Value of x
-  0.7,                                    !- Minimum Curve Output
-  1;                                      !- Maximum Curve Output
-
-OS:Curve:Quadratic,
-  {8ce6c5a3-9e47-4651-bdc1-7439a5f3ddcb}, !- Handle
-  Cool-Cap-fFF1,                          !- Name
-  0.718605468,                            !- Coefficient1 Constant
-  0.410099989,                            !- Coefficient2 x
-  -0.128705457,                           !- Coefficient3 x**2
-  0,                                      !- Minimum Value of x
-  2,                                      !- Maximum Value of x
-  0,                                      !- Minimum Curve Output
-  2;                                      !- Maximum Curve Output
-
-OS:Curve:Quadratic,
-  {ba53aab7-149d-466c-80f5-2fdc2a3761fe}, !- Handle
-  Cool-EIR-fFF1,                          !- Name
-  1.32299905,                             !- Coefficient1 Constant
-  -0.477711207,                           !- Coefficient2 x
-  0.154712157,                            !- Coefficient3 x**2
-  0,                                      !- Minimum Value of x
-  2,                                      !- Maximum Value of x
-  0,                                      !- Minimum Curve Output
-  2;                                      !- Maximum Curve Output
-
-OS:Coil:Cooling:DX:SingleSpeed,
-  {8dd606a1-7d50-45bb-b1ba-165aeb6daa7d}, !- Handle
-  res ac cooling coil,                    !- Name
-  {e1289d5f-ef30-4325-a67f-2a905f3de0d3}, !- Availability Schedule Name
-  autosize,                               !- Rated Total Cooling Capacity {W}
-  0.740402528813699,                      !- Rated Sensible Heat Ratio
-  3.9505446283126,                        !- Rated COP {W/W}
-  autosize,                               !- Rated Air Flow Rate {m3/s}
-  773.3912012006,                         !- Rated Evaporator Fan Power Per Volume Flow Rate {W/(m3/s)}
-  ,                                       !- Air Inlet Node Name
-  ,                                       !- Air Outlet Node Name
-  {efb31310-d590-4307-976d-02d90bcb0f71}, !- Total Cooling Capacity Function of Temperature Curve Name
-  {8ce6c5a3-9e47-4651-bdc1-7439a5f3ddcb}, !- Total Cooling Capacity Function of Flow Fraction Curve Name
-  {bc2a55f0-58cb-4404-b25a-fefdb43ec60f}, !- Energy Input Ratio Function of Temperature Curve Name
-  {ba53aab7-149d-466c-80f5-2fdc2a3761fe}, !- Energy Input Ratio Function of Flow Fraction Curve Name
-  {64f28b0e-69f2-4eb1-aa1e-9053ba84785a}, !- Part Load Fraction Correlation Curve Name
-  1000,                                   !- Nominal Time for Condensate Removal to Begin {s}
-  1.5,                                    !- Ratio of Initial Moisture Evaporation Rate and Steady State Latent Capacity {dimensionless}
-  3,                                      !- Maximum Cycling Rate {cycles/hr}
-  45,                                     !- Latent Capacity Time Constant {s}
-  ,                                       !- Condenser Air Inlet Node Name
-  AirCooled,                              !- Condenser Type
-  0,                                      !- Evaporative Condenser Effectiveness {dimensionless}
-  Autosize,                               !- Evaporative Condenser Air Flow Rate {m3/s}
-  Autosize,                               !- Evaporative Condenser Pump Rated Power Consumption {W}
-  0,                                      !- Crankcase Heater Capacity {W}
-  12.7777777777778,                       !- Maximum Outdoor Dry-Bulb Temperature for Crankcase Heater Operation {C}
-  ,                                       !- Supply Water Storage Tank Name
-  ,                                       !- Condensate Collection Water Storage Tank Name
-  0,                                      !- Basin Heater Capacity {W/K}
-  10,                                     !- Basin Heater Setpoint Temperature {C}
-  ;                                       !- Basin Heater Operating Schedule Name
-
-OS:Fan:OnOff,
-  {954963b8-31e1-4033-b2a0-48b5779d25f3}, !- Handle
-  res ac clg supply fan,                  !- Name
-  {e1289d5f-ef30-4325-a67f-2a905f3de0d3}, !- Availability Schedule Name
-  0.75,                                   !- Fan Total Efficiency
-  794.580001233493,                       !- Pressure Rise {Pa}
-  autosize,                               !- Maximum Flow Rate {m3/s}
-  1,                                      !- Motor Efficiency
-  1,                                      !- Motor In Airstream Fraction
-  ,                                       !- Air Inlet Node Name
-  ,                                       !- Air Outlet Node Name
-  {0370cdb2-1115-4aee-a884-2360f6cbb001}, !- Fan Power Ratio Function of Speed Ratio Curve Name
-  {a624c167-ba75-4b66-902b-47262d5ea5bb}, !- Fan Efficiency Ratio Function of Speed Ratio Curve Name
-  res ac clg supply fan;                  !- End-Use Subcategory
-
-OS:Curve:Exponent,
-  {0370cdb2-1115-4aee-a884-2360f6cbb001}, !- Handle
-  Fan On Off Power Curve 1,               !- Name
-  1,                                      !- Coefficient1 Constant
-  0,                                      !- Coefficient2 Constant
-  0,                                      !- Coefficient3 Constant
-  0,                                      !- Minimum Value of x
-  1,                                      !- Maximum Value of x
-  ,                                       !- Minimum Curve Output
-  ,                                       !- Maximum Curve Output
-  ,                                       !- Input Unit Type for X
-  ;                                       !- Output Unit Type
-
-OS:Curve:Cubic,
-  {a624c167-ba75-4b66-902b-47262d5ea5bb}, !- Handle
-  Fan On Off Efficiency Curve 1,          !- Name
-  1,                                      !- Coefficient1 Constant
-  0,                                      !- Coefficient2 x
-  0,                                      !- Coefficient3 x**2
-  0,                                      !- Coefficient4 x**3
-  0,                                      !- Minimum Value of x
-  1;                                      !- Maximum Value of x
-
-OS:AirLoopHVAC:UnitarySystem,
-  {4be6fa6b-d034-49b9-9389-aab23cdb34c5}, !- Handle
-  res ac unitary system,                  !- Name
-  Load,                                   !- Control Type
-  {eaeb4933-8ac5-46e8-97fe-4136545f83ea}, !- Controlling Zone or Thermostat Location
-  None,                                   !- Dehumidification Control Type
-  {e1289d5f-ef30-4325-a67f-2a905f3de0d3}, !- Availability Schedule Name
-  {8f774f2b-562d-4568-b592-00d10964b5bb}, !- Air Inlet Node Name
-  {57c33c68-4769-43df-bca7-9e0dcf80aa7c}, !- Air Outlet Node Name
-  {954963b8-31e1-4033-b2a0-48b5779d25f3}, !- Supply Fan Name
-  BlowThrough,                            !- Fan Placement
-  {e73b936d-da22-40a5-bbd4-ed672fd8e76a}, !- Supply Air Fan Operating Mode Schedule Name
-  ,                                       !- Heating Coil Name
-  1,                                      !- DX Heating Coil Sizing Ratio
-  {8dd606a1-7d50-45bb-b1ba-165aeb6daa7d}, !- Cooling Coil Name
-  No,                                     !- Use DOAS DX Cooling Coil
-  2,                                      !- DOAS DX Cooling Coil Leaving Minimum Air Temperature {C}
-  SensibleOnlyLoadControl,                !- Latent Load Control
-  ,                                       !- Supplemental Heating Coil Name
-  ,                                       !- Supply Air Flow Rate Method During Cooling Operation
-  autosize,                               !- Supply Air Flow Rate During Cooling Operation {m3/s}
-  ,                                       !- Supply Air Flow Rate Per Floor Area During Cooling Operation {m3/s-m2}
-  ,                                       !- Fraction of Autosized Design Cooling Supply Air Flow Rate
-  ,                                       !- Design Supply Air Flow Rate Per Unit of Capacity During Cooling Operation {m3/s-W}
-  ,                                       !- Supply Air Flow Rate Method During Heating Operation
-  0,                                      !- Supply Air Flow Rate During Heating Operation {m3/s}
-  ,                                       !- Supply Air Flow Rate Per Floor Area during Heating Operation {m3/s-m2}
-  ,                                       !- Fraction of Autosized Design Heating Supply Air Flow Rate
-  ,                                       !- Design Supply Air Flow Rate Per Unit of Capacity During Heating Operation {m3/s-W}
-  ,                                       !- Supply Air Flow Rate Method When No Cooling or Heating is Required
-  0,                                      !- Supply Air Flow Rate When No Cooling or Heating is Required {m3/s}
-  ,                                       !- Supply Air Flow Rate Per Floor Area When No Cooling or Heating is Required {m3/s-m2}
-  ,                                       !- Fraction of Autosized Design Cooling Supply Air Flow Rate When No Cooling or Heating is Required
-  ,                                       !- Fraction of Autosized Design Heating Supply Air Flow Rate When No Cooling or Heating is Required
-  ,                                       !- Design Supply Air Flow Rate Per Unit of Capacity During Cooling Operation When No Cooling or Heating is Required {m3/s-W}
-  ,                                       !- Design Supply Air Flow Rate Per Unit of Capacity During Heating Operation When No Cooling or Heating is Required {m3/s-W}
-  48.8888888888889,                       !- Maximum Supply Air Temperature {C}
-  21,                                     !- Maximum Outdoor Dry-Bulb Temperature for Supplemental Heater Operation {C}
-  ,                                       !- Outdoor Dry-Bulb Temperature Sensor Node Name
-  2.5,                                    !- Maximum Cycling Rate {cycles/hr}
-  60,                                     !- Heat Pump Time Constant {s}
-  0.01,                                   !- Fraction of On-Cycle Power Use
-  60,                                     !- Heat Pump Fan Delay Time {s}
-  0,                                      !- Ancilliary On-Cycle Electric Power {W}
-  0;                                      !- Ancilliary Off-Cycle Electric Power {W}
-
-OS:AirLoopHVAC,
-  {4aeb324b-592d-4693-9076-00ae04ea1ca5}, !- Handle
-  res ac asys,                            !- Name
-  ,                                       !- Controller List Name
-  {e1289d5f-ef30-4325-a67f-2a905f3de0d3}, !- Availability Schedule
-  {4d5ed014-62de-4997-8d2c-8553dfbb1638}, !- Availability Manager List Name
-  AutoSize,                               !- Design Supply Air Flow Rate {m3/s}
-  ,                                       !- Branch List Name
-  ,                                       !- Connector List Name
-  {61518dad-190d-4be0-8bec-c40cba3cc68b}, !- Supply Side Inlet Node Name
-  {0ef61a4f-24d1-4005-9202-42c7460dad94}, !- Demand Side Outlet Node Name
-  {1e688a2a-3d1f-4451-8bed-4e09f4fd0621}, !- Demand Side Inlet Node A
-  {74a53b6d-75be-4e04-9f4f-72d3e3d6a408}, !- Supply Side Outlet Node A
-  ,                                       !- Demand Side Inlet Node B
-  ,                                       !- Supply Side Outlet Node B
-  ,                                       !- Return Air Bypass Flow Temperature Setpoint Schedule Name
-  {199bc92c-e3ea-4f61-8d49-13763a5a9726}, !- Demand Mixer Name
-  {a0518d5f-b9ce-4e54-b8f4-c4658a571949}, !- Demand Splitter A Name
-  ,                                       !- Demand Splitter B Name
-  ;                                       !- Supply Splitter Name
-
-OS:Node,
-  {b46d6f68-b522-464d-ae04-3e4772272749}, !- Handle
-  Node 10,                                !- Name
-  {61518dad-190d-4be0-8bec-c40cba3cc68b}, !- Inlet Port
-  {8f774f2b-562d-4568-b592-00d10964b5bb}; !- Outlet Port
-
-OS:Node,
-  {f5aedc46-4367-4151-9841-d7f84cadb0ac}, !- Handle
-  Node 11,                                !- Name
-  {57c33c68-4769-43df-bca7-9e0dcf80aa7c}, !- Inlet Port
-  {74a53b6d-75be-4e04-9f4f-72d3e3d6a408}; !- Outlet Port
-
-OS:Connection,
-  {61518dad-190d-4be0-8bec-c40cba3cc68b}, !- Handle
-  {842adf65-ce3f-4c35-8134-62374bf3f827}, !- Name
-  {4aeb324b-592d-4693-9076-00ae04ea1ca5}, !- Source Object
-  8,                                      !- Outlet Port
-  {b46d6f68-b522-464d-ae04-3e4772272749}, !- Target Object
-  2;                                      !- Inlet Port
-
-OS:Connection,
-  {74a53b6d-75be-4e04-9f4f-72d3e3d6a408}, !- Handle
-  {39e43d7f-a9a6-4665-b8ce-db5a0e3789a7}, !- Name
-  {f5aedc46-4367-4151-9841-d7f84cadb0ac}, !- Source Object
-  3,                                      !- Outlet Port
-  {4aeb324b-592d-4693-9076-00ae04ea1ca5}, !- Target Object
-  11;                                     !- Inlet Port
-
-OS:Node,
-  {0c6a111f-ded5-43f3-a166-ffe326470084}, !- Handle
-  Node 12,                                !- Name
-  {1e688a2a-3d1f-4451-8bed-4e09f4fd0621}, !- Inlet Port
-  {e3aaff7f-1400-469e-b18a-6417e4f97055}; !- Outlet Port
-
-OS:Node,
-  {b4b83b3c-f2d3-4064-908d-0a3d44022962}, !- Handle
-  Node 13,                                !- Name
-  {41d41e56-a336-4ff9-84f5-27625f19fc86}, !- Inlet Port
-  {0ef61a4f-24d1-4005-9202-42c7460dad94}; !- Outlet Port
-
-OS:Node,
-  {7dfc98dd-9723-4f66-8b3d-13ea8b4785cb}, !- Handle
-  Node 14,                                !- Name
-  {9aa6b0da-896d-4198-9098-4656cd7361a5}, !- Inlet Port
-  {fb752bde-c540-4a81-9b49-4f2a487f1f10}; !- Outlet Port
-
-OS:Connection,
-  {1e688a2a-3d1f-4451-8bed-4e09f4fd0621}, !- Handle
-  {322aaded-5142-4124-92a6-c29c8a7d5af4}, !- Name
-  {4aeb324b-592d-4693-9076-00ae04ea1ca5}, !- Source Object
-  10,                                     !- Outlet Port
-  {0c6a111f-ded5-43f3-a166-ffe326470084}, !- Target Object
-  2;                                      !- Inlet Port
-
-OS:Connection,
-  {0ef61a4f-24d1-4005-9202-42c7460dad94}, !- Handle
-  {3660f3be-3725-40af-bd40-376ac69c58bf}, !- Name
-  {b4b83b3c-f2d3-4064-908d-0a3d44022962}, !- Source Object
-  3,                                      !- Outlet Port
-  {4aeb324b-592d-4693-9076-00ae04ea1ca5}, !- Target Object
-  9;                                      !- Inlet Port
-
-OS:AirLoopHVAC:ZoneSplitter,
-  {a0518d5f-b9ce-4e54-b8f4-c4658a571949}, !- Handle
-  res ac zone splitter,                   !- Name
-  {e3aaff7f-1400-469e-b18a-6417e4f97055}, !- Inlet Node Name
-  {b8359e2a-7a73-4c4d-98ca-e5219ab27a51}; !- Outlet Node Name 1
-
-OS:AirLoopHVAC:ZoneMixer,
-  {199bc92c-e3ea-4f61-8d49-13763a5a9726}, !- Handle
-  res ac zone mixer,                      !- Name
-  {41d41e56-a336-4ff9-84f5-27625f19fc86}, !- Outlet Node Name
-  {cd49c983-3d7d-4109-a797-999f7bf69726}; !- Inlet Node Name 1
-
-OS:Connection,
-  {e3aaff7f-1400-469e-b18a-6417e4f97055}, !- Handle
-  {0c95f977-d5b0-4be0-be93-e5e25f963428}, !- Name
-  {0c6a111f-ded5-43f3-a166-ffe326470084}, !- Source Object
-  3,                                      !- Outlet Port
-  {a0518d5f-b9ce-4e54-b8f4-c4658a571949}, !- Target Object
-  2;                                      !- Inlet Port
-
-OS:Connection,
-  {41d41e56-a336-4ff9-84f5-27625f19fc86}, !- Handle
-  {823a8bd5-4116-4543-90fe-11f26ea5565f}, !- Name
-  {199bc92c-e3ea-4f61-8d49-13763a5a9726}, !- Source Object
-  2,                                      !- Outlet Port
-  {b4b83b3c-f2d3-4064-908d-0a3d44022962}, !- Target Object
-  2;                                      !- Inlet Port
-
-OS:Sizing:System,
-  {322d946e-74be-4890-801b-cd80b8d14717}, !- Handle
-  {4aeb324b-592d-4693-9076-00ae04ea1ca5}, !- AirLoop Name
-  Sensible,                               !- Type of Load to Size On
-  Autosize,                               !- Design Outdoor Air Flow Rate {m3/s}
-  0.3,                                    !- Central Heating Maximum System Air Flow Ratio
-  7,                                      !- Preheat Design Temperature {C}
-  0.008,                                  !- Preheat Design Humidity Ratio {kg-H2O/kg-Air}
-  12.8,                                   !- Precool Design Temperature {C}
-  0.008,                                  !- Precool Design Humidity Ratio {kg-H2O/kg-Air}
-  12.8,                                   !- Central Cooling Design Supply Air Temperature {C}
-  16.7,                                   !- Central Heating Design Supply Air Temperature {C}
-  NonCoincident,                          !- Sizing Option
-  Yes,                                    !- 100% Outdoor Air in Cooling
-  Yes,                                    !- 100% Outdoor Air in Heating
-  0.0085,                                 !- Central Cooling Design Supply Air Humidity Ratio {kg-H2O/kg-Air}
-  0.008,                                  !- Central Heating Design Supply Air Humidity Ratio {kg-H2O/kg-Air}
-  DesignDay,                              !- Cooling Design Air Flow Method
-  0,                                      !- Cooling Design Air Flow Rate {m3/s}
-  DesignDay,                              !- Heating Design Air Flow Method
-  0,                                      !- Heating Design Air Flow Rate {m3/s}
-  ZoneSum,                                !- System Outdoor Air Method
-  1,                                      !- Zone Maximum Outdoor Air Fraction {dimensionless}
-  0.0099676501,                           !- Cooling Supply Air Flow Rate Per Floor Area {m3/s-m2}
-  1,                                      !- Cooling Fraction of Autosized Cooling Supply Air Flow Rate
-  3.9475456e-005,                         !- Cooling Supply Air Flow Rate Per Unit Cooling Capacity {m3/s-W}
-  0.0099676501,                           !- Heating Supply Air Flow Rate Per Floor Area {m3/s-m2}
-  1,                                      !- Heating Fraction of Autosized Heating Supply Air Flow Rate
-  1,                                      !- Heating Fraction of Autosized Cooling Supply Air Flow Rate
-  3.1588213e-005,                         !- Heating Supply Air Flow Rate Per Unit Heating Capacity {m3/s-W}
-  CoolingDesignCapacity,                  !- Cooling Design Capacity Method
-  autosize,                               !- Cooling Design Capacity {W}
-  234.7,                                  !- Cooling Design Capacity Per Floor Area {W/m2}
-  1,                                      !- Fraction of Autosized Cooling Design Capacity
-  HeatingDesignCapacity,                  !- Heating Design Capacity Method
-  autosize,                               !- Heating Design Capacity {W}
-  157,                                    !- Heating Design Capacity Per Floor Area {W/m2}
-  1,                                      !- Fraction of Autosized Heating Design Capacity
-  OnOff;                                  !- Central Cooling Capacity Control Method
-
-OS:AvailabilityManagerAssignmentList,
-  {4d5ed014-62de-4997-8d2c-8553dfbb1638}, !- Handle
-  Air Loop HVAC 1 AvailabilityManagerAssignmentList 1; !- Name
-
-OS:Connection,
-  {8f774f2b-562d-4568-b592-00d10964b5bb}, !- Handle
-  {ad362612-044c-474d-8f91-000c7fb17dc3}, !- Name
-  {b46d6f68-b522-464d-ae04-3e4772272749}, !- Source Object
-  3,                                      !- Outlet Port
-  {4be6fa6b-d034-49b9-9389-aab23cdb34c5}, !- Target Object
-  6;                                      !- Inlet Port
-
-OS:Connection,
-  {57c33c68-4769-43df-bca7-9e0dcf80aa7c}, !- Handle
-  {f6d89499-b421-4917-89ea-299bd231caf6}, !- Name
-  {4be6fa6b-d034-49b9-9389-aab23cdb34c5}, !- Source Object
-  7,                                      !- Outlet Port
-  {f5aedc46-4367-4151-9841-d7f84cadb0ac}, !- Target Object
-  2;                                      !- Inlet Port
-
-OS:AirTerminal:SingleDuct:ConstantVolume:NoReheat,
-  {c40a9828-314c-41d1-a529-c5aac6a80d1d}, !- Handle
-  res ac living zone direct air,          !- Name
-  {e1289d5f-ef30-4325-a67f-2a905f3de0d3}, !- Availability Schedule Name
-  {9d293c9d-9e21-45e2-b0ab-d1480b672021}, !- Air Inlet Node Name
-  {9aa6b0da-896d-4198-9098-4656cd7361a5}, !- Air Outlet Node Name
-  AutoSize;                               !- Maximum Air Flow Rate {m3/s}
-
-OS:Node,
-  {da20b71f-7388-44f5-9045-8544c0f47b5f}, !- Handle
-  Node 15,                                !- Name
-  {146bf5b8-4bc0-4a46-909a-bd127340b4c0}, !- Inlet Port
-  {cd49c983-3d7d-4109-a797-999f7bf69726}; !- Outlet Port
-
-OS:Connection,
-  {fb752bde-c540-4a81-9b49-4f2a487f1f10}, !- Handle
-  {adbae413-fcc7-416c-849e-0d81955f1566}, !- Name
-  {7dfc98dd-9723-4f66-8b3d-13ea8b4785cb}, !- Source Object
-  3,                                      !- Outlet Port
-  {3924adc5-dc62-42b0-baa4-be2a9a5074ac}, !- Target Object
-  4;                                      !- Inlet Port
-
-OS:Connection,
-  {146bf5b8-4bc0-4a46-909a-bd127340b4c0}, !- Handle
-  {abf60053-738f-4ca0-a3f3-ceb343fcd6e3}, !- Name
-  {6f123bba-efbf-4fd8-be75-5f297b2a4901}, !- Source Object
-  4,                                      !- Outlet Port
-  {da20b71f-7388-44f5-9045-8544c0f47b5f}, !- Target Object
-  2;                                      !- Inlet Port
-
-OS:Connection,
-  {cd49c983-3d7d-4109-a797-999f7bf69726}, !- Handle
-  {d99cb520-8835-4976-b648-7df915375474}, !- Name
-  {da20b71f-7388-44f5-9045-8544c0f47b5f}, !- Source Object
-  3,                                      !- Outlet Port
-  {199bc92c-e3ea-4f61-8d49-13763a5a9726}, !- Target Object
-  3;                                      !- Inlet Port
-
-OS:Node,
-  {bcfc4ab5-959b-4ace-a914-9e57c1c21e70}, !- Handle
-  Node 16,                                !- Name
-  {b8359e2a-7a73-4c4d-98ca-e5219ab27a51}, !- Inlet Port
-  {9d293c9d-9e21-45e2-b0ab-d1480b672021}; !- Outlet Port
-
-OS:Connection,
-  {b8359e2a-7a73-4c4d-98ca-e5219ab27a51}, !- Handle
-  {efa892b7-ff37-4119-ad08-a1ca799c2f18}, !- Name
-  {a0518d5f-b9ce-4e54-b8f4-c4658a571949}, !- Source Object
-  3,                                      !- Outlet Port
-  {bcfc4ab5-959b-4ace-a914-9e57c1c21e70}, !- Target Object
-  2;                                      !- Inlet Port
-
-OS:Connection,
-  {9d293c9d-9e21-45e2-b0ab-d1480b672021}, !- Handle
-  {edfb4e29-c925-4d68-a4f0-78efc1da11d8}, !- Name
-  {bcfc4ab5-959b-4ace-a914-9e57c1c21e70}, !- Source Object
-  3,                                      !- Outlet Port
-  {c40a9828-314c-41d1-a529-c5aac6a80d1d}, !- Target Object
-  3;                                      !- Inlet Port
-
-OS:Connection,
-  {9aa6b0da-896d-4198-9098-4656cd7361a5}, !- Handle
-  {37397a05-243f-45b8-992b-4f078af197ac}, !- Name
-  {c40a9828-314c-41d1-a529-c5aac6a80d1d}, !- Source Object
-  4,                                      !- Outlet Port
-  {7dfc98dd-9723-4f66-8b3d-13ea8b4785cb}, !- Target Object
-  2;                                      !- Inlet Port
-
-OS:AdditionalProperties,
-  {861f2c5c-ee73-4779-909f-f922a0f3183d}, !- Handle
-  {4be6fa6b-d034-49b9-9389-aab23cdb34c5}, !- Object Name
-  SizingInfoHVACCapacityDerateFactorEER,  !- Feature Name 1
-  String,                                 !- Feature Data Type 1
-  1.0&#441.0&#441.0&#441.0&#441.0,        !- Feature Value 1
-  SizingInfoHVACRatedCFMperTonCooling,    !- Feature Name 2
-  String,                                 !- Feature Data Type 2
-  386.1,                                  !- Feature Value 2
-  SizingInfoHVACFracCoolLoadServed,       !- Feature Name 3
-  Double,                                 !- Feature Data Type 3
-  1;                                      !- Feature Value 3
-
-OS:Schedule:Ruleset,
-  {3d324df5-6c0f-4a64-9145-54a1097c8406}, !- Handle
-  res heating season,                     !- Name
-  {94654098-5228-4334-84fe-6c06c3903726}, !- Schedule Type Limits Name
-  {1489960d-9937-40fa-af3a-d62d0d885afa}; !- Default Day Schedule Name
-
-OS:Schedule:Day,
-  {1489960d-9937-40fa-af3a-d62d0d885afa}, !- Handle
-  Schedule Day 4,                         !- Name
-  {94654098-5228-4334-84fe-6c06c3903726}, !- Schedule Type Limits Name
-  ,                                       !- Interpolate to Timestep
-  24,                                     !- Hour 1
-  0,                                      !- Minute 1
-  0;                                      !- Value Until Time 1
-
-OS:Schedule:Rule,
-  {5f540cd2-097f-400f-b7f0-7d7aba57c3ef}, !- Handle
-  res heating season allday rule1,        !- Name
-  {3d324df5-6c0f-4a64-9145-54a1097c8406}, !- Schedule Ruleset Name
-  11,                                     !- Rule Order
-  {3cd5582b-5c7f-4b46-bd82-5d41892ca354}, !- Day Schedule Name
-  Yes,                                    !- Apply Sunday
-  Yes,                                    !- Apply Monday
-  Yes,                                    !- Apply Tuesday
-  Yes,                                    !- Apply Wednesday
-  Yes,                                    !- Apply Thursday
-  Yes,                                    !- Apply Friday
-  Yes,                                    !- Apply Saturday
-  ,                                       !- Apply Holiday
-  DateRange,                              !- Date Specification Type
-  1,                                      !- Start Month
-  1,                                      !- Start Day
-  1,                                      !- End Month
-  31;                                     !- End Day
-
-OS:Schedule:Day,
-  {3cd5582b-5c7f-4b46-bd82-5d41892ca354}, !- Handle
-  res heating season allday1,             !- Name
-  {94654098-5228-4334-84fe-6c06c3903726}, !- Schedule Type Limits Name
-  ,                                       !- Interpolate to Timestep
-  24,                                     !- Hour 1
-  0,                                      !- Minute 1
-  1;                                      !- Value Until Time 1
-
-OS:Schedule:Rule,
-  {d2f43ca1-db5d-49c8-adae-e3f37d78931c}, !- Handle
-  res heating season allday rule2,        !- Name
-  {3d324df5-6c0f-4a64-9145-54a1097c8406}, !- Schedule Ruleset Name
-  10,                                     !- Rule Order
-  {ebd70a7d-7025-425d-9b42-a236c28f6ca2}, !- Day Schedule Name
-  Yes,                                    !- Apply Sunday
-  Yes,                                    !- Apply Monday
-  Yes,                                    !- Apply Tuesday
-  Yes,                                    !- Apply Wednesday
-  Yes,                                    !- Apply Thursday
-  Yes,                                    !- Apply Friday
-  Yes,                                    !- Apply Saturday
-  ,                                       !- Apply Holiday
-  DateRange,                              !- Date Specification Type
-  2,                                      !- Start Month
-  1,                                      !- Start Day
-  2,                                      !- End Month
-  28;                                     !- End Day
-
-OS:Schedule:Day,
-  {ebd70a7d-7025-425d-9b42-a236c28f6ca2}, !- Handle
-  res heating season allday2,             !- Name
-  {94654098-5228-4334-84fe-6c06c3903726}, !- Schedule Type Limits Name
-  ,                                       !- Interpolate to Timestep
-  24,                                     !- Hour 1
-  0,                                      !- Minute 1
-  1;                                      !- Value Until Time 1
-
-OS:Schedule:Rule,
-  {00cab5d0-ef9c-440e-8cc6-cc0f03df9b5f}, !- Handle
-  res heating season allday rule3,        !- Name
-  {3d324df5-6c0f-4a64-9145-54a1097c8406}, !- Schedule Ruleset Name
-  9,                                      !- Rule Order
-  {25ccd5ca-06d1-4a06-8083-9ca84d40613e}, !- Day Schedule Name
-  Yes,                                    !- Apply Sunday
-  Yes,                                    !- Apply Monday
-  Yes,                                    !- Apply Tuesday
-  Yes,                                    !- Apply Wednesday
-  Yes,                                    !- Apply Thursday
-  Yes,                                    !- Apply Friday
-  Yes,                                    !- Apply Saturday
-  ,                                       !- Apply Holiday
-  DateRange,                              !- Date Specification Type
-  3,                                      !- Start Month
-  1,                                      !- Start Day
-  3,                                      !- End Month
-  31;                                     !- End Day
-
-OS:Schedule:Day,
-  {25ccd5ca-06d1-4a06-8083-9ca84d40613e}, !- Handle
-  res heating season allday3,             !- Name
-  {94654098-5228-4334-84fe-6c06c3903726}, !- Schedule Type Limits Name
-  ,                                       !- Interpolate to Timestep
-  24,                                     !- Hour 1
-  0,                                      !- Minute 1
-  1;                                      !- Value Until Time 1
-
-OS:Schedule:Rule,
-  {0ac6c9b5-6984-4826-8704-cde2dbb0c105}, !- Handle
-  res heating season allday rule4,        !- Name
-  {3d324df5-6c0f-4a64-9145-54a1097c8406}, !- Schedule Ruleset Name
-  8,                                      !- Rule Order
-  {97a04f30-f031-4e36-9511-3c9f7965f3ef}, !- Day Schedule Name
-  Yes,                                    !- Apply Sunday
-  Yes,                                    !- Apply Monday
-  Yes,                                    !- Apply Tuesday
-  Yes,                                    !- Apply Wednesday
-  Yes,                                    !- Apply Thursday
-  Yes,                                    !- Apply Friday
-  Yes,                                    !- Apply Saturday
-  ,                                       !- Apply Holiday
-  DateRange,                              !- Date Specification Type
-  4,                                      !- Start Month
-  1,                                      !- Start Day
-  4,                                      !- End Month
-  30;                                     !- End Day
-
-OS:Schedule:Day,
-  {97a04f30-f031-4e36-9511-3c9f7965f3ef}, !- Handle
-  res heating season allday4,             !- Name
-  {94654098-5228-4334-84fe-6c06c3903726}, !- Schedule Type Limits Name
-  ,                                       !- Interpolate to Timestep
-  24,                                     !- Hour 1
-  0,                                      !- Minute 1
-  1;                                      !- Value Until Time 1
-
-OS:Schedule:Rule,
-  {9013dd62-9cfc-4d76-b656-27ab1c373370}, !- Handle
-  res heating season allday rule5,        !- Name
-  {3d324df5-6c0f-4a64-9145-54a1097c8406}, !- Schedule Ruleset Name
-  7,                                      !- Rule Order
-  {fb80eb05-8fb9-49ac-a927-a1277d0d555f}, !- Day Schedule Name
-  Yes,                                    !- Apply Sunday
-  Yes,                                    !- Apply Monday
-  Yes,                                    !- Apply Tuesday
-  Yes,                                    !- Apply Wednesday
-  Yes,                                    !- Apply Thursday
-  Yes,                                    !- Apply Friday
-  Yes,                                    !- Apply Saturday
-  ,                                       !- Apply Holiday
-  DateRange,                              !- Date Specification Type
-  5,                                      !- Start Month
-  1,                                      !- Start Day
-  5,                                      !- End Month
-  31;                                     !- End Day
-
-OS:Schedule:Day,
-  {fb80eb05-8fb9-49ac-a927-a1277d0d555f}, !- Handle
-  res heating season allday5,             !- Name
-  {94654098-5228-4334-84fe-6c06c3903726}, !- Schedule Type Limits Name
-  ,                                       !- Interpolate to Timestep
-  24,                                     !- Hour 1
-  0,                                      !- Minute 1
-  1;                                      !- Value Until Time 1
-
-OS:Schedule:Rule,
-  {e78a8800-286b-44e3-bf31-a7943bc1e1ec}, !- Handle
-  res heating season allday rule6,        !- Name
-  {3d324df5-6c0f-4a64-9145-54a1097c8406}, !- Schedule Ruleset Name
-  6,                                      !- Rule Order
-  {0301305d-b216-4e5e-8c5b-33b5a4054967}, !- Day Schedule Name
-  Yes,                                    !- Apply Sunday
-  Yes,                                    !- Apply Monday
-  Yes,                                    !- Apply Tuesday
-  Yes,                                    !- Apply Wednesday
-  Yes,                                    !- Apply Thursday
-  Yes,                                    !- Apply Friday
-  Yes,                                    !- Apply Saturday
-  ,                                       !- Apply Holiday
-  DateRange,                              !- Date Specification Type
-  6,                                      !- Start Month
-  1,                                      !- Start Day
-  6,                                      !- End Month
-  30;                                     !- End Day
-
-OS:Schedule:Day,
-  {0301305d-b216-4e5e-8c5b-33b5a4054967}, !- Handle
-  res heating season allday6,             !- Name
-  {94654098-5228-4334-84fe-6c06c3903726}, !- Schedule Type Limits Name
-  ,                                       !- Interpolate to Timestep
-  24,                                     !- Hour 1
-  0,                                      !- Minute 1
-  1;                                      !- Value Until Time 1
-
-OS:Schedule:Rule,
-  {86cd4fbb-aba9-470e-ba0d-f0cb0e1e4746}, !- Handle
-  res heating season allday rule7,        !- Name
-  {3d324df5-6c0f-4a64-9145-54a1097c8406}, !- Schedule Ruleset Name
-  5,                                      !- Rule Order
-  {419c0ada-6412-42be-a22c-4f817890c072}, !- Day Schedule Name
-  Yes,                                    !- Apply Sunday
-  Yes,                                    !- Apply Monday
-  Yes,                                    !- Apply Tuesday
-  Yes,                                    !- Apply Wednesday
-  Yes,                                    !- Apply Thursday
-  Yes,                                    !- Apply Friday
-  Yes,                                    !- Apply Saturday
-  ,                                       !- Apply Holiday
-  DateRange,                              !- Date Specification Type
-  7,                                      !- Start Month
-  1,                                      !- Start Day
-  7,                                      !- End Month
-  31;                                     !- End Day
-
-OS:Schedule:Day,
-  {419c0ada-6412-42be-a22c-4f817890c072}, !- Handle
-  res heating season allday7,             !- Name
-  {94654098-5228-4334-84fe-6c06c3903726}, !- Schedule Type Limits Name
-  ,                                       !- Interpolate to Timestep
-  24,                                     !- Hour 1
-  0,                                      !- Minute 1
-  1;                                      !- Value Until Time 1
-
-OS:Schedule:Rule,
-  {f5b22485-c786-4382-8ad6-a4221cd80a24}, !- Handle
-  res heating season allday rule8,        !- Name
-  {3d324df5-6c0f-4a64-9145-54a1097c8406}, !- Schedule Ruleset Name
-  4,                                      !- Rule Order
-  {fab28e82-d0da-48ab-9771-614c5e3d7578}, !- Day Schedule Name
-  Yes,                                    !- Apply Sunday
-  Yes,                                    !- Apply Monday
-  Yes,                                    !- Apply Tuesday
-  Yes,                                    !- Apply Wednesday
-  Yes,                                    !- Apply Thursday
-  Yes,                                    !- Apply Friday
-  Yes,                                    !- Apply Saturday
-  ,                                       !- Apply Holiday
-  DateRange,                              !- Date Specification Type
-  8,                                      !- Start Month
-  1,                                      !- Start Day
-  8,                                      !- End Month
-  31;                                     !- End Day
-
-OS:Schedule:Day,
-  {fab28e82-d0da-48ab-9771-614c5e3d7578}, !- Handle
-  res heating season allday8,             !- Name
-  {94654098-5228-4334-84fe-6c06c3903726}, !- Schedule Type Limits Name
-  ,                                       !- Interpolate to Timestep
-  24,                                     !- Hour 1
-  0,                                      !- Minute 1
-  1;                                      !- Value Until Time 1
-
-OS:Schedule:Rule,
-  {424ec6ec-08e2-4b81-b2c2-b6320d05fa98}, !- Handle
-  res heating season allday rule9,        !- Name
-  {3d324df5-6c0f-4a64-9145-54a1097c8406}, !- Schedule Ruleset Name
-  3,                                      !- Rule Order
-  {3470b8a9-00e1-4a5e-b38a-dc776b65bedd}, !- Day Schedule Name
-  Yes,                                    !- Apply Sunday
-  Yes,                                    !- Apply Monday
-  Yes,                                    !- Apply Tuesday
-  Yes,                                    !- Apply Wednesday
-  Yes,                                    !- Apply Thursday
-  Yes,                                    !- Apply Friday
-  Yes,                                    !- Apply Saturday
-  ,                                       !- Apply Holiday
-  DateRange,                              !- Date Specification Type
-  9,                                      !- Start Month
-  1,                                      !- Start Day
-  9,                                      !- End Month
-  30;                                     !- End Day
-
-OS:Schedule:Day,
-  {3470b8a9-00e1-4a5e-b38a-dc776b65bedd}, !- Handle
-  res heating season allday9,             !- Name
-  {94654098-5228-4334-84fe-6c06c3903726}, !- Schedule Type Limits Name
-  ,                                       !- Interpolate to Timestep
-  24,                                     !- Hour 1
-  0,                                      !- Minute 1
-  1;                                      !- Value Until Time 1
-
-OS:Schedule:Rule,
-  {3d3a447f-b570-4e03-8d1a-374d6240bde4}, !- Handle
-  res heating season allday rule10,       !- Name
-  {3d324df5-6c0f-4a64-9145-54a1097c8406}, !- Schedule Ruleset Name
-  2,                                      !- Rule Order
-  {e5cbcfc3-c106-4d73-8839-2974ad4924f8}, !- Day Schedule Name
-  Yes,                                    !- Apply Sunday
-  Yes,                                    !- Apply Monday
-  Yes,                                    !- Apply Tuesday
-  Yes,                                    !- Apply Wednesday
-  Yes,                                    !- Apply Thursday
-  Yes,                                    !- Apply Friday
-  Yes,                                    !- Apply Saturday
-  ,                                       !- Apply Holiday
-  DateRange,                              !- Date Specification Type
-  10,                                     !- Start Month
-  1,                                      !- Start Day
-  10,                                     !- End Month
-  31;                                     !- End Day
-
-OS:Schedule:Day,
-  {e5cbcfc3-c106-4d73-8839-2974ad4924f8}, !- Handle
-  res heating season allday10,            !- Name
-  {94654098-5228-4334-84fe-6c06c3903726}, !- Schedule Type Limits Name
-  ,                                       !- Interpolate to Timestep
-  24,                                     !- Hour 1
-  0,                                      !- Minute 1
-  1;                                      !- Value Until Time 1
-
-OS:Schedule:Rule,
-  {d292b060-4c24-496c-a0ce-b666e806befe}, !- Handle
-  res heating season allday rule11,       !- Name
-  {3d324df5-6c0f-4a64-9145-54a1097c8406}, !- Schedule Ruleset Name
-  1,                                      !- Rule Order
-  {fe9cb8db-3b8f-466d-90d0-c850a25b5d94}, !- Day Schedule Name
-  Yes,                                    !- Apply Sunday
-  Yes,                                    !- Apply Monday
-  Yes,                                    !- Apply Tuesday
-  Yes,                                    !- Apply Wednesday
-  Yes,                                    !- Apply Thursday
-  Yes,                                    !- Apply Friday
-  Yes,                                    !- Apply Saturday
-  ,                                       !- Apply Holiday
-  DateRange,                              !- Date Specification Type
-  11,                                     !- Start Month
-  1,                                      !- Start Day
-  11,                                     !- End Month
-  30;                                     !- End Day
-
-OS:Schedule:Day,
-  {fe9cb8db-3b8f-466d-90d0-c850a25b5d94}, !- Handle
-  res heating season allday11,            !- Name
-  {94654098-5228-4334-84fe-6c06c3903726}, !- Schedule Type Limits Name
-  ,                                       !- Interpolate to Timestep
-  24,                                     !- Hour 1
-  0,                                      !- Minute 1
-  1;                                      !- Value Until Time 1
-
-OS:Schedule:Rule,
-  {3faaa69e-8c27-4353-9151-51b57c31487e}, !- Handle
-  res heating season allday rule12,       !- Name
-  {3d324df5-6c0f-4a64-9145-54a1097c8406}, !- Schedule Ruleset Name
-  0,                                      !- Rule Order
-  {dc37640f-7d1e-47d8-91ea-e27a7d80dab5}, !- Day Schedule Name
-  Yes,                                    !- Apply Sunday
-  Yes,                                    !- Apply Monday
-  Yes,                                    !- Apply Tuesday
-  Yes,                                    !- Apply Wednesday
-  Yes,                                    !- Apply Thursday
-  Yes,                                    !- Apply Friday
-  Yes,                                    !- Apply Saturday
-  ,                                       !- Apply Holiday
-  DateRange,                              !- Date Specification Type
-  12,                                     !- Start Month
-  1,                                      !- Start Day
-  12,                                     !- End Month
-  31;                                     !- End Day
-
-OS:Schedule:Day,
-  {dc37640f-7d1e-47d8-91ea-e27a7d80dab5}, !- Handle
-  res heating season allday12,            !- Name
-  {94654098-5228-4334-84fe-6c06c3903726}, !- Schedule Type Limits Name
-  ,                                       !- Interpolate to Timestep
-  24,                                     !- Hour 1
-  0,                                      !- Minute 1
-  1;                                      !- Value Until Time 1
-
-OS:ThermostatSetpoint:DualSetpoint,
-  {c9bcaefb-3fa3-438a-a00d-ee6cf09d4058}, !- Handle
-  living zone temperature setpoint,       !- Name
-  {927bf2f1-077b-43a4-aa54-da8fb3d2f070}, !- Heating Setpoint Temperature Schedule Name
-  {d6042ec8-7438-499d-975d-343ed789f900}; !- Cooling Setpoint Temperature Schedule Name
-
-OS:ScheduleTypeLimits,
-  {b11588f6-3782-46ac-98b9-41f886f35161}, !- Handle
-  Temperature,                            !- Name
-  ,                                       !- Lower Limit Value
-  ,                                       !- Upper Limit Value
-  Continuous,                             !- Numeric Type
-  Temperature;                            !- Unit Type
-
-OS:Schedule:Ruleset,
-  {f4f8891c-fd61-4ba6-963c-25ef846bc2a6}, !- Handle
-  res cooling season,                     !- Name
-  {94654098-5228-4334-84fe-6c06c3903726}, !- Schedule Type Limits Name
-  {aea46ec9-8c82-45fd-9334-4c418f804181}; !- Default Day Schedule Name
-
-OS:Schedule:Day,
-  {aea46ec9-8c82-45fd-9334-4c418f804181}, !- Handle
-  Schedule Day 1,                         !- Name
-  {94654098-5228-4334-84fe-6c06c3903726}, !- Schedule Type Limits Name
-=======
   {aa6143ef-3a06-41f1-b292-6153563ea817}, !- Handle
   Zone HVAC Equipment List 3,             !- Name
   {a6e53e3b-6761-4c7e-840a-aa79bf9b51f7}; !- Thermal Zone
@@ -3066,1148 +1410,16 @@
   {9ea1356b-bcda-4631-a562-7f1e9713d509}, !- Handle
   Schedule Day 1,                         !- Name
   ,                                       !- Schedule Type Limits Name
->>>>>>> f42044b5
   ,                                       !- Interpolate to Timestep
   24,                                     !- Hour 1
   0,                                      !- Minute 1
   0;                                      !- Value Until Time 1
 
-<<<<<<< HEAD
-OS:Schedule:Rule,
-  {eb3e3f88-1e87-4ffc-b499-6c967ee1583e}, !- Handle
-  res cooling season allday rule1,        !- Name
-  {f4f8891c-fd61-4ba6-963c-25ef846bc2a6}, !- Schedule Ruleset Name
-  11,                                     !- Rule Order
-  {8e90a29f-db5c-48f1-b83b-e6bdb5a00654}, !- Day Schedule Name
-  Yes,                                    !- Apply Sunday
-  Yes,                                    !- Apply Monday
-  Yes,                                    !- Apply Tuesday
-  Yes,                                    !- Apply Wednesday
-  Yes,                                    !- Apply Thursday
-  Yes,                                    !- Apply Friday
-  Yes,                                    !- Apply Saturday
-  ,                                       !- Apply Holiday
-  DateRange,                              !- Date Specification Type
-  1,                                      !- Start Month
-  1,                                      !- Start Day
-  1,                                      !- End Month
-  31;                                     !- End Day
-
 OS:Schedule:Day,
-  {8e90a29f-db5c-48f1-b83b-e6bdb5a00654}, !- Handle
-  res cooling season allday1,             !- Name
-  {94654098-5228-4334-84fe-6c06c3903726}, !- Schedule Type Limits Name
+  {ca6ef0e3-214e-4aa8-a5bd-f24a1e5475a0}, !- Handle
+  Schedule Day 2,                         !- Name
+  ,                                       !- Schedule Type Limits Name
   ,                                       !- Interpolate to Timestep
   24,                                     !- Hour 1
   0,                                      !- Minute 1
   1;                                      !- Value Until Time 1
-
-OS:Schedule:Rule,
-  {9130fd6d-f157-494f-ac4c-510647658b65}, !- Handle
-  res cooling season allday rule2,        !- Name
-  {f4f8891c-fd61-4ba6-963c-25ef846bc2a6}, !- Schedule Ruleset Name
-  10,                                     !- Rule Order
-  {b6b835eb-af3c-47ee-b163-9d6562952ef2}, !- Day Schedule Name
-  Yes,                                    !- Apply Sunday
-  Yes,                                    !- Apply Monday
-  Yes,                                    !- Apply Tuesday
-  Yes,                                    !- Apply Wednesday
-  Yes,                                    !- Apply Thursday
-  Yes,                                    !- Apply Friday
-  Yes,                                    !- Apply Saturday
-  ,                                       !- Apply Holiday
-  DateRange,                              !- Date Specification Type
-  2,                                      !- Start Month
-  1,                                      !- Start Day
-  2,                                      !- End Month
-  28;                                     !- End Day
-
-OS:Schedule:Day,
-  {b6b835eb-af3c-47ee-b163-9d6562952ef2}, !- Handle
-  res cooling season allday2,             !- Name
-  {94654098-5228-4334-84fe-6c06c3903726}, !- Schedule Type Limits Name
-  ,                                       !- Interpolate to Timestep
-  24,                                     !- Hour 1
-  0,                                      !- Minute 1
-  1;                                      !- Value Until Time 1
-
-OS:Schedule:Rule,
-  {3dcf31be-7756-41c6-92b6-fac087085076}, !- Handle
-  res cooling season allday rule3,        !- Name
-  {f4f8891c-fd61-4ba6-963c-25ef846bc2a6}, !- Schedule Ruleset Name
-  9,                                      !- Rule Order
-  {10186665-4f95-42ac-be9f-d5a4a90d334e}, !- Day Schedule Name
-  Yes,                                    !- Apply Sunday
-  Yes,                                    !- Apply Monday
-  Yes,                                    !- Apply Tuesday
-  Yes,                                    !- Apply Wednesday
-  Yes,                                    !- Apply Thursday
-  Yes,                                    !- Apply Friday
-  Yes,                                    !- Apply Saturday
-  ,                                       !- Apply Holiday
-  DateRange,                              !- Date Specification Type
-  3,                                      !- Start Month
-  1,                                      !- Start Day
-  3,                                      !- End Month
-  31;                                     !- End Day
-
-OS:Schedule:Day,
-  {10186665-4f95-42ac-be9f-d5a4a90d334e}, !- Handle
-  res cooling season allday3,             !- Name
-  {94654098-5228-4334-84fe-6c06c3903726}, !- Schedule Type Limits Name
-  ,                                       !- Interpolate to Timestep
-  24,                                     !- Hour 1
-  0,                                      !- Minute 1
-  1;                                      !- Value Until Time 1
-
-OS:Schedule:Rule,
-  {5ae73283-d017-4679-abe5-f03866825f7e}, !- Handle
-  res cooling season allday rule4,        !- Name
-  {f4f8891c-fd61-4ba6-963c-25ef846bc2a6}, !- Schedule Ruleset Name
-  8,                                      !- Rule Order
-  {b944dd82-f445-4c23-9b62-c110ffdc2b53}, !- Day Schedule Name
-  Yes,                                    !- Apply Sunday
-  Yes,                                    !- Apply Monday
-  Yes,                                    !- Apply Tuesday
-  Yes,                                    !- Apply Wednesday
-  Yes,                                    !- Apply Thursday
-  Yes,                                    !- Apply Friday
-  Yes,                                    !- Apply Saturday
-  ,                                       !- Apply Holiday
-  DateRange,                              !- Date Specification Type
-  4,                                      !- Start Month
-  1,                                      !- Start Day
-  4,                                      !- End Month
-  30;                                     !- End Day
-
-OS:Schedule:Day,
-  {b944dd82-f445-4c23-9b62-c110ffdc2b53}, !- Handle
-  res cooling season allday4,             !- Name
-  {94654098-5228-4334-84fe-6c06c3903726}, !- Schedule Type Limits Name
-  ,                                       !- Interpolate to Timestep
-  24,                                     !- Hour 1
-  0,                                      !- Minute 1
-  1;                                      !- Value Until Time 1
-
-OS:Schedule:Rule,
-  {c2de6157-61f9-48d5-b219-c4aa1649aac1}, !- Handle
-  res cooling season allday rule5,        !- Name
-  {f4f8891c-fd61-4ba6-963c-25ef846bc2a6}, !- Schedule Ruleset Name
-  7,                                      !- Rule Order
-  {ecdaea1b-a0c3-41de-af99-0e9d3d189cbf}, !- Day Schedule Name
-  Yes,                                    !- Apply Sunday
-  Yes,                                    !- Apply Monday
-  Yes,                                    !- Apply Tuesday
-  Yes,                                    !- Apply Wednesday
-  Yes,                                    !- Apply Thursday
-  Yes,                                    !- Apply Friday
-  Yes,                                    !- Apply Saturday
-  ,                                       !- Apply Holiday
-  DateRange,                              !- Date Specification Type
-  5,                                      !- Start Month
-  1,                                      !- Start Day
-  5,                                      !- End Month
-  31;                                     !- End Day
-
-OS:Schedule:Day,
-  {ecdaea1b-a0c3-41de-af99-0e9d3d189cbf}, !- Handle
-  res cooling season allday5,             !- Name
-  {94654098-5228-4334-84fe-6c06c3903726}, !- Schedule Type Limits Name
-  ,                                       !- Interpolate to Timestep
-  24,                                     !- Hour 1
-  0,                                      !- Minute 1
-  1;                                      !- Value Until Time 1
-
-OS:Schedule:Rule,
-  {d673de95-7f4f-4849-9430-ee372b39a561}, !- Handle
-  res cooling season allday rule6,        !- Name
-  {f4f8891c-fd61-4ba6-963c-25ef846bc2a6}, !- Schedule Ruleset Name
-  6,                                      !- Rule Order
-  {2bafc85a-4b28-4f02-a7c4-6a44c70d0cdf}, !- Day Schedule Name
-  Yes,                                    !- Apply Sunday
-  Yes,                                    !- Apply Monday
-  Yes,                                    !- Apply Tuesday
-  Yes,                                    !- Apply Wednesday
-  Yes,                                    !- Apply Thursday
-  Yes,                                    !- Apply Friday
-  Yes,                                    !- Apply Saturday
-  ,                                       !- Apply Holiday
-  DateRange,                              !- Date Specification Type
-  6,                                      !- Start Month
-  1,                                      !- Start Day
-  6,                                      !- End Month
-  30;                                     !- End Day
-
-OS:Schedule:Day,
-  {2bafc85a-4b28-4f02-a7c4-6a44c70d0cdf}, !- Handle
-  res cooling season allday6,             !- Name
-  {94654098-5228-4334-84fe-6c06c3903726}, !- Schedule Type Limits Name
-  ,                                       !- Interpolate to Timestep
-  24,                                     !- Hour 1
-  0,                                      !- Minute 1
-  1;                                      !- Value Until Time 1
-
-OS:Schedule:Rule,
-  {12a27ef2-cc26-495f-a345-5179d4ee3000}, !- Handle
-  res cooling season allday rule7,        !- Name
-  {f4f8891c-fd61-4ba6-963c-25ef846bc2a6}, !- Schedule Ruleset Name
-  5,                                      !- Rule Order
-  {9f0d5310-ec19-4562-a1a3-8269e337da65}, !- Day Schedule Name
-  Yes,                                    !- Apply Sunday
-  Yes,                                    !- Apply Monday
-  Yes,                                    !- Apply Tuesday
-  Yes,                                    !- Apply Wednesday
-  Yes,                                    !- Apply Thursday
-  Yes,                                    !- Apply Friday
-  Yes,                                    !- Apply Saturday
-  ,                                       !- Apply Holiday
-  DateRange,                              !- Date Specification Type
-  7,                                      !- Start Month
-  1,                                      !- Start Day
-  7,                                      !- End Month
-  31;                                     !- End Day
-
-OS:Schedule:Day,
-  {9f0d5310-ec19-4562-a1a3-8269e337da65}, !- Handle
-  res cooling season allday7,             !- Name
-  {94654098-5228-4334-84fe-6c06c3903726}, !- Schedule Type Limits Name
-  ,                                       !- Interpolate to Timestep
-  24,                                     !- Hour 1
-  0,                                      !- Minute 1
-  1;                                      !- Value Until Time 1
-
-OS:Schedule:Rule,
-  {5175c2cc-22b7-441d-a8a6-33fd0856e3ab}, !- Handle
-  res cooling season allday rule8,        !- Name
-  {f4f8891c-fd61-4ba6-963c-25ef846bc2a6}, !- Schedule Ruleset Name
-  4,                                      !- Rule Order
-  {55e2eeab-d699-4c51-9ded-69cafa530e58}, !- Day Schedule Name
-  Yes,                                    !- Apply Sunday
-  Yes,                                    !- Apply Monday
-  Yes,                                    !- Apply Tuesday
-  Yes,                                    !- Apply Wednesday
-  Yes,                                    !- Apply Thursday
-  Yes,                                    !- Apply Friday
-  Yes,                                    !- Apply Saturday
-  ,                                       !- Apply Holiday
-  DateRange,                              !- Date Specification Type
-  8,                                      !- Start Month
-  1,                                      !- Start Day
-  8,                                      !- End Month
-  31;                                     !- End Day
-
-OS:Schedule:Day,
-  {55e2eeab-d699-4c51-9ded-69cafa530e58}, !- Handle
-  res cooling season allday8,             !- Name
-  {94654098-5228-4334-84fe-6c06c3903726}, !- Schedule Type Limits Name
-  ,                                       !- Interpolate to Timestep
-  24,                                     !- Hour 1
-  0,                                      !- Minute 1
-  1;                                      !- Value Until Time 1
-
-OS:Schedule:Rule,
-  {22c20b11-d345-44aa-a9b9-84565d70ac2a}, !- Handle
-  res cooling season allday rule9,        !- Name
-  {f4f8891c-fd61-4ba6-963c-25ef846bc2a6}, !- Schedule Ruleset Name
-  3,                                      !- Rule Order
-  {e831f16d-1d24-4c26-99ea-0562fd56ef15}, !- Day Schedule Name
-  Yes,                                    !- Apply Sunday
-  Yes,                                    !- Apply Monday
-  Yes,                                    !- Apply Tuesday
-  Yes,                                    !- Apply Wednesday
-  Yes,                                    !- Apply Thursday
-  Yes,                                    !- Apply Friday
-  Yes,                                    !- Apply Saturday
-  ,                                       !- Apply Holiday
-  DateRange,                              !- Date Specification Type
-  9,                                      !- Start Month
-  1,                                      !- Start Day
-  9,                                      !- End Month
-  30;                                     !- End Day
-
-OS:Schedule:Day,
-  {e831f16d-1d24-4c26-99ea-0562fd56ef15}, !- Handle
-  res cooling season allday9,             !- Name
-  {94654098-5228-4334-84fe-6c06c3903726}, !- Schedule Type Limits Name
-  ,                                       !- Interpolate to Timestep
-  24,                                     !- Hour 1
-  0,                                      !- Minute 1
-  1;                                      !- Value Until Time 1
-
-OS:Schedule:Rule,
-  {979d57af-5443-40f0-ad8e-864bc14d2d13}, !- Handle
-  res cooling season allday rule10,       !- Name
-  {f4f8891c-fd61-4ba6-963c-25ef846bc2a6}, !- Schedule Ruleset Name
-  2,                                      !- Rule Order
-  {2bf8d2d0-b936-4192-9dfb-0b3594e1daca}, !- Day Schedule Name
-  Yes,                                    !- Apply Sunday
-  Yes,                                    !- Apply Monday
-  Yes,                                    !- Apply Tuesday
-  Yes,                                    !- Apply Wednesday
-  Yes,                                    !- Apply Thursday
-  Yes,                                    !- Apply Friday
-  Yes,                                    !- Apply Saturday
-  ,                                       !- Apply Holiday
-  DateRange,                              !- Date Specification Type
-  10,                                     !- Start Month
-  1,                                      !- Start Day
-  10,                                     !- End Month
-  31;                                     !- End Day
-
-OS:Schedule:Day,
-  {2bf8d2d0-b936-4192-9dfb-0b3594e1daca}, !- Handle
-  res cooling season allday10,            !- Name
-  {94654098-5228-4334-84fe-6c06c3903726}, !- Schedule Type Limits Name
-  ,                                       !- Interpolate to Timestep
-  24,                                     !- Hour 1
-  0,                                      !- Minute 1
-  1;                                      !- Value Until Time 1
-
-OS:Schedule:Rule,
-  {16f1d0c5-a168-4c65-bd7a-8fe18292e270}, !- Handle
-  res cooling season allday rule11,       !- Name
-  {f4f8891c-fd61-4ba6-963c-25ef846bc2a6}, !- Schedule Ruleset Name
-  1,                                      !- Rule Order
-  {a695d083-18dc-47a2-ba83-b5c72d79ed91}, !- Day Schedule Name
-  Yes,                                    !- Apply Sunday
-  Yes,                                    !- Apply Monday
-  Yes,                                    !- Apply Tuesday
-  Yes,                                    !- Apply Wednesday
-  Yes,                                    !- Apply Thursday
-  Yes,                                    !- Apply Friday
-  Yes,                                    !- Apply Saturday
-  ,                                       !- Apply Holiday
-  DateRange,                              !- Date Specification Type
-  11,                                     !- Start Month
-  1,                                      !- Start Day
-  11,                                     !- End Month
-  30;                                     !- End Day
-
-OS:Schedule:Day,
-  {a695d083-18dc-47a2-ba83-b5c72d79ed91}, !- Handle
-  res cooling season allday11,            !- Name
-  {94654098-5228-4334-84fe-6c06c3903726}, !- Schedule Type Limits Name
-  ,                                       !- Interpolate to Timestep
-  24,                                     !- Hour 1
-  0,                                      !- Minute 1
-  1;                                      !- Value Until Time 1
-
-OS:Schedule:Rule,
-  {b8a6319e-6a7a-4611-9d41-2f6ff9421f9f}, !- Handle
-  res cooling season allday rule12,       !- Name
-  {f4f8891c-fd61-4ba6-963c-25ef846bc2a6}, !- Schedule Ruleset Name
-  0,                                      !- Rule Order
-  {294cbe5f-c6c9-4656-a8ef-c3ebbf6eaed2}, !- Day Schedule Name
-  Yes,                                    !- Apply Sunday
-  Yes,                                    !- Apply Monday
-  Yes,                                    !- Apply Tuesday
-  Yes,                                    !- Apply Wednesday
-  Yes,                                    !- Apply Thursday
-  Yes,                                    !- Apply Friday
-  Yes,                                    !- Apply Saturday
-  ,                                       !- Apply Holiday
-  DateRange,                              !- Date Specification Type
-  12,                                     !- Start Month
-  1,                                      !- Start Day
-  12,                                     !- End Month
-  31;                                     !- End Day
-
-OS:Schedule:Day,
-  {294cbe5f-c6c9-4656-a8ef-c3ebbf6eaed2}, !- Handle
-  res cooling season allday12,            !- Name
-  {94654098-5228-4334-84fe-6c06c3903726}, !- Schedule Type Limits Name
-=======
-OS:Schedule:Day,
-  {ca6ef0e3-214e-4aa8-a5bd-f24a1e5475a0}, !- Handle
-  Schedule Day 2,                         !- Name
-  ,                                       !- Schedule Type Limits Name
->>>>>>> f42044b5
-  ,                                       !- Interpolate to Timestep
-  24,                                     !- Hour 1
-  0,                                      !- Minute 1
-  1;                                      !- Value Until Time 1
-<<<<<<< HEAD
-
-OS:AdditionalProperties,
-  {fde8404d-ffc1-431a-99f1-13238f1a6c4e}, !- Handle
-  {c9bcaefb-3fa3-438a-a00d-ee6cf09d4058}, !- Object Name
-  htg_wkdy,                               !- Feature Name 1
-  String,                                 !- Feature Data Type 1
-  21.6666666666667&#4421.6666666666667&#4421.6666666666667&#4421.6666666666667&#4421.6666666666667&#4421.6666666666667&#4421.6666666666667&#4421.6666666666667&#4421.6666666666667&#4421.6666666666667&#4421.6666666666667&#4421.6666666666667&#4421.6666666666667&#4421.6666666666667&#4421.6666666666667&#4421.6666666666667&#4421.6666666666667&#4421.6666666666667&#4421.6666666666667&#4421.6666666666667&#4421.6666666666667&#4421.6666666666667&#4421.6666666666667&#4421.6666666666667, !- Feature Value 1
-  htg_wked,                               !- Feature Name 2
-  String,                                 !- Feature Data Type 2
-  21.6666666666667&#4421.6666666666667&#4421.6666666666667&#4421.6666666666667&#4421.6666666666667&#4421.6666666666667&#4421.6666666666667&#4421.6666666666667&#4421.6666666666667&#4421.6666666666667&#4421.6666666666667&#4421.6666666666667&#4421.6666666666667&#4421.6666666666667&#4421.6666666666667&#4421.6666666666667&#4421.6666666666667&#4421.6666666666667&#4421.6666666666667&#4421.6666666666667&#4421.6666666666667&#4421.6666666666667&#4421.6666666666667&#4421.6666666666667, !- Feature Value 2
-  clg_wkdy,                               !- Feature Name 3
-  String,                                 !- Feature Data Type 3
-  24.444444444444443&#4424.444444444444443&#4424.444444444444443&#4424.444444444444443&#4424.444444444444443&#4424.444444444444443&#4424.444444444444443&#4424.444444444444443&#4424.444444444444443&#4424.444444444444443&#4424.444444444444443&#4424.444444444444443&#4424.444444444444443&#4424.444444444444443&#4424.444444444444443&#4424.444444444444443&#4424.444444444444443&#4424.444444444444443&#4424.444444444444443&#4424.444444444444443&#4424.444444444444443&#4424.444444444444443&#4424.444444444444443&#4424.444444444444443, !- Feature Value 3
-  clg_wked,                               !- Feature Name 4
-  String,                                 !- Feature Data Type 4
-  24.444444444444443&#4424.444444444444443&#4424.444444444444443&#4424.444444444444443&#4424.444444444444443&#4424.444444444444443&#4424.444444444444443&#4424.444444444444443&#4424.444444444444443&#4424.444444444444443&#4424.444444444444443&#4424.444444444444443&#4424.444444444444443&#4424.444444444444443&#4424.444444444444443&#4424.444444444444443&#4424.444444444444443&#4424.444444444444443&#4424.444444444444443&#4424.444444444444443&#4424.444444444444443&#4424.444444444444443&#4424.444444444444443&#4424.444444444444443; !- Feature Value 4
-
-OS:Schedule:Ruleset,
-  {927bf2f1-077b-43a4-aa54-da8fb3d2f070}, !- Handle
-  res heating setpoint,                   !- Name
-  {b11588f6-3782-46ac-98b9-41f886f35161}, !- Schedule Type Limits Name
-  {eb8fef58-3f54-480d-993a-a0eb593c99bc}, !- Default Day Schedule Name
-  {6f7a3532-b9ed-428d-b208-5b46dab4c364}, !- Summer Design Day Schedule Name
-  {713cb12e-c79f-4202-a725-4c56d3a7a106}; !- Winter Design Day Schedule Name
-
-OS:Schedule:Day,
-  {eb8fef58-3f54-480d-993a-a0eb593c99bc}, !- Handle
-  Schedule Day 6,                         !- Name
-  {b11588f6-3782-46ac-98b9-41f886f35161}, !- Schedule Type Limits Name
-  ,                                       !- Interpolate to Timestep
-  24,                                     !- Hour 1
-  0,                                      !- Minute 1
-  0;                                      !- Value Until Time 1
-
-OS:Schedule:Rule,
-  {8935518f-f075-47dc-8d34-51304207d188}, !- Handle
-  res heating setpoint allday rule1,      !- Name
-  {927bf2f1-077b-43a4-aa54-da8fb3d2f070}, !- Schedule Ruleset Name
-  11,                                     !- Rule Order
-  {327256da-e98d-4d1a-a9d2-585bfad5df28}, !- Day Schedule Name
-  Yes,                                    !- Apply Sunday
-  Yes,                                    !- Apply Monday
-  Yes,                                    !- Apply Tuesday
-  Yes,                                    !- Apply Wednesday
-  Yes,                                    !- Apply Thursday
-  Yes,                                    !- Apply Friday
-  Yes,                                    !- Apply Saturday
-  ,                                       !- Apply Holiday
-  DateRange,                              !- Date Specification Type
-  1,                                      !- Start Month
-  1,                                      !- Start Day
-  1,                                      !- End Month
-  31;                                     !- End Day
-
-OS:Schedule:Day,
-  {327256da-e98d-4d1a-a9d2-585bfad5df28}, !- Handle
-  res heating setpoint allday1,           !- Name
-  {b11588f6-3782-46ac-98b9-41f886f35161}, !- Schedule Type Limits Name
-  ,                                       !- Interpolate to Timestep
-  24,                                     !- Hour 1
-  0,                                      !- Minute 1
-  21.6666666666667;                       !- Value Until Time 1
-
-OS:Schedule:Rule,
-  {38d5b54b-e54d-497b-826d-e6bada837883}, !- Handle
-  res heating setpoint allday rule2,      !- Name
-  {927bf2f1-077b-43a4-aa54-da8fb3d2f070}, !- Schedule Ruleset Name
-  10,                                     !- Rule Order
-  {3fa72499-1514-4d1a-ae59-ace95a66b1e9}, !- Day Schedule Name
-  Yes,                                    !- Apply Sunday
-  Yes,                                    !- Apply Monday
-  Yes,                                    !- Apply Tuesday
-  Yes,                                    !- Apply Wednesday
-  Yes,                                    !- Apply Thursday
-  Yes,                                    !- Apply Friday
-  Yes,                                    !- Apply Saturday
-  ,                                       !- Apply Holiday
-  DateRange,                              !- Date Specification Type
-  2,                                      !- Start Month
-  1,                                      !- Start Day
-  2,                                      !- End Month
-  28;                                     !- End Day
-
-OS:Schedule:Day,
-  {3fa72499-1514-4d1a-ae59-ace95a66b1e9}, !- Handle
-  res heating setpoint allday2,           !- Name
-  {b11588f6-3782-46ac-98b9-41f886f35161}, !- Schedule Type Limits Name
-  ,                                       !- Interpolate to Timestep
-  24,                                     !- Hour 1
-  0,                                      !- Minute 1
-  21.6666666666667;                       !- Value Until Time 1
-
-OS:Schedule:Rule,
-  {16b3b8e4-d5e9-4863-909a-4b50eb2f6133}, !- Handle
-  res heating setpoint allday rule3,      !- Name
-  {927bf2f1-077b-43a4-aa54-da8fb3d2f070}, !- Schedule Ruleset Name
-  9,                                      !- Rule Order
-  {9727fefb-a1d8-4890-99e6-28a0a7c5b385}, !- Day Schedule Name
-  Yes,                                    !- Apply Sunday
-  Yes,                                    !- Apply Monday
-  Yes,                                    !- Apply Tuesday
-  Yes,                                    !- Apply Wednesday
-  Yes,                                    !- Apply Thursday
-  Yes,                                    !- Apply Friday
-  Yes,                                    !- Apply Saturday
-  ,                                       !- Apply Holiday
-  DateRange,                              !- Date Specification Type
-  3,                                      !- Start Month
-  1,                                      !- Start Day
-  3,                                      !- End Month
-  31;                                     !- End Day
-
-OS:Schedule:Day,
-  {9727fefb-a1d8-4890-99e6-28a0a7c5b385}, !- Handle
-  res heating setpoint allday3,           !- Name
-  {b11588f6-3782-46ac-98b9-41f886f35161}, !- Schedule Type Limits Name
-  ,                                       !- Interpolate to Timestep
-  24,                                     !- Hour 1
-  0,                                      !- Minute 1
-  21.6666666666667;                       !- Value Until Time 1
-
-OS:Schedule:Rule,
-  {174a1872-da22-4813-8a35-6541650d3c81}, !- Handle
-  res heating setpoint allday rule4,      !- Name
-  {927bf2f1-077b-43a4-aa54-da8fb3d2f070}, !- Schedule Ruleset Name
-  8,                                      !- Rule Order
-  {f6355f54-5421-426e-b663-3c3cdd38c1de}, !- Day Schedule Name
-  Yes,                                    !- Apply Sunday
-  Yes,                                    !- Apply Monday
-  Yes,                                    !- Apply Tuesday
-  Yes,                                    !- Apply Wednesday
-  Yes,                                    !- Apply Thursday
-  Yes,                                    !- Apply Friday
-  Yes,                                    !- Apply Saturday
-  ,                                       !- Apply Holiday
-  DateRange,                              !- Date Specification Type
-  4,                                      !- Start Month
-  1,                                      !- Start Day
-  4,                                      !- End Month
-  30;                                     !- End Day
-
-OS:Schedule:Day,
-  {f6355f54-5421-426e-b663-3c3cdd38c1de}, !- Handle
-  res heating setpoint allday4,           !- Name
-  {b11588f6-3782-46ac-98b9-41f886f35161}, !- Schedule Type Limits Name
-  ,                                       !- Interpolate to Timestep
-  24,                                     !- Hour 1
-  0,                                      !- Minute 1
-  21.6666666666667;                       !- Value Until Time 1
-
-OS:Schedule:Rule,
-  {d027e671-81c2-4782-ac98-bd7d83af73fa}, !- Handle
-  res heating setpoint allday rule5,      !- Name
-  {927bf2f1-077b-43a4-aa54-da8fb3d2f070}, !- Schedule Ruleset Name
-  7,                                      !- Rule Order
-  {16d8bb4a-a16f-46ff-9fd8-2df363a229f0}, !- Day Schedule Name
-  Yes,                                    !- Apply Sunday
-  Yes,                                    !- Apply Monday
-  Yes,                                    !- Apply Tuesday
-  Yes,                                    !- Apply Wednesday
-  Yes,                                    !- Apply Thursday
-  Yes,                                    !- Apply Friday
-  Yes,                                    !- Apply Saturday
-  ,                                       !- Apply Holiday
-  DateRange,                              !- Date Specification Type
-  5,                                      !- Start Month
-  1,                                      !- Start Day
-  5,                                      !- End Month
-  31;                                     !- End Day
-
-OS:Schedule:Day,
-  {16d8bb4a-a16f-46ff-9fd8-2df363a229f0}, !- Handle
-  res heating setpoint allday5,           !- Name
-  {b11588f6-3782-46ac-98b9-41f886f35161}, !- Schedule Type Limits Name
-  ,                                       !- Interpolate to Timestep
-  24,                                     !- Hour 1
-  0,                                      !- Minute 1
-  21.6666666666667;                       !- Value Until Time 1
-
-OS:Schedule:Rule,
-  {c0970993-2b1e-4eea-936b-db169468683e}, !- Handle
-  res heating setpoint allday rule6,      !- Name
-  {927bf2f1-077b-43a4-aa54-da8fb3d2f070}, !- Schedule Ruleset Name
-  6,                                      !- Rule Order
-  {6508057a-7a7f-4844-861c-dd74f209fed0}, !- Day Schedule Name
-  Yes,                                    !- Apply Sunday
-  Yes,                                    !- Apply Monday
-  Yes,                                    !- Apply Tuesday
-  Yes,                                    !- Apply Wednesday
-  Yes,                                    !- Apply Thursday
-  Yes,                                    !- Apply Friday
-  Yes,                                    !- Apply Saturday
-  ,                                       !- Apply Holiday
-  DateRange,                              !- Date Specification Type
-  6,                                      !- Start Month
-  1,                                      !- Start Day
-  6,                                      !- End Month
-  30;                                     !- End Day
-
-OS:Schedule:Day,
-  {6508057a-7a7f-4844-861c-dd74f209fed0}, !- Handle
-  res heating setpoint allday6,           !- Name
-  {b11588f6-3782-46ac-98b9-41f886f35161}, !- Schedule Type Limits Name
-  ,                                       !- Interpolate to Timestep
-  24,                                     !- Hour 1
-  0,                                      !- Minute 1
-  21.6666666666667;                       !- Value Until Time 1
-
-OS:Schedule:Rule,
-  {f7704747-7d57-4071-84ac-419f4f04eacd}, !- Handle
-  res heating setpoint allday rule7,      !- Name
-  {927bf2f1-077b-43a4-aa54-da8fb3d2f070}, !- Schedule Ruleset Name
-  5,                                      !- Rule Order
-  {80680699-c146-4caf-885e-f7cd613e4a23}, !- Day Schedule Name
-  Yes,                                    !- Apply Sunday
-  Yes,                                    !- Apply Monday
-  Yes,                                    !- Apply Tuesday
-  Yes,                                    !- Apply Wednesday
-  Yes,                                    !- Apply Thursday
-  Yes,                                    !- Apply Friday
-  Yes,                                    !- Apply Saturday
-  ,                                       !- Apply Holiday
-  DateRange,                              !- Date Specification Type
-  7,                                      !- Start Month
-  1,                                      !- Start Day
-  7,                                      !- End Month
-  31;                                     !- End Day
-
-OS:Schedule:Day,
-  {80680699-c146-4caf-885e-f7cd613e4a23}, !- Handle
-  res heating setpoint allday7,           !- Name
-  {b11588f6-3782-46ac-98b9-41f886f35161}, !- Schedule Type Limits Name
-  ,                                       !- Interpolate to Timestep
-  24,                                     !- Hour 1
-  0,                                      !- Minute 1
-  21.6666666666667;                       !- Value Until Time 1
-
-OS:Schedule:Rule,
-  {806e1fd3-5c9b-440b-9790-9918edf7f64c}, !- Handle
-  res heating setpoint allday rule8,      !- Name
-  {927bf2f1-077b-43a4-aa54-da8fb3d2f070}, !- Schedule Ruleset Name
-  4,                                      !- Rule Order
-  {6cdf1b0e-5a22-4548-9e2e-b68749095dc7}, !- Day Schedule Name
-  Yes,                                    !- Apply Sunday
-  Yes,                                    !- Apply Monday
-  Yes,                                    !- Apply Tuesday
-  Yes,                                    !- Apply Wednesday
-  Yes,                                    !- Apply Thursday
-  Yes,                                    !- Apply Friday
-  Yes,                                    !- Apply Saturday
-  ,                                       !- Apply Holiday
-  DateRange,                              !- Date Specification Type
-  8,                                      !- Start Month
-  1,                                      !- Start Day
-  8,                                      !- End Month
-  31;                                     !- End Day
-
-OS:Schedule:Day,
-  {6cdf1b0e-5a22-4548-9e2e-b68749095dc7}, !- Handle
-  res heating setpoint allday8,           !- Name
-  {b11588f6-3782-46ac-98b9-41f886f35161}, !- Schedule Type Limits Name
-  ,                                       !- Interpolate to Timestep
-  24,                                     !- Hour 1
-  0,                                      !- Minute 1
-  21.6666666666667;                       !- Value Until Time 1
-
-OS:Schedule:Rule,
-  {8f023293-fc7e-4a2a-922e-668d9c201937}, !- Handle
-  res heating setpoint allday rule9,      !- Name
-  {927bf2f1-077b-43a4-aa54-da8fb3d2f070}, !- Schedule Ruleset Name
-  3,                                      !- Rule Order
-  {204812fb-683c-406e-addd-d629a1874691}, !- Day Schedule Name
-  Yes,                                    !- Apply Sunday
-  Yes,                                    !- Apply Monday
-  Yes,                                    !- Apply Tuesday
-  Yes,                                    !- Apply Wednesday
-  Yes,                                    !- Apply Thursday
-  Yes,                                    !- Apply Friday
-  Yes,                                    !- Apply Saturday
-  ,                                       !- Apply Holiday
-  DateRange,                              !- Date Specification Type
-  9,                                      !- Start Month
-  1,                                      !- Start Day
-  9,                                      !- End Month
-  30;                                     !- End Day
-
-OS:Schedule:Day,
-  {204812fb-683c-406e-addd-d629a1874691}, !- Handle
-  res heating setpoint allday9,           !- Name
-  {b11588f6-3782-46ac-98b9-41f886f35161}, !- Schedule Type Limits Name
-  ,                                       !- Interpolate to Timestep
-  24,                                     !- Hour 1
-  0,                                      !- Minute 1
-  21.6666666666667;                       !- Value Until Time 1
-
-OS:Schedule:Rule,
-  {38ec5864-040c-447e-b728-95454c8fced9}, !- Handle
-  res heating setpoint allday rule10,     !- Name
-  {927bf2f1-077b-43a4-aa54-da8fb3d2f070}, !- Schedule Ruleset Name
-  2,                                      !- Rule Order
-  {e5e3e230-9f70-488c-9e63-df1ae3ef50a4}, !- Day Schedule Name
-  Yes,                                    !- Apply Sunday
-  Yes,                                    !- Apply Monday
-  Yes,                                    !- Apply Tuesday
-  Yes,                                    !- Apply Wednesday
-  Yes,                                    !- Apply Thursday
-  Yes,                                    !- Apply Friday
-  Yes,                                    !- Apply Saturday
-  ,                                       !- Apply Holiday
-  DateRange,                              !- Date Specification Type
-  10,                                     !- Start Month
-  1,                                      !- Start Day
-  10,                                     !- End Month
-  31;                                     !- End Day
-
-OS:Schedule:Day,
-  {e5e3e230-9f70-488c-9e63-df1ae3ef50a4}, !- Handle
-  res heating setpoint allday10,          !- Name
-  {b11588f6-3782-46ac-98b9-41f886f35161}, !- Schedule Type Limits Name
-  ,                                       !- Interpolate to Timestep
-  24,                                     !- Hour 1
-  0,                                      !- Minute 1
-  21.6666666666667;                       !- Value Until Time 1
-
-OS:Schedule:Rule,
-  {40955ef6-411d-4b8a-978b-c08f733178c0}, !- Handle
-  res heating setpoint allday rule11,     !- Name
-  {927bf2f1-077b-43a4-aa54-da8fb3d2f070}, !- Schedule Ruleset Name
-  1,                                      !- Rule Order
-  {5881c972-2f57-47b5-9eda-c0375bcd25b5}, !- Day Schedule Name
-  Yes,                                    !- Apply Sunday
-  Yes,                                    !- Apply Monday
-  Yes,                                    !- Apply Tuesday
-  Yes,                                    !- Apply Wednesday
-  Yes,                                    !- Apply Thursday
-  Yes,                                    !- Apply Friday
-  Yes,                                    !- Apply Saturday
-  ,                                       !- Apply Holiday
-  DateRange,                              !- Date Specification Type
-  11,                                     !- Start Month
-  1,                                      !- Start Day
-  11,                                     !- End Month
-  30;                                     !- End Day
-
-OS:Schedule:Day,
-  {5881c972-2f57-47b5-9eda-c0375bcd25b5}, !- Handle
-  res heating setpoint allday11,          !- Name
-  {b11588f6-3782-46ac-98b9-41f886f35161}, !- Schedule Type Limits Name
-  ,                                       !- Interpolate to Timestep
-  24,                                     !- Hour 1
-  0,                                      !- Minute 1
-  21.6666666666667;                       !- Value Until Time 1
-
-OS:Schedule:Rule,
-  {bbc2633f-ac4a-43eb-84bf-5757c01d75c8}, !- Handle
-  res heating setpoint allday rule12,     !- Name
-  {927bf2f1-077b-43a4-aa54-da8fb3d2f070}, !- Schedule Ruleset Name
-  0,                                      !- Rule Order
-  {cce2e760-334e-4126-b881-bc4f3769b877}, !- Day Schedule Name
-  Yes,                                    !- Apply Sunday
-  Yes,                                    !- Apply Monday
-  Yes,                                    !- Apply Tuesday
-  Yes,                                    !- Apply Wednesday
-  Yes,                                    !- Apply Thursday
-  Yes,                                    !- Apply Friday
-  Yes,                                    !- Apply Saturday
-  ,                                       !- Apply Holiday
-  DateRange,                              !- Date Specification Type
-  12,                                     !- Start Month
-  1,                                      !- Start Day
-  12,                                     !- End Month
-  31;                                     !- End Day
-
-OS:Schedule:Day,
-  {cce2e760-334e-4126-b881-bc4f3769b877}, !- Handle
-  res heating setpoint allday12,          !- Name
-  {b11588f6-3782-46ac-98b9-41f886f35161}, !- Schedule Type Limits Name
-  ,                                       !- Interpolate to Timestep
-  24,                                     !- Hour 1
-  0,                                      !- Minute 1
-  21.6666666666667;                       !- Value Until Time 1
-
-OS:Schedule:Day,
-  {713cb12e-c79f-4202-a725-4c56d3a7a106}, !- Handle
-  res heating setpoint winter design,     !- Name
-  {b11588f6-3782-46ac-98b9-41f886f35161}, !- Schedule Type Limits Name
-  ,                                       !- Interpolate to Timestep
-  24,                                     !- Hour 1
-  0,                                      !- Minute 1
-  21.1111111111111;                       !- Value Until Time 1
-
-OS:Schedule:Day,
-  {6f7a3532-b9ed-428d-b208-5b46dab4c364}, !- Handle
-  res heating setpoint summer design,     !- Name
-  {b11588f6-3782-46ac-98b9-41f886f35161}, !- Schedule Type Limits Name
-  ,                                       !- Interpolate to Timestep
-  24,                                     !- Hour 1
-  0,                                      !- Minute 1
-  23.8888888888889;                       !- Value Until Time 1
-
-OS:Schedule:Ruleset,
-  {d6042ec8-7438-499d-975d-343ed789f900}, !- Handle
-  res cooling setpoint,                   !- Name
-  {b11588f6-3782-46ac-98b9-41f886f35161}, !- Schedule Type Limits Name
-  {f93eb84f-0dc1-4acf-be7c-00f9a472bb73}, !- Default Day Schedule Name
-  {def2d6c7-dca3-44d3-ab16-ded1b396dc19}, !- Summer Design Day Schedule Name
-  {92605a64-3ca6-4e77-b192-70123c33c60e}; !- Winter Design Day Schedule Name
-
-OS:Schedule:Day,
-  {f93eb84f-0dc1-4acf-be7c-00f9a472bb73}, !- Handle
-  Schedule Day 7,                         !- Name
-  {b11588f6-3782-46ac-98b9-41f886f35161}, !- Schedule Type Limits Name
-  ,                                       !- Interpolate to Timestep
-  24,                                     !- Hour 1
-  0,                                      !- Minute 1
-  0;                                      !- Value Until Time 1
-
-OS:Schedule:Rule,
-  {da4c8159-e555-4d86-9120-ceab2eae8f20}, !- Handle
-  res cooling setpoint allday rule1,      !- Name
-  {d6042ec8-7438-499d-975d-343ed789f900}, !- Schedule Ruleset Name
-  11,                                     !- Rule Order
-  {2245e113-d570-43e4-aa78-8f30f8894ec6}, !- Day Schedule Name
-  Yes,                                    !- Apply Sunday
-  Yes,                                    !- Apply Monday
-  Yes,                                    !- Apply Tuesday
-  Yes,                                    !- Apply Wednesday
-  Yes,                                    !- Apply Thursday
-  Yes,                                    !- Apply Friday
-  Yes,                                    !- Apply Saturday
-  ,                                       !- Apply Holiday
-  DateRange,                              !- Date Specification Type
-  1,                                      !- Start Month
-  1,                                      !- Start Day
-  1,                                      !- End Month
-  31;                                     !- End Day
-
-OS:Schedule:Day,
-  {2245e113-d570-43e4-aa78-8f30f8894ec6}, !- Handle
-  res cooling setpoint allday1,           !- Name
-  {b11588f6-3782-46ac-98b9-41f886f35161}, !- Schedule Type Limits Name
-  ,                                       !- Interpolate to Timestep
-  24,                                     !- Hour 1
-  0,                                      !- Minute 1
-  24.4444444444444;                       !- Value Until Time 1
-
-OS:Schedule:Rule,
-  {25d53381-f088-4be3-b47f-085faa9ec593}, !- Handle
-  res cooling setpoint allday rule2,      !- Name
-  {d6042ec8-7438-499d-975d-343ed789f900}, !- Schedule Ruleset Name
-  10,                                     !- Rule Order
-  {58d4ea20-764f-4c7a-8a80-e155d9f2e631}, !- Day Schedule Name
-  Yes,                                    !- Apply Sunday
-  Yes,                                    !- Apply Monday
-  Yes,                                    !- Apply Tuesday
-  Yes,                                    !- Apply Wednesday
-  Yes,                                    !- Apply Thursday
-  Yes,                                    !- Apply Friday
-  Yes,                                    !- Apply Saturday
-  ,                                       !- Apply Holiday
-  DateRange,                              !- Date Specification Type
-  2,                                      !- Start Month
-  1,                                      !- Start Day
-  2,                                      !- End Month
-  28;                                     !- End Day
-
-OS:Schedule:Day,
-  {58d4ea20-764f-4c7a-8a80-e155d9f2e631}, !- Handle
-  res cooling setpoint allday2,           !- Name
-  {b11588f6-3782-46ac-98b9-41f886f35161}, !- Schedule Type Limits Name
-  ,                                       !- Interpolate to Timestep
-  24,                                     !- Hour 1
-  0,                                      !- Minute 1
-  24.4444444444444;                       !- Value Until Time 1
-
-OS:Schedule:Rule,
-  {5e8fecb5-4d99-4eb7-bf2c-7b72405d9d32}, !- Handle
-  res cooling setpoint allday rule3,      !- Name
-  {d6042ec8-7438-499d-975d-343ed789f900}, !- Schedule Ruleset Name
-  9,                                      !- Rule Order
-  {d4fa3a07-ffeb-4d9c-8fe3-91e147f2f288}, !- Day Schedule Name
-  Yes,                                    !- Apply Sunday
-  Yes,                                    !- Apply Monday
-  Yes,                                    !- Apply Tuesday
-  Yes,                                    !- Apply Wednesday
-  Yes,                                    !- Apply Thursday
-  Yes,                                    !- Apply Friday
-  Yes,                                    !- Apply Saturday
-  ,                                       !- Apply Holiday
-  DateRange,                              !- Date Specification Type
-  3,                                      !- Start Month
-  1,                                      !- Start Day
-  3,                                      !- End Month
-  31;                                     !- End Day
-
-OS:Schedule:Day,
-  {d4fa3a07-ffeb-4d9c-8fe3-91e147f2f288}, !- Handle
-  res cooling setpoint allday3,           !- Name
-  {b11588f6-3782-46ac-98b9-41f886f35161}, !- Schedule Type Limits Name
-  ,                                       !- Interpolate to Timestep
-  24,                                     !- Hour 1
-  0,                                      !- Minute 1
-  24.4444444444444;                       !- Value Until Time 1
-
-OS:Schedule:Rule,
-  {77041773-e17a-4c31-b565-d1cdc75537a0}, !- Handle
-  res cooling setpoint allday rule4,      !- Name
-  {d6042ec8-7438-499d-975d-343ed789f900}, !- Schedule Ruleset Name
-  8,                                      !- Rule Order
-  {51b0029c-c012-40e7-a1ad-4af19e706977}, !- Day Schedule Name
-  Yes,                                    !- Apply Sunday
-  Yes,                                    !- Apply Monday
-  Yes,                                    !- Apply Tuesday
-  Yes,                                    !- Apply Wednesday
-  Yes,                                    !- Apply Thursday
-  Yes,                                    !- Apply Friday
-  Yes,                                    !- Apply Saturday
-  ,                                       !- Apply Holiday
-  DateRange,                              !- Date Specification Type
-  4,                                      !- Start Month
-  1,                                      !- Start Day
-  4,                                      !- End Month
-  30;                                     !- End Day
-
-OS:Schedule:Day,
-  {51b0029c-c012-40e7-a1ad-4af19e706977}, !- Handle
-  res cooling setpoint allday4,           !- Name
-  {b11588f6-3782-46ac-98b9-41f886f35161}, !- Schedule Type Limits Name
-  ,                                       !- Interpolate to Timestep
-  24,                                     !- Hour 1
-  0,                                      !- Minute 1
-  24.4444444444444;                       !- Value Until Time 1
-
-OS:Schedule:Rule,
-  {880e8824-bd35-4064-b9ac-1f4e455bb270}, !- Handle
-  res cooling setpoint allday rule5,      !- Name
-  {d6042ec8-7438-499d-975d-343ed789f900}, !- Schedule Ruleset Name
-  7,                                      !- Rule Order
-  {0b24aef5-164a-4bb9-91d8-4016f3782825}, !- Day Schedule Name
-  Yes,                                    !- Apply Sunday
-  Yes,                                    !- Apply Monday
-  Yes,                                    !- Apply Tuesday
-  Yes,                                    !- Apply Wednesday
-  Yes,                                    !- Apply Thursday
-  Yes,                                    !- Apply Friday
-  Yes,                                    !- Apply Saturday
-  ,                                       !- Apply Holiday
-  DateRange,                              !- Date Specification Type
-  5,                                      !- Start Month
-  1,                                      !- Start Day
-  5,                                      !- End Month
-  31;                                     !- End Day
-
-OS:Schedule:Day,
-  {0b24aef5-164a-4bb9-91d8-4016f3782825}, !- Handle
-  res cooling setpoint allday5,           !- Name
-  {b11588f6-3782-46ac-98b9-41f886f35161}, !- Schedule Type Limits Name
-  ,                                       !- Interpolate to Timestep
-  24,                                     !- Hour 1
-  0,                                      !- Minute 1
-  24.4444444444444;                       !- Value Until Time 1
-
-OS:Schedule:Rule,
-  {e25678a6-1344-48c2-a360-ff05586535ff}, !- Handle
-  res cooling setpoint allday rule6,      !- Name
-  {d6042ec8-7438-499d-975d-343ed789f900}, !- Schedule Ruleset Name
-  6,                                      !- Rule Order
-  {84ac8399-4492-44ff-8913-38975df13085}, !- Day Schedule Name
-  Yes,                                    !- Apply Sunday
-  Yes,                                    !- Apply Monday
-  Yes,                                    !- Apply Tuesday
-  Yes,                                    !- Apply Wednesday
-  Yes,                                    !- Apply Thursday
-  Yes,                                    !- Apply Friday
-  Yes,                                    !- Apply Saturday
-  ,                                       !- Apply Holiday
-  DateRange,                              !- Date Specification Type
-  6,                                      !- Start Month
-  1,                                      !- Start Day
-  6,                                      !- End Month
-  30;                                     !- End Day
-
-OS:Schedule:Day,
-  {84ac8399-4492-44ff-8913-38975df13085}, !- Handle
-  res cooling setpoint allday6,           !- Name
-  {b11588f6-3782-46ac-98b9-41f886f35161}, !- Schedule Type Limits Name
-  ,                                       !- Interpolate to Timestep
-  24,                                     !- Hour 1
-  0,                                      !- Minute 1
-  24.4444444444444;                       !- Value Until Time 1
-
-OS:Schedule:Rule,
-  {c2a76527-a6e7-4fcd-8326-501e08567f9c}, !- Handle
-  res cooling setpoint allday rule7,      !- Name
-  {d6042ec8-7438-499d-975d-343ed789f900}, !- Schedule Ruleset Name
-  5,                                      !- Rule Order
-  {462049c4-4258-4334-9774-74261f1b13fa}, !- Day Schedule Name
-  Yes,                                    !- Apply Sunday
-  Yes,                                    !- Apply Monday
-  Yes,                                    !- Apply Tuesday
-  Yes,                                    !- Apply Wednesday
-  Yes,                                    !- Apply Thursday
-  Yes,                                    !- Apply Friday
-  Yes,                                    !- Apply Saturday
-  ,                                       !- Apply Holiday
-  DateRange,                              !- Date Specification Type
-  7,                                      !- Start Month
-  1,                                      !- Start Day
-  7,                                      !- End Month
-  31;                                     !- End Day
-
-OS:Schedule:Day,
-  {462049c4-4258-4334-9774-74261f1b13fa}, !- Handle
-  res cooling setpoint allday7,           !- Name
-  {b11588f6-3782-46ac-98b9-41f886f35161}, !- Schedule Type Limits Name
-  ,                                       !- Interpolate to Timestep
-  24,                                     !- Hour 1
-  0,                                      !- Minute 1
-  24.4444444444444;                       !- Value Until Time 1
-
-OS:Schedule:Rule,
-  {afa229c9-ec6e-4461-b719-e6c154a06523}, !- Handle
-  res cooling setpoint allday rule8,      !- Name
-  {d6042ec8-7438-499d-975d-343ed789f900}, !- Schedule Ruleset Name
-  4,                                      !- Rule Order
-  {925265b1-3966-4618-93f3-b0dca6b668f6}, !- Day Schedule Name
-  Yes,                                    !- Apply Sunday
-  Yes,                                    !- Apply Monday
-  Yes,                                    !- Apply Tuesday
-  Yes,                                    !- Apply Wednesday
-  Yes,                                    !- Apply Thursday
-  Yes,                                    !- Apply Friday
-  Yes,                                    !- Apply Saturday
-  ,                                       !- Apply Holiday
-  DateRange,                              !- Date Specification Type
-  8,                                      !- Start Month
-  1,                                      !- Start Day
-  8,                                      !- End Month
-  31;                                     !- End Day
-
-OS:Schedule:Day,
-  {925265b1-3966-4618-93f3-b0dca6b668f6}, !- Handle
-  res cooling setpoint allday8,           !- Name
-  {b11588f6-3782-46ac-98b9-41f886f35161}, !- Schedule Type Limits Name
-  ,                                       !- Interpolate to Timestep
-  24,                                     !- Hour 1
-  0,                                      !- Minute 1
-  24.4444444444444;                       !- Value Until Time 1
-
-OS:Schedule:Rule,
-  {85a6d3c1-43f5-4dac-a5df-c91b06065d56}, !- Handle
-  res cooling setpoint allday rule9,      !- Name
-  {d6042ec8-7438-499d-975d-343ed789f900}, !- Schedule Ruleset Name
-  3,                                      !- Rule Order
-  {3f222386-732f-4762-9497-a2ecde3904dd}, !- Day Schedule Name
-  Yes,                                    !- Apply Sunday
-  Yes,                                    !- Apply Monday
-  Yes,                                    !- Apply Tuesday
-  Yes,                                    !- Apply Wednesday
-  Yes,                                    !- Apply Thursday
-  Yes,                                    !- Apply Friday
-  Yes,                                    !- Apply Saturday
-  ,                                       !- Apply Holiday
-  DateRange,                              !- Date Specification Type
-  9,                                      !- Start Month
-  1,                                      !- Start Day
-  9,                                      !- End Month
-  30;                                     !- End Day
-
-OS:Schedule:Day,
-  {3f222386-732f-4762-9497-a2ecde3904dd}, !- Handle
-  res cooling setpoint allday9,           !- Name
-  {b11588f6-3782-46ac-98b9-41f886f35161}, !- Schedule Type Limits Name
-  ,                                       !- Interpolate to Timestep
-  24,                                     !- Hour 1
-  0,                                      !- Minute 1
-  24.4444444444444;                       !- Value Until Time 1
-
-OS:Schedule:Rule,
-  {0097dfb2-ff6d-442a-afc6-042eaddbd33f}, !- Handle
-  res cooling setpoint allday rule10,     !- Name
-  {d6042ec8-7438-499d-975d-343ed789f900}, !- Schedule Ruleset Name
-  2,                                      !- Rule Order
-  {e0d01e36-5c1f-4ed3-856a-1b04e959608d}, !- Day Schedule Name
-  Yes,                                    !- Apply Sunday
-  Yes,                                    !- Apply Monday
-  Yes,                                    !- Apply Tuesday
-  Yes,                                    !- Apply Wednesday
-  Yes,                                    !- Apply Thursday
-  Yes,                                    !- Apply Friday
-  Yes,                                    !- Apply Saturday
-  ,                                       !- Apply Holiday
-  DateRange,                              !- Date Specification Type
-  10,                                     !- Start Month
-  1,                                      !- Start Day
-  10,                                     !- End Month
-  31;                                     !- End Day
-
-OS:Schedule:Day,
-  {e0d01e36-5c1f-4ed3-856a-1b04e959608d}, !- Handle
-  res cooling setpoint allday10,          !- Name
-  {b11588f6-3782-46ac-98b9-41f886f35161}, !- Schedule Type Limits Name
-  ,                                       !- Interpolate to Timestep
-  24,                                     !- Hour 1
-  0,                                      !- Minute 1
-  24.4444444444444;                       !- Value Until Time 1
-
-OS:Schedule:Rule,
-  {5b2c08ce-b1cd-4b98-aa84-8ea99329cde1}, !- Handle
-  res cooling setpoint allday rule11,     !- Name
-  {d6042ec8-7438-499d-975d-343ed789f900}, !- Schedule Ruleset Name
-  1,                                      !- Rule Order
-  {d98ee277-b3a7-4ace-8d0e-21c98f68def7}, !- Day Schedule Name
-  Yes,                                    !- Apply Sunday
-  Yes,                                    !- Apply Monday
-  Yes,                                    !- Apply Tuesday
-  Yes,                                    !- Apply Wednesday
-  Yes,                                    !- Apply Thursday
-  Yes,                                    !- Apply Friday
-  Yes,                                    !- Apply Saturday
-  ,                                       !- Apply Holiday
-  DateRange,                              !- Date Specification Type
-  11,                                     !- Start Month
-  1,                                      !- Start Day
-  11,                                     !- End Month
-  30;                                     !- End Day
-
-OS:Schedule:Day,
-  {d98ee277-b3a7-4ace-8d0e-21c98f68def7}, !- Handle
-  res cooling setpoint allday11,          !- Name
-  {b11588f6-3782-46ac-98b9-41f886f35161}, !- Schedule Type Limits Name
-  ,                                       !- Interpolate to Timestep
-  24,                                     !- Hour 1
-  0,                                      !- Minute 1
-  24.4444444444444;                       !- Value Until Time 1
-
-OS:Schedule:Rule,
-  {a85e69d6-fa10-47c4-a884-18bd83eb91e5}, !- Handle
-  res cooling setpoint allday rule12,     !- Name
-  {d6042ec8-7438-499d-975d-343ed789f900}, !- Schedule Ruleset Name
-  0,                                      !- Rule Order
-  {44fab211-e767-4369-a702-9dfaf219d5e6}, !- Day Schedule Name
-  Yes,                                    !- Apply Sunday
-  Yes,                                    !- Apply Monday
-  Yes,                                    !- Apply Tuesday
-  Yes,                                    !- Apply Wednesday
-  Yes,                                    !- Apply Thursday
-  Yes,                                    !- Apply Friday
-  Yes,                                    !- Apply Saturday
-  ,                                       !- Apply Holiday
-  DateRange,                              !- Date Specification Type
-  12,                                     !- Start Month
-  1,                                      !- Start Day
-  12,                                     !- End Month
-  31;                                     !- End Day
-
-OS:Schedule:Day,
-  {44fab211-e767-4369-a702-9dfaf219d5e6}, !- Handle
-  res cooling setpoint allday12,          !- Name
-  {b11588f6-3782-46ac-98b9-41f886f35161}, !- Schedule Type Limits Name
-  ,                                       !- Interpolate to Timestep
-  24,                                     !- Hour 1
-  0,                                      !- Minute 1
-  24.4444444444444;                       !- Value Until Time 1
-
-OS:Schedule:Day,
-  {92605a64-3ca6-4e77-b192-70123c33c60e}, !- Handle
-  res cooling setpoint winter design,     !- Name
-  {b11588f6-3782-46ac-98b9-41f886f35161}, !- Schedule Type Limits Name
-  ,                                       !- Interpolate to Timestep
-  24,                                     !- Hour 1
-  0,                                      !- Minute 1
-  21.1111111111111;                       !- Value Until Time 1
-
-OS:Schedule:Day,
-  {def2d6c7-dca3-44d3-ab16-ded1b396dc19}, !- Handle
-  res cooling setpoint summer design,     !- Name
-  {b11588f6-3782-46ac-98b9-41f886f35161}, !- Schedule Type Limits Name
-  ,                                       !- Interpolate to Timestep
-  24,                                     !- Hour 1
-  0,                                      !- Minute 1
-  23.8888888888889;                       !- Value Until Time 1
-=======
->>>>>>> f42044b5
