!- NOTE: Auto-generated from /test/osw_files/SFD_2000sqft_2story_SL_UA_Denver.osw

OS:Version,
<<<<<<< HEAD
  {1a68c24e-8dd9-4ec6-b7da-c2c8c68bd805}, !- Handle
  2.8.0;                                  !- Version Identifier

OS:Building,
  {f125ad7c-c29b-4a68-b7a3-bc53a3fa7e89}, !- Handle
  Building 1,                             !- Name
  ,                                       !- Building Sector Type
  0,                                      !- North Axis {deg}
  ,                                       !- Nominal Floor to Floor Height {m}
  ,                                       !- Space Type Name
  ,                                       !- Default Construction Set Name
  ,                                       !- Default Schedule Set Name
  2,                                      !- Standards Number of Stories
  2,                                      !- Standards Number of Above Ground Stories
  ,                                       !- Standards Template
  singlefamilydetached,                   !- Standards Building Type
  1;                                      !- Standards Number of Living Units

OS:Facility,
  {388a7cfd-2da1-48db-902f-57d904e3bf55}; !- Handle

OS:Site,
  {86271c20-c975-4e37-9d22-2be27eb60e27}, !- Handle
  Denver Intl Ap_CO_USA,                  !- Name
  39.83,                                  !- Latitude {deg}
  -104.65,                                !- Longitude {deg}
  -7,                                     !- Time Zone {hr}
  1650,                                   !- Elevation {m}
  ;                                       !- Terrain

OS:SimulationControl,
  {bd756ca1-b01f-4a52-9806-3520aac9b385}, !- Handle
=======
  {1aca2c03-8979-4969-9c76-6e0eb2e8a1ac}, !- Handle
  2.8.0;                                  !- Version Identifier

OS:SimulationControl,
  {4fa81911-791a-46e4-ac6c-0a5d81ebdb21}, !- Handle
>>>>>>> c55f66f4
  ,                                       !- Do Zone Sizing Calculation
  ,                                       !- Do System Sizing Calculation
  ,                                       !- Do Plant Sizing Calculation
  No;                                     !- Run Simulation for Sizing Periods

<<<<<<< HEAD
OS:Sizing:Parameters,
  {2a5d720f-3d8e-4d18-9c12-ac5bf8b5df89}, !- Handle
  1.25,                                   !- Heating Sizing Factor
  1.15;                                   !- Cooling Sizing Factor

OS:Timestep,
  {125aaba4-c3da-4669-90c7-e9ad6bc2ea67}, !- Handle
  6;                                      !- Number of Timesteps per Hour

OS:ShadowCalculation,
  {d103d37d-8853-40f7-adca-42e4da61f042}, !- Handle
  20,                                     !- Calculation Frequency
  200;                                    !- Maximum Figures in Shadow Overlap Calculations

OS:HeatBalanceAlgorithm,
  {d6ee5a33-7183-422c-afec-a34633a638d8}, !- Handle
  ConductionTransferFunction,             !- Algorithm
  200;                                    !- Surface Temperature Upper Limit {C}

OS:RunPeriod,
  {548c0fd8-5d59-410e-8a36-a9fd8ae3dadd}, !- Handle
=======
OS:Timestep,
  {acb61720-4900-4199-a34f-c4a363fda576}, !- Handle
  6;                                      !- Number of Timesteps per Hour

OS:ShadowCalculation,
  {c81916cd-dcae-4269-94c4-1180d2f3f84b}, !- Handle
  20,                                     !- Calculation Frequency
  200;                                    !- Maximum Figures in Shadow Overlap Calculations

OS:SurfaceConvectionAlgorithm:Outside,
  {6f9b3bd8-d6b4-4014-af34-22bb6d4bc139}, !- Handle
  DOE-2;                                  !- Algorithm

OS:SurfaceConvectionAlgorithm:Inside,
  {adcd0b93-2d68-4866-9c7b-0fae5e2b1431}, !- Handle
  TARP;                                   !- Algorithm

OS:ZoneCapacitanceMultiplier:ResearchSpecial,
  {b47a73fb-9364-43d0-8116-46af67cabd7e}, !- Handle
  ,                                       !- Temperature Capacity Multiplier
  15,                                     !- Humidity Capacity Multiplier
  ;                                       !- Carbon Dioxide Capacity Multiplier

OS:RunPeriod,
  {b5ee0bcb-bb18-4048-a4c6-a4f9f2482182}, !- Handle
>>>>>>> c55f66f4
  Run Period 1,                           !- Name
  1,                                      !- Begin Month
  1,                                      !- Begin Day of Month
  12,                                     !- End Month
  31,                                     !- End Day of Month
  ,                                       !- Use Weather File Holidays and Special Days
  ,                                       !- Use Weather File Daylight Saving Period
  ,                                       !- Apply Weekend Holiday Rule
  ,                                       !- Use Weather File Rain Indicators
  ,                                       !- Use Weather File Snow Indicators
  ;                                       !- Number of Times Runperiod to be Repeated

<<<<<<< HEAD
OS:LifeCycleCost:Parameters,
  {20bcc7c3-9f49-4625-bf15-c2ff1cf0c38b}, !- Handle
  ,                                       !- Analysis Type
  ,                                       !- Discounting Convention
  ,                                       !- Inflation Approach
  ,                                       !- Real Discount Rate
  ,                                       !- Nominal Discount Rate
  ,                                       !- Inflation
  ,                                       !- Base Date Month
  ,                                       !- Base Date Year
  ,                                       !- Service Date Month
  ,                                       !- Service Date Year
  ;                                       !- Length of Study Period in Years

OS:SurfaceConvectionAlgorithm:Outside,
  {8cd0c2e1-cb19-404d-8580-2350ac7a120e}, !- Handle
  DOE-2;                                  !- Algorithm

OS:SurfaceConvectionAlgorithm:Inside,
  {6118198b-db3e-4c72-b59b-b6b61fc031a6}, !- Handle
  TARP;                                   !- Algorithm

OS:ZoneCapacitanceMultiplier:ResearchSpecial,
  {9115f5d2-d238-48cf-a37e-69317711a65d}, !- Handle
  ,                                       !- Temperature Capacity Multiplier
  15,                                     !- Humidity Capacity Multiplier
  ;                                       !- Carbon Dioxide Capacity Multiplier

OS:ThermalZone,
  {da67e4f8-8dc6-4434-b3eb-6620cab09c33}, !- Handle
=======
OS:ThermalZone,
  {28873945-4242-44ab-9849-79a532751a8b}, !- Handle
>>>>>>> c55f66f4
  living zone,                            !- Name
  ,                                       !- Multiplier
  ,                                       !- Ceiling Height {m}
  ,                                       !- Volume {m3}
  ,                                       !- Floor Area {m2}
  ,                                       !- Zone Inside Convection Algorithm
  ,                                       !- Zone Outside Convection Algorithm
  ,                                       !- Zone Conditioning Equipment List Name
<<<<<<< HEAD
  {1b096b5e-1bfe-4686-9b99-a5edec493d22}, !- Zone Air Inlet Port List
  {b9a9efba-e2af-4a55-a234-5221988c4eb4}, !- Zone Air Exhaust Port List
  {37bdc21f-38bc-4028-b4b1-c27e1182ab3d}, !- Zone Air Node Name
  {5657889c-2baf-4fd2-a002-515e6e9e5414}, !- Zone Return Air Port List
=======
  {72d7da52-6b45-4064-99bf-eb1d79718d4b}, !- Zone Air Inlet Port List
  {22b76735-8a11-4452-a00d-6c93fb913344}, !- Zone Air Exhaust Port List
  {bcc520bc-2dc8-46b9-9958-f5de0295860a}, !- Zone Air Node Name
  {cf9a2357-ab45-441e-a603-b3a0e46a1ff2}, !- Zone Return Air Port List
>>>>>>> c55f66f4
  ,                                       !- Primary Daylighting Control Name
  ,                                       !- Fraction of Zone Controlled by Primary Daylighting Control
  ,                                       !- Secondary Daylighting Control Name
  ,                                       !- Fraction of Zone Controlled by Secondary Daylighting Control
  ,                                       !- Illuminance Map Name
  ,                                       !- Group Rendering Name
  ,                                       !- Thermostat Name
  No;                                     !- Use Ideal Air Loads

OS:Node,
<<<<<<< HEAD
  {96d69016-8e69-4c57-b17d-19bbdd9405b8}, !- Handle
  Node 1,                                 !- Name
  {37bdc21f-38bc-4028-b4b1-c27e1182ab3d}, !- Inlet Port
  ;                                       !- Outlet Port

OS:Connection,
  {37bdc21f-38bc-4028-b4b1-c27e1182ab3d}, !- Handle
  {1e02eab1-43b9-4ee4-b3cc-cfec087cea34}, !- Name
  {da67e4f8-8dc6-4434-b3eb-6620cab09c33}, !- Source Object
  11,                                     !- Outlet Port
  {96d69016-8e69-4c57-b17d-19bbdd9405b8}, !- Target Object
  2;                                      !- Inlet Port

OS:PortList,
  {1b096b5e-1bfe-4686-9b99-a5edec493d22}, !- Handle
  {54010e40-fd52-4a44-8155-d90dca984195}, !- Name
  {da67e4f8-8dc6-4434-b3eb-6620cab09c33}; !- HVAC Component

OS:PortList,
  {b9a9efba-e2af-4a55-a234-5221988c4eb4}, !- Handle
  {d8e0e60d-4096-403f-9907-178de75629d5}, !- Name
  {da67e4f8-8dc6-4434-b3eb-6620cab09c33}; !- HVAC Component

OS:PortList,
  {5657889c-2baf-4fd2-a002-515e6e9e5414}, !- Handle
  {c33f417c-cacc-41a8-b563-1ea05cc73e7a}, !- Name
  {da67e4f8-8dc6-4434-b3eb-6620cab09c33}; !- HVAC Component

OS:Sizing:Zone,
  {b511d370-8106-4fde-85d6-5517fa7577e9}, !- Handle
  {da67e4f8-8dc6-4434-b3eb-6620cab09c33}, !- Zone or ZoneList Name
=======
  {c61dfa48-ccea-477e-bfdc-9abbfb806e70}, !- Handle
  Node 1,                                 !- Name
  {bcc520bc-2dc8-46b9-9958-f5de0295860a}, !- Inlet Port
  ;                                       !- Outlet Port

OS:Connection,
  {bcc520bc-2dc8-46b9-9958-f5de0295860a}, !- Handle
  {0e5c1c13-a75a-4ab3-8b6b-0f0e4dc9e8a6}, !- Name
  {28873945-4242-44ab-9849-79a532751a8b}, !- Source Object
  11,                                     !- Outlet Port
  {c61dfa48-ccea-477e-bfdc-9abbfb806e70}, !- Target Object
  2;                                      !- Inlet Port

OS:PortList,
  {72d7da52-6b45-4064-99bf-eb1d79718d4b}, !- Handle
  {af6be2a9-3521-4943-b3db-64be84a02339}, !- Name
  {28873945-4242-44ab-9849-79a532751a8b}; !- HVAC Component

OS:PortList,
  {22b76735-8a11-4452-a00d-6c93fb913344}, !- Handle
  {2e19c5c6-6f93-4841-b2e7-178bcb4890e5}, !- Name
  {28873945-4242-44ab-9849-79a532751a8b}; !- HVAC Component

OS:PortList,
  {cf9a2357-ab45-441e-a603-b3a0e46a1ff2}, !- Handle
  {b0d1ea16-dd00-40fa-868c-c6316d23906a}, !- Name
  {28873945-4242-44ab-9849-79a532751a8b}; !- HVAC Component

OS:Sizing:Zone,
  {610fad55-7cfd-454f-baf5-f57ec0fc65b4}, !- Handle
  {28873945-4242-44ab-9849-79a532751a8b}, !- Zone or ZoneList Name
>>>>>>> c55f66f4
  SupplyAirTemperature,                   !- Zone Cooling Design Supply Air Temperature Input Method
  14,                                     !- Zone Cooling Design Supply Air Temperature {C}
  11.11,                                  !- Zone Cooling Design Supply Air Temperature Difference {deltaC}
  SupplyAirTemperature,                   !- Zone Heating Design Supply Air Temperature Input Method
  40,                                     !- Zone Heating Design Supply Air Temperature {C}
  11.11,                                  !- Zone Heating Design Supply Air Temperature Difference {deltaC}
  0.0085,                                 !- Zone Cooling Design Supply Air Humidity Ratio {kg-H2O/kg-air}
  0.008,                                  !- Zone Heating Design Supply Air Humidity Ratio {kg-H2O/kg-air}
  ,                                       !- Zone Heating Sizing Factor
  ,                                       !- Zone Cooling Sizing Factor
  DesignDay,                              !- Cooling Design Air Flow Method
  ,                                       !- Cooling Design Air Flow Rate {m3/s}
  ,                                       !- Cooling Minimum Air Flow per Zone Floor Area {m3/s-m2}
  ,                                       !- Cooling Minimum Air Flow {m3/s}
  ,                                       !- Cooling Minimum Air Flow Fraction
  DesignDay,                              !- Heating Design Air Flow Method
  ,                                       !- Heating Design Air Flow Rate {m3/s}
  ,                                       !- Heating Maximum Air Flow per Zone Floor Area {m3/s-m2}
  ,                                       !- Heating Maximum Air Flow {m3/s}
  ,                                       !- Heating Maximum Air Flow Fraction
  ,                                       !- Design Zone Air Distribution Effectiveness in Cooling Mode
  ,                                       !- Design Zone Air Distribution Effectiveness in Heating Mode
  No,                                     !- Account for Dedicated Outdoor Air System
  NeutralSupplyAir,                       !- Dedicated Outdoor Air System Control Strategy
  autosize,                               !- Dedicated Outdoor Air Low Setpoint Temperature for Design {C}
  autosize;                               !- Dedicated Outdoor Air High Setpoint Temperature for Design {C}

OS:ZoneHVAC:EquipmentList,
<<<<<<< HEAD
  {4b6e2374-a227-4113-af8b-a7c30c17c7e2}, !- Handle
  Zone HVAC Equipment List 1,             !- Name
  {da67e4f8-8dc6-4434-b3eb-6620cab09c33}; !- Thermal Zone

OS:Space,
  {ebdd5306-53b8-4591-addb-76f6f9de7872}, !- Handle
  living space,                           !- Name
  {9e1600e4-73df-4760-af0c-b487ee351d3f}, !- Space Type Name
=======
  {dfdd7fc4-7cca-4a77-a708-829903a49cfc}, !- Handle
  Zone HVAC Equipment List 1,             !- Name
  {28873945-4242-44ab-9849-79a532751a8b}; !- Thermal Zone

OS:Space,
  {fb99b750-b01c-4ab9-9bbf-56d424dde391}, !- Handle
  living space,                           !- Name
  {e030bb74-8d23-4b4d-8677-2948fa17827c}, !- Space Type Name
>>>>>>> c55f66f4
  ,                                       !- Default Construction Set Name
  ,                                       !- Default Schedule Set Name
  -0,                                     !- Direction of Relative North {deg}
  0,                                      !- X Origin {m}
  0,                                      !- Y Origin {m}
  0,                                      !- Z Origin {m}
  ,                                       !- Building Story Name
<<<<<<< HEAD
  {da67e4f8-8dc6-4434-b3eb-6620cab09c33}, !- Thermal Zone Name
  ,                                       !- Part of Total Floor Area
  ,                                       !- Design Specification Outdoor Air Object Name
  {62716077-40ba-4060-a152-bca7f2e46680}; !- Building Unit Name

OS:Surface,
  {beb9145f-87da-4e8b-8794-8dc893e7806f}, !- Handle
  Surface 1,                              !- Name
  Floor,                                  !- Surface Type
  ,                                       !- Construction Name
  {ebdd5306-53b8-4591-addb-76f6f9de7872}, !- Space Name
=======
  {28873945-4242-44ab-9849-79a532751a8b}, !- Thermal Zone Name
  ,                                       !- Part of Total Floor Area
  ,                                       !- Design Specification Outdoor Air Object Name
  {4922e9b7-dff7-476e-a8ec-0f1682598ff8}; !- Building Unit Name

OS:Surface,
  {fd0be7be-d3e3-4f0e-8702-b795bb15a64d}, !- Handle
  Surface 1,                              !- Name
  Floor,                                  !- Surface Type
  ,                                       !- Construction Name
  {fb99b750-b01c-4ab9-9bbf-56d424dde391}, !- Space Name
>>>>>>> c55f66f4
  Foundation,                             !- Outside Boundary Condition
  ,                                       !- Outside Boundary Condition Object
  NoSun,                                  !- Sun Exposure
  NoWind,                                 !- Wind Exposure
  ,                                       !- View Factor to Ground
  ,                                       !- Number of Vertices
  0, 0, 0,                                !- X,Y,Z Vertex 1 {m}
  0, 6.81553519541936, 0,                 !- X,Y,Z Vertex 2 {m}
  13.6310703908387, 6.81553519541936, 0,  !- X,Y,Z Vertex 3 {m}
  13.6310703908387, 0, 0;                 !- X,Y,Z Vertex 4 {m}

OS:Surface,
<<<<<<< HEAD
  {1b616ccb-c8c4-4986-af4f-e7dd971eb582}, !- Handle
  Surface 2,                              !- Name
  Wall,                                   !- Surface Type
  ,                                       !- Construction Name
  {ebdd5306-53b8-4591-addb-76f6f9de7872}, !- Space Name
=======
  {9d3c9bf5-0602-41dd-b9ea-1d0cde5be978}, !- Handle
  Surface 2,                              !- Name
  Wall,                                   !- Surface Type
  ,                                       !- Construction Name
  {fb99b750-b01c-4ab9-9bbf-56d424dde391}, !- Space Name
>>>>>>> c55f66f4
  Outdoors,                               !- Outside Boundary Condition
  ,                                       !- Outside Boundary Condition Object
  SunExposed,                             !- Sun Exposure
  WindExposed,                            !- Wind Exposure
  ,                                       !- View Factor to Ground
  ,                                       !- Number of Vertices
  0, 6.81553519541936, 2.4384,            !- X,Y,Z Vertex 1 {m}
  0, 6.81553519541936, 0,                 !- X,Y,Z Vertex 2 {m}
  0, 0, 0,                                !- X,Y,Z Vertex 3 {m}
  0, 0, 2.4384;                           !- X,Y,Z Vertex 4 {m}

OS:Surface,
<<<<<<< HEAD
  {e2b4d45e-298d-4dc5-80b3-f06022711a79}, !- Handle
  Surface 3,                              !- Name
  Wall,                                   !- Surface Type
  ,                                       !- Construction Name
  {ebdd5306-53b8-4591-addb-76f6f9de7872}, !- Space Name
=======
  {5a386b25-c844-4cb2-94a6-792efe2d7e09}, !- Handle
  Surface 3,                              !- Name
  Wall,                                   !- Surface Type
  ,                                       !- Construction Name
  {fb99b750-b01c-4ab9-9bbf-56d424dde391}, !- Space Name
>>>>>>> c55f66f4
  Outdoors,                               !- Outside Boundary Condition
  ,                                       !- Outside Boundary Condition Object
  SunExposed,                             !- Sun Exposure
  WindExposed,                            !- Wind Exposure
  ,                                       !- View Factor to Ground
  ,                                       !- Number of Vertices
  13.6310703908387, 6.81553519541936, 2.4384, !- X,Y,Z Vertex 1 {m}
  13.6310703908387, 6.81553519541936, 0,  !- X,Y,Z Vertex 2 {m}
  0, 6.81553519541936, 0,                 !- X,Y,Z Vertex 3 {m}
  0, 6.81553519541936, 2.4384;            !- X,Y,Z Vertex 4 {m}

OS:Surface,
<<<<<<< HEAD
  {efa79007-b8ff-4b5c-abde-6552491ebb7c}, !- Handle
  Surface 4,                              !- Name
  Wall,                                   !- Surface Type
  ,                                       !- Construction Name
  {ebdd5306-53b8-4591-addb-76f6f9de7872}, !- Space Name
=======
  {ec7da8b2-7659-4f73-98cb-58f93e25cb20}, !- Handle
  Surface 4,                              !- Name
  Wall,                                   !- Surface Type
  ,                                       !- Construction Name
  {fb99b750-b01c-4ab9-9bbf-56d424dde391}, !- Space Name
>>>>>>> c55f66f4
  Outdoors,                               !- Outside Boundary Condition
  ,                                       !- Outside Boundary Condition Object
  SunExposed,                             !- Sun Exposure
  WindExposed,                            !- Wind Exposure
  ,                                       !- View Factor to Ground
  ,                                       !- Number of Vertices
  13.6310703908387, 0, 2.4384,            !- X,Y,Z Vertex 1 {m}
  13.6310703908387, 0, 0,                 !- X,Y,Z Vertex 2 {m}
  13.6310703908387, 6.81553519541936, 0,  !- X,Y,Z Vertex 3 {m}
  13.6310703908387, 6.81553519541936, 2.4384; !- X,Y,Z Vertex 4 {m}

OS:Surface,
<<<<<<< HEAD
  {b924f729-a64a-4ab5-b686-442ce8525a55}, !- Handle
  Surface 5,                              !- Name
  Wall,                                   !- Surface Type
  ,                                       !- Construction Name
  {ebdd5306-53b8-4591-addb-76f6f9de7872}, !- Space Name
=======
  {d2855ca7-74b2-4d06-8ac4-4c37a7995099}, !- Handle
  Surface 5,                              !- Name
  Wall,                                   !- Surface Type
  ,                                       !- Construction Name
  {fb99b750-b01c-4ab9-9bbf-56d424dde391}, !- Space Name
>>>>>>> c55f66f4
  Outdoors,                               !- Outside Boundary Condition
  ,                                       !- Outside Boundary Condition Object
  SunExposed,                             !- Sun Exposure
  WindExposed,                            !- Wind Exposure
  ,                                       !- View Factor to Ground
  ,                                       !- Number of Vertices
  0, 0, 2.4384,                           !- X,Y,Z Vertex 1 {m}
  0, 0, 0,                                !- X,Y,Z Vertex 2 {m}
  13.6310703908387, 0, 0,                 !- X,Y,Z Vertex 3 {m}
  13.6310703908387, 0, 2.4384;            !- X,Y,Z Vertex 4 {m}

OS:Surface,
<<<<<<< HEAD
  {cc3d1db7-93ce-4929-834f-2b04e3f91709}, !- Handle
  Surface 6,                              !- Name
  RoofCeiling,                            !- Surface Type
  ,                                       !- Construction Name
  {ebdd5306-53b8-4591-addb-76f6f9de7872}, !- Space Name
  Surface,                                !- Outside Boundary Condition
  {a31fe50f-bc9d-47c2-af1b-de80b7c2d308}, !- Outside Boundary Condition Object
=======
  {8368747c-9c92-48e3-8020-9318119d4fce}, !- Handle
  Surface 6,                              !- Name
  RoofCeiling,                            !- Surface Type
  ,                                       !- Construction Name
  {fb99b750-b01c-4ab9-9bbf-56d424dde391}, !- Space Name
  Surface,                                !- Outside Boundary Condition
  {2a176fcb-78bf-497e-9489-fd131d9b365b}, !- Outside Boundary Condition Object
>>>>>>> c55f66f4
  NoSun,                                  !- Sun Exposure
  NoWind,                                 !- Wind Exposure
  ,                                       !- View Factor to Ground
  ,                                       !- Number of Vertices
  13.6310703908387, 0, 2.4384,            !- X,Y,Z Vertex 1 {m}
  13.6310703908387, 6.81553519541936, 2.4384, !- X,Y,Z Vertex 2 {m}
  0, 6.81553519541936, 2.4384,            !- X,Y,Z Vertex 3 {m}
  0, 0, 2.4384;                           !- X,Y,Z Vertex 4 {m}

OS:SpaceType,
<<<<<<< HEAD
  {9e1600e4-73df-4760-af0c-b487ee351d3f}, !- Handle
=======
  {e030bb74-8d23-4b4d-8677-2948fa17827c}, !- Handle
>>>>>>> c55f66f4
  Space Type 1,                           !- Name
  ,                                       !- Default Construction Set Name
  ,                                       !- Default Schedule Set Name
  ,                                       !- Group Rendering Name
  ,                                       !- Design Specification Outdoor Air Object Name
  ,                                       !- Standards Template
  ,                                       !- Standards Building Type
  living;                                 !- Standards Space Type

OS:Space,
<<<<<<< HEAD
  {c37f76f6-4c48-4261-86df-67ebe64dcf2b}, !- Handle
  living space|story 2,                   !- Name
  {9e1600e4-73df-4760-af0c-b487ee351d3f}, !- Space Type Name
=======
  {2d75b017-a906-4261-9eab-8c0d465fb073}, !- Handle
  living space|story 2,                   !- Name
  {e030bb74-8d23-4b4d-8677-2948fa17827c}, !- Space Type Name
>>>>>>> c55f66f4
  ,                                       !- Default Construction Set Name
  ,                                       !- Default Schedule Set Name
  -0,                                     !- Direction of Relative North {deg}
  0,                                      !- X Origin {m}
  0,                                      !- Y Origin {m}
  2.4384,                                 !- Z Origin {m}
  ,                                       !- Building Story Name
<<<<<<< HEAD
  {da67e4f8-8dc6-4434-b3eb-6620cab09c33}, !- Thermal Zone Name
  ,                                       !- Part of Total Floor Area
  ,                                       !- Design Specification Outdoor Air Object Name
  {62716077-40ba-4060-a152-bca7f2e46680}; !- Building Unit Name

OS:Surface,
  {a31fe50f-bc9d-47c2-af1b-de80b7c2d308}, !- Handle
  Surface 7,                              !- Name
  Floor,                                  !- Surface Type
  ,                                       !- Construction Name
  {c37f76f6-4c48-4261-86df-67ebe64dcf2b}, !- Space Name
  Surface,                                !- Outside Boundary Condition
  {cc3d1db7-93ce-4929-834f-2b04e3f91709}, !- Outside Boundary Condition Object
=======
  {28873945-4242-44ab-9849-79a532751a8b}, !- Thermal Zone Name
  ,                                       !- Part of Total Floor Area
  ,                                       !- Design Specification Outdoor Air Object Name
  {4922e9b7-dff7-476e-a8ec-0f1682598ff8}; !- Building Unit Name

OS:Surface,
  {2a176fcb-78bf-497e-9489-fd131d9b365b}, !- Handle
  Surface 7,                              !- Name
  Floor,                                  !- Surface Type
  ,                                       !- Construction Name
  {2d75b017-a906-4261-9eab-8c0d465fb073}, !- Space Name
  Surface,                                !- Outside Boundary Condition
  {8368747c-9c92-48e3-8020-9318119d4fce}, !- Outside Boundary Condition Object
>>>>>>> c55f66f4
  NoSun,                                  !- Sun Exposure
  NoWind,                                 !- Wind Exposure
  ,                                       !- View Factor to Ground
  ,                                       !- Number of Vertices
  0, 0, 0,                                !- X,Y,Z Vertex 1 {m}
  0, 6.81553519541936, 0,                 !- X,Y,Z Vertex 2 {m}
  13.6310703908387, 6.81553519541936, 0,  !- X,Y,Z Vertex 3 {m}
  13.6310703908387, 0, 0;                 !- X,Y,Z Vertex 4 {m}

OS:Surface,
<<<<<<< HEAD
  {0a0033c6-c9cd-497a-bd76-2eb5df926f69}, !- Handle
  Surface 8,                              !- Name
  Wall,                                   !- Surface Type
  ,                                       !- Construction Name
  {c37f76f6-4c48-4261-86df-67ebe64dcf2b}, !- Space Name
=======
  {d130ff80-5a2b-42e8-a054-f28c7a73d698}, !- Handle
  Surface 8,                              !- Name
  Wall,                                   !- Surface Type
  ,                                       !- Construction Name
  {2d75b017-a906-4261-9eab-8c0d465fb073}, !- Space Name
>>>>>>> c55f66f4
  Outdoors,                               !- Outside Boundary Condition
  ,                                       !- Outside Boundary Condition Object
  SunExposed,                             !- Sun Exposure
  WindExposed,                            !- Wind Exposure
  ,                                       !- View Factor to Ground
  ,                                       !- Number of Vertices
  0, 6.81553519541936, 2.4384,            !- X,Y,Z Vertex 1 {m}
  0, 6.81553519541936, 0,                 !- X,Y,Z Vertex 2 {m}
  0, 0, 0,                                !- X,Y,Z Vertex 3 {m}
  0, 0, 2.4384;                           !- X,Y,Z Vertex 4 {m}

OS:Surface,
<<<<<<< HEAD
  {10faf19b-6194-47cd-a298-605f6adce7f0}, !- Handle
  Surface 9,                              !- Name
  Wall,                                   !- Surface Type
  ,                                       !- Construction Name
  {c37f76f6-4c48-4261-86df-67ebe64dcf2b}, !- Space Name
=======
  {46edcd4a-702e-4655-869d-e4ac51fd2f4d}, !- Handle
  Surface 9,                              !- Name
  Wall,                                   !- Surface Type
  ,                                       !- Construction Name
  {2d75b017-a906-4261-9eab-8c0d465fb073}, !- Space Name
>>>>>>> c55f66f4
  Outdoors,                               !- Outside Boundary Condition
  ,                                       !- Outside Boundary Condition Object
  SunExposed,                             !- Sun Exposure
  WindExposed,                            !- Wind Exposure
  ,                                       !- View Factor to Ground
  ,                                       !- Number of Vertices
  13.6310703908387, 6.81553519541936, 2.4384, !- X,Y,Z Vertex 1 {m}
  13.6310703908387, 6.81553519541936, 0,  !- X,Y,Z Vertex 2 {m}
  0, 6.81553519541936, 0,                 !- X,Y,Z Vertex 3 {m}
  0, 6.81553519541936, 2.4384;            !- X,Y,Z Vertex 4 {m}

OS:Surface,
<<<<<<< HEAD
  {c76f1b35-053f-4e80-811d-bea97a348413}, !- Handle
  Surface 10,                             !- Name
  Wall,                                   !- Surface Type
  ,                                       !- Construction Name
  {c37f76f6-4c48-4261-86df-67ebe64dcf2b}, !- Space Name
=======
  {90f036b6-c606-4be5-ae9e-acac65422e23}, !- Handle
  Surface 10,                             !- Name
  Wall,                                   !- Surface Type
  ,                                       !- Construction Name
  {2d75b017-a906-4261-9eab-8c0d465fb073}, !- Space Name
>>>>>>> c55f66f4
  Outdoors,                               !- Outside Boundary Condition
  ,                                       !- Outside Boundary Condition Object
  SunExposed,                             !- Sun Exposure
  WindExposed,                            !- Wind Exposure
  ,                                       !- View Factor to Ground
  ,                                       !- Number of Vertices
  13.6310703908387, 0, 2.4384,            !- X,Y,Z Vertex 1 {m}
  13.6310703908387, 0, 0,                 !- X,Y,Z Vertex 2 {m}
  13.6310703908387, 6.81553519541936, 0,  !- X,Y,Z Vertex 3 {m}
  13.6310703908387, 6.81553519541936, 2.4384; !- X,Y,Z Vertex 4 {m}

OS:Surface,
<<<<<<< HEAD
  {21c5799f-f580-48ba-9ba8-9afc4056ec8a}, !- Handle
  Surface 11,                             !- Name
  Wall,                                   !- Surface Type
  ,                                       !- Construction Name
  {c37f76f6-4c48-4261-86df-67ebe64dcf2b}, !- Space Name
=======
  {82b1ed52-b969-4810-a7a2-6b8fffcd2edf}, !- Handle
  Surface 11,                             !- Name
  Wall,                                   !- Surface Type
  ,                                       !- Construction Name
  {2d75b017-a906-4261-9eab-8c0d465fb073}, !- Space Name
>>>>>>> c55f66f4
  Outdoors,                               !- Outside Boundary Condition
  ,                                       !- Outside Boundary Condition Object
  SunExposed,                             !- Sun Exposure
  WindExposed,                            !- Wind Exposure
  ,                                       !- View Factor to Ground
  ,                                       !- Number of Vertices
  0, 0, 2.4384,                           !- X,Y,Z Vertex 1 {m}
  0, 0, 0,                                !- X,Y,Z Vertex 2 {m}
  13.6310703908387, 0, 0,                 !- X,Y,Z Vertex 3 {m}
  13.6310703908387, 0, 2.4384;            !- X,Y,Z Vertex 4 {m}

OS:Surface,
<<<<<<< HEAD
  {7b96f7f3-38a5-480c-812a-717c37dfcf26}, !- Handle
  Surface 12,                             !- Name
  RoofCeiling,                            !- Surface Type
  ,                                       !- Construction Name
  {c37f76f6-4c48-4261-86df-67ebe64dcf2b}, !- Space Name
  Surface,                                !- Outside Boundary Condition
  {f2b29801-2bb9-4e0c-834b-568bc4a0d938}, !- Outside Boundary Condition Object
=======
  {b942bb94-7b6c-426d-ba23-ac5e7effd8ca}, !- Handle
  Surface 12,                             !- Name
  RoofCeiling,                            !- Surface Type
  ,                                       !- Construction Name
  {2d75b017-a906-4261-9eab-8c0d465fb073}, !- Space Name
  Surface,                                !- Outside Boundary Condition
  {f9f03b44-3398-48b5-bbde-38c4799f022c}, !- Outside Boundary Condition Object
>>>>>>> c55f66f4
  NoSun,                                  !- Sun Exposure
  NoWind,                                 !- Wind Exposure
  ,                                       !- View Factor to Ground
  ,                                       !- Number of Vertices
  13.6310703908387, 0, 2.4384,            !- X,Y,Z Vertex 1 {m}
  13.6310703908387, 6.81553519541936, 2.4384, !- X,Y,Z Vertex 2 {m}
  0, 6.81553519541936, 2.4384,            !- X,Y,Z Vertex 3 {m}
  0, 0, 2.4384;                           !- X,Y,Z Vertex 4 {m}

OS:Surface,
<<<<<<< HEAD
  {f2b29801-2bb9-4e0c-834b-568bc4a0d938}, !- Handle
  Surface 13,                             !- Name
  Floor,                                  !- Surface Type
  ,                                       !- Construction Name
  {fd098053-c82c-46ed-ad59-3a3abfa47a56}, !- Space Name
  Surface,                                !- Outside Boundary Condition
  {7b96f7f3-38a5-480c-812a-717c37dfcf26}, !- Outside Boundary Condition Object
=======
  {f9f03b44-3398-48b5-bbde-38c4799f022c}, !- Handle
  Surface 13,                             !- Name
  Floor,                                  !- Surface Type
  ,                                       !- Construction Name
  {fbc98157-a5e8-4440-a759-909b3d3b85d0}, !- Space Name
  Surface,                                !- Outside Boundary Condition
  {b942bb94-7b6c-426d-ba23-ac5e7effd8ca}, !- Outside Boundary Condition Object
>>>>>>> c55f66f4
  NoSun,                                  !- Sun Exposure
  NoWind,                                 !- Wind Exposure
  ,                                       !- View Factor to Ground
  ,                                       !- Number of Vertices
  0, 6.81553519541936, 0,                 !- X,Y,Z Vertex 1 {m}
  13.6310703908387, 6.81553519541936, 0,  !- X,Y,Z Vertex 2 {m}
  13.6310703908387, 0, 0,                 !- X,Y,Z Vertex 3 {m}
  0, 0, 0;                                !- X,Y,Z Vertex 4 {m}

OS:Surface,
<<<<<<< HEAD
  {c79175cc-d321-493a-b33e-7de1b093e2f0}, !- Handle
  Surface 14,                             !- Name
  RoofCeiling,                            !- Surface Type
  ,                                       !- Construction Name
  {fd098053-c82c-46ed-ad59-3a3abfa47a56}, !- Space Name
=======
  {e9f1344a-4e9a-4fe7-982c-7d98e3bb7eac}, !- Handle
  Surface 14,                             !- Name
  RoofCeiling,                            !- Surface Type
  ,                                       !- Construction Name
  {fbc98157-a5e8-4440-a759-909b3d3b85d0}, !- Space Name
>>>>>>> c55f66f4
  Outdoors,                               !- Outside Boundary Condition
  ,                                       !- Outside Boundary Condition Object
  SunExposed,                             !- Sun Exposure
  WindExposed,                            !- Wind Exposure
  ,                                       !- View Factor to Ground
  ,                                       !- Number of Vertices
  13.6310703908387, 3.40776759770968, 1.70388379885484, !- X,Y,Z Vertex 1 {m}
  0, 3.40776759770968, 1.70388379885484,  !- X,Y,Z Vertex 2 {m}
  0, 0, 0,                                !- X,Y,Z Vertex 3 {m}
  13.6310703908387, 0, 0;                 !- X,Y,Z Vertex 4 {m}

OS:Surface,
<<<<<<< HEAD
  {7ad69a78-bd55-4e01-ad9c-bca8c9e421bd}, !- Handle
  Surface 15,                             !- Name
  RoofCeiling,                            !- Surface Type
  ,                                       !- Construction Name
  {fd098053-c82c-46ed-ad59-3a3abfa47a56}, !- Space Name
=======
  {ae8529b5-dddb-4235-9222-511649720666}, !- Handle
  Surface 15,                             !- Name
  RoofCeiling,                            !- Surface Type
  ,                                       !- Construction Name
  {fbc98157-a5e8-4440-a759-909b3d3b85d0}, !- Space Name
>>>>>>> c55f66f4
  Outdoors,                               !- Outside Boundary Condition
  ,                                       !- Outside Boundary Condition Object
  SunExposed,                             !- Sun Exposure
  WindExposed,                            !- Wind Exposure
  ,                                       !- View Factor to Ground
  ,                                       !- Number of Vertices
  0, 3.40776759770968, 1.70388379885484,  !- X,Y,Z Vertex 1 {m}
  13.6310703908387, 3.40776759770968, 1.70388379885484, !- X,Y,Z Vertex 2 {m}
  13.6310703908387, 6.81553519541936, 0,  !- X,Y,Z Vertex 3 {m}
  0, 6.81553519541936, 0;                 !- X,Y,Z Vertex 4 {m}

OS:Surface,
<<<<<<< HEAD
  {642f011a-f7ea-4275-8aad-1b256ee94e85}, !- Handle
  Surface 16,                             !- Name
  Wall,                                   !- Surface Type
  ,                                       !- Construction Name
  {fd098053-c82c-46ed-ad59-3a3abfa47a56}, !- Space Name
=======
  {e966aca5-53bc-4ccf-a568-f0ea7d12a950}, !- Handle
  Surface 16,                             !- Name
  Wall,                                   !- Surface Type
  ,                                       !- Construction Name
  {fbc98157-a5e8-4440-a759-909b3d3b85d0}, !- Space Name
>>>>>>> c55f66f4
  Outdoors,                               !- Outside Boundary Condition
  ,                                       !- Outside Boundary Condition Object
  SunExposed,                             !- Sun Exposure
  WindExposed,                            !- Wind Exposure
  ,                                       !- View Factor to Ground
  ,                                       !- Number of Vertices
  0, 3.40776759770968, 1.70388379885484,  !- X,Y,Z Vertex 1 {m}
  0, 6.81553519541936, 0,                 !- X,Y,Z Vertex 2 {m}
  0, 0, 0;                                !- X,Y,Z Vertex 3 {m}

OS:Surface,
<<<<<<< HEAD
  {5d4566cd-7046-4088-a04a-00a963a63ee9}, !- Handle
  Surface 17,                             !- Name
  Wall,                                   !- Surface Type
  ,                                       !- Construction Name
  {fd098053-c82c-46ed-ad59-3a3abfa47a56}, !- Space Name
=======
  {ae9444c4-3493-488a-8c6c-920ef96ca83e}, !- Handle
  Surface 17,                             !- Name
  Wall,                                   !- Surface Type
  ,                                       !- Construction Name
  {fbc98157-a5e8-4440-a759-909b3d3b85d0}, !- Space Name
>>>>>>> c55f66f4
  Outdoors,                               !- Outside Boundary Condition
  ,                                       !- Outside Boundary Condition Object
  SunExposed,                             !- Sun Exposure
  WindExposed,                            !- Wind Exposure
  ,                                       !- View Factor to Ground
  ,                                       !- Number of Vertices
  13.6310703908387, 3.40776759770968, 1.70388379885484, !- X,Y,Z Vertex 1 {m}
  13.6310703908387, 0, 0,                 !- X,Y,Z Vertex 2 {m}
  13.6310703908387, 6.81553519541936, 0;  !- X,Y,Z Vertex 3 {m}

OS:Space,
<<<<<<< HEAD
  {fd098053-c82c-46ed-ad59-3a3abfa47a56}, !- Handle
  unfinished attic space,                 !- Name
  {20069f8a-ec37-488d-ab47-c0c85ce07325}, !- Space Type Name
=======
  {fbc98157-a5e8-4440-a759-909b3d3b85d0}, !- Handle
  unfinished attic space,                 !- Name
  {8adefce5-360a-4e6b-8660-f3c2d2f3bcda}, !- Space Type Name
>>>>>>> c55f66f4
  ,                                       !- Default Construction Set Name
  ,                                       !- Default Schedule Set Name
  -0,                                     !- Direction of Relative North {deg}
  0,                                      !- X Origin {m}
  0,                                      !- Y Origin {m}
  4.8768,                                 !- Z Origin {m}
  ,                                       !- Building Story Name
<<<<<<< HEAD
  {e9e55486-6250-4f02-af76-4b9cb5dce3dd}; !- Thermal Zone Name

OS:ThermalZone,
  {e9e55486-6250-4f02-af76-4b9cb5dce3dd}, !- Handle
=======
  {18172dee-8689-4055-b24c-bc1eed2844da}; !- Thermal Zone Name

OS:ThermalZone,
  {18172dee-8689-4055-b24c-bc1eed2844da}, !- Handle
>>>>>>> c55f66f4
  unfinished attic zone,                  !- Name
  ,                                       !- Multiplier
  ,                                       !- Ceiling Height {m}
  ,                                       !- Volume {m3}
  ,                                       !- Floor Area {m2}
  ,                                       !- Zone Inside Convection Algorithm
  ,                                       !- Zone Outside Convection Algorithm
  ,                                       !- Zone Conditioning Equipment List Name
<<<<<<< HEAD
  {a4245ff7-2f5e-4c9d-b080-8d9d2e1128ad}, !- Zone Air Inlet Port List
  {9dd8da62-cce3-429c-87cd-d047a0984e50}, !- Zone Air Exhaust Port List
  {c8bfbac6-4f0a-4565-a134-75b4829965df}, !- Zone Air Node Name
  {c50923a3-1929-40e6-a36b-1b9e4adb5e76}, !- Zone Return Air Port List
=======
  {60f298bd-6e23-4128-b586-7ff172ee8f29}, !- Zone Air Inlet Port List
  {5eef053a-98d2-48f9-918a-578ee788b84c}, !- Zone Air Exhaust Port List
  {ba442511-599f-4add-b015-8de61cfd95c2}, !- Zone Air Node Name
  {d16aa15b-db96-4280-9155-f3a5c4ca9ba5}, !- Zone Return Air Port List
>>>>>>> c55f66f4
  ,                                       !- Primary Daylighting Control Name
  ,                                       !- Fraction of Zone Controlled by Primary Daylighting Control
  ,                                       !- Secondary Daylighting Control Name
  ,                                       !- Fraction of Zone Controlled by Secondary Daylighting Control
  ,                                       !- Illuminance Map Name
  ,                                       !- Group Rendering Name
  ,                                       !- Thermostat Name
  No;                                     !- Use Ideal Air Loads

OS:Node,
<<<<<<< HEAD
  {604e88d0-f270-4660-939f-c48d0719429c}, !- Handle
  Node 2,                                 !- Name
  {c8bfbac6-4f0a-4565-a134-75b4829965df}, !- Inlet Port
  ;                                       !- Outlet Port

OS:Connection,
  {c8bfbac6-4f0a-4565-a134-75b4829965df}, !- Handle
  {572ab872-2a55-4016-93d9-a6d04d688179}, !- Name
  {e9e55486-6250-4f02-af76-4b9cb5dce3dd}, !- Source Object
  11,                                     !- Outlet Port
  {604e88d0-f270-4660-939f-c48d0719429c}, !- Target Object
  2;                                      !- Inlet Port

OS:PortList,
  {a4245ff7-2f5e-4c9d-b080-8d9d2e1128ad}, !- Handle
  {cf983f93-4d4a-489d-95d5-03ca68953e81}, !- Name
  {e9e55486-6250-4f02-af76-4b9cb5dce3dd}; !- HVAC Component

OS:PortList,
  {9dd8da62-cce3-429c-87cd-d047a0984e50}, !- Handle
  {ea751b98-d229-46a1-9452-7bff6dfd906e}, !- Name
  {e9e55486-6250-4f02-af76-4b9cb5dce3dd}; !- HVAC Component

OS:PortList,
  {c50923a3-1929-40e6-a36b-1b9e4adb5e76}, !- Handle
  {56cf101d-51f5-4a25-a23a-c67c9cb45eb0}, !- Name
  {e9e55486-6250-4f02-af76-4b9cb5dce3dd}; !- HVAC Component

OS:Sizing:Zone,
  {dc3827d4-daac-44ce-a895-07b255117d47}, !- Handle
  {e9e55486-6250-4f02-af76-4b9cb5dce3dd}, !- Zone or ZoneList Name
=======
  {9fb3bdd1-6651-487e-8693-f5e1c9792d6c}, !- Handle
  Node 2,                                 !- Name
  {ba442511-599f-4add-b015-8de61cfd95c2}, !- Inlet Port
  ;                                       !- Outlet Port

OS:Connection,
  {ba442511-599f-4add-b015-8de61cfd95c2}, !- Handle
  {0abc2356-aeb3-4ab4-8d95-e4d245aa2db4}, !- Name
  {18172dee-8689-4055-b24c-bc1eed2844da}, !- Source Object
  11,                                     !- Outlet Port
  {9fb3bdd1-6651-487e-8693-f5e1c9792d6c}, !- Target Object
  2;                                      !- Inlet Port

OS:PortList,
  {60f298bd-6e23-4128-b586-7ff172ee8f29}, !- Handle
  {bb77effe-1cbf-45e4-b874-a3808a3a7bd3}, !- Name
  {18172dee-8689-4055-b24c-bc1eed2844da}; !- HVAC Component

OS:PortList,
  {5eef053a-98d2-48f9-918a-578ee788b84c}, !- Handle
  {45b75ef5-e94a-4ac6-8a45-3ea5e2a641d4}, !- Name
  {18172dee-8689-4055-b24c-bc1eed2844da}; !- HVAC Component

OS:PortList,
  {d16aa15b-db96-4280-9155-f3a5c4ca9ba5}, !- Handle
  {df153121-af12-46be-b4eb-00661dc400f0}, !- Name
  {18172dee-8689-4055-b24c-bc1eed2844da}; !- HVAC Component

OS:Sizing:Zone,
  {8518d753-7d08-4076-a0e9-610c6f1c6148}, !- Handle
  {18172dee-8689-4055-b24c-bc1eed2844da}, !- Zone or ZoneList Name
>>>>>>> c55f66f4
  SupplyAirTemperature,                   !- Zone Cooling Design Supply Air Temperature Input Method
  14,                                     !- Zone Cooling Design Supply Air Temperature {C}
  11.11,                                  !- Zone Cooling Design Supply Air Temperature Difference {deltaC}
  SupplyAirTemperature,                   !- Zone Heating Design Supply Air Temperature Input Method
  40,                                     !- Zone Heating Design Supply Air Temperature {C}
  11.11,                                  !- Zone Heating Design Supply Air Temperature Difference {deltaC}
  0.0085,                                 !- Zone Cooling Design Supply Air Humidity Ratio {kg-H2O/kg-air}
  0.008,                                  !- Zone Heating Design Supply Air Humidity Ratio {kg-H2O/kg-air}
  ,                                       !- Zone Heating Sizing Factor
  ,                                       !- Zone Cooling Sizing Factor
  DesignDay,                              !- Cooling Design Air Flow Method
  ,                                       !- Cooling Design Air Flow Rate {m3/s}
  ,                                       !- Cooling Minimum Air Flow per Zone Floor Area {m3/s-m2}
  ,                                       !- Cooling Minimum Air Flow {m3/s}
  ,                                       !- Cooling Minimum Air Flow Fraction
  DesignDay,                              !- Heating Design Air Flow Method
  ,                                       !- Heating Design Air Flow Rate {m3/s}
  ,                                       !- Heating Maximum Air Flow per Zone Floor Area {m3/s-m2}
  ,                                       !- Heating Maximum Air Flow {m3/s}
  ,                                       !- Heating Maximum Air Flow Fraction
  ,                                       !- Design Zone Air Distribution Effectiveness in Cooling Mode
  ,                                       !- Design Zone Air Distribution Effectiveness in Heating Mode
  No,                                     !- Account for Dedicated Outdoor Air System
  NeutralSupplyAir,                       !- Dedicated Outdoor Air System Control Strategy
  autosize,                               !- Dedicated Outdoor Air Low Setpoint Temperature for Design {C}
  autosize;                               !- Dedicated Outdoor Air High Setpoint Temperature for Design {C}

OS:ZoneHVAC:EquipmentList,
<<<<<<< HEAD
  {589a9fbe-cabd-4266-99f4-03d10fada1a2}, !- Handle
  Zone HVAC Equipment List 2,             !- Name
  {e9e55486-6250-4f02-af76-4b9cb5dce3dd}; !- Thermal Zone

OS:SpaceType,
  {20069f8a-ec37-488d-ab47-c0c85ce07325}, !- Handle
=======
  {54943f62-443c-408e-94f0-6dd74ff358b3}, !- Handle
  Zone HVAC Equipment List 2,             !- Name
  {18172dee-8689-4055-b24c-bc1eed2844da}; !- Thermal Zone

OS:SpaceType,
  {8adefce5-360a-4e6b-8660-f3c2d2f3bcda}, !- Handle
>>>>>>> c55f66f4
  Space Type 2,                           !- Name
  ,                                       !- Default Construction Set Name
  ,                                       !- Default Schedule Set Name
  ,                                       !- Group Rendering Name
  ,                                       !- Design Specification Outdoor Air Object Name
  ,                                       !- Standards Template
  ,                                       !- Standards Building Type
  unfinished attic;                       !- Standards Space Type

OS:BuildingUnit,
<<<<<<< HEAD
  {62716077-40ba-4060-a152-bca7f2e46680}, !- Handle
=======
  {4922e9b7-dff7-476e-a8ec-0f1682598ff8}, !- Handle
>>>>>>> c55f66f4
  unit 1,                                 !- Name
  ,                                       !- Rendering Color
  Residential;                            !- Building Unit Type

OS:Building,
  {86abe8d8-4a31-4c1e-8fd8-073b5812fac8}, !- Handle
  Building 1,                             !- Name
  ,                                       !- Building Sector Type
  0,                                      !- North Axis {deg}
  ,                                       !- Nominal Floor to Floor Height {m}
  ,                                       !- Space Type Name
  ,                                       !- Default Construction Set Name
  ,                                       !- Default Schedule Set Name
  2,                                      !- Standards Number of Stories
  2,                                      !- Standards Number of Above Ground Stories
  ,                                       !- Standards Template
  singlefamilydetached,                   !- Standards Building Type
  1;                                      !- Standards Number of Living Units

OS:AdditionalProperties,
<<<<<<< HEAD
  {7b5f8a3f-316e-4191-b524-a28f5d193c01}, !- Handle
  {f125ad7c-c29b-4a68-b7a3-bc53a3fa7e89}, !- Object Name
=======
  {21ec7733-ba8b-4ac5-a34a-e1e0ffce4d4a}, !- Handle
  {86abe8d8-4a31-4c1e-8fd8-073b5812fac8}, !- Object Name
>>>>>>> c55f66f4
  Total Units Represented,                !- Feature Name 1
  Integer,                                !- Feature Data Type 1
  1,                                      !- Feature Value 1
  Total Units Modeled,                    !- Feature Name 2
  Integer,                                !- Feature Data Type 2
  1;                                      !- Feature Value 2

OS:AdditionalProperties,
<<<<<<< HEAD
  {cc3d3902-ccb6-4198-96a3-e4e23c1a82db}, !- Handle
  {62716077-40ba-4060-a152-bca7f2e46680}, !- Object Name
=======
  {3b10aab5-3679-4241-a422-86c73c14a239}, !- Handle
  {4922e9b7-dff7-476e-a8ec-0f1682598ff8}, !- Object Name
>>>>>>> c55f66f4
  NumberOfBedrooms,                       !- Feature Name 1
  Integer,                                !- Feature Data Type 1
  3,                                      !- Feature Value 1
  NumberOfBathrooms,                      !- Feature Name 2
  Double,                                 !- Feature Data Type 2
  2;                                      !- Feature Value 2

OS:Schedule:Day,
<<<<<<< HEAD
  {4424f4c6-e73f-4ab0-8d15-9cde4676b181}, !- Handle
=======
  {33361265-b7a5-49af-9951-99ba28f179fe}, !- Handle
>>>>>>> c55f66f4
  Schedule Day 1,                         !- Name
  ,                                       !- Schedule Type Limits Name
  ,                                       !- Interpolate to Timestep
  24,                                     !- Hour 1
  0,                                      !- Minute 1
  0;                                      !- Value Until Time 1

OS:Schedule:Day,
<<<<<<< HEAD
  {f06ffc57-1675-463c-a82b-7bc42a35397a}, !- Handle
=======
  {9453b5c6-f846-4d28-b627-dbdea87bde44}, !- Handle
>>>>>>> c55f66f4
  Schedule Day 2,                         !- Name
  ,                                       !- Schedule Type Limits Name
  ,                                       !- Interpolate to Timestep
  24,                                     !- Hour 1
  0,                                      !- Minute 1
  1;                                      !- Value Until Time 1

OS:WeatherFile,
<<<<<<< HEAD
  {69290e5c-2493-4447-8da7-1bc1c652abcb}, !- Handle
=======
  {79c02a4d-887f-4577-a66d-20d90600767a}, !- Handle
>>>>>>> c55f66f4
  Denver Intl Ap,                         !- City
  CO,                                     !- State Province Region
  USA,                                    !- Country
  TMY3,                                   !- Data Source
  725650,                                 !- WMO Number
  39.83,                                  !- Latitude {deg}
  -104.65,                                !- Longitude {deg}
  -7,                                     !- Time Zone {hr}
  1650,                                   !- Elevation {m}
  file:../weather/USA_CO_Denver.Intl.AP.725650_TMY3.epw, !- Url
  E23378AA;                               !- Checksum

OS:AdditionalProperties,
<<<<<<< HEAD
  {a6719de7-6ab9-4b0b-9140-4640befbcc06}, !- Handle
  {69290e5c-2493-4447-8da7-1bc1c652abcb}, !- Object Name
=======
  {c43ced46-b938-47a5-8a19-78af7f7eaead}, !- Handle
  {79c02a4d-887f-4577-a66d-20d90600767a}, !- Object Name
>>>>>>> c55f66f4
  EPWHeaderCity,                          !- Feature Name 1
  String,                                 !- Feature Data Type 1
  Denver Intl Ap,                         !- Feature Value 1
  EPWHeaderState,                         !- Feature Name 2
  String,                                 !- Feature Data Type 2
  CO,                                     !- Feature Value 2
  EPWHeaderCountry,                       !- Feature Name 3
  String,                                 !- Feature Data Type 3
  USA,                                    !- Feature Value 3
  EPWHeaderDataSource,                    !- Feature Name 4
  String,                                 !- Feature Data Type 4
  TMY3,                                   !- Feature Value 4
  EPWHeaderStation,                       !- Feature Name 5
  String,                                 !- Feature Data Type 5
  725650,                                 !- Feature Value 5
  EPWHeaderLatitude,                      !- Feature Name 6
  Double,                                 !- Feature Data Type 6
  39.829999999999998,                     !- Feature Value 6
  EPWHeaderLongitude,                     !- Feature Name 7
  Double,                                 !- Feature Data Type 7
  -104.65000000000001,                    !- Feature Value 7
  EPWHeaderTimezone,                      !- Feature Name 8
  Double,                                 !- Feature Data Type 8
  -7,                                     !- Feature Value 8
  EPWHeaderAltitude,                      !- Feature Name 9
  Double,                                 !- Feature Data Type 9
  5413.3858267716532,                     !- Feature Value 9
  EPWHeaderLocalPressure,                 !- Feature Name 10
  Double,                                 !- Feature Data Type 10
  0.81937567683596546,                    !- Feature Value 10
  EPWHeaderRecordsPerHour,                !- Feature Name 11
  Double,                                 !- Feature Data Type 11
  0,                                      !- Feature Value 11
  EPWDataAnnualAvgDrybulb,                !- Feature Name 12
  Double,                                 !- Feature Data Type 12
  51.575616438356228,                     !- Feature Value 12
  EPWDataAnnualMinDrybulb,                !- Feature Name 13
  Double,                                 !- Feature Data Type 13
  -2.9200000000000017,                    !- Feature Value 13
  EPWDataAnnualMaxDrybulb,                !- Feature Name 14
  Double,                                 !- Feature Data Type 14
  104,                                    !- Feature Value 14
  EPWDataCDD50F,                          !- Feature Name 15
  Double,                                 !- Feature Data Type 15
  3072.2925000000005,                     !- Feature Value 15
  EPWDataCDD65F,                          !- Feature Name 16
  Double,                                 !- Feature Data Type 16
  883.62000000000035,                     !- Feature Value 16
  EPWDataHDD50F,                          !- Feature Name 17
  Double,                                 !- Feature Data Type 17
  2497.1925000000001,                     !- Feature Value 17
  EPWDataHDD65F,                          !- Feature Name 18
  Double,                                 !- Feature Data Type 18
  5783.5200000000013,                     !- Feature Value 18
  EPWDataAnnualAvgWindspeed,              !- Feature Name 19
  Double,                                 !- Feature Data Type 19
  3.9165296803649667,                     !- Feature Value 19
  EPWDataMonthlyAvgDrybulbs,              !- Feature Name 20
  String,                                 !- Feature Data Type 20
  33.4191935483871&#4431.90142857142857&#4443.02620967741937&#4442.48624999999999&#4459.877741935483854&#4473.57574999999997&#4472.07975806451608&#4472.70008064516134&#4466.49200000000006&#4450.079112903225806&#4437.218250000000005&#4434.582177419354835, !- Feature Value 20
  EPWDataGroundMonthlyTemps,              !- Feature Name 21
  String,                                 !- Feature Data Type 21
  44.08306285945173&#4440.89570904991865&#4440.64045432632048&#4442.153016571250646&#4448.225111118704206&#4454.268919273837525&#4459.508577937551024&#4462.82777283423508&#4463.10975667174995&#4460.41014950381947&#4455.304105212311526&#4449.445696474514364, !- Feature Value 21
  EPWDataWSF,                             !- Feature Name 22
  Double,                                 !- Feature Data Type 22
  0.58999999999999997,                    !- Feature Value 22
  EPWDataMonthlyAvgDailyHighDrybulbs,     !- Feature Name 23
  String,                                 !- Feature Data Type 23
  47.41032258064516&#4446.58642857142857&#4455.15032258064517&#4453.708&#4472.80193548387098&#4488.67600000000002&#4486.1858064516129&#4485.87225806451613&#4482.082&#4463.18064516129033&#4448.73400000000001&#4448.87935483870968, !- Feature Value 23
  EPWDataMonthlyAvgDailyLowDrybulbs,      !- Feature Name 24
  String,                                 !- Feature Data Type 24
  19.347741935483874&#4419.856428571428573&#4430.316129032258065&#4431.112&#4447.41612903225806&#4457.901999999999994&#4459.063870967741934&#4460.956774193548384&#4452.352000000000004&#4438.41612903225806&#4427.002000000000002&#4423.02903225806451, !- Feature Value 24
  EPWDesignHeatingDrybulb,                !- Feature Name 25
  Double,                                 !- Feature Data Type 25
  12.02,                                  !- Feature Value 25
  EPWDesignHeatingWindspeed,              !- Feature Name 26
  Double,                                 !- Feature Data Type 26
  2.8062500000000004,                     !- Feature Value 26
  EPWDesignCoolingDrybulb,                !- Feature Name 27
  Double,                                 !- Feature Data Type 27
  91.939999999999998,                     !- Feature Value 27
  EPWDesignCoolingWetbulb,                !- Feature Name 28
  Double,                                 !- Feature Data Type 28
  59.95131430195849,                      !- Feature Value 28
  EPWDesignCoolingHumidityRatio,          !- Feature Name 29
  Double,                                 !- Feature Data Type 29
  0.0059161086834698092,                  !- Feature Value 29
  EPWDesignCoolingWindspeed,              !- Feature Name 30
  Double,                                 !- Feature Data Type 30
  3.7999999999999989,                     !- Feature Value 30
  EPWDesignDailyTemperatureRange,         !- Feature Name 31
  Double,                                 !- Feature Data Type 31
  24.915483870967748,                     !- Feature Value 31
  EPWDesignDehumidDrybulb,                !- Feature Name 32
  Double,                                 !- Feature Data Type 32
  67.996785714285721,                     !- Feature Value 32
  EPWDesignDehumidHumidityRatio,          !- Feature Name 33
  Double,                                 !- Feature Data Type 33
  0.012133744170488724,                   !- Feature Value 33
  EPWDesignCoolingDirectNormal,           !- Feature Name 34
  Double,                                 !- Feature Data Type 34
  985,                                    !- Feature Value 34
  EPWDesignCoolingDiffuseHorizontal,      !- Feature Name 35
  Double,                                 !- Feature Data Type 35
  84;                                     !- Feature Value 35

OS:YearDescription,
<<<<<<< HEAD
  {9bab3083-ab5b-4cef-b40c-ff9910c427c0}, !- Handle
=======
  {f6f09a48-be75-4933-a9b2-77f32214a76f}, !- Handle
>>>>>>> c55f66f4
  ,                                       !- Calendar Year
  Monday;                                 !- Day of Week for Start Day

OS:Site,
  {1ecb461a-f51f-4358-b0b0-12a883becd0e}, !- Handle
  Denver Intl Ap_CO_USA,                  !- Name
  39.83,                                  !- Latitude {deg}
  -104.65,                                !- Longitude {deg}
  -7,                                     !- Time Zone {hr}
  1650,                                   !- Elevation {m}
  ;                                       !- Terrain

OS:ClimateZones,
<<<<<<< HEAD
  {8f4ea928-ce36-4556-ad11-9ce850ef1687}, !- Handle
=======
  {2f583524-1880-41b3-afe8-9c6370312067}, !- Handle
>>>>>>> c55f66f4
  ,                                       !- Active Institution
  ,                                       !- Active Year
  ,                                       !- Climate Zone Institution Name 1
  ,                                       !- Climate Zone Document Name 1
  ,                                       !- Climate Zone Document Year 1
  ,                                       !- Climate Zone Value 1
  Building America,                       !- Climate Zone Institution Name 2
  ,                                       !- Climate Zone Document Name 2
  0,                                      !- Climate Zone Document Year 2
  Cold;                                   !- Climate Zone Value 2

OS:Site:WaterMainsTemperature,
<<<<<<< HEAD
  {618dd36a-c38e-40df-a536-e8466088f757}, !- Handle
=======
  {07c1c237-f0b1-4cd0-b0ad-40470bb24950}, !- Handle
>>>>>>> c55f66f4
  Correlation,                            !- Calculation Method
  ,                                       !- Temperature Schedule Name
  10.8753424657535,                       !- Annual Average Outdoor Air Temperature {C}
  23.1524007936508;                       !- Maximum Difference In Monthly Average Outdoor Air Temperatures {deltaC}

OS:RunPeriodControl:DaylightSavingTime,
<<<<<<< HEAD
  {1a61fc09-3fc8-4de2-b724-ee39f537b87a}, !- Handle
=======
  {ac1814c8-af61-419d-8937-8bf0d9449476}, !- Handle
>>>>>>> c55f66f4
  4/7,                                    !- Start Date
  10/26;                                  !- End Date

OS:Site:GroundTemperature:Deep,
<<<<<<< HEAD
  {d3c3e8f7-2627-4dbc-a205-c5f1654a418a}, !- Handle
=======
  {884db4e0-8ab6-4b32-aef4-3812ee1bdcf2}, !- Handle
>>>>>>> c55f66f4
  10.8753424657535,                       !- January Deep Ground Temperature {C}
  10.8753424657535,                       !- February Deep Ground Temperature {C}
  10.8753424657535,                       !- March Deep Ground Temperature {C}
  10.8753424657535,                       !- April Deep Ground Temperature {C}
  10.8753424657535,                       !- May Deep Ground Temperature {C}
  10.8753424657535,                       !- June Deep Ground Temperature {C}
  10.8753424657535,                       !- July Deep Ground Temperature {C}
  10.8753424657535,                       !- August Deep Ground Temperature {C}
  10.8753424657535,                       !- September Deep Ground Temperature {C}
  10.8753424657535,                       !- October Deep Ground Temperature {C}
  10.8753424657535,                       !- November Deep Ground Temperature {C}
  10.8753424657535;                       !- December Deep Ground Temperature {C}
<|MERGE_RESOLUTION|>--- conflicted
+++ resolved
@@ -1,74 +1,16 @@
 !- NOTE: Auto-generated from /test/osw_files/SFD_2000sqft_2story_SL_UA_Denver.osw
 
 OS:Version,
-<<<<<<< HEAD
-  {1a68c24e-8dd9-4ec6-b7da-c2c8c68bd805}, !- Handle
-  2.8.0;                                  !- Version Identifier
-
-OS:Building,
-  {f125ad7c-c29b-4a68-b7a3-bc53a3fa7e89}, !- Handle
-  Building 1,                             !- Name
-  ,                                       !- Building Sector Type
-  0,                                      !- North Axis {deg}
-  ,                                       !- Nominal Floor to Floor Height {m}
-  ,                                       !- Space Type Name
-  ,                                       !- Default Construction Set Name
-  ,                                       !- Default Schedule Set Name
-  2,                                      !- Standards Number of Stories
-  2,                                      !- Standards Number of Above Ground Stories
-  ,                                       !- Standards Template
-  singlefamilydetached,                   !- Standards Building Type
-  1;                                      !- Standards Number of Living Units
-
-OS:Facility,
-  {388a7cfd-2da1-48db-902f-57d904e3bf55}; !- Handle
-
-OS:Site,
-  {86271c20-c975-4e37-9d22-2be27eb60e27}, !- Handle
-  Denver Intl Ap_CO_USA,                  !- Name
-  39.83,                                  !- Latitude {deg}
-  -104.65,                                !- Longitude {deg}
-  -7,                                     !- Time Zone {hr}
-  1650,                                   !- Elevation {m}
-  ;                                       !- Terrain
-
-OS:SimulationControl,
-  {bd756ca1-b01f-4a52-9806-3520aac9b385}, !- Handle
-=======
   {1aca2c03-8979-4969-9c76-6e0eb2e8a1ac}, !- Handle
   2.8.0;                                  !- Version Identifier
 
 OS:SimulationControl,
   {4fa81911-791a-46e4-ac6c-0a5d81ebdb21}, !- Handle
->>>>>>> c55f66f4
   ,                                       !- Do Zone Sizing Calculation
   ,                                       !- Do System Sizing Calculation
   ,                                       !- Do Plant Sizing Calculation
   No;                                     !- Run Simulation for Sizing Periods
 
-<<<<<<< HEAD
-OS:Sizing:Parameters,
-  {2a5d720f-3d8e-4d18-9c12-ac5bf8b5df89}, !- Handle
-  1.25,                                   !- Heating Sizing Factor
-  1.15;                                   !- Cooling Sizing Factor
-
-OS:Timestep,
-  {125aaba4-c3da-4669-90c7-e9ad6bc2ea67}, !- Handle
-  6;                                      !- Number of Timesteps per Hour
-
-OS:ShadowCalculation,
-  {d103d37d-8853-40f7-adca-42e4da61f042}, !- Handle
-  20,                                     !- Calculation Frequency
-  200;                                    !- Maximum Figures in Shadow Overlap Calculations
-
-OS:HeatBalanceAlgorithm,
-  {d6ee5a33-7183-422c-afec-a34633a638d8}, !- Handle
-  ConductionTransferFunction,             !- Algorithm
-  200;                                    !- Surface Temperature Upper Limit {C}
-
-OS:RunPeriod,
-  {548c0fd8-5d59-410e-8a36-a9fd8ae3dadd}, !- Handle
-=======
 OS:Timestep,
   {acb61720-4900-4199-a34f-c4a363fda576}, !- Handle
   6;                                      !- Number of Timesteps per Hour
@@ -94,7 +36,6 @@
 
 OS:RunPeriod,
   {b5ee0bcb-bb18-4048-a4c6-a4f9f2482182}, !- Handle
->>>>>>> c55f66f4
   Run Period 1,                           !- Name
   1,                                      !- Begin Month
   1,                                      !- Begin Day of Month
@@ -107,41 +48,8 @@
   ,                                       !- Use Weather File Snow Indicators
   ;                                       !- Number of Times Runperiod to be Repeated
 
-<<<<<<< HEAD
-OS:LifeCycleCost:Parameters,
-  {20bcc7c3-9f49-4625-bf15-c2ff1cf0c38b}, !- Handle
-  ,                                       !- Analysis Type
-  ,                                       !- Discounting Convention
-  ,                                       !- Inflation Approach
-  ,                                       !- Real Discount Rate
-  ,                                       !- Nominal Discount Rate
-  ,                                       !- Inflation
-  ,                                       !- Base Date Month
-  ,                                       !- Base Date Year
-  ,                                       !- Service Date Month
-  ,                                       !- Service Date Year
-  ;                                       !- Length of Study Period in Years
-
-OS:SurfaceConvectionAlgorithm:Outside,
-  {8cd0c2e1-cb19-404d-8580-2350ac7a120e}, !- Handle
-  DOE-2;                                  !- Algorithm
-
-OS:SurfaceConvectionAlgorithm:Inside,
-  {6118198b-db3e-4c72-b59b-b6b61fc031a6}, !- Handle
-  TARP;                                   !- Algorithm
-
-OS:ZoneCapacitanceMultiplier:ResearchSpecial,
-  {9115f5d2-d238-48cf-a37e-69317711a65d}, !- Handle
-  ,                                       !- Temperature Capacity Multiplier
-  15,                                     !- Humidity Capacity Multiplier
-  ;                                       !- Carbon Dioxide Capacity Multiplier
-
-OS:ThermalZone,
-  {da67e4f8-8dc6-4434-b3eb-6620cab09c33}, !- Handle
-=======
 OS:ThermalZone,
   {28873945-4242-44ab-9849-79a532751a8b}, !- Handle
->>>>>>> c55f66f4
   living zone,                            !- Name
   ,                                       !- Multiplier
   ,                                       !- Ceiling Height {m}
@@ -150,17 +58,10 @@
   ,                                       !- Zone Inside Convection Algorithm
   ,                                       !- Zone Outside Convection Algorithm
   ,                                       !- Zone Conditioning Equipment List Name
-<<<<<<< HEAD
-  {1b096b5e-1bfe-4686-9b99-a5edec493d22}, !- Zone Air Inlet Port List
-  {b9a9efba-e2af-4a55-a234-5221988c4eb4}, !- Zone Air Exhaust Port List
-  {37bdc21f-38bc-4028-b4b1-c27e1182ab3d}, !- Zone Air Node Name
-  {5657889c-2baf-4fd2-a002-515e6e9e5414}, !- Zone Return Air Port List
-=======
   {72d7da52-6b45-4064-99bf-eb1d79718d4b}, !- Zone Air Inlet Port List
   {22b76735-8a11-4452-a00d-6c93fb913344}, !- Zone Air Exhaust Port List
   {bcc520bc-2dc8-46b9-9958-f5de0295860a}, !- Zone Air Node Name
   {cf9a2357-ab45-441e-a603-b3a0e46a1ff2}, !- Zone Return Air Port List
->>>>>>> c55f66f4
   ,                                       !- Primary Daylighting Control Name
   ,                                       !- Fraction of Zone Controlled by Primary Daylighting Control
   ,                                       !- Secondary Daylighting Control Name
@@ -171,39 +72,6 @@
   No;                                     !- Use Ideal Air Loads
 
 OS:Node,
-<<<<<<< HEAD
-  {96d69016-8e69-4c57-b17d-19bbdd9405b8}, !- Handle
-  Node 1,                                 !- Name
-  {37bdc21f-38bc-4028-b4b1-c27e1182ab3d}, !- Inlet Port
-  ;                                       !- Outlet Port
-
-OS:Connection,
-  {37bdc21f-38bc-4028-b4b1-c27e1182ab3d}, !- Handle
-  {1e02eab1-43b9-4ee4-b3cc-cfec087cea34}, !- Name
-  {da67e4f8-8dc6-4434-b3eb-6620cab09c33}, !- Source Object
-  11,                                     !- Outlet Port
-  {96d69016-8e69-4c57-b17d-19bbdd9405b8}, !- Target Object
-  2;                                      !- Inlet Port
-
-OS:PortList,
-  {1b096b5e-1bfe-4686-9b99-a5edec493d22}, !- Handle
-  {54010e40-fd52-4a44-8155-d90dca984195}, !- Name
-  {da67e4f8-8dc6-4434-b3eb-6620cab09c33}; !- HVAC Component
-
-OS:PortList,
-  {b9a9efba-e2af-4a55-a234-5221988c4eb4}, !- Handle
-  {d8e0e60d-4096-403f-9907-178de75629d5}, !- Name
-  {da67e4f8-8dc6-4434-b3eb-6620cab09c33}; !- HVAC Component
-
-OS:PortList,
-  {5657889c-2baf-4fd2-a002-515e6e9e5414}, !- Handle
-  {c33f417c-cacc-41a8-b563-1ea05cc73e7a}, !- Name
-  {da67e4f8-8dc6-4434-b3eb-6620cab09c33}; !- HVAC Component
-
-OS:Sizing:Zone,
-  {b511d370-8106-4fde-85d6-5517fa7577e9}, !- Handle
-  {da67e4f8-8dc6-4434-b3eb-6620cab09c33}, !- Zone or ZoneList Name
-=======
   {c61dfa48-ccea-477e-bfdc-9abbfb806e70}, !- Handle
   Node 1,                                 !- Name
   {bcc520bc-2dc8-46b9-9958-f5de0295860a}, !- Inlet Port
@@ -235,7 +103,6 @@
 OS:Sizing:Zone,
   {610fad55-7cfd-454f-baf5-f57ec0fc65b4}, !- Handle
   {28873945-4242-44ab-9849-79a532751a8b}, !- Zone or ZoneList Name
->>>>>>> c55f66f4
   SupplyAirTemperature,                   !- Zone Cooling Design Supply Air Temperature Input Method
   14,                                     !- Zone Cooling Design Supply Air Temperature {C}
   11.11,                                  !- Zone Cooling Design Supply Air Temperature Difference {deltaC}
@@ -264,16 +131,6 @@
   autosize;                               !- Dedicated Outdoor Air High Setpoint Temperature for Design {C}
 
 OS:ZoneHVAC:EquipmentList,
-<<<<<<< HEAD
-  {4b6e2374-a227-4113-af8b-a7c30c17c7e2}, !- Handle
-  Zone HVAC Equipment List 1,             !- Name
-  {da67e4f8-8dc6-4434-b3eb-6620cab09c33}; !- Thermal Zone
-
-OS:Space,
-  {ebdd5306-53b8-4591-addb-76f6f9de7872}, !- Handle
-  living space,                           !- Name
-  {9e1600e4-73df-4760-af0c-b487ee351d3f}, !- Space Type Name
-=======
   {dfdd7fc4-7cca-4a77-a708-829903a49cfc}, !- Handle
   Zone HVAC Equipment List 1,             !- Name
   {28873945-4242-44ab-9849-79a532751a8b}; !- Thermal Zone
@@ -282,7 +139,6 @@
   {fb99b750-b01c-4ab9-9bbf-56d424dde391}, !- Handle
   living space,                           !- Name
   {e030bb74-8d23-4b4d-8677-2948fa17827c}, !- Space Type Name
->>>>>>> c55f66f4
   ,                                       !- Default Construction Set Name
   ,                                       !- Default Schedule Set Name
   -0,                                     !- Direction of Relative North {deg}
@@ -290,19 +146,6 @@
   0,                                      !- Y Origin {m}
   0,                                      !- Z Origin {m}
   ,                                       !- Building Story Name
-<<<<<<< HEAD
-  {da67e4f8-8dc6-4434-b3eb-6620cab09c33}, !- Thermal Zone Name
-  ,                                       !- Part of Total Floor Area
-  ,                                       !- Design Specification Outdoor Air Object Name
-  {62716077-40ba-4060-a152-bca7f2e46680}; !- Building Unit Name
-
-OS:Surface,
-  {beb9145f-87da-4e8b-8794-8dc893e7806f}, !- Handle
-  Surface 1,                              !- Name
-  Floor,                                  !- Surface Type
-  ,                                       !- Construction Name
-  {ebdd5306-53b8-4591-addb-76f6f9de7872}, !- Space Name
-=======
   {28873945-4242-44ab-9849-79a532751a8b}, !- Thermal Zone Name
   ,                                       !- Part of Total Floor Area
   ,                                       !- Design Specification Outdoor Air Object Name
@@ -314,7 +157,6 @@
   Floor,                                  !- Surface Type
   ,                                       !- Construction Name
   {fb99b750-b01c-4ab9-9bbf-56d424dde391}, !- Space Name
->>>>>>> c55f66f4
   Foundation,                             !- Outside Boundary Condition
   ,                                       !- Outside Boundary Condition Object
   NoSun,                                  !- Sun Exposure
@@ -327,19 +169,11 @@
   13.6310703908387, 0, 0;                 !- X,Y,Z Vertex 4 {m}
 
 OS:Surface,
-<<<<<<< HEAD
-  {1b616ccb-c8c4-4986-af4f-e7dd971eb582}, !- Handle
-  Surface 2,                              !- Name
-  Wall,                                   !- Surface Type
-  ,                                       !- Construction Name
-  {ebdd5306-53b8-4591-addb-76f6f9de7872}, !- Space Name
-=======
   {9d3c9bf5-0602-41dd-b9ea-1d0cde5be978}, !- Handle
   Surface 2,                              !- Name
   Wall,                                   !- Surface Type
   ,                                       !- Construction Name
   {fb99b750-b01c-4ab9-9bbf-56d424dde391}, !- Space Name
->>>>>>> c55f66f4
   Outdoors,                               !- Outside Boundary Condition
   ,                                       !- Outside Boundary Condition Object
   SunExposed,                             !- Sun Exposure
@@ -352,19 +186,11 @@
   0, 0, 2.4384;                           !- X,Y,Z Vertex 4 {m}
 
 OS:Surface,
-<<<<<<< HEAD
-  {e2b4d45e-298d-4dc5-80b3-f06022711a79}, !- Handle
-  Surface 3,                              !- Name
-  Wall,                                   !- Surface Type
-  ,                                       !- Construction Name
-  {ebdd5306-53b8-4591-addb-76f6f9de7872}, !- Space Name
-=======
   {5a386b25-c844-4cb2-94a6-792efe2d7e09}, !- Handle
   Surface 3,                              !- Name
   Wall,                                   !- Surface Type
   ,                                       !- Construction Name
   {fb99b750-b01c-4ab9-9bbf-56d424dde391}, !- Space Name
->>>>>>> c55f66f4
   Outdoors,                               !- Outside Boundary Condition
   ,                                       !- Outside Boundary Condition Object
   SunExposed,                             !- Sun Exposure
@@ -377,19 +203,11 @@
   0, 6.81553519541936, 2.4384;            !- X,Y,Z Vertex 4 {m}
 
 OS:Surface,
-<<<<<<< HEAD
-  {efa79007-b8ff-4b5c-abde-6552491ebb7c}, !- Handle
-  Surface 4,                              !- Name
-  Wall,                                   !- Surface Type
-  ,                                       !- Construction Name
-  {ebdd5306-53b8-4591-addb-76f6f9de7872}, !- Space Name
-=======
   {ec7da8b2-7659-4f73-98cb-58f93e25cb20}, !- Handle
   Surface 4,                              !- Name
   Wall,                                   !- Surface Type
   ,                                       !- Construction Name
   {fb99b750-b01c-4ab9-9bbf-56d424dde391}, !- Space Name
->>>>>>> c55f66f4
   Outdoors,                               !- Outside Boundary Condition
   ,                                       !- Outside Boundary Condition Object
   SunExposed,                             !- Sun Exposure
@@ -402,19 +220,11 @@
   13.6310703908387, 6.81553519541936, 2.4384; !- X,Y,Z Vertex 4 {m}
 
 OS:Surface,
-<<<<<<< HEAD
-  {b924f729-a64a-4ab5-b686-442ce8525a55}, !- Handle
-  Surface 5,                              !- Name
-  Wall,                                   !- Surface Type
-  ,                                       !- Construction Name
-  {ebdd5306-53b8-4591-addb-76f6f9de7872}, !- Space Name
-=======
   {d2855ca7-74b2-4d06-8ac4-4c37a7995099}, !- Handle
   Surface 5,                              !- Name
   Wall,                                   !- Surface Type
   ,                                       !- Construction Name
   {fb99b750-b01c-4ab9-9bbf-56d424dde391}, !- Space Name
->>>>>>> c55f66f4
   Outdoors,                               !- Outside Boundary Condition
   ,                                       !- Outside Boundary Condition Object
   SunExposed,                             !- Sun Exposure
@@ -427,15 +237,6 @@
   13.6310703908387, 0, 2.4384;            !- X,Y,Z Vertex 4 {m}
 
 OS:Surface,
-<<<<<<< HEAD
-  {cc3d1db7-93ce-4929-834f-2b04e3f91709}, !- Handle
-  Surface 6,                              !- Name
-  RoofCeiling,                            !- Surface Type
-  ,                                       !- Construction Name
-  {ebdd5306-53b8-4591-addb-76f6f9de7872}, !- Space Name
-  Surface,                                !- Outside Boundary Condition
-  {a31fe50f-bc9d-47c2-af1b-de80b7c2d308}, !- Outside Boundary Condition Object
-=======
   {8368747c-9c92-48e3-8020-9318119d4fce}, !- Handle
   Surface 6,                              !- Name
   RoofCeiling,                            !- Surface Type
@@ -443,7 +244,6 @@
   {fb99b750-b01c-4ab9-9bbf-56d424dde391}, !- Space Name
   Surface,                                !- Outside Boundary Condition
   {2a176fcb-78bf-497e-9489-fd131d9b365b}, !- Outside Boundary Condition Object
->>>>>>> c55f66f4
   NoSun,                                  !- Sun Exposure
   NoWind,                                 !- Wind Exposure
   ,                                       !- View Factor to Ground
@@ -454,11 +254,7 @@
   0, 0, 2.4384;                           !- X,Y,Z Vertex 4 {m}
 
 OS:SpaceType,
-<<<<<<< HEAD
-  {9e1600e4-73df-4760-af0c-b487ee351d3f}, !- Handle
-=======
   {e030bb74-8d23-4b4d-8677-2948fa17827c}, !- Handle
->>>>>>> c55f66f4
   Space Type 1,                           !- Name
   ,                                       !- Default Construction Set Name
   ,                                       !- Default Schedule Set Name
@@ -469,15 +265,9 @@
   living;                                 !- Standards Space Type
 
 OS:Space,
-<<<<<<< HEAD
-  {c37f76f6-4c48-4261-86df-67ebe64dcf2b}, !- Handle
-  living space|story 2,                   !- Name
-  {9e1600e4-73df-4760-af0c-b487ee351d3f}, !- Space Type Name
-=======
   {2d75b017-a906-4261-9eab-8c0d465fb073}, !- Handle
   living space|story 2,                   !- Name
   {e030bb74-8d23-4b4d-8677-2948fa17827c}, !- Space Type Name
->>>>>>> c55f66f4
   ,                                       !- Default Construction Set Name
   ,                                       !- Default Schedule Set Name
   -0,                                     !- Direction of Relative North {deg}
@@ -485,21 +275,6 @@
   0,                                      !- Y Origin {m}
   2.4384,                                 !- Z Origin {m}
   ,                                       !- Building Story Name
-<<<<<<< HEAD
-  {da67e4f8-8dc6-4434-b3eb-6620cab09c33}, !- Thermal Zone Name
-  ,                                       !- Part of Total Floor Area
-  ,                                       !- Design Specification Outdoor Air Object Name
-  {62716077-40ba-4060-a152-bca7f2e46680}; !- Building Unit Name
-
-OS:Surface,
-  {a31fe50f-bc9d-47c2-af1b-de80b7c2d308}, !- Handle
-  Surface 7,                              !- Name
-  Floor,                                  !- Surface Type
-  ,                                       !- Construction Name
-  {c37f76f6-4c48-4261-86df-67ebe64dcf2b}, !- Space Name
-  Surface,                                !- Outside Boundary Condition
-  {cc3d1db7-93ce-4929-834f-2b04e3f91709}, !- Outside Boundary Condition Object
-=======
   {28873945-4242-44ab-9849-79a532751a8b}, !- Thermal Zone Name
   ,                                       !- Part of Total Floor Area
   ,                                       !- Design Specification Outdoor Air Object Name
@@ -513,7 +288,6 @@
   {2d75b017-a906-4261-9eab-8c0d465fb073}, !- Space Name
   Surface,                                !- Outside Boundary Condition
   {8368747c-9c92-48e3-8020-9318119d4fce}, !- Outside Boundary Condition Object
->>>>>>> c55f66f4
   NoSun,                                  !- Sun Exposure
   NoWind,                                 !- Wind Exposure
   ,                                       !- View Factor to Ground
@@ -524,19 +298,11 @@
   13.6310703908387, 0, 0;                 !- X,Y,Z Vertex 4 {m}
 
 OS:Surface,
-<<<<<<< HEAD
-  {0a0033c6-c9cd-497a-bd76-2eb5df926f69}, !- Handle
-  Surface 8,                              !- Name
-  Wall,                                   !- Surface Type
-  ,                                       !- Construction Name
-  {c37f76f6-4c48-4261-86df-67ebe64dcf2b}, !- Space Name
-=======
   {d130ff80-5a2b-42e8-a054-f28c7a73d698}, !- Handle
   Surface 8,                              !- Name
   Wall,                                   !- Surface Type
   ,                                       !- Construction Name
   {2d75b017-a906-4261-9eab-8c0d465fb073}, !- Space Name
->>>>>>> c55f66f4
   Outdoors,                               !- Outside Boundary Condition
   ,                                       !- Outside Boundary Condition Object
   SunExposed,                             !- Sun Exposure
@@ -549,19 +315,11 @@
   0, 0, 2.4384;                           !- X,Y,Z Vertex 4 {m}
 
 OS:Surface,
-<<<<<<< HEAD
-  {10faf19b-6194-47cd-a298-605f6adce7f0}, !- Handle
-  Surface 9,                              !- Name
-  Wall,                                   !- Surface Type
-  ,                                       !- Construction Name
-  {c37f76f6-4c48-4261-86df-67ebe64dcf2b}, !- Space Name
-=======
   {46edcd4a-702e-4655-869d-e4ac51fd2f4d}, !- Handle
   Surface 9,                              !- Name
   Wall,                                   !- Surface Type
   ,                                       !- Construction Name
   {2d75b017-a906-4261-9eab-8c0d465fb073}, !- Space Name
->>>>>>> c55f66f4
   Outdoors,                               !- Outside Boundary Condition
   ,                                       !- Outside Boundary Condition Object
   SunExposed,                             !- Sun Exposure
@@ -574,19 +332,11 @@
   0, 6.81553519541936, 2.4384;            !- X,Y,Z Vertex 4 {m}
 
 OS:Surface,
-<<<<<<< HEAD
-  {c76f1b35-053f-4e80-811d-bea97a348413}, !- Handle
-  Surface 10,                             !- Name
-  Wall,                                   !- Surface Type
-  ,                                       !- Construction Name
-  {c37f76f6-4c48-4261-86df-67ebe64dcf2b}, !- Space Name
-=======
   {90f036b6-c606-4be5-ae9e-acac65422e23}, !- Handle
   Surface 10,                             !- Name
   Wall,                                   !- Surface Type
   ,                                       !- Construction Name
   {2d75b017-a906-4261-9eab-8c0d465fb073}, !- Space Name
->>>>>>> c55f66f4
   Outdoors,                               !- Outside Boundary Condition
   ,                                       !- Outside Boundary Condition Object
   SunExposed,                             !- Sun Exposure
@@ -599,19 +349,11 @@
   13.6310703908387, 6.81553519541936, 2.4384; !- X,Y,Z Vertex 4 {m}
 
 OS:Surface,
-<<<<<<< HEAD
-  {21c5799f-f580-48ba-9ba8-9afc4056ec8a}, !- Handle
-  Surface 11,                             !- Name
-  Wall,                                   !- Surface Type
-  ,                                       !- Construction Name
-  {c37f76f6-4c48-4261-86df-67ebe64dcf2b}, !- Space Name
-=======
   {82b1ed52-b969-4810-a7a2-6b8fffcd2edf}, !- Handle
   Surface 11,                             !- Name
   Wall,                                   !- Surface Type
   ,                                       !- Construction Name
   {2d75b017-a906-4261-9eab-8c0d465fb073}, !- Space Name
->>>>>>> c55f66f4
   Outdoors,                               !- Outside Boundary Condition
   ,                                       !- Outside Boundary Condition Object
   SunExposed,                             !- Sun Exposure
@@ -624,15 +366,6 @@
   13.6310703908387, 0, 2.4384;            !- X,Y,Z Vertex 4 {m}
 
 OS:Surface,
-<<<<<<< HEAD
-  {7b96f7f3-38a5-480c-812a-717c37dfcf26}, !- Handle
-  Surface 12,                             !- Name
-  RoofCeiling,                            !- Surface Type
-  ,                                       !- Construction Name
-  {c37f76f6-4c48-4261-86df-67ebe64dcf2b}, !- Space Name
-  Surface,                                !- Outside Boundary Condition
-  {f2b29801-2bb9-4e0c-834b-568bc4a0d938}, !- Outside Boundary Condition Object
-=======
   {b942bb94-7b6c-426d-ba23-ac5e7effd8ca}, !- Handle
   Surface 12,                             !- Name
   RoofCeiling,                            !- Surface Type
@@ -640,7 +373,6 @@
   {2d75b017-a906-4261-9eab-8c0d465fb073}, !- Space Name
   Surface,                                !- Outside Boundary Condition
   {f9f03b44-3398-48b5-bbde-38c4799f022c}, !- Outside Boundary Condition Object
->>>>>>> c55f66f4
   NoSun,                                  !- Sun Exposure
   NoWind,                                 !- Wind Exposure
   ,                                       !- View Factor to Ground
@@ -651,15 +383,6 @@
   0, 0, 2.4384;                           !- X,Y,Z Vertex 4 {m}
 
 OS:Surface,
-<<<<<<< HEAD
-  {f2b29801-2bb9-4e0c-834b-568bc4a0d938}, !- Handle
-  Surface 13,                             !- Name
-  Floor,                                  !- Surface Type
-  ,                                       !- Construction Name
-  {fd098053-c82c-46ed-ad59-3a3abfa47a56}, !- Space Name
-  Surface,                                !- Outside Boundary Condition
-  {7b96f7f3-38a5-480c-812a-717c37dfcf26}, !- Outside Boundary Condition Object
-=======
   {f9f03b44-3398-48b5-bbde-38c4799f022c}, !- Handle
   Surface 13,                             !- Name
   Floor,                                  !- Surface Type
@@ -667,7 +390,6 @@
   {fbc98157-a5e8-4440-a759-909b3d3b85d0}, !- Space Name
   Surface,                                !- Outside Boundary Condition
   {b942bb94-7b6c-426d-ba23-ac5e7effd8ca}, !- Outside Boundary Condition Object
->>>>>>> c55f66f4
   NoSun,                                  !- Sun Exposure
   NoWind,                                 !- Wind Exposure
   ,                                       !- View Factor to Ground
@@ -678,19 +400,11 @@
   0, 0, 0;                                !- X,Y,Z Vertex 4 {m}
 
 OS:Surface,
-<<<<<<< HEAD
-  {c79175cc-d321-493a-b33e-7de1b093e2f0}, !- Handle
-  Surface 14,                             !- Name
-  RoofCeiling,                            !- Surface Type
-  ,                                       !- Construction Name
-  {fd098053-c82c-46ed-ad59-3a3abfa47a56}, !- Space Name
-=======
   {e9f1344a-4e9a-4fe7-982c-7d98e3bb7eac}, !- Handle
   Surface 14,                             !- Name
   RoofCeiling,                            !- Surface Type
   ,                                       !- Construction Name
   {fbc98157-a5e8-4440-a759-909b3d3b85d0}, !- Space Name
->>>>>>> c55f66f4
   Outdoors,                               !- Outside Boundary Condition
   ,                                       !- Outside Boundary Condition Object
   SunExposed,                             !- Sun Exposure
@@ -703,19 +417,11 @@
   13.6310703908387, 0, 0;                 !- X,Y,Z Vertex 4 {m}
 
 OS:Surface,
-<<<<<<< HEAD
-  {7ad69a78-bd55-4e01-ad9c-bca8c9e421bd}, !- Handle
-  Surface 15,                             !- Name
-  RoofCeiling,                            !- Surface Type
-  ,                                       !- Construction Name
-  {fd098053-c82c-46ed-ad59-3a3abfa47a56}, !- Space Name
-=======
   {ae8529b5-dddb-4235-9222-511649720666}, !- Handle
   Surface 15,                             !- Name
   RoofCeiling,                            !- Surface Type
   ,                                       !- Construction Name
   {fbc98157-a5e8-4440-a759-909b3d3b85d0}, !- Space Name
->>>>>>> c55f66f4
   Outdoors,                               !- Outside Boundary Condition
   ,                                       !- Outside Boundary Condition Object
   SunExposed,                             !- Sun Exposure
@@ -728,19 +434,11 @@
   0, 6.81553519541936, 0;                 !- X,Y,Z Vertex 4 {m}
 
 OS:Surface,
-<<<<<<< HEAD
-  {642f011a-f7ea-4275-8aad-1b256ee94e85}, !- Handle
-  Surface 16,                             !- Name
-  Wall,                                   !- Surface Type
-  ,                                       !- Construction Name
-  {fd098053-c82c-46ed-ad59-3a3abfa47a56}, !- Space Name
-=======
   {e966aca5-53bc-4ccf-a568-f0ea7d12a950}, !- Handle
   Surface 16,                             !- Name
   Wall,                                   !- Surface Type
   ,                                       !- Construction Name
   {fbc98157-a5e8-4440-a759-909b3d3b85d0}, !- Space Name
->>>>>>> c55f66f4
   Outdoors,                               !- Outside Boundary Condition
   ,                                       !- Outside Boundary Condition Object
   SunExposed,                             !- Sun Exposure
@@ -752,19 +450,11 @@
   0, 0, 0;                                !- X,Y,Z Vertex 3 {m}
 
 OS:Surface,
-<<<<<<< HEAD
-  {5d4566cd-7046-4088-a04a-00a963a63ee9}, !- Handle
-  Surface 17,                             !- Name
-  Wall,                                   !- Surface Type
-  ,                                       !- Construction Name
-  {fd098053-c82c-46ed-ad59-3a3abfa47a56}, !- Space Name
-=======
   {ae9444c4-3493-488a-8c6c-920ef96ca83e}, !- Handle
   Surface 17,                             !- Name
   Wall,                                   !- Surface Type
   ,                                       !- Construction Name
   {fbc98157-a5e8-4440-a759-909b3d3b85d0}, !- Space Name
->>>>>>> c55f66f4
   Outdoors,                               !- Outside Boundary Condition
   ,                                       !- Outside Boundary Condition Object
   SunExposed,                             !- Sun Exposure
@@ -776,15 +466,9 @@
   13.6310703908387, 6.81553519541936, 0;  !- X,Y,Z Vertex 3 {m}
 
 OS:Space,
-<<<<<<< HEAD
-  {fd098053-c82c-46ed-ad59-3a3abfa47a56}, !- Handle
-  unfinished attic space,                 !- Name
-  {20069f8a-ec37-488d-ab47-c0c85ce07325}, !- Space Type Name
-=======
   {fbc98157-a5e8-4440-a759-909b3d3b85d0}, !- Handle
   unfinished attic space,                 !- Name
   {8adefce5-360a-4e6b-8660-f3c2d2f3bcda}, !- Space Type Name
->>>>>>> c55f66f4
   ,                                       !- Default Construction Set Name
   ,                                       !- Default Schedule Set Name
   -0,                                     !- Direction of Relative North {deg}
@@ -792,17 +476,10 @@
   0,                                      !- Y Origin {m}
   4.8768,                                 !- Z Origin {m}
   ,                                       !- Building Story Name
-<<<<<<< HEAD
-  {e9e55486-6250-4f02-af76-4b9cb5dce3dd}; !- Thermal Zone Name
-
-OS:ThermalZone,
-  {e9e55486-6250-4f02-af76-4b9cb5dce3dd}, !- Handle
-=======
   {18172dee-8689-4055-b24c-bc1eed2844da}; !- Thermal Zone Name
 
 OS:ThermalZone,
   {18172dee-8689-4055-b24c-bc1eed2844da}, !- Handle
->>>>>>> c55f66f4
   unfinished attic zone,                  !- Name
   ,                                       !- Multiplier
   ,                                       !- Ceiling Height {m}
@@ -811,17 +488,10 @@
   ,                                       !- Zone Inside Convection Algorithm
   ,                                       !- Zone Outside Convection Algorithm
   ,                                       !- Zone Conditioning Equipment List Name
-<<<<<<< HEAD
-  {a4245ff7-2f5e-4c9d-b080-8d9d2e1128ad}, !- Zone Air Inlet Port List
-  {9dd8da62-cce3-429c-87cd-d047a0984e50}, !- Zone Air Exhaust Port List
-  {c8bfbac6-4f0a-4565-a134-75b4829965df}, !- Zone Air Node Name
-  {c50923a3-1929-40e6-a36b-1b9e4adb5e76}, !- Zone Return Air Port List
-=======
   {60f298bd-6e23-4128-b586-7ff172ee8f29}, !- Zone Air Inlet Port List
   {5eef053a-98d2-48f9-918a-578ee788b84c}, !- Zone Air Exhaust Port List
   {ba442511-599f-4add-b015-8de61cfd95c2}, !- Zone Air Node Name
   {d16aa15b-db96-4280-9155-f3a5c4ca9ba5}, !- Zone Return Air Port List
->>>>>>> c55f66f4
   ,                                       !- Primary Daylighting Control Name
   ,                                       !- Fraction of Zone Controlled by Primary Daylighting Control
   ,                                       !- Secondary Daylighting Control Name
@@ -832,39 +502,6 @@
   No;                                     !- Use Ideal Air Loads
 
 OS:Node,
-<<<<<<< HEAD
-  {604e88d0-f270-4660-939f-c48d0719429c}, !- Handle
-  Node 2,                                 !- Name
-  {c8bfbac6-4f0a-4565-a134-75b4829965df}, !- Inlet Port
-  ;                                       !- Outlet Port
-
-OS:Connection,
-  {c8bfbac6-4f0a-4565-a134-75b4829965df}, !- Handle
-  {572ab872-2a55-4016-93d9-a6d04d688179}, !- Name
-  {e9e55486-6250-4f02-af76-4b9cb5dce3dd}, !- Source Object
-  11,                                     !- Outlet Port
-  {604e88d0-f270-4660-939f-c48d0719429c}, !- Target Object
-  2;                                      !- Inlet Port
-
-OS:PortList,
-  {a4245ff7-2f5e-4c9d-b080-8d9d2e1128ad}, !- Handle
-  {cf983f93-4d4a-489d-95d5-03ca68953e81}, !- Name
-  {e9e55486-6250-4f02-af76-4b9cb5dce3dd}; !- HVAC Component
-
-OS:PortList,
-  {9dd8da62-cce3-429c-87cd-d047a0984e50}, !- Handle
-  {ea751b98-d229-46a1-9452-7bff6dfd906e}, !- Name
-  {e9e55486-6250-4f02-af76-4b9cb5dce3dd}; !- HVAC Component
-
-OS:PortList,
-  {c50923a3-1929-40e6-a36b-1b9e4adb5e76}, !- Handle
-  {56cf101d-51f5-4a25-a23a-c67c9cb45eb0}, !- Name
-  {e9e55486-6250-4f02-af76-4b9cb5dce3dd}; !- HVAC Component
-
-OS:Sizing:Zone,
-  {dc3827d4-daac-44ce-a895-07b255117d47}, !- Handle
-  {e9e55486-6250-4f02-af76-4b9cb5dce3dd}, !- Zone or ZoneList Name
-=======
   {9fb3bdd1-6651-487e-8693-f5e1c9792d6c}, !- Handle
   Node 2,                                 !- Name
   {ba442511-599f-4add-b015-8de61cfd95c2}, !- Inlet Port
@@ -896,7 +533,6 @@
 OS:Sizing:Zone,
   {8518d753-7d08-4076-a0e9-610c6f1c6148}, !- Handle
   {18172dee-8689-4055-b24c-bc1eed2844da}, !- Zone or ZoneList Name
->>>>>>> c55f66f4
   SupplyAirTemperature,                   !- Zone Cooling Design Supply Air Temperature Input Method
   14,                                     !- Zone Cooling Design Supply Air Temperature {C}
   11.11,                                  !- Zone Cooling Design Supply Air Temperature Difference {deltaC}
@@ -925,21 +561,12 @@
   autosize;                               !- Dedicated Outdoor Air High Setpoint Temperature for Design {C}
 
 OS:ZoneHVAC:EquipmentList,
-<<<<<<< HEAD
-  {589a9fbe-cabd-4266-99f4-03d10fada1a2}, !- Handle
-  Zone HVAC Equipment List 2,             !- Name
-  {e9e55486-6250-4f02-af76-4b9cb5dce3dd}; !- Thermal Zone
-
-OS:SpaceType,
-  {20069f8a-ec37-488d-ab47-c0c85ce07325}, !- Handle
-=======
   {54943f62-443c-408e-94f0-6dd74ff358b3}, !- Handle
   Zone HVAC Equipment List 2,             !- Name
   {18172dee-8689-4055-b24c-bc1eed2844da}; !- Thermal Zone
 
 OS:SpaceType,
   {8adefce5-360a-4e6b-8660-f3c2d2f3bcda}, !- Handle
->>>>>>> c55f66f4
   Space Type 2,                           !- Name
   ,                                       !- Default Construction Set Name
   ,                                       !- Default Schedule Set Name
@@ -950,11 +577,7 @@
   unfinished attic;                       !- Standards Space Type
 
 OS:BuildingUnit,
-<<<<<<< HEAD
-  {62716077-40ba-4060-a152-bca7f2e46680}, !- Handle
-=======
   {4922e9b7-dff7-476e-a8ec-0f1682598ff8}, !- Handle
->>>>>>> c55f66f4
   unit 1,                                 !- Name
   ,                                       !- Rendering Color
   Residential;                            !- Building Unit Type
@@ -975,13 +598,8 @@
   1;                                      !- Standards Number of Living Units
 
 OS:AdditionalProperties,
-<<<<<<< HEAD
-  {7b5f8a3f-316e-4191-b524-a28f5d193c01}, !- Handle
-  {f125ad7c-c29b-4a68-b7a3-bc53a3fa7e89}, !- Object Name
-=======
   {21ec7733-ba8b-4ac5-a34a-e1e0ffce4d4a}, !- Handle
   {86abe8d8-4a31-4c1e-8fd8-073b5812fac8}, !- Object Name
->>>>>>> c55f66f4
   Total Units Represented,                !- Feature Name 1
   Integer,                                !- Feature Data Type 1
   1,                                      !- Feature Value 1
@@ -990,13 +608,8 @@
   1;                                      !- Feature Value 2
 
 OS:AdditionalProperties,
-<<<<<<< HEAD
-  {cc3d3902-ccb6-4198-96a3-e4e23c1a82db}, !- Handle
-  {62716077-40ba-4060-a152-bca7f2e46680}, !- Object Name
-=======
   {3b10aab5-3679-4241-a422-86c73c14a239}, !- Handle
   {4922e9b7-dff7-476e-a8ec-0f1682598ff8}, !- Object Name
->>>>>>> c55f66f4
   NumberOfBedrooms,                       !- Feature Name 1
   Integer,                                !- Feature Data Type 1
   3,                                      !- Feature Value 1
@@ -1005,11 +618,7 @@
   2;                                      !- Feature Value 2
 
 OS:Schedule:Day,
-<<<<<<< HEAD
-  {4424f4c6-e73f-4ab0-8d15-9cde4676b181}, !- Handle
-=======
   {33361265-b7a5-49af-9951-99ba28f179fe}, !- Handle
->>>>>>> c55f66f4
   Schedule Day 1,                         !- Name
   ,                                       !- Schedule Type Limits Name
   ,                                       !- Interpolate to Timestep
@@ -1018,11 +627,7 @@
   0;                                      !- Value Until Time 1
 
 OS:Schedule:Day,
-<<<<<<< HEAD
-  {f06ffc57-1675-463c-a82b-7bc42a35397a}, !- Handle
-=======
   {9453b5c6-f846-4d28-b627-dbdea87bde44}, !- Handle
->>>>>>> c55f66f4
   Schedule Day 2,                         !- Name
   ,                                       !- Schedule Type Limits Name
   ,                                       !- Interpolate to Timestep
@@ -1031,11 +636,7 @@
   1;                                      !- Value Until Time 1
 
 OS:WeatherFile,
-<<<<<<< HEAD
-  {69290e5c-2493-4447-8da7-1bc1c652abcb}, !- Handle
-=======
   {79c02a4d-887f-4577-a66d-20d90600767a}, !- Handle
->>>>>>> c55f66f4
   Denver Intl Ap,                         !- City
   CO,                                     !- State Province Region
   USA,                                    !- Country
@@ -1049,13 +650,8 @@
   E23378AA;                               !- Checksum
 
 OS:AdditionalProperties,
-<<<<<<< HEAD
-  {a6719de7-6ab9-4b0b-9140-4640befbcc06}, !- Handle
-  {69290e5c-2493-4447-8da7-1bc1c652abcb}, !- Object Name
-=======
   {c43ced46-b938-47a5-8a19-78af7f7eaead}, !- Handle
   {79c02a4d-887f-4577-a66d-20d90600767a}, !- Object Name
->>>>>>> c55f66f4
   EPWHeaderCity,                          !- Feature Name 1
   String,                                 !- Feature Data Type 1
   Denver Intl Ap,                         !- Feature Value 1
@@ -1163,11 +759,7 @@
   84;                                     !- Feature Value 35
 
 OS:YearDescription,
-<<<<<<< HEAD
-  {9bab3083-ab5b-4cef-b40c-ff9910c427c0}, !- Handle
-=======
   {f6f09a48-be75-4933-a9b2-77f32214a76f}, !- Handle
->>>>>>> c55f66f4
   ,                                       !- Calendar Year
   Monday;                                 !- Day of Week for Start Day
 
@@ -1181,11 +773,7 @@
   ;                                       !- Terrain
 
 OS:ClimateZones,
-<<<<<<< HEAD
-  {8f4ea928-ce36-4556-ad11-9ce850ef1687}, !- Handle
-=======
   {2f583524-1880-41b3-afe8-9c6370312067}, !- Handle
->>>>>>> c55f66f4
   ,                                       !- Active Institution
   ,                                       !- Active Year
   ,                                       !- Climate Zone Institution Name 1
@@ -1198,31 +786,19 @@
   Cold;                                   !- Climate Zone Value 2
 
 OS:Site:WaterMainsTemperature,
-<<<<<<< HEAD
-  {618dd36a-c38e-40df-a536-e8466088f757}, !- Handle
-=======
   {07c1c237-f0b1-4cd0-b0ad-40470bb24950}, !- Handle
->>>>>>> c55f66f4
   Correlation,                            !- Calculation Method
   ,                                       !- Temperature Schedule Name
   10.8753424657535,                       !- Annual Average Outdoor Air Temperature {C}
   23.1524007936508;                       !- Maximum Difference In Monthly Average Outdoor Air Temperatures {deltaC}
 
 OS:RunPeriodControl:DaylightSavingTime,
-<<<<<<< HEAD
-  {1a61fc09-3fc8-4de2-b724-ee39f537b87a}, !- Handle
-=======
   {ac1814c8-af61-419d-8937-8bf0d9449476}, !- Handle
->>>>>>> c55f66f4
   4/7,                                    !- Start Date
   10/26;                                  !- End Date
 
 OS:Site:GroundTemperature:Deep,
-<<<<<<< HEAD
-  {d3c3e8f7-2627-4dbc-a205-c5f1654a418a}, !- Handle
-=======
   {884db4e0-8ab6-4b32-aef4-3812ee1bdcf2}, !- Handle
->>>>>>> c55f66f4
   10.8753424657535,                       !- January Deep Ground Temperature {C}
   10.8753424657535,                       !- February Deep Ground Temperature {C}
   10.8753424657535,                       !- March Deep Ground Temperature {C}
