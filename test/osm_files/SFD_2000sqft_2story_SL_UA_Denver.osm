!- NOTE: Auto-generated from /test/osw_files/SFD_2000sqft_2story_SL_UA_Denver.osw

OS:Version,
<<<<<<< HEAD
  {46c94d44-d410-4033-abd5-5b16407b236b}, !- Handle
  3.2.1;                                  !- Version Identifier

OS:SimulationControl,
  {fe8b04a8-2c0a-4c61-b558-e5823f1687de}, !- Handle
=======
  {e602e238-ebf1-4d14-9d14-a8426b517215}, !- Handle
  2.9.1;                                  !- Version Identifier

OS:SimulationControl,
  {6c2b9765-9dde-4c8a-bb1a-0bd531765e24}, !- Handle
>>>>>>> 4ec27a5f
  ,                                       !- Do Zone Sizing Calculation
  ,                                       !- Do System Sizing Calculation
  ,                                       !- Do Plant Sizing Calculation
  No;                                     !- Run Simulation for Sizing Periods

OS:Timestep,
<<<<<<< HEAD
  {11f0082c-9b07-4f25-804e-2bb601ae6a5f}, !- Handle
  6;                                      !- Number of Timesteps per Hour

OS:ShadowCalculation,
  {01b0dd1b-b9ad-46c0-9438-00206fc99fc9}, !- Handle
  PolygonClipping,                        !- Shading Calculation Method
  ,                                       !- Shading Calculation Update Frequency Method
  20,                                     !- Shading Calculation Update Frequency
  200,                                    !- Maximum Figures in Shadow Overlap Calculations
  ,                                       !- Polygon Clipping Algorithm
  512,                                    !- Pixel Counting Resolution
  ,                                       !- Sky Diffuse Modeling Algorithm
  No,                                     !- Output External Shading Calculation Results
  No,                                     !- Disable Self-Shading Within Shading Zone Groups
  No;                                     !- Disable Self-Shading From Shading Zone Groups to Other Zones

OS:SurfaceConvectionAlgorithm:Outside,
  {23371cc2-4ccc-4a9d-b36c-236c0ea829cd}, !- Handle
  DOE-2;                                  !- Algorithm

OS:SurfaceConvectionAlgorithm:Inside,
  {628cbfc5-2088-47b4-a112-f665db0166d6}, !- Handle
  TARP;                                   !- Algorithm

OS:ZoneCapacitanceMultiplier:ResearchSpecial,
  {91b1b8ba-aeec-401b-a75f-5dd5b683467e}, !- Handle
=======
  {e8f6a254-7344-4268-8f6a-f98178fbfaba}, !- Handle
  6;                                      !- Number of Timesteps per Hour

OS:ShadowCalculation,
  {d55d0e23-31ee-42a0-b01c-333da2c942a3}, !- Handle
  20,                                     !- Calculation Frequency
  200;                                    !- Maximum Figures in Shadow Overlap Calculations

OS:SurfaceConvectionAlgorithm:Outside,
  {023cb411-a7f0-4488-a5e5-4509216ce230}, !- Handle
  DOE-2;                                  !- Algorithm

OS:SurfaceConvectionAlgorithm:Inside,
  {c3872b9d-58ed-4af7-9e7c-8a1d836211a7}, !- Handle
  TARP;                                   !- Algorithm

OS:ZoneCapacitanceMultiplier:ResearchSpecial,
  {687bd5f6-0e24-4bc0-8feb-41d4b0480e73}, !- Handle
>>>>>>> 4ec27a5f
  ,                                       !- Temperature Capacity Multiplier
  15,                                     !- Humidity Capacity Multiplier
  ;                                       !- Carbon Dioxide Capacity Multiplier

OS:RunPeriod,
<<<<<<< HEAD
  {5ecce206-0f55-411c-830a-363df9105ca6}, !- Handle
=======
  {49803d4a-4592-4ffb-8682-8d8601b457b2}, !- Handle
>>>>>>> 4ec27a5f
  Run Period 1,                           !- Name
  1,                                      !- Begin Month
  1,                                      !- Begin Day of Month
  12,                                     !- End Month
  31,                                     !- End Day of Month
  ,                                       !- Use Weather File Holidays and Special Days
  ,                                       !- Use Weather File Daylight Saving Period
  ,                                       !- Apply Weekend Holiday Rule
  ,                                       !- Use Weather File Rain Indicators
  ,                                       !- Use Weather File Snow Indicators
  ;                                       !- Number of Times Runperiod to be Repeated

OS:YearDescription,
<<<<<<< HEAD
  {e2c68737-b075-4bd9-9431-18c414611f64}, !- Handle
=======
  {cd77ca3c-a1b7-4af3-a87d-29f61a4a7c6a}, !- Handle
>>>>>>> 4ec27a5f
  2007,                                   !- Calendar Year
  ,                                       !- Day of Week for Start Day
  ;                                       !- Is Leap Year

OS:WeatherFile,
<<<<<<< HEAD
  {f5cfe9e1-1245-496a-a781-04522d30e674}, !- Handle
=======
  {ad6a2e24-be24-4e67-9bd1-fc49484c5621}, !- Handle
>>>>>>> 4ec27a5f
  Denver Intl Ap,                         !- City
  CO,                                     !- State Province Region
  USA,                                    !- Country
  TMY3,                                   !- Data Source
  725650,                                 !- WMO Number
  39.83,                                  !- Latitude {deg}
  -104.65,                                !- Longitude {deg}
  -7,                                     !- Time Zone {hr}
  1650,                                   !- Elevation {m}
  /mnt/c/git/resstock/resources/measures/HPXMLtoOpenStudio/weather/USA_CO_Denver.Intl.AP.725650_TMY3.epw, !- Url
  E23378AA;                               !- Checksum

OS:AdditionalProperties,
<<<<<<< HEAD
  {d2bbebd7-0d92-48a5-8a65-0eedfb949059}, !- Handle
  {f5cfe9e1-1245-496a-a781-04522d30e674}, !- Object Name
=======
  {a98c895e-d997-4ac5-ae1e-646d2f155f4c}, !- Handle
  {ad6a2e24-be24-4e67-9bd1-fc49484c5621}, !- Object Name
>>>>>>> 4ec27a5f
  EPWHeaderCity,                          !- Feature Name 1
  String,                                 !- Feature Data Type 1
  Denver Intl Ap,                         !- Feature Value 1
  EPWHeaderState,                         !- Feature Name 2
  String,                                 !- Feature Data Type 2
  CO,                                     !- Feature Value 2
  EPWHeaderCountry,                       !- Feature Name 3
  String,                                 !- Feature Data Type 3
  USA,                                    !- Feature Value 3
  EPWHeaderDataSource,                    !- Feature Name 4
  String,                                 !- Feature Data Type 4
  TMY3,                                   !- Feature Value 4
  EPWHeaderStation,                       !- Feature Name 5
  String,                                 !- Feature Data Type 5
  725650,                                 !- Feature Value 5
  EPWHeaderLatitude,                      !- Feature Name 6
  Double,                                 !- Feature Data Type 6
  39.829999999999998,                     !- Feature Value 6
  EPWHeaderLongitude,                     !- Feature Name 7
  Double,                                 !- Feature Data Type 7
  -104.65000000000001,                    !- Feature Value 7
  EPWHeaderTimezone,                      !- Feature Name 8
  Double,                                 !- Feature Data Type 8
  -7,                                     !- Feature Value 8
  EPWHeaderAltitude,                      !- Feature Name 9
  Double,                                 !- Feature Data Type 9
  5413.3858267716532,                     !- Feature Value 9
  EPWHeaderLocalPressure,                 !- Feature Name 10
  Double,                                 !- Feature Data Type 10
  0.81937567683596546,                    !- Feature Value 10
  EPWHeaderRecordsPerHour,                !- Feature Name 11
  Double,                                 !- Feature Data Type 11
  0,                                      !- Feature Value 11
  EPWDataAnnualAvgDrybulb,                !- Feature Name 12
  Double,                                 !- Feature Data Type 12
  51.575616438356228,                     !- Feature Value 12
  EPWDataAnnualMinDrybulb,                !- Feature Name 13
  Double,                                 !- Feature Data Type 13
  -2.9200000000000017,                    !- Feature Value 13
  EPWDataAnnualMaxDrybulb,                !- Feature Name 14
  Double,                                 !- Feature Data Type 14
  104,                                    !- Feature Value 14
  EPWDataCDD50F,                          !- Feature Name 15
  Double,                                 !- Feature Data Type 15
  3072.2925000000005,                     !- Feature Value 15
  EPWDataCDD65F,                          !- Feature Name 16
  Double,                                 !- Feature Data Type 16
  883.62000000000035,                     !- Feature Value 16
  EPWDataHDD50F,                          !- Feature Name 17
  Double,                                 !- Feature Data Type 17
  2497.1925000000001,                     !- Feature Value 17
  EPWDataHDD65F,                          !- Feature Name 18
  Double,                                 !- Feature Data Type 18
  5783.5200000000013,                     !- Feature Value 18
  EPWDataAnnualAvgWindspeed,              !- Feature Name 19
  Double,                                 !- Feature Data Type 19
  3.9165296803649667,                     !- Feature Value 19
  EPWDataMonthlyAvgDrybulbs,              !- Feature Name 20
  String,                                 !- Feature Data Type 20
  33.4191935483871&#4431.90142857142857&#4443.02620967741937&#4442.48624999999999&#4459.877741935483854&#4473.57574999999997&#4472.07975806451608&#4472.70008064516134&#4466.49200000000006&#4450.079112903225806&#4437.218250000000005&#4434.582177419354835, !- Feature Value 20
  EPWDataGroundMonthlyTemps,              !- Feature Name 21
  String,                                 !- Feature Data Type 21
  44.08306285945173&#4440.89570904991865&#4440.64045432632048&#4442.153016571250646&#4448.225111118704206&#4454.268919273837525&#4459.508577937551024&#4462.82777283423508&#4463.10975667174995&#4460.41014950381947&#4455.304105212311526&#4449.445696474514364, !- Feature Value 21
  EPWDataWSF,                             !- Feature Name 22
  Double,                                 !- Feature Data Type 22
  0.58999999999999997,                    !- Feature Value 22
  EPWDataMonthlyAvgDailyHighDrybulbs,     !- Feature Name 23
  String,                                 !- Feature Data Type 23
  47.41032258064516&#4446.58642857142857&#4455.15032258064517&#4453.708&#4472.80193548387098&#4488.67600000000002&#4486.1858064516129&#4485.87225806451613&#4482.082&#4463.18064516129033&#4448.73400000000001&#4448.87935483870968, !- Feature Value 23
  EPWDataMonthlyAvgDailyLowDrybulbs,      !- Feature Name 24
  String,                                 !- Feature Data Type 24
  19.347741935483874&#4419.856428571428573&#4430.316129032258065&#4431.112&#4447.41612903225806&#4457.901999999999994&#4459.063870967741934&#4460.956774193548384&#4452.352000000000004&#4438.41612903225806&#4427.002000000000002&#4423.02903225806451, !- Feature Value 24
  EPWDesignHeatingDrybulb,                !- Feature Name 25
  Double,                                 !- Feature Data Type 25
  12.02,                                  !- Feature Value 25
  EPWDesignHeatingWindspeed,              !- Feature Name 26
  Double,                                 !- Feature Data Type 26
  2.8062500000000004,                     !- Feature Value 26
  EPWDesignCoolingDrybulb,                !- Feature Name 27
  Double,                                 !- Feature Data Type 27
  91.939999999999998,                     !- Feature Value 27
  EPWDesignCoolingWetbulb,                !- Feature Name 28
  Double,                                 !- Feature Data Type 28
  59.95131430195849,                      !- Feature Value 28
  EPWDesignCoolingHumidityRatio,          !- Feature Name 29
  Double,                                 !- Feature Data Type 29
  0.0059161086834698092,                  !- Feature Value 29
  EPWDesignCoolingWindspeed,              !- Feature Name 30
  Double,                                 !- Feature Data Type 30
  3.7999999999999989,                     !- Feature Value 30
  EPWDesignDailyTemperatureRange,         !- Feature Name 31
  Double,                                 !- Feature Data Type 31
  24.915483870967748,                     !- Feature Value 31
  EPWDesignDehumidDrybulb,                !- Feature Name 32
  Double,                                 !- Feature Data Type 32
  67.996785714285721,                     !- Feature Value 32
  EPWDesignDehumidHumidityRatio,          !- Feature Name 33
  Double,                                 !- Feature Data Type 33
  0.012133744170488724,                   !- Feature Value 33
  EPWDesignCoolingDirectNormal,           !- Feature Name 34
  Double,                                 !- Feature Data Type 34
  985,                                    !- Feature Value 34
  EPWDesignCoolingDiffuseHorizontal,      !- Feature Name 35
  Double,                                 !- Feature Data Type 35
  84;                                     !- Feature Value 35

OS:Site,
<<<<<<< HEAD
  {14167f5e-11be-4ad1-839a-ea76dcd26210}, !- Handle
=======
  {9ba01ae7-c7ac-4fae-a251-a896cac24960}, !- Handle
>>>>>>> 4ec27a5f
  Denver Intl Ap_CO_USA,                  !- Name
  39.83,                                  !- Latitude {deg}
  -104.65,                                !- Longitude {deg}
  -7,                                     !- Time Zone {hr}
  1650,                                   !- Elevation {m}
  ;                                       !- Terrain

OS:ClimateZones,
<<<<<<< HEAD
  {a3bb75a7-e90e-42fe-ac17-972e3b0b08fa}, !- Handle
  Building America,                       !- Climate Zone Institution Name 1
=======
  {fd44b4ed-7ed7-42e0-ad02-3864ce76a748}, !- Handle
  ,                                       !- Active Institution
  ,                                       !- Active Year
  ,                                       !- Climate Zone Institution Name 1
>>>>>>> 4ec27a5f
  ,                                       !- Climate Zone Document Name 1
  0,                                      !- Climate Zone Document Year 1
  Cold;                                   !- Climate Zone Value 1

OS:Site:WaterMainsTemperature,
<<<<<<< HEAD
  {ffabfa79-be20-4ef1-b6a8-fbed52372173}, !- Handle
=======
  {f2b41223-249d-4d69-ac4b-884b1f5c0d80}, !- Handle
>>>>>>> 4ec27a5f
  Correlation,                            !- Calculation Method
  ,                                       !- Temperature Schedule Name
  10.8753424657535,                       !- Annual Average Outdoor Air Temperature {C}
  23.1524007936508;                       !- Maximum Difference In Monthly Average Outdoor Air Temperatures {deltaC}

OS:RunPeriodControl:DaylightSavingTime,
<<<<<<< HEAD
  {4c4dbb58-b2fa-4a3e-ba73-95caea61e4b6}, !- Handle
=======
  {c38ccced-9810-48eb-a3ca-683e2df84bdb}, !- Handle
>>>>>>> 4ec27a5f
  3/12,                                   !- Start Date
  11/5;                                   !- End Date

OS:Site:GroundTemperature:Deep,
<<<<<<< HEAD
  {a81bcd61-81d7-4dd4-b646-162ac67cfde7}, !- Handle
=======
  {41eb2d0a-76f9-4095-94cb-9fa0f1b37888}, !- Handle
>>>>>>> 4ec27a5f
  10.8753424657535,                       !- January Deep Ground Temperature {C}
  10.8753424657535,                       !- February Deep Ground Temperature {C}
  10.8753424657535,                       !- March Deep Ground Temperature {C}
  10.8753424657535,                       !- April Deep Ground Temperature {C}
  10.8753424657535,                       !- May Deep Ground Temperature {C}
  10.8753424657535,                       !- June Deep Ground Temperature {C}
  10.8753424657535,                       !- July Deep Ground Temperature {C}
  10.8753424657535,                       !- August Deep Ground Temperature {C}
  10.8753424657535,                       !- September Deep Ground Temperature {C}
  10.8753424657535,                       !- October Deep Ground Temperature {C}
  10.8753424657535,                       !- November Deep Ground Temperature {C}
  10.8753424657535;                       !- December Deep Ground Temperature {C}

OS:Building,
<<<<<<< HEAD
  {1ef13588-8700-49f3-a754-83fc29ab322a}, !- Handle
=======
  {5a6ddb2b-2b4b-44cd-8435-d8784968385d}, !- Handle
>>>>>>> 4ec27a5f
  Building 1,                             !- Name
  ,                                       !- Building Sector Type
  0,                                      !- North Axis {deg}
  ,                                       !- Nominal Floor to Floor Height {m}
  ,                                       !- Space Type Name
  ,                                       !- Default Construction Set Name
  ,                                       !- Default Schedule Set Name
  2,                                      !- Standards Number of Stories
  2,                                      !- Standards Number of Above Ground Stories
  ,                                       !- Standards Template
  singlefamilydetached,                   !- Standards Building Type
  1;                                      !- Standards Number of Living Units

OS:AdditionalProperties,
<<<<<<< HEAD
  {47ffcf48-82ec-454d-8304-10f3cf5ecee0}, !- Handle
  {1ef13588-8700-49f3-a754-83fc29ab322a}, !- Object Name
=======
  {161d8b82-bb9a-496a-b716-da2765287363}, !- Handle
  {5a6ddb2b-2b4b-44cd-8435-d8784968385d}, !- Object Name
>>>>>>> 4ec27a5f
  Total Units Modeled,                    !- Feature Name 1
  Integer,                                !- Feature Data Type 1
  1;                                      !- Feature Value 1

OS:ThermalZone,
<<<<<<< HEAD
  {212ab74a-b238-4d6e-b7f2-fc7545329798}, !- Handle
=======
  {1ca0297d-9eec-4859-b677-a16eb84b4516}, !- Handle
>>>>>>> 4ec27a5f
  living zone,                            !- Name
  ,                                       !- Multiplier
  ,                                       !- Ceiling Height {m}
  ,                                       !- Volume {m3}
  ,                                       !- Floor Area {m2}
  ,                                       !- Zone Inside Convection Algorithm
  ,                                       !- Zone Outside Convection Algorithm
  ,                                       !- Zone Conditioning Equipment List Name
<<<<<<< HEAD
  {d846dfaf-9680-4df7-b523-7117bd4fa9b8}, !- Zone Air Inlet Port List
  {da42668b-e38a-4dd1-a3c0-572e8fd4d097}, !- Zone Air Exhaust Port List
  {64c262ab-58f9-4dad-852f-cfbd5e9103a2}, !- Zone Air Node Name
  {8089170e-3b5c-408e-b44e-b1a9221d8b8b}, !- Zone Return Air Port List
=======
  {e6bdc486-9bc3-4df3-b778-d5b25686ab3b}, !- Zone Air Inlet Port List
  {ee56d9e9-82a4-4134-8b01-6a17ea669b23}, !- Zone Air Exhaust Port List
  {bafe5f1c-3f25-4cb0-9727-827b29b82ae1}, !- Zone Air Node Name
  {c3e92742-bf1f-47b0-8c53-ca9fabbae124}, !- Zone Return Air Port List
>>>>>>> 4ec27a5f
  ,                                       !- Primary Daylighting Control Name
  ,                                       !- Fraction of Zone Controlled by Primary Daylighting Control
  ,                                       !- Secondary Daylighting Control Name
  ,                                       !- Fraction of Zone Controlled by Secondary Daylighting Control
  ,                                       !- Illuminance Map Name
  ,                                       !- Group Rendering Name
  ,                                       !- Thermostat Name
  No;                                     !- Use Ideal Air Loads

OS:Node,
<<<<<<< HEAD
  {2af4db38-7b66-449b-9bfd-d8292a43d17d}, !- Handle
  Node 1,                                 !- Name
  {64c262ab-58f9-4dad-852f-cfbd5e9103a2}, !- Inlet Port
  ;                                       !- Outlet Port

OS:Connection,
  {64c262ab-58f9-4dad-852f-cfbd5e9103a2}, !- Handle
  {212ab74a-b238-4d6e-b7f2-fc7545329798}, !- Source Object
  11,                                     !- Outlet Port
  {2af4db38-7b66-449b-9bfd-d8292a43d17d}, !- Target Object
  2;                                      !- Inlet Port

OS:PortList,
  {d846dfaf-9680-4df7-b523-7117bd4fa9b8}, !- Handle
  {212ab74a-b238-4d6e-b7f2-fc7545329798}; !- HVAC Component

OS:PortList,
  {da42668b-e38a-4dd1-a3c0-572e8fd4d097}, !- Handle
  {212ab74a-b238-4d6e-b7f2-fc7545329798}; !- HVAC Component

OS:PortList,
  {8089170e-3b5c-408e-b44e-b1a9221d8b8b}, !- Handle
  {212ab74a-b238-4d6e-b7f2-fc7545329798}; !- HVAC Component

OS:Sizing:Zone,
  {90dff27e-8904-4e0d-9a3a-b6b7f91afb20}, !- Handle
  {212ab74a-b238-4d6e-b7f2-fc7545329798}, !- Zone or ZoneList Name
=======
  {44921d50-a704-45bd-9a6e-470b467b68c0}, !- Handle
  Node 1,                                 !- Name
  {bafe5f1c-3f25-4cb0-9727-827b29b82ae1}, !- Inlet Port
  ;                                       !- Outlet Port

OS:Connection,
  {bafe5f1c-3f25-4cb0-9727-827b29b82ae1}, !- Handle
  {676693d7-fe89-4366-ba5c-b2be8970484e}, !- Name
  {1ca0297d-9eec-4859-b677-a16eb84b4516}, !- Source Object
  11,                                     !- Outlet Port
  {44921d50-a704-45bd-9a6e-470b467b68c0}, !- Target Object
  2;                                      !- Inlet Port

OS:PortList,
  {e6bdc486-9bc3-4df3-b778-d5b25686ab3b}, !- Handle
  {1cde797f-5eb4-4372-83ed-a4b798c5ee32}, !- Name
  {1ca0297d-9eec-4859-b677-a16eb84b4516}; !- HVAC Component

OS:PortList,
  {ee56d9e9-82a4-4134-8b01-6a17ea669b23}, !- Handle
  {35355d18-b419-41c4-b60b-a6a32a36f937}, !- Name
  {1ca0297d-9eec-4859-b677-a16eb84b4516}; !- HVAC Component

OS:PortList,
  {c3e92742-bf1f-47b0-8c53-ca9fabbae124}, !- Handle
  {26e7e3d5-5cff-4f43-8c88-0021a98e3f9a}, !- Name
  {1ca0297d-9eec-4859-b677-a16eb84b4516}; !- HVAC Component

OS:Sizing:Zone,
  {9e434c60-b460-494c-aba9-4ffc19b0c265}, !- Handle
  {1ca0297d-9eec-4859-b677-a16eb84b4516}, !- Zone or ZoneList Name
>>>>>>> 4ec27a5f
  SupplyAirTemperature,                   !- Zone Cooling Design Supply Air Temperature Input Method
  14,                                     !- Zone Cooling Design Supply Air Temperature {C}
  11.11,                                  !- Zone Cooling Design Supply Air Temperature Difference {deltaC}
  SupplyAirTemperature,                   !- Zone Heating Design Supply Air Temperature Input Method
  40,                                     !- Zone Heating Design Supply Air Temperature {C}
  11.11,                                  !- Zone Heating Design Supply Air Temperature Difference {deltaC}
  0.0085,                                 !- Zone Cooling Design Supply Air Humidity Ratio {kg-H2O/kg-air}
  0.008,                                  !- Zone Heating Design Supply Air Humidity Ratio {kg-H2O/kg-air}
  ,                                       !- Zone Heating Sizing Factor
  ,                                       !- Zone Cooling Sizing Factor
  DesignDay,                              !- Cooling Design Air Flow Method
  ,                                       !- Cooling Design Air Flow Rate {m3/s}
  ,                                       !- Cooling Minimum Air Flow per Zone Floor Area {m3/s-m2}
  ,                                       !- Cooling Minimum Air Flow {m3/s}
  ,                                       !- Cooling Minimum Air Flow Fraction
  DesignDay,                              !- Heating Design Air Flow Method
  ,                                       !- Heating Design Air Flow Rate {m3/s}
  ,                                       !- Heating Maximum Air Flow per Zone Floor Area {m3/s-m2}
  ,                                       !- Heating Maximum Air Flow {m3/s}
  ,                                       !- Heating Maximum Air Flow Fraction
  No,                                     !- Account for Dedicated Outdoor Air System
  NeutralSupplyAir,                       !- Dedicated Outdoor Air System Control Strategy
  autosize,                               !- Dedicated Outdoor Air Low Setpoint Temperature for Design {C}
  autosize;                               !- Dedicated Outdoor Air High Setpoint Temperature for Design {C}

OS:ZoneHVAC:EquipmentList,
<<<<<<< HEAD
  {7095e563-e3f8-493d-bba5-cdcdcbdc2431}, !- Handle
  Zone HVAC Equipment List 1,             !- Name
  {212ab74a-b238-4d6e-b7f2-fc7545329798}; !- Thermal Zone

OS:Space,
  {53e7c202-f5d1-4925-8996-1f5ea774b5ea}, !- Handle
  living space,                           !- Name
  {a7abb72d-1288-4e90-8af4-248198a88e66}, !- Space Type Name
=======
  {aa89bfa0-bf7e-4c2d-9ab2-052d5efaa4ce}, !- Handle
  Zone HVAC Equipment List 1,             !- Name
  {1ca0297d-9eec-4859-b677-a16eb84b4516}; !- Thermal Zone

OS:Space,
  {9da18f4e-2d66-46f8-b9ae-c2d81638f167}, !- Handle
  living space,                           !- Name
  {56a40021-13d9-4e8d-9236-d40a0004c446}, !- Space Type Name
>>>>>>> 4ec27a5f
  ,                                       !- Default Construction Set Name
  ,                                       !- Default Schedule Set Name
  -0,                                     !- Direction of Relative North {deg}
  0,                                      !- X Origin {m}
  0,                                      !- Y Origin {m}
  0,                                      !- Z Origin {m}
  ,                                       !- Building Story Name
<<<<<<< HEAD
  {212ab74a-b238-4d6e-b7f2-fc7545329798}, !- Thermal Zone Name
  ,                                       !- Part of Total Floor Area
  ,                                       !- Design Specification Outdoor Air Object Name
  {3bd164de-ec7a-484f-a193-f8ea09048cbb}; !- Building Unit Name

OS:Surface,
  {0ce791ae-ab14-4f81-b3bf-cee54d0b7668}, !- Handle
  Surface 1,                              !- Name
  Floor,                                  !- Surface Type
  ,                                       !- Construction Name
  {53e7c202-f5d1-4925-8996-1f5ea774b5ea}, !- Space Name
=======
  {1ca0297d-9eec-4859-b677-a16eb84b4516}, !- Thermal Zone Name
  ,                                       !- Part of Total Floor Area
  ,                                       !- Design Specification Outdoor Air Object Name
  {8b4a604b-e7bc-4c5c-9c0b-ae19d08a04cf}; !- Building Unit Name

OS:Surface,
  {a592d8f5-328a-426c-aaca-951335b8785f}, !- Handle
  Surface 1,                              !- Name
  Floor,                                  !- Surface Type
  ,                                       !- Construction Name
  {9da18f4e-2d66-46f8-b9ae-c2d81638f167}, !- Space Name
>>>>>>> 4ec27a5f
  Foundation,                             !- Outside Boundary Condition
  ,                                       !- Outside Boundary Condition Object
  NoSun,                                  !- Sun Exposure
  NoWind,                                 !- Wind Exposure
  ,                                       !- View Factor to Ground
  ,                                       !- Number of Vertices
  0, 0, 0,                                !- X,Y,Z Vertex 1 {m}
  0, 6.81553519541936, 0,                 !- X,Y,Z Vertex 2 {m}
  13.6310703908387, 6.81553519541936, 0,  !- X,Y,Z Vertex 3 {m}
  13.6310703908387, 0, 0;                 !- X,Y,Z Vertex 4 {m}

OS:Surface,
<<<<<<< HEAD
  {1dba40e0-ec03-4df2-8993-aa4327094e18}, !- Handle
  Surface 2,                              !- Name
  Wall,                                   !- Surface Type
  ,                                       !- Construction Name
  {53e7c202-f5d1-4925-8996-1f5ea774b5ea}, !- Space Name
=======
  {b54d9e02-906a-4a62-8285-da8a8db386ed}, !- Handle
  Surface 2,                              !- Name
  Wall,                                   !- Surface Type
  ,                                       !- Construction Name
  {9da18f4e-2d66-46f8-b9ae-c2d81638f167}, !- Space Name
>>>>>>> 4ec27a5f
  Outdoors,                               !- Outside Boundary Condition
  ,                                       !- Outside Boundary Condition Object
  SunExposed,                             !- Sun Exposure
  WindExposed,                            !- Wind Exposure
  ,                                       !- View Factor to Ground
  ,                                       !- Number of Vertices
  0, 6.81553519541936, 2.4384,            !- X,Y,Z Vertex 1 {m}
  0, 6.81553519541936, 0,                 !- X,Y,Z Vertex 2 {m}
  0, 0, 0,                                !- X,Y,Z Vertex 3 {m}
  0, 0, 2.4384;                           !- X,Y,Z Vertex 4 {m}

OS:Surface,
<<<<<<< HEAD
  {c65bd278-6638-4b41-a8eb-b89c99a1a8b1}, !- Handle
  Surface 3,                              !- Name
  Wall,                                   !- Surface Type
  ,                                       !- Construction Name
  {53e7c202-f5d1-4925-8996-1f5ea774b5ea}, !- Space Name
=======
  {e62d4c73-189f-45c9-851f-9e64aa2b91e8}, !- Handle
  Surface 3,                              !- Name
  Wall,                                   !- Surface Type
  ,                                       !- Construction Name
  {9da18f4e-2d66-46f8-b9ae-c2d81638f167}, !- Space Name
>>>>>>> 4ec27a5f
  Outdoors,                               !- Outside Boundary Condition
  ,                                       !- Outside Boundary Condition Object
  SunExposed,                             !- Sun Exposure
  WindExposed,                            !- Wind Exposure
  ,                                       !- View Factor to Ground
  ,                                       !- Number of Vertices
  13.6310703908387, 6.81553519541936, 2.4384, !- X,Y,Z Vertex 1 {m}
  13.6310703908387, 6.81553519541936, 0,  !- X,Y,Z Vertex 2 {m}
  0, 6.81553519541936, 0,                 !- X,Y,Z Vertex 3 {m}
  0, 6.81553519541936, 2.4384;            !- X,Y,Z Vertex 4 {m}

OS:Surface,
<<<<<<< HEAD
  {9ce1c688-64bd-49ef-b629-4a2c315e6463}, !- Handle
  Surface 4,                              !- Name
  Wall,                                   !- Surface Type
  ,                                       !- Construction Name
  {53e7c202-f5d1-4925-8996-1f5ea774b5ea}, !- Space Name
=======
  {9d260191-37c3-4eba-822c-58b9c2c2caa0}, !- Handle
  Surface 4,                              !- Name
  Wall,                                   !- Surface Type
  ,                                       !- Construction Name
  {9da18f4e-2d66-46f8-b9ae-c2d81638f167}, !- Space Name
>>>>>>> 4ec27a5f
  Outdoors,                               !- Outside Boundary Condition
  ,                                       !- Outside Boundary Condition Object
  SunExposed,                             !- Sun Exposure
  WindExposed,                            !- Wind Exposure
  ,                                       !- View Factor to Ground
  ,                                       !- Number of Vertices
  13.6310703908387, 0, 2.4384,            !- X,Y,Z Vertex 1 {m}
  13.6310703908387, 0, 0,                 !- X,Y,Z Vertex 2 {m}
  13.6310703908387, 6.81553519541936, 0,  !- X,Y,Z Vertex 3 {m}
  13.6310703908387, 6.81553519541936, 2.4384; !- X,Y,Z Vertex 4 {m}

OS:Surface,
<<<<<<< HEAD
  {11961346-9f31-43e6-bbd2-092f2ea877be}, !- Handle
  Surface 5,                              !- Name
  Wall,                                   !- Surface Type
  ,                                       !- Construction Name
  {53e7c202-f5d1-4925-8996-1f5ea774b5ea}, !- Space Name
=======
  {3dee94ad-06b8-4556-8fd4-024d0776c5b4}, !- Handle
  Surface 5,                              !- Name
  Wall,                                   !- Surface Type
  ,                                       !- Construction Name
  {9da18f4e-2d66-46f8-b9ae-c2d81638f167}, !- Space Name
>>>>>>> 4ec27a5f
  Outdoors,                               !- Outside Boundary Condition
  ,                                       !- Outside Boundary Condition Object
  SunExposed,                             !- Sun Exposure
  WindExposed,                            !- Wind Exposure
  ,                                       !- View Factor to Ground
  ,                                       !- Number of Vertices
  0, 0, 2.4384,                           !- X,Y,Z Vertex 1 {m}
  0, 0, 0,                                !- X,Y,Z Vertex 2 {m}
  13.6310703908387, 0, 0,                 !- X,Y,Z Vertex 3 {m}
  13.6310703908387, 0, 2.4384;            !- X,Y,Z Vertex 4 {m}

OS:Surface,
<<<<<<< HEAD
  {40ee06c5-5ad8-4069-bdd5-364046887f7a}, !- Handle
  Surface 6,                              !- Name
  RoofCeiling,                            !- Surface Type
  ,                                       !- Construction Name
  {53e7c202-f5d1-4925-8996-1f5ea774b5ea}, !- Space Name
  Surface,                                !- Outside Boundary Condition
  {7062680c-6ca8-4947-b46e-39a2e0f7be9b}, !- Outside Boundary Condition Object
=======
  {a1c7751d-a285-4e39-8560-ebdcd93f2225}, !- Handle
  Surface 6,                              !- Name
  RoofCeiling,                            !- Surface Type
  ,                                       !- Construction Name
  {9da18f4e-2d66-46f8-b9ae-c2d81638f167}, !- Space Name
  Surface,                                !- Outside Boundary Condition
  {72605297-e25d-454e-836a-7cd1814c7587}, !- Outside Boundary Condition Object
>>>>>>> 4ec27a5f
  NoSun,                                  !- Sun Exposure
  NoWind,                                 !- Wind Exposure
  ,                                       !- View Factor to Ground
  ,                                       !- Number of Vertices
  13.6310703908387, 0, 2.4384,            !- X,Y,Z Vertex 1 {m}
  13.6310703908387, 6.81553519541936, 2.4384, !- X,Y,Z Vertex 2 {m}
  0, 6.81553519541936, 2.4384,            !- X,Y,Z Vertex 3 {m}
  0, 0, 2.4384;                           !- X,Y,Z Vertex 4 {m}

OS:SpaceType,
<<<<<<< HEAD
  {a7abb72d-1288-4e90-8af4-248198a88e66}, !- Handle
=======
  {56a40021-13d9-4e8d-9236-d40a0004c446}, !- Handle
>>>>>>> 4ec27a5f
  Space Type 1,                           !- Name
  ,                                       !- Default Construction Set Name
  ,                                       !- Default Schedule Set Name
  ,                                       !- Group Rendering Name
  ,                                       !- Design Specification Outdoor Air Object Name
  ,                                       !- Standards Template
  ,                                       !- Standards Building Type
  living;                                 !- Standards Space Type

OS:Space,
<<<<<<< HEAD
  {ca14119e-6e0f-4e49-b53a-daf4bcb94cad}, !- Handle
  living space|story 2,                   !- Name
  {a7abb72d-1288-4e90-8af4-248198a88e66}, !- Space Type Name
=======
  {6c597be5-9ac6-4c83-8c2f-81e8edd5521c}, !- Handle
  living space|story 2,                   !- Name
  {56a40021-13d9-4e8d-9236-d40a0004c446}, !- Space Type Name
>>>>>>> 4ec27a5f
  ,                                       !- Default Construction Set Name
  ,                                       !- Default Schedule Set Name
  -0,                                     !- Direction of Relative North {deg}
  0,                                      !- X Origin {m}
  0,                                      !- Y Origin {m}
  2.4384,                                 !- Z Origin {m}
  ,                                       !- Building Story Name
<<<<<<< HEAD
  {212ab74a-b238-4d6e-b7f2-fc7545329798}, !- Thermal Zone Name
  ,                                       !- Part of Total Floor Area
  ,                                       !- Design Specification Outdoor Air Object Name
  {3bd164de-ec7a-484f-a193-f8ea09048cbb}; !- Building Unit Name

OS:Surface,
  {7062680c-6ca8-4947-b46e-39a2e0f7be9b}, !- Handle
  Surface 7,                              !- Name
  Floor,                                  !- Surface Type
  ,                                       !- Construction Name
  {ca14119e-6e0f-4e49-b53a-daf4bcb94cad}, !- Space Name
  Surface,                                !- Outside Boundary Condition
  {40ee06c5-5ad8-4069-bdd5-364046887f7a}, !- Outside Boundary Condition Object
=======
  {1ca0297d-9eec-4859-b677-a16eb84b4516}, !- Thermal Zone Name
  ,                                       !- Part of Total Floor Area
  ,                                       !- Design Specification Outdoor Air Object Name
  {8b4a604b-e7bc-4c5c-9c0b-ae19d08a04cf}; !- Building Unit Name

OS:Surface,
  {72605297-e25d-454e-836a-7cd1814c7587}, !- Handle
  Surface 7,                              !- Name
  Floor,                                  !- Surface Type
  ,                                       !- Construction Name
  {6c597be5-9ac6-4c83-8c2f-81e8edd5521c}, !- Space Name
  Surface,                                !- Outside Boundary Condition
  {a1c7751d-a285-4e39-8560-ebdcd93f2225}, !- Outside Boundary Condition Object
>>>>>>> 4ec27a5f
  NoSun,                                  !- Sun Exposure
  NoWind,                                 !- Wind Exposure
  ,                                       !- View Factor to Ground
  ,                                       !- Number of Vertices
  0, 0, 0,                                !- X,Y,Z Vertex 1 {m}
  0, 6.81553519541936, 0,                 !- X,Y,Z Vertex 2 {m}
  13.6310703908387, 6.81553519541936, 0,  !- X,Y,Z Vertex 3 {m}
  13.6310703908387, 0, 0;                 !- X,Y,Z Vertex 4 {m}

OS:Surface,
<<<<<<< HEAD
  {b0580e6c-b8e3-4eb5-aa16-1e0e61fcc2cc}, !- Handle
  Surface 8,                              !- Name
  Wall,                                   !- Surface Type
  ,                                       !- Construction Name
  {ca14119e-6e0f-4e49-b53a-daf4bcb94cad}, !- Space Name
=======
  {53977a5b-8817-4109-9bc9-ed092a921e62}, !- Handle
  Surface 8,                              !- Name
  Wall,                                   !- Surface Type
  ,                                       !- Construction Name
  {6c597be5-9ac6-4c83-8c2f-81e8edd5521c}, !- Space Name
>>>>>>> 4ec27a5f
  Outdoors,                               !- Outside Boundary Condition
  ,                                       !- Outside Boundary Condition Object
  SunExposed,                             !- Sun Exposure
  WindExposed,                            !- Wind Exposure
  ,                                       !- View Factor to Ground
  ,                                       !- Number of Vertices
  0, 6.81553519541936, 2.4384,            !- X,Y,Z Vertex 1 {m}
  0, 6.81553519541936, 0,                 !- X,Y,Z Vertex 2 {m}
  0, 0, 0,                                !- X,Y,Z Vertex 3 {m}
  0, 0, 2.4384;                           !- X,Y,Z Vertex 4 {m}

OS:Surface,
<<<<<<< HEAD
  {67a0d8fe-f508-4236-9d55-27566fac8e42}, !- Handle
  Surface 9,                              !- Name
  Wall,                                   !- Surface Type
  ,                                       !- Construction Name
  {ca14119e-6e0f-4e49-b53a-daf4bcb94cad}, !- Space Name
=======
  {0e59321b-6c12-4812-bc62-b6a49541666b}, !- Handle
  Surface 9,                              !- Name
  Wall,                                   !- Surface Type
  ,                                       !- Construction Name
  {6c597be5-9ac6-4c83-8c2f-81e8edd5521c}, !- Space Name
>>>>>>> 4ec27a5f
  Outdoors,                               !- Outside Boundary Condition
  ,                                       !- Outside Boundary Condition Object
  SunExposed,                             !- Sun Exposure
  WindExposed,                            !- Wind Exposure
  ,                                       !- View Factor to Ground
  ,                                       !- Number of Vertices
  13.6310703908387, 6.81553519541936, 2.4384, !- X,Y,Z Vertex 1 {m}
  13.6310703908387, 6.81553519541936, 0,  !- X,Y,Z Vertex 2 {m}
  0, 6.81553519541936, 0,                 !- X,Y,Z Vertex 3 {m}
  0, 6.81553519541936, 2.4384;            !- X,Y,Z Vertex 4 {m}

OS:Surface,
<<<<<<< HEAD
  {8f7bb06e-cca8-4d98-a104-ac01c87527a8}, !- Handle
  Surface 10,                             !- Name
  Wall,                                   !- Surface Type
  ,                                       !- Construction Name
  {ca14119e-6e0f-4e49-b53a-daf4bcb94cad}, !- Space Name
=======
  {6871f744-a063-45ec-9ccb-d093f8ae0bb0}, !- Handle
  Surface 10,                             !- Name
  Wall,                                   !- Surface Type
  ,                                       !- Construction Name
  {6c597be5-9ac6-4c83-8c2f-81e8edd5521c}, !- Space Name
>>>>>>> 4ec27a5f
  Outdoors,                               !- Outside Boundary Condition
  ,                                       !- Outside Boundary Condition Object
  SunExposed,                             !- Sun Exposure
  WindExposed,                            !- Wind Exposure
  ,                                       !- View Factor to Ground
  ,                                       !- Number of Vertices
  13.6310703908387, 0, 2.4384,            !- X,Y,Z Vertex 1 {m}
  13.6310703908387, 0, 0,                 !- X,Y,Z Vertex 2 {m}
  13.6310703908387, 6.81553519541936, 0,  !- X,Y,Z Vertex 3 {m}
  13.6310703908387, 6.81553519541936, 2.4384; !- X,Y,Z Vertex 4 {m}

OS:Surface,
<<<<<<< HEAD
  {f81d8f4e-32a3-4880-8663-992e84a48f5c}, !- Handle
  Surface 11,                             !- Name
  Wall,                                   !- Surface Type
  ,                                       !- Construction Name
  {ca14119e-6e0f-4e49-b53a-daf4bcb94cad}, !- Space Name
=======
  {e38a46e4-e380-46d2-8a24-95fdbbdff1e9}, !- Handle
  Surface 11,                             !- Name
  Wall,                                   !- Surface Type
  ,                                       !- Construction Name
  {6c597be5-9ac6-4c83-8c2f-81e8edd5521c}, !- Space Name
>>>>>>> 4ec27a5f
  Outdoors,                               !- Outside Boundary Condition
  ,                                       !- Outside Boundary Condition Object
  SunExposed,                             !- Sun Exposure
  WindExposed,                            !- Wind Exposure
  ,                                       !- View Factor to Ground
  ,                                       !- Number of Vertices
  0, 0, 2.4384,                           !- X,Y,Z Vertex 1 {m}
  0, 0, 0,                                !- X,Y,Z Vertex 2 {m}
  13.6310703908387, 0, 0,                 !- X,Y,Z Vertex 3 {m}
  13.6310703908387, 0, 2.4384;            !- X,Y,Z Vertex 4 {m}

OS:Surface,
<<<<<<< HEAD
  {9d9b8bf0-2365-4f83-9fab-eaeee83b0ada}, !- Handle
  Surface 12,                             !- Name
  RoofCeiling,                            !- Surface Type
  ,                                       !- Construction Name
  {ca14119e-6e0f-4e49-b53a-daf4bcb94cad}, !- Space Name
  Surface,                                !- Outside Boundary Condition
  {e933cb68-3c1a-401c-b63d-299964d7244e}, !- Outside Boundary Condition Object
=======
  {ee4e33d2-3cf6-4fea-9114-38f202148cbf}, !- Handle
  Surface 12,                             !- Name
  RoofCeiling,                            !- Surface Type
  ,                                       !- Construction Name
  {6c597be5-9ac6-4c83-8c2f-81e8edd5521c}, !- Space Name
  Surface,                                !- Outside Boundary Condition
  {d9a8480a-7be1-4bb5-8490-0f8db7cbb3ac}, !- Outside Boundary Condition Object
>>>>>>> 4ec27a5f
  NoSun,                                  !- Sun Exposure
  NoWind,                                 !- Wind Exposure
  ,                                       !- View Factor to Ground
  ,                                       !- Number of Vertices
  13.6310703908387, 0, 2.4384,            !- X,Y,Z Vertex 1 {m}
  13.6310703908387, 6.81553519541936, 2.4384, !- X,Y,Z Vertex 2 {m}
  0, 6.81553519541936, 2.4384,            !- X,Y,Z Vertex 3 {m}
  0, 0, 2.4384;                           !- X,Y,Z Vertex 4 {m}

OS:Surface,
<<<<<<< HEAD
  {e933cb68-3c1a-401c-b63d-299964d7244e}, !- Handle
  Surface 13,                             !- Name
  Floor,                                  !- Surface Type
  ,                                       !- Construction Name
  {8c23a384-db0d-419a-9bb8-93495c32525e}, !- Space Name
  Surface,                                !- Outside Boundary Condition
  {9d9b8bf0-2365-4f83-9fab-eaeee83b0ada}, !- Outside Boundary Condition Object
=======
  {d9a8480a-7be1-4bb5-8490-0f8db7cbb3ac}, !- Handle
  Surface 13,                             !- Name
  Floor,                                  !- Surface Type
  ,                                       !- Construction Name
  {31b5daaa-d8d6-4cf9-93b1-7c04670739f0}, !- Space Name
  Surface,                                !- Outside Boundary Condition
  {ee4e33d2-3cf6-4fea-9114-38f202148cbf}, !- Outside Boundary Condition Object
>>>>>>> 4ec27a5f
  NoSun,                                  !- Sun Exposure
  NoWind,                                 !- Wind Exposure
  ,                                       !- View Factor to Ground
  ,                                       !- Number of Vertices
  0, 6.81553519541936, 0,                 !- X,Y,Z Vertex 1 {m}
  13.6310703908387, 6.81553519541936, 0,  !- X,Y,Z Vertex 2 {m}
  13.6310703908387, 0, 0,                 !- X,Y,Z Vertex 3 {m}
  0, 0, 0;                                !- X,Y,Z Vertex 4 {m}

OS:Surface,
<<<<<<< HEAD
  {e275460e-bf33-4088-9061-80602cdd6c28}, !- Handle
  Surface 14,                             !- Name
  RoofCeiling,                            !- Surface Type
  ,                                       !- Construction Name
  {8c23a384-db0d-419a-9bb8-93495c32525e}, !- Space Name
=======
  {0d5fabda-9baf-4d7d-93a0-69c5f70671b4}, !- Handle
  Surface 14,                             !- Name
  RoofCeiling,                            !- Surface Type
  ,                                       !- Construction Name
  {31b5daaa-d8d6-4cf9-93b1-7c04670739f0}, !- Space Name
>>>>>>> 4ec27a5f
  Outdoors,                               !- Outside Boundary Condition
  ,                                       !- Outside Boundary Condition Object
  SunExposed,                             !- Sun Exposure
  WindExposed,                            !- Wind Exposure
  ,                                       !- View Factor to Ground
  ,                                       !- Number of Vertices
  13.6310703908387, 3.40776759770968, 1.70388379885484, !- X,Y,Z Vertex 1 {m}
  0, 3.40776759770968, 1.70388379885484,  !- X,Y,Z Vertex 2 {m}
  0, 0, 0,                                !- X,Y,Z Vertex 3 {m}
  13.6310703908387, 0, 0;                 !- X,Y,Z Vertex 4 {m}

OS:Surface,
<<<<<<< HEAD
  {7b3460d9-d9fb-48d2-822c-ecbe43aaeaed}, !- Handle
  Surface 15,                             !- Name
  RoofCeiling,                            !- Surface Type
  ,                                       !- Construction Name
  {8c23a384-db0d-419a-9bb8-93495c32525e}, !- Space Name
=======
  {3ab7f603-9e7d-4754-b71b-3b81f589e90b}, !- Handle
  Surface 15,                             !- Name
  RoofCeiling,                            !- Surface Type
  ,                                       !- Construction Name
  {31b5daaa-d8d6-4cf9-93b1-7c04670739f0}, !- Space Name
>>>>>>> 4ec27a5f
  Outdoors,                               !- Outside Boundary Condition
  ,                                       !- Outside Boundary Condition Object
  SunExposed,                             !- Sun Exposure
  WindExposed,                            !- Wind Exposure
  ,                                       !- View Factor to Ground
  ,                                       !- Number of Vertices
  0, 3.40776759770968, 1.70388379885484,  !- X,Y,Z Vertex 1 {m}
  13.6310703908387, 3.40776759770968, 1.70388379885484, !- X,Y,Z Vertex 2 {m}
  13.6310703908387, 6.81553519541936, 0,  !- X,Y,Z Vertex 3 {m}
  0, 6.81553519541936, 0;                 !- X,Y,Z Vertex 4 {m}

OS:Surface,
<<<<<<< HEAD
  {e8b299c9-22ca-421c-924d-d82ee83c2d10}, !- Handle
  Surface 16,                             !- Name
  Wall,                                   !- Surface Type
  ,                                       !- Construction Name
  {8c23a384-db0d-419a-9bb8-93495c32525e}, !- Space Name
=======
  {2ed3d38b-8c91-4167-bf2b-fe5aadb6661f}, !- Handle
  Surface 16,                             !- Name
  Wall,                                   !- Surface Type
  ,                                       !- Construction Name
  {31b5daaa-d8d6-4cf9-93b1-7c04670739f0}, !- Space Name
>>>>>>> 4ec27a5f
  Outdoors,                               !- Outside Boundary Condition
  ,                                       !- Outside Boundary Condition Object
  SunExposed,                             !- Sun Exposure
  WindExposed,                            !- Wind Exposure
  ,                                       !- View Factor to Ground
  ,                                       !- Number of Vertices
  0, 3.40776759770968, 1.70388379885484,  !- X,Y,Z Vertex 1 {m}
  0, 6.81553519541936, 0,                 !- X,Y,Z Vertex 2 {m}
  0, 0, 0;                                !- X,Y,Z Vertex 3 {m}

OS:Surface,
<<<<<<< HEAD
  {549a160f-ec51-4673-a56c-4c5324f5f7af}, !- Handle
  Surface 17,                             !- Name
  Wall,                                   !- Surface Type
  ,                                       !- Construction Name
  {8c23a384-db0d-419a-9bb8-93495c32525e}, !- Space Name
=======
  {1c63d330-7e5b-4ee4-bb0a-ab7598727971}, !- Handle
  Surface 17,                             !- Name
  Wall,                                   !- Surface Type
  ,                                       !- Construction Name
  {31b5daaa-d8d6-4cf9-93b1-7c04670739f0}, !- Space Name
>>>>>>> 4ec27a5f
  Outdoors,                               !- Outside Boundary Condition
  ,                                       !- Outside Boundary Condition Object
  SunExposed,                             !- Sun Exposure
  WindExposed,                            !- Wind Exposure
  ,                                       !- View Factor to Ground
  ,                                       !- Number of Vertices
  13.6310703908387, 3.40776759770968, 1.70388379885484, !- X,Y,Z Vertex 1 {m}
  13.6310703908387, 0, 0,                 !- X,Y,Z Vertex 2 {m}
  13.6310703908387, 6.81553519541936, 0;  !- X,Y,Z Vertex 3 {m}

OS:Space,
<<<<<<< HEAD
  {8c23a384-db0d-419a-9bb8-93495c32525e}, !- Handle
  unfinished attic space,                 !- Name
  {67d7430d-f2a1-4a86-afff-7b5b8e9b4efe}, !- Space Type Name
=======
  {31b5daaa-d8d6-4cf9-93b1-7c04670739f0}, !- Handle
  unfinished attic space,                 !- Name
  {5d640dbb-a47c-4ae7-9d1f-5f3ee8fb90ab}, !- Space Type Name
>>>>>>> 4ec27a5f
  ,                                       !- Default Construction Set Name
  ,                                       !- Default Schedule Set Name
  -0,                                     !- Direction of Relative North {deg}
  0,                                      !- X Origin {m}
  0,                                      !- Y Origin {m}
  4.8768,                                 !- Z Origin {m}
  ,                                       !- Building Story Name
<<<<<<< HEAD
  {6e13fec6-f992-45a1-b263-32921911e285}; !- Thermal Zone Name

OS:ThermalZone,
  {6e13fec6-f992-45a1-b263-32921911e285}, !- Handle
=======
  {8ba69712-8b1c-45e9-8080-93f05b1acd66}; !- Thermal Zone Name

OS:ThermalZone,
  {8ba69712-8b1c-45e9-8080-93f05b1acd66}, !- Handle
>>>>>>> 4ec27a5f
  unfinished attic zone,                  !- Name
  ,                                       !- Multiplier
  ,                                       !- Ceiling Height {m}
  ,                                       !- Volume {m3}
  ,                                       !- Floor Area {m2}
  ,                                       !- Zone Inside Convection Algorithm
  ,                                       !- Zone Outside Convection Algorithm
  ,                                       !- Zone Conditioning Equipment List Name
<<<<<<< HEAD
  {e1760a5c-48d1-47e3-9e3a-1d4cb48d854c}, !- Zone Air Inlet Port List
  {bf0e081d-dd26-4cdc-9cdb-1200bcc3095b}, !- Zone Air Exhaust Port List
  {b3f0922d-73ce-4bd4-8eed-a65e0536b8b9}, !- Zone Air Node Name
  {a647f958-b7b7-412d-9b8a-356d170ab3b4}, !- Zone Return Air Port List
=======
  {f94d6a7b-2d29-4364-a81f-886993f5d608}, !- Zone Air Inlet Port List
  {2b84ebb7-e305-44bb-9a83-35809bdf0f6a}, !- Zone Air Exhaust Port List
  {befc7c78-1856-4d49-9b55-b3b2f2c44994}, !- Zone Air Node Name
  {42d70da7-caba-4cf8-b5b2-77f82b600ae8}, !- Zone Return Air Port List
>>>>>>> 4ec27a5f
  ,                                       !- Primary Daylighting Control Name
  ,                                       !- Fraction of Zone Controlled by Primary Daylighting Control
  ,                                       !- Secondary Daylighting Control Name
  ,                                       !- Fraction of Zone Controlled by Secondary Daylighting Control
  ,                                       !- Illuminance Map Name
  ,                                       !- Group Rendering Name
  ,                                       !- Thermostat Name
  No;                                     !- Use Ideal Air Loads

OS:Node,
<<<<<<< HEAD
  {1b5e2b56-4ffc-4df3-bf07-9bf70e0549bc}, !- Handle
  Node 2,                                 !- Name
  {b3f0922d-73ce-4bd4-8eed-a65e0536b8b9}, !- Inlet Port
  ;                                       !- Outlet Port

OS:Connection,
  {b3f0922d-73ce-4bd4-8eed-a65e0536b8b9}, !- Handle
  {6e13fec6-f992-45a1-b263-32921911e285}, !- Source Object
  11,                                     !- Outlet Port
  {1b5e2b56-4ffc-4df3-bf07-9bf70e0549bc}, !- Target Object
  2;                                      !- Inlet Port

OS:PortList,
  {e1760a5c-48d1-47e3-9e3a-1d4cb48d854c}, !- Handle
  {6e13fec6-f992-45a1-b263-32921911e285}; !- HVAC Component

OS:PortList,
  {bf0e081d-dd26-4cdc-9cdb-1200bcc3095b}, !- Handle
  {6e13fec6-f992-45a1-b263-32921911e285}; !- HVAC Component

OS:PortList,
  {a647f958-b7b7-412d-9b8a-356d170ab3b4}, !- Handle
  {6e13fec6-f992-45a1-b263-32921911e285}; !- HVAC Component

OS:Sizing:Zone,
  {721c1afd-cb73-4e57-8d32-2140e2c2d8ed}, !- Handle
  {6e13fec6-f992-45a1-b263-32921911e285}, !- Zone or ZoneList Name
=======
  {d4aac056-e4e2-4788-aa87-bb4318ca3050}, !- Handle
  Node 2,                                 !- Name
  {befc7c78-1856-4d49-9b55-b3b2f2c44994}, !- Inlet Port
  ;                                       !- Outlet Port

OS:Connection,
  {befc7c78-1856-4d49-9b55-b3b2f2c44994}, !- Handle
  {5c51f3f0-f0d2-4a84-aa80-ffc8cd9ffbe2}, !- Name
  {8ba69712-8b1c-45e9-8080-93f05b1acd66}, !- Source Object
  11,                                     !- Outlet Port
  {d4aac056-e4e2-4788-aa87-bb4318ca3050}, !- Target Object
  2;                                      !- Inlet Port

OS:PortList,
  {f94d6a7b-2d29-4364-a81f-886993f5d608}, !- Handle
  {44bd2e1c-57a5-44bd-95d6-82aee450e999}, !- Name
  {8ba69712-8b1c-45e9-8080-93f05b1acd66}; !- HVAC Component

OS:PortList,
  {2b84ebb7-e305-44bb-9a83-35809bdf0f6a}, !- Handle
  {fbd6c76f-a55f-475c-9e03-411fdae8427f}, !- Name
  {8ba69712-8b1c-45e9-8080-93f05b1acd66}; !- HVAC Component

OS:PortList,
  {42d70da7-caba-4cf8-b5b2-77f82b600ae8}, !- Handle
  {0b07076f-99fd-418f-82cf-799e636ef124}, !- Name
  {8ba69712-8b1c-45e9-8080-93f05b1acd66}; !- HVAC Component

OS:Sizing:Zone,
  {446d72a8-05d6-48c0-95b6-d58cf8f98c24}, !- Handle
  {8ba69712-8b1c-45e9-8080-93f05b1acd66}, !- Zone or ZoneList Name
>>>>>>> 4ec27a5f
  SupplyAirTemperature,                   !- Zone Cooling Design Supply Air Temperature Input Method
  14,                                     !- Zone Cooling Design Supply Air Temperature {C}
  11.11,                                  !- Zone Cooling Design Supply Air Temperature Difference {deltaC}
  SupplyAirTemperature,                   !- Zone Heating Design Supply Air Temperature Input Method
  40,                                     !- Zone Heating Design Supply Air Temperature {C}
  11.11,                                  !- Zone Heating Design Supply Air Temperature Difference {deltaC}
  0.0085,                                 !- Zone Cooling Design Supply Air Humidity Ratio {kg-H2O/kg-air}
  0.008,                                  !- Zone Heating Design Supply Air Humidity Ratio {kg-H2O/kg-air}
  ,                                       !- Zone Heating Sizing Factor
  ,                                       !- Zone Cooling Sizing Factor
  DesignDay,                              !- Cooling Design Air Flow Method
  ,                                       !- Cooling Design Air Flow Rate {m3/s}
  ,                                       !- Cooling Minimum Air Flow per Zone Floor Area {m3/s-m2}
  ,                                       !- Cooling Minimum Air Flow {m3/s}
  ,                                       !- Cooling Minimum Air Flow Fraction
  DesignDay,                              !- Heating Design Air Flow Method
  ,                                       !- Heating Design Air Flow Rate {m3/s}
  ,                                       !- Heating Maximum Air Flow per Zone Floor Area {m3/s-m2}
  ,                                       !- Heating Maximum Air Flow {m3/s}
  ,                                       !- Heating Maximum Air Flow Fraction
  No,                                     !- Account for Dedicated Outdoor Air System
  NeutralSupplyAir,                       !- Dedicated Outdoor Air System Control Strategy
  autosize,                               !- Dedicated Outdoor Air Low Setpoint Temperature for Design {C}
  autosize;                               !- Dedicated Outdoor Air High Setpoint Temperature for Design {C}

OS:ZoneHVAC:EquipmentList,
<<<<<<< HEAD
  {f4552a53-1774-4341-88c8-798c78a6fb36}, !- Handle
  Zone HVAC Equipment List 2,             !- Name
  {6e13fec6-f992-45a1-b263-32921911e285}; !- Thermal Zone

OS:SpaceType,
  {67d7430d-f2a1-4a86-afff-7b5b8e9b4efe}, !- Handle
=======
  {15bb99f2-fe35-4e6d-8f43-f551f70a036e}, !- Handle
  Zone HVAC Equipment List 2,             !- Name
  {8ba69712-8b1c-45e9-8080-93f05b1acd66}; !- Thermal Zone

OS:SpaceType,
  {5d640dbb-a47c-4ae7-9d1f-5f3ee8fb90ab}, !- Handle
>>>>>>> 4ec27a5f
  Space Type 2,                           !- Name
  ,                                       !- Default Construction Set Name
  ,                                       !- Default Schedule Set Name
  ,                                       !- Group Rendering Name
  ,                                       !- Design Specification Outdoor Air Object Name
  ,                                       !- Standards Template
  ,                                       !- Standards Building Type
  unfinished attic;                       !- Standards Space Type

OS:BuildingUnit,
<<<<<<< HEAD
  {3bd164de-ec7a-484f-a193-f8ea09048cbb}, !- Handle
=======
  {8b4a604b-e7bc-4c5c-9c0b-ae19d08a04cf}, !- Handle
>>>>>>> 4ec27a5f
  unit 1,                                 !- Name
  ,                                       !- Rendering Color
  Residential;                            !- Building Unit Type

OS:AdditionalProperties,
<<<<<<< HEAD
  {6801b2ad-828f-4a7c-ac9e-678a6ecda07d}, !- Handle
  {3bd164de-ec7a-484f-a193-f8ea09048cbb}, !- Object Name
=======
  {8ba26980-235e-4452-9904-02928e44d49e}, !- Handle
  {8b4a604b-e7bc-4c5c-9c0b-ae19d08a04cf}, !- Object Name
>>>>>>> 4ec27a5f
  NumberOfBedrooms,                       !- Feature Name 1
  Integer,                                !- Feature Data Type 1
  3,                                      !- Feature Value 1
  NumberOfBathrooms,                      !- Feature Name 2
  Double,                                 !- Feature Data Type 2
  2,                                      !- Feature Value 2
  NumberOfOccupants,                      !- Feature Name 3
  Double,                                 !- Feature Data Type 3
  2.6400000000000001;                     !- Feature Value 3

OS:External:File,
<<<<<<< HEAD
  {5f8536e0-f8d0-4d22-a714-0bd80f557d39}, !- Handle
=======
  {640a5680-9d39-4614-8d9d-b338b1f848dd}, !- Handle
>>>>>>> 4ec27a5f
  8760.csv,                               !- Name
  8760.csv;                               !- File Name

OS:Schedule:Day,
<<<<<<< HEAD
  {a1fdbd3e-d58a-4d50-b569-111890aef973}, !- Handle
=======
  {060166a9-4198-4ee2-8cf1-b2ce4cd7f541}, !- Handle
>>>>>>> 4ec27a5f
  Schedule Day 1,                         !- Name
  ,                                       !- Schedule Type Limits Name
  ,                                       !- Interpolate to Timestep
  24,                                     !- Hour 1
  0,                                      !- Minute 1
  0;                                      !- Value Until Time 1

OS:Schedule:Day,
<<<<<<< HEAD
  {fe61e1dc-d0a4-4488-82fe-3ad0f6b70229}, !- Handle
=======
  {8c38ce60-21fd-4ae7-b544-920d09117795}, !- Handle
>>>>>>> 4ec27a5f
  Schedule Day 2,                         !- Name
  ,                                       !- Schedule Type Limits Name
  ,                                       !- Interpolate to Timestep
  24,                                     !- Hour 1
  0,                                      !- Minute 1
  1;                                      !- Value Until Time 1

OS:Schedule:File,
<<<<<<< HEAD
  {00cfdc9f-631f-4ec2-bcc7-5cbba6800d9d}, !- Handle
  occupants,                              !- Name
  {5649541f-5df1-49a5-803b-b553865999fa}, !- Schedule Type Limits Name
  {5f8536e0-f8d0-4d22-a714-0bd80f557d39}, !- External File Name
=======
  {4ad430e2-79e3-4d0b-b681-c610f21fb4e5}, !- Handle
  occupants,                              !- Name
  {63d4c699-09fa-47f8-961a-a8727eb762c6}, !- Schedule Type Limits Name
  {640a5680-9d39-4614-8d9d-b338b1f848dd}, !- External File Name
>>>>>>> 4ec27a5f
  1,                                      !- Column Number
  1,                                      !- Rows to Skip at Top
  8760,                                   !- Number of Hours of Data
  ,                                       !- Column Separator
  ,                                       !- Interpolate to Timestep
  60;                                     !- Minutes per Item

<<<<<<< HEAD
OS:Schedule:Constant,
  {59d9536c-a40a-4cb4-82b5-fe6863b6ad21}, !- Handle
  res occupants activity schedule,        !- Name
  {f3857a39-79a9-4d70-a0aa-5fc3b4ed22f8}, !- Schedule Type Limits Name
  112.539290946133;                       !- Value

OS:People:Definition,
  {253e8b66-f789-4a90-8d35-3496ed8a7291}, !- Handle
=======
OS:Schedule:Ruleset,
  {20308a07-2077-4e88-bdea-8e19864f0af0}, !- Handle
  Schedule Ruleset 1,                     !- Name
  {a9dddace-44ef-45fd-9932-b2dd4d085132}, !- Schedule Type Limits Name
  {3fce0240-21ff-459f-8299-c4f763234c33}; !- Default Day Schedule Name

OS:Schedule:Day,
  {3fce0240-21ff-459f-8299-c4f763234c33}, !- Handle
  Schedule Day 3,                         !- Name
  {a9dddace-44ef-45fd-9932-b2dd4d085132}, !- Schedule Type Limits Name
  ,                                       !- Interpolate to Timestep
  24,                                     !- Hour 1
  0,                                      !- Minute 1
  112.539290946133;                       !- Value Until Time 1

OS:People:Definition,
  {df8c9255-0060-4543-bf8f-9466da2790ab}, !- Handle
>>>>>>> 4ec27a5f
  res occupants|living space,             !- Name
  People,                                 !- Number of People Calculation Method
  1.32,                                   !- Number of People {people}
  ,                                       !- People per Space Floor Area {person/m2}
  ,                                       !- Space Floor Area per Person {m2/person}
  0.319734,                               !- Fraction Radiant
  0.573,                                  !- Sensible Heat Fraction
  0,                                      !- Carbon Dioxide Generation Rate {m3/s-W}
  No,                                     !- Enable ASHRAE 55 Comfort Warnings
  ZoneAveraged;                           !- Mean Radiant Temperature Calculation Type

OS:People,
<<<<<<< HEAD
  {86fbe457-fda8-43ed-8b52-5b68c32a829b}, !- Handle
  res occupants|living space,             !- Name
  {253e8b66-f789-4a90-8d35-3496ed8a7291}, !- People Definition Name
  {53e7c202-f5d1-4925-8996-1f5ea774b5ea}, !- Space or SpaceType Name
  {00cfdc9f-631f-4ec2-bcc7-5cbba6800d9d}, !- Number of People Schedule Name
  {59d9536c-a40a-4cb4-82b5-fe6863b6ad21}, !- Activity Level Schedule Name
=======
  {7110c38e-9afe-416c-99aa-d55d12e84d87}, !- Handle
  res occupants|living space,             !- Name
  {df8c9255-0060-4543-bf8f-9466da2790ab}, !- People Definition Name
  {9da18f4e-2d66-46f8-b9ae-c2d81638f167}, !- Space or SpaceType Name
  {4ad430e2-79e3-4d0b-b681-c610f21fb4e5}, !- Number of People Schedule Name
  {20308a07-2077-4e88-bdea-8e19864f0af0}, !- Activity Level Schedule Name
>>>>>>> 4ec27a5f
  ,                                       !- Surface Name/Angle Factor List Name
  ,                                       !- Work Efficiency Schedule Name
  ,                                       !- Clothing Insulation Schedule Name
  ,                                       !- Air Velocity Schedule Name
  1;                                      !- Multiplier

OS:ScheduleTypeLimits,
<<<<<<< HEAD
  {f3857a39-79a9-4d70-a0aa-5fc3b4ed22f8}, !- Handle
=======
  {a9dddace-44ef-45fd-9932-b2dd4d085132}, !- Handle
>>>>>>> 4ec27a5f
  ActivityLevel,                          !- Name
  0,                                      !- Lower Limit Value
  ,                                       !- Upper Limit Value
  Continuous,                             !- Numeric Type
  ActivityLevel;                          !- Unit Type

OS:ScheduleTypeLimits,
<<<<<<< HEAD
  {5649541f-5df1-49a5-803b-b553865999fa}, !- Handle
=======
  {63d4c699-09fa-47f8-961a-a8727eb762c6}, !- Handle
>>>>>>> 4ec27a5f
  Fractional,                             !- Name
  0,                                      !- Lower Limit Value
  1,                                      !- Upper Limit Value
  Continuous;                             !- Numeric Type

OS:People:Definition,
<<<<<<< HEAD
  {6cf036d1-dc74-4110-bd95-13b56f49f4bb}, !- Handle
=======
  {d635608f-fa0d-4a48-9720-866298882124}, !- Handle
>>>>>>> 4ec27a5f
  res occupants|living space|story 2,     !- Name
  People,                                 !- Number of People Calculation Method
  1.32,                                   !- Number of People {people}
  ,                                       !- People per Space Floor Area {person/m2}
  ,                                       !- Space Floor Area per Person {m2/person}
  0.319734,                               !- Fraction Radiant
  0.573,                                  !- Sensible Heat Fraction
  0,                                      !- Carbon Dioxide Generation Rate {m3/s-W}
  No,                                     !- Enable ASHRAE 55 Comfort Warnings
  ZoneAveraged;                           !- Mean Radiant Temperature Calculation Type

OS:People,
<<<<<<< HEAD
  {48809adb-1756-4d19-b9d8-bd6907dcf8a1}, !- Handle
  res occupants|living space|story 2,     !- Name
  {6cf036d1-dc74-4110-bd95-13b56f49f4bb}, !- People Definition Name
  {ca14119e-6e0f-4e49-b53a-daf4bcb94cad}, !- Space or SpaceType Name
  {00cfdc9f-631f-4ec2-bcc7-5cbba6800d9d}, !- Number of People Schedule Name
  {59d9536c-a40a-4cb4-82b5-fe6863b6ad21}, !- Activity Level Schedule Name
=======
  {537e8a19-b15a-4e40-b34a-9d29c02fbefc}, !- Handle
  res occupants|living space|story 2,     !- Name
  {d635608f-fa0d-4a48-9720-866298882124}, !- People Definition Name
  {6c597be5-9ac6-4c83-8c2f-81e8edd5521c}, !- Space or SpaceType Name
  {4ad430e2-79e3-4d0b-b681-c610f21fb4e5}, !- Number of People Schedule Name
  {20308a07-2077-4e88-bdea-8e19864f0af0}, !- Activity Level Schedule Name
>>>>>>> 4ec27a5f
  ,                                       !- Surface Name/Angle Factor List Name
  ,                                       !- Work Efficiency Schedule Name
  ,                                       !- Clothing Insulation Schedule Name
  ,                                       !- Air Velocity Schedule Name
  1;                                      !- Multiplier
<|MERGE_RESOLUTION|>--- conflicted
+++ resolved
@@ -1,31 +1,22 @@
 !- NOTE: Auto-generated from /test/osw_files/SFD_2000sqft_2story_SL_UA_Denver.osw
 
 OS:Version,
-<<<<<<< HEAD
-  {46c94d44-d410-4033-abd5-5b16407b236b}, !- Handle
+  {b82f91fb-78f7-4f55-9475-178b9709fd8e}, !- Handle
   3.2.1;                                  !- Version Identifier
 
 OS:SimulationControl,
-  {fe8b04a8-2c0a-4c61-b558-e5823f1687de}, !- Handle
-=======
-  {e602e238-ebf1-4d14-9d14-a8426b517215}, !- Handle
-  2.9.1;                                  !- Version Identifier
-
-OS:SimulationControl,
-  {6c2b9765-9dde-4c8a-bb1a-0bd531765e24}, !- Handle
->>>>>>> 4ec27a5f
+  {95f337e2-9346-4e2c-9412-4aee1c9f3b4c}, !- Handle
   ,                                       !- Do Zone Sizing Calculation
   ,                                       !- Do System Sizing Calculation
   ,                                       !- Do Plant Sizing Calculation
   No;                                     !- Run Simulation for Sizing Periods
 
 OS:Timestep,
-<<<<<<< HEAD
-  {11f0082c-9b07-4f25-804e-2bb601ae6a5f}, !- Handle
+  {fa696a15-1d22-41a3-8cbd-0367ef2ce4e2}, !- Handle
   6;                                      !- Number of Timesteps per Hour
 
 OS:ShadowCalculation,
-  {01b0dd1b-b9ad-46c0-9438-00206fc99fc9}, !- Handle
+  {063fc597-4063-43dc-a54a-85ab77d6b475}, !- Handle
   PolygonClipping,                        !- Shading Calculation Method
   ,                                       !- Shading Calculation Update Frequency Method
   20,                                     !- Shading Calculation Update Frequency
@@ -38,45 +29,21 @@
   No;                                     !- Disable Self-Shading From Shading Zone Groups to Other Zones
 
 OS:SurfaceConvectionAlgorithm:Outside,
-  {23371cc2-4ccc-4a9d-b36c-236c0ea829cd}, !- Handle
+  {8e77f37e-d506-4436-8fc3-2630cd8981e9}, !- Handle
   DOE-2;                                  !- Algorithm
 
 OS:SurfaceConvectionAlgorithm:Inside,
-  {628cbfc5-2088-47b4-a112-f665db0166d6}, !- Handle
+  {f6c0a037-0561-4df6-bc7f-ef2966763e9f}, !- Handle
   TARP;                                   !- Algorithm
 
 OS:ZoneCapacitanceMultiplier:ResearchSpecial,
-  {91b1b8ba-aeec-401b-a75f-5dd5b683467e}, !- Handle
-=======
-  {e8f6a254-7344-4268-8f6a-f98178fbfaba}, !- Handle
-  6;                                      !- Number of Timesteps per Hour
-
-OS:ShadowCalculation,
-  {d55d0e23-31ee-42a0-b01c-333da2c942a3}, !- Handle
-  20,                                     !- Calculation Frequency
-  200;                                    !- Maximum Figures in Shadow Overlap Calculations
-
-OS:SurfaceConvectionAlgorithm:Outside,
-  {023cb411-a7f0-4488-a5e5-4509216ce230}, !- Handle
-  DOE-2;                                  !- Algorithm
-
-OS:SurfaceConvectionAlgorithm:Inside,
-  {c3872b9d-58ed-4af7-9e7c-8a1d836211a7}, !- Handle
-  TARP;                                   !- Algorithm
-
-OS:ZoneCapacitanceMultiplier:ResearchSpecial,
-  {687bd5f6-0e24-4bc0-8feb-41d4b0480e73}, !- Handle
->>>>>>> 4ec27a5f
+  {d2bcddcf-1b58-4b2d-9c93-7c7dc2c2f654}, !- Handle
   ,                                       !- Temperature Capacity Multiplier
   15,                                     !- Humidity Capacity Multiplier
   ;                                       !- Carbon Dioxide Capacity Multiplier
 
 OS:RunPeriod,
-<<<<<<< HEAD
-  {5ecce206-0f55-411c-830a-363df9105ca6}, !- Handle
-=======
-  {49803d4a-4592-4ffb-8682-8d8601b457b2}, !- Handle
->>>>>>> 4ec27a5f
+  {a5fea11e-6e12-4ed4-87ab-f4d5344c3fd1}, !- Handle
   Run Period 1,                           !- Name
   1,                                      !- Begin Month
   1,                                      !- Begin Day of Month
@@ -90,21 +57,13 @@
   ;                                       !- Number of Times Runperiod to be Repeated
 
 OS:YearDescription,
-<<<<<<< HEAD
-  {e2c68737-b075-4bd9-9431-18c414611f64}, !- Handle
-=======
-  {cd77ca3c-a1b7-4af3-a87d-29f61a4a7c6a}, !- Handle
->>>>>>> 4ec27a5f
+  {d26a4f10-2aff-46d0-a27d-23742508debd}, !- Handle
   2007,                                   !- Calendar Year
   ,                                       !- Day of Week for Start Day
   ;                                       !- Is Leap Year
 
 OS:WeatherFile,
-<<<<<<< HEAD
-  {f5cfe9e1-1245-496a-a781-04522d30e674}, !- Handle
-=======
-  {ad6a2e24-be24-4e67-9bd1-fc49484c5621}, !- Handle
->>>>>>> 4ec27a5f
+  {c8bff11a-eca4-489a-a35c-6c869b06109e}, !- Handle
   Denver Intl Ap,                         !- City
   CO,                                     !- State Province Region
   USA,                                    !- Country
@@ -118,13 +77,8 @@
   E23378AA;                               !- Checksum
 
 OS:AdditionalProperties,
-<<<<<<< HEAD
-  {d2bbebd7-0d92-48a5-8a65-0eedfb949059}, !- Handle
-  {f5cfe9e1-1245-496a-a781-04522d30e674}, !- Object Name
-=======
-  {a98c895e-d997-4ac5-ae1e-646d2f155f4c}, !- Handle
-  {ad6a2e24-be24-4e67-9bd1-fc49484c5621}, !- Object Name
->>>>>>> 4ec27a5f
+  {55712762-f966-4b82-94ea-970b6fc341fe}, !- Handle
+  {c8bff11a-eca4-489a-a35c-6c869b06109e}, !- Object Name
   EPWHeaderCity,                          !- Feature Name 1
   String,                                 !- Feature Data Type 1
   Denver Intl Ap,                         !- Feature Value 1
@@ -232,11 +186,7 @@
   84;                                     !- Feature Value 35
 
 OS:Site,
-<<<<<<< HEAD
-  {14167f5e-11be-4ad1-839a-ea76dcd26210}, !- Handle
-=======
-  {9ba01ae7-c7ac-4fae-a251-a896cac24960}, !- Handle
->>>>>>> 4ec27a5f
+  {3abe95c4-b16e-49e0-b973-3ce4779cebcf}, !- Handle
   Denver Intl Ap_CO_USA,                  !- Name
   39.83,                                  !- Latitude {deg}
   -104.65,                                !- Longitude {deg}
@@ -245,45 +195,26 @@
   ;                                       !- Terrain
 
 OS:ClimateZones,
-<<<<<<< HEAD
-  {a3bb75a7-e90e-42fe-ac17-972e3b0b08fa}, !- Handle
+  {bd4ff87d-a02b-4b9a-9f27-d3e4af860356}, !- Handle
   Building America,                       !- Climate Zone Institution Name 1
-=======
-  {fd44b4ed-7ed7-42e0-ad02-3864ce76a748}, !- Handle
-  ,                                       !- Active Institution
-  ,                                       !- Active Year
-  ,                                       !- Climate Zone Institution Name 1
->>>>>>> 4ec27a5f
   ,                                       !- Climate Zone Document Name 1
   0,                                      !- Climate Zone Document Year 1
   Cold;                                   !- Climate Zone Value 1
 
 OS:Site:WaterMainsTemperature,
-<<<<<<< HEAD
-  {ffabfa79-be20-4ef1-b6a8-fbed52372173}, !- Handle
-=======
-  {f2b41223-249d-4d69-ac4b-884b1f5c0d80}, !- Handle
->>>>>>> 4ec27a5f
+  {6ff36c87-6824-460d-872d-09eb1cc1849d}, !- Handle
   Correlation,                            !- Calculation Method
   ,                                       !- Temperature Schedule Name
   10.8753424657535,                       !- Annual Average Outdoor Air Temperature {C}
   23.1524007936508;                       !- Maximum Difference In Monthly Average Outdoor Air Temperatures {deltaC}
 
 OS:RunPeriodControl:DaylightSavingTime,
-<<<<<<< HEAD
-  {4c4dbb58-b2fa-4a3e-ba73-95caea61e4b6}, !- Handle
-=======
-  {c38ccced-9810-48eb-a3ca-683e2df84bdb}, !- Handle
->>>>>>> 4ec27a5f
+  {c38a0110-8872-403e-97cf-868981598ee0}, !- Handle
   3/12,                                   !- Start Date
   11/5;                                   !- End Date
 
 OS:Site:GroundTemperature:Deep,
-<<<<<<< HEAD
-  {a81bcd61-81d7-4dd4-b646-162ac67cfde7}, !- Handle
-=======
-  {41eb2d0a-76f9-4095-94cb-9fa0f1b37888}, !- Handle
->>>>>>> 4ec27a5f
+  {7af6dddd-ff22-4a9f-815a-c6848bff8dee}, !- Handle
   10.8753424657535,                       !- January Deep Ground Temperature {C}
   10.8753424657535,                       !- February Deep Ground Temperature {C}
   10.8753424657535,                       !- March Deep Ground Temperature {C}
@@ -298,11 +229,7 @@
   10.8753424657535;                       !- December Deep Ground Temperature {C}
 
 OS:Building,
-<<<<<<< HEAD
-  {1ef13588-8700-49f3-a754-83fc29ab322a}, !- Handle
-=======
-  {5a6ddb2b-2b4b-44cd-8435-d8784968385d}, !- Handle
->>>>>>> 4ec27a5f
+  {a62f0be3-5af1-4231-ad44-2c8bf1cd15fb}, !- Handle
   Building 1,                             !- Name
   ,                                       !- Building Sector Type
   0,                                      !- North Axis {deg}
@@ -317,23 +244,14 @@
   1;                                      !- Standards Number of Living Units
 
 OS:AdditionalProperties,
-<<<<<<< HEAD
-  {47ffcf48-82ec-454d-8304-10f3cf5ecee0}, !- Handle
-  {1ef13588-8700-49f3-a754-83fc29ab322a}, !- Object Name
-=======
-  {161d8b82-bb9a-496a-b716-da2765287363}, !- Handle
-  {5a6ddb2b-2b4b-44cd-8435-d8784968385d}, !- Object Name
->>>>>>> 4ec27a5f
+  {2589ef19-44ae-48e7-aca1-d3034761bb37}, !- Handle
+  {a62f0be3-5af1-4231-ad44-2c8bf1cd15fb}, !- Object Name
   Total Units Modeled,                    !- Feature Name 1
   Integer,                                !- Feature Data Type 1
   1;                                      !- Feature Value 1
 
 OS:ThermalZone,
-<<<<<<< HEAD
-  {212ab74a-b238-4d6e-b7f2-fc7545329798}, !- Handle
-=======
-  {1ca0297d-9eec-4859-b677-a16eb84b4516}, !- Handle
->>>>>>> 4ec27a5f
+  {8201d071-b89a-402d-91bf-b42fea18f9e0}, !- Handle
   living zone,                            !- Name
   ,                                       !- Multiplier
   ,                                       !- Ceiling Height {m}
@@ -342,17 +260,10 @@
   ,                                       !- Zone Inside Convection Algorithm
   ,                                       !- Zone Outside Convection Algorithm
   ,                                       !- Zone Conditioning Equipment List Name
-<<<<<<< HEAD
-  {d846dfaf-9680-4df7-b523-7117bd4fa9b8}, !- Zone Air Inlet Port List
-  {da42668b-e38a-4dd1-a3c0-572e8fd4d097}, !- Zone Air Exhaust Port List
-  {64c262ab-58f9-4dad-852f-cfbd5e9103a2}, !- Zone Air Node Name
-  {8089170e-3b5c-408e-b44e-b1a9221d8b8b}, !- Zone Return Air Port List
-=======
-  {e6bdc486-9bc3-4df3-b778-d5b25686ab3b}, !- Zone Air Inlet Port List
-  {ee56d9e9-82a4-4134-8b01-6a17ea669b23}, !- Zone Air Exhaust Port List
-  {bafe5f1c-3f25-4cb0-9727-827b29b82ae1}, !- Zone Air Node Name
-  {c3e92742-bf1f-47b0-8c53-ca9fabbae124}, !- Zone Return Air Port List
->>>>>>> 4ec27a5f
+  {7fe4e36a-2da3-46cc-b93b-dc72dcd4b493}, !- Zone Air Inlet Port List
+  {b2c6db1f-d7ac-484e-9521-86201e0a64ac}, !- Zone Air Exhaust Port List
+  {18d23043-f8c4-4e72-bc15-9517edb55781}, !- Zone Air Node Name
+  {7bd3acfe-3331-422f-bf78-57e927b8abe6}, !- Zone Return Air Port List
   ,                                       !- Primary Daylighting Control Name
   ,                                       !- Fraction of Zone Controlled by Primary Daylighting Control
   ,                                       !- Secondary Daylighting Control Name
@@ -363,67 +274,33 @@
   No;                                     !- Use Ideal Air Loads
 
 OS:Node,
-<<<<<<< HEAD
-  {2af4db38-7b66-449b-9bfd-d8292a43d17d}, !- Handle
+  {18e70fb4-d6de-45a5-bc2a-9bc119bd5674}, !- Handle
   Node 1,                                 !- Name
-  {64c262ab-58f9-4dad-852f-cfbd5e9103a2}, !- Inlet Port
+  {18d23043-f8c4-4e72-bc15-9517edb55781}, !- Inlet Port
   ;                                       !- Outlet Port
 
 OS:Connection,
-  {64c262ab-58f9-4dad-852f-cfbd5e9103a2}, !- Handle
-  {212ab74a-b238-4d6e-b7f2-fc7545329798}, !- Source Object
+  {18d23043-f8c4-4e72-bc15-9517edb55781}, !- Handle
+  {8201d071-b89a-402d-91bf-b42fea18f9e0}, !- Source Object
   11,                                     !- Outlet Port
-  {2af4db38-7b66-449b-9bfd-d8292a43d17d}, !- Target Object
+  {18e70fb4-d6de-45a5-bc2a-9bc119bd5674}, !- Target Object
   2;                                      !- Inlet Port
 
 OS:PortList,
-  {d846dfaf-9680-4df7-b523-7117bd4fa9b8}, !- Handle
-  {212ab74a-b238-4d6e-b7f2-fc7545329798}; !- HVAC Component
+  {7fe4e36a-2da3-46cc-b93b-dc72dcd4b493}, !- Handle
+  {8201d071-b89a-402d-91bf-b42fea18f9e0}; !- HVAC Component
 
 OS:PortList,
-  {da42668b-e38a-4dd1-a3c0-572e8fd4d097}, !- Handle
-  {212ab74a-b238-4d6e-b7f2-fc7545329798}; !- HVAC Component
+  {b2c6db1f-d7ac-484e-9521-86201e0a64ac}, !- Handle
+  {8201d071-b89a-402d-91bf-b42fea18f9e0}; !- HVAC Component
 
 OS:PortList,
-  {8089170e-3b5c-408e-b44e-b1a9221d8b8b}, !- Handle
-  {212ab74a-b238-4d6e-b7f2-fc7545329798}; !- HVAC Component
+  {7bd3acfe-3331-422f-bf78-57e927b8abe6}, !- Handle
+  {8201d071-b89a-402d-91bf-b42fea18f9e0}; !- HVAC Component
 
 OS:Sizing:Zone,
-  {90dff27e-8904-4e0d-9a3a-b6b7f91afb20}, !- Handle
-  {212ab74a-b238-4d6e-b7f2-fc7545329798}, !- Zone or ZoneList Name
-=======
-  {44921d50-a704-45bd-9a6e-470b467b68c0}, !- Handle
-  Node 1,                                 !- Name
-  {bafe5f1c-3f25-4cb0-9727-827b29b82ae1}, !- Inlet Port
-  ;                                       !- Outlet Port
-
-OS:Connection,
-  {bafe5f1c-3f25-4cb0-9727-827b29b82ae1}, !- Handle
-  {676693d7-fe89-4366-ba5c-b2be8970484e}, !- Name
-  {1ca0297d-9eec-4859-b677-a16eb84b4516}, !- Source Object
-  11,                                     !- Outlet Port
-  {44921d50-a704-45bd-9a6e-470b467b68c0}, !- Target Object
-  2;                                      !- Inlet Port
-
-OS:PortList,
-  {e6bdc486-9bc3-4df3-b778-d5b25686ab3b}, !- Handle
-  {1cde797f-5eb4-4372-83ed-a4b798c5ee32}, !- Name
-  {1ca0297d-9eec-4859-b677-a16eb84b4516}; !- HVAC Component
-
-OS:PortList,
-  {ee56d9e9-82a4-4134-8b01-6a17ea669b23}, !- Handle
-  {35355d18-b419-41c4-b60b-a6a32a36f937}, !- Name
-  {1ca0297d-9eec-4859-b677-a16eb84b4516}; !- HVAC Component
-
-OS:PortList,
-  {c3e92742-bf1f-47b0-8c53-ca9fabbae124}, !- Handle
-  {26e7e3d5-5cff-4f43-8c88-0021a98e3f9a}, !- Name
-  {1ca0297d-9eec-4859-b677-a16eb84b4516}; !- HVAC Component
-
-OS:Sizing:Zone,
-  {9e434c60-b460-494c-aba9-4ffc19b0c265}, !- Handle
-  {1ca0297d-9eec-4859-b677-a16eb84b4516}, !- Zone or ZoneList Name
->>>>>>> 4ec27a5f
+  {f1dee2ec-76bc-4dba-a701-6cf7013aa317}, !- Handle
+  {8201d071-b89a-402d-91bf-b42fea18f9e0}, !- Zone or ZoneList Name
   SupplyAirTemperature,                   !- Zone Cooling Design Supply Air Temperature Input Method
   14,                                     !- Zone Cooling Design Supply Air Temperature {C}
   11.11,                                  !- Zone Cooling Design Supply Air Temperature Difference {deltaC}
@@ -450,25 +327,14 @@
   autosize;                               !- Dedicated Outdoor Air High Setpoint Temperature for Design {C}
 
 OS:ZoneHVAC:EquipmentList,
-<<<<<<< HEAD
-  {7095e563-e3f8-493d-bba5-cdcdcbdc2431}, !- Handle
+  {38b7d8ee-51b8-4248-b727-3604ecbf2033}, !- Handle
   Zone HVAC Equipment List 1,             !- Name
-  {212ab74a-b238-4d6e-b7f2-fc7545329798}; !- Thermal Zone
+  {8201d071-b89a-402d-91bf-b42fea18f9e0}; !- Thermal Zone
 
 OS:Space,
-  {53e7c202-f5d1-4925-8996-1f5ea774b5ea}, !- Handle
+  {32450c59-679a-4cdd-8cb5-aaaa07324f51}, !- Handle
   living space,                           !- Name
-  {a7abb72d-1288-4e90-8af4-248198a88e66}, !- Space Type Name
-=======
-  {aa89bfa0-bf7e-4c2d-9ab2-052d5efaa4ce}, !- Handle
-  Zone HVAC Equipment List 1,             !- Name
-  {1ca0297d-9eec-4859-b677-a16eb84b4516}; !- Thermal Zone
-
-OS:Space,
-  {9da18f4e-2d66-46f8-b9ae-c2d81638f167}, !- Handle
-  living space,                           !- Name
-  {56a40021-13d9-4e8d-9236-d40a0004c446}, !- Space Type Name
->>>>>>> 4ec27a5f
+  {60bd72ed-ac5b-485f-a3c1-2d9e1c272db4}, !- Space Type Name
   ,                                       !- Default Construction Set Name
   ,                                       !- Default Schedule Set Name
   -0,                                     !- Direction of Relative North {deg}
@@ -476,31 +342,17 @@
   0,                                      !- Y Origin {m}
   0,                                      !- Z Origin {m}
   ,                                       !- Building Story Name
-<<<<<<< HEAD
-  {212ab74a-b238-4d6e-b7f2-fc7545329798}, !- Thermal Zone Name
+  {8201d071-b89a-402d-91bf-b42fea18f9e0}, !- Thermal Zone Name
   ,                                       !- Part of Total Floor Area
   ,                                       !- Design Specification Outdoor Air Object Name
-  {3bd164de-ec7a-484f-a193-f8ea09048cbb}; !- Building Unit Name
-
-OS:Surface,
-  {0ce791ae-ab14-4f81-b3bf-cee54d0b7668}, !- Handle
+  {218f847c-2f21-4e32-b1ca-118c5ea48828}; !- Building Unit Name
+
+OS:Surface,
+  {ca791e8d-9184-4c90-a5fe-1303f3abb7f3}, !- Handle
   Surface 1,                              !- Name
   Floor,                                  !- Surface Type
   ,                                       !- Construction Name
-  {53e7c202-f5d1-4925-8996-1f5ea774b5ea}, !- Space Name
-=======
-  {1ca0297d-9eec-4859-b677-a16eb84b4516}, !- Thermal Zone Name
-  ,                                       !- Part of Total Floor Area
-  ,                                       !- Design Specification Outdoor Air Object Name
-  {8b4a604b-e7bc-4c5c-9c0b-ae19d08a04cf}; !- Building Unit Name
-
-OS:Surface,
-  {a592d8f5-328a-426c-aaca-951335b8785f}, !- Handle
-  Surface 1,                              !- Name
-  Floor,                                  !- Surface Type
-  ,                                       !- Construction Name
-  {9da18f4e-2d66-46f8-b9ae-c2d81638f167}, !- Space Name
->>>>>>> 4ec27a5f
+  {32450c59-679a-4cdd-8cb5-aaaa07324f51}, !- Space Name
   Foundation,                             !- Outside Boundary Condition
   ,                                       !- Outside Boundary Condition Object
   NoSun,                                  !- Sun Exposure
@@ -513,19 +365,11 @@
   13.6310703908387, 0, 0;                 !- X,Y,Z Vertex 4 {m}
 
 OS:Surface,
-<<<<<<< HEAD
-  {1dba40e0-ec03-4df2-8993-aa4327094e18}, !- Handle
+  {e3332e4c-a386-489f-9af4-765c5366c210}, !- Handle
   Surface 2,                              !- Name
   Wall,                                   !- Surface Type
   ,                                       !- Construction Name
-  {53e7c202-f5d1-4925-8996-1f5ea774b5ea}, !- Space Name
-=======
-  {b54d9e02-906a-4a62-8285-da8a8db386ed}, !- Handle
-  Surface 2,                              !- Name
-  Wall,                                   !- Surface Type
-  ,                                       !- Construction Name
-  {9da18f4e-2d66-46f8-b9ae-c2d81638f167}, !- Space Name
->>>>>>> 4ec27a5f
+  {32450c59-679a-4cdd-8cb5-aaaa07324f51}, !- Space Name
   Outdoors,                               !- Outside Boundary Condition
   ,                                       !- Outside Boundary Condition Object
   SunExposed,                             !- Sun Exposure
@@ -538,19 +382,11 @@
   0, 0, 2.4384;                           !- X,Y,Z Vertex 4 {m}
 
 OS:Surface,
-<<<<<<< HEAD
-  {c65bd278-6638-4b41-a8eb-b89c99a1a8b1}, !- Handle
+  {4169e3bc-1fe9-4b75-8558-5adf7450357c}, !- Handle
   Surface 3,                              !- Name
   Wall,                                   !- Surface Type
   ,                                       !- Construction Name
-  {53e7c202-f5d1-4925-8996-1f5ea774b5ea}, !- Space Name
-=======
-  {e62d4c73-189f-45c9-851f-9e64aa2b91e8}, !- Handle
-  Surface 3,                              !- Name
-  Wall,                                   !- Surface Type
-  ,                                       !- Construction Name
-  {9da18f4e-2d66-46f8-b9ae-c2d81638f167}, !- Space Name
->>>>>>> 4ec27a5f
+  {32450c59-679a-4cdd-8cb5-aaaa07324f51}, !- Space Name
   Outdoors,                               !- Outside Boundary Condition
   ,                                       !- Outside Boundary Condition Object
   SunExposed,                             !- Sun Exposure
@@ -563,19 +399,11 @@
   0, 6.81553519541936, 2.4384;            !- X,Y,Z Vertex 4 {m}
 
 OS:Surface,
-<<<<<<< HEAD
-  {9ce1c688-64bd-49ef-b629-4a2c315e6463}, !- Handle
+  {1cf61dda-fbf1-4f34-b9b2-5231c064517e}, !- Handle
   Surface 4,                              !- Name
   Wall,                                   !- Surface Type
   ,                                       !- Construction Name
-  {53e7c202-f5d1-4925-8996-1f5ea774b5ea}, !- Space Name
-=======
-  {9d260191-37c3-4eba-822c-58b9c2c2caa0}, !- Handle
-  Surface 4,                              !- Name
-  Wall,                                   !- Surface Type
-  ,                                       !- Construction Name
-  {9da18f4e-2d66-46f8-b9ae-c2d81638f167}, !- Space Name
->>>>>>> 4ec27a5f
+  {32450c59-679a-4cdd-8cb5-aaaa07324f51}, !- Space Name
   Outdoors,                               !- Outside Boundary Condition
   ,                                       !- Outside Boundary Condition Object
   SunExposed,                             !- Sun Exposure
@@ -588,19 +416,11 @@
   13.6310703908387, 6.81553519541936, 2.4384; !- X,Y,Z Vertex 4 {m}
 
 OS:Surface,
-<<<<<<< HEAD
-  {11961346-9f31-43e6-bbd2-092f2ea877be}, !- Handle
+  {67e93e12-4e95-45ac-9526-a116be6d6ef7}, !- Handle
   Surface 5,                              !- Name
   Wall,                                   !- Surface Type
   ,                                       !- Construction Name
-  {53e7c202-f5d1-4925-8996-1f5ea774b5ea}, !- Space Name
-=======
-  {3dee94ad-06b8-4556-8fd4-024d0776c5b4}, !- Handle
-  Surface 5,                              !- Name
-  Wall,                                   !- Surface Type
-  ,                                       !- Construction Name
-  {9da18f4e-2d66-46f8-b9ae-c2d81638f167}, !- Space Name
->>>>>>> 4ec27a5f
+  {32450c59-679a-4cdd-8cb5-aaaa07324f51}, !- Space Name
   Outdoors,                               !- Outside Boundary Condition
   ,                                       !- Outside Boundary Condition Object
   SunExposed,                             !- Sun Exposure
@@ -613,23 +433,13 @@
   13.6310703908387, 0, 2.4384;            !- X,Y,Z Vertex 4 {m}
 
 OS:Surface,
-<<<<<<< HEAD
-  {40ee06c5-5ad8-4069-bdd5-364046887f7a}, !- Handle
+  {bf438ecd-0062-46ba-846e-06bce6e2c4a2}, !- Handle
   Surface 6,                              !- Name
   RoofCeiling,                            !- Surface Type
   ,                                       !- Construction Name
-  {53e7c202-f5d1-4925-8996-1f5ea774b5ea}, !- Space Name
+  {32450c59-679a-4cdd-8cb5-aaaa07324f51}, !- Space Name
   Surface,                                !- Outside Boundary Condition
-  {7062680c-6ca8-4947-b46e-39a2e0f7be9b}, !- Outside Boundary Condition Object
-=======
-  {a1c7751d-a285-4e39-8560-ebdcd93f2225}, !- Handle
-  Surface 6,                              !- Name
-  RoofCeiling,                            !- Surface Type
-  ,                                       !- Construction Name
-  {9da18f4e-2d66-46f8-b9ae-c2d81638f167}, !- Space Name
-  Surface,                                !- Outside Boundary Condition
-  {72605297-e25d-454e-836a-7cd1814c7587}, !- Outside Boundary Condition Object
->>>>>>> 4ec27a5f
+  {13396614-a25e-4a65-8ca0-7a2e3828b6fa}, !- Outside Boundary Condition Object
   NoSun,                                  !- Sun Exposure
   NoWind,                                 !- Wind Exposure
   ,                                       !- View Factor to Ground
@@ -640,11 +450,7 @@
   0, 0, 2.4384;                           !- X,Y,Z Vertex 4 {m}
 
 OS:SpaceType,
-<<<<<<< HEAD
-  {a7abb72d-1288-4e90-8af4-248198a88e66}, !- Handle
-=======
-  {56a40021-13d9-4e8d-9236-d40a0004c446}, !- Handle
->>>>>>> 4ec27a5f
+  {60bd72ed-ac5b-485f-a3c1-2d9e1c272db4}, !- Handle
   Space Type 1,                           !- Name
   ,                                       !- Default Construction Set Name
   ,                                       !- Default Schedule Set Name
@@ -655,15 +461,9 @@
   living;                                 !- Standards Space Type
 
 OS:Space,
-<<<<<<< HEAD
-  {ca14119e-6e0f-4e49-b53a-daf4bcb94cad}, !- Handle
+  {8c8141ec-3672-47b7-903d-1c37a5e4fe5a}, !- Handle
   living space|story 2,                   !- Name
-  {a7abb72d-1288-4e90-8af4-248198a88e66}, !- Space Type Name
-=======
-  {6c597be5-9ac6-4c83-8c2f-81e8edd5521c}, !- Handle
-  living space|story 2,                   !- Name
-  {56a40021-13d9-4e8d-9236-d40a0004c446}, !- Space Type Name
->>>>>>> 4ec27a5f
+  {60bd72ed-ac5b-485f-a3c1-2d9e1c272db4}, !- Space Type Name
   ,                                       !- Default Construction Set Name
   ,                                       !- Default Schedule Set Name
   -0,                                     !- Direction of Relative North {deg}
@@ -671,35 +471,19 @@
   0,                                      !- Y Origin {m}
   2.4384,                                 !- Z Origin {m}
   ,                                       !- Building Story Name
-<<<<<<< HEAD
-  {212ab74a-b238-4d6e-b7f2-fc7545329798}, !- Thermal Zone Name
+  {8201d071-b89a-402d-91bf-b42fea18f9e0}, !- Thermal Zone Name
   ,                                       !- Part of Total Floor Area
   ,                                       !- Design Specification Outdoor Air Object Name
-  {3bd164de-ec7a-484f-a193-f8ea09048cbb}; !- Building Unit Name
-
-OS:Surface,
-  {7062680c-6ca8-4947-b46e-39a2e0f7be9b}, !- Handle
+  {218f847c-2f21-4e32-b1ca-118c5ea48828}; !- Building Unit Name
+
+OS:Surface,
+  {13396614-a25e-4a65-8ca0-7a2e3828b6fa}, !- Handle
   Surface 7,                              !- Name
   Floor,                                  !- Surface Type
   ,                                       !- Construction Name
-  {ca14119e-6e0f-4e49-b53a-daf4bcb94cad}, !- Space Name
+  {8c8141ec-3672-47b7-903d-1c37a5e4fe5a}, !- Space Name
   Surface,                                !- Outside Boundary Condition
-  {40ee06c5-5ad8-4069-bdd5-364046887f7a}, !- Outside Boundary Condition Object
-=======
-  {1ca0297d-9eec-4859-b677-a16eb84b4516}, !- Thermal Zone Name
-  ,                                       !- Part of Total Floor Area
-  ,                                       !- Design Specification Outdoor Air Object Name
-  {8b4a604b-e7bc-4c5c-9c0b-ae19d08a04cf}; !- Building Unit Name
-
-OS:Surface,
-  {72605297-e25d-454e-836a-7cd1814c7587}, !- Handle
-  Surface 7,                              !- Name
-  Floor,                                  !- Surface Type
-  ,                                       !- Construction Name
-  {6c597be5-9ac6-4c83-8c2f-81e8edd5521c}, !- Space Name
-  Surface,                                !- Outside Boundary Condition
-  {a1c7751d-a285-4e39-8560-ebdcd93f2225}, !- Outside Boundary Condition Object
->>>>>>> 4ec27a5f
+  {bf438ecd-0062-46ba-846e-06bce6e2c4a2}, !- Outside Boundary Condition Object
   NoSun,                                  !- Sun Exposure
   NoWind,                                 !- Wind Exposure
   ,                                       !- View Factor to Ground
@@ -710,19 +494,11 @@
   13.6310703908387, 0, 0;                 !- X,Y,Z Vertex 4 {m}
 
 OS:Surface,
-<<<<<<< HEAD
-  {b0580e6c-b8e3-4eb5-aa16-1e0e61fcc2cc}, !- Handle
+  {385f331c-ab6f-404e-aaba-5506875384d1}, !- Handle
   Surface 8,                              !- Name
   Wall,                                   !- Surface Type
   ,                                       !- Construction Name
-  {ca14119e-6e0f-4e49-b53a-daf4bcb94cad}, !- Space Name
-=======
-  {53977a5b-8817-4109-9bc9-ed092a921e62}, !- Handle
-  Surface 8,                              !- Name
-  Wall,                                   !- Surface Type
-  ,                                       !- Construction Name
-  {6c597be5-9ac6-4c83-8c2f-81e8edd5521c}, !- Space Name
->>>>>>> 4ec27a5f
+  {8c8141ec-3672-47b7-903d-1c37a5e4fe5a}, !- Space Name
   Outdoors,                               !- Outside Boundary Condition
   ,                                       !- Outside Boundary Condition Object
   SunExposed,                             !- Sun Exposure
@@ -735,19 +511,11 @@
   0, 0, 2.4384;                           !- X,Y,Z Vertex 4 {m}
 
 OS:Surface,
-<<<<<<< HEAD
-  {67a0d8fe-f508-4236-9d55-27566fac8e42}, !- Handle
+  {eb3d8b4d-8faf-43d3-b2b4-5ab2d6439959}, !- Handle
   Surface 9,                              !- Name
   Wall,                                   !- Surface Type
   ,                                       !- Construction Name
-  {ca14119e-6e0f-4e49-b53a-daf4bcb94cad}, !- Space Name
-=======
-  {0e59321b-6c12-4812-bc62-b6a49541666b}, !- Handle
-  Surface 9,                              !- Name
-  Wall,                                   !- Surface Type
-  ,                                       !- Construction Name
-  {6c597be5-9ac6-4c83-8c2f-81e8edd5521c}, !- Space Name
->>>>>>> 4ec27a5f
+  {8c8141ec-3672-47b7-903d-1c37a5e4fe5a}, !- Space Name
   Outdoors,                               !- Outside Boundary Condition
   ,                                       !- Outside Boundary Condition Object
   SunExposed,                             !- Sun Exposure
@@ -760,19 +528,11 @@
   0, 6.81553519541936, 2.4384;            !- X,Y,Z Vertex 4 {m}
 
 OS:Surface,
-<<<<<<< HEAD
-  {8f7bb06e-cca8-4d98-a104-ac01c87527a8}, !- Handle
+  {cccea3d4-34aa-4273-9d71-30196b4aefea}, !- Handle
   Surface 10,                             !- Name
   Wall,                                   !- Surface Type
   ,                                       !- Construction Name
-  {ca14119e-6e0f-4e49-b53a-daf4bcb94cad}, !- Space Name
-=======
-  {6871f744-a063-45ec-9ccb-d093f8ae0bb0}, !- Handle
-  Surface 10,                             !- Name
-  Wall,                                   !- Surface Type
-  ,                                       !- Construction Name
-  {6c597be5-9ac6-4c83-8c2f-81e8edd5521c}, !- Space Name
->>>>>>> 4ec27a5f
+  {8c8141ec-3672-47b7-903d-1c37a5e4fe5a}, !- Space Name
   Outdoors,                               !- Outside Boundary Condition
   ,                                       !- Outside Boundary Condition Object
   SunExposed,                             !- Sun Exposure
@@ -785,19 +545,11 @@
   13.6310703908387, 6.81553519541936, 2.4384; !- X,Y,Z Vertex 4 {m}
 
 OS:Surface,
-<<<<<<< HEAD
-  {f81d8f4e-32a3-4880-8663-992e84a48f5c}, !- Handle
+  {0fef01ae-d431-4166-bd2a-6daf0a4675f5}, !- Handle
   Surface 11,                             !- Name
   Wall,                                   !- Surface Type
   ,                                       !- Construction Name
-  {ca14119e-6e0f-4e49-b53a-daf4bcb94cad}, !- Space Name
-=======
-  {e38a46e4-e380-46d2-8a24-95fdbbdff1e9}, !- Handle
-  Surface 11,                             !- Name
-  Wall,                                   !- Surface Type
-  ,                                       !- Construction Name
-  {6c597be5-9ac6-4c83-8c2f-81e8edd5521c}, !- Space Name
->>>>>>> 4ec27a5f
+  {8c8141ec-3672-47b7-903d-1c37a5e4fe5a}, !- Space Name
   Outdoors,                               !- Outside Boundary Condition
   ,                                       !- Outside Boundary Condition Object
   SunExposed,                             !- Sun Exposure
@@ -810,23 +562,13 @@
   13.6310703908387, 0, 2.4384;            !- X,Y,Z Vertex 4 {m}
 
 OS:Surface,
-<<<<<<< HEAD
-  {9d9b8bf0-2365-4f83-9fab-eaeee83b0ada}, !- Handle
+  {ceb888c2-3d39-4693-bf81-bde3b1e8da60}, !- Handle
   Surface 12,                             !- Name
   RoofCeiling,                            !- Surface Type
   ,                                       !- Construction Name
-  {ca14119e-6e0f-4e49-b53a-daf4bcb94cad}, !- Space Name
+  {8c8141ec-3672-47b7-903d-1c37a5e4fe5a}, !- Space Name
   Surface,                                !- Outside Boundary Condition
-  {e933cb68-3c1a-401c-b63d-299964d7244e}, !- Outside Boundary Condition Object
-=======
-  {ee4e33d2-3cf6-4fea-9114-38f202148cbf}, !- Handle
-  Surface 12,                             !- Name
-  RoofCeiling,                            !- Surface Type
-  ,                                       !- Construction Name
-  {6c597be5-9ac6-4c83-8c2f-81e8edd5521c}, !- Space Name
-  Surface,                                !- Outside Boundary Condition
-  {d9a8480a-7be1-4bb5-8490-0f8db7cbb3ac}, !- Outside Boundary Condition Object
->>>>>>> 4ec27a5f
+  {926feab2-f8d5-418d-9614-8f0b54a536e9}, !- Outside Boundary Condition Object
   NoSun,                                  !- Sun Exposure
   NoWind,                                 !- Wind Exposure
   ,                                       !- View Factor to Ground
@@ -837,23 +579,13 @@
   0, 0, 2.4384;                           !- X,Y,Z Vertex 4 {m}
 
 OS:Surface,
-<<<<<<< HEAD
-  {e933cb68-3c1a-401c-b63d-299964d7244e}, !- Handle
+  {926feab2-f8d5-418d-9614-8f0b54a536e9}, !- Handle
   Surface 13,                             !- Name
   Floor,                                  !- Surface Type
   ,                                       !- Construction Name
-  {8c23a384-db0d-419a-9bb8-93495c32525e}, !- Space Name
+  {4c880c99-503f-4c7f-95a3-20e8586882f8}, !- Space Name
   Surface,                                !- Outside Boundary Condition
-  {9d9b8bf0-2365-4f83-9fab-eaeee83b0ada}, !- Outside Boundary Condition Object
-=======
-  {d9a8480a-7be1-4bb5-8490-0f8db7cbb3ac}, !- Handle
-  Surface 13,                             !- Name
-  Floor,                                  !- Surface Type
-  ,                                       !- Construction Name
-  {31b5daaa-d8d6-4cf9-93b1-7c04670739f0}, !- Space Name
-  Surface,                                !- Outside Boundary Condition
-  {ee4e33d2-3cf6-4fea-9114-38f202148cbf}, !- Outside Boundary Condition Object
->>>>>>> 4ec27a5f
+  {ceb888c2-3d39-4693-bf81-bde3b1e8da60}, !- Outside Boundary Condition Object
   NoSun,                                  !- Sun Exposure
   NoWind,                                 !- Wind Exposure
   ,                                       !- View Factor to Ground
@@ -864,19 +596,11 @@
   0, 0, 0;                                !- X,Y,Z Vertex 4 {m}
 
 OS:Surface,
-<<<<<<< HEAD
-  {e275460e-bf33-4088-9061-80602cdd6c28}, !- Handle
+  {b20630f5-b1bd-4f96-afd1-a4215d41530d}, !- Handle
   Surface 14,                             !- Name
   RoofCeiling,                            !- Surface Type
   ,                                       !- Construction Name
-  {8c23a384-db0d-419a-9bb8-93495c32525e}, !- Space Name
-=======
-  {0d5fabda-9baf-4d7d-93a0-69c5f70671b4}, !- Handle
-  Surface 14,                             !- Name
-  RoofCeiling,                            !- Surface Type
-  ,                                       !- Construction Name
-  {31b5daaa-d8d6-4cf9-93b1-7c04670739f0}, !- Space Name
->>>>>>> 4ec27a5f
+  {4c880c99-503f-4c7f-95a3-20e8586882f8}, !- Space Name
   Outdoors,                               !- Outside Boundary Condition
   ,                                       !- Outside Boundary Condition Object
   SunExposed,                             !- Sun Exposure
@@ -889,19 +613,11 @@
   13.6310703908387, 0, 0;                 !- X,Y,Z Vertex 4 {m}
 
 OS:Surface,
-<<<<<<< HEAD
-  {7b3460d9-d9fb-48d2-822c-ecbe43aaeaed}, !- Handle
+  {82c3895d-90a3-4d74-b735-abb6ee012dd8}, !- Handle
   Surface 15,                             !- Name
   RoofCeiling,                            !- Surface Type
   ,                                       !- Construction Name
-  {8c23a384-db0d-419a-9bb8-93495c32525e}, !- Space Name
-=======
-  {3ab7f603-9e7d-4754-b71b-3b81f589e90b}, !- Handle
-  Surface 15,                             !- Name
-  RoofCeiling,                            !- Surface Type
-  ,                                       !- Construction Name
-  {31b5daaa-d8d6-4cf9-93b1-7c04670739f0}, !- Space Name
->>>>>>> 4ec27a5f
+  {4c880c99-503f-4c7f-95a3-20e8586882f8}, !- Space Name
   Outdoors,                               !- Outside Boundary Condition
   ,                                       !- Outside Boundary Condition Object
   SunExposed,                             !- Sun Exposure
@@ -914,19 +630,11 @@
   0, 6.81553519541936, 0;                 !- X,Y,Z Vertex 4 {m}
 
 OS:Surface,
-<<<<<<< HEAD
-  {e8b299c9-22ca-421c-924d-d82ee83c2d10}, !- Handle
+  {c9285b9a-9ebd-4410-8871-55e2cbc8d828}, !- Handle
   Surface 16,                             !- Name
   Wall,                                   !- Surface Type
   ,                                       !- Construction Name
-  {8c23a384-db0d-419a-9bb8-93495c32525e}, !- Space Name
-=======
-  {2ed3d38b-8c91-4167-bf2b-fe5aadb6661f}, !- Handle
-  Surface 16,                             !- Name
-  Wall,                                   !- Surface Type
-  ,                                       !- Construction Name
-  {31b5daaa-d8d6-4cf9-93b1-7c04670739f0}, !- Space Name
->>>>>>> 4ec27a5f
+  {4c880c99-503f-4c7f-95a3-20e8586882f8}, !- Space Name
   Outdoors,                               !- Outside Boundary Condition
   ,                                       !- Outside Boundary Condition Object
   SunExposed,                             !- Sun Exposure
@@ -938,19 +646,11 @@
   0, 0, 0;                                !- X,Y,Z Vertex 3 {m}
 
 OS:Surface,
-<<<<<<< HEAD
-  {549a160f-ec51-4673-a56c-4c5324f5f7af}, !- Handle
+  {f675c0d7-1432-448d-8eb1-986cbac93241}, !- Handle
   Surface 17,                             !- Name
   Wall,                                   !- Surface Type
   ,                                       !- Construction Name
-  {8c23a384-db0d-419a-9bb8-93495c32525e}, !- Space Name
-=======
-  {1c63d330-7e5b-4ee4-bb0a-ab7598727971}, !- Handle
-  Surface 17,                             !- Name
-  Wall,                                   !- Surface Type
-  ,                                       !- Construction Name
-  {31b5daaa-d8d6-4cf9-93b1-7c04670739f0}, !- Space Name
->>>>>>> 4ec27a5f
+  {4c880c99-503f-4c7f-95a3-20e8586882f8}, !- Space Name
   Outdoors,                               !- Outside Boundary Condition
   ,                                       !- Outside Boundary Condition Object
   SunExposed,                             !- Sun Exposure
@@ -962,15 +662,9 @@
   13.6310703908387, 6.81553519541936, 0;  !- X,Y,Z Vertex 3 {m}
 
 OS:Space,
-<<<<<<< HEAD
-  {8c23a384-db0d-419a-9bb8-93495c32525e}, !- Handle
+  {4c880c99-503f-4c7f-95a3-20e8586882f8}, !- Handle
   unfinished attic space,                 !- Name
-  {67d7430d-f2a1-4a86-afff-7b5b8e9b4efe}, !- Space Type Name
-=======
-  {31b5daaa-d8d6-4cf9-93b1-7c04670739f0}, !- Handle
-  unfinished attic space,                 !- Name
-  {5d640dbb-a47c-4ae7-9d1f-5f3ee8fb90ab}, !- Space Type Name
->>>>>>> 4ec27a5f
+  {c4d561a5-978e-48fa-89c7-67003a16dc56}, !- Space Type Name
   ,                                       !- Default Construction Set Name
   ,                                       !- Default Schedule Set Name
   -0,                                     !- Direction of Relative North {deg}
@@ -978,17 +672,10 @@
   0,                                      !- Y Origin {m}
   4.8768,                                 !- Z Origin {m}
   ,                                       !- Building Story Name
-<<<<<<< HEAD
-  {6e13fec6-f992-45a1-b263-32921911e285}; !- Thermal Zone Name
+  {9269e063-dade-4e61-b63d-bba1e7c2fd3e}; !- Thermal Zone Name
 
 OS:ThermalZone,
-  {6e13fec6-f992-45a1-b263-32921911e285}, !- Handle
-=======
-  {8ba69712-8b1c-45e9-8080-93f05b1acd66}; !- Thermal Zone Name
-
-OS:ThermalZone,
-  {8ba69712-8b1c-45e9-8080-93f05b1acd66}, !- Handle
->>>>>>> 4ec27a5f
+  {9269e063-dade-4e61-b63d-bba1e7c2fd3e}, !- Handle
   unfinished attic zone,                  !- Name
   ,                                       !- Multiplier
   ,                                       !- Ceiling Height {m}
@@ -997,17 +684,10 @@
   ,                                       !- Zone Inside Convection Algorithm
   ,                                       !- Zone Outside Convection Algorithm
   ,                                       !- Zone Conditioning Equipment List Name
-<<<<<<< HEAD
-  {e1760a5c-48d1-47e3-9e3a-1d4cb48d854c}, !- Zone Air Inlet Port List
-  {bf0e081d-dd26-4cdc-9cdb-1200bcc3095b}, !- Zone Air Exhaust Port List
-  {b3f0922d-73ce-4bd4-8eed-a65e0536b8b9}, !- Zone Air Node Name
-  {a647f958-b7b7-412d-9b8a-356d170ab3b4}, !- Zone Return Air Port List
-=======
-  {f94d6a7b-2d29-4364-a81f-886993f5d608}, !- Zone Air Inlet Port List
-  {2b84ebb7-e305-44bb-9a83-35809bdf0f6a}, !- Zone Air Exhaust Port List
-  {befc7c78-1856-4d49-9b55-b3b2f2c44994}, !- Zone Air Node Name
-  {42d70da7-caba-4cf8-b5b2-77f82b600ae8}, !- Zone Return Air Port List
->>>>>>> 4ec27a5f
+  {2acba472-a8b0-4833-aed6-d412aae191ae}, !- Zone Air Inlet Port List
+  {94bafa7e-129b-4b97-be0a-21187077b4d2}, !- Zone Air Exhaust Port List
+  {b54e6dd1-6fae-4e7f-bd1e-5cec0ccf621b}, !- Zone Air Node Name
+  {3fad453f-a2d3-49fb-848e-504273d2e450}, !- Zone Return Air Port List
   ,                                       !- Primary Daylighting Control Name
   ,                                       !- Fraction of Zone Controlled by Primary Daylighting Control
   ,                                       !- Secondary Daylighting Control Name
@@ -1018,67 +698,33 @@
   No;                                     !- Use Ideal Air Loads
 
 OS:Node,
-<<<<<<< HEAD
-  {1b5e2b56-4ffc-4df3-bf07-9bf70e0549bc}, !- Handle
+  {69276d9d-ee11-404e-9cf4-0aef71fdfb02}, !- Handle
   Node 2,                                 !- Name
-  {b3f0922d-73ce-4bd4-8eed-a65e0536b8b9}, !- Inlet Port
+  {b54e6dd1-6fae-4e7f-bd1e-5cec0ccf621b}, !- Inlet Port
   ;                                       !- Outlet Port
 
 OS:Connection,
-  {b3f0922d-73ce-4bd4-8eed-a65e0536b8b9}, !- Handle
-  {6e13fec6-f992-45a1-b263-32921911e285}, !- Source Object
+  {b54e6dd1-6fae-4e7f-bd1e-5cec0ccf621b}, !- Handle
+  {9269e063-dade-4e61-b63d-bba1e7c2fd3e}, !- Source Object
   11,                                     !- Outlet Port
-  {1b5e2b56-4ffc-4df3-bf07-9bf70e0549bc}, !- Target Object
+  {69276d9d-ee11-404e-9cf4-0aef71fdfb02}, !- Target Object
   2;                                      !- Inlet Port
 
 OS:PortList,
-  {e1760a5c-48d1-47e3-9e3a-1d4cb48d854c}, !- Handle
-  {6e13fec6-f992-45a1-b263-32921911e285}; !- HVAC Component
+  {2acba472-a8b0-4833-aed6-d412aae191ae}, !- Handle
+  {9269e063-dade-4e61-b63d-bba1e7c2fd3e}; !- HVAC Component
 
 OS:PortList,
-  {bf0e081d-dd26-4cdc-9cdb-1200bcc3095b}, !- Handle
-  {6e13fec6-f992-45a1-b263-32921911e285}; !- HVAC Component
+  {94bafa7e-129b-4b97-be0a-21187077b4d2}, !- Handle
+  {9269e063-dade-4e61-b63d-bba1e7c2fd3e}; !- HVAC Component
 
 OS:PortList,
-  {a647f958-b7b7-412d-9b8a-356d170ab3b4}, !- Handle
-  {6e13fec6-f992-45a1-b263-32921911e285}; !- HVAC Component
+  {3fad453f-a2d3-49fb-848e-504273d2e450}, !- Handle
+  {9269e063-dade-4e61-b63d-bba1e7c2fd3e}; !- HVAC Component
 
 OS:Sizing:Zone,
-  {721c1afd-cb73-4e57-8d32-2140e2c2d8ed}, !- Handle
-  {6e13fec6-f992-45a1-b263-32921911e285}, !- Zone or ZoneList Name
-=======
-  {d4aac056-e4e2-4788-aa87-bb4318ca3050}, !- Handle
-  Node 2,                                 !- Name
-  {befc7c78-1856-4d49-9b55-b3b2f2c44994}, !- Inlet Port
-  ;                                       !- Outlet Port
-
-OS:Connection,
-  {befc7c78-1856-4d49-9b55-b3b2f2c44994}, !- Handle
-  {5c51f3f0-f0d2-4a84-aa80-ffc8cd9ffbe2}, !- Name
-  {8ba69712-8b1c-45e9-8080-93f05b1acd66}, !- Source Object
-  11,                                     !- Outlet Port
-  {d4aac056-e4e2-4788-aa87-bb4318ca3050}, !- Target Object
-  2;                                      !- Inlet Port
-
-OS:PortList,
-  {f94d6a7b-2d29-4364-a81f-886993f5d608}, !- Handle
-  {44bd2e1c-57a5-44bd-95d6-82aee450e999}, !- Name
-  {8ba69712-8b1c-45e9-8080-93f05b1acd66}; !- HVAC Component
-
-OS:PortList,
-  {2b84ebb7-e305-44bb-9a83-35809bdf0f6a}, !- Handle
-  {fbd6c76f-a55f-475c-9e03-411fdae8427f}, !- Name
-  {8ba69712-8b1c-45e9-8080-93f05b1acd66}; !- HVAC Component
-
-OS:PortList,
-  {42d70da7-caba-4cf8-b5b2-77f82b600ae8}, !- Handle
-  {0b07076f-99fd-418f-82cf-799e636ef124}, !- Name
-  {8ba69712-8b1c-45e9-8080-93f05b1acd66}; !- HVAC Component
-
-OS:Sizing:Zone,
-  {446d72a8-05d6-48c0-95b6-d58cf8f98c24}, !- Handle
-  {8ba69712-8b1c-45e9-8080-93f05b1acd66}, !- Zone or ZoneList Name
->>>>>>> 4ec27a5f
+  {e2851343-bf19-4e7d-8e5a-45ed1a22eb1e}, !- Handle
+  {9269e063-dade-4e61-b63d-bba1e7c2fd3e}, !- Zone or ZoneList Name
   SupplyAirTemperature,                   !- Zone Cooling Design Supply Air Temperature Input Method
   14,                                     !- Zone Cooling Design Supply Air Temperature {C}
   11.11,                                  !- Zone Cooling Design Supply Air Temperature Difference {deltaC}
@@ -1105,21 +751,12 @@
   autosize;                               !- Dedicated Outdoor Air High Setpoint Temperature for Design {C}
 
 OS:ZoneHVAC:EquipmentList,
-<<<<<<< HEAD
-  {f4552a53-1774-4341-88c8-798c78a6fb36}, !- Handle
+  {211aae4e-c474-45e9-97fe-e2e9800a0a3c}, !- Handle
   Zone HVAC Equipment List 2,             !- Name
-  {6e13fec6-f992-45a1-b263-32921911e285}; !- Thermal Zone
+  {9269e063-dade-4e61-b63d-bba1e7c2fd3e}; !- Thermal Zone
 
 OS:SpaceType,
-  {67d7430d-f2a1-4a86-afff-7b5b8e9b4efe}, !- Handle
-=======
-  {15bb99f2-fe35-4e6d-8f43-f551f70a036e}, !- Handle
-  Zone HVAC Equipment List 2,             !- Name
-  {8ba69712-8b1c-45e9-8080-93f05b1acd66}; !- Thermal Zone
-
-OS:SpaceType,
-  {5d640dbb-a47c-4ae7-9d1f-5f3ee8fb90ab}, !- Handle
->>>>>>> 4ec27a5f
+  {c4d561a5-978e-48fa-89c7-67003a16dc56}, !- Handle
   Space Type 2,                           !- Name
   ,                                       !- Default Construction Set Name
   ,                                       !- Default Schedule Set Name
@@ -1130,23 +767,14 @@
   unfinished attic;                       !- Standards Space Type
 
 OS:BuildingUnit,
-<<<<<<< HEAD
-  {3bd164de-ec7a-484f-a193-f8ea09048cbb}, !- Handle
-=======
-  {8b4a604b-e7bc-4c5c-9c0b-ae19d08a04cf}, !- Handle
->>>>>>> 4ec27a5f
+  {218f847c-2f21-4e32-b1ca-118c5ea48828}, !- Handle
   unit 1,                                 !- Name
   ,                                       !- Rendering Color
   Residential;                            !- Building Unit Type
 
 OS:AdditionalProperties,
-<<<<<<< HEAD
-  {6801b2ad-828f-4a7c-ac9e-678a6ecda07d}, !- Handle
-  {3bd164de-ec7a-484f-a193-f8ea09048cbb}, !- Object Name
-=======
-  {8ba26980-235e-4452-9904-02928e44d49e}, !- Handle
-  {8b4a604b-e7bc-4c5c-9c0b-ae19d08a04cf}, !- Object Name
->>>>>>> 4ec27a5f
+  {96ab4481-052c-42cf-a01c-ae292547eedb}, !- Handle
+  {218f847c-2f21-4e32-b1ca-118c5ea48828}, !- Object Name
   NumberOfBedrooms,                       !- Feature Name 1
   Integer,                                !- Feature Data Type 1
   3,                                      !- Feature Value 1
@@ -1158,20 +786,12 @@
   2.6400000000000001;                     !- Feature Value 3
 
 OS:External:File,
-<<<<<<< HEAD
-  {5f8536e0-f8d0-4d22-a714-0bd80f557d39}, !- Handle
-=======
-  {640a5680-9d39-4614-8d9d-b338b1f848dd}, !- Handle
->>>>>>> 4ec27a5f
+  {36ccf8b5-541e-4c14-9cbc-9469cb19eb93}, !- Handle
   8760.csv,                               !- Name
   8760.csv;                               !- File Name
 
 OS:Schedule:Day,
-<<<<<<< HEAD
-  {a1fdbd3e-d58a-4d50-b569-111890aef973}, !- Handle
-=======
-  {060166a9-4198-4ee2-8cf1-b2ce4cd7f541}, !- Handle
->>>>>>> 4ec27a5f
+  {9aa45b5d-8247-4a2b-a98c-d355fd0db946}, !- Handle
   Schedule Day 1,                         !- Name
   ,                                       !- Schedule Type Limits Name
   ,                                       !- Interpolate to Timestep
@@ -1180,11 +800,7 @@
   0;                                      !- Value Until Time 1
 
 OS:Schedule:Day,
-<<<<<<< HEAD
-  {fe61e1dc-d0a4-4488-82fe-3ad0f6b70229}, !- Handle
-=======
-  {8c38ce60-21fd-4ae7-b544-920d09117795}, !- Handle
->>>>>>> 4ec27a5f
+  {e598bc96-e5db-438c-8fff-f4519a30c974}, !- Handle
   Schedule Day 2,                         !- Name
   ,                                       !- Schedule Type Limits Name
   ,                                       !- Interpolate to Timestep
@@ -1193,17 +809,10 @@
   1;                                      !- Value Until Time 1
 
 OS:Schedule:File,
-<<<<<<< HEAD
-  {00cfdc9f-631f-4ec2-bcc7-5cbba6800d9d}, !- Handle
+  {1202ce86-7f2a-4784-b977-bb071b354241}, !- Handle
   occupants,                              !- Name
-  {5649541f-5df1-49a5-803b-b553865999fa}, !- Schedule Type Limits Name
-  {5f8536e0-f8d0-4d22-a714-0bd80f557d39}, !- External File Name
-=======
-  {4ad430e2-79e3-4d0b-b681-c610f21fb4e5}, !- Handle
-  occupants,                              !- Name
-  {63d4c699-09fa-47f8-961a-a8727eb762c6}, !- Schedule Type Limits Name
-  {640a5680-9d39-4614-8d9d-b338b1f848dd}, !- External File Name
->>>>>>> 4ec27a5f
+  {51d501af-a191-430d-aa1f-722e362ed1bd}, !- Schedule Type Limits Name
+  {36ccf8b5-541e-4c14-9cbc-9469cb19eb93}, !- External File Name
   1,                                      !- Column Number
   1,                                      !- Rows to Skip at Top
   8760,                                   !- Number of Hours of Data
@@ -1211,34 +820,14 @@
   ,                                       !- Interpolate to Timestep
   60;                                     !- Minutes per Item
 
-<<<<<<< HEAD
 OS:Schedule:Constant,
-  {59d9536c-a40a-4cb4-82b5-fe6863b6ad21}, !- Handle
+  {d9a29e72-bd90-48b2-a356-21c7ab64134b}, !- Handle
   res occupants activity schedule,        !- Name
-  {f3857a39-79a9-4d70-a0aa-5fc3b4ed22f8}, !- Schedule Type Limits Name
+  {5fe645a7-9b67-4c5c-bb4a-3bb3368f89ae}, !- Schedule Type Limits Name
   112.539290946133;                       !- Value
 
 OS:People:Definition,
-  {253e8b66-f789-4a90-8d35-3496ed8a7291}, !- Handle
-=======
-OS:Schedule:Ruleset,
-  {20308a07-2077-4e88-bdea-8e19864f0af0}, !- Handle
-  Schedule Ruleset 1,                     !- Name
-  {a9dddace-44ef-45fd-9932-b2dd4d085132}, !- Schedule Type Limits Name
-  {3fce0240-21ff-459f-8299-c4f763234c33}; !- Default Day Schedule Name
-
-OS:Schedule:Day,
-  {3fce0240-21ff-459f-8299-c4f763234c33}, !- Handle
-  Schedule Day 3,                         !- Name
-  {a9dddace-44ef-45fd-9932-b2dd4d085132}, !- Schedule Type Limits Name
-  ,                                       !- Interpolate to Timestep
-  24,                                     !- Hour 1
-  0,                                      !- Minute 1
-  112.539290946133;                       !- Value Until Time 1
-
-OS:People:Definition,
-  {df8c9255-0060-4543-bf8f-9466da2790ab}, !- Handle
->>>>>>> 4ec27a5f
+  {8de5567b-2b0c-42a8-84b1-488f433dbb70}, !- Handle
   res occupants|living space,             !- Name
   People,                                 !- Number of People Calculation Method
   1.32,                                   !- Number of People {people}
@@ -1251,21 +840,12 @@
   ZoneAveraged;                           !- Mean Radiant Temperature Calculation Type
 
 OS:People,
-<<<<<<< HEAD
-  {86fbe457-fda8-43ed-8b52-5b68c32a829b}, !- Handle
+  {ee7f1c18-46dd-4f18-8fc2-c33512d96f7f}, !- Handle
   res occupants|living space,             !- Name
-  {253e8b66-f789-4a90-8d35-3496ed8a7291}, !- People Definition Name
-  {53e7c202-f5d1-4925-8996-1f5ea774b5ea}, !- Space or SpaceType Name
-  {00cfdc9f-631f-4ec2-bcc7-5cbba6800d9d}, !- Number of People Schedule Name
-  {59d9536c-a40a-4cb4-82b5-fe6863b6ad21}, !- Activity Level Schedule Name
-=======
-  {7110c38e-9afe-416c-99aa-d55d12e84d87}, !- Handle
-  res occupants|living space,             !- Name
-  {df8c9255-0060-4543-bf8f-9466da2790ab}, !- People Definition Name
-  {9da18f4e-2d66-46f8-b9ae-c2d81638f167}, !- Space or SpaceType Name
-  {4ad430e2-79e3-4d0b-b681-c610f21fb4e5}, !- Number of People Schedule Name
-  {20308a07-2077-4e88-bdea-8e19864f0af0}, !- Activity Level Schedule Name
->>>>>>> 4ec27a5f
+  {8de5567b-2b0c-42a8-84b1-488f433dbb70}, !- People Definition Name
+  {32450c59-679a-4cdd-8cb5-aaaa07324f51}, !- Space or SpaceType Name
+  {1202ce86-7f2a-4784-b977-bb071b354241}, !- Number of People Schedule Name
+  {d9a29e72-bd90-48b2-a356-21c7ab64134b}, !- Activity Level Schedule Name
   ,                                       !- Surface Name/Angle Factor List Name
   ,                                       !- Work Efficiency Schedule Name
   ,                                       !- Clothing Insulation Schedule Name
@@ -1273,11 +853,7 @@
   1;                                      !- Multiplier
 
 OS:ScheduleTypeLimits,
-<<<<<<< HEAD
-  {f3857a39-79a9-4d70-a0aa-5fc3b4ed22f8}, !- Handle
-=======
-  {a9dddace-44ef-45fd-9932-b2dd4d085132}, !- Handle
->>>>>>> 4ec27a5f
+  {5fe645a7-9b67-4c5c-bb4a-3bb3368f89ae}, !- Handle
   ActivityLevel,                          !- Name
   0,                                      !- Lower Limit Value
   ,                                       !- Upper Limit Value
@@ -1285,22 +861,14 @@
   ActivityLevel;                          !- Unit Type
 
 OS:ScheduleTypeLimits,
-<<<<<<< HEAD
-  {5649541f-5df1-49a5-803b-b553865999fa}, !- Handle
-=======
-  {63d4c699-09fa-47f8-961a-a8727eb762c6}, !- Handle
->>>>>>> 4ec27a5f
+  {51d501af-a191-430d-aa1f-722e362ed1bd}, !- Handle
   Fractional,                             !- Name
   0,                                      !- Lower Limit Value
   1,                                      !- Upper Limit Value
   Continuous;                             !- Numeric Type
 
 OS:People:Definition,
-<<<<<<< HEAD
-  {6cf036d1-dc74-4110-bd95-13b56f49f4bb}, !- Handle
-=======
-  {d635608f-fa0d-4a48-9720-866298882124}, !- Handle
->>>>>>> 4ec27a5f
+  {3b0f23d9-7c0d-4a12-83ca-f52f4b72cd55}, !- Handle
   res occupants|living space|story 2,     !- Name
   People,                                 !- Number of People Calculation Method
   1.32,                                   !- Number of People {people}
@@ -1313,21 +881,12 @@
   ZoneAveraged;                           !- Mean Radiant Temperature Calculation Type
 
 OS:People,
-<<<<<<< HEAD
-  {48809adb-1756-4d19-b9d8-bd6907dcf8a1}, !- Handle
+  {f7eb0cb0-e72a-4b96-823c-04d83e6f82e6}, !- Handle
   res occupants|living space|story 2,     !- Name
-  {6cf036d1-dc74-4110-bd95-13b56f49f4bb}, !- People Definition Name
-  {ca14119e-6e0f-4e49-b53a-daf4bcb94cad}, !- Space or SpaceType Name
-  {00cfdc9f-631f-4ec2-bcc7-5cbba6800d9d}, !- Number of People Schedule Name
-  {59d9536c-a40a-4cb4-82b5-fe6863b6ad21}, !- Activity Level Schedule Name
-=======
-  {537e8a19-b15a-4e40-b34a-9d29c02fbefc}, !- Handle
-  res occupants|living space|story 2,     !- Name
-  {d635608f-fa0d-4a48-9720-866298882124}, !- People Definition Name
-  {6c597be5-9ac6-4c83-8c2f-81e8edd5521c}, !- Space or SpaceType Name
-  {4ad430e2-79e3-4d0b-b681-c610f21fb4e5}, !- Number of People Schedule Name
-  {20308a07-2077-4e88-bdea-8e19864f0af0}, !- Activity Level Schedule Name
->>>>>>> 4ec27a5f
+  {3b0f23d9-7c0d-4a12-83ca-f52f4b72cd55}, !- People Definition Name
+  {8c8141ec-3672-47b7-903d-1c37a5e4fe5a}, !- Space or SpaceType Name
+  {1202ce86-7f2a-4784-b977-bb071b354241}, !- Number of People Schedule Name
+  {d9a29e72-bd90-48b2-a356-21c7ab64134b}, !- Activity Level Schedule Name
   ,                                       !- Surface Name/Angle Factor List Name
   ,                                       !- Work Efficiency Schedule Name
   ,                                       !- Clothing Insulation Schedule Name
