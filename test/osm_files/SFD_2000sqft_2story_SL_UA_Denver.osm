!- NOTE: Auto-generated from /test/osw_files/SFD_2000sqft_2story_SL_UA_Denver.osw

OS:Version,
<<<<<<< HEAD
  {6365b490-0062-4487-99c3-26aa0d4a9d5b}, !- Handle
  3.2.1;                                  !- Version Identifier

OS:SimulationControl,
  {1cac7dd8-0062-424f-afe8-6f8ad79f48b2}, !- Handle
=======
  {ba87bbbf-53c3-4b29-926a-381cd571597d}, !- Handle
  3.2.1;                                  !- Version Identifier

OS:SimulationControl,
  {fb9125f7-446c-4c9f-843a-509661c094ce}, !- Handle
>>>>>>> 055af606
  ,                                       !- Do Zone Sizing Calculation
  ,                                       !- Do System Sizing Calculation
  ,                                       !- Do Plant Sizing Calculation
  No;                                     !- Run Simulation for Sizing Periods

OS:Timestep,
<<<<<<< HEAD
  {8544f5ff-1c14-4b6a-bd84-aff313b62857}, !- Handle
  6;                                      !- Number of Timesteps per Hour

OS:ShadowCalculation,
  {b28fc251-68b7-437d-9d20-64a3bcc51c17}, !- Handle
=======
  {54a87aff-5a2a-45f6-b7a3-9f2fac2a1a42}, !- Handle
  6;                                      !- Number of Timesteps per Hour

OS:ShadowCalculation,
  {f64da136-ccf1-4953-8cf7-c76c00f9dba5}, !- Handle
>>>>>>> 055af606
  PolygonClipping,                        !- Shading Calculation Method
  ,                                       !- Shading Calculation Update Frequency Method
  20,                                     !- Shading Calculation Update Frequency
  200,                                    !- Maximum Figures in Shadow Overlap Calculations
  ,                                       !- Polygon Clipping Algorithm
  512,                                    !- Pixel Counting Resolution
  DetailedSkyDiffuseModeling,             !- Sky Diffuse Modeling Algorithm
  No,                                     !- Output External Shading Calculation Results
  No,                                     !- Disable Self-Shading Within Shading Zone Groups
  No;                                     !- Disable Self-Shading From Shading Zone Groups to Other Zones

OS:SurfaceConvectionAlgorithm:Outside,
<<<<<<< HEAD
  {b169e2c3-f857-42ea-aedf-926ea44a2eeb}, !- Handle
  DOE-2;                                  !- Algorithm

OS:SurfaceConvectionAlgorithm:Inside,
  {be500945-8bdb-4d70-8d9b-e82a0a2c4b65}, !- Handle
  TARP;                                   !- Algorithm

OS:ZoneCapacitanceMultiplier:ResearchSpecial,
  {21ba64b2-332c-4b50-a657-0e445c304802}, !- Handle
=======
  {cb8d6301-29a2-4f11-942e-c87d651791ed}, !- Handle
  DOE-2;                                  !- Algorithm

OS:SurfaceConvectionAlgorithm:Inside,
  {9d01e1fe-6575-4dfb-9973-ba7df7834ead}, !- Handle
  TARP;                                   !- Algorithm

OS:ZoneCapacitanceMultiplier:ResearchSpecial,
  {d5b7bc64-2955-4560-abbe-ad788512a2fd}, !- Handle
>>>>>>> 055af606
  ,                                       !- Temperature Capacity Multiplier
  15,                                     !- Humidity Capacity Multiplier
  ;                                       !- Carbon Dioxide Capacity Multiplier

OS:RunPeriod,
<<<<<<< HEAD
  {0456b61f-149e-456d-a05f-024bc6e031cc}, !- Handle
=======
  {d78666d4-133e-4203-9ec7-8ca4347fe3c6}, !- Handle
>>>>>>> 055af606
  Run Period 1,                           !- Name
  1,                                      !- Begin Month
  1,                                      !- Begin Day of Month
  12,                                     !- End Month
  31,                                     !- End Day of Month
  ,                                       !- Use Weather File Holidays and Special Days
  ,                                       !- Use Weather File Daylight Saving Period
  ,                                       !- Apply Weekend Holiday Rule
  ,                                       !- Use Weather File Rain Indicators
  ,                                       !- Use Weather File Snow Indicators
  ;                                       !- Number of Times Runperiod to be Repeated

OS:YearDescription,
<<<<<<< HEAD
  {eca1a8e8-13ed-495b-8761-2ac9693e56aa}, !- Handle
=======
  {379f431f-75b7-4564-add3-9fa3ede314ef}, !- Handle
>>>>>>> 055af606
  2007,                                   !- Calendar Year
  ,                                       !- Day of Week for Start Day
  ;                                       !- Is Leap Year

OS:WeatherFile,
<<<<<<< HEAD
  {e5d127d5-19bc-4674-977c-cdb678cffd8c}, !- Handle
=======
  {c0411bf1-0cf6-46cf-8007-de1b124d42f0}, !- Handle
>>>>>>> 055af606
  Denver Intl Ap,                         !- City
  CO,                                     !- State Province Region
  USA,                                    !- Country
  TMY3,                                   !- Data Source
  725650,                                 !- WMO Number
  39.83,                                  !- Latitude {deg}
  -104.65,                                !- Longitude {deg}
  -7,                                     !- Time Zone {hr}
  1650,                                   !- Elevation {m}
  C:/OpenStudio/resstock/resources/measures/HPXMLtoOpenStudio/weather/USA_CO_Denver.Intl.AP.725650_TMY3.epw, !- Url
  E23378AA;                               !- Checksum

OS:AdditionalProperties,
<<<<<<< HEAD
  {9abbe935-aec1-44ed-990b-ff2dfc5616e7}, !- Handle
  {e5d127d5-19bc-4674-977c-cdb678cffd8c}, !- Object Name
=======
  {ce5eb7bc-ceed-40ec-82d6-78122f139ebb}, !- Handle
  {c0411bf1-0cf6-46cf-8007-de1b124d42f0}, !- Object Name
>>>>>>> 055af606
  EPWHeaderCity,                          !- Feature Name 1
  String,                                 !- Feature Data Type 1
  Denver Intl Ap,                         !- Feature Value 1
  EPWHeaderState,                         !- Feature Name 2
  String,                                 !- Feature Data Type 2
  CO,                                     !- Feature Value 2
  EPWHeaderCountry,                       !- Feature Name 3
  String,                                 !- Feature Data Type 3
  USA,                                    !- Feature Value 3
  EPWHeaderDataSource,                    !- Feature Name 4
  String,                                 !- Feature Data Type 4
  TMY3,                                   !- Feature Value 4
  EPWHeaderStation,                       !- Feature Name 5
  String,                                 !- Feature Data Type 5
  725650,                                 !- Feature Value 5
  EPWHeaderLatitude,                      !- Feature Name 6
  Double,                                 !- Feature Data Type 6
  39.829999999999998,                     !- Feature Value 6
  EPWHeaderLongitude,                     !- Feature Name 7
  Double,                                 !- Feature Data Type 7
  -104.65000000000001,                    !- Feature Value 7
  EPWHeaderTimezone,                      !- Feature Name 8
  Double,                                 !- Feature Data Type 8
  -7,                                     !- Feature Value 8
  EPWHeaderAltitude,                      !- Feature Name 9
  Double,                                 !- Feature Data Type 9
  5413.3858267716532,                     !- Feature Value 9
  EPWHeaderLocalPressure,                 !- Feature Name 10
  Double,                                 !- Feature Data Type 10
  0.81937567683596546,                    !- Feature Value 10
  EPWHeaderRecordsPerHour,                !- Feature Name 11
  Double,                                 !- Feature Data Type 11
  0,                                      !- Feature Value 11
  EPWDataAnnualAvgDrybulb,                !- Feature Name 12
  Double,                                 !- Feature Data Type 12
  51.575616438356228,                     !- Feature Value 12
  EPWDataAnnualMinDrybulb,                !- Feature Name 13
  Double,                                 !- Feature Data Type 13
  -2.9200000000000017,                    !- Feature Value 13
  EPWDataAnnualMaxDrybulb,                !- Feature Name 14
  Double,                                 !- Feature Data Type 14
  104,                                    !- Feature Value 14
  EPWDataCDD50F,                          !- Feature Name 15
  Double,                                 !- Feature Data Type 15
  3072.2925000000005,                     !- Feature Value 15
  EPWDataCDD65F,                          !- Feature Name 16
  Double,                                 !- Feature Data Type 16
  883.62000000000035,                     !- Feature Value 16
  EPWDataHDD50F,                          !- Feature Name 17
  Double,                                 !- Feature Data Type 17
  2497.1925000000001,                     !- Feature Value 17
  EPWDataHDD65F,                          !- Feature Name 18
  Double,                                 !- Feature Data Type 18
  5783.5200000000013,                     !- Feature Value 18
  EPWDataAnnualAvgWindspeed,              !- Feature Name 19
  Double,                                 !- Feature Data Type 19
  3.9165296803649667,                     !- Feature Value 19
  EPWDataMonthlyAvgDrybulbs,              !- Feature Name 20
  String,                                 !- Feature Data Type 20
  33.4191935483871&#4431.90142857142857&#4443.02620967741937&#4442.48624999999999&#4459.877741935483854&#4473.57574999999997&#4472.07975806451608&#4472.70008064516134&#4466.49200000000006&#4450.079112903225806&#4437.218250000000005&#4434.582177419354835, !- Feature Value 20
  EPWDataGroundMonthlyTemps,              !- Feature Name 21
  String,                                 !- Feature Data Type 21
  44.08306285945173&#4440.89570904991865&#4440.64045432632048&#4442.153016571250646&#4448.225111118704206&#4454.268919273837525&#4459.508577937551024&#4462.82777283423508&#4463.10975667174995&#4460.41014950381947&#4455.304105212311526&#4449.445696474514364, !- Feature Value 21
  EPWDataWSF,                             !- Feature Name 22
  Double,                                 !- Feature Data Type 22
  0.58999999999999997,                    !- Feature Value 22
  EPWDataMonthlyAvgDailyHighDrybulbs,     !- Feature Name 23
  String,                                 !- Feature Data Type 23
  47.41032258064516&#4446.58642857142857&#4455.15032258064517&#4453.708&#4472.80193548387098&#4488.67600000000002&#4486.1858064516129&#4485.87225806451613&#4482.082&#4463.18064516129033&#4448.73400000000001&#4448.87935483870968, !- Feature Value 23
  EPWDataMonthlyAvgDailyLowDrybulbs,      !- Feature Name 24
  String,                                 !- Feature Data Type 24
  19.347741935483874&#4419.856428571428573&#4430.316129032258065&#4431.112&#4447.41612903225806&#4457.901999999999994&#4459.063870967741934&#4460.956774193548384&#4452.352000000000004&#4438.41612903225806&#4427.002000000000002&#4423.02903225806451, !- Feature Value 24
  EPWDesignHeatingDrybulb,                !- Feature Name 25
  Double,                                 !- Feature Data Type 25
  12.02,                                  !- Feature Value 25
  EPWDesignHeatingWindspeed,              !- Feature Name 26
  Double,                                 !- Feature Data Type 26
  2.8062500000000004,                     !- Feature Value 26
  EPWDesignCoolingDrybulb,                !- Feature Name 27
  Double,                                 !- Feature Data Type 27
  91.939999999999998,                     !- Feature Value 27
  EPWDesignCoolingWetbulb,                !- Feature Name 28
  Double,                                 !- Feature Data Type 28
  59.95131430195849,                      !- Feature Value 28
  EPWDesignCoolingHumidityRatio,          !- Feature Name 29
  Double,                                 !- Feature Data Type 29
  0.0059161086834698092,                  !- Feature Value 29
  EPWDesignCoolingWindspeed,              !- Feature Name 30
  Double,                                 !- Feature Data Type 30
  3.7999999999999989,                     !- Feature Value 30
  EPWDesignDailyTemperatureRange,         !- Feature Name 31
  Double,                                 !- Feature Data Type 31
  24.915483870967748,                     !- Feature Value 31
  EPWDesignDehumidDrybulb,                !- Feature Name 32
  Double,                                 !- Feature Data Type 32
  67.996785714285721,                     !- Feature Value 32
  EPWDesignDehumidHumidityRatio,          !- Feature Name 33
  Double,                                 !- Feature Data Type 33
  0.012133744170488724,                   !- Feature Value 33
  EPWDesignCoolingDirectNormal,           !- Feature Name 34
  Double,                                 !- Feature Data Type 34
  985,                                    !- Feature Value 34
  EPWDesignCoolingDiffuseHorizontal,      !- Feature Name 35
  Double,                                 !- Feature Data Type 35
  84;                                     !- Feature Value 35

OS:Site,
<<<<<<< HEAD
  {bd86fc55-e3b6-4adc-afcf-139d0b7d98b1}, !- Handle
=======
  {c7ee2e26-ebdf-4217-a232-b400def0494f}, !- Handle
>>>>>>> 055af606
  Denver Intl Ap_CO_USA,                  !- Name
  39.83,                                  !- Latitude {deg}
  -104.65,                                !- Longitude {deg}
  -7,                                     !- Time Zone {hr}
  1650,                                   !- Elevation {m}
  ;                                       !- Terrain

OS:ClimateZones,
<<<<<<< HEAD
  {4994cfa3-a849-420d-924a-e23abd9cbec2}, !- Handle
=======
  {061f2e91-effc-4bac-ac13-b1b3e8daf4ed}, !- Handle
>>>>>>> 055af606
  Building America,                       !- Climate Zone Institution Name 1
  ,                                       !- Climate Zone Document Name 1
  0,                                      !- Climate Zone Document Year 1
  Cold;                                   !- Climate Zone Value 1

OS:Site:WaterMainsTemperature,
<<<<<<< HEAD
  {5decd82c-9eb8-4601-8d7b-8f3cec1c2309}, !- Handle
=======
  {29a057f5-a773-4110-b84b-52951e946dff}, !- Handle
>>>>>>> 055af606
  Correlation,                            !- Calculation Method
  ,                                       !- Temperature Schedule Name
  10.8753424657535,                       !- Annual Average Outdoor Air Temperature {C}
  23.1524007936508;                       !- Maximum Difference In Monthly Average Outdoor Air Temperatures {deltaC}

OS:RunPeriodControl:DaylightSavingTime,
<<<<<<< HEAD
  {7af4ff5b-2fcb-4ce8-9489-422b6ba029f5}, !- Handle
=======
  {21f47576-ba1a-41ba-9a59-d012d5d6b3bf}, !- Handle
>>>>>>> 055af606
  3/12,                                   !- Start Date
  11/5;                                   !- End Date

OS:Site:GroundTemperature:Deep,
<<<<<<< HEAD
  {1288bec0-dd53-4c6d-98a5-6f8656500fa3}, !- Handle
=======
  {f27aec94-d9a5-40ac-9fb6-13bd4beb37d0}, !- Handle
>>>>>>> 055af606
  10.8753424657535,                       !- January Deep Ground Temperature {C}
  10.8753424657535,                       !- February Deep Ground Temperature {C}
  10.8753424657535,                       !- March Deep Ground Temperature {C}
  10.8753424657535,                       !- April Deep Ground Temperature {C}
  10.8753424657535,                       !- May Deep Ground Temperature {C}
  10.8753424657535,                       !- June Deep Ground Temperature {C}
  10.8753424657535,                       !- July Deep Ground Temperature {C}
  10.8753424657535,                       !- August Deep Ground Temperature {C}
  10.8753424657535,                       !- September Deep Ground Temperature {C}
  10.8753424657535,                       !- October Deep Ground Temperature {C}
  10.8753424657535,                       !- November Deep Ground Temperature {C}
  10.8753424657535;                       !- December Deep Ground Temperature {C}

OS:Building,
<<<<<<< HEAD
  {f7cd7ce0-a7f8-4175-a869-72efba9e2b5f}, !- Handle
=======
  {bca70b20-cc29-4fd5-b010-3d41229be89d}, !- Handle
>>>>>>> 055af606
  Building 1,                             !- Name
  ,                                       !- Building Sector Type
  0,                                      !- North Axis {deg}
  ,                                       !- Nominal Floor to Floor Height {m}
  ,                                       !- Space Type Name
  ,                                       !- Default Construction Set Name
  ,                                       !- Default Schedule Set Name
  2,                                      !- Standards Number of Stories
  2,                                      !- Standards Number of Above Ground Stories
  ,                                       !- Standards Template
  singlefamilydetached,                   !- Standards Building Type
  1;                                      !- Standards Number of Living Units

OS:AdditionalProperties,
<<<<<<< HEAD
  {e7fb7277-085c-453f-9524-2d8921e32c7d}, !- Handle
  {f7cd7ce0-a7f8-4175-a869-72efba9e2b5f}, !- Object Name
=======
  {a9775357-bf3c-4976-978d-045c1384bce2}, !- Handle
  {bca70b20-cc29-4fd5-b010-3d41229be89d}, !- Object Name
>>>>>>> 055af606
  Total Units Modeled,                    !- Feature Name 1
  Integer,                                !- Feature Data Type 1
  1;                                      !- Feature Value 1

OS:ThermalZone,
<<<<<<< HEAD
  {2e35b2b4-9661-4f80-a10a-b4a8e66b622b}, !- Handle
=======
  {11441900-1a3c-4ef5-b07e-dcd85f8fad71}, !- Handle
>>>>>>> 055af606
  living zone,                            !- Name
  ,                                       !- Multiplier
  ,                                       !- Ceiling Height {m}
  ,                                       !- Volume {m3}
  ,                                       !- Floor Area {m2}
  ,                                       !- Zone Inside Convection Algorithm
  ,                                       !- Zone Outside Convection Algorithm
  ,                                       !- Zone Conditioning Equipment List Name
<<<<<<< HEAD
  {d72ded41-0a6f-42cd-b44c-84ac92929ed4}, !- Zone Air Inlet Port List
  {750835c1-b2f3-4fd4-b089-f2ad2afdff0e}, !- Zone Air Exhaust Port List
  {7d93e3c1-db45-40cd-9a95-bb62a2441412}, !- Zone Air Node Name
  {eb62bc84-58ba-4e4b-a664-8fc621eb9438}, !- Zone Return Air Port List
=======
  {a4586745-78b1-452b-8e20-bfa89efd0bce}, !- Zone Air Inlet Port List
  {63c2d030-1169-4826-914a-743d05b6d1b9}, !- Zone Air Exhaust Port List
  {bc20dd76-c294-4496-aa33-6378f0835a59}, !- Zone Air Node Name
  {1b6c9726-21a6-46cf-b313-dbf13b493003}, !- Zone Return Air Port List
>>>>>>> 055af606
  ,                                       !- Primary Daylighting Control Name
  ,                                       !- Fraction of Zone Controlled by Primary Daylighting Control
  ,                                       !- Secondary Daylighting Control Name
  ,                                       !- Fraction of Zone Controlled by Secondary Daylighting Control
  ,                                       !- Illuminance Map Name
  ,                                       !- Group Rendering Name
  ,                                       !- Thermostat Name
  No;                                     !- Use Ideal Air Loads

OS:Node,
<<<<<<< HEAD
  {754251ed-e15e-4918-8613-2da8b807190d}, !- Handle
  Node 1,                                 !- Name
  {7d93e3c1-db45-40cd-9a95-bb62a2441412}, !- Inlet Port
  ;                                       !- Outlet Port

OS:Connection,
  {7d93e3c1-db45-40cd-9a95-bb62a2441412}, !- Handle
  {2e35b2b4-9661-4f80-a10a-b4a8e66b622b}, !- Source Object
  11,                                     !- Outlet Port
  {754251ed-e15e-4918-8613-2da8b807190d}, !- Target Object
  2;                                      !- Inlet Port

OS:PortList,
  {d72ded41-0a6f-42cd-b44c-84ac92929ed4}, !- Handle
  {2e35b2b4-9661-4f80-a10a-b4a8e66b622b}; !- HVAC Component

OS:PortList,
  {750835c1-b2f3-4fd4-b089-f2ad2afdff0e}, !- Handle
  {2e35b2b4-9661-4f80-a10a-b4a8e66b622b}; !- HVAC Component

OS:PortList,
  {eb62bc84-58ba-4e4b-a664-8fc621eb9438}, !- Handle
  {2e35b2b4-9661-4f80-a10a-b4a8e66b622b}; !- HVAC Component

OS:Sizing:Zone,
  {480d9a10-46ff-457e-b173-20ac942b8c4c}, !- Handle
  {2e35b2b4-9661-4f80-a10a-b4a8e66b622b}, !- Zone or ZoneList Name
=======
  {1ceee94f-8538-4bc7-a4c7-bebbc7ee1d89}, !- Handle
  Node 1,                                 !- Name
  {bc20dd76-c294-4496-aa33-6378f0835a59}, !- Inlet Port
  ;                                       !- Outlet Port

OS:Connection,
  {bc20dd76-c294-4496-aa33-6378f0835a59}, !- Handle
  {11441900-1a3c-4ef5-b07e-dcd85f8fad71}, !- Source Object
  11,                                     !- Outlet Port
  {1ceee94f-8538-4bc7-a4c7-bebbc7ee1d89}, !- Target Object
  2;                                      !- Inlet Port

OS:PortList,
  {a4586745-78b1-452b-8e20-bfa89efd0bce}, !- Handle
  {11441900-1a3c-4ef5-b07e-dcd85f8fad71}; !- HVAC Component

OS:PortList,
  {63c2d030-1169-4826-914a-743d05b6d1b9}, !- Handle
  {11441900-1a3c-4ef5-b07e-dcd85f8fad71}; !- HVAC Component

OS:PortList,
  {1b6c9726-21a6-46cf-b313-dbf13b493003}, !- Handle
  {11441900-1a3c-4ef5-b07e-dcd85f8fad71}; !- HVAC Component

OS:Sizing:Zone,
  {1aaa94e8-240d-4cc2-a118-7887b3a7a4ae}, !- Handle
  {11441900-1a3c-4ef5-b07e-dcd85f8fad71}, !- Zone or ZoneList Name
>>>>>>> 055af606
  SupplyAirTemperature,                   !- Zone Cooling Design Supply Air Temperature Input Method
  14,                                     !- Zone Cooling Design Supply Air Temperature {C}
  11.11,                                  !- Zone Cooling Design Supply Air Temperature Difference {deltaC}
  SupplyAirTemperature,                   !- Zone Heating Design Supply Air Temperature Input Method
  40,                                     !- Zone Heating Design Supply Air Temperature {C}
  11.11,                                  !- Zone Heating Design Supply Air Temperature Difference {deltaC}
  0.0085,                                 !- Zone Cooling Design Supply Air Humidity Ratio {kg-H2O/kg-air}
  0.008,                                  !- Zone Heating Design Supply Air Humidity Ratio {kg-H2O/kg-air}
  ,                                       !- Zone Heating Sizing Factor
  ,                                       !- Zone Cooling Sizing Factor
  DesignDay,                              !- Cooling Design Air Flow Method
  ,                                       !- Cooling Design Air Flow Rate {m3/s}
  ,                                       !- Cooling Minimum Air Flow per Zone Floor Area {m3/s-m2}
  ,                                       !- Cooling Minimum Air Flow {m3/s}
  ,                                       !- Cooling Minimum Air Flow Fraction
  DesignDay,                              !- Heating Design Air Flow Method
  ,                                       !- Heating Design Air Flow Rate {m3/s}
  ,                                       !- Heating Maximum Air Flow per Zone Floor Area {m3/s-m2}
  ,                                       !- Heating Maximum Air Flow {m3/s}
  ,                                       !- Heating Maximum Air Flow Fraction
  No,                                     !- Account for Dedicated Outdoor Air System
  NeutralSupplyAir,                       !- Dedicated Outdoor Air System Control Strategy
  autosize,                               !- Dedicated Outdoor Air Low Setpoint Temperature for Design {C}
  autosize;                               !- Dedicated Outdoor Air High Setpoint Temperature for Design {C}

OS:ZoneHVAC:EquipmentList,
<<<<<<< HEAD
  {4a662bec-0024-4912-91cb-8a8d9888c1ad}, !- Handle
  Zone HVAC Equipment List 1,             !- Name
  {2e35b2b4-9661-4f80-a10a-b4a8e66b622b}; !- Thermal Zone

OS:Space,
  {7f2a7f40-3ad1-4547-9110-1a41f5391ef1}, !- Handle
  living space,                           !- Name
  {29b7100d-d363-42f2-a99a-3b8643948489}, !- Space Type Name
=======
  {ae68bb81-1aa0-47fe-9192-338250b4a7a3}, !- Handle
  Zone HVAC Equipment List 1,             !- Name
  {11441900-1a3c-4ef5-b07e-dcd85f8fad71}; !- Thermal Zone

OS:Space,
  {047573e8-d9ec-485a-a5bb-6c75ed380921}, !- Handle
  living space,                           !- Name
  {afec6cf7-05ee-407b-aa2f-f1b21e9ac86d}, !- Space Type Name
>>>>>>> 055af606
  ,                                       !- Default Construction Set Name
  ,                                       !- Default Schedule Set Name
  -0,                                     !- Direction of Relative North {deg}
  0,                                      !- X Origin {m}
  0,                                      !- Y Origin {m}
  0,                                      !- Z Origin {m}
  ,                                       !- Building Story Name
<<<<<<< HEAD
  {2e35b2b4-9661-4f80-a10a-b4a8e66b622b}, !- Thermal Zone Name
  ,                                       !- Part of Total Floor Area
  ,                                       !- Design Specification Outdoor Air Object Name
  {2fd56d84-9384-41dd-a0b3-66bc4804a4d8}; !- Building Unit Name

OS:Surface,
  {e63f3e33-c667-4c73-b5d1-d875d3a4958c}, !- Handle
  Surface 1,                              !- Name
  Floor,                                  !- Surface Type
  ,                                       !- Construction Name
  {7f2a7f40-3ad1-4547-9110-1a41f5391ef1}, !- Space Name
=======
  {11441900-1a3c-4ef5-b07e-dcd85f8fad71}, !- Thermal Zone Name
  ,                                       !- Part of Total Floor Area
  ,                                       !- Design Specification Outdoor Air Object Name
  {98d20db9-cdf5-412f-a72b-e75309a675cb}; !- Building Unit Name

OS:Surface,
  {958a5a80-b9bf-4621-a39b-facf1965802e}, !- Handle
  Surface 1,                              !- Name
  Floor,                                  !- Surface Type
  ,                                       !- Construction Name
  {047573e8-d9ec-485a-a5bb-6c75ed380921}, !- Space Name
>>>>>>> 055af606
  Foundation,                             !- Outside Boundary Condition
  ,                                       !- Outside Boundary Condition Object
  NoSun,                                  !- Sun Exposure
  NoWind,                                 !- Wind Exposure
  ,                                       !- View Factor to Ground
  ,                                       !- Number of Vertices
  0, 0, 0,                                !- X,Y,Z Vertex 1 {m}
  0, 6.81553519541936, 0,                 !- X,Y,Z Vertex 2 {m}
  13.6310703908387, 6.81553519541936, 0,  !- X,Y,Z Vertex 3 {m}
  13.6310703908387, 0, 0;                 !- X,Y,Z Vertex 4 {m}

OS:Surface,
<<<<<<< HEAD
  {6d9bdcfa-f363-478f-b74c-86c6ca3a9db0}, !- Handle
  Surface 2,                              !- Name
  Wall,                                   !- Surface Type
  ,                                       !- Construction Name
  {7f2a7f40-3ad1-4547-9110-1a41f5391ef1}, !- Space Name
=======
  {cff1b64a-f116-4fb3-bbfd-e78038e641ec}, !- Handle
  Surface 2,                              !- Name
  Wall,                                   !- Surface Type
  ,                                       !- Construction Name
  {047573e8-d9ec-485a-a5bb-6c75ed380921}, !- Space Name
>>>>>>> 055af606
  Outdoors,                               !- Outside Boundary Condition
  ,                                       !- Outside Boundary Condition Object
  SunExposed,                             !- Sun Exposure
  WindExposed,                            !- Wind Exposure
  ,                                       !- View Factor to Ground
  ,                                       !- Number of Vertices
  0, 6.81553519541936, 2.4384,            !- X,Y,Z Vertex 1 {m}
  0, 6.81553519541936, 0,                 !- X,Y,Z Vertex 2 {m}
  0, 0, 0,                                !- X,Y,Z Vertex 3 {m}
  0, 0, 2.4384;                           !- X,Y,Z Vertex 4 {m}

OS:Surface,
<<<<<<< HEAD
  {2382d764-2172-45c7-a2c6-b74cec244c38}, !- Handle
  Surface 3,                              !- Name
  Wall,                                   !- Surface Type
  ,                                       !- Construction Name
  {7f2a7f40-3ad1-4547-9110-1a41f5391ef1}, !- Space Name
=======
  {f011133b-863c-476b-82e1-a5a5e4c02deb}, !- Handle
  Surface 3,                              !- Name
  Wall,                                   !- Surface Type
  ,                                       !- Construction Name
  {047573e8-d9ec-485a-a5bb-6c75ed380921}, !- Space Name
>>>>>>> 055af606
  Outdoors,                               !- Outside Boundary Condition
  ,                                       !- Outside Boundary Condition Object
  SunExposed,                             !- Sun Exposure
  WindExposed,                            !- Wind Exposure
  ,                                       !- View Factor to Ground
  ,                                       !- Number of Vertices
  13.6310703908387, 6.81553519541936, 2.4384, !- X,Y,Z Vertex 1 {m}
  13.6310703908387, 6.81553519541936, 0,  !- X,Y,Z Vertex 2 {m}
  0, 6.81553519541936, 0,                 !- X,Y,Z Vertex 3 {m}
  0, 6.81553519541936, 2.4384;            !- X,Y,Z Vertex 4 {m}

OS:Surface,
<<<<<<< HEAD
  {0499db00-60d7-4d17-a44a-0ac431e29fa2}, !- Handle
  Surface 4,                              !- Name
  Wall,                                   !- Surface Type
  ,                                       !- Construction Name
  {7f2a7f40-3ad1-4547-9110-1a41f5391ef1}, !- Space Name
=======
  {a144442d-161c-42e8-987b-f4b42b2a14dd}, !- Handle
  Surface 4,                              !- Name
  Wall,                                   !- Surface Type
  ,                                       !- Construction Name
  {047573e8-d9ec-485a-a5bb-6c75ed380921}, !- Space Name
>>>>>>> 055af606
  Outdoors,                               !- Outside Boundary Condition
  ,                                       !- Outside Boundary Condition Object
  SunExposed,                             !- Sun Exposure
  WindExposed,                            !- Wind Exposure
  ,                                       !- View Factor to Ground
  ,                                       !- Number of Vertices
  13.6310703908387, 0, 2.4384,            !- X,Y,Z Vertex 1 {m}
  13.6310703908387, 0, 0,                 !- X,Y,Z Vertex 2 {m}
  13.6310703908387, 6.81553519541936, 0,  !- X,Y,Z Vertex 3 {m}
  13.6310703908387, 6.81553519541936, 2.4384; !- X,Y,Z Vertex 4 {m}

OS:Surface,
<<<<<<< HEAD
  {2f6860f3-5d6d-43dc-a5a5-f744aa52dd25}, !- Handle
  Surface 5,                              !- Name
  Wall,                                   !- Surface Type
  ,                                       !- Construction Name
  {7f2a7f40-3ad1-4547-9110-1a41f5391ef1}, !- Space Name
=======
  {99f4a0c0-98dc-4b2c-abeb-5f740aa5537f}, !- Handle
  Surface 5,                              !- Name
  Wall,                                   !- Surface Type
  ,                                       !- Construction Name
  {047573e8-d9ec-485a-a5bb-6c75ed380921}, !- Space Name
>>>>>>> 055af606
  Outdoors,                               !- Outside Boundary Condition
  ,                                       !- Outside Boundary Condition Object
  SunExposed,                             !- Sun Exposure
  WindExposed,                            !- Wind Exposure
  ,                                       !- View Factor to Ground
  ,                                       !- Number of Vertices
  0, 0, 2.4384,                           !- X,Y,Z Vertex 1 {m}
  0, 0, 0,                                !- X,Y,Z Vertex 2 {m}
  13.6310703908387, 0, 0,                 !- X,Y,Z Vertex 3 {m}
  13.6310703908387, 0, 2.4384;            !- X,Y,Z Vertex 4 {m}

OS:Surface,
<<<<<<< HEAD
  {78ca615e-43a8-460f-97df-b16d85a4b50a}, !- Handle
  Surface 6,                              !- Name
  RoofCeiling,                            !- Surface Type
  ,                                       !- Construction Name
  {7f2a7f40-3ad1-4547-9110-1a41f5391ef1}, !- Space Name
  Surface,                                !- Outside Boundary Condition
  {4e14dc50-84af-4bf4-be5c-cab25551386c}, !- Outside Boundary Condition Object
=======
  {03777d04-0d47-4e15-a497-5eadf711fed0}, !- Handle
  Surface 6,                              !- Name
  RoofCeiling,                            !- Surface Type
  ,                                       !- Construction Name
  {047573e8-d9ec-485a-a5bb-6c75ed380921}, !- Space Name
  Surface,                                !- Outside Boundary Condition
  {6c96d99a-eaea-463c-9620-d0df796fbed3}, !- Outside Boundary Condition Object
>>>>>>> 055af606
  NoSun,                                  !- Sun Exposure
  NoWind,                                 !- Wind Exposure
  ,                                       !- View Factor to Ground
  ,                                       !- Number of Vertices
  13.6310703908387, 0, 2.4384,            !- X,Y,Z Vertex 1 {m}
  13.6310703908387, 6.81553519541936, 2.4384, !- X,Y,Z Vertex 2 {m}
  0, 6.81553519541936, 2.4384,            !- X,Y,Z Vertex 3 {m}
  0, 0, 2.4384;                           !- X,Y,Z Vertex 4 {m}

OS:SpaceType,
<<<<<<< HEAD
  {29b7100d-d363-42f2-a99a-3b8643948489}, !- Handle
=======
  {afec6cf7-05ee-407b-aa2f-f1b21e9ac86d}, !- Handle
>>>>>>> 055af606
  Space Type 1,                           !- Name
  ,                                       !- Default Construction Set Name
  ,                                       !- Default Schedule Set Name
  ,                                       !- Group Rendering Name
  ,                                       !- Design Specification Outdoor Air Object Name
  ,                                       !- Standards Template
  ,                                       !- Standards Building Type
  living;                                 !- Standards Space Type

OS:Space,
<<<<<<< HEAD
  {cadbe18d-092e-4570-9531-7d57905638ba}, !- Handle
  living space|story 2,                   !- Name
  {29b7100d-d363-42f2-a99a-3b8643948489}, !- Space Type Name
=======
  {ba69274f-8e56-4a9c-a7bc-daf36d0055f6}, !- Handle
  living space|story 2,                   !- Name
  {afec6cf7-05ee-407b-aa2f-f1b21e9ac86d}, !- Space Type Name
>>>>>>> 055af606
  ,                                       !- Default Construction Set Name
  ,                                       !- Default Schedule Set Name
  -0,                                     !- Direction of Relative North {deg}
  0,                                      !- X Origin {m}
  0,                                      !- Y Origin {m}
  2.4384,                                 !- Z Origin {m}
  ,                                       !- Building Story Name
<<<<<<< HEAD
  {2e35b2b4-9661-4f80-a10a-b4a8e66b622b}, !- Thermal Zone Name
  ,                                       !- Part of Total Floor Area
  ,                                       !- Design Specification Outdoor Air Object Name
  {2fd56d84-9384-41dd-a0b3-66bc4804a4d8}; !- Building Unit Name

OS:Surface,
  {4e14dc50-84af-4bf4-be5c-cab25551386c}, !- Handle
  Surface 7,                              !- Name
  Floor,                                  !- Surface Type
  ,                                       !- Construction Name
  {cadbe18d-092e-4570-9531-7d57905638ba}, !- Space Name
  Surface,                                !- Outside Boundary Condition
  {78ca615e-43a8-460f-97df-b16d85a4b50a}, !- Outside Boundary Condition Object
=======
  {11441900-1a3c-4ef5-b07e-dcd85f8fad71}, !- Thermal Zone Name
  ,                                       !- Part of Total Floor Area
  ,                                       !- Design Specification Outdoor Air Object Name
  {98d20db9-cdf5-412f-a72b-e75309a675cb}; !- Building Unit Name

OS:Surface,
  {6c96d99a-eaea-463c-9620-d0df796fbed3}, !- Handle
  Surface 7,                              !- Name
  Floor,                                  !- Surface Type
  ,                                       !- Construction Name
  {ba69274f-8e56-4a9c-a7bc-daf36d0055f6}, !- Space Name
  Surface,                                !- Outside Boundary Condition
  {03777d04-0d47-4e15-a497-5eadf711fed0}, !- Outside Boundary Condition Object
>>>>>>> 055af606
  NoSun,                                  !- Sun Exposure
  NoWind,                                 !- Wind Exposure
  ,                                       !- View Factor to Ground
  ,                                       !- Number of Vertices
  0, 0, 0,                                !- X,Y,Z Vertex 1 {m}
  0, 6.81553519541936, 0,                 !- X,Y,Z Vertex 2 {m}
  13.6310703908387, 6.81553519541936, 0,  !- X,Y,Z Vertex 3 {m}
  13.6310703908387, 0, 0;                 !- X,Y,Z Vertex 4 {m}

OS:Surface,
<<<<<<< HEAD
  {616bcf7e-1b10-4d2a-b802-8436f2b51243}, !- Handle
  Surface 8,                              !- Name
  Wall,                                   !- Surface Type
  ,                                       !- Construction Name
  {cadbe18d-092e-4570-9531-7d57905638ba}, !- Space Name
=======
  {94d640e7-64f1-438a-9a0c-84ea8372cb8c}, !- Handle
  Surface 8,                              !- Name
  Wall,                                   !- Surface Type
  ,                                       !- Construction Name
  {ba69274f-8e56-4a9c-a7bc-daf36d0055f6}, !- Space Name
>>>>>>> 055af606
  Outdoors,                               !- Outside Boundary Condition
  ,                                       !- Outside Boundary Condition Object
  SunExposed,                             !- Sun Exposure
  WindExposed,                            !- Wind Exposure
  ,                                       !- View Factor to Ground
  ,                                       !- Number of Vertices
  0, 6.81553519541936, 2.4384,            !- X,Y,Z Vertex 1 {m}
  0, 6.81553519541936, 0,                 !- X,Y,Z Vertex 2 {m}
  0, 0, 0,                                !- X,Y,Z Vertex 3 {m}
  0, 0, 2.4384;                           !- X,Y,Z Vertex 4 {m}

OS:Surface,
<<<<<<< HEAD
  {baf0ac9f-cb42-4460-8c4f-5cfd585c5bee}, !- Handle
  Surface 9,                              !- Name
  Wall,                                   !- Surface Type
  ,                                       !- Construction Name
  {cadbe18d-092e-4570-9531-7d57905638ba}, !- Space Name
=======
  {f9115d8f-d09b-43d9-805b-b559d46cae9e}, !- Handle
  Surface 9,                              !- Name
  Wall,                                   !- Surface Type
  ,                                       !- Construction Name
  {ba69274f-8e56-4a9c-a7bc-daf36d0055f6}, !- Space Name
>>>>>>> 055af606
  Outdoors,                               !- Outside Boundary Condition
  ,                                       !- Outside Boundary Condition Object
  SunExposed,                             !- Sun Exposure
  WindExposed,                            !- Wind Exposure
  ,                                       !- View Factor to Ground
  ,                                       !- Number of Vertices
  13.6310703908387, 6.81553519541936, 2.4384, !- X,Y,Z Vertex 1 {m}
  13.6310703908387, 6.81553519541936, 0,  !- X,Y,Z Vertex 2 {m}
  0, 6.81553519541936, 0,                 !- X,Y,Z Vertex 3 {m}
  0, 6.81553519541936, 2.4384;            !- X,Y,Z Vertex 4 {m}

OS:Surface,
<<<<<<< HEAD
  {7a9d8267-1ed8-49e6-b7eb-81e618728fca}, !- Handle
  Surface 10,                             !- Name
  Wall,                                   !- Surface Type
  ,                                       !- Construction Name
  {cadbe18d-092e-4570-9531-7d57905638ba}, !- Space Name
=======
  {2e61ad3c-837f-4ee0-8288-69ddd51fb50e}, !- Handle
  Surface 10,                             !- Name
  Wall,                                   !- Surface Type
  ,                                       !- Construction Name
  {ba69274f-8e56-4a9c-a7bc-daf36d0055f6}, !- Space Name
>>>>>>> 055af606
  Outdoors,                               !- Outside Boundary Condition
  ,                                       !- Outside Boundary Condition Object
  SunExposed,                             !- Sun Exposure
  WindExposed,                            !- Wind Exposure
  ,                                       !- View Factor to Ground
  ,                                       !- Number of Vertices
  13.6310703908387, 0, 2.4384,            !- X,Y,Z Vertex 1 {m}
  13.6310703908387, 0, 0,                 !- X,Y,Z Vertex 2 {m}
  13.6310703908387, 6.81553519541936, 0,  !- X,Y,Z Vertex 3 {m}
  13.6310703908387, 6.81553519541936, 2.4384; !- X,Y,Z Vertex 4 {m}

OS:Surface,
<<<<<<< HEAD
  {bebe52e0-54b1-4db8-a92c-ffea667b39d4}, !- Handle
  Surface 11,                             !- Name
  Wall,                                   !- Surface Type
  ,                                       !- Construction Name
  {cadbe18d-092e-4570-9531-7d57905638ba}, !- Space Name
=======
  {cb17e1f5-1c1c-4c8a-8733-ed1e8e75642d}, !- Handle
  Surface 11,                             !- Name
  Wall,                                   !- Surface Type
  ,                                       !- Construction Name
  {ba69274f-8e56-4a9c-a7bc-daf36d0055f6}, !- Space Name
>>>>>>> 055af606
  Outdoors,                               !- Outside Boundary Condition
  ,                                       !- Outside Boundary Condition Object
  SunExposed,                             !- Sun Exposure
  WindExposed,                            !- Wind Exposure
  ,                                       !- View Factor to Ground
  ,                                       !- Number of Vertices
  0, 0, 2.4384,                           !- X,Y,Z Vertex 1 {m}
  0, 0, 0,                                !- X,Y,Z Vertex 2 {m}
  13.6310703908387, 0, 0,                 !- X,Y,Z Vertex 3 {m}
  13.6310703908387, 0, 2.4384;            !- X,Y,Z Vertex 4 {m}

OS:Surface,
<<<<<<< HEAD
  {c4d5aada-ce46-4b5c-91fc-f80e49964cb4}, !- Handle
  Surface 12,                             !- Name
  RoofCeiling,                            !- Surface Type
  ,                                       !- Construction Name
  {cadbe18d-092e-4570-9531-7d57905638ba}, !- Space Name
  Surface,                                !- Outside Boundary Condition
  {c526a9bc-c291-4e49-8151-938526acb982}, !- Outside Boundary Condition Object
=======
  {ee3e18a6-68ad-4c9d-9410-490c3db7c160}, !- Handle
  Surface 12,                             !- Name
  RoofCeiling,                            !- Surface Type
  ,                                       !- Construction Name
  {ba69274f-8e56-4a9c-a7bc-daf36d0055f6}, !- Space Name
  Surface,                                !- Outside Boundary Condition
  {2c57efa7-4d54-4177-9861-a968491abf0b}, !- Outside Boundary Condition Object
>>>>>>> 055af606
  NoSun,                                  !- Sun Exposure
  NoWind,                                 !- Wind Exposure
  ,                                       !- View Factor to Ground
  ,                                       !- Number of Vertices
  13.6310703908387, 0, 2.4384,            !- X,Y,Z Vertex 1 {m}
  13.6310703908387, 6.81553519541936, 2.4384, !- X,Y,Z Vertex 2 {m}
  0, 6.81553519541936, 2.4384,            !- X,Y,Z Vertex 3 {m}
  0, 0, 2.4384;                           !- X,Y,Z Vertex 4 {m}

OS:Surface,
<<<<<<< HEAD
  {c526a9bc-c291-4e49-8151-938526acb982}, !- Handle
  Surface 13,                             !- Name
  Floor,                                  !- Surface Type
  ,                                       !- Construction Name
  {6100263d-e1eb-49cc-92ea-88259cb863b3}, !- Space Name
  Surface,                                !- Outside Boundary Condition
  {c4d5aada-ce46-4b5c-91fc-f80e49964cb4}, !- Outside Boundary Condition Object
=======
  {2c57efa7-4d54-4177-9861-a968491abf0b}, !- Handle
  Surface 13,                             !- Name
  Floor,                                  !- Surface Type
  ,                                       !- Construction Name
  {3510186d-61d3-4495-878c-3e8966a923a5}, !- Space Name
  Surface,                                !- Outside Boundary Condition
  {ee3e18a6-68ad-4c9d-9410-490c3db7c160}, !- Outside Boundary Condition Object
>>>>>>> 055af606
  NoSun,                                  !- Sun Exposure
  NoWind,                                 !- Wind Exposure
  ,                                       !- View Factor to Ground
  ,                                       !- Number of Vertices
  0, 6.81553519541936, 0,                 !- X,Y,Z Vertex 1 {m}
  13.6310703908387, 6.81553519541936, 0,  !- X,Y,Z Vertex 2 {m}
  13.6310703908387, 0, 0,                 !- X,Y,Z Vertex 3 {m}
  0, 0, 0;                                !- X,Y,Z Vertex 4 {m}

OS:Surface,
<<<<<<< HEAD
  {c78d01aa-43d2-4b13-8bac-adf9c8b81231}, !- Handle
  Surface 14,                             !- Name
  RoofCeiling,                            !- Surface Type
  ,                                       !- Construction Name
  {6100263d-e1eb-49cc-92ea-88259cb863b3}, !- Space Name
=======
  {8e999e42-88e3-4a70-b2de-283da9960de4}, !- Handle
  Surface 14,                             !- Name
  RoofCeiling,                            !- Surface Type
  ,                                       !- Construction Name
  {3510186d-61d3-4495-878c-3e8966a923a5}, !- Space Name
>>>>>>> 055af606
  Outdoors,                               !- Outside Boundary Condition
  ,                                       !- Outside Boundary Condition Object
  SunExposed,                             !- Sun Exposure
  WindExposed,                            !- Wind Exposure
  ,                                       !- View Factor to Ground
  ,                                       !- Number of Vertices
  13.6310703908387, 3.40776759770968, 1.70388379885484, !- X,Y,Z Vertex 1 {m}
  0, 3.40776759770968, 1.70388379885484,  !- X,Y,Z Vertex 2 {m}
  0, 0, 0,                                !- X,Y,Z Vertex 3 {m}
  13.6310703908387, 0, 0;                 !- X,Y,Z Vertex 4 {m}

OS:Surface,
<<<<<<< HEAD
  {46d77ea6-f62a-487a-9578-4100515725ea}, !- Handle
  Surface 15,                             !- Name
  RoofCeiling,                            !- Surface Type
  ,                                       !- Construction Name
  {6100263d-e1eb-49cc-92ea-88259cb863b3}, !- Space Name
=======
  {e889b2cf-280e-488f-80c3-f5f621a5bc69}, !- Handle
  Surface 15,                             !- Name
  RoofCeiling,                            !- Surface Type
  ,                                       !- Construction Name
  {3510186d-61d3-4495-878c-3e8966a923a5}, !- Space Name
>>>>>>> 055af606
  Outdoors,                               !- Outside Boundary Condition
  ,                                       !- Outside Boundary Condition Object
  SunExposed,                             !- Sun Exposure
  WindExposed,                            !- Wind Exposure
  ,                                       !- View Factor to Ground
  ,                                       !- Number of Vertices
  0, 3.40776759770968, 1.70388379885484,  !- X,Y,Z Vertex 1 {m}
  13.6310703908387, 3.40776759770968, 1.70388379885484, !- X,Y,Z Vertex 2 {m}
  13.6310703908387, 6.81553519541936, 0,  !- X,Y,Z Vertex 3 {m}
  0, 6.81553519541936, 0;                 !- X,Y,Z Vertex 4 {m}

OS:Surface,
<<<<<<< HEAD
  {97a0d4e8-f5db-45f5-aaf6-a665fc0540f2}, !- Handle
  Surface 16,                             !- Name
  Wall,                                   !- Surface Type
  ,                                       !- Construction Name
  {6100263d-e1eb-49cc-92ea-88259cb863b3}, !- Space Name
=======
  {aa06f3fe-add6-450c-83a7-7de518c9438a}, !- Handle
  Surface 16,                             !- Name
  Wall,                                   !- Surface Type
  ,                                       !- Construction Name
  {3510186d-61d3-4495-878c-3e8966a923a5}, !- Space Name
>>>>>>> 055af606
  Outdoors,                               !- Outside Boundary Condition
  ,                                       !- Outside Boundary Condition Object
  SunExposed,                             !- Sun Exposure
  WindExposed,                            !- Wind Exposure
  ,                                       !- View Factor to Ground
  ,                                       !- Number of Vertices
  0, 3.40776759770968, 1.70388379885484,  !- X,Y,Z Vertex 1 {m}
  0, 6.81553519541936, 0,                 !- X,Y,Z Vertex 2 {m}
  0, 0, 0;                                !- X,Y,Z Vertex 3 {m}

OS:Surface,
<<<<<<< HEAD
  {6338b80f-3a1c-4b77-8612-4bdf07510d13}, !- Handle
  Surface 17,                             !- Name
  Wall,                                   !- Surface Type
  ,                                       !- Construction Name
  {6100263d-e1eb-49cc-92ea-88259cb863b3}, !- Space Name
=======
  {62ec8dc1-4c88-4578-b4fa-98b84b24466b}, !- Handle
  Surface 17,                             !- Name
  Wall,                                   !- Surface Type
  ,                                       !- Construction Name
  {3510186d-61d3-4495-878c-3e8966a923a5}, !- Space Name
>>>>>>> 055af606
  Outdoors,                               !- Outside Boundary Condition
  ,                                       !- Outside Boundary Condition Object
  SunExposed,                             !- Sun Exposure
  WindExposed,                            !- Wind Exposure
  ,                                       !- View Factor to Ground
  ,                                       !- Number of Vertices
  13.6310703908387, 3.40776759770968, 1.70388379885484, !- X,Y,Z Vertex 1 {m}
  13.6310703908387, 0, 0,                 !- X,Y,Z Vertex 2 {m}
  13.6310703908387, 6.81553519541936, 0;  !- X,Y,Z Vertex 3 {m}

OS:Space,
<<<<<<< HEAD
  {6100263d-e1eb-49cc-92ea-88259cb863b3}, !- Handle
  unfinished attic space,                 !- Name
  {652a3fe7-b20d-4ecd-9c4b-01a7e2cbe016}, !- Space Type Name
=======
  {3510186d-61d3-4495-878c-3e8966a923a5}, !- Handle
  unfinished attic space,                 !- Name
  {947c0dde-c183-41f4-9175-6004add1867f}, !- Space Type Name
>>>>>>> 055af606
  ,                                       !- Default Construction Set Name
  ,                                       !- Default Schedule Set Name
  -0,                                     !- Direction of Relative North {deg}
  0,                                      !- X Origin {m}
  0,                                      !- Y Origin {m}
  4.8768,                                 !- Z Origin {m}
  ,                                       !- Building Story Name
<<<<<<< HEAD
  {2fb4305e-e088-4d30-a2cf-d1fe145fe345}; !- Thermal Zone Name

OS:ThermalZone,
  {2fb4305e-e088-4d30-a2cf-d1fe145fe345}, !- Handle
=======
  {dbcea224-c004-4289-8002-bb84d723e6df}; !- Thermal Zone Name

OS:ThermalZone,
  {dbcea224-c004-4289-8002-bb84d723e6df}, !- Handle
>>>>>>> 055af606
  unfinished attic zone,                  !- Name
  ,                                       !- Multiplier
  ,                                       !- Ceiling Height {m}
  ,                                       !- Volume {m3}
  ,                                       !- Floor Area {m2}
  ,                                       !- Zone Inside Convection Algorithm
  ,                                       !- Zone Outside Convection Algorithm
  ,                                       !- Zone Conditioning Equipment List Name
<<<<<<< HEAD
  {888e5cbe-76f7-46db-b7ec-714b29186072}, !- Zone Air Inlet Port List
  {5c0ecb7f-8b0f-409f-a4d4-08fabd3a5938}, !- Zone Air Exhaust Port List
  {29ef65f9-8ec3-4d11-a5e7-e354008b3301}, !- Zone Air Node Name
  {9c72ca22-dfe9-410f-84d9-49262a33fef6}, !- Zone Return Air Port List
=======
  {7bb83e58-637d-4d88-875f-a546e26f7561}, !- Zone Air Inlet Port List
  {b3fd19f4-b3c1-4b98-8275-14b5496dfdf4}, !- Zone Air Exhaust Port List
  {9fb8196f-376f-465c-923c-1efe4a4cfce8}, !- Zone Air Node Name
  {dea6bfe3-539f-43e7-908a-df8afa161447}, !- Zone Return Air Port List
>>>>>>> 055af606
  ,                                       !- Primary Daylighting Control Name
  ,                                       !- Fraction of Zone Controlled by Primary Daylighting Control
  ,                                       !- Secondary Daylighting Control Name
  ,                                       !- Fraction of Zone Controlled by Secondary Daylighting Control
  ,                                       !- Illuminance Map Name
  ,                                       !- Group Rendering Name
  ,                                       !- Thermostat Name
  No;                                     !- Use Ideal Air Loads

OS:Node,
<<<<<<< HEAD
  {e81e5fab-b15c-4c1c-a487-5d35a29f8b11}, !- Handle
  Node 2,                                 !- Name
  {29ef65f9-8ec3-4d11-a5e7-e354008b3301}, !- Inlet Port
  ;                                       !- Outlet Port

OS:Connection,
  {29ef65f9-8ec3-4d11-a5e7-e354008b3301}, !- Handle
  {2fb4305e-e088-4d30-a2cf-d1fe145fe345}, !- Source Object
  11,                                     !- Outlet Port
  {e81e5fab-b15c-4c1c-a487-5d35a29f8b11}, !- Target Object
  2;                                      !- Inlet Port

OS:PortList,
  {888e5cbe-76f7-46db-b7ec-714b29186072}, !- Handle
  {2fb4305e-e088-4d30-a2cf-d1fe145fe345}; !- HVAC Component

OS:PortList,
  {5c0ecb7f-8b0f-409f-a4d4-08fabd3a5938}, !- Handle
  {2fb4305e-e088-4d30-a2cf-d1fe145fe345}; !- HVAC Component

OS:PortList,
  {9c72ca22-dfe9-410f-84d9-49262a33fef6}, !- Handle
  {2fb4305e-e088-4d30-a2cf-d1fe145fe345}; !- HVAC Component

OS:Sizing:Zone,
  {22882ca7-dfdb-4916-bfe2-8871ae3af441}, !- Handle
  {2fb4305e-e088-4d30-a2cf-d1fe145fe345}, !- Zone or ZoneList Name
=======
  {a197bb50-a5eb-4629-acd8-59bca141a793}, !- Handle
  Node 2,                                 !- Name
  {9fb8196f-376f-465c-923c-1efe4a4cfce8}, !- Inlet Port
  ;                                       !- Outlet Port

OS:Connection,
  {9fb8196f-376f-465c-923c-1efe4a4cfce8}, !- Handle
  {dbcea224-c004-4289-8002-bb84d723e6df}, !- Source Object
  11,                                     !- Outlet Port
  {a197bb50-a5eb-4629-acd8-59bca141a793}, !- Target Object
  2;                                      !- Inlet Port

OS:PortList,
  {7bb83e58-637d-4d88-875f-a546e26f7561}, !- Handle
  {dbcea224-c004-4289-8002-bb84d723e6df}; !- HVAC Component

OS:PortList,
  {b3fd19f4-b3c1-4b98-8275-14b5496dfdf4}, !- Handle
  {dbcea224-c004-4289-8002-bb84d723e6df}; !- HVAC Component

OS:PortList,
  {dea6bfe3-539f-43e7-908a-df8afa161447}, !- Handle
  {dbcea224-c004-4289-8002-bb84d723e6df}; !- HVAC Component

OS:Sizing:Zone,
  {d935de23-dc35-46d2-ae71-5f8aef4a36c6}, !- Handle
  {dbcea224-c004-4289-8002-bb84d723e6df}, !- Zone or ZoneList Name
>>>>>>> 055af606
  SupplyAirTemperature,                   !- Zone Cooling Design Supply Air Temperature Input Method
  14,                                     !- Zone Cooling Design Supply Air Temperature {C}
  11.11,                                  !- Zone Cooling Design Supply Air Temperature Difference {deltaC}
  SupplyAirTemperature,                   !- Zone Heating Design Supply Air Temperature Input Method
  40,                                     !- Zone Heating Design Supply Air Temperature {C}
  11.11,                                  !- Zone Heating Design Supply Air Temperature Difference {deltaC}
  0.0085,                                 !- Zone Cooling Design Supply Air Humidity Ratio {kg-H2O/kg-air}
  0.008,                                  !- Zone Heating Design Supply Air Humidity Ratio {kg-H2O/kg-air}
  ,                                       !- Zone Heating Sizing Factor
  ,                                       !- Zone Cooling Sizing Factor
  DesignDay,                              !- Cooling Design Air Flow Method
  ,                                       !- Cooling Design Air Flow Rate {m3/s}
  ,                                       !- Cooling Minimum Air Flow per Zone Floor Area {m3/s-m2}
  ,                                       !- Cooling Minimum Air Flow {m3/s}
  ,                                       !- Cooling Minimum Air Flow Fraction
  DesignDay,                              !- Heating Design Air Flow Method
  ,                                       !- Heating Design Air Flow Rate {m3/s}
  ,                                       !- Heating Maximum Air Flow per Zone Floor Area {m3/s-m2}
  ,                                       !- Heating Maximum Air Flow {m3/s}
  ,                                       !- Heating Maximum Air Flow Fraction
  No,                                     !- Account for Dedicated Outdoor Air System
  NeutralSupplyAir,                       !- Dedicated Outdoor Air System Control Strategy
  autosize,                               !- Dedicated Outdoor Air Low Setpoint Temperature for Design {C}
  autosize;                               !- Dedicated Outdoor Air High Setpoint Temperature for Design {C}

OS:ZoneHVAC:EquipmentList,
<<<<<<< HEAD
  {30540af5-68fb-46ad-b004-a2fedc5ef886}, !- Handle
  Zone HVAC Equipment List 2,             !- Name
  {2fb4305e-e088-4d30-a2cf-d1fe145fe345}; !- Thermal Zone

OS:SpaceType,
  {652a3fe7-b20d-4ecd-9c4b-01a7e2cbe016}, !- Handle
=======
  {37b5fcfb-5739-402f-906c-1c43ce3176d1}, !- Handle
  Zone HVAC Equipment List 2,             !- Name
  {dbcea224-c004-4289-8002-bb84d723e6df}; !- Thermal Zone

OS:SpaceType,
  {947c0dde-c183-41f4-9175-6004add1867f}, !- Handle
>>>>>>> 055af606
  Space Type 2,                           !- Name
  ,                                       !- Default Construction Set Name
  ,                                       !- Default Schedule Set Name
  ,                                       !- Group Rendering Name
  ,                                       !- Design Specification Outdoor Air Object Name
  ,                                       !- Standards Template
  ,                                       !- Standards Building Type
  unfinished attic;                       !- Standards Space Type

OS:BuildingUnit,
<<<<<<< HEAD
  {2fd56d84-9384-41dd-a0b3-66bc4804a4d8}, !- Handle
=======
  {98d20db9-cdf5-412f-a72b-e75309a675cb}, !- Handle
>>>>>>> 055af606
  unit 1,                                 !- Name
  ,                                       !- Rendering Color
  Residential;                            !- Building Unit Type

OS:AdditionalProperties,
<<<<<<< HEAD
  {6c0a1c16-139b-4b4b-804d-5cb0969564aa}, !- Handle
  {2fd56d84-9384-41dd-a0b3-66bc4804a4d8}, !- Object Name
=======
  {8f83845c-b1bd-4100-b527-948714c995f3}, !- Handle
  {98d20db9-cdf5-412f-a72b-e75309a675cb}, !- Object Name
>>>>>>> 055af606
  NumberOfBedrooms,                       !- Feature Name 1
  Integer,                                !- Feature Data Type 1
  3,                                      !- Feature Value 1
  NumberOfBathrooms,                      !- Feature Name 2
  Double,                                 !- Feature Data Type 2
  2,                                      !- Feature Value 2
  NumberOfOccupants,                      !- Feature Name 3
  Double,                                 !- Feature Data Type 3
  2.6400000000000001;                     !- Feature Value 3

OS:External:File,
<<<<<<< HEAD
  {7e220340-2b1d-4e0c-9793-738a228aa3a3}, !- Handle
=======
  {53ac226f-7d08-4509-a4f1-317d888072a5}, !- Handle
>>>>>>> 055af606
  8760.csv,                               !- Name
  8760.csv;                               !- File Name

OS:Schedule:Day,
<<<<<<< HEAD
  {9cd04d9d-a757-403f-8ec4-bebb3cd51622}, !- Handle
=======
  {483a1601-d2ba-47f4-a379-7110065907c8}, !- Handle
>>>>>>> 055af606
  Schedule Day 1,                         !- Name
  ,                                       !- Schedule Type Limits Name
  ,                                       !- Interpolate to Timestep
  24,                                     !- Hour 1
  0,                                      !- Minute 1
  0;                                      !- Value Until Time 1

OS:Schedule:Day,
<<<<<<< HEAD
  {ece9ba6c-be1d-4a81-bc27-397300c5b53a}, !- Handle
=======
  {12b4f44c-a926-4ed4-b25a-712c4367f070}, !- Handle
>>>>>>> 055af606
  Schedule Day 2,                         !- Name
  ,                                       !- Schedule Type Limits Name
  ,                                       !- Interpolate to Timestep
  24,                                     !- Hour 1
  0,                                      !- Minute 1
  1;                                      !- Value Until Time 1

OS:Schedule:File,
<<<<<<< HEAD
  {f0677573-dcaa-49c2-9001-b37ac469eaa5}, !- Handle
  occupants,                              !- Name
  {57936479-ffd8-4179-a7a5-ce817c74c39f}, !- Schedule Type Limits Name
  {7e220340-2b1d-4e0c-9793-738a228aa3a3}, !- External File Name
=======
  {0f7679c6-790c-47c9-a587-8373157891e5}, !- Handle
  occupants,                              !- Name
  {6be14ae5-b77e-406b-8767-039a853a200f}, !- Schedule Type Limits Name
  {53ac226f-7d08-4509-a4f1-317d888072a5}, !- External File Name
>>>>>>> 055af606
  1,                                      !- Column Number
  1,                                      !- Rows to Skip at Top
  8760,                                   !- Number of Hours of Data
  ,                                       !- Column Separator
  ,                                       !- Interpolate to Timestep
  60;                                     !- Minutes per Item

OS:Schedule:Constant,
<<<<<<< HEAD
  {014d508a-0921-4dc4-bf31-7bd383201ef6}, !- Handle
  res occupants activity schedule,        !- Name
  {b2fb4e10-3a89-4da1-9464-5a42aa72dfda}, !- Schedule Type Limits Name
  112.539290946133;                       !- Value

OS:People:Definition,
  {2ea95ce3-6b9c-4d18-b97d-5b80ec7cf4ec}, !- Handle
  res occupants|living space|story 2,     !- Name
=======
  {af57ee3e-6b0a-473b-8005-9ddda35a9e95}, !- Handle
  res occupants activity schedule,        !- Name
  {19d023a3-04d5-4a4c-aca2-982a57103c7c}, !- Schedule Type Limits Name
  112.539290946133;                       !- Value

OS:People:Definition,
  {a020fe90-fd2e-4d7d-81e9-9ec51db4337a}, !- Handle
  res occupants|living space,             !- Name
>>>>>>> 055af606
  People,                                 !- Number of People Calculation Method
  1.32,                                   !- Number of People {people}
  ,                                       !- People per Space Floor Area {person/m2}
  ,                                       !- Space Floor Area per Person {m2/person}
  0.319734,                               !- Fraction Radiant
  0.573,                                  !- Sensible Heat Fraction
  0,                                      !- Carbon Dioxide Generation Rate {m3/s-W}
  No,                                     !- Enable ASHRAE 55 Comfort Warnings
  ZoneAveraged;                           !- Mean Radiant Temperature Calculation Type

OS:People,
<<<<<<< HEAD
  {17f44278-323d-4146-9924-90a83d891b48}, !- Handle
  res occupants|living space|story 2,     !- Name
  {2ea95ce3-6b9c-4d18-b97d-5b80ec7cf4ec}, !- People Definition Name
  {cadbe18d-092e-4570-9531-7d57905638ba}, !- Space or SpaceType Name
  {f0677573-dcaa-49c2-9001-b37ac469eaa5}, !- Number of People Schedule Name
  {014d508a-0921-4dc4-bf31-7bd383201ef6}, !- Activity Level Schedule Name
=======
  {18e4b09f-aebe-4755-8c78-19b14431b6af}, !- Handle
  res occupants|living space,             !- Name
  {a020fe90-fd2e-4d7d-81e9-9ec51db4337a}, !- People Definition Name
  {047573e8-d9ec-485a-a5bb-6c75ed380921}, !- Space or SpaceType Name
  {0f7679c6-790c-47c9-a587-8373157891e5}, !- Number of People Schedule Name
  {af57ee3e-6b0a-473b-8005-9ddda35a9e95}, !- Activity Level Schedule Name
>>>>>>> 055af606
  ,                                       !- Surface Name/Angle Factor List Name
  ,                                       !- Work Efficiency Schedule Name
  ,                                       !- Clothing Insulation Schedule Name
  ,                                       !- Air Velocity Schedule Name
  1;                                      !- Multiplier

OS:ScheduleTypeLimits,
<<<<<<< HEAD
  {b2fb4e10-3a89-4da1-9464-5a42aa72dfda}, !- Handle
=======
  {19d023a3-04d5-4a4c-aca2-982a57103c7c}, !- Handle
>>>>>>> 055af606
  ActivityLevel,                          !- Name
  0,                                      !- Lower Limit Value
  ,                                       !- Upper Limit Value
  Continuous,                             !- Numeric Type
  ActivityLevel;                          !- Unit Type

OS:ScheduleTypeLimits,
<<<<<<< HEAD
  {57936479-ffd8-4179-a7a5-ce817c74c39f}, !- Handle
=======
  {6be14ae5-b77e-406b-8767-039a853a200f}, !- Handle
>>>>>>> 055af606
  Fractional,                             !- Name
  0,                                      !- Lower Limit Value
  1,                                      !- Upper Limit Value
  Continuous;                             !- Numeric Type

OS:People:Definition,
<<<<<<< HEAD
  {3c187904-19e9-4c8b-b81e-959b81fb3489}, !- Handle
  res occupants|living space,             !- Name
=======
  {30034bb0-c3af-4844-9827-5e6c152c05a8}, !- Handle
  res occupants|living space|story 2,     !- Name
>>>>>>> 055af606
  People,                                 !- Number of People Calculation Method
  1.32,                                   !- Number of People {people}
  ,                                       !- People per Space Floor Area {person/m2}
  ,                                       !- Space Floor Area per Person {m2/person}
  0.319734,                               !- Fraction Radiant
  0.573,                                  !- Sensible Heat Fraction
  0,                                      !- Carbon Dioxide Generation Rate {m3/s-W}
  No,                                     !- Enable ASHRAE 55 Comfort Warnings
  ZoneAveraged;                           !- Mean Radiant Temperature Calculation Type

OS:People,
<<<<<<< HEAD
  {52592936-56ef-4dbf-8291-84348ad84e0d}, !- Handle
  res occupants|living space,             !- Name
  {3c187904-19e9-4c8b-b81e-959b81fb3489}, !- People Definition Name
  {7f2a7f40-3ad1-4547-9110-1a41f5391ef1}, !- Space or SpaceType Name
  {f0677573-dcaa-49c2-9001-b37ac469eaa5}, !- Number of People Schedule Name
  {014d508a-0921-4dc4-bf31-7bd383201ef6}, !- Activity Level Schedule Name
=======
  {ed2858e4-8ae9-4c9b-8a44-7d2f6d4f00ed}, !- Handle
  res occupants|living space|story 2,     !- Name
  {30034bb0-c3af-4844-9827-5e6c152c05a8}, !- People Definition Name
  {ba69274f-8e56-4a9c-a7bc-daf36d0055f6}, !- Space or SpaceType Name
  {0f7679c6-790c-47c9-a587-8373157891e5}, !- Number of People Schedule Name
  {af57ee3e-6b0a-473b-8005-9ddda35a9e95}, !- Activity Level Schedule Name
>>>>>>> 055af606
  ,                                       !- Surface Name/Angle Factor List Name
  ,                                       !- Work Efficiency Schedule Name
  ,                                       !- Clothing Insulation Schedule Name
  ,                                       !- Air Velocity Schedule Name
  1;                                      !- Multiplier
<|MERGE_RESOLUTION|>--- conflicted
+++ resolved
@@ -1,38 +1,22 @@
 !- NOTE: Auto-generated from /test/osw_files/SFD_2000sqft_2story_SL_UA_Denver.osw
 
 OS:Version,
-<<<<<<< HEAD
-  {6365b490-0062-4487-99c3-26aa0d4a9d5b}, !- Handle
+  {4e29b495-3c50-4f29-ae74-e89b9d087f18}, !- Handle
   3.2.1;                                  !- Version Identifier
 
 OS:SimulationControl,
-  {1cac7dd8-0062-424f-afe8-6f8ad79f48b2}, !- Handle
-=======
-  {ba87bbbf-53c3-4b29-926a-381cd571597d}, !- Handle
-  3.2.1;                                  !- Version Identifier
-
-OS:SimulationControl,
-  {fb9125f7-446c-4c9f-843a-509661c094ce}, !- Handle
->>>>>>> 055af606
+  {ebcc089b-4de1-45b5-b35c-58b85bb72f1c}, !- Handle
   ,                                       !- Do Zone Sizing Calculation
   ,                                       !- Do System Sizing Calculation
   ,                                       !- Do Plant Sizing Calculation
   No;                                     !- Run Simulation for Sizing Periods
 
 OS:Timestep,
-<<<<<<< HEAD
-  {8544f5ff-1c14-4b6a-bd84-aff313b62857}, !- Handle
+  {0708d790-ed6f-46db-936c-ec01740fc3ac}, !- Handle
   6;                                      !- Number of Timesteps per Hour
 
 OS:ShadowCalculation,
-  {b28fc251-68b7-437d-9d20-64a3bcc51c17}, !- Handle
-=======
-  {54a87aff-5a2a-45f6-b7a3-9f2fac2a1a42}, !- Handle
-  6;                                      !- Number of Timesteps per Hour
-
-OS:ShadowCalculation,
-  {f64da136-ccf1-4953-8cf7-c76c00f9dba5}, !- Handle
->>>>>>> 055af606
+  {05d6c2ca-5ed4-432a-a7c3-def077bf2f90}, !- Handle
   PolygonClipping,                        !- Shading Calculation Method
   ,                                       !- Shading Calculation Update Frequency Method
   20,                                     !- Shading Calculation Update Frequency
@@ -45,37 +29,21 @@
   No;                                     !- Disable Self-Shading From Shading Zone Groups to Other Zones
 
 OS:SurfaceConvectionAlgorithm:Outside,
-<<<<<<< HEAD
-  {b169e2c3-f857-42ea-aedf-926ea44a2eeb}, !- Handle
+  {1689238b-e57f-42bc-aea8-515d141477fe}, !- Handle
   DOE-2;                                  !- Algorithm
 
 OS:SurfaceConvectionAlgorithm:Inside,
-  {be500945-8bdb-4d70-8d9b-e82a0a2c4b65}, !- Handle
+  {2b0be335-ceef-4eba-9afa-772da6716ff7}, !- Handle
   TARP;                                   !- Algorithm
 
 OS:ZoneCapacitanceMultiplier:ResearchSpecial,
-  {21ba64b2-332c-4b50-a657-0e445c304802}, !- Handle
-=======
-  {cb8d6301-29a2-4f11-942e-c87d651791ed}, !- Handle
-  DOE-2;                                  !- Algorithm
-
-OS:SurfaceConvectionAlgorithm:Inside,
-  {9d01e1fe-6575-4dfb-9973-ba7df7834ead}, !- Handle
-  TARP;                                   !- Algorithm
-
-OS:ZoneCapacitanceMultiplier:ResearchSpecial,
-  {d5b7bc64-2955-4560-abbe-ad788512a2fd}, !- Handle
->>>>>>> 055af606
+  {b35be48c-6d8a-4248-8096-d137c2357a8c}, !- Handle
   ,                                       !- Temperature Capacity Multiplier
   15,                                     !- Humidity Capacity Multiplier
   ;                                       !- Carbon Dioxide Capacity Multiplier
 
 OS:RunPeriod,
-<<<<<<< HEAD
-  {0456b61f-149e-456d-a05f-024bc6e031cc}, !- Handle
-=======
-  {d78666d4-133e-4203-9ec7-8ca4347fe3c6}, !- Handle
->>>>>>> 055af606
+  {f1e673f2-ea62-47cd-abcd-d6199f70a5e2}, !- Handle
   Run Period 1,                           !- Name
   1,                                      !- Begin Month
   1,                                      !- Begin Day of Month
@@ -89,21 +57,13 @@
   ;                                       !- Number of Times Runperiod to be Repeated
 
 OS:YearDescription,
-<<<<<<< HEAD
-  {eca1a8e8-13ed-495b-8761-2ac9693e56aa}, !- Handle
-=======
-  {379f431f-75b7-4564-add3-9fa3ede314ef}, !- Handle
->>>>>>> 055af606
+  {5765be81-f0a3-4fc9-8a4d-814dc64b750c}, !- Handle
   2007,                                   !- Calendar Year
   ,                                       !- Day of Week for Start Day
   ;                                       !- Is Leap Year
 
 OS:WeatherFile,
-<<<<<<< HEAD
-  {e5d127d5-19bc-4674-977c-cdb678cffd8c}, !- Handle
-=======
-  {c0411bf1-0cf6-46cf-8007-de1b124d42f0}, !- Handle
->>>>>>> 055af606
+  {df89d7f2-958c-470d-a4a6-3cbade99448e}, !- Handle
   Denver Intl Ap,                         !- City
   CO,                                     !- State Province Region
   USA,                                    !- Country
@@ -117,13 +77,8 @@
   E23378AA;                               !- Checksum
 
 OS:AdditionalProperties,
-<<<<<<< HEAD
-  {9abbe935-aec1-44ed-990b-ff2dfc5616e7}, !- Handle
-  {e5d127d5-19bc-4674-977c-cdb678cffd8c}, !- Object Name
-=======
-  {ce5eb7bc-ceed-40ec-82d6-78122f139ebb}, !- Handle
-  {c0411bf1-0cf6-46cf-8007-de1b124d42f0}, !- Object Name
->>>>>>> 055af606
+  {aa196126-d00a-4a62-b4d2-105d95440d2d}, !- Handle
+  {df89d7f2-958c-470d-a4a6-3cbade99448e}, !- Object Name
   EPWHeaderCity,                          !- Feature Name 1
   String,                                 !- Feature Data Type 1
   Denver Intl Ap,                         !- Feature Value 1
@@ -231,11 +186,7 @@
   84;                                     !- Feature Value 35
 
 OS:Site,
-<<<<<<< HEAD
-  {bd86fc55-e3b6-4adc-afcf-139d0b7d98b1}, !- Handle
-=======
-  {c7ee2e26-ebdf-4217-a232-b400def0494f}, !- Handle
->>>>>>> 055af606
+  {5d5e87f8-970c-41fc-8c9f-a82c417cd28b}, !- Handle
   Denver Intl Ap_CO_USA,                  !- Name
   39.83,                                  !- Latitude {deg}
   -104.65,                                !- Longitude {deg}
@@ -244,42 +195,26 @@
   ;                                       !- Terrain
 
 OS:ClimateZones,
-<<<<<<< HEAD
-  {4994cfa3-a849-420d-924a-e23abd9cbec2}, !- Handle
-=======
-  {061f2e91-effc-4bac-ac13-b1b3e8daf4ed}, !- Handle
->>>>>>> 055af606
+  {4dcdaadb-c224-4468-a85c-6c1199f52cc8}, !- Handle
   Building America,                       !- Climate Zone Institution Name 1
   ,                                       !- Climate Zone Document Name 1
   0,                                      !- Climate Zone Document Year 1
   Cold;                                   !- Climate Zone Value 1
 
 OS:Site:WaterMainsTemperature,
-<<<<<<< HEAD
-  {5decd82c-9eb8-4601-8d7b-8f3cec1c2309}, !- Handle
-=======
-  {29a057f5-a773-4110-b84b-52951e946dff}, !- Handle
->>>>>>> 055af606
+  {91bcdc0d-a482-4828-b1ef-7cccd88c57dc}, !- Handle
   Correlation,                            !- Calculation Method
   ,                                       !- Temperature Schedule Name
   10.8753424657535,                       !- Annual Average Outdoor Air Temperature {C}
   23.1524007936508;                       !- Maximum Difference In Monthly Average Outdoor Air Temperatures {deltaC}
 
 OS:RunPeriodControl:DaylightSavingTime,
-<<<<<<< HEAD
-  {7af4ff5b-2fcb-4ce8-9489-422b6ba029f5}, !- Handle
-=======
-  {21f47576-ba1a-41ba-9a59-d012d5d6b3bf}, !- Handle
->>>>>>> 055af606
+  {53a227df-8f53-4bba-b1d7-76aa57b0a162}, !- Handle
   3/12,                                   !- Start Date
   11/5;                                   !- End Date
 
 OS:Site:GroundTemperature:Deep,
-<<<<<<< HEAD
-  {1288bec0-dd53-4c6d-98a5-6f8656500fa3}, !- Handle
-=======
-  {f27aec94-d9a5-40ac-9fb6-13bd4beb37d0}, !- Handle
->>>>>>> 055af606
+  {5045eb2c-694f-400d-877f-300c77193247}, !- Handle
   10.8753424657535,                       !- January Deep Ground Temperature {C}
   10.8753424657535,                       !- February Deep Ground Temperature {C}
   10.8753424657535,                       !- March Deep Ground Temperature {C}
@@ -294,11 +229,7 @@
   10.8753424657535;                       !- December Deep Ground Temperature {C}
 
 OS:Building,
-<<<<<<< HEAD
-  {f7cd7ce0-a7f8-4175-a869-72efba9e2b5f}, !- Handle
-=======
-  {bca70b20-cc29-4fd5-b010-3d41229be89d}, !- Handle
->>>>>>> 055af606
+  {6a682163-01bb-42a2-8f06-c0efd1892c22}, !- Handle
   Building 1,                             !- Name
   ,                                       !- Building Sector Type
   0,                                      !- North Axis {deg}
@@ -313,23 +244,14 @@
   1;                                      !- Standards Number of Living Units
 
 OS:AdditionalProperties,
-<<<<<<< HEAD
-  {e7fb7277-085c-453f-9524-2d8921e32c7d}, !- Handle
-  {f7cd7ce0-a7f8-4175-a869-72efba9e2b5f}, !- Object Name
-=======
-  {a9775357-bf3c-4976-978d-045c1384bce2}, !- Handle
-  {bca70b20-cc29-4fd5-b010-3d41229be89d}, !- Object Name
->>>>>>> 055af606
+  {394e8b0b-7b70-4a44-9036-84eadb359272}, !- Handle
+  {6a682163-01bb-42a2-8f06-c0efd1892c22}, !- Object Name
   Total Units Modeled,                    !- Feature Name 1
   Integer,                                !- Feature Data Type 1
   1;                                      !- Feature Value 1
 
 OS:ThermalZone,
-<<<<<<< HEAD
-  {2e35b2b4-9661-4f80-a10a-b4a8e66b622b}, !- Handle
-=======
-  {11441900-1a3c-4ef5-b07e-dcd85f8fad71}, !- Handle
->>>>>>> 055af606
+  {4a267f44-ea9e-4511-9b8a-9b552a042d47}, !- Handle
   living zone,                            !- Name
   ,                                       !- Multiplier
   ,                                       !- Ceiling Height {m}
@@ -338,17 +260,10 @@
   ,                                       !- Zone Inside Convection Algorithm
   ,                                       !- Zone Outside Convection Algorithm
   ,                                       !- Zone Conditioning Equipment List Name
-<<<<<<< HEAD
-  {d72ded41-0a6f-42cd-b44c-84ac92929ed4}, !- Zone Air Inlet Port List
-  {750835c1-b2f3-4fd4-b089-f2ad2afdff0e}, !- Zone Air Exhaust Port List
-  {7d93e3c1-db45-40cd-9a95-bb62a2441412}, !- Zone Air Node Name
-  {eb62bc84-58ba-4e4b-a664-8fc621eb9438}, !- Zone Return Air Port List
-=======
-  {a4586745-78b1-452b-8e20-bfa89efd0bce}, !- Zone Air Inlet Port List
-  {63c2d030-1169-4826-914a-743d05b6d1b9}, !- Zone Air Exhaust Port List
-  {bc20dd76-c294-4496-aa33-6378f0835a59}, !- Zone Air Node Name
-  {1b6c9726-21a6-46cf-b313-dbf13b493003}, !- Zone Return Air Port List
->>>>>>> 055af606
+  {f7681d57-2ed9-43c0-833c-e6b98e044cd8}, !- Zone Air Inlet Port List
+  {bec14666-fc04-45e5-96f0-d61c9024249a}, !- Zone Air Exhaust Port List
+  {1e3d6835-62c3-47f6-99e8-2e288b553735}, !- Zone Air Node Name
+  {9dc1b0f8-dc00-48bb-9039-535881d1a0ae}, !- Zone Return Air Port List
   ,                                       !- Primary Daylighting Control Name
   ,                                       !- Fraction of Zone Controlled by Primary Daylighting Control
   ,                                       !- Secondary Daylighting Control Name
@@ -359,63 +274,33 @@
   No;                                     !- Use Ideal Air Loads
 
 OS:Node,
-<<<<<<< HEAD
-  {754251ed-e15e-4918-8613-2da8b807190d}, !- Handle
+  {d2c9b6f3-b394-4567-b6de-826ad7b1c7a0}, !- Handle
   Node 1,                                 !- Name
-  {7d93e3c1-db45-40cd-9a95-bb62a2441412}, !- Inlet Port
+  {1e3d6835-62c3-47f6-99e8-2e288b553735}, !- Inlet Port
   ;                                       !- Outlet Port
 
 OS:Connection,
-  {7d93e3c1-db45-40cd-9a95-bb62a2441412}, !- Handle
-  {2e35b2b4-9661-4f80-a10a-b4a8e66b622b}, !- Source Object
+  {1e3d6835-62c3-47f6-99e8-2e288b553735}, !- Handle
+  {4a267f44-ea9e-4511-9b8a-9b552a042d47}, !- Source Object
   11,                                     !- Outlet Port
-  {754251ed-e15e-4918-8613-2da8b807190d}, !- Target Object
+  {d2c9b6f3-b394-4567-b6de-826ad7b1c7a0}, !- Target Object
   2;                                      !- Inlet Port
 
 OS:PortList,
-  {d72ded41-0a6f-42cd-b44c-84ac92929ed4}, !- Handle
-  {2e35b2b4-9661-4f80-a10a-b4a8e66b622b}; !- HVAC Component
+  {f7681d57-2ed9-43c0-833c-e6b98e044cd8}, !- Handle
+  {4a267f44-ea9e-4511-9b8a-9b552a042d47}; !- HVAC Component
 
 OS:PortList,
-  {750835c1-b2f3-4fd4-b089-f2ad2afdff0e}, !- Handle
-  {2e35b2b4-9661-4f80-a10a-b4a8e66b622b}; !- HVAC Component
+  {bec14666-fc04-45e5-96f0-d61c9024249a}, !- Handle
+  {4a267f44-ea9e-4511-9b8a-9b552a042d47}; !- HVAC Component
 
 OS:PortList,
-  {eb62bc84-58ba-4e4b-a664-8fc621eb9438}, !- Handle
-  {2e35b2b4-9661-4f80-a10a-b4a8e66b622b}; !- HVAC Component
+  {9dc1b0f8-dc00-48bb-9039-535881d1a0ae}, !- Handle
+  {4a267f44-ea9e-4511-9b8a-9b552a042d47}; !- HVAC Component
 
 OS:Sizing:Zone,
-  {480d9a10-46ff-457e-b173-20ac942b8c4c}, !- Handle
-  {2e35b2b4-9661-4f80-a10a-b4a8e66b622b}, !- Zone or ZoneList Name
-=======
-  {1ceee94f-8538-4bc7-a4c7-bebbc7ee1d89}, !- Handle
-  Node 1,                                 !- Name
-  {bc20dd76-c294-4496-aa33-6378f0835a59}, !- Inlet Port
-  ;                                       !- Outlet Port
-
-OS:Connection,
-  {bc20dd76-c294-4496-aa33-6378f0835a59}, !- Handle
-  {11441900-1a3c-4ef5-b07e-dcd85f8fad71}, !- Source Object
-  11,                                     !- Outlet Port
-  {1ceee94f-8538-4bc7-a4c7-bebbc7ee1d89}, !- Target Object
-  2;                                      !- Inlet Port
-
-OS:PortList,
-  {a4586745-78b1-452b-8e20-bfa89efd0bce}, !- Handle
-  {11441900-1a3c-4ef5-b07e-dcd85f8fad71}; !- HVAC Component
-
-OS:PortList,
-  {63c2d030-1169-4826-914a-743d05b6d1b9}, !- Handle
-  {11441900-1a3c-4ef5-b07e-dcd85f8fad71}; !- HVAC Component
-
-OS:PortList,
-  {1b6c9726-21a6-46cf-b313-dbf13b493003}, !- Handle
-  {11441900-1a3c-4ef5-b07e-dcd85f8fad71}; !- HVAC Component
-
-OS:Sizing:Zone,
-  {1aaa94e8-240d-4cc2-a118-7887b3a7a4ae}, !- Handle
-  {11441900-1a3c-4ef5-b07e-dcd85f8fad71}, !- Zone or ZoneList Name
->>>>>>> 055af606
+  {9d5ccb6a-a0c1-4196-9d70-a1c3f9850c85}, !- Handle
+  {4a267f44-ea9e-4511-9b8a-9b552a042d47}, !- Zone or ZoneList Name
   SupplyAirTemperature,                   !- Zone Cooling Design Supply Air Temperature Input Method
   14,                                     !- Zone Cooling Design Supply Air Temperature {C}
   11.11,                                  !- Zone Cooling Design Supply Air Temperature Difference {deltaC}
@@ -442,25 +327,14 @@
   autosize;                               !- Dedicated Outdoor Air High Setpoint Temperature for Design {C}
 
 OS:ZoneHVAC:EquipmentList,
-<<<<<<< HEAD
-  {4a662bec-0024-4912-91cb-8a8d9888c1ad}, !- Handle
+  {0656eca1-25ff-4946-80e6-bd386d9efaac}, !- Handle
   Zone HVAC Equipment List 1,             !- Name
-  {2e35b2b4-9661-4f80-a10a-b4a8e66b622b}; !- Thermal Zone
+  {4a267f44-ea9e-4511-9b8a-9b552a042d47}; !- Thermal Zone
 
 OS:Space,
-  {7f2a7f40-3ad1-4547-9110-1a41f5391ef1}, !- Handle
+  {32532dc3-988e-4c35-894e-c5283afddc70}, !- Handle
   living space,                           !- Name
-  {29b7100d-d363-42f2-a99a-3b8643948489}, !- Space Type Name
-=======
-  {ae68bb81-1aa0-47fe-9192-338250b4a7a3}, !- Handle
-  Zone HVAC Equipment List 1,             !- Name
-  {11441900-1a3c-4ef5-b07e-dcd85f8fad71}; !- Thermal Zone
-
-OS:Space,
-  {047573e8-d9ec-485a-a5bb-6c75ed380921}, !- Handle
-  living space,                           !- Name
-  {afec6cf7-05ee-407b-aa2f-f1b21e9ac86d}, !- Space Type Name
->>>>>>> 055af606
+  {cc9d534e-af24-47df-8fba-ee974e10f5ca}, !- Space Type Name
   ,                                       !- Default Construction Set Name
   ,                                       !- Default Schedule Set Name
   -0,                                     !- Direction of Relative North {deg}
@@ -468,31 +342,17 @@
   0,                                      !- Y Origin {m}
   0,                                      !- Z Origin {m}
   ,                                       !- Building Story Name
-<<<<<<< HEAD
-  {2e35b2b4-9661-4f80-a10a-b4a8e66b622b}, !- Thermal Zone Name
+  {4a267f44-ea9e-4511-9b8a-9b552a042d47}, !- Thermal Zone Name
   ,                                       !- Part of Total Floor Area
   ,                                       !- Design Specification Outdoor Air Object Name
-  {2fd56d84-9384-41dd-a0b3-66bc4804a4d8}; !- Building Unit Name
-
-OS:Surface,
-  {e63f3e33-c667-4c73-b5d1-d875d3a4958c}, !- Handle
+  {0ac5ec13-9b64-4504-9af9-c632d035ce0f}; !- Building Unit Name
+
+OS:Surface,
+  {8afc2b14-0368-4463-a239-6c13f3fb1e6a}, !- Handle
   Surface 1,                              !- Name
   Floor,                                  !- Surface Type
   ,                                       !- Construction Name
-  {7f2a7f40-3ad1-4547-9110-1a41f5391ef1}, !- Space Name
-=======
-  {11441900-1a3c-4ef5-b07e-dcd85f8fad71}, !- Thermal Zone Name
-  ,                                       !- Part of Total Floor Area
-  ,                                       !- Design Specification Outdoor Air Object Name
-  {98d20db9-cdf5-412f-a72b-e75309a675cb}; !- Building Unit Name
-
-OS:Surface,
-  {958a5a80-b9bf-4621-a39b-facf1965802e}, !- Handle
-  Surface 1,                              !- Name
-  Floor,                                  !- Surface Type
-  ,                                       !- Construction Name
-  {047573e8-d9ec-485a-a5bb-6c75ed380921}, !- Space Name
->>>>>>> 055af606
+  {32532dc3-988e-4c35-894e-c5283afddc70}, !- Space Name
   Foundation,                             !- Outside Boundary Condition
   ,                                       !- Outside Boundary Condition Object
   NoSun,                                  !- Sun Exposure
@@ -505,19 +365,11 @@
   13.6310703908387, 0, 0;                 !- X,Y,Z Vertex 4 {m}
 
 OS:Surface,
-<<<<<<< HEAD
-  {6d9bdcfa-f363-478f-b74c-86c6ca3a9db0}, !- Handle
+  {f23eb647-79c4-4bbd-ac93-4f5b26418545}, !- Handle
   Surface 2,                              !- Name
   Wall,                                   !- Surface Type
   ,                                       !- Construction Name
-  {7f2a7f40-3ad1-4547-9110-1a41f5391ef1}, !- Space Name
-=======
-  {cff1b64a-f116-4fb3-bbfd-e78038e641ec}, !- Handle
-  Surface 2,                              !- Name
-  Wall,                                   !- Surface Type
-  ,                                       !- Construction Name
-  {047573e8-d9ec-485a-a5bb-6c75ed380921}, !- Space Name
->>>>>>> 055af606
+  {32532dc3-988e-4c35-894e-c5283afddc70}, !- Space Name
   Outdoors,                               !- Outside Boundary Condition
   ,                                       !- Outside Boundary Condition Object
   SunExposed,                             !- Sun Exposure
@@ -530,19 +382,11 @@
   0, 0, 2.4384;                           !- X,Y,Z Vertex 4 {m}
 
 OS:Surface,
-<<<<<<< HEAD
-  {2382d764-2172-45c7-a2c6-b74cec244c38}, !- Handle
+  {b0de9828-e2fe-453a-976d-ad66ad22f5ed}, !- Handle
   Surface 3,                              !- Name
   Wall,                                   !- Surface Type
   ,                                       !- Construction Name
-  {7f2a7f40-3ad1-4547-9110-1a41f5391ef1}, !- Space Name
-=======
-  {f011133b-863c-476b-82e1-a5a5e4c02deb}, !- Handle
-  Surface 3,                              !- Name
-  Wall,                                   !- Surface Type
-  ,                                       !- Construction Name
-  {047573e8-d9ec-485a-a5bb-6c75ed380921}, !- Space Name
->>>>>>> 055af606
+  {32532dc3-988e-4c35-894e-c5283afddc70}, !- Space Name
   Outdoors,                               !- Outside Boundary Condition
   ,                                       !- Outside Boundary Condition Object
   SunExposed,                             !- Sun Exposure
@@ -555,19 +399,11 @@
   0, 6.81553519541936, 2.4384;            !- X,Y,Z Vertex 4 {m}
 
 OS:Surface,
-<<<<<<< HEAD
-  {0499db00-60d7-4d17-a44a-0ac431e29fa2}, !- Handle
+  {9417766b-06ac-40e8-bc5f-2dad7f844581}, !- Handle
   Surface 4,                              !- Name
   Wall,                                   !- Surface Type
   ,                                       !- Construction Name
-  {7f2a7f40-3ad1-4547-9110-1a41f5391ef1}, !- Space Name
-=======
-  {a144442d-161c-42e8-987b-f4b42b2a14dd}, !- Handle
-  Surface 4,                              !- Name
-  Wall,                                   !- Surface Type
-  ,                                       !- Construction Name
-  {047573e8-d9ec-485a-a5bb-6c75ed380921}, !- Space Name
->>>>>>> 055af606
+  {32532dc3-988e-4c35-894e-c5283afddc70}, !- Space Name
   Outdoors,                               !- Outside Boundary Condition
   ,                                       !- Outside Boundary Condition Object
   SunExposed,                             !- Sun Exposure
@@ -580,19 +416,11 @@
   13.6310703908387, 6.81553519541936, 2.4384; !- X,Y,Z Vertex 4 {m}
 
 OS:Surface,
-<<<<<<< HEAD
-  {2f6860f3-5d6d-43dc-a5a5-f744aa52dd25}, !- Handle
+  {a720d448-21e2-4381-927b-3f6aaf1c1aea}, !- Handle
   Surface 5,                              !- Name
   Wall,                                   !- Surface Type
   ,                                       !- Construction Name
-  {7f2a7f40-3ad1-4547-9110-1a41f5391ef1}, !- Space Name
-=======
-  {99f4a0c0-98dc-4b2c-abeb-5f740aa5537f}, !- Handle
-  Surface 5,                              !- Name
-  Wall,                                   !- Surface Type
-  ,                                       !- Construction Name
-  {047573e8-d9ec-485a-a5bb-6c75ed380921}, !- Space Name
->>>>>>> 055af606
+  {32532dc3-988e-4c35-894e-c5283afddc70}, !- Space Name
   Outdoors,                               !- Outside Boundary Condition
   ,                                       !- Outside Boundary Condition Object
   SunExposed,                             !- Sun Exposure
@@ -605,23 +433,13 @@
   13.6310703908387, 0, 2.4384;            !- X,Y,Z Vertex 4 {m}
 
 OS:Surface,
-<<<<<<< HEAD
-  {78ca615e-43a8-460f-97df-b16d85a4b50a}, !- Handle
+  {a6d12f3f-5760-4c18-8b7d-0eae545f477c}, !- Handle
   Surface 6,                              !- Name
   RoofCeiling,                            !- Surface Type
   ,                                       !- Construction Name
-  {7f2a7f40-3ad1-4547-9110-1a41f5391ef1}, !- Space Name
+  {32532dc3-988e-4c35-894e-c5283afddc70}, !- Space Name
   Surface,                                !- Outside Boundary Condition
-  {4e14dc50-84af-4bf4-be5c-cab25551386c}, !- Outside Boundary Condition Object
-=======
-  {03777d04-0d47-4e15-a497-5eadf711fed0}, !- Handle
-  Surface 6,                              !- Name
-  RoofCeiling,                            !- Surface Type
-  ,                                       !- Construction Name
-  {047573e8-d9ec-485a-a5bb-6c75ed380921}, !- Space Name
-  Surface,                                !- Outside Boundary Condition
-  {6c96d99a-eaea-463c-9620-d0df796fbed3}, !- Outside Boundary Condition Object
->>>>>>> 055af606
+  {9f032a77-8fa4-4bda-8c68-845ea7f3f540}, !- Outside Boundary Condition Object
   NoSun,                                  !- Sun Exposure
   NoWind,                                 !- Wind Exposure
   ,                                       !- View Factor to Ground
@@ -632,11 +450,7 @@
   0, 0, 2.4384;                           !- X,Y,Z Vertex 4 {m}
 
 OS:SpaceType,
-<<<<<<< HEAD
-  {29b7100d-d363-42f2-a99a-3b8643948489}, !- Handle
-=======
-  {afec6cf7-05ee-407b-aa2f-f1b21e9ac86d}, !- Handle
->>>>>>> 055af606
+  {cc9d534e-af24-47df-8fba-ee974e10f5ca}, !- Handle
   Space Type 1,                           !- Name
   ,                                       !- Default Construction Set Name
   ,                                       !- Default Schedule Set Name
@@ -647,15 +461,9 @@
   living;                                 !- Standards Space Type
 
 OS:Space,
-<<<<<<< HEAD
-  {cadbe18d-092e-4570-9531-7d57905638ba}, !- Handle
+  {af4a6330-d86e-4382-ae9a-0905bb625eb6}, !- Handle
   living space|story 2,                   !- Name
-  {29b7100d-d363-42f2-a99a-3b8643948489}, !- Space Type Name
-=======
-  {ba69274f-8e56-4a9c-a7bc-daf36d0055f6}, !- Handle
-  living space|story 2,                   !- Name
-  {afec6cf7-05ee-407b-aa2f-f1b21e9ac86d}, !- Space Type Name
->>>>>>> 055af606
+  {cc9d534e-af24-47df-8fba-ee974e10f5ca}, !- Space Type Name
   ,                                       !- Default Construction Set Name
   ,                                       !- Default Schedule Set Name
   -0,                                     !- Direction of Relative North {deg}
@@ -663,35 +471,19 @@
   0,                                      !- Y Origin {m}
   2.4384,                                 !- Z Origin {m}
   ,                                       !- Building Story Name
-<<<<<<< HEAD
-  {2e35b2b4-9661-4f80-a10a-b4a8e66b622b}, !- Thermal Zone Name
+  {4a267f44-ea9e-4511-9b8a-9b552a042d47}, !- Thermal Zone Name
   ,                                       !- Part of Total Floor Area
   ,                                       !- Design Specification Outdoor Air Object Name
-  {2fd56d84-9384-41dd-a0b3-66bc4804a4d8}; !- Building Unit Name
-
-OS:Surface,
-  {4e14dc50-84af-4bf4-be5c-cab25551386c}, !- Handle
+  {0ac5ec13-9b64-4504-9af9-c632d035ce0f}; !- Building Unit Name
+
+OS:Surface,
+  {9f032a77-8fa4-4bda-8c68-845ea7f3f540}, !- Handle
   Surface 7,                              !- Name
   Floor,                                  !- Surface Type
   ,                                       !- Construction Name
-  {cadbe18d-092e-4570-9531-7d57905638ba}, !- Space Name
+  {af4a6330-d86e-4382-ae9a-0905bb625eb6}, !- Space Name
   Surface,                                !- Outside Boundary Condition
-  {78ca615e-43a8-460f-97df-b16d85a4b50a}, !- Outside Boundary Condition Object
-=======
-  {11441900-1a3c-4ef5-b07e-dcd85f8fad71}, !- Thermal Zone Name
-  ,                                       !- Part of Total Floor Area
-  ,                                       !- Design Specification Outdoor Air Object Name
-  {98d20db9-cdf5-412f-a72b-e75309a675cb}; !- Building Unit Name
-
-OS:Surface,
-  {6c96d99a-eaea-463c-9620-d0df796fbed3}, !- Handle
-  Surface 7,                              !- Name
-  Floor,                                  !- Surface Type
-  ,                                       !- Construction Name
-  {ba69274f-8e56-4a9c-a7bc-daf36d0055f6}, !- Space Name
-  Surface,                                !- Outside Boundary Condition
-  {03777d04-0d47-4e15-a497-5eadf711fed0}, !- Outside Boundary Condition Object
->>>>>>> 055af606
+  {a6d12f3f-5760-4c18-8b7d-0eae545f477c}, !- Outside Boundary Condition Object
   NoSun,                                  !- Sun Exposure
   NoWind,                                 !- Wind Exposure
   ,                                       !- View Factor to Ground
@@ -702,19 +494,11 @@
   13.6310703908387, 0, 0;                 !- X,Y,Z Vertex 4 {m}
 
 OS:Surface,
-<<<<<<< HEAD
-  {616bcf7e-1b10-4d2a-b802-8436f2b51243}, !- Handle
+  {501c8e64-e720-463d-b5c8-79de7ca3a025}, !- Handle
   Surface 8,                              !- Name
   Wall,                                   !- Surface Type
   ,                                       !- Construction Name
-  {cadbe18d-092e-4570-9531-7d57905638ba}, !- Space Name
-=======
-  {94d640e7-64f1-438a-9a0c-84ea8372cb8c}, !- Handle
-  Surface 8,                              !- Name
-  Wall,                                   !- Surface Type
-  ,                                       !- Construction Name
-  {ba69274f-8e56-4a9c-a7bc-daf36d0055f6}, !- Space Name
->>>>>>> 055af606
+  {af4a6330-d86e-4382-ae9a-0905bb625eb6}, !- Space Name
   Outdoors,                               !- Outside Boundary Condition
   ,                                       !- Outside Boundary Condition Object
   SunExposed,                             !- Sun Exposure
@@ -727,19 +511,11 @@
   0, 0, 2.4384;                           !- X,Y,Z Vertex 4 {m}
 
 OS:Surface,
-<<<<<<< HEAD
-  {baf0ac9f-cb42-4460-8c4f-5cfd585c5bee}, !- Handle
+  {02669049-2d9b-447f-b73e-9189b188a809}, !- Handle
   Surface 9,                              !- Name
   Wall,                                   !- Surface Type
   ,                                       !- Construction Name
-  {cadbe18d-092e-4570-9531-7d57905638ba}, !- Space Name
-=======
-  {f9115d8f-d09b-43d9-805b-b559d46cae9e}, !- Handle
-  Surface 9,                              !- Name
-  Wall,                                   !- Surface Type
-  ,                                       !- Construction Name
-  {ba69274f-8e56-4a9c-a7bc-daf36d0055f6}, !- Space Name
->>>>>>> 055af606
+  {af4a6330-d86e-4382-ae9a-0905bb625eb6}, !- Space Name
   Outdoors,                               !- Outside Boundary Condition
   ,                                       !- Outside Boundary Condition Object
   SunExposed,                             !- Sun Exposure
@@ -752,19 +528,11 @@
   0, 6.81553519541936, 2.4384;            !- X,Y,Z Vertex 4 {m}
 
 OS:Surface,
-<<<<<<< HEAD
-  {7a9d8267-1ed8-49e6-b7eb-81e618728fca}, !- Handle
+  {f4027807-c76b-4b5e-bc1e-2585b4f7961d}, !- Handle
   Surface 10,                             !- Name
   Wall,                                   !- Surface Type
   ,                                       !- Construction Name
-  {cadbe18d-092e-4570-9531-7d57905638ba}, !- Space Name
-=======
-  {2e61ad3c-837f-4ee0-8288-69ddd51fb50e}, !- Handle
-  Surface 10,                             !- Name
-  Wall,                                   !- Surface Type
-  ,                                       !- Construction Name
-  {ba69274f-8e56-4a9c-a7bc-daf36d0055f6}, !- Space Name
->>>>>>> 055af606
+  {af4a6330-d86e-4382-ae9a-0905bb625eb6}, !- Space Name
   Outdoors,                               !- Outside Boundary Condition
   ,                                       !- Outside Boundary Condition Object
   SunExposed,                             !- Sun Exposure
@@ -777,19 +545,11 @@
   13.6310703908387, 6.81553519541936, 2.4384; !- X,Y,Z Vertex 4 {m}
 
 OS:Surface,
-<<<<<<< HEAD
-  {bebe52e0-54b1-4db8-a92c-ffea667b39d4}, !- Handle
+  {ed5e117d-8782-4db6-8374-9c2acb75a3c8}, !- Handle
   Surface 11,                             !- Name
   Wall,                                   !- Surface Type
   ,                                       !- Construction Name
-  {cadbe18d-092e-4570-9531-7d57905638ba}, !- Space Name
-=======
-  {cb17e1f5-1c1c-4c8a-8733-ed1e8e75642d}, !- Handle
-  Surface 11,                             !- Name
-  Wall,                                   !- Surface Type
-  ,                                       !- Construction Name
-  {ba69274f-8e56-4a9c-a7bc-daf36d0055f6}, !- Space Name
->>>>>>> 055af606
+  {af4a6330-d86e-4382-ae9a-0905bb625eb6}, !- Space Name
   Outdoors,                               !- Outside Boundary Condition
   ,                                       !- Outside Boundary Condition Object
   SunExposed,                             !- Sun Exposure
@@ -802,23 +562,13 @@
   13.6310703908387, 0, 2.4384;            !- X,Y,Z Vertex 4 {m}
 
 OS:Surface,
-<<<<<<< HEAD
-  {c4d5aada-ce46-4b5c-91fc-f80e49964cb4}, !- Handle
+  {7c2451c4-abfa-4ac9-8e84-8bb6cc531116}, !- Handle
   Surface 12,                             !- Name
   RoofCeiling,                            !- Surface Type
   ,                                       !- Construction Name
-  {cadbe18d-092e-4570-9531-7d57905638ba}, !- Space Name
+  {af4a6330-d86e-4382-ae9a-0905bb625eb6}, !- Space Name
   Surface,                                !- Outside Boundary Condition
-  {c526a9bc-c291-4e49-8151-938526acb982}, !- Outside Boundary Condition Object
-=======
-  {ee3e18a6-68ad-4c9d-9410-490c3db7c160}, !- Handle
-  Surface 12,                             !- Name
-  RoofCeiling,                            !- Surface Type
-  ,                                       !- Construction Name
-  {ba69274f-8e56-4a9c-a7bc-daf36d0055f6}, !- Space Name
-  Surface,                                !- Outside Boundary Condition
-  {2c57efa7-4d54-4177-9861-a968491abf0b}, !- Outside Boundary Condition Object
->>>>>>> 055af606
+  {b971fc51-d65f-4b3e-83f0-41e8e9c9f7f6}, !- Outside Boundary Condition Object
   NoSun,                                  !- Sun Exposure
   NoWind,                                 !- Wind Exposure
   ,                                       !- View Factor to Ground
@@ -829,23 +579,13 @@
   0, 0, 2.4384;                           !- X,Y,Z Vertex 4 {m}
 
 OS:Surface,
-<<<<<<< HEAD
-  {c526a9bc-c291-4e49-8151-938526acb982}, !- Handle
+  {b971fc51-d65f-4b3e-83f0-41e8e9c9f7f6}, !- Handle
   Surface 13,                             !- Name
   Floor,                                  !- Surface Type
   ,                                       !- Construction Name
-  {6100263d-e1eb-49cc-92ea-88259cb863b3}, !- Space Name
+  {2e184934-7df7-4406-915e-f68e8bc7d01b}, !- Space Name
   Surface,                                !- Outside Boundary Condition
-  {c4d5aada-ce46-4b5c-91fc-f80e49964cb4}, !- Outside Boundary Condition Object
-=======
-  {2c57efa7-4d54-4177-9861-a968491abf0b}, !- Handle
-  Surface 13,                             !- Name
-  Floor,                                  !- Surface Type
-  ,                                       !- Construction Name
-  {3510186d-61d3-4495-878c-3e8966a923a5}, !- Space Name
-  Surface,                                !- Outside Boundary Condition
-  {ee3e18a6-68ad-4c9d-9410-490c3db7c160}, !- Outside Boundary Condition Object
->>>>>>> 055af606
+  {7c2451c4-abfa-4ac9-8e84-8bb6cc531116}, !- Outside Boundary Condition Object
   NoSun,                                  !- Sun Exposure
   NoWind,                                 !- Wind Exposure
   ,                                       !- View Factor to Ground
@@ -856,19 +596,11 @@
   0, 0, 0;                                !- X,Y,Z Vertex 4 {m}
 
 OS:Surface,
-<<<<<<< HEAD
-  {c78d01aa-43d2-4b13-8bac-adf9c8b81231}, !- Handle
+  {3b9dfbe1-6550-4d36-ad18-38de0fdf042f}, !- Handle
   Surface 14,                             !- Name
   RoofCeiling,                            !- Surface Type
   ,                                       !- Construction Name
-  {6100263d-e1eb-49cc-92ea-88259cb863b3}, !- Space Name
-=======
-  {8e999e42-88e3-4a70-b2de-283da9960de4}, !- Handle
-  Surface 14,                             !- Name
-  RoofCeiling,                            !- Surface Type
-  ,                                       !- Construction Name
-  {3510186d-61d3-4495-878c-3e8966a923a5}, !- Space Name
->>>>>>> 055af606
+  {2e184934-7df7-4406-915e-f68e8bc7d01b}, !- Space Name
   Outdoors,                               !- Outside Boundary Condition
   ,                                       !- Outside Boundary Condition Object
   SunExposed,                             !- Sun Exposure
@@ -881,19 +613,11 @@
   13.6310703908387, 0, 0;                 !- X,Y,Z Vertex 4 {m}
 
 OS:Surface,
-<<<<<<< HEAD
-  {46d77ea6-f62a-487a-9578-4100515725ea}, !- Handle
+  {a9eec7a6-90f1-4949-809e-af8afd33cfa2}, !- Handle
   Surface 15,                             !- Name
   RoofCeiling,                            !- Surface Type
   ,                                       !- Construction Name
-  {6100263d-e1eb-49cc-92ea-88259cb863b3}, !- Space Name
-=======
-  {e889b2cf-280e-488f-80c3-f5f621a5bc69}, !- Handle
-  Surface 15,                             !- Name
-  RoofCeiling,                            !- Surface Type
-  ,                                       !- Construction Name
-  {3510186d-61d3-4495-878c-3e8966a923a5}, !- Space Name
->>>>>>> 055af606
+  {2e184934-7df7-4406-915e-f68e8bc7d01b}, !- Space Name
   Outdoors,                               !- Outside Boundary Condition
   ,                                       !- Outside Boundary Condition Object
   SunExposed,                             !- Sun Exposure
@@ -906,19 +630,11 @@
   0, 6.81553519541936, 0;                 !- X,Y,Z Vertex 4 {m}
 
 OS:Surface,
-<<<<<<< HEAD
-  {97a0d4e8-f5db-45f5-aaf6-a665fc0540f2}, !- Handle
+  {f5379666-4d8e-4883-95ce-fd541bfdaf0c}, !- Handle
   Surface 16,                             !- Name
   Wall,                                   !- Surface Type
   ,                                       !- Construction Name
-  {6100263d-e1eb-49cc-92ea-88259cb863b3}, !- Space Name
-=======
-  {aa06f3fe-add6-450c-83a7-7de518c9438a}, !- Handle
-  Surface 16,                             !- Name
-  Wall,                                   !- Surface Type
-  ,                                       !- Construction Name
-  {3510186d-61d3-4495-878c-3e8966a923a5}, !- Space Name
->>>>>>> 055af606
+  {2e184934-7df7-4406-915e-f68e8bc7d01b}, !- Space Name
   Outdoors,                               !- Outside Boundary Condition
   ,                                       !- Outside Boundary Condition Object
   SunExposed,                             !- Sun Exposure
@@ -930,19 +646,11 @@
   0, 0, 0;                                !- X,Y,Z Vertex 3 {m}
 
 OS:Surface,
-<<<<<<< HEAD
-  {6338b80f-3a1c-4b77-8612-4bdf07510d13}, !- Handle
+  {4747284a-e34a-4aeb-a9e0-9e89790d8a25}, !- Handle
   Surface 17,                             !- Name
   Wall,                                   !- Surface Type
   ,                                       !- Construction Name
-  {6100263d-e1eb-49cc-92ea-88259cb863b3}, !- Space Name
-=======
-  {62ec8dc1-4c88-4578-b4fa-98b84b24466b}, !- Handle
-  Surface 17,                             !- Name
-  Wall,                                   !- Surface Type
-  ,                                       !- Construction Name
-  {3510186d-61d3-4495-878c-3e8966a923a5}, !- Space Name
->>>>>>> 055af606
+  {2e184934-7df7-4406-915e-f68e8bc7d01b}, !- Space Name
   Outdoors,                               !- Outside Boundary Condition
   ,                                       !- Outside Boundary Condition Object
   SunExposed,                             !- Sun Exposure
@@ -954,15 +662,9 @@
   13.6310703908387, 6.81553519541936, 0;  !- X,Y,Z Vertex 3 {m}
 
 OS:Space,
-<<<<<<< HEAD
-  {6100263d-e1eb-49cc-92ea-88259cb863b3}, !- Handle
+  {2e184934-7df7-4406-915e-f68e8bc7d01b}, !- Handle
   unfinished attic space,                 !- Name
-  {652a3fe7-b20d-4ecd-9c4b-01a7e2cbe016}, !- Space Type Name
-=======
-  {3510186d-61d3-4495-878c-3e8966a923a5}, !- Handle
-  unfinished attic space,                 !- Name
-  {947c0dde-c183-41f4-9175-6004add1867f}, !- Space Type Name
->>>>>>> 055af606
+  {1983a1d3-9a86-4779-9ff9-ba6512939c97}, !- Space Type Name
   ,                                       !- Default Construction Set Name
   ,                                       !- Default Schedule Set Name
   -0,                                     !- Direction of Relative North {deg}
@@ -970,17 +672,10 @@
   0,                                      !- Y Origin {m}
   4.8768,                                 !- Z Origin {m}
   ,                                       !- Building Story Name
-<<<<<<< HEAD
-  {2fb4305e-e088-4d30-a2cf-d1fe145fe345}; !- Thermal Zone Name
+  {52925f57-b18a-4a64-942d-d64282c8415e}; !- Thermal Zone Name
 
 OS:ThermalZone,
-  {2fb4305e-e088-4d30-a2cf-d1fe145fe345}, !- Handle
-=======
-  {dbcea224-c004-4289-8002-bb84d723e6df}; !- Thermal Zone Name
-
-OS:ThermalZone,
-  {dbcea224-c004-4289-8002-bb84d723e6df}, !- Handle
->>>>>>> 055af606
+  {52925f57-b18a-4a64-942d-d64282c8415e}, !- Handle
   unfinished attic zone,                  !- Name
   ,                                       !- Multiplier
   ,                                       !- Ceiling Height {m}
@@ -989,17 +684,10 @@
   ,                                       !- Zone Inside Convection Algorithm
   ,                                       !- Zone Outside Convection Algorithm
   ,                                       !- Zone Conditioning Equipment List Name
-<<<<<<< HEAD
-  {888e5cbe-76f7-46db-b7ec-714b29186072}, !- Zone Air Inlet Port List
-  {5c0ecb7f-8b0f-409f-a4d4-08fabd3a5938}, !- Zone Air Exhaust Port List
-  {29ef65f9-8ec3-4d11-a5e7-e354008b3301}, !- Zone Air Node Name
-  {9c72ca22-dfe9-410f-84d9-49262a33fef6}, !- Zone Return Air Port List
-=======
-  {7bb83e58-637d-4d88-875f-a546e26f7561}, !- Zone Air Inlet Port List
-  {b3fd19f4-b3c1-4b98-8275-14b5496dfdf4}, !- Zone Air Exhaust Port List
-  {9fb8196f-376f-465c-923c-1efe4a4cfce8}, !- Zone Air Node Name
-  {dea6bfe3-539f-43e7-908a-df8afa161447}, !- Zone Return Air Port List
->>>>>>> 055af606
+  {8a3988f0-a6db-47f9-b731-70c2ec773cb7}, !- Zone Air Inlet Port List
+  {1ed9fce1-6ac7-4648-9f05-8624ba15d794}, !- Zone Air Exhaust Port List
+  {b66cec61-ae2c-432a-871d-4e7d545b277b}, !- Zone Air Node Name
+  {ce98f51f-94da-4404-864f-874245afdef7}, !- Zone Return Air Port List
   ,                                       !- Primary Daylighting Control Name
   ,                                       !- Fraction of Zone Controlled by Primary Daylighting Control
   ,                                       !- Secondary Daylighting Control Name
@@ -1010,63 +698,33 @@
   No;                                     !- Use Ideal Air Loads
 
 OS:Node,
-<<<<<<< HEAD
-  {e81e5fab-b15c-4c1c-a487-5d35a29f8b11}, !- Handle
+  {b9ff6ef1-cf18-49f9-aa8c-9a54816e785c}, !- Handle
   Node 2,                                 !- Name
-  {29ef65f9-8ec3-4d11-a5e7-e354008b3301}, !- Inlet Port
+  {b66cec61-ae2c-432a-871d-4e7d545b277b}, !- Inlet Port
   ;                                       !- Outlet Port
 
 OS:Connection,
-  {29ef65f9-8ec3-4d11-a5e7-e354008b3301}, !- Handle
-  {2fb4305e-e088-4d30-a2cf-d1fe145fe345}, !- Source Object
+  {b66cec61-ae2c-432a-871d-4e7d545b277b}, !- Handle
+  {52925f57-b18a-4a64-942d-d64282c8415e}, !- Source Object
   11,                                     !- Outlet Port
-  {e81e5fab-b15c-4c1c-a487-5d35a29f8b11}, !- Target Object
+  {b9ff6ef1-cf18-49f9-aa8c-9a54816e785c}, !- Target Object
   2;                                      !- Inlet Port
 
 OS:PortList,
-  {888e5cbe-76f7-46db-b7ec-714b29186072}, !- Handle
-  {2fb4305e-e088-4d30-a2cf-d1fe145fe345}; !- HVAC Component
+  {8a3988f0-a6db-47f9-b731-70c2ec773cb7}, !- Handle
+  {52925f57-b18a-4a64-942d-d64282c8415e}; !- HVAC Component
 
 OS:PortList,
-  {5c0ecb7f-8b0f-409f-a4d4-08fabd3a5938}, !- Handle
-  {2fb4305e-e088-4d30-a2cf-d1fe145fe345}; !- HVAC Component
+  {1ed9fce1-6ac7-4648-9f05-8624ba15d794}, !- Handle
+  {52925f57-b18a-4a64-942d-d64282c8415e}; !- HVAC Component
 
 OS:PortList,
-  {9c72ca22-dfe9-410f-84d9-49262a33fef6}, !- Handle
-  {2fb4305e-e088-4d30-a2cf-d1fe145fe345}; !- HVAC Component
+  {ce98f51f-94da-4404-864f-874245afdef7}, !- Handle
+  {52925f57-b18a-4a64-942d-d64282c8415e}; !- HVAC Component
 
 OS:Sizing:Zone,
-  {22882ca7-dfdb-4916-bfe2-8871ae3af441}, !- Handle
-  {2fb4305e-e088-4d30-a2cf-d1fe145fe345}, !- Zone or ZoneList Name
-=======
-  {a197bb50-a5eb-4629-acd8-59bca141a793}, !- Handle
-  Node 2,                                 !- Name
-  {9fb8196f-376f-465c-923c-1efe4a4cfce8}, !- Inlet Port
-  ;                                       !- Outlet Port
-
-OS:Connection,
-  {9fb8196f-376f-465c-923c-1efe4a4cfce8}, !- Handle
-  {dbcea224-c004-4289-8002-bb84d723e6df}, !- Source Object
-  11,                                     !- Outlet Port
-  {a197bb50-a5eb-4629-acd8-59bca141a793}, !- Target Object
-  2;                                      !- Inlet Port
-
-OS:PortList,
-  {7bb83e58-637d-4d88-875f-a546e26f7561}, !- Handle
-  {dbcea224-c004-4289-8002-bb84d723e6df}; !- HVAC Component
-
-OS:PortList,
-  {b3fd19f4-b3c1-4b98-8275-14b5496dfdf4}, !- Handle
-  {dbcea224-c004-4289-8002-bb84d723e6df}; !- HVAC Component
-
-OS:PortList,
-  {dea6bfe3-539f-43e7-908a-df8afa161447}, !- Handle
-  {dbcea224-c004-4289-8002-bb84d723e6df}; !- HVAC Component
-
-OS:Sizing:Zone,
-  {d935de23-dc35-46d2-ae71-5f8aef4a36c6}, !- Handle
-  {dbcea224-c004-4289-8002-bb84d723e6df}, !- Zone or ZoneList Name
->>>>>>> 055af606
+  {1daf8ea9-8a15-4821-97dc-64e2d0cb8a78}, !- Handle
+  {52925f57-b18a-4a64-942d-d64282c8415e}, !- Zone or ZoneList Name
   SupplyAirTemperature,                   !- Zone Cooling Design Supply Air Temperature Input Method
   14,                                     !- Zone Cooling Design Supply Air Temperature {C}
   11.11,                                  !- Zone Cooling Design Supply Air Temperature Difference {deltaC}
@@ -1093,21 +751,12 @@
   autosize;                               !- Dedicated Outdoor Air High Setpoint Temperature for Design {C}
 
 OS:ZoneHVAC:EquipmentList,
-<<<<<<< HEAD
-  {30540af5-68fb-46ad-b004-a2fedc5ef886}, !- Handle
+  {8b3c3cac-15ac-453d-86ec-27abf6b615b9}, !- Handle
   Zone HVAC Equipment List 2,             !- Name
-  {2fb4305e-e088-4d30-a2cf-d1fe145fe345}; !- Thermal Zone
+  {52925f57-b18a-4a64-942d-d64282c8415e}; !- Thermal Zone
 
 OS:SpaceType,
-  {652a3fe7-b20d-4ecd-9c4b-01a7e2cbe016}, !- Handle
-=======
-  {37b5fcfb-5739-402f-906c-1c43ce3176d1}, !- Handle
-  Zone HVAC Equipment List 2,             !- Name
-  {dbcea224-c004-4289-8002-bb84d723e6df}; !- Thermal Zone
-
-OS:SpaceType,
-  {947c0dde-c183-41f4-9175-6004add1867f}, !- Handle
->>>>>>> 055af606
+  {1983a1d3-9a86-4779-9ff9-ba6512939c97}, !- Handle
   Space Type 2,                           !- Name
   ,                                       !- Default Construction Set Name
   ,                                       !- Default Schedule Set Name
@@ -1118,23 +767,14 @@
   unfinished attic;                       !- Standards Space Type
 
 OS:BuildingUnit,
-<<<<<<< HEAD
-  {2fd56d84-9384-41dd-a0b3-66bc4804a4d8}, !- Handle
-=======
-  {98d20db9-cdf5-412f-a72b-e75309a675cb}, !- Handle
->>>>>>> 055af606
+  {0ac5ec13-9b64-4504-9af9-c632d035ce0f}, !- Handle
   unit 1,                                 !- Name
   ,                                       !- Rendering Color
   Residential;                            !- Building Unit Type
 
 OS:AdditionalProperties,
-<<<<<<< HEAD
-  {6c0a1c16-139b-4b4b-804d-5cb0969564aa}, !- Handle
-  {2fd56d84-9384-41dd-a0b3-66bc4804a4d8}, !- Object Name
-=======
-  {8f83845c-b1bd-4100-b527-948714c995f3}, !- Handle
-  {98d20db9-cdf5-412f-a72b-e75309a675cb}, !- Object Name
->>>>>>> 055af606
+  {94a73fa4-5e68-4be8-b0e9-f3e32ab30d75}, !- Handle
+  {0ac5ec13-9b64-4504-9af9-c632d035ce0f}, !- Object Name
   NumberOfBedrooms,                       !- Feature Name 1
   Integer,                                !- Feature Data Type 1
   3,                                      !- Feature Value 1
@@ -1146,20 +786,12 @@
   2.6400000000000001;                     !- Feature Value 3
 
 OS:External:File,
-<<<<<<< HEAD
-  {7e220340-2b1d-4e0c-9793-738a228aa3a3}, !- Handle
-=======
-  {53ac226f-7d08-4509-a4f1-317d888072a5}, !- Handle
->>>>>>> 055af606
+  {6174702d-6517-4e7f-940b-750fd23734ea}, !- Handle
   8760.csv,                               !- Name
   8760.csv;                               !- File Name
 
 OS:Schedule:Day,
-<<<<<<< HEAD
-  {9cd04d9d-a757-403f-8ec4-bebb3cd51622}, !- Handle
-=======
-  {483a1601-d2ba-47f4-a379-7110065907c8}, !- Handle
->>>>>>> 055af606
+  {e8da9901-036a-45ae-8e63-f78dc162884d}, !- Handle
   Schedule Day 1,                         !- Name
   ,                                       !- Schedule Type Limits Name
   ,                                       !- Interpolate to Timestep
@@ -1168,11 +800,7 @@
   0;                                      !- Value Until Time 1
 
 OS:Schedule:Day,
-<<<<<<< HEAD
-  {ece9ba6c-be1d-4a81-bc27-397300c5b53a}, !- Handle
-=======
-  {12b4f44c-a926-4ed4-b25a-712c4367f070}, !- Handle
->>>>>>> 055af606
+  {4716b4cf-e082-4c20-a18a-daf0c9b43788}, !- Handle
   Schedule Day 2,                         !- Name
   ,                                       !- Schedule Type Limits Name
   ,                                       !- Interpolate to Timestep
@@ -1181,17 +809,10 @@
   1;                                      !- Value Until Time 1
 
 OS:Schedule:File,
-<<<<<<< HEAD
-  {f0677573-dcaa-49c2-9001-b37ac469eaa5}, !- Handle
+  {ec9c05ca-1ffc-4d8f-b128-e57c96a607bf}, !- Handle
   occupants,                              !- Name
-  {57936479-ffd8-4179-a7a5-ce817c74c39f}, !- Schedule Type Limits Name
-  {7e220340-2b1d-4e0c-9793-738a228aa3a3}, !- External File Name
-=======
-  {0f7679c6-790c-47c9-a587-8373157891e5}, !- Handle
-  occupants,                              !- Name
-  {6be14ae5-b77e-406b-8767-039a853a200f}, !- Schedule Type Limits Name
-  {53ac226f-7d08-4509-a4f1-317d888072a5}, !- External File Name
->>>>>>> 055af606
+  {d69e8f56-3b80-4f65-833b-61b3f20b79b7}, !- Schedule Type Limits Name
+  {6174702d-6517-4e7f-940b-750fd23734ea}, !- External File Name
   1,                                      !- Column Number
   1,                                      !- Rows to Skip at Top
   8760,                                   !- Number of Hours of Data
@@ -1200,25 +821,14 @@
   60;                                     !- Minutes per Item
 
 OS:Schedule:Constant,
-<<<<<<< HEAD
-  {014d508a-0921-4dc4-bf31-7bd383201ef6}, !- Handle
+  {ee625e92-373b-459b-8adc-153416c8fb75}, !- Handle
   res occupants activity schedule,        !- Name
-  {b2fb4e10-3a89-4da1-9464-5a42aa72dfda}, !- Schedule Type Limits Name
+  {c71d2756-e141-4581-8900-8854c792854a}, !- Schedule Type Limits Name
   112.539290946133;                       !- Value
 
 OS:People:Definition,
-  {2ea95ce3-6b9c-4d18-b97d-5b80ec7cf4ec}, !- Handle
+  {a75439c9-ac13-4cc3-8972-df757f62e1e1}, !- Handle
   res occupants|living space|story 2,     !- Name
-=======
-  {af57ee3e-6b0a-473b-8005-9ddda35a9e95}, !- Handle
-  res occupants activity schedule,        !- Name
-  {19d023a3-04d5-4a4c-aca2-982a57103c7c}, !- Schedule Type Limits Name
-  112.539290946133;                       !- Value
-
-OS:People:Definition,
-  {a020fe90-fd2e-4d7d-81e9-9ec51db4337a}, !- Handle
-  res occupants|living space,             !- Name
->>>>>>> 055af606
   People,                                 !- Number of People Calculation Method
   1.32,                                   !- Number of People {people}
   ,                                       !- People per Space Floor Area {person/m2}
@@ -1230,21 +840,12 @@
   ZoneAveraged;                           !- Mean Radiant Temperature Calculation Type
 
 OS:People,
-<<<<<<< HEAD
-  {17f44278-323d-4146-9924-90a83d891b48}, !- Handle
+  {821b2557-9061-4883-9e63-ffcc4e4d38f2}, !- Handle
   res occupants|living space|story 2,     !- Name
-  {2ea95ce3-6b9c-4d18-b97d-5b80ec7cf4ec}, !- People Definition Name
-  {cadbe18d-092e-4570-9531-7d57905638ba}, !- Space or SpaceType Name
-  {f0677573-dcaa-49c2-9001-b37ac469eaa5}, !- Number of People Schedule Name
-  {014d508a-0921-4dc4-bf31-7bd383201ef6}, !- Activity Level Schedule Name
-=======
-  {18e4b09f-aebe-4755-8c78-19b14431b6af}, !- Handle
-  res occupants|living space,             !- Name
-  {a020fe90-fd2e-4d7d-81e9-9ec51db4337a}, !- People Definition Name
-  {047573e8-d9ec-485a-a5bb-6c75ed380921}, !- Space or SpaceType Name
-  {0f7679c6-790c-47c9-a587-8373157891e5}, !- Number of People Schedule Name
-  {af57ee3e-6b0a-473b-8005-9ddda35a9e95}, !- Activity Level Schedule Name
->>>>>>> 055af606
+  {a75439c9-ac13-4cc3-8972-df757f62e1e1}, !- People Definition Name
+  {af4a6330-d86e-4382-ae9a-0905bb625eb6}, !- Space or SpaceType Name
+  {ec9c05ca-1ffc-4d8f-b128-e57c96a607bf}, !- Number of People Schedule Name
+  {ee625e92-373b-459b-8adc-153416c8fb75}, !- Activity Level Schedule Name
   ,                                       !- Surface Name/Angle Factor List Name
   ,                                       !- Work Efficiency Schedule Name
   ,                                       !- Clothing Insulation Schedule Name
@@ -1252,11 +853,7 @@
   1;                                      !- Multiplier
 
 OS:ScheduleTypeLimits,
-<<<<<<< HEAD
-  {b2fb4e10-3a89-4da1-9464-5a42aa72dfda}, !- Handle
-=======
-  {19d023a3-04d5-4a4c-aca2-982a57103c7c}, !- Handle
->>>>>>> 055af606
+  {c71d2756-e141-4581-8900-8854c792854a}, !- Handle
   ActivityLevel,                          !- Name
   0,                                      !- Lower Limit Value
   ,                                       !- Upper Limit Value
@@ -1264,24 +861,15 @@
   ActivityLevel;                          !- Unit Type
 
 OS:ScheduleTypeLimits,
-<<<<<<< HEAD
-  {57936479-ffd8-4179-a7a5-ce817c74c39f}, !- Handle
-=======
-  {6be14ae5-b77e-406b-8767-039a853a200f}, !- Handle
->>>>>>> 055af606
+  {d69e8f56-3b80-4f65-833b-61b3f20b79b7}, !- Handle
   Fractional,                             !- Name
   0,                                      !- Lower Limit Value
   1,                                      !- Upper Limit Value
   Continuous;                             !- Numeric Type
 
 OS:People:Definition,
-<<<<<<< HEAD
-  {3c187904-19e9-4c8b-b81e-959b81fb3489}, !- Handle
+  {5b5b4b4d-7c3a-4cb8-8cc8-c3d205a7b202}, !- Handle
   res occupants|living space,             !- Name
-=======
-  {30034bb0-c3af-4844-9827-5e6c152c05a8}, !- Handle
-  res occupants|living space|story 2,     !- Name
->>>>>>> 055af606
   People,                                 !- Number of People Calculation Method
   1.32,                                   !- Number of People {people}
   ,                                       !- People per Space Floor Area {person/m2}
@@ -1293,21 +881,12 @@
   ZoneAveraged;                           !- Mean Radiant Temperature Calculation Type
 
 OS:People,
-<<<<<<< HEAD
-  {52592936-56ef-4dbf-8291-84348ad84e0d}, !- Handle
+  {f43fdfa5-7bc0-4bf7-9eba-4c4a31c6d211}, !- Handle
   res occupants|living space,             !- Name
-  {3c187904-19e9-4c8b-b81e-959b81fb3489}, !- People Definition Name
-  {7f2a7f40-3ad1-4547-9110-1a41f5391ef1}, !- Space or SpaceType Name
-  {f0677573-dcaa-49c2-9001-b37ac469eaa5}, !- Number of People Schedule Name
-  {014d508a-0921-4dc4-bf31-7bd383201ef6}, !- Activity Level Schedule Name
-=======
-  {ed2858e4-8ae9-4c9b-8a44-7d2f6d4f00ed}, !- Handle
-  res occupants|living space|story 2,     !- Name
-  {30034bb0-c3af-4844-9827-5e6c152c05a8}, !- People Definition Name
-  {ba69274f-8e56-4a9c-a7bc-daf36d0055f6}, !- Space or SpaceType Name
-  {0f7679c6-790c-47c9-a587-8373157891e5}, !- Number of People Schedule Name
-  {af57ee3e-6b0a-473b-8005-9ddda35a9e95}, !- Activity Level Schedule Name
->>>>>>> 055af606
+  {5b5b4b4d-7c3a-4cb8-8cc8-c3d205a7b202}, !- People Definition Name
+  {32532dc3-988e-4c35-894e-c5283afddc70}, !- Space or SpaceType Name
+  {ec9c05ca-1ffc-4d8f-b128-e57c96a607bf}, !- Number of People Schedule Name
+  {ee625e92-373b-459b-8adc-153416c8fb75}, !- Activity Level Schedule Name
   ,                                       !- Surface Name/Angle Factor List Name
   ,                                       !- Work Efficiency Schedule Name
   ,                                       !- Clothing Insulation Schedule Name
