!- NOTE: Auto-generated from /test/osw_files/SFD_2000sqft_2story_SL_UA_Denver.osw

OS:Version,
<<<<<<< HEAD
  {c7fcf682-75ac-4d7a-bdeb-cf979418a8d4}, !- Handle
  3.2.0;                                  !- Version Identifier

OS:SimulationControl,
  {ca2a113b-89ac-4a90-bd26-1164f4581925}, !- Handle
=======
  {1a52e21d-ec0b-4745-b651-347cd87d70d2}, !- Handle
  2.9.0;                                  !- Version Identifier

OS:SimulationControl,
  {bd849973-a624-482d-8322-c257cecdcce1}, !- Handle
>>>>>>> 78927444
  ,                                       !- Do Zone Sizing Calculation
  ,                                       !- Do System Sizing Calculation
  ,                                       !- Do Plant Sizing Calculation
  No;                                     !- Run Simulation for Sizing Periods

OS:Timestep,
<<<<<<< HEAD
  {e59a9ed6-3ffe-4048-ba41-614cc5dd54b0}, !- Handle
  6;                                      !- Number of Timesteps per Hour

OS:ShadowCalculation,
  {64f5ce5d-3773-4805-b593-bff1704a222a}, !- Handle
  PolygonClipping,                        !- Shading Calculation Method
  ,                                       !- Shading Calculation Update Frequency Method
  20,                                     !- Shading Calculation Update Frequency
  200,                                    !- Maximum Figures in Shadow Overlap Calculations
  ,                                       !- Polygon Clipping Algorithm
  512,                                    !- Pixel Counting Resolution
  ,                                       !- Sky Diffuse Modeling Algorithm
  No,                                     !- Output External Shading Calculation Results
  No,                                     !- Disable Self-Shading Within Shading Zone Groups
  No;                                     !- Disable Self-Shading From Shading Zone Groups to Other Zones

OS:SurfaceConvectionAlgorithm:Outside,
  {68140c4d-6582-4cbf-b564-b0c74084d833}, !- Handle
  DOE-2;                                  !- Algorithm

OS:SurfaceConvectionAlgorithm:Inside,
  {d3c9570d-6529-4d5a-96ab-1cbff0966ba7}, !- Handle
  TARP;                                   !- Algorithm

OS:ZoneCapacitanceMultiplier:ResearchSpecial,
  {18d5755a-36e9-4011-a00c-e131ca12f5bc}, !- Handle
=======
  {580e76b0-17da-41d7-a510-cebe988f39e8}, !- Handle
  6;                                      !- Number of Timesteps per Hour

OS:ShadowCalculation,
  {c4118985-eadf-4b37-8a9a-5747b1c42c6b}, !- Handle
  20,                                     !- Calculation Frequency
  200;                                    !- Maximum Figures in Shadow Overlap Calculations

OS:SurfaceConvectionAlgorithm:Outside,
  {f547e3e8-02c0-4c54-a785-508d48468289}, !- Handle
  DOE-2;                                  !- Algorithm

OS:SurfaceConvectionAlgorithm:Inside,
  {adc10d3e-514e-4113-9e94-ebeeeff48157}, !- Handle
  TARP;                                   !- Algorithm

OS:ZoneCapacitanceMultiplier:ResearchSpecial,
  {7dc3a00d-5ebd-4520-ab92-5e569c08222f}, !- Handle
>>>>>>> 78927444
  ,                                       !- Temperature Capacity Multiplier
  15,                                     !- Humidity Capacity Multiplier
  ;                                       !- Carbon Dioxide Capacity Multiplier

OS:RunPeriod,
<<<<<<< HEAD
  {99ebd4a9-5c96-495b-98f4-cdb2759e288b}, !- Handle
=======
  {b9c37f24-4c08-4c60-94c0-57ebb671ad74}, !- Handle
>>>>>>> 78927444
  Run Period 1,                           !- Name
  1,                                      !- Begin Month
  1,                                      !- Begin Day of Month
  12,                                     !- End Month
  31,                                     !- End Day of Month
  ,                                       !- Use Weather File Holidays and Special Days
  ,                                       !- Use Weather File Daylight Saving Period
  ,                                       !- Apply Weekend Holiday Rule
  ,                                       !- Use Weather File Rain Indicators
  ,                                       !- Use Weather File Snow Indicators
  ;                                       !- Number of Times Runperiod to be Repeated

OS:YearDescription,
<<<<<<< HEAD
  {6da9ad9a-a7be-44e6-99c8-9b2606d4bac3}, !- Handle
=======
  {18601772-a330-4b78-9168-440a843c5eb9}, !- Handle
>>>>>>> 78927444
  2007,                                   !- Calendar Year
  ,                                       !- Day of Week for Start Day
  ;                                       !- Is Leap Year

OS:WeatherFile,
<<<<<<< HEAD
  {9b788646-783e-49c1-84eb-297146f13313}, !- Handle
=======
  {f66a5883-e823-4acd-a9f8-47f00bf73f58}, !- Handle
>>>>>>> 78927444
  Denver Intl Ap,                         !- City
  CO,                                     !- State Province Region
  USA,                                    !- Country
  TMY3,                                   !- Data Source
  725650,                                 !- WMO Number
  39.83,                                  !- Latitude {deg}
  -104.65,                                !- Longitude {deg}
  -7,                                     !- Time Zone {hr}
  1650,                                   !- Elevation {m}
  C:/OpenStudio/resstock/resources/measures/HPXMLtoOpenStudio/weather/USA_CO_Denver.Intl.AP.725650_TMY3.epw, !- Url
  E23378AA;                               !- Checksum

OS:AdditionalProperties,
<<<<<<< HEAD
  {e83c54b3-9d52-46ea-a446-66961fedc312}, !- Handle
  {9b788646-783e-49c1-84eb-297146f13313}, !- Object Name
=======
  {bef8061f-3d78-49ba-a945-8cff9d565531}, !- Handle
  {f66a5883-e823-4acd-a9f8-47f00bf73f58}, !- Object Name
>>>>>>> 78927444
  EPWHeaderCity,                          !- Feature Name 1
  String,                                 !- Feature Data Type 1
  Denver Intl Ap,                         !- Feature Value 1
  EPWHeaderState,                         !- Feature Name 2
  String,                                 !- Feature Data Type 2
  CO,                                     !- Feature Value 2
  EPWHeaderCountry,                       !- Feature Name 3
  String,                                 !- Feature Data Type 3
  USA,                                    !- Feature Value 3
  EPWHeaderDataSource,                    !- Feature Name 4
  String,                                 !- Feature Data Type 4
  TMY3,                                   !- Feature Value 4
  EPWHeaderStation,                       !- Feature Name 5
  String,                                 !- Feature Data Type 5
  725650,                                 !- Feature Value 5
  EPWHeaderLatitude,                      !- Feature Name 6
  Double,                                 !- Feature Data Type 6
  39.829999999999998,                     !- Feature Value 6
  EPWHeaderLongitude,                     !- Feature Name 7
  Double,                                 !- Feature Data Type 7
  -104.65000000000001,                    !- Feature Value 7
  EPWHeaderTimezone,                      !- Feature Name 8
  Double,                                 !- Feature Data Type 8
  -7,                                     !- Feature Value 8
  EPWHeaderAltitude,                      !- Feature Name 9
  Double,                                 !- Feature Data Type 9
  5413.3858267716532,                     !- Feature Value 9
  EPWHeaderLocalPressure,                 !- Feature Name 10
  Double,                                 !- Feature Data Type 10
  0.81937567683596546,                    !- Feature Value 10
  EPWHeaderRecordsPerHour,                !- Feature Name 11
  Double,                                 !- Feature Data Type 11
  0,                                      !- Feature Value 11
  EPWDataAnnualAvgDrybulb,                !- Feature Name 12
  Double,                                 !- Feature Data Type 12
  51.575616438356228,                     !- Feature Value 12
  EPWDataAnnualMinDrybulb,                !- Feature Name 13
  Double,                                 !- Feature Data Type 13
  -2.9200000000000017,                    !- Feature Value 13
  EPWDataAnnualMaxDrybulb,                !- Feature Name 14
  Double,                                 !- Feature Data Type 14
  104,                                    !- Feature Value 14
  EPWDataCDD50F,                          !- Feature Name 15
  Double,                                 !- Feature Data Type 15
  3072.2925000000005,                     !- Feature Value 15
  EPWDataCDD65F,                          !- Feature Name 16
  Double,                                 !- Feature Data Type 16
  883.62000000000035,                     !- Feature Value 16
  EPWDataHDD50F,                          !- Feature Name 17
  Double,                                 !- Feature Data Type 17
  2497.1925000000001,                     !- Feature Value 17
  EPWDataHDD65F,                          !- Feature Name 18
  Double,                                 !- Feature Data Type 18
  5783.5200000000013,                     !- Feature Value 18
  EPWDataAnnualAvgWindspeed,              !- Feature Name 19
  Double,                                 !- Feature Data Type 19
  3.9165296803649667,                     !- Feature Value 19
  EPWDataMonthlyAvgDrybulbs,              !- Feature Name 20
  String,                                 !- Feature Data Type 20
  33.4191935483871&#4431.90142857142857&#4443.02620967741937&#4442.48624999999999&#4459.877741935483854&#4473.57574999999997&#4472.07975806451608&#4472.70008064516134&#4466.49200000000006&#4450.079112903225806&#4437.218250000000005&#4434.582177419354835, !- Feature Value 20
  EPWDataGroundMonthlyTemps,              !- Feature Name 21
  String,                                 !- Feature Data Type 21
  44.08306285945173&#4440.89570904991865&#4440.64045432632048&#4442.153016571250646&#4448.225111118704206&#4454.268919273837525&#4459.508577937551024&#4462.82777283423508&#4463.10975667174995&#4460.41014950381947&#4455.304105212311526&#4449.445696474514364, !- Feature Value 21
  EPWDataWSF,                             !- Feature Name 22
  Double,                                 !- Feature Data Type 22
  0.58999999999999997,                    !- Feature Value 22
  EPWDataMonthlyAvgDailyHighDrybulbs,     !- Feature Name 23
  String,                                 !- Feature Data Type 23
  47.41032258064516&#4446.58642857142857&#4455.15032258064517&#4453.708&#4472.80193548387098&#4488.67600000000002&#4486.1858064516129&#4485.87225806451613&#4482.082&#4463.18064516129033&#4448.73400000000001&#4448.87935483870968, !- Feature Value 23
  EPWDataMonthlyAvgDailyLowDrybulbs,      !- Feature Name 24
  String,                                 !- Feature Data Type 24
  19.347741935483874&#4419.856428571428573&#4430.316129032258065&#4431.112&#4447.41612903225806&#4457.901999999999994&#4459.063870967741934&#4460.956774193548384&#4452.352000000000004&#4438.41612903225806&#4427.002000000000002&#4423.02903225806451, !- Feature Value 24
  EPWDesignHeatingDrybulb,                !- Feature Name 25
  Double,                                 !- Feature Data Type 25
  12.02,                                  !- Feature Value 25
  EPWDesignHeatingWindspeed,              !- Feature Name 26
  Double,                                 !- Feature Data Type 26
  2.8062500000000004,                     !- Feature Value 26
  EPWDesignCoolingDrybulb,                !- Feature Name 27
  Double,                                 !- Feature Data Type 27
  91.939999999999998,                     !- Feature Value 27
  EPWDesignCoolingWetbulb,                !- Feature Name 28
  Double,                                 !- Feature Data Type 28
  59.95131430195849,                      !- Feature Value 28
  EPWDesignCoolingHumidityRatio,          !- Feature Name 29
  Double,                                 !- Feature Data Type 29
  0.0059161086834698092,                  !- Feature Value 29
  EPWDesignCoolingWindspeed,              !- Feature Name 30
  Double,                                 !- Feature Data Type 30
  3.7999999999999989,                     !- Feature Value 30
  EPWDesignDailyTemperatureRange,         !- Feature Name 31
  Double,                                 !- Feature Data Type 31
  24.915483870967748,                     !- Feature Value 31
  EPWDesignDehumidDrybulb,                !- Feature Name 32
  Double,                                 !- Feature Data Type 32
  67.996785714285721,                     !- Feature Value 32
  EPWDesignDehumidHumidityRatio,          !- Feature Name 33
  Double,                                 !- Feature Data Type 33
  0.012133744170488724,                   !- Feature Value 33
  EPWDesignCoolingDirectNormal,           !- Feature Name 34
  Double,                                 !- Feature Data Type 34
  985,                                    !- Feature Value 34
  EPWDesignCoolingDiffuseHorizontal,      !- Feature Name 35
  Double,                                 !- Feature Data Type 35
  84;                                     !- Feature Value 35

OS:Site,
<<<<<<< HEAD
  {e5f51b3b-e130-412d-a0af-73abed787ff0}, !- Handle
=======
  {b9101719-e12c-4a56-b4e7-891ed532c799}, !- Handle
>>>>>>> 78927444
  Denver Intl Ap_CO_USA,                  !- Name
  39.83,                                  !- Latitude {deg}
  -104.65,                                !- Longitude {deg}
  -7,                                     !- Time Zone {hr}
  1650,                                   !- Elevation {m}
  ;                                       !- Terrain

OS:ClimateZones,
<<<<<<< HEAD
  {677afd67-4e56-43a8-be9a-09d2673ea835}, !- Handle
  Building America,                       !- Climate Zone Institution Name 1
=======
  {6c4287da-8d9a-416a-9770-f970e0daff7a}, !- Handle
  ,                                       !- Active Institution
  ,                                       !- Active Year
  ,                                       !- Climate Zone Institution Name 1
>>>>>>> 78927444
  ,                                       !- Climate Zone Document Name 1
  0,                                      !- Climate Zone Document Year 1
  Cold;                                   !- Climate Zone Value 1

OS:Site:WaterMainsTemperature,
<<<<<<< HEAD
  {8d15b33a-e84e-4e71-8d6c-616012b7e217}, !- Handle
=======
  {75958976-7025-435c-b04a-27d48b696c2a}, !- Handle
>>>>>>> 78927444
  Correlation,                            !- Calculation Method
  ,                                       !- Temperature Schedule Name
  10.8753424657535,                       !- Annual Average Outdoor Air Temperature {C}
  23.1524007936508;                       !- Maximum Difference In Monthly Average Outdoor Air Temperatures {deltaC}

OS:RunPeriodControl:DaylightSavingTime,
<<<<<<< HEAD
  {e1665897-484f-4ffd-8ab4-8df135b5964f}, !- Handle
=======
  {beebf27c-38ec-4bd6-a890-58c340e464c5}, !- Handle
>>>>>>> 78927444
  3/12,                                   !- Start Date
  11/5;                                   !- End Date

OS:Site:GroundTemperature:Deep,
<<<<<<< HEAD
  {88eb4709-bb56-4f7b-94c1-44c0494e2c6c}, !- Handle
=======
  {58dbe30c-6f48-4764-8bcf-103d2cf271f5}, !- Handle
>>>>>>> 78927444
  10.8753424657535,                       !- January Deep Ground Temperature {C}
  10.8753424657535,                       !- February Deep Ground Temperature {C}
  10.8753424657535,                       !- March Deep Ground Temperature {C}
  10.8753424657535,                       !- April Deep Ground Temperature {C}
  10.8753424657535,                       !- May Deep Ground Temperature {C}
  10.8753424657535,                       !- June Deep Ground Temperature {C}
  10.8753424657535,                       !- July Deep Ground Temperature {C}
  10.8753424657535,                       !- August Deep Ground Temperature {C}
  10.8753424657535,                       !- September Deep Ground Temperature {C}
  10.8753424657535,                       !- October Deep Ground Temperature {C}
  10.8753424657535,                       !- November Deep Ground Temperature {C}
  10.8753424657535;                       !- December Deep Ground Temperature {C}

OS:Building,
<<<<<<< HEAD
  {c607c979-2bd5-4a2c-86c3-d48135c4380a}, !- Handle
=======
  {73904873-39f9-4a5f-807f-e076e2c2800c}, !- Handle
>>>>>>> 78927444
  Building 1,                             !- Name
  ,                                       !- Building Sector Type
  0,                                      !- North Axis {deg}
  ,                                       !- Nominal Floor to Floor Height {m}
  ,                                       !- Space Type Name
  ,                                       !- Default Construction Set Name
  ,                                       !- Default Schedule Set Name
  2,                                      !- Standards Number of Stories
  2,                                      !- Standards Number of Above Ground Stories
  ,                                       !- Standards Template
  singlefamilydetached,                   !- Standards Building Type
  1;                                      !- Standards Number of Living Units

OS:AdditionalProperties,
<<<<<<< HEAD
  {31a008b8-3c71-45ed-aaad-4fe01d813dd9}, !- Handle
  {c607c979-2bd5-4a2c-86c3-d48135c4380a}, !- Object Name
=======
  {81ce32db-720a-4e47-9907-5d67452027d3}, !- Handle
  {73904873-39f9-4a5f-807f-e076e2c2800c}, !- Object Name
>>>>>>> 78927444
  Total Units Modeled,                    !- Feature Name 1
  Integer,                                !- Feature Data Type 1
  1;                                      !- Feature Value 1

OS:ThermalZone,
<<<<<<< HEAD
  {33ce3b6c-fee9-4657-ab8c-345ddee64404}, !- Handle
=======
  {c60e83e7-c388-4623-beac-7e33354e1e0f}, !- Handle
>>>>>>> 78927444
  living zone,                            !- Name
  ,                                       !- Multiplier
  ,                                       !- Ceiling Height {m}
  ,                                       !- Volume {m3}
  ,                                       !- Floor Area {m2}
  ,                                       !- Zone Inside Convection Algorithm
  ,                                       !- Zone Outside Convection Algorithm
  ,                                       !- Zone Conditioning Equipment List Name
<<<<<<< HEAD
  {2dc1b933-0e1d-4426-a415-cac257891122}, !- Zone Air Inlet Port List
  {d519a43b-594f-4ba2-b93d-b684ac0af179}, !- Zone Air Exhaust Port List
  {aae70b7d-6330-474f-a620-4a3ea53c51e6}, !- Zone Air Node Name
  {e402e849-a2e5-4622-baf7-814eb34335db}, !- Zone Return Air Port List
=======
  {9402f274-82e6-4fae-aa9c-50107b04076c}, !- Zone Air Inlet Port List
  {f09da15a-74de-48d6-9df6-adf0a27c39b6}, !- Zone Air Exhaust Port List
  {577890b5-f9cc-404f-b232-38b467f97ea5}, !- Zone Air Node Name
  {2f0357c8-6bc4-43d7-81ab-e0ae60d5289d}, !- Zone Return Air Port List
>>>>>>> 78927444
  ,                                       !- Primary Daylighting Control Name
  ,                                       !- Fraction of Zone Controlled by Primary Daylighting Control
  ,                                       !- Secondary Daylighting Control Name
  ,                                       !- Fraction of Zone Controlled by Secondary Daylighting Control
  ,                                       !- Illuminance Map Name
  ,                                       !- Group Rendering Name
  ,                                       !- Thermostat Name
  No;                                     !- Use Ideal Air Loads

OS:Node,
<<<<<<< HEAD
  {71babbe0-cc21-448f-b9ec-972bf0dac7d3}, !- Handle
  Node 1,                                 !- Name
  {aae70b7d-6330-474f-a620-4a3ea53c51e6}, !- Inlet Port
  ;                                       !- Outlet Port

OS:Connection,
  {aae70b7d-6330-474f-a620-4a3ea53c51e6}, !- Handle
  {33ce3b6c-fee9-4657-ab8c-345ddee64404}, !- Source Object
  11,                                     !- Outlet Port
  {71babbe0-cc21-448f-b9ec-972bf0dac7d3}, !- Target Object
  2;                                      !- Inlet Port

OS:PortList,
  {2dc1b933-0e1d-4426-a415-cac257891122}, !- Handle
  {33ce3b6c-fee9-4657-ab8c-345ddee64404}; !- HVAC Component

OS:PortList,
  {d519a43b-594f-4ba2-b93d-b684ac0af179}, !- Handle
  {33ce3b6c-fee9-4657-ab8c-345ddee64404}; !- HVAC Component

OS:PortList,
  {e402e849-a2e5-4622-baf7-814eb34335db}, !- Handle
  {33ce3b6c-fee9-4657-ab8c-345ddee64404}; !- HVAC Component

OS:Sizing:Zone,
  {459067e5-0554-45f6-993b-1e5ffbbd55f5}, !- Handle
  {33ce3b6c-fee9-4657-ab8c-345ddee64404}, !- Zone or ZoneList Name
=======
  {5811e906-4b66-4e23-8ae5-5640457669f9}, !- Handle
  Node 1,                                 !- Name
  {577890b5-f9cc-404f-b232-38b467f97ea5}, !- Inlet Port
  ;                                       !- Outlet Port

OS:Connection,
  {577890b5-f9cc-404f-b232-38b467f97ea5}, !- Handle
  {00274e53-bcc7-41b4-8bc9-8aa5e05f7d6c}, !- Name
  {c60e83e7-c388-4623-beac-7e33354e1e0f}, !- Source Object
  11,                                     !- Outlet Port
  {5811e906-4b66-4e23-8ae5-5640457669f9}, !- Target Object
  2;                                      !- Inlet Port

OS:PortList,
  {9402f274-82e6-4fae-aa9c-50107b04076c}, !- Handle
  {dd4c8c7a-f528-4400-a5e6-68e3132f1fc6}, !- Name
  {c60e83e7-c388-4623-beac-7e33354e1e0f}; !- HVAC Component

OS:PortList,
  {f09da15a-74de-48d6-9df6-adf0a27c39b6}, !- Handle
  {52983c1b-30de-4cb0-bf18-2a5230ae404f}, !- Name
  {c60e83e7-c388-4623-beac-7e33354e1e0f}; !- HVAC Component

OS:PortList,
  {2f0357c8-6bc4-43d7-81ab-e0ae60d5289d}, !- Handle
  {10bf9499-3f7d-4801-8782-9c6ac9df7421}, !- Name
  {c60e83e7-c388-4623-beac-7e33354e1e0f}; !- HVAC Component

OS:Sizing:Zone,
  {011f1753-955a-4a4d-876e-ee263914acd4}, !- Handle
  {c60e83e7-c388-4623-beac-7e33354e1e0f}, !- Zone or ZoneList Name
>>>>>>> 78927444
  SupplyAirTemperature,                   !- Zone Cooling Design Supply Air Temperature Input Method
  14,                                     !- Zone Cooling Design Supply Air Temperature {C}
  11.11,                                  !- Zone Cooling Design Supply Air Temperature Difference {deltaC}
  SupplyAirTemperature,                   !- Zone Heating Design Supply Air Temperature Input Method
  40,                                     !- Zone Heating Design Supply Air Temperature {C}
  11.11,                                  !- Zone Heating Design Supply Air Temperature Difference {deltaC}
  0.0085,                                 !- Zone Cooling Design Supply Air Humidity Ratio {kg-H2O/kg-air}
  0.008,                                  !- Zone Heating Design Supply Air Humidity Ratio {kg-H2O/kg-air}
  ,                                       !- Zone Heating Sizing Factor
  ,                                       !- Zone Cooling Sizing Factor
  DesignDay,                              !- Cooling Design Air Flow Method
  ,                                       !- Cooling Design Air Flow Rate {m3/s}
  ,                                       !- Cooling Minimum Air Flow per Zone Floor Area {m3/s-m2}
  ,                                       !- Cooling Minimum Air Flow {m3/s}
  ,                                       !- Cooling Minimum Air Flow Fraction
  DesignDay,                              !- Heating Design Air Flow Method
  ,                                       !- Heating Design Air Flow Rate {m3/s}
  ,                                       !- Heating Maximum Air Flow per Zone Floor Area {m3/s-m2}
  ,                                       !- Heating Maximum Air Flow {m3/s}
  ,                                       !- Heating Maximum Air Flow Fraction
  No,                                     !- Account for Dedicated Outdoor Air System
  NeutralSupplyAir,                       !- Dedicated Outdoor Air System Control Strategy
  autosize,                               !- Dedicated Outdoor Air Low Setpoint Temperature for Design {C}
  autosize;                               !- Dedicated Outdoor Air High Setpoint Temperature for Design {C}

OS:ZoneHVAC:EquipmentList,
<<<<<<< HEAD
  {143c1015-6b10-4cef-bb49-37557d63dbeb}, !- Handle
  Zone HVAC Equipment List 1,             !- Name
  {33ce3b6c-fee9-4657-ab8c-345ddee64404}; !- Thermal Zone

OS:Space,
  {458f18d0-c828-4a1a-885a-a511d4d15d54}, !- Handle
  living space,                           !- Name
  {eba965c6-f31a-4562-9373-4312dad9d17b}, !- Space Type Name
=======
  {5ac51c0f-e0e5-418c-8f1a-dc125fe71777}, !- Handle
  Zone HVAC Equipment List 1,             !- Name
  {c60e83e7-c388-4623-beac-7e33354e1e0f}; !- Thermal Zone

OS:Space,
  {de930d6d-132e-4dc3-b23b-9406921feae6}, !- Handle
  living space,                           !- Name
  {37845c2c-44d9-4bdb-9697-a0e0013553e8}, !- Space Type Name
>>>>>>> 78927444
  ,                                       !- Default Construction Set Name
  ,                                       !- Default Schedule Set Name
  -0,                                     !- Direction of Relative North {deg}
  0,                                      !- X Origin {m}
  0,                                      !- Y Origin {m}
  0,                                      !- Z Origin {m}
  ,                                       !- Building Story Name
<<<<<<< HEAD
  {33ce3b6c-fee9-4657-ab8c-345ddee64404}, !- Thermal Zone Name
  ,                                       !- Part of Total Floor Area
  ,                                       !- Design Specification Outdoor Air Object Name
  {64ae23f8-c1a5-4614-a640-c045768dec6e}; !- Building Unit Name

OS:Surface,
  {ab4eefda-46b0-41f8-887a-27a9c56dd535}, !- Handle
  Surface 1,                              !- Name
  Floor,                                  !- Surface Type
  ,                                       !- Construction Name
  {458f18d0-c828-4a1a-885a-a511d4d15d54}, !- Space Name
=======
  {c60e83e7-c388-4623-beac-7e33354e1e0f}, !- Thermal Zone Name
  ,                                       !- Part of Total Floor Area
  ,                                       !- Design Specification Outdoor Air Object Name
  {04006bb3-0ac9-4903-ab3f-5e6dbbdaaaf2}; !- Building Unit Name

OS:Surface,
  {80d14601-438b-471b-be5c-9aef69c773c4}, !- Handle
  Surface 1,                              !- Name
  Floor,                                  !- Surface Type
  ,                                       !- Construction Name
  {de930d6d-132e-4dc3-b23b-9406921feae6}, !- Space Name
>>>>>>> 78927444
  Foundation,                             !- Outside Boundary Condition
  ,                                       !- Outside Boundary Condition Object
  NoSun,                                  !- Sun Exposure
  NoWind,                                 !- Wind Exposure
  ,                                       !- View Factor to Ground
  ,                                       !- Number of Vertices
  0, 0, 0,                                !- X,Y,Z Vertex 1 {m}
  0, 6.81553519541936, 0,                 !- X,Y,Z Vertex 2 {m}
  13.6310703908387, 6.81553519541936, 0,  !- X,Y,Z Vertex 3 {m}
  13.6310703908387, 0, 0;                 !- X,Y,Z Vertex 4 {m}

OS:Surface,
<<<<<<< HEAD
  {511692c2-0caa-4773-9704-bffc1572f868}, !- Handle
  Surface 2,                              !- Name
  Wall,                                   !- Surface Type
  ,                                       !- Construction Name
  {458f18d0-c828-4a1a-885a-a511d4d15d54}, !- Space Name
=======
  {c7cd2001-25d8-4d15-a9c8-b2f4f00c7a8c}, !- Handle
  Surface 2,                              !- Name
  Wall,                                   !- Surface Type
  ,                                       !- Construction Name
  {de930d6d-132e-4dc3-b23b-9406921feae6}, !- Space Name
>>>>>>> 78927444
  Outdoors,                               !- Outside Boundary Condition
  ,                                       !- Outside Boundary Condition Object
  SunExposed,                             !- Sun Exposure
  WindExposed,                            !- Wind Exposure
  ,                                       !- View Factor to Ground
  ,                                       !- Number of Vertices
  0, 6.81553519541936, 2.4384,            !- X,Y,Z Vertex 1 {m}
  0, 6.81553519541936, 0,                 !- X,Y,Z Vertex 2 {m}
  0, 0, 0,                                !- X,Y,Z Vertex 3 {m}
  0, 0, 2.4384;                           !- X,Y,Z Vertex 4 {m}

OS:Surface,
<<<<<<< HEAD
  {f5899142-6be3-4c67-85ef-c82fbdaba298}, !- Handle
  Surface 3,                              !- Name
  Wall,                                   !- Surface Type
  ,                                       !- Construction Name
  {458f18d0-c828-4a1a-885a-a511d4d15d54}, !- Space Name
=======
  {554b25ff-7736-4fd5-85eb-49d43e189645}, !- Handle
  Surface 3,                              !- Name
  Wall,                                   !- Surface Type
  ,                                       !- Construction Name
  {de930d6d-132e-4dc3-b23b-9406921feae6}, !- Space Name
>>>>>>> 78927444
  Outdoors,                               !- Outside Boundary Condition
  ,                                       !- Outside Boundary Condition Object
  SunExposed,                             !- Sun Exposure
  WindExposed,                            !- Wind Exposure
  ,                                       !- View Factor to Ground
  ,                                       !- Number of Vertices
  13.6310703908387, 6.81553519541936, 2.4384, !- X,Y,Z Vertex 1 {m}
  13.6310703908387, 6.81553519541936, 0,  !- X,Y,Z Vertex 2 {m}
  0, 6.81553519541936, 0,                 !- X,Y,Z Vertex 3 {m}
  0, 6.81553519541936, 2.4384;            !- X,Y,Z Vertex 4 {m}

OS:Surface,
<<<<<<< HEAD
  {280e8061-0268-4fb8-825e-4b3a9a0fb7cc}, !- Handle
  Surface 4,                              !- Name
  Wall,                                   !- Surface Type
  ,                                       !- Construction Name
  {458f18d0-c828-4a1a-885a-a511d4d15d54}, !- Space Name
=======
  {d09edf9c-e5e9-4d65-aee5-7cb92595000e}, !- Handle
  Surface 4,                              !- Name
  Wall,                                   !- Surface Type
  ,                                       !- Construction Name
  {de930d6d-132e-4dc3-b23b-9406921feae6}, !- Space Name
>>>>>>> 78927444
  Outdoors,                               !- Outside Boundary Condition
  ,                                       !- Outside Boundary Condition Object
  SunExposed,                             !- Sun Exposure
  WindExposed,                            !- Wind Exposure
  ,                                       !- View Factor to Ground
  ,                                       !- Number of Vertices
  13.6310703908387, 0, 2.4384,            !- X,Y,Z Vertex 1 {m}
  13.6310703908387, 0, 0,                 !- X,Y,Z Vertex 2 {m}
  13.6310703908387, 6.81553519541936, 0,  !- X,Y,Z Vertex 3 {m}
  13.6310703908387, 6.81553519541936, 2.4384; !- X,Y,Z Vertex 4 {m}

OS:Surface,
<<<<<<< HEAD
  {4ad8b7cd-7da6-4734-834e-32c8774c93c1}, !- Handle
  Surface 5,                              !- Name
  Wall,                                   !- Surface Type
  ,                                       !- Construction Name
  {458f18d0-c828-4a1a-885a-a511d4d15d54}, !- Space Name
=======
  {0bcc9bb7-d660-4033-998b-ad65ea4916df}, !- Handle
  Surface 5,                              !- Name
  Wall,                                   !- Surface Type
  ,                                       !- Construction Name
  {de930d6d-132e-4dc3-b23b-9406921feae6}, !- Space Name
>>>>>>> 78927444
  Outdoors,                               !- Outside Boundary Condition
  ,                                       !- Outside Boundary Condition Object
  SunExposed,                             !- Sun Exposure
  WindExposed,                            !- Wind Exposure
  ,                                       !- View Factor to Ground
  ,                                       !- Number of Vertices
  0, 0, 2.4384,                           !- X,Y,Z Vertex 1 {m}
  0, 0, 0,                                !- X,Y,Z Vertex 2 {m}
  13.6310703908387, 0, 0,                 !- X,Y,Z Vertex 3 {m}
  13.6310703908387, 0, 2.4384;            !- X,Y,Z Vertex 4 {m}

OS:Surface,
<<<<<<< HEAD
  {9ffc8068-a7ad-415d-9cc8-09aa9509d7c7}, !- Handle
  Surface 6,                              !- Name
  RoofCeiling,                            !- Surface Type
  ,                                       !- Construction Name
  {458f18d0-c828-4a1a-885a-a511d4d15d54}, !- Space Name
  Surface,                                !- Outside Boundary Condition
  {1a2727f1-b13e-416d-b3f3-b3b321f0b7d9}, !- Outside Boundary Condition Object
=======
  {7b7db720-7487-40b0-91b6-f213efc10991}, !- Handle
  Surface 6,                              !- Name
  RoofCeiling,                            !- Surface Type
  ,                                       !- Construction Name
  {de930d6d-132e-4dc3-b23b-9406921feae6}, !- Space Name
  Surface,                                !- Outside Boundary Condition
  {582872d5-e473-4414-9260-5cb6156e3e77}, !- Outside Boundary Condition Object
>>>>>>> 78927444
  NoSun,                                  !- Sun Exposure
  NoWind,                                 !- Wind Exposure
  ,                                       !- View Factor to Ground
  ,                                       !- Number of Vertices
  13.6310703908387, 0, 2.4384,            !- X,Y,Z Vertex 1 {m}
  13.6310703908387, 6.81553519541936, 2.4384, !- X,Y,Z Vertex 2 {m}
  0, 6.81553519541936, 2.4384,            !- X,Y,Z Vertex 3 {m}
  0, 0, 2.4384;                           !- X,Y,Z Vertex 4 {m}

OS:SpaceType,
<<<<<<< HEAD
  {eba965c6-f31a-4562-9373-4312dad9d17b}, !- Handle
=======
  {37845c2c-44d9-4bdb-9697-a0e0013553e8}, !- Handle
>>>>>>> 78927444
  Space Type 1,                           !- Name
  ,                                       !- Default Construction Set Name
  ,                                       !- Default Schedule Set Name
  ,                                       !- Group Rendering Name
  ,                                       !- Design Specification Outdoor Air Object Name
  ,                                       !- Standards Template
  ,                                       !- Standards Building Type
  living;                                 !- Standards Space Type

OS:Space,
<<<<<<< HEAD
  {c6c51467-41b6-4da0-ba94-bc33b575634d}, !- Handle
  living space|story 2,                   !- Name
  {eba965c6-f31a-4562-9373-4312dad9d17b}, !- Space Type Name
=======
  {edbd762a-f0f5-405e-bf27-b120a7d5eee3}, !- Handle
  living space|story 2,                   !- Name
  {37845c2c-44d9-4bdb-9697-a0e0013553e8}, !- Space Type Name
>>>>>>> 78927444
  ,                                       !- Default Construction Set Name
  ,                                       !- Default Schedule Set Name
  -0,                                     !- Direction of Relative North {deg}
  0,                                      !- X Origin {m}
  0,                                      !- Y Origin {m}
  2.4384,                                 !- Z Origin {m}
  ,                                       !- Building Story Name
<<<<<<< HEAD
  {33ce3b6c-fee9-4657-ab8c-345ddee64404}, !- Thermal Zone Name
  ,                                       !- Part of Total Floor Area
  ,                                       !- Design Specification Outdoor Air Object Name
  {64ae23f8-c1a5-4614-a640-c045768dec6e}; !- Building Unit Name

OS:Surface,
  {1a2727f1-b13e-416d-b3f3-b3b321f0b7d9}, !- Handle
  Surface 7,                              !- Name
  Floor,                                  !- Surface Type
  ,                                       !- Construction Name
  {c6c51467-41b6-4da0-ba94-bc33b575634d}, !- Space Name
  Surface,                                !- Outside Boundary Condition
  {9ffc8068-a7ad-415d-9cc8-09aa9509d7c7}, !- Outside Boundary Condition Object
=======
  {c60e83e7-c388-4623-beac-7e33354e1e0f}, !- Thermal Zone Name
  ,                                       !- Part of Total Floor Area
  ,                                       !- Design Specification Outdoor Air Object Name
  {04006bb3-0ac9-4903-ab3f-5e6dbbdaaaf2}; !- Building Unit Name

OS:Surface,
  {582872d5-e473-4414-9260-5cb6156e3e77}, !- Handle
  Surface 7,                              !- Name
  Floor,                                  !- Surface Type
  ,                                       !- Construction Name
  {edbd762a-f0f5-405e-bf27-b120a7d5eee3}, !- Space Name
  Surface,                                !- Outside Boundary Condition
  {7b7db720-7487-40b0-91b6-f213efc10991}, !- Outside Boundary Condition Object
>>>>>>> 78927444
  NoSun,                                  !- Sun Exposure
  NoWind,                                 !- Wind Exposure
  ,                                       !- View Factor to Ground
  ,                                       !- Number of Vertices
  0, 0, 0,                                !- X,Y,Z Vertex 1 {m}
  0, 6.81553519541936, 0,                 !- X,Y,Z Vertex 2 {m}
  13.6310703908387, 6.81553519541936, 0,  !- X,Y,Z Vertex 3 {m}
  13.6310703908387, 0, 0;                 !- X,Y,Z Vertex 4 {m}

OS:Surface,
<<<<<<< HEAD
  {aa4ea0c0-e2c2-407f-a40b-de55d51d79d4}, !- Handle
  Surface 8,                              !- Name
  Wall,                                   !- Surface Type
  ,                                       !- Construction Name
  {c6c51467-41b6-4da0-ba94-bc33b575634d}, !- Space Name
=======
  {dbe8efdd-f0fa-4dc8-ae7a-81079f61e1e7}, !- Handle
  Surface 8,                              !- Name
  Wall,                                   !- Surface Type
  ,                                       !- Construction Name
  {edbd762a-f0f5-405e-bf27-b120a7d5eee3}, !- Space Name
>>>>>>> 78927444
  Outdoors,                               !- Outside Boundary Condition
  ,                                       !- Outside Boundary Condition Object
  SunExposed,                             !- Sun Exposure
  WindExposed,                            !- Wind Exposure
  ,                                       !- View Factor to Ground
  ,                                       !- Number of Vertices
  0, 6.81553519541936, 2.4384,            !- X,Y,Z Vertex 1 {m}
  0, 6.81553519541936, 0,                 !- X,Y,Z Vertex 2 {m}
  0, 0, 0,                                !- X,Y,Z Vertex 3 {m}
  0, 0, 2.4384;                           !- X,Y,Z Vertex 4 {m}

OS:Surface,
<<<<<<< HEAD
  {71427fdb-237d-4477-9672-d4f7a8ca3b4b}, !- Handle
  Surface 9,                              !- Name
  Wall,                                   !- Surface Type
  ,                                       !- Construction Name
  {c6c51467-41b6-4da0-ba94-bc33b575634d}, !- Space Name
=======
  {c6a6b0d0-784d-40a9-b9db-5016bcd34366}, !- Handle
  Surface 9,                              !- Name
  Wall,                                   !- Surface Type
  ,                                       !- Construction Name
  {edbd762a-f0f5-405e-bf27-b120a7d5eee3}, !- Space Name
>>>>>>> 78927444
  Outdoors,                               !- Outside Boundary Condition
  ,                                       !- Outside Boundary Condition Object
  SunExposed,                             !- Sun Exposure
  WindExposed,                            !- Wind Exposure
  ,                                       !- View Factor to Ground
  ,                                       !- Number of Vertices
  13.6310703908387, 6.81553519541936, 2.4384, !- X,Y,Z Vertex 1 {m}
  13.6310703908387, 6.81553519541936, 0,  !- X,Y,Z Vertex 2 {m}
  0, 6.81553519541936, 0,                 !- X,Y,Z Vertex 3 {m}
  0, 6.81553519541936, 2.4384;            !- X,Y,Z Vertex 4 {m}

OS:Surface,
<<<<<<< HEAD
  {4767869b-9ce6-4520-b63f-421521792a36}, !- Handle
  Surface 10,                             !- Name
  Wall,                                   !- Surface Type
  ,                                       !- Construction Name
  {c6c51467-41b6-4da0-ba94-bc33b575634d}, !- Space Name
=======
  {8d25b09c-8868-4f40-a67d-d2c4aa25275e}, !- Handle
  Surface 10,                             !- Name
  Wall,                                   !- Surface Type
  ,                                       !- Construction Name
  {edbd762a-f0f5-405e-bf27-b120a7d5eee3}, !- Space Name
>>>>>>> 78927444
  Outdoors,                               !- Outside Boundary Condition
  ,                                       !- Outside Boundary Condition Object
  SunExposed,                             !- Sun Exposure
  WindExposed,                            !- Wind Exposure
  ,                                       !- View Factor to Ground
  ,                                       !- Number of Vertices
  13.6310703908387, 0, 2.4384,            !- X,Y,Z Vertex 1 {m}
  13.6310703908387, 0, 0,                 !- X,Y,Z Vertex 2 {m}
  13.6310703908387, 6.81553519541936, 0,  !- X,Y,Z Vertex 3 {m}
  13.6310703908387, 6.81553519541936, 2.4384; !- X,Y,Z Vertex 4 {m}

OS:Surface,
<<<<<<< HEAD
  {9c6392cd-4184-4aa9-a63f-7b1900a73f8a}, !- Handle
  Surface 11,                             !- Name
  Wall,                                   !- Surface Type
  ,                                       !- Construction Name
  {c6c51467-41b6-4da0-ba94-bc33b575634d}, !- Space Name
=======
  {8ce7225e-ed9c-42cc-9353-c540ccc69122}, !- Handle
  Surface 11,                             !- Name
  Wall,                                   !- Surface Type
  ,                                       !- Construction Name
  {edbd762a-f0f5-405e-bf27-b120a7d5eee3}, !- Space Name
>>>>>>> 78927444
  Outdoors,                               !- Outside Boundary Condition
  ,                                       !- Outside Boundary Condition Object
  SunExposed,                             !- Sun Exposure
  WindExposed,                            !- Wind Exposure
  ,                                       !- View Factor to Ground
  ,                                       !- Number of Vertices
  0, 0, 2.4384,                           !- X,Y,Z Vertex 1 {m}
  0, 0, 0,                                !- X,Y,Z Vertex 2 {m}
  13.6310703908387, 0, 0,                 !- X,Y,Z Vertex 3 {m}
  13.6310703908387, 0, 2.4384;            !- X,Y,Z Vertex 4 {m}

OS:Surface,
<<<<<<< HEAD
  {191c6180-7934-4794-8bc7-7243b506f929}, !- Handle
  Surface 12,                             !- Name
  RoofCeiling,                            !- Surface Type
  ,                                       !- Construction Name
  {c6c51467-41b6-4da0-ba94-bc33b575634d}, !- Space Name
  Surface,                                !- Outside Boundary Condition
  {41888458-696c-44e5-8a30-2d986872988d}, !- Outside Boundary Condition Object
=======
  {c69193a5-1f0f-4ab5-902b-b51694640e85}, !- Handle
  Surface 12,                             !- Name
  RoofCeiling,                            !- Surface Type
  ,                                       !- Construction Name
  {edbd762a-f0f5-405e-bf27-b120a7d5eee3}, !- Space Name
  Surface,                                !- Outside Boundary Condition
  {dc8b8aa3-f588-48b8-9cc1-ba5012ffa465}, !- Outside Boundary Condition Object
>>>>>>> 78927444
  NoSun,                                  !- Sun Exposure
  NoWind,                                 !- Wind Exposure
  ,                                       !- View Factor to Ground
  ,                                       !- Number of Vertices
  13.6310703908387, 0, 2.4384,            !- X,Y,Z Vertex 1 {m}
  13.6310703908387, 6.81553519541936, 2.4384, !- X,Y,Z Vertex 2 {m}
  0, 6.81553519541936, 2.4384,            !- X,Y,Z Vertex 3 {m}
  0, 0, 2.4384;                           !- X,Y,Z Vertex 4 {m}

OS:Surface,
<<<<<<< HEAD
  {41888458-696c-44e5-8a30-2d986872988d}, !- Handle
  Surface 13,                             !- Name
  Floor,                                  !- Surface Type
  ,                                       !- Construction Name
  {ba982025-9ba7-467d-9dc6-e73411f73ad9}, !- Space Name
  Surface,                                !- Outside Boundary Condition
  {191c6180-7934-4794-8bc7-7243b506f929}, !- Outside Boundary Condition Object
=======
  {dc8b8aa3-f588-48b8-9cc1-ba5012ffa465}, !- Handle
  Surface 13,                             !- Name
  Floor,                                  !- Surface Type
  ,                                       !- Construction Name
  {60f5236a-dec9-4f31-b47e-926c333730d9}, !- Space Name
  Surface,                                !- Outside Boundary Condition
  {c69193a5-1f0f-4ab5-902b-b51694640e85}, !- Outside Boundary Condition Object
>>>>>>> 78927444
  NoSun,                                  !- Sun Exposure
  NoWind,                                 !- Wind Exposure
  ,                                       !- View Factor to Ground
  ,                                       !- Number of Vertices
  0, 6.81553519541936, 0,                 !- X,Y,Z Vertex 1 {m}
  13.6310703908387, 6.81553519541936, 0,  !- X,Y,Z Vertex 2 {m}
  13.6310703908387, 0, 0,                 !- X,Y,Z Vertex 3 {m}
  0, 0, 0;                                !- X,Y,Z Vertex 4 {m}

OS:Surface,
<<<<<<< HEAD
  {de94c119-f133-4a42-920e-8568e703c7d0}, !- Handle
  Surface 14,                             !- Name
  RoofCeiling,                            !- Surface Type
  ,                                       !- Construction Name
  {ba982025-9ba7-467d-9dc6-e73411f73ad9}, !- Space Name
=======
  {69b51069-a33d-49c3-b85d-f846be7255f3}, !- Handle
  Surface 14,                             !- Name
  RoofCeiling,                            !- Surface Type
  ,                                       !- Construction Name
  {60f5236a-dec9-4f31-b47e-926c333730d9}, !- Space Name
>>>>>>> 78927444
  Outdoors,                               !- Outside Boundary Condition
  ,                                       !- Outside Boundary Condition Object
  SunExposed,                             !- Sun Exposure
  WindExposed,                            !- Wind Exposure
  ,                                       !- View Factor to Ground
  ,                                       !- Number of Vertices
  13.6310703908387, 3.40776759770968, 1.70388379885484, !- X,Y,Z Vertex 1 {m}
  0, 3.40776759770968, 1.70388379885484,  !- X,Y,Z Vertex 2 {m}
  0, 0, 0,                                !- X,Y,Z Vertex 3 {m}
  13.6310703908387, 0, 0;                 !- X,Y,Z Vertex 4 {m}

OS:Surface,
<<<<<<< HEAD
  {b4b45ce8-9fdc-4d42-a071-010e42093374}, !- Handle
  Surface 15,                             !- Name
  RoofCeiling,                            !- Surface Type
  ,                                       !- Construction Name
  {ba982025-9ba7-467d-9dc6-e73411f73ad9}, !- Space Name
=======
  {7a77e6b2-4ad7-4102-940c-80db70a5f95b}, !- Handle
  Surface 15,                             !- Name
  RoofCeiling,                            !- Surface Type
  ,                                       !- Construction Name
  {60f5236a-dec9-4f31-b47e-926c333730d9}, !- Space Name
>>>>>>> 78927444
  Outdoors,                               !- Outside Boundary Condition
  ,                                       !- Outside Boundary Condition Object
  SunExposed,                             !- Sun Exposure
  WindExposed,                            !- Wind Exposure
  ,                                       !- View Factor to Ground
  ,                                       !- Number of Vertices
  0, 3.40776759770968, 1.70388379885484,  !- X,Y,Z Vertex 1 {m}
  13.6310703908387, 3.40776759770968, 1.70388379885484, !- X,Y,Z Vertex 2 {m}
  13.6310703908387, 6.81553519541936, 0,  !- X,Y,Z Vertex 3 {m}
  0, 6.81553519541936, 0;                 !- X,Y,Z Vertex 4 {m}

OS:Surface,
<<<<<<< HEAD
  {bede61b8-3f67-41f5-8315-a5068b4bb069}, !- Handle
  Surface 16,                             !- Name
  Wall,                                   !- Surface Type
  ,                                       !- Construction Name
  {ba982025-9ba7-467d-9dc6-e73411f73ad9}, !- Space Name
=======
  {893bf14f-530c-4845-867b-e5aa85855329}, !- Handle
  Surface 16,                             !- Name
  Wall,                                   !- Surface Type
  ,                                       !- Construction Name
  {60f5236a-dec9-4f31-b47e-926c333730d9}, !- Space Name
>>>>>>> 78927444
  Outdoors,                               !- Outside Boundary Condition
  ,                                       !- Outside Boundary Condition Object
  SunExposed,                             !- Sun Exposure
  WindExposed,                            !- Wind Exposure
  ,                                       !- View Factor to Ground
  ,                                       !- Number of Vertices
  0, 3.40776759770968, 1.70388379885484,  !- X,Y,Z Vertex 1 {m}
  0, 6.81553519541936, 0,                 !- X,Y,Z Vertex 2 {m}
  0, 0, 0;                                !- X,Y,Z Vertex 3 {m}

OS:Surface,
<<<<<<< HEAD
  {ef00687c-1151-47f2-9f45-c37b10ea0b9d}, !- Handle
  Surface 17,                             !- Name
  Wall,                                   !- Surface Type
  ,                                       !- Construction Name
  {ba982025-9ba7-467d-9dc6-e73411f73ad9}, !- Space Name
=======
  {4effb3bd-5004-4464-b217-aa9809331fa2}, !- Handle
  Surface 17,                             !- Name
  Wall,                                   !- Surface Type
  ,                                       !- Construction Name
  {60f5236a-dec9-4f31-b47e-926c333730d9}, !- Space Name
>>>>>>> 78927444
  Outdoors,                               !- Outside Boundary Condition
  ,                                       !- Outside Boundary Condition Object
  SunExposed,                             !- Sun Exposure
  WindExposed,                            !- Wind Exposure
  ,                                       !- View Factor to Ground
  ,                                       !- Number of Vertices
  13.6310703908387, 3.40776759770968, 1.70388379885484, !- X,Y,Z Vertex 1 {m}
  13.6310703908387, 0, 0,                 !- X,Y,Z Vertex 2 {m}
  13.6310703908387, 6.81553519541936, 0;  !- X,Y,Z Vertex 3 {m}

OS:Space,
<<<<<<< HEAD
  {ba982025-9ba7-467d-9dc6-e73411f73ad9}, !- Handle
  unfinished attic space,                 !- Name
  {9f6ab337-f67c-48aa-b0ed-6468d4c33d76}, !- Space Type Name
=======
  {60f5236a-dec9-4f31-b47e-926c333730d9}, !- Handle
  unfinished attic space,                 !- Name
  {64472b56-7fde-423c-8b7b-a359d92a1f47}, !- Space Type Name
>>>>>>> 78927444
  ,                                       !- Default Construction Set Name
  ,                                       !- Default Schedule Set Name
  -0,                                     !- Direction of Relative North {deg}
  0,                                      !- X Origin {m}
  0,                                      !- Y Origin {m}
  4.8768,                                 !- Z Origin {m}
  ,                                       !- Building Story Name
<<<<<<< HEAD
  {9847ff5f-413e-4d2b-89e0-472cf3c6ce00}; !- Thermal Zone Name

OS:ThermalZone,
  {9847ff5f-413e-4d2b-89e0-472cf3c6ce00}, !- Handle
=======
  {abab38de-4f1f-4e86-9c64-b8d527ac6660}; !- Thermal Zone Name

OS:ThermalZone,
  {abab38de-4f1f-4e86-9c64-b8d527ac6660}, !- Handle
>>>>>>> 78927444
  unfinished attic zone,                  !- Name
  ,                                       !- Multiplier
  ,                                       !- Ceiling Height {m}
  ,                                       !- Volume {m3}
  ,                                       !- Floor Area {m2}
  ,                                       !- Zone Inside Convection Algorithm
  ,                                       !- Zone Outside Convection Algorithm
  ,                                       !- Zone Conditioning Equipment List Name
<<<<<<< HEAD
  {6a708079-c96e-4945-8d09-d865a362b0dc}, !- Zone Air Inlet Port List
  {f65b3ace-4967-4aa7-9e7c-2503efb68234}, !- Zone Air Exhaust Port List
  {3901e305-314e-486c-9f9b-37b7bd11ff98}, !- Zone Air Node Name
  {38e77387-b568-4642-b4cc-0a81da10c4c4}, !- Zone Return Air Port List
=======
  {a130221e-d491-4afb-8402-e15b19d5742e}, !- Zone Air Inlet Port List
  {d38d50e2-9eb7-44ec-8035-62b8b898c578}, !- Zone Air Exhaust Port List
  {a9f2fa58-743d-4735-b1d2-1b600ea408fb}, !- Zone Air Node Name
  {3af0a0c7-91fb-44f5-900a-bbf9de178a8b}, !- Zone Return Air Port List
>>>>>>> 78927444
  ,                                       !- Primary Daylighting Control Name
  ,                                       !- Fraction of Zone Controlled by Primary Daylighting Control
  ,                                       !- Secondary Daylighting Control Name
  ,                                       !- Fraction of Zone Controlled by Secondary Daylighting Control
  ,                                       !- Illuminance Map Name
  ,                                       !- Group Rendering Name
  ,                                       !- Thermostat Name
  No;                                     !- Use Ideal Air Loads

OS:Node,
<<<<<<< HEAD
  {e169b3fc-0aa7-4436-a84a-d1c72b1ae6aa}, !- Handle
  Node 2,                                 !- Name
  {3901e305-314e-486c-9f9b-37b7bd11ff98}, !- Inlet Port
  ;                                       !- Outlet Port

OS:Connection,
  {3901e305-314e-486c-9f9b-37b7bd11ff98}, !- Handle
  {9847ff5f-413e-4d2b-89e0-472cf3c6ce00}, !- Source Object
  11,                                     !- Outlet Port
  {e169b3fc-0aa7-4436-a84a-d1c72b1ae6aa}, !- Target Object
  2;                                      !- Inlet Port

OS:PortList,
  {6a708079-c96e-4945-8d09-d865a362b0dc}, !- Handle
  {9847ff5f-413e-4d2b-89e0-472cf3c6ce00}; !- HVAC Component

OS:PortList,
  {f65b3ace-4967-4aa7-9e7c-2503efb68234}, !- Handle
  {9847ff5f-413e-4d2b-89e0-472cf3c6ce00}; !- HVAC Component

OS:PortList,
  {38e77387-b568-4642-b4cc-0a81da10c4c4}, !- Handle
  {9847ff5f-413e-4d2b-89e0-472cf3c6ce00}; !- HVAC Component

OS:Sizing:Zone,
  {86ffe8ae-f1bf-42a6-8ccb-9b4979bd755b}, !- Handle
  {9847ff5f-413e-4d2b-89e0-472cf3c6ce00}, !- Zone or ZoneList Name
=======
  {4f68381f-6d18-499c-bef6-c570bc6c125e}, !- Handle
  Node 2,                                 !- Name
  {a9f2fa58-743d-4735-b1d2-1b600ea408fb}, !- Inlet Port
  ;                                       !- Outlet Port

OS:Connection,
  {a9f2fa58-743d-4735-b1d2-1b600ea408fb}, !- Handle
  {5889036b-fb10-40b9-89ee-4f1b5cf33d5c}, !- Name
  {abab38de-4f1f-4e86-9c64-b8d527ac6660}, !- Source Object
  11,                                     !- Outlet Port
  {4f68381f-6d18-499c-bef6-c570bc6c125e}, !- Target Object
  2;                                      !- Inlet Port

OS:PortList,
  {a130221e-d491-4afb-8402-e15b19d5742e}, !- Handle
  {c6ca591d-4043-4d46-a810-68245fe0999e}, !- Name
  {abab38de-4f1f-4e86-9c64-b8d527ac6660}; !- HVAC Component

OS:PortList,
  {d38d50e2-9eb7-44ec-8035-62b8b898c578}, !- Handle
  {62e65dd8-27eb-4bf0-9a52-ec0bb19270df}, !- Name
  {abab38de-4f1f-4e86-9c64-b8d527ac6660}; !- HVAC Component

OS:PortList,
  {3af0a0c7-91fb-44f5-900a-bbf9de178a8b}, !- Handle
  {2fc39ff3-e916-41c7-bd43-595a10472b8b}, !- Name
  {abab38de-4f1f-4e86-9c64-b8d527ac6660}; !- HVAC Component

OS:Sizing:Zone,
  {67cacf38-bf72-46f5-99e8-ece1c783f90a}, !- Handle
  {abab38de-4f1f-4e86-9c64-b8d527ac6660}, !- Zone or ZoneList Name
>>>>>>> 78927444
  SupplyAirTemperature,                   !- Zone Cooling Design Supply Air Temperature Input Method
  14,                                     !- Zone Cooling Design Supply Air Temperature {C}
  11.11,                                  !- Zone Cooling Design Supply Air Temperature Difference {deltaC}
  SupplyAirTemperature,                   !- Zone Heating Design Supply Air Temperature Input Method
  40,                                     !- Zone Heating Design Supply Air Temperature {C}
  11.11,                                  !- Zone Heating Design Supply Air Temperature Difference {deltaC}
  0.0085,                                 !- Zone Cooling Design Supply Air Humidity Ratio {kg-H2O/kg-air}
  0.008,                                  !- Zone Heating Design Supply Air Humidity Ratio {kg-H2O/kg-air}
  ,                                       !- Zone Heating Sizing Factor
  ,                                       !- Zone Cooling Sizing Factor
  DesignDay,                              !- Cooling Design Air Flow Method
  ,                                       !- Cooling Design Air Flow Rate {m3/s}
  ,                                       !- Cooling Minimum Air Flow per Zone Floor Area {m3/s-m2}
  ,                                       !- Cooling Minimum Air Flow {m3/s}
  ,                                       !- Cooling Minimum Air Flow Fraction
  DesignDay,                              !- Heating Design Air Flow Method
  ,                                       !- Heating Design Air Flow Rate {m3/s}
  ,                                       !- Heating Maximum Air Flow per Zone Floor Area {m3/s-m2}
  ,                                       !- Heating Maximum Air Flow {m3/s}
  ,                                       !- Heating Maximum Air Flow Fraction
  No,                                     !- Account for Dedicated Outdoor Air System
  NeutralSupplyAir,                       !- Dedicated Outdoor Air System Control Strategy
  autosize,                               !- Dedicated Outdoor Air Low Setpoint Temperature for Design {C}
  autosize;                               !- Dedicated Outdoor Air High Setpoint Temperature for Design {C}

OS:ZoneHVAC:EquipmentList,
<<<<<<< HEAD
  {00be65e6-6d68-40db-b966-1afd3d675efe}, !- Handle
  Zone HVAC Equipment List 2,             !- Name
  {9847ff5f-413e-4d2b-89e0-472cf3c6ce00}; !- Thermal Zone

OS:SpaceType,
  {9f6ab337-f67c-48aa-b0ed-6468d4c33d76}, !- Handle
=======
  {889a27cf-963a-444e-a1b9-477e336e4c36}, !- Handle
  Zone HVAC Equipment List 2,             !- Name
  {abab38de-4f1f-4e86-9c64-b8d527ac6660}; !- Thermal Zone

OS:SpaceType,
  {64472b56-7fde-423c-8b7b-a359d92a1f47}, !- Handle
>>>>>>> 78927444
  Space Type 2,                           !- Name
  ,                                       !- Default Construction Set Name
  ,                                       !- Default Schedule Set Name
  ,                                       !- Group Rendering Name
  ,                                       !- Design Specification Outdoor Air Object Name
  ,                                       !- Standards Template
  ,                                       !- Standards Building Type
  unfinished attic;                       !- Standards Space Type

OS:BuildingUnit,
<<<<<<< HEAD
  {64ae23f8-c1a5-4614-a640-c045768dec6e}, !- Handle
=======
  {04006bb3-0ac9-4903-ab3f-5e6dbbdaaaf2}, !- Handle
>>>>>>> 78927444
  unit 1,                                 !- Name
  ,                                       !- Rendering Color
  Residential;                            !- Building Unit Type

OS:AdditionalProperties,
<<<<<<< HEAD
  {0e9faa58-2ea0-4d47-9ceb-c2dfe7d5f1c1}, !- Handle
  {64ae23f8-c1a5-4614-a640-c045768dec6e}, !- Object Name
=======
  {44e195cc-62ae-40c4-8ffb-e95b29e654f8}, !- Handle
  {04006bb3-0ac9-4903-ab3f-5e6dbbdaaaf2}, !- Object Name
>>>>>>> 78927444
  NumberOfBedrooms,                       !- Feature Name 1
  Integer,                                !- Feature Data Type 1
  3,                                      !- Feature Value 1
  NumberOfBathrooms,                      !- Feature Name 2
  Double,                                 !- Feature Data Type 2
  2,                                      !- Feature Value 2
  NumberOfOccupants,                      !- Feature Name 3
  Double,                                 !- Feature Data Type 3
  2.6400000000000001;                     !- Feature Value 3

OS:External:File,
<<<<<<< HEAD
  {3ad8c9c0-b1cf-47b8-b817-8907f5ccf086}, !- Handle
=======
  {44647eed-f97b-4e22-aec0-f307fcab93f9}, !- Handle
>>>>>>> 78927444
  8760.csv,                               !- Name
  8760.csv;                               !- File Name

OS:Schedule:Day,
<<<<<<< HEAD
  {212f8b54-6135-4dd2-b57c-3f4c12984a57}, !- Handle
=======
  {06b57676-d5c9-42dd-8fc9-b77d88aee0f7}, !- Handle
>>>>>>> 78927444
  Schedule Day 1,                         !- Name
  ,                                       !- Schedule Type Limits Name
  ,                                       !- Interpolate to Timestep
  24,                                     !- Hour 1
  0,                                      !- Minute 1
  0;                                      !- Value Until Time 1

OS:Schedule:Day,
<<<<<<< HEAD
  {733c5248-78cd-40ad-b975-4438fc4d38ba}, !- Handle
=======
  {91027645-4049-43f9-9ae4-f68adab2a018}, !- Handle
>>>>>>> 78927444
  Schedule Day 2,                         !- Name
  ,                                       !- Schedule Type Limits Name
  ,                                       !- Interpolate to Timestep
  24,                                     !- Hour 1
  0,                                      !- Minute 1
  1;                                      !- Value Until Time 1

OS:Schedule:File,
<<<<<<< HEAD
  {5debb96e-aa35-4f9e-949c-0656fa506662}, !- Handle
  occupants,                              !- Name
  {6c54a53f-8f30-4168-8ee3-095b3458579e}, !- Schedule Type Limits Name
  {3ad8c9c0-b1cf-47b8-b817-8907f5ccf086}, !- External File Name
=======
  {fa27c09a-34b2-4a18-9a12-1797fbc28390}, !- Handle
  occupants,                              !- Name
  {d7d59d86-e4a8-405f-86c5-c9333e2d0822}, !- Schedule Type Limits Name
  {44647eed-f97b-4e22-aec0-f307fcab93f9}, !- External File Name
>>>>>>> 78927444
  1,                                      !- Column Number
  1,                                      !- Rows to Skip at Top
  8760,                                   !- Number of Hours of Data
  ,                                       !- Column Separator
  ,                                       !- Interpolate to Timestep
  60;                                     !- Minutes per Item

<<<<<<< HEAD
OS:Schedule:Constant,
  {ae6639a2-bcbe-45a6-9faa-1e4ae19a09f4}, !- Handle
  res occupants activity schedule,        !- Name
  {e546cda8-3510-4ca4-97a2-ba628d493fff}, !- Schedule Type Limits Name
  112.539290946133;                       !- Value

OS:People:Definition,
  {9cbf4f07-25bb-480a-bcbf-b098fd7ff421}, !- Handle
  res occupants|living space|story 2,     !- Name
=======
OS:Schedule:Ruleset,
  {d04b1779-84b2-4f65-b6a9-80ab346bf0c1}, !- Handle
  Schedule Ruleset 1,                     !- Name
  {28e36de4-d526-4014-a2a8-ebb1bc790e15}, !- Schedule Type Limits Name
  {c6c25626-9aaa-492b-974d-a94a9c8e8c24}; !- Default Day Schedule Name

OS:Schedule:Day,
  {c6c25626-9aaa-492b-974d-a94a9c8e8c24}, !- Handle
  Schedule Day 3,                         !- Name
  {28e36de4-d526-4014-a2a8-ebb1bc790e15}, !- Schedule Type Limits Name
  ,                                       !- Interpolate to Timestep
  24,                                     !- Hour 1
  0,                                      !- Minute 1
  112.539290946133;                       !- Value Until Time 1

OS:People:Definition,
  {0e09a1f8-ec3d-4fee-a2fc-0ece88a6f7bd}, !- Handle
  res occupants|living space,             !- Name
>>>>>>> 78927444
  People,                                 !- Number of People Calculation Method
  1.32,                                   !- Number of People {people}
  ,                                       !- People per Space Floor Area {person/m2}
  ,                                       !- Space Floor Area per Person {m2/person}
  0.319734,                               !- Fraction Radiant
  0.573,                                  !- Sensible Heat Fraction
  0,                                      !- Carbon Dioxide Generation Rate {m3/s-W}
  No,                                     !- Enable ASHRAE 55 Comfort Warnings
  ZoneAveraged;                           !- Mean Radiant Temperature Calculation Type

OS:People,
<<<<<<< HEAD
  {da1a3177-3bf5-4965-bc10-b5b7fbc22d08}, !- Handle
  res occupants|living space|story 2,     !- Name
  {9cbf4f07-25bb-480a-bcbf-b098fd7ff421}, !- People Definition Name
  {c6c51467-41b6-4da0-ba94-bc33b575634d}, !- Space or SpaceType Name
  {5debb96e-aa35-4f9e-949c-0656fa506662}, !- Number of People Schedule Name
  {ae6639a2-bcbe-45a6-9faa-1e4ae19a09f4}, !- Activity Level Schedule Name
=======
  {59c9151a-89e8-40b9-b30e-2da8a5ddac1d}, !- Handle
  res occupants|living space,             !- Name
  {0e09a1f8-ec3d-4fee-a2fc-0ece88a6f7bd}, !- People Definition Name
  {de930d6d-132e-4dc3-b23b-9406921feae6}, !- Space or SpaceType Name
  {fa27c09a-34b2-4a18-9a12-1797fbc28390}, !- Number of People Schedule Name
  {d04b1779-84b2-4f65-b6a9-80ab346bf0c1}, !- Activity Level Schedule Name
>>>>>>> 78927444
  ,                                       !- Surface Name/Angle Factor List Name
  ,                                       !- Work Efficiency Schedule Name
  ,                                       !- Clothing Insulation Schedule Name
  ,                                       !- Air Velocity Schedule Name
  1;                                      !- Multiplier

OS:ScheduleTypeLimits,
<<<<<<< HEAD
  {e546cda8-3510-4ca4-97a2-ba628d493fff}, !- Handle
=======
  {28e36de4-d526-4014-a2a8-ebb1bc790e15}, !- Handle
>>>>>>> 78927444
  ActivityLevel,                          !- Name
  0,                                      !- Lower Limit Value
  ,                                       !- Upper Limit Value
  Continuous,                             !- Numeric Type
  ActivityLevel;                          !- Unit Type

OS:ScheduleTypeLimits,
<<<<<<< HEAD
  {6c54a53f-8f30-4168-8ee3-095b3458579e}, !- Handle
=======
  {d7d59d86-e4a8-405f-86c5-c9333e2d0822}, !- Handle
>>>>>>> 78927444
  Fractional,                             !- Name
  0,                                      !- Lower Limit Value
  1,                                      !- Upper Limit Value
  Continuous;                             !- Numeric Type

OS:People:Definition,
<<<<<<< HEAD
  {1016e4cf-6370-4ebf-a68a-e41a806b4f86}, !- Handle
  res occupants|living space,             !- Name
=======
  {724eb8f9-3357-423d-ba71-b7bc321f5a1a}, !- Handle
  res occupants|living space|story 2,     !- Name
>>>>>>> 78927444
  People,                                 !- Number of People Calculation Method
  1.32,                                   !- Number of People {people}
  ,                                       !- People per Space Floor Area {person/m2}
  ,                                       !- Space Floor Area per Person {m2/person}
  0.319734,                               !- Fraction Radiant
  0.573,                                  !- Sensible Heat Fraction
  0,                                      !- Carbon Dioxide Generation Rate {m3/s-W}
  No,                                     !- Enable ASHRAE 55 Comfort Warnings
  ZoneAveraged;                           !- Mean Radiant Temperature Calculation Type

OS:People,
<<<<<<< HEAD
  {8d4f7147-b722-438e-a37d-de79b31ea560}, !- Handle
  res occupants|living space,             !- Name
  {1016e4cf-6370-4ebf-a68a-e41a806b4f86}, !- People Definition Name
  {458f18d0-c828-4a1a-885a-a511d4d15d54}, !- Space or SpaceType Name
  {5debb96e-aa35-4f9e-949c-0656fa506662}, !- Number of People Schedule Name
  {ae6639a2-bcbe-45a6-9faa-1e4ae19a09f4}, !- Activity Level Schedule Name
=======
  {c4cdb3a8-b4b1-4a86-babd-e02ef4a1c002}, !- Handle
  res occupants|living space|story 2,     !- Name
  {724eb8f9-3357-423d-ba71-b7bc321f5a1a}, !- People Definition Name
  {edbd762a-f0f5-405e-bf27-b120a7d5eee3}, !- Space or SpaceType Name
  {fa27c09a-34b2-4a18-9a12-1797fbc28390}, !- Number of People Schedule Name
  {d04b1779-84b2-4f65-b6a9-80ab346bf0c1}, !- Activity Level Schedule Name
>>>>>>> 78927444
  ,                                       !- Surface Name/Angle Factor List Name
  ,                                       !- Work Efficiency Schedule Name
  ,                                       !- Clothing Insulation Schedule Name
  ,                                       !- Air Velocity Schedule Name
  1;                                      !- Multiplier
<|MERGE_RESOLUTION|>--- conflicted
+++ resolved
@@ -1,31 +1,22 @@
 !- NOTE: Auto-generated from /test/osw_files/SFD_2000sqft_2story_SL_UA_Denver.osw
 
 OS:Version,
-<<<<<<< HEAD
-  {c7fcf682-75ac-4d7a-bdeb-cf979418a8d4}, !- Handle
-  3.2.0;                                  !- Version Identifier
+  {46c94d44-d410-4033-abd5-5b16407b236b}, !- Handle
+  3.2.1;                                  !- Version Identifier
 
 OS:SimulationControl,
-  {ca2a113b-89ac-4a90-bd26-1164f4581925}, !- Handle
-=======
-  {1a52e21d-ec0b-4745-b651-347cd87d70d2}, !- Handle
-  2.9.0;                                  !- Version Identifier
-
-OS:SimulationControl,
-  {bd849973-a624-482d-8322-c257cecdcce1}, !- Handle
->>>>>>> 78927444
+  {fe8b04a8-2c0a-4c61-b558-e5823f1687de}, !- Handle
   ,                                       !- Do Zone Sizing Calculation
   ,                                       !- Do System Sizing Calculation
   ,                                       !- Do Plant Sizing Calculation
   No;                                     !- Run Simulation for Sizing Periods
 
 OS:Timestep,
-<<<<<<< HEAD
-  {e59a9ed6-3ffe-4048-ba41-614cc5dd54b0}, !- Handle
+  {11f0082c-9b07-4f25-804e-2bb601ae6a5f}, !- Handle
   6;                                      !- Number of Timesteps per Hour
 
 OS:ShadowCalculation,
-  {64f5ce5d-3773-4805-b593-bff1704a222a}, !- Handle
+  {01b0dd1b-b9ad-46c0-9438-00206fc99fc9}, !- Handle
   PolygonClipping,                        !- Shading Calculation Method
   ,                                       !- Shading Calculation Update Frequency Method
   20,                                     !- Shading Calculation Update Frequency
@@ -38,45 +29,21 @@
   No;                                     !- Disable Self-Shading From Shading Zone Groups to Other Zones
 
 OS:SurfaceConvectionAlgorithm:Outside,
-  {68140c4d-6582-4cbf-b564-b0c74084d833}, !- Handle
+  {23371cc2-4ccc-4a9d-b36c-236c0ea829cd}, !- Handle
   DOE-2;                                  !- Algorithm
 
 OS:SurfaceConvectionAlgorithm:Inside,
-  {d3c9570d-6529-4d5a-96ab-1cbff0966ba7}, !- Handle
+  {628cbfc5-2088-47b4-a112-f665db0166d6}, !- Handle
   TARP;                                   !- Algorithm
 
 OS:ZoneCapacitanceMultiplier:ResearchSpecial,
-  {18d5755a-36e9-4011-a00c-e131ca12f5bc}, !- Handle
-=======
-  {580e76b0-17da-41d7-a510-cebe988f39e8}, !- Handle
-  6;                                      !- Number of Timesteps per Hour
-
-OS:ShadowCalculation,
-  {c4118985-eadf-4b37-8a9a-5747b1c42c6b}, !- Handle
-  20,                                     !- Calculation Frequency
-  200;                                    !- Maximum Figures in Shadow Overlap Calculations
-
-OS:SurfaceConvectionAlgorithm:Outside,
-  {f547e3e8-02c0-4c54-a785-508d48468289}, !- Handle
-  DOE-2;                                  !- Algorithm
-
-OS:SurfaceConvectionAlgorithm:Inside,
-  {adc10d3e-514e-4113-9e94-ebeeeff48157}, !- Handle
-  TARP;                                   !- Algorithm
-
-OS:ZoneCapacitanceMultiplier:ResearchSpecial,
-  {7dc3a00d-5ebd-4520-ab92-5e569c08222f}, !- Handle
->>>>>>> 78927444
+  {91b1b8ba-aeec-401b-a75f-5dd5b683467e}, !- Handle
   ,                                       !- Temperature Capacity Multiplier
   15,                                     !- Humidity Capacity Multiplier
   ;                                       !- Carbon Dioxide Capacity Multiplier
 
 OS:RunPeriod,
-<<<<<<< HEAD
-  {99ebd4a9-5c96-495b-98f4-cdb2759e288b}, !- Handle
-=======
-  {b9c37f24-4c08-4c60-94c0-57ebb671ad74}, !- Handle
->>>>>>> 78927444
+  {5ecce206-0f55-411c-830a-363df9105ca6}, !- Handle
   Run Period 1,                           !- Name
   1,                                      !- Begin Month
   1,                                      !- Begin Day of Month
@@ -90,21 +57,13 @@
   ;                                       !- Number of Times Runperiod to be Repeated
 
 OS:YearDescription,
-<<<<<<< HEAD
-  {6da9ad9a-a7be-44e6-99c8-9b2606d4bac3}, !- Handle
-=======
-  {18601772-a330-4b78-9168-440a843c5eb9}, !- Handle
->>>>>>> 78927444
+  {e2c68737-b075-4bd9-9431-18c414611f64}, !- Handle
   2007,                                   !- Calendar Year
   ,                                       !- Day of Week for Start Day
   ;                                       !- Is Leap Year
 
 OS:WeatherFile,
-<<<<<<< HEAD
-  {9b788646-783e-49c1-84eb-297146f13313}, !- Handle
-=======
-  {f66a5883-e823-4acd-a9f8-47f00bf73f58}, !- Handle
->>>>>>> 78927444
+  {f5cfe9e1-1245-496a-a781-04522d30e674}, !- Handle
   Denver Intl Ap,                         !- City
   CO,                                     !- State Province Region
   USA,                                    !- Country
@@ -114,17 +73,12 @@
   -104.65,                                !- Longitude {deg}
   -7,                                     !- Time Zone {hr}
   1650,                                   !- Elevation {m}
-  C:/OpenStudio/resstock/resources/measures/HPXMLtoOpenStudio/weather/USA_CO_Denver.Intl.AP.725650_TMY3.epw, !- Url
+  /mnt/c/git/resstock/resources/measures/HPXMLtoOpenStudio/weather/USA_CO_Denver.Intl.AP.725650_TMY3.epw, !- Url
   E23378AA;                               !- Checksum
 
 OS:AdditionalProperties,
-<<<<<<< HEAD
-  {e83c54b3-9d52-46ea-a446-66961fedc312}, !- Handle
-  {9b788646-783e-49c1-84eb-297146f13313}, !- Object Name
-=======
-  {bef8061f-3d78-49ba-a945-8cff9d565531}, !- Handle
-  {f66a5883-e823-4acd-a9f8-47f00bf73f58}, !- Object Name
->>>>>>> 78927444
+  {d2bbebd7-0d92-48a5-8a65-0eedfb949059}, !- Handle
+  {f5cfe9e1-1245-496a-a781-04522d30e674}, !- Object Name
   EPWHeaderCity,                          !- Feature Name 1
   String,                                 !- Feature Data Type 1
   Denver Intl Ap,                         !- Feature Value 1
@@ -232,11 +186,7 @@
   84;                                     !- Feature Value 35
 
 OS:Site,
-<<<<<<< HEAD
-  {e5f51b3b-e130-412d-a0af-73abed787ff0}, !- Handle
-=======
-  {b9101719-e12c-4a56-b4e7-891ed532c799}, !- Handle
->>>>>>> 78927444
+  {14167f5e-11be-4ad1-839a-ea76dcd26210}, !- Handle
   Denver Intl Ap_CO_USA,                  !- Name
   39.83,                                  !- Latitude {deg}
   -104.65,                                !- Longitude {deg}
@@ -245,45 +195,26 @@
   ;                                       !- Terrain
 
 OS:ClimateZones,
-<<<<<<< HEAD
-  {677afd67-4e56-43a8-be9a-09d2673ea835}, !- Handle
+  {a3bb75a7-e90e-42fe-ac17-972e3b0b08fa}, !- Handle
   Building America,                       !- Climate Zone Institution Name 1
-=======
-  {6c4287da-8d9a-416a-9770-f970e0daff7a}, !- Handle
-  ,                                       !- Active Institution
-  ,                                       !- Active Year
-  ,                                       !- Climate Zone Institution Name 1
->>>>>>> 78927444
   ,                                       !- Climate Zone Document Name 1
   0,                                      !- Climate Zone Document Year 1
   Cold;                                   !- Climate Zone Value 1
 
 OS:Site:WaterMainsTemperature,
-<<<<<<< HEAD
-  {8d15b33a-e84e-4e71-8d6c-616012b7e217}, !- Handle
-=======
-  {75958976-7025-435c-b04a-27d48b696c2a}, !- Handle
->>>>>>> 78927444
+  {ffabfa79-be20-4ef1-b6a8-fbed52372173}, !- Handle
   Correlation,                            !- Calculation Method
   ,                                       !- Temperature Schedule Name
   10.8753424657535,                       !- Annual Average Outdoor Air Temperature {C}
   23.1524007936508;                       !- Maximum Difference In Monthly Average Outdoor Air Temperatures {deltaC}
 
 OS:RunPeriodControl:DaylightSavingTime,
-<<<<<<< HEAD
-  {e1665897-484f-4ffd-8ab4-8df135b5964f}, !- Handle
-=======
-  {beebf27c-38ec-4bd6-a890-58c340e464c5}, !- Handle
->>>>>>> 78927444
+  {4c4dbb58-b2fa-4a3e-ba73-95caea61e4b6}, !- Handle
   3/12,                                   !- Start Date
   11/5;                                   !- End Date
 
 OS:Site:GroundTemperature:Deep,
-<<<<<<< HEAD
-  {88eb4709-bb56-4f7b-94c1-44c0494e2c6c}, !- Handle
-=======
-  {58dbe30c-6f48-4764-8bcf-103d2cf271f5}, !- Handle
->>>>>>> 78927444
+  {a81bcd61-81d7-4dd4-b646-162ac67cfde7}, !- Handle
   10.8753424657535,                       !- January Deep Ground Temperature {C}
   10.8753424657535,                       !- February Deep Ground Temperature {C}
   10.8753424657535,                       !- March Deep Ground Temperature {C}
@@ -298,11 +229,7 @@
   10.8753424657535;                       !- December Deep Ground Temperature {C}
 
 OS:Building,
-<<<<<<< HEAD
-  {c607c979-2bd5-4a2c-86c3-d48135c4380a}, !- Handle
-=======
-  {73904873-39f9-4a5f-807f-e076e2c2800c}, !- Handle
->>>>>>> 78927444
+  {1ef13588-8700-49f3-a754-83fc29ab322a}, !- Handle
   Building 1,                             !- Name
   ,                                       !- Building Sector Type
   0,                                      !- North Axis {deg}
@@ -317,23 +244,14 @@
   1;                                      !- Standards Number of Living Units
 
 OS:AdditionalProperties,
-<<<<<<< HEAD
-  {31a008b8-3c71-45ed-aaad-4fe01d813dd9}, !- Handle
-  {c607c979-2bd5-4a2c-86c3-d48135c4380a}, !- Object Name
-=======
-  {81ce32db-720a-4e47-9907-5d67452027d3}, !- Handle
-  {73904873-39f9-4a5f-807f-e076e2c2800c}, !- Object Name
->>>>>>> 78927444
+  {47ffcf48-82ec-454d-8304-10f3cf5ecee0}, !- Handle
+  {1ef13588-8700-49f3-a754-83fc29ab322a}, !- Object Name
   Total Units Modeled,                    !- Feature Name 1
   Integer,                                !- Feature Data Type 1
   1;                                      !- Feature Value 1
 
 OS:ThermalZone,
-<<<<<<< HEAD
-  {33ce3b6c-fee9-4657-ab8c-345ddee64404}, !- Handle
-=======
-  {c60e83e7-c388-4623-beac-7e33354e1e0f}, !- Handle
->>>>>>> 78927444
+  {212ab74a-b238-4d6e-b7f2-fc7545329798}, !- Handle
   living zone,                            !- Name
   ,                                       !- Multiplier
   ,                                       !- Ceiling Height {m}
@@ -342,17 +260,10 @@
   ,                                       !- Zone Inside Convection Algorithm
   ,                                       !- Zone Outside Convection Algorithm
   ,                                       !- Zone Conditioning Equipment List Name
-<<<<<<< HEAD
-  {2dc1b933-0e1d-4426-a415-cac257891122}, !- Zone Air Inlet Port List
-  {d519a43b-594f-4ba2-b93d-b684ac0af179}, !- Zone Air Exhaust Port List
-  {aae70b7d-6330-474f-a620-4a3ea53c51e6}, !- Zone Air Node Name
-  {e402e849-a2e5-4622-baf7-814eb34335db}, !- Zone Return Air Port List
-=======
-  {9402f274-82e6-4fae-aa9c-50107b04076c}, !- Zone Air Inlet Port List
-  {f09da15a-74de-48d6-9df6-adf0a27c39b6}, !- Zone Air Exhaust Port List
-  {577890b5-f9cc-404f-b232-38b467f97ea5}, !- Zone Air Node Name
-  {2f0357c8-6bc4-43d7-81ab-e0ae60d5289d}, !- Zone Return Air Port List
->>>>>>> 78927444
+  {d846dfaf-9680-4df7-b523-7117bd4fa9b8}, !- Zone Air Inlet Port List
+  {da42668b-e38a-4dd1-a3c0-572e8fd4d097}, !- Zone Air Exhaust Port List
+  {64c262ab-58f9-4dad-852f-cfbd5e9103a2}, !- Zone Air Node Name
+  {8089170e-3b5c-408e-b44e-b1a9221d8b8b}, !- Zone Return Air Port List
   ,                                       !- Primary Daylighting Control Name
   ,                                       !- Fraction of Zone Controlled by Primary Daylighting Control
   ,                                       !- Secondary Daylighting Control Name
@@ -363,67 +274,33 @@
   No;                                     !- Use Ideal Air Loads
 
 OS:Node,
-<<<<<<< HEAD
-  {71babbe0-cc21-448f-b9ec-972bf0dac7d3}, !- Handle
+  {2af4db38-7b66-449b-9bfd-d8292a43d17d}, !- Handle
   Node 1,                                 !- Name
-  {aae70b7d-6330-474f-a620-4a3ea53c51e6}, !- Inlet Port
+  {64c262ab-58f9-4dad-852f-cfbd5e9103a2}, !- Inlet Port
   ;                                       !- Outlet Port
 
 OS:Connection,
-  {aae70b7d-6330-474f-a620-4a3ea53c51e6}, !- Handle
-  {33ce3b6c-fee9-4657-ab8c-345ddee64404}, !- Source Object
+  {64c262ab-58f9-4dad-852f-cfbd5e9103a2}, !- Handle
+  {212ab74a-b238-4d6e-b7f2-fc7545329798}, !- Source Object
   11,                                     !- Outlet Port
-  {71babbe0-cc21-448f-b9ec-972bf0dac7d3}, !- Target Object
+  {2af4db38-7b66-449b-9bfd-d8292a43d17d}, !- Target Object
   2;                                      !- Inlet Port
 
 OS:PortList,
-  {2dc1b933-0e1d-4426-a415-cac257891122}, !- Handle
-  {33ce3b6c-fee9-4657-ab8c-345ddee64404}; !- HVAC Component
+  {d846dfaf-9680-4df7-b523-7117bd4fa9b8}, !- Handle
+  {212ab74a-b238-4d6e-b7f2-fc7545329798}; !- HVAC Component
 
 OS:PortList,
-  {d519a43b-594f-4ba2-b93d-b684ac0af179}, !- Handle
-  {33ce3b6c-fee9-4657-ab8c-345ddee64404}; !- HVAC Component
+  {da42668b-e38a-4dd1-a3c0-572e8fd4d097}, !- Handle
+  {212ab74a-b238-4d6e-b7f2-fc7545329798}; !- HVAC Component
 
 OS:PortList,
-  {e402e849-a2e5-4622-baf7-814eb34335db}, !- Handle
-  {33ce3b6c-fee9-4657-ab8c-345ddee64404}; !- HVAC Component
+  {8089170e-3b5c-408e-b44e-b1a9221d8b8b}, !- Handle
+  {212ab74a-b238-4d6e-b7f2-fc7545329798}; !- HVAC Component
 
 OS:Sizing:Zone,
-  {459067e5-0554-45f6-993b-1e5ffbbd55f5}, !- Handle
-  {33ce3b6c-fee9-4657-ab8c-345ddee64404}, !- Zone or ZoneList Name
-=======
-  {5811e906-4b66-4e23-8ae5-5640457669f9}, !- Handle
-  Node 1,                                 !- Name
-  {577890b5-f9cc-404f-b232-38b467f97ea5}, !- Inlet Port
-  ;                                       !- Outlet Port
-
-OS:Connection,
-  {577890b5-f9cc-404f-b232-38b467f97ea5}, !- Handle
-  {00274e53-bcc7-41b4-8bc9-8aa5e05f7d6c}, !- Name
-  {c60e83e7-c388-4623-beac-7e33354e1e0f}, !- Source Object
-  11,                                     !- Outlet Port
-  {5811e906-4b66-4e23-8ae5-5640457669f9}, !- Target Object
-  2;                                      !- Inlet Port
-
-OS:PortList,
-  {9402f274-82e6-4fae-aa9c-50107b04076c}, !- Handle
-  {dd4c8c7a-f528-4400-a5e6-68e3132f1fc6}, !- Name
-  {c60e83e7-c388-4623-beac-7e33354e1e0f}; !- HVAC Component
-
-OS:PortList,
-  {f09da15a-74de-48d6-9df6-adf0a27c39b6}, !- Handle
-  {52983c1b-30de-4cb0-bf18-2a5230ae404f}, !- Name
-  {c60e83e7-c388-4623-beac-7e33354e1e0f}; !- HVAC Component
-
-OS:PortList,
-  {2f0357c8-6bc4-43d7-81ab-e0ae60d5289d}, !- Handle
-  {10bf9499-3f7d-4801-8782-9c6ac9df7421}, !- Name
-  {c60e83e7-c388-4623-beac-7e33354e1e0f}; !- HVAC Component
-
-OS:Sizing:Zone,
-  {011f1753-955a-4a4d-876e-ee263914acd4}, !- Handle
-  {c60e83e7-c388-4623-beac-7e33354e1e0f}, !- Zone or ZoneList Name
->>>>>>> 78927444
+  {90dff27e-8904-4e0d-9a3a-b6b7f91afb20}, !- Handle
+  {212ab74a-b238-4d6e-b7f2-fc7545329798}, !- Zone or ZoneList Name
   SupplyAirTemperature,                   !- Zone Cooling Design Supply Air Temperature Input Method
   14,                                     !- Zone Cooling Design Supply Air Temperature {C}
   11.11,                                  !- Zone Cooling Design Supply Air Temperature Difference {deltaC}
@@ -450,25 +327,14 @@
   autosize;                               !- Dedicated Outdoor Air High Setpoint Temperature for Design {C}
 
 OS:ZoneHVAC:EquipmentList,
-<<<<<<< HEAD
-  {143c1015-6b10-4cef-bb49-37557d63dbeb}, !- Handle
+  {7095e563-e3f8-493d-bba5-cdcdcbdc2431}, !- Handle
   Zone HVAC Equipment List 1,             !- Name
-  {33ce3b6c-fee9-4657-ab8c-345ddee64404}; !- Thermal Zone
+  {212ab74a-b238-4d6e-b7f2-fc7545329798}; !- Thermal Zone
 
 OS:Space,
-  {458f18d0-c828-4a1a-885a-a511d4d15d54}, !- Handle
+  {53e7c202-f5d1-4925-8996-1f5ea774b5ea}, !- Handle
   living space,                           !- Name
-  {eba965c6-f31a-4562-9373-4312dad9d17b}, !- Space Type Name
-=======
-  {5ac51c0f-e0e5-418c-8f1a-dc125fe71777}, !- Handle
-  Zone HVAC Equipment List 1,             !- Name
-  {c60e83e7-c388-4623-beac-7e33354e1e0f}; !- Thermal Zone
-
-OS:Space,
-  {de930d6d-132e-4dc3-b23b-9406921feae6}, !- Handle
-  living space,                           !- Name
-  {37845c2c-44d9-4bdb-9697-a0e0013553e8}, !- Space Type Name
->>>>>>> 78927444
+  {a7abb72d-1288-4e90-8af4-248198a88e66}, !- Space Type Name
   ,                                       !- Default Construction Set Name
   ,                                       !- Default Schedule Set Name
   -0,                                     !- Direction of Relative North {deg}
@@ -476,31 +342,17 @@
   0,                                      !- Y Origin {m}
   0,                                      !- Z Origin {m}
   ,                                       !- Building Story Name
-<<<<<<< HEAD
-  {33ce3b6c-fee9-4657-ab8c-345ddee64404}, !- Thermal Zone Name
+  {212ab74a-b238-4d6e-b7f2-fc7545329798}, !- Thermal Zone Name
   ,                                       !- Part of Total Floor Area
   ,                                       !- Design Specification Outdoor Air Object Name
-  {64ae23f8-c1a5-4614-a640-c045768dec6e}; !- Building Unit Name
-
-OS:Surface,
-  {ab4eefda-46b0-41f8-887a-27a9c56dd535}, !- Handle
+  {3bd164de-ec7a-484f-a193-f8ea09048cbb}; !- Building Unit Name
+
+OS:Surface,
+  {0ce791ae-ab14-4f81-b3bf-cee54d0b7668}, !- Handle
   Surface 1,                              !- Name
   Floor,                                  !- Surface Type
   ,                                       !- Construction Name
-  {458f18d0-c828-4a1a-885a-a511d4d15d54}, !- Space Name
-=======
-  {c60e83e7-c388-4623-beac-7e33354e1e0f}, !- Thermal Zone Name
-  ,                                       !- Part of Total Floor Area
-  ,                                       !- Design Specification Outdoor Air Object Name
-  {04006bb3-0ac9-4903-ab3f-5e6dbbdaaaf2}; !- Building Unit Name
-
-OS:Surface,
-  {80d14601-438b-471b-be5c-9aef69c773c4}, !- Handle
-  Surface 1,                              !- Name
-  Floor,                                  !- Surface Type
-  ,                                       !- Construction Name
-  {de930d6d-132e-4dc3-b23b-9406921feae6}, !- Space Name
->>>>>>> 78927444
+  {53e7c202-f5d1-4925-8996-1f5ea774b5ea}, !- Space Name
   Foundation,                             !- Outside Boundary Condition
   ,                                       !- Outside Boundary Condition Object
   NoSun,                                  !- Sun Exposure
@@ -513,19 +365,11 @@
   13.6310703908387, 0, 0;                 !- X,Y,Z Vertex 4 {m}
 
 OS:Surface,
-<<<<<<< HEAD
-  {511692c2-0caa-4773-9704-bffc1572f868}, !- Handle
+  {1dba40e0-ec03-4df2-8993-aa4327094e18}, !- Handle
   Surface 2,                              !- Name
   Wall,                                   !- Surface Type
   ,                                       !- Construction Name
-  {458f18d0-c828-4a1a-885a-a511d4d15d54}, !- Space Name
-=======
-  {c7cd2001-25d8-4d15-a9c8-b2f4f00c7a8c}, !- Handle
-  Surface 2,                              !- Name
-  Wall,                                   !- Surface Type
-  ,                                       !- Construction Name
-  {de930d6d-132e-4dc3-b23b-9406921feae6}, !- Space Name
->>>>>>> 78927444
+  {53e7c202-f5d1-4925-8996-1f5ea774b5ea}, !- Space Name
   Outdoors,                               !- Outside Boundary Condition
   ,                                       !- Outside Boundary Condition Object
   SunExposed,                             !- Sun Exposure
@@ -538,19 +382,11 @@
   0, 0, 2.4384;                           !- X,Y,Z Vertex 4 {m}
 
 OS:Surface,
-<<<<<<< HEAD
-  {f5899142-6be3-4c67-85ef-c82fbdaba298}, !- Handle
+  {c65bd278-6638-4b41-a8eb-b89c99a1a8b1}, !- Handle
   Surface 3,                              !- Name
   Wall,                                   !- Surface Type
   ,                                       !- Construction Name
-  {458f18d0-c828-4a1a-885a-a511d4d15d54}, !- Space Name
-=======
-  {554b25ff-7736-4fd5-85eb-49d43e189645}, !- Handle
-  Surface 3,                              !- Name
-  Wall,                                   !- Surface Type
-  ,                                       !- Construction Name
-  {de930d6d-132e-4dc3-b23b-9406921feae6}, !- Space Name
->>>>>>> 78927444
+  {53e7c202-f5d1-4925-8996-1f5ea774b5ea}, !- Space Name
   Outdoors,                               !- Outside Boundary Condition
   ,                                       !- Outside Boundary Condition Object
   SunExposed,                             !- Sun Exposure
@@ -563,19 +399,11 @@
   0, 6.81553519541936, 2.4384;            !- X,Y,Z Vertex 4 {m}
 
 OS:Surface,
-<<<<<<< HEAD
-  {280e8061-0268-4fb8-825e-4b3a9a0fb7cc}, !- Handle
+  {9ce1c688-64bd-49ef-b629-4a2c315e6463}, !- Handle
   Surface 4,                              !- Name
   Wall,                                   !- Surface Type
   ,                                       !- Construction Name
-  {458f18d0-c828-4a1a-885a-a511d4d15d54}, !- Space Name
-=======
-  {d09edf9c-e5e9-4d65-aee5-7cb92595000e}, !- Handle
-  Surface 4,                              !- Name
-  Wall,                                   !- Surface Type
-  ,                                       !- Construction Name
-  {de930d6d-132e-4dc3-b23b-9406921feae6}, !- Space Name
->>>>>>> 78927444
+  {53e7c202-f5d1-4925-8996-1f5ea774b5ea}, !- Space Name
   Outdoors,                               !- Outside Boundary Condition
   ,                                       !- Outside Boundary Condition Object
   SunExposed,                             !- Sun Exposure
@@ -588,19 +416,11 @@
   13.6310703908387, 6.81553519541936, 2.4384; !- X,Y,Z Vertex 4 {m}
 
 OS:Surface,
-<<<<<<< HEAD
-  {4ad8b7cd-7da6-4734-834e-32c8774c93c1}, !- Handle
+  {11961346-9f31-43e6-bbd2-092f2ea877be}, !- Handle
   Surface 5,                              !- Name
   Wall,                                   !- Surface Type
   ,                                       !- Construction Name
-  {458f18d0-c828-4a1a-885a-a511d4d15d54}, !- Space Name
-=======
-  {0bcc9bb7-d660-4033-998b-ad65ea4916df}, !- Handle
-  Surface 5,                              !- Name
-  Wall,                                   !- Surface Type
-  ,                                       !- Construction Name
-  {de930d6d-132e-4dc3-b23b-9406921feae6}, !- Space Name
->>>>>>> 78927444
+  {53e7c202-f5d1-4925-8996-1f5ea774b5ea}, !- Space Name
   Outdoors,                               !- Outside Boundary Condition
   ,                                       !- Outside Boundary Condition Object
   SunExposed,                             !- Sun Exposure
@@ -613,23 +433,13 @@
   13.6310703908387, 0, 2.4384;            !- X,Y,Z Vertex 4 {m}
 
 OS:Surface,
-<<<<<<< HEAD
-  {9ffc8068-a7ad-415d-9cc8-09aa9509d7c7}, !- Handle
+  {40ee06c5-5ad8-4069-bdd5-364046887f7a}, !- Handle
   Surface 6,                              !- Name
   RoofCeiling,                            !- Surface Type
   ,                                       !- Construction Name
-  {458f18d0-c828-4a1a-885a-a511d4d15d54}, !- Space Name
+  {53e7c202-f5d1-4925-8996-1f5ea774b5ea}, !- Space Name
   Surface,                                !- Outside Boundary Condition
-  {1a2727f1-b13e-416d-b3f3-b3b321f0b7d9}, !- Outside Boundary Condition Object
-=======
-  {7b7db720-7487-40b0-91b6-f213efc10991}, !- Handle
-  Surface 6,                              !- Name
-  RoofCeiling,                            !- Surface Type
-  ,                                       !- Construction Name
-  {de930d6d-132e-4dc3-b23b-9406921feae6}, !- Space Name
-  Surface,                                !- Outside Boundary Condition
-  {582872d5-e473-4414-9260-5cb6156e3e77}, !- Outside Boundary Condition Object
->>>>>>> 78927444
+  {7062680c-6ca8-4947-b46e-39a2e0f7be9b}, !- Outside Boundary Condition Object
   NoSun,                                  !- Sun Exposure
   NoWind,                                 !- Wind Exposure
   ,                                       !- View Factor to Ground
@@ -640,11 +450,7 @@
   0, 0, 2.4384;                           !- X,Y,Z Vertex 4 {m}
 
 OS:SpaceType,
-<<<<<<< HEAD
-  {eba965c6-f31a-4562-9373-4312dad9d17b}, !- Handle
-=======
-  {37845c2c-44d9-4bdb-9697-a0e0013553e8}, !- Handle
->>>>>>> 78927444
+  {a7abb72d-1288-4e90-8af4-248198a88e66}, !- Handle
   Space Type 1,                           !- Name
   ,                                       !- Default Construction Set Name
   ,                                       !- Default Schedule Set Name
@@ -655,15 +461,9 @@
   living;                                 !- Standards Space Type
 
 OS:Space,
-<<<<<<< HEAD
-  {c6c51467-41b6-4da0-ba94-bc33b575634d}, !- Handle
+  {ca14119e-6e0f-4e49-b53a-daf4bcb94cad}, !- Handle
   living space|story 2,                   !- Name
-  {eba965c6-f31a-4562-9373-4312dad9d17b}, !- Space Type Name
-=======
-  {edbd762a-f0f5-405e-bf27-b120a7d5eee3}, !- Handle
-  living space|story 2,                   !- Name
-  {37845c2c-44d9-4bdb-9697-a0e0013553e8}, !- Space Type Name
->>>>>>> 78927444
+  {a7abb72d-1288-4e90-8af4-248198a88e66}, !- Space Type Name
   ,                                       !- Default Construction Set Name
   ,                                       !- Default Schedule Set Name
   -0,                                     !- Direction of Relative North {deg}
@@ -671,35 +471,19 @@
   0,                                      !- Y Origin {m}
   2.4384,                                 !- Z Origin {m}
   ,                                       !- Building Story Name
-<<<<<<< HEAD
-  {33ce3b6c-fee9-4657-ab8c-345ddee64404}, !- Thermal Zone Name
+  {212ab74a-b238-4d6e-b7f2-fc7545329798}, !- Thermal Zone Name
   ,                                       !- Part of Total Floor Area
   ,                                       !- Design Specification Outdoor Air Object Name
-  {64ae23f8-c1a5-4614-a640-c045768dec6e}; !- Building Unit Name
-
-OS:Surface,
-  {1a2727f1-b13e-416d-b3f3-b3b321f0b7d9}, !- Handle
+  {3bd164de-ec7a-484f-a193-f8ea09048cbb}; !- Building Unit Name
+
+OS:Surface,
+  {7062680c-6ca8-4947-b46e-39a2e0f7be9b}, !- Handle
   Surface 7,                              !- Name
   Floor,                                  !- Surface Type
   ,                                       !- Construction Name
-  {c6c51467-41b6-4da0-ba94-bc33b575634d}, !- Space Name
+  {ca14119e-6e0f-4e49-b53a-daf4bcb94cad}, !- Space Name
   Surface,                                !- Outside Boundary Condition
-  {9ffc8068-a7ad-415d-9cc8-09aa9509d7c7}, !- Outside Boundary Condition Object
-=======
-  {c60e83e7-c388-4623-beac-7e33354e1e0f}, !- Thermal Zone Name
-  ,                                       !- Part of Total Floor Area
-  ,                                       !- Design Specification Outdoor Air Object Name
-  {04006bb3-0ac9-4903-ab3f-5e6dbbdaaaf2}; !- Building Unit Name
-
-OS:Surface,
-  {582872d5-e473-4414-9260-5cb6156e3e77}, !- Handle
-  Surface 7,                              !- Name
-  Floor,                                  !- Surface Type
-  ,                                       !- Construction Name
-  {edbd762a-f0f5-405e-bf27-b120a7d5eee3}, !- Space Name
-  Surface,                                !- Outside Boundary Condition
-  {7b7db720-7487-40b0-91b6-f213efc10991}, !- Outside Boundary Condition Object
->>>>>>> 78927444
+  {40ee06c5-5ad8-4069-bdd5-364046887f7a}, !- Outside Boundary Condition Object
   NoSun,                                  !- Sun Exposure
   NoWind,                                 !- Wind Exposure
   ,                                       !- View Factor to Ground
@@ -710,19 +494,11 @@
   13.6310703908387, 0, 0;                 !- X,Y,Z Vertex 4 {m}
 
 OS:Surface,
-<<<<<<< HEAD
-  {aa4ea0c0-e2c2-407f-a40b-de55d51d79d4}, !- Handle
+  {b0580e6c-b8e3-4eb5-aa16-1e0e61fcc2cc}, !- Handle
   Surface 8,                              !- Name
   Wall,                                   !- Surface Type
   ,                                       !- Construction Name
-  {c6c51467-41b6-4da0-ba94-bc33b575634d}, !- Space Name
-=======
-  {dbe8efdd-f0fa-4dc8-ae7a-81079f61e1e7}, !- Handle
-  Surface 8,                              !- Name
-  Wall,                                   !- Surface Type
-  ,                                       !- Construction Name
-  {edbd762a-f0f5-405e-bf27-b120a7d5eee3}, !- Space Name
->>>>>>> 78927444
+  {ca14119e-6e0f-4e49-b53a-daf4bcb94cad}, !- Space Name
   Outdoors,                               !- Outside Boundary Condition
   ,                                       !- Outside Boundary Condition Object
   SunExposed,                             !- Sun Exposure
@@ -735,19 +511,11 @@
   0, 0, 2.4384;                           !- X,Y,Z Vertex 4 {m}
 
 OS:Surface,
-<<<<<<< HEAD
-  {71427fdb-237d-4477-9672-d4f7a8ca3b4b}, !- Handle
+  {67a0d8fe-f508-4236-9d55-27566fac8e42}, !- Handle
   Surface 9,                              !- Name
   Wall,                                   !- Surface Type
   ,                                       !- Construction Name
-  {c6c51467-41b6-4da0-ba94-bc33b575634d}, !- Space Name
-=======
-  {c6a6b0d0-784d-40a9-b9db-5016bcd34366}, !- Handle
-  Surface 9,                              !- Name
-  Wall,                                   !- Surface Type
-  ,                                       !- Construction Name
-  {edbd762a-f0f5-405e-bf27-b120a7d5eee3}, !- Space Name
->>>>>>> 78927444
+  {ca14119e-6e0f-4e49-b53a-daf4bcb94cad}, !- Space Name
   Outdoors,                               !- Outside Boundary Condition
   ,                                       !- Outside Boundary Condition Object
   SunExposed,                             !- Sun Exposure
@@ -760,19 +528,11 @@
   0, 6.81553519541936, 2.4384;            !- X,Y,Z Vertex 4 {m}
 
 OS:Surface,
-<<<<<<< HEAD
-  {4767869b-9ce6-4520-b63f-421521792a36}, !- Handle
+  {8f7bb06e-cca8-4d98-a104-ac01c87527a8}, !- Handle
   Surface 10,                             !- Name
   Wall,                                   !- Surface Type
   ,                                       !- Construction Name
-  {c6c51467-41b6-4da0-ba94-bc33b575634d}, !- Space Name
-=======
-  {8d25b09c-8868-4f40-a67d-d2c4aa25275e}, !- Handle
-  Surface 10,                             !- Name
-  Wall,                                   !- Surface Type
-  ,                                       !- Construction Name
-  {edbd762a-f0f5-405e-bf27-b120a7d5eee3}, !- Space Name
->>>>>>> 78927444
+  {ca14119e-6e0f-4e49-b53a-daf4bcb94cad}, !- Space Name
   Outdoors,                               !- Outside Boundary Condition
   ,                                       !- Outside Boundary Condition Object
   SunExposed,                             !- Sun Exposure
@@ -785,19 +545,11 @@
   13.6310703908387, 6.81553519541936, 2.4384; !- X,Y,Z Vertex 4 {m}
 
 OS:Surface,
-<<<<<<< HEAD
-  {9c6392cd-4184-4aa9-a63f-7b1900a73f8a}, !- Handle
+  {f81d8f4e-32a3-4880-8663-992e84a48f5c}, !- Handle
   Surface 11,                             !- Name
   Wall,                                   !- Surface Type
   ,                                       !- Construction Name
-  {c6c51467-41b6-4da0-ba94-bc33b575634d}, !- Space Name
-=======
-  {8ce7225e-ed9c-42cc-9353-c540ccc69122}, !- Handle
-  Surface 11,                             !- Name
-  Wall,                                   !- Surface Type
-  ,                                       !- Construction Name
-  {edbd762a-f0f5-405e-bf27-b120a7d5eee3}, !- Space Name
->>>>>>> 78927444
+  {ca14119e-6e0f-4e49-b53a-daf4bcb94cad}, !- Space Name
   Outdoors,                               !- Outside Boundary Condition
   ,                                       !- Outside Boundary Condition Object
   SunExposed,                             !- Sun Exposure
@@ -810,23 +562,13 @@
   13.6310703908387, 0, 2.4384;            !- X,Y,Z Vertex 4 {m}
 
 OS:Surface,
-<<<<<<< HEAD
-  {191c6180-7934-4794-8bc7-7243b506f929}, !- Handle
+  {9d9b8bf0-2365-4f83-9fab-eaeee83b0ada}, !- Handle
   Surface 12,                             !- Name
   RoofCeiling,                            !- Surface Type
   ,                                       !- Construction Name
-  {c6c51467-41b6-4da0-ba94-bc33b575634d}, !- Space Name
+  {ca14119e-6e0f-4e49-b53a-daf4bcb94cad}, !- Space Name
   Surface,                                !- Outside Boundary Condition
-  {41888458-696c-44e5-8a30-2d986872988d}, !- Outside Boundary Condition Object
-=======
-  {c69193a5-1f0f-4ab5-902b-b51694640e85}, !- Handle
-  Surface 12,                             !- Name
-  RoofCeiling,                            !- Surface Type
-  ,                                       !- Construction Name
-  {edbd762a-f0f5-405e-bf27-b120a7d5eee3}, !- Space Name
-  Surface,                                !- Outside Boundary Condition
-  {dc8b8aa3-f588-48b8-9cc1-ba5012ffa465}, !- Outside Boundary Condition Object
->>>>>>> 78927444
+  {e933cb68-3c1a-401c-b63d-299964d7244e}, !- Outside Boundary Condition Object
   NoSun,                                  !- Sun Exposure
   NoWind,                                 !- Wind Exposure
   ,                                       !- View Factor to Ground
@@ -837,23 +579,13 @@
   0, 0, 2.4384;                           !- X,Y,Z Vertex 4 {m}
 
 OS:Surface,
-<<<<<<< HEAD
-  {41888458-696c-44e5-8a30-2d986872988d}, !- Handle
+  {e933cb68-3c1a-401c-b63d-299964d7244e}, !- Handle
   Surface 13,                             !- Name
   Floor,                                  !- Surface Type
   ,                                       !- Construction Name
-  {ba982025-9ba7-467d-9dc6-e73411f73ad9}, !- Space Name
+  {8c23a384-db0d-419a-9bb8-93495c32525e}, !- Space Name
   Surface,                                !- Outside Boundary Condition
-  {191c6180-7934-4794-8bc7-7243b506f929}, !- Outside Boundary Condition Object
-=======
-  {dc8b8aa3-f588-48b8-9cc1-ba5012ffa465}, !- Handle
-  Surface 13,                             !- Name
-  Floor,                                  !- Surface Type
-  ,                                       !- Construction Name
-  {60f5236a-dec9-4f31-b47e-926c333730d9}, !- Space Name
-  Surface,                                !- Outside Boundary Condition
-  {c69193a5-1f0f-4ab5-902b-b51694640e85}, !- Outside Boundary Condition Object
->>>>>>> 78927444
+  {9d9b8bf0-2365-4f83-9fab-eaeee83b0ada}, !- Outside Boundary Condition Object
   NoSun,                                  !- Sun Exposure
   NoWind,                                 !- Wind Exposure
   ,                                       !- View Factor to Ground
@@ -864,19 +596,11 @@
   0, 0, 0;                                !- X,Y,Z Vertex 4 {m}
 
 OS:Surface,
-<<<<<<< HEAD
-  {de94c119-f133-4a42-920e-8568e703c7d0}, !- Handle
+  {e275460e-bf33-4088-9061-80602cdd6c28}, !- Handle
   Surface 14,                             !- Name
   RoofCeiling,                            !- Surface Type
   ,                                       !- Construction Name
-  {ba982025-9ba7-467d-9dc6-e73411f73ad9}, !- Space Name
-=======
-  {69b51069-a33d-49c3-b85d-f846be7255f3}, !- Handle
-  Surface 14,                             !- Name
-  RoofCeiling,                            !- Surface Type
-  ,                                       !- Construction Name
-  {60f5236a-dec9-4f31-b47e-926c333730d9}, !- Space Name
->>>>>>> 78927444
+  {8c23a384-db0d-419a-9bb8-93495c32525e}, !- Space Name
   Outdoors,                               !- Outside Boundary Condition
   ,                                       !- Outside Boundary Condition Object
   SunExposed,                             !- Sun Exposure
@@ -889,19 +613,11 @@
   13.6310703908387, 0, 0;                 !- X,Y,Z Vertex 4 {m}
 
 OS:Surface,
-<<<<<<< HEAD
-  {b4b45ce8-9fdc-4d42-a071-010e42093374}, !- Handle
+  {7b3460d9-d9fb-48d2-822c-ecbe43aaeaed}, !- Handle
   Surface 15,                             !- Name
   RoofCeiling,                            !- Surface Type
   ,                                       !- Construction Name
-  {ba982025-9ba7-467d-9dc6-e73411f73ad9}, !- Space Name
-=======
-  {7a77e6b2-4ad7-4102-940c-80db70a5f95b}, !- Handle
-  Surface 15,                             !- Name
-  RoofCeiling,                            !- Surface Type
-  ,                                       !- Construction Name
-  {60f5236a-dec9-4f31-b47e-926c333730d9}, !- Space Name
->>>>>>> 78927444
+  {8c23a384-db0d-419a-9bb8-93495c32525e}, !- Space Name
   Outdoors,                               !- Outside Boundary Condition
   ,                                       !- Outside Boundary Condition Object
   SunExposed,                             !- Sun Exposure
@@ -914,19 +630,11 @@
   0, 6.81553519541936, 0;                 !- X,Y,Z Vertex 4 {m}
 
 OS:Surface,
-<<<<<<< HEAD
-  {bede61b8-3f67-41f5-8315-a5068b4bb069}, !- Handle
+  {e8b299c9-22ca-421c-924d-d82ee83c2d10}, !- Handle
   Surface 16,                             !- Name
   Wall,                                   !- Surface Type
   ,                                       !- Construction Name
-  {ba982025-9ba7-467d-9dc6-e73411f73ad9}, !- Space Name
-=======
-  {893bf14f-530c-4845-867b-e5aa85855329}, !- Handle
-  Surface 16,                             !- Name
-  Wall,                                   !- Surface Type
-  ,                                       !- Construction Name
-  {60f5236a-dec9-4f31-b47e-926c333730d9}, !- Space Name
->>>>>>> 78927444
+  {8c23a384-db0d-419a-9bb8-93495c32525e}, !- Space Name
   Outdoors,                               !- Outside Boundary Condition
   ,                                       !- Outside Boundary Condition Object
   SunExposed,                             !- Sun Exposure
@@ -938,19 +646,11 @@
   0, 0, 0;                                !- X,Y,Z Vertex 3 {m}
 
 OS:Surface,
-<<<<<<< HEAD
-  {ef00687c-1151-47f2-9f45-c37b10ea0b9d}, !- Handle
+  {549a160f-ec51-4673-a56c-4c5324f5f7af}, !- Handle
   Surface 17,                             !- Name
   Wall,                                   !- Surface Type
   ,                                       !- Construction Name
-  {ba982025-9ba7-467d-9dc6-e73411f73ad9}, !- Space Name
-=======
-  {4effb3bd-5004-4464-b217-aa9809331fa2}, !- Handle
-  Surface 17,                             !- Name
-  Wall,                                   !- Surface Type
-  ,                                       !- Construction Name
-  {60f5236a-dec9-4f31-b47e-926c333730d9}, !- Space Name
->>>>>>> 78927444
+  {8c23a384-db0d-419a-9bb8-93495c32525e}, !- Space Name
   Outdoors,                               !- Outside Boundary Condition
   ,                                       !- Outside Boundary Condition Object
   SunExposed,                             !- Sun Exposure
@@ -962,15 +662,9 @@
   13.6310703908387, 6.81553519541936, 0;  !- X,Y,Z Vertex 3 {m}
 
 OS:Space,
-<<<<<<< HEAD
-  {ba982025-9ba7-467d-9dc6-e73411f73ad9}, !- Handle
+  {8c23a384-db0d-419a-9bb8-93495c32525e}, !- Handle
   unfinished attic space,                 !- Name
-  {9f6ab337-f67c-48aa-b0ed-6468d4c33d76}, !- Space Type Name
-=======
-  {60f5236a-dec9-4f31-b47e-926c333730d9}, !- Handle
-  unfinished attic space,                 !- Name
-  {64472b56-7fde-423c-8b7b-a359d92a1f47}, !- Space Type Name
->>>>>>> 78927444
+  {67d7430d-f2a1-4a86-afff-7b5b8e9b4efe}, !- Space Type Name
   ,                                       !- Default Construction Set Name
   ,                                       !- Default Schedule Set Name
   -0,                                     !- Direction of Relative North {deg}
@@ -978,17 +672,10 @@
   0,                                      !- Y Origin {m}
   4.8768,                                 !- Z Origin {m}
   ,                                       !- Building Story Name
-<<<<<<< HEAD
-  {9847ff5f-413e-4d2b-89e0-472cf3c6ce00}; !- Thermal Zone Name
+  {6e13fec6-f992-45a1-b263-32921911e285}; !- Thermal Zone Name
 
 OS:ThermalZone,
-  {9847ff5f-413e-4d2b-89e0-472cf3c6ce00}, !- Handle
-=======
-  {abab38de-4f1f-4e86-9c64-b8d527ac6660}; !- Thermal Zone Name
-
-OS:ThermalZone,
-  {abab38de-4f1f-4e86-9c64-b8d527ac6660}, !- Handle
->>>>>>> 78927444
+  {6e13fec6-f992-45a1-b263-32921911e285}, !- Handle
   unfinished attic zone,                  !- Name
   ,                                       !- Multiplier
   ,                                       !- Ceiling Height {m}
@@ -997,17 +684,10 @@
   ,                                       !- Zone Inside Convection Algorithm
   ,                                       !- Zone Outside Convection Algorithm
   ,                                       !- Zone Conditioning Equipment List Name
-<<<<<<< HEAD
-  {6a708079-c96e-4945-8d09-d865a362b0dc}, !- Zone Air Inlet Port List
-  {f65b3ace-4967-4aa7-9e7c-2503efb68234}, !- Zone Air Exhaust Port List
-  {3901e305-314e-486c-9f9b-37b7bd11ff98}, !- Zone Air Node Name
-  {38e77387-b568-4642-b4cc-0a81da10c4c4}, !- Zone Return Air Port List
-=======
-  {a130221e-d491-4afb-8402-e15b19d5742e}, !- Zone Air Inlet Port List
-  {d38d50e2-9eb7-44ec-8035-62b8b898c578}, !- Zone Air Exhaust Port List
-  {a9f2fa58-743d-4735-b1d2-1b600ea408fb}, !- Zone Air Node Name
-  {3af0a0c7-91fb-44f5-900a-bbf9de178a8b}, !- Zone Return Air Port List
->>>>>>> 78927444
+  {e1760a5c-48d1-47e3-9e3a-1d4cb48d854c}, !- Zone Air Inlet Port List
+  {bf0e081d-dd26-4cdc-9cdb-1200bcc3095b}, !- Zone Air Exhaust Port List
+  {b3f0922d-73ce-4bd4-8eed-a65e0536b8b9}, !- Zone Air Node Name
+  {a647f958-b7b7-412d-9b8a-356d170ab3b4}, !- Zone Return Air Port List
   ,                                       !- Primary Daylighting Control Name
   ,                                       !- Fraction of Zone Controlled by Primary Daylighting Control
   ,                                       !- Secondary Daylighting Control Name
@@ -1018,67 +698,33 @@
   No;                                     !- Use Ideal Air Loads
 
 OS:Node,
-<<<<<<< HEAD
-  {e169b3fc-0aa7-4436-a84a-d1c72b1ae6aa}, !- Handle
+  {1b5e2b56-4ffc-4df3-bf07-9bf70e0549bc}, !- Handle
   Node 2,                                 !- Name
-  {3901e305-314e-486c-9f9b-37b7bd11ff98}, !- Inlet Port
+  {b3f0922d-73ce-4bd4-8eed-a65e0536b8b9}, !- Inlet Port
   ;                                       !- Outlet Port
 
 OS:Connection,
-  {3901e305-314e-486c-9f9b-37b7bd11ff98}, !- Handle
-  {9847ff5f-413e-4d2b-89e0-472cf3c6ce00}, !- Source Object
+  {b3f0922d-73ce-4bd4-8eed-a65e0536b8b9}, !- Handle
+  {6e13fec6-f992-45a1-b263-32921911e285}, !- Source Object
   11,                                     !- Outlet Port
-  {e169b3fc-0aa7-4436-a84a-d1c72b1ae6aa}, !- Target Object
+  {1b5e2b56-4ffc-4df3-bf07-9bf70e0549bc}, !- Target Object
   2;                                      !- Inlet Port
 
 OS:PortList,
-  {6a708079-c96e-4945-8d09-d865a362b0dc}, !- Handle
-  {9847ff5f-413e-4d2b-89e0-472cf3c6ce00}; !- HVAC Component
+  {e1760a5c-48d1-47e3-9e3a-1d4cb48d854c}, !- Handle
+  {6e13fec6-f992-45a1-b263-32921911e285}; !- HVAC Component
 
 OS:PortList,
-  {f65b3ace-4967-4aa7-9e7c-2503efb68234}, !- Handle
-  {9847ff5f-413e-4d2b-89e0-472cf3c6ce00}; !- HVAC Component
+  {bf0e081d-dd26-4cdc-9cdb-1200bcc3095b}, !- Handle
+  {6e13fec6-f992-45a1-b263-32921911e285}; !- HVAC Component
 
 OS:PortList,
-  {38e77387-b568-4642-b4cc-0a81da10c4c4}, !- Handle
-  {9847ff5f-413e-4d2b-89e0-472cf3c6ce00}; !- HVAC Component
+  {a647f958-b7b7-412d-9b8a-356d170ab3b4}, !- Handle
+  {6e13fec6-f992-45a1-b263-32921911e285}; !- HVAC Component
 
 OS:Sizing:Zone,
-  {86ffe8ae-f1bf-42a6-8ccb-9b4979bd755b}, !- Handle
-  {9847ff5f-413e-4d2b-89e0-472cf3c6ce00}, !- Zone or ZoneList Name
-=======
-  {4f68381f-6d18-499c-bef6-c570bc6c125e}, !- Handle
-  Node 2,                                 !- Name
-  {a9f2fa58-743d-4735-b1d2-1b600ea408fb}, !- Inlet Port
-  ;                                       !- Outlet Port
-
-OS:Connection,
-  {a9f2fa58-743d-4735-b1d2-1b600ea408fb}, !- Handle
-  {5889036b-fb10-40b9-89ee-4f1b5cf33d5c}, !- Name
-  {abab38de-4f1f-4e86-9c64-b8d527ac6660}, !- Source Object
-  11,                                     !- Outlet Port
-  {4f68381f-6d18-499c-bef6-c570bc6c125e}, !- Target Object
-  2;                                      !- Inlet Port
-
-OS:PortList,
-  {a130221e-d491-4afb-8402-e15b19d5742e}, !- Handle
-  {c6ca591d-4043-4d46-a810-68245fe0999e}, !- Name
-  {abab38de-4f1f-4e86-9c64-b8d527ac6660}; !- HVAC Component
-
-OS:PortList,
-  {d38d50e2-9eb7-44ec-8035-62b8b898c578}, !- Handle
-  {62e65dd8-27eb-4bf0-9a52-ec0bb19270df}, !- Name
-  {abab38de-4f1f-4e86-9c64-b8d527ac6660}; !- HVAC Component
-
-OS:PortList,
-  {3af0a0c7-91fb-44f5-900a-bbf9de178a8b}, !- Handle
-  {2fc39ff3-e916-41c7-bd43-595a10472b8b}, !- Name
-  {abab38de-4f1f-4e86-9c64-b8d527ac6660}; !- HVAC Component
-
-OS:Sizing:Zone,
-  {67cacf38-bf72-46f5-99e8-ece1c783f90a}, !- Handle
-  {abab38de-4f1f-4e86-9c64-b8d527ac6660}, !- Zone or ZoneList Name
->>>>>>> 78927444
+  {721c1afd-cb73-4e57-8d32-2140e2c2d8ed}, !- Handle
+  {6e13fec6-f992-45a1-b263-32921911e285}, !- Zone or ZoneList Name
   SupplyAirTemperature,                   !- Zone Cooling Design Supply Air Temperature Input Method
   14,                                     !- Zone Cooling Design Supply Air Temperature {C}
   11.11,                                  !- Zone Cooling Design Supply Air Temperature Difference {deltaC}
@@ -1105,21 +751,12 @@
   autosize;                               !- Dedicated Outdoor Air High Setpoint Temperature for Design {C}
 
 OS:ZoneHVAC:EquipmentList,
-<<<<<<< HEAD
-  {00be65e6-6d68-40db-b966-1afd3d675efe}, !- Handle
+  {f4552a53-1774-4341-88c8-798c78a6fb36}, !- Handle
   Zone HVAC Equipment List 2,             !- Name
-  {9847ff5f-413e-4d2b-89e0-472cf3c6ce00}; !- Thermal Zone
+  {6e13fec6-f992-45a1-b263-32921911e285}; !- Thermal Zone
 
 OS:SpaceType,
-  {9f6ab337-f67c-48aa-b0ed-6468d4c33d76}, !- Handle
-=======
-  {889a27cf-963a-444e-a1b9-477e336e4c36}, !- Handle
-  Zone HVAC Equipment List 2,             !- Name
-  {abab38de-4f1f-4e86-9c64-b8d527ac6660}; !- Thermal Zone
-
-OS:SpaceType,
-  {64472b56-7fde-423c-8b7b-a359d92a1f47}, !- Handle
->>>>>>> 78927444
+  {67d7430d-f2a1-4a86-afff-7b5b8e9b4efe}, !- Handle
   Space Type 2,                           !- Name
   ,                                       !- Default Construction Set Name
   ,                                       !- Default Schedule Set Name
@@ -1130,23 +767,14 @@
   unfinished attic;                       !- Standards Space Type
 
 OS:BuildingUnit,
-<<<<<<< HEAD
-  {64ae23f8-c1a5-4614-a640-c045768dec6e}, !- Handle
-=======
-  {04006bb3-0ac9-4903-ab3f-5e6dbbdaaaf2}, !- Handle
->>>>>>> 78927444
+  {3bd164de-ec7a-484f-a193-f8ea09048cbb}, !- Handle
   unit 1,                                 !- Name
   ,                                       !- Rendering Color
   Residential;                            !- Building Unit Type
 
 OS:AdditionalProperties,
-<<<<<<< HEAD
-  {0e9faa58-2ea0-4d47-9ceb-c2dfe7d5f1c1}, !- Handle
-  {64ae23f8-c1a5-4614-a640-c045768dec6e}, !- Object Name
-=======
-  {44e195cc-62ae-40c4-8ffb-e95b29e654f8}, !- Handle
-  {04006bb3-0ac9-4903-ab3f-5e6dbbdaaaf2}, !- Object Name
->>>>>>> 78927444
+  {6801b2ad-828f-4a7c-ac9e-678a6ecda07d}, !- Handle
+  {3bd164de-ec7a-484f-a193-f8ea09048cbb}, !- Object Name
   NumberOfBedrooms,                       !- Feature Name 1
   Integer,                                !- Feature Data Type 1
   3,                                      !- Feature Value 1
@@ -1158,20 +786,12 @@
   2.6400000000000001;                     !- Feature Value 3
 
 OS:External:File,
-<<<<<<< HEAD
-  {3ad8c9c0-b1cf-47b8-b817-8907f5ccf086}, !- Handle
-=======
-  {44647eed-f97b-4e22-aec0-f307fcab93f9}, !- Handle
->>>>>>> 78927444
+  {5f8536e0-f8d0-4d22-a714-0bd80f557d39}, !- Handle
   8760.csv,                               !- Name
   8760.csv;                               !- File Name
 
 OS:Schedule:Day,
-<<<<<<< HEAD
-  {212f8b54-6135-4dd2-b57c-3f4c12984a57}, !- Handle
-=======
-  {06b57676-d5c9-42dd-8fc9-b77d88aee0f7}, !- Handle
->>>>>>> 78927444
+  {a1fdbd3e-d58a-4d50-b569-111890aef973}, !- Handle
   Schedule Day 1,                         !- Name
   ,                                       !- Schedule Type Limits Name
   ,                                       !- Interpolate to Timestep
@@ -1180,11 +800,7 @@
   0;                                      !- Value Until Time 1
 
 OS:Schedule:Day,
-<<<<<<< HEAD
-  {733c5248-78cd-40ad-b975-4438fc4d38ba}, !- Handle
-=======
-  {91027645-4049-43f9-9ae4-f68adab2a018}, !- Handle
->>>>>>> 78927444
+  {fe61e1dc-d0a4-4488-82fe-3ad0f6b70229}, !- Handle
   Schedule Day 2,                         !- Name
   ,                                       !- Schedule Type Limits Name
   ,                                       !- Interpolate to Timestep
@@ -1193,17 +809,10 @@
   1;                                      !- Value Until Time 1
 
 OS:Schedule:File,
-<<<<<<< HEAD
-  {5debb96e-aa35-4f9e-949c-0656fa506662}, !- Handle
+  {00cfdc9f-631f-4ec2-bcc7-5cbba6800d9d}, !- Handle
   occupants,                              !- Name
-  {6c54a53f-8f30-4168-8ee3-095b3458579e}, !- Schedule Type Limits Name
-  {3ad8c9c0-b1cf-47b8-b817-8907f5ccf086}, !- External File Name
-=======
-  {fa27c09a-34b2-4a18-9a12-1797fbc28390}, !- Handle
-  occupants,                              !- Name
-  {d7d59d86-e4a8-405f-86c5-c9333e2d0822}, !- Schedule Type Limits Name
-  {44647eed-f97b-4e22-aec0-f307fcab93f9}, !- External File Name
->>>>>>> 78927444
+  {5649541f-5df1-49a5-803b-b553865999fa}, !- Schedule Type Limits Name
+  {5f8536e0-f8d0-4d22-a714-0bd80f557d39}, !- External File Name
   1,                                      !- Column Number
   1,                                      !- Rows to Skip at Top
   8760,                                   !- Number of Hours of Data
@@ -1211,36 +820,15 @@
   ,                                       !- Interpolate to Timestep
   60;                                     !- Minutes per Item
 
-<<<<<<< HEAD
 OS:Schedule:Constant,
-  {ae6639a2-bcbe-45a6-9faa-1e4ae19a09f4}, !- Handle
+  {59d9536c-a40a-4cb4-82b5-fe6863b6ad21}, !- Handle
   res occupants activity schedule,        !- Name
-  {e546cda8-3510-4ca4-97a2-ba628d493fff}, !- Schedule Type Limits Name
+  {f3857a39-79a9-4d70-a0aa-5fc3b4ed22f8}, !- Schedule Type Limits Name
   112.539290946133;                       !- Value
 
 OS:People:Definition,
-  {9cbf4f07-25bb-480a-bcbf-b098fd7ff421}, !- Handle
-  res occupants|living space|story 2,     !- Name
-=======
-OS:Schedule:Ruleset,
-  {d04b1779-84b2-4f65-b6a9-80ab346bf0c1}, !- Handle
-  Schedule Ruleset 1,                     !- Name
-  {28e36de4-d526-4014-a2a8-ebb1bc790e15}, !- Schedule Type Limits Name
-  {c6c25626-9aaa-492b-974d-a94a9c8e8c24}; !- Default Day Schedule Name
-
-OS:Schedule:Day,
-  {c6c25626-9aaa-492b-974d-a94a9c8e8c24}, !- Handle
-  Schedule Day 3,                         !- Name
-  {28e36de4-d526-4014-a2a8-ebb1bc790e15}, !- Schedule Type Limits Name
-  ,                                       !- Interpolate to Timestep
-  24,                                     !- Hour 1
-  0,                                      !- Minute 1
-  112.539290946133;                       !- Value Until Time 1
-
-OS:People:Definition,
-  {0e09a1f8-ec3d-4fee-a2fc-0ece88a6f7bd}, !- Handle
+  {253e8b66-f789-4a90-8d35-3496ed8a7291}, !- Handle
   res occupants|living space,             !- Name
->>>>>>> 78927444
   People,                                 !- Number of People Calculation Method
   1.32,                                   !- Number of People {people}
   ,                                       !- People per Space Floor Area {person/m2}
@@ -1252,21 +840,12 @@
   ZoneAveraged;                           !- Mean Radiant Temperature Calculation Type
 
 OS:People,
-<<<<<<< HEAD
-  {da1a3177-3bf5-4965-bc10-b5b7fbc22d08}, !- Handle
-  res occupants|living space|story 2,     !- Name
-  {9cbf4f07-25bb-480a-bcbf-b098fd7ff421}, !- People Definition Name
-  {c6c51467-41b6-4da0-ba94-bc33b575634d}, !- Space or SpaceType Name
-  {5debb96e-aa35-4f9e-949c-0656fa506662}, !- Number of People Schedule Name
-  {ae6639a2-bcbe-45a6-9faa-1e4ae19a09f4}, !- Activity Level Schedule Name
-=======
-  {59c9151a-89e8-40b9-b30e-2da8a5ddac1d}, !- Handle
+  {86fbe457-fda8-43ed-8b52-5b68c32a829b}, !- Handle
   res occupants|living space,             !- Name
-  {0e09a1f8-ec3d-4fee-a2fc-0ece88a6f7bd}, !- People Definition Name
-  {de930d6d-132e-4dc3-b23b-9406921feae6}, !- Space or SpaceType Name
-  {fa27c09a-34b2-4a18-9a12-1797fbc28390}, !- Number of People Schedule Name
-  {d04b1779-84b2-4f65-b6a9-80ab346bf0c1}, !- Activity Level Schedule Name
->>>>>>> 78927444
+  {253e8b66-f789-4a90-8d35-3496ed8a7291}, !- People Definition Name
+  {53e7c202-f5d1-4925-8996-1f5ea774b5ea}, !- Space or SpaceType Name
+  {00cfdc9f-631f-4ec2-bcc7-5cbba6800d9d}, !- Number of People Schedule Name
+  {59d9536c-a40a-4cb4-82b5-fe6863b6ad21}, !- Activity Level Schedule Name
   ,                                       !- Surface Name/Angle Factor List Name
   ,                                       !- Work Efficiency Schedule Name
   ,                                       !- Clothing Insulation Schedule Name
@@ -1274,11 +853,7 @@
   1;                                      !- Multiplier
 
 OS:ScheduleTypeLimits,
-<<<<<<< HEAD
-  {e546cda8-3510-4ca4-97a2-ba628d493fff}, !- Handle
-=======
-  {28e36de4-d526-4014-a2a8-ebb1bc790e15}, !- Handle
->>>>>>> 78927444
+  {f3857a39-79a9-4d70-a0aa-5fc3b4ed22f8}, !- Handle
   ActivityLevel,                          !- Name
   0,                                      !- Lower Limit Value
   ,                                       !- Upper Limit Value
@@ -1286,24 +861,15 @@
   ActivityLevel;                          !- Unit Type
 
 OS:ScheduleTypeLimits,
-<<<<<<< HEAD
-  {6c54a53f-8f30-4168-8ee3-095b3458579e}, !- Handle
-=======
-  {d7d59d86-e4a8-405f-86c5-c9333e2d0822}, !- Handle
->>>>>>> 78927444
+  {5649541f-5df1-49a5-803b-b553865999fa}, !- Handle
   Fractional,                             !- Name
   0,                                      !- Lower Limit Value
   1,                                      !- Upper Limit Value
   Continuous;                             !- Numeric Type
 
 OS:People:Definition,
-<<<<<<< HEAD
-  {1016e4cf-6370-4ebf-a68a-e41a806b4f86}, !- Handle
-  res occupants|living space,             !- Name
-=======
-  {724eb8f9-3357-423d-ba71-b7bc321f5a1a}, !- Handle
+  {6cf036d1-dc74-4110-bd95-13b56f49f4bb}, !- Handle
   res occupants|living space|story 2,     !- Name
->>>>>>> 78927444
   People,                                 !- Number of People Calculation Method
   1.32,                                   !- Number of People {people}
   ,                                       !- People per Space Floor Area {person/m2}
@@ -1315,21 +881,12 @@
   ZoneAveraged;                           !- Mean Radiant Temperature Calculation Type
 
 OS:People,
-<<<<<<< HEAD
-  {8d4f7147-b722-438e-a37d-de79b31ea560}, !- Handle
-  res occupants|living space,             !- Name
-  {1016e4cf-6370-4ebf-a68a-e41a806b4f86}, !- People Definition Name
-  {458f18d0-c828-4a1a-885a-a511d4d15d54}, !- Space or SpaceType Name
-  {5debb96e-aa35-4f9e-949c-0656fa506662}, !- Number of People Schedule Name
-  {ae6639a2-bcbe-45a6-9faa-1e4ae19a09f4}, !- Activity Level Schedule Name
-=======
-  {c4cdb3a8-b4b1-4a86-babd-e02ef4a1c002}, !- Handle
+  {48809adb-1756-4d19-b9d8-bd6907dcf8a1}, !- Handle
   res occupants|living space|story 2,     !- Name
-  {724eb8f9-3357-423d-ba71-b7bc321f5a1a}, !- People Definition Name
-  {edbd762a-f0f5-405e-bf27-b120a7d5eee3}, !- Space or SpaceType Name
-  {fa27c09a-34b2-4a18-9a12-1797fbc28390}, !- Number of People Schedule Name
-  {d04b1779-84b2-4f65-b6a9-80ab346bf0c1}, !- Activity Level Schedule Name
->>>>>>> 78927444
+  {6cf036d1-dc74-4110-bd95-13b56f49f4bb}, !- People Definition Name
+  {ca14119e-6e0f-4e49-b53a-daf4bcb94cad}, !- Space or SpaceType Name
+  {00cfdc9f-631f-4ec2-bcc7-5cbba6800d9d}, !- Number of People Schedule Name
+  {59d9536c-a40a-4cb4-82b5-fe6863b6ad21}, !- Activity Level Schedule Name
   ,                                       !- Surface Name/Angle Factor List Name
   ,                                       !- Work Efficiency Schedule Name
   ,                                       !- Clothing Insulation Schedule Name
