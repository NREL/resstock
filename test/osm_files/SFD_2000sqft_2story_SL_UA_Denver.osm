!- NOTE: Auto-generated from /test/osw_files/SFD_2000sqft_2story_SL_UA_Denver.osw

OS:Version,
<<<<<<< HEAD
  {8ac578ad-76d0-4477-8525-1459ddb50a21}, !- Handle
  2.9.0;                                  !- Version Identifier

OS:SimulationControl,
  {0adc922c-356b-4fb5-af4d-91c77db91352}, !- Handle
=======
  {e602e238-ebf1-4d14-9d14-a8426b517215}, !- Handle
  2.9.1;                                  !- Version Identifier

OS:SimulationControl,
  {6c2b9765-9dde-4c8a-bb1a-0bd531765e24}, !- Handle
>>>>>>> 918de987
  ,                                       !- Do Zone Sizing Calculation
  ,                                       !- Do System Sizing Calculation
  ,                                       !- Do Plant Sizing Calculation
  No;                                     !- Run Simulation for Sizing Periods

OS:Timestep,
<<<<<<< HEAD
  {9362872d-b4e3-4719-b462-dde91c674642}, !- Handle
  6;                                      !- Number of Timesteps per Hour

OS:ShadowCalculation,
  {cf40923d-8800-4261-98ad-17a1bbfd17d8}, !- Handle
=======
  {e8f6a254-7344-4268-8f6a-f98178fbfaba}, !- Handle
  6;                                      !- Number of Timesteps per Hour

OS:ShadowCalculation,
  {d55d0e23-31ee-42a0-b01c-333da2c942a3}, !- Handle
>>>>>>> 918de987
  20,                                     !- Calculation Frequency
  200;                                    !- Maximum Figures in Shadow Overlap Calculations

OS:SurfaceConvectionAlgorithm:Outside,
<<<<<<< HEAD
  {60a90682-f7db-4865-8a6b-dd553598462c}, !- Handle
  DOE-2;                                  !- Algorithm

OS:SurfaceConvectionAlgorithm:Inside,
  {bd3af971-391b-4e6c-8b7a-0731f72009eb}, !- Handle
  TARP;                                   !- Algorithm

OS:ZoneCapacitanceMultiplier:ResearchSpecial,
  {690f1977-8640-46cc-8c9d-49804b20af76}, !- Handle
=======
  {023cb411-a7f0-4488-a5e5-4509216ce230}, !- Handle
  DOE-2;                                  !- Algorithm

OS:SurfaceConvectionAlgorithm:Inside,
  {c3872b9d-58ed-4af7-9e7c-8a1d836211a7}, !- Handle
  TARP;                                   !- Algorithm

OS:ZoneCapacitanceMultiplier:ResearchSpecial,
  {687bd5f6-0e24-4bc0-8feb-41d4b0480e73}, !- Handle
>>>>>>> 918de987
  ,                                       !- Temperature Capacity Multiplier
  15,                                     !- Humidity Capacity Multiplier
  ;                                       !- Carbon Dioxide Capacity Multiplier

OS:RunPeriod,
<<<<<<< HEAD
  {5af4aa81-294e-48e7-b3d0-d3513043ee60}, !- Handle
=======
  {49803d4a-4592-4ffb-8682-8d8601b457b2}, !- Handle
>>>>>>> 918de987
  Run Period 1,                           !- Name
  1,                                      !- Begin Month
  1,                                      !- Begin Day of Month
  12,                                     !- End Month
  31,                                     !- End Day of Month
  ,                                       !- Use Weather File Holidays and Special Days
  ,                                       !- Use Weather File Daylight Saving Period
  ,                                       !- Apply Weekend Holiday Rule
  ,                                       !- Use Weather File Rain Indicators
  ,                                       !- Use Weather File Snow Indicators
  ;                                       !- Number of Times Runperiod to be Repeated

OS:YearDescription,
<<<<<<< HEAD
  {1e1be5f0-a5ac-4210-a218-764ae45081d7}, !- Handle
=======
  {cd77ca3c-a1b7-4af3-a87d-29f61a4a7c6a}, !- Handle
>>>>>>> 918de987
  2007,                                   !- Calendar Year
  ,                                       !- Day of Week for Start Day
  ;                                       !- Is Leap Year

OS:WeatherFile,
<<<<<<< HEAD
  {29921746-0a19-40aa-afb5-5a40785c2421}, !- Handle
=======
  {ad6a2e24-be24-4e67-9bd1-fc49484c5621}, !- Handle
>>>>>>> 918de987
  Denver Intl Ap,                         !- City
  CO,                                     !- State Province Region
  USA,                                    !- Country
  TMY3,                                   !- Data Source
  725650,                                 !- WMO Number
  39.83,                                  !- Latitude {deg}
  -104.65,                                !- Longitude {deg}
  -7,                                     !- Time Zone {hr}
  1650,                                   !- Elevation {m}
  file:../weather/USA_CO_Denver.Intl.AP.725650_TMY3.epw, !- Url
  E23378AA;                               !- Checksum

OS:AdditionalProperties,
<<<<<<< HEAD
  {43147af9-cc89-401b-8eee-1053abdb53a9}, !- Handle
  {29921746-0a19-40aa-afb5-5a40785c2421}, !- Object Name
=======
  {a98c895e-d997-4ac5-ae1e-646d2f155f4c}, !- Handle
  {ad6a2e24-be24-4e67-9bd1-fc49484c5621}, !- Object Name
>>>>>>> 918de987
  EPWHeaderCity,                          !- Feature Name 1
  String,                                 !- Feature Data Type 1
  Denver Intl Ap,                         !- Feature Value 1
  EPWHeaderState,                         !- Feature Name 2
  String,                                 !- Feature Data Type 2
  CO,                                     !- Feature Value 2
  EPWHeaderCountry,                       !- Feature Name 3
  String,                                 !- Feature Data Type 3
  USA,                                    !- Feature Value 3
  EPWHeaderDataSource,                    !- Feature Name 4
  String,                                 !- Feature Data Type 4
  TMY3,                                   !- Feature Value 4
  EPWHeaderStation,                       !- Feature Name 5
  String,                                 !- Feature Data Type 5
  725650,                                 !- Feature Value 5
  EPWHeaderLatitude,                      !- Feature Name 6
  Double,                                 !- Feature Data Type 6
  39.829999999999998,                     !- Feature Value 6
  EPWHeaderLongitude,                     !- Feature Name 7
  Double,                                 !- Feature Data Type 7
  -104.65000000000001,                    !- Feature Value 7
  EPWHeaderTimezone,                      !- Feature Name 8
  Double,                                 !- Feature Data Type 8
  -7,                                     !- Feature Value 8
  EPWHeaderAltitude,                      !- Feature Name 9
  Double,                                 !- Feature Data Type 9
  5413.3858267716532,                     !- Feature Value 9
  EPWHeaderLocalPressure,                 !- Feature Name 10
  Double,                                 !- Feature Data Type 10
  0.81937567683596546,                    !- Feature Value 10
  EPWHeaderRecordsPerHour,                !- Feature Name 11
  Double,                                 !- Feature Data Type 11
  0,                                      !- Feature Value 11
  EPWDataAnnualAvgDrybulb,                !- Feature Name 12
  Double,                                 !- Feature Data Type 12
  51.575616438356228,                     !- Feature Value 12
  EPWDataAnnualMinDrybulb,                !- Feature Name 13
  Double,                                 !- Feature Data Type 13
  -2.9200000000000017,                    !- Feature Value 13
  EPWDataAnnualMaxDrybulb,                !- Feature Name 14
  Double,                                 !- Feature Data Type 14
  104,                                    !- Feature Value 14
  EPWDataCDD50F,                          !- Feature Name 15
  Double,                                 !- Feature Data Type 15
  3072.2925000000005,                     !- Feature Value 15
  EPWDataCDD65F,                          !- Feature Name 16
  Double,                                 !- Feature Data Type 16
  883.62000000000035,                     !- Feature Value 16
  EPWDataHDD50F,                          !- Feature Name 17
  Double,                                 !- Feature Data Type 17
  2497.1925000000001,                     !- Feature Value 17
  EPWDataHDD65F,                          !- Feature Name 18
  Double,                                 !- Feature Data Type 18
  5783.5200000000013,                     !- Feature Value 18
  EPWDataAnnualAvgWindspeed,              !- Feature Name 19
  Double,                                 !- Feature Data Type 19
  3.9165296803649667,                     !- Feature Value 19
  EPWDataMonthlyAvgDrybulbs,              !- Feature Name 20
  String,                                 !- Feature Data Type 20
  33.4191935483871&#4431.90142857142857&#4443.02620967741937&#4442.48624999999999&#4459.877741935483854&#4473.57574999999997&#4472.07975806451608&#4472.70008064516134&#4466.49200000000006&#4450.079112903225806&#4437.218250000000005&#4434.582177419354835, !- Feature Value 20
  EPWDataGroundMonthlyTemps,              !- Feature Name 21
  String,                                 !- Feature Data Type 21
  44.08306285945173&#4440.89570904991865&#4440.64045432632048&#4442.153016571250646&#4448.225111118704206&#4454.268919273837525&#4459.508577937551024&#4462.82777283423508&#4463.10975667174995&#4460.41014950381947&#4455.304105212311526&#4449.445696474514364, !- Feature Value 21
  EPWDataWSF,                             !- Feature Name 22
  Double,                                 !- Feature Data Type 22
  0.58999999999999997,                    !- Feature Value 22
  EPWDataMonthlyAvgDailyHighDrybulbs,     !- Feature Name 23
  String,                                 !- Feature Data Type 23
  47.41032258064516&#4446.58642857142857&#4455.15032258064517&#4453.708&#4472.80193548387098&#4488.67600000000002&#4486.1858064516129&#4485.87225806451613&#4482.082&#4463.18064516129033&#4448.73400000000001&#4448.87935483870968, !- Feature Value 23
  EPWDataMonthlyAvgDailyLowDrybulbs,      !- Feature Name 24
  String,                                 !- Feature Data Type 24
  19.347741935483874&#4419.856428571428573&#4430.316129032258065&#4431.112&#4447.41612903225806&#4457.901999999999994&#4459.063870967741934&#4460.956774193548384&#4452.352000000000004&#4438.41612903225806&#4427.002000000000002&#4423.02903225806451, !- Feature Value 24
  EPWDesignHeatingDrybulb,                !- Feature Name 25
  Double,                                 !- Feature Data Type 25
  12.02,                                  !- Feature Value 25
  EPWDesignHeatingWindspeed,              !- Feature Name 26
  Double,                                 !- Feature Data Type 26
  2.8062500000000004,                     !- Feature Value 26
  EPWDesignCoolingDrybulb,                !- Feature Name 27
  Double,                                 !- Feature Data Type 27
  91.939999999999998,                     !- Feature Value 27
  EPWDesignCoolingWetbulb,                !- Feature Name 28
  Double,                                 !- Feature Data Type 28
  59.95131430195849,                      !- Feature Value 28
  EPWDesignCoolingHumidityRatio,          !- Feature Name 29
  Double,                                 !- Feature Data Type 29
  0.0059161086834698092,                  !- Feature Value 29
  EPWDesignCoolingWindspeed,              !- Feature Name 30
  Double,                                 !- Feature Data Type 30
  3.7999999999999989,                     !- Feature Value 30
  EPWDesignDailyTemperatureRange,         !- Feature Name 31
  Double,                                 !- Feature Data Type 31
  24.915483870967748,                     !- Feature Value 31
  EPWDesignDehumidDrybulb,                !- Feature Name 32
  Double,                                 !- Feature Data Type 32
  67.996785714285721,                     !- Feature Value 32
  EPWDesignDehumidHumidityRatio,          !- Feature Name 33
  Double,                                 !- Feature Data Type 33
  0.012133744170488724,                   !- Feature Value 33
  EPWDesignCoolingDirectNormal,           !- Feature Name 34
  Double,                                 !- Feature Data Type 34
  985,                                    !- Feature Value 34
  EPWDesignCoolingDiffuseHorizontal,      !- Feature Name 35
  Double,                                 !- Feature Data Type 35
  84;                                     !- Feature Value 35

OS:Site,
<<<<<<< HEAD
  {18d36909-8e81-4f14-b1c4-6fd194406af7}, !- Handle
=======
  {9ba01ae7-c7ac-4fae-a251-a896cac24960}, !- Handle
>>>>>>> 918de987
  Denver Intl Ap_CO_USA,                  !- Name
  39.83,                                  !- Latitude {deg}
  -104.65,                                !- Longitude {deg}
  -7,                                     !- Time Zone {hr}
  1650,                                   !- Elevation {m}
  ;                                       !- Terrain

OS:ClimateZones,
<<<<<<< HEAD
  {742077b6-afc3-4de0-942f-ad2bd1b81d03}, !- Handle
=======
  {fd44b4ed-7ed7-42e0-ad02-3864ce76a748}, !- Handle
>>>>>>> 918de987
  ,                                       !- Active Institution
  ,                                       !- Active Year
  ,                                       !- Climate Zone Institution Name 1
  ,                                       !- Climate Zone Document Name 1
  ,                                       !- Climate Zone Document Year 1
  ,                                       !- Climate Zone Value 1
  Building America,                       !- Climate Zone Institution Name 2
  ,                                       !- Climate Zone Document Name 2
  0,                                      !- Climate Zone Document Year 2
  Cold;                                   !- Climate Zone Value 2

OS:Site:WaterMainsTemperature,
<<<<<<< HEAD
  {5485381b-85b6-4a97-88f8-b48d05c79b5f}, !- Handle
=======
  {f2b41223-249d-4d69-ac4b-884b1f5c0d80}, !- Handle
>>>>>>> 918de987
  Correlation,                            !- Calculation Method
  ,                                       !- Temperature Schedule Name
  10.8753424657535,                       !- Annual Average Outdoor Air Temperature {C}
  23.1524007936508;                       !- Maximum Difference In Monthly Average Outdoor Air Temperatures {deltaC}

OS:RunPeriodControl:DaylightSavingTime,
<<<<<<< HEAD
  {57d6d811-5993-4734-9808-bf928f9e4cbb}, !- Handle
=======
  {c38ccced-9810-48eb-a3ca-683e2df84bdb}, !- Handle
>>>>>>> 918de987
  3/12,                                   !- Start Date
  11/5;                                   !- End Date

OS:Site:GroundTemperature:Deep,
<<<<<<< HEAD
  {666ebb6a-a278-4be9-ae2d-7c83076c04fd}, !- Handle
=======
  {41eb2d0a-76f9-4095-94cb-9fa0f1b37888}, !- Handle
>>>>>>> 918de987
  10.8753424657535,                       !- January Deep Ground Temperature {C}
  10.8753424657535,                       !- February Deep Ground Temperature {C}
  10.8753424657535,                       !- March Deep Ground Temperature {C}
  10.8753424657535,                       !- April Deep Ground Temperature {C}
  10.8753424657535,                       !- May Deep Ground Temperature {C}
  10.8753424657535,                       !- June Deep Ground Temperature {C}
  10.8753424657535,                       !- July Deep Ground Temperature {C}
  10.8753424657535,                       !- August Deep Ground Temperature {C}
  10.8753424657535,                       !- September Deep Ground Temperature {C}
  10.8753424657535,                       !- October Deep Ground Temperature {C}
  10.8753424657535,                       !- November Deep Ground Temperature {C}
  10.8753424657535;                       !- December Deep Ground Temperature {C}

OS:Building,
<<<<<<< HEAD
  {3922c40e-b7ff-4ff9-a7a1-92f8ac3193a0}, !- Handle
=======
  {5a6ddb2b-2b4b-44cd-8435-d8784968385d}, !- Handle
>>>>>>> 918de987
  Building 1,                             !- Name
  ,                                       !- Building Sector Type
  0,                                      !- North Axis {deg}
  ,                                       !- Nominal Floor to Floor Height {m}
  ,                                       !- Space Type Name
  ,                                       !- Default Construction Set Name
  ,                                       !- Default Schedule Set Name
  2,                                      !- Standards Number of Stories
  2,                                      !- Standards Number of Above Ground Stories
  ,                                       !- Standards Template
  singlefamilydetached,                   !- Standards Building Type
  1;                                      !- Standards Number of Living Units

OS:AdditionalProperties,
<<<<<<< HEAD
  {90743ff2-ff5f-45f2-922a-00d2c7f186f6}, !- Handle
  {3922c40e-b7ff-4ff9-a7a1-92f8ac3193a0}, !- Object Name
=======
  {161d8b82-bb9a-496a-b716-da2765287363}, !- Handle
  {5a6ddb2b-2b4b-44cd-8435-d8784968385d}, !- Object Name
>>>>>>> 918de987
  Total Units Modeled,                    !- Feature Name 1
  Integer,                                !- Feature Data Type 1
  1;                                      !- Feature Value 1

OS:ThermalZone,
<<<<<<< HEAD
  {59645c74-9ce6-43e0-8ae8-9f64a059565d}, !- Handle
=======
  {1ca0297d-9eec-4859-b677-a16eb84b4516}, !- Handle
>>>>>>> 918de987
  living zone,                            !- Name
  ,                                       !- Multiplier
  ,                                       !- Ceiling Height {m}
  ,                                       !- Volume {m3}
  ,                                       !- Floor Area {m2}
  ,                                       !- Zone Inside Convection Algorithm
  ,                                       !- Zone Outside Convection Algorithm
  ,                                       !- Zone Conditioning Equipment List Name
<<<<<<< HEAD
  {1a5fe05f-8ae8-4852-8994-6170da2b5b3a}, !- Zone Air Inlet Port List
  {799cbb77-0fde-4d08-99cf-c2e91fd9c1de}, !- Zone Air Exhaust Port List
  {260b49d4-e459-488d-bdd2-7f51bfc43e75}, !- Zone Air Node Name
  {e436b65e-509f-4749-ac6e-17c441348788}, !- Zone Return Air Port List
=======
  {e6bdc486-9bc3-4df3-b778-d5b25686ab3b}, !- Zone Air Inlet Port List
  {ee56d9e9-82a4-4134-8b01-6a17ea669b23}, !- Zone Air Exhaust Port List
  {bafe5f1c-3f25-4cb0-9727-827b29b82ae1}, !- Zone Air Node Name
  {c3e92742-bf1f-47b0-8c53-ca9fabbae124}, !- Zone Return Air Port List
>>>>>>> 918de987
  ,                                       !- Primary Daylighting Control Name
  ,                                       !- Fraction of Zone Controlled by Primary Daylighting Control
  ,                                       !- Secondary Daylighting Control Name
  ,                                       !- Fraction of Zone Controlled by Secondary Daylighting Control
  ,                                       !- Illuminance Map Name
  ,                                       !- Group Rendering Name
  ,                                       !- Thermostat Name
  No;                                     !- Use Ideal Air Loads

OS:Node,
<<<<<<< HEAD
  {a92c73fd-7e13-47b1-8549-687195b762f4}, !- Handle
  Node 1,                                 !- Name
  {260b49d4-e459-488d-bdd2-7f51bfc43e75}, !- Inlet Port
  ;                                       !- Outlet Port

OS:Connection,
  {260b49d4-e459-488d-bdd2-7f51bfc43e75}, !- Handle
  {f78a25ef-d891-4896-9537-49296f20f5e8}, !- Name
  {59645c74-9ce6-43e0-8ae8-9f64a059565d}, !- Source Object
  11,                                     !- Outlet Port
  {a92c73fd-7e13-47b1-8549-687195b762f4}, !- Target Object
  2;                                      !- Inlet Port

OS:PortList,
  {1a5fe05f-8ae8-4852-8994-6170da2b5b3a}, !- Handle
  {cd56ce4d-de90-4633-a9fc-65e4f8ecdd74}, !- Name
  {59645c74-9ce6-43e0-8ae8-9f64a059565d}; !- HVAC Component

OS:PortList,
  {799cbb77-0fde-4d08-99cf-c2e91fd9c1de}, !- Handle
  {f266b6c1-657a-42b3-b07a-b7853684156b}, !- Name
  {59645c74-9ce6-43e0-8ae8-9f64a059565d}; !- HVAC Component

OS:PortList,
  {e436b65e-509f-4749-ac6e-17c441348788}, !- Handle
  {bd3fa993-89aa-46e8-9b4c-9c514ea1dba0}, !- Name
  {59645c74-9ce6-43e0-8ae8-9f64a059565d}; !- HVAC Component

OS:Sizing:Zone,
  {d982a63e-8c49-4b33-bb2e-cec4ad75f4b8}, !- Handle
  {59645c74-9ce6-43e0-8ae8-9f64a059565d}, !- Zone or ZoneList Name
=======
  {44921d50-a704-45bd-9a6e-470b467b68c0}, !- Handle
  Node 1,                                 !- Name
  {bafe5f1c-3f25-4cb0-9727-827b29b82ae1}, !- Inlet Port
  ;                                       !- Outlet Port

OS:Connection,
  {bafe5f1c-3f25-4cb0-9727-827b29b82ae1}, !- Handle
  {676693d7-fe89-4366-ba5c-b2be8970484e}, !- Name
  {1ca0297d-9eec-4859-b677-a16eb84b4516}, !- Source Object
  11,                                     !- Outlet Port
  {44921d50-a704-45bd-9a6e-470b467b68c0}, !- Target Object
  2;                                      !- Inlet Port

OS:PortList,
  {e6bdc486-9bc3-4df3-b778-d5b25686ab3b}, !- Handle
  {1cde797f-5eb4-4372-83ed-a4b798c5ee32}, !- Name
  {1ca0297d-9eec-4859-b677-a16eb84b4516}; !- HVAC Component

OS:PortList,
  {ee56d9e9-82a4-4134-8b01-6a17ea669b23}, !- Handle
  {35355d18-b419-41c4-b60b-a6a32a36f937}, !- Name
  {1ca0297d-9eec-4859-b677-a16eb84b4516}; !- HVAC Component

OS:PortList,
  {c3e92742-bf1f-47b0-8c53-ca9fabbae124}, !- Handle
  {26e7e3d5-5cff-4f43-8c88-0021a98e3f9a}, !- Name
  {1ca0297d-9eec-4859-b677-a16eb84b4516}; !- HVAC Component

OS:Sizing:Zone,
  {9e434c60-b460-494c-aba9-4ffc19b0c265}, !- Handle
  {1ca0297d-9eec-4859-b677-a16eb84b4516}, !- Zone or ZoneList Name
>>>>>>> 918de987
  SupplyAirTemperature,                   !- Zone Cooling Design Supply Air Temperature Input Method
  14,                                     !- Zone Cooling Design Supply Air Temperature {C}
  11.11,                                  !- Zone Cooling Design Supply Air Temperature Difference {deltaC}
  SupplyAirTemperature,                   !- Zone Heating Design Supply Air Temperature Input Method
  40,                                     !- Zone Heating Design Supply Air Temperature {C}
  11.11,                                  !- Zone Heating Design Supply Air Temperature Difference {deltaC}
  0.0085,                                 !- Zone Cooling Design Supply Air Humidity Ratio {kg-H2O/kg-air}
  0.008,                                  !- Zone Heating Design Supply Air Humidity Ratio {kg-H2O/kg-air}
  ,                                       !- Zone Heating Sizing Factor
  ,                                       !- Zone Cooling Sizing Factor
  DesignDay,                              !- Cooling Design Air Flow Method
  ,                                       !- Cooling Design Air Flow Rate {m3/s}
  ,                                       !- Cooling Minimum Air Flow per Zone Floor Area {m3/s-m2}
  ,                                       !- Cooling Minimum Air Flow {m3/s}
  ,                                       !- Cooling Minimum Air Flow Fraction
  DesignDay,                              !- Heating Design Air Flow Method
  ,                                       !- Heating Design Air Flow Rate {m3/s}
  ,                                       !- Heating Maximum Air Flow per Zone Floor Area {m3/s-m2}
  ,                                       !- Heating Maximum Air Flow {m3/s}
  ,                                       !- Heating Maximum Air Flow Fraction
  ,                                       !- Design Zone Air Distribution Effectiveness in Cooling Mode
  ,                                       !- Design Zone Air Distribution Effectiveness in Heating Mode
  No,                                     !- Account for Dedicated Outdoor Air System
  NeutralSupplyAir,                       !- Dedicated Outdoor Air System Control Strategy
  autosize,                               !- Dedicated Outdoor Air Low Setpoint Temperature for Design {C}
  autosize;                               !- Dedicated Outdoor Air High Setpoint Temperature for Design {C}

OS:ZoneHVAC:EquipmentList,
<<<<<<< HEAD
  {2119289f-ce8f-4ee9-905f-48525ac2b32d}, !- Handle
  Zone HVAC Equipment List 1,             !- Name
  {59645c74-9ce6-43e0-8ae8-9f64a059565d}; !- Thermal Zone

OS:Space,
  {4774e6ea-66f1-4d8e-a9cf-e566ad5e574e}, !- Handle
  living space,                           !- Name
  {801ccc49-f567-4668-8f93-9d1b96c9a75b}, !- Space Type Name
=======
  {aa89bfa0-bf7e-4c2d-9ab2-052d5efaa4ce}, !- Handle
  Zone HVAC Equipment List 1,             !- Name
  {1ca0297d-9eec-4859-b677-a16eb84b4516}; !- Thermal Zone

OS:Space,
  {9da18f4e-2d66-46f8-b9ae-c2d81638f167}, !- Handle
  living space,                           !- Name
  {56a40021-13d9-4e8d-9236-d40a0004c446}, !- Space Type Name
>>>>>>> 918de987
  ,                                       !- Default Construction Set Name
  ,                                       !- Default Schedule Set Name
  -0,                                     !- Direction of Relative North {deg}
  0,                                      !- X Origin {m}
  0,                                      !- Y Origin {m}
  0,                                      !- Z Origin {m}
  ,                                       !- Building Story Name
<<<<<<< HEAD
  {59645c74-9ce6-43e0-8ae8-9f64a059565d}, !- Thermal Zone Name
  ,                                       !- Part of Total Floor Area
  ,                                       !- Design Specification Outdoor Air Object Name
  {a237569b-cdf8-40b7-9977-5b5b8d43cbad}; !- Building Unit Name

OS:Surface,
  {0d5e832c-b542-4f47-91d0-4340948d71af}, !- Handle
  Surface 1,                              !- Name
  Floor,                                  !- Surface Type
  ,                                       !- Construction Name
  {4774e6ea-66f1-4d8e-a9cf-e566ad5e574e}, !- Space Name
=======
  {1ca0297d-9eec-4859-b677-a16eb84b4516}, !- Thermal Zone Name
  ,                                       !- Part of Total Floor Area
  ,                                       !- Design Specification Outdoor Air Object Name
  {8b4a604b-e7bc-4c5c-9c0b-ae19d08a04cf}; !- Building Unit Name

OS:Surface,
  {a592d8f5-328a-426c-aaca-951335b8785f}, !- Handle
  Surface 1,                              !- Name
  Floor,                                  !- Surface Type
  ,                                       !- Construction Name
  {9da18f4e-2d66-46f8-b9ae-c2d81638f167}, !- Space Name
>>>>>>> 918de987
  Foundation,                             !- Outside Boundary Condition
  ,                                       !- Outside Boundary Condition Object
  NoSun,                                  !- Sun Exposure
  NoWind,                                 !- Wind Exposure
  ,                                       !- View Factor to Ground
  ,                                       !- Number of Vertices
  0, 0, 0,                                !- X,Y,Z Vertex 1 {m}
  0, 6.81553519541936, 0,                 !- X,Y,Z Vertex 2 {m}
  13.6310703908387, 6.81553519541936, 0,  !- X,Y,Z Vertex 3 {m}
  13.6310703908387, 0, 0;                 !- X,Y,Z Vertex 4 {m}

OS:Surface,
<<<<<<< HEAD
  {e9be2427-b24e-4b06-b4f5-085493bbbff9}, !- Handle
  Surface 2,                              !- Name
  Wall,                                   !- Surface Type
  ,                                       !- Construction Name
  {4774e6ea-66f1-4d8e-a9cf-e566ad5e574e}, !- Space Name
=======
  {b54d9e02-906a-4a62-8285-da8a8db386ed}, !- Handle
  Surface 2,                              !- Name
  Wall,                                   !- Surface Type
  ,                                       !- Construction Name
  {9da18f4e-2d66-46f8-b9ae-c2d81638f167}, !- Space Name
>>>>>>> 918de987
  Outdoors,                               !- Outside Boundary Condition
  ,                                       !- Outside Boundary Condition Object
  SunExposed,                             !- Sun Exposure
  WindExposed,                            !- Wind Exposure
  ,                                       !- View Factor to Ground
  ,                                       !- Number of Vertices
  0, 6.81553519541936, 2.4384,            !- X,Y,Z Vertex 1 {m}
  0, 6.81553519541936, 0,                 !- X,Y,Z Vertex 2 {m}
  0, 0, 0,                                !- X,Y,Z Vertex 3 {m}
  0, 0, 2.4384;                           !- X,Y,Z Vertex 4 {m}

OS:Surface,
<<<<<<< HEAD
  {c66aeab4-804c-4f64-b09b-22e3536f2b1b}, !- Handle
  Surface 3,                              !- Name
  Wall,                                   !- Surface Type
  ,                                       !- Construction Name
  {4774e6ea-66f1-4d8e-a9cf-e566ad5e574e}, !- Space Name
=======
  {e62d4c73-189f-45c9-851f-9e64aa2b91e8}, !- Handle
  Surface 3,                              !- Name
  Wall,                                   !- Surface Type
  ,                                       !- Construction Name
  {9da18f4e-2d66-46f8-b9ae-c2d81638f167}, !- Space Name
>>>>>>> 918de987
  Outdoors,                               !- Outside Boundary Condition
  ,                                       !- Outside Boundary Condition Object
  SunExposed,                             !- Sun Exposure
  WindExposed,                            !- Wind Exposure
  ,                                       !- View Factor to Ground
  ,                                       !- Number of Vertices
  13.6310703908387, 6.81553519541936, 2.4384, !- X,Y,Z Vertex 1 {m}
  13.6310703908387, 6.81553519541936, 0,  !- X,Y,Z Vertex 2 {m}
  0, 6.81553519541936, 0,                 !- X,Y,Z Vertex 3 {m}
  0, 6.81553519541936, 2.4384;            !- X,Y,Z Vertex 4 {m}

OS:Surface,
<<<<<<< HEAD
  {12f37362-efb6-4ff9-82b8-fa2241804567}, !- Handle
  Surface 4,                              !- Name
  Wall,                                   !- Surface Type
  ,                                       !- Construction Name
  {4774e6ea-66f1-4d8e-a9cf-e566ad5e574e}, !- Space Name
=======
  {9d260191-37c3-4eba-822c-58b9c2c2caa0}, !- Handle
  Surface 4,                              !- Name
  Wall,                                   !- Surface Type
  ,                                       !- Construction Name
  {9da18f4e-2d66-46f8-b9ae-c2d81638f167}, !- Space Name
>>>>>>> 918de987
  Outdoors,                               !- Outside Boundary Condition
  ,                                       !- Outside Boundary Condition Object
  SunExposed,                             !- Sun Exposure
  WindExposed,                            !- Wind Exposure
  ,                                       !- View Factor to Ground
  ,                                       !- Number of Vertices
  13.6310703908387, 0, 2.4384,            !- X,Y,Z Vertex 1 {m}
  13.6310703908387, 0, 0,                 !- X,Y,Z Vertex 2 {m}
  13.6310703908387, 6.81553519541936, 0,  !- X,Y,Z Vertex 3 {m}
  13.6310703908387, 6.81553519541936, 2.4384; !- X,Y,Z Vertex 4 {m}

OS:Surface,
<<<<<<< HEAD
  {05bdcd88-bb06-483e-9ca2-f52cae38cfa2}, !- Handle
  Surface 5,                              !- Name
  Wall,                                   !- Surface Type
  ,                                       !- Construction Name
  {4774e6ea-66f1-4d8e-a9cf-e566ad5e574e}, !- Space Name
=======
  {3dee94ad-06b8-4556-8fd4-024d0776c5b4}, !- Handle
  Surface 5,                              !- Name
  Wall,                                   !- Surface Type
  ,                                       !- Construction Name
  {9da18f4e-2d66-46f8-b9ae-c2d81638f167}, !- Space Name
>>>>>>> 918de987
  Outdoors,                               !- Outside Boundary Condition
  ,                                       !- Outside Boundary Condition Object
  SunExposed,                             !- Sun Exposure
  WindExposed,                            !- Wind Exposure
  ,                                       !- View Factor to Ground
  ,                                       !- Number of Vertices
  0, 0, 2.4384,                           !- X,Y,Z Vertex 1 {m}
  0, 0, 0,                                !- X,Y,Z Vertex 2 {m}
  13.6310703908387, 0, 0,                 !- X,Y,Z Vertex 3 {m}
  13.6310703908387, 0, 2.4384;            !- X,Y,Z Vertex 4 {m}

OS:Surface,
<<<<<<< HEAD
  {dcb0c876-3b20-4fd0-a889-5b6638583a93}, !- Handle
  Surface 6,                              !- Name
  RoofCeiling,                            !- Surface Type
  ,                                       !- Construction Name
  {4774e6ea-66f1-4d8e-a9cf-e566ad5e574e}, !- Space Name
  Surface,                                !- Outside Boundary Condition
  {4bff6a87-d85f-4f15-927d-af2d0112dd56}, !- Outside Boundary Condition Object
=======
  {a1c7751d-a285-4e39-8560-ebdcd93f2225}, !- Handle
  Surface 6,                              !- Name
  RoofCeiling,                            !- Surface Type
  ,                                       !- Construction Name
  {9da18f4e-2d66-46f8-b9ae-c2d81638f167}, !- Space Name
  Surface,                                !- Outside Boundary Condition
  {72605297-e25d-454e-836a-7cd1814c7587}, !- Outside Boundary Condition Object
>>>>>>> 918de987
  NoSun,                                  !- Sun Exposure
  NoWind,                                 !- Wind Exposure
  ,                                       !- View Factor to Ground
  ,                                       !- Number of Vertices
  13.6310703908387, 0, 2.4384,            !- X,Y,Z Vertex 1 {m}
  13.6310703908387, 6.81553519541936, 2.4384, !- X,Y,Z Vertex 2 {m}
  0, 6.81553519541936, 2.4384,            !- X,Y,Z Vertex 3 {m}
  0, 0, 2.4384;                           !- X,Y,Z Vertex 4 {m}

OS:SpaceType,
<<<<<<< HEAD
  {801ccc49-f567-4668-8f93-9d1b96c9a75b}, !- Handle
=======
  {56a40021-13d9-4e8d-9236-d40a0004c446}, !- Handle
>>>>>>> 918de987
  Space Type 1,                           !- Name
  ,                                       !- Default Construction Set Name
  ,                                       !- Default Schedule Set Name
  ,                                       !- Group Rendering Name
  ,                                       !- Design Specification Outdoor Air Object Name
  ,                                       !- Standards Template
  ,                                       !- Standards Building Type
  living;                                 !- Standards Space Type

OS:Space,
<<<<<<< HEAD
  {e1b0c00e-89d3-4f2f-bd38-de0a2c0a9305}, !- Handle
  living space|story 2,                   !- Name
  {801ccc49-f567-4668-8f93-9d1b96c9a75b}, !- Space Type Name
=======
  {6c597be5-9ac6-4c83-8c2f-81e8edd5521c}, !- Handle
  living space|story 2,                   !- Name
  {56a40021-13d9-4e8d-9236-d40a0004c446}, !- Space Type Name
>>>>>>> 918de987
  ,                                       !- Default Construction Set Name
  ,                                       !- Default Schedule Set Name
  -0,                                     !- Direction of Relative North {deg}
  0,                                      !- X Origin {m}
  0,                                      !- Y Origin {m}
  2.4384,                                 !- Z Origin {m}
  ,                                       !- Building Story Name
<<<<<<< HEAD
  {59645c74-9ce6-43e0-8ae8-9f64a059565d}, !- Thermal Zone Name
  ,                                       !- Part of Total Floor Area
  ,                                       !- Design Specification Outdoor Air Object Name
  {a237569b-cdf8-40b7-9977-5b5b8d43cbad}; !- Building Unit Name

OS:Surface,
  {4bff6a87-d85f-4f15-927d-af2d0112dd56}, !- Handle
  Surface 7,                              !- Name
  Floor,                                  !- Surface Type
  ,                                       !- Construction Name
  {e1b0c00e-89d3-4f2f-bd38-de0a2c0a9305}, !- Space Name
  Surface,                                !- Outside Boundary Condition
  {dcb0c876-3b20-4fd0-a889-5b6638583a93}, !- Outside Boundary Condition Object
=======
  {1ca0297d-9eec-4859-b677-a16eb84b4516}, !- Thermal Zone Name
  ,                                       !- Part of Total Floor Area
  ,                                       !- Design Specification Outdoor Air Object Name
  {8b4a604b-e7bc-4c5c-9c0b-ae19d08a04cf}; !- Building Unit Name

OS:Surface,
  {72605297-e25d-454e-836a-7cd1814c7587}, !- Handle
  Surface 7,                              !- Name
  Floor,                                  !- Surface Type
  ,                                       !- Construction Name
  {6c597be5-9ac6-4c83-8c2f-81e8edd5521c}, !- Space Name
  Surface,                                !- Outside Boundary Condition
  {a1c7751d-a285-4e39-8560-ebdcd93f2225}, !- Outside Boundary Condition Object
>>>>>>> 918de987
  NoSun,                                  !- Sun Exposure
  NoWind,                                 !- Wind Exposure
  ,                                       !- View Factor to Ground
  ,                                       !- Number of Vertices
  0, 0, 0,                                !- X,Y,Z Vertex 1 {m}
  0, 6.81553519541936, 0,                 !- X,Y,Z Vertex 2 {m}
  13.6310703908387, 6.81553519541936, 0,  !- X,Y,Z Vertex 3 {m}
  13.6310703908387, 0, 0;                 !- X,Y,Z Vertex 4 {m}

OS:Surface,
<<<<<<< HEAD
  {e3e57da0-928b-47cf-af4c-f4631e37f38a}, !- Handle
  Surface 8,                              !- Name
  Wall,                                   !- Surface Type
  ,                                       !- Construction Name
  {e1b0c00e-89d3-4f2f-bd38-de0a2c0a9305}, !- Space Name
=======
  {53977a5b-8817-4109-9bc9-ed092a921e62}, !- Handle
  Surface 8,                              !- Name
  Wall,                                   !- Surface Type
  ,                                       !- Construction Name
  {6c597be5-9ac6-4c83-8c2f-81e8edd5521c}, !- Space Name
>>>>>>> 918de987
  Outdoors,                               !- Outside Boundary Condition
  ,                                       !- Outside Boundary Condition Object
  SunExposed,                             !- Sun Exposure
  WindExposed,                            !- Wind Exposure
  ,                                       !- View Factor to Ground
  ,                                       !- Number of Vertices
  0, 6.81553519541936, 2.4384,            !- X,Y,Z Vertex 1 {m}
  0, 6.81553519541936, 0,                 !- X,Y,Z Vertex 2 {m}
  0, 0, 0,                                !- X,Y,Z Vertex 3 {m}
  0, 0, 2.4384;                           !- X,Y,Z Vertex 4 {m}

OS:Surface,
<<<<<<< HEAD
  {c324c51f-b4c7-475a-a069-22e8bc3df8fd}, !- Handle
  Surface 9,                              !- Name
  Wall,                                   !- Surface Type
  ,                                       !- Construction Name
  {e1b0c00e-89d3-4f2f-bd38-de0a2c0a9305}, !- Space Name
=======
  {0e59321b-6c12-4812-bc62-b6a49541666b}, !- Handle
  Surface 9,                              !- Name
  Wall,                                   !- Surface Type
  ,                                       !- Construction Name
  {6c597be5-9ac6-4c83-8c2f-81e8edd5521c}, !- Space Name
>>>>>>> 918de987
  Outdoors,                               !- Outside Boundary Condition
  ,                                       !- Outside Boundary Condition Object
  SunExposed,                             !- Sun Exposure
  WindExposed,                            !- Wind Exposure
  ,                                       !- View Factor to Ground
  ,                                       !- Number of Vertices
  13.6310703908387, 6.81553519541936, 2.4384, !- X,Y,Z Vertex 1 {m}
  13.6310703908387, 6.81553519541936, 0,  !- X,Y,Z Vertex 2 {m}
  0, 6.81553519541936, 0,                 !- X,Y,Z Vertex 3 {m}
  0, 6.81553519541936, 2.4384;            !- X,Y,Z Vertex 4 {m}

OS:Surface,
<<<<<<< HEAD
  {864cc989-49b9-447d-a00a-c024264f5e49}, !- Handle
  Surface 10,                             !- Name
  Wall,                                   !- Surface Type
  ,                                       !- Construction Name
  {e1b0c00e-89d3-4f2f-bd38-de0a2c0a9305}, !- Space Name
=======
  {6871f744-a063-45ec-9ccb-d093f8ae0bb0}, !- Handle
  Surface 10,                             !- Name
  Wall,                                   !- Surface Type
  ,                                       !- Construction Name
  {6c597be5-9ac6-4c83-8c2f-81e8edd5521c}, !- Space Name
>>>>>>> 918de987
  Outdoors,                               !- Outside Boundary Condition
  ,                                       !- Outside Boundary Condition Object
  SunExposed,                             !- Sun Exposure
  WindExposed,                            !- Wind Exposure
  ,                                       !- View Factor to Ground
  ,                                       !- Number of Vertices
  13.6310703908387, 0, 2.4384,            !- X,Y,Z Vertex 1 {m}
  13.6310703908387, 0, 0,                 !- X,Y,Z Vertex 2 {m}
  13.6310703908387, 6.81553519541936, 0,  !- X,Y,Z Vertex 3 {m}
  13.6310703908387, 6.81553519541936, 2.4384; !- X,Y,Z Vertex 4 {m}

OS:Surface,
<<<<<<< HEAD
  {a8715584-4a16-47a9-8a25-378c0ac4fdb8}, !- Handle
  Surface 11,                             !- Name
  Wall,                                   !- Surface Type
  ,                                       !- Construction Name
  {e1b0c00e-89d3-4f2f-bd38-de0a2c0a9305}, !- Space Name
=======
  {e38a46e4-e380-46d2-8a24-95fdbbdff1e9}, !- Handle
  Surface 11,                             !- Name
  Wall,                                   !- Surface Type
  ,                                       !- Construction Name
  {6c597be5-9ac6-4c83-8c2f-81e8edd5521c}, !- Space Name
>>>>>>> 918de987
  Outdoors,                               !- Outside Boundary Condition
  ,                                       !- Outside Boundary Condition Object
  SunExposed,                             !- Sun Exposure
  WindExposed,                            !- Wind Exposure
  ,                                       !- View Factor to Ground
  ,                                       !- Number of Vertices
  0, 0, 2.4384,                           !- X,Y,Z Vertex 1 {m}
  0, 0, 0,                                !- X,Y,Z Vertex 2 {m}
  13.6310703908387, 0, 0,                 !- X,Y,Z Vertex 3 {m}
  13.6310703908387, 0, 2.4384;            !- X,Y,Z Vertex 4 {m}

OS:Surface,
<<<<<<< HEAD
  {ce68a5ed-5fca-45a1-aea7-405fb308b679}, !- Handle
  Surface 12,                             !- Name
  RoofCeiling,                            !- Surface Type
  ,                                       !- Construction Name
  {e1b0c00e-89d3-4f2f-bd38-de0a2c0a9305}, !- Space Name
  Surface,                                !- Outside Boundary Condition
  {7835d64a-7465-444b-ba78-bb3c1fbdd4a6}, !- Outside Boundary Condition Object
=======
  {ee4e33d2-3cf6-4fea-9114-38f202148cbf}, !- Handle
  Surface 12,                             !- Name
  RoofCeiling,                            !- Surface Type
  ,                                       !- Construction Name
  {6c597be5-9ac6-4c83-8c2f-81e8edd5521c}, !- Space Name
  Surface,                                !- Outside Boundary Condition
  {d9a8480a-7be1-4bb5-8490-0f8db7cbb3ac}, !- Outside Boundary Condition Object
>>>>>>> 918de987
  NoSun,                                  !- Sun Exposure
  NoWind,                                 !- Wind Exposure
  ,                                       !- View Factor to Ground
  ,                                       !- Number of Vertices
  13.6310703908387, 0, 2.4384,            !- X,Y,Z Vertex 1 {m}
  13.6310703908387, 6.81553519541936, 2.4384, !- X,Y,Z Vertex 2 {m}
  0, 6.81553519541936, 2.4384,            !- X,Y,Z Vertex 3 {m}
  0, 0, 2.4384;                           !- X,Y,Z Vertex 4 {m}

OS:Surface,
<<<<<<< HEAD
  {7835d64a-7465-444b-ba78-bb3c1fbdd4a6}, !- Handle
  Surface 13,                             !- Name
  Floor,                                  !- Surface Type
  ,                                       !- Construction Name
  {bb30451f-23b7-4655-a3a2-a5d2167caa71}, !- Space Name
  Surface,                                !- Outside Boundary Condition
  {ce68a5ed-5fca-45a1-aea7-405fb308b679}, !- Outside Boundary Condition Object
=======
  {d9a8480a-7be1-4bb5-8490-0f8db7cbb3ac}, !- Handle
  Surface 13,                             !- Name
  Floor,                                  !- Surface Type
  ,                                       !- Construction Name
  {31b5daaa-d8d6-4cf9-93b1-7c04670739f0}, !- Space Name
  Surface,                                !- Outside Boundary Condition
  {ee4e33d2-3cf6-4fea-9114-38f202148cbf}, !- Outside Boundary Condition Object
>>>>>>> 918de987
  NoSun,                                  !- Sun Exposure
  NoWind,                                 !- Wind Exposure
  ,                                       !- View Factor to Ground
  ,                                       !- Number of Vertices
  0, 6.81553519541936, 0,                 !- X,Y,Z Vertex 1 {m}
  13.6310703908387, 6.81553519541936, 0,  !- X,Y,Z Vertex 2 {m}
  13.6310703908387, 0, 0,                 !- X,Y,Z Vertex 3 {m}
  0, 0, 0;                                !- X,Y,Z Vertex 4 {m}

OS:Surface,
<<<<<<< HEAD
  {372f584e-a306-4f91-98cc-edfa75214382}, !- Handle
  Surface 14,                             !- Name
  RoofCeiling,                            !- Surface Type
  ,                                       !- Construction Name
  {bb30451f-23b7-4655-a3a2-a5d2167caa71}, !- Space Name
=======
  {0d5fabda-9baf-4d7d-93a0-69c5f70671b4}, !- Handle
  Surface 14,                             !- Name
  RoofCeiling,                            !- Surface Type
  ,                                       !- Construction Name
  {31b5daaa-d8d6-4cf9-93b1-7c04670739f0}, !- Space Name
>>>>>>> 918de987
  Outdoors,                               !- Outside Boundary Condition
  ,                                       !- Outside Boundary Condition Object
  SunExposed,                             !- Sun Exposure
  WindExposed,                            !- Wind Exposure
  ,                                       !- View Factor to Ground
  ,                                       !- Number of Vertices
  13.6310703908387, 3.40776759770968, 1.70388379885484, !- X,Y,Z Vertex 1 {m}
  0, 3.40776759770968, 1.70388379885484,  !- X,Y,Z Vertex 2 {m}
  0, 0, 0,                                !- X,Y,Z Vertex 3 {m}
  13.6310703908387, 0, 0;                 !- X,Y,Z Vertex 4 {m}

OS:Surface,
<<<<<<< HEAD
  {3647ecdf-9f9c-4cde-af5d-70073a28ab05}, !- Handle
  Surface 15,                             !- Name
  RoofCeiling,                            !- Surface Type
  ,                                       !- Construction Name
  {bb30451f-23b7-4655-a3a2-a5d2167caa71}, !- Space Name
=======
  {3ab7f603-9e7d-4754-b71b-3b81f589e90b}, !- Handle
  Surface 15,                             !- Name
  RoofCeiling,                            !- Surface Type
  ,                                       !- Construction Name
  {31b5daaa-d8d6-4cf9-93b1-7c04670739f0}, !- Space Name
>>>>>>> 918de987
  Outdoors,                               !- Outside Boundary Condition
  ,                                       !- Outside Boundary Condition Object
  SunExposed,                             !- Sun Exposure
  WindExposed,                            !- Wind Exposure
  ,                                       !- View Factor to Ground
  ,                                       !- Number of Vertices
  0, 3.40776759770968, 1.70388379885484,  !- X,Y,Z Vertex 1 {m}
  13.6310703908387, 3.40776759770968, 1.70388379885484, !- X,Y,Z Vertex 2 {m}
  13.6310703908387, 6.81553519541936, 0,  !- X,Y,Z Vertex 3 {m}
  0, 6.81553519541936, 0;                 !- X,Y,Z Vertex 4 {m}

OS:Surface,
<<<<<<< HEAD
  {50e9c809-8ddc-4b6f-a21a-7911d206906b}, !- Handle
  Surface 16,                             !- Name
  Wall,                                   !- Surface Type
  ,                                       !- Construction Name
  {bb30451f-23b7-4655-a3a2-a5d2167caa71}, !- Space Name
=======
  {2ed3d38b-8c91-4167-bf2b-fe5aadb6661f}, !- Handle
  Surface 16,                             !- Name
  Wall,                                   !- Surface Type
  ,                                       !- Construction Name
  {31b5daaa-d8d6-4cf9-93b1-7c04670739f0}, !- Space Name
>>>>>>> 918de987
  Outdoors,                               !- Outside Boundary Condition
  ,                                       !- Outside Boundary Condition Object
  SunExposed,                             !- Sun Exposure
  WindExposed,                            !- Wind Exposure
  ,                                       !- View Factor to Ground
  ,                                       !- Number of Vertices
  0, 3.40776759770968, 1.70388379885484,  !- X,Y,Z Vertex 1 {m}
  0, 6.81553519541936, 0,                 !- X,Y,Z Vertex 2 {m}
  0, 0, 0;                                !- X,Y,Z Vertex 3 {m}

OS:Surface,
<<<<<<< HEAD
  {4b2244e1-11a3-41cd-a423-23db0910018d}, !- Handle
  Surface 17,                             !- Name
  Wall,                                   !- Surface Type
  ,                                       !- Construction Name
  {bb30451f-23b7-4655-a3a2-a5d2167caa71}, !- Space Name
=======
  {1c63d330-7e5b-4ee4-bb0a-ab7598727971}, !- Handle
  Surface 17,                             !- Name
  Wall,                                   !- Surface Type
  ,                                       !- Construction Name
  {31b5daaa-d8d6-4cf9-93b1-7c04670739f0}, !- Space Name
>>>>>>> 918de987
  Outdoors,                               !- Outside Boundary Condition
  ,                                       !- Outside Boundary Condition Object
  SunExposed,                             !- Sun Exposure
  WindExposed,                            !- Wind Exposure
  ,                                       !- View Factor to Ground
  ,                                       !- Number of Vertices
  13.6310703908387, 3.40776759770968, 1.70388379885484, !- X,Y,Z Vertex 1 {m}
  13.6310703908387, 0, 0,                 !- X,Y,Z Vertex 2 {m}
  13.6310703908387, 6.81553519541936, 0;  !- X,Y,Z Vertex 3 {m}

OS:Space,
<<<<<<< HEAD
  {bb30451f-23b7-4655-a3a2-a5d2167caa71}, !- Handle
  unfinished attic space,                 !- Name
  {bc97a789-e0fc-48ca-a734-aacfe0d7f851}, !- Space Type Name
=======
  {31b5daaa-d8d6-4cf9-93b1-7c04670739f0}, !- Handle
  unfinished attic space,                 !- Name
  {5d640dbb-a47c-4ae7-9d1f-5f3ee8fb90ab}, !- Space Type Name
>>>>>>> 918de987
  ,                                       !- Default Construction Set Name
  ,                                       !- Default Schedule Set Name
  -0,                                     !- Direction of Relative North {deg}
  0,                                      !- X Origin {m}
  0,                                      !- Y Origin {m}
  4.8768,                                 !- Z Origin {m}
  ,                                       !- Building Story Name
<<<<<<< HEAD
  {1af4b4f1-ff76-4fce-9546-91bf8ec3a1cb}; !- Thermal Zone Name

OS:ThermalZone,
  {1af4b4f1-ff76-4fce-9546-91bf8ec3a1cb}, !- Handle
=======
  {8ba69712-8b1c-45e9-8080-93f05b1acd66}; !- Thermal Zone Name

OS:ThermalZone,
  {8ba69712-8b1c-45e9-8080-93f05b1acd66}, !- Handle
>>>>>>> 918de987
  unfinished attic zone,                  !- Name
  ,                                       !- Multiplier
  ,                                       !- Ceiling Height {m}
  ,                                       !- Volume {m3}
  ,                                       !- Floor Area {m2}
  ,                                       !- Zone Inside Convection Algorithm
  ,                                       !- Zone Outside Convection Algorithm
  ,                                       !- Zone Conditioning Equipment List Name
<<<<<<< HEAD
  {7c706776-57c6-4b4f-93ed-d75b1ea5b8c5}, !- Zone Air Inlet Port List
  {5b024c7a-cb1d-495b-8c28-54898792e746}, !- Zone Air Exhaust Port List
  {bc9308c9-f158-46e9-a5a5-7427f0c0a6df}, !- Zone Air Node Name
  {4c8d1567-6b7f-4fd5-919f-04c417cda585}, !- Zone Return Air Port List
=======
  {f94d6a7b-2d29-4364-a81f-886993f5d608}, !- Zone Air Inlet Port List
  {2b84ebb7-e305-44bb-9a83-35809bdf0f6a}, !- Zone Air Exhaust Port List
  {befc7c78-1856-4d49-9b55-b3b2f2c44994}, !- Zone Air Node Name
  {42d70da7-caba-4cf8-b5b2-77f82b600ae8}, !- Zone Return Air Port List
>>>>>>> 918de987
  ,                                       !- Primary Daylighting Control Name
  ,                                       !- Fraction of Zone Controlled by Primary Daylighting Control
  ,                                       !- Secondary Daylighting Control Name
  ,                                       !- Fraction of Zone Controlled by Secondary Daylighting Control
  ,                                       !- Illuminance Map Name
  ,                                       !- Group Rendering Name
  ,                                       !- Thermostat Name
  No;                                     !- Use Ideal Air Loads

OS:Node,
<<<<<<< HEAD
  {36e81ffc-9d27-4a5e-877f-f60e618af371}, !- Handle
  Node 2,                                 !- Name
  {bc9308c9-f158-46e9-a5a5-7427f0c0a6df}, !- Inlet Port
  ;                                       !- Outlet Port

OS:Connection,
  {bc9308c9-f158-46e9-a5a5-7427f0c0a6df}, !- Handle
  {5fa9f394-f8c9-4211-8ca0-cc76b5f8adb2}, !- Name
  {1af4b4f1-ff76-4fce-9546-91bf8ec3a1cb}, !- Source Object
  11,                                     !- Outlet Port
  {36e81ffc-9d27-4a5e-877f-f60e618af371}, !- Target Object
  2;                                      !- Inlet Port

OS:PortList,
  {7c706776-57c6-4b4f-93ed-d75b1ea5b8c5}, !- Handle
  {36ffac51-ebac-4b58-89a1-0976a0e8b116}, !- Name
  {1af4b4f1-ff76-4fce-9546-91bf8ec3a1cb}; !- HVAC Component

OS:PortList,
  {5b024c7a-cb1d-495b-8c28-54898792e746}, !- Handle
  {7f01ca75-5346-4a46-92fb-8321065add16}, !- Name
  {1af4b4f1-ff76-4fce-9546-91bf8ec3a1cb}; !- HVAC Component

OS:PortList,
  {4c8d1567-6b7f-4fd5-919f-04c417cda585}, !- Handle
  {dda60107-0ecf-4660-9d99-f20a0c80ce24}, !- Name
  {1af4b4f1-ff76-4fce-9546-91bf8ec3a1cb}; !- HVAC Component

OS:Sizing:Zone,
  {5d08590b-0dbf-474f-aa45-1e58050f7af8}, !- Handle
  {1af4b4f1-ff76-4fce-9546-91bf8ec3a1cb}, !- Zone or ZoneList Name
=======
  {d4aac056-e4e2-4788-aa87-bb4318ca3050}, !- Handle
  Node 2,                                 !- Name
  {befc7c78-1856-4d49-9b55-b3b2f2c44994}, !- Inlet Port
  ;                                       !- Outlet Port

OS:Connection,
  {befc7c78-1856-4d49-9b55-b3b2f2c44994}, !- Handle
  {5c51f3f0-f0d2-4a84-aa80-ffc8cd9ffbe2}, !- Name
  {8ba69712-8b1c-45e9-8080-93f05b1acd66}, !- Source Object
  11,                                     !- Outlet Port
  {d4aac056-e4e2-4788-aa87-bb4318ca3050}, !- Target Object
  2;                                      !- Inlet Port

OS:PortList,
  {f94d6a7b-2d29-4364-a81f-886993f5d608}, !- Handle
  {44bd2e1c-57a5-44bd-95d6-82aee450e999}, !- Name
  {8ba69712-8b1c-45e9-8080-93f05b1acd66}; !- HVAC Component

OS:PortList,
  {2b84ebb7-e305-44bb-9a83-35809bdf0f6a}, !- Handle
  {fbd6c76f-a55f-475c-9e03-411fdae8427f}, !- Name
  {8ba69712-8b1c-45e9-8080-93f05b1acd66}; !- HVAC Component

OS:PortList,
  {42d70da7-caba-4cf8-b5b2-77f82b600ae8}, !- Handle
  {0b07076f-99fd-418f-82cf-799e636ef124}, !- Name
  {8ba69712-8b1c-45e9-8080-93f05b1acd66}; !- HVAC Component

OS:Sizing:Zone,
  {446d72a8-05d6-48c0-95b6-d58cf8f98c24}, !- Handle
  {8ba69712-8b1c-45e9-8080-93f05b1acd66}, !- Zone or ZoneList Name
>>>>>>> 918de987
  SupplyAirTemperature,                   !- Zone Cooling Design Supply Air Temperature Input Method
  14,                                     !- Zone Cooling Design Supply Air Temperature {C}
  11.11,                                  !- Zone Cooling Design Supply Air Temperature Difference {deltaC}
  SupplyAirTemperature,                   !- Zone Heating Design Supply Air Temperature Input Method
  40,                                     !- Zone Heating Design Supply Air Temperature {C}
  11.11,                                  !- Zone Heating Design Supply Air Temperature Difference {deltaC}
  0.0085,                                 !- Zone Cooling Design Supply Air Humidity Ratio {kg-H2O/kg-air}
  0.008,                                  !- Zone Heating Design Supply Air Humidity Ratio {kg-H2O/kg-air}
  ,                                       !- Zone Heating Sizing Factor
  ,                                       !- Zone Cooling Sizing Factor
  DesignDay,                              !- Cooling Design Air Flow Method
  ,                                       !- Cooling Design Air Flow Rate {m3/s}
  ,                                       !- Cooling Minimum Air Flow per Zone Floor Area {m3/s-m2}
  ,                                       !- Cooling Minimum Air Flow {m3/s}
  ,                                       !- Cooling Minimum Air Flow Fraction
  DesignDay,                              !- Heating Design Air Flow Method
  ,                                       !- Heating Design Air Flow Rate {m3/s}
  ,                                       !- Heating Maximum Air Flow per Zone Floor Area {m3/s-m2}
  ,                                       !- Heating Maximum Air Flow {m3/s}
  ,                                       !- Heating Maximum Air Flow Fraction
  ,                                       !- Design Zone Air Distribution Effectiveness in Cooling Mode
  ,                                       !- Design Zone Air Distribution Effectiveness in Heating Mode
  No,                                     !- Account for Dedicated Outdoor Air System
  NeutralSupplyAir,                       !- Dedicated Outdoor Air System Control Strategy
  autosize,                               !- Dedicated Outdoor Air Low Setpoint Temperature for Design {C}
  autosize;                               !- Dedicated Outdoor Air High Setpoint Temperature for Design {C}

OS:ZoneHVAC:EquipmentList,
<<<<<<< HEAD
  {f883da56-b9b8-4d25-994b-299d7d2469c2}, !- Handle
  Zone HVAC Equipment List 2,             !- Name
  {1af4b4f1-ff76-4fce-9546-91bf8ec3a1cb}; !- Thermal Zone

OS:SpaceType,
  {bc97a789-e0fc-48ca-a734-aacfe0d7f851}, !- Handle
=======
  {15bb99f2-fe35-4e6d-8f43-f551f70a036e}, !- Handle
  Zone HVAC Equipment List 2,             !- Name
  {8ba69712-8b1c-45e9-8080-93f05b1acd66}; !- Thermal Zone

OS:SpaceType,
  {5d640dbb-a47c-4ae7-9d1f-5f3ee8fb90ab}, !- Handle
>>>>>>> 918de987
  Space Type 2,                           !- Name
  ,                                       !- Default Construction Set Name
  ,                                       !- Default Schedule Set Name
  ,                                       !- Group Rendering Name
  ,                                       !- Design Specification Outdoor Air Object Name
  ,                                       !- Standards Template
  ,                                       !- Standards Building Type
  unfinished attic;                       !- Standards Space Type

OS:BuildingUnit,
<<<<<<< HEAD
  {a237569b-cdf8-40b7-9977-5b5b8d43cbad}, !- Handle
=======
  {8b4a604b-e7bc-4c5c-9c0b-ae19d08a04cf}, !- Handle
>>>>>>> 918de987
  unit 1,                                 !- Name
  ,                                       !- Rendering Color
  Residential;                            !- Building Unit Type

OS:AdditionalProperties,
<<<<<<< HEAD
  {c424b179-824d-4ea4-9c1e-1a2156fd4248}, !- Handle
  {a237569b-cdf8-40b7-9977-5b5b8d43cbad}, !- Object Name
=======
  {8ba26980-235e-4452-9904-02928e44d49e}, !- Handle
  {8b4a604b-e7bc-4c5c-9c0b-ae19d08a04cf}, !- Object Name
>>>>>>> 918de987
  NumberOfBedrooms,                       !- Feature Name 1
  Integer,                                !- Feature Data Type 1
  3,                                      !- Feature Value 1
  NumberOfBathrooms,                      !- Feature Name 2
  Double,                                 !- Feature Data Type 2
  2,                                      !- Feature Value 2
  NumberOfOccupants,                      !- Feature Name 3
  Double,                                 !- Feature Data Type 3
  2.6400000000000001;                     !- Feature Value 3

OS:External:File,
<<<<<<< HEAD
  {c14368ab-9b50-4996-a91e-44937ab5e7eb}, !- Handle
=======
  {640a5680-9d39-4614-8d9d-b338b1f848dd}, !- Handle
>>>>>>> 918de987
  8760.csv,                               !- Name
  8760.csv;                               !- File Name

OS:Schedule:Day,
<<<<<<< HEAD
  {99c12fe3-99fb-42c3-814e-d35d1272b7f4}, !- Handle
=======
  {060166a9-4198-4ee2-8cf1-b2ce4cd7f541}, !- Handle
>>>>>>> 918de987
  Schedule Day 1,                         !- Name
  ,                                       !- Schedule Type Limits Name
  ,                                       !- Interpolate to Timestep
  24,                                     !- Hour 1
  0,                                      !- Minute 1
  0;                                      !- Value Until Time 1

OS:Schedule:Day,
<<<<<<< HEAD
  {90e3affb-e1ed-4d4e-b836-99d0d92e8f4e}, !- Handle
=======
  {8c38ce60-21fd-4ae7-b544-920d09117795}, !- Handle
>>>>>>> 918de987
  Schedule Day 2,                         !- Name
  ,                                       !- Schedule Type Limits Name
  ,                                       !- Interpolate to Timestep
  24,                                     !- Hour 1
  0,                                      !- Minute 1
  1;                                      !- Value Until Time 1

OS:Schedule:File,
<<<<<<< HEAD
  {c6b8c89f-b3e6-4c53-8f29-0fb176f9ae4a}, !- Handle
  occupants,                              !- Name
  {a58e1d7f-d568-442a-a937-236e8b3b99f7}, !- Schedule Type Limits Name
  {c14368ab-9b50-4996-a91e-44937ab5e7eb}, !- External File Name
=======
  {4ad430e2-79e3-4d0b-b681-c610f21fb4e5}, !- Handle
  occupants,                              !- Name
  {63d4c699-09fa-47f8-961a-a8727eb762c6}, !- Schedule Type Limits Name
  {640a5680-9d39-4614-8d9d-b338b1f848dd}, !- External File Name
>>>>>>> 918de987
  1,                                      !- Column Number
  1,                                      !- Rows to Skip at Top
  8760,                                   !- Number of Hours of Data
  ,                                       !- Column Separator
  ,                                       !- Interpolate to Timestep
  60;                                     !- Minutes per Item

OS:Schedule:Ruleset,
<<<<<<< HEAD
  {1171ae4f-7529-4ce5-bd8a-8b81c73237ec}, !- Handle
  Schedule Ruleset 1,                     !- Name
  {b7a7f07b-b676-4418-bc58-aa897d45223d}, !- Schedule Type Limits Name
  {6b74958d-6e2d-4071-a4e8-d51cd59c1760}; !- Default Day Schedule Name

OS:Schedule:Day,
  {6b74958d-6e2d-4071-a4e8-d51cd59c1760}, !- Handle
  Schedule Day 3,                         !- Name
  {b7a7f07b-b676-4418-bc58-aa897d45223d}, !- Schedule Type Limits Name
=======
  {20308a07-2077-4e88-bdea-8e19864f0af0}, !- Handle
  Schedule Ruleset 1,                     !- Name
  {a9dddace-44ef-45fd-9932-b2dd4d085132}, !- Schedule Type Limits Name
  {3fce0240-21ff-459f-8299-c4f763234c33}; !- Default Day Schedule Name

OS:Schedule:Day,
  {3fce0240-21ff-459f-8299-c4f763234c33}, !- Handle
  Schedule Day 3,                         !- Name
  {a9dddace-44ef-45fd-9932-b2dd4d085132}, !- Schedule Type Limits Name
>>>>>>> 918de987
  ,                                       !- Interpolate to Timestep
  24,                                     !- Hour 1
  0,                                      !- Minute 1
  112.539290946133;                       !- Value Until Time 1

OS:People:Definition,
<<<<<<< HEAD
  {13a957e6-47e7-4e54-b680-92b53291119e}, !- Handle
  res occupants|living space|story 2,     !- Name
=======
  {df8c9255-0060-4543-bf8f-9466da2790ab}, !- Handle
  res occupants|living space,             !- Name
>>>>>>> 918de987
  People,                                 !- Number of People Calculation Method
  1.32,                                   !- Number of People {people}
  ,                                       !- People per Space Floor Area {person/m2}
  ,                                       !- Space Floor Area per Person {m2/person}
  0.319734,                               !- Fraction Radiant
  0.573,                                  !- Sensible Heat Fraction
  0,                                      !- Carbon Dioxide Generation Rate {m3/s-W}
  No,                                     !- Enable ASHRAE 55 Comfort Warnings
  ZoneAveraged;                           !- Mean Radiant Temperature Calculation Type

OS:People,
<<<<<<< HEAD
  {53334971-a23e-4a6b-a4b3-26b725aeefb4}, !- Handle
  res occupants|living space|story 2,     !- Name
  {13a957e6-47e7-4e54-b680-92b53291119e}, !- People Definition Name
  {e1b0c00e-89d3-4f2f-bd38-de0a2c0a9305}, !- Space or SpaceType Name
  {c6b8c89f-b3e6-4c53-8f29-0fb176f9ae4a}, !- Number of People Schedule Name
  {1171ae4f-7529-4ce5-bd8a-8b81c73237ec}, !- Activity Level Schedule Name
=======
  {7110c38e-9afe-416c-99aa-d55d12e84d87}, !- Handle
  res occupants|living space,             !- Name
  {df8c9255-0060-4543-bf8f-9466da2790ab}, !- People Definition Name
  {9da18f4e-2d66-46f8-b9ae-c2d81638f167}, !- Space or SpaceType Name
  {4ad430e2-79e3-4d0b-b681-c610f21fb4e5}, !- Number of People Schedule Name
  {20308a07-2077-4e88-bdea-8e19864f0af0}, !- Activity Level Schedule Name
>>>>>>> 918de987
  ,                                       !- Surface Name/Angle Factor List Name
  ,                                       !- Work Efficiency Schedule Name
  ,                                       !- Clothing Insulation Schedule Name
  ,                                       !- Air Velocity Schedule Name
  1;                                      !- Multiplier

OS:ScheduleTypeLimits,
<<<<<<< HEAD
  {b7a7f07b-b676-4418-bc58-aa897d45223d}, !- Handle
=======
  {a9dddace-44ef-45fd-9932-b2dd4d085132}, !- Handle
>>>>>>> 918de987
  ActivityLevel,                          !- Name
  0,                                      !- Lower Limit Value
  ,                                       !- Upper Limit Value
  Continuous,                             !- Numeric Type
  ActivityLevel;                          !- Unit Type

OS:ScheduleTypeLimits,
<<<<<<< HEAD
  {a58e1d7f-d568-442a-a937-236e8b3b99f7}, !- Handle
=======
  {63d4c699-09fa-47f8-961a-a8727eb762c6}, !- Handle
>>>>>>> 918de987
  Fractional,                             !- Name
  0,                                      !- Lower Limit Value
  1,                                      !- Upper Limit Value
  Continuous;                             !- Numeric Type

OS:People:Definition,
<<<<<<< HEAD
  {9c86ea02-ec0c-4f81-a97f-13a1a3e62fd4}, !- Handle
  res occupants|living space,             !- Name
=======
  {d635608f-fa0d-4a48-9720-866298882124}, !- Handle
  res occupants|living space|story 2,     !- Name
>>>>>>> 918de987
  People,                                 !- Number of People Calculation Method
  1.32,                                   !- Number of People {people}
  ,                                       !- People per Space Floor Area {person/m2}
  ,                                       !- Space Floor Area per Person {m2/person}
  0.319734,                               !- Fraction Radiant
  0.573,                                  !- Sensible Heat Fraction
  0,                                      !- Carbon Dioxide Generation Rate {m3/s-W}
  No,                                     !- Enable ASHRAE 55 Comfort Warnings
  ZoneAveraged;                           !- Mean Radiant Temperature Calculation Type

OS:People,
<<<<<<< HEAD
  {d775d148-c81f-48b2-9685-e47d8b9ef73d}, !- Handle
  res occupants|living space,             !- Name
  {9c86ea02-ec0c-4f81-a97f-13a1a3e62fd4}, !- People Definition Name
  {4774e6ea-66f1-4d8e-a9cf-e566ad5e574e}, !- Space or SpaceType Name
  {c6b8c89f-b3e6-4c53-8f29-0fb176f9ae4a}, !- Number of People Schedule Name
  {1171ae4f-7529-4ce5-bd8a-8b81c73237ec}, !- Activity Level Schedule Name
=======
  {537e8a19-b15a-4e40-b34a-9d29c02fbefc}, !- Handle
  res occupants|living space|story 2,     !- Name
  {d635608f-fa0d-4a48-9720-866298882124}, !- People Definition Name
  {6c597be5-9ac6-4c83-8c2f-81e8edd5521c}, !- Space or SpaceType Name
  {4ad430e2-79e3-4d0b-b681-c610f21fb4e5}, !- Number of People Schedule Name
  {20308a07-2077-4e88-bdea-8e19864f0af0}, !- Activity Level Schedule Name
>>>>>>> 918de987
  ,                                       !- Surface Name/Angle Factor List Name
  ,                                       !- Work Efficiency Schedule Name
  ,                                       !- Clothing Insulation Schedule Name
  ,                                       !- Air Velocity Schedule Name
  1;                                      !- Multiplier
<|MERGE_RESOLUTION|>--- conflicted
+++ resolved
@@ -1,73 +1,41 @@
 !- NOTE: Auto-generated from /test/osw_files/SFD_2000sqft_2story_SL_UA_Denver.osw
 
 OS:Version,
-<<<<<<< HEAD
-  {8ac578ad-76d0-4477-8525-1459ddb50a21}, !- Handle
+  {dddab528-5d63-4fdf-8392-b2335f331033}, !- Handle
   2.9.0;                                  !- Version Identifier
 
 OS:SimulationControl,
-  {0adc922c-356b-4fb5-af4d-91c77db91352}, !- Handle
-=======
-  {e602e238-ebf1-4d14-9d14-a8426b517215}, !- Handle
-  2.9.1;                                  !- Version Identifier
-
-OS:SimulationControl,
-  {6c2b9765-9dde-4c8a-bb1a-0bd531765e24}, !- Handle
->>>>>>> 918de987
+  {e2ca4561-3669-4e8b-8734-087e5c02a531}, !- Handle
   ,                                       !- Do Zone Sizing Calculation
   ,                                       !- Do System Sizing Calculation
   ,                                       !- Do Plant Sizing Calculation
   No;                                     !- Run Simulation for Sizing Periods
 
 OS:Timestep,
-<<<<<<< HEAD
-  {9362872d-b4e3-4719-b462-dde91c674642}, !- Handle
+  {6cba5945-4465-4308-80a4-a6bf03f2c231}, !- Handle
   6;                                      !- Number of Timesteps per Hour
 
 OS:ShadowCalculation,
-  {cf40923d-8800-4261-98ad-17a1bbfd17d8}, !- Handle
-=======
-  {e8f6a254-7344-4268-8f6a-f98178fbfaba}, !- Handle
-  6;                                      !- Number of Timesteps per Hour
-
-OS:ShadowCalculation,
-  {d55d0e23-31ee-42a0-b01c-333da2c942a3}, !- Handle
->>>>>>> 918de987
+  {9f490115-25f7-4a0c-851e-2424baa1d89e}, !- Handle
   20,                                     !- Calculation Frequency
   200;                                    !- Maximum Figures in Shadow Overlap Calculations
 
 OS:SurfaceConvectionAlgorithm:Outside,
-<<<<<<< HEAD
-  {60a90682-f7db-4865-8a6b-dd553598462c}, !- Handle
+  {77530215-3f6e-4519-a396-1a9419605e51}, !- Handle
   DOE-2;                                  !- Algorithm
 
 OS:SurfaceConvectionAlgorithm:Inside,
-  {bd3af971-391b-4e6c-8b7a-0731f72009eb}, !- Handle
+  {b49f92a4-25ef-499e-85b9-3b37be6963e1}, !- Handle
   TARP;                                   !- Algorithm
 
 OS:ZoneCapacitanceMultiplier:ResearchSpecial,
-  {690f1977-8640-46cc-8c9d-49804b20af76}, !- Handle
-=======
-  {023cb411-a7f0-4488-a5e5-4509216ce230}, !- Handle
-  DOE-2;                                  !- Algorithm
-
-OS:SurfaceConvectionAlgorithm:Inside,
-  {c3872b9d-58ed-4af7-9e7c-8a1d836211a7}, !- Handle
-  TARP;                                   !- Algorithm
-
-OS:ZoneCapacitanceMultiplier:ResearchSpecial,
-  {687bd5f6-0e24-4bc0-8feb-41d4b0480e73}, !- Handle
->>>>>>> 918de987
+  {34bef04f-22bc-47b6-8618-df0e6b4e0e7e}, !- Handle
   ,                                       !- Temperature Capacity Multiplier
   15,                                     !- Humidity Capacity Multiplier
   ;                                       !- Carbon Dioxide Capacity Multiplier
 
 OS:RunPeriod,
-<<<<<<< HEAD
-  {5af4aa81-294e-48e7-b3d0-d3513043ee60}, !- Handle
-=======
-  {49803d4a-4592-4ffb-8682-8d8601b457b2}, !- Handle
->>>>>>> 918de987
+  {a651d924-fe6b-4827-8972-939a5193378d}, !- Handle
   Run Period 1,                           !- Name
   1,                                      !- Begin Month
   1,                                      !- Begin Day of Month
@@ -81,21 +49,13 @@
   ;                                       !- Number of Times Runperiod to be Repeated
 
 OS:YearDescription,
-<<<<<<< HEAD
-  {1e1be5f0-a5ac-4210-a218-764ae45081d7}, !- Handle
-=======
-  {cd77ca3c-a1b7-4af3-a87d-29f61a4a7c6a}, !- Handle
->>>>>>> 918de987
+  {b17f128e-2768-4511-968e-33b28f80254c}, !- Handle
   2007,                                   !- Calendar Year
   ,                                       !- Day of Week for Start Day
   ;                                       !- Is Leap Year
 
 OS:WeatherFile,
-<<<<<<< HEAD
-  {29921746-0a19-40aa-afb5-5a40785c2421}, !- Handle
-=======
-  {ad6a2e24-be24-4e67-9bd1-fc49484c5621}, !- Handle
->>>>>>> 918de987
+  {c622a580-64cb-4d37-b1ee-b10821da14f5}, !- Handle
   Denver Intl Ap,                         !- City
   CO,                                     !- State Province Region
   USA,                                    !- Country
@@ -109,13 +69,8 @@
   E23378AA;                               !- Checksum
 
 OS:AdditionalProperties,
-<<<<<<< HEAD
-  {43147af9-cc89-401b-8eee-1053abdb53a9}, !- Handle
-  {29921746-0a19-40aa-afb5-5a40785c2421}, !- Object Name
-=======
-  {a98c895e-d997-4ac5-ae1e-646d2f155f4c}, !- Handle
-  {ad6a2e24-be24-4e67-9bd1-fc49484c5621}, !- Object Name
->>>>>>> 918de987
+  {21736e02-a598-49bf-81e0-a29a723f5e2e}, !- Handle
+  {c622a580-64cb-4d37-b1ee-b10821da14f5}, !- Object Name
   EPWHeaderCity,                          !- Feature Name 1
   String,                                 !- Feature Data Type 1
   Denver Intl Ap,                         !- Feature Value 1
@@ -223,11 +178,7 @@
   84;                                     !- Feature Value 35
 
 OS:Site,
-<<<<<<< HEAD
-  {18d36909-8e81-4f14-b1c4-6fd194406af7}, !- Handle
-=======
-  {9ba01ae7-c7ac-4fae-a251-a896cac24960}, !- Handle
->>>>>>> 918de987
+  {214651ca-90b9-4354-b146-02146fa5fb37}, !- Handle
   Denver Intl Ap_CO_USA,                  !- Name
   39.83,                                  !- Latitude {deg}
   -104.65,                                !- Longitude {deg}
@@ -236,11 +187,7 @@
   ;                                       !- Terrain
 
 OS:ClimateZones,
-<<<<<<< HEAD
-  {742077b6-afc3-4de0-942f-ad2bd1b81d03}, !- Handle
-=======
-  {fd44b4ed-7ed7-42e0-ad02-3864ce76a748}, !- Handle
->>>>>>> 918de987
+  {4bc62fd0-04fd-4150-a904-2c519f7a459b}, !- Handle
   ,                                       !- Active Institution
   ,                                       !- Active Year
   ,                                       !- Climate Zone Institution Name 1
@@ -253,31 +200,19 @@
   Cold;                                   !- Climate Zone Value 2
 
 OS:Site:WaterMainsTemperature,
-<<<<<<< HEAD
-  {5485381b-85b6-4a97-88f8-b48d05c79b5f}, !- Handle
-=======
-  {f2b41223-249d-4d69-ac4b-884b1f5c0d80}, !- Handle
->>>>>>> 918de987
+  {b4fd53ac-6483-4eaf-8dae-d173fec6f9ad}, !- Handle
   Correlation,                            !- Calculation Method
   ,                                       !- Temperature Schedule Name
   10.8753424657535,                       !- Annual Average Outdoor Air Temperature {C}
   23.1524007936508;                       !- Maximum Difference In Monthly Average Outdoor Air Temperatures {deltaC}
 
 OS:RunPeriodControl:DaylightSavingTime,
-<<<<<<< HEAD
-  {57d6d811-5993-4734-9808-bf928f9e4cbb}, !- Handle
-=======
-  {c38ccced-9810-48eb-a3ca-683e2df84bdb}, !- Handle
->>>>>>> 918de987
+  {047965d0-b244-41ec-b92f-6a6fd8740ac2}, !- Handle
   3/12,                                   !- Start Date
   11/5;                                   !- End Date
 
 OS:Site:GroundTemperature:Deep,
-<<<<<<< HEAD
-  {666ebb6a-a278-4be9-ae2d-7c83076c04fd}, !- Handle
-=======
-  {41eb2d0a-76f9-4095-94cb-9fa0f1b37888}, !- Handle
->>>>>>> 918de987
+  {63c19719-140f-4352-a7de-a040c4d423a7}, !- Handle
   10.8753424657535,                       !- January Deep Ground Temperature {C}
   10.8753424657535,                       !- February Deep Ground Temperature {C}
   10.8753424657535,                       !- March Deep Ground Temperature {C}
@@ -292,11 +227,7 @@
   10.8753424657535;                       !- December Deep Ground Temperature {C}
 
 OS:Building,
-<<<<<<< HEAD
-  {3922c40e-b7ff-4ff9-a7a1-92f8ac3193a0}, !- Handle
-=======
-  {5a6ddb2b-2b4b-44cd-8435-d8784968385d}, !- Handle
->>>>>>> 918de987
+  {adad7591-ab72-49c8-910d-f98fcf301348}, !- Handle
   Building 1,                             !- Name
   ,                                       !- Building Sector Type
   0,                                      !- North Axis {deg}
@@ -311,23 +242,14 @@
   1;                                      !- Standards Number of Living Units
 
 OS:AdditionalProperties,
-<<<<<<< HEAD
-  {90743ff2-ff5f-45f2-922a-00d2c7f186f6}, !- Handle
-  {3922c40e-b7ff-4ff9-a7a1-92f8ac3193a0}, !- Object Name
-=======
-  {161d8b82-bb9a-496a-b716-da2765287363}, !- Handle
-  {5a6ddb2b-2b4b-44cd-8435-d8784968385d}, !- Object Name
->>>>>>> 918de987
+  {a7c43bab-535a-481e-b85b-25230948aa74}, !- Handle
+  {adad7591-ab72-49c8-910d-f98fcf301348}, !- Object Name
   Total Units Modeled,                    !- Feature Name 1
   Integer,                                !- Feature Data Type 1
   1;                                      !- Feature Value 1
 
 OS:ThermalZone,
-<<<<<<< HEAD
-  {59645c74-9ce6-43e0-8ae8-9f64a059565d}, !- Handle
-=======
-  {1ca0297d-9eec-4859-b677-a16eb84b4516}, !- Handle
->>>>>>> 918de987
+  {bcacb2f3-69a0-4635-b32b-27f59fef7ca2}, !- Handle
   living zone,                            !- Name
   ,                                       !- Multiplier
   ,                                       !- Ceiling Height {m}
@@ -336,17 +258,10 @@
   ,                                       !- Zone Inside Convection Algorithm
   ,                                       !- Zone Outside Convection Algorithm
   ,                                       !- Zone Conditioning Equipment List Name
-<<<<<<< HEAD
-  {1a5fe05f-8ae8-4852-8994-6170da2b5b3a}, !- Zone Air Inlet Port List
-  {799cbb77-0fde-4d08-99cf-c2e91fd9c1de}, !- Zone Air Exhaust Port List
-  {260b49d4-e459-488d-bdd2-7f51bfc43e75}, !- Zone Air Node Name
-  {e436b65e-509f-4749-ac6e-17c441348788}, !- Zone Return Air Port List
-=======
-  {e6bdc486-9bc3-4df3-b778-d5b25686ab3b}, !- Zone Air Inlet Port List
-  {ee56d9e9-82a4-4134-8b01-6a17ea669b23}, !- Zone Air Exhaust Port List
-  {bafe5f1c-3f25-4cb0-9727-827b29b82ae1}, !- Zone Air Node Name
-  {c3e92742-bf1f-47b0-8c53-ca9fabbae124}, !- Zone Return Air Port List
->>>>>>> 918de987
+  {930c2f4a-0dee-46b2-94e9-915972acb8a0}, !- Zone Air Inlet Port List
+  {5388e544-7f08-4e82-bf41-05e61d8b74db}, !- Zone Air Exhaust Port List
+  {1a874ac6-6d77-4522-80f6-c8aa407b64c0}, !- Zone Air Node Name
+  {372a1653-2c91-47fe-86f7-405cd0c0658d}, !- Zone Return Air Port List
   ,                                       !- Primary Daylighting Control Name
   ,                                       !- Fraction of Zone Controlled by Primary Daylighting Control
   ,                                       !- Secondary Daylighting Control Name
@@ -357,71 +272,37 @@
   No;                                     !- Use Ideal Air Loads
 
 OS:Node,
-<<<<<<< HEAD
-  {a92c73fd-7e13-47b1-8549-687195b762f4}, !- Handle
+  {f6910c74-82b9-40ff-9259-1d7ace0f9361}, !- Handle
   Node 1,                                 !- Name
-  {260b49d4-e459-488d-bdd2-7f51bfc43e75}, !- Inlet Port
+  {1a874ac6-6d77-4522-80f6-c8aa407b64c0}, !- Inlet Port
   ;                                       !- Outlet Port
 
 OS:Connection,
-  {260b49d4-e459-488d-bdd2-7f51bfc43e75}, !- Handle
-  {f78a25ef-d891-4896-9537-49296f20f5e8}, !- Name
-  {59645c74-9ce6-43e0-8ae8-9f64a059565d}, !- Source Object
+  {1a874ac6-6d77-4522-80f6-c8aa407b64c0}, !- Handle
+  {acdad49f-b3d6-472b-80e9-a1a08ff49c1b}, !- Name
+  {bcacb2f3-69a0-4635-b32b-27f59fef7ca2}, !- Source Object
   11,                                     !- Outlet Port
-  {a92c73fd-7e13-47b1-8549-687195b762f4}, !- Target Object
+  {f6910c74-82b9-40ff-9259-1d7ace0f9361}, !- Target Object
   2;                                      !- Inlet Port
 
 OS:PortList,
-  {1a5fe05f-8ae8-4852-8994-6170da2b5b3a}, !- Handle
-  {cd56ce4d-de90-4633-a9fc-65e4f8ecdd74}, !- Name
-  {59645c74-9ce6-43e0-8ae8-9f64a059565d}; !- HVAC Component
+  {930c2f4a-0dee-46b2-94e9-915972acb8a0}, !- Handle
+  {419ab074-9398-4895-9eda-b062dcd199a3}, !- Name
+  {bcacb2f3-69a0-4635-b32b-27f59fef7ca2}; !- HVAC Component
 
 OS:PortList,
-  {799cbb77-0fde-4d08-99cf-c2e91fd9c1de}, !- Handle
-  {f266b6c1-657a-42b3-b07a-b7853684156b}, !- Name
-  {59645c74-9ce6-43e0-8ae8-9f64a059565d}; !- HVAC Component
+  {5388e544-7f08-4e82-bf41-05e61d8b74db}, !- Handle
+  {096033db-4ec4-4823-af75-854178cc956e}, !- Name
+  {bcacb2f3-69a0-4635-b32b-27f59fef7ca2}; !- HVAC Component
 
 OS:PortList,
-  {e436b65e-509f-4749-ac6e-17c441348788}, !- Handle
-  {bd3fa993-89aa-46e8-9b4c-9c514ea1dba0}, !- Name
-  {59645c74-9ce6-43e0-8ae8-9f64a059565d}; !- HVAC Component
+  {372a1653-2c91-47fe-86f7-405cd0c0658d}, !- Handle
+  {fdf648b3-a91e-4a96-b570-58935517c674}, !- Name
+  {bcacb2f3-69a0-4635-b32b-27f59fef7ca2}; !- HVAC Component
 
 OS:Sizing:Zone,
-  {d982a63e-8c49-4b33-bb2e-cec4ad75f4b8}, !- Handle
-  {59645c74-9ce6-43e0-8ae8-9f64a059565d}, !- Zone or ZoneList Name
-=======
-  {44921d50-a704-45bd-9a6e-470b467b68c0}, !- Handle
-  Node 1,                                 !- Name
-  {bafe5f1c-3f25-4cb0-9727-827b29b82ae1}, !- Inlet Port
-  ;                                       !- Outlet Port
-
-OS:Connection,
-  {bafe5f1c-3f25-4cb0-9727-827b29b82ae1}, !- Handle
-  {676693d7-fe89-4366-ba5c-b2be8970484e}, !- Name
-  {1ca0297d-9eec-4859-b677-a16eb84b4516}, !- Source Object
-  11,                                     !- Outlet Port
-  {44921d50-a704-45bd-9a6e-470b467b68c0}, !- Target Object
-  2;                                      !- Inlet Port
-
-OS:PortList,
-  {e6bdc486-9bc3-4df3-b778-d5b25686ab3b}, !- Handle
-  {1cde797f-5eb4-4372-83ed-a4b798c5ee32}, !- Name
-  {1ca0297d-9eec-4859-b677-a16eb84b4516}; !- HVAC Component
-
-OS:PortList,
-  {ee56d9e9-82a4-4134-8b01-6a17ea669b23}, !- Handle
-  {35355d18-b419-41c4-b60b-a6a32a36f937}, !- Name
-  {1ca0297d-9eec-4859-b677-a16eb84b4516}; !- HVAC Component
-
-OS:PortList,
-  {c3e92742-bf1f-47b0-8c53-ca9fabbae124}, !- Handle
-  {26e7e3d5-5cff-4f43-8c88-0021a98e3f9a}, !- Name
-  {1ca0297d-9eec-4859-b677-a16eb84b4516}; !- HVAC Component
-
-OS:Sizing:Zone,
-  {9e434c60-b460-494c-aba9-4ffc19b0c265}, !- Handle
-  {1ca0297d-9eec-4859-b677-a16eb84b4516}, !- Zone or ZoneList Name
->>>>>>> 918de987
+  {0f24bb77-422b-448d-93c3-f978a1fb6ef4}, !- Handle
+  {bcacb2f3-69a0-4635-b32b-27f59fef7ca2}, !- Zone or ZoneList Name
   SupplyAirTemperature,                   !- Zone Cooling Design Supply Air Temperature Input Method
   14,                                     !- Zone Cooling Design Supply Air Temperature {C}
   11.11,                                  !- Zone Cooling Design Supply Air Temperature Difference {deltaC}
@@ -450,25 +331,14 @@
   autosize;                               !- Dedicated Outdoor Air High Setpoint Temperature for Design {C}
 
 OS:ZoneHVAC:EquipmentList,
-<<<<<<< HEAD
-  {2119289f-ce8f-4ee9-905f-48525ac2b32d}, !- Handle
+  {27ac452f-9adc-41af-aa73-88cfc4a76ee3}, !- Handle
   Zone HVAC Equipment List 1,             !- Name
-  {59645c74-9ce6-43e0-8ae8-9f64a059565d}; !- Thermal Zone
+  {bcacb2f3-69a0-4635-b32b-27f59fef7ca2}; !- Thermal Zone
 
 OS:Space,
-  {4774e6ea-66f1-4d8e-a9cf-e566ad5e574e}, !- Handle
+  {a8e44b35-3a44-42ba-829d-627ae56af085}, !- Handle
   living space,                           !- Name
-  {801ccc49-f567-4668-8f93-9d1b96c9a75b}, !- Space Type Name
-=======
-  {aa89bfa0-bf7e-4c2d-9ab2-052d5efaa4ce}, !- Handle
-  Zone HVAC Equipment List 1,             !- Name
-  {1ca0297d-9eec-4859-b677-a16eb84b4516}; !- Thermal Zone
-
-OS:Space,
-  {9da18f4e-2d66-46f8-b9ae-c2d81638f167}, !- Handle
-  living space,                           !- Name
-  {56a40021-13d9-4e8d-9236-d40a0004c446}, !- Space Type Name
->>>>>>> 918de987
+  {7c5d7420-4c52-495b-a60b-d4560b2187c9}, !- Space Type Name
   ,                                       !- Default Construction Set Name
   ,                                       !- Default Schedule Set Name
   -0,                                     !- Direction of Relative North {deg}
@@ -476,31 +346,17 @@
   0,                                      !- Y Origin {m}
   0,                                      !- Z Origin {m}
   ,                                       !- Building Story Name
-<<<<<<< HEAD
-  {59645c74-9ce6-43e0-8ae8-9f64a059565d}, !- Thermal Zone Name
+  {bcacb2f3-69a0-4635-b32b-27f59fef7ca2}, !- Thermal Zone Name
   ,                                       !- Part of Total Floor Area
   ,                                       !- Design Specification Outdoor Air Object Name
-  {a237569b-cdf8-40b7-9977-5b5b8d43cbad}; !- Building Unit Name
-
-OS:Surface,
-  {0d5e832c-b542-4f47-91d0-4340948d71af}, !- Handle
+  {bfae8d8f-a62e-4589-be51-40c1df09116d}; !- Building Unit Name
+
+OS:Surface,
+  {c1d2085d-996b-41d0-b245-2fdb7d20b1d1}, !- Handle
   Surface 1,                              !- Name
   Floor,                                  !- Surface Type
   ,                                       !- Construction Name
-  {4774e6ea-66f1-4d8e-a9cf-e566ad5e574e}, !- Space Name
-=======
-  {1ca0297d-9eec-4859-b677-a16eb84b4516}, !- Thermal Zone Name
-  ,                                       !- Part of Total Floor Area
-  ,                                       !- Design Specification Outdoor Air Object Name
-  {8b4a604b-e7bc-4c5c-9c0b-ae19d08a04cf}; !- Building Unit Name
-
-OS:Surface,
-  {a592d8f5-328a-426c-aaca-951335b8785f}, !- Handle
-  Surface 1,                              !- Name
-  Floor,                                  !- Surface Type
-  ,                                       !- Construction Name
-  {9da18f4e-2d66-46f8-b9ae-c2d81638f167}, !- Space Name
->>>>>>> 918de987
+  {a8e44b35-3a44-42ba-829d-627ae56af085}, !- Space Name
   Foundation,                             !- Outside Boundary Condition
   ,                                       !- Outside Boundary Condition Object
   NoSun,                                  !- Sun Exposure
@@ -513,19 +369,11 @@
   13.6310703908387, 0, 0;                 !- X,Y,Z Vertex 4 {m}
 
 OS:Surface,
-<<<<<<< HEAD
-  {e9be2427-b24e-4b06-b4f5-085493bbbff9}, !- Handle
+  {5d6b0c61-2aaf-48ce-92cf-b3f61235627e}, !- Handle
   Surface 2,                              !- Name
   Wall,                                   !- Surface Type
   ,                                       !- Construction Name
-  {4774e6ea-66f1-4d8e-a9cf-e566ad5e574e}, !- Space Name
-=======
-  {b54d9e02-906a-4a62-8285-da8a8db386ed}, !- Handle
-  Surface 2,                              !- Name
-  Wall,                                   !- Surface Type
-  ,                                       !- Construction Name
-  {9da18f4e-2d66-46f8-b9ae-c2d81638f167}, !- Space Name
->>>>>>> 918de987
+  {a8e44b35-3a44-42ba-829d-627ae56af085}, !- Space Name
   Outdoors,                               !- Outside Boundary Condition
   ,                                       !- Outside Boundary Condition Object
   SunExposed,                             !- Sun Exposure
@@ -538,19 +386,11 @@
   0, 0, 2.4384;                           !- X,Y,Z Vertex 4 {m}
 
 OS:Surface,
-<<<<<<< HEAD
-  {c66aeab4-804c-4f64-b09b-22e3536f2b1b}, !- Handle
+  {f5e329c8-702c-4123-b416-6fe582cf47f0}, !- Handle
   Surface 3,                              !- Name
   Wall,                                   !- Surface Type
   ,                                       !- Construction Name
-  {4774e6ea-66f1-4d8e-a9cf-e566ad5e574e}, !- Space Name
-=======
-  {e62d4c73-189f-45c9-851f-9e64aa2b91e8}, !- Handle
-  Surface 3,                              !- Name
-  Wall,                                   !- Surface Type
-  ,                                       !- Construction Name
-  {9da18f4e-2d66-46f8-b9ae-c2d81638f167}, !- Space Name
->>>>>>> 918de987
+  {a8e44b35-3a44-42ba-829d-627ae56af085}, !- Space Name
   Outdoors,                               !- Outside Boundary Condition
   ,                                       !- Outside Boundary Condition Object
   SunExposed,                             !- Sun Exposure
@@ -563,19 +403,11 @@
   0, 6.81553519541936, 2.4384;            !- X,Y,Z Vertex 4 {m}
 
 OS:Surface,
-<<<<<<< HEAD
-  {12f37362-efb6-4ff9-82b8-fa2241804567}, !- Handle
+  {05301329-483f-4ef3-aeff-f74652e7e878}, !- Handle
   Surface 4,                              !- Name
   Wall,                                   !- Surface Type
   ,                                       !- Construction Name
-  {4774e6ea-66f1-4d8e-a9cf-e566ad5e574e}, !- Space Name
-=======
-  {9d260191-37c3-4eba-822c-58b9c2c2caa0}, !- Handle
-  Surface 4,                              !- Name
-  Wall,                                   !- Surface Type
-  ,                                       !- Construction Name
-  {9da18f4e-2d66-46f8-b9ae-c2d81638f167}, !- Space Name
->>>>>>> 918de987
+  {a8e44b35-3a44-42ba-829d-627ae56af085}, !- Space Name
   Outdoors,                               !- Outside Boundary Condition
   ,                                       !- Outside Boundary Condition Object
   SunExposed,                             !- Sun Exposure
@@ -588,19 +420,11 @@
   13.6310703908387, 6.81553519541936, 2.4384; !- X,Y,Z Vertex 4 {m}
 
 OS:Surface,
-<<<<<<< HEAD
-  {05bdcd88-bb06-483e-9ca2-f52cae38cfa2}, !- Handle
+  {08b7c4bd-ee4f-4b04-84bb-86fa147b2c03}, !- Handle
   Surface 5,                              !- Name
   Wall,                                   !- Surface Type
   ,                                       !- Construction Name
-  {4774e6ea-66f1-4d8e-a9cf-e566ad5e574e}, !- Space Name
-=======
-  {3dee94ad-06b8-4556-8fd4-024d0776c5b4}, !- Handle
-  Surface 5,                              !- Name
-  Wall,                                   !- Surface Type
-  ,                                       !- Construction Name
-  {9da18f4e-2d66-46f8-b9ae-c2d81638f167}, !- Space Name
->>>>>>> 918de987
+  {a8e44b35-3a44-42ba-829d-627ae56af085}, !- Space Name
   Outdoors,                               !- Outside Boundary Condition
   ,                                       !- Outside Boundary Condition Object
   SunExposed,                             !- Sun Exposure
@@ -613,23 +437,13 @@
   13.6310703908387, 0, 2.4384;            !- X,Y,Z Vertex 4 {m}
 
 OS:Surface,
-<<<<<<< HEAD
-  {dcb0c876-3b20-4fd0-a889-5b6638583a93}, !- Handle
+  {5997fe13-c568-494e-b5e8-96147dd0a7f0}, !- Handle
   Surface 6,                              !- Name
   RoofCeiling,                            !- Surface Type
   ,                                       !- Construction Name
-  {4774e6ea-66f1-4d8e-a9cf-e566ad5e574e}, !- Space Name
+  {a8e44b35-3a44-42ba-829d-627ae56af085}, !- Space Name
   Surface,                                !- Outside Boundary Condition
-  {4bff6a87-d85f-4f15-927d-af2d0112dd56}, !- Outside Boundary Condition Object
-=======
-  {a1c7751d-a285-4e39-8560-ebdcd93f2225}, !- Handle
-  Surface 6,                              !- Name
-  RoofCeiling,                            !- Surface Type
-  ,                                       !- Construction Name
-  {9da18f4e-2d66-46f8-b9ae-c2d81638f167}, !- Space Name
-  Surface,                                !- Outside Boundary Condition
-  {72605297-e25d-454e-836a-7cd1814c7587}, !- Outside Boundary Condition Object
->>>>>>> 918de987
+  {3da13270-4905-4546-a041-a74c956cb84b}, !- Outside Boundary Condition Object
   NoSun,                                  !- Sun Exposure
   NoWind,                                 !- Wind Exposure
   ,                                       !- View Factor to Ground
@@ -640,11 +454,7 @@
   0, 0, 2.4384;                           !- X,Y,Z Vertex 4 {m}
 
 OS:SpaceType,
-<<<<<<< HEAD
-  {801ccc49-f567-4668-8f93-9d1b96c9a75b}, !- Handle
-=======
-  {56a40021-13d9-4e8d-9236-d40a0004c446}, !- Handle
->>>>>>> 918de987
+  {7c5d7420-4c52-495b-a60b-d4560b2187c9}, !- Handle
   Space Type 1,                           !- Name
   ,                                       !- Default Construction Set Name
   ,                                       !- Default Schedule Set Name
@@ -655,15 +465,9 @@
   living;                                 !- Standards Space Type
 
 OS:Space,
-<<<<<<< HEAD
-  {e1b0c00e-89d3-4f2f-bd38-de0a2c0a9305}, !- Handle
+  {69939f58-46af-4121-ae65-05604d4c3e29}, !- Handle
   living space|story 2,                   !- Name
-  {801ccc49-f567-4668-8f93-9d1b96c9a75b}, !- Space Type Name
-=======
-  {6c597be5-9ac6-4c83-8c2f-81e8edd5521c}, !- Handle
-  living space|story 2,                   !- Name
-  {56a40021-13d9-4e8d-9236-d40a0004c446}, !- Space Type Name
->>>>>>> 918de987
+  {7c5d7420-4c52-495b-a60b-d4560b2187c9}, !- Space Type Name
   ,                                       !- Default Construction Set Name
   ,                                       !- Default Schedule Set Name
   -0,                                     !- Direction of Relative North {deg}
@@ -671,35 +475,19 @@
   0,                                      !- Y Origin {m}
   2.4384,                                 !- Z Origin {m}
   ,                                       !- Building Story Name
-<<<<<<< HEAD
-  {59645c74-9ce6-43e0-8ae8-9f64a059565d}, !- Thermal Zone Name
+  {bcacb2f3-69a0-4635-b32b-27f59fef7ca2}, !- Thermal Zone Name
   ,                                       !- Part of Total Floor Area
   ,                                       !- Design Specification Outdoor Air Object Name
-  {a237569b-cdf8-40b7-9977-5b5b8d43cbad}; !- Building Unit Name
-
-OS:Surface,
-  {4bff6a87-d85f-4f15-927d-af2d0112dd56}, !- Handle
+  {bfae8d8f-a62e-4589-be51-40c1df09116d}; !- Building Unit Name
+
+OS:Surface,
+  {3da13270-4905-4546-a041-a74c956cb84b}, !- Handle
   Surface 7,                              !- Name
   Floor,                                  !- Surface Type
   ,                                       !- Construction Name
-  {e1b0c00e-89d3-4f2f-bd38-de0a2c0a9305}, !- Space Name
+  {69939f58-46af-4121-ae65-05604d4c3e29}, !- Space Name
   Surface,                                !- Outside Boundary Condition
-  {dcb0c876-3b20-4fd0-a889-5b6638583a93}, !- Outside Boundary Condition Object
-=======
-  {1ca0297d-9eec-4859-b677-a16eb84b4516}, !- Thermal Zone Name
-  ,                                       !- Part of Total Floor Area
-  ,                                       !- Design Specification Outdoor Air Object Name
-  {8b4a604b-e7bc-4c5c-9c0b-ae19d08a04cf}; !- Building Unit Name
-
-OS:Surface,
-  {72605297-e25d-454e-836a-7cd1814c7587}, !- Handle
-  Surface 7,                              !- Name
-  Floor,                                  !- Surface Type
-  ,                                       !- Construction Name
-  {6c597be5-9ac6-4c83-8c2f-81e8edd5521c}, !- Space Name
-  Surface,                                !- Outside Boundary Condition
-  {a1c7751d-a285-4e39-8560-ebdcd93f2225}, !- Outside Boundary Condition Object
->>>>>>> 918de987
+  {5997fe13-c568-494e-b5e8-96147dd0a7f0}, !- Outside Boundary Condition Object
   NoSun,                                  !- Sun Exposure
   NoWind,                                 !- Wind Exposure
   ,                                       !- View Factor to Ground
@@ -710,19 +498,11 @@
   13.6310703908387, 0, 0;                 !- X,Y,Z Vertex 4 {m}
 
 OS:Surface,
-<<<<<<< HEAD
-  {e3e57da0-928b-47cf-af4c-f4631e37f38a}, !- Handle
+  {e5a399a8-0a92-4062-8705-736f662a20e8}, !- Handle
   Surface 8,                              !- Name
   Wall,                                   !- Surface Type
   ,                                       !- Construction Name
-  {e1b0c00e-89d3-4f2f-bd38-de0a2c0a9305}, !- Space Name
-=======
-  {53977a5b-8817-4109-9bc9-ed092a921e62}, !- Handle
-  Surface 8,                              !- Name
-  Wall,                                   !- Surface Type
-  ,                                       !- Construction Name
-  {6c597be5-9ac6-4c83-8c2f-81e8edd5521c}, !- Space Name
->>>>>>> 918de987
+  {69939f58-46af-4121-ae65-05604d4c3e29}, !- Space Name
   Outdoors,                               !- Outside Boundary Condition
   ,                                       !- Outside Boundary Condition Object
   SunExposed,                             !- Sun Exposure
@@ -735,19 +515,11 @@
   0, 0, 2.4384;                           !- X,Y,Z Vertex 4 {m}
 
 OS:Surface,
-<<<<<<< HEAD
-  {c324c51f-b4c7-475a-a069-22e8bc3df8fd}, !- Handle
+  {4eed8db2-e776-44f0-80d0-ed2ccbd1bb8e}, !- Handle
   Surface 9,                              !- Name
   Wall,                                   !- Surface Type
   ,                                       !- Construction Name
-  {e1b0c00e-89d3-4f2f-bd38-de0a2c0a9305}, !- Space Name
-=======
-  {0e59321b-6c12-4812-bc62-b6a49541666b}, !- Handle
-  Surface 9,                              !- Name
-  Wall,                                   !- Surface Type
-  ,                                       !- Construction Name
-  {6c597be5-9ac6-4c83-8c2f-81e8edd5521c}, !- Space Name
->>>>>>> 918de987
+  {69939f58-46af-4121-ae65-05604d4c3e29}, !- Space Name
   Outdoors,                               !- Outside Boundary Condition
   ,                                       !- Outside Boundary Condition Object
   SunExposed,                             !- Sun Exposure
@@ -760,19 +532,11 @@
   0, 6.81553519541936, 2.4384;            !- X,Y,Z Vertex 4 {m}
 
 OS:Surface,
-<<<<<<< HEAD
-  {864cc989-49b9-447d-a00a-c024264f5e49}, !- Handle
+  {c3eb5b76-6eed-4326-97da-c8e52d74e22d}, !- Handle
   Surface 10,                             !- Name
   Wall,                                   !- Surface Type
   ,                                       !- Construction Name
-  {e1b0c00e-89d3-4f2f-bd38-de0a2c0a9305}, !- Space Name
-=======
-  {6871f744-a063-45ec-9ccb-d093f8ae0bb0}, !- Handle
-  Surface 10,                             !- Name
-  Wall,                                   !- Surface Type
-  ,                                       !- Construction Name
-  {6c597be5-9ac6-4c83-8c2f-81e8edd5521c}, !- Space Name
->>>>>>> 918de987
+  {69939f58-46af-4121-ae65-05604d4c3e29}, !- Space Name
   Outdoors,                               !- Outside Boundary Condition
   ,                                       !- Outside Boundary Condition Object
   SunExposed,                             !- Sun Exposure
@@ -785,19 +549,11 @@
   13.6310703908387, 6.81553519541936, 2.4384; !- X,Y,Z Vertex 4 {m}
 
 OS:Surface,
-<<<<<<< HEAD
-  {a8715584-4a16-47a9-8a25-378c0ac4fdb8}, !- Handle
+  {14816cf7-4ff7-4785-baf1-515a8437e630}, !- Handle
   Surface 11,                             !- Name
   Wall,                                   !- Surface Type
   ,                                       !- Construction Name
-  {e1b0c00e-89d3-4f2f-bd38-de0a2c0a9305}, !- Space Name
-=======
-  {e38a46e4-e380-46d2-8a24-95fdbbdff1e9}, !- Handle
-  Surface 11,                             !- Name
-  Wall,                                   !- Surface Type
-  ,                                       !- Construction Name
-  {6c597be5-9ac6-4c83-8c2f-81e8edd5521c}, !- Space Name
->>>>>>> 918de987
+  {69939f58-46af-4121-ae65-05604d4c3e29}, !- Space Name
   Outdoors,                               !- Outside Boundary Condition
   ,                                       !- Outside Boundary Condition Object
   SunExposed,                             !- Sun Exposure
@@ -810,23 +566,13 @@
   13.6310703908387, 0, 2.4384;            !- X,Y,Z Vertex 4 {m}
 
 OS:Surface,
-<<<<<<< HEAD
-  {ce68a5ed-5fca-45a1-aea7-405fb308b679}, !- Handle
+  {1133d845-4356-45a8-8995-ff7b3d6661ba}, !- Handle
   Surface 12,                             !- Name
   RoofCeiling,                            !- Surface Type
   ,                                       !- Construction Name
-  {e1b0c00e-89d3-4f2f-bd38-de0a2c0a9305}, !- Space Name
+  {69939f58-46af-4121-ae65-05604d4c3e29}, !- Space Name
   Surface,                                !- Outside Boundary Condition
-  {7835d64a-7465-444b-ba78-bb3c1fbdd4a6}, !- Outside Boundary Condition Object
-=======
-  {ee4e33d2-3cf6-4fea-9114-38f202148cbf}, !- Handle
-  Surface 12,                             !- Name
-  RoofCeiling,                            !- Surface Type
-  ,                                       !- Construction Name
-  {6c597be5-9ac6-4c83-8c2f-81e8edd5521c}, !- Space Name
-  Surface,                                !- Outside Boundary Condition
-  {d9a8480a-7be1-4bb5-8490-0f8db7cbb3ac}, !- Outside Boundary Condition Object
->>>>>>> 918de987
+  {6009bf1a-e6ad-41d7-b41d-a13ff4b79588}, !- Outside Boundary Condition Object
   NoSun,                                  !- Sun Exposure
   NoWind,                                 !- Wind Exposure
   ,                                       !- View Factor to Ground
@@ -837,23 +583,13 @@
   0, 0, 2.4384;                           !- X,Y,Z Vertex 4 {m}
 
 OS:Surface,
-<<<<<<< HEAD
-  {7835d64a-7465-444b-ba78-bb3c1fbdd4a6}, !- Handle
+  {6009bf1a-e6ad-41d7-b41d-a13ff4b79588}, !- Handle
   Surface 13,                             !- Name
   Floor,                                  !- Surface Type
   ,                                       !- Construction Name
-  {bb30451f-23b7-4655-a3a2-a5d2167caa71}, !- Space Name
+  {5f584e68-ba2d-497c-8897-c716ac8820da}, !- Space Name
   Surface,                                !- Outside Boundary Condition
-  {ce68a5ed-5fca-45a1-aea7-405fb308b679}, !- Outside Boundary Condition Object
-=======
-  {d9a8480a-7be1-4bb5-8490-0f8db7cbb3ac}, !- Handle
-  Surface 13,                             !- Name
-  Floor,                                  !- Surface Type
-  ,                                       !- Construction Name
-  {31b5daaa-d8d6-4cf9-93b1-7c04670739f0}, !- Space Name
-  Surface,                                !- Outside Boundary Condition
-  {ee4e33d2-3cf6-4fea-9114-38f202148cbf}, !- Outside Boundary Condition Object
->>>>>>> 918de987
+  {1133d845-4356-45a8-8995-ff7b3d6661ba}, !- Outside Boundary Condition Object
   NoSun,                                  !- Sun Exposure
   NoWind,                                 !- Wind Exposure
   ,                                       !- View Factor to Ground
@@ -864,19 +600,11 @@
   0, 0, 0;                                !- X,Y,Z Vertex 4 {m}
 
 OS:Surface,
-<<<<<<< HEAD
-  {372f584e-a306-4f91-98cc-edfa75214382}, !- Handle
+  {7845e71f-eb47-4860-a790-64c00c06bbec}, !- Handle
   Surface 14,                             !- Name
   RoofCeiling,                            !- Surface Type
   ,                                       !- Construction Name
-  {bb30451f-23b7-4655-a3a2-a5d2167caa71}, !- Space Name
-=======
-  {0d5fabda-9baf-4d7d-93a0-69c5f70671b4}, !- Handle
-  Surface 14,                             !- Name
-  RoofCeiling,                            !- Surface Type
-  ,                                       !- Construction Name
-  {31b5daaa-d8d6-4cf9-93b1-7c04670739f0}, !- Space Name
->>>>>>> 918de987
+  {5f584e68-ba2d-497c-8897-c716ac8820da}, !- Space Name
   Outdoors,                               !- Outside Boundary Condition
   ,                                       !- Outside Boundary Condition Object
   SunExposed,                             !- Sun Exposure
@@ -889,19 +617,11 @@
   13.6310703908387, 0, 0;                 !- X,Y,Z Vertex 4 {m}
 
 OS:Surface,
-<<<<<<< HEAD
-  {3647ecdf-9f9c-4cde-af5d-70073a28ab05}, !- Handle
+  {14240432-a41f-4e00-838a-f4853fde2976}, !- Handle
   Surface 15,                             !- Name
   RoofCeiling,                            !- Surface Type
   ,                                       !- Construction Name
-  {bb30451f-23b7-4655-a3a2-a5d2167caa71}, !- Space Name
-=======
-  {3ab7f603-9e7d-4754-b71b-3b81f589e90b}, !- Handle
-  Surface 15,                             !- Name
-  RoofCeiling,                            !- Surface Type
-  ,                                       !- Construction Name
-  {31b5daaa-d8d6-4cf9-93b1-7c04670739f0}, !- Space Name
->>>>>>> 918de987
+  {5f584e68-ba2d-497c-8897-c716ac8820da}, !- Space Name
   Outdoors,                               !- Outside Boundary Condition
   ,                                       !- Outside Boundary Condition Object
   SunExposed,                             !- Sun Exposure
@@ -914,19 +634,11 @@
   0, 6.81553519541936, 0;                 !- X,Y,Z Vertex 4 {m}
 
 OS:Surface,
-<<<<<<< HEAD
-  {50e9c809-8ddc-4b6f-a21a-7911d206906b}, !- Handle
+  {a3579d34-239e-40dd-9945-8af388491f47}, !- Handle
   Surface 16,                             !- Name
   Wall,                                   !- Surface Type
   ,                                       !- Construction Name
-  {bb30451f-23b7-4655-a3a2-a5d2167caa71}, !- Space Name
-=======
-  {2ed3d38b-8c91-4167-bf2b-fe5aadb6661f}, !- Handle
-  Surface 16,                             !- Name
-  Wall,                                   !- Surface Type
-  ,                                       !- Construction Name
-  {31b5daaa-d8d6-4cf9-93b1-7c04670739f0}, !- Space Name
->>>>>>> 918de987
+  {5f584e68-ba2d-497c-8897-c716ac8820da}, !- Space Name
   Outdoors,                               !- Outside Boundary Condition
   ,                                       !- Outside Boundary Condition Object
   SunExposed,                             !- Sun Exposure
@@ -938,19 +650,11 @@
   0, 0, 0;                                !- X,Y,Z Vertex 3 {m}
 
 OS:Surface,
-<<<<<<< HEAD
-  {4b2244e1-11a3-41cd-a423-23db0910018d}, !- Handle
+  {61a164a3-3f55-4fdf-85aa-f1902c04c199}, !- Handle
   Surface 17,                             !- Name
   Wall,                                   !- Surface Type
   ,                                       !- Construction Name
-  {bb30451f-23b7-4655-a3a2-a5d2167caa71}, !- Space Name
-=======
-  {1c63d330-7e5b-4ee4-bb0a-ab7598727971}, !- Handle
-  Surface 17,                             !- Name
-  Wall,                                   !- Surface Type
-  ,                                       !- Construction Name
-  {31b5daaa-d8d6-4cf9-93b1-7c04670739f0}, !- Space Name
->>>>>>> 918de987
+  {5f584e68-ba2d-497c-8897-c716ac8820da}, !- Space Name
   Outdoors,                               !- Outside Boundary Condition
   ,                                       !- Outside Boundary Condition Object
   SunExposed,                             !- Sun Exposure
@@ -962,15 +666,9 @@
   13.6310703908387, 6.81553519541936, 0;  !- X,Y,Z Vertex 3 {m}
 
 OS:Space,
-<<<<<<< HEAD
-  {bb30451f-23b7-4655-a3a2-a5d2167caa71}, !- Handle
+  {5f584e68-ba2d-497c-8897-c716ac8820da}, !- Handle
   unfinished attic space,                 !- Name
-  {bc97a789-e0fc-48ca-a734-aacfe0d7f851}, !- Space Type Name
-=======
-  {31b5daaa-d8d6-4cf9-93b1-7c04670739f0}, !- Handle
-  unfinished attic space,                 !- Name
-  {5d640dbb-a47c-4ae7-9d1f-5f3ee8fb90ab}, !- Space Type Name
->>>>>>> 918de987
+  {7eed03c6-fcaa-4b56-a7d2-301db2a0ac6e}, !- Space Type Name
   ,                                       !- Default Construction Set Name
   ,                                       !- Default Schedule Set Name
   -0,                                     !- Direction of Relative North {deg}
@@ -978,17 +676,10 @@
   0,                                      !- Y Origin {m}
   4.8768,                                 !- Z Origin {m}
   ,                                       !- Building Story Name
-<<<<<<< HEAD
-  {1af4b4f1-ff76-4fce-9546-91bf8ec3a1cb}; !- Thermal Zone Name
+  {62063b8e-e317-482e-8c29-6f1ddae9a25c}; !- Thermal Zone Name
 
 OS:ThermalZone,
-  {1af4b4f1-ff76-4fce-9546-91bf8ec3a1cb}, !- Handle
-=======
-  {8ba69712-8b1c-45e9-8080-93f05b1acd66}; !- Thermal Zone Name
-
-OS:ThermalZone,
-  {8ba69712-8b1c-45e9-8080-93f05b1acd66}, !- Handle
->>>>>>> 918de987
+  {62063b8e-e317-482e-8c29-6f1ddae9a25c}, !- Handle
   unfinished attic zone,                  !- Name
   ,                                       !- Multiplier
   ,                                       !- Ceiling Height {m}
@@ -997,17 +688,10 @@
   ,                                       !- Zone Inside Convection Algorithm
   ,                                       !- Zone Outside Convection Algorithm
   ,                                       !- Zone Conditioning Equipment List Name
-<<<<<<< HEAD
-  {7c706776-57c6-4b4f-93ed-d75b1ea5b8c5}, !- Zone Air Inlet Port List
-  {5b024c7a-cb1d-495b-8c28-54898792e746}, !- Zone Air Exhaust Port List
-  {bc9308c9-f158-46e9-a5a5-7427f0c0a6df}, !- Zone Air Node Name
-  {4c8d1567-6b7f-4fd5-919f-04c417cda585}, !- Zone Return Air Port List
-=======
-  {f94d6a7b-2d29-4364-a81f-886993f5d608}, !- Zone Air Inlet Port List
-  {2b84ebb7-e305-44bb-9a83-35809bdf0f6a}, !- Zone Air Exhaust Port List
-  {befc7c78-1856-4d49-9b55-b3b2f2c44994}, !- Zone Air Node Name
-  {42d70da7-caba-4cf8-b5b2-77f82b600ae8}, !- Zone Return Air Port List
->>>>>>> 918de987
+  {c9a2aace-7520-4ef7-97d9-3f4403ae3ef0}, !- Zone Air Inlet Port List
+  {476686c9-34f6-4ed1-a03d-9640599ef40e}, !- Zone Air Exhaust Port List
+  {c5e81062-03cb-4630-a95d-ee571c12775c}, !- Zone Air Node Name
+  {2f81097e-65f5-4c41-9217-0d93f10dee1c}, !- Zone Return Air Port List
   ,                                       !- Primary Daylighting Control Name
   ,                                       !- Fraction of Zone Controlled by Primary Daylighting Control
   ,                                       !- Secondary Daylighting Control Name
@@ -1018,71 +702,37 @@
   No;                                     !- Use Ideal Air Loads
 
 OS:Node,
-<<<<<<< HEAD
-  {36e81ffc-9d27-4a5e-877f-f60e618af371}, !- Handle
+  {d77c09c9-f22d-4d85-b8af-6447c2d68226}, !- Handle
   Node 2,                                 !- Name
-  {bc9308c9-f158-46e9-a5a5-7427f0c0a6df}, !- Inlet Port
+  {c5e81062-03cb-4630-a95d-ee571c12775c}, !- Inlet Port
   ;                                       !- Outlet Port
 
 OS:Connection,
-  {bc9308c9-f158-46e9-a5a5-7427f0c0a6df}, !- Handle
-  {5fa9f394-f8c9-4211-8ca0-cc76b5f8adb2}, !- Name
-  {1af4b4f1-ff76-4fce-9546-91bf8ec3a1cb}, !- Source Object
+  {c5e81062-03cb-4630-a95d-ee571c12775c}, !- Handle
+  {eb96ab08-7145-4c6c-95b1-9a29015ed81d}, !- Name
+  {62063b8e-e317-482e-8c29-6f1ddae9a25c}, !- Source Object
   11,                                     !- Outlet Port
-  {36e81ffc-9d27-4a5e-877f-f60e618af371}, !- Target Object
+  {d77c09c9-f22d-4d85-b8af-6447c2d68226}, !- Target Object
   2;                                      !- Inlet Port
 
 OS:PortList,
-  {7c706776-57c6-4b4f-93ed-d75b1ea5b8c5}, !- Handle
-  {36ffac51-ebac-4b58-89a1-0976a0e8b116}, !- Name
-  {1af4b4f1-ff76-4fce-9546-91bf8ec3a1cb}; !- HVAC Component
+  {c9a2aace-7520-4ef7-97d9-3f4403ae3ef0}, !- Handle
+  {e6d50f1c-dc7c-4c08-977e-572b1b5c61bb}, !- Name
+  {62063b8e-e317-482e-8c29-6f1ddae9a25c}; !- HVAC Component
 
 OS:PortList,
-  {5b024c7a-cb1d-495b-8c28-54898792e746}, !- Handle
-  {7f01ca75-5346-4a46-92fb-8321065add16}, !- Name
-  {1af4b4f1-ff76-4fce-9546-91bf8ec3a1cb}; !- HVAC Component
+  {476686c9-34f6-4ed1-a03d-9640599ef40e}, !- Handle
+  {6c0b5ecd-ab8d-4889-9389-e99f45bf44ec}, !- Name
+  {62063b8e-e317-482e-8c29-6f1ddae9a25c}; !- HVAC Component
 
 OS:PortList,
-  {4c8d1567-6b7f-4fd5-919f-04c417cda585}, !- Handle
-  {dda60107-0ecf-4660-9d99-f20a0c80ce24}, !- Name
-  {1af4b4f1-ff76-4fce-9546-91bf8ec3a1cb}; !- HVAC Component
+  {2f81097e-65f5-4c41-9217-0d93f10dee1c}, !- Handle
+  {e3622047-0c3e-4a41-8b86-e483054e181f}, !- Name
+  {62063b8e-e317-482e-8c29-6f1ddae9a25c}; !- HVAC Component
 
 OS:Sizing:Zone,
-  {5d08590b-0dbf-474f-aa45-1e58050f7af8}, !- Handle
-  {1af4b4f1-ff76-4fce-9546-91bf8ec3a1cb}, !- Zone or ZoneList Name
-=======
-  {d4aac056-e4e2-4788-aa87-bb4318ca3050}, !- Handle
-  Node 2,                                 !- Name
-  {befc7c78-1856-4d49-9b55-b3b2f2c44994}, !- Inlet Port
-  ;                                       !- Outlet Port
-
-OS:Connection,
-  {befc7c78-1856-4d49-9b55-b3b2f2c44994}, !- Handle
-  {5c51f3f0-f0d2-4a84-aa80-ffc8cd9ffbe2}, !- Name
-  {8ba69712-8b1c-45e9-8080-93f05b1acd66}, !- Source Object
-  11,                                     !- Outlet Port
-  {d4aac056-e4e2-4788-aa87-bb4318ca3050}, !- Target Object
-  2;                                      !- Inlet Port
-
-OS:PortList,
-  {f94d6a7b-2d29-4364-a81f-886993f5d608}, !- Handle
-  {44bd2e1c-57a5-44bd-95d6-82aee450e999}, !- Name
-  {8ba69712-8b1c-45e9-8080-93f05b1acd66}; !- HVAC Component
-
-OS:PortList,
-  {2b84ebb7-e305-44bb-9a83-35809bdf0f6a}, !- Handle
-  {fbd6c76f-a55f-475c-9e03-411fdae8427f}, !- Name
-  {8ba69712-8b1c-45e9-8080-93f05b1acd66}; !- HVAC Component
-
-OS:PortList,
-  {42d70da7-caba-4cf8-b5b2-77f82b600ae8}, !- Handle
-  {0b07076f-99fd-418f-82cf-799e636ef124}, !- Name
-  {8ba69712-8b1c-45e9-8080-93f05b1acd66}; !- HVAC Component
-
-OS:Sizing:Zone,
-  {446d72a8-05d6-48c0-95b6-d58cf8f98c24}, !- Handle
-  {8ba69712-8b1c-45e9-8080-93f05b1acd66}, !- Zone or ZoneList Name
->>>>>>> 918de987
+  {e13cc689-4b63-4747-8298-3fa8303d47f8}, !- Handle
+  {62063b8e-e317-482e-8c29-6f1ddae9a25c}, !- Zone or ZoneList Name
   SupplyAirTemperature,                   !- Zone Cooling Design Supply Air Temperature Input Method
   14,                                     !- Zone Cooling Design Supply Air Temperature {C}
   11.11,                                  !- Zone Cooling Design Supply Air Temperature Difference {deltaC}
@@ -1111,21 +761,12 @@
   autosize;                               !- Dedicated Outdoor Air High Setpoint Temperature for Design {C}
 
 OS:ZoneHVAC:EquipmentList,
-<<<<<<< HEAD
-  {f883da56-b9b8-4d25-994b-299d7d2469c2}, !- Handle
+  {e77c19e1-6dc7-4eb9-a6e1-9f9625f535f6}, !- Handle
   Zone HVAC Equipment List 2,             !- Name
-  {1af4b4f1-ff76-4fce-9546-91bf8ec3a1cb}; !- Thermal Zone
+  {62063b8e-e317-482e-8c29-6f1ddae9a25c}; !- Thermal Zone
 
 OS:SpaceType,
-  {bc97a789-e0fc-48ca-a734-aacfe0d7f851}, !- Handle
-=======
-  {15bb99f2-fe35-4e6d-8f43-f551f70a036e}, !- Handle
-  Zone HVAC Equipment List 2,             !- Name
-  {8ba69712-8b1c-45e9-8080-93f05b1acd66}; !- Thermal Zone
-
-OS:SpaceType,
-  {5d640dbb-a47c-4ae7-9d1f-5f3ee8fb90ab}, !- Handle
->>>>>>> 918de987
+  {7eed03c6-fcaa-4b56-a7d2-301db2a0ac6e}, !- Handle
   Space Type 2,                           !- Name
   ,                                       !- Default Construction Set Name
   ,                                       !- Default Schedule Set Name
@@ -1136,23 +777,14 @@
   unfinished attic;                       !- Standards Space Type
 
 OS:BuildingUnit,
-<<<<<<< HEAD
-  {a237569b-cdf8-40b7-9977-5b5b8d43cbad}, !- Handle
-=======
-  {8b4a604b-e7bc-4c5c-9c0b-ae19d08a04cf}, !- Handle
->>>>>>> 918de987
+  {bfae8d8f-a62e-4589-be51-40c1df09116d}, !- Handle
   unit 1,                                 !- Name
   ,                                       !- Rendering Color
   Residential;                            !- Building Unit Type
 
 OS:AdditionalProperties,
-<<<<<<< HEAD
-  {c424b179-824d-4ea4-9c1e-1a2156fd4248}, !- Handle
-  {a237569b-cdf8-40b7-9977-5b5b8d43cbad}, !- Object Name
-=======
-  {8ba26980-235e-4452-9904-02928e44d49e}, !- Handle
-  {8b4a604b-e7bc-4c5c-9c0b-ae19d08a04cf}, !- Object Name
->>>>>>> 918de987
+  {ef2af723-e3ca-459a-b1c7-29db6911ebb2}, !- Handle
+  {bfae8d8f-a62e-4589-be51-40c1df09116d}, !- Object Name
   NumberOfBedrooms,                       !- Feature Name 1
   Integer,                                !- Feature Data Type 1
   3,                                      !- Feature Value 1
@@ -1164,20 +796,12 @@
   2.6400000000000001;                     !- Feature Value 3
 
 OS:External:File,
-<<<<<<< HEAD
-  {c14368ab-9b50-4996-a91e-44937ab5e7eb}, !- Handle
-=======
-  {640a5680-9d39-4614-8d9d-b338b1f848dd}, !- Handle
->>>>>>> 918de987
+  {1b02e4d7-6308-4dae-81f8-a20805eadb2e}, !- Handle
   8760.csv,                               !- Name
   8760.csv;                               !- File Name
 
 OS:Schedule:Day,
-<<<<<<< HEAD
-  {99c12fe3-99fb-42c3-814e-d35d1272b7f4}, !- Handle
-=======
-  {060166a9-4198-4ee2-8cf1-b2ce4cd7f541}, !- Handle
->>>>>>> 918de987
+  {d6fac622-cad8-4bfd-953b-0eb1ca668b8f}, !- Handle
   Schedule Day 1,                         !- Name
   ,                                       !- Schedule Type Limits Name
   ,                                       !- Interpolate to Timestep
@@ -1186,11 +810,7 @@
   0;                                      !- Value Until Time 1
 
 OS:Schedule:Day,
-<<<<<<< HEAD
-  {90e3affb-e1ed-4d4e-b836-99d0d92e8f4e}, !- Handle
-=======
-  {8c38ce60-21fd-4ae7-b544-920d09117795}, !- Handle
->>>>>>> 918de987
+  {81a12c00-366a-4e6e-826f-7a7fe3d45b46}, !- Handle
   Schedule Day 2,                         !- Name
   ,                                       !- Schedule Type Limits Name
   ,                                       !- Interpolate to Timestep
@@ -1199,17 +819,10 @@
   1;                                      !- Value Until Time 1
 
 OS:Schedule:File,
-<<<<<<< HEAD
-  {c6b8c89f-b3e6-4c53-8f29-0fb176f9ae4a}, !- Handle
+  {35c25489-c2e3-4157-a780-a2d12c82baeb}, !- Handle
   occupants,                              !- Name
-  {a58e1d7f-d568-442a-a937-236e8b3b99f7}, !- Schedule Type Limits Name
-  {c14368ab-9b50-4996-a91e-44937ab5e7eb}, !- External File Name
-=======
-  {4ad430e2-79e3-4d0b-b681-c610f21fb4e5}, !- Handle
-  occupants,                              !- Name
-  {63d4c699-09fa-47f8-961a-a8727eb762c6}, !- Schedule Type Limits Name
-  {640a5680-9d39-4614-8d9d-b338b1f848dd}, !- External File Name
->>>>>>> 918de987
+  {0897539f-6a0a-4b49-a526-c064fa046117}, !- Schedule Type Limits Name
+  {1b02e4d7-6308-4dae-81f8-a20805eadb2e}, !- External File Name
   1,                                      !- Column Number
   1,                                      !- Rows to Skip at Top
   8760,                                   !- Number of Hours of Data
@@ -1218,40 +831,23 @@
   60;                                     !- Minutes per Item
 
 OS:Schedule:Ruleset,
-<<<<<<< HEAD
-  {1171ae4f-7529-4ce5-bd8a-8b81c73237ec}, !- Handle
+  {daef67fe-f43c-4005-b368-537da2c19bec}, !- Handle
   Schedule Ruleset 1,                     !- Name
-  {b7a7f07b-b676-4418-bc58-aa897d45223d}, !- Schedule Type Limits Name
-  {6b74958d-6e2d-4071-a4e8-d51cd59c1760}; !- Default Day Schedule Name
+  {9c9db3c0-4461-46e1-99fe-dd5b18e09d8d}, !- Schedule Type Limits Name
+  {6890d79a-d593-4a98-a8d1-38f4f31043fa}; !- Default Day Schedule Name
 
 OS:Schedule:Day,
-  {6b74958d-6e2d-4071-a4e8-d51cd59c1760}, !- Handle
+  {6890d79a-d593-4a98-a8d1-38f4f31043fa}, !- Handle
   Schedule Day 3,                         !- Name
-  {b7a7f07b-b676-4418-bc58-aa897d45223d}, !- Schedule Type Limits Name
-=======
-  {20308a07-2077-4e88-bdea-8e19864f0af0}, !- Handle
-  Schedule Ruleset 1,                     !- Name
-  {a9dddace-44ef-45fd-9932-b2dd4d085132}, !- Schedule Type Limits Name
-  {3fce0240-21ff-459f-8299-c4f763234c33}; !- Default Day Schedule Name
-
-OS:Schedule:Day,
-  {3fce0240-21ff-459f-8299-c4f763234c33}, !- Handle
-  Schedule Day 3,                         !- Name
-  {a9dddace-44ef-45fd-9932-b2dd4d085132}, !- Schedule Type Limits Name
->>>>>>> 918de987
+  {9c9db3c0-4461-46e1-99fe-dd5b18e09d8d}, !- Schedule Type Limits Name
   ,                                       !- Interpolate to Timestep
   24,                                     !- Hour 1
   0,                                      !- Minute 1
   112.539290946133;                       !- Value Until Time 1
 
 OS:People:Definition,
-<<<<<<< HEAD
-  {13a957e6-47e7-4e54-b680-92b53291119e}, !- Handle
+  {226649da-6b07-4661-a5b2-167cc101d6d4}, !- Handle
   res occupants|living space|story 2,     !- Name
-=======
-  {df8c9255-0060-4543-bf8f-9466da2790ab}, !- Handle
-  res occupants|living space,             !- Name
->>>>>>> 918de987
   People,                                 !- Number of People Calculation Method
   1.32,                                   !- Number of People {people}
   ,                                       !- People per Space Floor Area {person/m2}
@@ -1263,21 +859,12 @@
   ZoneAveraged;                           !- Mean Radiant Temperature Calculation Type
 
 OS:People,
-<<<<<<< HEAD
-  {53334971-a23e-4a6b-a4b3-26b725aeefb4}, !- Handle
+  {f5fe83b5-97ca-4d22-94d1-179702e5aff1}, !- Handle
   res occupants|living space|story 2,     !- Name
-  {13a957e6-47e7-4e54-b680-92b53291119e}, !- People Definition Name
-  {e1b0c00e-89d3-4f2f-bd38-de0a2c0a9305}, !- Space or SpaceType Name
-  {c6b8c89f-b3e6-4c53-8f29-0fb176f9ae4a}, !- Number of People Schedule Name
-  {1171ae4f-7529-4ce5-bd8a-8b81c73237ec}, !- Activity Level Schedule Name
-=======
-  {7110c38e-9afe-416c-99aa-d55d12e84d87}, !- Handle
-  res occupants|living space,             !- Name
-  {df8c9255-0060-4543-bf8f-9466da2790ab}, !- People Definition Name
-  {9da18f4e-2d66-46f8-b9ae-c2d81638f167}, !- Space or SpaceType Name
-  {4ad430e2-79e3-4d0b-b681-c610f21fb4e5}, !- Number of People Schedule Name
-  {20308a07-2077-4e88-bdea-8e19864f0af0}, !- Activity Level Schedule Name
->>>>>>> 918de987
+  {226649da-6b07-4661-a5b2-167cc101d6d4}, !- People Definition Name
+  {69939f58-46af-4121-ae65-05604d4c3e29}, !- Space or SpaceType Name
+  {35c25489-c2e3-4157-a780-a2d12c82baeb}, !- Number of People Schedule Name
+  {daef67fe-f43c-4005-b368-537da2c19bec}, !- Activity Level Schedule Name
   ,                                       !- Surface Name/Angle Factor List Name
   ,                                       !- Work Efficiency Schedule Name
   ,                                       !- Clothing Insulation Schedule Name
@@ -1285,11 +872,7 @@
   1;                                      !- Multiplier
 
 OS:ScheduleTypeLimits,
-<<<<<<< HEAD
-  {b7a7f07b-b676-4418-bc58-aa897d45223d}, !- Handle
-=======
-  {a9dddace-44ef-45fd-9932-b2dd4d085132}, !- Handle
->>>>>>> 918de987
+  {9c9db3c0-4461-46e1-99fe-dd5b18e09d8d}, !- Handle
   ActivityLevel,                          !- Name
   0,                                      !- Lower Limit Value
   ,                                       !- Upper Limit Value
@@ -1297,24 +880,15 @@
   ActivityLevel;                          !- Unit Type
 
 OS:ScheduleTypeLimits,
-<<<<<<< HEAD
-  {a58e1d7f-d568-442a-a937-236e8b3b99f7}, !- Handle
-=======
-  {63d4c699-09fa-47f8-961a-a8727eb762c6}, !- Handle
->>>>>>> 918de987
+  {0897539f-6a0a-4b49-a526-c064fa046117}, !- Handle
   Fractional,                             !- Name
   0,                                      !- Lower Limit Value
   1,                                      !- Upper Limit Value
   Continuous;                             !- Numeric Type
 
 OS:People:Definition,
-<<<<<<< HEAD
-  {9c86ea02-ec0c-4f81-a97f-13a1a3e62fd4}, !- Handle
+  {a6e9972e-f66f-4832-bf7f-5b0cdc57d1ed}, !- Handle
   res occupants|living space,             !- Name
-=======
-  {d635608f-fa0d-4a48-9720-866298882124}, !- Handle
-  res occupants|living space|story 2,     !- Name
->>>>>>> 918de987
   People,                                 !- Number of People Calculation Method
   1.32,                                   !- Number of People {people}
   ,                                       !- People per Space Floor Area {person/m2}
@@ -1326,21 +900,12 @@
   ZoneAveraged;                           !- Mean Radiant Temperature Calculation Type
 
 OS:People,
-<<<<<<< HEAD
-  {d775d148-c81f-48b2-9685-e47d8b9ef73d}, !- Handle
+  {a401d74d-0e52-49f7-935c-4ca7464781ba}, !- Handle
   res occupants|living space,             !- Name
-  {9c86ea02-ec0c-4f81-a97f-13a1a3e62fd4}, !- People Definition Name
-  {4774e6ea-66f1-4d8e-a9cf-e566ad5e574e}, !- Space or SpaceType Name
-  {c6b8c89f-b3e6-4c53-8f29-0fb176f9ae4a}, !- Number of People Schedule Name
-  {1171ae4f-7529-4ce5-bd8a-8b81c73237ec}, !- Activity Level Schedule Name
-=======
-  {537e8a19-b15a-4e40-b34a-9d29c02fbefc}, !- Handle
-  res occupants|living space|story 2,     !- Name
-  {d635608f-fa0d-4a48-9720-866298882124}, !- People Definition Name
-  {6c597be5-9ac6-4c83-8c2f-81e8edd5521c}, !- Space or SpaceType Name
-  {4ad430e2-79e3-4d0b-b681-c610f21fb4e5}, !- Number of People Schedule Name
-  {20308a07-2077-4e88-bdea-8e19864f0af0}, !- Activity Level Schedule Name
->>>>>>> 918de987
+  {a6e9972e-f66f-4832-bf7f-5b0cdc57d1ed}, !- People Definition Name
+  {a8e44b35-3a44-42ba-829d-627ae56af085}, !- Space or SpaceType Name
+  {35c25489-c2e3-4157-a780-a2d12c82baeb}, !- Number of People Schedule Name
+  {daef67fe-f43c-4005-b368-537da2c19bec}, !- Activity Level Schedule Name
   ,                                       !- Surface Name/Angle Factor List Name
   ,                                       !- Work Efficiency Schedule Name
   ,                                       !- Clothing Insulation Schedule Name
