--- conflicted
+++ resolved
@@ -1,32 +1,22 @@
 !- NOTE: Auto-generated from /test/osw_files/SFD_2000sqft_2story_SL_UA_Denver.osw
 
 OS:Version,
-<<<<<<< HEAD
-  {5c138217-44e5-4334-a618-06318a89ff96}, !- Handle
-  3.2.1,                                  !- Version Identifier
-  rc1;                                    !- Prerelease Identifier
+  {c7fcf682-75ac-4d7a-bdeb-cf979418a8d4}, !- Handle
+  3.2.0;                                  !- Version Identifier
 
 OS:SimulationControl,
-  {0d859a30-11e9-4237-ab52-9536cb0b2fa6}, !- Handle
-=======
-  {6b0c6ad2-24dc-4a10-9b98-e275f8ad3750}, !- Handle
-  2.9.0;                                  !- Version Identifier
-
-OS:SimulationControl,
-  {d6fb19ca-9b8b-46c7-b129-d74c530ce503}, !- Handle
->>>>>>> 3c1d7324
+  {ca2a113b-89ac-4a90-bd26-1164f4581925}, !- Handle
   ,                                       !- Do Zone Sizing Calculation
   ,                                       !- Do System Sizing Calculation
   ,                                       !- Do Plant Sizing Calculation
   No;                                     !- Run Simulation for Sizing Periods
 
 OS:Timestep,
-<<<<<<< HEAD
-  {92f1974a-b9e3-410c-8917-d26a37a9374d}, !- Handle
+  {e59a9ed6-3ffe-4048-ba41-614cc5dd54b0}, !- Handle
   6;                                      !- Number of Timesteps per Hour
 
 OS:ShadowCalculation,
-  {752ea3c0-619c-4f1b-a013-62a9a9677f32}, !- Handle
+  {64f5ce5d-3773-4805-b593-bff1704a222a}, !- Handle
   PolygonClipping,                        !- Shading Calculation Method
   ,                                       !- Shading Calculation Update Frequency Method
   20,                                     !- Shading Calculation Update Frequency
@@ -39,45 +29,21 @@
   No;                                     !- Disable Self-Shading From Shading Zone Groups to Other Zones
 
 OS:SurfaceConvectionAlgorithm:Outside,
-  {1505dc0b-fa9a-4932-bb41-d108f9759460}, !- Handle
+  {68140c4d-6582-4cbf-b564-b0c74084d833}, !- Handle
   DOE-2;                                  !- Algorithm
 
 OS:SurfaceConvectionAlgorithm:Inside,
-  {9fd3dabb-6a30-4ddf-956b-5723ef5c5665}, !- Handle
+  {d3c9570d-6529-4d5a-96ab-1cbff0966ba7}, !- Handle
   TARP;                                   !- Algorithm
 
 OS:ZoneCapacitanceMultiplier:ResearchSpecial,
-  {c1dda141-64c4-4d19-bda1-3dd05571c2dc}, !- Handle
-=======
-  {134dc053-bf7a-4ac7-90b0-ce00fa1ea203}, !- Handle
-  6;                                      !- Number of Timesteps per Hour
-
-OS:ShadowCalculation,
-  {61a9e25d-2f94-408f-9db0-43693bb83662}, !- Handle
-  20,                                     !- Calculation Frequency
-  200;                                    !- Maximum Figures in Shadow Overlap Calculations
-
-OS:SurfaceConvectionAlgorithm:Outside,
-  {28e76eae-07ef-4f38-abe9-ec6ae5a765c6}, !- Handle
-  DOE-2;                                  !- Algorithm
-
-OS:SurfaceConvectionAlgorithm:Inside,
-  {589a0a5e-c470-4084-9088-6284b407d614}, !- Handle
-  TARP;                                   !- Algorithm
-
-OS:ZoneCapacitanceMultiplier:ResearchSpecial,
-  {838d9e54-646b-4f0c-abf2-9e3cacc8766b}, !- Handle
->>>>>>> 3c1d7324
+  {18d5755a-36e9-4011-a00c-e131ca12f5bc}, !- Handle
   ,                                       !- Temperature Capacity Multiplier
   15,                                     !- Humidity Capacity Multiplier
   ;                                       !- Carbon Dioxide Capacity Multiplier
 
 OS:RunPeriod,
-<<<<<<< HEAD
-  {7225825c-30d9-4929-97e7-c35da65ca987}, !- Handle
-=======
-  {b442b0ef-831f-49e3-a763-ee70a67234cc}, !- Handle
->>>>>>> 3c1d7324
+  {99ebd4a9-5c96-495b-98f4-cdb2759e288b}, !- Handle
   Run Period 1,                           !- Name
   1,                                      !- Begin Month
   1,                                      !- Begin Day of Month
@@ -91,21 +57,13 @@
   ;                                       !- Number of Times Runperiod to be Repeated
 
 OS:YearDescription,
-<<<<<<< HEAD
-  {528cd09d-8f83-49b2-b5ae-88043a0bf5cb}, !- Handle
-=======
-  {d27900a1-807a-431f-9b77-c47c46f575e2}, !- Handle
->>>>>>> 3c1d7324
+  {6da9ad9a-a7be-44e6-99c8-9b2606d4bac3}, !- Handle
   2007,                                   !- Calendar Year
   ,                                       !- Day of Week for Start Day
   ;                                       !- Is Leap Year
 
 OS:WeatherFile,
-<<<<<<< HEAD
-  {ee6db52b-8eaa-4f12-ba89-4dde573d2a11}, !- Handle
-=======
-  {0f8852b0-8d07-486d-9261-037cde8761aa}, !- Handle
->>>>>>> 3c1d7324
+  {9b788646-783e-49c1-84eb-297146f13313}, !- Handle
   Denver Intl Ap,                         !- City
   CO,                                     !- State Province Region
   USA,                                    !- Country
@@ -115,17 +73,12 @@
   -104.65,                                !- Longitude {deg}
   -7,                                     !- Time Zone {hr}
   1650,                                   !- Elevation {m}
-  /mnt/c/git/resstock-develop/resources/measures/HPXMLtoOpenStudio/weather/USA_CO_Denver.Intl.AP.725650_TMY3.epw, !- Url
+  C:/OpenStudio/resstock/resources/measures/HPXMLtoOpenStudio/weather/USA_CO_Denver.Intl.AP.725650_TMY3.epw, !- Url
   E23378AA;                               !- Checksum
 
 OS:AdditionalProperties,
-<<<<<<< HEAD
-  {ed46fda2-687c-4706-93cb-0a4746c57552}, !- Handle
-  {ee6db52b-8eaa-4f12-ba89-4dde573d2a11}, !- Object Name
-=======
-  {6f74e8f4-4710-4b34-934d-d345d6ac7d45}, !- Handle
-  {0f8852b0-8d07-486d-9261-037cde8761aa}, !- Object Name
->>>>>>> 3c1d7324
+  {e83c54b3-9d52-46ea-a446-66961fedc312}, !- Handle
+  {9b788646-783e-49c1-84eb-297146f13313}, !- Object Name
   EPWHeaderCity,                          !- Feature Name 1
   String,                                 !- Feature Data Type 1
   Denver Intl Ap,                         !- Feature Value 1
@@ -233,11 +186,7 @@
   84;                                     !- Feature Value 35
 
 OS:Site,
-<<<<<<< HEAD
-  {39b1fcfb-fdd5-498f-88da-f352688d32dc}, !- Handle
-=======
-  {6637a798-412c-4ec5-90be-8caf42368405}, !- Handle
->>>>>>> 3c1d7324
+  {e5f51b3b-e130-412d-a0af-73abed787ff0}, !- Handle
   Denver Intl Ap_CO_USA,                  !- Name
   39.83,                                  !- Latitude {deg}
   -104.65,                                !- Longitude {deg}
@@ -246,45 +195,26 @@
   ;                                       !- Terrain
 
 OS:ClimateZones,
-<<<<<<< HEAD
-  {8a22cad0-4068-43a9-b825-850da55a4ddf}, !- Handle
+  {677afd67-4e56-43a8-be9a-09d2673ea835}, !- Handle
   Building America,                       !- Climate Zone Institution Name 1
-=======
-  {9d533349-fc85-4ce0-8c1c-88b6acadb1a3}, !- Handle
-  ,                                       !- Active Institution
-  ,                                       !- Active Year
-  ,                                       !- Climate Zone Institution Name 1
->>>>>>> 3c1d7324
   ,                                       !- Climate Zone Document Name 1
   0,                                      !- Climate Zone Document Year 1
   Cold;                                   !- Climate Zone Value 1
 
 OS:Site:WaterMainsTemperature,
-<<<<<<< HEAD
-  {31daf6ca-71eb-43fb-8d51-cf51a5c3d707}, !- Handle
-=======
-  {45facd45-6ae0-4a6b-83a7-20c85bb743b6}, !- Handle
->>>>>>> 3c1d7324
+  {8d15b33a-e84e-4e71-8d6c-616012b7e217}, !- Handle
   Correlation,                            !- Calculation Method
   ,                                       !- Temperature Schedule Name
   10.8753424657535,                       !- Annual Average Outdoor Air Temperature {C}
   23.1524007936508;                       !- Maximum Difference In Monthly Average Outdoor Air Temperatures {deltaC}
 
 OS:RunPeriodControl:DaylightSavingTime,
-<<<<<<< HEAD
-  {86299825-6887-4c63-9654-1d1c071cd0a4}, !- Handle
-=======
-  {554093ae-d705-4fe7-addd-b88f456ac10e}, !- Handle
->>>>>>> 3c1d7324
+  {e1665897-484f-4ffd-8ab4-8df135b5964f}, !- Handle
   3/12,                                   !- Start Date
   11/5;                                   !- End Date
 
 OS:Site:GroundTemperature:Deep,
-<<<<<<< HEAD
-  {4958fee6-1d51-42ea-846b-e19bb6f97e1f}, !- Handle
-=======
-  {cac1608f-22f8-40e1-8207-426ecafc30e8}, !- Handle
->>>>>>> 3c1d7324
+  {88eb4709-bb56-4f7b-94c1-44c0494e2c6c}, !- Handle
   10.8753424657535,                       !- January Deep Ground Temperature {C}
   10.8753424657535,                       !- February Deep Ground Temperature {C}
   10.8753424657535,                       !- March Deep Ground Temperature {C}
@@ -299,11 +229,7 @@
   10.8753424657535;                       !- December Deep Ground Temperature {C}
 
 OS:Building,
-<<<<<<< HEAD
-  {7c4720bb-849c-4548-920e-f6489bfd3f15}, !- Handle
-=======
-  {affa620d-495e-4390-a354-00bfaa004365}, !- Handle
->>>>>>> 3c1d7324
+  {c607c979-2bd5-4a2c-86c3-d48135c4380a}, !- Handle
   Building 1,                             !- Name
   ,                                       !- Building Sector Type
   0,                                      !- North Axis {deg}
@@ -318,23 +244,14 @@
   1;                                      !- Standards Number of Living Units
 
 OS:AdditionalProperties,
-<<<<<<< HEAD
-  {b69d5a3c-a1a5-461b-bed2-80ce356226c3}, !- Handle
-  {7c4720bb-849c-4548-920e-f6489bfd3f15}, !- Object Name
-=======
-  {49513a7b-f324-48a6-a61a-9406be3b1011}, !- Handle
-  {affa620d-495e-4390-a354-00bfaa004365}, !- Object Name
->>>>>>> 3c1d7324
+  {31a008b8-3c71-45ed-aaad-4fe01d813dd9}, !- Handle
+  {c607c979-2bd5-4a2c-86c3-d48135c4380a}, !- Object Name
   Total Units Modeled,                    !- Feature Name 1
   Integer,                                !- Feature Data Type 1
   1;                                      !- Feature Value 1
 
 OS:ThermalZone,
-<<<<<<< HEAD
-  {3788a667-a99a-4569-92ee-6bfe7a833ee3}, !- Handle
-=======
-  {57c33ffd-f30b-4e51-9fdd-45d6d88088ce}, !- Handle
->>>>>>> 3c1d7324
+  {33ce3b6c-fee9-4657-ab8c-345ddee64404}, !- Handle
   living zone,                            !- Name
   ,                                       !- Multiplier
   ,                                       !- Ceiling Height {m}
@@ -343,17 +260,10 @@
   ,                                       !- Zone Inside Convection Algorithm
   ,                                       !- Zone Outside Convection Algorithm
   ,                                       !- Zone Conditioning Equipment List Name
-<<<<<<< HEAD
-  {5fcad2a2-2502-44d2-8d21-5d5e77c12ee2}, !- Zone Air Inlet Port List
-  {82925f00-427c-4e84-86e6-907b38324dcc}, !- Zone Air Exhaust Port List
-  {9038a758-1624-4eef-af2f-45580eac21b3}, !- Zone Air Node Name
-  {d07cf268-b94e-4344-b603-8ee4ca27703d}, !- Zone Return Air Port List
-=======
-  {bf06d1dd-57ea-4d23-86d6-85c10ffd4315}, !- Zone Air Inlet Port List
-  {33564bac-6cc7-490b-ac75-5538369cc096}, !- Zone Air Exhaust Port List
-  {14f0c04b-50aa-4dc1-b2ad-81bd635dcc43}, !- Zone Air Node Name
-  {b3d7d0d1-ac76-49de-a951-c27684342722}, !- Zone Return Air Port List
->>>>>>> 3c1d7324
+  {2dc1b933-0e1d-4426-a415-cac257891122}, !- Zone Air Inlet Port List
+  {d519a43b-594f-4ba2-b93d-b684ac0af179}, !- Zone Air Exhaust Port List
+  {aae70b7d-6330-474f-a620-4a3ea53c51e6}, !- Zone Air Node Name
+  {e402e849-a2e5-4622-baf7-814eb34335db}, !- Zone Return Air Port List
   ,                                       !- Primary Daylighting Control Name
   ,                                       !- Fraction of Zone Controlled by Primary Daylighting Control
   ,                                       !- Secondary Daylighting Control Name
@@ -364,67 +274,33 @@
   No;                                     !- Use Ideal Air Loads
 
 OS:Node,
-<<<<<<< HEAD
-  {a8d503cc-20ba-4694-9cb1-8200b66140c4}, !- Handle
+  {71babbe0-cc21-448f-b9ec-972bf0dac7d3}, !- Handle
   Node 1,                                 !- Name
-  {9038a758-1624-4eef-af2f-45580eac21b3}, !- Inlet Port
+  {aae70b7d-6330-474f-a620-4a3ea53c51e6}, !- Inlet Port
   ;                                       !- Outlet Port
 
 OS:Connection,
-  {9038a758-1624-4eef-af2f-45580eac21b3}, !- Handle
-  {3788a667-a99a-4569-92ee-6bfe7a833ee3}, !- Source Object
+  {aae70b7d-6330-474f-a620-4a3ea53c51e6}, !- Handle
+  {33ce3b6c-fee9-4657-ab8c-345ddee64404}, !- Source Object
   11,                                     !- Outlet Port
-  {a8d503cc-20ba-4694-9cb1-8200b66140c4}, !- Target Object
+  {71babbe0-cc21-448f-b9ec-972bf0dac7d3}, !- Target Object
   2;                                      !- Inlet Port
 
 OS:PortList,
-  {5fcad2a2-2502-44d2-8d21-5d5e77c12ee2}, !- Handle
-  {3788a667-a99a-4569-92ee-6bfe7a833ee3}; !- HVAC Component
+  {2dc1b933-0e1d-4426-a415-cac257891122}, !- Handle
+  {33ce3b6c-fee9-4657-ab8c-345ddee64404}; !- HVAC Component
 
 OS:PortList,
-  {82925f00-427c-4e84-86e6-907b38324dcc}, !- Handle
-  {3788a667-a99a-4569-92ee-6bfe7a833ee3}; !- HVAC Component
+  {d519a43b-594f-4ba2-b93d-b684ac0af179}, !- Handle
+  {33ce3b6c-fee9-4657-ab8c-345ddee64404}; !- HVAC Component
 
 OS:PortList,
-  {d07cf268-b94e-4344-b603-8ee4ca27703d}, !- Handle
-  {3788a667-a99a-4569-92ee-6bfe7a833ee3}; !- HVAC Component
+  {e402e849-a2e5-4622-baf7-814eb34335db}, !- Handle
+  {33ce3b6c-fee9-4657-ab8c-345ddee64404}; !- HVAC Component
 
 OS:Sizing:Zone,
-  {e5414111-1650-4d87-8fd4-468ffa250387}, !- Handle
-  {3788a667-a99a-4569-92ee-6bfe7a833ee3}, !- Zone or ZoneList Name
-=======
-  {002cc614-bd9d-465e-af1a-c579c9bd5e88}, !- Handle
-  Node 1,                                 !- Name
-  {14f0c04b-50aa-4dc1-b2ad-81bd635dcc43}, !- Inlet Port
-  ;                                       !- Outlet Port
-
-OS:Connection,
-  {14f0c04b-50aa-4dc1-b2ad-81bd635dcc43}, !- Handle
-  {26a6c2d6-2abf-4816-a8c8-6e7b85a8d39d}, !- Name
-  {57c33ffd-f30b-4e51-9fdd-45d6d88088ce}, !- Source Object
-  11,                                     !- Outlet Port
-  {002cc614-bd9d-465e-af1a-c579c9bd5e88}, !- Target Object
-  2;                                      !- Inlet Port
-
-OS:PortList,
-  {bf06d1dd-57ea-4d23-86d6-85c10ffd4315}, !- Handle
-  {c098c71e-2572-4458-977c-b9f7a08f72ce}, !- Name
-  {57c33ffd-f30b-4e51-9fdd-45d6d88088ce}; !- HVAC Component
-
-OS:PortList,
-  {33564bac-6cc7-490b-ac75-5538369cc096}, !- Handle
-  {8f7f4b6c-f102-45b9-8f90-a64167761735}, !- Name
-  {57c33ffd-f30b-4e51-9fdd-45d6d88088ce}; !- HVAC Component
-
-OS:PortList,
-  {b3d7d0d1-ac76-49de-a951-c27684342722}, !- Handle
-  {d81718af-dee6-4ecd-ab97-0725c2994513}, !- Name
-  {57c33ffd-f30b-4e51-9fdd-45d6d88088ce}; !- HVAC Component
-
-OS:Sizing:Zone,
-  {d5290ea0-c03f-4eb6-96f6-9ae3788f7f1e}, !- Handle
-  {57c33ffd-f30b-4e51-9fdd-45d6d88088ce}, !- Zone or ZoneList Name
->>>>>>> 3c1d7324
+  {459067e5-0554-45f6-993b-1e5ffbbd55f5}, !- Handle
+  {33ce3b6c-fee9-4657-ab8c-345ddee64404}, !- Zone or ZoneList Name
   SupplyAirTemperature,                   !- Zone Cooling Design Supply Air Temperature Input Method
   14,                                     !- Zone Cooling Design Supply Air Temperature {C}
   11.11,                                  !- Zone Cooling Design Supply Air Temperature Difference {deltaC}
@@ -451,25 +327,14 @@
   autosize;                               !- Dedicated Outdoor Air High Setpoint Temperature for Design {C}
 
 OS:ZoneHVAC:EquipmentList,
-<<<<<<< HEAD
-  {5e3f3609-fc00-463c-8e1e-396b4f8c3260}, !- Handle
+  {143c1015-6b10-4cef-bb49-37557d63dbeb}, !- Handle
   Zone HVAC Equipment List 1,             !- Name
-  {3788a667-a99a-4569-92ee-6bfe7a833ee3}; !- Thermal Zone
+  {33ce3b6c-fee9-4657-ab8c-345ddee64404}; !- Thermal Zone
 
 OS:Space,
-  {0597a2e7-8902-41ff-9dc9-6b2d69e64453}, !- Handle
+  {458f18d0-c828-4a1a-885a-a511d4d15d54}, !- Handle
   living space,                           !- Name
-  {0363b60d-f861-4b44-b20f-abcb93610d07}, !- Space Type Name
-=======
-  {57e6111e-9e8b-4fe1-98f4-08a250cead8b}, !- Handle
-  Zone HVAC Equipment List 1,             !- Name
-  {57c33ffd-f30b-4e51-9fdd-45d6d88088ce}; !- Thermal Zone
-
-OS:Space,
-  {d73924f0-db64-401e-9b9f-8f65fdb2c8d5}, !- Handle
-  living space,                           !- Name
-  {fb6e1119-5520-450d-86df-b908ca4eda44}, !- Space Type Name
->>>>>>> 3c1d7324
+  {eba965c6-f31a-4562-9373-4312dad9d17b}, !- Space Type Name
   ,                                       !- Default Construction Set Name
   ,                                       !- Default Schedule Set Name
   -0,                                     !- Direction of Relative North {deg}
@@ -477,31 +342,17 @@
   0,                                      !- Y Origin {m}
   0,                                      !- Z Origin {m}
   ,                                       !- Building Story Name
-<<<<<<< HEAD
-  {3788a667-a99a-4569-92ee-6bfe7a833ee3}, !- Thermal Zone Name
+  {33ce3b6c-fee9-4657-ab8c-345ddee64404}, !- Thermal Zone Name
   ,                                       !- Part of Total Floor Area
   ,                                       !- Design Specification Outdoor Air Object Name
-  {b6703d3d-6cd8-4945-ab93-ba2d17d5e533}; !- Building Unit Name
-
-OS:Surface,
-  {ece79738-5850-43c1-9e3c-45b9c20d637f}, !- Handle
+  {64ae23f8-c1a5-4614-a640-c045768dec6e}; !- Building Unit Name
+
+OS:Surface,
+  {ab4eefda-46b0-41f8-887a-27a9c56dd535}, !- Handle
   Surface 1,                              !- Name
   Floor,                                  !- Surface Type
   ,                                       !- Construction Name
-  {0597a2e7-8902-41ff-9dc9-6b2d69e64453}, !- Space Name
-=======
-  {57c33ffd-f30b-4e51-9fdd-45d6d88088ce}, !- Thermal Zone Name
-  ,                                       !- Part of Total Floor Area
-  ,                                       !- Design Specification Outdoor Air Object Name
-  {39d1edc2-81b3-484d-8112-b36c602c6702}; !- Building Unit Name
-
-OS:Surface,
-  {9e54eb28-97f1-4eaa-84fb-6ac570d8138b}, !- Handle
-  Surface 1,                              !- Name
-  Floor,                                  !- Surface Type
-  ,                                       !- Construction Name
-  {d73924f0-db64-401e-9b9f-8f65fdb2c8d5}, !- Space Name
->>>>>>> 3c1d7324
+  {458f18d0-c828-4a1a-885a-a511d4d15d54}, !- Space Name
   Foundation,                             !- Outside Boundary Condition
   ,                                       !- Outside Boundary Condition Object
   NoSun,                                  !- Sun Exposure
@@ -514,19 +365,11 @@
   13.6310703908387, 0, 0;                 !- X,Y,Z Vertex 4 {m}
 
 OS:Surface,
-<<<<<<< HEAD
-  {cdbe6d59-2711-4943-aca5-f0ccf1379895}, !- Handle
+  {511692c2-0caa-4773-9704-bffc1572f868}, !- Handle
   Surface 2,                              !- Name
   Wall,                                   !- Surface Type
   ,                                       !- Construction Name
-  {0597a2e7-8902-41ff-9dc9-6b2d69e64453}, !- Space Name
-=======
-  {0e294617-599b-4d78-9cef-9edcdddd13c6}, !- Handle
-  Surface 2,                              !- Name
-  Wall,                                   !- Surface Type
-  ,                                       !- Construction Name
-  {d73924f0-db64-401e-9b9f-8f65fdb2c8d5}, !- Space Name
->>>>>>> 3c1d7324
+  {458f18d0-c828-4a1a-885a-a511d4d15d54}, !- Space Name
   Outdoors,                               !- Outside Boundary Condition
   ,                                       !- Outside Boundary Condition Object
   SunExposed,                             !- Sun Exposure
@@ -539,19 +382,11 @@
   0, 0, 2.4384;                           !- X,Y,Z Vertex 4 {m}
 
 OS:Surface,
-<<<<<<< HEAD
-  {7ae7ab8a-efe3-4f22-8c5f-84486125c6ed}, !- Handle
+  {f5899142-6be3-4c67-85ef-c82fbdaba298}, !- Handle
   Surface 3,                              !- Name
   Wall,                                   !- Surface Type
   ,                                       !- Construction Name
-  {0597a2e7-8902-41ff-9dc9-6b2d69e64453}, !- Space Name
-=======
-  {c8ef670b-29f8-4bec-bed8-c2a0867588dd}, !- Handle
-  Surface 3,                              !- Name
-  Wall,                                   !- Surface Type
-  ,                                       !- Construction Name
-  {d73924f0-db64-401e-9b9f-8f65fdb2c8d5}, !- Space Name
->>>>>>> 3c1d7324
+  {458f18d0-c828-4a1a-885a-a511d4d15d54}, !- Space Name
   Outdoors,                               !- Outside Boundary Condition
   ,                                       !- Outside Boundary Condition Object
   SunExposed,                             !- Sun Exposure
@@ -564,19 +399,11 @@
   0, 6.81553519541936, 2.4384;            !- X,Y,Z Vertex 4 {m}
 
 OS:Surface,
-<<<<<<< HEAD
-  {d8e9c6a0-8e04-4cae-bb68-a12ab86cdb86}, !- Handle
+  {280e8061-0268-4fb8-825e-4b3a9a0fb7cc}, !- Handle
   Surface 4,                              !- Name
   Wall,                                   !- Surface Type
   ,                                       !- Construction Name
-  {0597a2e7-8902-41ff-9dc9-6b2d69e64453}, !- Space Name
-=======
-  {4417127a-2918-45db-a0b6-259fc80664f6}, !- Handle
-  Surface 4,                              !- Name
-  Wall,                                   !- Surface Type
-  ,                                       !- Construction Name
-  {d73924f0-db64-401e-9b9f-8f65fdb2c8d5}, !- Space Name
->>>>>>> 3c1d7324
+  {458f18d0-c828-4a1a-885a-a511d4d15d54}, !- Space Name
   Outdoors,                               !- Outside Boundary Condition
   ,                                       !- Outside Boundary Condition Object
   SunExposed,                             !- Sun Exposure
@@ -589,19 +416,11 @@
   13.6310703908387, 6.81553519541936, 2.4384; !- X,Y,Z Vertex 4 {m}
 
 OS:Surface,
-<<<<<<< HEAD
-  {40c5c89e-dd6f-48c3-83f6-bf1c9fde24c4}, !- Handle
+  {4ad8b7cd-7da6-4734-834e-32c8774c93c1}, !- Handle
   Surface 5,                              !- Name
   Wall,                                   !- Surface Type
   ,                                       !- Construction Name
-  {0597a2e7-8902-41ff-9dc9-6b2d69e64453}, !- Space Name
-=======
-  {b6086625-84c7-4554-b495-67712e4cdf17}, !- Handle
-  Surface 5,                              !- Name
-  Wall,                                   !- Surface Type
-  ,                                       !- Construction Name
-  {d73924f0-db64-401e-9b9f-8f65fdb2c8d5}, !- Space Name
->>>>>>> 3c1d7324
+  {458f18d0-c828-4a1a-885a-a511d4d15d54}, !- Space Name
   Outdoors,                               !- Outside Boundary Condition
   ,                                       !- Outside Boundary Condition Object
   SunExposed,                             !- Sun Exposure
@@ -614,23 +433,13 @@
   13.6310703908387, 0, 2.4384;            !- X,Y,Z Vertex 4 {m}
 
 OS:Surface,
-<<<<<<< HEAD
-  {b4998aa5-2dc8-46e4-8faa-1ab0d7f4f616}, !- Handle
+  {9ffc8068-a7ad-415d-9cc8-09aa9509d7c7}, !- Handle
   Surface 6,                              !- Name
   RoofCeiling,                            !- Surface Type
   ,                                       !- Construction Name
-  {0597a2e7-8902-41ff-9dc9-6b2d69e64453}, !- Space Name
+  {458f18d0-c828-4a1a-885a-a511d4d15d54}, !- Space Name
   Surface,                                !- Outside Boundary Condition
-  {151e4400-e779-4629-a5af-3e7275c230d0}, !- Outside Boundary Condition Object
-=======
-  {6cc40566-d622-40e3-9800-fcf761f27cd0}, !- Handle
-  Surface 6,                              !- Name
-  RoofCeiling,                            !- Surface Type
-  ,                                       !- Construction Name
-  {d73924f0-db64-401e-9b9f-8f65fdb2c8d5}, !- Space Name
-  Surface,                                !- Outside Boundary Condition
-  {7be9d687-ba38-491d-8bf4-557e4c7df138}, !- Outside Boundary Condition Object
->>>>>>> 3c1d7324
+  {1a2727f1-b13e-416d-b3f3-b3b321f0b7d9}, !- Outside Boundary Condition Object
   NoSun,                                  !- Sun Exposure
   NoWind,                                 !- Wind Exposure
   ,                                       !- View Factor to Ground
@@ -641,11 +450,7 @@
   0, 0, 2.4384;                           !- X,Y,Z Vertex 4 {m}
 
 OS:SpaceType,
-<<<<<<< HEAD
-  {0363b60d-f861-4b44-b20f-abcb93610d07}, !- Handle
-=======
-  {fb6e1119-5520-450d-86df-b908ca4eda44}, !- Handle
->>>>>>> 3c1d7324
+  {eba965c6-f31a-4562-9373-4312dad9d17b}, !- Handle
   Space Type 1,                           !- Name
   ,                                       !- Default Construction Set Name
   ,                                       !- Default Schedule Set Name
@@ -656,15 +461,9 @@
   living;                                 !- Standards Space Type
 
 OS:Space,
-<<<<<<< HEAD
-  {135cff04-7c41-4191-ac21-d76c94e417eb}, !- Handle
+  {c6c51467-41b6-4da0-ba94-bc33b575634d}, !- Handle
   living space|story 2,                   !- Name
-  {0363b60d-f861-4b44-b20f-abcb93610d07}, !- Space Type Name
-=======
-  {9b60af38-6b96-4356-984d-a43b64cab57b}, !- Handle
-  living space|story 2,                   !- Name
-  {fb6e1119-5520-450d-86df-b908ca4eda44}, !- Space Type Name
->>>>>>> 3c1d7324
+  {eba965c6-f31a-4562-9373-4312dad9d17b}, !- Space Type Name
   ,                                       !- Default Construction Set Name
   ,                                       !- Default Schedule Set Name
   -0,                                     !- Direction of Relative North {deg}
@@ -672,35 +471,19 @@
   0,                                      !- Y Origin {m}
   2.4384,                                 !- Z Origin {m}
   ,                                       !- Building Story Name
-<<<<<<< HEAD
-  {3788a667-a99a-4569-92ee-6bfe7a833ee3}, !- Thermal Zone Name
+  {33ce3b6c-fee9-4657-ab8c-345ddee64404}, !- Thermal Zone Name
   ,                                       !- Part of Total Floor Area
   ,                                       !- Design Specification Outdoor Air Object Name
-  {b6703d3d-6cd8-4945-ab93-ba2d17d5e533}; !- Building Unit Name
-
-OS:Surface,
-  {151e4400-e779-4629-a5af-3e7275c230d0}, !- Handle
+  {64ae23f8-c1a5-4614-a640-c045768dec6e}; !- Building Unit Name
+
+OS:Surface,
+  {1a2727f1-b13e-416d-b3f3-b3b321f0b7d9}, !- Handle
   Surface 7,                              !- Name
   Floor,                                  !- Surface Type
   ,                                       !- Construction Name
-  {135cff04-7c41-4191-ac21-d76c94e417eb}, !- Space Name
+  {c6c51467-41b6-4da0-ba94-bc33b575634d}, !- Space Name
   Surface,                                !- Outside Boundary Condition
-  {b4998aa5-2dc8-46e4-8faa-1ab0d7f4f616}, !- Outside Boundary Condition Object
-=======
-  {57c33ffd-f30b-4e51-9fdd-45d6d88088ce}, !- Thermal Zone Name
-  ,                                       !- Part of Total Floor Area
-  ,                                       !- Design Specification Outdoor Air Object Name
-  {39d1edc2-81b3-484d-8112-b36c602c6702}; !- Building Unit Name
-
-OS:Surface,
-  {7be9d687-ba38-491d-8bf4-557e4c7df138}, !- Handle
-  Surface 7,                              !- Name
-  Floor,                                  !- Surface Type
-  ,                                       !- Construction Name
-  {9b60af38-6b96-4356-984d-a43b64cab57b}, !- Space Name
-  Surface,                                !- Outside Boundary Condition
-  {6cc40566-d622-40e3-9800-fcf761f27cd0}, !- Outside Boundary Condition Object
->>>>>>> 3c1d7324
+  {9ffc8068-a7ad-415d-9cc8-09aa9509d7c7}, !- Outside Boundary Condition Object
   NoSun,                                  !- Sun Exposure
   NoWind,                                 !- Wind Exposure
   ,                                       !- View Factor to Ground
@@ -711,19 +494,11 @@
   13.6310703908387, 0, 0;                 !- X,Y,Z Vertex 4 {m}
 
 OS:Surface,
-<<<<<<< HEAD
-  {f215a921-e9f5-4a94-bca0-6bd0d40b7774}, !- Handle
+  {aa4ea0c0-e2c2-407f-a40b-de55d51d79d4}, !- Handle
   Surface 8,                              !- Name
   Wall,                                   !- Surface Type
   ,                                       !- Construction Name
-  {135cff04-7c41-4191-ac21-d76c94e417eb}, !- Space Name
-=======
-  {a98d2a1d-c4bd-4ac5-b325-2e8b4f7f0a8d}, !- Handle
-  Surface 8,                              !- Name
-  Wall,                                   !- Surface Type
-  ,                                       !- Construction Name
-  {9b60af38-6b96-4356-984d-a43b64cab57b}, !- Space Name
->>>>>>> 3c1d7324
+  {c6c51467-41b6-4da0-ba94-bc33b575634d}, !- Space Name
   Outdoors,                               !- Outside Boundary Condition
   ,                                       !- Outside Boundary Condition Object
   SunExposed,                             !- Sun Exposure
@@ -736,19 +511,11 @@
   0, 0, 2.4384;                           !- X,Y,Z Vertex 4 {m}
 
 OS:Surface,
-<<<<<<< HEAD
-  {fce385d8-24e3-4c51-aa17-b950881779f4}, !- Handle
+  {71427fdb-237d-4477-9672-d4f7a8ca3b4b}, !- Handle
   Surface 9,                              !- Name
   Wall,                                   !- Surface Type
   ,                                       !- Construction Name
-  {135cff04-7c41-4191-ac21-d76c94e417eb}, !- Space Name
-=======
-  {44e541dd-047c-4138-88b2-7215c594f6ff}, !- Handle
-  Surface 9,                              !- Name
-  Wall,                                   !- Surface Type
-  ,                                       !- Construction Name
-  {9b60af38-6b96-4356-984d-a43b64cab57b}, !- Space Name
->>>>>>> 3c1d7324
+  {c6c51467-41b6-4da0-ba94-bc33b575634d}, !- Space Name
   Outdoors,                               !- Outside Boundary Condition
   ,                                       !- Outside Boundary Condition Object
   SunExposed,                             !- Sun Exposure
@@ -761,19 +528,11 @@
   0, 6.81553519541936, 2.4384;            !- X,Y,Z Vertex 4 {m}
 
 OS:Surface,
-<<<<<<< HEAD
-  {700b3c7f-051c-41a0-9e0f-09ce5113c8b0}, !- Handle
+  {4767869b-9ce6-4520-b63f-421521792a36}, !- Handle
   Surface 10,                             !- Name
   Wall,                                   !- Surface Type
   ,                                       !- Construction Name
-  {135cff04-7c41-4191-ac21-d76c94e417eb}, !- Space Name
-=======
-  {94c5a379-e938-4e17-b386-ad78cac07627}, !- Handle
-  Surface 10,                             !- Name
-  Wall,                                   !- Surface Type
-  ,                                       !- Construction Name
-  {9b60af38-6b96-4356-984d-a43b64cab57b}, !- Space Name
->>>>>>> 3c1d7324
+  {c6c51467-41b6-4da0-ba94-bc33b575634d}, !- Space Name
   Outdoors,                               !- Outside Boundary Condition
   ,                                       !- Outside Boundary Condition Object
   SunExposed,                             !- Sun Exposure
@@ -786,19 +545,11 @@
   13.6310703908387, 6.81553519541936, 2.4384; !- X,Y,Z Vertex 4 {m}
 
 OS:Surface,
-<<<<<<< HEAD
-  {4716a543-1ac3-4447-8466-3c5ba2fd8168}, !- Handle
+  {9c6392cd-4184-4aa9-a63f-7b1900a73f8a}, !- Handle
   Surface 11,                             !- Name
   Wall,                                   !- Surface Type
   ,                                       !- Construction Name
-  {135cff04-7c41-4191-ac21-d76c94e417eb}, !- Space Name
-=======
-  {5c2b358d-1092-4c0b-8219-cb5de1b055ae}, !- Handle
-  Surface 11,                             !- Name
-  Wall,                                   !- Surface Type
-  ,                                       !- Construction Name
-  {9b60af38-6b96-4356-984d-a43b64cab57b}, !- Space Name
->>>>>>> 3c1d7324
+  {c6c51467-41b6-4da0-ba94-bc33b575634d}, !- Space Name
   Outdoors,                               !- Outside Boundary Condition
   ,                                       !- Outside Boundary Condition Object
   SunExposed,                             !- Sun Exposure
@@ -811,23 +562,13 @@
   13.6310703908387, 0, 2.4384;            !- X,Y,Z Vertex 4 {m}
 
 OS:Surface,
-<<<<<<< HEAD
-  {6b109b7c-1c06-4dd2-85a8-dd429c673453}, !- Handle
+  {191c6180-7934-4794-8bc7-7243b506f929}, !- Handle
   Surface 12,                             !- Name
   RoofCeiling,                            !- Surface Type
   ,                                       !- Construction Name
-  {135cff04-7c41-4191-ac21-d76c94e417eb}, !- Space Name
+  {c6c51467-41b6-4da0-ba94-bc33b575634d}, !- Space Name
   Surface,                                !- Outside Boundary Condition
-  {7726a75b-3921-4b38-804c-753766817b11}, !- Outside Boundary Condition Object
-=======
-  {73921a5b-115f-488b-837a-0fe1ab1d024f}, !- Handle
-  Surface 12,                             !- Name
-  RoofCeiling,                            !- Surface Type
-  ,                                       !- Construction Name
-  {9b60af38-6b96-4356-984d-a43b64cab57b}, !- Space Name
-  Surface,                                !- Outside Boundary Condition
-  {43c8c5e0-6309-4169-9542-a76c02d7763d}, !- Outside Boundary Condition Object
->>>>>>> 3c1d7324
+  {41888458-696c-44e5-8a30-2d986872988d}, !- Outside Boundary Condition Object
   NoSun,                                  !- Sun Exposure
   NoWind,                                 !- Wind Exposure
   ,                                       !- View Factor to Ground
@@ -838,23 +579,13 @@
   0, 0, 2.4384;                           !- X,Y,Z Vertex 4 {m}
 
 OS:Surface,
-<<<<<<< HEAD
-  {7726a75b-3921-4b38-804c-753766817b11}, !- Handle
+  {41888458-696c-44e5-8a30-2d986872988d}, !- Handle
   Surface 13,                             !- Name
   Floor,                                  !- Surface Type
   ,                                       !- Construction Name
-  {2b8210d6-5ea6-434e-9da5-769c361fd42f}, !- Space Name
+  {ba982025-9ba7-467d-9dc6-e73411f73ad9}, !- Space Name
   Surface,                                !- Outside Boundary Condition
-  {6b109b7c-1c06-4dd2-85a8-dd429c673453}, !- Outside Boundary Condition Object
-=======
-  {43c8c5e0-6309-4169-9542-a76c02d7763d}, !- Handle
-  Surface 13,                             !- Name
-  Floor,                                  !- Surface Type
-  ,                                       !- Construction Name
-  {41eae101-7267-4141-855e-88b053fed9df}, !- Space Name
-  Surface,                                !- Outside Boundary Condition
-  {73921a5b-115f-488b-837a-0fe1ab1d024f}, !- Outside Boundary Condition Object
->>>>>>> 3c1d7324
+  {191c6180-7934-4794-8bc7-7243b506f929}, !- Outside Boundary Condition Object
   NoSun,                                  !- Sun Exposure
   NoWind,                                 !- Wind Exposure
   ,                                       !- View Factor to Ground
@@ -865,19 +596,11 @@
   0, 0, 0;                                !- X,Y,Z Vertex 4 {m}
 
 OS:Surface,
-<<<<<<< HEAD
-  {4f0fee25-4167-4a97-92df-fff31ce102c7}, !- Handle
+  {de94c119-f133-4a42-920e-8568e703c7d0}, !- Handle
   Surface 14,                             !- Name
   RoofCeiling,                            !- Surface Type
   ,                                       !- Construction Name
-  {2b8210d6-5ea6-434e-9da5-769c361fd42f}, !- Space Name
-=======
-  {c5709bc6-108d-4a85-ad78-0bfaeb2c1b70}, !- Handle
-  Surface 14,                             !- Name
-  RoofCeiling,                            !- Surface Type
-  ,                                       !- Construction Name
-  {41eae101-7267-4141-855e-88b053fed9df}, !- Space Name
->>>>>>> 3c1d7324
+  {ba982025-9ba7-467d-9dc6-e73411f73ad9}, !- Space Name
   Outdoors,                               !- Outside Boundary Condition
   ,                                       !- Outside Boundary Condition Object
   SunExposed,                             !- Sun Exposure
@@ -890,19 +613,11 @@
   13.6310703908387, 0, 0;                 !- X,Y,Z Vertex 4 {m}
 
 OS:Surface,
-<<<<<<< HEAD
-  {53b87f38-2766-4d14-ae0d-883aae86533c}, !- Handle
+  {b4b45ce8-9fdc-4d42-a071-010e42093374}, !- Handle
   Surface 15,                             !- Name
   RoofCeiling,                            !- Surface Type
   ,                                       !- Construction Name
-  {2b8210d6-5ea6-434e-9da5-769c361fd42f}, !- Space Name
-=======
-  {554abccc-4551-41c7-b1cf-c9db63758376}, !- Handle
-  Surface 15,                             !- Name
-  RoofCeiling,                            !- Surface Type
-  ,                                       !- Construction Name
-  {41eae101-7267-4141-855e-88b053fed9df}, !- Space Name
->>>>>>> 3c1d7324
+  {ba982025-9ba7-467d-9dc6-e73411f73ad9}, !- Space Name
   Outdoors,                               !- Outside Boundary Condition
   ,                                       !- Outside Boundary Condition Object
   SunExposed,                             !- Sun Exposure
@@ -915,19 +630,11 @@
   0, 6.81553519541936, 0;                 !- X,Y,Z Vertex 4 {m}
 
 OS:Surface,
-<<<<<<< HEAD
-  {5c041df6-186c-4240-972b-61ae0409f69c}, !- Handle
+  {bede61b8-3f67-41f5-8315-a5068b4bb069}, !- Handle
   Surface 16,                             !- Name
   Wall,                                   !- Surface Type
   ,                                       !- Construction Name
-  {2b8210d6-5ea6-434e-9da5-769c361fd42f}, !- Space Name
-=======
-  {fb3cca17-9ae1-4113-a31b-edf0d2777976}, !- Handle
-  Surface 16,                             !- Name
-  Wall,                                   !- Surface Type
-  ,                                       !- Construction Name
-  {41eae101-7267-4141-855e-88b053fed9df}, !- Space Name
->>>>>>> 3c1d7324
+  {ba982025-9ba7-467d-9dc6-e73411f73ad9}, !- Space Name
   Outdoors,                               !- Outside Boundary Condition
   ,                                       !- Outside Boundary Condition Object
   SunExposed,                             !- Sun Exposure
@@ -939,19 +646,11 @@
   0, 0, 0;                                !- X,Y,Z Vertex 3 {m}
 
 OS:Surface,
-<<<<<<< HEAD
-  {30383e67-24af-476d-8bd0-70464276d5c0}, !- Handle
+  {ef00687c-1151-47f2-9f45-c37b10ea0b9d}, !- Handle
   Surface 17,                             !- Name
   Wall,                                   !- Surface Type
   ,                                       !- Construction Name
-  {2b8210d6-5ea6-434e-9da5-769c361fd42f}, !- Space Name
-=======
-  {6df4ba22-c56a-4fea-9164-6d9d56f9354d}, !- Handle
-  Surface 17,                             !- Name
-  Wall,                                   !- Surface Type
-  ,                                       !- Construction Name
-  {41eae101-7267-4141-855e-88b053fed9df}, !- Space Name
->>>>>>> 3c1d7324
+  {ba982025-9ba7-467d-9dc6-e73411f73ad9}, !- Space Name
   Outdoors,                               !- Outside Boundary Condition
   ,                                       !- Outside Boundary Condition Object
   SunExposed,                             !- Sun Exposure
@@ -963,15 +662,9 @@
   13.6310703908387, 6.81553519541936, 0;  !- X,Y,Z Vertex 3 {m}
 
 OS:Space,
-<<<<<<< HEAD
-  {2b8210d6-5ea6-434e-9da5-769c361fd42f}, !- Handle
+  {ba982025-9ba7-467d-9dc6-e73411f73ad9}, !- Handle
   unfinished attic space,                 !- Name
-  {487e3e2d-5ce4-4527-8d0b-63a085dc44d5}, !- Space Type Name
-=======
-  {41eae101-7267-4141-855e-88b053fed9df}, !- Handle
-  unfinished attic space,                 !- Name
-  {5380ae68-4ec9-48d6-a5c1-aab091a25d93}, !- Space Type Name
->>>>>>> 3c1d7324
+  {9f6ab337-f67c-48aa-b0ed-6468d4c33d76}, !- Space Type Name
   ,                                       !- Default Construction Set Name
   ,                                       !- Default Schedule Set Name
   -0,                                     !- Direction of Relative North {deg}
@@ -979,17 +672,10 @@
   0,                                      !- Y Origin {m}
   4.8768,                                 !- Z Origin {m}
   ,                                       !- Building Story Name
-<<<<<<< HEAD
-  {1c3da859-4032-4aa5-adb6-55ceff67621d}; !- Thermal Zone Name
+  {9847ff5f-413e-4d2b-89e0-472cf3c6ce00}; !- Thermal Zone Name
 
 OS:ThermalZone,
-  {1c3da859-4032-4aa5-adb6-55ceff67621d}, !- Handle
-=======
-  {6bb2992e-2cc6-46e3-8b65-8b0738e6eec0}; !- Thermal Zone Name
-
-OS:ThermalZone,
-  {6bb2992e-2cc6-46e3-8b65-8b0738e6eec0}, !- Handle
->>>>>>> 3c1d7324
+  {9847ff5f-413e-4d2b-89e0-472cf3c6ce00}, !- Handle
   unfinished attic zone,                  !- Name
   ,                                       !- Multiplier
   ,                                       !- Ceiling Height {m}
@@ -998,17 +684,10 @@
   ,                                       !- Zone Inside Convection Algorithm
   ,                                       !- Zone Outside Convection Algorithm
   ,                                       !- Zone Conditioning Equipment List Name
-<<<<<<< HEAD
-  {3709b231-4c66-4f26-9c51-6e26824db940}, !- Zone Air Inlet Port List
-  {89d0dc26-55f4-4ab4-9e5b-a18808ddae4b}, !- Zone Air Exhaust Port List
-  {c08d99cf-7cc9-472c-b7f7-c666da6c9b6d}, !- Zone Air Node Name
-  {ef98624a-83e8-4342-bc1e-8d081447662d}, !- Zone Return Air Port List
-=======
-  {d85803d2-0e22-40a3-a50c-fadd959c365f}, !- Zone Air Inlet Port List
-  {4b3d5c4d-7666-41f3-96b0-eb4d4fe3b1e6}, !- Zone Air Exhaust Port List
-  {3d826b1f-7cba-47a3-9103-5b9cf9b8924b}, !- Zone Air Node Name
-  {b5b0857c-04d5-4ac7-a420-a6acb4a3d473}, !- Zone Return Air Port List
->>>>>>> 3c1d7324
+  {6a708079-c96e-4945-8d09-d865a362b0dc}, !- Zone Air Inlet Port List
+  {f65b3ace-4967-4aa7-9e7c-2503efb68234}, !- Zone Air Exhaust Port List
+  {3901e305-314e-486c-9f9b-37b7bd11ff98}, !- Zone Air Node Name
+  {38e77387-b568-4642-b4cc-0a81da10c4c4}, !- Zone Return Air Port List
   ,                                       !- Primary Daylighting Control Name
   ,                                       !- Fraction of Zone Controlled by Primary Daylighting Control
   ,                                       !- Secondary Daylighting Control Name
@@ -1019,67 +698,33 @@
   No;                                     !- Use Ideal Air Loads
 
 OS:Node,
-<<<<<<< HEAD
-  {9888f25c-5f23-4d95-b8f1-ee0faa21be8f}, !- Handle
+  {e169b3fc-0aa7-4436-a84a-d1c72b1ae6aa}, !- Handle
   Node 2,                                 !- Name
-  {c08d99cf-7cc9-472c-b7f7-c666da6c9b6d}, !- Inlet Port
+  {3901e305-314e-486c-9f9b-37b7bd11ff98}, !- Inlet Port
   ;                                       !- Outlet Port
 
 OS:Connection,
-  {c08d99cf-7cc9-472c-b7f7-c666da6c9b6d}, !- Handle
-  {1c3da859-4032-4aa5-adb6-55ceff67621d}, !- Source Object
+  {3901e305-314e-486c-9f9b-37b7bd11ff98}, !- Handle
+  {9847ff5f-413e-4d2b-89e0-472cf3c6ce00}, !- Source Object
   11,                                     !- Outlet Port
-  {9888f25c-5f23-4d95-b8f1-ee0faa21be8f}, !- Target Object
+  {e169b3fc-0aa7-4436-a84a-d1c72b1ae6aa}, !- Target Object
   2;                                      !- Inlet Port
 
 OS:PortList,
-  {3709b231-4c66-4f26-9c51-6e26824db940}, !- Handle
-  {1c3da859-4032-4aa5-adb6-55ceff67621d}; !- HVAC Component
+  {6a708079-c96e-4945-8d09-d865a362b0dc}, !- Handle
+  {9847ff5f-413e-4d2b-89e0-472cf3c6ce00}; !- HVAC Component
 
 OS:PortList,
-  {89d0dc26-55f4-4ab4-9e5b-a18808ddae4b}, !- Handle
-  {1c3da859-4032-4aa5-adb6-55ceff67621d}; !- HVAC Component
+  {f65b3ace-4967-4aa7-9e7c-2503efb68234}, !- Handle
+  {9847ff5f-413e-4d2b-89e0-472cf3c6ce00}; !- HVAC Component
 
 OS:PortList,
-  {ef98624a-83e8-4342-bc1e-8d081447662d}, !- Handle
-  {1c3da859-4032-4aa5-adb6-55ceff67621d}; !- HVAC Component
+  {38e77387-b568-4642-b4cc-0a81da10c4c4}, !- Handle
+  {9847ff5f-413e-4d2b-89e0-472cf3c6ce00}; !- HVAC Component
 
 OS:Sizing:Zone,
-  {d1b67a3b-dc92-4622-a435-1df1e465e8fa}, !- Handle
-  {1c3da859-4032-4aa5-adb6-55ceff67621d}, !- Zone or ZoneList Name
-=======
-  {2137f8fc-d313-4dbf-b89d-bcb4be27fbb9}, !- Handle
-  Node 2,                                 !- Name
-  {3d826b1f-7cba-47a3-9103-5b9cf9b8924b}, !- Inlet Port
-  ;                                       !- Outlet Port
-
-OS:Connection,
-  {3d826b1f-7cba-47a3-9103-5b9cf9b8924b}, !- Handle
-  {0d318f82-a45d-4c64-9c69-3022a30cb845}, !- Name
-  {6bb2992e-2cc6-46e3-8b65-8b0738e6eec0}, !- Source Object
-  11,                                     !- Outlet Port
-  {2137f8fc-d313-4dbf-b89d-bcb4be27fbb9}, !- Target Object
-  2;                                      !- Inlet Port
-
-OS:PortList,
-  {d85803d2-0e22-40a3-a50c-fadd959c365f}, !- Handle
-  {6cefc297-ab95-4a8d-81d4-1ebd07ede95d}, !- Name
-  {6bb2992e-2cc6-46e3-8b65-8b0738e6eec0}; !- HVAC Component
-
-OS:PortList,
-  {4b3d5c4d-7666-41f3-96b0-eb4d4fe3b1e6}, !- Handle
-  {18c84a8b-ffa7-46e3-ba2f-2fd73fcca800}, !- Name
-  {6bb2992e-2cc6-46e3-8b65-8b0738e6eec0}; !- HVAC Component
-
-OS:PortList,
-  {b5b0857c-04d5-4ac7-a420-a6acb4a3d473}, !- Handle
-  {32adfb49-a314-440e-88a1-f92038c1829f}, !- Name
-  {6bb2992e-2cc6-46e3-8b65-8b0738e6eec0}; !- HVAC Component
-
-OS:Sizing:Zone,
-  {92dfd158-90a0-4d30-ad88-19355e830315}, !- Handle
-  {6bb2992e-2cc6-46e3-8b65-8b0738e6eec0}, !- Zone or ZoneList Name
->>>>>>> 3c1d7324
+  {86ffe8ae-f1bf-42a6-8ccb-9b4979bd755b}, !- Handle
+  {9847ff5f-413e-4d2b-89e0-472cf3c6ce00}, !- Zone or ZoneList Name
   SupplyAirTemperature,                   !- Zone Cooling Design Supply Air Temperature Input Method
   14,                                     !- Zone Cooling Design Supply Air Temperature {C}
   11.11,                                  !- Zone Cooling Design Supply Air Temperature Difference {deltaC}
@@ -1106,21 +751,12 @@
   autosize;                               !- Dedicated Outdoor Air High Setpoint Temperature for Design {C}
 
 OS:ZoneHVAC:EquipmentList,
-<<<<<<< HEAD
-  {936cf7b7-3dcd-46fe-b8b3-f4792f40d485}, !- Handle
+  {00be65e6-6d68-40db-b966-1afd3d675efe}, !- Handle
   Zone HVAC Equipment List 2,             !- Name
-  {1c3da859-4032-4aa5-adb6-55ceff67621d}; !- Thermal Zone
+  {9847ff5f-413e-4d2b-89e0-472cf3c6ce00}; !- Thermal Zone
 
 OS:SpaceType,
-  {487e3e2d-5ce4-4527-8d0b-63a085dc44d5}, !- Handle
-=======
-  {9284899d-09c5-4e69-8881-a67eab44a9c5}, !- Handle
-  Zone HVAC Equipment List 2,             !- Name
-  {6bb2992e-2cc6-46e3-8b65-8b0738e6eec0}; !- Thermal Zone
-
-OS:SpaceType,
-  {5380ae68-4ec9-48d6-a5c1-aab091a25d93}, !- Handle
->>>>>>> 3c1d7324
+  {9f6ab337-f67c-48aa-b0ed-6468d4c33d76}, !- Handle
   Space Type 2,                           !- Name
   ,                                       !- Default Construction Set Name
   ,                                       !- Default Schedule Set Name
@@ -1131,23 +767,14 @@
   unfinished attic;                       !- Standards Space Type
 
 OS:BuildingUnit,
-<<<<<<< HEAD
-  {b6703d3d-6cd8-4945-ab93-ba2d17d5e533}, !- Handle
-=======
-  {39d1edc2-81b3-484d-8112-b36c602c6702}, !- Handle
->>>>>>> 3c1d7324
+  {64ae23f8-c1a5-4614-a640-c045768dec6e}, !- Handle
   unit 1,                                 !- Name
   ,                                       !- Rendering Color
   Residential;                            !- Building Unit Type
 
 OS:AdditionalProperties,
-<<<<<<< HEAD
-  {a4f40718-311c-40e8-b7ff-2e95b524fa30}, !- Handle
-  {b6703d3d-6cd8-4945-ab93-ba2d17d5e533}, !- Object Name
-=======
-  {a71450ed-a31f-48fd-b3ba-e6c65612face}, !- Handle
-  {39d1edc2-81b3-484d-8112-b36c602c6702}, !- Object Name
->>>>>>> 3c1d7324
+  {0e9faa58-2ea0-4d47-9ceb-c2dfe7d5f1c1}, !- Handle
+  {64ae23f8-c1a5-4614-a640-c045768dec6e}, !- Object Name
   NumberOfBedrooms,                       !- Feature Name 1
   Integer,                                !- Feature Data Type 1
   3,                                      !- Feature Value 1
@@ -1159,20 +786,12 @@
   2.6400000000000001;                     !- Feature Value 3
 
 OS:External:File,
-<<<<<<< HEAD
-  {f8b7af1f-d0e2-427a-a259-d6e359de0e57}, !- Handle
-=======
-  {1c369064-3ad7-4c04-ac5f-612658c0d296}, !- Handle
->>>>>>> 3c1d7324
+  {3ad8c9c0-b1cf-47b8-b817-8907f5ccf086}, !- Handle
   8760.csv,                               !- Name
   8760.csv;                               !- File Name
 
 OS:Schedule:Day,
-<<<<<<< HEAD
-  {81812d01-7736-45ad-b0ce-29ab72382df2}, !- Handle
-=======
-  {164af0ab-47d5-4a3c-9745-11c512ca3ba8}, !- Handle
->>>>>>> 3c1d7324
+  {212f8b54-6135-4dd2-b57c-3f4c12984a57}, !- Handle
   Schedule Day 1,                         !- Name
   ,                                       !- Schedule Type Limits Name
   ,                                       !- Interpolate to Timestep
@@ -1181,11 +800,7 @@
   0;                                      !- Value Until Time 1
 
 OS:Schedule:Day,
-<<<<<<< HEAD
-  {3023b02f-7cc1-4264-9f27-c65473323446}, !- Handle
-=======
-  {64f2bf6f-c2cf-4326-8987-f114822b31c9}, !- Handle
->>>>>>> 3c1d7324
+  {733c5248-78cd-40ad-b975-4438fc4d38ba}, !- Handle
   Schedule Day 2,                         !- Name
   ,                                       !- Schedule Type Limits Name
   ,                                       !- Interpolate to Timestep
@@ -1194,17 +809,10 @@
   1;                                      !- Value Until Time 1
 
 OS:Schedule:File,
-<<<<<<< HEAD
-  {81d380fc-2c9d-4cc6-8348-0b1b0643c45e}, !- Handle
+  {5debb96e-aa35-4f9e-949c-0656fa506662}, !- Handle
   occupants,                              !- Name
-  {f2c1f448-359d-4b95-8ac2-46a28e4fe678}, !- Schedule Type Limits Name
-  {f8b7af1f-d0e2-427a-a259-d6e359de0e57}, !- External File Name
-=======
-  {140e0735-c6ac-49cd-ad83-db82960b064e}, !- Handle
-  occupants,                              !- Name
-  {3e66cf89-05bc-43f3-9aaf-96b20d7fa080}, !- Schedule Type Limits Name
-  {1c369064-3ad7-4c04-ac5f-612658c0d296}, !- External File Name
->>>>>>> 3c1d7324
+  {6c54a53f-8f30-4168-8ee3-095b3458579e}, !- Schedule Type Limits Name
+  {3ad8c9c0-b1cf-47b8-b817-8907f5ccf086}, !- External File Name
   1,                                      !- Column Number
   1,                                      !- Rows to Skip at Top
   8760,                                   !- Number of Hours of Data
@@ -1212,36 +820,15 @@
   ,                                       !- Interpolate to Timestep
   60;                                     !- Minutes per Item
 
-<<<<<<< HEAD
 OS:Schedule:Constant,
-  {a42168b4-61b0-4112-b810-b2cfe08167cc}, !- Handle
+  {ae6639a2-bcbe-45a6-9faa-1e4ae19a09f4}, !- Handle
   res occupants activity schedule,        !- Name
-  {63e98cb4-1ad7-4260-81ed-284a0a444bcd}, !- Schedule Type Limits Name
+  {e546cda8-3510-4ca4-97a2-ba628d493fff}, !- Schedule Type Limits Name
   112.539290946133;                       !- Value
 
 OS:People:Definition,
-  {41745686-366f-4d1d-89f9-26dcaabcfc34}, !- Handle
-  res occupants|living space,             !- Name
-=======
-OS:Schedule:Ruleset,
-  {5eed778e-81e3-4b06-a43a-f6fe88f022dd}, !- Handle
-  Schedule Ruleset 1,                     !- Name
-  {4f2b788e-59a6-4a76-bd4d-98044f3802e3}, !- Schedule Type Limits Name
-  {53397413-6188-4add-8b05-20eb0a414c90}; !- Default Day Schedule Name
-
-OS:Schedule:Day,
-  {53397413-6188-4add-8b05-20eb0a414c90}, !- Handle
-  Schedule Day 3,                         !- Name
-  {4f2b788e-59a6-4a76-bd4d-98044f3802e3}, !- Schedule Type Limits Name
-  ,                                       !- Interpolate to Timestep
-  24,                                     !- Hour 1
-  0,                                      !- Minute 1
-  112.539290946133;                       !- Value Until Time 1
-
-OS:People:Definition,
-  {915a720e-cf31-4e90-93ea-cc255a94b9bc}, !- Handle
+  {9cbf4f07-25bb-480a-bcbf-b098fd7ff421}, !- Handle
   res occupants|living space|story 2,     !- Name
->>>>>>> 3c1d7324
   People,                                 !- Number of People Calculation Method
   1.32,                                   !- Number of People {people}
   ,                                       !- People per Space Floor Area {person/m2}
@@ -1253,21 +840,12 @@
   ZoneAveraged;                           !- Mean Radiant Temperature Calculation Type
 
 OS:People,
-<<<<<<< HEAD
-  {1a026440-248b-47d4-8bd2-05e361048903}, !- Handle
-  res occupants|living space,             !- Name
-  {41745686-366f-4d1d-89f9-26dcaabcfc34}, !- People Definition Name
-  {0597a2e7-8902-41ff-9dc9-6b2d69e64453}, !- Space or SpaceType Name
-  {81d380fc-2c9d-4cc6-8348-0b1b0643c45e}, !- Number of People Schedule Name
-  {a42168b4-61b0-4112-b810-b2cfe08167cc}, !- Activity Level Schedule Name
-=======
-  {9935aca5-c401-4c0e-a30d-b7fef8377485}, !- Handle
+  {da1a3177-3bf5-4965-bc10-b5b7fbc22d08}, !- Handle
   res occupants|living space|story 2,     !- Name
-  {915a720e-cf31-4e90-93ea-cc255a94b9bc}, !- People Definition Name
-  {9b60af38-6b96-4356-984d-a43b64cab57b}, !- Space or SpaceType Name
-  {140e0735-c6ac-49cd-ad83-db82960b064e}, !- Number of People Schedule Name
-  {5eed778e-81e3-4b06-a43a-f6fe88f022dd}, !- Activity Level Schedule Name
->>>>>>> 3c1d7324
+  {9cbf4f07-25bb-480a-bcbf-b098fd7ff421}, !- People Definition Name
+  {c6c51467-41b6-4da0-ba94-bc33b575634d}, !- Space or SpaceType Name
+  {5debb96e-aa35-4f9e-949c-0656fa506662}, !- Number of People Schedule Name
+  {ae6639a2-bcbe-45a6-9faa-1e4ae19a09f4}, !- Activity Level Schedule Name
   ,                                       !- Surface Name/Angle Factor List Name
   ,                                       !- Work Efficiency Schedule Name
   ,                                       !- Clothing Insulation Schedule Name
@@ -1275,11 +853,7 @@
   1;                                      !- Multiplier
 
 OS:ScheduleTypeLimits,
-<<<<<<< HEAD
-  {63e98cb4-1ad7-4260-81ed-284a0a444bcd}, !- Handle
-=======
-  {4f2b788e-59a6-4a76-bd4d-98044f3802e3}, !- Handle
->>>>>>> 3c1d7324
+  {e546cda8-3510-4ca4-97a2-ba628d493fff}, !- Handle
   ActivityLevel,                          !- Name
   0,                                      !- Lower Limit Value
   ,                                       !- Upper Limit Value
@@ -1287,24 +861,15 @@
   ActivityLevel;                          !- Unit Type
 
 OS:ScheduleTypeLimits,
-<<<<<<< HEAD
-  {f2c1f448-359d-4b95-8ac2-46a28e4fe678}, !- Handle
-=======
-  {3e66cf89-05bc-43f3-9aaf-96b20d7fa080}, !- Handle
->>>>>>> 3c1d7324
+  {6c54a53f-8f30-4168-8ee3-095b3458579e}, !- Handle
   Fractional,                             !- Name
   0,                                      !- Lower Limit Value
   1,                                      !- Upper Limit Value
   Continuous;                             !- Numeric Type
 
 OS:People:Definition,
-<<<<<<< HEAD
-  {a3eae91d-5a7e-4809-96eb-4b5810e5c041}, !- Handle
-  res occupants|living space|story 2,     !- Name
-=======
-  {349f23c0-f55d-4dac-ad1c-f59e1dd498c3}, !- Handle
+  {1016e4cf-6370-4ebf-a68a-e41a806b4f86}, !- Handle
   res occupants|living space,             !- Name
->>>>>>> 3c1d7324
   People,                                 !- Number of People Calculation Method
   1.32,                                   !- Number of People {people}
   ,                                       !- People per Space Floor Area {person/m2}
@@ -1316,21 +881,12 @@
   ZoneAveraged;                           !- Mean Radiant Temperature Calculation Type
 
 OS:People,
-<<<<<<< HEAD
-  {da9f8dba-7d42-4e33-8e98-5b2761e1a694}, !- Handle
-  res occupants|living space|story 2,     !- Name
-  {a3eae91d-5a7e-4809-96eb-4b5810e5c041}, !- People Definition Name
-  {135cff04-7c41-4191-ac21-d76c94e417eb}, !- Space or SpaceType Name
-  {81d380fc-2c9d-4cc6-8348-0b1b0643c45e}, !- Number of People Schedule Name
-  {a42168b4-61b0-4112-b810-b2cfe08167cc}, !- Activity Level Schedule Name
-=======
-  {75066eaa-8f0f-4be4-a162-a120e8c39222}, !- Handle
+  {8d4f7147-b722-438e-a37d-de79b31ea560}, !- Handle
   res occupants|living space,             !- Name
-  {349f23c0-f55d-4dac-ad1c-f59e1dd498c3}, !- People Definition Name
-  {d73924f0-db64-401e-9b9f-8f65fdb2c8d5}, !- Space or SpaceType Name
-  {140e0735-c6ac-49cd-ad83-db82960b064e}, !- Number of People Schedule Name
-  {5eed778e-81e3-4b06-a43a-f6fe88f022dd}, !- Activity Level Schedule Name
->>>>>>> 3c1d7324
+  {1016e4cf-6370-4ebf-a68a-e41a806b4f86}, !- People Definition Name
+  {458f18d0-c828-4a1a-885a-a511d4d15d54}, !- Space or SpaceType Name
+  {5debb96e-aa35-4f9e-949c-0656fa506662}, !- Number of People Schedule Name
+  {ae6639a2-bcbe-45a6-9faa-1e4ae19a09f4}, !- Activity Level Schedule Name
   ,                                       !- Surface Name/Angle Factor List Name
   ,                                       !- Work Efficiency Schedule Name
   ,                                       !- Clothing Insulation Schedule Name
