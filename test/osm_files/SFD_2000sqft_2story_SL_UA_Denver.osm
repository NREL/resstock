!- NOTE: Auto-generated from /test/osw_files/SFD_2000sqft_2story_SL_UA_Denver.osw

OS:Version,
<<<<<<< HEAD
  {1117ddb4-3ad8-4ab9-9741-b079f4473532}, !- Handle
  2.8.1;                                  !- Version Identifier

OS:SimulationControl,
  {b273b4d0-bd79-4482-b217-5e7e444565ad}, !- Handle
=======
  {70329161-4f1d-4a28-9942-5441c2ab3934}, !- Handle
  2.8.1;                                  !- Version Identifier

OS:SimulationControl,
  {80ea0b44-51d6-4f5e-8e12-969a9f0e2019}, !- Handle
>>>>>>> f26890e6
  ,                                       !- Do Zone Sizing Calculation
  ,                                       !- Do System Sizing Calculation
  ,                                       !- Do Plant Sizing Calculation
  No;                                     !- Run Simulation for Sizing Periods

OS:Timestep,
<<<<<<< HEAD
  {0ba1c850-caff-46ad-9832-ca06a09c691f}, !- Handle
  6;                                      !- Number of Timesteps per Hour

OS:ShadowCalculation,
  {13d5e870-3327-482f-a5ad-3b3fffa8a3a9}, !- Handle
=======
  {b1d9eb69-69ef-4216-9949-eea560518bf1}, !- Handle
  6;                                      !- Number of Timesteps per Hour

OS:ShadowCalculation,
  {e245eb61-c31f-4262-a696-6a394ecbd055}, !- Handle
>>>>>>> f26890e6
  20,                                     !- Calculation Frequency
  200;                                    !- Maximum Figures in Shadow Overlap Calculations

OS:SurfaceConvectionAlgorithm:Outside,
<<<<<<< HEAD
  {f102e661-8628-4cd5-9eb9-1873ff0ce503}, !- Handle
  DOE-2;                                  !- Algorithm

OS:SurfaceConvectionAlgorithm:Inside,
  {dd824883-b3c2-47c6-96f7-226865ef7360}, !- Handle
  TARP;                                   !- Algorithm

OS:ZoneCapacitanceMultiplier:ResearchSpecial,
  {c0308b53-7312-418d-80bd-3b6ad54528e3}, !- Handle
=======
  {19f16f64-0ea0-4b5e-9361-0de059d11050}, !- Handle
  DOE-2;                                  !- Algorithm

OS:SurfaceConvectionAlgorithm:Inside,
  {65da2881-af16-4e32-9237-206c84b890bb}, !- Handle
  TARP;                                   !- Algorithm

OS:ZoneCapacitanceMultiplier:ResearchSpecial,
  {2f396c15-c342-4106-9f7c-afbc3cab32aa}, !- Handle
>>>>>>> f26890e6
  ,                                       !- Temperature Capacity Multiplier
  15,                                     !- Humidity Capacity Multiplier
  ;                                       !- Carbon Dioxide Capacity Multiplier

OS:RunPeriod,
<<<<<<< HEAD
  {0de376c5-6a75-4624-816d-9797ddd7a406}, !- Handle
=======
  {fab64c07-b5ea-4193-9a88-ade241bb45d3}, !- Handle
>>>>>>> f26890e6
  Run Period 1,                           !- Name
  1,                                      !- Begin Month
  1,                                      !- Begin Day of Month
  12,                                     !- End Month
  31,                                     !- End Day of Month
  ,                                       !- Use Weather File Holidays and Special Days
  ,                                       !- Use Weather File Daylight Saving Period
  ,                                       !- Apply Weekend Holiday Rule
  ,                                       !- Use Weather File Rain Indicators
  ,                                       !- Use Weather File Snow Indicators
  ;                                       !- Number of Times Runperiod to be Repeated

OS:YearDescription,
<<<<<<< HEAD
  {7e1ba971-4382-46a8-a9b5-d827fe79b4cf}, !- Handle
=======
  {9153fd87-97b2-42ab-8899-9a836a3f5b54}, !- Handle
>>>>>>> f26890e6
  2007,                                   !- Calendar Year
  ,                                       !- Day of Week for Start Day
  ;                                       !- Is Leap Year

OS:ThermalZone,
<<<<<<< HEAD
  {924b10c7-d71e-4247-8713-b1f302fe933a}, !- Handle
=======
  {c4f20a64-dfe5-4e79-921b-1b35f6b744fb}, !- Handle
>>>>>>> f26890e6
  living zone,                            !- Name
  ,                                       !- Multiplier
  ,                                       !- Ceiling Height {m}
  ,                                       !- Volume {m3}
  ,                                       !- Floor Area {m2}
  ,                                       !- Zone Inside Convection Algorithm
  ,                                       !- Zone Outside Convection Algorithm
  ,                                       !- Zone Conditioning Equipment List Name
<<<<<<< HEAD
  {782a8600-404e-4801-b493-6a28d33630ca}, !- Zone Air Inlet Port List
  {4617c6a3-87a3-421c-9d7d-9760d6330ba1}, !- Zone Air Exhaust Port List
  {d27095e3-6d7c-4d27-a1bb-13f1fa09c9b5}, !- Zone Air Node Name
  {938371b4-a042-46bb-9282-49f3546c375a}, !- Zone Return Air Port List
=======
  {385f9d1c-7225-42da-b490-743ac21bbc49}, !- Zone Air Inlet Port List
  {c8df0b16-020d-4f27-bc84-13912cf55ddd}, !- Zone Air Exhaust Port List
  {dae26e97-d3dc-426e-a030-4334cc595de9}, !- Zone Air Node Name
  {61371cc4-2ce2-4cc2-8376-1d6ca099c991}, !- Zone Return Air Port List
>>>>>>> f26890e6
  ,                                       !- Primary Daylighting Control Name
  ,                                       !- Fraction of Zone Controlled by Primary Daylighting Control
  ,                                       !- Secondary Daylighting Control Name
  ,                                       !- Fraction of Zone Controlled by Secondary Daylighting Control
  ,                                       !- Illuminance Map Name
  ,                                       !- Group Rendering Name
  ,                                       !- Thermostat Name
  No;                                     !- Use Ideal Air Loads

OS:Node,
<<<<<<< HEAD
  {8de31c56-0fd6-42ba-b573-5e5a1b4de710}, !- Handle
  Node 1,                                 !- Name
  {d27095e3-6d7c-4d27-a1bb-13f1fa09c9b5}, !- Inlet Port
  ;                                       !- Outlet Port

OS:Connection,
  {d27095e3-6d7c-4d27-a1bb-13f1fa09c9b5}, !- Handle
  {7f7cb4b2-f1b1-40d0-bb56-c638b38185be}, !- Name
  {924b10c7-d71e-4247-8713-b1f302fe933a}, !- Source Object
  11,                                     !- Outlet Port
  {8de31c56-0fd6-42ba-b573-5e5a1b4de710}, !- Target Object
  2;                                      !- Inlet Port

OS:PortList,
  {782a8600-404e-4801-b493-6a28d33630ca}, !- Handle
  {5bb98682-77d7-4c27-be15-45c155b6bcea}, !- Name
  {924b10c7-d71e-4247-8713-b1f302fe933a}; !- HVAC Component

OS:PortList,
  {4617c6a3-87a3-421c-9d7d-9760d6330ba1}, !- Handle
  {e3cc4c71-63ff-4c92-8d42-89e30851cf2d}, !- Name
  {924b10c7-d71e-4247-8713-b1f302fe933a}; !- HVAC Component

OS:PortList,
  {938371b4-a042-46bb-9282-49f3546c375a}, !- Handle
  {64c28444-6ec4-4ba5-a813-6feb90817259}, !- Name
  {924b10c7-d71e-4247-8713-b1f302fe933a}; !- HVAC Component

OS:Sizing:Zone,
  {5fc023fd-4a2e-4b10-9b5e-0b5a8f2f8071}, !- Handle
  {924b10c7-d71e-4247-8713-b1f302fe933a}, !- Zone or ZoneList Name
=======
  {acb56263-e167-49c1-8afb-1c82e0e61732}, !- Handle
  Node 1,                                 !- Name
  {dae26e97-d3dc-426e-a030-4334cc595de9}, !- Inlet Port
  ;                                       !- Outlet Port

OS:Connection,
  {dae26e97-d3dc-426e-a030-4334cc595de9}, !- Handle
  {5040e522-d535-4e99-9ac4-cdf10a0262b9}, !- Name
  {c4f20a64-dfe5-4e79-921b-1b35f6b744fb}, !- Source Object
  11,                                     !- Outlet Port
  {acb56263-e167-49c1-8afb-1c82e0e61732}, !- Target Object
  2;                                      !- Inlet Port

OS:PortList,
  {385f9d1c-7225-42da-b490-743ac21bbc49}, !- Handle
  {291bd25b-c7a0-427c-a68b-c4ef5875a8a6}, !- Name
  {c4f20a64-dfe5-4e79-921b-1b35f6b744fb}; !- HVAC Component

OS:PortList,
  {c8df0b16-020d-4f27-bc84-13912cf55ddd}, !- Handle
  {decd702a-c7a5-4d19-8bb5-f230da7d0974}, !- Name
  {c4f20a64-dfe5-4e79-921b-1b35f6b744fb}; !- HVAC Component

OS:PortList,
  {61371cc4-2ce2-4cc2-8376-1d6ca099c991}, !- Handle
  {b585ee0c-8e0a-4914-8d1e-468dad40db6b}, !- Name
  {c4f20a64-dfe5-4e79-921b-1b35f6b744fb}; !- HVAC Component

OS:Sizing:Zone,
  {28bda9a2-dbbd-4645-9683-c17831dfa1d4}, !- Handle
  {c4f20a64-dfe5-4e79-921b-1b35f6b744fb}, !- Zone or ZoneList Name
>>>>>>> f26890e6
  SupplyAirTemperature,                   !- Zone Cooling Design Supply Air Temperature Input Method
  14,                                     !- Zone Cooling Design Supply Air Temperature {C}
  11.11,                                  !- Zone Cooling Design Supply Air Temperature Difference {deltaC}
  SupplyAirTemperature,                   !- Zone Heating Design Supply Air Temperature Input Method
  40,                                     !- Zone Heating Design Supply Air Temperature {C}
  11.11,                                  !- Zone Heating Design Supply Air Temperature Difference {deltaC}
  0.0085,                                 !- Zone Cooling Design Supply Air Humidity Ratio {kg-H2O/kg-air}
  0.008,                                  !- Zone Heating Design Supply Air Humidity Ratio {kg-H2O/kg-air}
  ,                                       !- Zone Heating Sizing Factor
  ,                                       !- Zone Cooling Sizing Factor
  DesignDay,                              !- Cooling Design Air Flow Method
  ,                                       !- Cooling Design Air Flow Rate {m3/s}
  ,                                       !- Cooling Minimum Air Flow per Zone Floor Area {m3/s-m2}
  ,                                       !- Cooling Minimum Air Flow {m3/s}
  ,                                       !- Cooling Minimum Air Flow Fraction
  DesignDay,                              !- Heating Design Air Flow Method
  ,                                       !- Heating Design Air Flow Rate {m3/s}
  ,                                       !- Heating Maximum Air Flow per Zone Floor Area {m3/s-m2}
  ,                                       !- Heating Maximum Air Flow {m3/s}
  ,                                       !- Heating Maximum Air Flow Fraction
  ,                                       !- Design Zone Air Distribution Effectiveness in Cooling Mode
  ,                                       !- Design Zone Air Distribution Effectiveness in Heating Mode
  No,                                     !- Account for Dedicated Outdoor Air System
  NeutralSupplyAir,                       !- Dedicated Outdoor Air System Control Strategy
  autosize,                               !- Dedicated Outdoor Air Low Setpoint Temperature for Design {C}
  autosize;                               !- Dedicated Outdoor Air High Setpoint Temperature for Design {C}

OS:ZoneHVAC:EquipmentList,
<<<<<<< HEAD
  {ad7532f7-567f-4960-a50f-0039fe4a08f8}, !- Handle
  Zone HVAC Equipment List 1,             !- Name
  {924b10c7-d71e-4247-8713-b1f302fe933a}; !- Thermal Zone

OS:Space,
  {ca6fcb19-e0e9-4ffd-9c25-1fde5c64d212}, !- Handle
  living space,                           !- Name
  {46d0a93d-2a37-45e4-b8dc-abed2d22dd6d}, !- Space Type Name
=======
  {12ff5cd1-78e4-4632-be82-68b6dc332379}, !- Handle
  Zone HVAC Equipment List 1,             !- Name
  {c4f20a64-dfe5-4e79-921b-1b35f6b744fb}; !- Thermal Zone

OS:Space,
  {0883525c-f07f-4a99-8fca-ffcc70a31556}, !- Handle
  living space,                           !- Name
  {a2db39ca-0cd1-47b1-becd-0455b8fc957b}, !- Space Type Name
>>>>>>> f26890e6
  ,                                       !- Default Construction Set Name
  ,                                       !- Default Schedule Set Name
  -0,                                     !- Direction of Relative North {deg}
  0,                                      !- X Origin {m}
  0,                                      !- Y Origin {m}
  0,                                      !- Z Origin {m}
  ,                                       !- Building Story Name
<<<<<<< HEAD
  {924b10c7-d71e-4247-8713-b1f302fe933a}, !- Thermal Zone Name
  ,                                       !- Part of Total Floor Area
  ,                                       !- Design Specification Outdoor Air Object Name
  {c08c9d33-9fd0-4ec9-be32-5614a87ebc0f}; !- Building Unit Name

OS:Surface,
  {9bc64c23-6e26-4067-ad6c-338c52876c9c}, !- Handle
  Surface 1,                              !- Name
  Floor,                                  !- Surface Type
  ,                                       !- Construction Name
  {ca6fcb19-e0e9-4ffd-9c25-1fde5c64d212}, !- Space Name
=======
  {c4f20a64-dfe5-4e79-921b-1b35f6b744fb}, !- Thermal Zone Name
  ,                                       !- Part of Total Floor Area
  ,                                       !- Design Specification Outdoor Air Object Name
  {928b9dd0-a735-41f7-8091-662bade4a1dd}; !- Building Unit Name

OS:Surface,
  {51a3f6b9-917b-403e-931b-31b4b92c862c}, !- Handle
  Surface 1,                              !- Name
  Floor,                                  !- Surface Type
  ,                                       !- Construction Name
  {0883525c-f07f-4a99-8fca-ffcc70a31556}, !- Space Name
>>>>>>> f26890e6
  Foundation,                             !- Outside Boundary Condition
  ,                                       !- Outside Boundary Condition Object
  NoSun,                                  !- Sun Exposure
  NoWind,                                 !- Wind Exposure
  ,                                       !- View Factor to Ground
  ,                                       !- Number of Vertices
  0, 0, 0,                                !- X,Y,Z Vertex 1 {m}
  0, 6.81553519541936, 0,                 !- X,Y,Z Vertex 2 {m}
  13.6310703908387, 6.81553519541936, 0,  !- X,Y,Z Vertex 3 {m}
  13.6310703908387, 0, 0;                 !- X,Y,Z Vertex 4 {m}

OS:Surface,
<<<<<<< HEAD
  {c0f34c06-84aa-4013-b7e7-58d5f028bc9f}, !- Handle
  Surface 2,                              !- Name
  Wall,                                   !- Surface Type
  ,                                       !- Construction Name
  {ca6fcb19-e0e9-4ffd-9c25-1fde5c64d212}, !- Space Name
=======
  {e9506cc2-255c-4b00-a6fc-3568a7e88465}, !- Handle
  Surface 2,                              !- Name
  Wall,                                   !- Surface Type
  ,                                       !- Construction Name
  {0883525c-f07f-4a99-8fca-ffcc70a31556}, !- Space Name
>>>>>>> f26890e6
  Outdoors,                               !- Outside Boundary Condition
  ,                                       !- Outside Boundary Condition Object
  SunExposed,                             !- Sun Exposure
  WindExposed,                            !- Wind Exposure
  ,                                       !- View Factor to Ground
  ,                                       !- Number of Vertices
  0, 6.81553519541936, 2.4384,            !- X,Y,Z Vertex 1 {m}
  0, 6.81553519541936, 0,                 !- X,Y,Z Vertex 2 {m}
  0, 0, 0,                                !- X,Y,Z Vertex 3 {m}
  0, 0, 2.4384;                           !- X,Y,Z Vertex 4 {m}

OS:Surface,
<<<<<<< HEAD
  {7d3ca772-f61b-41e0-b351-c11654c0d804}, !- Handle
  Surface 3,                              !- Name
  Wall,                                   !- Surface Type
  ,                                       !- Construction Name
  {ca6fcb19-e0e9-4ffd-9c25-1fde5c64d212}, !- Space Name
=======
  {a8dfa4f4-c12f-4c92-a6cc-dc8af6069789}, !- Handle
  Surface 3,                              !- Name
  Wall,                                   !- Surface Type
  ,                                       !- Construction Name
  {0883525c-f07f-4a99-8fca-ffcc70a31556}, !- Space Name
>>>>>>> f26890e6
  Outdoors,                               !- Outside Boundary Condition
  ,                                       !- Outside Boundary Condition Object
  SunExposed,                             !- Sun Exposure
  WindExposed,                            !- Wind Exposure
  ,                                       !- View Factor to Ground
  ,                                       !- Number of Vertices
  13.6310703908387, 6.81553519541936, 2.4384, !- X,Y,Z Vertex 1 {m}
  13.6310703908387, 6.81553519541936, 0,  !- X,Y,Z Vertex 2 {m}
  0, 6.81553519541936, 0,                 !- X,Y,Z Vertex 3 {m}
  0, 6.81553519541936, 2.4384;            !- X,Y,Z Vertex 4 {m}

OS:Surface,
<<<<<<< HEAD
  {6049332a-b38b-4a2a-a415-624033140f4f}, !- Handle
  Surface 4,                              !- Name
  Wall,                                   !- Surface Type
  ,                                       !- Construction Name
  {ca6fcb19-e0e9-4ffd-9c25-1fde5c64d212}, !- Space Name
=======
  {b7bf07a4-1fa9-4029-a969-6676e74e24e3}, !- Handle
  Surface 4,                              !- Name
  Wall,                                   !- Surface Type
  ,                                       !- Construction Name
  {0883525c-f07f-4a99-8fca-ffcc70a31556}, !- Space Name
>>>>>>> f26890e6
  Outdoors,                               !- Outside Boundary Condition
  ,                                       !- Outside Boundary Condition Object
  SunExposed,                             !- Sun Exposure
  WindExposed,                            !- Wind Exposure
  ,                                       !- View Factor to Ground
  ,                                       !- Number of Vertices
  13.6310703908387, 0, 2.4384,            !- X,Y,Z Vertex 1 {m}
  13.6310703908387, 0, 0,                 !- X,Y,Z Vertex 2 {m}
  13.6310703908387, 6.81553519541936, 0,  !- X,Y,Z Vertex 3 {m}
  13.6310703908387, 6.81553519541936, 2.4384; !- X,Y,Z Vertex 4 {m}

OS:Surface,
<<<<<<< HEAD
  {b52e3bdb-8e0b-4e3a-bfea-16eb0ef5d4d3}, !- Handle
  Surface 5,                              !- Name
  Wall,                                   !- Surface Type
  ,                                       !- Construction Name
  {ca6fcb19-e0e9-4ffd-9c25-1fde5c64d212}, !- Space Name
=======
  {2762f859-04b0-4983-b422-ac101dbab8d0}, !- Handle
  Surface 5,                              !- Name
  Wall,                                   !- Surface Type
  ,                                       !- Construction Name
  {0883525c-f07f-4a99-8fca-ffcc70a31556}, !- Space Name
>>>>>>> f26890e6
  Outdoors,                               !- Outside Boundary Condition
  ,                                       !- Outside Boundary Condition Object
  SunExposed,                             !- Sun Exposure
  WindExposed,                            !- Wind Exposure
  ,                                       !- View Factor to Ground
  ,                                       !- Number of Vertices
  0, 0, 2.4384,                           !- X,Y,Z Vertex 1 {m}
  0, 0, 0,                                !- X,Y,Z Vertex 2 {m}
  13.6310703908387, 0, 0,                 !- X,Y,Z Vertex 3 {m}
  13.6310703908387, 0, 2.4384;            !- X,Y,Z Vertex 4 {m}

OS:Surface,
<<<<<<< HEAD
  {38be837a-1fab-4c6a-893c-d01fa583d078}, !- Handle
  Surface 6,                              !- Name
  RoofCeiling,                            !- Surface Type
  ,                                       !- Construction Name
  {ca6fcb19-e0e9-4ffd-9c25-1fde5c64d212}, !- Space Name
  Surface,                                !- Outside Boundary Condition
  {0471040d-d626-452d-b73c-6bf7ef0e71a7}, !- Outside Boundary Condition Object
=======
  {f6230962-6142-48f0-85a0-19f66a3d0006}, !- Handle
  Surface 6,                              !- Name
  RoofCeiling,                            !- Surface Type
  ,                                       !- Construction Name
  {0883525c-f07f-4a99-8fca-ffcc70a31556}, !- Space Name
  Surface,                                !- Outside Boundary Condition
  {c80d89b7-5c6c-47bc-970f-23b46fe5a9a3}, !- Outside Boundary Condition Object
>>>>>>> f26890e6
  NoSun,                                  !- Sun Exposure
  NoWind,                                 !- Wind Exposure
  ,                                       !- View Factor to Ground
  ,                                       !- Number of Vertices
  13.6310703908387, 0, 2.4384,            !- X,Y,Z Vertex 1 {m}
  13.6310703908387, 6.81553519541936, 2.4384, !- X,Y,Z Vertex 2 {m}
  0, 6.81553519541936, 2.4384,            !- X,Y,Z Vertex 3 {m}
  0, 0, 2.4384;                           !- X,Y,Z Vertex 4 {m}

OS:SpaceType,
<<<<<<< HEAD
  {46d0a93d-2a37-45e4-b8dc-abed2d22dd6d}, !- Handle
=======
  {a2db39ca-0cd1-47b1-becd-0455b8fc957b}, !- Handle
>>>>>>> f26890e6
  Space Type 1,                           !- Name
  ,                                       !- Default Construction Set Name
  ,                                       !- Default Schedule Set Name
  ,                                       !- Group Rendering Name
  ,                                       !- Design Specification Outdoor Air Object Name
  ,                                       !- Standards Template
  ,                                       !- Standards Building Type
  living;                                 !- Standards Space Type

OS:Space,
<<<<<<< HEAD
  {61f8e6b4-5b3a-4a53-a8c2-17714bf5c2e7}, !- Handle
  living space|story 2,                   !- Name
  {46d0a93d-2a37-45e4-b8dc-abed2d22dd6d}, !- Space Type Name
=======
  {11d404c3-a775-4d09-8cd0-ed960a09f657}, !- Handle
  living space|story 2,                   !- Name
  {a2db39ca-0cd1-47b1-becd-0455b8fc957b}, !- Space Type Name
>>>>>>> f26890e6
  ,                                       !- Default Construction Set Name
  ,                                       !- Default Schedule Set Name
  -0,                                     !- Direction of Relative North {deg}
  0,                                      !- X Origin {m}
  0,                                      !- Y Origin {m}
  2.4384,                                 !- Z Origin {m}
  ,                                       !- Building Story Name
<<<<<<< HEAD
  {924b10c7-d71e-4247-8713-b1f302fe933a}, !- Thermal Zone Name
  ,                                       !- Part of Total Floor Area
  ,                                       !- Design Specification Outdoor Air Object Name
  {c08c9d33-9fd0-4ec9-be32-5614a87ebc0f}; !- Building Unit Name

OS:Surface,
  {0471040d-d626-452d-b73c-6bf7ef0e71a7}, !- Handle
  Surface 7,                              !- Name
  Floor,                                  !- Surface Type
  ,                                       !- Construction Name
  {61f8e6b4-5b3a-4a53-a8c2-17714bf5c2e7}, !- Space Name
  Surface,                                !- Outside Boundary Condition
  {38be837a-1fab-4c6a-893c-d01fa583d078}, !- Outside Boundary Condition Object
=======
  {c4f20a64-dfe5-4e79-921b-1b35f6b744fb}, !- Thermal Zone Name
  ,                                       !- Part of Total Floor Area
  ,                                       !- Design Specification Outdoor Air Object Name
  {928b9dd0-a735-41f7-8091-662bade4a1dd}; !- Building Unit Name

OS:Surface,
  {c80d89b7-5c6c-47bc-970f-23b46fe5a9a3}, !- Handle
  Surface 7,                              !- Name
  Floor,                                  !- Surface Type
  ,                                       !- Construction Name
  {11d404c3-a775-4d09-8cd0-ed960a09f657}, !- Space Name
  Surface,                                !- Outside Boundary Condition
  {f6230962-6142-48f0-85a0-19f66a3d0006}, !- Outside Boundary Condition Object
>>>>>>> f26890e6
  NoSun,                                  !- Sun Exposure
  NoWind,                                 !- Wind Exposure
  ,                                       !- View Factor to Ground
  ,                                       !- Number of Vertices
  0, 0, 0,                                !- X,Y,Z Vertex 1 {m}
  0, 6.81553519541936, 0,                 !- X,Y,Z Vertex 2 {m}
  13.6310703908387, 6.81553519541936, 0,  !- X,Y,Z Vertex 3 {m}
  13.6310703908387, 0, 0;                 !- X,Y,Z Vertex 4 {m}

OS:Surface,
<<<<<<< HEAD
  {cc942b9b-27ba-46f7-8533-ea324fa9db86}, !- Handle
  Surface 8,                              !- Name
  Wall,                                   !- Surface Type
  ,                                       !- Construction Name
  {61f8e6b4-5b3a-4a53-a8c2-17714bf5c2e7}, !- Space Name
=======
  {40d8880a-2d8b-4d01-904b-2e78e8d90d9a}, !- Handle
  Surface 8,                              !- Name
  Wall,                                   !- Surface Type
  ,                                       !- Construction Name
  {11d404c3-a775-4d09-8cd0-ed960a09f657}, !- Space Name
>>>>>>> f26890e6
  Outdoors,                               !- Outside Boundary Condition
  ,                                       !- Outside Boundary Condition Object
  SunExposed,                             !- Sun Exposure
  WindExposed,                            !- Wind Exposure
  ,                                       !- View Factor to Ground
  ,                                       !- Number of Vertices
  0, 6.81553519541936, 2.4384,            !- X,Y,Z Vertex 1 {m}
  0, 6.81553519541936, 0,                 !- X,Y,Z Vertex 2 {m}
  0, 0, 0,                                !- X,Y,Z Vertex 3 {m}
  0, 0, 2.4384;                           !- X,Y,Z Vertex 4 {m}

OS:Surface,
<<<<<<< HEAD
  {6595d031-8dad-4f5a-a197-84e201ca2b2b}, !- Handle
  Surface 9,                              !- Name
  Wall,                                   !- Surface Type
  ,                                       !- Construction Name
  {61f8e6b4-5b3a-4a53-a8c2-17714bf5c2e7}, !- Space Name
=======
  {b6326f75-d198-4d43-952a-659cbab7af8b}, !- Handle
  Surface 9,                              !- Name
  Wall,                                   !- Surface Type
  ,                                       !- Construction Name
  {11d404c3-a775-4d09-8cd0-ed960a09f657}, !- Space Name
>>>>>>> f26890e6
  Outdoors,                               !- Outside Boundary Condition
  ,                                       !- Outside Boundary Condition Object
  SunExposed,                             !- Sun Exposure
  WindExposed,                            !- Wind Exposure
  ,                                       !- View Factor to Ground
  ,                                       !- Number of Vertices
  13.6310703908387, 6.81553519541936, 2.4384, !- X,Y,Z Vertex 1 {m}
  13.6310703908387, 6.81553519541936, 0,  !- X,Y,Z Vertex 2 {m}
  0, 6.81553519541936, 0,                 !- X,Y,Z Vertex 3 {m}
  0, 6.81553519541936, 2.4384;            !- X,Y,Z Vertex 4 {m}

OS:Surface,
<<<<<<< HEAD
  {59602a86-df03-4848-94fa-85d0ddd764f5}, !- Handle
  Surface 10,                             !- Name
  Wall,                                   !- Surface Type
  ,                                       !- Construction Name
  {61f8e6b4-5b3a-4a53-a8c2-17714bf5c2e7}, !- Space Name
=======
  {7c3a7c70-35e7-4085-a2f7-41b5929fdd12}, !- Handle
  Surface 10,                             !- Name
  Wall,                                   !- Surface Type
  ,                                       !- Construction Name
  {11d404c3-a775-4d09-8cd0-ed960a09f657}, !- Space Name
>>>>>>> f26890e6
  Outdoors,                               !- Outside Boundary Condition
  ,                                       !- Outside Boundary Condition Object
  SunExposed,                             !- Sun Exposure
  WindExposed,                            !- Wind Exposure
  ,                                       !- View Factor to Ground
  ,                                       !- Number of Vertices
  13.6310703908387, 0, 2.4384,            !- X,Y,Z Vertex 1 {m}
  13.6310703908387, 0, 0,                 !- X,Y,Z Vertex 2 {m}
  13.6310703908387, 6.81553519541936, 0,  !- X,Y,Z Vertex 3 {m}
  13.6310703908387, 6.81553519541936, 2.4384; !- X,Y,Z Vertex 4 {m}

OS:Surface,
<<<<<<< HEAD
  {ea48f1fa-c00d-45dc-ac5c-484606525652}, !- Handle
  Surface 11,                             !- Name
  Wall,                                   !- Surface Type
  ,                                       !- Construction Name
  {61f8e6b4-5b3a-4a53-a8c2-17714bf5c2e7}, !- Space Name
=======
  {34ef77eb-e039-43f7-9398-fa6db50ce166}, !- Handle
  Surface 11,                             !- Name
  Wall,                                   !- Surface Type
  ,                                       !- Construction Name
  {11d404c3-a775-4d09-8cd0-ed960a09f657}, !- Space Name
>>>>>>> f26890e6
  Outdoors,                               !- Outside Boundary Condition
  ,                                       !- Outside Boundary Condition Object
  SunExposed,                             !- Sun Exposure
  WindExposed,                            !- Wind Exposure
  ,                                       !- View Factor to Ground
  ,                                       !- Number of Vertices
  0, 0, 2.4384,                           !- X,Y,Z Vertex 1 {m}
  0, 0, 0,                                !- X,Y,Z Vertex 2 {m}
  13.6310703908387, 0, 0,                 !- X,Y,Z Vertex 3 {m}
  13.6310703908387, 0, 2.4384;            !- X,Y,Z Vertex 4 {m}

OS:Surface,
<<<<<<< HEAD
  {b78f5b00-e775-48b3-b0cb-f72c6b110aad}, !- Handle
  Surface 12,                             !- Name
  RoofCeiling,                            !- Surface Type
  ,                                       !- Construction Name
  {61f8e6b4-5b3a-4a53-a8c2-17714bf5c2e7}, !- Space Name
  Surface,                                !- Outside Boundary Condition
  {7d93f1bd-6fed-4dcc-bec3-59e2008bc4e8}, !- Outside Boundary Condition Object
=======
  {3743553d-4eab-4693-b4ca-9797e2ca7526}, !- Handle
  Surface 12,                             !- Name
  RoofCeiling,                            !- Surface Type
  ,                                       !- Construction Name
  {11d404c3-a775-4d09-8cd0-ed960a09f657}, !- Space Name
  Surface,                                !- Outside Boundary Condition
  {bdaf03c7-6df6-4529-aa12-084a42131c00}, !- Outside Boundary Condition Object
>>>>>>> f26890e6
  NoSun,                                  !- Sun Exposure
  NoWind,                                 !- Wind Exposure
  ,                                       !- View Factor to Ground
  ,                                       !- Number of Vertices
  13.6310703908387, 0, 2.4384,            !- X,Y,Z Vertex 1 {m}
  13.6310703908387, 6.81553519541936, 2.4384, !- X,Y,Z Vertex 2 {m}
  0, 6.81553519541936, 2.4384,            !- X,Y,Z Vertex 3 {m}
  0, 0, 2.4384;                           !- X,Y,Z Vertex 4 {m}

OS:Surface,
<<<<<<< HEAD
  {7d93f1bd-6fed-4dcc-bec3-59e2008bc4e8}, !- Handle
  Surface 13,                             !- Name
  Floor,                                  !- Surface Type
  ,                                       !- Construction Name
  {d4cc30a9-9685-4e58-9137-c999abc9aed2}, !- Space Name
  Surface,                                !- Outside Boundary Condition
  {b78f5b00-e775-48b3-b0cb-f72c6b110aad}, !- Outside Boundary Condition Object
=======
  {bdaf03c7-6df6-4529-aa12-084a42131c00}, !- Handle
  Surface 13,                             !- Name
  Floor,                                  !- Surface Type
  ,                                       !- Construction Name
  {cc34e595-1c64-440a-96fe-07831462fe3a}, !- Space Name
  Surface,                                !- Outside Boundary Condition
  {3743553d-4eab-4693-b4ca-9797e2ca7526}, !- Outside Boundary Condition Object
>>>>>>> f26890e6
  NoSun,                                  !- Sun Exposure
  NoWind,                                 !- Wind Exposure
  ,                                       !- View Factor to Ground
  ,                                       !- Number of Vertices
  0, 6.81553519541936, 0,                 !- X,Y,Z Vertex 1 {m}
  13.6310703908387, 6.81553519541936, 0,  !- X,Y,Z Vertex 2 {m}
  13.6310703908387, 0, 0,                 !- X,Y,Z Vertex 3 {m}
  0, 0, 0;                                !- X,Y,Z Vertex 4 {m}

OS:Surface,
<<<<<<< HEAD
  {d6c605f3-86e6-48a9-b63d-0dca4d374939}, !- Handle
  Surface 14,                             !- Name
  RoofCeiling,                            !- Surface Type
  ,                                       !- Construction Name
  {d4cc30a9-9685-4e58-9137-c999abc9aed2}, !- Space Name
=======
  {2d37f550-8f45-45ee-9f72-b0d88ff4d76e}, !- Handle
  Surface 14,                             !- Name
  RoofCeiling,                            !- Surface Type
  ,                                       !- Construction Name
  {cc34e595-1c64-440a-96fe-07831462fe3a}, !- Space Name
>>>>>>> f26890e6
  Outdoors,                               !- Outside Boundary Condition
  ,                                       !- Outside Boundary Condition Object
  SunExposed,                             !- Sun Exposure
  WindExposed,                            !- Wind Exposure
  ,                                       !- View Factor to Ground
  ,                                       !- Number of Vertices
  13.6310703908387, 3.40776759770968, 1.70388379885484, !- X,Y,Z Vertex 1 {m}
  0, 3.40776759770968, 1.70388379885484,  !- X,Y,Z Vertex 2 {m}
  0, 0, 0,                                !- X,Y,Z Vertex 3 {m}
  13.6310703908387, 0, 0;                 !- X,Y,Z Vertex 4 {m}

OS:Surface,
<<<<<<< HEAD
  {92bcacd7-47fe-48c6-8a6a-95dc039e720f}, !- Handle
  Surface 15,                             !- Name
  RoofCeiling,                            !- Surface Type
  ,                                       !- Construction Name
  {d4cc30a9-9685-4e58-9137-c999abc9aed2}, !- Space Name
=======
  {fc41a569-5df7-4411-b598-a107d7f2f021}, !- Handle
  Surface 15,                             !- Name
  RoofCeiling,                            !- Surface Type
  ,                                       !- Construction Name
  {cc34e595-1c64-440a-96fe-07831462fe3a}, !- Space Name
>>>>>>> f26890e6
  Outdoors,                               !- Outside Boundary Condition
  ,                                       !- Outside Boundary Condition Object
  SunExposed,                             !- Sun Exposure
  WindExposed,                            !- Wind Exposure
  ,                                       !- View Factor to Ground
  ,                                       !- Number of Vertices
  0, 3.40776759770968, 1.70388379885484,  !- X,Y,Z Vertex 1 {m}
  13.6310703908387, 3.40776759770968, 1.70388379885484, !- X,Y,Z Vertex 2 {m}
  13.6310703908387, 6.81553519541936, 0,  !- X,Y,Z Vertex 3 {m}
  0, 6.81553519541936, 0;                 !- X,Y,Z Vertex 4 {m}

OS:Surface,
<<<<<<< HEAD
  {72eb5e97-e15d-453f-b5f4-323f07fe6fa7}, !- Handle
  Surface 16,                             !- Name
  Wall,                                   !- Surface Type
  ,                                       !- Construction Name
  {d4cc30a9-9685-4e58-9137-c999abc9aed2}, !- Space Name
=======
  {070265f7-ddca-48b5-aa8a-1e972343b28c}, !- Handle
  Surface 16,                             !- Name
  Wall,                                   !- Surface Type
  ,                                       !- Construction Name
  {cc34e595-1c64-440a-96fe-07831462fe3a}, !- Space Name
>>>>>>> f26890e6
  Outdoors,                               !- Outside Boundary Condition
  ,                                       !- Outside Boundary Condition Object
  SunExposed,                             !- Sun Exposure
  WindExposed,                            !- Wind Exposure
  ,                                       !- View Factor to Ground
  ,                                       !- Number of Vertices
  0, 3.40776759770968, 1.70388379885484,  !- X,Y,Z Vertex 1 {m}
  0, 6.81553519541936, 0,                 !- X,Y,Z Vertex 2 {m}
  0, 0, 0;                                !- X,Y,Z Vertex 3 {m}

OS:Surface,
<<<<<<< HEAD
  {392e20a7-40fa-4b1e-9063-c8d9e7b18c1e}, !- Handle
  Surface 17,                             !- Name
  Wall,                                   !- Surface Type
  ,                                       !- Construction Name
  {d4cc30a9-9685-4e58-9137-c999abc9aed2}, !- Space Name
=======
  {c8492b81-f631-4c16-836a-5438997b8ce5}, !- Handle
  Surface 17,                             !- Name
  Wall,                                   !- Surface Type
  ,                                       !- Construction Name
  {cc34e595-1c64-440a-96fe-07831462fe3a}, !- Space Name
>>>>>>> f26890e6
  Outdoors,                               !- Outside Boundary Condition
  ,                                       !- Outside Boundary Condition Object
  SunExposed,                             !- Sun Exposure
  WindExposed,                            !- Wind Exposure
  ,                                       !- View Factor to Ground
  ,                                       !- Number of Vertices
  13.6310703908387, 3.40776759770968, 1.70388379885484, !- X,Y,Z Vertex 1 {m}
  13.6310703908387, 0, 0,                 !- X,Y,Z Vertex 2 {m}
  13.6310703908387, 6.81553519541936, 0;  !- X,Y,Z Vertex 3 {m}

OS:Space,
<<<<<<< HEAD
  {d4cc30a9-9685-4e58-9137-c999abc9aed2}, !- Handle
  unfinished attic space,                 !- Name
  {f9ff693c-6053-4a0d-9ef5-d86dfc7e1e4a}, !- Space Type Name
=======
  {cc34e595-1c64-440a-96fe-07831462fe3a}, !- Handle
  unfinished attic space,                 !- Name
  {b31f4530-46c2-4d46-be51-684bee8012ce}, !- Space Type Name
>>>>>>> f26890e6
  ,                                       !- Default Construction Set Name
  ,                                       !- Default Schedule Set Name
  -0,                                     !- Direction of Relative North {deg}
  0,                                      !- X Origin {m}
  0,                                      !- Y Origin {m}
  4.8768,                                 !- Z Origin {m}
  ,                                       !- Building Story Name
<<<<<<< HEAD
  {f33ee38c-0a4a-4fe9-871c-48fcdce3e57a}; !- Thermal Zone Name

OS:ThermalZone,
  {f33ee38c-0a4a-4fe9-871c-48fcdce3e57a}, !- Handle
=======
  {e4edb99f-32e4-45d3-b8d0-bf7458f828b3}; !- Thermal Zone Name

OS:ThermalZone,
  {e4edb99f-32e4-45d3-b8d0-bf7458f828b3}, !- Handle
>>>>>>> f26890e6
  unfinished attic zone,                  !- Name
  ,                                       !- Multiplier
  ,                                       !- Ceiling Height {m}
  ,                                       !- Volume {m3}
  ,                                       !- Floor Area {m2}
  ,                                       !- Zone Inside Convection Algorithm
  ,                                       !- Zone Outside Convection Algorithm
  ,                                       !- Zone Conditioning Equipment List Name
<<<<<<< HEAD
  {e0926a7b-e13d-4172-a0e2-97f87f263670}, !- Zone Air Inlet Port List
  {f2352e54-3cb3-471f-b40d-3757cfe3f2d0}, !- Zone Air Exhaust Port List
  {bb0c6c1f-6aab-4e04-a73b-d738c808a2ab}, !- Zone Air Node Name
  {a6e70124-3cc6-4d5f-b002-7a6a6527851d}, !- Zone Return Air Port List
=======
  {fc03d307-c614-4e5f-99f4-72ad736f00c2}, !- Zone Air Inlet Port List
  {48f9723f-5648-4693-b0d8-8d6b42531267}, !- Zone Air Exhaust Port List
  {861382b5-da29-4406-91c6-5fa17c36a73a}, !- Zone Air Node Name
  {dfd8b16d-5cd0-424a-8b86-0661ca75aadc}, !- Zone Return Air Port List
>>>>>>> f26890e6
  ,                                       !- Primary Daylighting Control Name
  ,                                       !- Fraction of Zone Controlled by Primary Daylighting Control
  ,                                       !- Secondary Daylighting Control Name
  ,                                       !- Fraction of Zone Controlled by Secondary Daylighting Control
  ,                                       !- Illuminance Map Name
  ,                                       !- Group Rendering Name
  ,                                       !- Thermostat Name
  No;                                     !- Use Ideal Air Loads

OS:Node,
<<<<<<< HEAD
  {78182982-4558-4537-a5e9-5e673b94a26f}, !- Handle
  Node 2,                                 !- Name
  {bb0c6c1f-6aab-4e04-a73b-d738c808a2ab}, !- Inlet Port
  ;                                       !- Outlet Port

OS:Connection,
  {bb0c6c1f-6aab-4e04-a73b-d738c808a2ab}, !- Handle
  {fbd98c49-24ae-410f-814a-a4e64785bda2}, !- Name
  {f33ee38c-0a4a-4fe9-871c-48fcdce3e57a}, !- Source Object
  11,                                     !- Outlet Port
  {78182982-4558-4537-a5e9-5e673b94a26f}, !- Target Object
  2;                                      !- Inlet Port

OS:PortList,
  {e0926a7b-e13d-4172-a0e2-97f87f263670}, !- Handle
  {3dcc65c9-3be1-4f59-9008-f54bf92482ec}, !- Name
  {f33ee38c-0a4a-4fe9-871c-48fcdce3e57a}; !- HVAC Component

OS:PortList,
  {f2352e54-3cb3-471f-b40d-3757cfe3f2d0}, !- Handle
  {ed6f63fa-47ac-4a7c-8af4-79da8879e2ff}, !- Name
  {f33ee38c-0a4a-4fe9-871c-48fcdce3e57a}; !- HVAC Component

OS:PortList,
  {a6e70124-3cc6-4d5f-b002-7a6a6527851d}, !- Handle
  {6b4dce50-69d1-42b0-aac7-1efb72a006a5}, !- Name
  {f33ee38c-0a4a-4fe9-871c-48fcdce3e57a}; !- HVAC Component

OS:Sizing:Zone,
  {43cf41a7-96ef-4f1e-84ef-639295185b25}, !- Handle
  {f33ee38c-0a4a-4fe9-871c-48fcdce3e57a}, !- Zone or ZoneList Name
=======
  {aef6b859-c7d7-4445-b0d6-c57846af8777}, !- Handle
  Node 2,                                 !- Name
  {861382b5-da29-4406-91c6-5fa17c36a73a}, !- Inlet Port
  ;                                       !- Outlet Port

OS:Connection,
  {861382b5-da29-4406-91c6-5fa17c36a73a}, !- Handle
  {5d8cccea-a3d7-4353-8c42-2414d6f95587}, !- Name
  {e4edb99f-32e4-45d3-b8d0-bf7458f828b3}, !- Source Object
  11,                                     !- Outlet Port
  {aef6b859-c7d7-4445-b0d6-c57846af8777}, !- Target Object
  2;                                      !- Inlet Port

OS:PortList,
  {fc03d307-c614-4e5f-99f4-72ad736f00c2}, !- Handle
  {9df1523e-b6a2-4ece-804b-303a0826a650}, !- Name
  {e4edb99f-32e4-45d3-b8d0-bf7458f828b3}; !- HVAC Component

OS:PortList,
  {48f9723f-5648-4693-b0d8-8d6b42531267}, !- Handle
  {75a4d645-d9d6-46a3-b0a5-dbb36af136ea}, !- Name
  {e4edb99f-32e4-45d3-b8d0-bf7458f828b3}; !- HVAC Component

OS:PortList,
  {dfd8b16d-5cd0-424a-8b86-0661ca75aadc}, !- Handle
  {54791c17-2221-4a60-8a50-f5530c5c1d7b}, !- Name
  {e4edb99f-32e4-45d3-b8d0-bf7458f828b3}; !- HVAC Component

OS:Sizing:Zone,
  {8df1693e-f7ac-4963-9acb-625f0adea7c3}, !- Handle
  {e4edb99f-32e4-45d3-b8d0-bf7458f828b3}, !- Zone or ZoneList Name
>>>>>>> f26890e6
  SupplyAirTemperature,                   !- Zone Cooling Design Supply Air Temperature Input Method
  14,                                     !- Zone Cooling Design Supply Air Temperature {C}
  11.11,                                  !- Zone Cooling Design Supply Air Temperature Difference {deltaC}
  SupplyAirTemperature,                   !- Zone Heating Design Supply Air Temperature Input Method
  40,                                     !- Zone Heating Design Supply Air Temperature {C}
  11.11,                                  !- Zone Heating Design Supply Air Temperature Difference {deltaC}
  0.0085,                                 !- Zone Cooling Design Supply Air Humidity Ratio {kg-H2O/kg-air}
  0.008,                                  !- Zone Heating Design Supply Air Humidity Ratio {kg-H2O/kg-air}
  ,                                       !- Zone Heating Sizing Factor
  ,                                       !- Zone Cooling Sizing Factor
  DesignDay,                              !- Cooling Design Air Flow Method
  ,                                       !- Cooling Design Air Flow Rate {m3/s}
  ,                                       !- Cooling Minimum Air Flow per Zone Floor Area {m3/s-m2}
  ,                                       !- Cooling Minimum Air Flow {m3/s}
  ,                                       !- Cooling Minimum Air Flow Fraction
  DesignDay,                              !- Heating Design Air Flow Method
  ,                                       !- Heating Design Air Flow Rate {m3/s}
  ,                                       !- Heating Maximum Air Flow per Zone Floor Area {m3/s-m2}
  ,                                       !- Heating Maximum Air Flow {m3/s}
  ,                                       !- Heating Maximum Air Flow Fraction
  ,                                       !- Design Zone Air Distribution Effectiveness in Cooling Mode
  ,                                       !- Design Zone Air Distribution Effectiveness in Heating Mode
  No,                                     !- Account for Dedicated Outdoor Air System
  NeutralSupplyAir,                       !- Dedicated Outdoor Air System Control Strategy
  autosize,                               !- Dedicated Outdoor Air Low Setpoint Temperature for Design {C}
  autosize;                               !- Dedicated Outdoor Air High Setpoint Temperature for Design {C}

OS:ZoneHVAC:EquipmentList,
<<<<<<< HEAD
  {3447f6a0-3d5e-487b-899f-8cb11abe7958}, !- Handle
  Zone HVAC Equipment List 2,             !- Name
  {f33ee38c-0a4a-4fe9-871c-48fcdce3e57a}; !- Thermal Zone

OS:SpaceType,
  {f9ff693c-6053-4a0d-9ef5-d86dfc7e1e4a}, !- Handle
=======
  {cd2da729-4ec0-48d1-9c37-bfe7b5fc3a4e}, !- Handle
  Zone HVAC Equipment List 2,             !- Name
  {e4edb99f-32e4-45d3-b8d0-bf7458f828b3}; !- Thermal Zone

OS:SpaceType,
  {b31f4530-46c2-4d46-be51-684bee8012ce}, !- Handle
>>>>>>> f26890e6
  Space Type 2,                           !- Name
  ,                                       !- Default Construction Set Name
  ,                                       !- Default Schedule Set Name
  ,                                       !- Group Rendering Name
  ,                                       !- Design Specification Outdoor Air Object Name
  ,                                       !- Standards Template
  ,                                       !- Standards Building Type
  unfinished attic;                       !- Standards Space Type

OS:BuildingUnit,
<<<<<<< HEAD
  {c08c9d33-9fd0-4ec9-be32-5614a87ebc0f}, !- Handle
=======
  {928b9dd0-a735-41f7-8091-662bade4a1dd}, !- Handle
>>>>>>> f26890e6
  unit 1,                                 !- Name
  ,                                       !- Rendering Color
  Residential;                            !- Building Unit Type

OS:Building,
<<<<<<< HEAD
  {5a7fdbc4-cbd6-459e-8682-81f3e30395d3}, !- Handle
=======
  {d0c2da08-7f8b-4344-a275-ff96f78430e1}, !- Handle
>>>>>>> f26890e6
  Building 1,                             !- Name
  ,                                       !- Building Sector Type
  0,                                      !- North Axis {deg}
  ,                                       !- Nominal Floor to Floor Height {m}
  ,                                       !- Space Type Name
  ,                                       !- Default Construction Set Name
  ,                                       !- Default Schedule Set Name
  2,                                      !- Standards Number of Stories
  2,                                      !- Standards Number of Above Ground Stories
  ,                                       !- Standards Template
  singlefamilydetached,                   !- Standards Building Type
  1;                                      !- Standards Number of Living Units

OS:AdditionalProperties,
<<<<<<< HEAD
  {45fc4704-6bde-4bea-861e-97c7e5ee5a28}, !- Handle
  {5a7fdbc4-cbd6-459e-8682-81f3e30395d3}, !- Object Name
=======
  {e605ae20-207f-4800-ba8a-be0423351c37}, !- Handle
  {d0c2da08-7f8b-4344-a275-ff96f78430e1}, !- Object Name
>>>>>>> f26890e6
  Total Units Represented,                !- Feature Name 1
  Integer,                                !- Feature Data Type 1
  1,                                      !- Feature Value 1
  Total Units Modeled,                    !- Feature Name 2
  Integer,                                !- Feature Data Type 2
  1;                                      !- Feature Value 2

OS:AdditionalProperties,
<<<<<<< HEAD
  {875300ea-4cda-479b-b297-77dd9ea0893a}, !- Handle
  {c08c9d33-9fd0-4ec9-be32-5614a87ebc0f}, !- Object Name
=======
  {ee146831-5da5-47b6-b333-1daa8acf0323}, !- Handle
  {928b9dd0-a735-41f7-8091-662bade4a1dd}, !- Object Name
>>>>>>> f26890e6
  NumberOfBedrooms,                       !- Feature Name 1
  Integer,                                !- Feature Data Type 1
  3,                                      !- Feature Value 1
  NumberOfBathrooms,                      !- Feature Name 2
  Double,                                 !- Feature Data Type 2
  2;                                      !- Feature Value 2

OS:Schedule:Day,
<<<<<<< HEAD
  {9e142081-0d62-4176-968c-49789ff43df1}, !- Handle
=======
  {95f0359a-f750-4fc4-a7bc-655883001ec2}, !- Handle
>>>>>>> f26890e6
  Schedule Day 1,                         !- Name
  ,                                       !- Schedule Type Limits Name
  ,                                       !- Interpolate to Timestep
  24,                                     !- Hour 1
  0,                                      !- Minute 1
  0;                                      !- Value Until Time 1

OS:Schedule:Day,
<<<<<<< HEAD
  {ea7398be-da94-4425-a8de-ed4d565e8140}, !- Handle
=======
  {b1e9628e-e917-4e1b-8daa-b316d25e2d8f}, !- Handle
>>>>>>> f26890e6
  Schedule Day 2,                         !- Name
  ,                                       !- Schedule Type Limits Name
  ,                                       !- Interpolate to Timestep
  24,                                     !- Hour 1
  0,                                      !- Minute 1
  1;                                      !- Value Until Time 1

OS:WeatherFile,
<<<<<<< HEAD
  {493bb0b9-d7a3-4bbf-b695-2d4e85c42cff}, !- Handle
=======
  {b594e662-6c5d-40fc-b8b5-2dbcaa6e0d9e}, !- Handle
>>>>>>> f26890e6
  Denver Intl Ap,                         !- City
  CO,                                     !- State Province Region
  USA,                                    !- Country
  TMY3,                                   !- Data Source
  725650,                                 !- WMO Number
  39.83,                                  !- Latitude {deg}
  -104.65,                                !- Longitude {deg}
  -7,                                     !- Time Zone {hr}
  1650,                                   !- Elevation {m}
  file:../weather/USA_CO_Denver.Intl.AP.725650_TMY3.epw, !- Url
  E23378AA;                               !- Checksum

OS:AdditionalProperties,
<<<<<<< HEAD
  {18b4919e-a99a-4cd0-a24f-35d47282272a}, !- Handle
  {493bb0b9-d7a3-4bbf-b695-2d4e85c42cff}, !- Object Name
=======
  {170bbe85-0a76-420a-8af3-0488fa2aa81f}, !- Handle
  {b594e662-6c5d-40fc-b8b5-2dbcaa6e0d9e}, !- Object Name
>>>>>>> f26890e6
  EPWHeaderCity,                          !- Feature Name 1
  String,                                 !- Feature Data Type 1
  Denver Intl Ap,                         !- Feature Value 1
  EPWHeaderState,                         !- Feature Name 2
  String,                                 !- Feature Data Type 2
  CO,                                     !- Feature Value 2
  EPWHeaderCountry,                       !- Feature Name 3
  String,                                 !- Feature Data Type 3
  USA,                                    !- Feature Value 3
  EPWHeaderDataSource,                    !- Feature Name 4
  String,                                 !- Feature Data Type 4
  TMY3,                                   !- Feature Value 4
  EPWHeaderStation,                       !- Feature Name 5
  String,                                 !- Feature Data Type 5
  725650,                                 !- Feature Value 5
  EPWHeaderLatitude,                      !- Feature Name 6
  Double,                                 !- Feature Data Type 6
  39.829999999999998,                     !- Feature Value 6
  EPWHeaderLongitude,                     !- Feature Name 7
  Double,                                 !- Feature Data Type 7
  -104.65000000000001,                    !- Feature Value 7
  EPWHeaderTimezone,                      !- Feature Name 8
  Double,                                 !- Feature Data Type 8
  -7,                                     !- Feature Value 8
  EPWHeaderAltitude,                      !- Feature Name 9
  Double,                                 !- Feature Data Type 9
  5413.3858267716532,                     !- Feature Value 9
  EPWHeaderLocalPressure,                 !- Feature Name 10
  Double,                                 !- Feature Data Type 10
  0.81937567683596546,                    !- Feature Value 10
  EPWHeaderRecordsPerHour,                !- Feature Name 11
  Double,                                 !- Feature Data Type 11
  0,                                      !- Feature Value 11
  EPWDataAnnualAvgDrybulb,                !- Feature Name 12
  Double,                                 !- Feature Data Type 12
  51.575616438356228,                     !- Feature Value 12
  EPWDataAnnualMinDrybulb,                !- Feature Name 13
  Double,                                 !- Feature Data Type 13
  -2.9200000000000017,                    !- Feature Value 13
  EPWDataAnnualMaxDrybulb,                !- Feature Name 14
  Double,                                 !- Feature Data Type 14
  104,                                    !- Feature Value 14
  EPWDataCDD50F,                          !- Feature Name 15
  Double,                                 !- Feature Data Type 15
  3072.2925000000005,                     !- Feature Value 15
  EPWDataCDD65F,                          !- Feature Name 16
  Double,                                 !- Feature Data Type 16
  883.62000000000035,                     !- Feature Value 16
  EPWDataHDD50F,                          !- Feature Name 17
  Double,                                 !- Feature Data Type 17
  2497.1925000000001,                     !- Feature Value 17
  EPWDataHDD65F,                          !- Feature Name 18
  Double,                                 !- Feature Data Type 18
  5783.5200000000013,                     !- Feature Value 18
  EPWDataAnnualAvgWindspeed,              !- Feature Name 19
  Double,                                 !- Feature Data Type 19
  3.9165296803649667,                     !- Feature Value 19
  EPWDataMonthlyAvgDrybulbs,              !- Feature Name 20
  String,                                 !- Feature Data Type 20
  33.4191935483871&#4431.90142857142857&#4443.02620967741937&#4442.48624999999999&#4459.877741935483854&#4473.57574999999997&#4472.07975806451608&#4472.70008064516134&#4466.49200000000006&#4450.079112903225806&#4437.218250000000005&#4434.582177419354835, !- Feature Value 20
  EPWDataGroundMonthlyTemps,              !- Feature Name 21
  String,                                 !- Feature Data Type 21
  44.08306285945173&#4440.89570904991865&#4440.64045432632048&#4442.153016571250646&#4448.225111118704206&#4454.268919273837525&#4459.508577937551024&#4462.82777283423508&#4463.10975667174995&#4460.41014950381947&#4455.304105212311526&#4449.445696474514364, !- Feature Value 21
  EPWDataWSF,                             !- Feature Name 22
  Double,                                 !- Feature Data Type 22
  0.58999999999999997,                    !- Feature Value 22
  EPWDataMonthlyAvgDailyHighDrybulbs,     !- Feature Name 23
  String,                                 !- Feature Data Type 23
  47.41032258064516&#4446.58642857142857&#4455.15032258064517&#4453.708&#4472.80193548387098&#4488.67600000000002&#4486.1858064516129&#4485.87225806451613&#4482.082&#4463.18064516129033&#4448.73400000000001&#4448.87935483870968, !- Feature Value 23
  EPWDataMonthlyAvgDailyLowDrybulbs,      !- Feature Name 24
  String,                                 !- Feature Data Type 24
  19.347741935483874&#4419.856428571428573&#4430.316129032258065&#4431.112&#4447.41612903225806&#4457.901999999999994&#4459.063870967741934&#4460.956774193548384&#4452.352000000000004&#4438.41612903225806&#4427.002000000000002&#4423.02903225806451, !- Feature Value 24
  EPWDesignHeatingDrybulb,                !- Feature Name 25
  Double,                                 !- Feature Data Type 25
  12.02,                                  !- Feature Value 25
  EPWDesignHeatingWindspeed,              !- Feature Name 26
  Double,                                 !- Feature Data Type 26
  2.8062500000000004,                     !- Feature Value 26
  EPWDesignCoolingDrybulb,                !- Feature Name 27
  Double,                                 !- Feature Data Type 27
  91.939999999999998,                     !- Feature Value 27
  EPWDesignCoolingWetbulb,                !- Feature Name 28
  Double,                                 !- Feature Data Type 28
  59.95131430195849,                      !- Feature Value 28
  EPWDesignCoolingHumidityRatio,          !- Feature Name 29
  Double,                                 !- Feature Data Type 29
  0.0059161086834698092,                  !- Feature Value 29
  EPWDesignCoolingWindspeed,              !- Feature Name 30
  Double,                                 !- Feature Data Type 30
  3.7999999999999989,                     !- Feature Value 30
  EPWDesignDailyTemperatureRange,         !- Feature Name 31
  Double,                                 !- Feature Data Type 31
  24.915483870967748,                     !- Feature Value 31
  EPWDesignDehumidDrybulb,                !- Feature Name 32
  Double,                                 !- Feature Data Type 32
  67.996785714285721,                     !- Feature Value 32
  EPWDesignDehumidHumidityRatio,          !- Feature Name 33
  Double,                                 !- Feature Data Type 33
  0.012133744170488724,                   !- Feature Value 33
  EPWDesignCoolingDirectNormal,           !- Feature Name 34
  Double,                                 !- Feature Data Type 34
  985,                                    !- Feature Value 34
  EPWDesignCoolingDiffuseHorizontal,      !- Feature Name 35
  Double,                                 !- Feature Data Type 35
  84;                                     !- Feature Value 35

OS:Site,
<<<<<<< HEAD
  {1e353c8c-2718-4d05-8d9b-b05176bdf5ca}, !- Handle
=======
  {5a18c303-a9e4-4bc5-acef-ad3791ecd273}, !- Handle
>>>>>>> f26890e6
  Denver Intl Ap_CO_USA,                  !- Name
  39.83,                                  !- Latitude {deg}
  -104.65,                                !- Longitude {deg}
  -7,                                     !- Time Zone {hr}
  1650,                                   !- Elevation {m}
  ;                                       !- Terrain

OS:ClimateZones,
<<<<<<< HEAD
  {01cc94b7-f805-43ea-852a-2ea8f3ffc2ff}, !- Handle
=======
  {ca045ac8-39b2-4aa3-abbc-6e4e3960945c}, !- Handle
>>>>>>> f26890e6
  ,                                       !- Active Institution
  ,                                       !- Active Year
  ,                                       !- Climate Zone Institution Name 1
  ,                                       !- Climate Zone Document Name 1
  ,                                       !- Climate Zone Document Year 1
  ,                                       !- Climate Zone Value 1
  Building America,                       !- Climate Zone Institution Name 2
  ,                                       !- Climate Zone Document Name 2
  0,                                      !- Climate Zone Document Year 2
  Cold;                                   !- Climate Zone Value 2

OS:Site:WaterMainsTemperature,
<<<<<<< HEAD
  {c320b980-ff08-4056-8369-cf1c744b49f9}, !- Handle
=======
  {6b49dae4-6199-4d2a-a902-742387fec80c}, !- Handle
>>>>>>> f26890e6
  Correlation,                            !- Calculation Method
  ,                                       !- Temperature Schedule Name
  10.8753424657535,                       !- Annual Average Outdoor Air Temperature {C}
  23.1524007936508;                       !- Maximum Difference In Monthly Average Outdoor Air Temperatures {deltaC}

OS:RunPeriodControl:DaylightSavingTime,
<<<<<<< HEAD
  {4a0a50d6-42b3-45e2-8269-3ede1474eecd}, !- Handle
=======
  {81aab609-4e3c-4f2e-aa2d-b1e46859e1a5}, !- Handle
>>>>>>> f26890e6
  4/7,                                    !- Start Date
  10/26;                                  !- End Date

OS:Site:GroundTemperature:Deep,
<<<<<<< HEAD
  {039c0dc2-e24d-4c42-90e6-b3e2f15396cc}, !- Handle
=======
  {d9bf1f4e-aead-4263-8020-7c58cb48b358}, !- Handle
>>>>>>> f26890e6
  10.8753424657535,                       !- January Deep Ground Temperature {C}
  10.8753424657535,                       !- February Deep Ground Temperature {C}
  10.8753424657535,                       !- March Deep Ground Temperature {C}
  10.8753424657535,                       !- April Deep Ground Temperature {C}
  10.8753424657535,                       !- May Deep Ground Temperature {C}
  10.8753424657535,                       !- June Deep Ground Temperature {C}
  10.8753424657535,                       !- July Deep Ground Temperature {C}
  10.8753424657535,                       !- August Deep Ground Temperature {C}
  10.8753424657535,                       !- September Deep Ground Temperature {C}
  10.8753424657535,                       !- October Deep Ground Temperature {C}
  10.8753424657535,                       !- November Deep Ground Temperature {C}
  10.8753424657535;                       !- December Deep Ground Temperature {C}
<|MERGE_RESOLUTION|>--- conflicted
+++ resolved
@@ -1,53 +1,26 @@
 !- NOTE: Auto-generated from /test/osw_files/SFD_2000sqft_2story_SL_UA_Denver.osw
 
 OS:Version,
-<<<<<<< HEAD
-  {1117ddb4-3ad8-4ab9-9741-b079f4473532}, !- Handle
-  2.8.1;                                  !- Version Identifier
-
-OS:SimulationControl,
-  {b273b4d0-bd79-4482-b217-5e7e444565ad}, !- Handle
-=======
   {70329161-4f1d-4a28-9942-5441c2ab3934}, !- Handle
   2.8.1;                                  !- Version Identifier
 
 OS:SimulationControl,
   {80ea0b44-51d6-4f5e-8e12-969a9f0e2019}, !- Handle
->>>>>>> f26890e6
   ,                                       !- Do Zone Sizing Calculation
   ,                                       !- Do System Sizing Calculation
   ,                                       !- Do Plant Sizing Calculation
   No;                                     !- Run Simulation for Sizing Periods
 
 OS:Timestep,
-<<<<<<< HEAD
-  {0ba1c850-caff-46ad-9832-ca06a09c691f}, !- Handle
-  6;                                      !- Number of Timesteps per Hour
-
-OS:ShadowCalculation,
-  {13d5e870-3327-482f-a5ad-3b3fffa8a3a9}, !- Handle
-=======
   {b1d9eb69-69ef-4216-9949-eea560518bf1}, !- Handle
   6;                                      !- Number of Timesteps per Hour
 
 OS:ShadowCalculation,
   {e245eb61-c31f-4262-a696-6a394ecbd055}, !- Handle
->>>>>>> f26890e6
   20,                                     !- Calculation Frequency
   200;                                    !- Maximum Figures in Shadow Overlap Calculations
 
 OS:SurfaceConvectionAlgorithm:Outside,
-<<<<<<< HEAD
-  {f102e661-8628-4cd5-9eb9-1873ff0ce503}, !- Handle
-  DOE-2;                                  !- Algorithm
-
-OS:SurfaceConvectionAlgorithm:Inside,
-  {dd824883-b3c2-47c6-96f7-226865ef7360}, !- Handle
-  TARP;                                   !- Algorithm
-
-OS:ZoneCapacitanceMultiplier:ResearchSpecial,
-  {c0308b53-7312-418d-80bd-3b6ad54528e3}, !- Handle
-=======
   {19f16f64-0ea0-4b5e-9361-0de059d11050}, !- Handle
   DOE-2;                                  !- Algorithm
 
@@ -57,17 +30,12 @@
 
 OS:ZoneCapacitanceMultiplier:ResearchSpecial,
   {2f396c15-c342-4106-9f7c-afbc3cab32aa}, !- Handle
->>>>>>> f26890e6
   ,                                       !- Temperature Capacity Multiplier
   15,                                     !- Humidity Capacity Multiplier
   ;                                       !- Carbon Dioxide Capacity Multiplier
 
 OS:RunPeriod,
-<<<<<<< HEAD
-  {0de376c5-6a75-4624-816d-9797ddd7a406}, !- Handle
-=======
   {fab64c07-b5ea-4193-9a88-ade241bb45d3}, !- Handle
->>>>>>> f26890e6
   Run Period 1,                           !- Name
   1,                                      !- Begin Month
   1,                                      !- Begin Day of Month
@@ -81,21 +49,13 @@
   ;                                       !- Number of Times Runperiod to be Repeated
 
 OS:YearDescription,
-<<<<<<< HEAD
-  {7e1ba971-4382-46a8-a9b5-d827fe79b4cf}, !- Handle
-=======
   {9153fd87-97b2-42ab-8899-9a836a3f5b54}, !- Handle
->>>>>>> f26890e6
   2007,                                   !- Calendar Year
   ,                                       !- Day of Week for Start Day
   ;                                       !- Is Leap Year
 
 OS:ThermalZone,
-<<<<<<< HEAD
-  {924b10c7-d71e-4247-8713-b1f302fe933a}, !- Handle
-=======
   {c4f20a64-dfe5-4e79-921b-1b35f6b744fb}, !- Handle
->>>>>>> f26890e6
   living zone,                            !- Name
   ,                                       !- Multiplier
   ,                                       !- Ceiling Height {m}
@@ -104,17 +64,10 @@
   ,                                       !- Zone Inside Convection Algorithm
   ,                                       !- Zone Outside Convection Algorithm
   ,                                       !- Zone Conditioning Equipment List Name
-<<<<<<< HEAD
-  {782a8600-404e-4801-b493-6a28d33630ca}, !- Zone Air Inlet Port List
-  {4617c6a3-87a3-421c-9d7d-9760d6330ba1}, !- Zone Air Exhaust Port List
-  {d27095e3-6d7c-4d27-a1bb-13f1fa09c9b5}, !- Zone Air Node Name
-  {938371b4-a042-46bb-9282-49f3546c375a}, !- Zone Return Air Port List
-=======
   {385f9d1c-7225-42da-b490-743ac21bbc49}, !- Zone Air Inlet Port List
   {c8df0b16-020d-4f27-bc84-13912cf55ddd}, !- Zone Air Exhaust Port List
   {dae26e97-d3dc-426e-a030-4334cc595de9}, !- Zone Air Node Name
   {61371cc4-2ce2-4cc2-8376-1d6ca099c991}, !- Zone Return Air Port List
->>>>>>> f26890e6
   ,                                       !- Primary Daylighting Control Name
   ,                                       !- Fraction of Zone Controlled by Primary Daylighting Control
   ,                                       !- Secondary Daylighting Control Name
@@ -125,39 +78,6 @@
   No;                                     !- Use Ideal Air Loads
 
 OS:Node,
-<<<<<<< HEAD
-  {8de31c56-0fd6-42ba-b573-5e5a1b4de710}, !- Handle
-  Node 1,                                 !- Name
-  {d27095e3-6d7c-4d27-a1bb-13f1fa09c9b5}, !- Inlet Port
-  ;                                       !- Outlet Port
-
-OS:Connection,
-  {d27095e3-6d7c-4d27-a1bb-13f1fa09c9b5}, !- Handle
-  {7f7cb4b2-f1b1-40d0-bb56-c638b38185be}, !- Name
-  {924b10c7-d71e-4247-8713-b1f302fe933a}, !- Source Object
-  11,                                     !- Outlet Port
-  {8de31c56-0fd6-42ba-b573-5e5a1b4de710}, !- Target Object
-  2;                                      !- Inlet Port
-
-OS:PortList,
-  {782a8600-404e-4801-b493-6a28d33630ca}, !- Handle
-  {5bb98682-77d7-4c27-be15-45c155b6bcea}, !- Name
-  {924b10c7-d71e-4247-8713-b1f302fe933a}; !- HVAC Component
-
-OS:PortList,
-  {4617c6a3-87a3-421c-9d7d-9760d6330ba1}, !- Handle
-  {e3cc4c71-63ff-4c92-8d42-89e30851cf2d}, !- Name
-  {924b10c7-d71e-4247-8713-b1f302fe933a}; !- HVAC Component
-
-OS:PortList,
-  {938371b4-a042-46bb-9282-49f3546c375a}, !- Handle
-  {64c28444-6ec4-4ba5-a813-6feb90817259}, !- Name
-  {924b10c7-d71e-4247-8713-b1f302fe933a}; !- HVAC Component
-
-OS:Sizing:Zone,
-  {5fc023fd-4a2e-4b10-9b5e-0b5a8f2f8071}, !- Handle
-  {924b10c7-d71e-4247-8713-b1f302fe933a}, !- Zone or ZoneList Name
-=======
   {acb56263-e167-49c1-8afb-1c82e0e61732}, !- Handle
   Node 1,                                 !- Name
   {dae26e97-d3dc-426e-a030-4334cc595de9}, !- Inlet Port
@@ -189,7 +109,6 @@
 OS:Sizing:Zone,
   {28bda9a2-dbbd-4645-9683-c17831dfa1d4}, !- Handle
   {c4f20a64-dfe5-4e79-921b-1b35f6b744fb}, !- Zone or ZoneList Name
->>>>>>> f26890e6
   SupplyAirTemperature,                   !- Zone Cooling Design Supply Air Temperature Input Method
   14,                                     !- Zone Cooling Design Supply Air Temperature {C}
   11.11,                                  !- Zone Cooling Design Supply Air Temperature Difference {deltaC}
@@ -218,16 +137,6 @@
   autosize;                               !- Dedicated Outdoor Air High Setpoint Temperature for Design {C}
 
 OS:ZoneHVAC:EquipmentList,
-<<<<<<< HEAD
-  {ad7532f7-567f-4960-a50f-0039fe4a08f8}, !- Handle
-  Zone HVAC Equipment List 1,             !- Name
-  {924b10c7-d71e-4247-8713-b1f302fe933a}; !- Thermal Zone
-
-OS:Space,
-  {ca6fcb19-e0e9-4ffd-9c25-1fde5c64d212}, !- Handle
-  living space,                           !- Name
-  {46d0a93d-2a37-45e4-b8dc-abed2d22dd6d}, !- Space Type Name
-=======
   {12ff5cd1-78e4-4632-be82-68b6dc332379}, !- Handle
   Zone HVAC Equipment List 1,             !- Name
   {c4f20a64-dfe5-4e79-921b-1b35f6b744fb}; !- Thermal Zone
@@ -236,7 +145,6 @@
   {0883525c-f07f-4a99-8fca-ffcc70a31556}, !- Handle
   living space,                           !- Name
   {a2db39ca-0cd1-47b1-becd-0455b8fc957b}, !- Space Type Name
->>>>>>> f26890e6
   ,                                       !- Default Construction Set Name
   ,                                       !- Default Schedule Set Name
   -0,                                     !- Direction of Relative North {deg}
@@ -244,19 +152,6 @@
   0,                                      !- Y Origin {m}
   0,                                      !- Z Origin {m}
   ,                                       !- Building Story Name
-<<<<<<< HEAD
-  {924b10c7-d71e-4247-8713-b1f302fe933a}, !- Thermal Zone Name
-  ,                                       !- Part of Total Floor Area
-  ,                                       !- Design Specification Outdoor Air Object Name
-  {c08c9d33-9fd0-4ec9-be32-5614a87ebc0f}; !- Building Unit Name
-
-OS:Surface,
-  {9bc64c23-6e26-4067-ad6c-338c52876c9c}, !- Handle
-  Surface 1,                              !- Name
-  Floor,                                  !- Surface Type
-  ,                                       !- Construction Name
-  {ca6fcb19-e0e9-4ffd-9c25-1fde5c64d212}, !- Space Name
-=======
   {c4f20a64-dfe5-4e79-921b-1b35f6b744fb}, !- Thermal Zone Name
   ,                                       !- Part of Total Floor Area
   ,                                       !- Design Specification Outdoor Air Object Name
@@ -268,7 +163,6 @@
   Floor,                                  !- Surface Type
   ,                                       !- Construction Name
   {0883525c-f07f-4a99-8fca-ffcc70a31556}, !- Space Name
->>>>>>> f26890e6
   Foundation,                             !- Outside Boundary Condition
   ,                                       !- Outside Boundary Condition Object
   NoSun,                                  !- Sun Exposure
@@ -281,19 +175,11 @@
   13.6310703908387, 0, 0;                 !- X,Y,Z Vertex 4 {m}
 
 OS:Surface,
-<<<<<<< HEAD
-  {c0f34c06-84aa-4013-b7e7-58d5f028bc9f}, !- Handle
-  Surface 2,                              !- Name
-  Wall,                                   !- Surface Type
-  ,                                       !- Construction Name
-  {ca6fcb19-e0e9-4ffd-9c25-1fde5c64d212}, !- Space Name
-=======
   {e9506cc2-255c-4b00-a6fc-3568a7e88465}, !- Handle
   Surface 2,                              !- Name
   Wall,                                   !- Surface Type
   ,                                       !- Construction Name
   {0883525c-f07f-4a99-8fca-ffcc70a31556}, !- Space Name
->>>>>>> f26890e6
   Outdoors,                               !- Outside Boundary Condition
   ,                                       !- Outside Boundary Condition Object
   SunExposed,                             !- Sun Exposure
@@ -306,19 +192,11 @@
   0, 0, 2.4384;                           !- X,Y,Z Vertex 4 {m}
 
 OS:Surface,
-<<<<<<< HEAD
-  {7d3ca772-f61b-41e0-b351-c11654c0d804}, !- Handle
-  Surface 3,                              !- Name
-  Wall,                                   !- Surface Type
-  ,                                       !- Construction Name
-  {ca6fcb19-e0e9-4ffd-9c25-1fde5c64d212}, !- Space Name
-=======
   {a8dfa4f4-c12f-4c92-a6cc-dc8af6069789}, !- Handle
   Surface 3,                              !- Name
   Wall,                                   !- Surface Type
   ,                                       !- Construction Name
   {0883525c-f07f-4a99-8fca-ffcc70a31556}, !- Space Name
->>>>>>> f26890e6
   Outdoors,                               !- Outside Boundary Condition
   ,                                       !- Outside Boundary Condition Object
   SunExposed,                             !- Sun Exposure
@@ -331,19 +209,11 @@
   0, 6.81553519541936, 2.4384;            !- X,Y,Z Vertex 4 {m}
 
 OS:Surface,
-<<<<<<< HEAD
-  {6049332a-b38b-4a2a-a415-624033140f4f}, !- Handle
-  Surface 4,                              !- Name
-  Wall,                                   !- Surface Type
-  ,                                       !- Construction Name
-  {ca6fcb19-e0e9-4ffd-9c25-1fde5c64d212}, !- Space Name
-=======
   {b7bf07a4-1fa9-4029-a969-6676e74e24e3}, !- Handle
   Surface 4,                              !- Name
   Wall,                                   !- Surface Type
   ,                                       !- Construction Name
   {0883525c-f07f-4a99-8fca-ffcc70a31556}, !- Space Name
->>>>>>> f26890e6
   Outdoors,                               !- Outside Boundary Condition
   ,                                       !- Outside Boundary Condition Object
   SunExposed,                             !- Sun Exposure
@@ -356,19 +226,11 @@
   13.6310703908387, 6.81553519541936, 2.4384; !- X,Y,Z Vertex 4 {m}
 
 OS:Surface,
-<<<<<<< HEAD
-  {b52e3bdb-8e0b-4e3a-bfea-16eb0ef5d4d3}, !- Handle
-  Surface 5,                              !- Name
-  Wall,                                   !- Surface Type
-  ,                                       !- Construction Name
-  {ca6fcb19-e0e9-4ffd-9c25-1fde5c64d212}, !- Space Name
-=======
   {2762f859-04b0-4983-b422-ac101dbab8d0}, !- Handle
   Surface 5,                              !- Name
   Wall,                                   !- Surface Type
   ,                                       !- Construction Name
   {0883525c-f07f-4a99-8fca-ffcc70a31556}, !- Space Name
->>>>>>> f26890e6
   Outdoors,                               !- Outside Boundary Condition
   ,                                       !- Outside Boundary Condition Object
   SunExposed,                             !- Sun Exposure
@@ -381,15 +243,6 @@
   13.6310703908387, 0, 2.4384;            !- X,Y,Z Vertex 4 {m}
 
 OS:Surface,
-<<<<<<< HEAD
-  {38be837a-1fab-4c6a-893c-d01fa583d078}, !- Handle
-  Surface 6,                              !- Name
-  RoofCeiling,                            !- Surface Type
-  ,                                       !- Construction Name
-  {ca6fcb19-e0e9-4ffd-9c25-1fde5c64d212}, !- Space Name
-  Surface,                                !- Outside Boundary Condition
-  {0471040d-d626-452d-b73c-6bf7ef0e71a7}, !- Outside Boundary Condition Object
-=======
   {f6230962-6142-48f0-85a0-19f66a3d0006}, !- Handle
   Surface 6,                              !- Name
   RoofCeiling,                            !- Surface Type
@@ -397,7 +250,6 @@
   {0883525c-f07f-4a99-8fca-ffcc70a31556}, !- Space Name
   Surface,                                !- Outside Boundary Condition
   {c80d89b7-5c6c-47bc-970f-23b46fe5a9a3}, !- Outside Boundary Condition Object
->>>>>>> f26890e6
   NoSun,                                  !- Sun Exposure
   NoWind,                                 !- Wind Exposure
   ,                                       !- View Factor to Ground
@@ -408,11 +260,7 @@
   0, 0, 2.4384;                           !- X,Y,Z Vertex 4 {m}
 
 OS:SpaceType,
-<<<<<<< HEAD
-  {46d0a93d-2a37-45e4-b8dc-abed2d22dd6d}, !- Handle
-=======
   {a2db39ca-0cd1-47b1-becd-0455b8fc957b}, !- Handle
->>>>>>> f26890e6
   Space Type 1,                           !- Name
   ,                                       !- Default Construction Set Name
   ,                                       !- Default Schedule Set Name
@@ -423,15 +271,9 @@
   living;                                 !- Standards Space Type
 
 OS:Space,
-<<<<<<< HEAD
-  {61f8e6b4-5b3a-4a53-a8c2-17714bf5c2e7}, !- Handle
-  living space|story 2,                   !- Name
-  {46d0a93d-2a37-45e4-b8dc-abed2d22dd6d}, !- Space Type Name
-=======
   {11d404c3-a775-4d09-8cd0-ed960a09f657}, !- Handle
   living space|story 2,                   !- Name
   {a2db39ca-0cd1-47b1-becd-0455b8fc957b}, !- Space Type Name
->>>>>>> f26890e6
   ,                                       !- Default Construction Set Name
   ,                                       !- Default Schedule Set Name
   -0,                                     !- Direction of Relative North {deg}
@@ -439,21 +281,6 @@
   0,                                      !- Y Origin {m}
   2.4384,                                 !- Z Origin {m}
   ,                                       !- Building Story Name
-<<<<<<< HEAD
-  {924b10c7-d71e-4247-8713-b1f302fe933a}, !- Thermal Zone Name
-  ,                                       !- Part of Total Floor Area
-  ,                                       !- Design Specification Outdoor Air Object Name
-  {c08c9d33-9fd0-4ec9-be32-5614a87ebc0f}; !- Building Unit Name
-
-OS:Surface,
-  {0471040d-d626-452d-b73c-6bf7ef0e71a7}, !- Handle
-  Surface 7,                              !- Name
-  Floor,                                  !- Surface Type
-  ,                                       !- Construction Name
-  {61f8e6b4-5b3a-4a53-a8c2-17714bf5c2e7}, !- Space Name
-  Surface,                                !- Outside Boundary Condition
-  {38be837a-1fab-4c6a-893c-d01fa583d078}, !- Outside Boundary Condition Object
-=======
   {c4f20a64-dfe5-4e79-921b-1b35f6b744fb}, !- Thermal Zone Name
   ,                                       !- Part of Total Floor Area
   ,                                       !- Design Specification Outdoor Air Object Name
@@ -467,7 +294,6 @@
   {11d404c3-a775-4d09-8cd0-ed960a09f657}, !- Space Name
   Surface,                                !- Outside Boundary Condition
   {f6230962-6142-48f0-85a0-19f66a3d0006}, !- Outside Boundary Condition Object
->>>>>>> f26890e6
   NoSun,                                  !- Sun Exposure
   NoWind,                                 !- Wind Exposure
   ,                                       !- View Factor to Ground
@@ -478,19 +304,11 @@
   13.6310703908387, 0, 0;                 !- X,Y,Z Vertex 4 {m}
 
 OS:Surface,
-<<<<<<< HEAD
-  {cc942b9b-27ba-46f7-8533-ea324fa9db86}, !- Handle
-  Surface 8,                              !- Name
-  Wall,                                   !- Surface Type
-  ,                                       !- Construction Name
-  {61f8e6b4-5b3a-4a53-a8c2-17714bf5c2e7}, !- Space Name
-=======
   {40d8880a-2d8b-4d01-904b-2e78e8d90d9a}, !- Handle
   Surface 8,                              !- Name
   Wall,                                   !- Surface Type
   ,                                       !- Construction Name
   {11d404c3-a775-4d09-8cd0-ed960a09f657}, !- Space Name
->>>>>>> f26890e6
   Outdoors,                               !- Outside Boundary Condition
   ,                                       !- Outside Boundary Condition Object
   SunExposed,                             !- Sun Exposure
@@ -503,19 +321,11 @@
   0, 0, 2.4384;                           !- X,Y,Z Vertex 4 {m}
 
 OS:Surface,
-<<<<<<< HEAD
-  {6595d031-8dad-4f5a-a197-84e201ca2b2b}, !- Handle
-  Surface 9,                              !- Name
-  Wall,                                   !- Surface Type
-  ,                                       !- Construction Name
-  {61f8e6b4-5b3a-4a53-a8c2-17714bf5c2e7}, !- Space Name
-=======
   {b6326f75-d198-4d43-952a-659cbab7af8b}, !- Handle
   Surface 9,                              !- Name
   Wall,                                   !- Surface Type
   ,                                       !- Construction Name
   {11d404c3-a775-4d09-8cd0-ed960a09f657}, !- Space Name
->>>>>>> f26890e6
   Outdoors,                               !- Outside Boundary Condition
   ,                                       !- Outside Boundary Condition Object
   SunExposed,                             !- Sun Exposure
@@ -528,19 +338,11 @@
   0, 6.81553519541936, 2.4384;            !- X,Y,Z Vertex 4 {m}
 
 OS:Surface,
-<<<<<<< HEAD
-  {59602a86-df03-4848-94fa-85d0ddd764f5}, !- Handle
-  Surface 10,                             !- Name
-  Wall,                                   !- Surface Type
-  ,                                       !- Construction Name
-  {61f8e6b4-5b3a-4a53-a8c2-17714bf5c2e7}, !- Space Name
-=======
   {7c3a7c70-35e7-4085-a2f7-41b5929fdd12}, !- Handle
   Surface 10,                             !- Name
   Wall,                                   !- Surface Type
   ,                                       !- Construction Name
   {11d404c3-a775-4d09-8cd0-ed960a09f657}, !- Space Name
->>>>>>> f26890e6
   Outdoors,                               !- Outside Boundary Condition
   ,                                       !- Outside Boundary Condition Object
   SunExposed,                             !- Sun Exposure
@@ -553,19 +355,11 @@
   13.6310703908387, 6.81553519541936, 2.4384; !- X,Y,Z Vertex 4 {m}
 
 OS:Surface,
-<<<<<<< HEAD
-  {ea48f1fa-c00d-45dc-ac5c-484606525652}, !- Handle
-  Surface 11,                             !- Name
-  Wall,                                   !- Surface Type
-  ,                                       !- Construction Name
-  {61f8e6b4-5b3a-4a53-a8c2-17714bf5c2e7}, !- Space Name
-=======
   {34ef77eb-e039-43f7-9398-fa6db50ce166}, !- Handle
   Surface 11,                             !- Name
   Wall,                                   !- Surface Type
   ,                                       !- Construction Name
   {11d404c3-a775-4d09-8cd0-ed960a09f657}, !- Space Name
->>>>>>> f26890e6
   Outdoors,                               !- Outside Boundary Condition
   ,                                       !- Outside Boundary Condition Object
   SunExposed,                             !- Sun Exposure
@@ -578,15 +372,6 @@
   13.6310703908387, 0, 2.4384;            !- X,Y,Z Vertex 4 {m}
 
 OS:Surface,
-<<<<<<< HEAD
-  {b78f5b00-e775-48b3-b0cb-f72c6b110aad}, !- Handle
-  Surface 12,                             !- Name
-  RoofCeiling,                            !- Surface Type
-  ,                                       !- Construction Name
-  {61f8e6b4-5b3a-4a53-a8c2-17714bf5c2e7}, !- Space Name
-  Surface,                                !- Outside Boundary Condition
-  {7d93f1bd-6fed-4dcc-bec3-59e2008bc4e8}, !- Outside Boundary Condition Object
-=======
   {3743553d-4eab-4693-b4ca-9797e2ca7526}, !- Handle
   Surface 12,                             !- Name
   RoofCeiling,                            !- Surface Type
@@ -594,7 +379,6 @@
   {11d404c3-a775-4d09-8cd0-ed960a09f657}, !- Space Name
   Surface,                                !- Outside Boundary Condition
   {bdaf03c7-6df6-4529-aa12-084a42131c00}, !- Outside Boundary Condition Object
->>>>>>> f26890e6
   NoSun,                                  !- Sun Exposure
   NoWind,                                 !- Wind Exposure
   ,                                       !- View Factor to Ground
@@ -605,15 +389,6 @@
   0, 0, 2.4384;                           !- X,Y,Z Vertex 4 {m}
 
 OS:Surface,
-<<<<<<< HEAD
-  {7d93f1bd-6fed-4dcc-bec3-59e2008bc4e8}, !- Handle
-  Surface 13,                             !- Name
-  Floor,                                  !- Surface Type
-  ,                                       !- Construction Name
-  {d4cc30a9-9685-4e58-9137-c999abc9aed2}, !- Space Name
-  Surface,                                !- Outside Boundary Condition
-  {b78f5b00-e775-48b3-b0cb-f72c6b110aad}, !- Outside Boundary Condition Object
-=======
   {bdaf03c7-6df6-4529-aa12-084a42131c00}, !- Handle
   Surface 13,                             !- Name
   Floor,                                  !- Surface Type
@@ -621,7 +396,6 @@
   {cc34e595-1c64-440a-96fe-07831462fe3a}, !- Space Name
   Surface,                                !- Outside Boundary Condition
   {3743553d-4eab-4693-b4ca-9797e2ca7526}, !- Outside Boundary Condition Object
->>>>>>> f26890e6
   NoSun,                                  !- Sun Exposure
   NoWind,                                 !- Wind Exposure
   ,                                       !- View Factor to Ground
@@ -632,19 +406,11 @@
   0, 0, 0;                                !- X,Y,Z Vertex 4 {m}
 
 OS:Surface,
-<<<<<<< HEAD
-  {d6c605f3-86e6-48a9-b63d-0dca4d374939}, !- Handle
-  Surface 14,                             !- Name
-  RoofCeiling,                            !- Surface Type
-  ,                                       !- Construction Name
-  {d4cc30a9-9685-4e58-9137-c999abc9aed2}, !- Space Name
-=======
   {2d37f550-8f45-45ee-9f72-b0d88ff4d76e}, !- Handle
   Surface 14,                             !- Name
   RoofCeiling,                            !- Surface Type
   ,                                       !- Construction Name
   {cc34e595-1c64-440a-96fe-07831462fe3a}, !- Space Name
->>>>>>> f26890e6
   Outdoors,                               !- Outside Boundary Condition
   ,                                       !- Outside Boundary Condition Object
   SunExposed,                             !- Sun Exposure
@@ -657,19 +423,11 @@
   13.6310703908387, 0, 0;                 !- X,Y,Z Vertex 4 {m}
 
 OS:Surface,
-<<<<<<< HEAD
-  {92bcacd7-47fe-48c6-8a6a-95dc039e720f}, !- Handle
-  Surface 15,                             !- Name
-  RoofCeiling,                            !- Surface Type
-  ,                                       !- Construction Name
-  {d4cc30a9-9685-4e58-9137-c999abc9aed2}, !- Space Name
-=======
   {fc41a569-5df7-4411-b598-a107d7f2f021}, !- Handle
   Surface 15,                             !- Name
   RoofCeiling,                            !- Surface Type
   ,                                       !- Construction Name
   {cc34e595-1c64-440a-96fe-07831462fe3a}, !- Space Name
->>>>>>> f26890e6
   Outdoors,                               !- Outside Boundary Condition
   ,                                       !- Outside Boundary Condition Object
   SunExposed,                             !- Sun Exposure
@@ -682,19 +440,11 @@
   0, 6.81553519541936, 0;                 !- X,Y,Z Vertex 4 {m}
 
 OS:Surface,
-<<<<<<< HEAD
-  {72eb5e97-e15d-453f-b5f4-323f07fe6fa7}, !- Handle
-  Surface 16,                             !- Name
-  Wall,                                   !- Surface Type
-  ,                                       !- Construction Name
-  {d4cc30a9-9685-4e58-9137-c999abc9aed2}, !- Space Name
-=======
   {070265f7-ddca-48b5-aa8a-1e972343b28c}, !- Handle
   Surface 16,                             !- Name
   Wall,                                   !- Surface Type
   ,                                       !- Construction Name
   {cc34e595-1c64-440a-96fe-07831462fe3a}, !- Space Name
->>>>>>> f26890e6
   Outdoors,                               !- Outside Boundary Condition
   ,                                       !- Outside Boundary Condition Object
   SunExposed,                             !- Sun Exposure
@@ -706,19 +456,11 @@
   0, 0, 0;                                !- X,Y,Z Vertex 3 {m}
 
 OS:Surface,
-<<<<<<< HEAD
-  {392e20a7-40fa-4b1e-9063-c8d9e7b18c1e}, !- Handle
-  Surface 17,                             !- Name
-  Wall,                                   !- Surface Type
-  ,                                       !- Construction Name
-  {d4cc30a9-9685-4e58-9137-c999abc9aed2}, !- Space Name
-=======
   {c8492b81-f631-4c16-836a-5438997b8ce5}, !- Handle
   Surface 17,                             !- Name
   Wall,                                   !- Surface Type
   ,                                       !- Construction Name
   {cc34e595-1c64-440a-96fe-07831462fe3a}, !- Space Name
->>>>>>> f26890e6
   Outdoors,                               !- Outside Boundary Condition
   ,                                       !- Outside Boundary Condition Object
   SunExposed,                             !- Sun Exposure
@@ -730,15 +472,9 @@
   13.6310703908387, 6.81553519541936, 0;  !- X,Y,Z Vertex 3 {m}
 
 OS:Space,
-<<<<<<< HEAD
-  {d4cc30a9-9685-4e58-9137-c999abc9aed2}, !- Handle
-  unfinished attic space,                 !- Name
-  {f9ff693c-6053-4a0d-9ef5-d86dfc7e1e4a}, !- Space Type Name
-=======
   {cc34e595-1c64-440a-96fe-07831462fe3a}, !- Handle
   unfinished attic space,                 !- Name
   {b31f4530-46c2-4d46-be51-684bee8012ce}, !- Space Type Name
->>>>>>> f26890e6
   ,                                       !- Default Construction Set Name
   ,                                       !- Default Schedule Set Name
   -0,                                     !- Direction of Relative North {deg}
@@ -746,17 +482,10 @@
   0,                                      !- Y Origin {m}
   4.8768,                                 !- Z Origin {m}
   ,                                       !- Building Story Name
-<<<<<<< HEAD
-  {f33ee38c-0a4a-4fe9-871c-48fcdce3e57a}; !- Thermal Zone Name
-
-OS:ThermalZone,
-  {f33ee38c-0a4a-4fe9-871c-48fcdce3e57a}, !- Handle
-=======
   {e4edb99f-32e4-45d3-b8d0-bf7458f828b3}; !- Thermal Zone Name
 
 OS:ThermalZone,
   {e4edb99f-32e4-45d3-b8d0-bf7458f828b3}, !- Handle
->>>>>>> f26890e6
   unfinished attic zone,                  !- Name
   ,                                       !- Multiplier
   ,                                       !- Ceiling Height {m}
@@ -765,17 +494,10 @@
   ,                                       !- Zone Inside Convection Algorithm
   ,                                       !- Zone Outside Convection Algorithm
   ,                                       !- Zone Conditioning Equipment List Name
-<<<<<<< HEAD
-  {e0926a7b-e13d-4172-a0e2-97f87f263670}, !- Zone Air Inlet Port List
-  {f2352e54-3cb3-471f-b40d-3757cfe3f2d0}, !- Zone Air Exhaust Port List
-  {bb0c6c1f-6aab-4e04-a73b-d738c808a2ab}, !- Zone Air Node Name
-  {a6e70124-3cc6-4d5f-b002-7a6a6527851d}, !- Zone Return Air Port List
-=======
   {fc03d307-c614-4e5f-99f4-72ad736f00c2}, !- Zone Air Inlet Port List
   {48f9723f-5648-4693-b0d8-8d6b42531267}, !- Zone Air Exhaust Port List
   {861382b5-da29-4406-91c6-5fa17c36a73a}, !- Zone Air Node Name
   {dfd8b16d-5cd0-424a-8b86-0661ca75aadc}, !- Zone Return Air Port List
->>>>>>> f26890e6
   ,                                       !- Primary Daylighting Control Name
   ,                                       !- Fraction of Zone Controlled by Primary Daylighting Control
   ,                                       !- Secondary Daylighting Control Name
@@ -786,39 +508,6 @@
   No;                                     !- Use Ideal Air Loads
 
 OS:Node,
-<<<<<<< HEAD
-  {78182982-4558-4537-a5e9-5e673b94a26f}, !- Handle
-  Node 2,                                 !- Name
-  {bb0c6c1f-6aab-4e04-a73b-d738c808a2ab}, !- Inlet Port
-  ;                                       !- Outlet Port
-
-OS:Connection,
-  {bb0c6c1f-6aab-4e04-a73b-d738c808a2ab}, !- Handle
-  {fbd98c49-24ae-410f-814a-a4e64785bda2}, !- Name
-  {f33ee38c-0a4a-4fe9-871c-48fcdce3e57a}, !- Source Object
-  11,                                     !- Outlet Port
-  {78182982-4558-4537-a5e9-5e673b94a26f}, !- Target Object
-  2;                                      !- Inlet Port
-
-OS:PortList,
-  {e0926a7b-e13d-4172-a0e2-97f87f263670}, !- Handle
-  {3dcc65c9-3be1-4f59-9008-f54bf92482ec}, !- Name
-  {f33ee38c-0a4a-4fe9-871c-48fcdce3e57a}; !- HVAC Component
-
-OS:PortList,
-  {f2352e54-3cb3-471f-b40d-3757cfe3f2d0}, !- Handle
-  {ed6f63fa-47ac-4a7c-8af4-79da8879e2ff}, !- Name
-  {f33ee38c-0a4a-4fe9-871c-48fcdce3e57a}; !- HVAC Component
-
-OS:PortList,
-  {a6e70124-3cc6-4d5f-b002-7a6a6527851d}, !- Handle
-  {6b4dce50-69d1-42b0-aac7-1efb72a006a5}, !- Name
-  {f33ee38c-0a4a-4fe9-871c-48fcdce3e57a}; !- HVAC Component
-
-OS:Sizing:Zone,
-  {43cf41a7-96ef-4f1e-84ef-639295185b25}, !- Handle
-  {f33ee38c-0a4a-4fe9-871c-48fcdce3e57a}, !- Zone or ZoneList Name
-=======
   {aef6b859-c7d7-4445-b0d6-c57846af8777}, !- Handle
   Node 2,                                 !- Name
   {861382b5-da29-4406-91c6-5fa17c36a73a}, !- Inlet Port
@@ -850,7 +539,6 @@
 OS:Sizing:Zone,
   {8df1693e-f7ac-4963-9acb-625f0adea7c3}, !- Handle
   {e4edb99f-32e4-45d3-b8d0-bf7458f828b3}, !- Zone or ZoneList Name
->>>>>>> f26890e6
   SupplyAirTemperature,                   !- Zone Cooling Design Supply Air Temperature Input Method
   14,                                     !- Zone Cooling Design Supply Air Temperature {C}
   11.11,                                  !- Zone Cooling Design Supply Air Temperature Difference {deltaC}
@@ -879,21 +567,12 @@
   autosize;                               !- Dedicated Outdoor Air High Setpoint Temperature for Design {C}
 
 OS:ZoneHVAC:EquipmentList,
-<<<<<<< HEAD
-  {3447f6a0-3d5e-487b-899f-8cb11abe7958}, !- Handle
-  Zone HVAC Equipment List 2,             !- Name
-  {f33ee38c-0a4a-4fe9-871c-48fcdce3e57a}; !- Thermal Zone
-
-OS:SpaceType,
-  {f9ff693c-6053-4a0d-9ef5-d86dfc7e1e4a}, !- Handle
-=======
   {cd2da729-4ec0-48d1-9c37-bfe7b5fc3a4e}, !- Handle
   Zone HVAC Equipment List 2,             !- Name
   {e4edb99f-32e4-45d3-b8d0-bf7458f828b3}; !- Thermal Zone
 
 OS:SpaceType,
   {b31f4530-46c2-4d46-be51-684bee8012ce}, !- Handle
->>>>>>> f26890e6
   Space Type 2,                           !- Name
   ,                                       !- Default Construction Set Name
   ,                                       !- Default Schedule Set Name
@@ -904,21 +583,13 @@
   unfinished attic;                       !- Standards Space Type
 
 OS:BuildingUnit,
-<<<<<<< HEAD
-  {c08c9d33-9fd0-4ec9-be32-5614a87ebc0f}, !- Handle
-=======
   {928b9dd0-a735-41f7-8091-662bade4a1dd}, !- Handle
->>>>>>> f26890e6
   unit 1,                                 !- Name
   ,                                       !- Rendering Color
   Residential;                            !- Building Unit Type
 
 OS:Building,
-<<<<<<< HEAD
-  {5a7fdbc4-cbd6-459e-8682-81f3e30395d3}, !- Handle
-=======
   {d0c2da08-7f8b-4344-a275-ff96f78430e1}, !- Handle
->>>>>>> f26890e6
   Building 1,                             !- Name
   ,                                       !- Building Sector Type
   0,                                      !- North Axis {deg}
@@ -933,13 +604,8 @@
   1;                                      !- Standards Number of Living Units
 
 OS:AdditionalProperties,
-<<<<<<< HEAD
-  {45fc4704-6bde-4bea-861e-97c7e5ee5a28}, !- Handle
-  {5a7fdbc4-cbd6-459e-8682-81f3e30395d3}, !- Object Name
-=======
   {e605ae20-207f-4800-ba8a-be0423351c37}, !- Handle
   {d0c2da08-7f8b-4344-a275-ff96f78430e1}, !- Object Name
->>>>>>> f26890e6
   Total Units Represented,                !- Feature Name 1
   Integer,                                !- Feature Data Type 1
   1,                                      !- Feature Value 1
@@ -948,13 +614,8 @@
   1;                                      !- Feature Value 2
 
 OS:AdditionalProperties,
-<<<<<<< HEAD
-  {875300ea-4cda-479b-b297-77dd9ea0893a}, !- Handle
-  {c08c9d33-9fd0-4ec9-be32-5614a87ebc0f}, !- Object Name
-=======
   {ee146831-5da5-47b6-b333-1daa8acf0323}, !- Handle
   {928b9dd0-a735-41f7-8091-662bade4a1dd}, !- Object Name
->>>>>>> f26890e6
   NumberOfBedrooms,                       !- Feature Name 1
   Integer,                                !- Feature Data Type 1
   3,                                      !- Feature Value 1
@@ -963,11 +624,7 @@
   2;                                      !- Feature Value 2
 
 OS:Schedule:Day,
-<<<<<<< HEAD
-  {9e142081-0d62-4176-968c-49789ff43df1}, !- Handle
-=======
   {95f0359a-f750-4fc4-a7bc-655883001ec2}, !- Handle
->>>>>>> f26890e6
   Schedule Day 1,                         !- Name
   ,                                       !- Schedule Type Limits Name
   ,                                       !- Interpolate to Timestep
@@ -976,11 +633,7 @@
   0;                                      !- Value Until Time 1
 
 OS:Schedule:Day,
-<<<<<<< HEAD
-  {ea7398be-da94-4425-a8de-ed4d565e8140}, !- Handle
-=======
   {b1e9628e-e917-4e1b-8daa-b316d25e2d8f}, !- Handle
->>>>>>> f26890e6
   Schedule Day 2,                         !- Name
   ,                                       !- Schedule Type Limits Name
   ,                                       !- Interpolate to Timestep
@@ -989,11 +642,7 @@
   1;                                      !- Value Until Time 1
 
 OS:WeatherFile,
-<<<<<<< HEAD
-  {493bb0b9-d7a3-4bbf-b695-2d4e85c42cff}, !- Handle
-=======
   {b594e662-6c5d-40fc-b8b5-2dbcaa6e0d9e}, !- Handle
->>>>>>> f26890e6
   Denver Intl Ap,                         !- City
   CO,                                     !- State Province Region
   USA,                                    !- Country
@@ -1007,13 +656,8 @@
   E23378AA;                               !- Checksum
 
 OS:AdditionalProperties,
-<<<<<<< HEAD
-  {18b4919e-a99a-4cd0-a24f-35d47282272a}, !- Handle
-  {493bb0b9-d7a3-4bbf-b695-2d4e85c42cff}, !- Object Name
-=======
   {170bbe85-0a76-420a-8af3-0488fa2aa81f}, !- Handle
   {b594e662-6c5d-40fc-b8b5-2dbcaa6e0d9e}, !- Object Name
->>>>>>> f26890e6
   EPWHeaderCity,                          !- Feature Name 1
   String,                                 !- Feature Data Type 1
   Denver Intl Ap,                         !- Feature Value 1
@@ -1121,11 +765,7 @@
   84;                                     !- Feature Value 35
 
 OS:Site,
-<<<<<<< HEAD
-  {1e353c8c-2718-4d05-8d9b-b05176bdf5ca}, !- Handle
-=======
   {5a18c303-a9e4-4bc5-acef-ad3791ecd273}, !- Handle
->>>>>>> f26890e6
   Denver Intl Ap_CO_USA,                  !- Name
   39.83,                                  !- Latitude {deg}
   -104.65,                                !- Longitude {deg}
@@ -1134,11 +774,7 @@
   ;                                       !- Terrain
 
 OS:ClimateZones,
-<<<<<<< HEAD
-  {01cc94b7-f805-43ea-852a-2ea8f3ffc2ff}, !- Handle
-=======
   {ca045ac8-39b2-4aa3-abbc-6e4e3960945c}, !- Handle
->>>>>>> f26890e6
   ,                                       !- Active Institution
   ,                                       !- Active Year
   ,                                       !- Climate Zone Institution Name 1
@@ -1151,31 +787,19 @@
   Cold;                                   !- Climate Zone Value 2
 
 OS:Site:WaterMainsTemperature,
-<<<<<<< HEAD
-  {c320b980-ff08-4056-8369-cf1c744b49f9}, !- Handle
-=======
   {6b49dae4-6199-4d2a-a902-742387fec80c}, !- Handle
->>>>>>> f26890e6
   Correlation,                            !- Calculation Method
   ,                                       !- Temperature Schedule Name
   10.8753424657535,                       !- Annual Average Outdoor Air Temperature {C}
   23.1524007936508;                       !- Maximum Difference In Monthly Average Outdoor Air Temperatures {deltaC}
 
 OS:RunPeriodControl:DaylightSavingTime,
-<<<<<<< HEAD
-  {4a0a50d6-42b3-45e2-8269-3ede1474eecd}, !- Handle
-=======
   {81aab609-4e3c-4f2e-aa2d-b1e46859e1a5}, !- Handle
->>>>>>> f26890e6
   4/7,                                    !- Start Date
   10/26;                                  !- End Date
 
 OS:Site:GroundTemperature:Deep,
-<<<<<<< HEAD
-  {039c0dc2-e24d-4c42-90e6-b3e2f15396cc}, !- Handle
-=======
   {d9bf1f4e-aead-4263-8020-7c58cb48b358}, !- Handle
->>>>>>> f26890e6
   10.8753424657535,                       !- January Deep Ground Temperature {C}
   10.8753424657535,                       !- February Deep Ground Temperature {C}
   10.8753424657535,                       !- March Deep Ground Temperature {C}
