!- NOTE: Auto-generated from /test/osw_files/SFD_2000sqft_2story_SL_UA_Denver.osw

OS:Version,
<<<<<<< HEAD
  {5ab375aa-02f9-4be7-b1bf-47053cbe8aea}, !- Handle
  2.9.1;                                  !- Version Identifier

OS:SimulationControl,
  {3035f623-dc47-4f2f-b2b4-bd4908a58be5}, !- Handle
=======
  {fddcd1d4-7e66-4bd2-b303-cf25938c95f0}, !- Handle
  2.9.0;                                  !- Version Identifier

OS:SimulationControl,
  {ef12833b-2150-4e69-98e2-de9b2c1003e5}, !- Handle
>>>>>>> 93199ada
  ,                                       !- Do Zone Sizing Calculation
  ,                                       !- Do System Sizing Calculation
  ,                                       !- Do Plant Sizing Calculation
  No;                                     !- Run Simulation for Sizing Periods

OS:Timestep,
<<<<<<< HEAD
  {d371511a-4af3-4c48-bfd7-03c8ddf84f49}, !- Handle
  6;                                      !- Number of Timesteps per Hour

OS:ShadowCalculation,
  {34b2f012-ec24-4e9e-b47e-b80448e523c1}, !- Handle
=======
  {26732b83-eea9-451d-8f64-c7fc1d6c30e1}, !- Handle
  6;                                      !- Number of Timesteps per Hour

OS:ShadowCalculation,
  {f0728180-7366-4b01-ae5e-06b05b8fe063}, !- Handle
>>>>>>> 93199ada
  20,                                     !- Calculation Frequency
  200;                                    !- Maximum Figures in Shadow Overlap Calculations

OS:SurfaceConvectionAlgorithm:Outside,
<<<<<<< HEAD
  {bde4adf1-aa07-4cb1-9b32-acf67eeb8551}, !- Handle
  DOE-2;                                  !- Algorithm

OS:SurfaceConvectionAlgorithm:Inside,
  {c8fd80ff-380c-4a56-a712-4530140b2157}, !- Handle
  TARP;                                   !- Algorithm

OS:ZoneCapacitanceMultiplier:ResearchSpecial,
  {a68933cd-8396-41ee-8e40-40e5d595a53f}, !- Handle
=======
  {6751c511-0fdc-4f7a-9d5e-f845ad64f8ae}, !- Handle
  DOE-2;                                  !- Algorithm

OS:SurfaceConvectionAlgorithm:Inside,
  {2111083e-9c41-4574-9669-9cc84c154122}, !- Handle
  TARP;                                   !- Algorithm

OS:ZoneCapacitanceMultiplier:ResearchSpecial,
  {69323038-e0cf-4a38-8c92-0a8b3591773c}, !- Handle
>>>>>>> 93199ada
  ,                                       !- Temperature Capacity Multiplier
  15,                                     !- Humidity Capacity Multiplier
  ;                                       !- Carbon Dioxide Capacity Multiplier

OS:RunPeriod,
<<<<<<< HEAD
  {c03e3fc2-adee-4dcb-995c-e9a498713d46}, !- Handle
=======
  {5307f643-2d3b-4b83-b3f8-cd91cd0573a4}, !- Handle
>>>>>>> 93199ada
  Run Period 1,                           !- Name
  1,                                      !- Begin Month
  1,                                      !- Begin Day of Month
  12,                                     !- End Month
  31,                                     !- End Day of Month
  ,                                       !- Use Weather File Holidays and Special Days
  ,                                       !- Use Weather File Daylight Saving Period
  ,                                       !- Apply Weekend Holiday Rule
  ,                                       !- Use Weather File Rain Indicators
  ,                                       !- Use Weather File Snow Indicators
  ;                                       !- Number of Times Runperiod to be Repeated

OS:YearDescription,
<<<<<<< HEAD
  {c16bf125-80e4-4a2a-a67f-49378abfa910}, !- Handle
=======
  {517eb63f-a8e6-443b-82bc-d605b0ec3612}, !- Handle
>>>>>>> 93199ada
  2007,                                   !- Calendar Year
  ,                                       !- Day of Week for Start Day
  ;                                       !- Is Leap Year

OS:WeatherFile,
<<<<<<< HEAD
  {b3e8a29a-5355-4e2d-bb2e-5e2bea216aa8}, !- Handle
=======
  {c94acc54-39fa-4c30-bb3e-6cf1af07a071}, !- Handle
>>>>>>> 93199ada
  Denver Intl Ap,                         !- City
  CO,                                     !- State Province Region
  USA,                                    !- Country
  TMY3,                                   !- Data Source
  725650,                                 !- WMO Number
  39.83,                                  !- Latitude {deg}
  -104.65,                                !- Longitude {deg}
  -7,                                     !- Time Zone {hr}
  1650,                                   !- Elevation {m}
  file:../weather/USA_CO_Denver.Intl.AP.725650_TMY3.epw, !- Url
  E23378AA;                               !- Checksum

OS:AdditionalProperties,
<<<<<<< HEAD
  {a6e34b53-61b5-4771-9f3e-b57457a8657a}, !- Handle
  {b3e8a29a-5355-4e2d-bb2e-5e2bea216aa8}, !- Object Name
=======
  {26c309a4-36f7-408e-8528-c034a1ef52ec}, !- Handle
  {c94acc54-39fa-4c30-bb3e-6cf1af07a071}, !- Object Name
>>>>>>> 93199ada
  EPWHeaderCity,                          !- Feature Name 1
  String,                                 !- Feature Data Type 1
  Denver Intl Ap,                         !- Feature Value 1
  EPWHeaderState,                         !- Feature Name 2
  String,                                 !- Feature Data Type 2
  CO,                                     !- Feature Value 2
  EPWHeaderCountry,                       !- Feature Name 3
  String,                                 !- Feature Data Type 3
  USA,                                    !- Feature Value 3
  EPWHeaderDataSource,                    !- Feature Name 4
  String,                                 !- Feature Data Type 4
  TMY3,                                   !- Feature Value 4
  EPWHeaderStation,                       !- Feature Name 5
  String,                                 !- Feature Data Type 5
  725650,                                 !- Feature Value 5
  EPWHeaderLatitude,                      !- Feature Name 6
  Double,                                 !- Feature Data Type 6
  39.829999999999998,                     !- Feature Value 6
  EPWHeaderLongitude,                     !- Feature Name 7
  Double,                                 !- Feature Data Type 7
  -104.65000000000001,                    !- Feature Value 7
  EPWHeaderTimezone,                      !- Feature Name 8
  Double,                                 !- Feature Data Type 8
  -7,                                     !- Feature Value 8
  EPWHeaderAltitude,                      !- Feature Name 9
  Double,                                 !- Feature Data Type 9
  5413.3858267716532,                     !- Feature Value 9
  EPWHeaderLocalPressure,                 !- Feature Name 10
  Double,                                 !- Feature Data Type 10
  0.81937567683596546,                    !- Feature Value 10
  EPWHeaderRecordsPerHour,                !- Feature Name 11
  Double,                                 !- Feature Data Type 11
  0,                                      !- Feature Value 11
  EPWDataAnnualAvgDrybulb,                !- Feature Name 12
  Double,                                 !- Feature Data Type 12
  51.575616438356228,                     !- Feature Value 12
  EPWDataAnnualMinDrybulb,                !- Feature Name 13
  Double,                                 !- Feature Data Type 13
  -2.9200000000000017,                    !- Feature Value 13
  EPWDataAnnualMaxDrybulb,                !- Feature Name 14
  Double,                                 !- Feature Data Type 14
  104,                                    !- Feature Value 14
  EPWDataCDD50F,                          !- Feature Name 15
  Double,                                 !- Feature Data Type 15
  3072.2925000000005,                     !- Feature Value 15
  EPWDataCDD65F,                          !- Feature Name 16
  Double,                                 !- Feature Data Type 16
  883.62000000000035,                     !- Feature Value 16
  EPWDataHDD50F,                          !- Feature Name 17
  Double,                                 !- Feature Data Type 17
  2497.1925000000001,                     !- Feature Value 17
  EPWDataHDD65F,                          !- Feature Name 18
  Double,                                 !- Feature Data Type 18
  5783.5200000000013,                     !- Feature Value 18
  EPWDataAnnualAvgWindspeed,              !- Feature Name 19
  Double,                                 !- Feature Data Type 19
  3.9165296803649667,                     !- Feature Value 19
  EPWDataMonthlyAvgDrybulbs,              !- Feature Name 20
  String,                                 !- Feature Data Type 20
  33.4191935483871&#4431.90142857142857&#4443.02620967741937&#4442.48624999999999&#4459.877741935483854&#4473.57574999999997&#4472.07975806451608&#4472.70008064516134&#4466.49200000000006&#4450.079112903225806&#4437.218250000000005&#4434.582177419354835, !- Feature Value 20
  EPWDataGroundMonthlyTemps,              !- Feature Name 21
  String,                                 !- Feature Data Type 21
  44.08306285945173&#4440.89570904991865&#4440.64045432632048&#4442.153016571250646&#4448.225111118704206&#4454.268919273837525&#4459.508577937551024&#4462.82777283423508&#4463.10975667174995&#4460.41014950381947&#4455.304105212311526&#4449.445696474514364, !- Feature Value 21
  EPWDataWSF,                             !- Feature Name 22
  Double,                                 !- Feature Data Type 22
  0.58999999999999997,                    !- Feature Value 22
  EPWDataMonthlyAvgDailyHighDrybulbs,     !- Feature Name 23
  String,                                 !- Feature Data Type 23
  47.41032258064516&#4446.58642857142857&#4455.15032258064517&#4453.708&#4472.80193548387098&#4488.67600000000002&#4486.1858064516129&#4485.87225806451613&#4482.082&#4463.18064516129033&#4448.73400000000001&#4448.87935483870968, !- Feature Value 23
  EPWDataMonthlyAvgDailyLowDrybulbs,      !- Feature Name 24
  String,                                 !- Feature Data Type 24
  19.347741935483874&#4419.856428571428573&#4430.316129032258065&#4431.112&#4447.41612903225806&#4457.901999999999994&#4459.063870967741934&#4460.956774193548384&#4452.352000000000004&#4438.41612903225806&#4427.002000000000002&#4423.02903225806451, !- Feature Value 24
  EPWDesignHeatingDrybulb,                !- Feature Name 25
  Double,                                 !- Feature Data Type 25
  12.02,                                  !- Feature Value 25
  EPWDesignHeatingWindspeed,              !- Feature Name 26
  Double,                                 !- Feature Data Type 26
  2.8062500000000004,                     !- Feature Value 26
  EPWDesignCoolingDrybulb,                !- Feature Name 27
  Double,                                 !- Feature Data Type 27
  91.939999999999998,                     !- Feature Value 27
  EPWDesignCoolingWetbulb,                !- Feature Name 28
  Double,                                 !- Feature Data Type 28
  59.95131430195849,                      !- Feature Value 28
  EPWDesignCoolingHumidityRatio,          !- Feature Name 29
  Double,                                 !- Feature Data Type 29
  0.0059161086834698092,                  !- Feature Value 29
  EPWDesignCoolingWindspeed,              !- Feature Name 30
  Double,                                 !- Feature Data Type 30
  3.7999999999999989,                     !- Feature Value 30
  EPWDesignDailyTemperatureRange,         !- Feature Name 31
  Double,                                 !- Feature Data Type 31
  24.915483870967748,                     !- Feature Value 31
  EPWDesignDehumidDrybulb,                !- Feature Name 32
  Double,                                 !- Feature Data Type 32
  67.996785714285721,                     !- Feature Value 32
  EPWDesignDehumidHumidityRatio,          !- Feature Name 33
  Double,                                 !- Feature Data Type 33
  0.012133744170488724,                   !- Feature Value 33
  EPWDesignCoolingDirectNormal,           !- Feature Name 34
  Double,                                 !- Feature Data Type 34
  985,                                    !- Feature Value 34
  EPWDesignCoolingDiffuseHorizontal,      !- Feature Name 35
  Double,                                 !- Feature Data Type 35
  84;                                     !- Feature Value 35

OS:Site,
<<<<<<< HEAD
  {d3940e8c-3c43-42cc-a1a2-d66f98ae0d22}, !- Handle
=======
  {77437807-5830-4503-8535-18b6469cc41a}, !- Handle
>>>>>>> 93199ada
  Denver Intl Ap_CO_USA,                  !- Name
  39.83,                                  !- Latitude {deg}
  -104.65,                                !- Longitude {deg}
  -7,                                     !- Time Zone {hr}
  1650,                                   !- Elevation {m}
  ;                                       !- Terrain

OS:ClimateZones,
<<<<<<< HEAD
  {6a836078-7ca7-40e3-98e7-2e75c4f038b3}, !- Handle
=======
  {842b281d-7e70-4bc4-89b8-be587ccb1ac7}, !- Handle
>>>>>>> 93199ada
  ,                                       !- Active Institution
  ,                                       !- Active Year
  ,                                       !- Climate Zone Institution Name 1
  ,                                       !- Climate Zone Document Name 1
  ,                                       !- Climate Zone Document Year 1
  ,                                       !- Climate Zone Value 1
  Building America,                       !- Climate Zone Institution Name 2
  ,                                       !- Climate Zone Document Name 2
  0,                                      !- Climate Zone Document Year 2
  Cold;                                   !- Climate Zone Value 2

OS:Site:WaterMainsTemperature,
<<<<<<< HEAD
  {b3d34012-9cb5-4e6f-9c43-8ce80103d140}, !- Handle
=======
  {ec17809c-6d20-47f6-99c0-80faf666869b}, !- Handle
>>>>>>> 93199ada
  Correlation,                            !- Calculation Method
  ,                                       !- Temperature Schedule Name
  10.8753424657535,                       !- Annual Average Outdoor Air Temperature {C}
  23.1524007936508;                       !- Maximum Difference In Monthly Average Outdoor Air Temperatures {deltaC}

OS:RunPeriodControl:DaylightSavingTime,
<<<<<<< HEAD
  {215ee3bb-8dd4-4ec8-ab2b-910253918a14}, !- Handle
=======
  {b3d148d8-0d33-4c7f-aede-4735cbd5f5c1}, !- Handle
>>>>>>> 93199ada
  3/12,                                   !- Start Date
  11/5;                                   !- End Date

OS:Site:GroundTemperature:Deep,
<<<<<<< HEAD
  {ed782811-21d3-4e06-85d1-d4cac695aa0e}, !- Handle
=======
  {efd54245-7a22-49cf-bb0e-fa38546c2feb}, !- Handle
>>>>>>> 93199ada
  10.8753424657535,                       !- January Deep Ground Temperature {C}
  10.8753424657535,                       !- February Deep Ground Temperature {C}
  10.8753424657535,                       !- March Deep Ground Temperature {C}
  10.8753424657535,                       !- April Deep Ground Temperature {C}
  10.8753424657535,                       !- May Deep Ground Temperature {C}
  10.8753424657535,                       !- June Deep Ground Temperature {C}
  10.8753424657535,                       !- July Deep Ground Temperature {C}
  10.8753424657535,                       !- August Deep Ground Temperature {C}
  10.8753424657535,                       !- September Deep Ground Temperature {C}
  10.8753424657535,                       !- October Deep Ground Temperature {C}
  10.8753424657535,                       !- November Deep Ground Temperature {C}
  10.8753424657535;                       !- December Deep Ground Temperature {C}

OS:Building,
<<<<<<< HEAD
  {de19626a-5cfd-4013-9270-9edae2041f61}, !- Handle
=======
  {b9bed61d-708a-4d70-ae0d-8f116048f657}, !- Handle
>>>>>>> 93199ada
  Building 1,                             !- Name
  ,                                       !- Building Sector Type
  0,                                      !- North Axis {deg}
  ,                                       !- Nominal Floor to Floor Height {m}
  ,                                       !- Space Type Name
  ,                                       !- Default Construction Set Name
  ,                                       !- Default Schedule Set Name
  2,                                      !- Standards Number of Stories
  2,                                      !- Standards Number of Above Ground Stories
  ,                                       !- Standards Template
  singlefamilydetached,                   !- Standards Building Type
  1;                                      !- Standards Number of Living Units

OS:AdditionalProperties,
<<<<<<< HEAD
  {da9c8e89-5f81-4016-ad98-01c0147e85cf}, !- Handle
  {de19626a-5cfd-4013-9270-9edae2041f61}, !- Object Name
=======
  {2ed3b3c7-4a3b-4377-a1ee-3d8e8508bb61}, !- Handle
  {b9bed61d-708a-4d70-ae0d-8f116048f657}, !- Object Name
>>>>>>> 93199ada
  Total Units Modeled,                    !- Feature Name 1
  Integer,                                !- Feature Data Type 1
  1;                                      !- Feature Value 1

OS:ThermalZone,
<<<<<<< HEAD
  {5e60ae30-df15-4837-9aa2-5519f1afe746}, !- Handle
=======
  {b0495674-0c07-4a50-9a2a-ad3ff600f1b2}, !- Handle
>>>>>>> 93199ada
  living zone,                            !- Name
  ,                                       !- Multiplier
  ,                                       !- Ceiling Height {m}
  ,                                       !- Volume {m3}
  ,                                       !- Floor Area {m2}
  ,                                       !- Zone Inside Convection Algorithm
  ,                                       !- Zone Outside Convection Algorithm
  ,                                       !- Zone Conditioning Equipment List Name
<<<<<<< HEAD
  {cd3a2d1b-01cc-4b58-b408-f8f7da5e448a}, !- Zone Air Inlet Port List
  {94dab8af-6308-4c90-90e9-d6daceddfc92}, !- Zone Air Exhaust Port List
  {dfda7215-2c58-49dc-8fed-e7d3ea59ff43}, !- Zone Air Node Name
  {1669ef44-c4dd-4577-901e-83201b5ebe2c}, !- Zone Return Air Port List
=======
  {2ec92eae-8b05-4b58-acae-095969f66bf4}, !- Zone Air Inlet Port List
  {1b469386-5db1-40a5-9f82-45a91afa39ff}, !- Zone Air Exhaust Port List
  {3e3ae82e-62fa-4795-88ac-048c2b993ca7}, !- Zone Air Node Name
  {51c1ed29-8ff5-460b-9799-adb28c7ef5bf}, !- Zone Return Air Port List
>>>>>>> 93199ada
  ,                                       !- Primary Daylighting Control Name
  ,                                       !- Fraction of Zone Controlled by Primary Daylighting Control
  ,                                       !- Secondary Daylighting Control Name
  ,                                       !- Fraction of Zone Controlled by Secondary Daylighting Control
  ,                                       !- Illuminance Map Name
  ,                                       !- Group Rendering Name
  ,                                       !- Thermostat Name
  No;                                     !- Use Ideal Air Loads

OS:Node,
<<<<<<< HEAD
  {954d82cb-1328-4cf6-9808-fbe57d96a3a0}, !- Handle
  Node 1,                                 !- Name
  {dfda7215-2c58-49dc-8fed-e7d3ea59ff43}, !- Inlet Port
  ;                                       !- Outlet Port

OS:Connection,
  {dfda7215-2c58-49dc-8fed-e7d3ea59ff43}, !- Handle
  {c0d2834c-af48-4c8d-a37c-986f5bcc5918}, !- Name
  {5e60ae30-df15-4837-9aa2-5519f1afe746}, !- Source Object
  11,                                     !- Outlet Port
  {954d82cb-1328-4cf6-9808-fbe57d96a3a0}, !- Target Object
  2;                                      !- Inlet Port

OS:PortList,
  {cd3a2d1b-01cc-4b58-b408-f8f7da5e448a}, !- Handle
  {6f7ca07a-2da5-483e-9bfc-ebc61bab4c53}, !- Name
  {5e60ae30-df15-4837-9aa2-5519f1afe746}; !- HVAC Component

OS:PortList,
  {94dab8af-6308-4c90-90e9-d6daceddfc92}, !- Handle
  {aa7de49b-f78c-4b10-961b-4e4b1e9044c5}, !- Name
  {5e60ae30-df15-4837-9aa2-5519f1afe746}; !- HVAC Component

OS:PortList,
  {1669ef44-c4dd-4577-901e-83201b5ebe2c}, !- Handle
  {f7c3c270-389c-454c-a082-3d935db06246}, !- Name
  {5e60ae30-df15-4837-9aa2-5519f1afe746}; !- HVAC Component

OS:Sizing:Zone,
  {ae0769bc-c4c9-4574-bfed-4f3f6ac08772}, !- Handle
  {5e60ae30-df15-4837-9aa2-5519f1afe746}, !- Zone or ZoneList Name
=======
  {291ab37b-bce7-49d5-9391-04974deef199}, !- Handle
  Node 1,                                 !- Name
  {3e3ae82e-62fa-4795-88ac-048c2b993ca7}, !- Inlet Port
  ;                                       !- Outlet Port

OS:Connection,
  {3e3ae82e-62fa-4795-88ac-048c2b993ca7}, !- Handle
  {554c8e6b-ae32-4780-a6b3-ef0f66a31e86}, !- Name
  {b0495674-0c07-4a50-9a2a-ad3ff600f1b2}, !- Source Object
  11,                                     !- Outlet Port
  {291ab37b-bce7-49d5-9391-04974deef199}, !- Target Object
  2;                                      !- Inlet Port

OS:PortList,
  {2ec92eae-8b05-4b58-acae-095969f66bf4}, !- Handle
  {93c81c20-1a9d-49c6-b445-16f1ea3d82de}, !- Name
  {b0495674-0c07-4a50-9a2a-ad3ff600f1b2}; !- HVAC Component

OS:PortList,
  {1b469386-5db1-40a5-9f82-45a91afa39ff}, !- Handle
  {8e8e0569-1c70-473b-9196-0354418e8f06}, !- Name
  {b0495674-0c07-4a50-9a2a-ad3ff600f1b2}; !- HVAC Component

OS:PortList,
  {51c1ed29-8ff5-460b-9799-adb28c7ef5bf}, !- Handle
  {e886b0d5-4ead-4016-96bf-636c7705ef60}, !- Name
  {b0495674-0c07-4a50-9a2a-ad3ff600f1b2}; !- HVAC Component

OS:Sizing:Zone,
  {b6260174-00bd-4fc2-b4d9-ca84a3930ee9}, !- Handle
  {b0495674-0c07-4a50-9a2a-ad3ff600f1b2}, !- Zone or ZoneList Name
>>>>>>> 93199ada
  SupplyAirTemperature,                   !- Zone Cooling Design Supply Air Temperature Input Method
  14,                                     !- Zone Cooling Design Supply Air Temperature {C}
  11.11,                                  !- Zone Cooling Design Supply Air Temperature Difference {deltaC}
  SupplyAirTemperature,                   !- Zone Heating Design Supply Air Temperature Input Method
  40,                                     !- Zone Heating Design Supply Air Temperature {C}
  11.11,                                  !- Zone Heating Design Supply Air Temperature Difference {deltaC}
  0.0085,                                 !- Zone Cooling Design Supply Air Humidity Ratio {kg-H2O/kg-air}
  0.008,                                  !- Zone Heating Design Supply Air Humidity Ratio {kg-H2O/kg-air}
  ,                                       !- Zone Heating Sizing Factor
  ,                                       !- Zone Cooling Sizing Factor
  DesignDay,                              !- Cooling Design Air Flow Method
  ,                                       !- Cooling Design Air Flow Rate {m3/s}
  ,                                       !- Cooling Minimum Air Flow per Zone Floor Area {m3/s-m2}
  ,                                       !- Cooling Minimum Air Flow {m3/s}
  ,                                       !- Cooling Minimum Air Flow Fraction
  DesignDay,                              !- Heating Design Air Flow Method
  ,                                       !- Heating Design Air Flow Rate {m3/s}
  ,                                       !- Heating Maximum Air Flow per Zone Floor Area {m3/s-m2}
  ,                                       !- Heating Maximum Air Flow {m3/s}
  ,                                       !- Heating Maximum Air Flow Fraction
  ,                                       !- Design Zone Air Distribution Effectiveness in Cooling Mode
  ,                                       !- Design Zone Air Distribution Effectiveness in Heating Mode
  No,                                     !- Account for Dedicated Outdoor Air System
  NeutralSupplyAir,                       !- Dedicated Outdoor Air System Control Strategy
  autosize,                               !- Dedicated Outdoor Air Low Setpoint Temperature for Design {C}
  autosize;                               !- Dedicated Outdoor Air High Setpoint Temperature for Design {C}

OS:ZoneHVAC:EquipmentList,
<<<<<<< HEAD
  {88f49c8b-3af9-4236-81a3-6c5f98d78d37}, !- Handle
  Zone HVAC Equipment List 1,             !- Name
  {5e60ae30-df15-4837-9aa2-5519f1afe746}; !- Thermal Zone

OS:Space,
  {d327f706-3f49-4173-96a2-7d71b300a819}, !- Handle
  living space,                           !- Name
  {1065b273-f29c-4b88-83e8-df6cdd0023c7}, !- Space Type Name
=======
  {ac06971f-c45f-4ef3-9052-46fd163bc90e}, !- Handle
  Zone HVAC Equipment List 1,             !- Name
  {b0495674-0c07-4a50-9a2a-ad3ff600f1b2}; !- Thermal Zone

OS:Space,
  {3e0339bc-c413-486e-b6e1-d3ce8af76e3f}, !- Handle
  living space,                           !- Name
  {365add2b-9d85-4184-9734-d0f35418940a}, !- Space Type Name
>>>>>>> 93199ada
  ,                                       !- Default Construction Set Name
  ,                                       !- Default Schedule Set Name
  -0,                                     !- Direction of Relative North {deg}
  0,                                      !- X Origin {m}
  0,                                      !- Y Origin {m}
  0,                                      !- Z Origin {m}
  ,                                       !- Building Story Name
<<<<<<< HEAD
  {5e60ae30-df15-4837-9aa2-5519f1afe746}, !- Thermal Zone Name
  ,                                       !- Part of Total Floor Area
  ,                                       !- Design Specification Outdoor Air Object Name
  {d51d207e-69c2-411a-ba01-d614cfbb8cb9}; !- Building Unit Name

OS:Surface,
  {7c9b35cd-4ef7-4d7b-a12e-d0f894ff06d5}, !- Handle
  Surface 1,                              !- Name
  Floor,                                  !- Surface Type
  ,                                       !- Construction Name
  {d327f706-3f49-4173-96a2-7d71b300a819}, !- Space Name
=======
  {b0495674-0c07-4a50-9a2a-ad3ff600f1b2}, !- Thermal Zone Name
  ,                                       !- Part of Total Floor Area
  ,                                       !- Design Specification Outdoor Air Object Name
  {27c2109f-a634-492b-9427-ae7852818055}; !- Building Unit Name

OS:Surface,
  {9117d478-b23b-450e-9ede-6c802b17c5db}, !- Handle
  Surface 1,                              !- Name
  Floor,                                  !- Surface Type
  ,                                       !- Construction Name
  {3e0339bc-c413-486e-b6e1-d3ce8af76e3f}, !- Space Name
>>>>>>> 93199ada
  Foundation,                             !- Outside Boundary Condition
  ,                                       !- Outside Boundary Condition Object
  NoSun,                                  !- Sun Exposure
  NoWind,                                 !- Wind Exposure
  ,                                       !- View Factor to Ground
  ,                                       !- Number of Vertices
  0, 0, 0,                                !- X,Y,Z Vertex 1 {m}
  0, 6.81553519541936, 0,                 !- X,Y,Z Vertex 2 {m}
  13.6310703908387, 6.81553519541936, 0,  !- X,Y,Z Vertex 3 {m}
  13.6310703908387, 0, 0;                 !- X,Y,Z Vertex 4 {m}

OS:Surface,
<<<<<<< HEAD
  {c1b7f4e3-593d-4d67-a72b-a25431bdafd4}, !- Handle
  Surface 2,                              !- Name
  Wall,                                   !- Surface Type
  ,                                       !- Construction Name
  {d327f706-3f49-4173-96a2-7d71b300a819}, !- Space Name
=======
  {b16dbcf3-305d-491b-a26f-86690ca8039a}, !- Handle
  Surface 2,                              !- Name
  Wall,                                   !- Surface Type
  ,                                       !- Construction Name
  {3e0339bc-c413-486e-b6e1-d3ce8af76e3f}, !- Space Name
>>>>>>> 93199ada
  Outdoors,                               !- Outside Boundary Condition
  ,                                       !- Outside Boundary Condition Object
  SunExposed,                             !- Sun Exposure
  WindExposed,                            !- Wind Exposure
  ,                                       !- View Factor to Ground
  ,                                       !- Number of Vertices
  0, 6.81553519541936, 2.4384,            !- X,Y,Z Vertex 1 {m}
  0, 6.81553519541936, 0,                 !- X,Y,Z Vertex 2 {m}
  0, 0, 0,                                !- X,Y,Z Vertex 3 {m}
  0, 0, 2.4384;                           !- X,Y,Z Vertex 4 {m}

OS:Surface,
<<<<<<< HEAD
  {b70b2601-f250-4f98-8d14-c19d6e49ce08}, !- Handle
  Surface 3,                              !- Name
  Wall,                                   !- Surface Type
  ,                                       !- Construction Name
  {d327f706-3f49-4173-96a2-7d71b300a819}, !- Space Name
=======
  {921319e2-d27f-447d-a829-12b0d9854fae}, !- Handle
  Surface 3,                              !- Name
  Wall,                                   !- Surface Type
  ,                                       !- Construction Name
  {3e0339bc-c413-486e-b6e1-d3ce8af76e3f}, !- Space Name
>>>>>>> 93199ada
  Outdoors,                               !- Outside Boundary Condition
  ,                                       !- Outside Boundary Condition Object
  SunExposed,                             !- Sun Exposure
  WindExposed,                            !- Wind Exposure
  ,                                       !- View Factor to Ground
  ,                                       !- Number of Vertices
  13.6310703908387, 6.81553519541936, 2.4384, !- X,Y,Z Vertex 1 {m}
  13.6310703908387, 6.81553519541936, 0,  !- X,Y,Z Vertex 2 {m}
  0, 6.81553519541936, 0,                 !- X,Y,Z Vertex 3 {m}
  0, 6.81553519541936, 2.4384;            !- X,Y,Z Vertex 4 {m}

OS:Surface,
<<<<<<< HEAD
  {545a41c8-79f2-4511-abef-ab374bd2968a}, !- Handle
  Surface 4,                              !- Name
  Wall,                                   !- Surface Type
  ,                                       !- Construction Name
  {d327f706-3f49-4173-96a2-7d71b300a819}, !- Space Name
=======
  {39dd15ec-deb5-45cc-b74d-717a5f8a08f6}, !- Handle
  Surface 4,                              !- Name
  Wall,                                   !- Surface Type
  ,                                       !- Construction Name
  {3e0339bc-c413-486e-b6e1-d3ce8af76e3f}, !- Space Name
>>>>>>> 93199ada
  Outdoors,                               !- Outside Boundary Condition
  ,                                       !- Outside Boundary Condition Object
  SunExposed,                             !- Sun Exposure
  WindExposed,                            !- Wind Exposure
  ,                                       !- View Factor to Ground
  ,                                       !- Number of Vertices
  13.6310703908387, 0, 2.4384,            !- X,Y,Z Vertex 1 {m}
  13.6310703908387, 0, 0,                 !- X,Y,Z Vertex 2 {m}
  13.6310703908387, 6.81553519541936, 0,  !- X,Y,Z Vertex 3 {m}
  13.6310703908387, 6.81553519541936, 2.4384; !- X,Y,Z Vertex 4 {m}

OS:Surface,
<<<<<<< HEAD
  {5f2bb56e-2464-4821-942f-45acab4396a3}, !- Handle
  Surface 5,                              !- Name
  Wall,                                   !- Surface Type
  ,                                       !- Construction Name
  {d327f706-3f49-4173-96a2-7d71b300a819}, !- Space Name
=======
  {96b92abc-244e-4645-8fd3-bdb94b060324}, !- Handle
  Surface 5,                              !- Name
  Wall,                                   !- Surface Type
  ,                                       !- Construction Name
  {3e0339bc-c413-486e-b6e1-d3ce8af76e3f}, !- Space Name
>>>>>>> 93199ada
  Outdoors,                               !- Outside Boundary Condition
  ,                                       !- Outside Boundary Condition Object
  SunExposed,                             !- Sun Exposure
  WindExposed,                            !- Wind Exposure
  ,                                       !- View Factor to Ground
  ,                                       !- Number of Vertices
  0, 0, 2.4384,                           !- X,Y,Z Vertex 1 {m}
  0, 0, 0,                                !- X,Y,Z Vertex 2 {m}
  13.6310703908387, 0, 0,                 !- X,Y,Z Vertex 3 {m}
  13.6310703908387, 0, 2.4384;            !- X,Y,Z Vertex 4 {m}

OS:Surface,
<<<<<<< HEAD
  {6eedfc6c-e9c0-4df4-810e-2e1620c8c2c9}, !- Handle
  Surface 6,                              !- Name
  RoofCeiling,                            !- Surface Type
  ,                                       !- Construction Name
  {d327f706-3f49-4173-96a2-7d71b300a819}, !- Space Name
  Surface,                                !- Outside Boundary Condition
  {f4051805-5f90-403f-9c06-30c99d5b997d}, !- Outside Boundary Condition Object
=======
  {1833ea9f-fd2d-4bc7-8072-16d95225d4c7}, !- Handle
  Surface 6,                              !- Name
  RoofCeiling,                            !- Surface Type
  ,                                       !- Construction Name
  {3e0339bc-c413-486e-b6e1-d3ce8af76e3f}, !- Space Name
  Surface,                                !- Outside Boundary Condition
  {c8440f45-37b1-4d4e-a3fd-4c4b63ae6421}, !- Outside Boundary Condition Object
>>>>>>> 93199ada
  NoSun,                                  !- Sun Exposure
  NoWind,                                 !- Wind Exposure
  ,                                       !- View Factor to Ground
  ,                                       !- Number of Vertices
  13.6310703908387, 0, 2.4384,            !- X,Y,Z Vertex 1 {m}
  13.6310703908387, 6.81553519541936, 2.4384, !- X,Y,Z Vertex 2 {m}
  0, 6.81553519541936, 2.4384,            !- X,Y,Z Vertex 3 {m}
  0, 0, 2.4384;                           !- X,Y,Z Vertex 4 {m}

OS:SpaceType,
<<<<<<< HEAD
  {1065b273-f29c-4b88-83e8-df6cdd0023c7}, !- Handle
=======
  {365add2b-9d85-4184-9734-d0f35418940a}, !- Handle
>>>>>>> 93199ada
  Space Type 1,                           !- Name
  ,                                       !- Default Construction Set Name
  ,                                       !- Default Schedule Set Name
  ,                                       !- Group Rendering Name
  ,                                       !- Design Specification Outdoor Air Object Name
  ,                                       !- Standards Template
  ,                                       !- Standards Building Type
  living;                                 !- Standards Space Type

OS:Space,
<<<<<<< HEAD
  {8a813cbc-d725-4ddf-bfed-7be59bb5f986}, !- Handle
  living space|story 2,                   !- Name
  {1065b273-f29c-4b88-83e8-df6cdd0023c7}, !- Space Type Name
=======
  {951e8f96-336f-46d4-8a8f-f1f28b5be4dd}, !- Handle
  living space|story 2,                   !- Name
  {365add2b-9d85-4184-9734-d0f35418940a}, !- Space Type Name
>>>>>>> 93199ada
  ,                                       !- Default Construction Set Name
  ,                                       !- Default Schedule Set Name
  -0,                                     !- Direction of Relative North {deg}
  0,                                      !- X Origin {m}
  0,                                      !- Y Origin {m}
  2.4384,                                 !- Z Origin {m}
  ,                                       !- Building Story Name
<<<<<<< HEAD
  {5e60ae30-df15-4837-9aa2-5519f1afe746}, !- Thermal Zone Name
  ,                                       !- Part of Total Floor Area
  ,                                       !- Design Specification Outdoor Air Object Name
  {d51d207e-69c2-411a-ba01-d614cfbb8cb9}; !- Building Unit Name

OS:Surface,
  {f4051805-5f90-403f-9c06-30c99d5b997d}, !- Handle
  Surface 7,                              !- Name
  Floor,                                  !- Surface Type
  ,                                       !- Construction Name
  {8a813cbc-d725-4ddf-bfed-7be59bb5f986}, !- Space Name
  Surface,                                !- Outside Boundary Condition
  {6eedfc6c-e9c0-4df4-810e-2e1620c8c2c9}, !- Outside Boundary Condition Object
=======
  {b0495674-0c07-4a50-9a2a-ad3ff600f1b2}, !- Thermal Zone Name
  ,                                       !- Part of Total Floor Area
  ,                                       !- Design Specification Outdoor Air Object Name
  {27c2109f-a634-492b-9427-ae7852818055}; !- Building Unit Name

OS:Surface,
  {c8440f45-37b1-4d4e-a3fd-4c4b63ae6421}, !- Handle
  Surface 7,                              !- Name
  Floor,                                  !- Surface Type
  ,                                       !- Construction Name
  {951e8f96-336f-46d4-8a8f-f1f28b5be4dd}, !- Space Name
  Surface,                                !- Outside Boundary Condition
  {1833ea9f-fd2d-4bc7-8072-16d95225d4c7}, !- Outside Boundary Condition Object
>>>>>>> 93199ada
  NoSun,                                  !- Sun Exposure
  NoWind,                                 !- Wind Exposure
  ,                                       !- View Factor to Ground
  ,                                       !- Number of Vertices
  0, 0, 0,                                !- X,Y,Z Vertex 1 {m}
  0, 6.81553519541936, 0,                 !- X,Y,Z Vertex 2 {m}
  13.6310703908387, 6.81553519541936, 0,  !- X,Y,Z Vertex 3 {m}
  13.6310703908387, 0, 0;                 !- X,Y,Z Vertex 4 {m}

OS:Surface,
<<<<<<< HEAD
  {92822403-6baa-497d-a7c0-e5bbb6f597ed}, !- Handle
  Surface 8,                              !- Name
  Wall,                                   !- Surface Type
  ,                                       !- Construction Name
  {8a813cbc-d725-4ddf-bfed-7be59bb5f986}, !- Space Name
=======
  {c27441a8-20bf-4275-8e6a-34244a53be6d}, !- Handle
  Surface 8,                              !- Name
  Wall,                                   !- Surface Type
  ,                                       !- Construction Name
  {951e8f96-336f-46d4-8a8f-f1f28b5be4dd}, !- Space Name
>>>>>>> 93199ada
  Outdoors,                               !- Outside Boundary Condition
  ,                                       !- Outside Boundary Condition Object
  SunExposed,                             !- Sun Exposure
  WindExposed,                            !- Wind Exposure
  ,                                       !- View Factor to Ground
  ,                                       !- Number of Vertices
  0, 6.81553519541936, 2.4384,            !- X,Y,Z Vertex 1 {m}
  0, 6.81553519541936, 0,                 !- X,Y,Z Vertex 2 {m}
  0, 0, 0,                                !- X,Y,Z Vertex 3 {m}
  0, 0, 2.4384;                           !- X,Y,Z Vertex 4 {m}

OS:Surface,
<<<<<<< HEAD
  {f3f9ecf5-9674-45ae-bad1-b12f37b6c8a6}, !- Handle
  Surface 9,                              !- Name
  Wall,                                   !- Surface Type
  ,                                       !- Construction Name
  {8a813cbc-d725-4ddf-bfed-7be59bb5f986}, !- Space Name
=======
  {736707c4-0d6d-43a4-b7f0-cb6f67cc45bb}, !- Handle
  Surface 9,                              !- Name
  Wall,                                   !- Surface Type
  ,                                       !- Construction Name
  {951e8f96-336f-46d4-8a8f-f1f28b5be4dd}, !- Space Name
>>>>>>> 93199ada
  Outdoors,                               !- Outside Boundary Condition
  ,                                       !- Outside Boundary Condition Object
  SunExposed,                             !- Sun Exposure
  WindExposed,                            !- Wind Exposure
  ,                                       !- View Factor to Ground
  ,                                       !- Number of Vertices
  13.6310703908387, 6.81553519541936, 2.4384, !- X,Y,Z Vertex 1 {m}
  13.6310703908387, 6.81553519541936, 0,  !- X,Y,Z Vertex 2 {m}
  0, 6.81553519541936, 0,                 !- X,Y,Z Vertex 3 {m}
  0, 6.81553519541936, 2.4384;            !- X,Y,Z Vertex 4 {m}

OS:Surface,
<<<<<<< HEAD
  {5de6c546-94b7-4865-8d4e-605df0838617}, !- Handle
  Surface 10,                             !- Name
  Wall,                                   !- Surface Type
  ,                                       !- Construction Name
  {8a813cbc-d725-4ddf-bfed-7be59bb5f986}, !- Space Name
=======
  {b6a07e27-3046-4f2e-ae84-199608e05241}, !- Handle
  Surface 10,                             !- Name
  Wall,                                   !- Surface Type
  ,                                       !- Construction Name
  {951e8f96-336f-46d4-8a8f-f1f28b5be4dd}, !- Space Name
>>>>>>> 93199ada
  Outdoors,                               !- Outside Boundary Condition
  ,                                       !- Outside Boundary Condition Object
  SunExposed,                             !- Sun Exposure
  WindExposed,                            !- Wind Exposure
  ,                                       !- View Factor to Ground
  ,                                       !- Number of Vertices
  13.6310703908387, 0, 2.4384,            !- X,Y,Z Vertex 1 {m}
  13.6310703908387, 0, 0,                 !- X,Y,Z Vertex 2 {m}
  13.6310703908387, 6.81553519541936, 0,  !- X,Y,Z Vertex 3 {m}
  13.6310703908387, 6.81553519541936, 2.4384; !- X,Y,Z Vertex 4 {m}

OS:Surface,
<<<<<<< HEAD
  {f202f71e-13b7-4945-859e-c243164f535c}, !- Handle
  Surface 11,                             !- Name
  Wall,                                   !- Surface Type
  ,                                       !- Construction Name
  {8a813cbc-d725-4ddf-bfed-7be59bb5f986}, !- Space Name
=======
  {2f8e8571-5ff7-4be9-9b6f-120dfc0c0d54}, !- Handle
  Surface 11,                             !- Name
  Wall,                                   !- Surface Type
  ,                                       !- Construction Name
  {951e8f96-336f-46d4-8a8f-f1f28b5be4dd}, !- Space Name
>>>>>>> 93199ada
  Outdoors,                               !- Outside Boundary Condition
  ,                                       !- Outside Boundary Condition Object
  SunExposed,                             !- Sun Exposure
  WindExposed,                            !- Wind Exposure
  ,                                       !- View Factor to Ground
  ,                                       !- Number of Vertices
  0, 0, 2.4384,                           !- X,Y,Z Vertex 1 {m}
  0, 0, 0,                                !- X,Y,Z Vertex 2 {m}
  13.6310703908387, 0, 0,                 !- X,Y,Z Vertex 3 {m}
  13.6310703908387, 0, 2.4384;            !- X,Y,Z Vertex 4 {m}

OS:Surface,
<<<<<<< HEAD
  {bf30c7f2-7abd-45ea-a597-f2a61763b143}, !- Handle
  Surface 12,                             !- Name
  RoofCeiling,                            !- Surface Type
  ,                                       !- Construction Name
  {8a813cbc-d725-4ddf-bfed-7be59bb5f986}, !- Space Name
  Surface,                                !- Outside Boundary Condition
  {76f5619c-aa0e-4a5e-a181-f6878e82f2d6}, !- Outside Boundary Condition Object
=======
  {dedc9987-a11e-467a-9b12-9dde15492ec9}, !- Handle
  Surface 12,                             !- Name
  RoofCeiling,                            !- Surface Type
  ,                                       !- Construction Name
  {951e8f96-336f-46d4-8a8f-f1f28b5be4dd}, !- Space Name
  Surface,                                !- Outside Boundary Condition
  {1701c384-5a61-48b7-a2fe-580f93282692}, !- Outside Boundary Condition Object
>>>>>>> 93199ada
  NoSun,                                  !- Sun Exposure
  NoWind,                                 !- Wind Exposure
  ,                                       !- View Factor to Ground
  ,                                       !- Number of Vertices
  13.6310703908387, 0, 2.4384,            !- X,Y,Z Vertex 1 {m}
  13.6310703908387, 6.81553519541936, 2.4384, !- X,Y,Z Vertex 2 {m}
  0, 6.81553519541936, 2.4384,            !- X,Y,Z Vertex 3 {m}
  0, 0, 2.4384;                           !- X,Y,Z Vertex 4 {m}

OS:Surface,
<<<<<<< HEAD
  {76f5619c-aa0e-4a5e-a181-f6878e82f2d6}, !- Handle
  Surface 13,                             !- Name
  Floor,                                  !- Surface Type
  ,                                       !- Construction Name
  {7aa97526-3de3-4201-a802-46fa58b3421f}, !- Space Name
  Surface,                                !- Outside Boundary Condition
  {bf30c7f2-7abd-45ea-a597-f2a61763b143}, !- Outside Boundary Condition Object
=======
  {1701c384-5a61-48b7-a2fe-580f93282692}, !- Handle
  Surface 13,                             !- Name
  Floor,                                  !- Surface Type
  ,                                       !- Construction Name
  {884c9a73-5d00-4169-a829-d7a815a99be6}, !- Space Name
  Surface,                                !- Outside Boundary Condition
  {dedc9987-a11e-467a-9b12-9dde15492ec9}, !- Outside Boundary Condition Object
>>>>>>> 93199ada
  NoSun,                                  !- Sun Exposure
  NoWind,                                 !- Wind Exposure
  ,                                       !- View Factor to Ground
  ,                                       !- Number of Vertices
  0, 6.81553519541936, 0,                 !- X,Y,Z Vertex 1 {m}
  13.6310703908387, 6.81553519541936, 0,  !- X,Y,Z Vertex 2 {m}
  13.6310703908387, 0, 0,                 !- X,Y,Z Vertex 3 {m}
  0, 0, 0;                                !- X,Y,Z Vertex 4 {m}

OS:Surface,
<<<<<<< HEAD
  {09199f3b-3e6b-4734-b07c-55e6fd1b6351}, !- Handle
  Surface 14,                             !- Name
  RoofCeiling,                            !- Surface Type
  ,                                       !- Construction Name
  {7aa97526-3de3-4201-a802-46fa58b3421f}, !- Space Name
=======
  {44293af8-fd8e-43ca-84c1-16d1de33cd8d}, !- Handle
  Surface 14,                             !- Name
  RoofCeiling,                            !- Surface Type
  ,                                       !- Construction Name
  {884c9a73-5d00-4169-a829-d7a815a99be6}, !- Space Name
>>>>>>> 93199ada
  Outdoors,                               !- Outside Boundary Condition
  ,                                       !- Outside Boundary Condition Object
  SunExposed,                             !- Sun Exposure
  WindExposed,                            !- Wind Exposure
  ,                                       !- View Factor to Ground
  ,                                       !- Number of Vertices
  13.6310703908387, 3.40776759770968, 1.70388379885484, !- X,Y,Z Vertex 1 {m}
  0, 3.40776759770968, 1.70388379885484,  !- X,Y,Z Vertex 2 {m}
  0, 0, 0,                                !- X,Y,Z Vertex 3 {m}
  13.6310703908387, 0, 0;                 !- X,Y,Z Vertex 4 {m}

OS:Surface,
<<<<<<< HEAD
  {a2cedf52-193d-487d-bc50-23a2e62144e9}, !- Handle
  Surface 15,                             !- Name
  RoofCeiling,                            !- Surface Type
  ,                                       !- Construction Name
  {7aa97526-3de3-4201-a802-46fa58b3421f}, !- Space Name
=======
  {21a0983a-aae2-4e10-81d6-0547f17df6f1}, !- Handle
  Surface 15,                             !- Name
  RoofCeiling,                            !- Surface Type
  ,                                       !- Construction Name
  {884c9a73-5d00-4169-a829-d7a815a99be6}, !- Space Name
>>>>>>> 93199ada
  Outdoors,                               !- Outside Boundary Condition
  ,                                       !- Outside Boundary Condition Object
  SunExposed,                             !- Sun Exposure
  WindExposed,                            !- Wind Exposure
  ,                                       !- View Factor to Ground
  ,                                       !- Number of Vertices
  0, 3.40776759770968, 1.70388379885484,  !- X,Y,Z Vertex 1 {m}
  13.6310703908387, 3.40776759770968, 1.70388379885484, !- X,Y,Z Vertex 2 {m}
  13.6310703908387, 6.81553519541936, 0,  !- X,Y,Z Vertex 3 {m}
  0, 6.81553519541936, 0;                 !- X,Y,Z Vertex 4 {m}

OS:Surface,
<<<<<<< HEAD
  {edbfbd8f-6db8-420b-854e-df555aaa6e86}, !- Handle
  Surface 16,                             !- Name
  Wall,                                   !- Surface Type
  ,                                       !- Construction Name
  {7aa97526-3de3-4201-a802-46fa58b3421f}, !- Space Name
=======
  {f1682adc-027a-4103-8115-41ba08872e4b}, !- Handle
  Surface 16,                             !- Name
  Wall,                                   !- Surface Type
  ,                                       !- Construction Name
  {884c9a73-5d00-4169-a829-d7a815a99be6}, !- Space Name
>>>>>>> 93199ada
  Outdoors,                               !- Outside Boundary Condition
  ,                                       !- Outside Boundary Condition Object
  SunExposed,                             !- Sun Exposure
  WindExposed,                            !- Wind Exposure
  ,                                       !- View Factor to Ground
  ,                                       !- Number of Vertices
  0, 3.40776759770968, 1.70388379885484,  !- X,Y,Z Vertex 1 {m}
  0, 6.81553519541936, 0,                 !- X,Y,Z Vertex 2 {m}
  0, 0, 0;                                !- X,Y,Z Vertex 3 {m}

OS:Surface,
<<<<<<< HEAD
  {566e2af3-a617-41ff-83c1-e9f702e2f8d3}, !- Handle
  Surface 17,                             !- Name
  Wall,                                   !- Surface Type
  ,                                       !- Construction Name
  {7aa97526-3de3-4201-a802-46fa58b3421f}, !- Space Name
=======
  {d7aee2f0-e1b6-4ad3-8175-15193e02a53b}, !- Handle
  Surface 17,                             !- Name
  Wall,                                   !- Surface Type
  ,                                       !- Construction Name
  {884c9a73-5d00-4169-a829-d7a815a99be6}, !- Space Name
>>>>>>> 93199ada
  Outdoors,                               !- Outside Boundary Condition
  ,                                       !- Outside Boundary Condition Object
  SunExposed,                             !- Sun Exposure
  WindExposed,                            !- Wind Exposure
  ,                                       !- View Factor to Ground
  ,                                       !- Number of Vertices
  13.6310703908387, 3.40776759770968, 1.70388379885484, !- X,Y,Z Vertex 1 {m}
  13.6310703908387, 0, 0,                 !- X,Y,Z Vertex 2 {m}
  13.6310703908387, 6.81553519541936, 0;  !- X,Y,Z Vertex 3 {m}

OS:Space,
<<<<<<< HEAD
  {7aa97526-3de3-4201-a802-46fa58b3421f}, !- Handle
  unfinished attic space,                 !- Name
  {e7123bc3-4920-4698-ae86-4112c98a95f7}, !- Space Type Name
=======
  {884c9a73-5d00-4169-a829-d7a815a99be6}, !- Handle
  unfinished attic space,                 !- Name
  {ab174cb6-b9d3-49bf-97c8-b0354c31b5bf}, !- Space Type Name
>>>>>>> 93199ada
  ,                                       !- Default Construction Set Name
  ,                                       !- Default Schedule Set Name
  -0,                                     !- Direction of Relative North {deg}
  0,                                      !- X Origin {m}
  0,                                      !- Y Origin {m}
  4.8768,                                 !- Z Origin {m}
  ,                                       !- Building Story Name
<<<<<<< HEAD
  {df025272-3ca5-4adf-8066-e731d0dfdd72}; !- Thermal Zone Name

OS:ThermalZone,
  {df025272-3ca5-4adf-8066-e731d0dfdd72}, !- Handle
=======
  {ea3a4c0f-e6f0-4291-af6f-a6406863abcd}; !- Thermal Zone Name

OS:ThermalZone,
  {ea3a4c0f-e6f0-4291-af6f-a6406863abcd}, !- Handle
>>>>>>> 93199ada
  unfinished attic zone,                  !- Name
  ,                                       !- Multiplier
  ,                                       !- Ceiling Height {m}
  ,                                       !- Volume {m3}
  ,                                       !- Floor Area {m2}
  ,                                       !- Zone Inside Convection Algorithm
  ,                                       !- Zone Outside Convection Algorithm
  ,                                       !- Zone Conditioning Equipment List Name
<<<<<<< HEAD
  {282d63c7-3162-4c20-bb51-a21694cdc47f}, !- Zone Air Inlet Port List
  {08c53b8f-6ff5-416c-8b40-d1705c314900}, !- Zone Air Exhaust Port List
  {6cfa66bf-849a-42c7-bd6a-05774fee8c84}, !- Zone Air Node Name
  {210e3948-d653-4863-8934-98ee21e40e66}, !- Zone Return Air Port List
=======
  {707860ce-c7d7-4544-8a11-66f0660861a3}, !- Zone Air Inlet Port List
  {a07037ce-a9bc-4679-be5a-c5c37ff50350}, !- Zone Air Exhaust Port List
  {62eb8179-84eb-4d4f-b8ee-aa29cf68d2ce}, !- Zone Air Node Name
  {38a0d020-be40-4ecf-8b67-e150a0bbc085}, !- Zone Return Air Port List
>>>>>>> 93199ada
  ,                                       !- Primary Daylighting Control Name
  ,                                       !- Fraction of Zone Controlled by Primary Daylighting Control
  ,                                       !- Secondary Daylighting Control Name
  ,                                       !- Fraction of Zone Controlled by Secondary Daylighting Control
  ,                                       !- Illuminance Map Name
  ,                                       !- Group Rendering Name
  ,                                       !- Thermostat Name
  No;                                     !- Use Ideal Air Loads

OS:Node,
<<<<<<< HEAD
  {117a1d47-44b7-469c-8b51-d54f89f143ef}, !- Handle
  Node 2,                                 !- Name
  {6cfa66bf-849a-42c7-bd6a-05774fee8c84}, !- Inlet Port
  ;                                       !- Outlet Port

OS:Connection,
  {6cfa66bf-849a-42c7-bd6a-05774fee8c84}, !- Handle
  {ae1cc0ec-dc3d-40ca-886c-eca71c2ee000}, !- Name
  {df025272-3ca5-4adf-8066-e731d0dfdd72}, !- Source Object
  11,                                     !- Outlet Port
  {117a1d47-44b7-469c-8b51-d54f89f143ef}, !- Target Object
  2;                                      !- Inlet Port

OS:PortList,
  {282d63c7-3162-4c20-bb51-a21694cdc47f}, !- Handle
  {9adc65a8-8038-4015-ae1a-2cc7b0c8a619}, !- Name
  {df025272-3ca5-4adf-8066-e731d0dfdd72}; !- HVAC Component

OS:PortList,
  {08c53b8f-6ff5-416c-8b40-d1705c314900}, !- Handle
  {412fe393-64eb-4338-aef1-0966fd85390b}, !- Name
  {df025272-3ca5-4adf-8066-e731d0dfdd72}; !- HVAC Component

OS:PortList,
  {210e3948-d653-4863-8934-98ee21e40e66}, !- Handle
  {3b79c409-887f-49c0-b19a-b412b668763c}, !- Name
  {df025272-3ca5-4adf-8066-e731d0dfdd72}; !- HVAC Component

OS:Sizing:Zone,
  {5bf8b54b-a6e7-47b3-abb1-228fbef7b1c5}, !- Handle
  {df025272-3ca5-4adf-8066-e731d0dfdd72}, !- Zone or ZoneList Name
=======
  {608fca9d-ec53-4dc1-92c1-de28ca7ef6e5}, !- Handle
  Node 2,                                 !- Name
  {62eb8179-84eb-4d4f-b8ee-aa29cf68d2ce}, !- Inlet Port
  ;                                       !- Outlet Port

OS:Connection,
  {62eb8179-84eb-4d4f-b8ee-aa29cf68d2ce}, !- Handle
  {d6219ad3-3aae-42c2-8dad-842adf01a699}, !- Name
  {ea3a4c0f-e6f0-4291-af6f-a6406863abcd}, !- Source Object
  11,                                     !- Outlet Port
  {608fca9d-ec53-4dc1-92c1-de28ca7ef6e5}, !- Target Object
  2;                                      !- Inlet Port

OS:PortList,
  {707860ce-c7d7-4544-8a11-66f0660861a3}, !- Handle
  {6d373d9c-2ed2-435c-80d4-c2e228c7092d}, !- Name
  {ea3a4c0f-e6f0-4291-af6f-a6406863abcd}; !- HVAC Component

OS:PortList,
  {a07037ce-a9bc-4679-be5a-c5c37ff50350}, !- Handle
  {5b726ec1-173f-4689-8e1d-1dab9b49c459}, !- Name
  {ea3a4c0f-e6f0-4291-af6f-a6406863abcd}; !- HVAC Component

OS:PortList,
  {38a0d020-be40-4ecf-8b67-e150a0bbc085}, !- Handle
  {fa8e3834-fdfd-4b7b-bf48-436859ec5d4d}, !- Name
  {ea3a4c0f-e6f0-4291-af6f-a6406863abcd}; !- HVAC Component

OS:Sizing:Zone,
  {5fdf938c-62e9-4968-8843-0446cd41255e}, !- Handle
  {ea3a4c0f-e6f0-4291-af6f-a6406863abcd}, !- Zone or ZoneList Name
>>>>>>> 93199ada
  SupplyAirTemperature,                   !- Zone Cooling Design Supply Air Temperature Input Method
  14,                                     !- Zone Cooling Design Supply Air Temperature {C}
  11.11,                                  !- Zone Cooling Design Supply Air Temperature Difference {deltaC}
  SupplyAirTemperature,                   !- Zone Heating Design Supply Air Temperature Input Method
  40,                                     !- Zone Heating Design Supply Air Temperature {C}
  11.11,                                  !- Zone Heating Design Supply Air Temperature Difference {deltaC}
  0.0085,                                 !- Zone Cooling Design Supply Air Humidity Ratio {kg-H2O/kg-air}
  0.008,                                  !- Zone Heating Design Supply Air Humidity Ratio {kg-H2O/kg-air}
  ,                                       !- Zone Heating Sizing Factor
  ,                                       !- Zone Cooling Sizing Factor
  DesignDay,                              !- Cooling Design Air Flow Method
  ,                                       !- Cooling Design Air Flow Rate {m3/s}
  ,                                       !- Cooling Minimum Air Flow per Zone Floor Area {m3/s-m2}
  ,                                       !- Cooling Minimum Air Flow {m3/s}
  ,                                       !- Cooling Minimum Air Flow Fraction
  DesignDay,                              !- Heating Design Air Flow Method
  ,                                       !- Heating Design Air Flow Rate {m3/s}
  ,                                       !- Heating Maximum Air Flow per Zone Floor Area {m3/s-m2}
  ,                                       !- Heating Maximum Air Flow {m3/s}
  ,                                       !- Heating Maximum Air Flow Fraction
  ,                                       !- Design Zone Air Distribution Effectiveness in Cooling Mode
  ,                                       !- Design Zone Air Distribution Effectiveness in Heating Mode
  No,                                     !- Account for Dedicated Outdoor Air System
  NeutralSupplyAir,                       !- Dedicated Outdoor Air System Control Strategy
  autosize,                               !- Dedicated Outdoor Air Low Setpoint Temperature for Design {C}
  autosize;                               !- Dedicated Outdoor Air High Setpoint Temperature for Design {C}

OS:ZoneHVAC:EquipmentList,
<<<<<<< HEAD
  {e72ca674-13f4-4624-a87b-fdc1304d05b0}, !- Handle
  Zone HVAC Equipment List 2,             !- Name
  {df025272-3ca5-4adf-8066-e731d0dfdd72}; !- Thermal Zone

OS:SpaceType,
  {e7123bc3-4920-4698-ae86-4112c98a95f7}, !- Handle
=======
  {a7b9b0c7-4a92-4038-9bbd-77ca28b52c78}, !- Handle
  Zone HVAC Equipment List 2,             !- Name
  {ea3a4c0f-e6f0-4291-af6f-a6406863abcd}; !- Thermal Zone

OS:SpaceType,
  {ab174cb6-b9d3-49bf-97c8-b0354c31b5bf}, !- Handle
>>>>>>> 93199ada
  Space Type 2,                           !- Name
  ,                                       !- Default Construction Set Name
  ,                                       !- Default Schedule Set Name
  ,                                       !- Group Rendering Name
  ,                                       !- Design Specification Outdoor Air Object Name
  ,                                       !- Standards Template
  ,                                       !- Standards Building Type
  unfinished attic;                       !- Standards Space Type

OS:BuildingUnit,
<<<<<<< HEAD
  {d51d207e-69c2-411a-ba01-d614cfbb8cb9}, !- Handle
=======
  {27c2109f-a634-492b-9427-ae7852818055}, !- Handle
>>>>>>> 93199ada
  unit 1,                                 !- Name
  ,                                       !- Rendering Color
  Residential;                            !- Building Unit Type

OS:AdditionalProperties,
<<<<<<< HEAD
  {01391e4e-e6e4-42eb-b40f-39a27da338e2}, !- Handle
  {d51d207e-69c2-411a-ba01-d614cfbb8cb9}, !- Object Name
=======
  {1e5f6245-429a-41c9-9f5e-4e4fe20863e2}, !- Handle
  {27c2109f-a634-492b-9427-ae7852818055}, !- Object Name
>>>>>>> 93199ada
  NumberOfBedrooms,                       !- Feature Name 1
  Integer,                                !- Feature Data Type 1
  3,                                      !- Feature Value 1
  NumberOfBathrooms,                      !- Feature Name 2
  Double,                                 !- Feature Data Type 2
  2,                                      !- Feature Value 2
  NumberOfOccupants,                      !- Feature Name 3
  Double,                                 !- Feature Data Type 3
  2.6400000000000001;                     !- Feature Value 3

OS:External:File,
<<<<<<< HEAD
  {22f52db0-206a-45a4-9bf6-2614b4791703}, !- Handle
=======
  {167e0c64-da17-44dd-b08f-eebc7e12942b}, !- Handle
>>>>>>> 93199ada
  8760.csv,                               !- Name
  8760.csv;                               !- File Name

OS:Schedule:Day,
<<<<<<< HEAD
  {d7228986-fd58-465a-9937-8d7f38fe2869}, !- Handle
=======
  {757074da-e389-4543-a5c4-e4d47f404810}, !- Handle
>>>>>>> 93199ada
  Schedule Day 1,                         !- Name
  ,                                       !- Schedule Type Limits Name
  ,                                       !- Interpolate to Timestep
  24,                                     !- Hour 1
  0,                                      !- Minute 1
  0;                                      !- Value Until Time 1

OS:Schedule:Day,
<<<<<<< HEAD
  {f5134ad3-7c28-4f75-83b0-a48cde64f763}, !- Handle
=======
  {ba15a44a-0b87-4179-b880-61ce1d4398cd}, !- Handle
>>>>>>> 93199ada
  Schedule Day 2,                         !- Name
  ,                                       !- Schedule Type Limits Name
  ,                                       !- Interpolate to Timestep
  24,                                     !- Hour 1
  0,                                      !- Minute 1
  1;                                      !- Value Until Time 1

OS:Schedule:File,
<<<<<<< HEAD
  {8ff608ee-7aa4-4248-8e31-e68fac27a7d9}, !- Handle
  occupants,                              !- Name
  {3374f2c0-7e91-42a8-8ddd-0c191784f76c}, !- Schedule Type Limits Name
  {22f52db0-206a-45a4-9bf6-2614b4791703}, !- External File Name
=======
  {aa767a27-15a9-4323-a09e-e21ad1f017f0}, !- Handle
  occupants,                              !- Name
  {9dfa6f34-51e5-41ff-ad81-6f609b7a6392}, !- Schedule Type Limits Name
  {167e0c64-da17-44dd-b08f-eebc7e12942b}, !- External File Name
>>>>>>> 93199ada
  1,                                      !- Column Number
  1,                                      !- Rows to Skip at Top
  8760,                                   !- Number of Hours of Data
  ,                                       !- Column Separator
  ,                                       !- Interpolate to Timestep
  60;                                     !- Minutes per Item

OS:Schedule:Ruleset,
<<<<<<< HEAD
  {cd47fe2a-4ff6-4323-867d-0dc01f1eca11}, !- Handle
  Schedule Ruleset 1,                     !- Name
  {f28f4ae2-3e12-41b6-b3da-3dc3969b778d}, !- Schedule Type Limits Name
  {53e35726-237b-4483-b803-9d25b01a9c51}; !- Default Day Schedule Name

OS:Schedule:Day,
  {53e35726-237b-4483-b803-9d25b01a9c51}, !- Handle
  Schedule Day 3,                         !- Name
  {f28f4ae2-3e12-41b6-b3da-3dc3969b778d}, !- Schedule Type Limits Name
=======
  {7e0a40d6-4006-4a76-95d9-a12e75b2c8bf}, !- Handle
  Schedule Ruleset 1,                     !- Name
  {1d70c1a8-2607-4be9-bdb5-5d9996864d51}, !- Schedule Type Limits Name
  {710191b6-e564-478e-828f-5bedc3568815}; !- Default Day Schedule Name

OS:Schedule:Day,
  {710191b6-e564-478e-828f-5bedc3568815}, !- Handle
  Schedule Day 3,                         !- Name
  {1d70c1a8-2607-4be9-bdb5-5d9996864d51}, !- Schedule Type Limits Name
>>>>>>> 93199ada
  ,                                       !- Interpolate to Timestep
  24,                                     !- Hour 1
  0,                                      !- Minute 1
  112.539290946133;                       !- Value Until Time 1

OS:People:Definition,
<<<<<<< HEAD
  {e2476a26-23c9-40ea-aae7-8484bca1b402}, !- Handle
=======
  {3d3bbc90-bc9c-4447-84b3-7659ba7413ac}, !- Handle
>>>>>>> 93199ada
  res occupants|living space,             !- Name
  People,                                 !- Number of People Calculation Method
  1.32,                                   !- Number of People {people}
  ,                                       !- People per Space Floor Area {person/m2}
  ,                                       !- Space Floor Area per Person {m2/person}
  0.319734,                               !- Fraction Radiant
  0.573,                                  !- Sensible Heat Fraction
  0,                                      !- Carbon Dioxide Generation Rate {m3/s-W}
  No,                                     !- Enable ASHRAE 55 Comfort Warnings
  ZoneAveraged;                           !- Mean Radiant Temperature Calculation Type

OS:People,
<<<<<<< HEAD
  {77134031-516d-4d27-8cfb-a4c568f38016}, !- Handle
  res occupants|living space,             !- Name
  {e2476a26-23c9-40ea-aae7-8484bca1b402}, !- People Definition Name
  {d327f706-3f49-4173-96a2-7d71b300a819}, !- Space or SpaceType Name
  {8ff608ee-7aa4-4248-8e31-e68fac27a7d9}, !- Number of People Schedule Name
  {cd47fe2a-4ff6-4323-867d-0dc01f1eca11}, !- Activity Level Schedule Name
=======
  {514b433c-75aa-4ce1-8cc9-edc185a3b8a1}, !- Handle
  res occupants|living space,             !- Name
  {3d3bbc90-bc9c-4447-84b3-7659ba7413ac}, !- People Definition Name
  {3e0339bc-c413-486e-b6e1-d3ce8af76e3f}, !- Space or SpaceType Name
  {aa767a27-15a9-4323-a09e-e21ad1f017f0}, !- Number of People Schedule Name
  {7e0a40d6-4006-4a76-95d9-a12e75b2c8bf}, !- Activity Level Schedule Name
>>>>>>> 93199ada
  ,                                       !- Surface Name/Angle Factor List Name
  ,                                       !- Work Efficiency Schedule Name
  ,                                       !- Clothing Insulation Schedule Name
  ,                                       !- Air Velocity Schedule Name
  1;                                      !- Multiplier

OS:ScheduleTypeLimits,
<<<<<<< HEAD
  {f28f4ae2-3e12-41b6-b3da-3dc3969b778d}, !- Handle
=======
  {1d70c1a8-2607-4be9-bdb5-5d9996864d51}, !- Handle
>>>>>>> 93199ada
  ActivityLevel,                          !- Name
  0,                                      !- Lower Limit Value
  ,                                       !- Upper Limit Value
  Continuous,                             !- Numeric Type
  ActivityLevel;                          !- Unit Type

OS:ScheduleTypeLimits,
<<<<<<< HEAD
  {3374f2c0-7e91-42a8-8ddd-0c191784f76c}, !- Handle
=======
  {9dfa6f34-51e5-41ff-ad81-6f609b7a6392}, !- Handle
>>>>>>> 93199ada
  Fractional,                             !- Name
  0,                                      !- Lower Limit Value
  1,                                      !- Upper Limit Value
  Continuous;                             !- Numeric Type

OS:People:Definition,
<<<<<<< HEAD
  {6fb21717-9dae-4a29-a9be-8cd7adc799b0}, !- Handle
=======
  {9b9a696e-c20c-4e11-8cb4-d4e31eba4f6d}, !- Handle
>>>>>>> 93199ada
  res occupants|living space|story 2,     !- Name
  People,                                 !- Number of People Calculation Method
  1.32,                                   !- Number of People {people}
  ,                                       !- People per Space Floor Area {person/m2}
  ,                                       !- Space Floor Area per Person {m2/person}
  0.319734,                               !- Fraction Radiant
  0.573,                                  !- Sensible Heat Fraction
  0,                                      !- Carbon Dioxide Generation Rate {m3/s-W}
  No,                                     !- Enable ASHRAE 55 Comfort Warnings
  ZoneAveraged;                           !- Mean Radiant Temperature Calculation Type

OS:People,
<<<<<<< HEAD
  {928235d6-d9e4-47a3-97aa-f874487eb961}, !- Handle
  res occupants|living space|story 2,     !- Name
  {6fb21717-9dae-4a29-a9be-8cd7adc799b0}, !- People Definition Name
  {8a813cbc-d725-4ddf-bfed-7be59bb5f986}, !- Space or SpaceType Name
  {8ff608ee-7aa4-4248-8e31-e68fac27a7d9}, !- Number of People Schedule Name
  {cd47fe2a-4ff6-4323-867d-0dc01f1eca11}, !- Activity Level Schedule Name
=======
  {aee4cf08-c73b-4ae9-ab94-5ee5acd78f8e}, !- Handle
  res occupants|living space|story 2,     !- Name
  {9b9a696e-c20c-4e11-8cb4-d4e31eba4f6d}, !- People Definition Name
  {951e8f96-336f-46d4-8a8f-f1f28b5be4dd}, !- Space or SpaceType Name
  {aa767a27-15a9-4323-a09e-e21ad1f017f0}, !- Number of People Schedule Name
  {7e0a40d6-4006-4a76-95d9-a12e75b2c8bf}, !- Activity Level Schedule Name
>>>>>>> 93199ada
  ,                                       !- Surface Name/Angle Factor List Name
  ,                                       !- Work Efficiency Schedule Name
  ,                                       !- Clothing Insulation Schedule Name
  ,                                       !- Air Velocity Schedule Name
  1;                                      !- Multiplier
<|MERGE_RESOLUTION|>--- conflicted
+++ resolved
@@ -1,73 +1,41 @@
 !- NOTE: Auto-generated from /test/osw_files/SFD_2000sqft_2story_SL_UA_Denver.osw
 
 OS:Version,
-<<<<<<< HEAD
-  {5ab375aa-02f9-4be7-b1bf-47053cbe8aea}, !- Handle
-  2.9.1;                                  !- Version Identifier
+  {976948ed-4094-43d2-aba9-ae532c124cf2}, !- Handle
+  2.9.0;                                  !- Version Identifier
 
 OS:SimulationControl,
-  {3035f623-dc47-4f2f-b2b4-bd4908a58be5}, !- Handle
-=======
-  {fddcd1d4-7e66-4bd2-b303-cf25938c95f0}, !- Handle
-  2.9.0;                                  !- Version Identifier
-
-OS:SimulationControl,
-  {ef12833b-2150-4e69-98e2-de9b2c1003e5}, !- Handle
->>>>>>> 93199ada
+  {5af1e97d-4bb1-4e6e-9990-e1faa1ec5a7a}, !- Handle
   ,                                       !- Do Zone Sizing Calculation
   ,                                       !- Do System Sizing Calculation
   ,                                       !- Do Plant Sizing Calculation
   No;                                     !- Run Simulation for Sizing Periods
 
 OS:Timestep,
-<<<<<<< HEAD
-  {d371511a-4af3-4c48-bfd7-03c8ddf84f49}, !- Handle
+  {33a6153f-c03b-46e4-b355-d51791f4000b}, !- Handle
   6;                                      !- Number of Timesteps per Hour
 
 OS:ShadowCalculation,
-  {34b2f012-ec24-4e9e-b47e-b80448e523c1}, !- Handle
-=======
-  {26732b83-eea9-451d-8f64-c7fc1d6c30e1}, !- Handle
-  6;                                      !- Number of Timesteps per Hour
-
-OS:ShadowCalculation,
-  {f0728180-7366-4b01-ae5e-06b05b8fe063}, !- Handle
->>>>>>> 93199ada
+  {beab6a31-956a-4ef7-b3e9-905c6786af0e}, !- Handle
   20,                                     !- Calculation Frequency
   200;                                    !- Maximum Figures in Shadow Overlap Calculations
 
 OS:SurfaceConvectionAlgorithm:Outside,
-<<<<<<< HEAD
-  {bde4adf1-aa07-4cb1-9b32-acf67eeb8551}, !- Handle
+  {1905a112-d124-4106-82f3-32c6a4e5d900}, !- Handle
   DOE-2;                                  !- Algorithm
 
 OS:SurfaceConvectionAlgorithm:Inside,
-  {c8fd80ff-380c-4a56-a712-4530140b2157}, !- Handle
+  {ad2d1bb0-1613-480b-8581-94478690d2c4}, !- Handle
   TARP;                                   !- Algorithm
 
 OS:ZoneCapacitanceMultiplier:ResearchSpecial,
-  {a68933cd-8396-41ee-8e40-40e5d595a53f}, !- Handle
-=======
-  {6751c511-0fdc-4f7a-9d5e-f845ad64f8ae}, !- Handle
-  DOE-2;                                  !- Algorithm
-
-OS:SurfaceConvectionAlgorithm:Inside,
-  {2111083e-9c41-4574-9669-9cc84c154122}, !- Handle
-  TARP;                                   !- Algorithm
-
-OS:ZoneCapacitanceMultiplier:ResearchSpecial,
-  {69323038-e0cf-4a38-8c92-0a8b3591773c}, !- Handle
->>>>>>> 93199ada
+  {5b2978f5-b96c-409d-85c6-bb77e54d2493}, !- Handle
   ,                                       !- Temperature Capacity Multiplier
   15,                                     !- Humidity Capacity Multiplier
   ;                                       !- Carbon Dioxide Capacity Multiplier
 
 OS:RunPeriod,
-<<<<<<< HEAD
-  {c03e3fc2-adee-4dcb-995c-e9a498713d46}, !- Handle
-=======
-  {5307f643-2d3b-4b83-b3f8-cd91cd0573a4}, !- Handle
->>>>>>> 93199ada
+  {af4ed849-455f-467e-9aaa-24aa67929773}, !- Handle
   Run Period 1,                           !- Name
   1,                                      !- Begin Month
   1,                                      !- Begin Day of Month
@@ -81,21 +49,13 @@
   ;                                       !- Number of Times Runperiod to be Repeated
 
 OS:YearDescription,
-<<<<<<< HEAD
-  {c16bf125-80e4-4a2a-a67f-49378abfa910}, !- Handle
-=======
-  {517eb63f-a8e6-443b-82bc-d605b0ec3612}, !- Handle
->>>>>>> 93199ada
+  {7d10ec29-4934-4912-9f7a-4c35c9c0337f}, !- Handle
   2007,                                   !- Calendar Year
   ,                                       !- Day of Week for Start Day
   ;                                       !- Is Leap Year
 
 OS:WeatherFile,
-<<<<<<< HEAD
-  {b3e8a29a-5355-4e2d-bb2e-5e2bea216aa8}, !- Handle
-=======
-  {c94acc54-39fa-4c30-bb3e-6cf1af07a071}, !- Handle
->>>>>>> 93199ada
+  {d0b1b639-aaac-4c20-b0ce-23a2ba6081ac}, !- Handle
   Denver Intl Ap,                         !- City
   CO,                                     !- State Province Region
   USA,                                    !- Country
@@ -109,13 +69,8 @@
   E23378AA;                               !- Checksum
 
 OS:AdditionalProperties,
-<<<<<<< HEAD
-  {a6e34b53-61b5-4771-9f3e-b57457a8657a}, !- Handle
-  {b3e8a29a-5355-4e2d-bb2e-5e2bea216aa8}, !- Object Name
-=======
-  {26c309a4-36f7-408e-8528-c034a1ef52ec}, !- Handle
-  {c94acc54-39fa-4c30-bb3e-6cf1af07a071}, !- Object Name
->>>>>>> 93199ada
+  {66ee4f6f-32b3-445f-9593-782d58f8cf36}, !- Handle
+  {d0b1b639-aaac-4c20-b0ce-23a2ba6081ac}, !- Object Name
   EPWHeaderCity,                          !- Feature Name 1
   String,                                 !- Feature Data Type 1
   Denver Intl Ap,                         !- Feature Value 1
@@ -223,11 +178,7 @@
   84;                                     !- Feature Value 35
 
 OS:Site,
-<<<<<<< HEAD
-  {d3940e8c-3c43-42cc-a1a2-d66f98ae0d22}, !- Handle
-=======
-  {77437807-5830-4503-8535-18b6469cc41a}, !- Handle
->>>>>>> 93199ada
+  {ef781ea3-a3db-4cd5-ad8f-8820a246c2fd}, !- Handle
   Denver Intl Ap_CO_USA,                  !- Name
   39.83,                                  !- Latitude {deg}
   -104.65,                                !- Longitude {deg}
@@ -236,11 +187,7 @@
   ;                                       !- Terrain
 
 OS:ClimateZones,
-<<<<<<< HEAD
-  {6a836078-7ca7-40e3-98e7-2e75c4f038b3}, !- Handle
-=======
-  {842b281d-7e70-4bc4-89b8-be587ccb1ac7}, !- Handle
->>>>>>> 93199ada
+  {78bcf8b2-d631-4832-977f-e53862aea0ad}, !- Handle
   ,                                       !- Active Institution
   ,                                       !- Active Year
   ,                                       !- Climate Zone Institution Name 1
@@ -253,31 +200,19 @@
   Cold;                                   !- Climate Zone Value 2
 
 OS:Site:WaterMainsTemperature,
-<<<<<<< HEAD
-  {b3d34012-9cb5-4e6f-9c43-8ce80103d140}, !- Handle
-=======
-  {ec17809c-6d20-47f6-99c0-80faf666869b}, !- Handle
->>>>>>> 93199ada
+  {ae2e1842-d0bd-41de-a076-b3a767966994}, !- Handle
   Correlation,                            !- Calculation Method
   ,                                       !- Temperature Schedule Name
   10.8753424657535,                       !- Annual Average Outdoor Air Temperature {C}
   23.1524007936508;                       !- Maximum Difference In Monthly Average Outdoor Air Temperatures {deltaC}
 
 OS:RunPeriodControl:DaylightSavingTime,
-<<<<<<< HEAD
-  {215ee3bb-8dd4-4ec8-ab2b-910253918a14}, !- Handle
-=======
-  {b3d148d8-0d33-4c7f-aede-4735cbd5f5c1}, !- Handle
->>>>>>> 93199ada
+  {a2eb31cb-374e-464e-9fb0-b987171973a1}, !- Handle
   3/12,                                   !- Start Date
   11/5;                                   !- End Date
 
 OS:Site:GroundTemperature:Deep,
-<<<<<<< HEAD
-  {ed782811-21d3-4e06-85d1-d4cac695aa0e}, !- Handle
-=======
-  {efd54245-7a22-49cf-bb0e-fa38546c2feb}, !- Handle
->>>>>>> 93199ada
+  {87f0fe19-4cb5-4840-8bc0-c5e53b545319}, !- Handle
   10.8753424657535,                       !- January Deep Ground Temperature {C}
   10.8753424657535,                       !- February Deep Ground Temperature {C}
   10.8753424657535,                       !- March Deep Ground Temperature {C}
@@ -292,11 +227,7 @@
   10.8753424657535;                       !- December Deep Ground Temperature {C}
 
 OS:Building,
-<<<<<<< HEAD
-  {de19626a-5cfd-4013-9270-9edae2041f61}, !- Handle
-=======
-  {b9bed61d-708a-4d70-ae0d-8f116048f657}, !- Handle
->>>>>>> 93199ada
+  {29af88ea-c485-476f-99a0-34f170ea4aa7}, !- Handle
   Building 1,                             !- Name
   ,                                       !- Building Sector Type
   0,                                      !- North Axis {deg}
@@ -311,23 +242,14 @@
   1;                                      !- Standards Number of Living Units
 
 OS:AdditionalProperties,
-<<<<<<< HEAD
-  {da9c8e89-5f81-4016-ad98-01c0147e85cf}, !- Handle
-  {de19626a-5cfd-4013-9270-9edae2041f61}, !- Object Name
-=======
-  {2ed3b3c7-4a3b-4377-a1ee-3d8e8508bb61}, !- Handle
-  {b9bed61d-708a-4d70-ae0d-8f116048f657}, !- Object Name
->>>>>>> 93199ada
+  {99da1d44-b3e5-4d50-921a-c4cffb3f148f}, !- Handle
+  {29af88ea-c485-476f-99a0-34f170ea4aa7}, !- Object Name
   Total Units Modeled,                    !- Feature Name 1
   Integer,                                !- Feature Data Type 1
   1;                                      !- Feature Value 1
 
 OS:ThermalZone,
-<<<<<<< HEAD
-  {5e60ae30-df15-4837-9aa2-5519f1afe746}, !- Handle
-=======
-  {b0495674-0c07-4a50-9a2a-ad3ff600f1b2}, !- Handle
->>>>>>> 93199ada
+  {4ffe81d1-666f-4632-b07b-c85dd5db518a}, !- Handle
   living zone,                            !- Name
   ,                                       !- Multiplier
   ,                                       !- Ceiling Height {m}
@@ -336,17 +258,10 @@
   ,                                       !- Zone Inside Convection Algorithm
   ,                                       !- Zone Outside Convection Algorithm
   ,                                       !- Zone Conditioning Equipment List Name
-<<<<<<< HEAD
-  {cd3a2d1b-01cc-4b58-b408-f8f7da5e448a}, !- Zone Air Inlet Port List
-  {94dab8af-6308-4c90-90e9-d6daceddfc92}, !- Zone Air Exhaust Port List
-  {dfda7215-2c58-49dc-8fed-e7d3ea59ff43}, !- Zone Air Node Name
-  {1669ef44-c4dd-4577-901e-83201b5ebe2c}, !- Zone Return Air Port List
-=======
-  {2ec92eae-8b05-4b58-acae-095969f66bf4}, !- Zone Air Inlet Port List
-  {1b469386-5db1-40a5-9f82-45a91afa39ff}, !- Zone Air Exhaust Port List
-  {3e3ae82e-62fa-4795-88ac-048c2b993ca7}, !- Zone Air Node Name
-  {51c1ed29-8ff5-460b-9799-adb28c7ef5bf}, !- Zone Return Air Port List
->>>>>>> 93199ada
+  {4107a995-da8d-495b-95fb-20d216751a81}, !- Zone Air Inlet Port List
+  {0cdb9542-bac0-4b0a-8d92-7026cc6db9eb}, !- Zone Air Exhaust Port List
+  {ee8078e1-f915-48c8-b4c9-691592418685}, !- Zone Air Node Name
+  {56987fa4-db41-4064-a986-cd35edbe4671}, !- Zone Return Air Port List
   ,                                       !- Primary Daylighting Control Name
   ,                                       !- Fraction of Zone Controlled by Primary Daylighting Control
   ,                                       !- Secondary Daylighting Control Name
@@ -357,71 +272,37 @@
   No;                                     !- Use Ideal Air Loads
 
 OS:Node,
-<<<<<<< HEAD
-  {954d82cb-1328-4cf6-9808-fbe57d96a3a0}, !- Handle
+  {ada74f16-41d8-4158-9b54-48a5567fe3ba}, !- Handle
   Node 1,                                 !- Name
-  {dfda7215-2c58-49dc-8fed-e7d3ea59ff43}, !- Inlet Port
+  {ee8078e1-f915-48c8-b4c9-691592418685}, !- Inlet Port
   ;                                       !- Outlet Port
 
 OS:Connection,
-  {dfda7215-2c58-49dc-8fed-e7d3ea59ff43}, !- Handle
-  {c0d2834c-af48-4c8d-a37c-986f5bcc5918}, !- Name
-  {5e60ae30-df15-4837-9aa2-5519f1afe746}, !- Source Object
+  {ee8078e1-f915-48c8-b4c9-691592418685}, !- Handle
+  {951b2f92-91b2-4570-809d-1ff4174489ab}, !- Name
+  {4ffe81d1-666f-4632-b07b-c85dd5db518a}, !- Source Object
   11,                                     !- Outlet Port
-  {954d82cb-1328-4cf6-9808-fbe57d96a3a0}, !- Target Object
+  {ada74f16-41d8-4158-9b54-48a5567fe3ba}, !- Target Object
   2;                                      !- Inlet Port
 
 OS:PortList,
-  {cd3a2d1b-01cc-4b58-b408-f8f7da5e448a}, !- Handle
-  {6f7ca07a-2da5-483e-9bfc-ebc61bab4c53}, !- Name
-  {5e60ae30-df15-4837-9aa2-5519f1afe746}; !- HVAC Component
+  {4107a995-da8d-495b-95fb-20d216751a81}, !- Handle
+  {9976985e-8cf9-4ad9-b4d4-40b69ad84aad}, !- Name
+  {4ffe81d1-666f-4632-b07b-c85dd5db518a}; !- HVAC Component
 
 OS:PortList,
-  {94dab8af-6308-4c90-90e9-d6daceddfc92}, !- Handle
-  {aa7de49b-f78c-4b10-961b-4e4b1e9044c5}, !- Name
-  {5e60ae30-df15-4837-9aa2-5519f1afe746}; !- HVAC Component
+  {0cdb9542-bac0-4b0a-8d92-7026cc6db9eb}, !- Handle
+  {cdef2030-c74b-4b28-9abe-c3fef3874073}, !- Name
+  {4ffe81d1-666f-4632-b07b-c85dd5db518a}; !- HVAC Component
 
 OS:PortList,
-  {1669ef44-c4dd-4577-901e-83201b5ebe2c}, !- Handle
-  {f7c3c270-389c-454c-a082-3d935db06246}, !- Name
-  {5e60ae30-df15-4837-9aa2-5519f1afe746}; !- HVAC Component
+  {56987fa4-db41-4064-a986-cd35edbe4671}, !- Handle
+  {fb7ed3ca-5960-42c1-92ca-3656cb2e17d8}, !- Name
+  {4ffe81d1-666f-4632-b07b-c85dd5db518a}; !- HVAC Component
 
 OS:Sizing:Zone,
-  {ae0769bc-c4c9-4574-bfed-4f3f6ac08772}, !- Handle
-  {5e60ae30-df15-4837-9aa2-5519f1afe746}, !- Zone or ZoneList Name
-=======
-  {291ab37b-bce7-49d5-9391-04974deef199}, !- Handle
-  Node 1,                                 !- Name
-  {3e3ae82e-62fa-4795-88ac-048c2b993ca7}, !- Inlet Port
-  ;                                       !- Outlet Port
-
-OS:Connection,
-  {3e3ae82e-62fa-4795-88ac-048c2b993ca7}, !- Handle
-  {554c8e6b-ae32-4780-a6b3-ef0f66a31e86}, !- Name
-  {b0495674-0c07-4a50-9a2a-ad3ff600f1b2}, !- Source Object
-  11,                                     !- Outlet Port
-  {291ab37b-bce7-49d5-9391-04974deef199}, !- Target Object
-  2;                                      !- Inlet Port
-
-OS:PortList,
-  {2ec92eae-8b05-4b58-acae-095969f66bf4}, !- Handle
-  {93c81c20-1a9d-49c6-b445-16f1ea3d82de}, !- Name
-  {b0495674-0c07-4a50-9a2a-ad3ff600f1b2}; !- HVAC Component
-
-OS:PortList,
-  {1b469386-5db1-40a5-9f82-45a91afa39ff}, !- Handle
-  {8e8e0569-1c70-473b-9196-0354418e8f06}, !- Name
-  {b0495674-0c07-4a50-9a2a-ad3ff600f1b2}; !- HVAC Component
-
-OS:PortList,
-  {51c1ed29-8ff5-460b-9799-adb28c7ef5bf}, !- Handle
-  {e886b0d5-4ead-4016-96bf-636c7705ef60}, !- Name
-  {b0495674-0c07-4a50-9a2a-ad3ff600f1b2}; !- HVAC Component
-
-OS:Sizing:Zone,
-  {b6260174-00bd-4fc2-b4d9-ca84a3930ee9}, !- Handle
-  {b0495674-0c07-4a50-9a2a-ad3ff600f1b2}, !- Zone or ZoneList Name
->>>>>>> 93199ada
+  {9195a802-3bd5-44c2-a1e0-e4aa90f1b545}, !- Handle
+  {4ffe81d1-666f-4632-b07b-c85dd5db518a}, !- Zone or ZoneList Name
   SupplyAirTemperature,                   !- Zone Cooling Design Supply Air Temperature Input Method
   14,                                     !- Zone Cooling Design Supply Air Temperature {C}
   11.11,                                  !- Zone Cooling Design Supply Air Temperature Difference {deltaC}
@@ -450,25 +331,14 @@
   autosize;                               !- Dedicated Outdoor Air High Setpoint Temperature for Design {C}
 
 OS:ZoneHVAC:EquipmentList,
-<<<<<<< HEAD
-  {88f49c8b-3af9-4236-81a3-6c5f98d78d37}, !- Handle
+  {7779853a-61b7-470b-9957-f4c916880ba3}, !- Handle
   Zone HVAC Equipment List 1,             !- Name
-  {5e60ae30-df15-4837-9aa2-5519f1afe746}; !- Thermal Zone
+  {4ffe81d1-666f-4632-b07b-c85dd5db518a}; !- Thermal Zone
 
 OS:Space,
-  {d327f706-3f49-4173-96a2-7d71b300a819}, !- Handle
+  {bbdc6820-ac79-4d85-95a9-42e2974f52ad}, !- Handle
   living space,                           !- Name
-  {1065b273-f29c-4b88-83e8-df6cdd0023c7}, !- Space Type Name
-=======
-  {ac06971f-c45f-4ef3-9052-46fd163bc90e}, !- Handle
-  Zone HVAC Equipment List 1,             !- Name
-  {b0495674-0c07-4a50-9a2a-ad3ff600f1b2}; !- Thermal Zone
-
-OS:Space,
-  {3e0339bc-c413-486e-b6e1-d3ce8af76e3f}, !- Handle
-  living space,                           !- Name
-  {365add2b-9d85-4184-9734-d0f35418940a}, !- Space Type Name
->>>>>>> 93199ada
+  {c14dfdbb-f75c-4880-bce0-e7add0428fab}, !- Space Type Name
   ,                                       !- Default Construction Set Name
   ,                                       !- Default Schedule Set Name
   -0,                                     !- Direction of Relative North {deg}
@@ -476,31 +346,17 @@
   0,                                      !- Y Origin {m}
   0,                                      !- Z Origin {m}
   ,                                       !- Building Story Name
-<<<<<<< HEAD
-  {5e60ae30-df15-4837-9aa2-5519f1afe746}, !- Thermal Zone Name
+  {4ffe81d1-666f-4632-b07b-c85dd5db518a}, !- Thermal Zone Name
   ,                                       !- Part of Total Floor Area
   ,                                       !- Design Specification Outdoor Air Object Name
-  {d51d207e-69c2-411a-ba01-d614cfbb8cb9}; !- Building Unit Name
-
-OS:Surface,
-  {7c9b35cd-4ef7-4d7b-a12e-d0f894ff06d5}, !- Handle
+  {911b9805-d864-4339-9dc0-6e17f15c8ead}; !- Building Unit Name
+
+OS:Surface,
+  {7a324927-4cd7-4a88-b6f5-52f1c80044ed}, !- Handle
   Surface 1,                              !- Name
   Floor,                                  !- Surface Type
   ,                                       !- Construction Name
-  {d327f706-3f49-4173-96a2-7d71b300a819}, !- Space Name
-=======
-  {b0495674-0c07-4a50-9a2a-ad3ff600f1b2}, !- Thermal Zone Name
-  ,                                       !- Part of Total Floor Area
-  ,                                       !- Design Specification Outdoor Air Object Name
-  {27c2109f-a634-492b-9427-ae7852818055}; !- Building Unit Name
-
-OS:Surface,
-  {9117d478-b23b-450e-9ede-6c802b17c5db}, !- Handle
-  Surface 1,                              !- Name
-  Floor,                                  !- Surface Type
-  ,                                       !- Construction Name
-  {3e0339bc-c413-486e-b6e1-d3ce8af76e3f}, !- Space Name
->>>>>>> 93199ada
+  {bbdc6820-ac79-4d85-95a9-42e2974f52ad}, !- Space Name
   Foundation,                             !- Outside Boundary Condition
   ,                                       !- Outside Boundary Condition Object
   NoSun,                                  !- Sun Exposure
@@ -513,19 +369,11 @@
   13.6310703908387, 0, 0;                 !- X,Y,Z Vertex 4 {m}
 
 OS:Surface,
-<<<<<<< HEAD
-  {c1b7f4e3-593d-4d67-a72b-a25431bdafd4}, !- Handle
+  {3acb5ab2-a29d-4ecc-9364-e371402dd3a7}, !- Handle
   Surface 2,                              !- Name
   Wall,                                   !- Surface Type
   ,                                       !- Construction Name
-  {d327f706-3f49-4173-96a2-7d71b300a819}, !- Space Name
-=======
-  {b16dbcf3-305d-491b-a26f-86690ca8039a}, !- Handle
-  Surface 2,                              !- Name
-  Wall,                                   !- Surface Type
-  ,                                       !- Construction Name
-  {3e0339bc-c413-486e-b6e1-d3ce8af76e3f}, !- Space Name
->>>>>>> 93199ada
+  {bbdc6820-ac79-4d85-95a9-42e2974f52ad}, !- Space Name
   Outdoors,                               !- Outside Boundary Condition
   ,                                       !- Outside Boundary Condition Object
   SunExposed,                             !- Sun Exposure
@@ -538,19 +386,11 @@
   0, 0, 2.4384;                           !- X,Y,Z Vertex 4 {m}
 
 OS:Surface,
-<<<<<<< HEAD
-  {b70b2601-f250-4f98-8d14-c19d6e49ce08}, !- Handle
+  {d2d9516a-c408-4f30-8ec3-b57a64722103}, !- Handle
   Surface 3,                              !- Name
   Wall,                                   !- Surface Type
   ,                                       !- Construction Name
-  {d327f706-3f49-4173-96a2-7d71b300a819}, !- Space Name
-=======
-  {921319e2-d27f-447d-a829-12b0d9854fae}, !- Handle
-  Surface 3,                              !- Name
-  Wall,                                   !- Surface Type
-  ,                                       !- Construction Name
-  {3e0339bc-c413-486e-b6e1-d3ce8af76e3f}, !- Space Name
->>>>>>> 93199ada
+  {bbdc6820-ac79-4d85-95a9-42e2974f52ad}, !- Space Name
   Outdoors,                               !- Outside Boundary Condition
   ,                                       !- Outside Boundary Condition Object
   SunExposed,                             !- Sun Exposure
@@ -563,19 +403,11 @@
   0, 6.81553519541936, 2.4384;            !- X,Y,Z Vertex 4 {m}
 
 OS:Surface,
-<<<<<<< HEAD
-  {545a41c8-79f2-4511-abef-ab374bd2968a}, !- Handle
+  {251daf54-ba49-4075-a453-6369d77d51ab}, !- Handle
   Surface 4,                              !- Name
   Wall,                                   !- Surface Type
   ,                                       !- Construction Name
-  {d327f706-3f49-4173-96a2-7d71b300a819}, !- Space Name
-=======
-  {39dd15ec-deb5-45cc-b74d-717a5f8a08f6}, !- Handle
-  Surface 4,                              !- Name
-  Wall,                                   !- Surface Type
-  ,                                       !- Construction Name
-  {3e0339bc-c413-486e-b6e1-d3ce8af76e3f}, !- Space Name
->>>>>>> 93199ada
+  {bbdc6820-ac79-4d85-95a9-42e2974f52ad}, !- Space Name
   Outdoors,                               !- Outside Boundary Condition
   ,                                       !- Outside Boundary Condition Object
   SunExposed,                             !- Sun Exposure
@@ -588,19 +420,11 @@
   13.6310703908387, 6.81553519541936, 2.4384; !- X,Y,Z Vertex 4 {m}
 
 OS:Surface,
-<<<<<<< HEAD
-  {5f2bb56e-2464-4821-942f-45acab4396a3}, !- Handle
+  {613dac73-b749-43fd-b7df-ea5fdb94e599}, !- Handle
   Surface 5,                              !- Name
   Wall,                                   !- Surface Type
   ,                                       !- Construction Name
-  {d327f706-3f49-4173-96a2-7d71b300a819}, !- Space Name
-=======
-  {96b92abc-244e-4645-8fd3-bdb94b060324}, !- Handle
-  Surface 5,                              !- Name
-  Wall,                                   !- Surface Type
-  ,                                       !- Construction Name
-  {3e0339bc-c413-486e-b6e1-d3ce8af76e3f}, !- Space Name
->>>>>>> 93199ada
+  {bbdc6820-ac79-4d85-95a9-42e2974f52ad}, !- Space Name
   Outdoors,                               !- Outside Boundary Condition
   ,                                       !- Outside Boundary Condition Object
   SunExposed,                             !- Sun Exposure
@@ -613,23 +437,13 @@
   13.6310703908387, 0, 2.4384;            !- X,Y,Z Vertex 4 {m}
 
 OS:Surface,
-<<<<<<< HEAD
-  {6eedfc6c-e9c0-4df4-810e-2e1620c8c2c9}, !- Handle
+  {2317a55e-26aa-423c-8f52-75ae03666751}, !- Handle
   Surface 6,                              !- Name
   RoofCeiling,                            !- Surface Type
   ,                                       !- Construction Name
-  {d327f706-3f49-4173-96a2-7d71b300a819}, !- Space Name
+  {bbdc6820-ac79-4d85-95a9-42e2974f52ad}, !- Space Name
   Surface,                                !- Outside Boundary Condition
-  {f4051805-5f90-403f-9c06-30c99d5b997d}, !- Outside Boundary Condition Object
-=======
-  {1833ea9f-fd2d-4bc7-8072-16d95225d4c7}, !- Handle
-  Surface 6,                              !- Name
-  RoofCeiling,                            !- Surface Type
-  ,                                       !- Construction Name
-  {3e0339bc-c413-486e-b6e1-d3ce8af76e3f}, !- Space Name
-  Surface,                                !- Outside Boundary Condition
-  {c8440f45-37b1-4d4e-a3fd-4c4b63ae6421}, !- Outside Boundary Condition Object
->>>>>>> 93199ada
+  {0a4fe27b-9409-4c7e-91a5-ef58ce7cd75b}, !- Outside Boundary Condition Object
   NoSun,                                  !- Sun Exposure
   NoWind,                                 !- Wind Exposure
   ,                                       !- View Factor to Ground
@@ -640,11 +454,7 @@
   0, 0, 2.4384;                           !- X,Y,Z Vertex 4 {m}
 
 OS:SpaceType,
-<<<<<<< HEAD
-  {1065b273-f29c-4b88-83e8-df6cdd0023c7}, !- Handle
-=======
-  {365add2b-9d85-4184-9734-d0f35418940a}, !- Handle
->>>>>>> 93199ada
+  {c14dfdbb-f75c-4880-bce0-e7add0428fab}, !- Handle
   Space Type 1,                           !- Name
   ,                                       !- Default Construction Set Name
   ,                                       !- Default Schedule Set Name
@@ -655,15 +465,9 @@
   living;                                 !- Standards Space Type
 
 OS:Space,
-<<<<<<< HEAD
-  {8a813cbc-d725-4ddf-bfed-7be59bb5f986}, !- Handle
+  {2b8fa31c-b78b-4956-82df-f19ebae150ef}, !- Handle
   living space|story 2,                   !- Name
-  {1065b273-f29c-4b88-83e8-df6cdd0023c7}, !- Space Type Name
-=======
-  {951e8f96-336f-46d4-8a8f-f1f28b5be4dd}, !- Handle
-  living space|story 2,                   !- Name
-  {365add2b-9d85-4184-9734-d0f35418940a}, !- Space Type Name
->>>>>>> 93199ada
+  {c14dfdbb-f75c-4880-bce0-e7add0428fab}, !- Space Type Name
   ,                                       !- Default Construction Set Name
   ,                                       !- Default Schedule Set Name
   -0,                                     !- Direction of Relative North {deg}
@@ -671,35 +475,19 @@
   0,                                      !- Y Origin {m}
   2.4384,                                 !- Z Origin {m}
   ,                                       !- Building Story Name
-<<<<<<< HEAD
-  {5e60ae30-df15-4837-9aa2-5519f1afe746}, !- Thermal Zone Name
+  {4ffe81d1-666f-4632-b07b-c85dd5db518a}, !- Thermal Zone Name
   ,                                       !- Part of Total Floor Area
   ,                                       !- Design Specification Outdoor Air Object Name
-  {d51d207e-69c2-411a-ba01-d614cfbb8cb9}; !- Building Unit Name
-
-OS:Surface,
-  {f4051805-5f90-403f-9c06-30c99d5b997d}, !- Handle
+  {911b9805-d864-4339-9dc0-6e17f15c8ead}; !- Building Unit Name
+
+OS:Surface,
+  {0a4fe27b-9409-4c7e-91a5-ef58ce7cd75b}, !- Handle
   Surface 7,                              !- Name
   Floor,                                  !- Surface Type
   ,                                       !- Construction Name
-  {8a813cbc-d725-4ddf-bfed-7be59bb5f986}, !- Space Name
+  {2b8fa31c-b78b-4956-82df-f19ebae150ef}, !- Space Name
   Surface,                                !- Outside Boundary Condition
-  {6eedfc6c-e9c0-4df4-810e-2e1620c8c2c9}, !- Outside Boundary Condition Object
-=======
-  {b0495674-0c07-4a50-9a2a-ad3ff600f1b2}, !- Thermal Zone Name
-  ,                                       !- Part of Total Floor Area
-  ,                                       !- Design Specification Outdoor Air Object Name
-  {27c2109f-a634-492b-9427-ae7852818055}; !- Building Unit Name
-
-OS:Surface,
-  {c8440f45-37b1-4d4e-a3fd-4c4b63ae6421}, !- Handle
-  Surface 7,                              !- Name
-  Floor,                                  !- Surface Type
-  ,                                       !- Construction Name
-  {951e8f96-336f-46d4-8a8f-f1f28b5be4dd}, !- Space Name
-  Surface,                                !- Outside Boundary Condition
-  {1833ea9f-fd2d-4bc7-8072-16d95225d4c7}, !- Outside Boundary Condition Object
->>>>>>> 93199ada
+  {2317a55e-26aa-423c-8f52-75ae03666751}, !- Outside Boundary Condition Object
   NoSun,                                  !- Sun Exposure
   NoWind,                                 !- Wind Exposure
   ,                                       !- View Factor to Ground
@@ -710,19 +498,11 @@
   13.6310703908387, 0, 0;                 !- X,Y,Z Vertex 4 {m}
 
 OS:Surface,
-<<<<<<< HEAD
-  {92822403-6baa-497d-a7c0-e5bbb6f597ed}, !- Handle
+  {9b337f30-d4db-4f6a-944c-171230d5f7fb}, !- Handle
   Surface 8,                              !- Name
   Wall,                                   !- Surface Type
   ,                                       !- Construction Name
-  {8a813cbc-d725-4ddf-bfed-7be59bb5f986}, !- Space Name
-=======
-  {c27441a8-20bf-4275-8e6a-34244a53be6d}, !- Handle
-  Surface 8,                              !- Name
-  Wall,                                   !- Surface Type
-  ,                                       !- Construction Name
-  {951e8f96-336f-46d4-8a8f-f1f28b5be4dd}, !- Space Name
->>>>>>> 93199ada
+  {2b8fa31c-b78b-4956-82df-f19ebae150ef}, !- Space Name
   Outdoors,                               !- Outside Boundary Condition
   ,                                       !- Outside Boundary Condition Object
   SunExposed,                             !- Sun Exposure
@@ -735,19 +515,11 @@
   0, 0, 2.4384;                           !- X,Y,Z Vertex 4 {m}
 
 OS:Surface,
-<<<<<<< HEAD
-  {f3f9ecf5-9674-45ae-bad1-b12f37b6c8a6}, !- Handle
+  {601b2ed0-d63d-42a9-a38a-a3cd5ac01e86}, !- Handle
   Surface 9,                              !- Name
   Wall,                                   !- Surface Type
   ,                                       !- Construction Name
-  {8a813cbc-d725-4ddf-bfed-7be59bb5f986}, !- Space Name
-=======
-  {736707c4-0d6d-43a4-b7f0-cb6f67cc45bb}, !- Handle
-  Surface 9,                              !- Name
-  Wall,                                   !- Surface Type
-  ,                                       !- Construction Name
-  {951e8f96-336f-46d4-8a8f-f1f28b5be4dd}, !- Space Name
->>>>>>> 93199ada
+  {2b8fa31c-b78b-4956-82df-f19ebae150ef}, !- Space Name
   Outdoors,                               !- Outside Boundary Condition
   ,                                       !- Outside Boundary Condition Object
   SunExposed,                             !- Sun Exposure
@@ -760,19 +532,11 @@
   0, 6.81553519541936, 2.4384;            !- X,Y,Z Vertex 4 {m}
 
 OS:Surface,
-<<<<<<< HEAD
-  {5de6c546-94b7-4865-8d4e-605df0838617}, !- Handle
+  {0d0ccd0b-1301-4855-8ab9-02d62c27f390}, !- Handle
   Surface 10,                             !- Name
   Wall,                                   !- Surface Type
   ,                                       !- Construction Name
-  {8a813cbc-d725-4ddf-bfed-7be59bb5f986}, !- Space Name
-=======
-  {b6a07e27-3046-4f2e-ae84-199608e05241}, !- Handle
-  Surface 10,                             !- Name
-  Wall,                                   !- Surface Type
-  ,                                       !- Construction Name
-  {951e8f96-336f-46d4-8a8f-f1f28b5be4dd}, !- Space Name
->>>>>>> 93199ada
+  {2b8fa31c-b78b-4956-82df-f19ebae150ef}, !- Space Name
   Outdoors,                               !- Outside Boundary Condition
   ,                                       !- Outside Boundary Condition Object
   SunExposed,                             !- Sun Exposure
@@ -785,19 +549,11 @@
   13.6310703908387, 6.81553519541936, 2.4384; !- X,Y,Z Vertex 4 {m}
 
 OS:Surface,
-<<<<<<< HEAD
-  {f202f71e-13b7-4945-859e-c243164f535c}, !- Handle
+  {8a657b3a-7280-402c-a5cc-cf39aee3b9c8}, !- Handle
   Surface 11,                             !- Name
   Wall,                                   !- Surface Type
   ,                                       !- Construction Name
-  {8a813cbc-d725-4ddf-bfed-7be59bb5f986}, !- Space Name
-=======
-  {2f8e8571-5ff7-4be9-9b6f-120dfc0c0d54}, !- Handle
-  Surface 11,                             !- Name
-  Wall,                                   !- Surface Type
-  ,                                       !- Construction Name
-  {951e8f96-336f-46d4-8a8f-f1f28b5be4dd}, !- Space Name
->>>>>>> 93199ada
+  {2b8fa31c-b78b-4956-82df-f19ebae150ef}, !- Space Name
   Outdoors,                               !- Outside Boundary Condition
   ,                                       !- Outside Boundary Condition Object
   SunExposed,                             !- Sun Exposure
@@ -810,23 +566,13 @@
   13.6310703908387, 0, 2.4384;            !- X,Y,Z Vertex 4 {m}
 
 OS:Surface,
-<<<<<<< HEAD
-  {bf30c7f2-7abd-45ea-a597-f2a61763b143}, !- Handle
+  {a5cc5662-0bd9-4ef5-9ccd-3c2783ec52ed}, !- Handle
   Surface 12,                             !- Name
   RoofCeiling,                            !- Surface Type
   ,                                       !- Construction Name
-  {8a813cbc-d725-4ddf-bfed-7be59bb5f986}, !- Space Name
+  {2b8fa31c-b78b-4956-82df-f19ebae150ef}, !- Space Name
   Surface,                                !- Outside Boundary Condition
-  {76f5619c-aa0e-4a5e-a181-f6878e82f2d6}, !- Outside Boundary Condition Object
-=======
-  {dedc9987-a11e-467a-9b12-9dde15492ec9}, !- Handle
-  Surface 12,                             !- Name
-  RoofCeiling,                            !- Surface Type
-  ,                                       !- Construction Name
-  {951e8f96-336f-46d4-8a8f-f1f28b5be4dd}, !- Space Name
-  Surface,                                !- Outside Boundary Condition
-  {1701c384-5a61-48b7-a2fe-580f93282692}, !- Outside Boundary Condition Object
->>>>>>> 93199ada
+  {7f307415-e850-4d63-abf9-d63d404da5a3}, !- Outside Boundary Condition Object
   NoSun,                                  !- Sun Exposure
   NoWind,                                 !- Wind Exposure
   ,                                       !- View Factor to Ground
@@ -837,23 +583,13 @@
   0, 0, 2.4384;                           !- X,Y,Z Vertex 4 {m}
 
 OS:Surface,
-<<<<<<< HEAD
-  {76f5619c-aa0e-4a5e-a181-f6878e82f2d6}, !- Handle
+  {7f307415-e850-4d63-abf9-d63d404da5a3}, !- Handle
   Surface 13,                             !- Name
   Floor,                                  !- Surface Type
   ,                                       !- Construction Name
-  {7aa97526-3de3-4201-a802-46fa58b3421f}, !- Space Name
+  {2f55a22a-11b9-43f1-92be-ed37bee69d00}, !- Space Name
   Surface,                                !- Outside Boundary Condition
-  {bf30c7f2-7abd-45ea-a597-f2a61763b143}, !- Outside Boundary Condition Object
-=======
-  {1701c384-5a61-48b7-a2fe-580f93282692}, !- Handle
-  Surface 13,                             !- Name
-  Floor,                                  !- Surface Type
-  ,                                       !- Construction Name
-  {884c9a73-5d00-4169-a829-d7a815a99be6}, !- Space Name
-  Surface,                                !- Outside Boundary Condition
-  {dedc9987-a11e-467a-9b12-9dde15492ec9}, !- Outside Boundary Condition Object
->>>>>>> 93199ada
+  {a5cc5662-0bd9-4ef5-9ccd-3c2783ec52ed}, !- Outside Boundary Condition Object
   NoSun,                                  !- Sun Exposure
   NoWind,                                 !- Wind Exposure
   ,                                       !- View Factor to Ground
@@ -864,19 +600,11 @@
   0, 0, 0;                                !- X,Y,Z Vertex 4 {m}
 
 OS:Surface,
-<<<<<<< HEAD
-  {09199f3b-3e6b-4734-b07c-55e6fd1b6351}, !- Handle
+  {74a24c48-8b31-4975-8f91-45d6694c9b7f}, !- Handle
   Surface 14,                             !- Name
   RoofCeiling,                            !- Surface Type
   ,                                       !- Construction Name
-  {7aa97526-3de3-4201-a802-46fa58b3421f}, !- Space Name
-=======
-  {44293af8-fd8e-43ca-84c1-16d1de33cd8d}, !- Handle
-  Surface 14,                             !- Name
-  RoofCeiling,                            !- Surface Type
-  ,                                       !- Construction Name
-  {884c9a73-5d00-4169-a829-d7a815a99be6}, !- Space Name
->>>>>>> 93199ada
+  {2f55a22a-11b9-43f1-92be-ed37bee69d00}, !- Space Name
   Outdoors,                               !- Outside Boundary Condition
   ,                                       !- Outside Boundary Condition Object
   SunExposed,                             !- Sun Exposure
@@ -889,19 +617,11 @@
   13.6310703908387, 0, 0;                 !- X,Y,Z Vertex 4 {m}
 
 OS:Surface,
-<<<<<<< HEAD
-  {a2cedf52-193d-487d-bc50-23a2e62144e9}, !- Handle
+  {2ea5fb50-f079-4c91-96a8-b06c4bbe51aa}, !- Handle
   Surface 15,                             !- Name
   RoofCeiling,                            !- Surface Type
   ,                                       !- Construction Name
-  {7aa97526-3de3-4201-a802-46fa58b3421f}, !- Space Name
-=======
-  {21a0983a-aae2-4e10-81d6-0547f17df6f1}, !- Handle
-  Surface 15,                             !- Name
-  RoofCeiling,                            !- Surface Type
-  ,                                       !- Construction Name
-  {884c9a73-5d00-4169-a829-d7a815a99be6}, !- Space Name
->>>>>>> 93199ada
+  {2f55a22a-11b9-43f1-92be-ed37bee69d00}, !- Space Name
   Outdoors,                               !- Outside Boundary Condition
   ,                                       !- Outside Boundary Condition Object
   SunExposed,                             !- Sun Exposure
@@ -914,19 +634,11 @@
   0, 6.81553519541936, 0;                 !- X,Y,Z Vertex 4 {m}
 
 OS:Surface,
-<<<<<<< HEAD
-  {edbfbd8f-6db8-420b-854e-df555aaa6e86}, !- Handle
+  {6d94aee2-b1e7-4bf3-9ca2-55228a798ab7}, !- Handle
   Surface 16,                             !- Name
   Wall,                                   !- Surface Type
   ,                                       !- Construction Name
-  {7aa97526-3de3-4201-a802-46fa58b3421f}, !- Space Name
-=======
-  {f1682adc-027a-4103-8115-41ba08872e4b}, !- Handle
-  Surface 16,                             !- Name
-  Wall,                                   !- Surface Type
-  ,                                       !- Construction Name
-  {884c9a73-5d00-4169-a829-d7a815a99be6}, !- Space Name
->>>>>>> 93199ada
+  {2f55a22a-11b9-43f1-92be-ed37bee69d00}, !- Space Name
   Outdoors,                               !- Outside Boundary Condition
   ,                                       !- Outside Boundary Condition Object
   SunExposed,                             !- Sun Exposure
@@ -938,19 +650,11 @@
   0, 0, 0;                                !- X,Y,Z Vertex 3 {m}
 
 OS:Surface,
-<<<<<<< HEAD
-  {566e2af3-a617-41ff-83c1-e9f702e2f8d3}, !- Handle
+  {ba5c67e0-5d8d-4473-bfd8-712393016637}, !- Handle
   Surface 17,                             !- Name
   Wall,                                   !- Surface Type
   ,                                       !- Construction Name
-  {7aa97526-3de3-4201-a802-46fa58b3421f}, !- Space Name
-=======
-  {d7aee2f0-e1b6-4ad3-8175-15193e02a53b}, !- Handle
-  Surface 17,                             !- Name
-  Wall,                                   !- Surface Type
-  ,                                       !- Construction Name
-  {884c9a73-5d00-4169-a829-d7a815a99be6}, !- Space Name
->>>>>>> 93199ada
+  {2f55a22a-11b9-43f1-92be-ed37bee69d00}, !- Space Name
   Outdoors,                               !- Outside Boundary Condition
   ,                                       !- Outside Boundary Condition Object
   SunExposed,                             !- Sun Exposure
@@ -962,15 +666,9 @@
   13.6310703908387, 6.81553519541936, 0;  !- X,Y,Z Vertex 3 {m}
 
 OS:Space,
-<<<<<<< HEAD
-  {7aa97526-3de3-4201-a802-46fa58b3421f}, !- Handle
+  {2f55a22a-11b9-43f1-92be-ed37bee69d00}, !- Handle
   unfinished attic space,                 !- Name
-  {e7123bc3-4920-4698-ae86-4112c98a95f7}, !- Space Type Name
-=======
-  {884c9a73-5d00-4169-a829-d7a815a99be6}, !- Handle
-  unfinished attic space,                 !- Name
-  {ab174cb6-b9d3-49bf-97c8-b0354c31b5bf}, !- Space Type Name
->>>>>>> 93199ada
+  {31a1f911-2ff5-4f82-9102-2691e63e40ce}, !- Space Type Name
   ,                                       !- Default Construction Set Name
   ,                                       !- Default Schedule Set Name
   -0,                                     !- Direction of Relative North {deg}
@@ -978,17 +676,10 @@
   0,                                      !- Y Origin {m}
   4.8768,                                 !- Z Origin {m}
   ,                                       !- Building Story Name
-<<<<<<< HEAD
-  {df025272-3ca5-4adf-8066-e731d0dfdd72}; !- Thermal Zone Name
+  {b63ba38d-2ddd-49a2-adbc-28505cad7efb}; !- Thermal Zone Name
 
 OS:ThermalZone,
-  {df025272-3ca5-4adf-8066-e731d0dfdd72}, !- Handle
-=======
-  {ea3a4c0f-e6f0-4291-af6f-a6406863abcd}; !- Thermal Zone Name
-
-OS:ThermalZone,
-  {ea3a4c0f-e6f0-4291-af6f-a6406863abcd}, !- Handle
->>>>>>> 93199ada
+  {b63ba38d-2ddd-49a2-adbc-28505cad7efb}, !- Handle
   unfinished attic zone,                  !- Name
   ,                                       !- Multiplier
   ,                                       !- Ceiling Height {m}
@@ -997,17 +688,10 @@
   ,                                       !- Zone Inside Convection Algorithm
   ,                                       !- Zone Outside Convection Algorithm
   ,                                       !- Zone Conditioning Equipment List Name
-<<<<<<< HEAD
-  {282d63c7-3162-4c20-bb51-a21694cdc47f}, !- Zone Air Inlet Port List
-  {08c53b8f-6ff5-416c-8b40-d1705c314900}, !- Zone Air Exhaust Port List
-  {6cfa66bf-849a-42c7-bd6a-05774fee8c84}, !- Zone Air Node Name
-  {210e3948-d653-4863-8934-98ee21e40e66}, !- Zone Return Air Port List
-=======
-  {707860ce-c7d7-4544-8a11-66f0660861a3}, !- Zone Air Inlet Port List
-  {a07037ce-a9bc-4679-be5a-c5c37ff50350}, !- Zone Air Exhaust Port List
-  {62eb8179-84eb-4d4f-b8ee-aa29cf68d2ce}, !- Zone Air Node Name
-  {38a0d020-be40-4ecf-8b67-e150a0bbc085}, !- Zone Return Air Port List
->>>>>>> 93199ada
+  {19c71dd2-5fbb-4c71-a8ab-3a8126383758}, !- Zone Air Inlet Port List
+  {ac59e27b-c355-41fc-9283-b89618eb8dab}, !- Zone Air Exhaust Port List
+  {96db54f6-76a9-4e03-a946-c22421af97cf}, !- Zone Air Node Name
+  {4e950bc3-d6ff-4cb6-b166-6cfd3b73fa5e}, !- Zone Return Air Port List
   ,                                       !- Primary Daylighting Control Name
   ,                                       !- Fraction of Zone Controlled by Primary Daylighting Control
   ,                                       !- Secondary Daylighting Control Name
@@ -1018,71 +702,37 @@
   No;                                     !- Use Ideal Air Loads
 
 OS:Node,
-<<<<<<< HEAD
-  {117a1d47-44b7-469c-8b51-d54f89f143ef}, !- Handle
+  {e94502ad-7271-4563-a1e1-f45bf51e6b29}, !- Handle
   Node 2,                                 !- Name
-  {6cfa66bf-849a-42c7-bd6a-05774fee8c84}, !- Inlet Port
+  {96db54f6-76a9-4e03-a946-c22421af97cf}, !- Inlet Port
   ;                                       !- Outlet Port
 
 OS:Connection,
-  {6cfa66bf-849a-42c7-bd6a-05774fee8c84}, !- Handle
-  {ae1cc0ec-dc3d-40ca-886c-eca71c2ee000}, !- Name
-  {df025272-3ca5-4adf-8066-e731d0dfdd72}, !- Source Object
+  {96db54f6-76a9-4e03-a946-c22421af97cf}, !- Handle
+  {9e07c472-ffdc-455f-ad8c-77f749def7ea}, !- Name
+  {b63ba38d-2ddd-49a2-adbc-28505cad7efb}, !- Source Object
   11,                                     !- Outlet Port
-  {117a1d47-44b7-469c-8b51-d54f89f143ef}, !- Target Object
+  {e94502ad-7271-4563-a1e1-f45bf51e6b29}, !- Target Object
   2;                                      !- Inlet Port
 
 OS:PortList,
-  {282d63c7-3162-4c20-bb51-a21694cdc47f}, !- Handle
-  {9adc65a8-8038-4015-ae1a-2cc7b0c8a619}, !- Name
-  {df025272-3ca5-4adf-8066-e731d0dfdd72}; !- HVAC Component
+  {19c71dd2-5fbb-4c71-a8ab-3a8126383758}, !- Handle
+  {ce1b616a-9b90-461e-a930-bba5d3d7b3e6}, !- Name
+  {b63ba38d-2ddd-49a2-adbc-28505cad7efb}; !- HVAC Component
 
 OS:PortList,
-  {08c53b8f-6ff5-416c-8b40-d1705c314900}, !- Handle
-  {412fe393-64eb-4338-aef1-0966fd85390b}, !- Name
-  {df025272-3ca5-4adf-8066-e731d0dfdd72}; !- HVAC Component
+  {ac59e27b-c355-41fc-9283-b89618eb8dab}, !- Handle
+  {64068d99-9572-424f-8928-ed27fd8c34b3}, !- Name
+  {b63ba38d-2ddd-49a2-adbc-28505cad7efb}; !- HVAC Component
 
 OS:PortList,
-  {210e3948-d653-4863-8934-98ee21e40e66}, !- Handle
-  {3b79c409-887f-49c0-b19a-b412b668763c}, !- Name
-  {df025272-3ca5-4adf-8066-e731d0dfdd72}; !- HVAC Component
+  {4e950bc3-d6ff-4cb6-b166-6cfd3b73fa5e}, !- Handle
+  {27e7958d-654b-4a9f-abaa-d9d85c2f2624}, !- Name
+  {b63ba38d-2ddd-49a2-adbc-28505cad7efb}; !- HVAC Component
 
 OS:Sizing:Zone,
-  {5bf8b54b-a6e7-47b3-abb1-228fbef7b1c5}, !- Handle
-  {df025272-3ca5-4adf-8066-e731d0dfdd72}, !- Zone or ZoneList Name
-=======
-  {608fca9d-ec53-4dc1-92c1-de28ca7ef6e5}, !- Handle
-  Node 2,                                 !- Name
-  {62eb8179-84eb-4d4f-b8ee-aa29cf68d2ce}, !- Inlet Port
-  ;                                       !- Outlet Port
-
-OS:Connection,
-  {62eb8179-84eb-4d4f-b8ee-aa29cf68d2ce}, !- Handle
-  {d6219ad3-3aae-42c2-8dad-842adf01a699}, !- Name
-  {ea3a4c0f-e6f0-4291-af6f-a6406863abcd}, !- Source Object
-  11,                                     !- Outlet Port
-  {608fca9d-ec53-4dc1-92c1-de28ca7ef6e5}, !- Target Object
-  2;                                      !- Inlet Port
-
-OS:PortList,
-  {707860ce-c7d7-4544-8a11-66f0660861a3}, !- Handle
-  {6d373d9c-2ed2-435c-80d4-c2e228c7092d}, !- Name
-  {ea3a4c0f-e6f0-4291-af6f-a6406863abcd}; !- HVAC Component
-
-OS:PortList,
-  {a07037ce-a9bc-4679-be5a-c5c37ff50350}, !- Handle
-  {5b726ec1-173f-4689-8e1d-1dab9b49c459}, !- Name
-  {ea3a4c0f-e6f0-4291-af6f-a6406863abcd}; !- HVAC Component
-
-OS:PortList,
-  {38a0d020-be40-4ecf-8b67-e150a0bbc085}, !- Handle
-  {fa8e3834-fdfd-4b7b-bf48-436859ec5d4d}, !- Name
-  {ea3a4c0f-e6f0-4291-af6f-a6406863abcd}; !- HVAC Component
-
-OS:Sizing:Zone,
-  {5fdf938c-62e9-4968-8843-0446cd41255e}, !- Handle
-  {ea3a4c0f-e6f0-4291-af6f-a6406863abcd}, !- Zone or ZoneList Name
->>>>>>> 93199ada
+  {4e49b943-9f80-4fa4-bfd0-0c2bce5f7818}, !- Handle
+  {b63ba38d-2ddd-49a2-adbc-28505cad7efb}, !- Zone or ZoneList Name
   SupplyAirTemperature,                   !- Zone Cooling Design Supply Air Temperature Input Method
   14,                                     !- Zone Cooling Design Supply Air Temperature {C}
   11.11,                                  !- Zone Cooling Design Supply Air Temperature Difference {deltaC}
@@ -1111,21 +761,12 @@
   autosize;                               !- Dedicated Outdoor Air High Setpoint Temperature for Design {C}
 
 OS:ZoneHVAC:EquipmentList,
-<<<<<<< HEAD
-  {e72ca674-13f4-4624-a87b-fdc1304d05b0}, !- Handle
+  {d75211a4-d75e-4d0d-bfad-7014c59ead77}, !- Handle
   Zone HVAC Equipment List 2,             !- Name
-  {df025272-3ca5-4adf-8066-e731d0dfdd72}; !- Thermal Zone
+  {b63ba38d-2ddd-49a2-adbc-28505cad7efb}; !- Thermal Zone
 
 OS:SpaceType,
-  {e7123bc3-4920-4698-ae86-4112c98a95f7}, !- Handle
-=======
-  {a7b9b0c7-4a92-4038-9bbd-77ca28b52c78}, !- Handle
-  Zone HVAC Equipment List 2,             !- Name
-  {ea3a4c0f-e6f0-4291-af6f-a6406863abcd}; !- Thermal Zone
-
-OS:SpaceType,
-  {ab174cb6-b9d3-49bf-97c8-b0354c31b5bf}, !- Handle
->>>>>>> 93199ada
+  {31a1f911-2ff5-4f82-9102-2691e63e40ce}, !- Handle
   Space Type 2,                           !- Name
   ,                                       !- Default Construction Set Name
   ,                                       !- Default Schedule Set Name
@@ -1136,23 +777,14 @@
   unfinished attic;                       !- Standards Space Type
 
 OS:BuildingUnit,
-<<<<<<< HEAD
-  {d51d207e-69c2-411a-ba01-d614cfbb8cb9}, !- Handle
-=======
-  {27c2109f-a634-492b-9427-ae7852818055}, !- Handle
->>>>>>> 93199ada
+  {911b9805-d864-4339-9dc0-6e17f15c8ead}, !- Handle
   unit 1,                                 !- Name
   ,                                       !- Rendering Color
   Residential;                            !- Building Unit Type
 
 OS:AdditionalProperties,
-<<<<<<< HEAD
-  {01391e4e-e6e4-42eb-b40f-39a27da338e2}, !- Handle
-  {d51d207e-69c2-411a-ba01-d614cfbb8cb9}, !- Object Name
-=======
-  {1e5f6245-429a-41c9-9f5e-4e4fe20863e2}, !- Handle
-  {27c2109f-a634-492b-9427-ae7852818055}, !- Object Name
->>>>>>> 93199ada
+  {747c84f5-8b8b-4673-8d80-3288fcb08c9a}, !- Handle
+  {911b9805-d864-4339-9dc0-6e17f15c8ead}, !- Object Name
   NumberOfBedrooms,                       !- Feature Name 1
   Integer,                                !- Feature Data Type 1
   3,                                      !- Feature Value 1
@@ -1164,20 +796,12 @@
   2.6400000000000001;                     !- Feature Value 3
 
 OS:External:File,
-<<<<<<< HEAD
-  {22f52db0-206a-45a4-9bf6-2614b4791703}, !- Handle
-=======
-  {167e0c64-da17-44dd-b08f-eebc7e12942b}, !- Handle
->>>>>>> 93199ada
+  {8d4083bb-6662-47e8-927d-fbc5ec1b3aa2}, !- Handle
   8760.csv,                               !- Name
   8760.csv;                               !- File Name
 
 OS:Schedule:Day,
-<<<<<<< HEAD
-  {d7228986-fd58-465a-9937-8d7f38fe2869}, !- Handle
-=======
-  {757074da-e389-4543-a5c4-e4d47f404810}, !- Handle
->>>>>>> 93199ada
+  {289996b8-0a36-4fdf-affd-ed5a3e382b91}, !- Handle
   Schedule Day 1,                         !- Name
   ,                                       !- Schedule Type Limits Name
   ,                                       !- Interpolate to Timestep
@@ -1186,11 +810,7 @@
   0;                                      !- Value Until Time 1
 
 OS:Schedule:Day,
-<<<<<<< HEAD
-  {f5134ad3-7c28-4f75-83b0-a48cde64f763}, !- Handle
-=======
-  {ba15a44a-0b87-4179-b880-61ce1d4398cd}, !- Handle
->>>>>>> 93199ada
+  {db34b0af-ab05-4fa6-8c31-7f7e07272c07}, !- Handle
   Schedule Day 2,                         !- Name
   ,                                       !- Schedule Type Limits Name
   ,                                       !- Interpolate to Timestep
@@ -1199,17 +819,10 @@
   1;                                      !- Value Until Time 1
 
 OS:Schedule:File,
-<<<<<<< HEAD
-  {8ff608ee-7aa4-4248-8e31-e68fac27a7d9}, !- Handle
+  {e6affee2-0911-407e-af73-b7d9732499f1}, !- Handle
   occupants,                              !- Name
-  {3374f2c0-7e91-42a8-8ddd-0c191784f76c}, !- Schedule Type Limits Name
-  {22f52db0-206a-45a4-9bf6-2614b4791703}, !- External File Name
-=======
-  {aa767a27-15a9-4323-a09e-e21ad1f017f0}, !- Handle
-  occupants,                              !- Name
-  {9dfa6f34-51e5-41ff-ad81-6f609b7a6392}, !- Schedule Type Limits Name
-  {167e0c64-da17-44dd-b08f-eebc7e12942b}, !- External File Name
->>>>>>> 93199ada
+  {066fabf1-583e-48a0-9979-9f96e607cc63}, !- Schedule Type Limits Name
+  {8d4083bb-6662-47e8-927d-fbc5ec1b3aa2}, !- External File Name
   1,                                      !- Column Number
   1,                                      !- Rows to Skip at Top
   8760,                                   !- Number of Hours of Data
@@ -1218,38 +831,63 @@
   60;                                     !- Minutes per Item
 
 OS:Schedule:Ruleset,
-<<<<<<< HEAD
-  {cd47fe2a-4ff6-4323-867d-0dc01f1eca11}, !- Handle
+  {b4415c4d-540b-4f83-a88e-c6a9f56ed491}, !- Handle
   Schedule Ruleset 1,                     !- Name
-  {f28f4ae2-3e12-41b6-b3da-3dc3969b778d}, !- Schedule Type Limits Name
-  {53e35726-237b-4483-b803-9d25b01a9c51}; !- Default Day Schedule Name
+  {c0bf496d-3cf5-4c75-b839-eba097514ca6}, !- Schedule Type Limits Name
+  {fa5e307b-cb9a-4aef-b043-d6365376fcc1}; !- Default Day Schedule Name
 
 OS:Schedule:Day,
-  {53e35726-237b-4483-b803-9d25b01a9c51}, !- Handle
+  {fa5e307b-cb9a-4aef-b043-d6365376fcc1}, !- Handle
   Schedule Day 3,                         !- Name
-  {f28f4ae2-3e12-41b6-b3da-3dc3969b778d}, !- Schedule Type Limits Name
-=======
-  {7e0a40d6-4006-4a76-95d9-a12e75b2c8bf}, !- Handle
-  Schedule Ruleset 1,                     !- Name
-  {1d70c1a8-2607-4be9-bdb5-5d9996864d51}, !- Schedule Type Limits Name
-  {710191b6-e564-478e-828f-5bedc3568815}; !- Default Day Schedule Name
-
-OS:Schedule:Day,
-  {710191b6-e564-478e-828f-5bedc3568815}, !- Handle
-  Schedule Day 3,                         !- Name
-  {1d70c1a8-2607-4be9-bdb5-5d9996864d51}, !- Schedule Type Limits Name
->>>>>>> 93199ada
+  {c0bf496d-3cf5-4c75-b839-eba097514ca6}, !- Schedule Type Limits Name
   ,                                       !- Interpolate to Timestep
   24,                                     !- Hour 1
   0,                                      !- Minute 1
   112.539290946133;                       !- Value Until Time 1
 
 OS:People:Definition,
-<<<<<<< HEAD
-  {e2476a26-23c9-40ea-aae7-8484bca1b402}, !- Handle
-=======
-  {3d3bbc90-bc9c-4447-84b3-7659ba7413ac}, !- Handle
->>>>>>> 93199ada
+  {7ee9122d-b857-42c8-b58e-21f118d7b270}, !- Handle
+  res occupants|living space|story 2,     !- Name
+  People,                                 !- Number of People Calculation Method
+  1.32,                                   !- Number of People {people}
+  ,                                       !- People per Space Floor Area {person/m2}
+  ,                                       !- Space Floor Area per Person {m2/person}
+  0.319734,                               !- Fraction Radiant
+  0.573,                                  !- Sensible Heat Fraction
+  0,                                      !- Carbon Dioxide Generation Rate {m3/s-W}
+  No,                                     !- Enable ASHRAE 55 Comfort Warnings
+  ZoneAveraged;                           !- Mean Radiant Temperature Calculation Type
+
+OS:People,
+  {dadae851-8a3e-453a-9717-cbb62e789a0e}, !- Handle
+  res occupants|living space|story 2,     !- Name
+  {7ee9122d-b857-42c8-b58e-21f118d7b270}, !- People Definition Name
+  {2b8fa31c-b78b-4956-82df-f19ebae150ef}, !- Space or SpaceType Name
+  {e6affee2-0911-407e-af73-b7d9732499f1}, !- Number of People Schedule Name
+  {b4415c4d-540b-4f83-a88e-c6a9f56ed491}, !- Activity Level Schedule Name
+  ,                                       !- Surface Name/Angle Factor List Name
+  ,                                       !- Work Efficiency Schedule Name
+  ,                                       !- Clothing Insulation Schedule Name
+  ,                                       !- Air Velocity Schedule Name
+  1;                                      !- Multiplier
+
+OS:ScheduleTypeLimits,
+  {c0bf496d-3cf5-4c75-b839-eba097514ca6}, !- Handle
+  ActivityLevel,                          !- Name
+  0,                                      !- Lower Limit Value
+  ,                                       !- Upper Limit Value
+  Continuous,                             !- Numeric Type
+  ActivityLevel;                          !- Unit Type
+
+OS:ScheduleTypeLimits,
+  {066fabf1-583e-48a0-9979-9f96e607cc63}, !- Handle
+  Fractional,                             !- Name
+  0,                                      !- Lower Limit Value
+  1,                                      !- Upper Limit Value
+  Continuous;                             !- Numeric Type
+
+OS:People:Definition,
+  {472f2fa3-3a36-4f8e-b221-c7d4a1129cab}, !- Handle
   res occupants|living space,             !- Name
   People,                                 !- Number of People Calculation Method
   1.32,                                   !- Number of People {people}
@@ -1262,85 +900,14 @@
   ZoneAveraged;                           !- Mean Radiant Temperature Calculation Type
 
 OS:People,
-<<<<<<< HEAD
-  {77134031-516d-4d27-8cfb-a4c568f38016}, !- Handle
+  {1534ee0a-5be8-4934-8298-b413b0cf732a}, !- Handle
   res occupants|living space,             !- Name
-  {e2476a26-23c9-40ea-aae7-8484bca1b402}, !- People Definition Name
-  {d327f706-3f49-4173-96a2-7d71b300a819}, !- Space or SpaceType Name
-  {8ff608ee-7aa4-4248-8e31-e68fac27a7d9}, !- Number of People Schedule Name
-  {cd47fe2a-4ff6-4323-867d-0dc01f1eca11}, !- Activity Level Schedule Name
-=======
-  {514b433c-75aa-4ce1-8cc9-edc185a3b8a1}, !- Handle
-  res occupants|living space,             !- Name
-  {3d3bbc90-bc9c-4447-84b3-7659ba7413ac}, !- People Definition Name
-  {3e0339bc-c413-486e-b6e1-d3ce8af76e3f}, !- Space or SpaceType Name
-  {aa767a27-15a9-4323-a09e-e21ad1f017f0}, !- Number of People Schedule Name
-  {7e0a40d6-4006-4a76-95d9-a12e75b2c8bf}, !- Activity Level Schedule Name
->>>>>>> 93199ada
+  {472f2fa3-3a36-4f8e-b221-c7d4a1129cab}, !- People Definition Name
+  {bbdc6820-ac79-4d85-95a9-42e2974f52ad}, !- Space or SpaceType Name
+  {e6affee2-0911-407e-af73-b7d9732499f1}, !- Number of People Schedule Name
+  {b4415c4d-540b-4f83-a88e-c6a9f56ed491}, !- Activity Level Schedule Name
   ,                                       !- Surface Name/Angle Factor List Name
   ,                                       !- Work Efficiency Schedule Name
   ,                                       !- Clothing Insulation Schedule Name
   ,                                       !- Air Velocity Schedule Name
   1;                                      !- Multiplier
-
-OS:ScheduleTypeLimits,
-<<<<<<< HEAD
-  {f28f4ae2-3e12-41b6-b3da-3dc3969b778d}, !- Handle
-=======
-  {1d70c1a8-2607-4be9-bdb5-5d9996864d51}, !- Handle
->>>>>>> 93199ada
-  ActivityLevel,                          !- Name
-  0,                                      !- Lower Limit Value
-  ,                                       !- Upper Limit Value
-  Continuous,                             !- Numeric Type
-  ActivityLevel;                          !- Unit Type
-
-OS:ScheduleTypeLimits,
-<<<<<<< HEAD
-  {3374f2c0-7e91-42a8-8ddd-0c191784f76c}, !- Handle
-=======
-  {9dfa6f34-51e5-41ff-ad81-6f609b7a6392}, !- Handle
->>>>>>> 93199ada
-  Fractional,                             !- Name
-  0,                                      !- Lower Limit Value
-  1,                                      !- Upper Limit Value
-  Continuous;                             !- Numeric Type
-
-OS:People:Definition,
-<<<<<<< HEAD
-  {6fb21717-9dae-4a29-a9be-8cd7adc799b0}, !- Handle
-=======
-  {9b9a696e-c20c-4e11-8cb4-d4e31eba4f6d}, !- Handle
->>>>>>> 93199ada
-  res occupants|living space|story 2,     !- Name
-  People,                                 !- Number of People Calculation Method
-  1.32,                                   !- Number of People {people}
-  ,                                       !- People per Space Floor Area {person/m2}
-  ,                                       !- Space Floor Area per Person {m2/person}
-  0.319734,                               !- Fraction Radiant
-  0.573,                                  !- Sensible Heat Fraction
-  0,                                      !- Carbon Dioxide Generation Rate {m3/s-W}
-  No,                                     !- Enable ASHRAE 55 Comfort Warnings
-  ZoneAveraged;                           !- Mean Radiant Temperature Calculation Type
-
-OS:People,
-<<<<<<< HEAD
-  {928235d6-d9e4-47a3-97aa-f874487eb961}, !- Handle
-  res occupants|living space|story 2,     !- Name
-  {6fb21717-9dae-4a29-a9be-8cd7adc799b0}, !- People Definition Name
-  {8a813cbc-d725-4ddf-bfed-7be59bb5f986}, !- Space or SpaceType Name
-  {8ff608ee-7aa4-4248-8e31-e68fac27a7d9}, !- Number of People Schedule Name
-  {cd47fe2a-4ff6-4323-867d-0dc01f1eca11}, !- Activity Level Schedule Name
-=======
-  {aee4cf08-c73b-4ae9-ab94-5ee5acd78f8e}, !- Handle
-  res occupants|living space|story 2,     !- Name
-  {9b9a696e-c20c-4e11-8cb4-d4e31eba4f6d}, !- People Definition Name
-  {951e8f96-336f-46d4-8a8f-f1f28b5be4dd}, !- Space or SpaceType Name
-  {aa767a27-15a9-4323-a09e-e21ad1f017f0}, !- Number of People Schedule Name
-  {7e0a40d6-4006-4a76-95d9-a12e75b2c8bf}, !- Activity Level Schedule Name
->>>>>>> 93199ada
-  ,                                       !- Surface Name/Angle Factor List Name
-  ,                                       !- Work Efficiency Schedule Name
-  ,                                       !- Clothing Insulation Schedule Name
-  ,                                       !- Air Velocity Schedule Name
-  1;                                      !- Multiplier
