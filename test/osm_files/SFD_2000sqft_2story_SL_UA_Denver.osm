--- conflicted
+++ resolved
@@ -1,38 +1,22 @@
 !- NOTE: Auto-generated from /test/osw_files/SFD_2000sqft_2story_SL_UA_Denver.osw
 
 OS:Version,
-<<<<<<< HEAD
-  {7a2aa79a-6a1a-4e04-9eb5-5428dbd3ece1}, !- Handle
+  {4c488978-3e9a-4209-9c45-e769d5cb377a}, !- Handle
   3.2.1;                                  !- Version Identifier
 
 OS:SimulationControl,
-  {e15382d0-7fd3-480c-88e4-244124ea5f36}, !- Handle
-=======
-  {a4c189e9-2204-42db-8e58-b9174b230ad4}, !- Handle
-  3.2.1;                                  !- Version Identifier
-
-OS:SimulationControl,
-  {7e7f7c00-fc2e-46ee-a4f9-d78155f525ad}, !- Handle
->>>>>>> ad15e0a5
+  {d2568a09-38a7-4a12-aa91-898c1a7745a5}, !- Handle
   ,                                       !- Do Zone Sizing Calculation
   ,                                       !- Do System Sizing Calculation
   ,                                       !- Do Plant Sizing Calculation
   No;                                     !- Run Simulation for Sizing Periods
 
 OS:Timestep,
-<<<<<<< HEAD
-  {ee425396-14da-40e1-add0-bb9bdf443ccf}, !- Handle
+  {fb0c0135-117d-4851-a026-0723a002db05}, !- Handle
   6;                                      !- Number of Timesteps per Hour
 
 OS:ShadowCalculation,
-  {2b9ac069-cebd-4255-a006-426ec59cf42c}, !- Handle
-=======
-  {6bd80f01-19c1-4460-a188-0e3b9519f457}, !- Handle
-  6;                                      !- Number of Timesteps per Hour
-
-OS:ShadowCalculation,
-  {c9a1377a-6487-4b59-b1ef-fe2874db8eae}, !- Handle
->>>>>>> ad15e0a5
+  {f2e72c0d-26c3-4b12-acdd-833dfc2a1464}, !- Handle
   PolygonClipping,                        !- Shading Calculation Method
   ,                                       !- Shading Calculation Update Frequency Method
   20,                                     !- Shading Calculation Update Frequency
@@ -45,37 +29,21 @@
   No;                                     !- Disable Self-Shading From Shading Zone Groups to Other Zones
 
 OS:SurfaceConvectionAlgorithm:Outside,
-<<<<<<< HEAD
-  {c3a952ab-4236-47b0-9b31-769d9671a21a}, !- Handle
+  {2526b96a-5642-40db-8a7f-1dd5d4d99667}, !- Handle
   DOE-2;                                  !- Algorithm
 
 OS:SurfaceConvectionAlgorithm:Inside,
-  {6d3fc636-7914-41ca-bc5c-0beca6b3e723}, !- Handle
+  {90c051dc-6b70-4c83-9b05-47642852a7a2}, !- Handle
   TARP;                                   !- Algorithm
 
 OS:ZoneCapacitanceMultiplier:ResearchSpecial,
-  {ba01d34b-27f5-495e-8ffb-fd3effc78cc8}, !- Handle
-=======
-  {475baa4a-daf3-416c-ba1e-7c314b2b08bd}, !- Handle
-  DOE-2;                                  !- Algorithm
-
-OS:SurfaceConvectionAlgorithm:Inside,
-  {8c9add8b-b785-4dff-ac75-9b91a833d963}, !- Handle
-  TARP;                                   !- Algorithm
-
-OS:ZoneCapacitanceMultiplier:ResearchSpecial,
-  {d77c0a66-5231-4379-94fa-50150f62f45d}, !- Handle
->>>>>>> ad15e0a5
+  {10dcce79-21fc-4ba7-9344-5e96956b2a58}, !- Handle
   ,                                       !- Temperature Capacity Multiplier
   15,                                     !- Humidity Capacity Multiplier
   ;                                       !- Carbon Dioxide Capacity Multiplier
 
 OS:RunPeriod,
-<<<<<<< HEAD
-  {4d92a616-5df1-4291-bd5b-c9fce93a25c2}, !- Handle
-=======
-  {64171d85-7ca0-447a-89c7-a41e901ab68a}, !- Handle
->>>>>>> ad15e0a5
+  {f2f44dfb-78bf-4eaf-be1f-dc95e91c49ec}, !- Handle
   Run Period 1,                           !- Name
   1,                                      !- Begin Month
   1,                                      !- Begin Day of Month
@@ -89,21 +57,13 @@
   ;                                       !- Number of Times Runperiod to be Repeated
 
 OS:YearDescription,
-<<<<<<< HEAD
-  {33f5fb3f-7238-4bf4-97dd-022405424efd}, !- Handle
-=======
-  {9ebaf8e4-8320-4e2c-82a0-f81122e89813}, !- Handle
->>>>>>> ad15e0a5
+  {acf5a425-9714-4531-9d1b-9adc1f44a9ff}, !- Handle
   2007,                                   !- Calendar Year
   ,                                       !- Day of Week for Start Day
   ;                                       !- Is Leap Year
 
 OS:WeatherFile,
-<<<<<<< HEAD
-  {4456c800-ab89-4d24-bc20-d56d5eaaf464}, !- Handle
-=======
-  {4ac85809-36ae-4ca4-90e7-8ecd1645a693}, !- Handle
->>>>>>> ad15e0a5
+  {66dbea38-8f87-4e4f-9c44-360022144593}, !- Handle
   Denver Intl Ap,                         !- City
   CO,                                     !- State Province Region
   USA,                                    !- Country
@@ -113,17 +73,12 @@
   -104.65,                                !- Longitude {deg}
   -7,                                     !- Time Zone {hr}
   1650,                                   !- Elevation {m}
-  C:/Users/aspeake/Documents/resstock/resources/measures/HPXMLtoOpenStudio/weather/USA_CO_Denver.Intl.AP.725650_TMY3.epw, !- Url
+  /mnt/c/git/resstock/resources/measures/HPXMLtoOpenStudio/weather/USA_CO_Denver.Intl.AP.725650_TMY3.epw, !- Url
   E23378AA;                               !- Checksum
 
 OS:AdditionalProperties,
-<<<<<<< HEAD
-  {821c75b4-47b1-4b5e-87c1-baaae226c92d}, !- Handle
-  {4456c800-ab89-4d24-bc20-d56d5eaaf464}, !- Object Name
-=======
-  {3ff895f5-2085-4561-83d7-1e690434e358}, !- Handle
-  {4ac85809-36ae-4ca4-90e7-8ecd1645a693}, !- Object Name
->>>>>>> ad15e0a5
+  {ab287976-f142-4227-9124-f0102bb88bcc}, !- Handle
+  {66dbea38-8f87-4e4f-9c44-360022144593}, !- Object Name
   EPWHeaderCity,                          !- Feature Name 1
   String,                                 !- Feature Data Type 1
   Denver Intl Ap,                         !- Feature Value 1
@@ -231,11 +186,7 @@
   84;                                     !- Feature Value 35
 
 OS:Site,
-<<<<<<< HEAD
-  {cc3a8d7c-edb3-4fbb-845e-18c6eb0a6632}, !- Handle
-=======
-  {42196ecc-5faf-474e-a840-e25a83c7252c}, !- Handle
->>>>>>> ad15e0a5
+  {b5743eed-9806-497c-9773-b12f7a1e1a7b}, !- Handle
   Denver Intl Ap_CO_USA,                  !- Name
   39.83,                                  !- Latitude {deg}
   -104.65,                                !- Longitude {deg}
@@ -244,42 +195,26 @@
   ;                                       !- Terrain
 
 OS:ClimateZones,
-<<<<<<< HEAD
-  {9bb776b8-080c-4d4d-8d71-7a717fe38896}, !- Handle
-=======
-  {e098b80a-943a-492a-9747-31d44d8f0a26}, !- Handle
->>>>>>> ad15e0a5
+  {d684dc0f-eff8-4eb6-a117-ecc22ba45b06}, !- Handle
   Building America,                       !- Climate Zone Institution Name 1
   ,                                       !- Climate Zone Document Name 1
   0,                                      !- Climate Zone Document Year 1
   Cold;                                   !- Climate Zone Value 1
 
 OS:Site:WaterMainsTemperature,
-<<<<<<< HEAD
-  {fea1cb37-ea56-4075-821c-c55b62abbb93}, !- Handle
-=======
-  {cacc5c96-9698-4499-8744-28c731a3abcf}, !- Handle
->>>>>>> ad15e0a5
+  {69b274ab-87c3-43ad-8c8f-830772767561}, !- Handle
   Correlation,                            !- Calculation Method
   ,                                       !- Temperature Schedule Name
   10.8753424657535,                       !- Annual Average Outdoor Air Temperature {C}
   23.1524007936508;                       !- Maximum Difference In Monthly Average Outdoor Air Temperatures {deltaC}
 
 OS:RunPeriodControl:DaylightSavingTime,
-<<<<<<< HEAD
-  {2ccb17c4-d572-4ae9-80f0-f905abbd1af3}, !- Handle
-=======
-  {1449c72f-6b18-493e-93ac-b9e92a050849}, !- Handle
->>>>>>> ad15e0a5
+  {0c908070-c269-4987-a665-e0ecb498fc4a}, !- Handle
   3/12,                                   !- Start Date
   11/5;                                   !- End Date
 
 OS:Site:GroundTemperature:Deep,
-<<<<<<< HEAD
-  {810f033f-feb1-46c2-a7d7-aa7224a928f7}, !- Handle
-=======
-  {b41a472b-178e-4d04-a2da-60ba64267a8a}, !- Handle
->>>>>>> ad15e0a5
+  {5035721e-14d9-442f-90f1-71fd3df43183}, !- Handle
   10.8753424657535,                       !- January Deep Ground Temperature {C}
   10.8753424657535,                       !- February Deep Ground Temperature {C}
   10.8753424657535,                       !- March Deep Ground Temperature {C}
@@ -294,11 +229,7 @@
   10.8753424657535;                       !- December Deep Ground Temperature {C}
 
 OS:Building,
-<<<<<<< HEAD
-  {62007e57-6a37-4b20-8f38-639dfdcdb7c0}, !- Handle
-=======
-  {59d8961f-b32a-417d-bc3e-18747beb7aa8}, !- Handle
->>>>>>> ad15e0a5
+  {641d80f3-03ec-40dd-9348-d7f6687c1bd9}, !- Handle
   Building 1,                             !- Name
   ,                                       !- Building Sector Type
   0,                                      !- North Axis {deg}
@@ -313,23 +244,14 @@
   1;                                      !- Standards Number of Living Units
 
 OS:AdditionalProperties,
-<<<<<<< HEAD
-  {abf9cfd9-f521-44e1-8da5-c475b92dff3c}, !- Handle
-  {62007e57-6a37-4b20-8f38-639dfdcdb7c0}, !- Object Name
-=======
-  {85c8f611-fc17-4152-aa19-a87e787e819b}, !- Handle
-  {59d8961f-b32a-417d-bc3e-18747beb7aa8}, !- Object Name
->>>>>>> ad15e0a5
+  {47f6d2a6-7700-4820-b701-75432dbb5185}, !- Handle
+  {641d80f3-03ec-40dd-9348-d7f6687c1bd9}, !- Object Name
   Total Units Modeled,                    !- Feature Name 1
   Integer,                                !- Feature Data Type 1
   1;                                      !- Feature Value 1
 
 OS:ThermalZone,
-<<<<<<< HEAD
-  {a887a602-646f-4676-8dd8-68bf5698e235}, !- Handle
-=======
-  {5958b2e5-e4f2-4657-bfc9-b2d793ba7db4}, !- Handle
->>>>>>> ad15e0a5
+  {4be5afce-ff53-432c-ab2a-6166e19c3771}, !- Handle
   living zone,                            !- Name
   ,                                       !- Multiplier
   ,                                       !- Ceiling Height {m}
@@ -338,17 +260,10 @@
   ,                                       !- Zone Inside Convection Algorithm
   ,                                       !- Zone Outside Convection Algorithm
   ,                                       !- Zone Conditioning Equipment List Name
-<<<<<<< HEAD
-  {dbacfbe2-baea-480d-befb-cdebab910359}, !- Zone Air Inlet Port List
-  {a040334f-4c7a-402d-9f25-66f30aa375cb}, !- Zone Air Exhaust Port List
-  {31541868-88dc-477d-8f01-d44811c0fa9e}, !- Zone Air Node Name
-  {a4926750-4a80-4541-8658-6d83c3c8b4d9}, !- Zone Return Air Port List
-=======
-  {bc48defe-c9f2-457f-b829-06d80cb97396}, !- Zone Air Inlet Port List
-  {66a0b777-c22c-4903-aea9-c7d052b5ccdc}, !- Zone Air Exhaust Port List
-  {4224dbb6-d987-493a-9e8d-733596ea62c6}, !- Zone Air Node Name
-  {4d5b0ed8-fda3-44cc-9411-c4cbf4c6a060}, !- Zone Return Air Port List
->>>>>>> ad15e0a5
+  {d9cf6db1-9610-4aa3-9298-cd7d16477133}, !- Zone Air Inlet Port List
+  {47b32d6e-f667-4c73-a4b0-5ff5af8fc11e}, !- Zone Air Exhaust Port List
+  {2b25ab69-a10e-48f8-91c9-330b8403fc09}, !- Zone Air Node Name
+  {8b925c14-92b3-4b84-ad0b-c571a2bd3f0c}, !- Zone Return Air Port List
   ,                                       !- Primary Daylighting Control Name
   ,                                       !- Fraction of Zone Controlled by Primary Daylighting Control
   ,                                       !- Secondary Daylighting Control Name
@@ -359,63 +274,33 @@
   No;                                     !- Use Ideal Air Loads
 
 OS:Node,
-<<<<<<< HEAD
-  {2cd764d8-1ba6-4460-bac2-eac272e6bd5a}, !- Handle
+  {6a9ddb3e-3565-487c-8457-bd599493da7d}, !- Handle
   Node 1,                                 !- Name
-  {31541868-88dc-477d-8f01-d44811c0fa9e}, !- Inlet Port
+  {2b25ab69-a10e-48f8-91c9-330b8403fc09}, !- Inlet Port
   ;                                       !- Outlet Port
 
 OS:Connection,
-  {31541868-88dc-477d-8f01-d44811c0fa9e}, !- Handle
-  {a887a602-646f-4676-8dd8-68bf5698e235}, !- Source Object
+  {2b25ab69-a10e-48f8-91c9-330b8403fc09}, !- Handle
+  {4be5afce-ff53-432c-ab2a-6166e19c3771}, !- Source Object
   11,                                     !- Outlet Port
-  {2cd764d8-1ba6-4460-bac2-eac272e6bd5a}, !- Target Object
+  {6a9ddb3e-3565-487c-8457-bd599493da7d}, !- Target Object
   2;                                      !- Inlet Port
 
 OS:PortList,
-  {dbacfbe2-baea-480d-befb-cdebab910359}, !- Handle
-  {a887a602-646f-4676-8dd8-68bf5698e235}; !- HVAC Component
+  {d9cf6db1-9610-4aa3-9298-cd7d16477133}, !- Handle
+  {4be5afce-ff53-432c-ab2a-6166e19c3771}; !- HVAC Component
 
 OS:PortList,
-  {a040334f-4c7a-402d-9f25-66f30aa375cb}, !- Handle
-  {a887a602-646f-4676-8dd8-68bf5698e235}; !- HVAC Component
+  {47b32d6e-f667-4c73-a4b0-5ff5af8fc11e}, !- Handle
+  {4be5afce-ff53-432c-ab2a-6166e19c3771}; !- HVAC Component
 
 OS:PortList,
-  {a4926750-4a80-4541-8658-6d83c3c8b4d9}, !- Handle
-  {a887a602-646f-4676-8dd8-68bf5698e235}; !- HVAC Component
+  {8b925c14-92b3-4b84-ad0b-c571a2bd3f0c}, !- Handle
+  {4be5afce-ff53-432c-ab2a-6166e19c3771}; !- HVAC Component
 
 OS:Sizing:Zone,
-  {240a80f7-196f-4e93-a9df-ed507352e704}, !- Handle
-  {a887a602-646f-4676-8dd8-68bf5698e235}, !- Zone or ZoneList Name
-=======
-  {b3b2879b-bd3f-4b94-831e-ee732cb54a9f}, !- Handle
-  Node 1,                                 !- Name
-  {4224dbb6-d987-493a-9e8d-733596ea62c6}, !- Inlet Port
-  ;                                       !- Outlet Port
-
-OS:Connection,
-  {4224dbb6-d987-493a-9e8d-733596ea62c6}, !- Handle
-  {5958b2e5-e4f2-4657-bfc9-b2d793ba7db4}, !- Source Object
-  11,                                     !- Outlet Port
-  {b3b2879b-bd3f-4b94-831e-ee732cb54a9f}, !- Target Object
-  2;                                      !- Inlet Port
-
-OS:PortList,
-  {bc48defe-c9f2-457f-b829-06d80cb97396}, !- Handle
-  {5958b2e5-e4f2-4657-bfc9-b2d793ba7db4}; !- HVAC Component
-
-OS:PortList,
-  {66a0b777-c22c-4903-aea9-c7d052b5ccdc}, !- Handle
-  {5958b2e5-e4f2-4657-bfc9-b2d793ba7db4}; !- HVAC Component
-
-OS:PortList,
-  {4d5b0ed8-fda3-44cc-9411-c4cbf4c6a060}, !- Handle
-  {5958b2e5-e4f2-4657-bfc9-b2d793ba7db4}; !- HVAC Component
-
-OS:Sizing:Zone,
-  {ba1e5d50-6c13-42a6-83b4-a5b608ef7f19}, !- Handle
-  {5958b2e5-e4f2-4657-bfc9-b2d793ba7db4}, !- Zone or ZoneList Name
->>>>>>> ad15e0a5
+  {6454eebf-1198-47b7-9ec9-6dfd410ef2c7}, !- Handle
+  {4be5afce-ff53-432c-ab2a-6166e19c3771}, !- Zone or ZoneList Name
   SupplyAirTemperature,                   !- Zone Cooling Design Supply Air Temperature Input Method
   14,                                     !- Zone Cooling Design Supply Air Temperature {C}
   11.11,                                  !- Zone Cooling Design Supply Air Temperature Difference {deltaC}
@@ -442,25 +327,14 @@
   autosize;                               !- Dedicated Outdoor Air High Setpoint Temperature for Design {C}
 
 OS:ZoneHVAC:EquipmentList,
-<<<<<<< HEAD
-  {dc3272e3-da80-4e1b-ab64-d882430cfc7b}, !- Handle
+  {92683f28-994a-424a-a212-d441c356e47c}, !- Handle
   Zone HVAC Equipment List 1,             !- Name
-  {a887a602-646f-4676-8dd8-68bf5698e235}; !- Thermal Zone
+  {4be5afce-ff53-432c-ab2a-6166e19c3771}; !- Thermal Zone
 
 OS:Space,
-  {508c3c6b-9d8f-46dc-99b6-a202948fdc8d}, !- Handle
+  {9bad3ac6-42f0-4cb3-b9e3-1dcb274963a0}, !- Handle
   living space,                           !- Name
-  {21b96db5-0c17-4c95-8cfd-eae304c855a4}, !- Space Type Name
-=======
-  {0927117d-6321-4d4c-9dc5-53cf428560f3}, !- Handle
-  Zone HVAC Equipment List 1,             !- Name
-  {5958b2e5-e4f2-4657-bfc9-b2d793ba7db4}; !- Thermal Zone
-
-OS:Space,
-  {0ca49234-89bd-4613-84ac-dcb705896604}, !- Handle
-  living space,                           !- Name
-  {21ca370f-6063-4fa4-8d48-3374d1b4585f}, !- Space Type Name
->>>>>>> ad15e0a5
+  {da277848-64ad-4a41-84e7-4d1acd280bcc}, !- Space Type Name
   ,                                       !- Default Construction Set Name
   ,                                       !- Default Schedule Set Name
   -0,                                     !- Direction of Relative North {deg}
@@ -468,31 +342,17 @@
   0,                                      !- Y Origin {m}
   0,                                      !- Z Origin {m}
   ,                                       !- Building Story Name
-<<<<<<< HEAD
-  {a887a602-646f-4676-8dd8-68bf5698e235}, !- Thermal Zone Name
+  {4be5afce-ff53-432c-ab2a-6166e19c3771}, !- Thermal Zone Name
   ,                                       !- Part of Total Floor Area
   ,                                       !- Design Specification Outdoor Air Object Name
-  {5f8132fe-c25c-4340-a41c-45a0399a9c86}; !- Building Unit Name
-
-OS:Surface,
-  {cb06704d-62c7-4547-a467-3c1171e4fdd6}, !- Handle
+  {85c1d3a3-df54-4f37-b248-0ec21a491202}; !- Building Unit Name
+
+OS:Surface,
+  {7f756b29-18c1-4fa8-9215-4b50b16e3327}, !- Handle
   Surface 1,                              !- Name
   Floor,                                  !- Surface Type
   ,                                       !- Construction Name
-  {508c3c6b-9d8f-46dc-99b6-a202948fdc8d}, !- Space Name
-=======
-  {5958b2e5-e4f2-4657-bfc9-b2d793ba7db4}, !- Thermal Zone Name
-  ,                                       !- Part of Total Floor Area
-  ,                                       !- Design Specification Outdoor Air Object Name
-  {3719bdbf-3b63-4fa1-b326-d1e7c11a7eb7}; !- Building Unit Name
-
-OS:Surface,
-  {d166f859-dd97-4aa0-a65a-d621ff88e075}, !- Handle
-  Surface 1,                              !- Name
-  Floor,                                  !- Surface Type
-  ,                                       !- Construction Name
-  {0ca49234-89bd-4613-84ac-dcb705896604}, !- Space Name
->>>>>>> ad15e0a5
+  {9bad3ac6-42f0-4cb3-b9e3-1dcb274963a0}, !- Space Name
   Foundation,                             !- Outside Boundary Condition
   ,                                       !- Outside Boundary Condition Object
   NoSun,                                  !- Sun Exposure
@@ -505,19 +365,11 @@
   13.6310703908387, 0, 0;                 !- X,Y,Z Vertex 4 {m}
 
 OS:Surface,
-<<<<<<< HEAD
-  {18de521e-24e6-4a33-b22a-c08f0bc30034}, !- Handle
+  {15c87b32-c349-4dbf-85c6-a425c68ecaf8}, !- Handle
   Surface 2,                              !- Name
   Wall,                                   !- Surface Type
   ,                                       !- Construction Name
-  {508c3c6b-9d8f-46dc-99b6-a202948fdc8d}, !- Space Name
-=======
-  {84ea5991-38ba-4dca-ba90-565a8746aed7}, !- Handle
-  Surface 2,                              !- Name
-  Wall,                                   !- Surface Type
-  ,                                       !- Construction Name
-  {0ca49234-89bd-4613-84ac-dcb705896604}, !- Space Name
->>>>>>> ad15e0a5
+  {9bad3ac6-42f0-4cb3-b9e3-1dcb274963a0}, !- Space Name
   Outdoors,                               !- Outside Boundary Condition
   ,                                       !- Outside Boundary Condition Object
   SunExposed,                             !- Sun Exposure
@@ -530,19 +382,11 @@
   0, 0, 2.4384;                           !- X,Y,Z Vertex 4 {m}
 
 OS:Surface,
-<<<<<<< HEAD
-  {a6c5e658-90f1-43af-bcfa-43b64e55f827}, !- Handle
+  {f3bcebc2-9be8-4133-8626-888d42b4c8c7}, !- Handle
   Surface 3,                              !- Name
   Wall,                                   !- Surface Type
   ,                                       !- Construction Name
-  {508c3c6b-9d8f-46dc-99b6-a202948fdc8d}, !- Space Name
-=======
-  {3cbfff4b-3394-4d74-9738-56e898f5c1a0}, !- Handle
-  Surface 3,                              !- Name
-  Wall,                                   !- Surface Type
-  ,                                       !- Construction Name
-  {0ca49234-89bd-4613-84ac-dcb705896604}, !- Space Name
->>>>>>> ad15e0a5
+  {9bad3ac6-42f0-4cb3-b9e3-1dcb274963a0}, !- Space Name
   Outdoors,                               !- Outside Boundary Condition
   ,                                       !- Outside Boundary Condition Object
   SunExposed,                             !- Sun Exposure
@@ -555,19 +399,11 @@
   0, 6.81553519541936, 2.4384;            !- X,Y,Z Vertex 4 {m}
 
 OS:Surface,
-<<<<<<< HEAD
-  {99709ab8-dbd8-4f62-a1f1-b174138763e5}, !- Handle
+  {46a867df-32fc-4b33-959d-0309554f0547}, !- Handle
   Surface 4,                              !- Name
   Wall,                                   !- Surface Type
   ,                                       !- Construction Name
-  {508c3c6b-9d8f-46dc-99b6-a202948fdc8d}, !- Space Name
-=======
-  {c89201a3-e705-4ada-a6df-db516efab661}, !- Handle
-  Surface 4,                              !- Name
-  Wall,                                   !- Surface Type
-  ,                                       !- Construction Name
-  {0ca49234-89bd-4613-84ac-dcb705896604}, !- Space Name
->>>>>>> ad15e0a5
+  {9bad3ac6-42f0-4cb3-b9e3-1dcb274963a0}, !- Space Name
   Outdoors,                               !- Outside Boundary Condition
   ,                                       !- Outside Boundary Condition Object
   SunExposed,                             !- Sun Exposure
@@ -580,19 +416,11 @@
   13.6310703908387, 6.81553519541936, 2.4384; !- X,Y,Z Vertex 4 {m}
 
 OS:Surface,
-<<<<<<< HEAD
-  {310c5d1a-a0de-41e5-ab3a-72096ce94ec5}, !- Handle
+  {3c1e7009-8e6c-4a67-94f8-6e9547886222}, !- Handle
   Surface 5,                              !- Name
   Wall,                                   !- Surface Type
   ,                                       !- Construction Name
-  {508c3c6b-9d8f-46dc-99b6-a202948fdc8d}, !- Space Name
-=======
-  {b6474dc8-fd2c-4631-9f18-82274f673aec}, !- Handle
-  Surface 5,                              !- Name
-  Wall,                                   !- Surface Type
-  ,                                       !- Construction Name
-  {0ca49234-89bd-4613-84ac-dcb705896604}, !- Space Name
->>>>>>> ad15e0a5
+  {9bad3ac6-42f0-4cb3-b9e3-1dcb274963a0}, !- Space Name
   Outdoors,                               !- Outside Boundary Condition
   ,                                       !- Outside Boundary Condition Object
   SunExposed,                             !- Sun Exposure
@@ -605,23 +433,13 @@
   13.6310703908387, 0, 2.4384;            !- X,Y,Z Vertex 4 {m}
 
 OS:Surface,
-<<<<<<< HEAD
-  {781d8a40-c71b-412b-9781-af978311861a}, !- Handle
+  {8f55ca41-f578-4505-9e12-d88f1b3d5fa8}, !- Handle
   Surface 6,                              !- Name
   RoofCeiling,                            !- Surface Type
   ,                                       !- Construction Name
-  {508c3c6b-9d8f-46dc-99b6-a202948fdc8d}, !- Space Name
+  {9bad3ac6-42f0-4cb3-b9e3-1dcb274963a0}, !- Space Name
   Surface,                                !- Outside Boundary Condition
-  {97cae773-893b-4d88-91a9-fb961f418789}, !- Outside Boundary Condition Object
-=======
-  {0b47203f-5e6d-48b8-9f9c-c85b173e21d7}, !- Handle
-  Surface 6,                              !- Name
-  RoofCeiling,                            !- Surface Type
-  ,                                       !- Construction Name
-  {0ca49234-89bd-4613-84ac-dcb705896604}, !- Space Name
-  Surface,                                !- Outside Boundary Condition
-  {383a7669-8161-47c3-bc96-aed86fa44c43}, !- Outside Boundary Condition Object
->>>>>>> ad15e0a5
+  {ed1eed7b-5486-40b8-a857-aa8f1782cf44}, !- Outside Boundary Condition Object
   NoSun,                                  !- Sun Exposure
   NoWind,                                 !- Wind Exposure
   ,                                       !- View Factor to Ground
@@ -632,11 +450,7 @@
   0, 0, 2.4384;                           !- X,Y,Z Vertex 4 {m}
 
 OS:SpaceType,
-<<<<<<< HEAD
-  {21b96db5-0c17-4c95-8cfd-eae304c855a4}, !- Handle
-=======
-  {21ca370f-6063-4fa4-8d48-3374d1b4585f}, !- Handle
->>>>>>> ad15e0a5
+  {da277848-64ad-4a41-84e7-4d1acd280bcc}, !- Handle
   Space Type 1,                           !- Name
   ,                                       !- Default Construction Set Name
   ,                                       !- Default Schedule Set Name
@@ -647,15 +461,9 @@
   living;                                 !- Standards Space Type
 
 OS:Space,
-<<<<<<< HEAD
-  {6765b040-4d41-4425-b4e3-6d2dda8cb8bb}, !- Handle
+  {bae22c08-0b9c-4284-a172-afa957f7def3}, !- Handle
   living space|story 2,                   !- Name
-  {21b96db5-0c17-4c95-8cfd-eae304c855a4}, !- Space Type Name
-=======
-  {b53403fa-0b46-4a2f-b895-8b21d21c6769}, !- Handle
-  living space|story 2,                   !- Name
-  {21ca370f-6063-4fa4-8d48-3374d1b4585f}, !- Space Type Name
->>>>>>> ad15e0a5
+  {da277848-64ad-4a41-84e7-4d1acd280bcc}, !- Space Type Name
   ,                                       !- Default Construction Set Name
   ,                                       !- Default Schedule Set Name
   -0,                                     !- Direction of Relative North {deg}
@@ -663,35 +471,19 @@
   0,                                      !- Y Origin {m}
   2.4384,                                 !- Z Origin {m}
   ,                                       !- Building Story Name
-<<<<<<< HEAD
-  {a887a602-646f-4676-8dd8-68bf5698e235}, !- Thermal Zone Name
+  {4be5afce-ff53-432c-ab2a-6166e19c3771}, !- Thermal Zone Name
   ,                                       !- Part of Total Floor Area
   ,                                       !- Design Specification Outdoor Air Object Name
-  {5f8132fe-c25c-4340-a41c-45a0399a9c86}; !- Building Unit Name
-
-OS:Surface,
-  {97cae773-893b-4d88-91a9-fb961f418789}, !- Handle
+  {85c1d3a3-df54-4f37-b248-0ec21a491202}; !- Building Unit Name
+
+OS:Surface,
+  {ed1eed7b-5486-40b8-a857-aa8f1782cf44}, !- Handle
   Surface 7,                              !- Name
   Floor,                                  !- Surface Type
   ,                                       !- Construction Name
-  {6765b040-4d41-4425-b4e3-6d2dda8cb8bb}, !- Space Name
+  {bae22c08-0b9c-4284-a172-afa957f7def3}, !- Space Name
   Surface,                                !- Outside Boundary Condition
-  {781d8a40-c71b-412b-9781-af978311861a}, !- Outside Boundary Condition Object
-=======
-  {5958b2e5-e4f2-4657-bfc9-b2d793ba7db4}, !- Thermal Zone Name
-  ,                                       !- Part of Total Floor Area
-  ,                                       !- Design Specification Outdoor Air Object Name
-  {3719bdbf-3b63-4fa1-b326-d1e7c11a7eb7}; !- Building Unit Name
-
-OS:Surface,
-  {383a7669-8161-47c3-bc96-aed86fa44c43}, !- Handle
-  Surface 7,                              !- Name
-  Floor,                                  !- Surface Type
-  ,                                       !- Construction Name
-  {b53403fa-0b46-4a2f-b895-8b21d21c6769}, !- Space Name
-  Surface,                                !- Outside Boundary Condition
-  {0b47203f-5e6d-48b8-9f9c-c85b173e21d7}, !- Outside Boundary Condition Object
->>>>>>> ad15e0a5
+  {8f55ca41-f578-4505-9e12-d88f1b3d5fa8}, !- Outside Boundary Condition Object
   NoSun,                                  !- Sun Exposure
   NoWind,                                 !- Wind Exposure
   ,                                       !- View Factor to Ground
@@ -702,19 +494,11 @@
   13.6310703908387, 0, 0;                 !- X,Y,Z Vertex 4 {m}
 
 OS:Surface,
-<<<<<<< HEAD
-  {0f4398c6-cb2e-44b7-a711-d45717d443a3}, !- Handle
+  {48fbab3e-da7a-47c2-8d18-22ca3f8f32be}, !- Handle
   Surface 8,                              !- Name
   Wall,                                   !- Surface Type
   ,                                       !- Construction Name
-  {6765b040-4d41-4425-b4e3-6d2dda8cb8bb}, !- Space Name
-=======
-  {a6309009-842e-4d11-a21a-f7c0f7084519}, !- Handle
-  Surface 8,                              !- Name
-  Wall,                                   !- Surface Type
-  ,                                       !- Construction Name
-  {b53403fa-0b46-4a2f-b895-8b21d21c6769}, !- Space Name
->>>>>>> ad15e0a5
+  {bae22c08-0b9c-4284-a172-afa957f7def3}, !- Space Name
   Outdoors,                               !- Outside Boundary Condition
   ,                                       !- Outside Boundary Condition Object
   SunExposed,                             !- Sun Exposure
@@ -727,19 +511,11 @@
   0, 0, 2.4384;                           !- X,Y,Z Vertex 4 {m}
 
 OS:Surface,
-<<<<<<< HEAD
-  {6c79e962-7048-445e-bf40-6628f86c6296}, !- Handle
+  {ca61ff0e-54e4-4f95-b534-ab47a4032738}, !- Handle
   Surface 9,                              !- Name
   Wall,                                   !- Surface Type
   ,                                       !- Construction Name
-  {6765b040-4d41-4425-b4e3-6d2dda8cb8bb}, !- Space Name
-=======
-  {28f208ab-9d49-44b2-a3f1-08c64064a104}, !- Handle
-  Surface 9,                              !- Name
-  Wall,                                   !- Surface Type
-  ,                                       !- Construction Name
-  {b53403fa-0b46-4a2f-b895-8b21d21c6769}, !- Space Name
->>>>>>> ad15e0a5
+  {bae22c08-0b9c-4284-a172-afa957f7def3}, !- Space Name
   Outdoors,                               !- Outside Boundary Condition
   ,                                       !- Outside Boundary Condition Object
   SunExposed,                             !- Sun Exposure
@@ -752,19 +528,11 @@
   0, 6.81553519541936, 2.4384;            !- X,Y,Z Vertex 4 {m}
 
 OS:Surface,
-<<<<<<< HEAD
-  {5ad32ac4-fef6-4971-8155-c98a491b9fd7}, !- Handle
+  {036d9f4f-3479-4129-8f3b-ac047a10e7fc}, !- Handle
   Surface 10,                             !- Name
   Wall,                                   !- Surface Type
   ,                                       !- Construction Name
-  {6765b040-4d41-4425-b4e3-6d2dda8cb8bb}, !- Space Name
-=======
-  {3f48ffbf-2bab-4998-a6c8-e9bdc87fb6a0}, !- Handle
-  Surface 10,                             !- Name
-  Wall,                                   !- Surface Type
-  ,                                       !- Construction Name
-  {b53403fa-0b46-4a2f-b895-8b21d21c6769}, !- Space Name
->>>>>>> ad15e0a5
+  {bae22c08-0b9c-4284-a172-afa957f7def3}, !- Space Name
   Outdoors,                               !- Outside Boundary Condition
   ,                                       !- Outside Boundary Condition Object
   SunExposed,                             !- Sun Exposure
@@ -777,19 +545,11 @@
   13.6310703908387, 6.81553519541936, 2.4384; !- X,Y,Z Vertex 4 {m}
 
 OS:Surface,
-<<<<<<< HEAD
-  {bd8f4e1a-982d-46eb-bc59-862a29e447ae}, !- Handle
+  {a6ac62a6-e923-46f1-937f-2547af87dae9}, !- Handle
   Surface 11,                             !- Name
   Wall,                                   !- Surface Type
   ,                                       !- Construction Name
-  {6765b040-4d41-4425-b4e3-6d2dda8cb8bb}, !- Space Name
-=======
-  {8a01263b-01fc-404b-9901-b37ad9f0dc06}, !- Handle
-  Surface 11,                             !- Name
-  Wall,                                   !- Surface Type
-  ,                                       !- Construction Name
-  {b53403fa-0b46-4a2f-b895-8b21d21c6769}, !- Space Name
->>>>>>> ad15e0a5
+  {bae22c08-0b9c-4284-a172-afa957f7def3}, !- Space Name
   Outdoors,                               !- Outside Boundary Condition
   ,                                       !- Outside Boundary Condition Object
   SunExposed,                             !- Sun Exposure
@@ -802,23 +562,13 @@
   13.6310703908387, 0, 2.4384;            !- X,Y,Z Vertex 4 {m}
 
 OS:Surface,
-<<<<<<< HEAD
-  {dfc72a95-64e1-4f42-b097-0920493e7ed8}, !- Handle
+  {86163be5-2ac7-4e0a-bcac-4ff9a8d4e83b}, !- Handle
   Surface 12,                             !- Name
   RoofCeiling,                            !- Surface Type
   ,                                       !- Construction Name
-  {6765b040-4d41-4425-b4e3-6d2dda8cb8bb}, !- Space Name
+  {bae22c08-0b9c-4284-a172-afa957f7def3}, !- Space Name
   Surface,                                !- Outside Boundary Condition
-  {487c9fda-f347-4637-88f8-34c8c41ff4ce}, !- Outside Boundary Condition Object
-=======
-  {39a2e269-a977-400f-829f-1567757ddfcc}, !- Handle
-  Surface 12,                             !- Name
-  RoofCeiling,                            !- Surface Type
-  ,                                       !- Construction Name
-  {b53403fa-0b46-4a2f-b895-8b21d21c6769}, !- Space Name
-  Surface,                                !- Outside Boundary Condition
-  {42dcd5d7-e7db-499f-b7d1-f47878ab23b8}, !- Outside Boundary Condition Object
->>>>>>> ad15e0a5
+  {dc971481-1ae8-4261-b019-2f2f18862a31}, !- Outside Boundary Condition Object
   NoSun,                                  !- Sun Exposure
   NoWind,                                 !- Wind Exposure
   ,                                       !- View Factor to Ground
@@ -829,23 +579,13 @@
   0, 0, 2.4384;                           !- X,Y,Z Vertex 4 {m}
 
 OS:Surface,
-<<<<<<< HEAD
-  {487c9fda-f347-4637-88f8-34c8c41ff4ce}, !- Handle
+  {dc971481-1ae8-4261-b019-2f2f18862a31}, !- Handle
   Surface 13,                             !- Name
   Floor,                                  !- Surface Type
   ,                                       !- Construction Name
-  {7b321808-eb72-4420-9dda-e89a404364cc}, !- Space Name
+  {eae2f1b5-72f9-42b3-93c7-5a81215cee2d}, !- Space Name
   Surface,                                !- Outside Boundary Condition
-  {dfc72a95-64e1-4f42-b097-0920493e7ed8}, !- Outside Boundary Condition Object
-=======
-  {42dcd5d7-e7db-499f-b7d1-f47878ab23b8}, !- Handle
-  Surface 13,                             !- Name
-  Floor,                                  !- Surface Type
-  ,                                       !- Construction Name
-  {f078b164-e6ad-42a4-8fac-54841f7113d2}, !- Space Name
-  Surface,                                !- Outside Boundary Condition
-  {39a2e269-a977-400f-829f-1567757ddfcc}, !- Outside Boundary Condition Object
->>>>>>> ad15e0a5
+  {86163be5-2ac7-4e0a-bcac-4ff9a8d4e83b}, !- Outside Boundary Condition Object
   NoSun,                                  !- Sun Exposure
   NoWind,                                 !- Wind Exposure
   ,                                       !- View Factor to Ground
@@ -856,19 +596,11 @@
   0, 0, 0;                                !- X,Y,Z Vertex 4 {m}
 
 OS:Surface,
-<<<<<<< HEAD
-  {d066cc05-5ecb-41d1-b90c-22b82e8da8ac}, !- Handle
+  {b8f0ed26-7f66-4147-ad64-518ce60e7519}, !- Handle
   Surface 14,                             !- Name
   RoofCeiling,                            !- Surface Type
   ,                                       !- Construction Name
-  {7b321808-eb72-4420-9dda-e89a404364cc}, !- Space Name
-=======
-  {5dc62b63-fb09-4527-9484-bf5cd5c589df}, !- Handle
-  Surface 14,                             !- Name
-  RoofCeiling,                            !- Surface Type
-  ,                                       !- Construction Name
-  {f078b164-e6ad-42a4-8fac-54841f7113d2}, !- Space Name
->>>>>>> ad15e0a5
+  {eae2f1b5-72f9-42b3-93c7-5a81215cee2d}, !- Space Name
   Outdoors,                               !- Outside Boundary Condition
   ,                                       !- Outside Boundary Condition Object
   SunExposed,                             !- Sun Exposure
@@ -881,19 +613,11 @@
   13.6310703908387, 0, 0;                 !- X,Y,Z Vertex 4 {m}
 
 OS:Surface,
-<<<<<<< HEAD
-  {6b5e0b23-8053-4757-b28b-7c6e765d8a67}, !- Handle
+  {7d9a17c6-1e80-458b-8287-4ceed7e51b36}, !- Handle
   Surface 15,                             !- Name
   RoofCeiling,                            !- Surface Type
   ,                                       !- Construction Name
-  {7b321808-eb72-4420-9dda-e89a404364cc}, !- Space Name
-=======
-  {8c3e5c08-ab84-4e79-8854-a3390aa1ce69}, !- Handle
-  Surface 15,                             !- Name
-  RoofCeiling,                            !- Surface Type
-  ,                                       !- Construction Name
-  {f078b164-e6ad-42a4-8fac-54841f7113d2}, !- Space Name
->>>>>>> ad15e0a5
+  {eae2f1b5-72f9-42b3-93c7-5a81215cee2d}, !- Space Name
   Outdoors,                               !- Outside Boundary Condition
   ,                                       !- Outside Boundary Condition Object
   SunExposed,                             !- Sun Exposure
@@ -906,19 +630,11 @@
   0, 6.81553519541936, 0;                 !- X,Y,Z Vertex 4 {m}
 
 OS:Surface,
-<<<<<<< HEAD
-  {02e7e92a-a973-4542-a3f2-564655030614}, !- Handle
+  {3ff31ecf-18ed-4461-be7e-e20833d775ff}, !- Handle
   Surface 16,                             !- Name
   Wall,                                   !- Surface Type
   ,                                       !- Construction Name
-  {7b321808-eb72-4420-9dda-e89a404364cc}, !- Space Name
-=======
-  {fc75fc7f-600a-4a0c-8482-1b876167e4cd}, !- Handle
-  Surface 16,                             !- Name
-  Wall,                                   !- Surface Type
-  ,                                       !- Construction Name
-  {f078b164-e6ad-42a4-8fac-54841f7113d2}, !- Space Name
->>>>>>> ad15e0a5
+  {eae2f1b5-72f9-42b3-93c7-5a81215cee2d}, !- Space Name
   Outdoors,                               !- Outside Boundary Condition
   ,                                       !- Outside Boundary Condition Object
   SunExposed,                             !- Sun Exposure
@@ -930,19 +646,11 @@
   0, 0, 0;                                !- X,Y,Z Vertex 3 {m}
 
 OS:Surface,
-<<<<<<< HEAD
-  {0f281b10-b035-4df6-aadd-64415018ef1d}, !- Handle
+  {60522b39-ae83-4341-9951-817822d6c839}, !- Handle
   Surface 17,                             !- Name
   Wall,                                   !- Surface Type
   ,                                       !- Construction Name
-  {7b321808-eb72-4420-9dda-e89a404364cc}, !- Space Name
-=======
-  {c5e8a22a-0953-4e9e-8995-51474b64cc26}, !- Handle
-  Surface 17,                             !- Name
-  Wall,                                   !- Surface Type
-  ,                                       !- Construction Name
-  {f078b164-e6ad-42a4-8fac-54841f7113d2}, !- Space Name
->>>>>>> ad15e0a5
+  {eae2f1b5-72f9-42b3-93c7-5a81215cee2d}, !- Space Name
   Outdoors,                               !- Outside Boundary Condition
   ,                                       !- Outside Boundary Condition Object
   SunExposed,                             !- Sun Exposure
@@ -954,15 +662,9 @@
   13.6310703908387, 6.81553519541936, 0;  !- X,Y,Z Vertex 3 {m}
 
 OS:Space,
-<<<<<<< HEAD
-  {7b321808-eb72-4420-9dda-e89a404364cc}, !- Handle
+  {eae2f1b5-72f9-42b3-93c7-5a81215cee2d}, !- Handle
   unfinished attic space,                 !- Name
-  {ba0b0a0a-fe20-41f1-8c6f-41f49492fc93}, !- Space Type Name
-=======
-  {f078b164-e6ad-42a4-8fac-54841f7113d2}, !- Handle
-  unfinished attic space,                 !- Name
-  {d26c9184-5c24-4942-8156-32e915219e0c}, !- Space Type Name
->>>>>>> ad15e0a5
+  {1a688b31-c25c-4d21-96cd-cc413e586e55}, !- Space Type Name
   ,                                       !- Default Construction Set Name
   ,                                       !- Default Schedule Set Name
   -0,                                     !- Direction of Relative North {deg}
@@ -970,17 +672,10 @@
   0,                                      !- Y Origin {m}
   4.8768,                                 !- Z Origin {m}
   ,                                       !- Building Story Name
-<<<<<<< HEAD
-  {4328faef-fb8a-43df-8fa3-5bee649d2b89}; !- Thermal Zone Name
+  {184e5596-b23d-4125-a8ea-35f06ffa4b37}; !- Thermal Zone Name
 
 OS:ThermalZone,
-  {4328faef-fb8a-43df-8fa3-5bee649d2b89}, !- Handle
-=======
-  {5b98935b-6a8f-4075-abfb-8a38a3404a8f}; !- Thermal Zone Name
-
-OS:ThermalZone,
-  {5b98935b-6a8f-4075-abfb-8a38a3404a8f}, !- Handle
->>>>>>> ad15e0a5
+  {184e5596-b23d-4125-a8ea-35f06ffa4b37}, !- Handle
   unfinished attic zone,                  !- Name
   ,                                       !- Multiplier
   ,                                       !- Ceiling Height {m}
@@ -989,17 +684,10 @@
   ,                                       !- Zone Inside Convection Algorithm
   ,                                       !- Zone Outside Convection Algorithm
   ,                                       !- Zone Conditioning Equipment List Name
-<<<<<<< HEAD
-  {10272e8c-f032-4722-a36c-ba0b88e1e47b}, !- Zone Air Inlet Port List
-  {9bbe40d8-eb19-4f43-b15b-4b399ceabea4}, !- Zone Air Exhaust Port List
-  {73d5fa61-9640-424c-9001-30815846abd5}, !- Zone Air Node Name
-  {74a8e66d-ffdc-4a25-a1d3-0b70c306bb74}, !- Zone Return Air Port List
-=======
-  {60a37d75-11a9-4006-9cf0-1a16ac2e872a}, !- Zone Air Inlet Port List
-  {3bd78983-6cf6-42db-9eba-fd203e39e21d}, !- Zone Air Exhaust Port List
-  {25ac3a0a-ffa1-4c96-8480-bf92c1146867}, !- Zone Air Node Name
-  {1209967a-f4aa-4a53-a6ae-049ebebe052d}, !- Zone Return Air Port List
->>>>>>> ad15e0a5
+  {26528b72-beaf-4230-b8eb-63ce9ad9d3e1}, !- Zone Air Inlet Port List
+  {abc09401-d5cc-463e-986f-f26e02d58e07}, !- Zone Air Exhaust Port List
+  {4ea97ba1-7cd3-483e-bb86-d903bc953c8d}, !- Zone Air Node Name
+  {78850a3b-dc2d-49c6-b5ea-7acf8bc48e94}, !- Zone Return Air Port List
   ,                                       !- Primary Daylighting Control Name
   ,                                       !- Fraction of Zone Controlled by Primary Daylighting Control
   ,                                       !- Secondary Daylighting Control Name
@@ -1010,63 +698,33 @@
   No;                                     !- Use Ideal Air Loads
 
 OS:Node,
-<<<<<<< HEAD
-  {8a7ad52c-6857-42f2-b8d5-09a630779869}, !- Handle
+  {652e3e99-e6d4-4137-8fcf-8594319f4b7f}, !- Handle
   Node 2,                                 !- Name
-  {73d5fa61-9640-424c-9001-30815846abd5}, !- Inlet Port
+  {4ea97ba1-7cd3-483e-bb86-d903bc953c8d}, !- Inlet Port
   ;                                       !- Outlet Port
 
 OS:Connection,
-  {73d5fa61-9640-424c-9001-30815846abd5}, !- Handle
-  {4328faef-fb8a-43df-8fa3-5bee649d2b89}, !- Source Object
+  {4ea97ba1-7cd3-483e-bb86-d903bc953c8d}, !- Handle
+  {184e5596-b23d-4125-a8ea-35f06ffa4b37}, !- Source Object
   11,                                     !- Outlet Port
-  {8a7ad52c-6857-42f2-b8d5-09a630779869}, !- Target Object
+  {652e3e99-e6d4-4137-8fcf-8594319f4b7f}, !- Target Object
   2;                                      !- Inlet Port
 
 OS:PortList,
-  {10272e8c-f032-4722-a36c-ba0b88e1e47b}, !- Handle
-  {4328faef-fb8a-43df-8fa3-5bee649d2b89}; !- HVAC Component
+  {26528b72-beaf-4230-b8eb-63ce9ad9d3e1}, !- Handle
+  {184e5596-b23d-4125-a8ea-35f06ffa4b37}; !- HVAC Component
 
 OS:PortList,
-  {9bbe40d8-eb19-4f43-b15b-4b399ceabea4}, !- Handle
-  {4328faef-fb8a-43df-8fa3-5bee649d2b89}; !- HVAC Component
+  {abc09401-d5cc-463e-986f-f26e02d58e07}, !- Handle
+  {184e5596-b23d-4125-a8ea-35f06ffa4b37}; !- HVAC Component
 
 OS:PortList,
-  {74a8e66d-ffdc-4a25-a1d3-0b70c306bb74}, !- Handle
-  {4328faef-fb8a-43df-8fa3-5bee649d2b89}; !- HVAC Component
+  {78850a3b-dc2d-49c6-b5ea-7acf8bc48e94}, !- Handle
+  {184e5596-b23d-4125-a8ea-35f06ffa4b37}; !- HVAC Component
 
 OS:Sizing:Zone,
-  {1035b36e-5e39-4144-95ac-0e2f48c4cef5}, !- Handle
-  {4328faef-fb8a-43df-8fa3-5bee649d2b89}, !- Zone or ZoneList Name
-=======
-  {a8ad0fd8-ce83-488b-9e9a-69a8765a1397}, !- Handle
-  Node 2,                                 !- Name
-  {25ac3a0a-ffa1-4c96-8480-bf92c1146867}, !- Inlet Port
-  ;                                       !- Outlet Port
-
-OS:Connection,
-  {25ac3a0a-ffa1-4c96-8480-bf92c1146867}, !- Handle
-  {5b98935b-6a8f-4075-abfb-8a38a3404a8f}, !- Source Object
-  11,                                     !- Outlet Port
-  {a8ad0fd8-ce83-488b-9e9a-69a8765a1397}, !- Target Object
-  2;                                      !- Inlet Port
-
-OS:PortList,
-  {60a37d75-11a9-4006-9cf0-1a16ac2e872a}, !- Handle
-  {5b98935b-6a8f-4075-abfb-8a38a3404a8f}; !- HVAC Component
-
-OS:PortList,
-  {3bd78983-6cf6-42db-9eba-fd203e39e21d}, !- Handle
-  {5b98935b-6a8f-4075-abfb-8a38a3404a8f}; !- HVAC Component
-
-OS:PortList,
-  {1209967a-f4aa-4a53-a6ae-049ebebe052d}, !- Handle
-  {5b98935b-6a8f-4075-abfb-8a38a3404a8f}; !- HVAC Component
-
-OS:Sizing:Zone,
-  {e0de9f14-7213-4351-878b-85646de6f6ba}, !- Handle
-  {5b98935b-6a8f-4075-abfb-8a38a3404a8f}, !- Zone or ZoneList Name
->>>>>>> ad15e0a5
+  {09e3f30c-99c2-4624-bf65-2d83fd7b4166}, !- Handle
+  {184e5596-b23d-4125-a8ea-35f06ffa4b37}, !- Zone or ZoneList Name
   SupplyAirTemperature,                   !- Zone Cooling Design Supply Air Temperature Input Method
   14,                                     !- Zone Cooling Design Supply Air Temperature {C}
   11.11,                                  !- Zone Cooling Design Supply Air Temperature Difference {deltaC}
@@ -1093,21 +751,12 @@
   autosize;                               !- Dedicated Outdoor Air High Setpoint Temperature for Design {C}
 
 OS:ZoneHVAC:EquipmentList,
-<<<<<<< HEAD
-  {23783bd0-4b59-442d-ad1b-2a21a09b388b}, !- Handle
+  {ade21a81-0b8c-4ceb-9a6e-e2a9b055b7d3}, !- Handle
   Zone HVAC Equipment List 2,             !- Name
-  {4328faef-fb8a-43df-8fa3-5bee649d2b89}; !- Thermal Zone
+  {184e5596-b23d-4125-a8ea-35f06ffa4b37}; !- Thermal Zone
 
 OS:SpaceType,
-  {ba0b0a0a-fe20-41f1-8c6f-41f49492fc93}, !- Handle
-=======
-  {8c5a8ddb-c85c-4db2-8b71-e5569082347a}, !- Handle
-  Zone HVAC Equipment List 2,             !- Name
-  {5b98935b-6a8f-4075-abfb-8a38a3404a8f}; !- Thermal Zone
-
-OS:SpaceType,
-  {d26c9184-5c24-4942-8156-32e915219e0c}, !- Handle
->>>>>>> ad15e0a5
+  {1a688b31-c25c-4d21-96cd-cc413e586e55}, !- Handle
   Space Type 2,                           !- Name
   ,                                       !- Default Construction Set Name
   ,                                       !- Default Schedule Set Name
@@ -1118,23 +767,14 @@
   unfinished attic;                       !- Standards Space Type
 
 OS:BuildingUnit,
-<<<<<<< HEAD
-  {5f8132fe-c25c-4340-a41c-45a0399a9c86}, !- Handle
-=======
-  {3719bdbf-3b63-4fa1-b326-d1e7c11a7eb7}, !- Handle
->>>>>>> ad15e0a5
+  {85c1d3a3-df54-4f37-b248-0ec21a491202}, !- Handle
   unit 1,                                 !- Name
   ,                                       !- Rendering Color
   Residential;                            !- Building Unit Type
 
 OS:AdditionalProperties,
-<<<<<<< HEAD
-  {45eb38b3-fc16-41ff-89b8-16288178f96d}, !- Handle
-  {5f8132fe-c25c-4340-a41c-45a0399a9c86}, !- Object Name
-=======
-  {7c0d77d8-2aae-4c37-82b4-57b7aa206c4c}, !- Handle
-  {3719bdbf-3b63-4fa1-b326-d1e7c11a7eb7}, !- Object Name
->>>>>>> ad15e0a5
+  {f27979a7-58c5-42c0-aa47-62b31c2890db}, !- Handle
+  {85c1d3a3-df54-4f37-b248-0ec21a491202}, !- Object Name
   NumberOfBedrooms,                       !- Feature Name 1
   Integer,                                !- Feature Data Type 1
   3,                                      !- Feature Value 1
@@ -1146,20 +786,12 @@
   2.6400000000000001;                     !- Feature Value 3
 
 OS:External:File,
-<<<<<<< HEAD
-  {2017e31b-235a-4226-adce-0419c8dbb5c2}, !- Handle
-=======
-  {1eba9e7f-f27a-403f-abf4-8fe04fa8d73d}, !- Handle
->>>>>>> ad15e0a5
+  {fb079fed-3218-485f-96e8-620e8c43a535}, !- Handle
   8760.csv,                               !- Name
   8760.csv;                               !- File Name
 
 OS:Schedule:Day,
-<<<<<<< HEAD
-  {880785a4-504a-4eee-a631-6884f1d52b84}, !- Handle
-=======
-  {9258607f-cb5b-44f8-9a87-7bdac9b71304}, !- Handle
->>>>>>> ad15e0a5
+  {460d564d-e578-469b-836a-8cf988e24e7d}, !- Handle
   Schedule Day 1,                         !- Name
   ,                                       !- Schedule Type Limits Name
   ,                                       !- Interpolate to Timestep
@@ -1168,11 +800,7 @@
   0;                                      !- Value Until Time 1
 
 OS:Schedule:Day,
-<<<<<<< HEAD
-  {014919cd-f062-430e-aec4-a11c7cb6d637}, !- Handle
-=======
-  {447a4961-db51-4b26-8567-e99caf47f247}, !- Handle
->>>>>>> ad15e0a5
+  {39bc20c0-f93d-4993-b67a-63720b325142}, !- Handle
   Schedule Day 2,                         !- Name
   ,                                       !- Schedule Type Limits Name
   ,                                       !- Interpolate to Timestep
@@ -1181,17 +809,10 @@
   1;                                      !- Value Until Time 1
 
 OS:Schedule:File,
-<<<<<<< HEAD
-  {46e4039a-4299-4e93-9f94-7f713c4d0d06}, !- Handle
+  {6f751376-099e-4187-b40f-8bea98d5f5e9}, !- Handle
   occupants,                              !- Name
-  {27b2f874-77b4-44b9-a0a1-d770ad00026d}, !- Schedule Type Limits Name
-  {2017e31b-235a-4226-adce-0419c8dbb5c2}, !- External File Name
-=======
-  {a1c4dbf2-fec8-4bea-aee0-7b5d32114c53}, !- Handle
-  occupants,                              !- Name
-  {50fbc427-1f9a-4323-8cd9-a837d5eb36f0}, !- Schedule Type Limits Name
-  {1eba9e7f-f27a-403f-abf4-8fe04fa8d73d}, !- External File Name
->>>>>>> ad15e0a5
+  {0061b0e1-3f5c-4d97-a96f-eeaaec80fe77}, !- Schedule Type Limits Name
+  {fb079fed-3218-485f-96e8-620e8c43a535}, !- External File Name
   1,                                      !- Column Number
   1,                                      !- Rows to Skip at Top
   8760,                                   !- Number of Hours of Data
@@ -1200,23 +821,54 @@
   60;                                     !- Minutes per Item
 
 OS:Schedule:Constant,
-<<<<<<< HEAD
-  {ad402a2c-5e69-4a53-af40-4fdc11e88e67}, !- Handle
+  {a4623376-96ad-47e0-9700-fa39d841e37f}, !- Handle
   res occupants activity schedule,        !- Name
-  {825c1883-b1ab-4f72-8494-b5bc1d55a4ff}, !- Schedule Type Limits Name
+  {a783dc2f-a485-47ec-852d-e874076f1ce5}, !- Schedule Type Limits Name
   112.539290946133;                       !- Value
 
 OS:People:Definition,
-  {81debc06-9a60-49ee-8256-5e3d9f7f11ed}, !- Handle
-=======
-  {0ca827bf-1034-4581-a01c-667dce8ebff9}, !- Handle
-  res occupants activity schedule,        !- Name
-  {621f5540-e2d4-4ec8-9ac3-3121603de50a}, !- Schedule Type Limits Name
-  112.539290946133;                       !- Value
+  {73a0b6b9-8e42-489c-9ee1-57f10c0e719f}, !- Handle
+  res occupants|living space,             !- Name
+  People,                                 !- Number of People Calculation Method
+  1.32,                                   !- Number of People {people}
+  ,                                       !- People per Space Floor Area {person/m2}
+  ,                                       !- Space Floor Area per Person {m2/person}
+  0.319734,                               !- Fraction Radiant
+  0.573,                                  !- Sensible Heat Fraction
+  0,                                      !- Carbon Dioxide Generation Rate {m3/s-W}
+  No,                                     !- Enable ASHRAE 55 Comfort Warnings
+  ZoneAveraged;                           !- Mean Radiant Temperature Calculation Type
+
+OS:People,
+  {9ddec210-ea9f-4de4-95ed-a066d633572b}, !- Handle
+  res occupants|living space,             !- Name
+  {73a0b6b9-8e42-489c-9ee1-57f10c0e719f}, !- People Definition Name
+  {9bad3ac6-42f0-4cb3-b9e3-1dcb274963a0}, !- Space or SpaceType Name
+  {6f751376-099e-4187-b40f-8bea98d5f5e9}, !- Number of People Schedule Name
+  {a4623376-96ad-47e0-9700-fa39d841e37f}, !- Activity Level Schedule Name
+  ,                                       !- Surface Name/Angle Factor List Name
+  ,                                       !- Work Efficiency Schedule Name
+  ,                                       !- Clothing Insulation Schedule Name
+  ,                                       !- Air Velocity Schedule Name
+  1;                                      !- Multiplier
+
+OS:ScheduleTypeLimits,
+  {a783dc2f-a485-47ec-852d-e874076f1ce5}, !- Handle
+  ActivityLevel,                          !- Name
+  0,                                      !- Lower Limit Value
+  ,                                       !- Upper Limit Value
+  Continuous,                             !- Numeric Type
+  ActivityLevel;                          !- Unit Type
+
+OS:ScheduleTypeLimits,
+  {0061b0e1-3f5c-4d97-a96f-eeaaec80fe77}, !- Handle
+  Fractional,                             !- Name
+  0,                                      !- Lower Limit Value
+  1,                                      !- Upper Limit Value
+  Continuous;                             !- Numeric Type
 
 OS:People:Definition,
-  {2af6c458-087e-4ea0-a219-950a34fdc6ec}, !- Handle
->>>>>>> ad15e0a5
+  {d167a102-359b-4a77-87bf-52c1a8579bb9}, !- Handle
   res occupants|living space|story 2,     !- Name
   People,                                 !- Number of People Calculation Method
   1.32,                                   !- Number of People {people}
@@ -1229,85 +881,14 @@
   ZoneAveraged;                           !- Mean Radiant Temperature Calculation Type
 
 OS:People,
-<<<<<<< HEAD
-  {b3bdb54b-44c1-4a4b-9101-a8f3429c1256}, !- Handle
+  {a7cbc4a1-732d-4adf-9235-d35b0fe73ed0}, !- Handle
   res occupants|living space|story 2,     !- Name
-  {81debc06-9a60-49ee-8256-5e3d9f7f11ed}, !- People Definition Name
-  {6765b040-4d41-4425-b4e3-6d2dda8cb8bb}, !- Space or SpaceType Name
-  {46e4039a-4299-4e93-9f94-7f713c4d0d06}, !- Number of People Schedule Name
-  {ad402a2c-5e69-4a53-af40-4fdc11e88e67}, !- Activity Level Schedule Name
-=======
-  {adb3f6f7-9f32-4bf6-a0b7-34deacfe2b56}, !- Handle
-  res occupants|living space|story 2,     !- Name
-  {2af6c458-087e-4ea0-a219-950a34fdc6ec}, !- People Definition Name
-  {b53403fa-0b46-4a2f-b895-8b21d21c6769}, !- Space or SpaceType Name
-  {a1c4dbf2-fec8-4bea-aee0-7b5d32114c53}, !- Number of People Schedule Name
-  {0ca827bf-1034-4581-a01c-667dce8ebff9}, !- Activity Level Schedule Name
->>>>>>> ad15e0a5
+  {d167a102-359b-4a77-87bf-52c1a8579bb9}, !- People Definition Name
+  {bae22c08-0b9c-4284-a172-afa957f7def3}, !- Space or SpaceType Name
+  {6f751376-099e-4187-b40f-8bea98d5f5e9}, !- Number of People Schedule Name
+  {a4623376-96ad-47e0-9700-fa39d841e37f}, !- Activity Level Schedule Name
   ,                                       !- Surface Name/Angle Factor List Name
   ,                                       !- Work Efficiency Schedule Name
   ,                                       !- Clothing Insulation Schedule Name
   ,                                       !- Air Velocity Schedule Name
   1;                                      !- Multiplier
-
-OS:ScheduleTypeLimits,
-<<<<<<< HEAD
-  {825c1883-b1ab-4f72-8494-b5bc1d55a4ff}, !- Handle
-=======
-  {621f5540-e2d4-4ec8-9ac3-3121603de50a}, !- Handle
->>>>>>> ad15e0a5
-  ActivityLevel,                          !- Name
-  0,                                      !- Lower Limit Value
-  ,                                       !- Upper Limit Value
-  Continuous,                             !- Numeric Type
-  ActivityLevel;                          !- Unit Type
-
-OS:ScheduleTypeLimits,
-<<<<<<< HEAD
-  {27b2f874-77b4-44b9-a0a1-d770ad00026d}, !- Handle
-=======
-  {50fbc427-1f9a-4323-8cd9-a837d5eb36f0}, !- Handle
->>>>>>> ad15e0a5
-  Fractional,                             !- Name
-  0,                                      !- Lower Limit Value
-  1,                                      !- Upper Limit Value
-  Continuous;                             !- Numeric Type
-
-OS:People:Definition,
-<<<<<<< HEAD
-  {be176ba6-3976-4f96-ba8d-3949c2e16935}, !- Handle
-=======
-  {659341ae-63a9-437e-9834-c25f80c9554a}, !- Handle
->>>>>>> ad15e0a5
-  res occupants|living space,             !- Name
-  People,                                 !- Number of People Calculation Method
-  1.32,                                   !- Number of People {people}
-  ,                                       !- People per Space Floor Area {person/m2}
-  ,                                       !- Space Floor Area per Person {m2/person}
-  0.319734,                               !- Fraction Radiant
-  0.573,                                  !- Sensible Heat Fraction
-  0,                                      !- Carbon Dioxide Generation Rate {m3/s-W}
-  No,                                     !- Enable ASHRAE 55 Comfort Warnings
-  ZoneAveraged;                           !- Mean Radiant Temperature Calculation Type
-
-OS:People,
-<<<<<<< HEAD
-  {b1188813-e514-48b9-9be5-f17094694bbf}, !- Handle
-  res occupants|living space,             !- Name
-  {be176ba6-3976-4f96-ba8d-3949c2e16935}, !- People Definition Name
-  {508c3c6b-9d8f-46dc-99b6-a202948fdc8d}, !- Space or SpaceType Name
-  {46e4039a-4299-4e93-9f94-7f713c4d0d06}, !- Number of People Schedule Name
-  {ad402a2c-5e69-4a53-af40-4fdc11e88e67}, !- Activity Level Schedule Name
-=======
-  {8faadd4f-5221-4217-9537-704e3b66afda}, !- Handle
-  res occupants|living space,             !- Name
-  {659341ae-63a9-437e-9834-c25f80c9554a}, !- People Definition Name
-  {0ca49234-89bd-4613-84ac-dcb705896604}, !- Space or SpaceType Name
-  {a1c4dbf2-fec8-4bea-aee0-7b5d32114c53}, !- Number of People Schedule Name
-  {0ca827bf-1034-4581-a01c-667dce8ebff9}, !- Activity Level Schedule Name
->>>>>>> ad15e0a5
-  ,                                       !- Surface Name/Angle Factor List Name
-  ,                                       !- Work Efficiency Schedule Name
-  ,                                       !- Clothing Insulation Schedule Name
-  ,                                       !- Air Velocity Schedule Name
-  1;                                      !- Multiplier
