!- NOTE: Auto-generated from /test/osw_files/SFD_2000sqft_2story_SL_UA_Denver.osw

OS:Version,
<<<<<<< HEAD
  {3f986f30-223b-4676-8ca7-78d1f24c2fea}, !- Handle
  2.8.0;                                  !- Version Identifier

OS:SimulationControl,
  {ee1257c2-60d1-41aa-b82e-bbb156ac3d42}, !- Handle
=======
  {d658df07-9966-4784-b636-a1fcacd6d551}, !- Handle
  2.8.1;                                  !- Version Identifier

OS:SimulationControl,
  {b93ca6bb-4c95-4242-95b9-c7bb34ef8906}, !- Handle
>>>>>>> 17b3a688
  ,                                       !- Do Zone Sizing Calculation
  ,                                       !- Do System Sizing Calculation
  ,                                       !- Do Plant Sizing Calculation
  No;                                     !- Run Simulation for Sizing Periods

OS:Timestep,
<<<<<<< HEAD
  {9b686f60-388c-416d-91d4-af92ec5f4f72}, !- Handle
  6;                                      !- Number of Timesteps per Hour

OS:ShadowCalculation,
  {9546162f-dd6a-4465-9c86-b256211d55e0}, !- Handle
=======
  {16b25fbe-3bcb-4831-a81f-61416be09043}, !- Handle
  6;                                      !- Number of Timesteps per Hour

OS:ShadowCalculation,
  {705e0506-a41a-40c8-81ac-944b3c7f4e69}, !- Handle
>>>>>>> 17b3a688
  20,                                     !- Calculation Frequency
  200;                                    !- Maximum Figures in Shadow Overlap Calculations

OS:SurfaceConvectionAlgorithm:Outside,
<<<<<<< HEAD
  {adc8037c-c098-42be-9f0b-15cfb4e3c01b}, !- Handle
  DOE-2;                                  !- Algorithm

OS:SurfaceConvectionAlgorithm:Inside,
  {54b0270c-1a02-4ded-a694-30bd6ee03fb4}, !- Handle
  TARP;                                   !- Algorithm

OS:ZoneCapacitanceMultiplier:ResearchSpecial,
  {df726d34-e781-4576-af2b-bd803a7b7770}, !- Handle
=======
  {8aadc93d-bad9-4ce5-afd6-b9ab21eb9b06}, !- Handle
  DOE-2;                                  !- Algorithm

OS:SurfaceConvectionAlgorithm:Inside,
  {1f7c0503-2906-4cdf-8b8a-4fe3f7cd2c27}, !- Handle
  TARP;                                   !- Algorithm

OS:ZoneCapacitanceMultiplier:ResearchSpecial,
  {1be20694-ddb2-4fd5-b83a-a3e51c54186d}, !- Handle
>>>>>>> 17b3a688
  ,                                       !- Temperature Capacity Multiplier
  15,                                     !- Humidity Capacity Multiplier
  ;                                       !- Carbon Dioxide Capacity Multiplier

OS:RunPeriod,
<<<<<<< HEAD
  {4e9504fd-ee92-4082-84ac-495c6ba2c922}, !- Handle
=======
  {b1152209-5d1d-4d4d-82de-b68f1595b23d}, !- Handle
>>>>>>> 17b3a688
  Run Period 1,                           !- Name
  1,                                      !- Begin Month
  1,                                      !- Begin Day of Month
  12,                                     !- End Month
  31,                                     !- End Day of Month
  ,                                       !- Use Weather File Holidays and Special Days
  ,                                       !- Use Weather File Daylight Saving Period
  ,                                       !- Apply Weekend Holiday Rule
  ,                                       !- Use Weather File Rain Indicators
  ,                                       !- Use Weather File Snow Indicators
  ;                                       !- Number of Times Runperiod to be Repeated

OS:ThermalZone,
<<<<<<< HEAD
  {b0cc91db-ab5b-4e12-8d08-249c867a699e}, !- Handle
=======
  {04f63721-f3f6-41bb-ad38-6960fb2062fb}, !- Handle
>>>>>>> 17b3a688
  living zone,                            !- Name
  ,                                       !- Multiplier
  ,                                       !- Ceiling Height {m}
  ,                                       !- Volume {m3}
  ,                                       !- Floor Area {m2}
  ,                                       !- Zone Inside Convection Algorithm
  ,                                       !- Zone Outside Convection Algorithm
  ,                                       !- Zone Conditioning Equipment List Name
<<<<<<< HEAD
  {f549d93d-0528-4fe6-a8d1-5cc435e44e46}, !- Zone Air Inlet Port List
  {3fadef01-395a-4a96-a1f3-db5af48f2f3c}, !- Zone Air Exhaust Port List
  {9820838f-93a7-4cb1-a047-8cd372e88c98}, !- Zone Air Node Name
  {62b9159f-c6af-4d1d-a80e-4f100c02f935}, !- Zone Return Air Port List
=======
  {3402a3c1-4e5a-4e20-8a26-76410487833f}, !- Zone Air Inlet Port List
  {45fff5a3-01c8-4e28-84ec-681665376e95}, !- Zone Air Exhaust Port List
  {d4c086e6-e82d-48ed-8cf3-77d107daa0dd}, !- Zone Air Node Name
  {af558d85-6561-4c75-8e1a-7dc3813effed}, !- Zone Return Air Port List
>>>>>>> 17b3a688
  ,                                       !- Primary Daylighting Control Name
  ,                                       !- Fraction of Zone Controlled by Primary Daylighting Control
  ,                                       !- Secondary Daylighting Control Name
  ,                                       !- Fraction of Zone Controlled by Secondary Daylighting Control
  ,                                       !- Illuminance Map Name
  ,                                       !- Group Rendering Name
  ,                                       !- Thermostat Name
  No;                                     !- Use Ideal Air Loads

OS:Node,
<<<<<<< HEAD
  {bb319871-c923-493c-ad47-fa654b25844b}, !- Handle
  Node 1,                                 !- Name
  {9820838f-93a7-4cb1-a047-8cd372e88c98}, !- Inlet Port
  ;                                       !- Outlet Port

OS:Connection,
  {9820838f-93a7-4cb1-a047-8cd372e88c98}, !- Handle
  {8eedc15c-1cda-4c1f-89ca-58faf22368d9}, !- Name
  {b0cc91db-ab5b-4e12-8d08-249c867a699e}, !- Source Object
  11,                                     !- Outlet Port
  {bb319871-c923-493c-ad47-fa654b25844b}, !- Target Object
  2;                                      !- Inlet Port

OS:PortList,
  {f549d93d-0528-4fe6-a8d1-5cc435e44e46}, !- Handle
  {e221402a-d99c-4ec8-b145-c5b49a119808}, !- Name
  {b0cc91db-ab5b-4e12-8d08-249c867a699e}; !- HVAC Component

OS:PortList,
  {3fadef01-395a-4a96-a1f3-db5af48f2f3c}, !- Handle
  {16d61ceb-b3a4-47f3-a173-dc1c8c8a0d0c}, !- Name
  {b0cc91db-ab5b-4e12-8d08-249c867a699e}; !- HVAC Component

OS:PortList,
  {62b9159f-c6af-4d1d-a80e-4f100c02f935}, !- Handle
  {f72f5c5f-cd66-4008-83ef-a36c5f781728}, !- Name
  {b0cc91db-ab5b-4e12-8d08-249c867a699e}; !- HVAC Component

OS:Sizing:Zone,
  {338a98e6-9b11-4439-bd7b-18fbf7cf795d}, !- Handle
  {b0cc91db-ab5b-4e12-8d08-249c867a699e}, !- Zone or ZoneList Name
=======
  {79ce991a-f845-42d9-960f-936c02644a76}, !- Handle
  Node 1,                                 !- Name
  {d4c086e6-e82d-48ed-8cf3-77d107daa0dd}, !- Inlet Port
  ;                                       !- Outlet Port

OS:Connection,
  {d4c086e6-e82d-48ed-8cf3-77d107daa0dd}, !- Handle
  {5aa1db01-83fa-4028-a742-dc0a192817ef}, !- Name
  {04f63721-f3f6-41bb-ad38-6960fb2062fb}, !- Source Object
  11,                                     !- Outlet Port
  {79ce991a-f845-42d9-960f-936c02644a76}, !- Target Object
  2;                                      !- Inlet Port

OS:PortList,
  {3402a3c1-4e5a-4e20-8a26-76410487833f}, !- Handle
  {f0ed0f08-3f32-489c-a1ed-2bc557ab09df}, !- Name
  {04f63721-f3f6-41bb-ad38-6960fb2062fb}; !- HVAC Component

OS:PortList,
  {45fff5a3-01c8-4e28-84ec-681665376e95}, !- Handle
  {53b47182-d6d2-442f-b7de-9ef895e30b53}, !- Name
  {04f63721-f3f6-41bb-ad38-6960fb2062fb}; !- HVAC Component

OS:PortList,
  {af558d85-6561-4c75-8e1a-7dc3813effed}, !- Handle
  {97134517-efd3-4477-84f1-c2f407c99a08}, !- Name
  {04f63721-f3f6-41bb-ad38-6960fb2062fb}; !- HVAC Component

OS:Sizing:Zone,
  {885710ea-4b24-480c-aa63-1d9263d2754a}, !- Handle
  {04f63721-f3f6-41bb-ad38-6960fb2062fb}, !- Zone or ZoneList Name
>>>>>>> 17b3a688
  SupplyAirTemperature,                   !- Zone Cooling Design Supply Air Temperature Input Method
  14,                                     !- Zone Cooling Design Supply Air Temperature {C}
  11.11,                                  !- Zone Cooling Design Supply Air Temperature Difference {deltaC}
  SupplyAirTemperature,                   !- Zone Heating Design Supply Air Temperature Input Method
  40,                                     !- Zone Heating Design Supply Air Temperature {C}
  11.11,                                  !- Zone Heating Design Supply Air Temperature Difference {deltaC}
  0.0085,                                 !- Zone Cooling Design Supply Air Humidity Ratio {kg-H2O/kg-air}
  0.008,                                  !- Zone Heating Design Supply Air Humidity Ratio {kg-H2O/kg-air}
  ,                                       !- Zone Heating Sizing Factor
  ,                                       !- Zone Cooling Sizing Factor
  DesignDay,                              !- Cooling Design Air Flow Method
  ,                                       !- Cooling Design Air Flow Rate {m3/s}
  ,                                       !- Cooling Minimum Air Flow per Zone Floor Area {m3/s-m2}
  ,                                       !- Cooling Minimum Air Flow {m3/s}
  ,                                       !- Cooling Minimum Air Flow Fraction
  DesignDay,                              !- Heating Design Air Flow Method
  ,                                       !- Heating Design Air Flow Rate {m3/s}
  ,                                       !- Heating Maximum Air Flow per Zone Floor Area {m3/s-m2}
  ,                                       !- Heating Maximum Air Flow {m3/s}
  ,                                       !- Heating Maximum Air Flow Fraction
  ,                                       !- Design Zone Air Distribution Effectiveness in Cooling Mode
  ,                                       !- Design Zone Air Distribution Effectiveness in Heating Mode
  No,                                     !- Account for Dedicated Outdoor Air System
  NeutralSupplyAir,                       !- Dedicated Outdoor Air System Control Strategy
  autosize,                               !- Dedicated Outdoor Air Low Setpoint Temperature for Design {C}
  autosize;                               !- Dedicated Outdoor Air High Setpoint Temperature for Design {C}

OS:ZoneHVAC:EquipmentList,
<<<<<<< HEAD
  {e4884c7f-5cf9-4ed6-9e56-b409e3fd1248}, !- Handle
  Zone HVAC Equipment List 1,             !- Name
  {b0cc91db-ab5b-4e12-8d08-249c867a699e}; !- Thermal Zone

OS:Space,
  {f44c75b6-1c73-4525-830d-d21de017e64f}, !- Handle
  living space,                           !- Name
  {ce1465e4-32b0-4585-a973-a65f58d2120d}, !- Space Type Name
=======
  {71c02541-0f28-45f8-9dc7-f4497bbde7a5}, !- Handle
  Zone HVAC Equipment List 1,             !- Name
  {04f63721-f3f6-41bb-ad38-6960fb2062fb}; !- Thermal Zone

OS:Space,
  {0c792883-1712-45fe-9fa4-9f0531992537}, !- Handle
  living space,                           !- Name
  {30e8102f-e4c1-4cc4-98ec-6bed7d7d52aa}, !- Space Type Name
>>>>>>> 17b3a688
  ,                                       !- Default Construction Set Name
  ,                                       !- Default Schedule Set Name
  -0,                                     !- Direction of Relative North {deg}
  0,                                      !- X Origin {m}
  0,                                      !- Y Origin {m}
  0,                                      !- Z Origin {m}
  ,                                       !- Building Story Name
<<<<<<< HEAD
  {b0cc91db-ab5b-4e12-8d08-249c867a699e}, !- Thermal Zone Name
  ,                                       !- Part of Total Floor Area
  ,                                       !- Design Specification Outdoor Air Object Name
  {2882a736-0d5d-470d-b6d0-be6750ca03d6}; !- Building Unit Name

OS:Surface,
  {d09531af-b2bb-4920-a14d-082d2b2db51b}, !- Handle
  Surface 1,                              !- Name
  Floor,                                  !- Surface Type
  ,                                       !- Construction Name
  {f44c75b6-1c73-4525-830d-d21de017e64f}, !- Space Name
=======
  {04f63721-f3f6-41bb-ad38-6960fb2062fb}, !- Thermal Zone Name
  ,                                       !- Part of Total Floor Area
  ,                                       !- Design Specification Outdoor Air Object Name
  {d0fcdcb9-2a23-4888-a5e7-6645fe5e4f26}; !- Building Unit Name

OS:Surface,
  {9da84487-fedd-45f5-a159-4cef80cc8e19}, !- Handle
  Surface 1,                              !- Name
  Floor,                                  !- Surface Type
  ,                                       !- Construction Name
  {0c792883-1712-45fe-9fa4-9f0531992537}, !- Space Name
>>>>>>> 17b3a688
  Foundation,                             !- Outside Boundary Condition
  ,                                       !- Outside Boundary Condition Object
  NoSun,                                  !- Sun Exposure
  NoWind,                                 !- Wind Exposure
  ,                                       !- View Factor to Ground
  ,                                       !- Number of Vertices
  0, 0, 0,                                !- X,Y,Z Vertex 1 {m}
  0, 6.81553519541936, 0,                 !- X,Y,Z Vertex 2 {m}
  13.6310703908387, 6.81553519541936, 0,  !- X,Y,Z Vertex 3 {m}
  13.6310703908387, 0, 0;                 !- X,Y,Z Vertex 4 {m}

OS:Surface,
<<<<<<< HEAD
  {7c3951e5-cf44-4aec-9507-d4cab37e901a}, !- Handle
  Surface 2,                              !- Name
  Wall,                                   !- Surface Type
  ,                                       !- Construction Name
  {f44c75b6-1c73-4525-830d-d21de017e64f}, !- Space Name
=======
  {1125a990-1db7-40b0-b9b5-f820f446d84c}, !- Handle
  Surface 2,                              !- Name
  Wall,                                   !- Surface Type
  ,                                       !- Construction Name
  {0c792883-1712-45fe-9fa4-9f0531992537}, !- Space Name
>>>>>>> 17b3a688
  Outdoors,                               !- Outside Boundary Condition
  ,                                       !- Outside Boundary Condition Object
  SunExposed,                             !- Sun Exposure
  WindExposed,                            !- Wind Exposure
  ,                                       !- View Factor to Ground
  ,                                       !- Number of Vertices
  0, 6.81553519541936, 2.4384,            !- X,Y,Z Vertex 1 {m}
  0, 6.81553519541936, 0,                 !- X,Y,Z Vertex 2 {m}
  0, 0, 0,                                !- X,Y,Z Vertex 3 {m}
  0, 0, 2.4384;                           !- X,Y,Z Vertex 4 {m}

OS:Surface,
<<<<<<< HEAD
  {cb367aab-1f9c-4d2f-a89c-618ed1c72fc7}, !- Handle
  Surface 3,                              !- Name
  Wall,                                   !- Surface Type
  ,                                       !- Construction Name
  {f44c75b6-1c73-4525-830d-d21de017e64f}, !- Space Name
=======
  {43bc13ff-62b1-4657-b689-97e7ed0a4b65}, !- Handle
  Surface 3,                              !- Name
  Wall,                                   !- Surface Type
  ,                                       !- Construction Name
  {0c792883-1712-45fe-9fa4-9f0531992537}, !- Space Name
>>>>>>> 17b3a688
  Outdoors,                               !- Outside Boundary Condition
  ,                                       !- Outside Boundary Condition Object
  SunExposed,                             !- Sun Exposure
  WindExposed,                            !- Wind Exposure
  ,                                       !- View Factor to Ground
  ,                                       !- Number of Vertices
  13.6310703908387, 6.81553519541936, 2.4384, !- X,Y,Z Vertex 1 {m}
  13.6310703908387, 6.81553519541936, 0,  !- X,Y,Z Vertex 2 {m}
  0, 6.81553519541936, 0,                 !- X,Y,Z Vertex 3 {m}
  0, 6.81553519541936, 2.4384;            !- X,Y,Z Vertex 4 {m}

OS:Surface,
<<<<<<< HEAD
  {159ed226-e514-45be-8a7f-39fa0f662f1b}, !- Handle
  Surface 4,                              !- Name
  Wall,                                   !- Surface Type
  ,                                       !- Construction Name
  {f44c75b6-1c73-4525-830d-d21de017e64f}, !- Space Name
=======
  {c2b5d97f-288c-4124-816d-9ef7c7c768c3}, !- Handle
  Surface 4,                              !- Name
  Wall,                                   !- Surface Type
  ,                                       !- Construction Name
  {0c792883-1712-45fe-9fa4-9f0531992537}, !- Space Name
>>>>>>> 17b3a688
  Outdoors,                               !- Outside Boundary Condition
  ,                                       !- Outside Boundary Condition Object
  SunExposed,                             !- Sun Exposure
  WindExposed,                            !- Wind Exposure
  ,                                       !- View Factor to Ground
  ,                                       !- Number of Vertices
  13.6310703908387, 0, 2.4384,            !- X,Y,Z Vertex 1 {m}
  13.6310703908387, 0, 0,                 !- X,Y,Z Vertex 2 {m}
  13.6310703908387, 6.81553519541936, 0,  !- X,Y,Z Vertex 3 {m}
  13.6310703908387, 6.81553519541936, 2.4384; !- X,Y,Z Vertex 4 {m}

OS:Surface,
<<<<<<< HEAD
  {05e11a83-86f4-4fe6-bcb6-8501fb7c4d5e}, !- Handle
  Surface 5,                              !- Name
  Wall,                                   !- Surface Type
  ,                                       !- Construction Name
  {f44c75b6-1c73-4525-830d-d21de017e64f}, !- Space Name
=======
  {8c68aa49-72d4-425e-980f-5e57b72d3f99}, !- Handle
  Surface 5,                              !- Name
  Wall,                                   !- Surface Type
  ,                                       !- Construction Name
  {0c792883-1712-45fe-9fa4-9f0531992537}, !- Space Name
>>>>>>> 17b3a688
  Outdoors,                               !- Outside Boundary Condition
  ,                                       !- Outside Boundary Condition Object
  SunExposed,                             !- Sun Exposure
  WindExposed,                            !- Wind Exposure
  ,                                       !- View Factor to Ground
  ,                                       !- Number of Vertices
  0, 0, 2.4384,                           !- X,Y,Z Vertex 1 {m}
  0, 0, 0,                                !- X,Y,Z Vertex 2 {m}
  13.6310703908387, 0, 0,                 !- X,Y,Z Vertex 3 {m}
  13.6310703908387, 0, 2.4384;            !- X,Y,Z Vertex 4 {m}

OS:Surface,
<<<<<<< HEAD
  {c664e345-f56c-4402-a265-61e0b5871b8d}, !- Handle
  Surface 6,                              !- Name
  RoofCeiling,                            !- Surface Type
  ,                                       !- Construction Name
  {f44c75b6-1c73-4525-830d-d21de017e64f}, !- Space Name
  Surface,                                !- Outside Boundary Condition
  {fd639457-b289-497c-9af3-43ed451991b8}, !- Outside Boundary Condition Object
=======
  {48f3c9da-c963-4537-8a76-27c83a2c7311}, !- Handle
  Surface 6,                              !- Name
  RoofCeiling,                            !- Surface Type
  ,                                       !- Construction Name
  {0c792883-1712-45fe-9fa4-9f0531992537}, !- Space Name
  Surface,                                !- Outside Boundary Condition
  {59591bd5-de4c-4b74-90e2-5cae56bef784}, !- Outside Boundary Condition Object
>>>>>>> 17b3a688
  NoSun,                                  !- Sun Exposure
  NoWind,                                 !- Wind Exposure
  ,                                       !- View Factor to Ground
  ,                                       !- Number of Vertices
  13.6310703908387, 0, 2.4384,            !- X,Y,Z Vertex 1 {m}
  13.6310703908387, 6.81553519541936, 2.4384, !- X,Y,Z Vertex 2 {m}
  0, 6.81553519541936, 2.4384,            !- X,Y,Z Vertex 3 {m}
  0, 0, 2.4384;                           !- X,Y,Z Vertex 4 {m}

OS:SpaceType,
<<<<<<< HEAD
  {ce1465e4-32b0-4585-a973-a65f58d2120d}, !- Handle
=======
  {30e8102f-e4c1-4cc4-98ec-6bed7d7d52aa}, !- Handle
>>>>>>> 17b3a688
  Space Type 1,                           !- Name
  ,                                       !- Default Construction Set Name
  ,                                       !- Default Schedule Set Name
  ,                                       !- Group Rendering Name
  ,                                       !- Design Specification Outdoor Air Object Name
  ,                                       !- Standards Template
  ,                                       !- Standards Building Type
  living;                                 !- Standards Space Type

OS:Space,
<<<<<<< HEAD
  {2ae65ba8-ff8f-43a7-b9f9-0f05cbe0c4c2}, !- Handle
  living space|story 2,                   !- Name
  {ce1465e4-32b0-4585-a973-a65f58d2120d}, !- Space Type Name
=======
  {7a8eab1e-a111-469f-bc43-3c30bb048a35}, !- Handle
  living space|story 2,                   !- Name
  {30e8102f-e4c1-4cc4-98ec-6bed7d7d52aa}, !- Space Type Name
>>>>>>> 17b3a688
  ,                                       !- Default Construction Set Name
  ,                                       !- Default Schedule Set Name
  -0,                                     !- Direction of Relative North {deg}
  0,                                      !- X Origin {m}
  0,                                      !- Y Origin {m}
  2.4384,                                 !- Z Origin {m}
  ,                                       !- Building Story Name
<<<<<<< HEAD
  {b0cc91db-ab5b-4e12-8d08-249c867a699e}, !- Thermal Zone Name
  ,                                       !- Part of Total Floor Area
  ,                                       !- Design Specification Outdoor Air Object Name
  {2882a736-0d5d-470d-b6d0-be6750ca03d6}; !- Building Unit Name

OS:Surface,
  {fd639457-b289-497c-9af3-43ed451991b8}, !- Handle
  Surface 7,                              !- Name
  Floor,                                  !- Surface Type
  ,                                       !- Construction Name
  {2ae65ba8-ff8f-43a7-b9f9-0f05cbe0c4c2}, !- Space Name
  Surface,                                !- Outside Boundary Condition
  {c664e345-f56c-4402-a265-61e0b5871b8d}, !- Outside Boundary Condition Object
=======
  {04f63721-f3f6-41bb-ad38-6960fb2062fb}, !- Thermal Zone Name
  ,                                       !- Part of Total Floor Area
  ,                                       !- Design Specification Outdoor Air Object Name
  {d0fcdcb9-2a23-4888-a5e7-6645fe5e4f26}; !- Building Unit Name

OS:Surface,
  {59591bd5-de4c-4b74-90e2-5cae56bef784}, !- Handle
  Surface 7,                              !- Name
  Floor,                                  !- Surface Type
  ,                                       !- Construction Name
  {7a8eab1e-a111-469f-bc43-3c30bb048a35}, !- Space Name
  Surface,                                !- Outside Boundary Condition
  {48f3c9da-c963-4537-8a76-27c83a2c7311}, !- Outside Boundary Condition Object
>>>>>>> 17b3a688
  NoSun,                                  !- Sun Exposure
  NoWind,                                 !- Wind Exposure
  ,                                       !- View Factor to Ground
  ,                                       !- Number of Vertices
  0, 0, 0,                                !- X,Y,Z Vertex 1 {m}
  0, 6.81553519541936, 0,                 !- X,Y,Z Vertex 2 {m}
  13.6310703908387, 6.81553519541936, 0,  !- X,Y,Z Vertex 3 {m}
  13.6310703908387, 0, 0;                 !- X,Y,Z Vertex 4 {m}

OS:Surface,
<<<<<<< HEAD
  {21b21e5c-f84d-4a73-9f56-f9ed15c7f9b0}, !- Handle
  Surface 8,                              !- Name
  Wall,                                   !- Surface Type
  ,                                       !- Construction Name
  {2ae65ba8-ff8f-43a7-b9f9-0f05cbe0c4c2}, !- Space Name
=======
  {625b8472-6995-41a5-a7e6-a076119e17dc}, !- Handle
  Surface 8,                              !- Name
  Wall,                                   !- Surface Type
  ,                                       !- Construction Name
  {7a8eab1e-a111-469f-bc43-3c30bb048a35}, !- Space Name
>>>>>>> 17b3a688
  Outdoors,                               !- Outside Boundary Condition
  ,                                       !- Outside Boundary Condition Object
  SunExposed,                             !- Sun Exposure
  WindExposed,                            !- Wind Exposure
  ,                                       !- View Factor to Ground
  ,                                       !- Number of Vertices
  0, 6.81553519541936, 2.4384,            !- X,Y,Z Vertex 1 {m}
  0, 6.81553519541936, 0,                 !- X,Y,Z Vertex 2 {m}
  0, 0, 0,                                !- X,Y,Z Vertex 3 {m}
  0, 0, 2.4384;                           !- X,Y,Z Vertex 4 {m}

OS:Surface,
<<<<<<< HEAD
  {c5d8b4c4-1941-4ea5-a122-aeb7ddd2097a}, !- Handle
  Surface 9,                              !- Name
  Wall,                                   !- Surface Type
  ,                                       !- Construction Name
  {2ae65ba8-ff8f-43a7-b9f9-0f05cbe0c4c2}, !- Space Name
=======
  {501df3ff-808e-4013-8903-3d5792fff086}, !- Handle
  Surface 9,                              !- Name
  Wall,                                   !- Surface Type
  ,                                       !- Construction Name
  {7a8eab1e-a111-469f-bc43-3c30bb048a35}, !- Space Name
>>>>>>> 17b3a688
  Outdoors,                               !- Outside Boundary Condition
  ,                                       !- Outside Boundary Condition Object
  SunExposed,                             !- Sun Exposure
  WindExposed,                            !- Wind Exposure
  ,                                       !- View Factor to Ground
  ,                                       !- Number of Vertices
  13.6310703908387, 6.81553519541936, 2.4384, !- X,Y,Z Vertex 1 {m}
  13.6310703908387, 6.81553519541936, 0,  !- X,Y,Z Vertex 2 {m}
  0, 6.81553519541936, 0,                 !- X,Y,Z Vertex 3 {m}
  0, 6.81553519541936, 2.4384;            !- X,Y,Z Vertex 4 {m}

OS:Surface,
<<<<<<< HEAD
  {4e1af6aa-fe19-47a6-baf3-617aac7a5bcd}, !- Handle
  Surface 10,                             !- Name
  Wall,                                   !- Surface Type
  ,                                       !- Construction Name
  {2ae65ba8-ff8f-43a7-b9f9-0f05cbe0c4c2}, !- Space Name
=======
  {063fb03c-42db-4eb3-af67-45c81eb2a15c}, !- Handle
  Surface 10,                             !- Name
  Wall,                                   !- Surface Type
  ,                                       !- Construction Name
  {7a8eab1e-a111-469f-bc43-3c30bb048a35}, !- Space Name
>>>>>>> 17b3a688
  Outdoors,                               !- Outside Boundary Condition
  ,                                       !- Outside Boundary Condition Object
  SunExposed,                             !- Sun Exposure
  WindExposed,                            !- Wind Exposure
  ,                                       !- View Factor to Ground
  ,                                       !- Number of Vertices
  13.6310703908387, 0, 2.4384,            !- X,Y,Z Vertex 1 {m}
  13.6310703908387, 0, 0,                 !- X,Y,Z Vertex 2 {m}
  13.6310703908387, 6.81553519541936, 0,  !- X,Y,Z Vertex 3 {m}
  13.6310703908387, 6.81553519541936, 2.4384; !- X,Y,Z Vertex 4 {m}

OS:Surface,
<<<<<<< HEAD
  {79e2352e-d38d-4d27-bcd0-36c190332599}, !- Handle
  Surface 11,                             !- Name
  Wall,                                   !- Surface Type
  ,                                       !- Construction Name
  {2ae65ba8-ff8f-43a7-b9f9-0f05cbe0c4c2}, !- Space Name
=======
  {5643d69e-053c-4d41-b34e-c092ceddbd50}, !- Handle
  Surface 11,                             !- Name
  Wall,                                   !- Surface Type
  ,                                       !- Construction Name
  {7a8eab1e-a111-469f-bc43-3c30bb048a35}, !- Space Name
>>>>>>> 17b3a688
  Outdoors,                               !- Outside Boundary Condition
  ,                                       !- Outside Boundary Condition Object
  SunExposed,                             !- Sun Exposure
  WindExposed,                            !- Wind Exposure
  ,                                       !- View Factor to Ground
  ,                                       !- Number of Vertices
  0, 0, 2.4384,                           !- X,Y,Z Vertex 1 {m}
  0, 0, 0,                                !- X,Y,Z Vertex 2 {m}
  13.6310703908387, 0, 0,                 !- X,Y,Z Vertex 3 {m}
  13.6310703908387, 0, 2.4384;            !- X,Y,Z Vertex 4 {m}

OS:Surface,
<<<<<<< HEAD
  {b9c572d2-a04b-40e0-b279-f7f5b07d1a61}, !- Handle
  Surface 12,                             !- Name
  RoofCeiling,                            !- Surface Type
  ,                                       !- Construction Name
  {2ae65ba8-ff8f-43a7-b9f9-0f05cbe0c4c2}, !- Space Name
  Surface,                                !- Outside Boundary Condition
  {cb75965a-440b-4c38-abc1-c2308d2390f8}, !- Outside Boundary Condition Object
=======
  {91b64e8a-d93a-4994-9ee7-dca7f3d38bce}, !- Handle
  Surface 12,                             !- Name
  RoofCeiling,                            !- Surface Type
  ,                                       !- Construction Name
  {7a8eab1e-a111-469f-bc43-3c30bb048a35}, !- Space Name
  Surface,                                !- Outside Boundary Condition
  {326fb987-8a84-4778-95e8-d7269c4a211b}, !- Outside Boundary Condition Object
>>>>>>> 17b3a688
  NoSun,                                  !- Sun Exposure
  NoWind,                                 !- Wind Exposure
  ,                                       !- View Factor to Ground
  ,                                       !- Number of Vertices
  13.6310703908387, 0, 2.4384,            !- X,Y,Z Vertex 1 {m}
  13.6310703908387, 6.81553519541936, 2.4384, !- X,Y,Z Vertex 2 {m}
  0, 6.81553519541936, 2.4384,            !- X,Y,Z Vertex 3 {m}
  0, 0, 2.4384;                           !- X,Y,Z Vertex 4 {m}

OS:Surface,
<<<<<<< HEAD
  {cb75965a-440b-4c38-abc1-c2308d2390f8}, !- Handle
  Surface 13,                             !- Name
  Floor,                                  !- Surface Type
  ,                                       !- Construction Name
  {4f70351c-b94f-41e5-8113-d2b9f39de4c0}, !- Space Name
  Surface,                                !- Outside Boundary Condition
  {b9c572d2-a04b-40e0-b279-f7f5b07d1a61}, !- Outside Boundary Condition Object
=======
  {326fb987-8a84-4778-95e8-d7269c4a211b}, !- Handle
  Surface 13,                             !- Name
  Floor,                                  !- Surface Type
  ,                                       !- Construction Name
  {d4e386bd-d710-45b9-bed4-3dc44f8c990e}, !- Space Name
  Surface,                                !- Outside Boundary Condition
  {91b64e8a-d93a-4994-9ee7-dca7f3d38bce}, !- Outside Boundary Condition Object
>>>>>>> 17b3a688
  NoSun,                                  !- Sun Exposure
  NoWind,                                 !- Wind Exposure
  ,                                       !- View Factor to Ground
  ,                                       !- Number of Vertices
  0, 6.81553519541936, 0,                 !- X,Y,Z Vertex 1 {m}
  13.6310703908387, 6.81553519541936, 0,  !- X,Y,Z Vertex 2 {m}
  13.6310703908387, 0, 0,                 !- X,Y,Z Vertex 3 {m}
  0, 0, 0;                                !- X,Y,Z Vertex 4 {m}

OS:Surface,
<<<<<<< HEAD
  {705c78f0-03db-4bd4-9c88-0b0861aa1126}, !- Handle
  Surface 14,                             !- Name
  RoofCeiling,                            !- Surface Type
  ,                                       !- Construction Name
  {4f70351c-b94f-41e5-8113-d2b9f39de4c0}, !- Space Name
=======
  {a845c727-87f0-4259-a371-9bba62ad83b3}, !- Handle
  Surface 14,                             !- Name
  RoofCeiling,                            !- Surface Type
  ,                                       !- Construction Name
  {d4e386bd-d710-45b9-bed4-3dc44f8c990e}, !- Space Name
>>>>>>> 17b3a688
  Outdoors,                               !- Outside Boundary Condition
  ,                                       !- Outside Boundary Condition Object
  SunExposed,                             !- Sun Exposure
  WindExposed,                            !- Wind Exposure
  ,                                       !- View Factor to Ground
  ,                                       !- Number of Vertices
  13.6310703908387, 3.40776759770968, 1.70388379885484, !- X,Y,Z Vertex 1 {m}
  0, 3.40776759770968, 1.70388379885484,  !- X,Y,Z Vertex 2 {m}
  0, 0, 0,                                !- X,Y,Z Vertex 3 {m}
  13.6310703908387, 0, 0;                 !- X,Y,Z Vertex 4 {m}

OS:Surface,
<<<<<<< HEAD
  {fc2938be-56cd-479b-bac6-d1b1d5319f01}, !- Handle
  Surface 15,                             !- Name
  RoofCeiling,                            !- Surface Type
  ,                                       !- Construction Name
  {4f70351c-b94f-41e5-8113-d2b9f39de4c0}, !- Space Name
=======
  {a501b3cc-9f32-4619-b0f5-a7997fd66586}, !- Handle
  Surface 15,                             !- Name
  RoofCeiling,                            !- Surface Type
  ,                                       !- Construction Name
  {d4e386bd-d710-45b9-bed4-3dc44f8c990e}, !- Space Name
>>>>>>> 17b3a688
  Outdoors,                               !- Outside Boundary Condition
  ,                                       !- Outside Boundary Condition Object
  SunExposed,                             !- Sun Exposure
  WindExposed,                            !- Wind Exposure
  ,                                       !- View Factor to Ground
  ,                                       !- Number of Vertices
  0, 3.40776759770968, 1.70388379885484,  !- X,Y,Z Vertex 1 {m}
  13.6310703908387, 3.40776759770968, 1.70388379885484, !- X,Y,Z Vertex 2 {m}
  13.6310703908387, 6.81553519541936, 0,  !- X,Y,Z Vertex 3 {m}
  0, 6.81553519541936, 0;                 !- X,Y,Z Vertex 4 {m}

OS:Surface,
<<<<<<< HEAD
  {7fc4eae3-ca9a-463b-baeb-f7c5cc748659}, !- Handle
  Surface 16,                             !- Name
  Wall,                                   !- Surface Type
  ,                                       !- Construction Name
  {4f70351c-b94f-41e5-8113-d2b9f39de4c0}, !- Space Name
=======
  {fa528eb8-e15b-4263-bca9-2c26ffca2335}, !- Handle
  Surface 16,                             !- Name
  Wall,                                   !- Surface Type
  ,                                       !- Construction Name
  {d4e386bd-d710-45b9-bed4-3dc44f8c990e}, !- Space Name
>>>>>>> 17b3a688
  Outdoors,                               !- Outside Boundary Condition
  ,                                       !- Outside Boundary Condition Object
  SunExposed,                             !- Sun Exposure
  WindExposed,                            !- Wind Exposure
  ,                                       !- View Factor to Ground
  ,                                       !- Number of Vertices
  0, 3.40776759770968, 1.70388379885484,  !- X,Y,Z Vertex 1 {m}
  0, 6.81553519541936, 0,                 !- X,Y,Z Vertex 2 {m}
  0, 0, 0;                                !- X,Y,Z Vertex 3 {m}

OS:Surface,
<<<<<<< HEAD
  {7bcb27b7-61e7-4962-9745-b20b51128722}, !- Handle
  Surface 17,                             !- Name
  Wall,                                   !- Surface Type
  ,                                       !- Construction Name
  {4f70351c-b94f-41e5-8113-d2b9f39de4c0}, !- Space Name
=======
  {78bcf2e6-deea-402b-8562-143b7b34502a}, !- Handle
  Surface 17,                             !- Name
  Wall,                                   !- Surface Type
  ,                                       !- Construction Name
  {d4e386bd-d710-45b9-bed4-3dc44f8c990e}, !- Space Name
>>>>>>> 17b3a688
  Outdoors,                               !- Outside Boundary Condition
  ,                                       !- Outside Boundary Condition Object
  SunExposed,                             !- Sun Exposure
  WindExposed,                            !- Wind Exposure
  ,                                       !- View Factor to Ground
  ,                                       !- Number of Vertices
  13.6310703908387, 3.40776759770968, 1.70388379885484, !- X,Y,Z Vertex 1 {m}
  13.6310703908387, 0, 0,                 !- X,Y,Z Vertex 2 {m}
  13.6310703908387, 6.81553519541936, 0;  !- X,Y,Z Vertex 3 {m}

OS:Space,
<<<<<<< HEAD
  {4f70351c-b94f-41e5-8113-d2b9f39de4c0}, !- Handle
  unfinished attic space,                 !- Name
  {996bc000-bea0-4d05-8986-71438ff46d06}, !- Space Type Name
=======
  {d4e386bd-d710-45b9-bed4-3dc44f8c990e}, !- Handle
  unfinished attic space,                 !- Name
  {2039a336-c7e7-40d0-af26-20c10d556547}, !- Space Type Name
>>>>>>> 17b3a688
  ,                                       !- Default Construction Set Name
  ,                                       !- Default Schedule Set Name
  -0,                                     !- Direction of Relative North {deg}
  0,                                      !- X Origin {m}
  0,                                      !- Y Origin {m}
  4.8768,                                 !- Z Origin {m}
  ,                                       !- Building Story Name
<<<<<<< HEAD
  {c840d771-1769-411a-b1c6-4d4a4c210bf0}; !- Thermal Zone Name

OS:ThermalZone,
  {c840d771-1769-411a-b1c6-4d4a4c210bf0}, !- Handle
=======
  {5fd993e2-4ee6-4dd7-ad44-8f75626be49b}; !- Thermal Zone Name

OS:ThermalZone,
  {5fd993e2-4ee6-4dd7-ad44-8f75626be49b}, !- Handle
>>>>>>> 17b3a688
  unfinished attic zone,                  !- Name
  ,                                       !- Multiplier
  ,                                       !- Ceiling Height {m}
  ,                                       !- Volume {m3}
  ,                                       !- Floor Area {m2}
  ,                                       !- Zone Inside Convection Algorithm
  ,                                       !- Zone Outside Convection Algorithm
  ,                                       !- Zone Conditioning Equipment List Name
<<<<<<< HEAD
  {a005bb29-be3e-41ca-a4c5-3a002e4180b3}, !- Zone Air Inlet Port List
  {4020ffcc-aabc-4ea3-b334-f2c7227c6c13}, !- Zone Air Exhaust Port List
  {8fae52da-55c1-4c13-bb85-d4e6de148b06}, !- Zone Air Node Name
  {11e2f37d-a2cf-47ad-8539-84965cde70d2}, !- Zone Return Air Port List
=======
  {45acf0d6-4414-4837-b697-58cefd0a0b26}, !- Zone Air Inlet Port List
  {e0476b95-e4fb-4dcd-9c13-6846d8b974fd}, !- Zone Air Exhaust Port List
  {5182c52a-ea1b-4852-a691-b44df5756c1b}, !- Zone Air Node Name
  {89835db4-4a2a-42ed-8a29-2fb505e7bfbe}, !- Zone Return Air Port List
>>>>>>> 17b3a688
  ,                                       !- Primary Daylighting Control Name
  ,                                       !- Fraction of Zone Controlled by Primary Daylighting Control
  ,                                       !- Secondary Daylighting Control Name
  ,                                       !- Fraction of Zone Controlled by Secondary Daylighting Control
  ,                                       !- Illuminance Map Name
  ,                                       !- Group Rendering Name
  ,                                       !- Thermostat Name
  No;                                     !- Use Ideal Air Loads

OS:Node,
<<<<<<< HEAD
  {52120fe6-482d-4b9c-a8df-b1cbf6c8b942}, !- Handle
  Node 2,                                 !- Name
  {8fae52da-55c1-4c13-bb85-d4e6de148b06}, !- Inlet Port
  ;                                       !- Outlet Port

OS:Connection,
  {8fae52da-55c1-4c13-bb85-d4e6de148b06}, !- Handle
  {cf10422f-cd15-43ab-9016-74bdceee557e}, !- Name
  {c840d771-1769-411a-b1c6-4d4a4c210bf0}, !- Source Object
  11,                                     !- Outlet Port
  {52120fe6-482d-4b9c-a8df-b1cbf6c8b942}, !- Target Object
  2;                                      !- Inlet Port

OS:PortList,
  {a005bb29-be3e-41ca-a4c5-3a002e4180b3}, !- Handle
  {92d9c70f-3dcb-4087-8690-bf12d1df02ab}, !- Name
  {c840d771-1769-411a-b1c6-4d4a4c210bf0}; !- HVAC Component

OS:PortList,
  {4020ffcc-aabc-4ea3-b334-f2c7227c6c13}, !- Handle
  {2014494d-50de-494d-8969-b77e3a226ef3}, !- Name
  {c840d771-1769-411a-b1c6-4d4a4c210bf0}; !- HVAC Component

OS:PortList,
  {11e2f37d-a2cf-47ad-8539-84965cde70d2}, !- Handle
  {37fad854-aa09-4deb-ab03-64642a9c39b8}, !- Name
  {c840d771-1769-411a-b1c6-4d4a4c210bf0}; !- HVAC Component

OS:Sizing:Zone,
  {b6ffe6d3-0d03-4c24-8473-7bece8ce6a24}, !- Handle
  {c840d771-1769-411a-b1c6-4d4a4c210bf0}, !- Zone or ZoneList Name
=======
  {b630b93d-dc2e-410b-a0ab-8f303c72cb1b}, !- Handle
  Node 2,                                 !- Name
  {5182c52a-ea1b-4852-a691-b44df5756c1b}, !- Inlet Port
  ;                                       !- Outlet Port

OS:Connection,
  {5182c52a-ea1b-4852-a691-b44df5756c1b}, !- Handle
  {918206b5-7ef4-4aeb-9f1a-8fd900f4f717}, !- Name
  {5fd993e2-4ee6-4dd7-ad44-8f75626be49b}, !- Source Object
  11,                                     !- Outlet Port
  {b630b93d-dc2e-410b-a0ab-8f303c72cb1b}, !- Target Object
  2;                                      !- Inlet Port

OS:PortList,
  {45acf0d6-4414-4837-b697-58cefd0a0b26}, !- Handle
  {77392bbb-647b-409c-b8f8-0337578978c5}, !- Name
  {5fd993e2-4ee6-4dd7-ad44-8f75626be49b}; !- HVAC Component

OS:PortList,
  {e0476b95-e4fb-4dcd-9c13-6846d8b974fd}, !- Handle
  {042edc14-1561-4e73-bc10-17dd30b93484}, !- Name
  {5fd993e2-4ee6-4dd7-ad44-8f75626be49b}; !- HVAC Component

OS:PortList,
  {89835db4-4a2a-42ed-8a29-2fb505e7bfbe}, !- Handle
  {d77a1410-6ecb-402a-b249-fd83abc5c270}, !- Name
  {5fd993e2-4ee6-4dd7-ad44-8f75626be49b}; !- HVAC Component

OS:Sizing:Zone,
  {a9bd7769-52e9-4426-b0f9-aef7c1c4a918}, !- Handle
  {5fd993e2-4ee6-4dd7-ad44-8f75626be49b}, !- Zone or ZoneList Name
>>>>>>> 17b3a688
  SupplyAirTemperature,                   !- Zone Cooling Design Supply Air Temperature Input Method
  14,                                     !- Zone Cooling Design Supply Air Temperature {C}
  11.11,                                  !- Zone Cooling Design Supply Air Temperature Difference {deltaC}
  SupplyAirTemperature,                   !- Zone Heating Design Supply Air Temperature Input Method
  40,                                     !- Zone Heating Design Supply Air Temperature {C}
  11.11,                                  !- Zone Heating Design Supply Air Temperature Difference {deltaC}
  0.0085,                                 !- Zone Cooling Design Supply Air Humidity Ratio {kg-H2O/kg-air}
  0.008,                                  !- Zone Heating Design Supply Air Humidity Ratio {kg-H2O/kg-air}
  ,                                       !- Zone Heating Sizing Factor
  ,                                       !- Zone Cooling Sizing Factor
  DesignDay,                              !- Cooling Design Air Flow Method
  ,                                       !- Cooling Design Air Flow Rate {m3/s}
  ,                                       !- Cooling Minimum Air Flow per Zone Floor Area {m3/s-m2}
  ,                                       !- Cooling Minimum Air Flow {m3/s}
  ,                                       !- Cooling Minimum Air Flow Fraction
  DesignDay,                              !- Heating Design Air Flow Method
  ,                                       !- Heating Design Air Flow Rate {m3/s}
  ,                                       !- Heating Maximum Air Flow per Zone Floor Area {m3/s-m2}
  ,                                       !- Heating Maximum Air Flow {m3/s}
  ,                                       !- Heating Maximum Air Flow Fraction
  ,                                       !- Design Zone Air Distribution Effectiveness in Cooling Mode
  ,                                       !- Design Zone Air Distribution Effectiveness in Heating Mode
  No,                                     !- Account for Dedicated Outdoor Air System
  NeutralSupplyAir,                       !- Dedicated Outdoor Air System Control Strategy
  autosize,                               !- Dedicated Outdoor Air Low Setpoint Temperature for Design {C}
  autosize;                               !- Dedicated Outdoor Air High Setpoint Temperature for Design {C}

OS:ZoneHVAC:EquipmentList,
<<<<<<< HEAD
  {969ccc1c-f748-45a2-962e-358f4940c4fe}, !- Handle
  Zone HVAC Equipment List 2,             !- Name
  {c840d771-1769-411a-b1c6-4d4a4c210bf0}; !- Thermal Zone

OS:SpaceType,
  {996bc000-bea0-4d05-8986-71438ff46d06}, !- Handle
=======
  {44cdb0a2-21e6-4ece-9570-9549a407faed}, !- Handle
  Zone HVAC Equipment List 2,             !- Name
  {5fd993e2-4ee6-4dd7-ad44-8f75626be49b}; !- Thermal Zone

OS:SpaceType,
  {2039a336-c7e7-40d0-af26-20c10d556547}, !- Handle
>>>>>>> 17b3a688
  Space Type 2,                           !- Name
  ,                                       !- Default Construction Set Name
  ,                                       !- Default Schedule Set Name
  ,                                       !- Group Rendering Name
  ,                                       !- Design Specification Outdoor Air Object Name
  ,                                       !- Standards Template
  ,                                       !- Standards Building Type
  unfinished attic;                       !- Standards Space Type

OS:BuildingUnit,
<<<<<<< HEAD
  {2882a736-0d5d-470d-b6d0-be6750ca03d6}, !- Handle
=======
  {d0fcdcb9-2a23-4888-a5e7-6645fe5e4f26}, !- Handle
>>>>>>> 17b3a688
  unit 1,                                 !- Name
  ,                                       !- Rendering Color
  Residential;                            !- Building Unit Type

OS:Building,
<<<<<<< HEAD
  {31b4e258-7151-4ad3-98cc-2becea95070e}, !- Handle
=======
  {b2aa7772-c8fa-4317-abb4-1109cb261e01}, !- Handle
>>>>>>> 17b3a688
  Building 1,                             !- Name
  ,                                       !- Building Sector Type
  0,                                      !- North Axis {deg}
  ,                                       !- Nominal Floor to Floor Height {m}
  ,                                       !- Space Type Name
  ,                                       !- Default Construction Set Name
  ,                                       !- Default Schedule Set Name
  2,                                      !- Standards Number of Stories
  2,                                      !- Standards Number of Above Ground Stories
  ,                                       !- Standards Template
  singlefamilydetached,                   !- Standards Building Type
  1;                                      !- Standards Number of Living Units

OS:AdditionalProperties,
<<<<<<< HEAD
  {0033ebbd-5bb3-4f0b-a821-b5a7284be703}, !- Handle
  {31b4e258-7151-4ad3-98cc-2becea95070e}, !- Object Name
=======
  {e41d5796-883b-42f1-a4fc-94c593d17fe6}, !- Handle
  {b2aa7772-c8fa-4317-abb4-1109cb261e01}, !- Object Name
>>>>>>> 17b3a688
  Total Units Represented,                !- Feature Name 1
  Integer,                                !- Feature Data Type 1
  1,                                      !- Feature Value 1
  Total Units Modeled,                    !- Feature Name 2
  Integer,                                !- Feature Data Type 2
  1;                                      !- Feature Value 2

OS:AdditionalProperties,
<<<<<<< HEAD
  {5cd96749-a4c0-429b-8ae0-05d74a525137}, !- Handle
  {2882a736-0d5d-470d-b6d0-be6750ca03d6}, !- Object Name
=======
  {f3a40349-d006-4aef-aeaf-15d52e71777c}, !- Handle
  {d0fcdcb9-2a23-4888-a5e7-6645fe5e4f26}, !- Object Name
>>>>>>> 17b3a688
  NumberOfBedrooms,                       !- Feature Name 1
  Integer,                                !- Feature Data Type 1
  3,                                      !- Feature Value 1
  NumberOfBathrooms,                      !- Feature Name 2
  Double,                                 !- Feature Data Type 2
  2;                                      !- Feature Value 2

OS:Schedule:Day,
<<<<<<< HEAD
  {50cdf8b5-4661-4bb1-aafc-f610f33d01d7}, !- Handle
=======
  {988ce240-27c3-473a-8117-3aca0769a5bf}, !- Handle
>>>>>>> 17b3a688
  Schedule Day 1,                         !- Name
  ,                                       !- Schedule Type Limits Name
  ,                                       !- Interpolate to Timestep
  24,                                     !- Hour 1
  0,                                      !- Minute 1
  0;                                      !- Value Until Time 1

OS:Schedule:Day,
<<<<<<< HEAD
  {697b6818-c337-4eb5-a3a7-d53e42daad9f}, !- Handle
=======
  {c2a64fd0-f1da-4668-96dd-74b9d17c9276}, !- Handle
>>>>>>> 17b3a688
  Schedule Day 2,                         !- Name
  ,                                       !- Schedule Type Limits Name
  ,                                       !- Interpolate to Timestep
  24,                                     !- Hour 1
  0,                                      !- Minute 1
  1;                                      !- Value Until Time 1

OS:WeatherFile,
<<<<<<< HEAD
  {2ede9fc2-fe56-4a99-9b24-cda0ed97bd5e}, !- Handle
=======
  {98b1040c-1d74-4229-9bb8-584ecddf81b0}, !- Handle
>>>>>>> 17b3a688
  Denver Intl Ap,                         !- City
  CO,                                     !- State Province Region
  USA,                                    !- Country
  TMY3,                                   !- Data Source
  725650,                                 !- WMO Number
  39.83,                                  !- Latitude {deg}
  -104.65,                                !- Longitude {deg}
  -7,                                     !- Time Zone {hr}
  1650,                                   !- Elevation {m}
  file:../weather/USA_CO_Denver.Intl.AP.725650_TMY3.epw, !- Url
  E23378AA;                               !- Checksum

OS:AdditionalProperties,
<<<<<<< HEAD
  {60d79b40-0170-46e4-b12a-9bb9945c1901}, !- Handle
  {2ede9fc2-fe56-4a99-9b24-cda0ed97bd5e}, !- Object Name
=======
  {2fe9ec2a-c3ba-495f-962c-09ecce04521a}, !- Handle
  {98b1040c-1d74-4229-9bb8-584ecddf81b0}, !- Object Name
>>>>>>> 17b3a688
  EPWHeaderCity,                          !- Feature Name 1
  String,                                 !- Feature Data Type 1
  Denver Intl Ap,                         !- Feature Value 1
  EPWHeaderState,                         !- Feature Name 2
  String,                                 !- Feature Data Type 2
  CO,                                     !- Feature Value 2
  EPWHeaderCountry,                       !- Feature Name 3
  String,                                 !- Feature Data Type 3
  USA,                                    !- Feature Value 3
  EPWHeaderDataSource,                    !- Feature Name 4
  String,                                 !- Feature Data Type 4
  TMY3,                                   !- Feature Value 4
  EPWHeaderStation,                       !- Feature Name 5
  String,                                 !- Feature Data Type 5
  725650,                                 !- Feature Value 5
  EPWHeaderLatitude,                      !- Feature Name 6
  Double,                                 !- Feature Data Type 6
  39.829999999999998,                     !- Feature Value 6
  EPWHeaderLongitude,                     !- Feature Name 7
  Double,                                 !- Feature Data Type 7
  -104.65000000000001,                    !- Feature Value 7
  EPWHeaderTimezone,                      !- Feature Name 8
  Double,                                 !- Feature Data Type 8
  -7,                                     !- Feature Value 8
  EPWHeaderAltitude,                      !- Feature Name 9
  Double,                                 !- Feature Data Type 9
  5413.3858267716532,                     !- Feature Value 9
  EPWHeaderLocalPressure,                 !- Feature Name 10
  Double,                                 !- Feature Data Type 10
  0.81937567683596546,                    !- Feature Value 10
  EPWHeaderRecordsPerHour,                !- Feature Name 11
  Double,                                 !- Feature Data Type 11
  0,                                      !- Feature Value 11
  EPWDataAnnualAvgDrybulb,                !- Feature Name 12
  Double,                                 !- Feature Data Type 12
  51.575616438356228,                     !- Feature Value 12
  EPWDataAnnualMinDrybulb,                !- Feature Name 13
  Double,                                 !- Feature Data Type 13
  -2.9200000000000017,                    !- Feature Value 13
  EPWDataAnnualMaxDrybulb,                !- Feature Name 14
  Double,                                 !- Feature Data Type 14
  104,                                    !- Feature Value 14
  EPWDataCDD50F,                          !- Feature Name 15
  Double,                                 !- Feature Data Type 15
  3072.2925000000005,                     !- Feature Value 15
  EPWDataCDD65F,                          !- Feature Name 16
  Double,                                 !- Feature Data Type 16
  883.62000000000035,                     !- Feature Value 16
  EPWDataHDD50F,                          !- Feature Name 17
  Double,                                 !- Feature Data Type 17
  2497.1925000000001,                     !- Feature Value 17
  EPWDataHDD65F,                          !- Feature Name 18
  Double,                                 !- Feature Data Type 18
  5783.5200000000013,                     !- Feature Value 18
  EPWDataAnnualAvgWindspeed,              !- Feature Name 19
  Double,                                 !- Feature Data Type 19
  3.9165296803649667,                     !- Feature Value 19
  EPWDataMonthlyAvgDrybulbs,              !- Feature Name 20
  String,                                 !- Feature Data Type 20
  33.4191935483871&#4431.90142857142857&#4443.02620967741937&#4442.48624999999999&#4459.877741935483854&#4473.57574999999997&#4472.07975806451608&#4472.70008064516134&#4466.49200000000006&#4450.079112903225806&#4437.218250000000005&#4434.582177419354835, !- Feature Value 20
  EPWDataGroundMonthlyTemps,              !- Feature Name 21
  String,                                 !- Feature Data Type 21
  44.08306285945173&#4440.89570904991865&#4440.64045432632048&#4442.153016571250646&#4448.225111118704206&#4454.268919273837525&#4459.508577937551024&#4462.82777283423508&#4463.10975667174995&#4460.41014950381947&#4455.304105212311526&#4449.445696474514364, !- Feature Value 21
  EPWDataWSF,                             !- Feature Name 22
  Double,                                 !- Feature Data Type 22
  0.58999999999999997,                    !- Feature Value 22
  EPWDataMonthlyAvgDailyHighDrybulbs,     !- Feature Name 23
  String,                                 !- Feature Data Type 23
  47.41032258064516&#4446.58642857142857&#4455.15032258064517&#4453.708&#4472.80193548387098&#4488.67600000000002&#4486.1858064516129&#4485.87225806451613&#4482.082&#4463.18064516129033&#4448.73400000000001&#4448.87935483870968, !- Feature Value 23
  EPWDataMonthlyAvgDailyLowDrybulbs,      !- Feature Name 24
  String,                                 !- Feature Data Type 24
  19.347741935483874&#4419.856428571428573&#4430.316129032258065&#4431.112&#4447.41612903225806&#4457.901999999999994&#4459.063870967741934&#4460.956774193548384&#4452.352000000000004&#4438.41612903225806&#4427.002000000000002&#4423.02903225806451, !- Feature Value 24
  EPWDesignHeatingDrybulb,                !- Feature Name 25
  Double,                                 !- Feature Data Type 25
  12.02,                                  !- Feature Value 25
  EPWDesignHeatingWindspeed,              !- Feature Name 26
  Double,                                 !- Feature Data Type 26
  2.8062500000000004,                     !- Feature Value 26
  EPWDesignCoolingDrybulb,                !- Feature Name 27
  Double,                                 !- Feature Data Type 27
  91.939999999999998,                     !- Feature Value 27
  EPWDesignCoolingWetbulb,                !- Feature Name 28
  Double,                                 !- Feature Data Type 28
  59.95131430195849,                      !- Feature Value 28
  EPWDesignCoolingHumidityRatio,          !- Feature Name 29
  Double,                                 !- Feature Data Type 29
  0.0059161086834698092,                  !- Feature Value 29
  EPWDesignCoolingWindspeed,              !- Feature Name 30
  Double,                                 !- Feature Data Type 30
  3.7999999999999989,                     !- Feature Value 30
  EPWDesignDailyTemperatureRange,         !- Feature Name 31
  Double,                                 !- Feature Data Type 31
  24.915483870967748,                     !- Feature Value 31
  EPWDesignDehumidDrybulb,                !- Feature Name 32
  Double,                                 !- Feature Data Type 32
  67.996785714285721,                     !- Feature Value 32
  EPWDesignDehumidHumidityRatio,          !- Feature Name 33
  Double,                                 !- Feature Data Type 33
  0.012133744170488724,                   !- Feature Value 33
  EPWDesignCoolingDirectNormal,           !- Feature Name 34
  Double,                                 !- Feature Data Type 34
  985,                                    !- Feature Value 34
  EPWDesignCoolingDiffuseHorizontal,      !- Feature Name 35
  Double,                                 !- Feature Data Type 35
  84;                                     !- Feature Value 35

OS:YearDescription,
<<<<<<< HEAD
  {773ccb27-b5e2-491f-a0e7-f4864aec0043}, !- Handle
=======
  {b46507a7-3707-4850-93a7-d04add810c9e}, !- Handle
>>>>>>> 17b3a688
  ,                                       !- Calendar Year
  Monday;                                 !- Day of Week for Start Day

OS:Site,
<<<<<<< HEAD
  {beb2da1c-e62a-41fd-8c23-4d2f4560be69}, !- Handle
=======
  {06dae59d-5378-4e47-8beb-62c18475dfa1}, !- Handle
>>>>>>> 17b3a688
  Denver Intl Ap_CO_USA,                  !- Name
  39.83,                                  !- Latitude {deg}
  -104.65,                                !- Longitude {deg}
  -7,                                     !- Time Zone {hr}
  1650,                                   !- Elevation {m}
  ;                                       !- Terrain

OS:ClimateZones,
<<<<<<< HEAD
  {2275cf8e-4834-4122-8aae-a368b2ff8ae0}, !- Handle
=======
  {204dbefd-59ea-495b-bcff-c69c43c3cee2}, !- Handle
>>>>>>> 17b3a688
  ,                                       !- Active Institution
  ,                                       !- Active Year
  ,                                       !- Climate Zone Institution Name 1
  ,                                       !- Climate Zone Document Name 1
  ,                                       !- Climate Zone Document Year 1
  ,                                       !- Climate Zone Value 1
  Building America,                       !- Climate Zone Institution Name 2
  ,                                       !- Climate Zone Document Name 2
  0,                                      !- Climate Zone Document Year 2
  Cold;                                   !- Climate Zone Value 2

OS:Site:WaterMainsTemperature,
<<<<<<< HEAD
  {687c44be-6091-497a-a0c9-920b7a968f66}, !- Handle
=======
  {49720ef6-03ef-4775-be4a-a59cb8abc7f9}, !- Handle
>>>>>>> 17b3a688
  Correlation,                            !- Calculation Method
  ,                                       !- Temperature Schedule Name
  10.8753424657535,                       !- Annual Average Outdoor Air Temperature {C}
  23.1524007936508;                       !- Maximum Difference In Monthly Average Outdoor Air Temperatures {deltaC}

OS:RunPeriodControl:DaylightSavingTime,
<<<<<<< HEAD
  {9631eb29-a7d6-48b9-b04a-5a7460df5621}, !- Handle
=======
  {d18a26b9-3777-4ae6-a8ff-a7087034efe7}, !- Handle
>>>>>>> 17b3a688
  4/7,                                    !- Start Date
  10/26;                                  !- End Date

OS:Site:GroundTemperature:Deep,
<<<<<<< HEAD
  {f1207576-3164-4a13-8dde-e811a4c5436a}, !- Handle
=======
  {6d17187a-d435-4535-9205-88fb467fae3c}, !- Handle
>>>>>>> 17b3a688
  10.8753424657535,                       !- January Deep Ground Temperature {C}
  10.8753424657535,                       !- February Deep Ground Temperature {C}
  10.8753424657535,                       !- March Deep Ground Temperature {C}
  10.8753424657535,                       !- April Deep Ground Temperature {C}
  10.8753424657535,                       !- May Deep Ground Temperature {C}
  10.8753424657535,                       !- June Deep Ground Temperature {C}
  10.8753424657535,                       !- July Deep Ground Temperature {C}
  10.8753424657535,                       !- August Deep Ground Temperature {C}
  10.8753424657535,                       !- September Deep Ground Temperature {C}
  10.8753424657535,                       !- October Deep Ground Temperature {C}
  10.8753424657535,                       !- November Deep Ground Temperature {C}
  10.8753424657535;                       !- December Deep Ground Temperature {C}
<|MERGE_RESOLUTION|>--- conflicted
+++ resolved
@@ -1,53 +1,26 @@
 !- NOTE: Auto-generated from /test/osw_files/SFD_2000sqft_2story_SL_UA_Denver.osw
 
 OS:Version,
-<<<<<<< HEAD
-  {3f986f30-223b-4676-8ca7-78d1f24c2fea}, !- Handle
-  2.8.0;                                  !- Version Identifier
-
-OS:SimulationControl,
-  {ee1257c2-60d1-41aa-b82e-bbb156ac3d42}, !- Handle
-=======
   {d658df07-9966-4784-b636-a1fcacd6d551}, !- Handle
   2.8.1;                                  !- Version Identifier
 
 OS:SimulationControl,
   {b93ca6bb-4c95-4242-95b9-c7bb34ef8906}, !- Handle
->>>>>>> 17b3a688
   ,                                       !- Do Zone Sizing Calculation
   ,                                       !- Do System Sizing Calculation
   ,                                       !- Do Plant Sizing Calculation
   No;                                     !- Run Simulation for Sizing Periods
 
 OS:Timestep,
-<<<<<<< HEAD
-  {9b686f60-388c-416d-91d4-af92ec5f4f72}, !- Handle
-  6;                                      !- Number of Timesteps per Hour
-
-OS:ShadowCalculation,
-  {9546162f-dd6a-4465-9c86-b256211d55e0}, !- Handle
-=======
   {16b25fbe-3bcb-4831-a81f-61416be09043}, !- Handle
   6;                                      !- Number of Timesteps per Hour
 
 OS:ShadowCalculation,
   {705e0506-a41a-40c8-81ac-944b3c7f4e69}, !- Handle
->>>>>>> 17b3a688
   20,                                     !- Calculation Frequency
   200;                                    !- Maximum Figures in Shadow Overlap Calculations
 
 OS:SurfaceConvectionAlgorithm:Outside,
-<<<<<<< HEAD
-  {adc8037c-c098-42be-9f0b-15cfb4e3c01b}, !- Handle
-  DOE-2;                                  !- Algorithm
-
-OS:SurfaceConvectionAlgorithm:Inside,
-  {54b0270c-1a02-4ded-a694-30bd6ee03fb4}, !- Handle
-  TARP;                                   !- Algorithm
-
-OS:ZoneCapacitanceMultiplier:ResearchSpecial,
-  {df726d34-e781-4576-af2b-bd803a7b7770}, !- Handle
-=======
   {8aadc93d-bad9-4ce5-afd6-b9ab21eb9b06}, !- Handle
   DOE-2;                                  !- Algorithm
 
@@ -57,17 +30,12 @@
 
 OS:ZoneCapacitanceMultiplier:ResearchSpecial,
   {1be20694-ddb2-4fd5-b83a-a3e51c54186d}, !- Handle
->>>>>>> 17b3a688
   ,                                       !- Temperature Capacity Multiplier
   15,                                     !- Humidity Capacity Multiplier
   ;                                       !- Carbon Dioxide Capacity Multiplier
 
 OS:RunPeriod,
-<<<<<<< HEAD
-  {4e9504fd-ee92-4082-84ac-495c6ba2c922}, !- Handle
-=======
   {b1152209-5d1d-4d4d-82de-b68f1595b23d}, !- Handle
->>>>>>> 17b3a688
   Run Period 1,                           !- Name
   1,                                      !- Begin Month
   1,                                      !- Begin Day of Month
@@ -81,11 +49,7 @@
   ;                                       !- Number of Times Runperiod to be Repeated
 
 OS:ThermalZone,
-<<<<<<< HEAD
-  {b0cc91db-ab5b-4e12-8d08-249c867a699e}, !- Handle
-=======
   {04f63721-f3f6-41bb-ad38-6960fb2062fb}, !- Handle
->>>>>>> 17b3a688
   living zone,                            !- Name
   ,                                       !- Multiplier
   ,                                       !- Ceiling Height {m}
@@ -94,17 +58,10 @@
   ,                                       !- Zone Inside Convection Algorithm
   ,                                       !- Zone Outside Convection Algorithm
   ,                                       !- Zone Conditioning Equipment List Name
-<<<<<<< HEAD
-  {f549d93d-0528-4fe6-a8d1-5cc435e44e46}, !- Zone Air Inlet Port List
-  {3fadef01-395a-4a96-a1f3-db5af48f2f3c}, !- Zone Air Exhaust Port List
-  {9820838f-93a7-4cb1-a047-8cd372e88c98}, !- Zone Air Node Name
-  {62b9159f-c6af-4d1d-a80e-4f100c02f935}, !- Zone Return Air Port List
-=======
   {3402a3c1-4e5a-4e20-8a26-76410487833f}, !- Zone Air Inlet Port List
   {45fff5a3-01c8-4e28-84ec-681665376e95}, !- Zone Air Exhaust Port List
   {d4c086e6-e82d-48ed-8cf3-77d107daa0dd}, !- Zone Air Node Name
   {af558d85-6561-4c75-8e1a-7dc3813effed}, !- Zone Return Air Port List
->>>>>>> 17b3a688
   ,                                       !- Primary Daylighting Control Name
   ,                                       !- Fraction of Zone Controlled by Primary Daylighting Control
   ,                                       !- Secondary Daylighting Control Name
@@ -115,39 +72,6 @@
   No;                                     !- Use Ideal Air Loads
 
 OS:Node,
-<<<<<<< HEAD
-  {bb319871-c923-493c-ad47-fa654b25844b}, !- Handle
-  Node 1,                                 !- Name
-  {9820838f-93a7-4cb1-a047-8cd372e88c98}, !- Inlet Port
-  ;                                       !- Outlet Port
-
-OS:Connection,
-  {9820838f-93a7-4cb1-a047-8cd372e88c98}, !- Handle
-  {8eedc15c-1cda-4c1f-89ca-58faf22368d9}, !- Name
-  {b0cc91db-ab5b-4e12-8d08-249c867a699e}, !- Source Object
-  11,                                     !- Outlet Port
-  {bb319871-c923-493c-ad47-fa654b25844b}, !- Target Object
-  2;                                      !- Inlet Port
-
-OS:PortList,
-  {f549d93d-0528-4fe6-a8d1-5cc435e44e46}, !- Handle
-  {e221402a-d99c-4ec8-b145-c5b49a119808}, !- Name
-  {b0cc91db-ab5b-4e12-8d08-249c867a699e}; !- HVAC Component
-
-OS:PortList,
-  {3fadef01-395a-4a96-a1f3-db5af48f2f3c}, !- Handle
-  {16d61ceb-b3a4-47f3-a173-dc1c8c8a0d0c}, !- Name
-  {b0cc91db-ab5b-4e12-8d08-249c867a699e}; !- HVAC Component
-
-OS:PortList,
-  {62b9159f-c6af-4d1d-a80e-4f100c02f935}, !- Handle
-  {f72f5c5f-cd66-4008-83ef-a36c5f781728}, !- Name
-  {b0cc91db-ab5b-4e12-8d08-249c867a699e}; !- HVAC Component
-
-OS:Sizing:Zone,
-  {338a98e6-9b11-4439-bd7b-18fbf7cf795d}, !- Handle
-  {b0cc91db-ab5b-4e12-8d08-249c867a699e}, !- Zone or ZoneList Name
-=======
   {79ce991a-f845-42d9-960f-936c02644a76}, !- Handle
   Node 1,                                 !- Name
   {d4c086e6-e82d-48ed-8cf3-77d107daa0dd}, !- Inlet Port
@@ -179,7 +103,6 @@
 OS:Sizing:Zone,
   {885710ea-4b24-480c-aa63-1d9263d2754a}, !- Handle
   {04f63721-f3f6-41bb-ad38-6960fb2062fb}, !- Zone or ZoneList Name
->>>>>>> 17b3a688
   SupplyAirTemperature,                   !- Zone Cooling Design Supply Air Temperature Input Method
   14,                                     !- Zone Cooling Design Supply Air Temperature {C}
   11.11,                                  !- Zone Cooling Design Supply Air Temperature Difference {deltaC}
@@ -208,16 +131,6 @@
   autosize;                               !- Dedicated Outdoor Air High Setpoint Temperature for Design {C}
 
 OS:ZoneHVAC:EquipmentList,
-<<<<<<< HEAD
-  {e4884c7f-5cf9-4ed6-9e56-b409e3fd1248}, !- Handle
-  Zone HVAC Equipment List 1,             !- Name
-  {b0cc91db-ab5b-4e12-8d08-249c867a699e}; !- Thermal Zone
-
-OS:Space,
-  {f44c75b6-1c73-4525-830d-d21de017e64f}, !- Handle
-  living space,                           !- Name
-  {ce1465e4-32b0-4585-a973-a65f58d2120d}, !- Space Type Name
-=======
   {71c02541-0f28-45f8-9dc7-f4497bbde7a5}, !- Handle
   Zone HVAC Equipment List 1,             !- Name
   {04f63721-f3f6-41bb-ad38-6960fb2062fb}; !- Thermal Zone
@@ -226,7 +139,6 @@
   {0c792883-1712-45fe-9fa4-9f0531992537}, !- Handle
   living space,                           !- Name
   {30e8102f-e4c1-4cc4-98ec-6bed7d7d52aa}, !- Space Type Name
->>>>>>> 17b3a688
   ,                                       !- Default Construction Set Name
   ,                                       !- Default Schedule Set Name
   -0,                                     !- Direction of Relative North {deg}
@@ -234,19 +146,6 @@
   0,                                      !- Y Origin {m}
   0,                                      !- Z Origin {m}
   ,                                       !- Building Story Name
-<<<<<<< HEAD
-  {b0cc91db-ab5b-4e12-8d08-249c867a699e}, !- Thermal Zone Name
-  ,                                       !- Part of Total Floor Area
-  ,                                       !- Design Specification Outdoor Air Object Name
-  {2882a736-0d5d-470d-b6d0-be6750ca03d6}; !- Building Unit Name
-
-OS:Surface,
-  {d09531af-b2bb-4920-a14d-082d2b2db51b}, !- Handle
-  Surface 1,                              !- Name
-  Floor,                                  !- Surface Type
-  ,                                       !- Construction Name
-  {f44c75b6-1c73-4525-830d-d21de017e64f}, !- Space Name
-=======
   {04f63721-f3f6-41bb-ad38-6960fb2062fb}, !- Thermal Zone Name
   ,                                       !- Part of Total Floor Area
   ,                                       !- Design Specification Outdoor Air Object Name
@@ -258,7 +157,6 @@
   Floor,                                  !- Surface Type
   ,                                       !- Construction Name
   {0c792883-1712-45fe-9fa4-9f0531992537}, !- Space Name
->>>>>>> 17b3a688
   Foundation,                             !- Outside Boundary Condition
   ,                                       !- Outside Boundary Condition Object
   NoSun,                                  !- Sun Exposure
@@ -271,19 +169,11 @@
   13.6310703908387, 0, 0;                 !- X,Y,Z Vertex 4 {m}
 
 OS:Surface,
-<<<<<<< HEAD
-  {7c3951e5-cf44-4aec-9507-d4cab37e901a}, !- Handle
-  Surface 2,                              !- Name
-  Wall,                                   !- Surface Type
-  ,                                       !- Construction Name
-  {f44c75b6-1c73-4525-830d-d21de017e64f}, !- Space Name
-=======
   {1125a990-1db7-40b0-b9b5-f820f446d84c}, !- Handle
   Surface 2,                              !- Name
   Wall,                                   !- Surface Type
   ,                                       !- Construction Name
   {0c792883-1712-45fe-9fa4-9f0531992537}, !- Space Name
->>>>>>> 17b3a688
   Outdoors,                               !- Outside Boundary Condition
   ,                                       !- Outside Boundary Condition Object
   SunExposed,                             !- Sun Exposure
@@ -296,19 +186,11 @@
   0, 0, 2.4384;                           !- X,Y,Z Vertex 4 {m}
 
 OS:Surface,
-<<<<<<< HEAD
-  {cb367aab-1f9c-4d2f-a89c-618ed1c72fc7}, !- Handle
-  Surface 3,                              !- Name
-  Wall,                                   !- Surface Type
-  ,                                       !- Construction Name
-  {f44c75b6-1c73-4525-830d-d21de017e64f}, !- Space Name
-=======
   {43bc13ff-62b1-4657-b689-97e7ed0a4b65}, !- Handle
   Surface 3,                              !- Name
   Wall,                                   !- Surface Type
   ,                                       !- Construction Name
   {0c792883-1712-45fe-9fa4-9f0531992537}, !- Space Name
->>>>>>> 17b3a688
   Outdoors,                               !- Outside Boundary Condition
   ,                                       !- Outside Boundary Condition Object
   SunExposed,                             !- Sun Exposure
@@ -321,19 +203,11 @@
   0, 6.81553519541936, 2.4384;            !- X,Y,Z Vertex 4 {m}
 
 OS:Surface,
-<<<<<<< HEAD
-  {159ed226-e514-45be-8a7f-39fa0f662f1b}, !- Handle
-  Surface 4,                              !- Name
-  Wall,                                   !- Surface Type
-  ,                                       !- Construction Name
-  {f44c75b6-1c73-4525-830d-d21de017e64f}, !- Space Name
-=======
   {c2b5d97f-288c-4124-816d-9ef7c7c768c3}, !- Handle
   Surface 4,                              !- Name
   Wall,                                   !- Surface Type
   ,                                       !- Construction Name
   {0c792883-1712-45fe-9fa4-9f0531992537}, !- Space Name
->>>>>>> 17b3a688
   Outdoors,                               !- Outside Boundary Condition
   ,                                       !- Outside Boundary Condition Object
   SunExposed,                             !- Sun Exposure
@@ -346,19 +220,11 @@
   13.6310703908387, 6.81553519541936, 2.4384; !- X,Y,Z Vertex 4 {m}
 
 OS:Surface,
-<<<<<<< HEAD
-  {05e11a83-86f4-4fe6-bcb6-8501fb7c4d5e}, !- Handle
-  Surface 5,                              !- Name
-  Wall,                                   !- Surface Type
-  ,                                       !- Construction Name
-  {f44c75b6-1c73-4525-830d-d21de017e64f}, !- Space Name
-=======
   {8c68aa49-72d4-425e-980f-5e57b72d3f99}, !- Handle
   Surface 5,                              !- Name
   Wall,                                   !- Surface Type
   ,                                       !- Construction Name
   {0c792883-1712-45fe-9fa4-9f0531992537}, !- Space Name
->>>>>>> 17b3a688
   Outdoors,                               !- Outside Boundary Condition
   ,                                       !- Outside Boundary Condition Object
   SunExposed,                             !- Sun Exposure
@@ -371,15 +237,6 @@
   13.6310703908387, 0, 2.4384;            !- X,Y,Z Vertex 4 {m}
 
 OS:Surface,
-<<<<<<< HEAD
-  {c664e345-f56c-4402-a265-61e0b5871b8d}, !- Handle
-  Surface 6,                              !- Name
-  RoofCeiling,                            !- Surface Type
-  ,                                       !- Construction Name
-  {f44c75b6-1c73-4525-830d-d21de017e64f}, !- Space Name
-  Surface,                                !- Outside Boundary Condition
-  {fd639457-b289-497c-9af3-43ed451991b8}, !- Outside Boundary Condition Object
-=======
   {48f3c9da-c963-4537-8a76-27c83a2c7311}, !- Handle
   Surface 6,                              !- Name
   RoofCeiling,                            !- Surface Type
@@ -387,7 +244,6 @@
   {0c792883-1712-45fe-9fa4-9f0531992537}, !- Space Name
   Surface,                                !- Outside Boundary Condition
   {59591bd5-de4c-4b74-90e2-5cae56bef784}, !- Outside Boundary Condition Object
->>>>>>> 17b3a688
   NoSun,                                  !- Sun Exposure
   NoWind,                                 !- Wind Exposure
   ,                                       !- View Factor to Ground
@@ -398,11 +254,7 @@
   0, 0, 2.4384;                           !- X,Y,Z Vertex 4 {m}
 
 OS:SpaceType,
-<<<<<<< HEAD
-  {ce1465e4-32b0-4585-a973-a65f58d2120d}, !- Handle
-=======
   {30e8102f-e4c1-4cc4-98ec-6bed7d7d52aa}, !- Handle
->>>>>>> 17b3a688
   Space Type 1,                           !- Name
   ,                                       !- Default Construction Set Name
   ,                                       !- Default Schedule Set Name
@@ -413,15 +265,9 @@
   living;                                 !- Standards Space Type
 
 OS:Space,
-<<<<<<< HEAD
-  {2ae65ba8-ff8f-43a7-b9f9-0f05cbe0c4c2}, !- Handle
-  living space|story 2,                   !- Name
-  {ce1465e4-32b0-4585-a973-a65f58d2120d}, !- Space Type Name
-=======
   {7a8eab1e-a111-469f-bc43-3c30bb048a35}, !- Handle
   living space|story 2,                   !- Name
   {30e8102f-e4c1-4cc4-98ec-6bed7d7d52aa}, !- Space Type Name
->>>>>>> 17b3a688
   ,                                       !- Default Construction Set Name
   ,                                       !- Default Schedule Set Name
   -0,                                     !- Direction of Relative North {deg}
@@ -429,21 +275,6 @@
   0,                                      !- Y Origin {m}
   2.4384,                                 !- Z Origin {m}
   ,                                       !- Building Story Name
-<<<<<<< HEAD
-  {b0cc91db-ab5b-4e12-8d08-249c867a699e}, !- Thermal Zone Name
-  ,                                       !- Part of Total Floor Area
-  ,                                       !- Design Specification Outdoor Air Object Name
-  {2882a736-0d5d-470d-b6d0-be6750ca03d6}; !- Building Unit Name
-
-OS:Surface,
-  {fd639457-b289-497c-9af3-43ed451991b8}, !- Handle
-  Surface 7,                              !- Name
-  Floor,                                  !- Surface Type
-  ,                                       !- Construction Name
-  {2ae65ba8-ff8f-43a7-b9f9-0f05cbe0c4c2}, !- Space Name
-  Surface,                                !- Outside Boundary Condition
-  {c664e345-f56c-4402-a265-61e0b5871b8d}, !- Outside Boundary Condition Object
-=======
   {04f63721-f3f6-41bb-ad38-6960fb2062fb}, !- Thermal Zone Name
   ,                                       !- Part of Total Floor Area
   ,                                       !- Design Specification Outdoor Air Object Name
@@ -457,7 +288,6 @@
   {7a8eab1e-a111-469f-bc43-3c30bb048a35}, !- Space Name
   Surface,                                !- Outside Boundary Condition
   {48f3c9da-c963-4537-8a76-27c83a2c7311}, !- Outside Boundary Condition Object
->>>>>>> 17b3a688
   NoSun,                                  !- Sun Exposure
   NoWind,                                 !- Wind Exposure
   ,                                       !- View Factor to Ground
@@ -468,19 +298,11 @@
   13.6310703908387, 0, 0;                 !- X,Y,Z Vertex 4 {m}
 
 OS:Surface,
-<<<<<<< HEAD
-  {21b21e5c-f84d-4a73-9f56-f9ed15c7f9b0}, !- Handle
-  Surface 8,                              !- Name
-  Wall,                                   !- Surface Type
-  ,                                       !- Construction Name
-  {2ae65ba8-ff8f-43a7-b9f9-0f05cbe0c4c2}, !- Space Name
-=======
   {625b8472-6995-41a5-a7e6-a076119e17dc}, !- Handle
   Surface 8,                              !- Name
   Wall,                                   !- Surface Type
   ,                                       !- Construction Name
   {7a8eab1e-a111-469f-bc43-3c30bb048a35}, !- Space Name
->>>>>>> 17b3a688
   Outdoors,                               !- Outside Boundary Condition
   ,                                       !- Outside Boundary Condition Object
   SunExposed,                             !- Sun Exposure
@@ -493,19 +315,11 @@
   0, 0, 2.4384;                           !- X,Y,Z Vertex 4 {m}
 
 OS:Surface,
-<<<<<<< HEAD
-  {c5d8b4c4-1941-4ea5-a122-aeb7ddd2097a}, !- Handle
-  Surface 9,                              !- Name
-  Wall,                                   !- Surface Type
-  ,                                       !- Construction Name
-  {2ae65ba8-ff8f-43a7-b9f9-0f05cbe0c4c2}, !- Space Name
-=======
   {501df3ff-808e-4013-8903-3d5792fff086}, !- Handle
   Surface 9,                              !- Name
   Wall,                                   !- Surface Type
   ,                                       !- Construction Name
   {7a8eab1e-a111-469f-bc43-3c30bb048a35}, !- Space Name
->>>>>>> 17b3a688
   Outdoors,                               !- Outside Boundary Condition
   ,                                       !- Outside Boundary Condition Object
   SunExposed,                             !- Sun Exposure
@@ -518,19 +332,11 @@
   0, 6.81553519541936, 2.4384;            !- X,Y,Z Vertex 4 {m}
 
 OS:Surface,
-<<<<<<< HEAD
-  {4e1af6aa-fe19-47a6-baf3-617aac7a5bcd}, !- Handle
-  Surface 10,                             !- Name
-  Wall,                                   !- Surface Type
-  ,                                       !- Construction Name
-  {2ae65ba8-ff8f-43a7-b9f9-0f05cbe0c4c2}, !- Space Name
-=======
   {063fb03c-42db-4eb3-af67-45c81eb2a15c}, !- Handle
   Surface 10,                             !- Name
   Wall,                                   !- Surface Type
   ,                                       !- Construction Name
   {7a8eab1e-a111-469f-bc43-3c30bb048a35}, !- Space Name
->>>>>>> 17b3a688
   Outdoors,                               !- Outside Boundary Condition
   ,                                       !- Outside Boundary Condition Object
   SunExposed,                             !- Sun Exposure
@@ -543,19 +349,11 @@
   13.6310703908387, 6.81553519541936, 2.4384; !- X,Y,Z Vertex 4 {m}
 
 OS:Surface,
-<<<<<<< HEAD
-  {79e2352e-d38d-4d27-bcd0-36c190332599}, !- Handle
-  Surface 11,                             !- Name
-  Wall,                                   !- Surface Type
-  ,                                       !- Construction Name
-  {2ae65ba8-ff8f-43a7-b9f9-0f05cbe0c4c2}, !- Space Name
-=======
   {5643d69e-053c-4d41-b34e-c092ceddbd50}, !- Handle
   Surface 11,                             !- Name
   Wall,                                   !- Surface Type
   ,                                       !- Construction Name
   {7a8eab1e-a111-469f-bc43-3c30bb048a35}, !- Space Name
->>>>>>> 17b3a688
   Outdoors,                               !- Outside Boundary Condition
   ,                                       !- Outside Boundary Condition Object
   SunExposed,                             !- Sun Exposure
@@ -568,15 +366,6 @@
   13.6310703908387, 0, 2.4384;            !- X,Y,Z Vertex 4 {m}
 
 OS:Surface,
-<<<<<<< HEAD
-  {b9c572d2-a04b-40e0-b279-f7f5b07d1a61}, !- Handle
-  Surface 12,                             !- Name
-  RoofCeiling,                            !- Surface Type
-  ,                                       !- Construction Name
-  {2ae65ba8-ff8f-43a7-b9f9-0f05cbe0c4c2}, !- Space Name
-  Surface,                                !- Outside Boundary Condition
-  {cb75965a-440b-4c38-abc1-c2308d2390f8}, !- Outside Boundary Condition Object
-=======
   {91b64e8a-d93a-4994-9ee7-dca7f3d38bce}, !- Handle
   Surface 12,                             !- Name
   RoofCeiling,                            !- Surface Type
@@ -584,7 +373,6 @@
   {7a8eab1e-a111-469f-bc43-3c30bb048a35}, !- Space Name
   Surface,                                !- Outside Boundary Condition
   {326fb987-8a84-4778-95e8-d7269c4a211b}, !- Outside Boundary Condition Object
->>>>>>> 17b3a688
   NoSun,                                  !- Sun Exposure
   NoWind,                                 !- Wind Exposure
   ,                                       !- View Factor to Ground
@@ -595,15 +383,6 @@
   0, 0, 2.4384;                           !- X,Y,Z Vertex 4 {m}
 
 OS:Surface,
-<<<<<<< HEAD
-  {cb75965a-440b-4c38-abc1-c2308d2390f8}, !- Handle
-  Surface 13,                             !- Name
-  Floor,                                  !- Surface Type
-  ,                                       !- Construction Name
-  {4f70351c-b94f-41e5-8113-d2b9f39de4c0}, !- Space Name
-  Surface,                                !- Outside Boundary Condition
-  {b9c572d2-a04b-40e0-b279-f7f5b07d1a61}, !- Outside Boundary Condition Object
-=======
   {326fb987-8a84-4778-95e8-d7269c4a211b}, !- Handle
   Surface 13,                             !- Name
   Floor,                                  !- Surface Type
@@ -611,7 +390,6 @@
   {d4e386bd-d710-45b9-bed4-3dc44f8c990e}, !- Space Name
   Surface,                                !- Outside Boundary Condition
   {91b64e8a-d93a-4994-9ee7-dca7f3d38bce}, !- Outside Boundary Condition Object
->>>>>>> 17b3a688
   NoSun,                                  !- Sun Exposure
   NoWind,                                 !- Wind Exposure
   ,                                       !- View Factor to Ground
@@ -622,19 +400,11 @@
   0, 0, 0;                                !- X,Y,Z Vertex 4 {m}
 
 OS:Surface,
-<<<<<<< HEAD
-  {705c78f0-03db-4bd4-9c88-0b0861aa1126}, !- Handle
-  Surface 14,                             !- Name
-  RoofCeiling,                            !- Surface Type
-  ,                                       !- Construction Name
-  {4f70351c-b94f-41e5-8113-d2b9f39de4c0}, !- Space Name
-=======
   {a845c727-87f0-4259-a371-9bba62ad83b3}, !- Handle
   Surface 14,                             !- Name
   RoofCeiling,                            !- Surface Type
   ,                                       !- Construction Name
   {d4e386bd-d710-45b9-bed4-3dc44f8c990e}, !- Space Name
->>>>>>> 17b3a688
   Outdoors,                               !- Outside Boundary Condition
   ,                                       !- Outside Boundary Condition Object
   SunExposed,                             !- Sun Exposure
@@ -647,19 +417,11 @@
   13.6310703908387, 0, 0;                 !- X,Y,Z Vertex 4 {m}
 
 OS:Surface,
-<<<<<<< HEAD
-  {fc2938be-56cd-479b-bac6-d1b1d5319f01}, !- Handle
-  Surface 15,                             !- Name
-  RoofCeiling,                            !- Surface Type
-  ,                                       !- Construction Name
-  {4f70351c-b94f-41e5-8113-d2b9f39de4c0}, !- Space Name
-=======
   {a501b3cc-9f32-4619-b0f5-a7997fd66586}, !- Handle
   Surface 15,                             !- Name
   RoofCeiling,                            !- Surface Type
   ,                                       !- Construction Name
   {d4e386bd-d710-45b9-bed4-3dc44f8c990e}, !- Space Name
->>>>>>> 17b3a688
   Outdoors,                               !- Outside Boundary Condition
   ,                                       !- Outside Boundary Condition Object
   SunExposed,                             !- Sun Exposure
@@ -672,19 +434,11 @@
   0, 6.81553519541936, 0;                 !- X,Y,Z Vertex 4 {m}
 
 OS:Surface,
-<<<<<<< HEAD
-  {7fc4eae3-ca9a-463b-baeb-f7c5cc748659}, !- Handle
-  Surface 16,                             !- Name
-  Wall,                                   !- Surface Type
-  ,                                       !- Construction Name
-  {4f70351c-b94f-41e5-8113-d2b9f39de4c0}, !- Space Name
-=======
   {fa528eb8-e15b-4263-bca9-2c26ffca2335}, !- Handle
   Surface 16,                             !- Name
   Wall,                                   !- Surface Type
   ,                                       !- Construction Name
   {d4e386bd-d710-45b9-bed4-3dc44f8c990e}, !- Space Name
->>>>>>> 17b3a688
   Outdoors,                               !- Outside Boundary Condition
   ,                                       !- Outside Boundary Condition Object
   SunExposed,                             !- Sun Exposure
@@ -696,19 +450,11 @@
   0, 0, 0;                                !- X,Y,Z Vertex 3 {m}
 
 OS:Surface,
-<<<<<<< HEAD
-  {7bcb27b7-61e7-4962-9745-b20b51128722}, !- Handle
-  Surface 17,                             !- Name
-  Wall,                                   !- Surface Type
-  ,                                       !- Construction Name
-  {4f70351c-b94f-41e5-8113-d2b9f39de4c0}, !- Space Name
-=======
   {78bcf2e6-deea-402b-8562-143b7b34502a}, !- Handle
   Surface 17,                             !- Name
   Wall,                                   !- Surface Type
   ,                                       !- Construction Name
   {d4e386bd-d710-45b9-bed4-3dc44f8c990e}, !- Space Name
->>>>>>> 17b3a688
   Outdoors,                               !- Outside Boundary Condition
   ,                                       !- Outside Boundary Condition Object
   SunExposed,                             !- Sun Exposure
@@ -720,15 +466,9 @@
   13.6310703908387, 6.81553519541936, 0;  !- X,Y,Z Vertex 3 {m}
 
 OS:Space,
-<<<<<<< HEAD
-  {4f70351c-b94f-41e5-8113-d2b9f39de4c0}, !- Handle
-  unfinished attic space,                 !- Name
-  {996bc000-bea0-4d05-8986-71438ff46d06}, !- Space Type Name
-=======
   {d4e386bd-d710-45b9-bed4-3dc44f8c990e}, !- Handle
   unfinished attic space,                 !- Name
   {2039a336-c7e7-40d0-af26-20c10d556547}, !- Space Type Name
->>>>>>> 17b3a688
   ,                                       !- Default Construction Set Name
   ,                                       !- Default Schedule Set Name
   -0,                                     !- Direction of Relative North {deg}
@@ -736,17 +476,10 @@
   0,                                      !- Y Origin {m}
   4.8768,                                 !- Z Origin {m}
   ,                                       !- Building Story Name
-<<<<<<< HEAD
-  {c840d771-1769-411a-b1c6-4d4a4c210bf0}; !- Thermal Zone Name
-
-OS:ThermalZone,
-  {c840d771-1769-411a-b1c6-4d4a4c210bf0}, !- Handle
-=======
   {5fd993e2-4ee6-4dd7-ad44-8f75626be49b}; !- Thermal Zone Name
 
 OS:ThermalZone,
   {5fd993e2-4ee6-4dd7-ad44-8f75626be49b}, !- Handle
->>>>>>> 17b3a688
   unfinished attic zone,                  !- Name
   ,                                       !- Multiplier
   ,                                       !- Ceiling Height {m}
@@ -755,17 +488,10 @@
   ,                                       !- Zone Inside Convection Algorithm
   ,                                       !- Zone Outside Convection Algorithm
   ,                                       !- Zone Conditioning Equipment List Name
-<<<<<<< HEAD
-  {a005bb29-be3e-41ca-a4c5-3a002e4180b3}, !- Zone Air Inlet Port List
-  {4020ffcc-aabc-4ea3-b334-f2c7227c6c13}, !- Zone Air Exhaust Port List
-  {8fae52da-55c1-4c13-bb85-d4e6de148b06}, !- Zone Air Node Name
-  {11e2f37d-a2cf-47ad-8539-84965cde70d2}, !- Zone Return Air Port List
-=======
   {45acf0d6-4414-4837-b697-58cefd0a0b26}, !- Zone Air Inlet Port List
   {e0476b95-e4fb-4dcd-9c13-6846d8b974fd}, !- Zone Air Exhaust Port List
   {5182c52a-ea1b-4852-a691-b44df5756c1b}, !- Zone Air Node Name
   {89835db4-4a2a-42ed-8a29-2fb505e7bfbe}, !- Zone Return Air Port List
->>>>>>> 17b3a688
   ,                                       !- Primary Daylighting Control Name
   ,                                       !- Fraction of Zone Controlled by Primary Daylighting Control
   ,                                       !- Secondary Daylighting Control Name
@@ -776,39 +502,6 @@
   No;                                     !- Use Ideal Air Loads
 
 OS:Node,
-<<<<<<< HEAD
-  {52120fe6-482d-4b9c-a8df-b1cbf6c8b942}, !- Handle
-  Node 2,                                 !- Name
-  {8fae52da-55c1-4c13-bb85-d4e6de148b06}, !- Inlet Port
-  ;                                       !- Outlet Port
-
-OS:Connection,
-  {8fae52da-55c1-4c13-bb85-d4e6de148b06}, !- Handle
-  {cf10422f-cd15-43ab-9016-74bdceee557e}, !- Name
-  {c840d771-1769-411a-b1c6-4d4a4c210bf0}, !- Source Object
-  11,                                     !- Outlet Port
-  {52120fe6-482d-4b9c-a8df-b1cbf6c8b942}, !- Target Object
-  2;                                      !- Inlet Port
-
-OS:PortList,
-  {a005bb29-be3e-41ca-a4c5-3a002e4180b3}, !- Handle
-  {92d9c70f-3dcb-4087-8690-bf12d1df02ab}, !- Name
-  {c840d771-1769-411a-b1c6-4d4a4c210bf0}; !- HVAC Component
-
-OS:PortList,
-  {4020ffcc-aabc-4ea3-b334-f2c7227c6c13}, !- Handle
-  {2014494d-50de-494d-8969-b77e3a226ef3}, !- Name
-  {c840d771-1769-411a-b1c6-4d4a4c210bf0}; !- HVAC Component
-
-OS:PortList,
-  {11e2f37d-a2cf-47ad-8539-84965cde70d2}, !- Handle
-  {37fad854-aa09-4deb-ab03-64642a9c39b8}, !- Name
-  {c840d771-1769-411a-b1c6-4d4a4c210bf0}; !- HVAC Component
-
-OS:Sizing:Zone,
-  {b6ffe6d3-0d03-4c24-8473-7bece8ce6a24}, !- Handle
-  {c840d771-1769-411a-b1c6-4d4a4c210bf0}, !- Zone or ZoneList Name
-=======
   {b630b93d-dc2e-410b-a0ab-8f303c72cb1b}, !- Handle
   Node 2,                                 !- Name
   {5182c52a-ea1b-4852-a691-b44df5756c1b}, !- Inlet Port
@@ -840,7 +533,6 @@
 OS:Sizing:Zone,
   {a9bd7769-52e9-4426-b0f9-aef7c1c4a918}, !- Handle
   {5fd993e2-4ee6-4dd7-ad44-8f75626be49b}, !- Zone or ZoneList Name
->>>>>>> 17b3a688
   SupplyAirTemperature,                   !- Zone Cooling Design Supply Air Temperature Input Method
   14,                                     !- Zone Cooling Design Supply Air Temperature {C}
   11.11,                                  !- Zone Cooling Design Supply Air Temperature Difference {deltaC}
@@ -869,21 +561,12 @@
   autosize;                               !- Dedicated Outdoor Air High Setpoint Temperature for Design {C}
 
 OS:ZoneHVAC:EquipmentList,
-<<<<<<< HEAD
-  {969ccc1c-f748-45a2-962e-358f4940c4fe}, !- Handle
-  Zone HVAC Equipment List 2,             !- Name
-  {c840d771-1769-411a-b1c6-4d4a4c210bf0}; !- Thermal Zone
-
-OS:SpaceType,
-  {996bc000-bea0-4d05-8986-71438ff46d06}, !- Handle
-=======
   {44cdb0a2-21e6-4ece-9570-9549a407faed}, !- Handle
   Zone HVAC Equipment List 2,             !- Name
   {5fd993e2-4ee6-4dd7-ad44-8f75626be49b}; !- Thermal Zone
 
 OS:SpaceType,
   {2039a336-c7e7-40d0-af26-20c10d556547}, !- Handle
->>>>>>> 17b3a688
   Space Type 2,                           !- Name
   ,                                       !- Default Construction Set Name
   ,                                       !- Default Schedule Set Name
@@ -894,21 +577,13 @@
   unfinished attic;                       !- Standards Space Type
 
 OS:BuildingUnit,
-<<<<<<< HEAD
-  {2882a736-0d5d-470d-b6d0-be6750ca03d6}, !- Handle
-=======
   {d0fcdcb9-2a23-4888-a5e7-6645fe5e4f26}, !- Handle
->>>>>>> 17b3a688
   unit 1,                                 !- Name
   ,                                       !- Rendering Color
   Residential;                            !- Building Unit Type
 
 OS:Building,
-<<<<<<< HEAD
-  {31b4e258-7151-4ad3-98cc-2becea95070e}, !- Handle
-=======
   {b2aa7772-c8fa-4317-abb4-1109cb261e01}, !- Handle
->>>>>>> 17b3a688
   Building 1,                             !- Name
   ,                                       !- Building Sector Type
   0,                                      !- North Axis {deg}
@@ -923,13 +598,8 @@
   1;                                      !- Standards Number of Living Units
 
 OS:AdditionalProperties,
-<<<<<<< HEAD
-  {0033ebbd-5bb3-4f0b-a821-b5a7284be703}, !- Handle
-  {31b4e258-7151-4ad3-98cc-2becea95070e}, !- Object Name
-=======
   {e41d5796-883b-42f1-a4fc-94c593d17fe6}, !- Handle
   {b2aa7772-c8fa-4317-abb4-1109cb261e01}, !- Object Name
->>>>>>> 17b3a688
   Total Units Represented,                !- Feature Name 1
   Integer,                                !- Feature Data Type 1
   1,                                      !- Feature Value 1
@@ -938,13 +608,8 @@
   1;                                      !- Feature Value 2
 
 OS:AdditionalProperties,
-<<<<<<< HEAD
-  {5cd96749-a4c0-429b-8ae0-05d74a525137}, !- Handle
-  {2882a736-0d5d-470d-b6d0-be6750ca03d6}, !- Object Name
-=======
   {f3a40349-d006-4aef-aeaf-15d52e71777c}, !- Handle
   {d0fcdcb9-2a23-4888-a5e7-6645fe5e4f26}, !- Object Name
->>>>>>> 17b3a688
   NumberOfBedrooms,                       !- Feature Name 1
   Integer,                                !- Feature Data Type 1
   3,                                      !- Feature Value 1
@@ -953,11 +618,7 @@
   2;                                      !- Feature Value 2
 
 OS:Schedule:Day,
-<<<<<<< HEAD
-  {50cdf8b5-4661-4bb1-aafc-f610f33d01d7}, !- Handle
-=======
   {988ce240-27c3-473a-8117-3aca0769a5bf}, !- Handle
->>>>>>> 17b3a688
   Schedule Day 1,                         !- Name
   ,                                       !- Schedule Type Limits Name
   ,                                       !- Interpolate to Timestep
@@ -966,11 +627,7 @@
   0;                                      !- Value Until Time 1
 
 OS:Schedule:Day,
-<<<<<<< HEAD
-  {697b6818-c337-4eb5-a3a7-d53e42daad9f}, !- Handle
-=======
   {c2a64fd0-f1da-4668-96dd-74b9d17c9276}, !- Handle
->>>>>>> 17b3a688
   Schedule Day 2,                         !- Name
   ,                                       !- Schedule Type Limits Name
   ,                                       !- Interpolate to Timestep
@@ -979,11 +636,7 @@
   1;                                      !- Value Until Time 1
 
 OS:WeatherFile,
-<<<<<<< HEAD
-  {2ede9fc2-fe56-4a99-9b24-cda0ed97bd5e}, !- Handle
-=======
   {98b1040c-1d74-4229-9bb8-584ecddf81b0}, !- Handle
->>>>>>> 17b3a688
   Denver Intl Ap,                         !- City
   CO,                                     !- State Province Region
   USA,                                    !- Country
@@ -997,13 +650,8 @@
   E23378AA;                               !- Checksum
 
 OS:AdditionalProperties,
-<<<<<<< HEAD
-  {60d79b40-0170-46e4-b12a-9bb9945c1901}, !- Handle
-  {2ede9fc2-fe56-4a99-9b24-cda0ed97bd5e}, !- Object Name
-=======
   {2fe9ec2a-c3ba-495f-962c-09ecce04521a}, !- Handle
   {98b1040c-1d74-4229-9bb8-584ecddf81b0}, !- Object Name
->>>>>>> 17b3a688
   EPWHeaderCity,                          !- Feature Name 1
   String,                                 !- Feature Data Type 1
   Denver Intl Ap,                         !- Feature Value 1
@@ -1111,20 +759,12 @@
   84;                                     !- Feature Value 35
 
 OS:YearDescription,
-<<<<<<< HEAD
-  {773ccb27-b5e2-491f-a0e7-f4864aec0043}, !- Handle
-=======
   {b46507a7-3707-4850-93a7-d04add810c9e}, !- Handle
->>>>>>> 17b3a688
   ,                                       !- Calendar Year
   Monday;                                 !- Day of Week for Start Day
 
 OS:Site,
-<<<<<<< HEAD
-  {beb2da1c-e62a-41fd-8c23-4d2f4560be69}, !- Handle
-=======
   {06dae59d-5378-4e47-8beb-62c18475dfa1}, !- Handle
->>>>>>> 17b3a688
   Denver Intl Ap_CO_USA,                  !- Name
   39.83,                                  !- Latitude {deg}
   -104.65,                                !- Longitude {deg}
@@ -1133,11 +773,7 @@
   ;                                       !- Terrain
 
 OS:ClimateZones,
-<<<<<<< HEAD
-  {2275cf8e-4834-4122-8aae-a368b2ff8ae0}, !- Handle
-=======
   {204dbefd-59ea-495b-bcff-c69c43c3cee2}, !- Handle
->>>>>>> 17b3a688
   ,                                       !- Active Institution
   ,                                       !- Active Year
   ,                                       !- Climate Zone Institution Name 1
@@ -1150,31 +786,19 @@
   Cold;                                   !- Climate Zone Value 2
 
 OS:Site:WaterMainsTemperature,
-<<<<<<< HEAD
-  {687c44be-6091-497a-a0c9-920b7a968f66}, !- Handle
-=======
   {49720ef6-03ef-4775-be4a-a59cb8abc7f9}, !- Handle
->>>>>>> 17b3a688
   Correlation,                            !- Calculation Method
   ,                                       !- Temperature Schedule Name
   10.8753424657535,                       !- Annual Average Outdoor Air Temperature {C}
   23.1524007936508;                       !- Maximum Difference In Monthly Average Outdoor Air Temperatures {deltaC}
 
 OS:RunPeriodControl:DaylightSavingTime,
-<<<<<<< HEAD
-  {9631eb29-a7d6-48b9-b04a-5a7460df5621}, !- Handle
-=======
   {d18a26b9-3777-4ae6-a8ff-a7087034efe7}, !- Handle
->>>>>>> 17b3a688
   4/7,                                    !- Start Date
   10/26;                                  !- End Date
 
 OS:Site:GroundTemperature:Deep,
-<<<<<<< HEAD
-  {f1207576-3164-4a13-8dde-e811a4c5436a}, !- Handle
-=======
   {6d17187a-d435-4535-9205-88fb467fae3c}, !- Handle
->>>>>>> 17b3a688
   10.8753424657535,                       !- January Deep Ground Temperature {C}
   10.8753424657535,                       !- February Deep Ground Temperature {C}
   10.8753424657535,                       !- March Deep Ground Temperature {C}
