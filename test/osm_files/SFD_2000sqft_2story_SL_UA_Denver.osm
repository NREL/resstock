!- NOTE: Auto-generated from /test/osw_files/SFD_2000sqft_2story_SL_UA_Denver.osw

OS:Version,
<<<<<<< HEAD
  {de465cee-4a29-4c43-b4a0-110d8919505d}, !- Handle
  2.8.1;                                  !- Version Identifier

OS:SimulationControl,
  {10a92df5-db9b-4fae-a13c-164d71945484}, !- Handle
=======
  {fe539007-fe8e-4cd7-afbf-d865eefce36c}, !- Handle
  2.9.0;                                  !- Version Identifier

OS:SimulationControl,
  {4afdc045-4af6-47a0-81c7-101946799fd1}, !- Handle
>>>>>>> 3f8e9d39
  ,                                       !- Do Zone Sizing Calculation
  ,                                       !- Do System Sizing Calculation
  ,                                       !- Do Plant Sizing Calculation
  No;                                     !- Run Simulation for Sizing Periods

OS:Timestep,
<<<<<<< HEAD
  {b5d5ce9b-fd76-4e35-858d-4b8e8fd9fa65}, !- Handle
  6;                                      !- Number of Timesteps per Hour

OS:ShadowCalculation,
  {dde26dc3-9fa5-4b92-a47d-f07755089b63}, !- Handle
=======
  {ef8a49eb-eeae-4a4d-b094-d5af9ccd5f11}, !- Handle
  6;                                      !- Number of Timesteps per Hour

OS:ShadowCalculation,
  {98db676e-4507-438b-85ce-e726c1766a23}, !- Handle
>>>>>>> 3f8e9d39
  20,                                     !- Calculation Frequency
  200;                                    !- Maximum Figures in Shadow Overlap Calculations

OS:SurfaceConvectionAlgorithm:Outside,
<<<<<<< HEAD
  {cf63c8be-53e2-4f47-8c03-acc3a82bf92a}, !- Handle
  DOE-2;                                  !- Algorithm

OS:SurfaceConvectionAlgorithm:Inside,
  {5a43448d-6115-4ca1-82ed-4080dbfb3e36}, !- Handle
  TARP;                                   !- Algorithm

OS:ZoneCapacitanceMultiplier:ResearchSpecial,
  {c24284fd-9454-466e-b0db-5a289e239f25}, !- Handle
=======
  {80555ee9-3931-4ca6-8def-da6038637d63}, !- Handle
  DOE-2;                                  !- Algorithm

OS:SurfaceConvectionAlgorithm:Inside,
  {3b15ee19-61d6-4169-bcad-25952a8ff06a}, !- Handle
  TARP;                                   !- Algorithm

OS:ZoneCapacitanceMultiplier:ResearchSpecial,
  {4e538e21-67c9-4628-b015-4e8e8456573d}, !- Handle
>>>>>>> 3f8e9d39
  ,                                       !- Temperature Capacity Multiplier
  15,                                     !- Humidity Capacity Multiplier
  ;                                       !- Carbon Dioxide Capacity Multiplier

OS:RunPeriod,
<<<<<<< HEAD
  {037dc6bc-c3bd-42e5-a0d2-5b2ad5100843}, !- Handle
=======
  {1cbeba88-f31e-4315-8559-e6db78948e27}, !- Handle
>>>>>>> 3f8e9d39
  Run Period 1,                           !- Name
  1,                                      !- Begin Month
  1,                                      !- Begin Day of Month
  12,                                     !- End Month
  31,                                     !- End Day of Month
  ,                                       !- Use Weather File Holidays and Special Days
  ,                                       !- Use Weather File Daylight Saving Period
  ,                                       !- Apply Weekend Holiday Rule
  ,                                       !- Use Weather File Rain Indicators
  ,                                       !- Use Weather File Snow Indicators
  ;                                       !- Number of Times Runperiod to be Repeated

OS:YearDescription,
<<<<<<< HEAD
  {65ebfeb9-e806-42c5-bd5c-11160ef414c3}, !- Handle
=======
  {80be38e1-565b-49d2-8595-f5843c368e21}, !- Handle
>>>>>>> 3f8e9d39
  2007,                                   !- Calendar Year
  ,                                       !- Day of Week for Start Day
  ;                                       !- Is Leap Year

OS:ThermalZone,
<<<<<<< HEAD
  {e5c868fa-7f53-4393-9595-554db651329e}, !- Handle
=======
  {592aa029-3935-4f55-875d-f1088f297c47}, !- Handle
>>>>>>> 3f8e9d39
  living zone,                            !- Name
  ,                                       !- Multiplier
  ,                                       !- Ceiling Height {m}
  ,                                       !- Volume {m3}
  ,                                       !- Floor Area {m2}
  ,                                       !- Zone Inside Convection Algorithm
  ,                                       !- Zone Outside Convection Algorithm
  ,                                       !- Zone Conditioning Equipment List Name
<<<<<<< HEAD
  {7d3a40de-4ab4-46ed-b75b-deb3b5aef560}, !- Zone Air Inlet Port List
  {16a8092b-e69a-4c10-9d12-dba3c6bf85b8}, !- Zone Air Exhaust Port List
  {a4ea4084-16c7-4550-92d5-b29e84833a47}, !- Zone Air Node Name
  {f8de54b7-f680-4c66-9edd-c37556e19a29}, !- Zone Return Air Port List
=======
  {01fb4f59-2d73-4675-907b-8e3613f34b6d}, !- Zone Air Inlet Port List
  {b637d701-9542-4ee5-9465-76a1819eea99}, !- Zone Air Exhaust Port List
  {2f1c0f82-1669-4411-96cb-7dfdbc029070}, !- Zone Air Node Name
  {62877249-c20d-42fc-b5dc-d990e073aef0}, !- Zone Return Air Port List
>>>>>>> 3f8e9d39
  ,                                       !- Primary Daylighting Control Name
  ,                                       !- Fraction of Zone Controlled by Primary Daylighting Control
  ,                                       !- Secondary Daylighting Control Name
  ,                                       !- Fraction of Zone Controlled by Secondary Daylighting Control
  ,                                       !- Illuminance Map Name
  ,                                       !- Group Rendering Name
  ,                                       !- Thermostat Name
  No;                                     !- Use Ideal Air Loads

OS:Node,
<<<<<<< HEAD
  {e50d5edc-63a0-42b8-890c-29f2382863bc}, !- Handle
  Node 1,                                 !- Name
  {a4ea4084-16c7-4550-92d5-b29e84833a47}, !- Inlet Port
  ;                                       !- Outlet Port

OS:Connection,
  {a4ea4084-16c7-4550-92d5-b29e84833a47}, !- Handle
  {b0aa5bb2-064c-4554-bca4-283e79b4266c}, !- Name
  {e5c868fa-7f53-4393-9595-554db651329e}, !- Source Object
  11,                                     !- Outlet Port
  {e50d5edc-63a0-42b8-890c-29f2382863bc}, !- Target Object
  2;                                      !- Inlet Port

OS:PortList,
  {7d3a40de-4ab4-46ed-b75b-deb3b5aef560}, !- Handle
  {f548efa0-9fdd-48f5-a1b9-237f8bf135ea}, !- Name
  {e5c868fa-7f53-4393-9595-554db651329e}; !- HVAC Component

OS:PortList,
  {16a8092b-e69a-4c10-9d12-dba3c6bf85b8}, !- Handle
  {bc8b19ae-6d4c-423b-b7f5-6ef9579e3033}, !- Name
  {e5c868fa-7f53-4393-9595-554db651329e}; !- HVAC Component

OS:PortList,
  {f8de54b7-f680-4c66-9edd-c37556e19a29}, !- Handle
  {233360a6-de9b-48ef-b64f-5f25230f466b}, !- Name
  {e5c868fa-7f53-4393-9595-554db651329e}; !- HVAC Component

OS:Sizing:Zone,
  {2aac6526-9a7a-4f48-8708-b7df9631068d}, !- Handle
  {e5c868fa-7f53-4393-9595-554db651329e}, !- Zone or ZoneList Name
=======
  {eb2cba40-4009-436d-b9fb-807244d6feb4}, !- Handle
  Node 1,                                 !- Name
  {2f1c0f82-1669-4411-96cb-7dfdbc029070}, !- Inlet Port
  ;                                       !- Outlet Port

OS:Connection,
  {2f1c0f82-1669-4411-96cb-7dfdbc029070}, !- Handle
  {bd2be03a-21bf-4e48-8a1b-f55fc596ad35}, !- Name
  {592aa029-3935-4f55-875d-f1088f297c47}, !- Source Object
  11,                                     !- Outlet Port
  {eb2cba40-4009-436d-b9fb-807244d6feb4}, !- Target Object
  2;                                      !- Inlet Port

OS:PortList,
  {01fb4f59-2d73-4675-907b-8e3613f34b6d}, !- Handle
  {2a4bac60-a709-4f80-a7a8-b6c20f90653a}, !- Name
  {592aa029-3935-4f55-875d-f1088f297c47}; !- HVAC Component

OS:PortList,
  {b637d701-9542-4ee5-9465-76a1819eea99}, !- Handle
  {e8a448ad-4684-4932-8146-b6043677160e}, !- Name
  {592aa029-3935-4f55-875d-f1088f297c47}; !- HVAC Component

OS:PortList,
  {62877249-c20d-42fc-b5dc-d990e073aef0}, !- Handle
  {de424a7f-3157-4445-9872-ef30ef38de26}, !- Name
  {592aa029-3935-4f55-875d-f1088f297c47}; !- HVAC Component

OS:Sizing:Zone,
  {55dada50-7309-4e45-bc01-6abf685906fd}, !- Handle
  {592aa029-3935-4f55-875d-f1088f297c47}, !- Zone or ZoneList Name
>>>>>>> 3f8e9d39
  SupplyAirTemperature,                   !- Zone Cooling Design Supply Air Temperature Input Method
  14,                                     !- Zone Cooling Design Supply Air Temperature {C}
  11.11,                                  !- Zone Cooling Design Supply Air Temperature Difference {deltaC}
  SupplyAirTemperature,                   !- Zone Heating Design Supply Air Temperature Input Method
  40,                                     !- Zone Heating Design Supply Air Temperature {C}
  11.11,                                  !- Zone Heating Design Supply Air Temperature Difference {deltaC}
  0.0085,                                 !- Zone Cooling Design Supply Air Humidity Ratio {kg-H2O/kg-air}
  0.008,                                  !- Zone Heating Design Supply Air Humidity Ratio {kg-H2O/kg-air}
  ,                                       !- Zone Heating Sizing Factor
  ,                                       !- Zone Cooling Sizing Factor
  DesignDay,                              !- Cooling Design Air Flow Method
  ,                                       !- Cooling Design Air Flow Rate {m3/s}
  ,                                       !- Cooling Minimum Air Flow per Zone Floor Area {m3/s-m2}
  ,                                       !- Cooling Minimum Air Flow {m3/s}
  ,                                       !- Cooling Minimum Air Flow Fraction
  DesignDay,                              !- Heating Design Air Flow Method
  ,                                       !- Heating Design Air Flow Rate {m3/s}
  ,                                       !- Heating Maximum Air Flow per Zone Floor Area {m3/s-m2}
  ,                                       !- Heating Maximum Air Flow {m3/s}
  ,                                       !- Heating Maximum Air Flow Fraction
  ,                                       !- Design Zone Air Distribution Effectiveness in Cooling Mode
  ,                                       !- Design Zone Air Distribution Effectiveness in Heating Mode
  No,                                     !- Account for Dedicated Outdoor Air System
  NeutralSupplyAir,                       !- Dedicated Outdoor Air System Control Strategy
  autosize,                               !- Dedicated Outdoor Air Low Setpoint Temperature for Design {C}
  autosize;                               !- Dedicated Outdoor Air High Setpoint Temperature for Design {C}

OS:ZoneHVAC:EquipmentList,
<<<<<<< HEAD
  {b1018c41-2871-4e5e-aa33-bf080569d6de}, !- Handle
  Zone HVAC Equipment List 1,             !- Name
  {e5c868fa-7f53-4393-9595-554db651329e}; !- Thermal Zone

OS:Space,
  {abe65346-1775-48dd-a23c-dbc34666e241}, !- Handle
  living space,                           !- Name
  {4788d1e8-619c-414c-818f-3e768cd3eec1}, !- Space Type Name
=======
  {e1546112-5f99-40dd-846b-bf6af4b199a5}, !- Handle
  Zone HVAC Equipment List 1,             !- Name
  {592aa029-3935-4f55-875d-f1088f297c47}; !- Thermal Zone

OS:Space,
  {03d343f0-d3c8-4db8-a002-8644dbd0cc59}, !- Handle
  living space,                           !- Name
  {eb4baace-4636-4716-ade7-eee4ef35e35f}, !- Space Type Name
>>>>>>> 3f8e9d39
  ,                                       !- Default Construction Set Name
  ,                                       !- Default Schedule Set Name
  -0,                                     !- Direction of Relative North {deg}
  0,                                      !- X Origin {m}
  0,                                      !- Y Origin {m}
  0,                                      !- Z Origin {m}
  ,                                       !- Building Story Name
<<<<<<< HEAD
  {e5c868fa-7f53-4393-9595-554db651329e}, !- Thermal Zone Name
  ,                                       !- Part of Total Floor Area
  ,                                       !- Design Specification Outdoor Air Object Name
  {b7b7abf7-3ca6-43c2-8874-dbe29803c0af}; !- Building Unit Name

OS:Surface,
  {a62defa2-54b2-4822-b1c0-09e42f246bdb}, !- Handle
  Surface 1,                              !- Name
  Floor,                                  !- Surface Type
  ,                                       !- Construction Name
  {abe65346-1775-48dd-a23c-dbc34666e241}, !- Space Name
=======
  {592aa029-3935-4f55-875d-f1088f297c47}, !- Thermal Zone Name
  ,                                       !- Part of Total Floor Area
  ,                                       !- Design Specification Outdoor Air Object Name
  {9d88ee58-5e81-4b3f-8f91-752f12abb306}; !- Building Unit Name

OS:Surface,
  {c5a03c8a-ff99-41bf-9239-c435311cc039}, !- Handle
  Surface 1,                              !- Name
  Floor,                                  !- Surface Type
  ,                                       !- Construction Name
  {03d343f0-d3c8-4db8-a002-8644dbd0cc59}, !- Space Name
>>>>>>> 3f8e9d39
  Foundation,                             !- Outside Boundary Condition
  ,                                       !- Outside Boundary Condition Object
  NoSun,                                  !- Sun Exposure
  NoWind,                                 !- Wind Exposure
  ,                                       !- View Factor to Ground
  ,                                       !- Number of Vertices
  0, 0, 0,                                !- X,Y,Z Vertex 1 {m}
  0, 6.81553519541936, 0,                 !- X,Y,Z Vertex 2 {m}
  13.6310703908387, 6.81553519541936, 0,  !- X,Y,Z Vertex 3 {m}
  13.6310703908387, 0, 0;                 !- X,Y,Z Vertex 4 {m}

OS:Surface,
<<<<<<< HEAD
  {6616f5f0-db71-494f-8ee6-d271545b75c9}, !- Handle
  Surface 2,                              !- Name
  Wall,                                   !- Surface Type
  ,                                       !- Construction Name
  {abe65346-1775-48dd-a23c-dbc34666e241}, !- Space Name
=======
  {953475cc-4c2a-48ef-81c7-65f8c98783e3}, !- Handle
  Surface 2,                              !- Name
  Wall,                                   !- Surface Type
  ,                                       !- Construction Name
  {03d343f0-d3c8-4db8-a002-8644dbd0cc59}, !- Space Name
>>>>>>> 3f8e9d39
  Outdoors,                               !- Outside Boundary Condition
  ,                                       !- Outside Boundary Condition Object
  SunExposed,                             !- Sun Exposure
  WindExposed,                            !- Wind Exposure
  ,                                       !- View Factor to Ground
  ,                                       !- Number of Vertices
  0, 6.81553519541936, 2.4384,            !- X,Y,Z Vertex 1 {m}
  0, 6.81553519541936, 0,                 !- X,Y,Z Vertex 2 {m}
  0, 0, 0,                                !- X,Y,Z Vertex 3 {m}
  0, 0, 2.4384;                           !- X,Y,Z Vertex 4 {m}

OS:Surface,
<<<<<<< HEAD
  {63ab9d0b-9ef6-450b-8e19-6656f2542099}, !- Handle
  Surface 3,                              !- Name
  Wall,                                   !- Surface Type
  ,                                       !- Construction Name
  {abe65346-1775-48dd-a23c-dbc34666e241}, !- Space Name
=======
  {ac661ca8-b4b6-4514-b585-e632ac6f7b59}, !- Handle
  Surface 3,                              !- Name
  Wall,                                   !- Surface Type
  ,                                       !- Construction Name
  {03d343f0-d3c8-4db8-a002-8644dbd0cc59}, !- Space Name
>>>>>>> 3f8e9d39
  Outdoors,                               !- Outside Boundary Condition
  ,                                       !- Outside Boundary Condition Object
  SunExposed,                             !- Sun Exposure
  WindExposed,                            !- Wind Exposure
  ,                                       !- View Factor to Ground
  ,                                       !- Number of Vertices
  13.6310703908387, 6.81553519541936, 2.4384, !- X,Y,Z Vertex 1 {m}
  13.6310703908387, 6.81553519541936, 0,  !- X,Y,Z Vertex 2 {m}
  0, 6.81553519541936, 0,                 !- X,Y,Z Vertex 3 {m}
  0, 6.81553519541936, 2.4384;            !- X,Y,Z Vertex 4 {m}

OS:Surface,
<<<<<<< HEAD
  {0d1430ec-4f07-48e3-89e6-a6072851eedf}, !- Handle
  Surface 4,                              !- Name
  Wall,                                   !- Surface Type
  ,                                       !- Construction Name
  {abe65346-1775-48dd-a23c-dbc34666e241}, !- Space Name
=======
  {75f4822d-2025-449f-b20a-11849160bf02}, !- Handle
  Surface 4,                              !- Name
  Wall,                                   !- Surface Type
  ,                                       !- Construction Name
  {03d343f0-d3c8-4db8-a002-8644dbd0cc59}, !- Space Name
>>>>>>> 3f8e9d39
  Outdoors,                               !- Outside Boundary Condition
  ,                                       !- Outside Boundary Condition Object
  SunExposed,                             !- Sun Exposure
  WindExposed,                            !- Wind Exposure
  ,                                       !- View Factor to Ground
  ,                                       !- Number of Vertices
  13.6310703908387, 0, 2.4384,            !- X,Y,Z Vertex 1 {m}
  13.6310703908387, 0, 0,                 !- X,Y,Z Vertex 2 {m}
  13.6310703908387, 6.81553519541936, 0,  !- X,Y,Z Vertex 3 {m}
  13.6310703908387, 6.81553519541936, 2.4384; !- X,Y,Z Vertex 4 {m}

OS:Surface,
<<<<<<< HEAD
  {1f106507-d134-474a-a487-35ef2996a6be}, !- Handle
  Surface 5,                              !- Name
  Wall,                                   !- Surface Type
  ,                                       !- Construction Name
  {abe65346-1775-48dd-a23c-dbc34666e241}, !- Space Name
=======
  {68682068-343c-4c31-86c2-35afd422ebce}, !- Handle
  Surface 5,                              !- Name
  Wall,                                   !- Surface Type
  ,                                       !- Construction Name
  {03d343f0-d3c8-4db8-a002-8644dbd0cc59}, !- Space Name
>>>>>>> 3f8e9d39
  Outdoors,                               !- Outside Boundary Condition
  ,                                       !- Outside Boundary Condition Object
  SunExposed,                             !- Sun Exposure
  WindExposed,                            !- Wind Exposure
  ,                                       !- View Factor to Ground
  ,                                       !- Number of Vertices
  0, 0, 2.4384,                           !- X,Y,Z Vertex 1 {m}
  0, 0, 0,                                !- X,Y,Z Vertex 2 {m}
  13.6310703908387, 0, 0,                 !- X,Y,Z Vertex 3 {m}
  13.6310703908387, 0, 2.4384;            !- X,Y,Z Vertex 4 {m}

OS:Surface,
<<<<<<< HEAD
  {ff343697-3da4-43ed-8119-346a4a4d2998}, !- Handle
  Surface 6,                              !- Name
  RoofCeiling,                            !- Surface Type
  ,                                       !- Construction Name
  {abe65346-1775-48dd-a23c-dbc34666e241}, !- Space Name
  Surface,                                !- Outside Boundary Condition
  {cc1a36f1-7e76-486e-99fa-a9999c8db699}, !- Outside Boundary Condition Object
=======
  {4552cddc-da49-41e2-8dba-03f11f29588e}, !- Handle
  Surface 6,                              !- Name
  RoofCeiling,                            !- Surface Type
  ,                                       !- Construction Name
  {03d343f0-d3c8-4db8-a002-8644dbd0cc59}, !- Space Name
  Surface,                                !- Outside Boundary Condition
  {35684f82-e387-45b7-9b53-ff985e30da78}, !- Outside Boundary Condition Object
>>>>>>> 3f8e9d39
  NoSun,                                  !- Sun Exposure
  NoWind,                                 !- Wind Exposure
  ,                                       !- View Factor to Ground
  ,                                       !- Number of Vertices
  13.6310703908387, 0, 2.4384,            !- X,Y,Z Vertex 1 {m}
  13.6310703908387, 6.81553519541936, 2.4384, !- X,Y,Z Vertex 2 {m}
  0, 6.81553519541936, 2.4384,            !- X,Y,Z Vertex 3 {m}
  0, 0, 2.4384;                           !- X,Y,Z Vertex 4 {m}

OS:SpaceType,
<<<<<<< HEAD
  {4788d1e8-619c-414c-818f-3e768cd3eec1}, !- Handle
=======
  {eb4baace-4636-4716-ade7-eee4ef35e35f}, !- Handle
>>>>>>> 3f8e9d39
  Space Type 1,                           !- Name
  ,                                       !- Default Construction Set Name
  ,                                       !- Default Schedule Set Name
  ,                                       !- Group Rendering Name
  ,                                       !- Design Specification Outdoor Air Object Name
  ,                                       !- Standards Template
  ,                                       !- Standards Building Type
  living;                                 !- Standards Space Type

OS:Space,
<<<<<<< HEAD
  {3f9f98cd-1979-41bd-8cb9-cf3f0a4df690}, !- Handle
  living space|story 2,                   !- Name
  {4788d1e8-619c-414c-818f-3e768cd3eec1}, !- Space Type Name
=======
  {02db0eee-67c5-4c89-b86a-69aaf7a93362}, !- Handle
  living space|story 2,                   !- Name
  {eb4baace-4636-4716-ade7-eee4ef35e35f}, !- Space Type Name
>>>>>>> 3f8e9d39
  ,                                       !- Default Construction Set Name
  ,                                       !- Default Schedule Set Name
  -0,                                     !- Direction of Relative North {deg}
  0,                                      !- X Origin {m}
  0,                                      !- Y Origin {m}
  2.4384,                                 !- Z Origin {m}
  ,                                       !- Building Story Name
<<<<<<< HEAD
  {e5c868fa-7f53-4393-9595-554db651329e}, !- Thermal Zone Name
  ,                                       !- Part of Total Floor Area
  ,                                       !- Design Specification Outdoor Air Object Name
  {b7b7abf7-3ca6-43c2-8874-dbe29803c0af}; !- Building Unit Name

OS:Surface,
  {cc1a36f1-7e76-486e-99fa-a9999c8db699}, !- Handle
  Surface 7,                              !- Name
  Floor,                                  !- Surface Type
  ,                                       !- Construction Name
  {3f9f98cd-1979-41bd-8cb9-cf3f0a4df690}, !- Space Name
  Surface,                                !- Outside Boundary Condition
  {ff343697-3da4-43ed-8119-346a4a4d2998}, !- Outside Boundary Condition Object
=======
  {592aa029-3935-4f55-875d-f1088f297c47}, !- Thermal Zone Name
  ,                                       !- Part of Total Floor Area
  ,                                       !- Design Specification Outdoor Air Object Name
  {9d88ee58-5e81-4b3f-8f91-752f12abb306}; !- Building Unit Name

OS:Surface,
  {35684f82-e387-45b7-9b53-ff985e30da78}, !- Handle
  Surface 7,                              !- Name
  Floor,                                  !- Surface Type
  ,                                       !- Construction Name
  {02db0eee-67c5-4c89-b86a-69aaf7a93362}, !- Space Name
  Surface,                                !- Outside Boundary Condition
  {4552cddc-da49-41e2-8dba-03f11f29588e}, !- Outside Boundary Condition Object
>>>>>>> 3f8e9d39
  NoSun,                                  !- Sun Exposure
  NoWind,                                 !- Wind Exposure
  ,                                       !- View Factor to Ground
  ,                                       !- Number of Vertices
  0, 0, 0,                                !- X,Y,Z Vertex 1 {m}
  0, 6.81553519541936, 0,                 !- X,Y,Z Vertex 2 {m}
  13.6310703908387, 6.81553519541936, 0,  !- X,Y,Z Vertex 3 {m}
  13.6310703908387, 0, 0;                 !- X,Y,Z Vertex 4 {m}

OS:Surface,
<<<<<<< HEAD
  {79965e78-71ff-4cf6-a36c-b0ed6bd33a66}, !- Handle
  Surface 8,                              !- Name
  Wall,                                   !- Surface Type
  ,                                       !- Construction Name
  {3f9f98cd-1979-41bd-8cb9-cf3f0a4df690}, !- Space Name
=======
  {cf1228c1-181c-470d-a5fe-146c1465e651}, !- Handle
  Surface 8,                              !- Name
  Wall,                                   !- Surface Type
  ,                                       !- Construction Name
  {02db0eee-67c5-4c89-b86a-69aaf7a93362}, !- Space Name
>>>>>>> 3f8e9d39
  Outdoors,                               !- Outside Boundary Condition
  ,                                       !- Outside Boundary Condition Object
  SunExposed,                             !- Sun Exposure
  WindExposed,                            !- Wind Exposure
  ,                                       !- View Factor to Ground
  ,                                       !- Number of Vertices
  0, 6.81553519541936, 2.4384,            !- X,Y,Z Vertex 1 {m}
  0, 6.81553519541936, 0,                 !- X,Y,Z Vertex 2 {m}
  0, 0, 0,                                !- X,Y,Z Vertex 3 {m}
  0, 0, 2.4384;                           !- X,Y,Z Vertex 4 {m}

OS:Surface,
<<<<<<< HEAD
  {64fd4e34-71f5-4263-9e9a-b1ff2ce06c08}, !- Handle
  Surface 9,                              !- Name
  Wall,                                   !- Surface Type
  ,                                       !- Construction Name
  {3f9f98cd-1979-41bd-8cb9-cf3f0a4df690}, !- Space Name
=======
  {a2be42bf-fda3-4f48-8f78-825ed4117a4b}, !- Handle
  Surface 9,                              !- Name
  Wall,                                   !- Surface Type
  ,                                       !- Construction Name
  {02db0eee-67c5-4c89-b86a-69aaf7a93362}, !- Space Name
>>>>>>> 3f8e9d39
  Outdoors,                               !- Outside Boundary Condition
  ,                                       !- Outside Boundary Condition Object
  SunExposed,                             !- Sun Exposure
  WindExposed,                            !- Wind Exposure
  ,                                       !- View Factor to Ground
  ,                                       !- Number of Vertices
  13.6310703908387, 6.81553519541936, 2.4384, !- X,Y,Z Vertex 1 {m}
  13.6310703908387, 6.81553519541936, 0,  !- X,Y,Z Vertex 2 {m}
  0, 6.81553519541936, 0,                 !- X,Y,Z Vertex 3 {m}
  0, 6.81553519541936, 2.4384;            !- X,Y,Z Vertex 4 {m}

OS:Surface,
<<<<<<< HEAD
  {74341925-eeb7-4c06-b796-47456d62ada1}, !- Handle
  Surface 10,                             !- Name
  Wall,                                   !- Surface Type
  ,                                       !- Construction Name
  {3f9f98cd-1979-41bd-8cb9-cf3f0a4df690}, !- Space Name
=======
  {523532cc-0d45-4ec1-a38e-ecba8b4f3e82}, !- Handle
  Surface 10,                             !- Name
  Wall,                                   !- Surface Type
  ,                                       !- Construction Name
  {02db0eee-67c5-4c89-b86a-69aaf7a93362}, !- Space Name
>>>>>>> 3f8e9d39
  Outdoors,                               !- Outside Boundary Condition
  ,                                       !- Outside Boundary Condition Object
  SunExposed,                             !- Sun Exposure
  WindExposed,                            !- Wind Exposure
  ,                                       !- View Factor to Ground
  ,                                       !- Number of Vertices
  13.6310703908387, 0, 2.4384,            !- X,Y,Z Vertex 1 {m}
  13.6310703908387, 0, 0,                 !- X,Y,Z Vertex 2 {m}
  13.6310703908387, 6.81553519541936, 0,  !- X,Y,Z Vertex 3 {m}
  13.6310703908387, 6.81553519541936, 2.4384; !- X,Y,Z Vertex 4 {m}

OS:Surface,
<<<<<<< HEAD
  {68cc5c09-8a02-4f73-8c5c-75ac01ed79b9}, !- Handle
  Surface 11,                             !- Name
  Wall,                                   !- Surface Type
  ,                                       !- Construction Name
  {3f9f98cd-1979-41bd-8cb9-cf3f0a4df690}, !- Space Name
=======
  {c18f4405-c989-4e04-9646-f47bbc4bd070}, !- Handle
  Surface 11,                             !- Name
  Wall,                                   !- Surface Type
  ,                                       !- Construction Name
  {02db0eee-67c5-4c89-b86a-69aaf7a93362}, !- Space Name
>>>>>>> 3f8e9d39
  Outdoors,                               !- Outside Boundary Condition
  ,                                       !- Outside Boundary Condition Object
  SunExposed,                             !- Sun Exposure
  WindExposed,                            !- Wind Exposure
  ,                                       !- View Factor to Ground
  ,                                       !- Number of Vertices
  0, 0, 2.4384,                           !- X,Y,Z Vertex 1 {m}
  0, 0, 0,                                !- X,Y,Z Vertex 2 {m}
  13.6310703908387, 0, 0,                 !- X,Y,Z Vertex 3 {m}
  13.6310703908387, 0, 2.4384;            !- X,Y,Z Vertex 4 {m}

OS:Surface,
<<<<<<< HEAD
  {c1baf763-2674-4841-a29a-ba757eaeaf27}, !- Handle
  Surface 12,                             !- Name
  RoofCeiling,                            !- Surface Type
  ,                                       !- Construction Name
  {3f9f98cd-1979-41bd-8cb9-cf3f0a4df690}, !- Space Name
  Surface,                                !- Outside Boundary Condition
  {dbf6ca11-b25e-44e5-b89f-814aefd3f779}, !- Outside Boundary Condition Object
=======
  {03ba852c-7739-4937-8cc0-7a8daa81bd9d}, !- Handle
  Surface 12,                             !- Name
  RoofCeiling,                            !- Surface Type
  ,                                       !- Construction Name
  {02db0eee-67c5-4c89-b86a-69aaf7a93362}, !- Space Name
  Surface,                                !- Outside Boundary Condition
  {58f94daf-bed0-42b5-9345-176e4a1eef2b}, !- Outside Boundary Condition Object
>>>>>>> 3f8e9d39
  NoSun,                                  !- Sun Exposure
  NoWind,                                 !- Wind Exposure
  ,                                       !- View Factor to Ground
  ,                                       !- Number of Vertices
  13.6310703908387, 0, 2.4384,            !- X,Y,Z Vertex 1 {m}
  13.6310703908387, 6.81553519541936, 2.4384, !- X,Y,Z Vertex 2 {m}
  0, 6.81553519541936, 2.4384,            !- X,Y,Z Vertex 3 {m}
  0, 0, 2.4384;                           !- X,Y,Z Vertex 4 {m}

OS:Surface,
<<<<<<< HEAD
  {dbf6ca11-b25e-44e5-b89f-814aefd3f779}, !- Handle
  Surface 13,                             !- Name
  Floor,                                  !- Surface Type
  ,                                       !- Construction Name
  {cf78a55f-210e-48cd-ba21-a5694be54fdc}, !- Space Name
  Surface,                                !- Outside Boundary Condition
  {c1baf763-2674-4841-a29a-ba757eaeaf27}, !- Outside Boundary Condition Object
=======
  {58f94daf-bed0-42b5-9345-176e4a1eef2b}, !- Handle
  Surface 13,                             !- Name
  Floor,                                  !- Surface Type
  ,                                       !- Construction Name
  {fcb25213-0d84-495b-a2fa-3540543b9657}, !- Space Name
  Surface,                                !- Outside Boundary Condition
  {03ba852c-7739-4937-8cc0-7a8daa81bd9d}, !- Outside Boundary Condition Object
>>>>>>> 3f8e9d39
  NoSun,                                  !- Sun Exposure
  NoWind,                                 !- Wind Exposure
  ,                                       !- View Factor to Ground
  ,                                       !- Number of Vertices
  0, 6.81553519541936, 0,                 !- X,Y,Z Vertex 1 {m}
  13.6310703908387, 6.81553519541936, 0,  !- X,Y,Z Vertex 2 {m}
  13.6310703908387, 0, 0,                 !- X,Y,Z Vertex 3 {m}
  0, 0, 0;                                !- X,Y,Z Vertex 4 {m}

OS:Surface,
<<<<<<< HEAD
  {8da00ded-21e3-40a8-9314-f10a61fd4b06}, !- Handle
  Surface 14,                             !- Name
  RoofCeiling,                            !- Surface Type
  ,                                       !- Construction Name
  {cf78a55f-210e-48cd-ba21-a5694be54fdc}, !- Space Name
=======
  {b422a456-44f5-4695-a724-69cef89b701e}, !- Handle
  Surface 14,                             !- Name
  RoofCeiling,                            !- Surface Type
  ,                                       !- Construction Name
  {fcb25213-0d84-495b-a2fa-3540543b9657}, !- Space Name
>>>>>>> 3f8e9d39
  Outdoors,                               !- Outside Boundary Condition
  ,                                       !- Outside Boundary Condition Object
  SunExposed,                             !- Sun Exposure
  WindExposed,                            !- Wind Exposure
  ,                                       !- View Factor to Ground
  ,                                       !- Number of Vertices
  13.6310703908387, 3.40776759770968, 1.70388379885484, !- X,Y,Z Vertex 1 {m}
  0, 3.40776759770968, 1.70388379885484,  !- X,Y,Z Vertex 2 {m}
  0, 0, 0,                                !- X,Y,Z Vertex 3 {m}
  13.6310703908387, 0, 0;                 !- X,Y,Z Vertex 4 {m}

OS:Surface,
<<<<<<< HEAD
  {c0449c09-69b1-41a2-9afe-d77186c90c1a}, !- Handle
  Surface 15,                             !- Name
  RoofCeiling,                            !- Surface Type
  ,                                       !- Construction Name
  {cf78a55f-210e-48cd-ba21-a5694be54fdc}, !- Space Name
=======
  {640f855c-43db-4180-a3fe-d3ecdb7d3df3}, !- Handle
  Surface 15,                             !- Name
  RoofCeiling,                            !- Surface Type
  ,                                       !- Construction Name
  {fcb25213-0d84-495b-a2fa-3540543b9657}, !- Space Name
>>>>>>> 3f8e9d39
  Outdoors,                               !- Outside Boundary Condition
  ,                                       !- Outside Boundary Condition Object
  SunExposed,                             !- Sun Exposure
  WindExposed,                            !- Wind Exposure
  ,                                       !- View Factor to Ground
  ,                                       !- Number of Vertices
  0, 3.40776759770968, 1.70388379885484,  !- X,Y,Z Vertex 1 {m}
  13.6310703908387, 3.40776759770968, 1.70388379885484, !- X,Y,Z Vertex 2 {m}
  13.6310703908387, 6.81553519541936, 0,  !- X,Y,Z Vertex 3 {m}
  0, 6.81553519541936, 0;                 !- X,Y,Z Vertex 4 {m}

OS:Surface,
<<<<<<< HEAD
  {9542174e-2b4b-45ab-b045-4946fee5f97b}, !- Handle
  Surface 16,                             !- Name
  Wall,                                   !- Surface Type
  ,                                       !- Construction Name
  {cf78a55f-210e-48cd-ba21-a5694be54fdc}, !- Space Name
=======
  {27316f59-e75d-4534-a719-a4d2f71595ac}, !- Handle
  Surface 16,                             !- Name
  Wall,                                   !- Surface Type
  ,                                       !- Construction Name
  {fcb25213-0d84-495b-a2fa-3540543b9657}, !- Space Name
>>>>>>> 3f8e9d39
  Outdoors,                               !- Outside Boundary Condition
  ,                                       !- Outside Boundary Condition Object
  SunExposed,                             !- Sun Exposure
  WindExposed,                            !- Wind Exposure
  ,                                       !- View Factor to Ground
  ,                                       !- Number of Vertices
  0, 3.40776759770968, 1.70388379885484,  !- X,Y,Z Vertex 1 {m}
  0, 6.81553519541936, 0,                 !- X,Y,Z Vertex 2 {m}
  0, 0, 0;                                !- X,Y,Z Vertex 3 {m}

OS:Surface,
<<<<<<< HEAD
  {db9199cc-e7a2-4c01-a52a-52957ebba242}, !- Handle
  Surface 17,                             !- Name
  Wall,                                   !- Surface Type
  ,                                       !- Construction Name
  {cf78a55f-210e-48cd-ba21-a5694be54fdc}, !- Space Name
=======
  {975a244b-9957-49d9-9f96-4550e1ae3583}, !- Handle
  Surface 17,                             !- Name
  Wall,                                   !- Surface Type
  ,                                       !- Construction Name
  {fcb25213-0d84-495b-a2fa-3540543b9657}, !- Space Name
>>>>>>> 3f8e9d39
  Outdoors,                               !- Outside Boundary Condition
  ,                                       !- Outside Boundary Condition Object
  SunExposed,                             !- Sun Exposure
  WindExposed,                            !- Wind Exposure
  ,                                       !- View Factor to Ground
  ,                                       !- Number of Vertices
  13.6310703908387, 3.40776759770968, 1.70388379885484, !- X,Y,Z Vertex 1 {m}
  13.6310703908387, 0, 0,                 !- X,Y,Z Vertex 2 {m}
  13.6310703908387, 6.81553519541936, 0;  !- X,Y,Z Vertex 3 {m}

OS:Space,
<<<<<<< HEAD
  {cf78a55f-210e-48cd-ba21-a5694be54fdc}, !- Handle
  unfinished attic space,                 !- Name
  {0bff124e-9c7d-4c8c-a410-91ad17fe7ae8}, !- Space Type Name
=======
  {fcb25213-0d84-495b-a2fa-3540543b9657}, !- Handle
  unfinished attic space,                 !- Name
  {10ef2d3c-825d-4e57-bbb2-884b22d6fcfa}, !- Space Type Name
>>>>>>> 3f8e9d39
  ,                                       !- Default Construction Set Name
  ,                                       !- Default Schedule Set Name
  -0,                                     !- Direction of Relative North {deg}
  0,                                      !- X Origin {m}
  0,                                      !- Y Origin {m}
  4.8768,                                 !- Z Origin {m}
  ,                                       !- Building Story Name
<<<<<<< HEAD
  {3469af33-d428-4b7d-acbf-bc085c9e74b8}; !- Thermal Zone Name

OS:ThermalZone,
  {3469af33-d428-4b7d-acbf-bc085c9e74b8}, !- Handle
=======
  {1f2b1a29-2bee-4ac2-92ae-7fa75067e444}; !- Thermal Zone Name

OS:ThermalZone,
  {1f2b1a29-2bee-4ac2-92ae-7fa75067e444}, !- Handle
>>>>>>> 3f8e9d39
  unfinished attic zone,                  !- Name
  ,                                       !- Multiplier
  ,                                       !- Ceiling Height {m}
  ,                                       !- Volume {m3}
  ,                                       !- Floor Area {m2}
  ,                                       !- Zone Inside Convection Algorithm
  ,                                       !- Zone Outside Convection Algorithm
  ,                                       !- Zone Conditioning Equipment List Name
<<<<<<< HEAD
  {816ffa22-ff35-4a1b-ab57-e6504669cc2b}, !- Zone Air Inlet Port List
  {1c790126-56c4-45b5-b0d4-8479ff34f84d}, !- Zone Air Exhaust Port List
  {ec9e8c8e-5106-44e0-a8df-becbf8750c89}, !- Zone Air Node Name
  {c27432c1-18a6-493f-8cb7-a524d854be8f}, !- Zone Return Air Port List
=======
  {50074bc8-28c6-4ea8-85e7-620679abf044}, !- Zone Air Inlet Port List
  {bf171f4c-7ac7-4444-ad82-0598c9eb7159}, !- Zone Air Exhaust Port List
  {73c3e3e5-7d6b-462f-ac9b-282e1826c168}, !- Zone Air Node Name
  {6d62754a-682b-443f-a2fd-1f128e4182d3}, !- Zone Return Air Port List
>>>>>>> 3f8e9d39
  ,                                       !- Primary Daylighting Control Name
  ,                                       !- Fraction of Zone Controlled by Primary Daylighting Control
  ,                                       !- Secondary Daylighting Control Name
  ,                                       !- Fraction of Zone Controlled by Secondary Daylighting Control
  ,                                       !- Illuminance Map Name
  ,                                       !- Group Rendering Name
  ,                                       !- Thermostat Name
  No;                                     !- Use Ideal Air Loads

OS:Node,
<<<<<<< HEAD
  {f706d390-1a51-450f-bc17-00b25c1b7402}, !- Handle
  Node 2,                                 !- Name
  {ec9e8c8e-5106-44e0-a8df-becbf8750c89}, !- Inlet Port
  ;                                       !- Outlet Port

OS:Connection,
  {ec9e8c8e-5106-44e0-a8df-becbf8750c89}, !- Handle
  {5c9fde17-3c6d-44a8-ae20-fe4d46487de0}, !- Name
  {3469af33-d428-4b7d-acbf-bc085c9e74b8}, !- Source Object
  11,                                     !- Outlet Port
  {f706d390-1a51-450f-bc17-00b25c1b7402}, !- Target Object
  2;                                      !- Inlet Port

OS:PortList,
  {816ffa22-ff35-4a1b-ab57-e6504669cc2b}, !- Handle
  {396dc158-00ae-46a5-aefe-ba80ee5c16f2}, !- Name
  {3469af33-d428-4b7d-acbf-bc085c9e74b8}; !- HVAC Component

OS:PortList,
  {1c790126-56c4-45b5-b0d4-8479ff34f84d}, !- Handle
  {8a9b420d-c82e-41a2-a49c-374daa223442}, !- Name
  {3469af33-d428-4b7d-acbf-bc085c9e74b8}; !- HVAC Component

OS:PortList,
  {c27432c1-18a6-493f-8cb7-a524d854be8f}, !- Handle
  {61668d06-cc84-4a67-9189-ad3aacfab3b9}, !- Name
  {3469af33-d428-4b7d-acbf-bc085c9e74b8}; !- HVAC Component

OS:Sizing:Zone,
  {a85e1d90-7997-463e-80a8-3afa34f447f1}, !- Handle
  {3469af33-d428-4b7d-acbf-bc085c9e74b8}, !- Zone or ZoneList Name
=======
  {b4804cd5-9a52-47d7-985e-5872f657db3d}, !- Handle
  Node 2,                                 !- Name
  {73c3e3e5-7d6b-462f-ac9b-282e1826c168}, !- Inlet Port
  ;                                       !- Outlet Port

OS:Connection,
  {73c3e3e5-7d6b-462f-ac9b-282e1826c168}, !- Handle
  {15e4ccd0-ebe4-4961-87d5-7eb609225a76}, !- Name
  {1f2b1a29-2bee-4ac2-92ae-7fa75067e444}, !- Source Object
  11,                                     !- Outlet Port
  {b4804cd5-9a52-47d7-985e-5872f657db3d}, !- Target Object
  2;                                      !- Inlet Port

OS:PortList,
  {50074bc8-28c6-4ea8-85e7-620679abf044}, !- Handle
  {e99f97b4-6361-48da-ac00-898f3b446c8e}, !- Name
  {1f2b1a29-2bee-4ac2-92ae-7fa75067e444}; !- HVAC Component

OS:PortList,
  {bf171f4c-7ac7-4444-ad82-0598c9eb7159}, !- Handle
  {3eef4f5b-b5fc-4b71-a974-d459b2f54c82}, !- Name
  {1f2b1a29-2bee-4ac2-92ae-7fa75067e444}; !- HVAC Component

OS:PortList,
  {6d62754a-682b-443f-a2fd-1f128e4182d3}, !- Handle
  {fbbeb4b3-4d2e-4ca6-adb4-670960979d8f}, !- Name
  {1f2b1a29-2bee-4ac2-92ae-7fa75067e444}; !- HVAC Component

OS:Sizing:Zone,
  {f6fa3b45-8ae4-4989-ad47-4a81003f1c69}, !- Handle
  {1f2b1a29-2bee-4ac2-92ae-7fa75067e444}, !- Zone or ZoneList Name
>>>>>>> 3f8e9d39
  SupplyAirTemperature,                   !- Zone Cooling Design Supply Air Temperature Input Method
  14,                                     !- Zone Cooling Design Supply Air Temperature {C}
  11.11,                                  !- Zone Cooling Design Supply Air Temperature Difference {deltaC}
  SupplyAirTemperature,                   !- Zone Heating Design Supply Air Temperature Input Method
  40,                                     !- Zone Heating Design Supply Air Temperature {C}
  11.11,                                  !- Zone Heating Design Supply Air Temperature Difference {deltaC}
  0.0085,                                 !- Zone Cooling Design Supply Air Humidity Ratio {kg-H2O/kg-air}
  0.008,                                  !- Zone Heating Design Supply Air Humidity Ratio {kg-H2O/kg-air}
  ,                                       !- Zone Heating Sizing Factor
  ,                                       !- Zone Cooling Sizing Factor
  DesignDay,                              !- Cooling Design Air Flow Method
  ,                                       !- Cooling Design Air Flow Rate {m3/s}
  ,                                       !- Cooling Minimum Air Flow per Zone Floor Area {m3/s-m2}
  ,                                       !- Cooling Minimum Air Flow {m3/s}
  ,                                       !- Cooling Minimum Air Flow Fraction
  DesignDay,                              !- Heating Design Air Flow Method
  ,                                       !- Heating Design Air Flow Rate {m3/s}
  ,                                       !- Heating Maximum Air Flow per Zone Floor Area {m3/s-m2}
  ,                                       !- Heating Maximum Air Flow {m3/s}
  ,                                       !- Heating Maximum Air Flow Fraction
  ,                                       !- Design Zone Air Distribution Effectiveness in Cooling Mode
  ,                                       !- Design Zone Air Distribution Effectiveness in Heating Mode
  No,                                     !- Account for Dedicated Outdoor Air System
  NeutralSupplyAir,                       !- Dedicated Outdoor Air System Control Strategy
  autosize,                               !- Dedicated Outdoor Air Low Setpoint Temperature for Design {C}
  autosize;                               !- Dedicated Outdoor Air High Setpoint Temperature for Design {C}

OS:ZoneHVAC:EquipmentList,
<<<<<<< HEAD
  {a74fd330-7fb8-48f7-a498-13098d262b0c}, !- Handle
  Zone HVAC Equipment List 2,             !- Name
  {3469af33-d428-4b7d-acbf-bc085c9e74b8}; !- Thermal Zone

OS:SpaceType,
  {0bff124e-9c7d-4c8c-a410-91ad17fe7ae8}, !- Handle
=======
  {b1261118-7d12-498f-80a2-41d1a365fa3c}, !- Handle
  Zone HVAC Equipment List 2,             !- Name
  {1f2b1a29-2bee-4ac2-92ae-7fa75067e444}; !- Thermal Zone

OS:SpaceType,
  {10ef2d3c-825d-4e57-bbb2-884b22d6fcfa}, !- Handle
>>>>>>> 3f8e9d39
  Space Type 2,                           !- Name
  ,                                       !- Default Construction Set Name
  ,                                       !- Default Schedule Set Name
  ,                                       !- Group Rendering Name
  ,                                       !- Design Specification Outdoor Air Object Name
  ,                                       !- Standards Template
  ,                                       !- Standards Building Type
  unfinished attic;                       !- Standards Space Type

OS:BuildingUnit,
<<<<<<< HEAD
  {b7b7abf7-3ca6-43c2-8874-dbe29803c0af}, !- Handle
=======
  {9d88ee58-5e81-4b3f-8f91-752f12abb306}, !- Handle
>>>>>>> 3f8e9d39
  unit 1,                                 !- Name
  ,                                       !- Rendering Color
  Residential;                            !- Building Unit Type

OS:Building,
<<<<<<< HEAD
  {16e50a73-d1ed-48ce-b106-6ecbb7af539d}, !- Handle
=======
  {7f6948f5-7f90-4d3a-a9b9-df6b882cd658}, !- Handle
>>>>>>> 3f8e9d39
  Building 1,                             !- Name
  ,                                       !- Building Sector Type
  0,                                      !- North Axis {deg}
  ,                                       !- Nominal Floor to Floor Height {m}
  ,                                       !- Space Type Name
  ,                                       !- Default Construction Set Name
  ,                                       !- Default Schedule Set Name
  2,                                      !- Standards Number of Stories
  2,                                      !- Standards Number of Above Ground Stories
  ,                                       !- Standards Template
  singlefamilydetached,                   !- Standards Building Type
  1;                                      !- Standards Number of Living Units

OS:AdditionalProperties,
<<<<<<< HEAD
  {aab21344-9680-4bab-9e4e-62e78e1d9544}, !- Handle
  {16e50a73-d1ed-48ce-b106-6ecbb7af539d}, !- Object Name
=======
  {3909a5c5-1591-4cea-a8ff-5d57830e4ee2}, !- Handle
  {7f6948f5-7f90-4d3a-a9b9-df6b882cd658}, !- Object Name
>>>>>>> 3f8e9d39
  Total Units Represented,                !- Feature Name 1
  Integer,                                !- Feature Data Type 1
  1,                                      !- Feature Value 1
  Total Units Modeled,                    !- Feature Name 2
  Integer,                                !- Feature Data Type 2
  1;                                      !- Feature Value 2

OS:AdditionalProperties,
<<<<<<< HEAD
  {291b0b55-6eb3-4075-83c5-727aa1f06a1e}, !- Handle
  {b7b7abf7-3ca6-43c2-8874-dbe29803c0af}, !- Object Name
=======
  {3deeda6b-9b97-4572-a2d7-9e3687a192ee}, !- Handle
  {9d88ee58-5e81-4b3f-8f91-752f12abb306}, !- Object Name
>>>>>>> 3f8e9d39
  NumberOfBedrooms,                       !- Feature Name 1
  Integer,                                !- Feature Data Type 1
  3,                                      !- Feature Value 1
  NumberOfBathrooms,                      !- Feature Name 2
  Double,                                 !- Feature Data Type 2
  2;                                      !- Feature Value 2

OS:Schedule:Day,
<<<<<<< HEAD
  {bf061a97-0b93-459e-b3bb-30f83e04c38a}, !- Handle
=======
  {70b36df1-3be8-4ebf-97dc-700b2eca2774}, !- Handle
>>>>>>> 3f8e9d39
  Schedule Day 1,                         !- Name
  ,                                       !- Schedule Type Limits Name
  ,                                       !- Interpolate to Timestep
  24,                                     !- Hour 1
  0,                                      !- Minute 1
  0;                                      !- Value Until Time 1

OS:Schedule:Day,
<<<<<<< HEAD
  {ed0c25b6-0279-443b-a003-6d88946443c0}, !- Handle
=======
  {aaddaa94-7971-47e2-bc3b-99cd76a76c17}, !- Handle
>>>>>>> 3f8e9d39
  Schedule Day 2,                         !- Name
  ,                                       !- Schedule Type Limits Name
  ,                                       !- Interpolate to Timestep
  24,                                     !- Hour 1
  0,                                      !- Minute 1
  1;                                      !- Value Until Time 1

OS:Schedule:Ruleset,
  {10316e13-80a1-43b9-bddd-fdf0ffdbeb35}, !- Handle
  res occupants schedule,                 !- Name
  {340d3b12-9045-49b6-88ba-41894e87e355}, !- Schedule Type Limits Name
  {c5f014e4-6b6f-4977-aceb-2d362919731e}, !- Default Day Schedule Name
  {dbf6b9cb-4c0a-4280-8d31-c04eae7920cd}, !- Summer Design Day Schedule Name
  {3b4407e3-8f12-4805-95f2-fd4e3ba60574}; !- Winter Design Day Schedule Name

OS:Schedule:Day,
  {c5f014e4-6b6f-4977-aceb-2d362919731e}, !- Handle
  Schedule Day 3,                         !- Name
  {340d3b12-9045-49b6-88ba-41894e87e355}, !- Schedule Type Limits Name
  ,                                       !- Interpolate to Timestep
  24,                                     !- Hour 1
  0,                                      !- Minute 1
  0;                                      !- Value Until Time 1

OS:Schedule:Rule,
  {caa2b9cb-091a-464d-abb3-ce7dd2a9e1ba}, !- Handle
  res occupants schedule allday rule1,    !- Name
  {10316e13-80a1-43b9-bddd-fdf0ffdbeb35}, !- Schedule Ruleset Name
  11,                                     !- Rule Order
  {7d9683cc-fb37-439e-8033-8661db9d0587}, !- Day Schedule Name
  Yes,                                    !- Apply Sunday
  Yes,                                    !- Apply Monday
  Yes,                                    !- Apply Tuesday
  Yes,                                    !- Apply Wednesday
  Yes,                                    !- Apply Thursday
  Yes,                                    !- Apply Friday
  Yes,                                    !- Apply Saturday
  ,                                       !- Apply Holiday
  DateRange,                              !- Date Specification Type
  1,                                      !- Start Month
  1,                                      !- Start Day
  1,                                      !- End Month
  31;                                     !- End Day

OS:Schedule:Day,
  {7d9683cc-fb37-439e-8033-8661db9d0587}, !- Handle
  res occupants schedule allday1,         !- Name
  {340d3b12-9045-49b6-88ba-41894e87e355}, !- Schedule Type Limits Name
  ,                                       !- Interpolate to Timestep
  7,                                      !- Hour 1
  0,                                      !- Minute 1
  1,                                      !- Value Until Time 1
  8,                                      !- Hour 2
  0,                                      !- Minute 2
  0.88,                                   !- Value Until Time 2
  9,                                      !- Hour 3
  0,                                      !- Minute 3
  0.41,                                   !- Value Until Time 3
  16,                                     !- Hour 4
  0,                                      !- Minute 4
  0.24,                                   !- Value Until Time 4
  17,                                     !- Hour 5
  0,                                      !- Minute 5
  0.29,                                   !- Value Until Time 5
  18,                                     !- Hour 6
  0,                                      !- Minute 6
  0.55,                                   !- Value Until Time 6
  21,                                     !- Hour 7
  0,                                      !- Minute 7
  0.9,                                    !- Value Until Time 7
  24,                                     !- Hour 8
  0,                                      !- Minute 8
  1;                                      !- Value Until Time 8

OS:Schedule:Rule,
  {a4a88c8b-5e5d-4700-927b-7e5a2eace09c}, !- Handle
  res occupants schedule allday rule2,    !- Name
  {10316e13-80a1-43b9-bddd-fdf0ffdbeb35}, !- Schedule Ruleset Name
  10,                                     !- Rule Order
  {7e0c4288-5235-4ca5-8f08-4e14cec3079e}, !- Day Schedule Name
  Yes,                                    !- Apply Sunday
  Yes,                                    !- Apply Monday
  Yes,                                    !- Apply Tuesday
  Yes,                                    !- Apply Wednesday
  Yes,                                    !- Apply Thursday
  Yes,                                    !- Apply Friday
  Yes,                                    !- Apply Saturday
  ,                                       !- Apply Holiday
  DateRange,                              !- Date Specification Type
  2,                                      !- Start Month
  1,                                      !- Start Day
  2,                                      !- End Month
  28;                                     !- End Day

OS:Schedule:Day,
  {7e0c4288-5235-4ca5-8f08-4e14cec3079e}, !- Handle
  res occupants schedule allday2,         !- Name
  {340d3b12-9045-49b6-88ba-41894e87e355}, !- Schedule Type Limits Name
  ,                                       !- Interpolate to Timestep
  7,                                      !- Hour 1
  0,                                      !- Minute 1
  1,                                      !- Value Until Time 1
  8,                                      !- Hour 2
  0,                                      !- Minute 2
  0.88,                                   !- Value Until Time 2
  9,                                      !- Hour 3
  0,                                      !- Minute 3
  0.41,                                   !- Value Until Time 3
  16,                                     !- Hour 4
  0,                                      !- Minute 4
  0.24,                                   !- Value Until Time 4
  17,                                     !- Hour 5
  0,                                      !- Minute 5
  0.29,                                   !- Value Until Time 5
  18,                                     !- Hour 6
  0,                                      !- Minute 6
  0.55,                                   !- Value Until Time 6
  21,                                     !- Hour 7
  0,                                      !- Minute 7
  0.9,                                    !- Value Until Time 7
  24,                                     !- Hour 8
  0,                                      !- Minute 8
  1;                                      !- Value Until Time 8

OS:Schedule:Rule,
  {867982e7-a9bc-4f57-9050-4d250a26de52}, !- Handle
  res occupants schedule allday rule3,    !- Name
  {10316e13-80a1-43b9-bddd-fdf0ffdbeb35}, !- Schedule Ruleset Name
  9,                                      !- Rule Order
  {43770e7a-3703-465c-b700-c914c964d58f}, !- Day Schedule Name
  Yes,                                    !- Apply Sunday
  Yes,                                    !- Apply Monday
  Yes,                                    !- Apply Tuesday
  Yes,                                    !- Apply Wednesday
  Yes,                                    !- Apply Thursday
  Yes,                                    !- Apply Friday
  Yes,                                    !- Apply Saturday
  ,                                       !- Apply Holiday
  DateRange,                              !- Date Specification Type
  3,                                      !- Start Month
  1,                                      !- Start Day
  3,                                      !- End Month
  31;                                     !- End Day

OS:Schedule:Day,
  {43770e7a-3703-465c-b700-c914c964d58f}, !- Handle
  res occupants schedule allday3,         !- Name
  {340d3b12-9045-49b6-88ba-41894e87e355}, !- Schedule Type Limits Name
  ,                                       !- Interpolate to Timestep
  7,                                      !- Hour 1
  0,                                      !- Minute 1
  1,                                      !- Value Until Time 1
  8,                                      !- Hour 2
  0,                                      !- Minute 2
  0.88,                                   !- Value Until Time 2
  9,                                      !- Hour 3
  0,                                      !- Minute 3
  0.41,                                   !- Value Until Time 3
  16,                                     !- Hour 4
  0,                                      !- Minute 4
  0.24,                                   !- Value Until Time 4
  17,                                     !- Hour 5
  0,                                      !- Minute 5
  0.29,                                   !- Value Until Time 5
  18,                                     !- Hour 6
  0,                                      !- Minute 6
  0.55,                                   !- Value Until Time 6
  21,                                     !- Hour 7
  0,                                      !- Minute 7
  0.9,                                    !- Value Until Time 7
  24,                                     !- Hour 8
  0,                                      !- Minute 8
  1;                                      !- Value Until Time 8

OS:Schedule:Rule,
  {7afd6274-f9ae-4afb-9f34-b24d58d1b112}, !- Handle
  res occupants schedule allday rule4,    !- Name
  {10316e13-80a1-43b9-bddd-fdf0ffdbeb35}, !- Schedule Ruleset Name
  8,                                      !- Rule Order
  {77805210-1e6d-4c88-bb5a-fc70b5d5cf9d}, !- Day Schedule Name
  Yes,                                    !- Apply Sunday
  Yes,                                    !- Apply Monday
  Yes,                                    !- Apply Tuesday
  Yes,                                    !- Apply Wednesday
  Yes,                                    !- Apply Thursday
  Yes,                                    !- Apply Friday
  Yes,                                    !- Apply Saturday
  ,                                       !- Apply Holiday
  DateRange,                              !- Date Specification Type
  4,                                      !- Start Month
  1,                                      !- Start Day
  4,                                      !- End Month
  30;                                     !- End Day

OS:Schedule:Day,
  {77805210-1e6d-4c88-bb5a-fc70b5d5cf9d}, !- Handle
  res occupants schedule allday4,         !- Name
  {340d3b12-9045-49b6-88ba-41894e87e355}, !- Schedule Type Limits Name
  ,                                       !- Interpolate to Timestep
  7,                                      !- Hour 1
  0,                                      !- Minute 1
  1,                                      !- Value Until Time 1
  8,                                      !- Hour 2
  0,                                      !- Minute 2
  0.88,                                   !- Value Until Time 2
  9,                                      !- Hour 3
  0,                                      !- Minute 3
  0.41,                                   !- Value Until Time 3
  16,                                     !- Hour 4
  0,                                      !- Minute 4
  0.24,                                   !- Value Until Time 4
  17,                                     !- Hour 5
  0,                                      !- Minute 5
  0.29,                                   !- Value Until Time 5
  18,                                     !- Hour 6
  0,                                      !- Minute 6
  0.55,                                   !- Value Until Time 6
  21,                                     !- Hour 7
  0,                                      !- Minute 7
  0.9,                                    !- Value Until Time 7
  24,                                     !- Hour 8
  0,                                      !- Minute 8
  1;                                      !- Value Until Time 8

OS:Schedule:Rule,
  {67e15d47-e852-4a0b-97b9-a94ce32a539d}, !- Handle
  res occupants schedule allday rule5,    !- Name
  {10316e13-80a1-43b9-bddd-fdf0ffdbeb35}, !- Schedule Ruleset Name
  7,                                      !- Rule Order
  {07f58a78-3762-48d5-9d27-ab7f8eb3086a}, !- Day Schedule Name
  Yes,                                    !- Apply Sunday
  Yes,                                    !- Apply Monday
  Yes,                                    !- Apply Tuesday
  Yes,                                    !- Apply Wednesday
  Yes,                                    !- Apply Thursday
  Yes,                                    !- Apply Friday
  Yes,                                    !- Apply Saturday
  ,                                       !- Apply Holiday
  DateRange,                              !- Date Specification Type
  5,                                      !- Start Month
  1,                                      !- Start Day
  5,                                      !- End Month
  31;                                     !- End Day

OS:Schedule:Day,
  {07f58a78-3762-48d5-9d27-ab7f8eb3086a}, !- Handle
  res occupants schedule allday5,         !- Name
  {340d3b12-9045-49b6-88ba-41894e87e355}, !- Schedule Type Limits Name
  ,                                       !- Interpolate to Timestep
  7,                                      !- Hour 1
  0,                                      !- Minute 1
  1,                                      !- Value Until Time 1
  8,                                      !- Hour 2
  0,                                      !- Minute 2
  0.88,                                   !- Value Until Time 2
  9,                                      !- Hour 3
  0,                                      !- Minute 3
  0.41,                                   !- Value Until Time 3
  16,                                     !- Hour 4
  0,                                      !- Minute 4
  0.24,                                   !- Value Until Time 4
  17,                                     !- Hour 5
  0,                                      !- Minute 5
  0.29,                                   !- Value Until Time 5
  18,                                     !- Hour 6
  0,                                      !- Minute 6
  0.55,                                   !- Value Until Time 6
  21,                                     !- Hour 7
  0,                                      !- Minute 7
  0.9,                                    !- Value Until Time 7
  24,                                     !- Hour 8
  0,                                      !- Minute 8
  1;                                      !- Value Until Time 8

OS:Schedule:Rule,
  {c9a67ec9-f518-4511-8d64-7c454a52584c}, !- Handle
  res occupants schedule allday rule6,    !- Name
  {10316e13-80a1-43b9-bddd-fdf0ffdbeb35}, !- Schedule Ruleset Name
  6,                                      !- Rule Order
  {a9154fdb-e6f7-44b3-ac02-f9be6fd6230b}, !- Day Schedule Name
  Yes,                                    !- Apply Sunday
  Yes,                                    !- Apply Monday
  Yes,                                    !- Apply Tuesday
  Yes,                                    !- Apply Wednesday
  Yes,                                    !- Apply Thursday
  Yes,                                    !- Apply Friday
  Yes,                                    !- Apply Saturday
  ,                                       !- Apply Holiday
  DateRange,                              !- Date Specification Type
  6,                                      !- Start Month
  1,                                      !- Start Day
  6,                                      !- End Month
  30;                                     !- End Day

OS:Schedule:Day,
  {a9154fdb-e6f7-44b3-ac02-f9be6fd6230b}, !- Handle
  res occupants schedule allday6,         !- Name
  {340d3b12-9045-49b6-88ba-41894e87e355}, !- Schedule Type Limits Name
  ,                                       !- Interpolate to Timestep
  7,                                      !- Hour 1
  0,                                      !- Minute 1
  1,                                      !- Value Until Time 1
  8,                                      !- Hour 2
  0,                                      !- Minute 2
  0.88,                                   !- Value Until Time 2
  9,                                      !- Hour 3
  0,                                      !- Minute 3
  0.41,                                   !- Value Until Time 3
  16,                                     !- Hour 4
  0,                                      !- Minute 4
  0.24,                                   !- Value Until Time 4
  17,                                     !- Hour 5
  0,                                      !- Minute 5
  0.29,                                   !- Value Until Time 5
  18,                                     !- Hour 6
  0,                                      !- Minute 6
  0.55,                                   !- Value Until Time 6
  21,                                     !- Hour 7
  0,                                      !- Minute 7
  0.9,                                    !- Value Until Time 7
  24,                                     !- Hour 8
  0,                                      !- Minute 8
  1;                                      !- Value Until Time 8

OS:Schedule:Rule,
  {5ece113a-9e58-48ca-bca0-2b6cd6307f9a}, !- Handle
  res occupants schedule allday rule7,    !- Name
  {10316e13-80a1-43b9-bddd-fdf0ffdbeb35}, !- Schedule Ruleset Name
  5,                                      !- Rule Order
  {304a6fa2-c8a1-4aac-8eba-5b1fd5f0daa4}, !- Day Schedule Name
  Yes,                                    !- Apply Sunday
  Yes,                                    !- Apply Monday
  Yes,                                    !- Apply Tuesday
  Yes,                                    !- Apply Wednesday
  Yes,                                    !- Apply Thursday
  Yes,                                    !- Apply Friday
  Yes,                                    !- Apply Saturday
  ,                                       !- Apply Holiday
  DateRange,                              !- Date Specification Type
  7,                                      !- Start Month
  1,                                      !- Start Day
  7,                                      !- End Month
  31;                                     !- End Day

OS:Schedule:Day,
  {304a6fa2-c8a1-4aac-8eba-5b1fd5f0daa4}, !- Handle
  res occupants schedule allday7,         !- Name
  {340d3b12-9045-49b6-88ba-41894e87e355}, !- Schedule Type Limits Name
  ,                                       !- Interpolate to Timestep
  7,                                      !- Hour 1
  0,                                      !- Minute 1
  1,                                      !- Value Until Time 1
  8,                                      !- Hour 2
  0,                                      !- Minute 2
  0.88,                                   !- Value Until Time 2
  9,                                      !- Hour 3
  0,                                      !- Minute 3
  0.41,                                   !- Value Until Time 3
  16,                                     !- Hour 4
  0,                                      !- Minute 4
  0.24,                                   !- Value Until Time 4
  17,                                     !- Hour 5
  0,                                      !- Minute 5
  0.29,                                   !- Value Until Time 5
  18,                                     !- Hour 6
  0,                                      !- Minute 6
  0.55,                                   !- Value Until Time 6
  21,                                     !- Hour 7
  0,                                      !- Minute 7
  0.9,                                    !- Value Until Time 7
  24,                                     !- Hour 8
  0,                                      !- Minute 8
  1;                                      !- Value Until Time 8

OS:Schedule:Rule,
  {2331610c-7328-48d8-b01b-6fd9e4e0d66b}, !- Handle
  res occupants schedule allday rule8,    !- Name
  {10316e13-80a1-43b9-bddd-fdf0ffdbeb35}, !- Schedule Ruleset Name
  4,                                      !- Rule Order
  {e4b5177c-1e02-47bf-aec9-6e5d496b6e69}, !- Day Schedule Name
  Yes,                                    !- Apply Sunday
  Yes,                                    !- Apply Monday
  Yes,                                    !- Apply Tuesday
  Yes,                                    !- Apply Wednesday
  Yes,                                    !- Apply Thursday
  Yes,                                    !- Apply Friday
  Yes,                                    !- Apply Saturday
  ,                                       !- Apply Holiday
  DateRange,                              !- Date Specification Type
  8,                                      !- Start Month
  1,                                      !- Start Day
  8,                                      !- End Month
  31;                                     !- End Day

OS:Schedule:Day,
  {e4b5177c-1e02-47bf-aec9-6e5d496b6e69}, !- Handle
  res occupants schedule allday8,         !- Name
  {340d3b12-9045-49b6-88ba-41894e87e355}, !- Schedule Type Limits Name
  ,                                       !- Interpolate to Timestep
  7,                                      !- Hour 1
  0,                                      !- Minute 1
  1,                                      !- Value Until Time 1
  8,                                      !- Hour 2
  0,                                      !- Minute 2
  0.88,                                   !- Value Until Time 2
  9,                                      !- Hour 3
  0,                                      !- Minute 3
  0.41,                                   !- Value Until Time 3
  16,                                     !- Hour 4
  0,                                      !- Minute 4
  0.24,                                   !- Value Until Time 4
  17,                                     !- Hour 5
  0,                                      !- Minute 5
  0.29,                                   !- Value Until Time 5
  18,                                     !- Hour 6
  0,                                      !- Minute 6
  0.55,                                   !- Value Until Time 6
  21,                                     !- Hour 7
  0,                                      !- Minute 7
  0.9,                                    !- Value Until Time 7
  24,                                     !- Hour 8
  0,                                      !- Minute 8
  1;                                      !- Value Until Time 8

OS:Schedule:Rule,
  {d76f072a-38b5-403a-988c-aa63dd103c32}, !- Handle
  res occupants schedule allday rule9,    !- Name
  {10316e13-80a1-43b9-bddd-fdf0ffdbeb35}, !- Schedule Ruleset Name
  3,                                      !- Rule Order
  {81a6b36c-e4f7-477c-a86d-f2fa7f6ffdb6}, !- Day Schedule Name
  Yes,                                    !- Apply Sunday
  Yes,                                    !- Apply Monday
  Yes,                                    !- Apply Tuesday
  Yes,                                    !- Apply Wednesday
  Yes,                                    !- Apply Thursday
  Yes,                                    !- Apply Friday
  Yes,                                    !- Apply Saturday
  ,                                       !- Apply Holiday
  DateRange,                              !- Date Specification Type
  9,                                      !- Start Month
  1,                                      !- Start Day
  9,                                      !- End Month
  30;                                     !- End Day

OS:Schedule:Day,
  {81a6b36c-e4f7-477c-a86d-f2fa7f6ffdb6}, !- Handle
  res occupants schedule allday9,         !- Name
  {340d3b12-9045-49b6-88ba-41894e87e355}, !- Schedule Type Limits Name
  ,                                       !- Interpolate to Timestep
  7,                                      !- Hour 1
  0,                                      !- Minute 1
  1,                                      !- Value Until Time 1
  8,                                      !- Hour 2
  0,                                      !- Minute 2
  0.88,                                   !- Value Until Time 2
  9,                                      !- Hour 3
  0,                                      !- Minute 3
  0.41,                                   !- Value Until Time 3
  16,                                     !- Hour 4
  0,                                      !- Minute 4
  0.24,                                   !- Value Until Time 4
  17,                                     !- Hour 5
  0,                                      !- Minute 5
  0.29,                                   !- Value Until Time 5
  18,                                     !- Hour 6
  0,                                      !- Minute 6
  0.55,                                   !- Value Until Time 6
  21,                                     !- Hour 7
  0,                                      !- Minute 7
  0.9,                                    !- Value Until Time 7
  24,                                     !- Hour 8
  0,                                      !- Minute 8
  1;                                      !- Value Until Time 8

OS:Schedule:Rule,
  {bf362054-e5e5-44c2-b3c0-c645729c6588}, !- Handle
  res occupants schedule allday rule10,   !- Name
  {10316e13-80a1-43b9-bddd-fdf0ffdbeb35}, !- Schedule Ruleset Name
  2,                                      !- Rule Order
  {397f8a73-227a-4f32-9019-a3cb8e44376a}, !- Day Schedule Name
  Yes,                                    !- Apply Sunday
  Yes,                                    !- Apply Monday
  Yes,                                    !- Apply Tuesday
  Yes,                                    !- Apply Wednesday
  Yes,                                    !- Apply Thursday
  Yes,                                    !- Apply Friday
  Yes,                                    !- Apply Saturday
  ,                                       !- Apply Holiday
  DateRange,                              !- Date Specification Type
  10,                                     !- Start Month
  1,                                      !- Start Day
  10,                                     !- End Month
  31;                                     !- End Day

OS:Schedule:Day,
  {397f8a73-227a-4f32-9019-a3cb8e44376a}, !- Handle
  res occupants schedule allday10,        !- Name
  {340d3b12-9045-49b6-88ba-41894e87e355}, !- Schedule Type Limits Name
  ,                                       !- Interpolate to Timestep
  7,                                      !- Hour 1
  0,                                      !- Minute 1
  1,                                      !- Value Until Time 1
  8,                                      !- Hour 2
  0,                                      !- Minute 2
  0.88,                                   !- Value Until Time 2
  9,                                      !- Hour 3
  0,                                      !- Minute 3
  0.41,                                   !- Value Until Time 3
  16,                                     !- Hour 4
  0,                                      !- Minute 4
  0.24,                                   !- Value Until Time 4
  17,                                     !- Hour 5
  0,                                      !- Minute 5
  0.29,                                   !- Value Until Time 5
  18,                                     !- Hour 6
  0,                                      !- Minute 6
  0.55,                                   !- Value Until Time 6
  21,                                     !- Hour 7
  0,                                      !- Minute 7
  0.9,                                    !- Value Until Time 7
  24,                                     !- Hour 8
  0,                                      !- Minute 8
  1;                                      !- Value Until Time 8

OS:Schedule:Rule,
  {10e48d99-e43b-4e16-88f2-ae25890d1740}, !- Handle
  res occupants schedule allday rule11,   !- Name
  {10316e13-80a1-43b9-bddd-fdf0ffdbeb35}, !- Schedule Ruleset Name
  1,                                      !- Rule Order
  {b4012964-2b4d-472c-93d8-42a52d3db9c7}, !- Day Schedule Name
  Yes,                                    !- Apply Sunday
  Yes,                                    !- Apply Monday
  Yes,                                    !- Apply Tuesday
  Yes,                                    !- Apply Wednesday
  Yes,                                    !- Apply Thursday
  Yes,                                    !- Apply Friday
  Yes,                                    !- Apply Saturday
  ,                                       !- Apply Holiday
  DateRange,                              !- Date Specification Type
  11,                                     !- Start Month
  1,                                      !- Start Day
  11,                                     !- End Month
  30;                                     !- End Day

OS:Schedule:Day,
  {b4012964-2b4d-472c-93d8-42a52d3db9c7}, !- Handle
  res occupants schedule allday11,        !- Name
  {340d3b12-9045-49b6-88ba-41894e87e355}, !- Schedule Type Limits Name
  ,                                       !- Interpolate to Timestep
  7,                                      !- Hour 1
  0,                                      !- Minute 1
  1,                                      !- Value Until Time 1
  8,                                      !- Hour 2
  0,                                      !- Minute 2
  0.88,                                   !- Value Until Time 2
  9,                                      !- Hour 3
  0,                                      !- Minute 3
  0.41,                                   !- Value Until Time 3
  16,                                     !- Hour 4
  0,                                      !- Minute 4
  0.24,                                   !- Value Until Time 4
  17,                                     !- Hour 5
  0,                                      !- Minute 5
  0.29,                                   !- Value Until Time 5
  18,                                     !- Hour 6
  0,                                      !- Minute 6
  0.55,                                   !- Value Until Time 6
  21,                                     !- Hour 7
  0,                                      !- Minute 7
  0.9,                                    !- Value Until Time 7
  24,                                     !- Hour 8
  0,                                      !- Minute 8
  1;                                      !- Value Until Time 8

OS:Schedule:Rule,
  {40555952-e578-45b3-a1aa-75c2b30da6b1}, !- Handle
  res occupants schedule allday rule12,   !- Name
  {10316e13-80a1-43b9-bddd-fdf0ffdbeb35}, !- Schedule Ruleset Name
  0,                                      !- Rule Order
  {291097ea-aee9-48a9-b94d-b3a16c532ad8}, !- Day Schedule Name
  Yes,                                    !- Apply Sunday
  Yes,                                    !- Apply Monday
  Yes,                                    !- Apply Tuesday
  Yes,                                    !- Apply Wednesday
  Yes,                                    !- Apply Thursday
  Yes,                                    !- Apply Friday
  Yes,                                    !- Apply Saturday
  ,                                       !- Apply Holiday
  DateRange,                              !- Date Specification Type
  12,                                     !- Start Month
  1,                                      !- Start Day
  12,                                     !- End Month
  31;                                     !- End Day

OS:Schedule:Day,
  {291097ea-aee9-48a9-b94d-b3a16c532ad8}, !- Handle
  res occupants schedule allday12,        !- Name
  {340d3b12-9045-49b6-88ba-41894e87e355}, !- Schedule Type Limits Name
  ,                                       !- Interpolate to Timestep
  7,                                      !- Hour 1
  0,                                      !- Minute 1
  1,                                      !- Value Until Time 1
  8,                                      !- Hour 2
  0,                                      !- Minute 2
  0.88,                                   !- Value Until Time 2
  9,                                      !- Hour 3
  0,                                      !- Minute 3
  0.41,                                   !- Value Until Time 3
  16,                                     !- Hour 4
  0,                                      !- Minute 4
  0.24,                                   !- Value Until Time 4
  17,                                     !- Hour 5
  0,                                      !- Minute 5
  0.29,                                   !- Value Until Time 5
  18,                                     !- Hour 6
  0,                                      !- Minute 6
  0.55,                                   !- Value Until Time 6
  21,                                     !- Hour 7
  0,                                      !- Minute 7
  0.9,                                    !- Value Until Time 7
  24,                                     !- Hour 8
  0,                                      !- Minute 8
  1;                                      !- Value Until Time 8

OS:Schedule:Day,
  {3b4407e3-8f12-4805-95f2-fd4e3ba60574}, !- Handle
  res occupants schedule winter design,   !- Name
  {340d3b12-9045-49b6-88ba-41894e87e355}, !- Schedule Type Limits Name
  ,                                       !- Interpolate to Timestep
  24,                                     !- Hour 1
  0,                                      !- Minute 1
  0;                                      !- Value Until Time 1

OS:Schedule:Day,
  {dbf6b9cb-4c0a-4280-8d31-c04eae7920cd}, !- Handle
  res occupants schedule summer design,   !- Name
  {340d3b12-9045-49b6-88ba-41894e87e355}, !- Schedule Type Limits Name
  ,                                       !- Interpolate to Timestep
  24,                                     !- Hour 1
  0,                                      !- Minute 1
  1;                                      !- Value Until Time 1

OS:ScheduleTypeLimits,
  {340d3b12-9045-49b6-88ba-41894e87e355}, !- Handle
  Fractional,                             !- Name
  0,                                      !- Lower Limit Value
  1,                                      !- Upper Limit Value
  Continuous;                             !- Numeric Type

OS:Schedule:Ruleset,
  {2ebc9656-bc5c-4b1a-bdcc-01bca9ab0503}, !- Handle
  Schedule Ruleset 1,                     !- Name
  {b57c947b-0d60-4434-ad17-944dd05740cb}, !- Schedule Type Limits Name
  {a2813cc2-4662-4d21-8bdf-71fdaee263ed}; !- Default Day Schedule Name

OS:Schedule:Day,
  {a2813cc2-4662-4d21-8bdf-71fdaee263ed}, !- Handle
  Schedule Day 4,                         !- Name
  {b57c947b-0d60-4434-ad17-944dd05740cb}, !- Schedule Type Limits Name
  ,                                       !- Interpolate to Timestep
  24,                                     !- Hour 1
  0,                                      !- Minute 1
  112.539290946133;                       !- Value Until Time 1

OS:People:Definition,
  {2fee4d0d-2def-4c92-acae-9264596634c6}, !- Handle
  res occupants|living space,             !- Name
  People,                                 !- Number of People Calculation Method
  1.325,                                  !- Number of People {people}
  ,                                       !- People per Space Floor Area {person/m2}
  ,                                       !- Space Floor Area per Person {m2/person}
  0.319734,                               !- Fraction Radiant
  0.573,                                  !- Sensible Heat Fraction
  0,                                      !- Carbon Dioxide Generation Rate {m3/s-W}
  No,                                     !- Enable ASHRAE 55 Comfort Warnings
  ZoneAveraged;                           !- Mean Radiant Temperature Calculation Type

OS:People,
  {06dde9fd-33b0-42a9-9ed4-89a83c8cd48e}, !- Handle
  res occupants|living space,             !- Name
  {2fee4d0d-2def-4c92-acae-9264596634c6}, !- People Definition Name
  {abe65346-1775-48dd-a23c-dbc34666e241}, !- Space or SpaceType Name
  {10316e13-80a1-43b9-bddd-fdf0ffdbeb35}, !- Number of People Schedule Name
  {2ebc9656-bc5c-4b1a-bdcc-01bca9ab0503}, !- Activity Level Schedule Name
  ,                                       !- Surface Name/Angle Factor List Name
  ,                                       !- Work Efficiency Schedule Name
  ,                                       !- Clothing Insulation Schedule Name
  ,                                       !- Air Velocity Schedule Name
  1;                                      !- Multiplier

OS:ScheduleTypeLimits,
  {b57c947b-0d60-4434-ad17-944dd05740cb}, !- Handle
  ActivityLevel,                          !- Name
  0,                                      !- Lower Limit Value
  ,                                       !- Upper Limit Value
  Continuous,                             !- Numeric Type
  ActivityLevel;                          !- Unit Type

OS:People:Definition,
  {77592e36-391c-4aff-9d7a-0b32a36800c1}, !- Handle
  res occupants|living space|story 2,     !- Name
  People,                                 !- Number of People Calculation Method
  1.325,                                  !- Number of People {people}
  ,                                       !- People per Space Floor Area {person/m2}
  ,                                       !- Space Floor Area per Person {m2/person}
  0.319734,                               !- Fraction Radiant
  0.573,                                  !- Sensible Heat Fraction
  0,                                      !- Carbon Dioxide Generation Rate {m3/s-W}
  No,                                     !- Enable ASHRAE 55 Comfort Warnings
  ZoneAveraged;                           !- Mean Radiant Temperature Calculation Type

OS:People,
  {8092ee79-01a5-4c47-b444-887ab0c83ca5}, !- Handle
  res occupants|living space|story 2,     !- Name
  {77592e36-391c-4aff-9d7a-0b32a36800c1}, !- People Definition Name
  {3f9f98cd-1979-41bd-8cb9-cf3f0a4df690}, !- Space or SpaceType Name
  {10316e13-80a1-43b9-bddd-fdf0ffdbeb35}, !- Number of People Schedule Name
  {2ebc9656-bc5c-4b1a-bdcc-01bca9ab0503}, !- Activity Level Schedule Name
  ,                                       !- Surface Name/Angle Factor List Name
  ,                                       !- Work Efficiency Schedule Name
  ,                                       !- Clothing Insulation Schedule Name
  ,                                       !- Air Velocity Schedule Name
  1;                                      !- Multiplier

OS:WeatherFile,
<<<<<<< HEAD
  {467f46c9-3960-4f33-8783-81b9c9464735}, !- Handle
=======
  {6209389e-3b17-4d22-862b-8abc191d751f}, !- Handle
>>>>>>> 3f8e9d39
  Denver Intl Ap,                         !- City
  CO,                                     !- State Province Region
  USA,                                    !- Country
  TMY3,                                   !- Data Source
  725650,                                 !- WMO Number
  39.83,                                  !- Latitude {deg}
  -104.65,                                !- Longitude {deg}
  -7,                                     !- Time Zone {hr}
  1650,                                   !- Elevation {m}
  file:../weather/USA_CO_Denver.Intl.AP.725650_TMY3.epw, !- Url
  E23378AA;                               !- Checksum

OS:AdditionalProperties,
<<<<<<< HEAD
  {97b4f3a0-0b87-4862-bb0a-5d00f60a4776}, !- Handle
  {467f46c9-3960-4f33-8783-81b9c9464735}, !- Object Name
=======
  {761dedad-17b3-41de-af6d-5aa66ababa8c}, !- Handle
  {6209389e-3b17-4d22-862b-8abc191d751f}, !- Object Name
>>>>>>> 3f8e9d39
  EPWHeaderCity,                          !- Feature Name 1
  String,                                 !- Feature Data Type 1
  Denver Intl Ap,                         !- Feature Value 1
  EPWHeaderState,                         !- Feature Name 2
  String,                                 !- Feature Data Type 2
  CO,                                     !- Feature Value 2
  EPWHeaderCountry,                       !- Feature Name 3
  String,                                 !- Feature Data Type 3
  USA,                                    !- Feature Value 3
  EPWHeaderDataSource,                    !- Feature Name 4
  String,                                 !- Feature Data Type 4
  TMY3,                                   !- Feature Value 4
  EPWHeaderStation,                       !- Feature Name 5
  String,                                 !- Feature Data Type 5
  725650,                                 !- Feature Value 5
  EPWHeaderLatitude,                      !- Feature Name 6
  Double,                                 !- Feature Data Type 6
  39.829999999999998,                     !- Feature Value 6
  EPWHeaderLongitude,                     !- Feature Name 7
  Double,                                 !- Feature Data Type 7
  -104.65000000000001,                    !- Feature Value 7
  EPWHeaderTimezone,                      !- Feature Name 8
  Double,                                 !- Feature Data Type 8
  -7,                                     !- Feature Value 8
  EPWHeaderAltitude,                      !- Feature Name 9
  Double,                                 !- Feature Data Type 9
  5413.3858267716532,                     !- Feature Value 9
  EPWHeaderLocalPressure,                 !- Feature Name 10
  Double,                                 !- Feature Data Type 10
  0.81937567683596546,                    !- Feature Value 10
  EPWHeaderRecordsPerHour,                !- Feature Name 11
  Double,                                 !- Feature Data Type 11
  0,                                      !- Feature Value 11
  EPWDataAnnualAvgDrybulb,                !- Feature Name 12
  Double,                                 !- Feature Data Type 12
  51.575616438356228,                     !- Feature Value 12
  EPWDataAnnualMinDrybulb,                !- Feature Name 13
  Double,                                 !- Feature Data Type 13
  -2.9200000000000017,                    !- Feature Value 13
  EPWDataAnnualMaxDrybulb,                !- Feature Name 14
  Double,                                 !- Feature Data Type 14
  104,                                    !- Feature Value 14
  EPWDataCDD50F,                          !- Feature Name 15
  Double,                                 !- Feature Data Type 15
  3072.2925000000005,                     !- Feature Value 15
  EPWDataCDD65F,                          !- Feature Name 16
  Double,                                 !- Feature Data Type 16
  883.62000000000035,                     !- Feature Value 16
  EPWDataHDD50F,                          !- Feature Name 17
  Double,                                 !- Feature Data Type 17
  2497.1925000000001,                     !- Feature Value 17
  EPWDataHDD65F,                          !- Feature Name 18
  Double,                                 !- Feature Data Type 18
  5783.5200000000013,                     !- Feature Value 18
  EPWDataAnnualAvgWindspeed,              !- Feature Name 19
  Double,                                 !- Feature Data Type 19
  3.9165296803649667,                     !- Feature Value 19
  EPWDataMonthlyAvgDrybulbs,              !- Feature Name 20
  String,                                 !- Feature Data Type 20
  33.4191935483871&#4431.90142857142857&#4443.02620967741937&#4442.48624999999999&#4459.877741935483854&#4473.57574999999997&#4472.07975806451608&#4472.70008064516134&#4466.49200000000006&#4450.079112903225806&#4437.218250000000005&#4434.582177419354835, !- Feature Value 20
  EPWDataGroundMonthlyTemps,              !- Feature Name 21
  String,                                 !- Feature Data Type 21
  44.08306285945173&#4440.89570904991865&#4440.64045432632048&#4442.153016571250646&#4448.225111118704206&#4454.268919273837525&#4459.508577937551024&#4462.82777283423508&#4463.10975667174995&#4460.41014950381947&#4455.304105212311526&#4449.445696474514364, !- Feature Value 21
  EPWDataWSF,                             !- Feature Name 22
  Double,                                 !- Feature Data Type 22
  0.58999999999999997,                    !- Feature Value 22
  EPWDataMonthlyAvgDailyHighDrybulbs,     !- Feature Name 23
  String,                                 !- Feature Data Type 23
  47.41032258064516&#4446.58642857142857&#4455.15032258064517&#4453.708&#4472.80193548387098&#4488.67600000000002&#4486.1858064516129&#4485.87225806451613&#4482.082&#4463.18064516129033&#4448.73400000000001&#4448.87935483870968, !- Feature Value 23
  EPWDataMonthlyAvgDailyLowDrybulbs,      !- Feature Name 24
  String,                                 !- Feature Data Type 24
  19.347741935483874&#4419.856428571428573&#4430.316129032258065&#4431.112&#4447.41612903225806&#4457.901999999999994&#4459.063870967741934&#4460.956774193548384&#4452.352000000000004&#4438.41612903225806&#4427.002000000000002&#4423.02903225806451, !- Feature Value 24
  EPWDesignHeatingDrybulb,                !- Feature Name 25
  Double,                                 !- Feature Data Type 25
  12.02,                                  !- Feature Value 25
  EPWDesignHeatingWindspeed,              !- Feature Name 26
  Double,                                 !- Feature Data Type 26
  2.8062500000000004,                     !- Feature Value 26
  EPWDesignCoolingDrybulb,                !- Feature Name 27
  Double,                                 !- Feature Data Type 27
  91.939999999999998,                     !- Feature Value 27
  EPWDesignCoolingWetbulb,                !- Feature Name 28
  Double,                                 !- Feature Data Type 28
  59.95131430195849,                      !- Feature Value 28
  EPWDesignCoolingHumidityRatio,          !- Feature Name 29
  Double,                                 !- Feature Data Type 29
  0.0059161086834698092,                  !- Feature Value 29
  EPWDesignCoolingWindspeed,              !- Feature Name 30
  Double,                                 !- Feature Data Type 30
  3.7999999999999989,                     !- Feature Value 30
  EPWDesignDailyTemperatureRange,         !- Feature Name 31
  Double,                                 !- Feature Data Type 31
  24.915483870967748,                     !- Feature Value 31
  EPWDesignDehumidDrybulb,                !- Feature Name 32
  Double,                                 !- Feature Data Type 32
  67.996785714285721,                     !- Feature Value 32
  EPWDesignDehumidHumidityRatio,          !- Feature Name 33
  Double,                                 !- Feature Data Type 33
  0.012133744170488724,                   !- Feature Value 33
  EPWDesignCoolingDirectNormal,           !- Feature Name 34
  Double,                                 !- Feature Data Type 34
  985,                                    !- Feature Value 34
  EPWDesignCoolingDiffuseHorizontal,      !- Feature Name 35
  Double,                                 !- Feature Data Type 35
  84;                                     !- Feature Value 35

OS:Site,
<<<<<<< HEAD
  {dc61ccb6-3749-446b-b08b-e5964d4417bd}, !- Handle
=======
  {b3dcd9c2-8ab9-4129-9b39-b2744608bb2b}, !- Handle
>>>>>>> 3f8e9d39
  Denver Intl Ap_CO_USA,                  !- Name
  39.83,                                  !- Latitude {deg}
  -104.65,                                !- Longitude {deg}
  -7,                                     !- Time Zone {hr}
  1650,                                   !- Elevation {m}
  ;                                       !- Terrain

OS:ClimateZones,
<<<<<<< HEAD
  {eca47a6a-35d9-4a42-ad52-ac6de7a17ea1}, !- Handle
=======
  {27378713-3366-49de-845d-7f7d9df4d807}, !- Handle
>>>>>>> 3f8e9d39
  ,                                       !- Active Institution
  ,                                       !- Active Year
  ,                                       !- Climate Zone Institution Name 1
  ,                                       !- Climate Zone Document Name 1
  ,                                       !- Climate Zone Document Year 1
  ,                                       !- Climate Zone Value 1
  Building America,                       !- Climate Zone Institution Name 2
  ,                                       !- Climate Zone Document Name 2
  0,                                      !- Climate Zone Document Year 2
  Cold;                                   !- Climate Zone Value 2

OS:Site:WaterMainsTemperature,
<<<<<<< HEAD
  {05db39e8-69a3-46e8-ac64-d79e1211d133}, !- Handle
=======
  {c2296e7f-84da-4289-919d-912c14941ebb}, !- Handle
>>>>>>> 3f8e9d39
  Correlation,                            !- Calculation Method
  ,                                       !- Temperature Schedule Name
  10.8753424657535,                       !- Annual Average Outdoor Air Temperature {C}
  23.1524007936508;                       !- Maximum Difference In Monthly Average Outdoor Air Temperatures {deltaC}

OS:RunPeriodControl:DaylightSavingTime,
<<<<<<< HEAD
  {b86a2a1c-e2a2-4c73-9ddc-fec739beb071}, !- Handle
=======
  {53b8e54e-7063-4c85-bfdf-3ed086c3aa63}, !- Handle
>>>>>>> 3f8e9d39
  4/7,                                    !- Start Date
  10/26;                                  !- End Date

OS:Site:GroundTemperature:Deep,
<<<<<<< HEAD
  {0aa3c279-cf1a-41e3-bcb0-f897157e5833}, !- Handle
=======
  {5c7a3eb6-00ed-4db9-b57b-8acaf6172d2f}, !- Handle
>>>>>>> 3f8e9d39
  10.8753424657535,                       !- January Deep Ground Temperature {C}
  10.8753424657535,                       !- February Deep Ground Temperature {C}
  10.8753424657535,                       !- March Deep Ground Temperature {C}
  10.8753424657535,                       !- April Deep Ground Temperature {C}
  10.8753424657535,                       !- May Deep Ground Temperature {C}
  10.8753424657535,                       !- June Deep Ground Temperature {C}
  10.8753424657535,                       !- July Deep Ground Temperature {C}
  10.8753424657535,                       !- August Deep Ground Temperature {C}
  10.8753424657535,                       !- September Deep Ground Temperature {C}
  10.8753424657535,                       !- October Deep Ground Temperature {C}
  10.8753424657535,                       !- November Deep Ground Temperature {C}
  10.8753424657535;                       !- December Deep Ground Temperature {C}
<|MERGE_RESOLUTION|>--- conflicted
+++ resolved
@@ -1,53 +1,26 @@
 !- NOTE: Auto-generated from /test/osw_files/SFD_2000sqft_2story_SL_UA_Denver.osw
 
 OS:Version,
-<<<<<<< HEAD
-  {de465cee-4a29-4c43-b4a0-110d8919505d}, !- Handle
-  2.8.1;                                  !- Version Identifier
-
-OS:SimulationControl,
-  {10a92df5-db9b-4fae-a13c-164d71945484}, !- Handle
-=======
   {fe539007-fe8e-4cd7-afbf-d865eefce36c}, !- Handle
   2.9.0;                                  !- Version Identifier
 
 OS:SimulationControl,
   {4afdc045-4af6-47a0-81c7-101946799fd1}, !- Handle
->>>>>>> 3f8e9d39
   ,                                       !- Do Zone Sizing Calculation
   ,                                       !- Do System Sizing Calculation
   ,                                       !- Do Plant Sizing Calculation
   No;                                     !- Run Simulation for Sizing Periods
 
 OS:Timestep,
-<<<<<<< HEAD
-  {b5d5ce9b-fd76-4e35-858d-4b8e8fd9fa65}, !- Handle
-  6;                                      !- Number of Timesteps per Hour
-
-OS:ShadowCalculation,
-  {dde26dc3-9fa5-4b92-a47d-f07755089b63}, !- Handle
-=======
   {ef8a49eb-eeae-4a4d-b094-d5af9ccd5f11}, !- Handle
   6;                                      !- Number of Timesteps per Hour
 
 OS:ShadowCalculation,
   {98db676e-4507-438b-85ce-e726c1766a23}, !- Handle
->>>>>>> 3f8e9d39
   20,                                     !- Calculation Frequency
   200;                                    !- Maximum Figures in Shadow Overlap Calculations
 
 OS:SurfaceConvectionAlgorithm:Outside,
-<<<<<<< HEAD
-  {cf63c8be-53e2-4f47-8c03-acc3a82bf92a}, !- Handle
-  DOE-2;                                  !- Algorithm
-
-OS:SurfaceConvectionAlgorithm:Inside,
-  {5a43448d-6115-4ca1-82ed-4080dbfb3e36}, !- Handle
-  TARP;                                   !- Algorithm
-
-OS:ZoneCapacitanceMultiplier:ResearchSpecial,
-  {c24284fd-9454-466e-b0db-5a289e239f25}, !- Handle
-=======
   {80555ee9-3931-4ca6-8def-da6038637d63}, !- Handle
   DOE-2;                                  !- Algorithm
 
@@ -57,17 +30,12 @@
 
 OS:ZoneCapacitanceMultiplier:ResearchSpecial,
   {4e538e21-67c9-4628-b015-4e8e8456573d}, !- Handle
->>>>>>> 3f8e9d39
   ,                                       !- Temperature Capacity Multiplier
   15,                                     !- Humidity Capacity Multiplier
   ;                                       !- Carbon Dioxide Capacity Multiplier
 
 OS:RunPeriod,
-<<<<<<< HEAD
-  {037dc6bc-c3bd-42e5-a0d2-5b2ad5100843}, !- Handle
-=======
   {1cbeba88-f31e-4315-8559-e6db78948e27}, !- Handle
->>>>>>> 3f8e9d39
   Run Period 1,                           !- Name
   1,                                      !- Begin Month
   1,                                      !- Begin Day of Month
@@ -81,21 +49,13 @@
   ;                                       !- Number of Times Runperiod to be Repeated
 
 OS:YearDescription,
-<<<<<<< HEAD
-  {65ebfeb9-e806-42c5-bd5c-11160ef414c3}, !- Handle
-=======
   {80be38e1-565b-49d2-8595-f5843c368e21}, !- Handle
->>>>>>> 3f8e9d39
   2007,                                   !- Calendar Year
   ,                                       !- Day of Week for Start Day
   ;                                       !- Is Leap Year
 
 OS:ThermalZone,
-<<<<<<< HEAD
-  {e5c868fa-7f53-4393-9595-554db651329e}, !- Handle
-=======
   {592aa029-3935-4f55-875d-f1088f297c47}, !- Handle
->>>>>>> 3f8e9d39
   living zone,                            !- Name
   ,                                       !- Multiplier
   ,                                       !- Ceiling Height {m}
@@ -104,17 +64,10 @@
   ,                                       !- Zone Inside Convection Algorithm
   ,                                       !- Zone Outside Convection Algorithm
   ,                                       !- Zone Conditioning Equipment List Name
-<<<<<<< HEAD
-  {7d3a40de-4ab4-46ed-b75b-deb3b5aef560}, !- Zone Air Inlet Port List
-  {16a8092b-e69a-4c10-9d12-dba3c6bf85b8}, !- Zone Air Exhaust Port List
-  {a4ea4084-16c7-4550-92d5-b29e84833a47}, !- Zone Air Node Name
-  {f8de54b7-f680-4c66-9edd-c37556e19a29}, !- Zone Return Air Port List
-=======
   {01fb4f59-2d73-4675-907b-8e3613f34b6d}, !- Zone Air Inlet Port List
   {b637d701-9542-4ee5-9465-76a1819eea99}, !- Zone Air Exhaust Port List
   {2f1c0f82-1669-4411-96cb-7dfdbc029070}, !- Zone Air Node Name
   {62877249-c20d-42fc-b5dc-d990e073aef0}, !- Zone Return Air Port List
->>>>>>> 3f8e9d39
   ,                                       !- Primary Daylighting Control Name
   ,                                       !- Fraction of Zone Controlled by Primary Daylighting Control
   ,                                       !- Secondary Daylighting Control Name
@@ -125,39 +78,6 @@
   No;                                     !- Use Ideal Air Loads
 
 OS:Node,
-<<<<<<< HEAD
-  {e50d5edc-63a0-42b8-890c-29f2382863bc}, !- Handle
-  Node 1,                                 !- Name
-  {a4ea4084-16c7-4550-92d5-b29e84833a47}, !- Inlet Port
-  ;                                       !- Outlet Port
-
-OS:Connection,
-  {a4ea4084-16c7-4550-92d5-b29e84833a47}, !- Handle
-  {b0aa5bb2-064c-4554-bca4-283e79b4266c}, !- Name
-  {e5c868fa-7f53-4393-9595-554db651329e}, !- Source Object
-  11,                                     !- Outlet Port
-  {e50d5edc-63a0-42b8-890c-29f2382863bc}, !- Target Object
-  2;                                      !- Inlet Port
-
-OS:PortList,
-  {7d3a40de-4ab4-46ed-b75b-deb3b5aef560}, !- Handle
-  {f548efa0-9fdd-48f5-a1b9-237f8bf135ea}, !- Name
-  {e5c868fa-7f53-4393-9595-554db651329e}; !- HVAC Component
-
-OS:PortList,
-  {16a8092b-e69a-4c10-9d12-dba3c6bf85b8}, !- Handle
-  {bc8b19ae-6d4c-423b-b7f5-6ef9579e3033}, !- Name
-  {e5c868fa-7f53-4393-9595-554db651329e}; !- HVAC Component
-
-OS:PortList,
-  {f8de54b7-f680-4c66-9edd-c37556e19a29}, !- Handle
-  {233360a6-de9b-48ef-b64f-5f25230f466b}, !- Name
-  {e5c868fa-7f53-4393-9595-554db651329e}; !- HVAC Component
-
-OS:Sizing:Zone,
-  {2aac6526-9a7a-4f48-8708-b7df9631068d}, !- Handle
-  {e5c868fa-7f53-4393-9595-554db651329e}, !- Zone or ZoneList Name
-=======
   {eb2cba40-4009-436d-b9fb-807244d6feb4}, !- Handle
   Node 1,                                 !- Name
   {2f1c0f82-1669-4411-96cb-7dfdbc029070}, !- Inlet Port
@@ -189,7 +109,6 @@
 OS:Sizing:Zone,
   {55dada50-7309-4e45-bc01-6abf685906fd}, !- Handle
   {592aa029-3935-4f55-875d-f1088f297c47}, !- Zone or ZoneList Name
->>>>>>> 3f8e9d39
   SupplyAirTemperature,                   !- Zone Cooling Design Supply Air Temperature Input Method
   14,                                     !- Zone Cooling Design Supply Air Temperature {C}
   11.11,                                  !- Zone Cooling Design Supply Air Temperature Difference {deltaC}
@@ -218,16 +137,6 @@
   autosize;                               !- Dedicated Outdoor Air High Setpoint Temperature for Design {C}
 
 OS:ZoneHVAC:EquipmentList,
-<<<<<<< HEAD
-  {b1018c41-2871-4e5e-aa33-bf080569d6de}, !- Handle
-  Zone HVAC Equipment List 1,             !- Name
-  {e5c868fa-7f53-4393-9595-554db651329e}; !- Thermal Zone
-
-OS:Space,
-  {abe65346-1775-48dd-a23c-dbc34666e241}, !- Handle
-  living space,                           !- Name
-  {4788d1e8-619c-414c-818f-3e768cd3eec1}, !- Space Type Name
-=======
   {e1546112-5f99-40dd-846b-bf6af4b199a5}, !- Handle
   Zone HVAC Equipment List 1,             !- Name
   {592aa029-3935-4f55-875d-f1088f297c47}; !- Thermal Zone
@@ -236,7 +145,6 @@
   {03d343f0-d3c8-4db8-a002-8644dbd0cc59}, !- Handle
   living space,                           !- Name
   {eb4baace-4636-4716-ade7-eee4ef35e35f}, !- Space Type Name
->>>>>>> 3f8e9d39
   ,                                       !- Default Construction Set Name
   ,                                       !- Default Schedule Set Name
   -0,                                     !- Direction of Relative North {deg}
@@ -244,19 +152,6 @@
   0,                                      !- Y Origin {m}
   0,                                      !- Z Origin {m}
   ,                                       !- Building Story Name
-<<<<<<< HEAD
-  {e5c868fa-7f53-4393-9595-554db651329e}, !- Thermal Zone Name
-  ,                                       !- Part of Total Floor Area
-  ,                                       !- Design Specification Outdoor Air Object Name
-  {b7b7abf7-3ca6-43c2-8874-dbe29803c0af}; !- Building Unit Name
-
-OS:Surface,
-  {a62defa2-54b2-4822-b1c0-09e42f246bdb}, !- Handle
-  Surface 1,                              !- Name
-  Floor,                                  !- Surface Type
-  ,                                       !- Construction Name
-  {abe65346-1775-48dd-a23c-dbc34666e241}, !- Space Name
-=======
   {592aa029-3935-4f55-875d-f1088f297c47}, !- Thermal Zone Name
   ,                                       !- Part of Total Floor Area
   ,                                       !- Design Specification Outdoor Air Object Name
@@ -268,7 +163,6 @@
   Floor,                                  !- Surface Type
   ,                                       !- Construction Name
   {03d343f0-d3c8-4db8-a002-8644dbd0cc59}, !- Space Name
->>>>>>> 3f8e9d39
   Foundation,                             !- Outside Boundary Condition
   ,                                       !- Outside Boundary Condition Object
   NoSun,                                  !- Sun Exposure
@@ -281,19 +175,11 @@
   13.6310703908387, 0, 0;                 !- X,Y,Z Vertex 4 {m}
 
 OS:Surface,
-<<<<<<< HEAD
-  {6616f5f0-db71-494f-8ee6-d271545b75c9}, !- Handle
-  Surface 2,                              !- Name
-  Wall,                                   !- Surface Type
-  ,                                       !- Construction Name
-  {abe65346-1775-48dd-a23c-dbc34666e241}, !- Space Name
-=======
   {953475cc-4c2a-48ef-81c7-65f8c98783e3}, !- Handle
   Surface 2,                              !- Name
   Wall,                                   !- Surface Type
   ,                                       !- Construction Name
   {03d343f0-d3c8-4db8-a002-8644dbd0cc59}, !- Space Name
->>>>>>> 3f8e9d39
   Outdoors,                               !- Outside Boundary Condition
   ,                                       !- Outside Boundary Condition Object
   SunExposed,                             !- Sun Exposure
@@ -306,19 +192,11 @@
   0, 0, 2.4384;                           !- X,Y,Z Vertex 4 {m}
 
 OS:Surface,
-<<<<<<< HEAD
-  {63ab9d0b-9ef6-450b-8e19-6656f2542099}, !- Handle
-  Surface 3,                              !- Name
-  Wall,                                   !- Surface Type
-  ,                                       !- Construction Name
-  {abe65346-1775-48dd-a23c-dbc34666e241}, !- Space Name
-=======
   {ac661ca8-b4b6-4514-b585-e632ac6f7b59}, !- Handle
   Surface 3,                              !- Name
   Wall,                                   !- Surface Type
   ,                                       !- Construction Name
   {03d343f0-d3c8-4db8-a002-8644dbd0cc59}, !- Space Name
->>>>>>> 3f8e9d39
   Outdoors,                               !- Outside Boundary Condition
   ,                                       !- Outside Boundary Condition Object
   SunExposed,                             !- Sun Exposure
@@ -331,19 +209,11 @@
   0, 6.81553519541936, 2.4384;            !- X,Y,Z Vertex 4 {m}
 
 OS:Surface,
-<<<<<<< HEAD
-  {0d1430ec-4f07-48e3-89e6-a6072851eedf}, !- Handle
-  Surface 4,                              !- Name
-  Wall,                                   !- Surface Type
-  ,                                       !- Construction Name
-  {abe65346-1775-48dd-a23c-dbc34666e241}, !- Space Name
-=======
   {75f4822d-2025-449f-b20a-11849160bf02}, !- Handle
   Surface 4,                              !- Name
   Wall,                                   !- Surface Type
   ,                                       !- Construction Name
   {03d343f0-d3c8-4db8-a002-8644dbd0cc59}, !- Space Name
->>>>>>> 3f8e9d39
   Outdoors,                               !- Outside Boundary Condition
   ,                                       !- Outside Boundary Condition Object
   SunExposed,                             !- Sun Exposure
@@ -356,19 +226,11 @@
   13.6310703908387, 6.81553519541936, 2.4384; !- X,Y,Z Vertex 4 {m}
 
 OS:Surface,
-<<<<<<< HEAD
-  {1f106507-d134-474a-a487-35ef2996a6be}, !- Handle
-  Surface 5,                              !- Name
-  Wall,                                   !- Surface Type
-  ,                                       !- Construction Name
-  {abe65346-1775-48dd-a23c-dbc34666e241}, !- Space Name
-=======
   {68682068-343c-4c31-86c2-35afd422ebce}, !- Handle
   Surface 5,                              !- Name
   Wall,                                   !- Surface Type
   ,                                       !- Construction Name
   {03d343f0-d3c8-4db8-a002-8644dbd0cc59}, !- Space Name
->>>>>>> 3f8e9d39
   Outdoors,                               !- Outside Boundary Condition
   ,                                       !- Outside Boundary Condition Object
   SunExposed,                             !- Sun Exposure
@@ -381,15 +243,6 @@
   13.6310703908387, 0, 2.4384;            !- X,Y,Z Vertex 4 {m}
 
 OS:Surface,
-<<<<<<< HEAD
-  {ff343697-3da4-43ed-8119-346a4a4d2998}, !- Handle
-  Surface 6,                              !- Name
-  RoofCeiling,                            !- Surface Type
-  ,                                       !- Construction Name
-  {abe65346-1775-48dd-a23c-dbc34666e241}, !- Space Name
-  Surface,                                !- Outside Boundary Condition
-  {cc1a36f1-7e76-486e-99fa-a9999c8db699}, !- Outside Boundary Condition Object
-=======
   {4552cddc-da49-41e2-8dba-03f11f29588e}, !- Handle
   Surface 6,                              !- Name
   RoofCeiling,                            !- Surface Type
@@ -397,7 +250,6 @@
   {03d343f0-d3c8-4db8-a002-8644dbd0cc59}, !- Space Name
   Surface,                                !- Outside Boundary Condition
   {35684f82-e387-45b7-9b53-ff985e30da78}, !- Outside Boundary Condition Object
->>>>>>> 3f8e9d39
   NoSun,                                  !- Sun Exposure
   NoWind,                                 !- Wind Exposure
   ,                                       !- View Factor to Ground
@@ -408,11 +260,7 @@
   0, 0, 2.4384;                           !- X,Y,Z Vertex 4 {m}
 
 OS:SpaceType,
-<<<<<<< HEAD
-  {4788d1e8-619c-414c-818f-3e768cd3eec1}, !- Handle
-=======
   {eb4baace-4636-4716-ade7-eee4ef35e35f}, !- Handle
->>>>>>> 3f8e9d39
   Space Type 1,                           !- Name
   ,                                       !- Default Construction Set Name
   ,                                       !- Default Schedule Set Name
@@ -423,15 +271,9 @@
   living;                                 !- Standards Space Type
 
 OS:Space,
-<<<<<<< HEAD
-  {3f9f98cd-1979-41bd-8cb9-cf3f0a4df690}, !- Handle
-  living space|story 2,                   !- Name
-  {4788d1e8-619c-414c-818f-3e768cd3eec1}, !- Space Type Name
-=======
   {02db0eee-67c5-4c89-b86a-69aaf7a93362}, !- Handle
   living space|story 2,                   !- Name
   {eb4baace-4636-4716-ade7-eee4ef35e35f}, !- Space Type Name
->>>>>>> 3f8e9d39
   ,                                       !- Default Construction Set Name
   ,                                       !- Default Schedule Set Name
   -0,                                     !- Direction of Relative North {deg}
@@ -439,21 +281,6 @@
   0,                                      !- Y Origin {m}
   2.4384,                                 !- Z Origin {m}
   ,                                       !- Building Story Name
-<<<<<<< HEAD
-  {e5c868fa-7f53-4393-9595-554db651329e}, !- Thermal Zone Name
-  ,                                       !- Part of Total Floor Area
-  ,                                       !- Design Specification Outdoor Air Object Name
-  {b7b7abf7-3ca6-43c2-8874-dbe29803c0af}; !- Building Unit Name
-
-OS:Surface,
-  {cc1a36f1-7e76-486e-99fa-a9999c8db699}, !- Handle
-  Surface 7,                              !- Name
-  Floor,                                  !- Surface Type
-  ,                                       !- Construction Name
-  {3f9f98cd-1979-41bd-8cb9-cf3f0a4df690}, !- Space Name
-  Surface,                                !- Outside Boundary Condition
-  {ff343697-3da4-43ed-8119-346a4a4d2998}, !- Outside Boundary Condition Object
-=======
   {592aa029-3935-4f55-875d-f1088f297c47}, !- Thermal Zone Name
   ,                                       !- Part of Total Floor Area
   ,                                       !- Design Specification Outdoor Air Object Name
@@ -467,7 +294,6 @@
   {02db0eee-67c5-4c89-b86a-69aaf7a93362}, !- Space Name
   Surface,                                !- Outside Boundary Condition
   {4552cddc-da49-41e2-8dba-03f11f29588e}, !- Outside Boundary Condition Object
->>>>>>> 3f8e9d39
   NoSun,                                  !- Sun Exposure
   NoWind,                                 !- Wind Exposure
   ,                                       !- View Factor to Ground
@@ -478,19 +304,11 @@
   13.6310703908387, 0, 0;                 !- X,Y,Z Vertex 4 {m}
 
 OS:Surface,
-<<<<<<< HEAD
-  {79965e78-71ff-4cf6-a36c-b0ed6bd33a66}, !- Handle
-  Surface 8,                              !- Name
-  Wall,                                   !- Surface Type
-  ,                                       !- Construction Name
-  {3f9f98cd-1979-41bd-8cb9-cf3f0a4df690}, !- Space Name
-=======
   {cf1228c1-181c-470d-a5fe-146c1465e651}, !- Handle
   Surface 8,                              !- Name
   Wall,                                   !- Surface Type
   ,                                       !- Construction Name
   {02db0eee-67c5-4c89-b86a-69aaf7a93362}, !- Space Name
->>>>>>> 3f8e9d39
   Outdoors,                               !- Outside Boundary Condition
   ,                                       !- Outside Boundary Condition Object
   SunExposed,                             !- Sun Exposure
@@ -503,19 +321,11 @@
   0, 0, 2.4384;                           !- X,Y,Z Vertex 4 {m}
 
 OS:Surface,
-<<<<<<< HEAD
-  {64fd4e34-71f5-4263-9e9a-b1ff2ce06c08}, !- Handle
-  Surface 9,                              !- Name
-  Wall,                                   !- Surface Type
-  ,                                       !- Construction Name
-  {3f9f98cd-1979-41bd-8cb9-cf3f0a4df690}, !- Space Name
-=======
   {a2be42bf-fda3-4f48-8f78-825ed4117a4b}, !- Handle
   Surface 9,                              !- Name
   Wall,                                   !- Surface Type
   ,                                       !- Construction Name
   {02db0eee-67c5-4c89-b86a-69aaf7a93362}, !- Space Name
->>>>>>> 3f8e9d39
   Outdoors,                               !- Outside Boundary Condition
   ,                                       !- Outside Boundary Condition Object
   SunExposed,                             !- Sun Exposure
@@ -528,19 +338,11 @@
   0, 6.81553519541936, 2.4384;            !- X,Y,Z Vertex 4 {m}
 
 OS:Surface,
-<<<<<<< HEAD
-  {74341925-eeb7-4c06-b796-47456d62ada1}, !- Handle
-  Surface 10,                             !- Name
-  Wall,                                   !- Surface Type
-  ,                                       !- Construction Name
-  {3f9f98cd-1979-41bd-8cb9-cf3f0a4df690}, !- Space Name
-=======
   {523532cc-0d45-4ec1-a38e-ecba8b4f3e82}, !- Handle
   Surface 10,                             !- Name
   Wall,                                   !- Surface Type
   ,                                       !- Construction Name
   {02db0eee-67c5-4c89-b86a-69aaf7a93362}, !- Space Name
->>>>>>> 3f8e9d39
   Outdoors,                               !- Outside Boundary Condition
   ,                                       !- Outside Boundary Condition Object
   SunExposed,                             !- Sun Exposure
@@ -553,19 +355,11 @@
   13.6310703908387, 6.81553519541936, 2.4384; !- X,Y,Z Vertex 4 {m}
 
 OS:Surface,
-<<<<<<< HEAD
-  {68cc5c09-8a02-4f73-8c5c-75ac01ed79b9}, !- Handle
-  Surface 11,                             !- Name
-  Wall,                                   !- Surface Type
-  ,                                       !- Construction Name
-  {3f9f98cd-1979-41bd-8cb9-cf3f0a4df690}, !- Space Name
-=======
   {c18f4405-c989-4e04-9646-f47bbc4bd070}, !- Handle
   Surface 11,                             !- Name
   Wall,                                   !- Surface Type
   ,                                       !- Construction Name
   {02db0eee-67c5-4c89-b86a-69aaf7a93362}, !- Space Name
->>>>>>> 3f8e9d39
   Outdoors,                               !- Outside Boundary Condition
   ,                                       !- Outside Boundary Condition Object
   SunExposed,                             !- Sun Exposure
@@ -578,15 +372,6 @@
   13.6310703908387, 0, 2.4384;            !- X,Y,Z Vertex 4 {m}
 
 OS:Surface,
-<<<<<<< HEAD
-  {c1baf763-2674-4841-a29a-ba757eaeaf27}, !- Handle
-  Surface 12,                             !- Name
-  RoofCeiling,                            !- Surface Type
-  ,                                       !- Construction Name
-  {3f9f98cd-1979-41bd-8cb9-cf3f0a4df690}, !- Space Name
-  Surface,                                !- Outside Boundary Condition
-  {dbf6ca11-b25e-44e5-b89f-814aefd3f779}, !- Outside Boundary Condition Object
-=======
   {03ba852c-7739-4937-8cc0-7a8daa81bd9d}, !- Handle
   Surface 12,                             !- Name
   RoofCeiling,                            !- Surface Type
@@ -594,7 +379,6 @@
   {02db0eee-67c5-4c89-b86a-69aaf7a93362}, !- Space Name
   Surface,                                !- Outside Boundary Condition
   {58f94daf-bed0-42b5-9345-176e4a1eef2b}, !- Outside Boundary Condition Object
->>>>>>> 3f8e9d39
   NoSun,                                  !- Sun Exposure
   NoWind,                                 !- Wind Exposure
   ,                                       !- View Factor to Ground
@@ -605,15 +389,6 @@
   0, 0, 2.4384;                           !- X,Y,Z Vertex 4 {m}
 
 OS:Surface,
-<<<<<<< HEAD
-  {dbf6ca11-b25e-44e5-b89f-814aefd3f779}, !- Handle
-  Surface 13,                             !- Name
-  Floor,                                  !- Surface Type
-  ,                                       !- Construction Name
-  {cf78a55f-210e-48cd-ba21-a5694be54fdc}, !- Space Name
-  Surface,                                !- Outside Boundary Condition
-  {c1baf763-2674-4841-a29a-ba757eaeaf27}, !- Outside Boundary Condition Object
-=======
   {58f94daf-bed0-42b5-9345-176e4a1eef2b}, !- Handle
   Surface 13,                             !- Name
   Floor,                                  !- Surface Type
@@ -621,7 +396,6 @@
   {fcb25213-0d84-495b-a2fa-3540543b9657}, !- Space Name
   Surface,                                !- Outside Boundary Condition
   {03ba852c-7739-4937-8cc0-7a8daa81bd9d}, !- Outside Boundary Condition Object
->>>>>>> 3f8e9d39
   NoSun,                                  !- Sun Exposure
   NoWind,                                 !- Wind Exposure
   ,                                       !- View Factor to Ground
@@ -632,19 +406,11 @@
   0, 0, 0;                                !- X,Y,Z Vertex 4 {m}
 
 OS:Surface,
-<<<<<<< HEAD
-  {8da00ded-21e3-40a8-9314-f10a61fd4b06}, !- Handle
-  Surface 14,                             !- Name
-  RoofCeiling,                            !- Surface Type
-  ,                                       !- Construction Name
-  {cf78a55f-210e-48cd-ba21-a5694be54fdc}, !- Space Name
-=======
   {b422a456-44f5-4695-a724-69cef89b701e}, !- Handle
   Surface 14,                             !- Name
   RoofCeiling,                            !- Surface Type
   ,                                       !- Construction Name
   {fcb25213-0d84-495b-a2fa-3540543b9657}, !- Space Name
->>>>>>> 3f8e9d39
   Outdoors,                               !- Outside Boundary Condition
   ,                                       !- Outside Boundary Condition Object
   SunExposed,                             !- Sun Exposure
@@ -657,19 +423,11 @@
   13.6310703908387, 0, 0;                 !- X,Y,Z Vertex 4 {m}
 
 OS:Surface,
-<<<<<<< HEAD
-  {c0449c09-69b1-41a2-9afe-d77186c90c1a}, !- Handle
-  Surface 15,                             !- Name
-  RoofCeiling,                            !- Surface Type
-  ,                                       !- Construction Name
-  {cf78a55f-210e-48cd-ba21-a5694be54fdc}, !- Space Name
-=======
   {640f855c-43db-4180-a3fe-d3ecdb7d3df3}, !- Handle
   Surface 15,                             !- Name
   RoofCeiling,                            !- Surface Type
   ,                                       !- Construction Name
   {fcb25213-0d84-495b-a2fa-3540543b9657}, !- Space Name
->>>>>>> 3f8e9d39
   Outdoors,                               !- Outside Boundary Condition
   ,                                       !- Outside Boundary Condition Object
   SunExposed,                             !- Sun Exposure
@@ -682,19 +440,11 @@
   0, 6.81553519541936, 0;                 !- X,Y,Z Vertex 4 {m}
 
 OS:Surface,
-<<<<<<< HEAD
-  {9542174e-2b4b-45ab-b045-4946fee5f97b}, !- Handle
-  Surface 16,                             !- Name
-  Wall,                                   !- Surface Type
-  ,                                       !- Construction Name
-  {cf78a55f-210e-48cd-ba21-a5694be54fdc}, !- Space Name
-=======
   {27316f59-e75d-4534-a719-a4d2f71595ac}, !- Handle
   Surface 16,                             !- Name
   Wall,                                   !- Surface Type
   ,                                       !- Construction Name
   {fcb25213-0d84-495b-a2fa-3540543b9657}, !- Space Name
->>>>>>> 3f8e9d39
   Outdoors,                               !- Outside Boundary Condition
   ,                                       !- Outside Boundary Condition Object
   SunExposed,                             !- Sun Exposure
@@ -706,19 +456,11 @@
   0, 0, 0;                                !- X,Y,Z Vertex 3 {m}
 
 OS:Surface,
-<<<<<<< HEAD
-  {db9199cc-e7a2-4c01-a52a-52957ebba242}, !- Handle
-  Surface 17,                             !- Name
-  Wall,                                   !- Surface Type
-  ,                                       !- Construction Name
-  {cf78a55f-210e-48cd-ba21-a5694be54fdc}, !- Space Name
-=======
   {975a244b-9957-49d9-9f96-4550e1ae3583}, !- Handle
   Surface 17,                             !- Name
   Wall,                                   !- Surface Type
   ,                                       !- Construction Name
   {fcb25213-0d84-495b-a2fa-3540543b9657}, !- Space Name
->>>>>>> 3f8e9d39
   Outdoors,                               !- Outside Boundary Condition
   ,                                       !- Outside Boundary Condition Object
   SunExposed,                             !- Sun Exposure
@@ -730,15 +472,9 @@
   13.6310703908387, 6.81553519541936, 0;  !- X,Y,Z Vertex 3 {m}
 
 OS:Space,
-<<<<<<< HEAD
-  {cf78a55f-210e-48cd-ba21-a5694be54fdc}, !- Handle
-  unfinished attic space,                 !- Name
-  {0bff124e-9c7d-4c8c-a410-91ad17fe7ae8}, !- Space Type Name
-=======
   {fcb25213-0d84-495b-a2fa-3540543b9657}, !- Handle
   unfinished attic space,                 !- Name
   {10ef2d3c-825d-4e57-bbb2-884b22d6fcfa}, !- Space Type Name
->>>>>>> 3f8e9d39
   ,                                       !- Default Construction Set Name
   ,                                       !- Default Schedule Set Name
   -0,                                     !- Direction of Relative North {deg}
@@ -746,17 +482,10 @@
   0,                                      !- Y Origin {m}
   4.8768,                                 !- Z Origin {m}
   ,                                       !- Building Story Name
-<<<<<<< HEAD
-  {3469af33-d428-4b7d-acbf-bc085c9e74b8}; !- Thermal Zone Name
-
-OS:ThermalZone,
-  {3469af33-d428-4b7d-acbf-bc085c9e74b8}, !- Handle
-=======
   {1f2b1a29-2bee-4ac2-92ae-7fa75067e444}; !- Thermal Zone Name
 
 OS:ThermalZone,
   {1f2b1a29-2bee-4ac2-92ae-7fa75067e444}, !- Handle
->>>>>>> 3f8e9d39
   unfinished attic zone,                  !- Name
   ,                                       !- Multiplier
   ,                                       !- Ceiling Height {m}
@@ -765,17 +494,10 @@
   ,                                       !- Zone Inside Convection Algorithm
   ,                                       !- Zone Outside Convection Algorithm
   ,                                       !- Zone Conditioning Equipment List Name
-<<<<<<< HEAD
-  {816ffa22-ff35-4a1b-ab57-e6504669cc2b}, !- Zone Air Inlet Port List
-  {1c790126-56c4-45b5-b0d4-8479ff34f84d}, !- Zone Air Exhaust Port List
-  {ec9e8c8e-5106-44e0-a8df-becbf8750c89}, !- Zone Air Node Name
-  {c27432c1-18a6-493f-8cb7-a524d854be8f}, !- Zone Return Air Port List
-=======
   {50074bc8-28c6-4ea8-85e7-620679abf044}, !- Zone Air Inlet Port List
   {bf171f4c-7ac7-4444-ad82-0598c9eb7159}, !- Zone Air Exhaust Port List
   {73c3e3e5-7d6b-462f-ac9b-282e1826c168}, !- Zone Air Node Name
   {6d62754a-682b-443f-a2fd-1f128e4182d3}, !- Zone Return Air Port List
->>>>>>> 3f8e9d39
   ,                                       !- Primary Daylighting Control Name
   ,                                       !- Fraction of Zone Controlled by Primary Daylighting Control
   ,                                       !- Secondary Daylighting Control Name
@@ -786,39 +508,6 @@
   No;                                     !- Use Ideal Air Loads
 
 OS:Node,
-<<<<<<< HEAD
-  {f706d390-1a51-450f-bc17-00b25c1b7402}, !- Handle
-  Node 2,                                 !- Name
-  {ec9e8c8e-5106-44e0-a8df-becbf8750c89}, !- Inlet Port
-  ;                                       !- Outlet Port
-
-OS:Connection,
-  {ec9e8c8e-5106-44e0-a8df-becbf8750c89}, !- Handle
-  {5c9fde17-3c6d-44a8-ae20-fe4d46487de0}, !- Name
-  {3469af33-d428-4b7d-acbf-bc085c9e74b8}, !- Source Object
-  11,                                     !- Outlet Port
-  {f706d390-1a51-450f-bc17-00b25c1b7402}, !- Target Object
-  2;                                      !- Inlet Port
-
-OS:PortList,
-  {816ffa22-ff35-4a1b-ab57-e6504669cc2b}, !- Handle
-  {396dc158-00ae-46a5-aefe-ba80ee5c16f2}, !- Name
-  {3469af33-d428-4b7d-acbf-bc085c9e74b8}; !- HVAC Component
-
-OS:PortList,
-  {1c790126-56c4-45b5-b0d4-8479ff34f84d}, !- Handle
-  {8a9b420d-c82e-41a2-a49c-374daa223442}, !- Name
-  {3469af33-d428-4b7d-acbf-bc085c9e74b8}; !- HVAC Component
-
-OS:PortList,
-  {c27432c1-18a6-493f-8cb7-a524d854be8f}, !- Handle
-  {61668d06-cc84-4a67-9189-ad3aacfab3b9}, !- Name
-  {3469af33-d428-4b7d-acbf-bc085c9e74b8}; !- HVAC Component
-
-OS:Sizing:Zone,
-  {a85e1d90-7997-463e-80a8-3afa34f447f1}, !- Handle
-  {3469af33-d428-4b7d-acbf-bc085c9e74b8}, !- Zone or ZoneList Name
-=======
   {b4804cd5-9a52-47d7-985e-5872f657db3d}, !- Handle
   Node 2,                                 !- Name
   {73c3e3e5-7d6b-462f-ac9b-282e1826c168}, !- Inlet Port
@@ -850,7 +539,6 @@
 OS:Sizing:Zone,
   {f6fa3b45-8ae4-4989-ad47-4a81003f1c69}, !- Handle
   {1f2b1a29-2bee-4ac2-92ae-7fa75067e444}, !- Zone or ZoneList Name
->>>>>>> 3f8e9d39
   SupplyAirTemperature,                   !- Zone Cooling Design Supply Air Temperature Input Method
   14,                                     !- Zone Cooling Design Supply Air Temperature {C}
   11.11,                                  !- Zone Cooling Design Supply Air Temperature Difference {deltaC}
@@ -879,21 +567,12 @@
   autosize;                               !- Dedicated Outdoor Air High Setpoint Temperature for Design {C}
 
 OS:ZoneHVAC:EquipmentList,
-<<<<<<< HEAD
-  {a74fd330-7fb8-48f7-a498-13098d262b0c}, !- Handle
-  Zone HVAC Equipment List 2,             !- Name
-  {3469af33-d428-4b7d-acbf-bc085c9e74b8}; !- Thermal Zone
-
-OS:SpaceType,
-  {0bff124e-9c7d-4c8c-a410-91ad17fe7ae8}, !- Handle
-=======
   {b1261118-7d12-498f-80a2-41d1a365fa3c}, !- Handle
   Zone HVAC Equipment List 2,             !- Name
   {1f2b1a29-2bee-4ac2-92ae-7fa75067e444}; !- Thermal Zone
 
 OS:SpaceType,
   {10ef2d3c-825d-4e57-bbb2-884b22d6fcfa}, !- Handle
->>>>>>> 3f8e9d39
   Space Type 2,                           !- Name
   ,                                       !- Default Construction Set Name
   ,                                       !- Default Schedule Set Name
@@ -904,21 +583,13 @@
   unfinished attic;                       !- Standards Space Type
 
 OS:BuildingUnit,
-<<<<<<< HEAD
-  {b7b7abf7-3ca6-43c2-8874-dbe29803c0af}, !- Handle
-=======
   {9d88ee58-5e81-4b3f-8f91-752f12abb306}, !- Handle
->>>>>>> 3f8e9d39
   unit 1,                                 !- Name
   ,                                       !- Rendering Color
   Residential;                            !- Building Unit Type
 
 OS:Building,
-<<<<<<< HEAD
-  {16e50a73-d1ed-48ce-b106-6ecbb7af539d}, !- Handle
-=======
   {7f6948f5-7f90-4d3a-a9b9-df6b882cd658}, !- Handle
->>>>>>> 3f8e9d39
   Building 1,                             !- Name
   ,                                       !- Building Sector Type
   0,                                      !- North Axis {deg}
@@ -933,13 +604,8 @@
   1;                                      !- Standards Number of Living Units
 
 OS:AdditionalProperties,
-<<<<<<< HEAD
-  {aab21344-9680-4bab-9e4e-62e78e1d9544}, !- Handle
-  {16e50a73-d1ed-48ce-b106-6ecbb7af539d}, !- Object Name
-=======
   {3909a5c5-1591-4cea-a8ff-5d57830e4ee2}, !- Handle
   {7f6948f5-7f90-4d3a-a9b9-df6b882cd658}, !- Object Name
->>>>>>> 3f8e9d39
   Total Units Represented,                !- Feature Name 1
   Integer,                                !- Feature Data Type 1
   1,                                      !- Feature Value 1
@@ -948,13 +614,8 @@
   1;                                      !- Feature Value 2
 
 OS:AdditionalProperties,
-<<<<<<< HEAD
-  {291b0b55-6eb3-4075-83c5-727aa1f06a1e}, !- Handle
-  {b7b7abf7-3ca6-43c2-8874-dbe29803c0af}, !- Object Name
-=======
   {3deeda6b-9b97-4572-a2d7-9e3687a192ee}, !- Handle
   {9d88ee58-5e81-4b3f-8f91-752f12abb306}, !- Object Name
->>>>>>> 3f8e9d39
   NumberOfBedrooms,                       !- Feature Name 1
   Integer,                                !- Feature Data Type 1
   3,                                      !- Feature Value 1
@@ -963,11 +624,7 @@
   2;                                      !- Feature Value 2
 
 OS:Schedule:Day,
-<<<<<<< HEAD
-  {bf061a97-0b93-459e-b3bb-30f83e04c38a}, !- Handle
-=======
   {70b36df1-3be8-4ebf-97dc-700b2eca2774}, !- Handle
->>>>>>> 3f8e9d39
   Schedule Day 1,                         !- Name
   ,                                       !- Schedule Type Limits Name
   ,                                       !- Interpolate to Timestep
@@ -976,11 +633,7 @@
   0;                                      !- Value Until Time 1
 
 OS:Schedule:Day,
-<<<<<<< HEAD
-  {ed0c25b6-0279-443b-a003-6d88946443c0}, !- Handle
-=======
   {aaddaa94-7971-47e2-bc3b-99cd76a76c17}, !- Handle
->>>>>>> 3f8e9d39
   Schedule Day 2,                         !- Name
   ,                                       !- Schedule Type Limits Name
   ,                                       !- Interpolate to Timestep
@@ -988,729 +641,8 @@
   0,                                      !- Minute 1
   1;                                      !- Value Until Time 1
 
-OS:Schedule:Ruleset,
-  {10316e13-80a1-43b9-bddd-fdf0ffdbeb35}, !- Handle
-  res occupants schedule,                 !- Name
-  {340d3b12-9045-49b6-88ba-41894e87e355}, !- Schedule Type Limits Name
-  {c5f014e4-6b6f-4977-aceb-2d362919731e}, !- Default Day Schedule Name
-  {dbf6b9cb-4c0a-4280-8d31-c04eae7920cd}, !- Summer Design Day Schedule Name
-  {3b4407e3-8f12-4805-95f2-fd4e3ba60574}; !- Winter Design Day Schedule Name
-
-OS:Schedule:Day,
-  {c5f014e4-6b6f-4977-aceb-2d362919731e}, !- Handle
-  Schedule Day 3,                         !- Name
-  {340d3b12-9045-49b6-88ba-41894e87e355}, !- Schedule Type Limits Name
-  ,                                       !- Interpolate to Timestep
-  24,                                     !- Hour 1
-  0,                                      !- Minute 1
-  0;                                      !- Value Until Time 1
-
-OS:Schedule:Rule,
-  {caa2b9cb-091a-464d-abb3-ce7dd2a9e1ba}, !- Handle
-  res occupants schedule allday rule1,    !- Name
-  {10316e13-80a1-43b9-bddd-fdf0ffdbeb35}, !- Schedule Ruleset Name
-  11,                                     !- Rule Order
-  {7d9683cc-fb37-439e-8033-8661db9d0587}, !- Day Schedule Name
-  Yes,                                    !- Apply Sunday
-  Yes,                                    !- Apply Monday
-  Yes,                                    !- Apply Tuesday
-  Yes,                                    !- Apply Wednesday
-  Yes,                                    !- Apply Thursday
-  Yes,                                    !- Apply Friday
-  Yes,                                    !- Apply Saturday
-  ,                                       !- Apply Holiday
-  DateRange,                              !- Date Specification Type
-  1,                                      !- Start Month
-  1,                                      !- Start Day
-  1,                                      !- End Month
-  31;                                     !- End Day
-
-OS:Schedule:Day,
-  {7d9683cc-fb37-439e-8033-8661db9d0587}, !- Handle
-  res occupants schedule allday1,         !- Name
-  {340d3b12-9045-49b6-88ba-41894e87e355}, !- Schedule Type Limits Name
-  ,                                       !- Interpolate to Timestep
-  7,                                      !- Hour 1
-  0,                                      !- Minute 1
-  1,                                      !- Value Until Time 1
-  8,                                      !- Hour 2
-  0,                                      !- Minute 2
-  0.88,                                   !- Value Until Time 2
-  9,                                      !- Hour 3
-  0,                                      !- Minute 3
-  0.41,                                   !- Value Until Time 3
-  16,                                     !- Hour 4
-  0,                                      !- Minute 4
-  0.24,                                   !- Value Until Time 4
-  17,                                     !- Hour 5
-  0,                                      !- Minute 5
-  0.29,                                   !- Value Until Time 5
-  18,                                     !- Hour 6
-  0,                                      !- Minute 6
-  0.55,                                   !- Value Until Time 6
-  21,                                     !- Hour 7
-  0,                                      !- Minute 7
-  0.9,                                    !- Value Until Time 7
-  24,                                     !- Hour 8
-  0,                                      !- Minute 8
-  1;                                      !- Value Until Time 8
-
-OS:Schedule:Rule,
-  {a4a88c8b-5e5d-4700-927b-7e5a2eace09c}, !- Handle
-  res occupants schedule allday rule2,    !- Name
-  {10316e13-80a1-43b9-bddd-fdf0ffdbeb35}, !- Schedule Ruleset Name
-  10,                                     !- Rule Order
-  {7e0c4288-5235-4ca5-8f08-4e14cec3079e}, !- Day Schedule Name
-  Yes,                                    !- Apply Sunday
-  Yes,                                    !- Apply Monday
-  Yes,                                    !- Apply Tuesday
-  Yes,                                    !- Apply Wednesday
-  Yes,                                    !- Apply Thursday
-  Yes,                                    !- Apply Friday
-  Yes,                                    !- Apply Saturday
-  ,                                       !- Apply Holiday
-  DateRange,                              !- Date Specification Type
-  2,                                      !- Start Month
-  1,                                      !- Start Day
-  2,                                      !- End Month
-  28;                                     !- End Day
-
-OS:Schedule:Day,
-  {7e0c4288-5235-4ca5-8f08-4e14cec3079e}, !- Handle
-  res occupants schedule allday2,         !- Name
-  {340d3b12-9045-49b6-88ba-41894e87e355}, !- Schedule Type Limits Name
-  ,                                       !- Interpolate to Timestep
-  7,                                      !- Hour 1
-  0,                                      !- Minute 1
-  1,                                      !- Value Until Time 1
-  8,                                      !- Hour 2
-  0,                                      !- Minute 2
-  0.88,                                   !- Value Until Time 2
-  9,                                      !- Hour 3
-  0,                                      !- Minute 3
-  0.41,                                   !- Value Until Time 3
-  16,                                     !- Hour 4
-  0,                                      !- Minute 4
-  0.24,                                   !- Value Until Time 4
-  17,                                     !- Hour 5
-  0,                                      !- Minute 5
-  0.29,                                   !- Value Until Time 5
-  18,                                     !- Hour 6
-  0,                                      !- Minute 6
-  0.55,                                   !- Value Until Time 6
-  21,                                     !- Hour 7
-  0,                                      !- Minute 7
-  0.9,                                    !- Value Until Time 7
-  24,                                     !- Hour 8
-  0,                                      !- Minute 8
-  1;                                      !- Value Until Time 8
-
-OS:Schedule:Rule,
-  {867982e7-a9bc-4f57-9050-4d250a26de52}, !- Handle
-  res occupants schedule allday rule3,    !- Name
-  {10316e13-80a1-43b9-bddd-fdf0ffdbeb35}, !- Schedule Ruleset Name
-  9,                                      !- Rule Order
-  {43770e7a-3703-465c-b700-c914c964d58f}, !- Day Schedule Name
-  Yes,                                    !- Apply Sunday
-  Yes,                                    !- Apply Monday
-  Yes,                                    !- Apply Tuesday
-  Yes,                                    !- Apply Wednesday
-  Yes,                                    !- Apply Thursday
-  Yes,                                    !- Apply Friday
-  Yes,                                    !- Apply Saturday
-  ,                                       !- Apply Holiday
-  DateRange,                              !- Date Specification Type
-  3,                                      !- Start Month
-  1,                                      !- Start Day
-  3,                                      !- End Month
-  31;                                     !- End Day
-
-OS:Schedule:Day,
-  {43770e7a-3703-465c-b700-c914c964d58f}, !- Handle
-  res occupants schedule allday3,         !- Name
-  {340d3b12-9045-49b6-88ba-41894e87e355}, !- Schedule Type Limits Name
-  ,                                       !- Interpolate to Timestep
-  7,                                      !- Hour 1
-  0,                                      !- Minute 1
-  1,                                      !- Value Until Time 1
-  8,                                      !- Hour 2
-  0,                                      !- Minute 2
-  0.88,                                   !- Value Until Time 2
-  9,                                      !- Hour 3
-  0,                                      !- Minute 3
-  0.41,                                   !- Value Until Time 3
-  16,                                     !- Hour 4
-  0,                                      !- Minute 4
-  0.24,                                   !- Value Until Time 4
-  17,                                     !- Hour 5
-  0,                                      !- Minute 5
-  0.29,                                   !- Value Until Time 5
-  18,                                     !- Hour 6
-  0,                                      !- Minute 6
-  0.55,                                   !- Value Until Time 6
-  21,                                     !- Hour 7
-  0,                                      !- Minute 7
-  0.9,                                    !- Value Until Time 7
-  24,                                     !- Hour 8
-  0,                                      !- Minute 8
-  1;                                      !- Value Until Time 8
-
-OS:Schedule:Rule,
-  {7afd6274-f9ae-4afb-9f34-b24d58d1b112}, !- Handle
-  res occupants schedule allday rule4,    !- Name
-  {10316e13-80a1-43b9-bddd-fdf0ffdbeb35}, !- Schedule Ruleset Name
-  8,                                      !- Rule Order
-  {77805210-1e6d-4c88-bb5a-fc70b5d5cf9d}, !- Day Schedule Name
-  Yes,                                    !- Apply Sunday
-  Yes,                                    !- Apply Monday
-  Yes,                                    !- Apply Tuesday
-  Yes,                                    !- Apply Wednesday
-  Yes,                                    !- Apply Thursday
-  Yes,                                    !- Apply Friday
-  Yes,                                    !- Apply Saturday
-  ,                                       !- Apply Holiday
-  DateRange,                              !- Date Specification Type
-  4,                                      !- Start Month
-  1,                                      !- Start Day
-  4,                                      !- End Month
-  30;                                     !- End Day
-
-OS:Schedule:Day,
-  {77805210-1e6d-4c88-bb5a-fc70b5d5cf9d}, !- Handle
-  res occupants schedule allday4,         !- Name
-  {340d3b12-9045-49b6-88ba-41894e87e355}, !- Schedule Type Limits Name
-  ,                                       !- Interpolate to Timestep
-  7,                                      !- Hour 1
-  0,                                      !- Minute 1
-  1,                                      !- Value Until Time 1
-  8,                                      !- Hour 2
-  0,                                      !- Minute 2
-  0.88,                                   !- Value Until Time 2
-  9,                                      !- Hour 3
-  0,                                      !- Minute 3
-  0.41,                                   !- Value Until Time 3
-  16,                                     !- Hour 4
-  0,                                      !- Minute 4
-  0.24,                                   !- Value Until Time 4
-  17,                                     !- Hour 5
-  0,                                      !- Minute 5
-  0.29,                                   !- Value Until Time 5
-  18,                                     !- Hour 6
-  0,                                      !- Minute 6
-  0.55,                                   !- Value Until Time 6
-  21,                                     !- Hour 7
-  0,                                      !- Minute 7
-  0.9,                                    !- Value Until Time 7
-  24,                                     !- Hour 8
-  0,                                      !- Minute 8
-  1;                                      !- Value Until Time 8
-
-OS:Schedule:Rule,
-  {67e15d47-e852-4a0b-97b9-a94ce32a539d}, !- Handle
-  res occupants schedule allday rule5,    !- Name
-  {10316e13-80a1-43b9-bddd-fdf0ffdbeb35}, !- Schedule Ruleset Name
-  7,                                      !- Rule Order
-  {07f58a78-3762-48d5-9d27-ab7f8eb3086a}, !- Day Schedule Name
-  Yes,                                    !- Apply Sunday
-  Yes,                                    !- Apply Monday
-  Yes,                                    !- Apply Tuesday
-  Yes,                                    !- Apply Wednesday
-  Yes,                                    !- Apply Thursday
-  Yes,                                    !- Apply Friday
-  Yes,                                    !- Apply Saturday
-  ,                                       !- Apply Holiday
-  DateRange,                              !- Date Specification Type
-  5,                                      !- Start Month
-  1,                                      !- Start Day
-  5,                                      !- End Month
-  31;                                     !- End Day
-
-OS:Schedule:Day,
-  {07f58a78-3762-48d5-9d27-ab7f8eb3086a}, !- Handle
-  res occupants schedule allday5,         !- Name
-  {340d3b12-9045-49b6-88ba-41894e87e355}, !- Schedule Type Limits Name
-  ,                                       !- Interpolate to Timestep
-  7,                                      !- Hour 1
-  0,                                      !- Minute 1
-  1,                                      !- Value Until Time 1
-  8,                                      !- Hour 2
-  0,                                      !- Minute 2
-  0.88,                                   !- Value Until Time 2
-  9,                                      !- Hour 3
-  0,                                      !- Minute 3
-  0.41,                                   !- Value Until Time 3
-  16,                                     !- Hour 4
-  0,                                      !- Minute 4
-  0.24,                                   !- Value Until Time 4
-  17,                                     !- Hour 5
-  0,                                      !- Minute 5
-  0.29,                                   !- Value Until Time 5
-  18,                                     !- Hour 6
-  0,                                      !- Minute 6
-  0.55,                                   !- Value Until Time 6
-  21,                                     !- Hour 7
-  0,                                      !- Minute 7
-  0.9,                                    !- Value Until Time 7
-  24,                                     !- Hour 8
-  0,                                      !- Minute 8
-  1;                                      !- Value Until Time 8
-
-OS:Schedule:Rule,
-  {c9a67ec9-f518-4511-8d64-7c454a52584c}, !- Handle
-  res occupants schedule allday rule6,    !- Name
-  {10316e13-80a1-43b9-bddd-fdf0ffdbeb35}, !- Schedule Ruleset Name
-  6,                                      !- Rule Order
-  {a9154fdb-e6f7-44b3-ac02-f9be6fd6230b}, !- Day Schedule Name
-  Yes,                                    !- Apply Sunday
-  Yes,                                    !- Apply Monday
-  Yes,                                    !- Apply Tuesday
-  Yes,                                    !- Apply Wednesday
-  Yes,                                    !- Apply Thursday
-  Yes,                                    !- Apply Friday
-  Yes,                                    !- Apply Saturday
-  ,                                       !- Apply Holiday
-  DateRange,                              !- Date Specification Type
-  6,                                      !- Start Month
-  1,                                      !- Start Day
-  6,                                      !- End Month
-  30;                                     !- End Day
-
-OS:Schedule:Day,
-  {a9154fdb-e6f7-44b3-ac02-f9be6fd6230b}, !- Handle
-  res occupants schedule allday6,         !- Name
-  {340d3b12-9045-49b6-88ba-41894e87e355}, !- Schedule Type Limits Name
-  ,                                       !- Interpolate to Timestep
-  7,                                      !- Hour 1
-  0,                                      !- Minute 1
-  1,                                      !- Value Until Time 1
-  8,                                      !- Hour 2
-  0,                                      !- Minute 2
-  0.88,                                   !- Value Until Time 2
-  9,                                      !- Hour 3
-  0,                                      !- Minute 3
-  0.41,                                   !- Value Until Time 3
-  16,                                     !- Hour 4
-  0,                                      !- Minute 4
-  0.24,                                   !- Value Until Time 4
-  17,                                     !- Hour 5
-  0,                                      !- Minute 5
-  0.29,                                   !- Value Until Time 5
-  18,                                     !- Hour 6
-  0,                                      !- Minute 6
-  0.55,                                   !- Value Until Time 6
-  21,                                     !- Hour 7
-  0,                                      !- Minute 7
-  0.9,                                    !- Value Until Time 7
-  24,                                     !- Hour 8
-  0,                                      !- Minute 8
-  1;                                      !- Value Until Time 8
-
-OS:Schedule:Rule,
-  {5ece113a-9e58-48ca-bca0-2b6cd6307f9a}, !- Handle
-  res occupants schedule allday rule7,    !- Name
-  {10316e13-80a1-43b9-bddd-fdf0ffdbeb35}, !- Schedule Ruleset Name
-  5,                                      !- Rule Order
-  {304a6fa2-c8a1-4aac-8eba-5b1fd5f0daa4}, !- Day Schedule Name
-  Yes,                                    !- Apply Sunday
-  Yes,                                    !- Apply Monday
-  Yes,                                    !- Apply Tuesday
-  Yes,                                    !- Apply Wednesday
-  Yes,                                    !- Apply Thursday
-  Yes,                                    !- Apply Friday
-  Yes,                                    !- Apply Saturday
-  ,                                       !- Apply Holiday
-  DateRange,                              !- Date Specification Type
-  7,                                      !- Start Month
-  1,                                      !- Start Day
-  7,                                      !- End Month
-  31;                                     !- End Day
-
-OS:Schedule:Day,
-  {304a6fa2-c8a1-4aac-8eba-5b1fd5f0daa4}, !- Handle
-  res occupants schedule allday7,         !- Name
-  {340d3b12-9045-49b6-88ba-41894e87e355}, !- Schedule Type Limits Name
-  ,                                       !- Interpolate to Timestep
-  7,                                      !- Hour 1
-  0,                                      !- Minute 1
-  1,                                      !- Value Until Time 1
-  8,                                      !- Hour 2
-  0,                                      !- Minute 2
-  0.88,                                   !- Value Until Time 2
-  9,                                      !- Hour 3
-  0,                                      !- Minute 3
-  0.41,                                   !- Value Until Time 3
-  16,                                     !- Hour 4
-  0,                                      !- Minute 4
-  0.24,                                   !- Value Until Time 4
-  17,                                     !- Hour 5
-  0,                                      !- Minute 5
-  0.29,                                   !- Value Until Time 5
-  18,                                     !- Hour 6
-  0,                                      !- Minute 6
-  0.55,                                   !- Value Until Time 6
-  21,                                     !- Hour 7
-  0,                                      !- Minute 7
-  0.9,                                    !- Value Until Time 7
-  24,                                     !- Hour 8
-  0,                                      !- Minute 8
-  1;                                      !- Value Until Time 8
-
-OS:Schedule:Rule,
-  {2331610c-7328-48d8-b01b-6fd9e4e0d66b}, !- Handle
-  res occupants schedule allday rule8,    !- Name
-  {10316e13-80a1-43b9-bddd-fdf0ffdbeb35}, !- Schedule Ruleset Name
-  4,                                      !- Rule Order
-  {e4b5177c-1e02-47bf-aec9-6e5d496b6e69}, !- Day Schedule Name
-  Yes,                                    !- Apply Sunday
-  Yes,                                    !- Apply Monday
-  Yes,                                    !- Apply Tuesday
-  Yes,                                    !- Apply Wednesday
-  Yes,                                    !- Apply Thursday
-  Yes,                                    !- Apply Friday
-  Yes,                                    !- Apply Saturday
-  ,                                       !- Apply Holiday
-  DateRange,                              !- Date Specification Type
-  8,                                      !- Start Month
-  1,                                      !- Start Day
-  8,                                      !- End Month
-  31;                                     !- End Day
-
-OS:Schedule:Day,
-  {e4b5177c-1e02-47bf-aec9-6e5d496b6e69}, !- Handle
-  res occupants schedule allday8,         !- Name
-  {340d3b12-9045-49b6-88ba-41894e87e355}, !- Schedule Type Limits Name
-  ,                                       !- Interpolate to Timestep
-  7,                                      !- Hour 1
-  0,                                      !- Minute 1
-  1,                                      !- Value Until Time 1
-  8,                                      !- Hour 2
-  0,                                      !- Minute 2
-  0.88,                                   !- Value Until Time 2
-  9,                                      !- Hour 3
-  0,                                      !- Minute 3
-  0.41,                                   !- Value Until Time 3
-  16,                                     !- Hour 4
-  0,                                      !- Minute 4
-  0.24,                                   !- Value Until Time 4
-  17,                                     !- Hour 5
-  0,                                      !- Minute 5
-  0.29,                                   !- Value Until Time 5
-  18,                                     !- Hour 6
-  0,                                      !- Minute 6
-  0.55,                                   !- Value Until Time 6
-  21,                                     !- Hour 7
-  0,                                      !- Minute 7
-  0.9,                                    !- Value Until Time 7
-  24,                                     !- Hour 8
-  0,                                      !- Minute 8
-  1;                                      !- Value Until Time 8
-
-OS:Schedule:Rule,
-  {d76f072a-38b5-403a-988c-aa63dd103c32}, !- Handle
-  res occupants schedule allday rule9,    !- Name
-  {10316e13-80a1-43b9-bddd-fdf0ffdbeb35}, !- Schedule Ruleset Name
-  3,                                      !- Rule Order
-  {81a6b36c-e4f7-477c-a86d-f2fa7f6ffdb6}, !- Day Schedule Name
-  Yes,                                    !- Apply Sunday
-  Yes,                                    !- Apply Monday
-  Yes,                                    !- Apply Tuesday
-  Yes,                                    !- Apply Wednesday
-  Yes,                                    !- Apply Thursday
-  Yes,                                    !- Apply Friday
-  Yes,                                    !- Apply Saturday
-  ,                                       !- Apply Holiday
-  DateRange,                              !- Date Specification Type
-  9,                                      !- Start Month
-  1,                                      !- Start Day
-  9,                                      !- End Month
-  30;                                     !- End Day
-
-OS:Schedule:Day,
-  {81a6b36c-e4f7-477c-a86d-f2fa7f6ffdb6}, !- Handle
-  res occupants schedule allday9,         !- Name
-  {340d3b12-9045-49b6-88ba-41894e87e355}, !- Schedule Type Limits Name
-  ,                                       !- Interpolate to Timestep
-  7,                                      !- Hour 1
-  0,                                      !- Minute 1
-  1,                                      !- Value Until Time 1
-  8,                                      !- Hour 2
-  0,                                      !- Minute 2
-  0.88,                                   !- Value Until Time 2
-  9,                                      !- Hour 3
-  0,                                      !- Minute 3
-  0.41,                                   !- Value Until Time 3
-  16,                                     !- Hour 4
-  0,                                      !- Minute 4
-  0.24,                                   !- Value Until Time 4
-  17,                                     !- Hour 5
-  0,                                      !- Minute 5
-  0.29,                                   !- Value Until Time 5
-  18,                                     !- Hour 6
-  0,                                      !- Minute 6
-  0.55,                                   !- Value Until Time 6
-  21,                                     !- Hour 7
-  0,                                      !- Minute 7
-  0.9,                                    !- Value Until Time 7
-  24,                                     !- Hour 8
-  0,                                      !- Minute 8
-  1;                                      !- Value Until Time 8
-
-OS:Schedule:Rule,
-  {bf362054-e5e5-44c2-b3c0-c645729c6588}, !- Handle
-  res occupants schedule allday rule10,   !- Name
-  {10316e13-80a1-43b9-bddd-fdf0ffdbeb35}, !- Schedule Ruleset Name
-  2,                                      !- Rule Order
-  {397f8a73-227a-4f32-9019-a3cb8e44376a}, !- Day Schedule Name
-  Yes,                                    !- Apply Sunday
-  Yes,                                    !- Apply Monday
-  Yes,                                    !- Apply Tuesday
-  Yes,                                    !- Apply Wednesday
-  Yes,                                    !- Apply Thursday
-  Yes,                                    !- Apply Friday
-  Yes,                                    !- Apply Saturday
-  ,                                       !- Apply Holiday
-  DateRange,                              !- Date Specification Type
-  10,                                     !- Start Month
-  1,                                      !- Start Day
-  10,                                     !- End Month
-  31;                                     !- End Day
-
-OS:Schedule:Day,
-  {397f8a73-227a-4f32-9019-a3cb8e44376a}, !- Handle
-  res occupants schedule allday10,        !- Name
-  {340d3b12-9045-49b6-88ba-41894e87e355}, !- Schedule Type Limits Name
-  ,                                       !- Interpolate to Timestep
-  7,                                      !- Hour 1
-  0,                                      !- Minute 1
-  1,                                      !- Value Until Time 1
-  8,                                      !- Hour 2
-  0,                                      !- Minute 2
-  0.88,                                   !- Value Until Time 2
-  9,                                      !- Hour 3
-  0,                                      !- Minute 3
-  0.41,                                   !- Value Until Time 3
-  16,                                     !- Hour 4
-  0,                                      !- Minute 4
-  0.24,                                   !- Value Until Time 4
-  17,                                     !- Hour 5
-  0,                                      !- Minute 5
-  0.29,                                   !- Value Until Time 5
-  18,                                     !- Hour 6
-  0,                                      !- Minute 6
-  0.55,                                   !- Value Until Time 6
-  21,                                     !- Hour 7
-  0,                                      !- Minute 7
-  0.9,                                    !- Value Until Time 7
-  24,                                     !- Hour 8
-  0,                                      !- Minute 8
-  1;                                      !- Value Until Time 8
-
-OS:Schedule:Rule,
-  {10e48d99-e43b-4e16-88f2-ae25890d1740}, !- Handle
-  res occupants schedule allday rule11,   !- Name
-  {10316e13-80a1-43b9-bddd-fdf0ffdbeb35}, !- Schedule Ruleset Name
-  1,                                      !- Rule Order
-  {b4012964-2b4d-472c-93d8-42a52d3db9c7}, !- Day Schedule Name
-  Yes,                                    !- Apply Sunday
-  Yes,                                    !- Apply Monday
-  Yes,                                    !- Apply Tuesday
-  Yes,                                    !- Apply Wednesday
-  Yes,                                    !- Apply Thursday
-  Yes,                                    !- Apply Friday
-  Yes,                                    !- Apply Saturday
-  ,                                       !- Apply Holiday
-  DateRange,                              !- Date Specification Type
-  11,                                     !- Start Month
-  1,                                      !- Start Day
-  11,                                     !- End Month
-  30;                                     !- End Day
-
-OS:Schedule:Day,
-  {b4012964-2b4d-472c-93d8-42a52d3db9c7}, !- Handle
-  res occupants schedule allday11,        !- Name
-  {340d3b12-9045-49b6-88ba-41894e87e355}, !- Schedule Type Limits Name
-  ,                                       !- Interpolate to Timestep
-  7,                                      !- Hour 1
-  0,                                      !- Minute 1
-  1,                                      !- Value Until Time 1
-  8,                                      !- Hour 2
-  0,                                      !- Minute 2
-  0.88,                                   !- Value Until Time 2
-  9,                                      !- Hour 3
-  0,                                      !- Minute 3
-  0.41,                                   !- Value Until Time 3
-  16,                                     !- Hour 4
-  0,                                      !- Minute 4
-  0.24,                                   !- Value Until Time 4
-  17,                                     !- Hour 5
-  0,                                      !- Minute 5
-  0.29,                                   !- Value Until Time 5
-  18,                                     !- Hour 6
-  0,                                      !- Minute 6
-  0.55,                                   !- Value Until Time 6
-  21,                                     !- Hour 7
-  0,                                      !- Minute 7
-  0.9,                                    !- Value Until Time 7
-  24,                                     !- Hour 8
-  0,                                      !- Minute 8
-  1;                                      !- Value Until Time 8
-
-OS:Schedule:Rule,
-  {40555952-e578-45b3-a1aa-75c2b30da6b1}, !- Handle
-  res occupants schedule allday rule12,   !- Name
-  {10316e13-80a1-43b9-bddd-fdf0ffdbeb35}, !- Schedule Ruleset Name
-  0,                                      !- Rule Order
-  {291097ea-aee9-48a9-b94d-b3a16c532ad8}, !- Day Schedule Name
-  Yes,                                    !- Apply Sunday
-  Yes,                                    !- Apply Monday
-  Yes,                                    !- Apply Tuesday
-  Yes,                                    !- Apply Wednesday
-  Yes,                                    !- Apply Thursday
-  Yes,                                    !- Apply Friday
-  Yes,                                    !- Apply Saturday
-  ,                                       !- Apply Holiday
-  DateRange,                              !- Date Specification Type
-  12,                                     !- Start Month
-  1,                                      !- Start Day
-  12,                                     !- End Month
-  31;                                     !- End Day
-
-OS:Schedule:Day,
-  {291097ea-aee9-48a9-b94d-b3a16c532ad8}, !- Handle
-  res occupants schedule allday12,        !- Name
-  {340d3b12-9045-49b6-88ba-41894e87e355}, !- Schedule Type Limits Name
-  ,                                       !- Interpolate to Timestep
-  7,                                      !- Hour 1
-  0,                                      !- Minute 1
-  1,                                      !- Value Until Time 1
-  8,                                      !- Hour 2
-  0,                                      !- Minute 2
-  0.88,                                   !- Value Until Time 2
-  9,                                      !- Hour 3
-  0,                                      !- Minute 3
-  0.41,                                   !- Value Until Time 3
-  16,                                     !- Hour 4
-  0,                                      !- Minute 4
-  0.24,                                   !- Value Until Time 4
-  17,                                     !- Hour 5
-  0,                                      !- Minute 5
-  0.29,                                   !- Value Until Time 5
-  18,                                     !- Hour 6
-  0,                                      !- Minute 6
-  0.55,                                   !- Value Until Time 6
-  21,                                     !- Hour 7
-  0,                                      !- Minute 7
-  0.9,                                    !- Value Until Time 7
-  24,                                     !- Hour 8
-  0,                                      !- Minute 8
-  1;                                      !- Value Until Time 8
-
-OS:Schedule:Day,
-  {3b4407e3-8f12-4805-95f2-fd4e3ba60574}, !- Handle
-  res occupants schedule winter design,   !- Name
-  {340d3b12-9045-49b6-88ba-41894e87e355}, !- Schedule Type Limits Name
-  ,                                       !- Interpolate to Timestep
-  24,                                     !- Hour 1
-  0,                                      !- Minute 1
-  0;                                      !- Value Until Time 1
-
-OS:Schedule:Day,
-  {dbf6b9cb-4c0a-4280-8d31-c04eae7920cd}, !- Handle
-  res occupants schedule summer design,   !- Name
-  {340d3b12-9045-49b6-88ba-41894e87e355}, !- Schedule Type Limits Name
-  ,                                       !- Interpolate to Timestep
-  24,                                     !- Hour 1
-  0,                                      !- Minute 1
-  1;                                      !- Value Until Time 1
-
-OS:ScheduleTypeLimits,
-  {340d3b12-9045-49b6-88ba-41894e87e355}, !- Handle
-  Fractional,                             !- Name
-  0,                                      !- Lower Limit Value
-  1,                                      !- Upper Limit Value
-  Continuous;                             !- Numeric Type
-
-OS:Schedule:Ruleset,
-  {2ebc9656-bc5c-4b1a-bdcc-01bca9ab0503}, !- Handle
-  Schedule Ruleset 1,                     !- Name
-  {b57c947b-0d60-4434-ad17-944dd05740cb}, !- Schedule Type Limits Name
-  {a2813cc2-4662-4d21-8bdf-71fdaee263ed}; !- Default Day Schedule Name
-
-OS:Schedule:Day,
-  {a2813cc2-4662-4d21-8bdf-71fdaee263ed}, !- Handle
-  Schedule Day 4,                         !- Name
-  {b57c947b-0d60-4434-ad17-944dd05740cb}, !- Schedule Type Limits Name
-  ,                                       !- Interpolate to Timestep
-  24,                                     !- Hour 1
-  0,                                      !- Minute 1
-  112.539290946133;                       !- Value Until Time 1
-
-OS:People:Definition,
-  {2fee4d0d-2def-4c92-acae-9264596634c6}, !- Handle
-  res occupants|living space,             !- Name
-  People,                                 !- Number of People Calculation Method
-  1.325,                                  !- Number of People {people}
-  ,                                       !- People per Space Floor Area {person/m2}
-  ,                                       !- Space Floor Area per Person {m2/person}
-  0.319734,                               !- Fraction Radiant
-  0.573,                                  !- Sensible Heat Fraction
-  0,                                      !- Carbon Dioxide Generation Rate {m3/s-W}
-  No,                                     !- Enable ASHRAE 55 Comfort Warnings
-  ZoneAveraged;                           !- Mean Radiant Temperature Calculation Type
-
-OS:People,
-  {06dde9fd-33b0-42a9-9ed4-89a83c8cd48e}, !- Handle
-  res occupants|living space,             !- Name
-  {2fee4d0d-2def-4c92-acae-9264596634c6}, !- People Definition Name
-  {abe65346-1775-48dd-a23c-dbc34666e241}, !- Space or SpaceType Name
-  {10316e13-80a1-43b9-bddd-fdf0ffdbeb35}, !- Number of People Schedule Name
-  {2ebc9656-bc5c-4b1a-bdcc-01bca9ab0503}, !- Activity Level Schedule Name
-  ,                                       !- Surface Name/Angle Factor List Name
-  ,                                       !- Work Efficiency Schedule Name
-  ,                                       !- Clothing Insulation Schedule Name
-  ,                                       !- Air Velocity Schedule Name
-  1;                                      !- Multiplier
-
-OS:ScheduleTypeLimits,
-  {b57c947b-0d60-4434-ad17-944dd05740cb}, !- Handle
-  ActivityLevel,                          !- Name
-  0,                                      !- Lower Limit Value
-  ,                                       !- Upper Limit Value
-  Continuous,                             !- Numeric Type
-  ActivityLevel;                          !- Unit Type
-
-OS:People:Definition,
-  {77592e36-391c-4aff-9d7a-0b32a36800c1}, !- Handle
-  res occupants|living space|story 2,     !- Name
-  People,                                 !- Number of People Calculation Method
-  1.325,                                  !- Number of People {people}
-  ,                                       !- People per Space Floor Area {person/m2}
-  ,                                       !- Space Floor Area per Person {m2/person}
-  0.319734,                               !- Fraction Radiant
-  0.573,                                  !- Sensible Heat Fraction
-  0,                                      !- Carbon Dioxide Generation Rate {m3/s-W}
-  No,                                     !- Enable ASHRAE 55 Comfort Warnings
-  ZoneAveraged;                           !- Mean Radiant Temperature Calculation Type
-
-OS:People,
-  {8092ee79-01a5-4c47-b444-887ab0c83ca5}, !- Handle
-  res occupants|living space|story 2,     !- Name
-  {77592e36-391c-4aff-9d7a-0b32a36800c1}, !- People Definition Name
-  {3f9f98cd-1979-41bd-8cb9-cf3f0a4df690}, !- Space or SpaceType Name
-  {10316e13-80a1-43b9-bddd-fdf0ffdbeb35}, !- Number of People Schedule Name
-  {2ebc9656-bc5c-4b1a-bdcc-01bca9ab0503}, !- Activity Level Schedule Name
-  ,                                       !- Surface Name/Angle Factor List Name
-  ,                                       !- Work Efficiency Schedule Name
-  ,                                       !- Clothing Insulation Schedule Name
-  ,                                       !- Air Velocity Schedule Name
-  1;                                      !- Multiplier
-
 OS:WeatherFile,
-<<<<<<< HEAD
-  {467f46c9-3960-4f33-8783-81b9c9464735}, !- Handle
-=======
   {6209389e-3b17-4d22-862b-8abc191d751f}, !- Handle
->>>>>>> 3f8e9d39
   Denver Intl Ap,                         !- City
   CO,                                     !- State Province Region
   USA,                                    !- Country
@@ -1724,13 +656,8 @@
   E23378AA;                               !- Checksum
 
 OS:AdditionalProperties,
-<<<<<<< HEAD
-  {97b4f3a0-0b87-4862-bb0a-5d00f60a4776}, !- Handle
-  {467f46c9-3960-4f33-8783-81b9c9464735}, !- Object Name
-=======
   {761dedad-17b3-41de-af6d-5aa66ababa8c}, !- Handle
   {6209389e-3b17-4d22-862b-8abc191d751f}, !- Object Name
->>>>>>> 3f8e9d39
   EPWHeaderCity,                          !- Feature Name 1
   String,                                 !- Feature Data Type 1
   Denver Intl Ap,                         !- Feature Value 1
@@ -1838,11 +765,7 @@
   84;                                     !- Feature Value 35
 
 OS:Site,
-<<<<<<< HEAD
-  {dc61ccb6-3749-446b-b08b-e5964d4417bd}, !- Handle
-=======
   {b3dcd9c2-8ab9-4129-9b39-b2744608bb2b}, !- Handle
->>>>>>> 3f8e9d39
   Denver Intl Ap_CO_USA,                  !- Name
   39.83,                                  !- Latitude {deg}
   -104.65,                                !- Longitude {deg}
@@ -1851,11 +774,7 @@
   ;                                       !- Terrain
 
 OS:ClimateZones,
-<<<<<<< HEAD
-  {eca47a6a-35d9-4a42-ad52-ac6de7a17ea1}, !- Handle
-=======
   {27378713-3366-49de-845d-7f7d9df4d807}, !- Handle
->>>>>>> 3f8e9d39
   ,                                       !- Active Institution
   ,                                       !- Active Year
   ,                                       !- Climate Zone Institution Name 1
@@ -1868,31 +787,19 @@
   Cold;                                   !- Climate Zone Value 2
 
 OS:Site:WaterMainsTemperature,
-<<<<<<< HEAD
-  {05db39e8-69a3-46e8-ac64-d79e1211d133}, !- Handle
-=======
   {c2296e7f-84da-4289-919d-912c14941ebb}, !- Handle
->>>>>>> 3f8e9d39
   Correlation,                            !- Calculation Method
   ,                                       !- Temperature Schedule Name
   10.8753424657535,                       !- Annual Average Outdoor Air Temperature {C}
   23.1524007936508;                       !- Maximum Difference In Monthly Average Outdoor Air Temperatures {deltaC}
 
 OS:RunPeriodControl:DaylightSavingTime,
-<<<<<<< HEAD
-  {b86a2a1c-e2a2-4c73-9ddc-fec739beb071}, !- Handle
-=======
   {53b8e54e-7063-4c85-bfdf-3ed086c3aa63}, !- Handle
->>>>>>> 3f8e9d39
   4/7,                                    !- Start Date
   10/26;                                  !- End Date
 
 OS:Site:GroundTemperature:Deep,
-<<<<<<< HEAD
-  {0aa3c279-cf1a-41e3-bcb0-f897157e5833}, !- Handle
-=======
   {5c7a3eb6-00ed-4db9-b57b-8acaf6172d2f}, !- Handle
->>>>>>> 3f8e9d39
   10.8753424657535,                       !- January Deep Ground Temperature {C}
   10.8753424657535,                       !- February Deep Ground Temperature {C}
   10.8753424657535,                       !- March Deep Ground Temperature {C}
