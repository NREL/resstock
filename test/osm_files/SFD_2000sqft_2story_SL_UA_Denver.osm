!- NOTE: Auto-generated from /test/osw_files/SFD_2000sqft_2story_SL_UA_Denver.osw

OS:Version,
<<<<<<< HEAD
  {22e4094d-0cc6-4e5a-a4e3-1ecca13e22f8}, !- Handle
  2.9.0;                                  !- Version Identifier

OS:SimulationControl,
  {14ee7398-cead-453d-b8ed-22889d9ff28d}, !- Handle
=======
  {81ca6bf6-4280-4e11-82a1-c32c4c171fd8}, !- Handle
  2.9.1;                                  !- Version Identifier

OS:SimulationControl,
  {3ea49511-e994-4303-9933-bb06d960a014}, !- Handle
>>>>>>> 9886e9d2
  ,                                       !- Do Zone Sizing Calculation
  ,                                       !- Do System Sizing Calculation
  ,                                       !- Do Plant Sizing Calculation
  No;                                     !- Run Simulation for Sizing Periods

OS:Timestep,
<<<<<<< HEAD
  {1213ee8c-4526-4bef-8cd1-b7ee200da75c}, !- Handle
  6;                                      !- Number of Timesteps per Hour

OS:ShadowCalculation,
  {cb1c14ac-c066-47ee-b9ac-a7d76cffa3b4}, !- Handle
=======
  {1c107af7-5f84-4c49-aaa9-d08d27fa607b}, !- Handle
  6;                                      !- Number of Timesteps per Hour

OS:ShadowCalculation,
  {114f8533-39e2-4b35-910f-722db7c651e1}, !- Handle
>>>>>>> 9886e9d2
  20,                                     !- Calculation Frequency
  200;                                    !- Maximum Figures in Shadow Overlap Calculations

OS:SurfaceConvectionAlgorithm:Outside,
<<<<<<< HEAD
  {3d49b9a0-9fa4-47c6-9a53-5d854cfde2c7}, !- Handle
  DOE-2;                                  !- Algorithm

OS:SurfaceConvectionAlgorithm:Inside,
  {a96c3de0-018a-4f7d-9da8-e602fa39a8cb}, !- Handle
  TARP;                                   !- Algorithm

OS:ZoneCapacitanceMultiplier:ResearchSpecial,
  {04295ac9-e85d-43e9-8694-fc60753f4851}, !- Handle
=======
  {604d277c-b100-4d0b-968b-9079446cdc28}, !- Handle
  DOE-2;                                  !- Algorithm

OS:SurfaceConvectionAlgorithm:Inside,
  {825a690b-390b-4ab6-865f-9f695cc03320}, !- Handle
  TARP;                                   !- Algorithm

OS:ZoneCapacitanceMultiplier:ResearchSpecial,
  {6f6bd2e5-ce2d-48c0-aa06-a118bddd0942}, !- Handle
>>>>>>> 9886e9d2
  ,                                       !- Temperature Capacity Multiplier
  15,                                     !- Humidity Capacity Multiplier
  ;                                       !- Carbon Dioxide Capacity Multiplier

OS:RunPeriod,
<<<<<<< HEAD
  {119269db-d6f6-44d2-ba64-7dad6c2df0f4}, !- Handle
=======
  {5019644f-e9f0-4128-b9f4-65f6aae74447}, !- Handle
>>>>>>> 9886e9d2
  Run Period 1,                           !- Name
  1,                                      !- Begin Month
  1,                                      !- Begin Day of Month
  12,                                     !- End Month
  31,                                     !- End Day of Month
  ,                                       !- Use Weather File Holidays and Special Days
  ,                                       !- Use Weather File Daylight Saving Period
  ,                                       !- Apply Weekend Holiday Rule
  ,                                       !- Use Weather File Rain Indicators
  ,                                       !- Use Weather File Snow Indicators
  ;                                       !- Number of Times Runperiod to be Repeated

OS:YearDescription,
<<<<<<< HEAD
  {d0c5e5f8-7025-41fc-9ae0-0d3ab4ba69b2}, !- Handle
=======
  {b227f2f8-7a64-4b6f-bce0-0f205d419271}, !- Handle
>>>>>>> 9886e9d2
  2007,                                   !- Calendar Year
  ,                                       !- Day of Week for Start Day
  ;                                       !- Is Leap Year

OS:ThermalZone,
<<<<<<< HEAD
  {bf7a4673-11c1-4b22-937d-94a94caac143}, !- Handle
=======
  {64f3e402-c897-462d-b4e2-a9440740c148}, !- Handle
>>>>>>> 9886e9d2
  living zone,                            !- Name
  ,                                       !- Multiplier
  ,                                       !- Ceiling Height {m}
  ,                                       !- Volume {m3}
  ,                                       !- Floor Area {m2}
  ,                                       !- Zone Inside Convection Algorithm
  ,                                       !- Zone Outside Convection Algorithm
  ,                                       !- Zone Conditioning Equipment List Name
<<<<<<< HEAD
  {a22a4cec-9c4c-4ff9-b94c-0c802a13e225}, !- Zone Air Inlet Port List
  {3f08ca6a-ce37-4157-9f47-8c1da9a6f4b4}, !- Zone Air Exhaust Port List
  {e2891a8b-1c70-40d9-85ca-5de041af99a5}, !- Zone Air Node Name
  {bffd8819-3c4a-43b3-a4dd-cd359450d44b}, !- Zone Return Air Port List
=======
  {980be54d-07c3-4ccd-8c3a-4f7504af00f6}, !- Zone Air Inlet Port List
  {e226fe1f-745c-4feb-9dfa-77e6e6ac8388}, !- Zone Air Exhaust Port List
  {0e4458ff-cdfb-4c2f-87b9-6e98d087b7ab}, !- Zone Air Node Name
  {4b099ba6-8c20-4076-8fbb-1c78ee5471e9}, !- Zone Return Air Port List
>>>>>>> 9886e9d2
  ,                                       !- Primary Daylighting Control Name
  ,                                       !- Fraction of Zone Controlled by Primary Daylighting Control
  ,                                       !- Secondary Daylighting Control Name
  ,                                       !- Fraction of Zone Controlled by Secondary Daylighting Control
  ,                                       !- Illuminance Map Name
  ,                                       !- Group Rendering Name
  ,                                       !- Thermostat Name
  No;                                     !- Use Ideal Air Loads

OS:Node,
<<<<<<< HEAD
  {444ef07f-aa05-4897-9cf4-ec5313118476}, !- Handle
  Node 1,                                 !- Name
  {e2891a8b-1c70-40d9-85ca-5de041af99a5}, !- Inlet Port
  ;                                       !- Outlet Port

OS:Connection,
  {e2891a8b-1c70-40d9-85ca-5de041af99a5}, !- Handle
  {bd48057b-81ce-4ac3-bb82-724051cfb68a}, !- Name
  {bf7a4673-11c1-4b22-937d-94a94caac143}, !- Source Object
  11,                                     !- Outlet Port
  {444ef07f-aa05-4897-9cf4-ec5313118476}, !- Target Object
  2;                                      !- Inlet Port

OS:PortList,
  {a22a4cec-9c4c-4ff9-b94c-0c802a13e225}, !- Handle
  {26228aec-3b6f-44e5-8d3a-174fea2e7072}, !- Name
  {bf7a4673-11c1-4b22-937d-94a94caac143}; !- HVAC Component

OS:PortList,
  {3f08ca6a-ce37-4157-9f47-8c1da9a6f4b4}, !- Handle
  {fdde9553-e2fb-4961-abb2-dbde7fdff9a2}, !- Name
  {bf7a4673-11c1-4b22-937d-94a94caac143}; !- HVAC Component

OS:PortList,
  {bffd8819-3c4a-43b3-a4dd-cd359450d44b}, !- Handle
  {4d8b0130-d4cb-4ec9-83de-4b1907e2ef47}, !- Name
  {bf7a4673-11c1-4b22-937d-94a94caac143}; !- HVAC Component

OS:Sizing:Zone,
  {0e6f6881-6286-4e84-b877-0246fc34bab3}, !- Handle
  {bf7a4673-11c1-4b22-937d-94a94caac143}, !- Zone or ZoneList Name
=======
  {4588a631-7696-4607-97c9-c336e0416777}, !- Handle
  Node 1,                                 !- Name
  {0e4458ff-cdfb-4c2f-87b9-6e98d087b7ab}, !- Inlet Port
  ;                                       !- Outlet Port

OS:Connection,
  {0e4458ff-cdfb-4c2f-87b9-6e98d087b7ab}, !- Handle
  {dc87a74a-2fe5-4312-8cc8-c8ae1061e2de}, !- Name
  {64f3e402-c897-462d-b4e2-a9440740c148}, !- Source Object
  11,                                     !- Outlet Port
  {4588a631-7696-4607-97c9-c336e0416777}, !- Target Object
  2;                                      !- Inlet Port

OS:PortList,
  {980be54d-07c3-4ccd-8c3a-4f7504af00f6}, !- Handle
  {77f6d2d8-a1b2-452f-8cf2-32b15257bf39}, !- Name
  {64f3e402-c897-462d-b4e2-a9440740c148}; !- HVAC Component

OS:PortList,
  {e226fe1f-745c-4feb-9dfa-77e6e6ac8388}, !- Handle
  {155311da-0644-4247-bda3-53131a3d0a22}, !- Name
  {64f3e402-c897-462d-b4e2-a9440740c148}; !- HVAC Component

OS:PortList,
  {4b099ba6-8c20-4076-8fbb-1c78ee5471e9}, !- Handle
  {f0ea4f03-f918-4ca0-89d4-b7d19a7a895f}, !- Name
  {64f3e402-c897-462d-b4e2-a9440740c148}; !- HVAC Component

OS:Sizing:Zone,
  {9aff3663-397d-4bfa-ab1d-22057482fac7}, !- Handle
  {64f3e402-c897-462d-b4e2-a9440740c148}, !- Zone or ZoneList Name
>>>>>>> 9886e9d2
  SupplyAirTemperature,                   !- Zone Cooling Design Supply Air Temperature Input Method
  14,                                     !- Zone Cooling Design Supply Air Temperature {C}
  11.11,                                  !- Zone Cooling Design Supply Air Temperature Difference {deltaC}
  SupplyAirTemperature,                   !- Zone Heating Design Supply Air Temperature Input Method
  40,                                     !- Zone Heating Design Supply Air Temperature {C}
  11.11,                                  !- Zone Heating Design Supply Air Temperature Difference {deltaC}
  0.0085,                                 !- Zone Cooling Design Supply Air Humidity Ratio {kg-H2O/kg-air}
  0.008,                                  !- Zone Heating Design Supply Air Humidity Ratio {kg-H2O/kg-air}
  ,                                       !- Zone Heating Sizing Factor
  ,                                       !- Zone Cooling Sizing Factor
  DesignDay,                              !- Cooling Design Air Flow Method
  ,                                       !- Cooling Design Air Flow Rate {m3/s}
  ,                                       !- Cooling Minimum Air Flow per Zone Floor Area {m3/s-m2}
  ,                                       !- Cooling Minimum Air Flow {m3/s}
  ,                                       !- Cooling Minimum Air Flow Fraction
  DesignDay,                              !- Heating Design Air Flow Method
  ,                                       !- Heating Design Air Flow Rate {m3/s}
  ,                                       !- Heating Maximum Air Flow per Zone Floor Area {m3/s-m2}
  ,                                       !- Heating Maximum Air Flow {m3/s}
  ,                                       !- Heating Maximum Air Flow Fraction
  ,                                       !- Design Zone Air Distribution Effectiveness in Cooling Mode
  ,                                       !- Design Zone Air Distribution Effectiveness in Heating Mode
  No,                                     !- Account for Dedicated Outdoor Air System
  NeutralSupplyAir,                       !- Dedicated Outdoor Air System Control Strategy
  autosize,                               !- Dedicated Outdoor Air Low Setpoint Temperature for Design {C}
  autosize;                               !- Dedicated Outdoor Air High Setpoint Temperature for Design {C}

OS:ZoneHVAC:EquipmentList,
<<<<<<< HEAD
  {e46bab3a-d260-4fb7-9c2a-1d19775f0f2d}, !- Handle
  Zone HVAC Equipment List 1,             !- Name
  {bf7a4673-11c1-4b22-937d-94a94caac143}; !- Thermal Zone

OS:Space,
  {1c78fed5-e1d5-4136-bc0c-7ae7c0f03111}, !- Handle
  living space,                           !- Name
  {5389e7a8-524e-41dd-97ee-22467aba933f}, !- Space Type Name
=======
  {f47430a4-5f85-4e50-919e-4d02af3cfda4}, !- Handle
  Zone HVAC Equipment List 1,             !- Name
  {64f3e402-c897-462d-b4e2-a9440740c148}; !- Thermal Zone

OS:Space,
  {c3290649-4f0d-4377-8798-a7aed1822597}, !- Handle
  living space,                           !- Name
  {5610772b-966d-41ca-8a00-2a3845d670fe}, !- Space Type Name
>>>>>>> 9886e9d2
  ,                                       !- Default Construction Set Name
  ,                                       !- Default Schedule Set Name
  -0,                                     !- Direction of Relative North {deg}
  0,                                      !- X Origin {m}
  0,                                      !- Y Origin {m}
  0,                                      !- Z Origin {m}
  ,                                       !- Building Story Name
<<<<<<< HEAD
  {bf7a4673-11c1-4b22-937d-94a94caac143}, !- Thermal Zone Name
  ,                                       !- Part of Total Floor Area
  ,                                       !- Design Specification Outdoor Air Object Name
  {b84434f2-e1b8-4e33-911f-97eb2a2dbbb5}; !- Building Unit Name

OS:Surface,
  {c44a45c1-d89f-4f91-a1bd-a6412a672021}, !- Handle
  Surface 1,                              !- Name
  Floor,                                  !- Surface Type
  ,                                       !- Construction Name
  {1c78fed5-e1d5-4136-bc0c-7ae7c0f03111}, !- Space Name
=======
  {64f3e402-c897-462d-b4e2-a9440740c148}, !- Thermal Zone Name
  ,                                       !- Part of Total Floor Area
  ,                                       !- Design Specification Outdoor Air Object Name
  {19a95854-ccd0-43dd-a67c-2ae48a95ad9e}; !- Building Unit Name

OS:Surface,
  {72e19a0e-2701-40bc-bad6-e4af70db675b}, !- Handle
  Surface 1,                              !- Name
  Floor,                                  !- Surface Type
  ,                                       !- Construction Name
  {c3290649-4f0d-4377-8798-a7aed1822597}, !- Space Name
>>>>>>> 9886e9d2
  Foundation,                             !- Outside Boundary Condition
  ,                                       !- Outside Boundary Condition Object
  NoSun,                                  !- Sun Exposure
  NoWind,                                 !- Wind Exposure
  ,                                       !- View Factor to Ground
  ,                                       !- Number of Vertices
  0, 0, 0,                                !- X,Y,Z Vertex 1 {m}
  0, 6.81553519541936, 0,                 !- X,Y,Z Vertex 2 {m}
  13.6310703908387, 6.81553519541936, 0,  !- X,Y,Z Vertex 3 {m}
  13.6310703908387, 0, 0;                 !- X,Y,Z Vertex 4 {m}

OS:Surface,
<<<<<<< HEAD
  {e484c26c-7f6c-439d-9dcb-2f322de695b9}, !- Handle
  Surface 2,                              !- Name
  Wall,                                   !- Surface Type
  ,                                       !- Construction Name
  {1c78fed5-e1d5-4136-bc0c-7ae7c0f03111}, !- Space Name
=======
  {8cb7f2c1-6b6c-4ea0-b7f2-341557ca1687}, !- Handle
  Surface 2,                              !- Name
  Wall,                                   !- Surface Type
  ,                                       !- Construction Name
  {c3290649-4f0d-4377-8798-a7aed1822597}, !- Space Name
>>>>>>> 9886e9d2
  Outdoors,                               !- Outside Boundary Condition
  ,                                       !- Outside Boundary Condition Object
  SunExposed,                             !- Sun Exposure
  WindExposed,                            !- Wind Exposure
  ,                                       !- View Factor to Ground
  ,                                       !- Number of Vertices
  0, 6.81553519541936, 2.4384,            !- X,Y,Z Vertex 1 {m}
  0, 6.81553519541936, 0,                 !- X,Y,Z Vertex 2 {m}
  0, 0, 0,                                !- X,Y,Z Vertex 3 {m}
  0, 0, 2.4384;                           !- X,Y,Z Vertex 4 {m}

OS:Surface,
<<<<<<< HEAD
  {43e23a44-1591-4acd-86d6-47adaa00c5d0}, !- Handle
  Surface 3,                              !- Name
  Wall,                                   !- Surface Type
  ,                                       !- Construction Name
  {1c78fed5-e1d5-4136-bc0c-7ae7c0f03111}, !- Space Name
=======
  {89f0fd6a-a7d0-43b9-ba08-adb70e9aa870}, !- Handle
  Surface 3,                              !- Name
  Wall,                                   !- Surface Type
  ,                                       !- Construction Name
  {c3290649-4f0d-4377-8798-a7aed1822597}, !- Space Name
>>>>>>> 9886e9d2
  Outdoors,                               !- Outside Boundary Condition
  ,                                       !- Outside Boundary Condition Object
  SunExposed,                             !- Sun Exposure
  WindExposed,                            !- Wind Exposure
  ,                                       !- View Factor to Ground
  ,                                       !- Number of Vertices
  13.6310703908387, 6.81553519541936, 2.4384, !- X,Y,Z Vertex 1 {m}
  13.6310703908387, 6.81553519541936, 0,  !- X,Y,Z Vertex 2 {m}
  0, 6.81553519541936, 0,                 !- X,Y,Z Vertex 3 {m}
  0, 6.81553519541936, 2.4384;            !- X,Y,Z Vertex 4 {m}

OS:Surface,
<<<<<<< HEAD
  {cf887ea3-6ee2-4827-854a-ebd315c3c3db}, !- Handle
  Surface 4,                              !- Name
  Wall,                                   !- Surface Type
  ,                                       !- Construction Name
  {1c78fed5-e1d5-4136-bc0c-7ae7c0f03111}, !- Space Name
=======
  {74b63965-820c-409e-b75d-a73a246d14c7}, !- Handle
  Surface 4,                              !- Name
  Wall,                                   !- Surface Type
  ,                                       !- Construction Name
  {c3290649-4f0d-4377-8798-a7aed1822597}, !- Space Name
>>>>>>> 9886e9d2
  Outdoors,                               !- Outside Boundary Condition
  ,                                       !- Outside Boundary Condition Object
  SunExposed,                             !- Sun Exposure
  WindExposed,                            !- Wind Exposure
  ,                                       !- View Factor to Ground
  ,                                       !- Number of Vertices
  13.6310703908387, 0, 2.4384,            !- X,Y,Z Vertex 1 {m}
  13.6310703908387, 0, 0,                 !- X,Y,Z Vertex 2 {m}
  13.6310703908387, 6.81553519541936, 0,  !- X,Y,Z Vertex 3 {m}
  13.6310703908387, 6.81553519541936, 2.4384; !- X,Y,Z Vertex 4 {m}

OS:Surface,
<<<<<<< HEAD
  {38890d07-1cdd-465f-abd0-f4fe82756db3}, !- Handle
  Surface 5,                              !- Name
  Wall,                                   !- Surface Type
  ,                                       !- Construction Name
  {1c78fed5-e1d5-4136-bc0c-7ae7c0f03111}, !- Space Name
=======
  {f2853ac3-1dc4-4ec6-b03a-d936299d2193}, !- Handle
  Surface 5,                              !- Name
  Wall,                                   !- Surface Type
  ,                                       !- Construction Name
  {c3290649-4f0d-4377-8798-a7aed1822597}, !- Space Name
>>>>>>> 9886e9d2
  Outdoors,                               !- Outside Boundary Condition
  ,                                       !- Outside Boundary Condition Object
  SunExposed,                             !- Sun Exposure
  WindExposed,                            !- Wind Exposure
  ,                                       !- View Factor to Ground
  ,                                       !- Number of Vertices
  0, 0, 2.4384,                           !- X,Y,Z Vertex 1 {m}
  0, 0, 0,                                !- X,Y,Z Vertex 2 {m}
  13.6310703908387, 0, 0,                 !- X,Y,Z Vertex 3 {m}
  13.6310703908387, 0, 2.4384;            !- X,Y,Z Vertex 4 {m}

OS:Surface,
<<<<<<< HEAD
  {87f0a9fa-93fc-4a5c-964b-93a6af112a53}, !- Handle
  Surface 6,                              !- Name
  RoofCeiling,                            !- Surface Type
  ,                                       !- Construction Name
  {1c78fed5-e1d5-4136-bc0c-7ae7c0f03111}, !- Space Name
  Surface,                                !- Outside Boundary Condition
  {0920ca67-0b7c-4ad1-909b-b56e0dd963bf}, !- Outside Boundary Condition Object
=======
  {3885868d-c7e2-42a3-86db-6e64bb78bfd7}, !- Handle
  Surface 6,                              !- Name
  RoofCeiling,                            !- Surface Type
  ,                                       !- Construction Name
  {c3290649-4f0d-4377-8798-a7aed1822597}, !- Space Name
  Surface,                                !- Outside Boundary Condition
  {e4a16d98-7180-4df1-9b91-288bd82f41af}, !- Outside Boundary Condition Object
>>>>>>> 9886e9d2
  NoSun,                                  !- Sun Exposure
  NoWind,                                 !- Wind Exposure
  ,                                       !- View Factor to Ground
  ,                                       !- Number of Vertices
  13.6310703908387, 0, 2.4384,            !- X,Y,Z Vertex 1 {m}
  13.6310703908387, 6.81553519541936, 2.4384, !- X,Y,Z Vertex 2 {m}
  0, 6.81553519541936, 2.4384,            !- X,Y,Z Vertex 3 {m}
  0, 0, 2.4384;                           !- X,Y,Z Vertex 4 {m}

OS:SpaceType,
<<<<<<< HEAD
  {5389e7a8-524e-41dd-97ee-22467aba933f}, !- Handle
=======
  {5610772b-966d-41ca-8a00-2a3845d670fe}, !- Handle
>>>>>>> 9886e9d2
  Space Type 1,                           !- Name
  ,                                       !- Default Construction Set Name
  ,                                       !- Default Schedule Set Name
  ,                                       !- Group Rendering Name
  ,                                       !- Design Specification Outdoor Air Object Name
  ,                                       !- Standards Template
  ,                                       !- Standards Building Type
  living;                                 !- Standards Space Type

OS:Space,
<<<<<<< HEAD
  {dbef748d-fa0f-4d87-8c57-5f098a9e3a41}, !- Handle
  living space|story 2,                   !- Name
  {5389e7a8-524e-41dd-97ee-22467aba933f}, !- Space Type Name
=======
  {ea4c8089-7669-41f6-bdfc-1bec1ed3dcf3}, !- Handle
  living space|story 2,                   !- Name
  {5610772b-966d-41ca-8a00-2a3845d670fe}, !- Space Type Name
>>>>>>> 9886e9d2
  ,                                       !- Default Construction Set Name
  ,                                       !- Default Schedule Set Name
  -0,                                     !- Direction of Relative North {deg}
  0,                                      !- X Origin {m}
  0,                                      !- Y Origin {m}
  2.4384,                                 !- Z Origin {m}
  ,                                       !- Building Story Name
<<<<<<< HEAD
  {bf7a4673-11c1-4b22-937d-94a94caac143}, !- Thermal Zone Name
  ,                                       !- Part of Total Floor Area
  ,                                       !- Design Specification Outdoor Air Object Name
  {b84434f2-e1b8-4e33-911f-97eb2a2dbbb5}; !- Building Unit Name

OS:Surface,
  {0920ca67-0b7c-4ad1-909b-b56e0dd963bf}, !- Handle
  Surface 7,                              !- Name
  Floor,                                  !- Surface Type
  ,                                       !- Construction Name
  {dbef748d-fa0f-4d87-8c57-5f098a9e3a41}, !- Space Name
  Surface,                                !- Outside Boundary Condition
  {87f0a9fa-93fc-4a5c-964b-93a6af112a53}, !- Outside Boundary Condition Object
=======
  {64f3e402-c897-462d-b4e2-a9440740c148}, !- Thermal Zone Name
  ,                                       !- Part of Total Floor Area
  ,                                       !- Design Specification Outdoor Air Object Name
  {19a95854-ccd0-43dd-a67c-2ae48a95ad9e}; !- Building Unit Name

OS:Surface,
  {e4a16d98-7180-4df1-9b91-288bd82f41af}, !- Handle
  Surface 7,                              !- Name
  Floor,                                  !- Surface Type
  ,                                       !- Construction Name
  {ea4c8089-7669-41f6-bdfc-1bec1ed3dcf3}, !- Space Name
  Surface,                                !- Outside Boundary Condition
  {3885868d-c7e2-42a3-86db-6e64bb78bfd7}, !- Outside Boundary Condition Object
>>>>>>> 9886e9d2
  NoSun,                                  !- Sun Exposure
  NoWind,                                 !- Wind Exposure
  ,                                       !- View Factor to Ground
  ,                                       !- Number of Vertices
  0, 0, 0,                                !- X,Y,Z Vertex 1 {m}
  0, 6.81553519541936, 0,                 !- X,Y,Z Vertex 2 {m}
  13.6310703908387, 6.81553519541936, 0,  !- X,Y,Z Vertex 3 {m}
  13.6310703908387, 0, 0;                 !- X,Y,Z Vertex 4 {m}

OS:Surface,
<<<<<<< HEAD
  {fa085b90-f16b-415d-a987-52502e2d60f9}, !- Handle
  Surface 8,                              !- Name
  Wall,                                   !- Surface Type
  ,                                       !- Construction Name
  {dbef748d-fa0f-4d87-8c57-5f098a9e3a41}, !- Space Name
=======
  {06997e79-aa7e-423e-b493-9a29a8ca5e00}, !- Handle
  Surface 8,                              !- Name
  Wall,                                   !- Surface Type
  ,                                       !- Construction Name
  {ea4c8089-7669-41f6-bdfc-1bec1ed3dcf3}, !- Space Name
>>>>>>> 9886e9d2
  Outdoors,                               !- Outside Boundary Condition
  ,                                       !- Outside Boundary Condition Object
  SunExposed,                             !- Sun Exposure
  WindExposed,                            !- Wind Exposure
  ,                                       !- View Factor to Ground
  ,                                       !- Number of Vertices
  0, 6.81553519541936, 2.4384,            !- X,Y,Z Vertex 1 {m}
  0, 6.81553519541936, 0,                 !- X,Y,Z Vertex 2 {m}
  0, 0, 0,                                !- X,Y,Z Vertex 3 {m}
  0, 0, 2.4384;                           !- X,Y,Z Vertex 4 {m}

OS:Surface,
<<<<<<< HEAD
  {d040a7a1-e7e4-4094-8dd9-a5956690b30e}, !- Handle
  Surface 9,                              !- Name
  Wall,                                   !- Surface Type
  ,                                       !- Construction Name
  {dbef748d-fa0f-4d87-8c57-5f098a9e3a41}, !- Space Name
=======
  {1d4ad024-b84c-4a3c-820c-8b2d31aec074}, !- Handle
  Surface 9,                              !- Name
  Wall,                                   !- Surface Type
  ,                                       !- Construction Name
  {ea4c8089-7669-41f6-bdfc-1bec1ed3dcf3}, !- Space Name
>>>>>>> 9886e9d2
  Outdoors,                               !- Outside Boundary Condition
  ,                                       !- Outside Boundary Condition Object
  SunExposed,                             !- Sun Exposure
  WindExposed,                            !- Wind Exposure
  ,                                       !- View Factor to Ground
  ,                                       !- Number of Vertices
  13.6310703908387, 6.81553519541936, 2.4384, !- X,Y,Z Vertex 1 {m}
  13.6310703908387, 6.81553519541936, 0,  !- X,Y,Z Vertex 2 {m}
  0, 6.81553519541936, 0,                 !- X,Y,Z Vertex 3 {m}
  0, 6.81553519541936, 2.4384;            !- X,Y,Z Vertex 4 {m}

OS:Surface,
<<<<<<< HEAD
  {f6c0cc72-7dcf-4cb4-9bcc-044e4b81117c}, !- Handle
  Surface 10,                             !- Name
  Wall,                                   !- Surface Type
  ,                                       !- Construction Name
  {dbef748d-fa0f-4d87-8c57-5f098a9e3a41}, !- Space Name
=======
  {d4ffd3ba-4c9c-43c3-b813-268ba094f7f9}, !- Handle
  Surface 10,                             !- Name
  Wall,                                   !- Surface Type
  ,                                       !- Construction Name
  {ea4c8089-7669-41f6-bdfc-1bec1ed3dcf3}, !- Space Name
>>>>>>> 9886e9d2
  Outdoors,                               !- Outside Boundary Condition
  ,                                       !- Outside Boundary Condition Object
  SunExposed,                             !- Sun Exposure
  WindExposed,                            !- Wind Exposure
  ,                                       !- View Factor to Ground
  ,                                       !- Number of Vertices
  13.6310703908387, 0, 2.4384,            !- X,Y,Z Vertex 1 {m}
  13.6310703908387, 0, 0,                 !- X,Y,Z Vertex 2 {m}
  13.6310703908387, 6.81553519541936, 0,  !- X,Y,Z Vertex 3 {m}
  13.6310703908387, 6.81553519541936, 2.4384; !- X,Y,Z Vertex 4 {m}

OS:Surface,
<<<<<<< HEAD
  {d1158de6-a25f-4ee1-98a4-4fcae544e4bf}, !- Handle
  Surface 11,                             !- Name
  Wall,                                   !- Surface Type
  ,                                       !- Construction Name
  {dbef748d-fa0f-4d87-8c57-5f098a9e3a41}, !- Space Name
=======
  {69f50c49-a0bc-494d-ab30-92d011a80e6e}, !- Handle
  Surface 11,                             !- Name
  Wall,                                   !- Surface Type
  ,                                       !- Construction Name
  {ea4c8089-7669-41f6-bdfc-1bec1ed3dcf3}, !- Space Name
>>>>>>> 9886e9d2
  Outdoors,                               !- Outside Boundary Condition
  ,                                       !- Outside Boundary Condition Object
  SunExposed,                             !- Sun Exposure
  WindExposed,                            !- Wind Exposure
  ,                                       !- View Factor to Ground
  ,                                       !- Number of Vertices
  0, 0, 2.4384,                           !- X,Y,Z Vertex 1 {m}
  0, 0, 0,                                !- X,Y,Z Vertex 2 {m}
  13.6310703908387, 0, 0,                 !- X,Y,Z Vertex 3 {m}
  13.6310703908387, 0, 2.4384;            !- X,Y,Z Vertex 4 {m}

OS:Surface,
<<<<<<< HEAD
  {23ed1a6b-ba2d-4a75-83b5-b84e0169f7ac}, !- Handle
  Surface 12,                             !- Name
  RoofCeiling,                            !- Surface Type
  ,                                       !- Construction Name
  {dbef748d-fa0f-4d87-8c57-5f098a9e3a41}, !- Space Name
  Surface,                                !- Outside Boundary Condition
  {3e3dadb8-e362-4396-a0dc-d50206fb764b}, !- Outside Boundary Condition Object
=======
  {9f9d5703-a40b-4418-b81a-7a70f16faa4c}, !- Handle
  Surface 12,                             !- Name
  RoofCeiling,                            !- Surface Type
  ,                                       !- Construction Name
  {ea4c8089-7669-41f6-bdfc-1bec1ed3dcf3}, !- Space Name
  Surface,                                !- Outside Boundary Condition
  {13532b10-dd0f-4398-9fce-1ce15a051e78}, !- Outside Boundary Condition Object
>>>>>>> 9886e9d2
  NoSun,                                  !- Sun Exposure
  NoWind,                                 !- Wind Exposure
  ,                                       !- View Factor to Ground
  ,                                       !- Number of Vertices
  13.6310703908387, 0, 2.4384,            !- X,Y,Z Vertex 1 {m}
  13.6310703908387, 6.81553519541936, 2.4384, !- X,Y,Z Vertex 2 {m}
  0, 6.81553519541936, 2.4384,            !- X,Y,Z Vertex 3 {m}
  0, 0, 2.4384;                           !- X,Y,Z Vertex 4 {m}

OS:Surface,
<<<<<<< HEAD
  {3e3dadb8-e362-4396-a0dc-d50206fb764b}, !- Handle
  Surface 13,                             !- Name
  Floor,                                  !- Surface Type
  ,                                       !- Construction Name
  {ff24f9d9-04b6-4668-9110-a94b8e2bc0f6}, !- Space Name
  Surface,                                !- Outside Boundary Condition
  {23ed1a6b-ba2d-4a75-83b5-b84e0169f7ac}, !- Outside Boundary Condition Object
=======
  {13532b10-dd0f-4398-9fce-1ce15a051e78}, !- Handle
  Surface 13,                             !- Name
  Floor,                                  !- Surface Type
  ,                                       !- Construction Name
  {9762dda1-d20f-42e5-ba5f-3c0f442e3788}, !- Space Name
  Surface,                                !- Outside Boundary Condition
  {9f9d5703-a40b-4418-b81a-7a70f16faa4c}, !- Outside Boundary Condition Object
>>>>>>> 9886e9d2
  NoSun,                                  !- Sun Exposure
  NoWind,                                 !- Wind Exposure
  ,                                       !- View Factor to Ground
  ,                                       !- Number of Vertices
  0, 6.81553519541936, 0,                 !- X,Y,Z Vertex 1 {m}
  13.6310703908387, 6.81553519541936, 0,  !- X,Y,Z Vertex 2 {m}
  13.6310703908387, 0, 0,                 !- X,Y,Z Vertex 3 {m}
  0, 0, 0;                                !- X,Y,Z Vertex 4 {m}

OS:Surface,
<<<<<<< HEAD
  {898fc7f7-5097-4d14-9a33-d897ba32e717}, !- Handle
  Surface 14,                             !- Name
  RoofCeiling,                            !- Surface Type
  ,                                       !- Construction Name
  {ff24f9d9-04b6-4668-9110-a94b8e2bc0f6}, !- Space Name
=======
  {bea0c670-a93c-4cb0-8789-e409458ceb23}, !- Handle
  Surface 14,                             !- Name
  RoofCeiling,                            !- Surface Type
  ,                                       !- Construction Name
  {9762dda1-d20f-42e5-ba5f-3c0f442e3788}, !- Space Name
>>>>>>> 9886e9d2
  Outdoors,                               !- Outside Boundary Condition
  ,                                       !- Outside Boundary Condition Object
  SunExposed,                             !- Sun Exposure
  WindExposed,                            !- Wind Exposure
  ,                                       !- View Factor to Ground
  ,                                       !- Number of Vertices
  13.6310703908387, 3.40776759770968, 1.70388379885484, !- X,Y,Z Vertex 1 {m}
  0, 3.40776759770968, 1.70388379885484,  !- X,Y,Z Vertex 2 {m}
  0, 0, 0,                                !- X,Y,Z Vertex 3 {m}
  13.6310703908387, 0, 0;                 !- X,Y,Z Vertex 4 {m}

OS:Surface,
<<<<<<< HEAD
  {82389ef9-026f-4d9d-9704-3fd4f70fbd19}, !- Handle
  Surface 15,                             !- Name
  RoofCeiling,                            !- Surface Type
  ,                                       !- Construction Name
  {ff24f9d9-04b6-4668-9110-a94b8e2bc0f6}, !- Space Name
=======
  {60eeae51-d12b-4631-b6b3-df420a000e04}, !- Handle
  Surface 15,                             !- Name
  RoofCeiling,                            !- Surface Type
  ,                                       !- Construction Name
  {9762dda1-d20f-42e5-ba5f-3c0f442e3788}, !- Space Name
>>>>>>> 9886e9d2
  Outdoors,                               !- Outside Boundary Condition
  ,                                       !- Outside Boundary Condition Object
  SunExposed,                             !- Sun Exposure
  WindExposed,                            !- Wind Exposure
  ,                                       !- View Factor to Ground
  ,                                       !- Number of Vertices
  0, 3.40776759770968, 1.70388379885484,  !- X,Y,Z Vertex 1 {m}
  13.6310703908387, 3.40776759770968, 1.70388379885484, !- X,Y,Z Vertex 2 {m}
  13.6310703908387, 6.81553519541936, 0,  !- X,Y,Z Vertex 3 {m}
  0, 6.81553519541936, 0;                 !- X,Y,Z Vertex 4 {m}

OS:Surface,
<<<<<<< HEAD
  {a9945df7-f4d8-412b-b25d-46d7217caef6}, !- Handle
  Surface 16,                             !- Name
  Wall,                                   !- Surface Type
  ,                                       !- Construction Name
  {ff24f9d9-04b6-4668-9110-a94b8e2bc0f6}, !- Space Name
=======
  {e3436b65-e46f-49c8-aff3-1df30b5670a7}, !- Handle
  Surface 16,                             !- Name
  Wall,                                   !- Surface Type
  ,                                       !- Construction Name
  {9762dda1-d20f-42e5-ba5f-3c0f442e3788}, !- Space Name
>>>>>>> 9886e9d2
  Outdoors,                               !- Outside Boundary Condition
  ,                                       !- Outside Boundary Condition Object
  SunExposed,                             !- Sun Exposure
  WindExposed,                            !- Wind Exposure
  ,                                       !- View Factor to Ground
  ,                                       !- Number of Vertices
  0, 3.40776759770968, 1.70388379885484,  !- X,Y,Z Vertex 1 {m}
  0, 6.81553519541936, 0,                 !- X,Y,Z Vertex 2 {m}
  0, 0, 0;                                !- X,Y,Z Vertex 3 {m}

OS:Surface,
<<<<<<< HEAD
  {6882f5a6-651e-4bac-a50c-579a4c6bf3de}, !- Handle
  Surface 17,                             !- Name
  Wall,                                   !- Surface Type
  ,                                       !- Construction Name
  {ff24f9d9-04b6-4668-9110-a94b8e2bc0f6}, !- Space Name
=======
  {34e1522c-a1ef-4830-bbe6-d38235d48318}, !- Handle
  Surface 17,                             !- Name
  Wall,                                   !- Surface Type
  ,                                       !- Construction Name
  {9762dda1-d20f-42e5-ba5f-3c0f442e3788}, !- Space Name
>>>>>>> 9886e9d2
  Outdoors,                               !- Outside Boundary Condition
  ,                                       !- Outside Boundary Condition Object
  SunExposed,                             !- Sun Exposure
  WindExposed,                            !- Wind Exposure
  ,                                       !- View Factor to Ground
  ,                                       !- Number of Vertices
  13.6310703908387, 3.40776759770968, 1.70388379885484, !- X,Y,Z Vertex 1 {m}
  13.6310703908387, 0, 0,                 !- X,Y,Z Vertex 2 {m}
  13.6310703908387, 6.81553519541936, 0;  !- X,Y,Z Vertex 3 {m}

OS:Space,
<<<<<<< HEAD
  {ff24f9d9-04b6-4668-9110-a94b8e2bc0f6}, !- Handle
  unfinished attic space,                 !- Name
  {dd3a5c41-5a4b-4004-a88b-e21d66eb2d17}, !- Space Type Name
=======
  {9762dda1-d20f-42e5-ba5f-3c0f442e3788}, !- Handle
  unfinished attic space,                 !- Name
  {c7d0cca9-fa13-4972-994d-62949556e8c4}, !- Space Type Name
>>>>>>> 9886e9d2
  ,                                       !- Default Construction Set Name
  ,                                       !- Default Schedule Set Name
  -0,                                     !- Direction of Relative North {deg}
  0,                                      !- X Origin {m}
  0,                                      !- Y Origin {m}
  4.8768,                                 !- Z Origin {m}
  ,                                       !- Building Story Name
<<<<<<< HEAD
  {0629c1bc-5aa2-4c11-8e20-f1298e627e41}; !- Thermal Zone Name

OS:ThermalZone,
  {0629c1bc-5aa2-4c11-8e20-f1298e627e41}, !- Handle
=======
  {54a047ed-a90e-47c7-b523-5df6f83c87cd}; !- Thermal Zone Name

OS:ThermalZone,
  {54a047ed-a90e-47c7-b523-5df6f83c87cd}, !- Handle
>>>>>>> 9886e9d2
  unfinished attic zone,                  !- Name
  ,                                       !- Multiplier
  ,                                       !- Ceiling Height {m}
  ,                                       !- Volume {m3}
  ,                                       !- Floor Area {m2}
  ,                                       !- Zone Inside Convection Algorithm
  ,                                       !- Zone Outside Convection Algorithm
  ,                                       !- Zone Conditioning Equipment List Name
<<<<<<< HEAD
  {60867aaf-6f15-4c4a-890d-d6aa6bcfdfa3}, !- Zone Air Inlet Port List
  {41fc9b4a-4de9-4a66-9772-d5684ce8f0de}, !- Zone Air Exhaust Port List
  {f85cfb14-6d64-4071-8b8b-2e7c27473e70}, !- Zone Air Node Name
  {1efb4919-cbf6-4c91-ba65-a834d1169444}, !- Zone Return Air Port List
=======
  {b8d550dc-23ec-406f-8d5d-7362325d4e22}, !- Zone Air Inlet Port List
  {fc4b8d9a-fd8e-49da-9153-ce01ee23dc92}, !- Zone Air Exhaust Port List
  {a4cf8fc1-b781-4132-8064-fae6ff8f842f}, !- Zone Air Node Name
  {0d4166cd-b4e6-42ba-847f-15aa6a05b677}, !- Zone Return Air Port List
>>>>>>> 9886e9d2
  ,                                       !- Primary Daylighting Control Name
  ,                                       !- Fraction of Zone Controlled by Primary Daylighting Control
  ,                                       !- Secondary Daylighting Control Name
  ,                                       !- Fraction of Zone Controlled by Secondary Daylighting Control
  ,                                       !- Illuminance Map Name
  ,                                       !- Group Rendering Name
  ,                                       !- Thermostat Name
  No;                                     !- Use Ideal Air Loads

OS:Node,
<<<<<<< HEAD
  {f45186cb-edba-4781-b43a-7fe7ed111e91}, !- Handle
  Node 2,                                 !- Name
  {f85cfb14-6d64-4071-8b8b-2e7c27473e70}, !- Inlet Port
  ;                                       !- Outlet Port

OS:Connection,
  {f85cfb14-6d64-4071-8b8b-2e7c27473e70}, !- Handle
  {6176992f-7713-4a24-ae1b-0d109eefe311}, !- Name
  {0629c1bc-5aa2-4c11-8e20-f1298e627e41}, !- Source Object
  11,                                     !- Outlet Port
  {f45186cb-edba-4781-b43a-7fe7ed111e91}, !- Target Object
  2;                                      !- Inlet Port

OS:PortList,
  {60867aaf-6f15-4c4a-890d-d6aa6bcfdfa3}, !- Handle
  {d019fcd5-e3cb-48ee-8bcf-2cf691a17882}, !- Name
  {0629c1bc-5aa2-4c11-8e20-f1298e627e41}; !- HVAC Component

OS:PortList,
  {41fc9b4a-4de9-4a66-9772-d5684ce8f0de}, !- Handle
  {6b31c10a-6cf6-4998-b712-ce2a2f9ad87e}, !- Name
  {0629c1bc-5aa2-4c11-8e20-f1298e627e41}; !- HVAC Component

OS:PortList,
  {1efb4919-cbf6-4c91-ba65-a834d1169444}, !- Handle
  {de09e2c5-3a23-46bd-8176-6bdd2973c185}, !- Name
  {0629c1bc-5aa2-4c11-8e20-f1298e627e41}; !- HVAC Component

OS:Sizing:Zone,
  {0e7ba8e1-1f8f-4961-9e73-c164d903766f}, !- Handle
  {0629c1bc-5aa2-4c11-8e20-f1298e627e41}, !- Zone or ZoneList Name
=======
  {a763c41b-be3f-46c0-9982-9d57482b15c9}, !- Handle
  Node 2,                                 !- Name
  {a4cf8fc1-b781-4132-8064-fae6ff8f842f}, !- Inlet Port
  ;                                       !- Outlet Port

OS:Connection,
  {a4cf8fc1-b781-4132-8064-fae6ff8f842f}, !- Handle
  {c6fde57a-0765-4f90-a1b4-80abbbf1e332}, !- Name
  {54a047ed-a90e-47c7-b523-5df6f83c87cd}, !- Source Object
  11,                                     !- Outlet Port
  {a763c41b-be3f-46c0-9982-9d57482b15c9}, !- Target Object
  2;                                      !- Inlet Port

OS:PortList,
  {b8d550dc-23ec-406f-8d5d-7362325d4e22}, !- Handle
  {4f31756a-3e7a-4b70-8e0e-5cc566cd919e}, !- Name
  {54a047ed-a90e-47c7-b523-5df6f83c87cd}; !- HVAC Component

OS:PortList,
  {fc4b8d9a-fd8e-49da-9153-ce01ee23dc92}, !- Handle
  {bfe050d2-0a1b-4663-accf-ed470c1b4096}, !- Name
  {54a047ed-a90e-47c7-b523-5df6f83c87cd}; !- HVAC Component

OS:PortList,
  {0d4166cd-b4e6-42ba-847f-15aa6a05b677}, !- Handle
  {5802de0e-9d98-405a-999d-49a6fea48e5a}, !- Name
  {54a047ed-a90e-47c7-b523-5df6f83c87cd}; !- HVAC Component

OS:Sizing:Zone,
  {ee56d75b-cb72-4df5-887d-272a7998a6a6}, !- Handle
  {54a047ed-a90e-47c7-b523-5df6f83c87cd}, !- Zone or ZoneList Name
>>>>>>> 9886e9d2
  SupplyAirTemperature,                   !- Zone Cooling Design Supply Air Temperature Input Method
  14,                                     !- Zone Cooling Design Supply Air Temperature {C}
  11.11,                                  !- Zone Cooling Design Supply Air Temperature Difference {deltaC}
  SupplyAirTemperature,                   !- Zone Heating Design Supply Air Temperature Input Method
  40,                                     !- Zone Heating Design Supply Air Temperature {C}
  11.11,                                  !- Zone Heating Design Supply Air Temperature Difference {deltaC}
  0.0085,                                 !- Zone Cooling Design Supply Air Humidity Ratio {kg-H2O/kg-air}
  0.008,                                  !- Zone Heating Design Supply Air Humidity Ratio {kg-H2O/kg-air}
  ,                                       !- Zone Heating Sizing Factor
  ,                                       !- Zone Cooling Sizing Factor
  DesignDay,                              !- Cooling Design Air Flow Method
  ,                                       !- Cooling Design Air Flow Rate {m3/s}
  ,                                       !- Cooling Minimum Air Flow per Zone Floor Area {m3/s-m2}
  ,                                       !- Cooling Minimum Air Flow {m3/s}
  ,                                       !- Cooling Minimum Air Flow Fraction
  DesignDay,                              !- Heating Design Air Flow Method
  ,                                       !- Heating Design Air Flow Rate {m3/s}
  ,                                       !- Heating Maximum Air Flow per Zone Floor Area {m3/s-m2}
  ,                                       !- Heating Maximum Air Flow {m3/s}
  ,                                       !- Heating Maximum Air Flow Fraction
  ,                                       !- Design Zone Air Distribution Effectiveness in Cooling Mode
  ,                                       !- Design Zone Air Distribution Effectiveness in Heating Mode
  No,                                     !- Account for Dedicated Outdoor Air System
  NeutralSupplyAir,                       !- Dedicated Outdoor Air System Control Strategy
  autosize,                               !- Dedicated Outdoor Air Low Setpoint Temperature for Design {C}
  autosize;                               !- Dedicated Outdoor Air High Setpoint Temperature for Design {C}

OS:ZoneHVAC:EquipmentList,
<<<<<<< HEAD
  {9deffb66-5f34-411c-8133-75d09401b5ff}, !- Handle
  Zone HVAC Equipment List 2,             !- Name
  {0629c1bc-5aa2-4c11-8e20-f1298e627e41}; !- Thermal Zone

OS:SpaceType,
  {dd3a5c41-5a4b-4004-a88b-e21d66eb2d17}, !- Handle
=======
  {52bac726-eccf-4ce3-81ed-4e874ebee360}, !- Handle
  Zone HVAC Equipment List 2,             !- Name
  {54a047ed-a90e-47c7-b523-5df6f83c87cd}; !- Thermal Zone

OS:SpaceType,
  {c7d0cca9-fa13-4972-994d-62949556e8c4}, !- Handle
>>>>>>> 9886e9d2
  Space Type 2,                           !- Name
  ,                                       !- Default Construction Set Name
  ,                                       !- Default Schedule Set Name
  ,                                       !- Group Rendering Name
  ,                                       !- Design Specification Outdoor Air Object Name
  ,                                       !- Standards Template
  ,                                       !- Standards Building Type
  unfinished attic;                       !- Standards Space Type

OS:BuildingUnit,
<<<<<<< HEAD
  {b84434f2-e1b8-4e33-911f-97eb2a2dbbb5}, !- Handle
=======
  {19a95854-ccd0-43dd-a67c-2ae48a95ad9e}, !- Handle
>>>>>>> 9886e9d2
  unit 1,                                 !- Name
  ,                                       !- Rendering Color
  Residential;                            !- Building Unit Type

OS:Building,
<<<<<<< HEAD
  {3056a744-8a3d-4f09-8f49-775bf276e7a0}, !- Handle
=======
  {7534d6e4-855c-4cc9-9f98-400f2f5bf7b5}, !- Handle
>>>>>>> 9886e9d2
  Building 1,                             !- Name
  ,                                       !- Building Sector Type
  0,                                      !- North Axis {deg}
  ,                                       !- Nominal Floor to Floor Height {m}
  ,                                       !- Space Type Name
  ,                                       !- Default Construction Set Name
  ,                                       !- Default Schedule Set Name
  2,                                      !- Standards Number of Stories
  2,                                      !- Standards Number of Above Ground Stories
  ,                                       !- Standards Template
  singlefamilydetached,                   !- Standards Building Type
  1;                                      !- Standards Number of Living Units

OS:AdditionalProperties,
<<<<<<< HEAD
  {81e9e024-4749-4b16-ac45-637533bbf90d}, !- Handle
  {3056a744-8a3d-4f09-8f49-775bf276e7a0}, !- Object Name
=======
  {754dba37-730b-4d00-986f-cc2358e7a6e2}, !- Handle
  {7534d6e4-855c-4cc9-9f98-400f2f5bf7b5}, !- Object Name
>>>>>>> 9886e9d2
  Total Units Represented,                !- Feature Name 1
  Integer,                                !- Feature Data Type 1
  1,                                      !- Feature Value 1
  Total Units Modeled,                    !- Feature Name 2
  Integer,                                !- Feature Data Type 2
  1;                                      !- Feature Value 2

OS:AdditionalProperties,
<<<<<<< HEAD
  {16fd3ff0-4649-4226-ad8b-27f7cc3bac69}, !- Handle
  {b84434f2-e1b8-4e33-911f-97eb2a2dbbb5}, !- Object Name
=======
  {3746d8f9-f963-4032-af2d-681e0c142d4e}, !- Handle
  {19a95854-ccd0-43dd-a67c-2ae48a95ad9e}, !- Object Name
>>>>>>> 9886e9d2
  NumberOfBedrooms,                       !- Feature Name 1
  Integer,                                !- Feature Data Type 1
  3,                                      !- Feature Value 1
  NumberOfBathrooms,                      !- Feature Name 2
  Double,                                 !- Feature Data Type 2
  2;                                      !- Feature Value 2

OS:Schedule:Day,
<<<<<<< HEAD
  {33733a12-983e-4c6d-9208-cdd9c4864730}, !- Handle
=======
  {b0f76a17-d417-4ba2-9cd4-d2f99385feea}, !- Handle
>>>>>>> 9886e9d2
  Schedule Day 1,                         !- Name
  ,                                       !- Schedule Type Limits Name
  ,                                       !- Interpolate to Timestep
  24,                                     !- Hour 1
  0,                                      !- Minute 1
  0;                                      !- Value Until Time 1

OS:Schedule:Day,
<<<<<<< HEAD
  {22303dda-8670-4935-b599-dc829a51e12f}, !- Handle
=======
  {966c45fb-18b4-4be4-8ab5-cbd30ed584cc}, !- Handle
>>>>>>> 9886e9d2
  Schedule Day 2,                         !- Name
  ,                                       !- Schedule Type Limits Name
  ,                                       !- Interpolate to Timestep
  24,                                     !- Hour 1
  0,                                      !- Minute 1
  1;                                      !- Value Until Time 1

OS:WeatherFile,
<<<<<<< HEAD
  {9845aad1-0222-42b5-b055-c87648da6d91}, !- Handle
=======
  {80195593-1bd2-44c1-bf81-671e0764306c}, !- Handle
>>>>>>> 9886e9d2
  Denver Intl Ap,                         !- City
  CO,                                     !- State Province Region
  USA,                                    !- Country
  TMY3,                                   !- Data Source
  725650,                                 !- WMO Number
  39.83,                                  !- Latitude {deg}
  -104.65,                                !- Longitude {deg}
  -7,                                     !- Time Zone {hr}
  1650,                                   !- Elevation {m}
  file:../weather/USA_CO_Denver.Intl.AP.725650_TMY3.epw, !- Url
  E23378AA;                               !- Checksum

OS:AdditionalProperties,
<<<<<<< HEAD
  {358bff80-0c9d-41f6-9a01-5a26dcec2592}, !- Handle
  {9845aad1-0222-42b5-b055-c87648da6d91}, !- Object Name
=======
  {ba6fe8a2-6596-4e22-a3ce-dde9b141cbea}, !- Handle
  {80195593-1bd2-44c1-bf81-671e0764306c}, !- Object Name
>>>>>>> 9886e9d2
  EPWHeaderCity,                          !- Feature Name 1
  String,                                 !- Feature Data Type 1
  Denver Intl Ap,                         !- Feature Value 1
  EPWHeaderState,                         !- Feature Name 2
  String,                                 !- Feature Data Type 2
  CO,                                     !- Feature Value 2
  EPWHeaderCountry,                       !- Feature Name 3
  String,                                 !- Feature Data Type 3
  USA,                                    !- Feature Value 3
  EPWHeaderDataSource,                    !- Feature Name 4
  String,                                 !- Feature Data Type 4
  TMY3,                                   !- Feature Value 4
  EPWHeaderStation,                       !- Feature Name 5
  String,                                 !- Feature Data Type 5
  725650,                                 !- Feature Value 5
  EPWHeaderLatitude,                      !- Feature Name 6
  Double,                                 !- Feature Data Type 6
  39.829999999999998,                     !- Feature Value 6
  EPWHeaderLongitude,                     !- Feature Name 7
  Double,                                 !- Feature Data Type 7
  -104.65000000000001,                    !- Feature Value 7
  EPWHeaderTimezone,                      !- Feature Name 8
  Double,                                 !- Feature Data Type 8
  -7,                                     !- Feature Value 8
  EPWHeaderAltitude,                      !- Feature Name 9
  Double,                                 !- Feature Data Type 9
  5413.3858267716532,                     !- Feature Value 9
  EPWHeaderLocalPressure,                 !- Feature Name 10
  Double,                                 !- Feature Data Type 10
  0.81937567683596546,                    !- Feature Value 10
  EPWHeaderRecordsPerHour,                !- Feature Name 11
  Double,                                 !- Feature Data Type 11
  0,                                      !- Feature Value 11
  EPWDataAnnualAvgDrybulb,                !- Feature Name 12
  Double,                                 !- Feature Data Type 12
  51.575616438356228,                     !- Feature Value 12
  EPWDataAnnualMinDrybulb,                !- Feature Name 13
  Double,                                 !- Feature Data Type 13
  -2.9200000000000017,                    !- Feature Value 13
  EPWDataAnnualMaxDrybulb,                !- Feature Name 14
  Double,                                 !- Feature Data Type 14
  104,                                    !- Feature Value 14
  EPWDataCDD50F,                          !- Feature Name 15
  Double,                                 !- Feature Data Type 15
  3072.2925000000005,                     !- Feature Value 15
  EPWDataCDD65F,                          !- Feature Name 16
  Double,                                 !- Feature Data Type 16
  883.62000000000035,                     !- Feature Value 16
  EPWDataHDD50F,                          !- Feature Name 17
  Double,                                 !- Feature Data Type 17
  2497.1925000000001,                     !- Feature Value 17
  EPWDataHDD65F,                          !- Feature Name 18
  Double,                                 !- Feature Data Type 18
  5783.5200000000013,                     !- Feature Value 18
  EPWDataAnnualAvgWindspeed,              !- Feature Name 19
  Double,                                 !- Feature Data Type 19
  3.9165296803649667,                     !- Feature Value 19
  EPWDataMonthlyAvgDrybulbs,              !- Feature Name 20
  String,                                 !- Feature Data Type 20
  33.4191935483871&#4431.90142857142857&#4443.02620967741937&#4442.48624999999999&#4459.877741935483854&#4473.57574999999997&#4472.07975806451608&#4472.70008064516134&#4466.49200000000006&#4450.079112903225806&#4437.218250000000005&#4434.582177419354835, !- Feature Value 20
  EPWDataGroundMonthlyTemps,              !- Feature Name 21
  String,                                 !- Feature Data Type 21
  44.08306285945173&#4440.89570904991865&#4440.64045432632048&#4442.153016571250646&#4448.225111118704206&#4454.268919273837525&#4459.508577937551024&#4462.82777283423508&#4463.10975667174995&#4460.41014950381947&#4455.304105212311526&#4449.445696474514364, !- Feature Value 21
  EPWDataWSF,                             !- Feature Name 22
  Double,                                 !- Feature Data Type 22
  0.58999999999999997,                    !- Feature Value 22
  EPWDataMonthlyAvgDailyHighDrybulbs,     !- Feature Name 23
  String,                                 !- Feature Data Type 23
  47.41032258064516&#4446.58642857142857&#4455.15032258064517&#4453.708&#4472.80193548387098&#4488.67600000000002&#4486.1858064516129&#4485.87225806451613&#4482.082&#4463.18064516129033&#4448.73400000000001&#4448.87935483870968, !- Feature Value 23
  EPWDataMonthlyAvgDailyLowDrybulbs,      !- Feature Name 24
  String,                                 !- Feature Data Type 24
  19.347741935483874&#4419.856428571428573&#4430.316129032258065&#4431.112&#4447.41612903225806&#4457.901999999999994&#4459.063870967741934&#4460.956774193548384&#4452.352000000000004&#4438.41612903225806&#4427.002000000000002&#4423.02903225806451, !- Feature Value 24
  EPWDesignHeatingDrybulb,                !- Feature Name 25
  Double,                                 !- Feature Data Type 25
  12.02,                                  !- Feature Value 25
  EPWDesignHeatingWindspeed,              !- Feature Name 26
  Double,                                 !- Feature Data Type 26
  2.8062500000000004,                     !- Feature Value 26
  EPWDesignCoolingDrybulb,                !- Feature Name 27
  Double,                                 !- Feature Data Type 27
  91.939999999999998,                     !- Feature Value 27
  EPWDesignCoolingWetbulb,                !- Feature Name 28
  Double,                                 !- Feature Data Type 28
  59.95131430195849,                      !- Feature Value 28
  EPWDesignCoolingHumidityRatio,          !- Feature Name 29
  Double,                                 !- Feature Data Type 29
  0.0059161086834698092,                  !- Feature Value 29
  EPWDesignCoolingWindspeed,              !- Feature Name 30
  Double,                                 !- Feature Data Type 30
  3.7999999999999989,                     !- Feature Value 30
  EPWDesignDailyTemperatureRange,         !- Feature Name 31
  Double,                                 !- Feature Data Type 31
  24.915483870967748,                     !- Feature Value 31
  EPWDesignDehumidDrybulb,                !- Feature Name 32
  Double,                                 !- Feature Data Type 32
  67.996785714285721,                     !- Feature Value 32
  EPWDesignDehumidHumidityRatio,          !- Feature Name 33
  Double,                                 !- Feature Data Type 33
  0.012133744170488724,                   !- Feature Value 33
  EPWDesignCoolingDirectNormal,           !- Feature Name 34
  Double,                                 !- Feature Data Type 34
  985,                                    !- Feature Value 34
  EPWDesignCoolingDiffuseHorizontal,      !- Feature Name 35
  Double,                                 !- Feature Data Type 35
  84;                                     !- Feature Value 35

OS:Site,
<<<<<<< HEAD
  {d0a4d8cf-3f76-4c2a-9094-e3a6aa94e22d}, !- Handle
=======
  {5a2e93b9-3668-4313-8e8b-0a243aa5dc13}, !- Handle
>>>>>>> 9886e9d2
  Denver Intl Ap_CO_USA,                  !- Name
  39.83,                                  !- Latitude {deg}
  -104.65,                                !- Longitude {deg}
  -7,                                     !- Time Zone {hr}
  1650,                                   !- Elevation {m}
  ;                                       !- Terrain

OS:ClimateZones,
<<<<<<< HEAD
  {4721b56a-7ee3-4ba9-9394-5e6263543605}, !- Handle
=======
  {53a12bbc-901e-41ae-b9a9-7e3878fc7328}, !- Handle
>>>>>>> 9886e9d2
  ,                                       !- Active Institution
  ,                                       !- Active Year
  ,                                       !- Climate Zone Institution Name 1
  ,                                       !- Climate Zone Document Name 1
  ,                                       !- Climate Zone Document Year 1
  ,                                       !- Climate Zone Value 1
  Building America,                       !- Climate Zone Institution Name 2
  ,                                       !- Climate Zone Document Name 2
  0,                                      !- Climate Zone Document Year 2
  Cold;                                   !- Climate Zone Value 2

OS:Site:WaterMainsTemperature,
<<<<<<< HEAD
  {4c034158-1de9-459f-9c79-ea511515df67}, !- Handle
=======
  {3bbe2aef-fbe1-4643-b904-c13ce9d387d9}, !- Handle
>>>>>>> 9886e9d2
  Correlation,                            !- Calculation Method
  ,                                       !- Temperature Schedule Name
  10.8753424657535,                       !- Annual Average Outdoor Air Temperature {C}
  23.1524007936508;                       !- Maximum Difference In Monthly Average Outdoor Air Temperatures {deltaC}

OS:RunPeriodControl:DaylightSavingTime,
<<<<<<< HEAD
  {ed91d6e9-1ca9-4ac1-8ea5-41a2bd4c2432}, !- Handle
=======
  {67fc8f72-a815-47c0-9a7f-e8ef09bcda0b}, !- Handle
>>>>>>> 9886e9d2
  4/7,                                    !- Start Date
  10/26;                                  !- End Date

OS:Site:GroundTemperature:Deep,
<<<<<<< HEAD
  {05666289-fcf9-44a0-9a0a-f94033ae53d6}, !- Handle
=======
  {79902724-09f4-4f9e-83f7-95199ddf94db}, !- Handle
>>>>>>> 9886e9d2
  10.8753424657535,                       !- January Deep Ground Temperature {C}
  10.8753424657535,                       !- February Deep Ground Temperature {C}
  10.8753424657535,                       !- March Deep Ground Temperature {C}
  10.8753424657535,                       !- April Deep Ground Temperature {C}
  10.8753424657535,                       !- May Deep Ground Temperature {C}
  10.8753424657535,                       !- June Deep Ground Temperature {C}
  10.8753424657535,                       !- July Deep Ground Temperature {C}
  10.8753424657535,                       !- August Deep Ground Temperature {C}
  10.8753424657535,                       !- September Deep Ground Temperature {C}
  10.8753424657535,                       !- October Deep Ground Temperature {C}
  10.8753424657535,                       !- November Deep Ground Temperature {C}
  10.8753424657535;                       !- December Deep Ground Temperature {C}
<|MERGE_RESOLUTION|>--- conflicted
+++ resolved
@@ -1,53 +1,26 @@
 !- NOTE: Auto-generated from /test/osw_files/SFD_2000sqft_2story_SL_UA_Denver.osw
 
 OS:Version,
-<<<<<<< HEAD
-  {22e4094d-0cc6-4e5a-a4e3-1ecca13e22f8}, !- Handle
-  2.9.0;                                  !- Version Identifier
-
-OS:SimulationControl,
-  {14ee7398-cead-453d-b8ed-22889d9ff28d}, !- Handle
-=======
   {81ca6bf6-4280-4e11-82a1-c32c4c171fd8}, !- Handle
   2.9.1;                                  !- Version Identifier
 
 OS:SimulationControl,
   {3ea49511-e994-4303-9933-bb06d960a014}, !- Handle
->>>>>>> 9886e9d2
   ,                                       !- Do Zone Sizing Calculation
   ,                                       !- Do System Sizing Calculation
   ,                                       !- Do Plant Sizing Calculation
   No;                                     !- Run Simulation for Sizing Periods
 
 OS:Timestep,
-<<<<<<< HEAD
-  {1213ee8c-4526-4bef-8cd1-b7ee200da75c}, !- Handle
-  6;                                      !- Number of Timesteps per Hour
-
-OS:ShadowCalculation,
-  {cb1c14ac-c066-47ee-b9ac-a7d76cffa3b4}, !- Handle
-=======
   {1c107af7-5f84-4c49-aaa9-d08d27fa607b}, !- Handle
   6;                                      !- Number of Timesteps per Hour
 
 OS:ShadowCalculation,
   {114f8533-39e2-4b35-910f-722db7c651e1}, !- Handle
->>>>>>> 9886e9d2
   20,                                     !- Calculation Frequency
   200;                                    !- Maximum Figures in Shadow Overlap Calculations
 
 OS:SurfaceConvectionAlgorithm:Outside,
-<<<<<<< HEAD
-  {3d49b9a0-9fa4-47c6-9a53-5d854cfde2c7}, !- Handle
-  DOE-2;                                  !- Algorithm
-
-OS:SurfaceConvectionAlgorithm:Inside,
-  {a96c3de0-018a-4f7d-9da8-e602fa39a8cb}, !- Handle
-  TARP;                                   !- Algorithm
-
-OS:ZoneCapacitanceMultiplier:ResearchSpecial,
-  {04295ac9-e85d-43e9-8694-fc60753f4851}, !- Handle
-=======
   {604d277c-b100-4d0b-968b-9079446cdc28}, !- Handle
   DOE-2;                                  !- Algorithm
 
@@ -57,17 +30,12 @@
 
 OS:ZoneCapacitanceMultiplier:ResearchSpecial,
   {6f6bd2e5-ce2d-48c0-aa06-a118bddd0942}, !- Handle
->>>>>>> 9886e9d2
   ,                                       !- Temperature Capacity Multiplier
   15,                                     !- Humidity Capacity Multiplier
   ;                                       !- Carbon Dioxide Capacity Multiplier
 
 OS:RunPeriod,
-<<<<<<< HEAD
-  {119269db-d6f6-44d2-ba64-7dad6c2df0f4}, !- Handle
-=======
   {5019644f-e9f0-4128-b9f4-65f6aae74447}, !- Handle
->>>>>>> 9886e9d2
   Run Period 1,                           !- Name
   1,                                      !- Begin Month
   1,                                      !- Begin Day of Month
@@ -81,21 +49,13 @@
   ;                                       !- Number of Times Runperiod to be Repeated
 
 OS:YearDescription,
-<<<<<<< HEAD
-  {d0c5e5f8-7025-41fc-9ae0-0d3ab4ba69b2}, !- Handle
-=======
   {b227f2f8-7a64-4b6f-bce0-0f205d419271}, !- Handle
->>>>>>> 9886e9d2
   2007,                                   !- Calendar Year
   ,                                       !- Day of Week for Start Day
   ;                                       !- Is Leap Year
 
 OS:ThermalZone,
-<<<<<<< HEAD
-  {bf7a4673-11c1-4b22-937d-94a94caac143}, !- Handle
-=======
   {64f3e402-c897-462d-b4e2-a9440740c148}, !- Handle
->>>>>>> 9886e9d2
   living zone,                            !- Name
   ,                                       !- Multiplier
   ,                                       !- Ceiling Height {m}
@@ -104,17 +64,10 @@
   ,                                       !- Zone Inside Convection Algorithm
   ,                                       !- Zone Outside Convection Algorithm
   ,                                       !- Zone Conditioning Equipment List Name
-<<<<<<< HEAD
-  {a22a4cec-9c4c-4ff9-b94c-0c802a13e225}, !- Zone Air Inlet Port List
-  {3f08ca6a-ce37-4157-9f47-8c1da9a6f4b4}, !- Zone Air Exhaust Port List
-  {e2891a8b-1c70-40d9-85ca-5de041af99a5}, !- Zone Air Node Name
-  {bffd8819-3c4a-43b3-a4dd-cd359450d44b}, !- Zone Return Air Port List
-=======
   {980be54d-07c3-4ccd-8c3a-4f7504af00f6}, !- Zone Air Inlet Port List
   {e226fe1f-745c-4feb-9dfa-77e6e6ac8388}, !- Zone Air Exhaust Port List
   {0e4458ff-cdfb-4c2f-87b9-6e98d087b7ab}, !- Zone Air Node Name
   {4b099ba6-8c20-4076-8fbb-1c78ee5471e9}, !- Zone Return Air Port List
->>>>>>> 9886e9d2
   ,                                       !- Primary Daylighting Control Name
   ,                                       !- Fraction of Zone Controlled by Primary Daylighting Control
   ,                                       !- Secondary Daylighting Control Name
@@ -125,39 +78,6 @@
   No;                                     !- Use Ideal Air Loads
 
 OS:Node,
-<<<<<<< HEAD
-  {444ef07f-aa05-4897-9cf4-ec5313118476}, !- Handle
-  Node 1,                                 !- Name
-  {e2891a8b-1c70-40d9-85ca-5de041af99a5}, !- Inlet Port
-  ;                                       !- Outlet Port
-
-OS:Connection,
-  {e2891a8b-1c70-40d9-85ca-5de041af99a5}, !- Handle
-  {bd48057b-81ce-4ac3-bb82-724051cfb68a}, !- Name
-  {bf7a4673-11c1-4b22-937d-94a94caac143}, !- Source Object
-  11,                                     !- Outlet Port
-  {444ef07f-aa05-4897-9cf4-ec5313118476}, !- Target Object
-  2;                                      !- Inlet Port
-
-OS:PortList,
-  {a22a4cec-9c4c-4ff9-b94c-0c802a13e225}, !- Handle
-  {26228aec-3b6f-44e5-8d3a-174fea2e7072}, !- Name
-  {bf7a4673-11c1-4b22-937d-94a94caac143}; !- HVAC Component
-
-OS:PortList,
-  {3f08ca6a-ce37-4157-9f47-8c1da9a6f4b4}, !- Handle
-  {fdde9553-e2fb-4961-abb2-dbde7fdff9a2}, !- Name
-  {bf7a4673-11c1-4b22-937d-94a94caac143}; !- HVAC Component
-
-OS:PortList,
-  {bffd8819-3c4a-43b3-a4dd-cd359450d44b}, !- Handle
-  {4d8b0130-d4cb-4ec9-83de-4b1907e2ef47}, !- Name
-  {bf7a4673-11c1-4b22-937d-94a94caac143}; !- HVAC Component
-
-OS:Sizing:Zone,
-  {0e6f6881-6286-4e84-b877-0246fc34bab3}, !- Handle
-  {bf7a4673-11c1-4b22-937d-94a94caac143}, !- Zone or ZoneList Name
-=======
   {4588a631-7696-4607-97c9-c336e0416777}, !- Handle
   Node 1,                                 !- Name
   {0e4458ff-cdfb-4c2f-87b9-6e98d087b7ab}, !- Inlet Port
@@ -189,7 +109,6 @@
 OS:Sizing:Zone,
   {9aff3663-397d-4bfa-ab1d-22057482fac7}, !- Handle
   {64f3e402-c897-462d-b4e2-a9440740c148}, !- Zone or ZoneList Name
->>>>>>> 9886e9d2
   SupplyAirTemperature,                   !- Zone Cooling Design Supply Air Temperature Input Method
   14,                                     !- Zone Cooling Design Supply Air Temperature {C}
   11.11,                                  !- Zone Cooling Design Supply Air Temperature Difference {deltaC}
@@ -218,16 +137,6 @@
   autosize;                               !- Dedicated Outdoor Air High Setpoint Temperature for Design {C}
 
 OS:ZoneHVAC:EquipmentList,
-<<<<<<< HEAD
-  {e46bab3a-d260-4fb7-9c2a-1d19775f0f2d}, !- Handle
-  Zone HVAC Equipment List 1,             !- Name
-  {bf7a4673-11c1-4b22-937d-94a94caac143}; !- Thermal Zone
-
-OS:Space,
-  {1c78fed5-e1d5-4136-bc0c-7ae7c0f03111}, !- Handle
-  living space,                           !- Name
-  {5389e7a8-524e-41dd-97ee-22467aba933f}, !- Space Type Name
-=======
   {f47430a4-5f85-4e50-919e-4d02af3cfda4}, !- Handle
   Zone HVAC Equipment List 1,             !- Name
   {64f3e402-c897-462d-b4e2-a9440740c148}; !- Thermal Zone
@@ -236,7 +145,6 @@
   {c3290649-4f0d-4377-8798-a7aed1822597}, !- Handle
   living space,                           !- Name
   {5610772b-966d-41ca-8a00-2a3845d670fe}, !- Space Type Name
->>>>>>> 9886e9d2
   ,                                       !- Default Construction Set Name
   ,                                       !- Default Schedule Set Name
   -0,                                     !- Direction of Relative North {deg}
@@ -244,19 +152,6 @@
   0,                                      !- Y Origin {m}
   0,                                      !- Z Origin {m}
   ,                                       !- Building Story Name
-<<<<<<< HEAD
-  {bf7a4673-11c1-4b22-937d-94a94caac143}, !- Thermal Zone Name
-  ,                                       !- Part of Total Floor Area
-  ,                                       !- Design Specification Outdoor Air Object Name
-  {b84434f2-e1b8-4e33-911f-97eb2a2dbbb5}; !- Building Unit Name
-
-OS:Surface,
-  {c44a45c1-d89f-4f91-a1bd-a6412a672021}, !- Handle
-  Surface 1,                              !- Name
-  Floor,                                  !- Surface Type
-  ,                                       !- Construction Name
-  {1c78fed5-e1d5-4136-bc0c-7ae7c0f03111}, !- Space Name
-=======
   {64f3e402-c897-462d-b4e2-a9440740c148}, !- Thermal Zone Name
   ,                                       !- Part of Total Floor Area
   ,                                       !- Design Specification Outdoor Air Object Name
@@ -268,7 +163,6 @@
   Floor,                                  !- Surface Type
   ,                                       !- Construction Name
   {c3290649-4f0d-4377-8798-a7aed1822597}, !- Space Name
->>>>>>> 9886e9d2
   Foundation,                             !- Outside Boundary Condition
   ,                                       !- Outside Boundary Condition Object
   NoSun,                                  !- Sun Exposure
@@ -281,19 +175,11 @@
   13.6310703908387, 0, 0;                 !- X,Y,Z Vertex 4 {m}
 
 OS:Surface,
-<<<<<<< HEAD
-  {e484c26c-7f6c-439d-9dcb-2f322de695b9}, !- Handle
-  Surface 2,                              !- Name
-  Wall,                                   !- Surface Type
-  ,                                       !- Construction Name
-  {1c78fed5-e1d5-4136-bc0c-7ae7c0f03111}, !- Space Name
-=======
   {8cb7f2c1-6b6c-4ea0-b7f2-341557ca1687}, !- Handle
   Surface 2,                              !- Name
   Wall,                                   !- Surface Type
   ,                                       !- Construction Name
   {c3290649-4f0d-4377-8798-a7aed1822597}, !- Space Name
->>>>>>> 9886e9d2
   Outdoors,                               !- Outside Boundary Condition
   ,                                       !- Outside Boundary Condition Object
   SunExposed,                             !- Sun Exposure
@@ -306,19 +192,11 @@
   0, 0, 2.4384;                           !- X,Y,Z Vertex 4 {m}
 
 OS:Surface,
-<<<<<<< HEAD
-  {43e23a44-1591-4acd-86d6-47adaa00c5d0}, !- Handle
-  Surface 3,                              !- Name
-  Wall,                                   !- Surface Type
-  ,                                       !- Construction Name
-  {1c78fed5-e1d5-4136-bc0c-7ae7c0f03111}, !- Space Name
-=======
   {89f0fd6a-a7d0-43b9-ba08-adb70e9aa870}, !- Handle
   Surface 3,                              !- Name
   Wall,                                   !- Surface Type
   ,                                       !- Construction Name
   {c3290649-4f0d-4377-8798-a7aed1822597}, !- Space Name
->>>>>>> 9886e9d2
   Outdoors,                               !- Outside Boundary Condition
   ,                                       !- Outside Boundary Condition Object
   SunExposed,                             !- Sun Exposure
@@ -331,19 +209,11 @@
   0, 6.81553519541936, 2.4384;            !- X,Y,Z Vertex 4 {m}
 
 OS:Surface,
-<<<<<<< HEAD
-  {cf887ea3-6ee2-4827-854a-ebd315c3c3db}, !- Handle
-  Surface 4,                              !- Name
-  Wall,                                   !- Surface Type
-  ,                                       !- Construction Name
-  {1c78fed5-e1d5-4136-bc0c-7ae7c0f03111}, !- Space Name
-=======
   {74b63965-820c-409e-b75d-a73a246d14c7}, !- Handle
   Surface 4,                              !- Name
   Wall,                                   !- Surface Type
   ,                                       !- Construction Name
   {c3290649-4f0d-4377-8798-a7aed1822597}, !- Space Name
->>>>>>> 9886e9d2
   Outdoors,                               !- Outside Boundary Condition
   ,                                       !- Outside Boundary Condition Object
   SunExposed,                             !- Sun Exposure
@@ -356,19 +226,11 @@
   13.6310703908387, 6.81553519541936, 2.4384; !- X,Y,Z Vertex 4 {m}
 
 OS:Surface,
-<<<<<<< HEAD
-  {38890d07-1cdd-465f-abd0-f4fe82756db3}, !- Handle
-  Surface 5,                              !- Name
-  Wall,                                   !- Surface Type
-  ,                                       !- Construction Name
-  {1c78fed5-e1d5-4136-bc0c-7ae7c0f03111}, !- Space Name
-=======
   {f2853ac3-1dc4-4ec6-b03a-d936299d2193}, !- Handle
   Surface 5,                              !- Name
   Wall,                                   !- Surface Type
   ,                                       !- Construction Name
   {c3290649-4f0d-4377-8798-a7aed1822597}, !- Space Name
->>>>>>> 9886e9d2
   Outdoors,                               !- Outside Boundary Condition
   ,                                       !- Outside Boundary Condition Object
   SunExposed,                             !- Sun Exposure
@@ -381,15 +243,6 @@
   13.6310703908387, 0, 2.4384;            !- X,Y,Z Vertex 4 {m}
 
 OS:Surface,
-<<<<<<< HEAD
-  {87f0a9fa-93fc-4a5c-964b-93a6af112a53}, !- Handle
-  Surface 6,                              !- Name
-  RoofCeiling,                            !- Surface Type
-  ,                                       !- Construction Name
-  {1c78fed5-e1d5-4136-bc0c-7ae7c0f03111}, !- Space Name
-  Surface,                                !- Outside Boundary Condition
-  {0920ca67-0b7c-4ad1-909b-b56e0dd963bf}, !- Outside Boundary Condition Object
-=======
   {3885868d-c7e2-42a3-86db-6e64bb78bfd7}, !- Handle
   Surface 6,                              !- Name
   RoofCeiling,                            !- Surface Type
@@ -397,7 +250,6 @@
   {c3290649-4f0d-4377-8798-a7aed1822597}, !- Space Name
   Surface,                                !- Outside Boundary Condition
   {e4a16d98-7180-4df1-9b91-288bd82f41af}, !- Outside Boundary Condition Object
->>>>>>> 9886e9d2
   NoSun,                                  !- Sun Exposure
   NoWind,                                 !- Wind Exposure
   ,                                       !- View Factor to Ground
@@ -408,11 +260,7 @@
   0, 0, 2.4384;                           !- X,Y,Z Vertex 4 {m}
 
 OS:SpaceType,
-<<<<<<< HEAD
-  {5389e7a8-524e-41dd-97ee-22467aba933f}, !- Handle
-=======
   {5610772b-966d-41ca-8a00-2a3845d670fe}, !- Handle
->>>>>>> 9886e9d2
   Space Type 1,                           !- Name
   ,                                       !- Default Construction Set Name
   ,                                       !- Default Schedule Set Name
@@ -423,15 +271,9 @@
   living;                                 !- Standards Space Type
 
 OS:Space,
-<<<<<<< HEAD
-  {dbef748d-fa0f-4d87-8c57-5f098a9e3a41}, !- Handle
-  living space|story 2,                   !- Name
-  {5389e7a8-524e-41dd-97ee-22467aba933f}, !- Space Type Name
-=======
   {ea4c8089-7669-41f6-bdfc-1bec1ed3dcf3}, !- Handle
   living space|story 2,                   !- Name
   {5610772b-966d-41ca-8a00-2a3845d670fe}, !- Space Type Name
->>>>>>> 9886e9d2
   ,                                       !- Default Construction Set Name
   ,                                       !- Default Schedule Set Name
   -0,                                     !- Direction of Relative North {deg}
@@ -439,21 +281,6 @@
   0,                                      !- Y Origin {m}
   2.4384,                                 !- Z Origin {m}
   ,                                       !- Building Story Name
-<<<<<<< HEAD
-  {bf7a4673-11c1-4b22-937d-94a94caac143}, !- Thermal Zone Name
-  ,                                       !- Part of Total Floor Area
-  ,                                       !- Design Specification Outdoor Air Object Name
-  {b84434f2-e1b8-4e33-911f-97eb2a2dbbb5}; !- Building Unit Name
-
-OS:Surface,
-  {0920ca67-0b7c-4ad1-909b-b56e0dd963bf}, !- Handle
-  Surface 7,                              !- Name
-  Floor,                                  !- Surface Type
-  ,                                       !- Construction Name
-  {dbef748d-fa0f-4d87-8c57-5f098a9e3a41}, !- Space Name
-  Surface,                                !- Outside Boundary Condition
-  {87f0a9fa-93fc-4a5c-964b-93a6af112a53}, !- Outside Boundary Condition Object
-=======
   {64f3e402-c897-462d-b4e2-a9440740c148}, !- Thermal Zone Name
   ,                                       !- Part of Total Floor Area
   ,                                       !- Design Specification Outdoor Air Object Name
@@ -467,7 +294,6 @@
   {ea4c8089-7669-41f6-bdfc-1bec1ed3dcf3}, !- Space Name
   Surface,                                !- Outside Boundary Condition
   {3885868d-c7e2-42a3-86db-6e64bb78bfd7}, !- Outside Boundary Condition Object
->>>>>>> 9886e9d2
   NoSun,                                  !- Sun Exposure
   NoWind,                                 !- Wind Exposure
   ,                                       !- View Factor to Ground
@@ -478,19 +304,11 @@
   13.6310703908387, 0, 0;                 !- X,Y,Z Vertex 4 {m}
 
 OS:Surface,
-<<<<<<< HEAD
-  {fa085b90-f16b-415d-a987-52502e2d60f9}, !- Handle
-  Surface 8,                              !- Name
-  Wall,                                   !- Surface Type
-  ,                                       !- Construction Name
-  {dbef748d-fa0f-4d87-8c57-5f098a9e3a41}, !- Space Name
-=======
   {06997e79-aa7e-423e-b493-9a29a8ca5e00}, !- Handle
   Surface 8,                              !- Name
   Wall,                                   !- Surface Type
   ,                                       !- Construction Name
   {ea4c8089-7669-41f6-bdfc-1bec1ed3dcf3}, !- Space Name
->>>>>>> 9886e9d2
   Outdoors,                               !- Outside Boundary Condition
   ,                                       !- Outside Boundary Condition Object
   SunExposed,                             !- Sun Exposure
@@ -503,19 +321,11 @@
   0, 0, 2.4384;                           !- X,Y,Z Vertex 4 {m}
 
 OS:Surface,
-<<<<<<< HEAD
-  {d040a7a1-e7e4-4094-8dd9-a5956690b30e}, !- Handle
-  Surface 9,                              !- Name
-  Wall,                                   !- Surface Type
-  ,                                       !- Construction Name
-  {dbef748d-fa0f-4d87-8c57-5f098a9e3a41}, !- Space Name
-=======
   {1d4ad024-b84c-4a3c-820c-8b2d31aec074}, !- Handle
   Surface 9,                              !- Name
   Wall,                                   !- Surface Type
   ,                                       !- Construction Name
   {ea4c8089-7669-41f6-bdfc-1bec1ed3dcf3}, !- Space Name
->>>>>>> 9886e9d2
   Outdoors,                               !- Outside Boundary Condition
   ,                                       !- Outside Boundary Condition Object
   SunExposed,                             !- Sun Exposure
@@ -528,19 +338,11 @@
   0, 6.81553519541936, 2.4384;            !- X,Y,Z Vertex 4 {m}
 
 OS:Surface,
-<<<<<<< HEAD
-  {f6c0cc72-7dcf-4cb4-9bcc-044e4b81117c}, !- Handle
-  Surface 10,                             !- Name
-  Wall,                                   !- Surface Type
-  ,                                       !- Construction Name
-  {dbef748d-fa0f-4d87-8c57-5f098a9e3a41}, !- Space Name
-=======
   {d4ffd3ba-4c9c-43c3-b813-268ba094f7f9}, !- Handle
   Surface 10,                             !- Name
   Wall,                                   !- Surface Type
   ,                                       !- Construction Name
   {ea4c8089-7669-41f6-bdfc-1bec1ed3dcf3}, !- Space Name
->>>>>>> 9886e9d2
   Outdoors,                               !- Outside Boundary Condition
   ,                                       !- Outside Boundary Condition Object
   SunExposed,                             !- Sun Exposure
@@ -553,19 +355,11 @@
   13.6310703908387, 6.81553519541936, 2.4384; !- X,Y,Z Vertex 4 {m}
 
 OS:Surface,
-<<<<<<< HEAD
-  {d1158de6-a25f-4ee1-98a4-4fcae544e4bf}, !- Handle
-  Surface 11,                             !- Name
-  Wall,                                   !- Surface Type
-  ,                                       !- Construction Name
-  {dbef748d-fa0f-4d87-8c57-5f098a9e3a41}, !- Space Name
-=======
   {69f50c49-a0bc-494d-ab30-92d011a80e6e}, !- Handle
   Surface 11,                             !- Name
   Wall,                                   !- Surface Type
   ,                                       !- Construction Name
   {ea4c8089-7669-41f6-bdfc-1bec1ed3dcf3}, !- Space Name
->>>>>>> 9886e9d2
   Outdoors,                               !- Outside Boundary Condition
   ,                                       !- Outside Boundary Condition Object
   SunExposed,                             !- Sun Exposure
@@ -578,15 +372,6 @@
   13.6310703908387, 0, 2.4384;            !- X,Y,Z Vertex 4 {m}
 
 OS:Surface,
-<<<<<<< HEAD
-  {23ed1a6b-ba2d-4a75-83b5-b84e0169f7ac}, !- Handle
-  Surface 12,                             !- Name
-  RoofCeiling,                            !- Surface Type
-  ,                                       !- Construction Name
-  {dbef748d-fa0f-4d87-8c57-5f098a9e3a41}, !- Space Name
-  Surface,                                !- Outside Boundary Condition
-  {3e3dadb8-e362-4396-a0dc-d50206fb764b}, !- Outside Boundary Condition Object
-=======
   {9f9d5703-a40b-4418-b81a-7a70f16faa4c}, !- Handle
   Surface 12,                             !- Name
   RoofCeiling,                            !- Surface Type
@@ -594,7 +379,6 @@
   {ea4c8089-7669-41f6-bdfc-1bec1ed3dcf3}, !- Space Name
   Surface,                                !- Outside Boundary Condition
   {13532b10-dd0f-4398-9fce-1ce15a051e78}, !- Outside Boundary Condition Object
->>>>>>> 9886e9d2
   NoSun,                                  !- Sun Exposure
   NoWind,                                 !- Wind Exposure
   ,                                       !- View Factor to Ground
@@ -605,15 +389,6 @@
   0, 0, 2.4384;                           !- X,Y,Z Vertex 4 {m}
 
 OS:Surface,
-<<<<<<< HEAD
-  {3e3dadb8-e362-4396-a0dc-d50206fb764b}, !- Handle
-  Surface 13,                             !- Name
-  Floor,                                  !- Surface Type
-  ,                                       !- Construction Name
-  {ff24f9d9-04b6-4668-9110-a94b8e2bc0f6}, !- Space Name
-  Surface,                                !- Outside Boundary Condition
-  {23ed1a6b-ba2d-4a75-83b5-b84e0169f7ac}, !- Outside Boundary Condition Object
-=======
   {13532b10-dd0f-4398-9fce-1ce15a051e78}, !- Handle
   Surface 13,                             !- Name
   Floor,                                  !- Surface Type
@@ -621,7 +396,6 @@
   {9762dda1-d20f-42e5-ba5f-3c0f442e3788}, !- Space Name
   Surface,                                !- Outside Boundary Condition
   {9f9d5703-a40b-4418-b81a-7a70f16faa4c}, !- Outside Boundary Condition Object
->>>>>>> 9886e9d2
   NoSun,                                  !- Sun Exposure
   NoWind,                                 !- Wind Exposure
   ,                                       !- View Factor to Ground
@@ -632,19 +406,11 @@
   0, 0, 0;                                !- X,Y,Z Vertex 4 {m}
 
 OS:Surface,
-<<<<<<< HEAD
-  {898fc7f7-5097-4d14-9a33-d897ba32e717}, !- Handle
-  Surface 14,                             !- Name
-  RoofCeiling,                            !- Surface Type
-  ,                                       !- Construction Name
-  {ff24f9d9-04b6-4668-9110-a94b8e2bc0f6}, !- Space Name
-=======
   {bea0c670-a93c-4cb0-8789-e409458ceb23}, !- Handle
   Surface 14,                             !- Name
   RoofCeiling,                            !- Surface Type
   ,                                       !- Construction Name
   {9762dda1-d20f-42e5-ba5f-3c0f442e3788}, !- Space Name
->>>>>>> 9886e9d2
   Outdoors,                               !- Outside Boundary Condition
   ,                                       !- Outside Boundary Condition Object
   SunExposed,                             !- Sun Exposure
@@ -657,19 +423,11 @@
   13.6310703908387, 0, 0;                 !- X,Y,Z Vertex 4 {m}
 
 OS:Surface,
-<<<<<<< HEAD
-  {82389ef9-026f-4d9d-9704-3fd4f70fbd19}, !- Handle
-  Surface 15,                             !- Name
-  RoofCeiling,                            !- Surface Type
-  ,                                       !- Construction Name
-  {ff24f9d9-04b6-4668-9110-a94b8e2bc0f6}, !- Space Name
-=======
   {60eeae51-d12b-4631-b6b3-df420a000e04}, !- Handle
   Surface 15,                             !- Name
   RoofCeiling,                            !- Surface Type
   ,                                       !- Construction Name
   {9762dda1-d20f-42e5-ba5f-3c0f442e3788}, !- Space Name
->>>>>>> 9886e9d2
   Outdoors,                               !- Outside Boundary Condition
   ,                                       !- Outside Boundary Condition Object
   SunExposed,                             !- Sun Exposure
@@ -682,19 +440,11 @@
   0, 6.81553519541936, 0;                 !- X,Y,Z Vertex 4 {m}
 
 OS:Surface,
-<<<<<<< HEAD
-  {a9945df7-f4d8-412b-b25d-46d7217caef6}, !- Handle
-  Surface 16,                             !- Name
-  Wall,                                   !- Surface Type
-  ,                                       !- Construction Name
-  {ff24f9d9-04b6-4668-9110-a94b8e2bc0f6}, !- Space Name
-=======
   {e3436b65-e46f-49c8-aff3-1df30b5670a7}, !- Handle
   Surface 16,                             !- Name
   Wall,                                   !- Surface Type
   ,                                       !- Construction Name
   {9762dda1-d20f-42e5-ba5f-3c0f442e3788}, !- Space Name
->>>>>>> 9886e9d2
   Outdoors,                               !- Outside Boundary Condition
   ,                                       !- Outside Boundary Condition Object
   SunExposed,                             !- Sun Exposure
@@ -706,19 +456,11 @@
   0, 0, 0;                                !- X,Y,Z Vertex 3 {m}
 
 OS:Surface,
-<<<<<<< HEAD
-  {6882f5a6-651e-4bac-a50c-579a4c6bf3de}, !- Handle
-  Surface 17,                             !- Name
-  Wall,                                   !- Surface Type
-  ,                                       !- Construction Name
-  {ff24f9d9-04b6-4668-9110-a94b8e2bc0f6}, !- Space Name
-=======
   {34e1522c-a1ef-4830-bbe6-d38235d48318}, !- Handle
   Surface 17,                             !- Name
   Wall,                                   !- Surface Type
   ,                                       !- Construction Name
   {9762dda1-d20f-42e5-ba5f-3c0f442e3788}, !- Space Name
->>>>>>> 9886e9d2
   Outdoors,                               !- Outside Boundary Condition
   ,                                       !- Outside Boundary Condition Object
   SunExposed,                             !- Sun Exposure
@@ -730,15 +472,9 @@
   13.6310703908387, 6.81553519541936, 0;  !- X,Y,Z Vertex 3 {m}
 
 OS:Space,
-<<<<<<< HEAD
-  {ff24f9d9-04b6-4668-9110-a94b8e2bc0f6}, !- Handle
-  unfinished attic space,                 !- Name
-  {dd3a5c41-5a4b-4004-a88b-e21d66eb2d17}, !- Space Type Name
-=======
   {9762dda1-d20f-42e5-ba5f-3c0f442e3788}, !- Handle
   unfinished attic space,                 !- Name
   {c7d0cca9-fa13-4972-994d-62949556e8c4}, !- Space Type Name
->>>>>>> 9886e9d2
   ,                                       !- Default Construction Set Name
   ,                                       !- Default Schedule Set Name
   -0,                                     !- Direction of Relative North {deg}
@@ -746,17 +482,10 @@
   0,                                      !- Y Origin {m}
   4.8768,                                 !- Z Origin {m}
   ,                                       !- Building Story Name
-<<<<<<< HEAD
-  {0629c1bc-5aa2-4c11-8e20-f1298e627e41}; !- Thermal Zone Name
-
-OS:ThermalZone,
-  {0629c1bc-5aa2-4c11-8e20-f1298e627e41}, !- Handle
-=======
   {54a047ed-a90e-47c7-b523-5df6f83c87cd}; !- Thermal Zone Name
 
 OS:ThermalZone,
   {54a047ed-a90e-47c7-b523-5df6f83c87cd}, !- Handle
->>>>>>> 9886e9d2
   unfinished attic zone,                  !- Name
   ,                                       !- Multiplier
   ,                                       !- Ceiling Height {m}
@@ -765,17 +494,10 @@
   ,                                       !- Zone Inside Convection Algorithm
   ,                                       !- Zone Outside Convection Algorithm
   ,                                       !- Zone Conditioning Equipment List Name
-<<<<<<< HEAD
-  {60867aaf-6f15-4c4a-890d-d6aa6bcfdfa3}, !- Zone Air Inlet Port List
-  {41fc9b4a-4de9-4a66-9772-d5684ce8f0de}, !- Zone Air Exhaust Port List
-  {f85cfb14-6d64-4071-8b8b-2e7c27473e70}, !- Zone Air Node Name
-  {1efb4919-cbf6-4c91-ba65-a834d1169444}, !- Zone Return Air Port List
-=======
   {b8d550dc-23ec-406f-8d5d-7362325d4e22}, !- Zone Air Inlet Port List
   {fc4b8d9a-fd8e-49da-9153-ce01ee23dc92}, !- Zone Air Exhaust Port List
   {a4cf8fc1-b781-4132-8064-fae6ff8f842f}, !- Zone Air Node Name
   {0d4166cd-b4e6-42ba-847f-15aa6a05b677}, !- Zone Return Air Port List
->>>>>>> 9886e9d2
   ,                                       !- Primary Daylighting Control Name
   ,                                       !- Fraction of Zone Controlled by Primary Daylighting Control
   ,                                       !- Secondary Daylighting Control Name
@@ -786,39 +508,6 @@
   No;                                     !- Use Ideal Air Loads
 
 OS:Node,
-<<<<<<< HEAD
-  {f45186cb-edba-4781-b43a-7fe7ed111e91}, !- Handle
-  Node 2,                                 !- Name
-  {f85cfb14-6d64-4071-8b8b-2e7c27473e70}, !- Inlet Port
-  ;                                       !- Outlet Port
-
-OS:Connection,
-  {f85cfb14-6d64-4071-8b8b-2e7c27473e70}, !- Handle
-  {6176992f-7713-4a24-ae1b-0d109eefe311}, !- Name
-  {0629c1bc-5aa2-4c11-8e20-f1298e627e41}, !- Source Object
-  11,                                     !- Outlet Port
-  {f45186cb-edba-4781-b43a-7fe7ed111e91}, !- Target Object
-  2;                                      !- Inlet Port
-
-OS:PortList,
-  {60867aaf-6f15-4c4a-890d-d6aa6bcfdfa3}, !- Handle
-  {d019fcd5-e3cb-48ee-8bcf-2cf691a17882}, !- Name
-  {0629c1bc-5aa2-4c11-8e20-f1298e627e41}; !- HVAC Component
-
-OS:PortList,
-  {41fc9b4a-4de9-4a66-9772-d5684ce8f0de}, !- Handle
-  {6b31c10a-6cf6-4998-b712-ce2a2f9ad87e}, !- Name
-  {0629c1bc-5aa2-4c11-8e20-f1298e627e41}; !- HVAC Component
-
-OS:PortList,
-  {1efb4919-cbf6-4c91-ba65-a834d1169444}, !- Handle
-  {de09e2c5-3a23-46bd-8176-6bdd2973c185}, !- Name
-  {0629c1bc-5aa2-4c11-8e20-f1298e627e41}; !- HVAC Component
-
-OS:Sizing:Zone,
-  {0e7ba8e1-1f8f-4961-9e73-c164d903766f}, !- Handle
-  {0629c1bc-5aa2-4c11-8e20-f1298e627e41}, !- Zone or ZoneList Name
-=======
   {a763c41b-be3f-46c0-9982-9d57482b15c9}, !- Handle
   Node 2,                                 !- Name
   {a4cf8fc1-b781-4132-8064-fae6ff8f842f}, !- Inlet Port
@@ -850,7 +539,6 @@
 OS:Sizing:Zone,
   {ee56d75b-cb72-4df5-887d-272a7998a6a6}, !- Handle
   {54a047ed-a90e-47c7-b523-5df6f83c87cd}, !- Zone or ZoneList Name
->>>>>>> 9886e9d2
   SupplyAirTemperature,                   !- Zone Cooling Design Supply Air Temperature Input Method
   14,                                     !- Zone Cooling Design Supply Air Temperature {C}
   11.11,                                  !- Zone Cooling Design Supply Air Temperature Difference {deltaC}
@@ -879,21 +567,12 @@
   autosize;                               !- Dedicated Outdoor Air High Setpoint Temperature for Design {C}
 
 OS:ZoneHVAC:EquipmentList,
-<<<<<<< HEAD
-  {9deffb66-5f34-411c-8133-75d09401b5ff}, !- Handle
-  Zone HVAC Equipment List 2,             !- Name
-  {0629c1bc-5aa2-4c11-8e20-f1298e627e41}; !- Thermal Zone
-
-OS:SpaceType,
-  {dd3a5c41-5a4b-4004-a88b-e21d66eb2d17}, !- Handle
-=======
   {52bac726-eccf-4ce3-81ed-4e874ebee360}, !- Handle
   Zone HVAC Equipment List 2,             !- Name
   {54a047ed-a90e-47c7-b523-5df6f83c87cd}; !- Thermal Zone
 
 OS:SpaceType,
   {c7d0cca9-fa13-4972-994d-62949556e8c4}, !- Handle
->>>>>>> 9886e9d2
   Space Type 2,                           !- Name
   ,                                       !- Default Construction Set Name
   ,                                       !- Default Schedule Set Name
@@ -904,21 +583,13 @@
   unfinished attic;                       !- Standards Space Type
 
 OS:BuildingUnit,
-<<<<<<< HEAD
-  {b84434f2-e1b8-4e33-911f-97eb2a2dbbb5}, !- Handle
-=======
   {19a95854-ccd0-43dd-a67c-2ae48a95ad9e}, !- Handle
->>>>>>> 9886e9d2
   unit 1,                                 !- Name
   ,                                       !- Rendering Color
   Residential;                            !- Building Unit Type
 
 OS:Building,
-<<<<<<< HEAD
-  {3056a744-8a3d-4f09-8f49-775bf276e7a0}, !- Handle
-=======
   {7534d6e4-855c-4cc9-9f98-400f2f5bf7b5}, !- Handle
->>>>>>> 9886e9d2
   Building 1,                             !- Name
   ,                                       !- Building Sector Type
   0,                                      !- North Axis {deg}
@@ -933,13 +604,8 @@
   1;                                      !- Standards Number of Living Units
 
 OS:AdditionalProperties,
-<<<<<<< HEAD
-  {81e9e024-4749-4b16-ac45-637533bbf90d}, !- Handle
-  {3056a744-8a3d-4f09-8f49-775bf276e7a0}, !- Object Name
-=======
   {754dba37-730b-4d00-986f-cc2358e7a6e2}, !- Handle
   {7534d6e4-855c-4cc9-9f98-400f2f5bf7b5}, !- Object Name
->>>>>>> 9886e9d2
   Total Units Represented,                !- Feature Name 1
   Integer,                                !- Feature Data Type 1
   1,                                      !- Feature Value 1
@@ -948,13 +614,8 @@
   1;                                      !- Feature Value 2
 
 OS:AdditionalProperties,
-<<<<<<< HEAD
-  {16fd3ff0-4649-4226-ad8b-27f7cc3bac69}, !- Handle
-  {b84434f2-e1b8-4e33-911f-97eb2a2dbbb5}, !- Object Name
-=======
   {3746d8f9-f963-4032-af2d-681e0c142d4e}, !- Handle
   {19a95854-ccd0-43dd-a67c-2ae48a95ad9e}, !- Object Name
->>>>>>> 9886e9d2
   NumberOfBedrooms,                       !- Feature Name 1
   Integer,                                !- Feature Data Type 1
   3,                                      !- Feature Value 1
@@ -963,11 +624,7 @@
   2;                                      !- Feature Value 2
 
 OS:Schedule:Day,
-<<<<<<< HEAD
-  {33733a12-983e-4c6d-9208-cdd9c4864730}, !- Handle
-=======
   {b0f76a17-d417-4ba2-9cd4-d2f99385feea}, !- Handle
->>>>>>> 9886e9d2
   Schedule Day 1,                         !- Name
   ,                                       !- Schedule Type Limits Name
   ,                                       !- Interpolate to Timestep
@@ -976,11 +633,7 @@
   0;                                      !- Value Until Time 1
 
 OS:Schedule:Day,
-<<<<<<< HEAD
-  {22303dda-8670-4935-b599-dc829a51e12f}, !- Handle
-=======
   {966c45fb-18b4-4be4-8ab5-cbd30ed584cc}, !- Handle
->>>>>>> 9886e9d2
   Schedule Day 2,                         !- Name
   ,                                       !- Schedule Type Limits Name
   ,                                       !- Interpolate to Timestep
@@ -989,11 +642,7 @@
   1;                                      !- Value Until Time 1
 
 OS:WeatherFile,
-<<<<<<< HEAD
-  {9845aad1-0222-42b5-b055-c87648da6d91}, !- Handle
-=======
   {80195593-1bd2-44c1-bf81-671e0764306c}, !- Handle
->>>>>>> 9886e9d2
   Denver Intl Ap,                         !- City
   CO,                                     !- State Province Region
   USA,                                    !- Country
@@ -1007,13 +656,8 @@
   E23378AA;                               !- Checksum
 
 OS:AdditionalProperties,
-<<<<<<< HEAD
-  {358bff80-0c9d-41f6-9a01-5a26dcec2592}, !- Handle
-  {9845aad1-0222-42b5-b055-c87648da6d91}, !- Object Name
-=======
   {ba6fe8a2-6596-4e22-a3ce-dde9b141cbea}, !- Handle
   {80195593-1bd2-44c1-bf81-671e0764306c}, !- Object Name
->>>>>>> 9886e9d2
   EPWHeaderCity,                          !- Feature Name 1
   String,                                 !- Feature Data Type 1
   Denver Intl Ap,                         !- Feature Value 1
@@ -1121,11 +765,7 @@
   84;                                     !- Feature Value 35
 
 OS:Site,
-<<<<<<< HEAD
-  {d0a4d8cf-3f76-4c2a-9094-e3a6aa94e22d}, !- Handle
-=======
   {5a2e93b9-3668-4313-8e8b-0a243aa5dc13}, !- Handle
->>>>>>> 9886e9d2
   Denver Intl Ap_CO_USA,                  !- Name
   39.83,                                  !- Latitude {deg}
   -104.65,                                !- Longitude {deg}
@@ -1134,11 +774,7 @@
   ;                                       !- Terrain
 
 OS:ClimateZones,
-<<<<<<< HEAD
-  {4721b56a-7ee3-4ba9-9394-5e6263543605}, !- Handle
-=======
   {53a12bbc-901e-41ae-b9a9-7e3878fc7328}, !- Handle
->>>>>>> 9886e9d2
   ,                                       !- Active Institution
   ,                                       !- Active Year
   ,                                       !- Climate Zone Institution Name 1
@@ -1151,31 +787,19 @@
   Cold;                                   !- Climate Zone Value 2
 
 OS:Site:WaterMainsTemperature,
-<<<<<<< HEAD
-  {4c034158-1de9-459f-9c79-ea511515df67}, !- Handle
-=======
   {3bbe2aef-fbe1-4643-b904-c13ce9d387d9}, !- Handle
->>>>>>> 9886e9d2
   Correlation,                            !- Calculation Method
   ,                                       !- Temperature Schedule Name
   10.8753424657535,                       !- Annual Average Outdoor Air Temperature {C}
   23.1524007936508;                       !- Maximum Difference In Monthly Average Outdoor Air Temperatures {deltaC}
 
 OS:RunPeriodControl:DaylightSavingTime,
-<<<<<<< HEAD
-  {ed91d6e9-1ca9-4ac1-8ea5-41a2bd4c2432}, !- Handle
-=======
   {67fc8f72-a815-47c0-9a7f-e8ef09bcda0b}, !- Handle
->>>>>>> 9886e9d2
   4/7,                                    !- Start Date
   10/26;                                  !- End Date
 
 OS:Site:GroundTemperature:Deep,
-<<<<<<< HEAD
-  {05666289-fcf9-44a0-9a0a-f94033ae53d6}, !- Handle
-=======
   {79902724-09f4-4f9e-83f7-95199ddf94db}, !- Handle
->>>>>>> 9886e9d2
   10.8753424657535,                       !- January Deep Ground Temperature {C}
   10.8753424657535,                       !- February Deep Ground Temperature {C}
   10.8753424657535,                       !- March Deep Ground Temperature {C}
