--- conflicted
+++ resolved
@@ -1,53 +1,26 @@
 !- NOTE: Auto-generated from /test/osw_files/SFD_2000sqft_2story_SL_UA_Denver.osw
 
 OS:Version,
-<<<<<<< HEAD
-  {5402bb35-8d50-43c1-9bf2-cf1bb7392522}, !- Handle
-  2.8.1;                                  !- Version Identifier
-
-OS:SimulationControl,
-  {042605a8-fdfc-4668-82ea-c462f330d7d5}, !- Handle
-=======
   {d5645ade-07e4-4d25-9ec2-88a3aee44b65}, !- Handle
   2.8.0;                                  !- Version Identifier
 
 OS:SimulationControl,
   {87b417d1-5911-49f1-ab45-ded76d42a104}, !- Handle
->>>>>>> a5f3a604
   ,                                       !- Do Zone Sizing Calculation
   ,                                       !- Do System Sizing Calculation
   ,                                       !- Do Plant Sizing Calculation
   No;                                     !- Run Simulation for Sizing Periods
 
 OS:Timestep,
-<<<<<<< HEAD
-  {345e2929-cba2-4917-8204-9df5ac2615bd}, !- Handle
-  6;                                      !- Number of Timesteps per Hour
-
-OS:ShadowCalculation,
-  {ef990f01-3474-47c0-9678-81ec658db751}, !- Handle
-=======
   {963aa64a-2226-487d-b21c-902e28e41b02}, !- Handle
   6;                                      !- Number of Timesteps per Hour
 
 OS:ShadowCalculation,
   {02622fca-985c-4d6e-ac5a-c2cbe1bf5b27}, !- Handle
->>>>>>> a5f3a604
   20,                                     !- Calculation Frequency
   200;                                    !- Maximum Figures in Shadow Overlap Calculations
 
 OS:SurfaceConvectionAlgorithm:Outside,
-<<<<<<< HEAD
-  {04402bae-1954-4baa-b91d-0cafe0aa800f}, !- Handle
-  DOE-2;                                  !- Algorithm
-
-OS:SurfaceConvectionAlgorithm:Inside,
-  {f4e5ac4f-0c72-4009-8a9d-7ced6bdf8285}, !- Handle
-  TARP;                                   !- Algorithm
-
-OS:ZoneCapacitanceMultiplier:ResearchSpecial,
-  {0e55a2da-234f-4f51-ae12-da61bc899342}, !- Handle
-=======
   {258453f1-5323-4965-9e3f-3b3045b814c8}, !- Handle
   DOE-2;                                  !- Algorithm
 
@@ -57,17 +30,12 @@
 
 OS:ZoneCapacitanceMultiplier:ResearchSpecial,
   {ec5a4e82-0258-432c-bb06-26e8e9e7f37d}, !- Handle
->>>>>>> a5f3a604
   ,                                       !- Temperature Capacity Multiplier
   15,                                     !- Humidity Capacity Multiplier
   ;                                       !- Carbon Dioxide Capacity Multiplier
 
 OS:RunPeriod,
-<<<<<<< HEAD
-  {a9a2af51-9a23-4b3b-9db4-149140d31889}, !- Handle
-=======
   {4cdacbc0-dfed-45e2-859b-7c036f559622}, !- Handle
->>>>>>> a5f3a604
   Run Period 1,                           !- Name
   1,                                      !- Begin Month
   1,                                      !- Begin Day of Month
@@ -87,11 +55,7 @@
   ;                                       !- Is Leap Year
 
 OS:ThermalZone,
-<<<<<<< HEAD
-  {e9f1494c-4907-436f-b842-0f56b9d30698}, !- Handle
-=======
   {56054039-82b4-4b6b-9230-f3fb6c07e9a5}, !- Handle
->>>>>>> a5f3a604
   living zone,                            !- Name
   ,                                       !- Multiplier
   ,                                       !- Ceiling Height {m}
@@ -100,17 +64,10 @@
   ,                                       !- Zone Inside Convection Algorithm
   ,                                       !- Zone Outside Convection Algorithm
   ,                                       !- Zone Conditioning Equipment List Name
-<<<<<<< HEAD
-  {4ed92c5f-3dc5-4884-95f8-935dbfa1cc85}, !- Zone Air Inlet Port List
-  {665734a9-1076-4ff0-98de-04449ae18c2e}, !- Zone Air Exhaust Port List
-  {a59b2998-56a0-439f-8d5f-561fa5111bdd}, !- Zone Air Node Name
-  {3809f0f0-7a75-40d5-8cdb-a3f276a9c4f9}, !- Zone Return Air Port List
-=======
   {15a9edac-ab4f-44de-bb83-c52a21f80df4}, !- Zone Air Inlet Port List
   {c0c24792-f312-4da7-b05e-04a7340514fc}, !- Zone Air Exhaust Port List
   {20f03333-2e36-40e0-8f19-f114dfad121f}, !- Zone Air Node Name
   {b2383d6d-46ae-417a-a756-32cf8cb99d3d}, !- Zone Return Air Port List
->>>>>>> a5f3a604
   ,                                       !- Primary Daylighting Control Name
   ,                                       !- Fraction of Zone Controlled by Primary Daylighting Control
   ,                                       !- Secondary Daylighting Control Name
@@ -121,39 +78,6 @@
   No;                                     !- Use Ideal Air Loads
 
 OS:Node,
-<<<<<<< HEAD
-  {d38975c8-913f-47ea-9970-40235d9acaef}, !- Handle
-  Node 1,                                 !- Name
-  {a59b2998-56a0-439f-8d5f-561fa5111bdd}, !- Inlet Port
-  ;                                       !- Outlet Port
-
-OS:Connection,
-  {a59b2998-56a0-439f-8d5f-561fa5111bdd}, !- Handle
-  {a55e1c49-6794-42e7-9a4e-d2bd1652ed93}, !- Name
-  {e9f1494c-4907-436f-b842-0f56b9d30698}, !- Source Object
-  11,                                     !- Outlet Port
-  {d38975c8-913f-47ea-9970-40235d9acaef}, !- Target Object
-  2;                                      !- Inlet Port
-
-OS:PortList,
-  {4ed92c5f-3dc5-4884-95f8-935dbfa1cc85}, !- Handle
-  {c970c0c0-8543-4f7b-8e3a-de5a32de0b03}, !- Name
-  {e9f1494c-4907-436f-b842-0f56b9d30698}; !- HVAC Component
-
-OS:PortList,
-  {665734a9-1076-4ff0-98de-04449ae18c2e}, !- Handle
-  {ce497e4a-f888-440f-ac19-db9fcf3ecf05}, !- Name
-  {e9f1494c-4907-436f-b842-0f56b9d30698}; !- HVAC Component
-
-OS:PortList,
-  {3809f0f0-7a75-40d5-8cdb-a3f276a9c4f9}, !- Handle
-  {12fc7179-e53c-41fa-ac65-598310ef8254}, !- Name
-  {e9f1494c-4907-436f-b842-0f56b9d30698}; !- HVAC Component
-
-OS:Sizing:Zone,
-  {386be9fb-fa54-47ac-a68f-270114e8b8b6}, !- Handle
-  {e9f1494c-4907-436f-b842-0f56b9d30698}, !- Zone or ZoneList Name
-=======
   {8cd8e9cf-29d0-455e-beb7-fc161740cd74}, !- Handle
   Node 1,                                 !- Name
   {20f03333-2e36-40e0-8f19-f114dfad121f}, !- Inlet Port
@@ -185,7 +109,6 @@
 OS:Sizing:Zone,
   {cf7182a1-ab59-4a14-b5ed-59ff7c2c6950}, !- Handle
   {56054039-82b4-4b6b-9230-f3fb6c07e9a5}, !- Zone or ZoneList Name
->>>>>>> a5f3a604
   SupplyAirTemperature,                   !- Zone Cooling Design Supply Air Temperature Input Method
   14,                                     !- Zone Cooling Design Supply Air Temperature {C}
   11.11,                                  !- Zone Cooling Design Supply Air Temperature Difference {deltaC}
@@ -214,16 +137,6 @@
   autosize;                               !- Dedicated Outdoor Air High Setpoint Temperature for Design {C}
 
 OS:ZoneHVAC:EquipmentList,
-<<<<<<< HEAD
-  {74311ae9-50cc-4f7f-a8cb-892e2540deaf}, !- Handle
-  Zone HVAC Equipment List 1,             !- Name
-  {e9f1494c-4907-436f-b842-0f56b9d30698}; !- Thermal Zone
-
-OS:Space,
-  {4449cd1a-1ab5-49df-af90-0ecfa9fb68bd}, !- Handle
-  living space,                           !- Name
-  {fe8b4a49-eee8-4056-9c6f-a64ba807fc1a}, !- Space Type Name
-=======
   {748d3653-f946-4090-a204-89c20b019bbc}, !- Handle
   Zone HVAC Equipment List 1,             !- Name
   {56054039-82b4-4b6b-9230-f3fb6c07e9a5}; !- Thermal Zone
@@ -232,7 +145,6 @@
   {05544832-ebd1-4512-80a5-89918ed5862d}, !- Handle
   living space,                           !- Name
   {5c33c434-ad43-4556-9a72-359dd574e495}, !- Space Type Name
->>>>>>> a5f3a604
   ,                                       !- Default Construction Set Name
   ,                                       !- Default Schedule Set Name
   -0,                                     !- Direction of Relative North {deg}
@@ -240,19 +152,6 @@
   0,                                      !- Y Origin {m}
   0,                                      !- Z Origin {m}
   ,                                       !- Building Story Name
-<<<<<<< HEAD
-  {e9f1494c-4907-436f-b842-0f56b9d30698}, !- Thermal Zone Name
-  ,                                       !- Part of Total Floor Area
-  ,                                       !- Design Specification Outdoor Air Object Name
-  {316e57d2-1bd0-406a-ab8e-a4349c01008d}; !- Building Unit Name
-
-OS:Surface,
-  {5dd23ed6-cdf0-43f3-8026-d0c57222b9c2}, !- Handle
-  Surface 1,                              !- Name
-  Floor,                                  !- Surface Type
-  ,                                       !- Construction Name
-  {4449cd1a-1ab5-49df-af90-0ecfa9fb68bd}, !- Space Name
-=======
   {56054039-82b4-4b6b-9230-f3fb6c07e9a5}, !- Thermal Zone Name
   ,                                       !- Part of Total Floor Area
   ,                                       !- Design Specification Outdoor Air Object Name
@@ -264,7 +163,6 @@
   Floor,                                  !- Surface Type
   ,                                       !- Construction Name
   {05544832-ebd1-4512-80a5-89918ed5862d}, !- Space Name
->>>>>>> a5f3a604
   Foundation,                             !- Outside Boundary Condition
   ,                                       !- Outside Boundary Condition Object
   NoSun,                                  !- Sun Exposure
@@ -277,19 +175,11 @@
   13.6310703908387, 0, 0;                 !- X,Y,Z Vertex 4 {m}
 
 OS:Surface,
-<<<<<<< HEAD
-  {88a0f056-30a8-444f-b56c-49e026e6dccb}, !- Handle
-  Surface 2,                              !- Name
-  Wall,                                   !- Surface Type
-  ,                                       !- Construction Name
-  {4449cd1a-1ab5-49df-af90-0ecfa9fb68bd}, !- Space Name
-=======
   {d01cf290-df98-4a0e-a0f2-0ce53df82cc1}, !- Handle
   Surface 2,                              !- Name
   Wall,                                   !- Surface Type
   ,                                       !- Construction Name
   {05544832-ebd1-4512-80a5-89918ed5862d}, !- Space Name
->>>>>>> a5f3a604
   Outdoors,                               !- Outside Boundary Condition
   ,                                       !- Outside Boundary Condition Object
   SunExposed,                             !- Sun Exposure
@@ -302,19 +192,11 @@
   0, 0, 2.4384;                           !- X,Y,Z Vertex 4 {m}
 
 OS:Surface,
-<<<<<<< HEAD
-  {cba60e0c-c524-4ecf-9153-d6b8c6ccf852}, !- Handle
-  Surface 3,                              !- Name
-  Wall,                                   !- Surface Type
-  ,                                       !- Construction Name
-  {4449cd1a-1ab5-49df-af90-0ecfa9fb68bd}, !- Space Name
-=======
   {0ab9b529-c6e0-444b-b70c-c4168f252621}, !- Handle
   Surface 3,                              !- Name
   Wall,                                   !- Surface Type
   ,                                       !- Construction Name
   {05544832-ebd1-4512-80a5-89918ed5862d}, !- Space Name
->>>>>>> a5f3a604
   Outdoors,                               !- Outside Boundary Condition
   ,                                       !- Outside Boundary Condition Object
   SunExposed,                             !- Sun Exposure
@@ -327,19 +209,11 @@
   0, 6.81553519541936, 2.4384;            !- X,Y,Z Vertex 4 {m}
 
 OS:Surface,
-<<<<<<< HEAD
-  {277911e4-b11f-4a06-aa56-dec12a708689}, !- Handle
-  Surface 4,                              !- Name
-  Wall,                                   !- Surface Type
-  ,                                       !- Construction Name
-  {4449cd1a-1ab5-49df-af90-0ecfa9fb68bd}, !- Space Name
-=======
   {4857ad08-9f5c-4afb-98e8-79b51c997d86}, !- Handle
   Surface 4,                              !- Name
   Wall,                                   !- Surface Type
   ,                                       !- Construction Name
   {05544832-ebd1-4512-80a5-89918ed5862d}, !- Space Name
->>>>>>> a5f3a604
   Outdoors,                               !- Outside Boundary Condition
   ,                                       !- Outside Boundary Condition Object
   SunExposed,                             !- Sun Exposure
@@ -352,19 +226,11 @@
   13.6310703908387, 6.81553519541936, 2.4384; !- X,Y,Z Vertex 4 {m}
 
 OS:Surface,
-<<<<<<< HEAD
-  {bc82df18-272d-4e69-b2fe-a5dce4fc5ea4}, !- Handle
-  Surface 5,                              !- Name
-  Wall,                                   !- Surface Type
-  ,                                       !- Construction Name
-  {4449cd1a-1ab5-49df-af90-0ecfa9fb68bd}, !- Space Name
-=======
   {52d840de-9cdf-45a9-82dc-128615c6fce3}, !- Handle
   Surface 5,                              !- Name
   Wall,                                   !- Surface Type
   ,                                       !- Construction Name
   {05544832-ebd1-4512-80a5-89918ed5862d}, !- Space Name
->>>>>>> a5f3a604
   Outdoors,                               !- Outside Boundary Condition
   ,                                       !- Outside Boundary Condition Object
   SunExposed,                             !- Sun Exposure
@@ -377,15 +243,6 @@
   13.6310703908387, 0, 2.4384;            !- X,Y,Z Vertex 4 {m}
 
 OS:Surface,
-<<<<<<< HEAD
-  {a0210c61-6c31-4425-9b14-273b4b1188c9}, !- Handle
-  Surface 6,                              !- Name
-  RoofCeiling,                            !- Surface Type
-  ,                                       !- Construction Name
-  {4449cd1a-1ab5-49df-af90-0ecfa9fb68bd}, !- Space Name
-  Surface,                                !- Outside Boundary Condition
-  {421221cf-9c2e-43c0-8b80-ccfafcd0b51e}, !- Outside Boundary Condition Object
-=======
   {444f1777-963b-47d7-ab26-a27aed4d9c0b}, !- Handle
   Surface 6,                              !- Name
   RoofCeiling,                            !- Surface Type
@@ -393,7 +250,6 @@
   {05544832-ebd1-4512-80a5-89918ed5862d}, !- Space Name
   Surface,                                !- Outside Boundary Condition
   {6a4a118b-849b-49bd-a293-4730ccb0cf1c}, !- Outside Boundary Condition Object
->>>>>>> a5f3a604
   NoSun,                                  !- Sun Exposure
   NoWind,                                 !- Wind Exposure
   ,                                       !- View Factor to Ground
@@ -404,11 +260,7 @@
   0, 0, 2.4384;                           !- X,Y,Z Vertex 4 {m}
 
 OS:SpaceType,
-<<<<<<< HEAD
-  {fe8b4a49-eee8-4056-9c6f-a64ba807fc1a}, !- Handle
-=======
   {5c33c434-ad43-4556-9a72-359dd574e495}, !- Handle
->>>>>>> a5f3a604
   Space Type 1,                           !- Name
   ,                                       !- Default Construction Set Name
   ,                                       !- Default Schedule Set Name
@@ -419,15 +271,9 @@
   living;                                 !- Standards Space Type
 
 OS:Space,
-<<<<<<< HEAD
-  {13454f40-91be-40c0-a7b8-145bfb3c4f04}, !- Handle
-  living space|story 2,                   !- Name
-  {fe8b4a49-eee8-4056-9c6f-a64ba807fc1a}, !- Space Type Name
-=======
   {39d15dd1-316e-485e-bb35-71bba52a7803}, !- Handle
   living space|story 2,                   !- Name
   {5c33c434-ad43-4556-9a72-359dd574e495}, !- Space Type Name
->>>>>>> a5f3a604
   ,                                       !- Default Construction Set Name
   ,                                       !- Default Schedule Set Name
   -0,                                     !- Direction of Relative North {deg}
@@ -435,21 +281,6 @@
   0,                                      !- Y Origin {m}
   2.4384,                                 !- Z Origin {m}
   ,                                       !- Building Story Name
-<<<<<<< HEAD
-  {e9f1494c-4907-436f-b842-0f56b9d30698}, !- Thermal Zone Name
-  ,                                       !- Part of Total Floor Area
-  ,                                       !- Design Specification Outdoor Air Object Name
-  {316e57d2-1bd0-406a-ab8e-a4349c01008d}; !- Building Unit Name
-
-OS:Surface,
-  {421221cf-9c2e-43c0-8b80-ccfafcd0b51e}, !- Handle
-  Surface 7,                              !- Name
-  Floor,                                  !- Surface Type
-  ,                                       !- Construction Name
-  {13454f40-91be-40c0-a7b8-145bfb3c4f04}, !- Space Name
-  Surface,                                !- Outside Boundary Condition
-  {a0210c61-6c31-4425-9b14-273b4b1188c9}, !- Outside Boundary Condition Object
-=======
   {56054039-82b4-4b6b-9230-f3fb6c07e9a5}, !- Thermal Zone Name
   ,                                       !- Part of Total Floor Area
   ,                                       !- Design Specification Outdoor Air Object Name
@@ -463,7 +294,6 @@
   {39d15dd1-316e-485e-bb35-71bba52a7803}, !- Space Name
   Surface,                                !- Outside Boundary Condition
   {444f1777-963b-47d7-ab26-a27aed4d9c0b}, !- Outside Boundary Condition Object
->>>>>>> a5f3a604
   NoSun,                                  !- Sun Exposure
   NoWind,                                 !- Wind Exposure
   ,                                       !- View Factor to Ground
@@ -474,19 +304,11 @@
   13.6310703908387, 0, 0;                 !- X,Y,Z Vertex 4 {m}
 
 OS:Surface,
-<<<<<<< HEAD
-  {d51b8feb-f2c0-4572-b3ad-e1be18565d03}, !- Handle
-  Surface 8,                              !- Name
-  Wall,                                   !- Surface Type
-  ,                                       !- Construction Name
-  {13454f40-91be-40c0-a7b8-145bfb3c4f04}, !- Space Name
-=======
   {37ba9e00-1de2-47cf-be76-190289dd8895}, !- Handle
   Surface 8,                              !- Name
   Wall,                                   !- Surface Type
   ,                                       !- Construction Name
   {39d15dd1-316e-485e-bb35-71bba52a7803}, !- Space Name
->>>>>>> a5f3a604
   Outdoors,                               !- Outside Boundary Condition
   ,                                       !- Outside Boundary Condition Object
   SunExposed,                             !- Sun Exposure
@@ -499,19 +321,11 @@
   0, 0, 2.4384;                           !- X,Y,Z Vertex 4 {m}
 
 OS:Surface,
-<<<<<<< HEAD
-  {440f6861-b805-4eba-ba62-43055d4c2324}, !- Handle
-  Surface 9,                              !- Name
-  Wall,                                   !- Surface Type
-  ,                                       !- Construction Name
-  {13454f40-91be-40c0-a7b8-145bfb3c4f04}, !- Space Name
-=======
   {48ebdce0-0b5c-480b-a73a-c4510d6d28fd}, !- Handle
   Surface 9,                              !- Name
   Wall,                                   !- Surface Type
   ,                                       !- Construction Name
   {39d15dd1-316e-485e-bb35-71bba52a7803}, !- Space Name
->>>>>>> a5f3a604
   Outdoors,                               !- Outside Boundary Condition
   ,                                       !- Outside Boundary Condition Object
   SunExposed,                             !- Sun Exposure
@@ -524,19 +338,11 @@
   0, 6.81553519541936, 2.4384;            !- X,Y,Z Vertex 4 {m}
 
 OS:Surface,
-<<<<<<< HEAD
-  {eadd731d-9831-4f43-bb93-342116379b08}, !- Handle
-  Surface 10,                             !- Name
-  Wall,                                   !- Surface Type
-  ,                                       !- Construction Name
-  {13454f40-91be-40c0-a7b8-145bfb3c4f04}, !- Space Name
-=======
   {fcec9eb5-96a0-4cc2-86e4-2f9177c48d3d}, !- Handle
   Surface 10,                             !- Name
   Wall,                                   !- Surface Type
   ,                                       !- Construction Name
   {39d15dd1-316e-485e-bb35-71bba52a7803}, !- Space Name
->>>>>>> a5f3a604
   Outdoors,                               !- Outside Boundary Condition
   ,                                       !- Outside Boundary Condition Object
   SunExposed,                             !- Sun Exposure
@@ -549,19 +355,11 @@
   13.6310703908387, 6.81553519541936, 2.4384; !- X,Y,Z Vertex 4 {m}
 
 OS:Surface,
-<<<<<<< HEAD
-  {fe261db7-c670-4576-a43c-07482fd1d00f}, !- Handle
-  Surface 11,                             !- Name
-  Wall,                                   !- Surface Type
-  ,                                       !- Construction Name
-  {13454f40-91be-40c0-a7b8-145bfb3c4f04}, !- Space Name
-=======
   {88cff237-f7d3-42a0-86a3-7ad42a44cac7}, !- Handle
   Surface 11,                             !- Name
   Wall,                                   !- Surface Type
   ,                                       !- Construction Name
   {39d15dd1-316e-485e-bb35-71bba52a7803}, !- Space Name
->>>>>>> a5f3a604
   Outdoors,                               !- Outside Boundary Condition
   ,                                       !- Outside Boundary Condition Object
   SunExposed,                             !- Sun Exposure
@@ -574,15 +372,6 @@
   13.6310703908387, 0, 2.4384;            !- X,Y,Z Vertex 4 {m}
 
 OS:Surface,
-<<<<<<< HEAD
-  {17f38f82-8618-4870-85cc-008013a9d141}, !- Handle
-  Surface 12,                             !- Name
-  RoofCeiling,                            !- Surface Type
-  ,                                       !- Construction Name
-  {13454f40-91be-40c0-a7b8-145bfb3c4f04}, !- Space Name
-  Surface,                                !- Outside Boundary Condition
-  {12aebe6c-6c26-497d-82d3-aa2a919a454d}, !- Outside Boundary Condition Object
-=======
   {fb30ba69-40d4-4465-b19b-3de5ac1bb6a6}, !- Handle
   Surface 12,                             !- Name
   RoofCeiling,                            !- Surface Type
@@ -590,7 +379,6 @@
   {39d15dd1-316e-485e-bb35-71bba52a7803}, !- Space Name
   Surface,                                !- Outside Boundary Condition
   {05e44d4c-effd-46cc-aea3-0c963c0c9108}, !- Outside Boundary Condition Object
->>>>>>> a5f3a604
   NoSun,                                  !- Sun Exposure
   NoWind,                                 !- Wind Exposure
   ,                                       !- View Factor to Ground
@@ -601,15 +389,6 @@
   0, 0, 2.4384;                           !- X,Y,Z Vertex 4 {m}
 
 OS:Surface,
-<<<<<<< HEAD
-  {12aebe6c-6c26-497d-82d3-aa2a919a454d}, !- Handle
-  Surface 13,                             !- Name
-  Floor,                                  !- Surface Type
-  ,                                       !- Construction Name
-  {30d73054-b178-496c-89ed-58f6f895b827}, !- Space Name
-  Surface,                                !- Outside Boundary Condition
-  {17f38f82-8618-4870-85cc-008013a9d141}, !- Outside Boundary Condition Object
-=======
   {05e44d4c-effd-46cc-aea3-0c963c0c9108}, !- Handle
   Surface 13,                             !- Name
   Floor,                                  !- Surface Type
@@ -617,7 +396,6 @@
   {c204ff2d-079b-43b9-b455-8d55d09a7f22}, !- Space Name
   Surface,                                !- Outside Boundary Condition
   {fb30ba69-40d4-4465-b19b-3de5ac1bb6a6}, !- Outside Boundary Condition Object
->>>>>>> a5f3a604
   NoSun,                                  !- Sun Exposure
   NoWind,                                 !- Wind Exposure
   ,                                       !- View Factor to Ground
@@ -628,19 +406,11 @@
   0, 0, 0;                                !- X,Y,Z Vertex 4 {m}
 
 OS:Surface,
-<<<<<<< HEAD
-  {179bd01d-414d-4748-9c56-5906efcec4ab}, !- Handle
-  Surface 14,                             !- Name
-  RoofCeiling,                            !- Surface Type
-  ,                                       !- Construction Name
-  {30d73054-b178-496c-89ed-58f6f895b827}, !- Space Name
-=======
   {0a47fe48-8dac-4b54-bee6-b06d0581a3b6}, !- Handle
   Surface 14,                             !- Name
   RoofCeiling,                            !- Surface Type
   ,                                       !- Construction Name
   {c204ff2d-079b-43b9-b455-8d55d09a7f22}, !- Space Name
->>>>>>> a5f3a604
   Outdoors,                               !- Outside Boundary Condition
   ,                                       !- Outside Boundary Condition Object
   SunExposed,                             !- Sun Exposure
@@ -653,19 +423,11 @@
   13.6310703908387, 0, 0;                 !- X,Y,Z Vertex 4 {m}
 
 OS:Surface,
-<<<<<<< HEAD
-  {81f80ab5-b9bf-4560-8e89-7936d1347840}, !- Handle
-  Surface 15,                             !- Name
-  RoofCeiling,                            !- Surface Type
-  ,                                       !- Construction Name
-  {30d73054-b178-496c-89ed-58f6f895b827}, !- Space Name
-=======
   {f54e1189-e96d-4720-bc1a-3becf25ac870}, !- Handle
   Surface 15,                             !- Name
   RoofCeiling,                            !- Surface Type
   ,                                       !- Construction Name
   {c204ff2d-079b-43b9-b455-8d55d09a7f22}, !- Space Name
->>>>>>> a5f3a604
   Outdoors,                               !- Outside Boundary Condition
   ,                                       !- Outside Boundary Condition Object
   SunExposed,                             !- Sun Exposure
@@ -678,19 +440,11 @@
   0, 6.81553519541936, 0;                 !- X,Y,Z Vertex 4 {m}
 
 OS:Surface,
-<<<<<<< HEAD
-  {9fefa4a5-fdd2-4c25-ab74-dd6c5c99883e}, !- Handle
-  Surface 16,                             !- Name
-  Wall,                                   !- Surface Type
-  ,                                       !- Construction Name
-  {30d73054-b178-496c-89ed-58f6f895b827}, !- Space Name
-=======
   {6374111e-4f4c-4400-af5c-66b72385d58f}, !- Handle
   Surface 16,                             !- Name
   Wall,                                   !- Surface Type
   ,                                       !- Construction Name
   {c204ff2d-079b-43b9-b455-8d55d09a7f22}, !- Space Name
->>>>>>> a5f3a604
   Outdoors,                               !- Outside Boundary Condition
   ,                                       !- Outside Boundary Condition Object
   SunExposed,                             !- Sun Exposure
@@ -702,19 +456,11 @@
   0, 0, 0;                                !- X,Y,Z Vertex 3 {m}
 
 OS:Surface,
-<<<<<<< HEAD
-  {4d6302d2-d407-4fcf-9cc2-2456195d487c}, !- Handle
-  Surface 17,                             !- Name
-  Wall,                                   !- Surface Type
-  ,                                       !- Construction Name
-  {30d73054-b178-496c-89ed-58f6f895b827}, !- Space Name
-=======
   {32d61b92-565a-4aa0-93ae-f3cf7162698a}, !- Handle
   Surface 17,                             !- Name
   Wall,                                   !- Surface Type
   ,                                       !- Construction Name
   {c204ff2d-079b-43b9-b455-8d55d09a7f22}, !- Space Name
->>>>>>> a5f3a604
   Outdoors,                               !- Outside Boundary Condition
   ,                                       !- Outside Boundary Condition Object
   SunExposed,                             !- Sun Exposure
@@ -726,15 +472,9 @@
   13.6310703908387, 6.81553519541936, 0;  !- X,Y,Z Vertex 3 {m}
 
 OS:Space,
-<<<<<<< HEAD
-  {30d73054-b178-496c-89ed-58f6f895b827}, !- Handle
-  unfinished attic space,                 !- Name
-  {cdfcfcf3-0808-461d-96d3-009ed5895a67}, !- Space Type Name
-=======
   {c204ff2d-079b-43b9-b455-8d55d09a7f22}, !- Handle
   unfinished attic space,                 !- Name
   {890ad69f-05db-4638-8260-8b4bc1fc19ad}, !- Space Type Name
->>>>>>> a5f3a604
   ,                                       !- Default Construction Set Name
   ,                                       !- Default Schedule Set Name
   -0,                                     !- Direction of Relative North {deg}
@@ -742,17 +482,10 @@
   0,                                      !- Y Origin {m}
   4.8768,                                 !- Z Origin {m}
   ,                                       !- Building Story Name
-<<<<<<< HEAD
-  {90090004-77a3-4503-b043-3b26f527ad42}; !- Thermal Zone Name
-
-OS:ThermalZone,
-  {90090004-77a3-4503-b043-3b26f527ad42}, !- Handle
-=======
   {4ab27b98-c8ed-4f50-b742-025d487626b1}; !- Thermal Zone Name
 
 OS:ThermalZone,
   {4ab27b98-c8ed-4f50-b742-025d487626b1}, !- Handle
->>>>>>> a5f3a604
   unfinished attic zone,                  !- Name
   ,                                       !- Multiplier
   ,                                       !- Ceiling Height {m}
@@ -761,17 +494,10 @@
   ,                                       !- Zone Inside Convection Algorithm
   ,                                       !- Zone Outside Convection Algorithm
   ,                                       !- Zone Conditioning Equipment List Name
-<<<<<<< HEAD
-  {a7f572e4-6a93-4694-8a47-c9df644a523d}, !- Zone Air Inlet Port List
-  {067750be-a9b2-4862-88c8-3ea27b0f5afe}, !- Zone Air Exhaust Port List
-  {9c7cacef-6b36-48c7-a6e7-261bfa580270}, !- Zone Air Node Name
-  {eb13396a-5c27-4812-9a41-8f653c745b73}, !- Zone Return Air Port List
-=======
   {a3a874f4-b7f6-4797-851d-61ba208cea0a}, !- Zone Air Inlet Port List
   {80ff54b5-f4b7-4a8e-8f4f-1057cf5b8103}, !- Zone Air Exhaust Port List
   {672ed60b-a63e-4bc7-b3c0-3873e2fea344}, !- Zone Air Node Name
   {94b9877f-596d-45c6-a4e8-e074f23d3e46}, !- Zone Return Air Port List
->>>>>>> a5f3a604
   ,                                       !- Primary Daylighting Control Name
   ,                                       !- Fraction of Zone Controlled by Primary Daylighting Control
   ,                                       !- Secondary Daylighting Control Name
@@ -782,39 +508,6 @@
   No;                                     !- Use Ideal Air Loads
 
 OS:Node,
-<<<<<<< HEAD
-  {0ab4bf12-1ace-49d4-abb7-d81ab534f302}, !- Handle
-  Node 2,                                 !- Name
-  {9c7cacef-6b36-48c7-a6e7-261bfa580270}, !- Inlet Port
-  ;                                       !- Outlet Port
-
-OS:Connection,
-  {9c7cacef-6b36-48c7-a6e7-261bfa580270}, !- Handle
-  {102abb21-e9a2-412b-a99b-b614787cd2c5}, !- Name
-  {90090004-77a3-4503-b043-3b26f527ad42}, !- Source Object
-  11,                                     !- Outlet Port
-  {0ab4bf12-1ace-49d4-abb7-d81ab534f302}, !- Target Object
-  2;                                      !- Inlet Port
-
-OS:PortList,
-  {a7f572e4-6a93-4694-8a47-c9df644a523d}, !- Handle
-  {f21d74ed-afd4-452e-9ffd-937d8fbc678b}, !- Name
-  {90090004-77a3-4503-b043-3b26f527ad42}; !- HVAC Component
-
-OS:PortList,
-  {067750be-a9b2-4862-88c8-3ea27b0f5afe}, !- Handle
-  {f37e9093-e5c0-4e30-94bf-fca0a5115e39}, !- Name
-  {90090004-77a3-4503-b043-3b26f527ad42}; !- HVAC Component
-
-OS:PortList,
-  {eb13396a-5c27-4812-9a41-8f653c745b73}, !- Handle
-  {c845b798-c60b-4804-8ab9-e711ab779606}, !- Name
-  {90090004-77a3-4503-b043-3b26f527ad42}; !- HVAC Component
-
-OS:Sizing:Zone,
-  {4b2be1d9-4f6c-4de9-83e6-3ee9eb38e3e3}, !- Handle
-  {90090004-77a3-4503-b043-3b26f527ad42}, !- Zone or ZoneList Name
-=======
   {964ef28d-7867-4277-af93-c19676fa5a1b}, !- Handle
   Node 2,                                 !- Name
   {672ed60b-a63e-4bc7-b3c0-3873e2fea344}, !- Inlet Port
@@ -846,7 +539,6 @@
 OS:Sizing:Zone,
   {15eace2d-2dd7-458b-a305-83b1634d88a3}, !- Handle
   {4ab27b98-c8ed-4f50-b742-025d487626b1}, !- Zone or ZoneList Name
->>>>>>> a5f3a604
   SupplyAirTemperature,                   !- Zone Cooling Design Supply Air Temperature Input Method
   14,                                     !- Zone Cooling Design Supply Air Temperature {C}
   11.11,                                  !- Zone Cooling Design Supply Air Temperature Difference {deltaC}
@@ -875,21 +567,12 @@
   autosize;                               !- Dedicated Outdoor Air High Setpoint Temperature for Design {C}
 
 OS:ZoneHVAC:EquipmentList,
-<<<<<<< HEAD
-  {6b73077f-e666-4e16-8ec1-c5456cb90163}, !- Handle
-  Zone HVAC Equipment List 2,             !- Name
-  {90090004-77a3-4503-b043-3b26f527ad42}; !- Thermal Zone
-
-OS:SpaceType,
-  {cdfcfcf3-0808-461d-96d3-009ed5895a67}, !- Handle
-=======
   {63d01893-3215-4443-83e2-1c05ae6e2ca6}, !- Handle
   Zone HVAC Equipment List 2,             !- Name
   {4ab27b98-c8ed-4f50-b742-025d487626b1}; !- Thermal Zone
 
 OS:SpaceType,
   {890ad69f-05db-4638-8260-8b4bc1fc19ad}, !- Handle
->>>>>>> a5f3a604
   Space Type 2,                           !- Name
   ,                                       !- Default Construction Set Name
   ,                                       !- Default Schedule Set Name
@@ -900,21 +583,13 @@
   unfinished attic;                       !- Standards Space Type
 
 OS:BuildingUnit,
-<<<<<<< HEAD
-  {316e57d2-1bd0-406a-ab8e-a4349c01008d}, !- Handle
-=======
   {16423084-625e-4b40-b12b-5fefff7acb6e}, !- Handle
->>>>>>> a5f3a604
   unit 1,                                 !- Name
   ,                                       !- Rendering Color
   Residential;                            !- Building Unit Type
 
 OS:Building,
-<<<<<<< HEAD
-  {32f1bc11-105c-4f39-bccd-f974cec033af}, !- Handle
-=======
   {2e4b04c5-728b-46f2-a49d-c574f7f37cba}, !- Handle
->>>>>>> a5f3a604
   Building 1,                             !- Name
   ,                                       !- Building Sector Type
   0,                                      !- North Axis {deg}
@@ -929,13 +604,8 @@
   1;                                      !- Standards Number of Living Units
 
 OS:AdditionalProperties,
-<<<<<<< HEAD
-  {bd58abc9-79ba-4b1b-97f1-e25daa492422}, !- Handle
-  {32f1bc11-105c-4f39-bccd-f974cec033af}, !- Object Name
-=======
   {fe93be11-bab5-4866-95f7-f0f0838fca8b}, !- Handle
   {2e4b04c5-728b-46f2-a49d-c574f7f37cba}, !- Object Name
->>>>>>> a5f3a604
   Total Units Represented,                !- Feature Name 1
   Integer,                                !- Feature Data Type 1
   1,                                      !- Feature Value 1
@@ -944,13 +614,8 @@
   1;                                      !- Feature Value 2
 
 OS:AdditionalProperties,
-<<<<<<< HEAD
-  {0d6472bb-5fd4-485e-a1ff-84936dda0891}, !- Handle
-  {316e57d2-1bd0-406a-ab8e-a4349c01008d}, !- Object Name
-=======
   {2ca99140-7847-47ab-b276-6e4a25223b49}, !- Handle
   {16423084-625e-4b40-b12b-5fefff7acb6e}, !- Object Name
->>>>>>> a5f3a604
   NumberOfBedrooms,                       !- Feature Name 1
   Integer,                                !- Feature Data Type 1
   3,                                      !- Feature Value 1
@@ -959,11 +624,7 @@
   2;                                      !- Feature Value 2
 
 OS:Schedule:Day,
-<<<<<<< HEAD
-  {7321381f-fe92-4b9a-ae96-51c0ba608d5d}, !- Handle
-=======
   {8cd08308-471f-4fdb-8967-ab5c4559f26d}, !- Handle
->>>>>>> a5f3a604
   Schedule Day 1,                         !- Name
   ,                                       !- Schedule Type Limits Name
   ,                                       !- Interpolate to Timestep
@@ -972,11 +633,7 @@
   0;                                      !- Value Until Time 1
 
 OS:Schedule:Day,
-<<<<<<< HEAD
-  {e594c8d6-dcb7-4de0-8cf3-192766dab8d0}, !- Handle
-=======
   {3681270a-9d35-4737-8e87-5655e55c7ba5}, !- Handle
->>>>>>> a5f3a604
   Schedule Day 2,                         !- Name
   ,                                       !- Schedule Type Limits Name
   ,                                       !- Interpolate to Timestep
@@ -985,11 +642,7 @@
   1;                                      !- Value Until Time 1
 
 OS:WeatherFile,
-<<<<<<< HEAD
-  {35d0628d-dbeb-4ea5-89c4-445ac4e48864}, !- Handle
-=======
   {10c2e546-3e83-41e3-afc2-420fd9cd07d1}, !- Handle
->>>>>>> a5f3a604
   Denver Intl Ap,                         !- City
   CO,                                     !- State Province Region
   USA,                                    !- Country
@@ -1003,13 +656,8 @@
   E23378AA;                               !- Checksum
 
 OS:AdditionalProperties,
-<<<<<<< HEAD
-  {20155616-c367-4aab-b3d5-5b4856fb6c39}, !- Handle
-  {35d0628d-dbeb-4ea5-89c4-445ac4e48864}, !- Object Name
-=======
   {39892f21-fa4a-4e08-8f70-35a0644ff14c}, !- Handle
   {10c2e546-3e83-41e3-afc2-420fd9cd07d1}, !- Object Name
->>>>>>> a5f3a604
   EPWHeaderCity,                          !- Feature Name 1
   String,                                 !- Feature Data Type 1
   Denver Intl Ap,                         !- Feature Value 1
@@ -1116,18 +764,8 @@
   Double,                                 !- Feature Data Type 35
   84;                                     !- Feature Value 35
 
-<<<<<<< HEAD
-OS:YearDescription,
-  {1b672506-0526-4edf-9430-89f16ad5b26d}, !- Handle
-  ,                                       !- Calendar Year
-  Monday;                                 !- Day of Week for Start Day
-
-OS:Site,
-  {17d8d46c-86cf-4f6e-a93d-ae04be5ac44c}, !- Handle
-=======
 OS:Site,
   {ccad54b1-1069-4c5f-b294-6efde3b1e32d}, !- Handle
->>>>>>> a5f3a604
   Denver Intl Ap_CO_USA,                  !- Name
   39.83,                                  !- Latitude {deg}
   -104.65,                                !- Longitude {deg}
@@ -1136,11 +774,7 @@
   ;                                       !- Terrain
 
 OS:ClimateZones,
-<<<<<<< HEAD
-  {1537e385-81b6-441e-8cb7-e86554703716}, !- Handle
-=======
   {adad94c2-d4f9-4b1b-8706-5550123b05fc}, !- Handle
->>>>>>> a5f3a604
   ,                                       !- Active Institution
   ,                                       !- Active Year
   ,                                       !- Climate Zone Institution Name 1
@@ -1153,31 +787,19 @@
   Cold;                                   !- Climate Zone Value 2
 
 OS:Site:WaterMainsTemperature,
-<<<<<<< HEAD
-  {8c440ed8-0a5a-4014-acae-64b12a837ceb}, !- Handle
-=======
   {aec89473-8365-4675-ab8d-6b32fa104071}, !- Handle
->>>>>>> a5f3a604
   Correlation,                            !- Calculation Method
   ,                                       !- Temperature Schedule Name
   10.8753424657535,                       !- Annual Average Outdoor Air Temperature {C}
   23.1524007936508;                       !- Maximum Difference In Monthly Average Outdoor Air Temperatures {deltaC}
 
 OS:RunPeriodControl:DaylightSavingTime,
-<<<<<<< HEAD
-  {270a8b72-b0ce-4ad9-9a55-88f9bb1b20fc}, !- Handle
-=======
   {0626c662-5d04-43f2-b6d8-410620c82aef}, !- Handle
->>>>>>> a5f3a604
   4/7,                                    !- Start Date
   10/26;                                  !- End Date
 
 OS:Site:GroundTemperature:Deep,
-<<<<<<< HEAD
-  {f5445f48-84c8-443f-82d1-10a2f0371a7a}, !- Handle
-=======
   {a2fe2209-91b6-4524-9955-9709afb03dab}, !- Handle
->>>>>>> a5f3a604
   10.8753424657535,                       !- January Deep Ground Temperature {C}
   10.8753424657535,                       !- February Deep Ground Temperature {C}
   10.8753424657535,                       !- March Deep Ground Temperature {C}
