--- conflicted
+++ resolved
@@ -1,73 +1,41 @@
 !- NOTE: Auto-generated from /test/osw_files/SFD_2000sqft_2story_SL_UA_Denver.osw
 
 OS:Version,
-<<<<<<< HEAD
-  {45bcc61b-f718-49e5-83e3-c907393edb67}, !- Handle
+  {b12733eb-ff05-43e0-8569-f1bf064b83ee}, !- Handle
   2.9.0;                                  !- Version Identifier
 
 OS:SimulationControl,
-  {42c6e309-ddfb-49bf-aad2-7db9e2886a1d}, !- Handle
-=======
-  {6b0c6ad2-24dc-4a10-9b98-e275f8ad3750}, !- Handle
-  2.9.0;                                  !- Version Identifier
-
-OS:SimulationControl,
-  {d6fb19ca-9b8b-46c7-b129-d74c530ce503}, !- Handle
->>>>>>> 3c1d7324
+  {8adc79be-de32-4957-9c9b-6a4d767f3f2c}, !- Handle
   ,                                       !- Do Zone Sizing Calculation
   ,                                       !- Do System Sizing Calculation
   ,                                       !- Do Plant Sizing Calculation
   No;                                     !- Run Simulation for Sizing Periods
 
 OS:Timestep,
-<<<<<<< HEAD
-  {d770540f-ebda-4b24-be12-e7d1e9f56dc0}, !- Handle
+  {3dc6e16f-12c6-4c0e-ac7b-a809c619d510}, !- Handle
   6;                                      !- Number of Timesteps per Hour
 
 OS:ShadowCalculation,
-  {be5586c5-7619-4664-8c57-4426f9a42b38}, !- Handle
-=======
-  {134dc053-bf7a-4ac7-90b0-ce00fa1ea203}, !- Handle
-  6;                                      !- Number of Timesteps per Hour
-
-OS:ShadowCalculation,
-  {61a9e25d-2f94-408f-9db0-43693bb83662}, !- Handle
->>>>>>> 3c1d7324
+  {e6549475-58fd-42bb-98ec-5dcecad0ddb4}, !- Handle
   20,                                     !- Calculation Frequency
   200;                                    !- Maximum Figures in Shadow Overlap Calculations
 
 OS:SurfaceConvectionAlgorithm:Outside,
-<<<<<<< HEAD
-  {cce6128a-81a8-4230-a387-806e035fcf99}, !- Handle
+  {954ed1f6-54cb-42f8-b4bd-2085165c2e78}, !- Handle
   DOE-2;                                  !- Algorithm
 
 OS:SurfaceConvectionAlgorithm:Inside,
-  {1b8687b5-daaf-4e3d-ac1a-6b85814377f3}, !- Handle
+  {01283f3e-e6be-4779-b5c1-11afb59b48c1}, !- Handle
   TARP;                                   !- Algorithm
 
 OS:ZoneCapacitanceMultiplier:ResearchSpecial,
-  {86f7ad35-0dd0-4d45-8ca1-e6b194cda958}, !- Handle
-=======
-  {28e76eae-07ef-4f38-abe9-ec6ae5a765c6}, !- Handle
-  DOE-2;                                  !- Algorithm
-
-OS:SurfaceConvectionAlgorithm:Inside,
-  {589a0a5e-c470-4084-9088-6284b407d614}, !- Handle
-  TARP;                                   !- Algorithm
-
-OS:ZoneCapacitanceMultiplier:ResearchSpecial,
-  {838d9e54-646b-4f0c-abf2-9e3cacc8766b}, !- Handle
->>>>>>> 3c1d7324
+  {e28d059b-0cc4-4597-988c-775061a835a8}, !- Handle
   ,                                       !- Temperature Capacity Multiplier
   15,                                     !- Humidity Capacity Multiplier
   ;                                       !- Carbon Dioxide Capacity Multiplier
 
 OS:RunPeriod,
-<<<<<<< HEAD
-  {6aae1828-1724-4847-85f4-88eb26794058}, !- Handle
-=======
-  {b442b0ef-831f-49e3-a763-ee70a67234cc}, !- Handle
->>>>>>> 3c1d7324
+  {80469375-9130-423f-bb35-21b2990225b9}, !- Handle
   Run Period 1,                           !- Name
   1,                                      !- Begin Month
   1,                                      !- Begin Day of Month
@@ -81,21 +49,13 @@
   ;                                       !- Number of Times Runperiod to be Repeated
 
 OS:YearDescription,
-<<<<<<< HEAD
-  {36749585-13b9-4432-b2b9-927c5b688fe6}, !- Handle
-=======
-  {d27900a1-807a-431f-9b77-c47c46f575e2}, !- Handle
->>>>>>> 3c1d7324
+  {e1b78a53-c9f4-4d58-b878-37c9d718f222}, !- Handle
   2007,                                   !- Calendar Year
   ,                                       !- Day of Week for Start Day
   ;                                       !- Is Leap Year
 
 OS:WeatherFile,
-<<<<<<< HEAD
-  {bc43b2a5-e690-431f-aa2c-28bf48c152de}, !- Handle
-=======
-  {0f8852b0-8d07-486d-9261-037cde8761aa}, !- Handle
->>>>>>> 3c1d7324
+  {622cda97-cd61-4af5-b018-bf707f7cccb9}, !- Handle
   Denver Intl Ap,                         !- City
   CO,                                     !- State Province Region
   USA,                                    !- Country
@@ -109,13 +69,8 @@
   E23378AA;                               !- Checksum
 
 OS:AdditionalProperties,
-<<<<<<< HEAD
-  {0e9df132-c760-4aec-8237-d721fe0c9eb9}, !- Handle
-  {bc43b2a5-e690-431f-aa2c-28bf48c152de}, !- Object Name
-=======
-  {6f74e8f4-4710-4b34-934d-d345d6ac7d45}, !- Handle
-  {0f8852b0-8d07-486d-9261-037cde8761aa}, !- Object Name
->>>>>>> 3c1d7324
+  {cadc5d1e-95af-4a2e-983b-3a46885902c5}, !- Handle
+  {622cda97-cd61-4af5-b018-bf707f7cccb9}, !- Object Name
   EPWHeaderCity,                          !- Feature Name 1
   String,                                 !- Feature Data Type 1
   Denver Intl Ap,                         !- Feature Value 1
@@ -223,11 +178,7 @@
   84;                                     !- Feature Value 35
 
 OS:Site,
-<<<<<<< HEAD
-  {eabfe29b-6ef7-46e7-a252-9714beeff56b}, !- Handle
-=======
-  {6637a798-412c-4ec5-90be-8caf42368405}, !- Handle
->>>>>>> 3c1d7324
+  {c49dea51-b3d5-4924-bd60-62b823bceba5}, !- Handle
   Denver Intl Ap_CO_USA,                  !- Name
   39.83,                                  !- Latitude {deg}
   -104.65,                                !- Longitude {deg}
@@ -236,11 +187,7 @@
   ;                                       !- Terrain
 
 OS:ClimateZones,
-<<<<<<< HEAD
-  {3107ad76-21fe-4f73-acd9-1766aa942009}, !- Handle
-=======
-  {9d533349-fc85-4ce0-8c1c-88b6acadb1a3}, !- Handle
->>>>>>> 3c1d7324
+  {43b34562-b145-455b-9f4e-19fd6b6f01e8}, !- Handle
   ,                                       !- Active Institution
   ,                                       !- Active Year
   ,                                       !- Climate Zone Institution Name 1
@@ -253,31 +200,19 @@
   Cold;                                   !- Climate Zone Value 2
 
 OS:Site:WaterMainsTemperature,
-<<<<<<< HEAD
-  {bb76250e-a0ff-40de-b3ab-a945cf51d055}, !- Handle
-=======
-  {45facd45-6ae0-4a6b-83a7-20c85bb743b6}, !- Handle
->>>>>>> 3c1d7324
+  {db5def3e-d152-490c-a7c2-98da44b9a01d}, !- Handle
   Correlation,                            !- Calculation Method
   ,                                       !- Temperature Schedule Name
   10.8753424657535,                       !- Annual Average Outdoor Air Temperature {C}
   23.1524007936508;                       !- Maximum Difference In Monthly Average Outdoor Air Temperatures {deltaC}
 
 OS:RunPeriodControl:DaylightSavingTime,
-<<<<<<< HEAD
-  {fbebb1e1-b38e-4dab-a22c-b0a333a8b933}, !- Handle
-=======
-  {554093ae-d705-4fe7-addd-b88f456ac10e}, !- Handle
->>>>>>> 3c1d7324
+  {6ff79684-f4d3-4547-8696-26fe5256f757}, !- Handle
   3/12,                                   !- Start Date
   11/5;                                   !- End Date
 
 OS:Site:GroundTemperature:Deep,
-<<<<<<< HEAD
-  {56b62ebb-2ee2-4e10-8f3f-adf3b63cd9d3}, !- Handle
-=======
-  {cac1608f-22f8-40e1-8207-426ecafc30e8}, !- Handle
->>>>>>> 3c1d7324
+  {087abbe2-a64f-46b9-8d58-a8c12d9d19ef}, !- Handle
   10.8753424657535,                       !- January Deep Ground Temperature {C}
   10.8753424657535,                       !- February Deep Ground Temperature {C}
   10.8753424657535,                       !- March Deep Ground Temperature {C}
@@ -292,11 +227,7 @@
   10.8753424657535;                       !- December Deep Ground Temperature {C}
 
 OS:Building,
-<<<<<<< HEAD
-  {3411b3c7-7bb6-47f4-84c0-a624ec010b60}, !- Handle
-=======
-  {affa620d-495e-4390-a354-00bfaa004365}, !- Handle
->>>>>>> 3c1d7324
+  {75a03529-84fe-4025-98d9-60a0efa35749}, !- Handle
   Building 1,                             !- Name
   ,                                       !- Building Sector Type
   0,                                      !- North Axis {deg}
@@ -311,23 +242,14 @@
   1;                                      !- Standards Number of Living Units
 
 OS:AdditionalProperties,
-<<<<<<< HEAD
-  {ff35f137-6d8a-4c96-ab81-ec34365d5ba3}, !- Handle
-  {3411b3c7-7bb6-47f4-84c0-a624ec010b60}, !- Object Name
-=======
-  {49513a7b-f324-48a6-a61a-9406be3b1011}, !- Handle
-  {affa620d-495e-4390-a354-00bfaa004365}, !- Object Name
->>>>>>> 3c1d7324
+  {962bf75f-72cf-43c0-8941-b113e648a06e}, !- Handle
+  {75a03529-84fe-4025-98d9-60a0efa35749}, !- Object Name
   Total Units Modeled,                    !- Feature Name 1
   Integer,                                !- Feature Data Type 1
   1;                                      !- Feature Value 1
 
 OS:ThermalZone,
-<<<<<<< HEAD
-  {5e26fd92-b006-4574-a29f-a34220e6bcc7}, !- Handle
-=======
-  {57c33ffd-f30b-4e51-9fdd-45d6d88088ce}, !- Handle
->>>>>>> 3c1d7324
+  {b5b2a002-6911-435a-a9d1-a6128b0f4f79}, !- Handle
   living zone,                            !- Name
   ,                                       !- Multiplier
   ,                                       !- Ceiling Height {m}
@@ -336,17 +258,10 @@
   ,                                       !- Zone Inside Convection Algorithm
   ,                                       !- Zone Outside Convection Algorithm
   ,                                       !- Zone Conditioning Equipment List Name
-<<<<<<< HEAD
-  {6ce8dd2b-9e03-437a-b6e0-e237ccd5504b}, !- Zone Air Inlet Port List
-  {b24e6b83-59bb-4721-a05c-dbbf1db004d0}, !- Zone Air Exhaust Port List
-  {c6058e67-dc0e-42db-bd31-9402c4500147}, !- Zone Air Node Name
-  {a0f80904-b085-4f5c-b7a3-8524c9506271}, !- Zone Return Air Port List
-=======
-  {bf06d1dd-57ea-4d23-86d6-85c10ffd4315}, !- Zone Air Inlet Port List
-  {33564bac-6cc7-490b-ac75-5538369cc096}, !- Zone Air Exhaust Port List
-  {14f0c04b-50aa-4dc1-b2ad-81bd635dcc43}, !- Zone Air Node Name
-  {b3d7d0d1-ac76-49de-a951-c27684342722}, !- Zone Return Air Port List
->>>>>>> 3c1d7324
+  {19dc49fd-c987-467c-9c47-6a2a5f8ca5ae}, !- Zone Air Inlet Port List
+  {760a668a-0d5e-4c76-a747-4c0510c260a8}, !- Zone Air Exhaust Port List
+  {4157e4b9-9c70-4323-9b64-fdc9d8d4cebe}, !- Zone Air Node Name
+  {99530da3-d6f0-4965-bd50-744c795c04e6}, !- Zone Return Air Port List
   ,                                       !- Primary Daylighting Control Name
   ,                                       !- Fraction of Zone Controlled by Primary Daylighting Control
   ,                                       !- Secondary Daylighting Control Name
@@ -357,71 +272,37 @@
   No;                                     !- Use Ideal Air Loads
 
 OS:Node,
-<<<<<<< HEAD
-  {c8abdf99-40d9-4cae-9942-e73f421637f7}, !- Handle
+  {1f193836-a7bc-48bc-99b3-87c9f25f4b38}, !- Handle
   Node 1,                                 !- Name
-  {c6058e67-dc0e-42db-bd31-9402c4500147}, !- Inlet Port
+  {4157e4b9-9c70-4323-9b64-fdc9d8d4cebe}, !- Inlet Port
   ;                                       !- Outlet Port
 
 OS:Connection,
-  {c6058e67-dc0e-42db-bd31-9402c4500147}, !- Handle
-  {ede7adf4-1132-4513-b976-f21b6e6612fa}, !- Name
-  {5e26fd92-b006-4574-a29f-a34220e6bcc7}, !- Source Object
+  {4157e4b9-9c70-4323-9b64-fdc9d8d4cebe}, !- Handle
+  {daaba827-eba0-4ddc-bb80-e9a78d4f4237}, !- Name
+  {b5b2a002-6911-435a-a9d1-a6128b0f4f79}, !- Source Object
   11,                                     !- Outlet Port
-  {c8abdf99-40d9-4cae-9942-e73f421637f7}, !- Target Object
+  {1f193836-a7bc-48bc-99b3-87c9f25f4b38}, !- Target Object
   2;                                      !- Inlet Port
 
 OS:PortList,
-  {6ce8dd2b-9e03-437a-b6e0-e237ccd5504b}, !- Handle
-  {d195ff78-642f-420c-8fa6-ef5bd1c7389a}, !- Name
-  {5e26fd92-b006-4574-a29f-a34220e6bcc7}; !- HVAC Component
+  {19dc49fd-c987-467c-9c47-6a2a5f8ca5ae}, !- Handle
+  {756279d9-0d4f-4610-a675-b6c79dcc7a74}, !- Name
+  {b5b2a002-6911-435a-a9d1-a6128b0f4f79}; !- HVAC Component
 
 OS:PortList,
-  {b24e6b83-59bb-4721-a05c-dbbf1db004d0}, !- Handle
-  {4abbdcbd-72b6-4d4d-aced-889f1b47aac5}, !- Name
-  {5e26fd92-b006-4574-a29f-a34220e6bcc7}; !- HVAC Component
+  {760a668a-0d5e-4c76-a747-4c0510c260a8}, !- Handle
+  {13b2ffb0-9298-4ad7-bf38-8981084b6067}, !- Name
+  {b5b2a002-6911-435a-a9d1-a6128b0f4f79}; !- HVAC Component
 
 OS:PortList,
-  {a0f80904-b085-4f5c-b7a3-8524c9506271}, !- Handle
-  {b3a61369-c3a5-48f7-9d4d-5ba9688f35d9}, !- Name
-  {5e26fd92-b006-4574-a29f-a34220e6bcc7}; !- HVAC Component
+  {99530da3-d6f0-4965-bd50-744c795c04e6}, !- Handle
+  {fda6261a-0bc0-4959-bfaf-54e50ca0e120}, !- Name
+  {b5b2a002-6911-435a-a9d1-a6128b0f4f79}; !- HVAC Component
 
 OS:Sizing:Zone,
-  {ca3a0ee1-3d34-4ff0-864d-246fe9ed08a2}, !- Handle
-  {5e26fd92-b006-4574-a29f-a34220e6bcc7}, !- Zone or ZoneList Name
-=======
-  {002cc614-bd9d-465e-af1a-c579c9bd5e88}, !- Handle
-  Node 1,                                 !- Name
-  {14f0c04b-50aa-4dc1-b2ad-81bd635dcc43}, !- Inlet Port
-  ;                                       !- Outlet Port
-
-OS:Connection,
-  {14f0c04b-50aa-4dc1-b2ad-81bd635dcc43}, !- Handle
-  {26a6c2d6-2abf-4816-a8c8-6e7b85a8d39d}, !- Name
-  {57c33ffd-f30b-4e51-9fdd-45d6d88088ce}, !- Source Object
-  11,                                     !- Outlet Port
-  {002cc614-bd9d-465e-af1a-c579c9bd5e88}, !- Target Object
-  2;                                      !- Inlet Port
-
-OS:PortList,
-  {bf06d1dd-57ea-4d23-86d6-85c10ffd4315}, !- Handle
-  {c098c71e-2572-4458-977c-b9f7a08f72ce}, !- Name
-  {57c33ffd-f30b-4e51-9fdd-45d6d88088ce}; !- HVAC Component
-
-OS:PortList,
-  {33564bac-6cc7-490b-ac75-5538369cc096}, !- Handle
-  {8f7f4b6c-f102-45b9-8f90-a64167761735}, !- Name
-  {57c33ffd-f30b-4e51-9fdd-45d6d88088ce}; !- HVAC Component
-
-OS:PortList,
-  {b3d7d0d1-ac76-49de-a951-c27684342722}, !- Handle
-  {d81718af-dee6-4ecd-ab97-0725c2994513}, !- Name
-  {57c33ffd-f30b-4e51-9fdd-45d6d88088ce}; !- HVAC Component
-
-OS:Sizing:Zone,
-  {d5290ea0-c03f-4eb6-96f6-9ae3788f7f1e}, !- Handle
-  {57c33ffd-f30b-4e51-9fdd-45d6d88088ce}, !- Zone or ZoneList Name
->>>>>>> 3c1d7324
+  {b9441901-0094-4947-b38e-eae438c6d9c0}, !- Handle
+  {b5b2a002-6911-435a-a9d1-a6128b0f4f79}, !- Zone or ZoneList Name
   SupplyAirTemperature,                   !- Zone Cooling Design Supply Air Temperature Input Method
   14,                                     !- Zone Cooling Design Supply Air Temperature {C}
   11.11,                                  !- Zone Cooling Design Supply Air Temperature Difference {deltaC}
@@ -450,25 +331,14 @@
   autosize;                               !- Dedicated Outdoor Air High Setpoint Temperature for Design {C}
 
 OS:ZoneHVAC:EquipmentList,
-<<<<<<< HEAD
-  {67082ab1-8abc-4976-b92c-f0ddb664cad2}, !- Handle
+  {5b420ed7-5f66-4619-b1f1-f6777c00eedf}, !- Handle
   Zone HVAC Equipment List 1,             !- Name
-  {5e26fd92-b006-4574-a29f-a34220e6bcc7}; !- Thermal Zone
+  {b5b2a002-6911-435a-a9d1-a6128b0f4f79}; !- Thermal Zone
 
 OS:Space,
-  {393efa26-3981-4c5a-9a21-f3ee91a03a1c}, !- Handle
+  {511b3f6c-4c92-489d-8273-91e4cf554659}, !- Handle
   living space,                           !- Name
-  {486488fd-c895-4ffb-842c-417bfa0d79e6}, !- Space Type Name
-=======
-  {57e6111e-9e8b-4fe1-98f4-08a250cead8b}, !- Handle
-  Zone HVAC Equipment List 1,             !- Name
-  {57c33ffd-f30b-4e51-9fdd-45d6d88088ce}; !- Thermal Zone
-
-OS:Space,
-  {d73924f0-db64-401e-9b9f-8f65fdb2c8d5}, !- Handle
-  living space,                           !- Name
-  {fb6e1119-5520-450d-86df-b908ca4eda44}, !- Space Type Name
->>>>>>> 3c1d7324
+  {5240f4ab-5c06-4906-bf24-a181fa4c7c49}, !- Space Type Name
   ,                                       !- Default Construction Set Name
   ,                                       !- Default Schedule Set Name
   -0,                                     !- Direction of Relative North {deg}
@@ -476,31 +346,17 @@
   0,                                      !- Y Origin {m}
   0,                                      !- Z Origin {m}
   ,                                       !- Building Story Name
-<<<<<<< HEAD
-  {5e26fd92-b006-4574-a29f-a34220e6bcc7}, !- Thermal Zone Name
+  {b5b2a002-6911-435a-a9d1-a6128b0f4f79}, !- Thermal Zone Name
   ,                                       !- Part of Total Floor Area
   ,                                       !- Design Specification Outdoor Air Object Name
-  {a6cb9b63-28f9-493a-8941-6c34a7683537}; !- Building Unit Name
-
-OS:Surface,
-  {b1de612b-1eb3-45c1-b6aa-c2e33b590b53}, !- Handle
+  {ef9f1602-de10-4dab-ba7e-19f16ffd3af4}; !- Building Unit Name
+
+OS:Surface,
+  {c07b31c3-8b1f-4264-8dcf-93d5f1e31e04}, !- Handle
   Surface 1,                              !- Name
   Floor,                                  !- Surface Type
   ,                                       !- Construction Name
-  {393efa26-3981-4c5a-9a21-f3ee91a03a1c}, !- Space Name
-=======
-  {57c33ffd-f30b-4e51-9fdd-45d6d88088ce}, !- Thermal Zone Name
-  ,                                       !- Part of Total Floor Area
-  ,                                       !- Design Specification Outdoor Air Object Name
-  {39d1edc2-81b3-484d-8112-b36c602c6702}; !- Building Unit Name
-
-OS:Surface,
-  {9e54eb28-97f1-4eaa-84fb-6ac570d8138b}, !- Handle
-  Surface 1,                              !- Name
-  Floor,                                  !- Surface Type
-  ,                                       !- Construction Name
-  {d73924f0-db64-401e-9b9f-8f65fdb2c8d5}, !- Space Name
->>>>>>> 3c1d7324
+  {511b3f6c-4c92-489d-8273-91e4cf554659}, !- Space Name
   Foundation,                             !- Outside Boundary Condition
   ,                                       !- Outside Boundary Condition Object
   NoSun,                                  !- Sun Exposure
@@ -513,19 +369,11 @@
   13.6310703908387, 0, 0;                 !- X,Y,Z Vertex 4 {m}
 
 OS:Surface,
-<<<<<<< HEAD
-  {e025b83b-b3a1-495f-bd29-b9cc1198ea10}, !- Handle
+  {54d98739-f8d7-475a-9240-910484c81399}, !- Handle
   Surface 2,                              !- Name
   Wall,                                   !- Surface Type
   ,                                       !- Construction Name
-  {393efa26-3981-4c5a-9a21-f3ee91a03a1c}, !- Space Name
-=======
-  {0e294617-599b-4d78-9cef-9edcdddd13c6}, !- Handle
-  Surface 2,                              !- Name
-  Wall,                                   !- Surface Type
-  ,                                       !- Construction Name
-  {d73924f0-db64-401e-9b9f-8f65fdb2c8d5}, !- Space Name
->>>>>>> 3c1d7324
+  {511b3f6c-4c92-489d-8273-91e4cf554659}, !- Space Name
   Outdoors,                               !- Outside Boundary Condition
   ,                                       !- Outside Boundary Condition Object
   SunExposed,                             !- Sun Exposure
@@ -538,19 +386,11 @@
   0, 0, 2.4384;                           !- X,Y,Z Vertex 4 {m}
 
 OS:Surface,
-<<<<<<< HEAD
-  {4aeb375f-fcd3-42a8-8171-4291b0c8ce4d}, !- Handle
+  {64605d38-f370-401f-be7d-8c89d8e97de2}, !- Handle
   Surface 3,                              !- Name
   Wall,                                   !- Surface Type
   ,                                       !- Construction Name
-  {393efa26-3981-4c5a-9a21-f3ee91a03a1c}, !- Space Name
-=======
-  {c8ef670b-29f8-4bec-bed8-c2a0867588dd}, !- Handle
-  Surface 3,                              !- Name
-  Wall,                                   !- Surface Type
-  ,                                       !- Construction Name
-  {d73924f0-db64-401e-9b9f-8f65fdb2c8d5}, !- Space Name
->>>>>>> 3c1d7324
+  {511b3f6c-4c92-489d-8273-91e4cf554659}, !- Space Name
   Outdoors,                               !- Outside Boundary Condition
   ,                                       !- Outside Boundary Condition Object
   SunExposed,                             !- Sun Exposure
@@ -563,19 +403,11 @@
   0, 6.81553519541936, 2.4384;            !- X,Y,Z Vertex 4 {m}
 
 OS:Surface,
-<<<<<<< HEAD
-  {f6815904-b750-4c1d-8133-0725d5c4d420}, !- Handle
+  {3ade5e38-d9d6-4804-b4ca-acd19a2ccea1}, !- Handle
   Surface 4,                              !- Name
   Wall,                                   !- Surface Type
   ,                                       !- Construction Name
-  {393efa26-3981-4c5a-9a21-f3ee91a03a1c}, !- Space Name
-=======
-  {4417127a-2918-45db-a0b6-259fc80664f6}, !- Handle
-  Surface 4,                              !- Name
-  Wall,                                   !- Surface Type
-  ,                                       !- Construction Name
-  {d73924f0-db64-401e-9b9f-8f65fdb2c8d5}, !- Space Name
->>>>>>> 3c1d7324
+  {511b3f6c-4c92-489d-8273-91e4cf554659}, !- Space Name
   Outdoors,                               !- Outside Boundary Condition
   ,                                       !- Outside Boundary Condition Object
   SunExposed,                             !- Sun Exposure
@@ -588,19 +420,11 @@
   13.6310703908387, 6.81553519541936, 2.4384; !- X,Y,Z Vertex 4 {m}
 
 OS:Surface,
-<<<<<<< HEAD
-  {1f93e539-9fa4-4798-8296-7af77f981859}, !- Handle
+  {2c808861-8d26-47cf-9517-fa0494fae1af}, !- Handle
   Surface 5,                              !- Name
   Wall,                                   !- Surface Type
   ,                                       !- Construction Name
-  {393efa26-3981-4c5a-9a21-f3ee91a03a1c}, !- Space Name
-=======
-  {b6086625-84c7-4554-b495-67712e4cdf17}, !- Handle
-  Surface 5,                              !- Name
-  Wall,                                   !- Surface Type
-  ,                                       !- Construction Name
-  {d73924f0-db64-401e-9b9f-8f65fdb2c8d5}, !- Space Name
->>>>>>> 3c1d7324
+  {511b3f6c-4c92-489d-8273-91e4cf554659}, !- Space Name
   Outdoors,                               !- Outside Boundary Condition
   ,                                       !- Outside Boundary Condition Object
   SunExposed,                             !- Sun Exposure
@@ -613,23 +437,13 @@
   13.6310703908387, 0, 2.4384;            !- X,Y,Z Vertex 4 {m}
 
 OS:Surface,
-<<<<<<< HEAD
-  {6694a9d6-7ff7-4434-bacc-5fb2ac78c0db}, !- Handle
+  {e6998836-64d8-425c-8d94-7c8bdbed44e3}, !- Handle
   Surface 6,                              !- Name
   RoofCeiling,                            !- Surface Type
   ,                                       !- Construction Name
-  {393efa26-3981-4c5a-9a21-f3ee91a03a1c}, !- Space Name
+  {511b3f6c-4c92-489d-8273-91e4cf554659}, !- Space Name
   Surface,                                !- Outside Boundary Condition
-  {e9c9c03e-81a1-438a-ba96-0cd1816083e1}, !- Outside Boundary Condition Object
-=======
-  {6cc40566-d622-40e3-9800-fcf761f27cd0}, !- Handle
-  Surface 6,                              !- Name
-  RoofCeiling,                            !- Surface Type
-  ,                                       !- Construction Name
-  {d73924f0-db64-401e-9b9f-8f65fdb2c8d5}, !- Space Name
-  Surface,                                !- Outside Boundary Condition
-  {7be9d687-ba38-491d-8bf4-557e4c7df138}, !- Outside Boundary Condition Object
->>>>>>> 3c1d7324
+  {36d65d5a-bdd9-4d30-9e8a-4e69c46c95bb}, !- Outside Boundary Condition Object
   NoSun,                                  !- Sun Exposure
   NoWind,                                 !- Wind Exposure
   ,                                       !- View Factor to Ground
@@ -640,11 +454,7 @@
   0, 0, 2.4384;                           !- X,Y,Z Vertex 4 {m}
 
 OS:SpaceType,
-<<<<<<< HEAD
-  {486488fd-c895-4ffb-842c-417bfa0d79e6}, !- Handle
-=======
-  {fb6e1119-5520-450d-86df-b908ca4eda44}, !- Handle
->>>>>>> 3c1d7324
+  {5240f4ab-5c06-4906-bf24-a181fa4c7c49}, !- Handle
   Space Type 1,                           !- Name
   ,                                       !- Default Construction Set Name
   ,                                       !- Default Schedule Set Name
@@ -655,15 +465,9 @@
   living;                                 !- Standards Space Type
 
 OS:Space,
-<<<<<<< HEAD
-  {6baf9584-7ddc-4cc6-a5bc-ef6d90752693}, !- Handle
+  {843b0aca-c76e-4cee-ab8b-8bffec3de849}, !- Handle
   living space|story 2,                   !- Name
-  {486488fd-c895-4ffb-842c-417bfa0d79e6}, !- Space Type Name
-=======
-  {9b60af38-6b96-4356-984d-a43b64cab57b}, !- Handle
-  living space|story 2,                   !- Name
-  {fb6e1119-5520-450d-86df-b908ca4eda44}, !- Space Type Name
->>>>>>> 3c1d7324
+  {5240f4ab-5c06-4906-bf24-a181fa4c7c49}, !- Space Type Name
   ,                                       !- Default Construction Set Name
   ,                                       !- Default Schedule Set Name
   -0,                                     !- Direction of Relative North {deg}
@@ -671,35 +475,19 @@
   0,                                      !- Y Origin {m}
   2.4384,                                 !- Z Origin {m}
   ,                                       !- Building Story Name
-<<<<<<< HEAD
-  {5e26fd92-b006-4574-a29f-a34220e6bcc7}, !- Thermal Zone Name
+  {b5b2a002-6911-435a-a9d1-a6128b0f4f79}, !- Thermal Zone Name
   ,                                       !- Part of Total Floor Area
   ,                                       !- Design Specification Outdoor Air Object Name
-  {a6cb9b63-28f9-493a-8941-6c34a7683537}; !- Building Unit Name
-
-OS:Surface,
-  {e9c9c03e-81a1-438a-ba96-0cd1816083e1}, !- Handle
+  {ef9f1602-de10-4dab-ba7e-19f16ffd3af4}; !- Building Unit Name
+
+OS:Surface,
+  {36d65d5a-bdd9-4d30-9e8a-4e69c46c95bb}, !- Handle
   Surface 7,                              !- Name
   Floor,                                  !- Surface Type
   ,                                       !- Construction Name
-  {6baf9584-7ddc-4cc6-a5bc-ef6d90752693}, !- Space Name
+  {843b0aca-c76e-4cee-ab8b-8bffec3de849}, !- Space Name
   Surface,                                !- Outside Boundary Condition
-  {6694a9d6-7ff7-4434-bacc-5fb2ac78c0db}, !- Outside Boundary Condition Object
-=======
-  {57c33ffd-f30b-4e51-9fdd-45d6d88088ce}, !- Thermal Zone Name
-  ,                                       !- Part of Total Floor Area
-  ,                                       !- Design Specification Outdoor Air Object Name
-  {39d1edc2-81b3-484d-8112-b36c602c6702}; !- Building Unit Name
-
-OS:Surface,
-  {7be9d687-ba38-491d-8bf4-557e4c7df138}, !- Handle
-  Surface 7,                              !- Name
-  Floor,                                  !- Surface Type
-  ,                                       !- Construction Name
-  {9b60af38-6b96-4356-984d-a43b64cab57b}, !- Space Name
-  Surface,                                !- Outside Boundary Condition
-  {6cc40566-d622-40e3-9800-fcf761f27cd0}, !- Outside Boundary Condition Object
->>>>>>> 3c1d7324
+  {e6998836-64d8-425c-8d94-7c8bdbed44e3}, !- Outside Boundary Condition Object
   NoSun,                                  !- Sun Exposure
   NoWind,                                 !- Wind Exposure
   ,                                       !- View Factor to Ground
@@ -710,19 +498,11 @@
   13.6310703908387, 0, 0;                 !- X,Y,Z Vertex 4 {m}
 
 OS:Surface,
-<<<<<<< HEAD
-  {a5923350-572a-4f00-8317-c2968634430d}, !- Handle
+  {33655ef2-691f-47f8-92e7-4559fec13c2a}, !- Handle
   Surface 8,                              !- Name
   Wall,                                   !- Surface Type
   ,                                       !- Construction Name
-  {6baf9584-7ddc-4cc6-a5bc-ef6d90752693}, !- Space Name
-=======
-  {a98d2a1d-c4bd-4ac5-b325-2e8b4f7f0a8d}, !- Handle
-  Surface 8,                              !- Name
-  Wall,                                   !- Surface Type
-  ,                                       !- Construction Name
-  {9b60af38-6b96-4356-984d-a43b64cab57b}, !- Space Name
->>>>>>> 3c1d7324
+  {843b0aca-c76e-4cee-ab8b-8bffec3de849}, !- Space Name
   Outdoors,                               !- Outside Boundary Condition
   ,                                       !- Outside Boundary Condition Object
   SunExposed,                             !- Sun Exposure
@@ -735,19 +515,11 @@
   0, 0, 2.4384;                           !- X,Y,Z Vertex 4 {m}
 
 OS:Surface,
-<<<<<<< HEAD
-  {b2ea0213-5e22-4d49-955f-984917a83164}, !- Handle
+  {243a1f44-fc61-453c-b050-cc76b6596f6e}, !- Handle
   Surface 9,                              !- Name
   Wall,                                   !- Surface Type
   ,                                       !- Construction Name
-  {6baf9584-7ddc-4cc6-a5bc-ef6d90752693}, !- Space Name
-=======
-  {44e541dd-047c-4138-88b2-7215c594f6ff}, !- Handle
-  Surface 9,                              !- Name
-  Wall,                                   !- Surface Type
-  ,                                       !- Construction Name
-  {9b60af38-6b96-4356-984d-a43b64cab57b}, !- Space Name
->>>>>>> 3c1d7324
+  {843b0aca-c76e-4cee-ab8b-8bffec3de849}, !- Space Name
   Outdoors,                               !- Outside Boundary Condition
   ,                                       !- Outside Boundary Condition Object
   SunExposed,                             !- Sun Exposure
@@ -760,19 +532,11 @@
   0, 6.81553519541936, 2.4384;            !- X,Y,Z Vertex 4 {m}
 
 OS:Surface,
-<<<<<<< HEAD
-  {97709af3-43b7-4765-95c3-35dddd316949}, !- Handle
+  {ede2f8fc-ad4e-4000-b185-f2779a807408}, !- Handle
   Surface 10,                             !- Name
   Wall,                                   !- Surface Type
   ,                                       !- Construction Name
-  {6baf9584-7ddc-4cc6-a5bc-ef6d90752693}, !- Space Name
-=======
-  {94c5a379-e938-4e17-b386-ad78cac07627}, !- Handle
-  Surface 10,                             !- Name
-  Wall,                                   !- Surface Type
-  ,                                       !- Construction Name
-  {9b60af38-6b96-4356-984d-a43b64cab57b}, !- Space Name
->>>>>>> 3c1d7324
+  {843b0aca-c76e-4cee-ab8b-8bffec3de849}, !- Space Name
   Outdoors,                               !- Outside Boundary Condition
   ,                                       !- Outside Boundary Condition Object
   SunExposed,                             !- Sun Exposure
@@ -785,19 +549,11 @@
   13.6310703908387, 6.81553519541936, 2.4384; !- X,Y,Z Vertex 4 {m}
 
 OS:Surface,
-<<<<<<< HEAD
-  {7fe8ddc1-e69c-418c-b6ff-5e9273e2a6fd}, !- Handle
+  {46619abf-43e1-4c7e-afde-fbf0ed53e3bb}, !- Handle
   Surface 11,                             !- Name
   Wall,                                   !- Surface Type
   ,                                       !- Construction Name
-  {6baf9584-7ddc-4cc6-a5bc-ef6d90752693}, !- Space Name
-=======
-  {5c2b358d-1092-4c0b-8219-cb5de1b055ae}, !- Handle
-  Surface 11,                             !- Name
-  Wall,                                   !- Surface Type
-  ,                                       !- Construction Name
-  {9b60af38-6b96-4356-984d-a43b64cab57b}, !- Space Name
->>>>>>> 3c1d7324
+  {843b0aca-c76e-4cee-ab8b-8bffec3de849}, !- Space Name
   Outdoors,                               !- Outside Boundary Condition
   ,                                       !- Outside Boundary Condition Object
   SunExposed,                             !- Sun Exposure
@@ -810,23 +566,13 @@
   13.6310703908387, 0, 2.4384;            !- X,Y,Z Vertex 4 {m}
 
 OS:Surface,
-<<<<<<< HEAD
-  {8b3c86ce-d0e2-40a5-9ca7-40d82e4e955d}, !- Handle
+  {51f57ffb-708b-46aa-8bdc-d947cfad02e4}, !- Handle
   Surface 12,                             !- Name
   RoofCeiling,                            !- Surface Type
   ,                                       !- Construction Name
-  {6baf9584-7ddc-4cc6-a5bc-ef6d90752693}, !- Space Name
+  {843b0aca-c76e-4cee-ab8b-8bffec3de849}, !- Space Name
   Surface,                                !- Outside Boundary Condition
-  {f974956f-3000-4436-894d-a3e803c9bb01}, !- Outside Boundary Condition Object
-=======
-  {73921a5b-115f-488b-837a-0fe1ab1d024f}, !- Handle
-  Surface 12,                             !- Name
-  RoofCeiling,                            !- Surface Type
-  ,                                       !- Construction Name
-  {9b60af38-6b96-4356-984d-a43b64cab57b}, !- Space Name
-  Surface,                                !- Outside Boundary Condition
-  {43c8c5e0-6309-4169-9542-a76c02d7763d}, !- Outside Boundary Condition Object
->>>>>>> 3c1d7324
+  {19a42cbd-3490-406d-bfd8-5a7597368524}, !- Outside Boundary Condition Object
   NoSun,                                  !- Sun Exposure
   NoWind,                                 !- Wind Exposure
   ,                                       !- View Factor to Ground
@@ -837,23 +583,13 @@
   0, 0, 2.4384;                           !- X,Y,Z Vertex 4 {m}
 
 OS:Surface,
-<<<<<<< HEAD
-  {f974956f-3000-4436-894d-a3e803c9bb01}, !- Handle
+  {19a42cbd-3490-406d-bfd8-5a7597368524}, !- Handle
   Surface 13,                             !- Name
   Floor,                                  !- Surface Type
   ,                                       !- Construction Name
-  {f6026dd7-bf05-43e4-916d-0d66877466a6}, !- Space Name
+  {2580bad0-a3ec-48bf-a6a4-3b7014af1d9c}, !- Space Name
   Surface,                                !- Outside Boundary Condition
-  {8b3c86ce-d0e2-40a5-9ca7-40d82e4e955d}, !- Outside Boundary Condition Object
-=======
-  {43c8c5e0-6309-4169-9542-a76c02d7763d}, !- Handle
-  Surface 13,                             !- Name
-  Floor,                                  !- Surface Type
-  ,                                       !- Construction Name
-  {41eae101-7267-4141-855e-88b053fed9df}, !- Space Name
-  Surface,                                !- Outside Boundary Condition
-  {73921a5b-115f-488b-837a-0fe1ab1d024f}, !- Outside Boundary Condition Object
->>>>>>> 3c1d7324
+  {51f57ffb-708b-46aa-8bdc-d947cfad02e4}, !- Outside Boundary Condition Object
   NoSun,                                  !- Sun Exposure
   NoWind,                                 !- Wind Exposure
   ,                                       !- View Factor to Ground
@@ -864,19 +600,11 @@
   0, 0, 0;                                !- X,Y,Z Vertex 4 {m}
 
 OS:Surface,
-<<<<<<< HEAD
-  {6b1ae180-488f-4c98-84da-8d27bf53842e}, !- Handle
+  {2ee7c3c2-e55b-4e97-8bbb-a755305e6b8e}, !- Handle
   Surface 14,                             !- Name
   RoofCeiling,                            !- Surface Type
   ,                                       !- Construction Name
-  {f6026dd7-bf05-43e4-916d-0d66877466a6}, !- Space Name
-=======
-  {c5709bc6-108d-4a85-ad78-0bfaeb2c1b70}, !- Handle
-  Surface 14,                             !- Name
-  RoofCeiling,                            !- Surface Type
-  ,                                       !- Construction Name
-  {41eae101-7267-4141-855e-88b053fed9df}, !- Space Name
->>>>>>> 3c1d7324
+  {2580bad0-a3ec-48bf-a6a4-3b7014af1d9c}, !- Space Name
   Outdoors,                               !- Outside Boundary Condition
   ,                                       !- Outside Boundary Condition Object
   SunExposed,                             !- Sun Exposure
@@ -889,19 +617,11 @@
   13.6310703908387, 0, 0;                 !- X,Y,Z Vertex 4 {m}
 
 OS:Surface,
-<<<<<<< HEAD
-  {13b9c827-c019-4dd7-8174-252dd3320ce3}, !- Handle
+  {a1c29502-9e7e-4d93-b440-295d7a3027d0}, !- Handle
   Surface 15,                             !- Name
   RoofCeiling,                            !- Surface Type
   ,                                       !- Construction Name
-  {f6026dd7-bf05-43e4-916d-0d66877466a6}, !- Space Name
-=======
-  {554abccc-4551-41c7-b1cf-c9db63758376}, !- Handle
-  Surface 15,                             !- Name
-  RoofCeiling,                            !- Surface Type
-  ,                                       !- Construction Name
-  {41eae101-7267-4141-855e-88b053fed9df}, !- Space Name
->>>>>>> 3c1d7324
+  {2580bad0-a3ec-48bf-a6a4-3b7014af1d9c}, !- Space Name
   Outdoors,                               !- Outside Boundary Condition
   ,                                       !- Outside Boundary Condition Object
   SunExposed,                             !- Sun Exposure
@@ -914,19 +634,11 @@
   0, 6.81553519541936, 0;                 !- X,Y,Z Vertex 4 {m}
 
 OS:Surface,
-<<<<<<< HEAD
-  {9a2626e5-837b-4e8e-88e4-9cc2797e33a6}, !- Handle
+  {8e2ab07c-80d5-4dbf-a332-9de6f45beb54}, !- Handle
   Surface 16,                             !- Name
   Wall,                                   !- Surface Type
   ,                                       !- Construction Name
-  {f6026dd7-bf05-43e4-916d-0d66877466a6}, !- Space Name
-=======
-  {fb3cca17-9ae1-4113-a31b-edf0d2777976}, !- Handle
-  Surface 16,                             !- Name
-  Wall,                                   !- Surface Type
-  ,                                       !- Construction Name
-  {41eae101-7267-4141-855e-88b053fed9df}, !- Space Name
->>>>>>> 3c1d7324
+  {2580bad0-a3ec-48bf-a6a4-3b7014af1d9c}, !- Space Name
   Outdoors,                               !- Outside Boundary Condition
   ,                                       !- Outside Boundary Condition Object
   SunExposed,                             !- Sun Exposure
@@ -938,19 +650,11 @@
   0, 0, 0;                                !- X,Y,Z Vertex 3 {m}
 
 OS:Surface,
-<<<<<<< HEAD
-  {7c39018c-2fff-4514-bac2-fdbbe3f8aa4f}, !- Handle
+  {26c465f3-1c50-4f92-bf1c-e7b9076539ee}, !- Handle
   Surface 17,                             !- Name
   Wall,                                   !- Surface Type
   ,                                       !- Construction Name
-  {f6026dd7-bf05-43e4-916d-0d66877466a6}, !- Space Name
-=======
-  {6df4ba22-c56a-4fea-9164-6d9d56f9354d}, !- Handle
-  Surface 17,                             !- Name
-  Wall,                                   !- Surface Type
-  ,                                       !- Construction Name
-  {41eae101-7267-4141-855e-88b053fed9df}, !- Space Name
->>>>>>> 3c1d7324
+  {2580bad0-a3ec-48bf-a6a4-3b7014af1d9c}, !- Space Name
   Outdoors,                               !- Outside Boundary Condition
   ,                                       !- Outside Boundary Condition Object
   SunExposed,                             !- Sun Exposure
@@ -962,15 +666,9 @@
   13.6310703908387, 6.81553519541936, 0;  !- X,Y,Z Vertex 3 {m}
 
 OS:Space,
-<<<<<<< HEAD
-  {f6026dd7-bf05-43e4-916d-0d66877466a6}, !- Handle
+  {2580bad0-a3ec-48bf-a6a4-3b7014af1d9c}, !- Handle
   unfinished attic space,                 !- Name
-  {4f7b9219-7134-4c25-9db0-a37a980c96b7}, !- Space Type Name
-=======
-  {41eae101-7267-4141-855e-88b053fed9df}, !- Handle
-  unfinished attic space,                 !- Name
-  {5380ae68-4ec9-48d6-a5c1-aab091a25d93}, !- Space Type Name
->>>>>>> 3c1d7324
+  {cf60ed6d-f7bf-42c2-bdf2-37af4b440d8b}, !- Space Type Name
   ,                                       !- Default Construction Set Name
   ,                                       !- Default Schedule Set Name
   -0,                                     !- Direction of Relative North {deg}
@@ -978,17 +676,10 @@
   0,                                      !- Y Origin {m}
   4.8768,                                 !- Z Origin {m}
   ,                                       !- Building Story Name
-<<<<<<< HEAD
-  {6e5add07-b92c-49db-8067-4a820e6ff513}; !- Thermal Zone Name
+  {9cf91c9b-0489-40c5-83dc-66454ba5d4c9}; !- Thermal Zone Name
 
 OS:ThermalZone,
-  {6e5add07-b92c-49db-8067-4a820e6ff513}, !- Handle
-=======
-  {6bb2992e-2cc6-46e3-8b65-8b0738e6eec0}; !- Thermal Zone Name
-
-OS:ThermalZone,
-  {6bb2992e-2cc6-46e3-8b65-8b0738e6eec0}, !- Handle
->>>>>>> 3c1d7324
+  {9cf91c9b-0489-40c5-83dc-66454ba5d4c9}, !- Handle
   unfinished attic zone,                  !- Name
   ,                                       !- Multiplier
   ,                                       !- Ceiling Height {m}
@@ -997,17 +688,10 @@
   ,                                       !- Zone Inside Convection Algorithm
   ,                                       !- Zone Outside Convection Algorithm
   ,                                       !- Zone Conditioning Equipment List Name
-<<<<<<< HEAD
-  {cc73dbf6-50c3-4296-998b-7fd1f728b765}, !- Zone Air Inlet Port List
-  {979da364-a028-4c8a-aa9e-5d9a2608d319}, !- Zone Air Exhaust Port List
-  {1cfad1dd-0d86-4a5f-b7c6-c2975524e225}, !- Zone Air Node Name
-  {46ce3afd-2269-412f-aadc-dd7d34e952b6}, !- Zone Return Air Port List
-=======
-  {d85803d2-0e22-40a3-a50c-fadd959c365f}, !- Zone Air Inlet Port List
-  {4b3d5c4d-7666-41f3-96b0-eb4d4fe3b1e6}, !- Zone Air Exhaust Port List
-  {3d826b1f-7cba-47a3-9103-5b9cf9b8924b}, !- Zone Air Node Name
-  {b5b0857c-04d5-4ac7-a420-a6acb4a3d473}, !- Zone Return Air Port List
->>>>>>> 3c1d7324
+  {c1f25eb8-72ee-4974-b202-ff5f87b7f65e}, !- Zone Air Inlet Port List
+  {3937fafe-4f3e-4319-89e3-c870180cceaa}, !- Zone Air Exhaust Port List
+  {08760672-717b-4969-84c7-e62cf76f41d8}, !- Zone Air Node Name
+  {e73fe9cf-f5d7-4975-8b3b-762a481304bc}, !- Zone Return Air Port List
   ,                                       !- Primary Daylighting Control Name
   ,                                       !- Fraction of Zone Controlled by Primary Daylighting Control
   ,                                       !- Secondary Daylighting Control Name
@@ -1018,71 +702,37 @@
   No;                                     !- Use Ideal Air Loads
 
 OS:Node,
-<<<<<<< HEAD
-  {71bff6d7-293e-4e46-a3da-049d313b2989}, !- Handle
+  {b3762067-8956-4141-b37b-7bd36dca4228}, !- Handle
   Node 2,                                 !- Name
-  {1cfad1dd-0d86-4a5f-b7c6-c2975524e225}, !- Inlet Port
+  {08760672-717b-4969-84c7-e62cf76f41d8}, !- Inlet Port
   ;                                       !- Outlet Port
 
 OS:Connection,
-  {1cfad1dd-0d86-4a5f-b7c6-c2975524e225}, !- Handle
-  {be81dff8-b8ad-4943-bb65-24cb2550f3be}, !- Name
-  {6e5add07-b92c-49db-8067-4a820e6ff513}, !- Source Object
+  {08760672-717b-4969-84c7-e62cf76f41d8}, !- Handle
+  {52bfbe95-eca2-47fd-90c9-7d9ed99f1853}, !- Name
+  {9cf91c9b-0489-40c5-83dc-66454ba5d4c9}, !- Source Object
   11,                                     !- Outlet Port
-  {71bff6d7-293e-4e46-a3da-049d313b2989}, !- Target Object
+  {b3762067-8956-4141-b37b-7bd36dca4228}, !- Target Object
   2;                                      !- Inlet Port
 
 OS:PortList,
-  {cc73dbf6-50c3-4296-998b-7fd1f728b765}, !- Handle
-  {9b9ded84-4102-4451-9237-b40bc1d09ca1}, !- Name
-  {6e5add07-b92c-49db-8067-4a820e6ff513}; !- HVAC Component
+  {c1f25eb8-72ee-4974-b202-ff5f87b7f65e}, !- Handle
+  {20d8bfd7-9587-4354-a1b8-4698c1feb175}, !- Name
+  {9cf91c9b-0489-40c5-83dc-66454ba5d4c9}; !- HVAC Component
 
 OS:PortList,
-  {979da364-a028-4c8a-aa9e-5d9a2608d319}, !- Handle
-  {0d74c3d7-88b3-404b-a352-79e8c397d7bb}, !- Name
-  {6e5add07-b92c-49db-8067-4a820e6ff513}; !- HVAC Component
+  {3937fafe-4f3e-4319-89e3-c870180cceaa}, !- Handle
+  {b9bc9e50-9374-4459-9dee-93addc52bd33}, !- Name
+  {9cf91c9b-0489-40c5-83dc-66454ba5d4c9}; !- HVAC Component
 
 OS:PortList,
-  {46ce3afd-2269-412f-aadc-dd7d34e952b6}, !- Handle
-  {e8088708-8b65-4df4-bf53-c59b6dd69790}, !- Name
-  {6e5add07-b92c-49db-8067-4a820e6ff513}; !- HVAC Component
+  {e73fe9cf-f5d7-4975-8b3b-762a481304bc}, !- Handle
+  {1ddd025e-70ad-47b7-9e38-4510c94585e1}, !- Name
+  {9cf91c9b-0489-40c5-83dc-66454ba5d4c9}; !- HVAC Component
 
 OS:Sizing:Zone,
-  {61422483-1f29-44b2-99e9-2c5956a5193f}, !- Handle
-  {6e5add07-b92c-49db-8067-4a820e6ff513}, !- Zone or ZoneList Name
-=======
-  {2137f8fc-d313-4dbf-b89d-bcb4be27fbb9}, !- Handle
-  Node 2,                                 !- Name
-  {3d826b1f-7cba-47a3-9103-5b9cf9b8924b}, !- Inlet Port
-  ;                                       !- Outlet Port
-
-OS:Connection,
-  {3d826b1f-7cba-47a3-9103-5b9cf9b8924b}, !- Handle
-  {0d318f82-a45d-4c64-9c69-3022a30cb845}, !- Name
-  {6bb2992e-2cc6-46e3-8b65-8b0738e6eec0}, !- Source Object
-  11,                                     !- Outlet Port
-  {2137f8fc-d313-4dbf-b89d-bcb4be27fbb9}, !- Target Object
-  2;                                      !- Inlet Port
-
-OS:PortList,
-  {d85803d2-0e22-40a3-a50c-fadd959c365f}, !- Handle
-  {6cefc297-ab95-4a8d-81d4-1ebd07ede95d}, !- Name
-  {6bb2992e-2cc6-46e3-8b65-8b0738e6eec0}; !- HVAC Component
-
-OS:PortList,
-  {4b3d5c4d-7666-41f3-96b0-eb4d4fe3b1e6}, !- Handle
-  {18c84a8b-ffa7-46e3-ba2f-2fd73fcca800}, !- Name
-  {6bb2992e-2cc6-46e3-8b65-8b0738e6eec0}; !- HVAC Component
-
-OS:PortList,
-  {b5b0857c-04d5-4ac7-a420-a6acb4a3d473}, !- Handle
-  {32adfb49-a314-440e-88a1-f92038c1829f}, !- Name
-  {6bb2992e-2cc6-46e3-8b65-8b0738e6eec0}; !- HVAC Component
-
-OS:Sizing:Zone,
-  {92dfd158-90a0-4d30-ad88-19355e830315}, !- Handle
-  {6bb2992e-2cc6-46e3-8b65-8b0738e6eec0}, !- Zone or ZoneList Name
->>>>>>> 3c1d7324
+  {97daf81e-8c9c-4fd6-9de5-ceea8322a162}, !- Handle
+  {9cf91c9b-0489-40c5-83dc-66454ba5d4c9}, !- Zone or ZoneList Name
   SupplyAirTemperature,                   !- Zone Cooling Design Supply Air Temperature Input Method
   14,                                     !- Zone Cooling Design Supply Air Temperature {C}
   11.11,                                  !- Zone Cooling Design Supply Air Temperature Difference {deltaC}
@@ -1111,21 +761,12 @@
   autosize;                               !- Dedicated Outdoor Air High Setpoint Temperature for Design {C}
 
 OS:ZoneHVAC:EquipmentList,
-<<<<<<< HEAD
-  {2cea7e61-1cd8-4b21-a254-8181b2c8c139}, !- Handle
+  {94da2953-2bb9-4058-847e-fca6f00da8a3}, !- Handle
   Zone HVAC Equipment List 2,             !- Name
-  {6e5add07-b92c-49db-8067-4a820e6ff513}; !- Thermal Zone
+  {9cf91c9b-0489-40c5-83dc-66454ba5d4c9}; !- Thermal Zone
 
 OS:SpaceType,
-  {4f7b9219-7134-4c25-9db0-a37a980c96b7}, !- Handle
-=======
-  {9284899d-09c5-4e69-8881-a67eab44a9c5}, !- Handle
-  Zone HVAC Equipment List 2,             !- Name
-  {6bb2992e-2cc6-46e3-8b65-8b0738e6eec0}; !- Thermal Zone
-
-OS:SpaceType,
-  {5380ae68-4ec9-48d6-a5c1-aab091a25d93}, !- Handle
->>>>>>> 3c1d7324
+  {cf60ed6d-f7bf-42c2-bdf2-37af4b440d8b}, !- Handle
   Space Type 2,                           !- Name
   ,                                       !- Default Construction Set Name
   ,                                       !- Default Schedule Set Name
@@ -1136,23 +777,14 @@
   unfinished attic;                       !- Standards Space Type
 
 OS:BuildingUnit,
-<<<<<<< HEAD
-  {a6cb9b63-28f9-493a-8941-6c34a7683537}, !- Handle
-=======
-  {39d1edc2-81b3-484d-8112-b36c602c6702}, !- Handle
->>>>>>> 3c1d7324
+  {ef9f1602-de10-4dab-ba7e-19f16ffd3af4}, !- Handle
   unit 1,                                 !- Name
   ,                                       !- Rendering Color
   Residential;                            !- Building Unit Type
 
 OS:AdditionalProperties,
-<<<<<<< HEAD
-  {1ab05531-c747-4351-8c89-c95b1ef64acf}, !- Handle
-  {a6cb9b63-28f9-493a-8941-6c34a7683537}, !- Object Name
-=======
-  {a71450ed-a31f-48fd-b3ba-e6c65612face}, !- Handle
-  {39d1edc2-81b3-484d-8112-b36c602c6702}, !- Object Name
->>>>>>> 3c1d7324
+  {87abd35d-7898-42eb-8838-6c21ed134811}, !- Handle
+  {ef9f1602-de10-4dab-ba7e-19f16ffd3af4}, !- Object Name
   NumberOfBedrooms,                       !- Feature Name 1
   Integer,                                !- Feature Data Type 1
   3,                                      !- Feature Value 1
@@ -1164,20 +796,12 @@
   2.6400000000000001;                     !- Feature Value 3
 
 OS:External:File,
-<<<<<<< HEAD
-  {4d332def-5662-4a5f-9c42-acd3a253829d}, !- Handle
-=======
-  {1c369064-3ad7-4c04-ac5f-612658c0d296}, !- Handle
->>>>>>> 3c1d7324
+  {d0d16424-6523-47ad-8d78-e7efca714083}, !- Handle
   8760.csv,                               !- Name
   8760.csv;                               !- File Name
 
 OS:Schedule:Day,
-<<<<<<< HEAD
-  {be9d8acc-76c7-424b-bd92-87e61f70aa81}, !- Handle
-=======
-  {164af0ab-47d5-4a3c-9745-11c512ca3ba8}, !- Handle
->>>>>>> 3c1d7324
+  {8ad82eb4-8f23-4684-afbc-efb0cd072281}, !- Handle
   Schedule Day 1,                         !- Name
   ,                                       !- Schedule Type Limits Name
   ,                                       !- Interpolate to Timestep
@@ -1186,11 +810,7 @@
   0;                                      !- Value Until Time 1
 
 OS:Schedule:Day,
-<<<<<<< HEAD
-  {87855f5e-d575-4ff7-bfcb-411b162b1950}, !- Handle
-=======
-  {64f2bf6f-c2cf-4326-8987-f114822b31c9}, !- Handle
->>>>>>> 3c1d7324
+  {4dada55a-709b-47a8-afb5-2f9cee56ca71}, !- Handle
   Schedule Day 2,                         !- Name
   ,                                       !- Schedule Type Limits Name
   ,                                       !- Interpolate to Timestep
@@ -1199,17 +819,10 @@
   1;                                      !- Value Until Time 1
 
 OS:Schedule:File,
-<<<<<<< HEAD
-  {e36078f3-21cb-4206-a321-c2fdbca13fd7}, !- Handle
+  {ca057b83-506e-4874-9704-4411953475bb}, !- Handle
   occupants,                              !- Name
-  {6de6e8c0-35e7-4eb2-8ca4-eaf4dd73f42f}, !- Schedule Type Limits Name
-  {4d332def-5662-4a5f-9c42-acd3a253829d}, !- External File Name
-=======
-  {140e0735-c6ac-49cd-ad83-db82960b064e}, !- Handle
-  occupants,                              !- Name
-  {3e66cf89-05bc-43f3-9aaf-96b20d7fa080}, !- Schedule Type Limits Name
-  {1c369064-3ad7-4c04-ac5f-612658c0d296}, !- External File Name
->>>>>>> 3c1d7324
+  {b19c4d44-c4ce-47af-9376-38ec5667f773}, !- Schedule Type Limits Name
+  {d0d16424-6523-47ad-8d78-e7efca714083}, !- External File Name
   1,                                      !- Column Number
   1,                                      !- Rows to Skip at Top
   8760,                                   !- Number of Hours of Data
@@ -1218,40 +831,23 @@
   60;                                     !- Minutes per Item
 
 OS:Schedule:Ruleset,
-<<<<<<< HEAD
-  {38a67361-b5ca-445e-b2ad-1e132156c6b8}, !- Handle
+  {140d57b9-96f9-4e38-95e0-97d636502708}, !- Handle
   Schedule Ruleset 1,                     !- Name
-  {d288186d-57d7-46a9-9888-26b7afbdc7ad}, !- Schedule Type Limits Name
-  {48a4d4d2-022c-427f-a093-8daa2d6fd9ab}; !- Default Day Schedule Name
+  {bc5d0981-34c9-4418-9e55-7c2f41e56c1c}, !- Schedule Type Limits Name
+  {e5f209fd-ed16-4106-aa50-2a397ec15924}; !- Default Day Schedule Name
 
 OS:Schedule:Day,
-  {48a4d4d2-022c-427f-a093-8daa2d6fd9ab}, !- Handle
+  {e5f209fd-ed16-4106-aa50-2a397ec15924}, !- Handle
   Schedule Day 3,                         !- Name
-  {d288186d-57d7-46a9-9888-26b7afbdc7ad}, !- Schedule Type Limits Name
-=======
-  {5eed778e-81e3-4b06-a43a-f6fe88f022dd}, !- Handle
-  Schedule Ruleset 1,                     !- Name
-  {4f2b788e-59a6-4a76-bd4d-98044f3802e3}, !- Schedule Type Limits Name
-  {53397413-6188-4add-8b05-20eb0a414c90}; !- Default Day Schedule Name
-
-OS:Schedule:Day,
-  {53397413-6188-4add-8b05-20eb0a414c90}, !- Handle
-  Schedule Day 3,                         !- Name
-  {4f2b788e-59a6-4a76-bd4d-98044f3802e3}, !- Schedule Type Limits Name
->>>>>>> 3c1d7324
+  {bc5d0981-34c9-4418-9e55-7c2f41e56c1c}, !- Schedule Type Limits Name
   ,                                       !- Interpolate to Timestep
   24,                                     !- Hour 1
   0,                                      !- Minute 1
   112.539290946133;                       !- Value Until Time 1
 
 OS:People:Definition,
-<<<<<<< HEAD
-  {fd9cc458-68af-4aae-aa20-4a27a161d42f}, !- Handle
-  res occupants|living space,             !- Name
-=======
-  {915a720e-cf31-4e90-93ea-cc255a94b9bc}, !- Handle
+  {85db74fe-7a54-4055-878b-a553a97ca735}, !- Handle
   res occupants|living space|story 2,     !- Name
->>>>>>> 3c1d7324
   People,                                 !- Number of People Calculation Method
   1.32,                                   !- Number of People {people}
   ,                                       !- People per Space Floor Area {person/m2}
@@ -1263,21 +859,12 @@
   ZoneAveraged;                           !- Mean Radiant Temperature Calculation Type
 
 OS:People,
-<<<<<<< HEAD
-  {2157ece8-3508-42ed-925c-f3aa376a4d6d}, !- Handle
-  res occupants|living space,             !- Name
-  {fd9cc458-68af-4aae-aa20-4a27a161d42f}, !- People Definition Name
-  {393efa26-3981-4c5a-9a21-f3ee91a03a1c}, !- Space or SpaceType Name
-  {e36078f3-21cb-4206-a321-c2fdbca13fd7}, !- Number of People Schedule Name
-  {38a67361-b5ca-445e-b2ad-1e132156c6b8}, !- Activity Level Schedule Name
-=======
-  {9935aca5-c401-4c0e-a30d-b7fef8377485}, !- Handle
+  {cad8ae8e-debb-4eae-a836-ee7a2705b76a}, !- Handle
   res occupants|living space|story 2,     !- Name
-  {915a720e-cf31-4e90-93ea-cc255a94b9bc}, !- People Definition Name
-  {9b60af38-6b96-4356-984d-a43b64cab57b}, !- Space or SpaceType Name
-  {140e0735-c6ac-49cd-ad83-db82960b064e}, !- Number of People Schedule Name
-  {5eed778e-81e3-4b06-a43a-f6fe88f022dd}, !- Activity Level Schedule Name
->>>>>>> 3c1d7324
+  {85db74fe-7a54-4055-878b-a553a97ca735}, !- People Definition Name
+  {843b0aca-c76e-4cee-ab8b-8bffec3de849}, !- Space or SpaceType Name
+  {ca057b83-506e-4874-9704-4411953475bb}, !- Number of People Schedule Name
+  {140d57b9-96f9-4e38-95e0-97d636502708}, !- Activity Level Schedule Name
   ,                                       !- Surface Name/Angle Factor List Name
   ,                                       !- Work Efficiency Schedule Name
   ,                                       !- Clothing Insulation Schedule Name
@@ -1285,11 +872,7 @@
   1;                                      !- Multiplier
 
 OS:ScheduleTypeLimits,
-<<<<<<< HEAD
-  {d288186d-57d7-46a9-9888-26b7afbdc7ad}, !- Handle
-=======
-  {4f2b788e-59a6-4a76-bd4d-98044f3802e3}, !- Handle
->>>>>>> 3c1d7324
+  {bc5d0981-34c9-4418-9e55-7c2f41e56c1c}, !- Handle
   ActivityLevel,                          !- Name
   0,                                      !- Lower Limit Value
   ,                                       !- Upper Limit Value
@@ -1297,24 +880,15 @@
   ActivityLevel;                          !- Unit Type
 
 OS:ScheduleTypeLimits,
-<<<<<<< HEAD
-  {6de6e8c0-35e7-4eb2-8ca4-eaf4dd73f42f}, !- Handle
-=======
-  {3e66cf89-05bc-43f3-9aaf-96b20d7fa080}, !- Handle
->>>>>>> 3c1d7324
+  {b19c4d44-c4ce-47af-9376-38ec5667f773}, !- Handle
   Fractional,                             !- Name
   0,                                      !- Lower Limit Value
   1,                                      !- Upper Limit Value
   Continuous;                             !- Numeric Type
 
 OS:People:Definition,
-<<<<<<< HEAD
-  {5d52c477-eccf-4ad4-969e-bd76cedfdc12}, !- Handle
-  res occupants|living space|story 2,     !- Name
-=======
-  {349f23c0-f55d-4dac-ad1c-f59e1dd498c3}, !- Handle
+  {2a6902e0-8828-4b04-ba1d-496b61668ea2}, !- Handle
   res occupants|living space,             !- Name
->>>>>>> 3c1d7324
   People,                                 !- Number of People Calculation Method
   1.32,                                   !- Number of People {people}
   ,                                       !- People per Space Floor Area {person/m2}
@@ -1326,21 +900,12 @@
   ZoneAveraged;                           !- Mean Radiant Temperature Calculation Type
 
 OS:People,
-<<<<<<< HEAD
-  {5d48549e-990f-4364-9d4e-8b86c76aa2aa}, !- Handle
-  res occupants|living space|story 2,     !- Name
-  {5d52c477-eccf-4ad4-969e-bd76cedfdc12}, !- People Definition Name
-  {6baf9584-7ddc-4cc6-a5bc-ef6d90752693}, !- Space or SpaceType Name
-  {e36078f3-21cb-4206-a321-c2fdbca13fd7}, !- Number of People Schedule Name
-  {38a67361-b5ca-445e-b2ad-1e132156c6b8}, !- Activity Level Schedule Name
-=======
-  {75066eaa-8f0f-4be4-a162-a120e8c39222}, !- Handle
+  {3ffac1cc-a7fd-42eb-a061-49722a4003df}, !- Handle
   res occupants|living space,             !- Name
-  {349f23c0-f55d-4dac-ad1c-f59e1dd498c3}, !- People Definition Name
-  {d73924f0-db64-401e-9b9f-8f65fdb2c8d5}, !- Space or SpaceType Name
-  {140e0735-c6ac-49cd-ad83-db82960b064e}, !- Number of People Schedule Name
-  {5eed778e-81e3-4b06-a43a-f6fe88f022dd}, !- Activity Level Schedule Name
->>>>>>> 3c1d7324
+  {2a6902e0-8828-4b04-ba1d-496b61668ea2}, !- People Definition Name
+  {511b3f6c-4c92-489d-8273-91e4cf554659}, !- Space or SpaceType Name
+  {ca057b83-506e-4874-9704-4411953475bb}, !- Number of People Schedule Name
+  {140d57b9-96f9-4e38-95e0-97d636502708}, !- Activity Level Schedule Name
   ,                                       !- Surface Name/Angle Factor List Name
   ,                                       !- Work Efficiency Schedule Name
   ,                                       !- Clothing Insulation Schedule Name
