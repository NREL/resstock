!- NOTE: Auto-generated from /test/osw_files/SFD_2000sqft_2story_SL_UA_Denver.osw

OS:Version,
<<<<<<< HEAD
  {7aeebeca-e274-461f-bb98-e2507689f953}, !- Handle
  2.9.1;                                  !- Version Identifier

OS:SimulationControl,
  {7456443b-4fd6-432f-a197-330e0da3f4ef}, !- Handle
=======
  {1a52e21d-ec0b-4745-b651-347cd87d70d2}, !- Handle
  2.9.0;                                  !- Version Identifier

OS:SimulationControl,
  {bd849973-a624-482d-8322-c257cecdcce1}, !- Handle
>>>>>>> 78927444
  ,                                       !- Do Zone Sizing Calculation
  ,                                       !- Do System Sizing Calculation
  ,                                       !- Do Plant Sizing Calculation
  No;                                     !- Run Simulation for Sizing Periods

OS:Timestep,
<<<<<<< HEAD
  {07d64fbd-dc4e-4089-b78d-11d877fa4b31}, !- Handle
  6;                                      !- Number of Timesteps per Hour

OS:ShadowCalculation,
  {d2e1d9d9-3581-4211-9b56-faac16babdba}, !- Handle
=======
  {580e76b0-17da-41d7-a510-cebe988f39e8}, !- Handle
  6;                                      !- Number of Timesteps per Hour

OS:ShadowCalculation,
  {c4118985-eadf-4b37-8a9a-5747b1c42c6b}, !- Handle
>>>>>>> 78927444
  20,                                     !- Calculation Frequency
  200;                                    !- Maximum Figures in Shadow Overlap Calculations

OS:SurfaceConvectionAlgorithm:Outside,
<<<<<<< HEAD
  {ed92d925-7284-48cc-8adc-da8d0d29d258}, !- Handle
  DOE-2;                                  !- Algorithm

OS:SurfaceConvectionAlgorithm:Inside,
  {3a0971f6-a1c0-4b8b-9d1b-f230c4d3afa5}, !- Handle
  TARP;                                   !- Algorithm

OS:ZoneCapacitanceMultiplier:ResearchSpecial,
  {a5dad67a-9abf-4b09-8391-57608d6d0d78}, !- Handle
=======
  {f547e3e8-02c0-4c54-a785-508d48468289}, !- Handle
  DOE-2;                                  !- Algorithm

OS:SurfaceConvectionAlgorithm:Inside,
  {adc10d3e-514e-4113-9e94-ebeeeff48157}, !- Handle
  TARP;                                   !- Algorithm

OS:ZoneCapacitanceMultiplier:ResearchSpecial,
  {7dc3a00d-5ebd-4520-ab92-5e569c08222f}, !- Handle
>>>>>>> 78927444
  ,                                       !- Temperature Capacity Multiplier
  15,                                     !- Humidity Capacity Multiplier
  ;                                       !- Carbon Dioxide Capacity Multiplier

OS:RunPeriod,
<<<<<<< HEAD
  {01dc8f59-b5e7-4daf-805d-0e9f7c009141}, !- Handle
=======
  {b9c37f24-4c08-4c60-94c0-57ebb671ad74}, !- Handle
>>>>>>> 78927444
  Run Period 1,                           !- Name
  1,                                      !- Begin Month
  1,                                      !- Begin Day of Month
  12,                                     !- End Month
  31,                                     !- End Day of Month
  ,                                       !- Use Weather File Holidays and Special Days
  ,                                       !- Use Weather File Daylight Saving Period
  ,                                       !- Apply Weekend Holiday Rule
  ,                                       !- Use Weather File Rain Indicators
  ,                                       !- Use Weather File Snow Indicators
  ;                                       !- Number of Times Runperiod to be Repeated

OS:YearDescription,
<<<<<<< HEAD
  {37c78216-8242-4351-9146-2be01f0c8598}, !- Handle
=======
  {18601772-a330-4b78-9168-440a843c5eb9}, !- Handle
>>>>>>> 78927444
  2007,                                   !- Calendar Year
  ,                                       !- Day of Week for Start Day
  ;                                       !- Is Leap Year

OS:WeatherFile,
<<<<<<< HEAD
  {f77f5fec-16b3-43be-a486-9eb22e8fbe1d}, !- Handle
=======
  {f66a5883-e823-4acd-a9f8-47f00bf73f58}, !- Handle
>>>>>>> 78927444
  Denver Intl Ap,                         !- City
  CO,                                     !- State Province Region
  USA,                                    !- Country
  TMY3,                                   !- Data Source
  725650,                                 !- WMO Number
  39.83,                                  !- Latitude {deg}
  -104.65,                                !- Longitude {deg}
  -7,                                     !- Time Zone {hr}
  1650,                                   !- Elevation {m}
  file:../weather/USA_CO_Denver.Intl.AP.725650_TMY3.epw, !- Url
  E23378AA;                               !- Checksum

OS:AdditionalProperties,
<<<<<<< HEAD
  {edb3867f-6c0d-4150-83d2-a7bd0a1ca86a}, !- Handle
  {f77f5fec-16b3-43be-a486-9eb22e8fbe1d}, !- Object Name
=======
  {bef8061f-3d78-49ba-a945-8cff9d565531}, !- Handle
  {f66a5883-e823-4acd-a9f8-47f00bf73f58}, !- Object Name
>>>>>>> 78927444
  EPWHeaderCity,                          !- Feature Name 1
  String,                                 !- Feature Data Type 1
  Denver Intl Ap,                         !- Feature Value 1
  EPWHeaderState,                         !- Feature Name 2
  String,                                 !- Feature Data Type 2
  CO,                                     !- Feature Value 2
  EPWHeaderCountry,                       !- Feature Name 3
  String,                                 !- Feature Data Type 3
  USA,                                    !- Feature Value 3
  EPWHeaderDataSource,                    !- Feature Name 4
  String,                                 !- Feature Data Type 4
  TMY3,                                   !- Feature Value 4
  EPWHeaderStation,                       !- Feature Name 5
  String,                                 !- Feature Data Type 5
  725650,                                 !- Feature Value 5
  EPWHeaderLatitude,                      !- Feature Name 6
  Double,                                 !- Feature Data Type 6
  39.829999999999998,                     !- Feature Value 6
  EPWHeaderLongitude,                     !- Feature Name 7
  Double,                                 !- Feature Data Type 7
  -104.65000000000001,                    !- Feature Value 7
  EPWHeaderTimezone,                      !- Feature Name 8
  Double,                                 !- Feature Data Type 8
  -7,                                     !- Feature Value 8
  EPWHeaderAltitude,                      !- Feature Name 9
  Double,                                 !- Feature Data Type 9
  5413.3858267716532,                     !- Feature Value 9
  EPWHeaderLocalPressure,                 !- Feature Name 10
  Double,                                 !- Feature Data Type 10
  0.81937567683596546,                    !- Feature Value 10
  EPWHeaderRecordsPerHour,                !- Feature Name 11
  Double,                                 !- Feature Data Type 11
  0,                                      !- Feature Value 11
  EPWDataAnnualAvgDrybulb,                !- Feature Name 12
  Double,                                 !- Feature Data Type 12
  51.575616438356228,                     !- Feature Value 12
  EPWDataAnnualMinDrybulb,                !- Feature Name 13
  Double,                                 !- Feature Data Type 13
  -2.9200000000000017,                    !- Feature Value 13
  EPWDataAnnualMaxDrybulb,                !- Feature Name 14
  Double,                                 !- Feature Data Type 14
  104,                                    !- Feature Value 14
  EPWDataCDD50F,                          !- Feature Name 15
  Double,                                 !- Feature Data Type 15
  3072.2925000000005,                     !- Feature Value 15
  EPWDataCDD65F,                          !- Feature Name 16
  Double,                                 !- Feature Data Type 16
  883.62000000000035,                     !- Feature Value 16
  EPWDataHDD50F,                          !- Feature Name 17
  Double,                                 !- Feature Data Type 17
  2497.1925000000001,                     !- Feature Value 17
  EPWDataHDD65F,                          !- Feature Name 18
  Double,                                 !- Feature Data Type 18
  5783.5200000000013,                     !- Feature Value 18
  EPWDataAnnualAvgWindspeed,              !- Feature Name 19
  Double,                                 !- Feature Data Type 19
  3.9165296803649667,                     !- Feature Value 19
  EPWDataMonthlyAvgDrybulbs,              !- Feature Name 20
  String,                                 !- Feature Data Type 20
  33.4191935483871&#4431.90142857142857&#4443.02620967741937&#4442.48624999999999&#4459.877741935483854&#4473.57574999999997&#4472.07975806451608&#4472.70008064516134&#4466.49200000000006&#4450.079112903225806&#4437.218250000000005&#4434.582177419354835, !- Feature Value 20
  EPWDataGroundMonthlyTemps,              !- Feature Name 21
  String,                                 !- Feature Data Type 21
  44.08306285945173&#4440.89570904991865&#4440.64045432632048&#4442.153016571250646&#4448.225111118704206&#4454.268919273837525&#4459.508577937551024&#4462.82777283423508&#4463.10975667174995&#4460.41014950381947&#4455.304105212311526&#4449.445696474514364, !- Feature Value 21
  EPWDataWSF,                             !- Feature Name 22
  Double,                                 !- Feature Data Type 22
  0.58999999999999997,                    !- Feature Value 22
  EPWDataMonthlyAvgDailyHighDrybulbs,     !- Feature Name 23
  String,                                 !- Feature Data Type 23
  47.41032258064516&#4446.58642857142857&#4455.15032258064517&#4453.708&#4472.80193548387098&#4488.67600000000002&#4486.1858064516129&#4485.87225806451613&#4482.082&#4463.18064516129033&#4448.73400000000001&#4448.87935483870968, !- Feature Value 23
  EPWDataMonthlyAvgDailyLowDrybulbs,      !- Feature Name 24
  String,                                 !- Feature Data Type 24
  19.347741935483874&#4419.856428571428573&#4430.316129032258065&#4431.112&#4447.41612903225806&#4457.901999999999994&#4459.063870967741934&#4460.956774193548384&#4452.352000000000004&#4438.41612903225806&#4427.002000000000002&#4423.02903225806451, !- Feature Value 24
  EPWDesignHeatingDrybulb,                !- Feature Name 25
  Double,                                 !- Feature Data Type 25
  12.02,                                  !- Feature Value 25
  EPWDesignHeatingWindspeed,              !- Feature Name 26
  Double,                                 !- Feature Data Type 26
  2.8062500000000004,                     !- Feature Value 26
  EPWDesignCoolingDrybulb,                !- Feature Name 27
  Double,                                 !- Feature Data Type 27
  91.939999999999998,                     !- Feature Value 27
  EPWDesignCoolingWetbulb,                !- Feature Name 28
  Double,                                 !- Feature Data Type 28
  59.95131430195849,                      !- Feature Value 28
  EPWDesignCoolingHumidityRatio,          !- Feature Name 29
  Double,                                 !- Feature Data Type 29
  0.0059161086834698092,                  !- Feature Value 29
  EPWDesignCoolingWindspeed,              !- Feature Name 30
  Double,                                 !- Feature Data Type 30
  3.7999999999999989,                     !- Feature Value 30
  EPWDesignDailyTemperatureRange,         !- Feature Name 31
  Double,                                 !- Feature Data Type 31
  24.915483870967748,                     !- Feature Value 31
  EPWDesignDehumidDrybulb,                !- Feature Name 32
  Double,                                 !- Feature Data Type 32
  67.996785714285721,                     !- Feature Value 32
  EPWDesignDehumidHumidityRatio,          !- Feature Name 33
  Double,                                 !- Feature Data Type 33
  0.012133744170488724,                   !- Feature Value 33
  EPWDesignCoolingDirectNormal,           !- Feature Name 34
  Double,                                 !- Feature Data Type 34
  985,                                    !- Feature Value 34
  EPWDesignCoolingDiffuseHorizontal,      !- Feature Name 35
  Double,                                 !- Feature Data Type 35
  84;                                     !- Feature Value 35

OS:Site,
<<<<<<< HEAD
  {3702851d-0da0-4997-b2f4-ce957aefef21}, !- Handle
=======
  {b9101719-e12c-4a56-b4e7-891ed532c799}, !- Handle
>>>>>>> 78927444
  Denver Intl Ap_CO_USA,                  !- Name
  39.83,                                  !- Latitude {deg}
  -104.65,                                !- Longitude {deg}
  -7,                                     !- Time Zone {hr}
  1650,                                   !- Elevation {m}
  ;                                       !- Terrain

OS:ClimateZones,
<<<<<<< HEAD
  {185f01e0-375f-4f4c-ae2c-8d8bda4c7f6f}, !- Handle
=======
  {6c4287da-8d9a-416a-9770-f970e0daff7a}, !- Handle
>>>>>>> 78927444
  ,                                       !- Active Institution
  ,                                       !- Active Year
  ,                                       !- Climate Zone Institution Name 1
  ,                                       !- Climate Zone Document Name 1
  ,                                       !- Climate Zone Document Year 1
  ,                                       !- Climate Zone Value 1
  Building America,                       !- Climate Zone Institution Name 2
  ,                                       !- Climate Zone Document Name 2
  0,                                      !- Climate Zone Document Year 2
  Cold;                                   !- Climate Zone Value 2

OS:Site:WaterMainsTemperature,
<<<<<<< HEAD
  {9db3eb1d-9201-4e0a-855e-2a5194aad5bb}, !- Handle
=======
  {75958976-7025-435c-b04a-27d48b696c2a}, !- Handle
>>>>>>> 78927444
  Correlation,                            !- Calculation Method
  ,                                       !- Temperature Schedule Name
  10.8753424657535,                       !- Annual Average Outdoor Air Temperature {C}
  23.1524007936508;                       !- Maximum Difference In Monthly Average Outdoor Air Temperatures {deltaC}

OS:RunPeriodControl:DaylightSavingTime,
<<<<<<< HEAD
  {2a2472b9-2954-4ae8-aed4-939186eccd82}, !- Handle
=======
  {beebf27c-38ec-4bd6-a890-58c340e464c5}, !- Handle
>>>>>>> 78927444
  3/12,                                   !- Start Date
  11/5;                                   !- End Date

OS:Site:GroundTemperature:Deep,
<<<<<<< HEAD
  {5ed3d9d1-08af-437a-909d-98d677570209}, !- Handle
=======
  {58dbe30c-6f48-4764-8bcf-103d2cf271f5}, !- Handle
>>>>>>> 78927444
  10.8753424657535,                       !- January Deep Ground Temperature {C}
  10.8753424657535,                       !- February Deep Ground Temperature {C}
  10.8753424657535,                       !- March Deep Ground Temperature {C}
  10.8753424657535,                       !- April Deep Ground Temperature {C}
  10.8753424657535,                       !- May Deep Ground Temperature {C}
  10.8753424657535,                       !- June Deep Ground Temperature {C}
  10.8753424657535,                       !- July Deep Ground Temperature {C}
  10.8753424657535,                       !- August Deep Ground Temperature {C}
  10.8753424657535,                       !- September Deep Ground Temperature {C}
  10.8753424657535,                       !- October Deep Ground Temperature {C}
  10.8753424657535,                       !- November Deep Ground Temperature {C}
  10.8753424657535;                       !- December Deep Ground Temperature {C}

OS:Building,
<<<<<<< HEAD
  {01fffed3-4060-489b-be9c-e24f11db9856}, !- Handle
=======
  {73904873-39f9-4a5f-807f-e076e2c2800c}, !- Handle
>>>>>>> 78927444
  Building 1,                             !- Name
  ,                                       !- Building Sector Type
  0,                                      !- North Axis {deg}
  ,                                       !- Nominal Floor to Floor Height {m}
  ,                                       !- Space Type Name
  ,                                       !- Default Construction Set Name
  ,                                       !- Default Schedule Set Name
  2,                                      !- Standards Number of Stories
  2,                                      !- Standards Number of Above Ground Stories
  ,                                       !- Standards Template
  singlefamilydetached,                   !- Standards Building Type
  1;                                      !- Standards Number of Living Units

OS:AdditionalProperties,
<<<<<<< HEAD
  {ebf053e4-bb75-45d9-aeb0-fc2ff1659a11}, !- Handle
  {01fffed3-4060-489b-be9c-e24f11db9856}, !- Object Name
=======
  {81ce32db-720a-4e47-9907-5d67452027d3}, !- Handle
  {73904873-39f9-4a5f-807f-e076e2c2800c}, !- Object Name
>>>>>>> 78927444
  Total Units Modeled,                    !- Feature Name 1
  Integer,                                !- Feature Data Type 1
  1;                                      !- Feature Value 1

OS:ThermalZone,
<<<<<<< HEAD
  {9612114c-7ec4-4007-ac35-f3f0c240f311}, !- Handle
=======
  {c60e83e7-c388-4623-beac-7e33354e1e0f}, !- Handle
>>>>>>> 78927444
  living zone,                            !- Name
  ,                                       !- Multiplier
  ,                                       !- Ceiling Height {m}
  ,                                       !- Volume {m3}
  ,                                       !- Floor Area {m2}
  ,                                       !- Zone Inside Convection Algorithm
  ,                                       !- Zone Outside Convection Algorithm
  ,                                       !- Zone Conditioning Equipment List Name
<<<<<<< HEAD
  {b2b68cfd-5d30-4b46-817e-5c35868619bf}, !- Zone Air Inlet Port List
  {c7d8abd4-b7be-4404-9624-5d5369249cca}, !- Zone Air Exhaust Port List
  {40cf5c9b-f0fa-46c6-a6c5-620324118ffa}, !- Zone Air Node Name
  {7ab79563-c569-4750-b3c4-b33cbde437e9}, !- Zone Return Air Port List
=======
  {9402f274-82e6-4fae-aa9c-50107b04076c}, !- Zone Air Inlet Port List
  {f09da15a-74de-48d6-9df6-adf0a27c39b6}, !- Zone Air Exhaust Port List
  {577890b5-f9cc-404f-b232-38b467f97ea5}, !- Zone Air Node Name
  {2f0357c8-6bc4-43d7-81ab-e0ae60d5289d}, !- Zone Return Air Port List
>>>>>>> 78927444
  ,                                       !- Primary Daylighting Control Name
  ,                                       !- Fraction of Zone Controlled by Primary Daylighting Control
  ,                                       !- Secondary Daylighting Control Name
  ,                                       !- Fraction of Zone Controlled by Secondary Daylighting Control
  ,                                       !- Illuminance Map Name
  ,                                       !- Group Rendering Name
  ,                                       !- Thermostat Name
  No;                                     !- Use Ideal Air Loads

OS:Node,
<<<<<<< HEAD
  {7ad95d1e-18fb-45ba-8e43-bf1fad1dddf6}, !- Handle
  Node 1,                                 !- Name
  {40cf5c9b-f0fa-46c6-a6c5-620324118ffa}, !- Inlet Port
  ;                                       !- Outlet Port

OS:Connection,
  {40cf5c9b-f0fa-46c6-a6c5-620324118ffa}, !- Handle
  {568ab176-4926-4c7a-a240-af1d38f0574a}, !- Name
  {9612114c-7ec4-4007-ac35-f3f0c240f311}, !- Source Object
  11,                                     !- Outlet Port
  {7ad95d1e-18fb-45ba-8e43-bf1fad1dddf6}, !- Target Object
  2;                                      !- Inlet Port

OS:PortList,
  {b2b68cfd-5d30-4b46-817e-5c35868619bf}, !- Handle
  {41c2aaf8-4034-4d59-b0e2-cc9616feb841}, !- Name
  {9612114c-7ec4-4007-ac35-f3f0c240f311}; !- HVAC Component

OS:PortList,
  {c7d8abd4-b7be-4404-9624-5d5369249cca}, !- Handle
  {c887f4b9-a02a-43b6-b71e-4ecbee6e0fa8}, !- Name
  {9612114c-7ec4-4007-ac35-f3f0c240f311}; !- HVAC Component

OS:PortList,
  {7ab79563-c569-4750-b3c4-b33cbde437e9}, !- Handle
  {edf3ec6e-b81f-4435-b691-496bbdfc85af}, !- Name
  {9612114c-7ec4-4007-ac35-f3f0c240f311}; !- HVAC Component

OS:Sizing:Zone,
  {8c3e7c1f-053f-4608-b6fd-ba5e5ca77413}, !- Handle
  {9612114c-7ec4-4007-ac35-f3f0c240f311}, !- Zone or ZoneList Name
=======
  {5811e906-4b66-4e23-8ae5-5640457669f9}, !- Handle
  Node 1,                                 !- Name
  {577890b5-f9cc-404f-b232-38b467f97ea5}, !- Inlet Port
  ;                                       !- Outlet Port

OS:Connection,
  {577890b5-f9cc-404f-b232-38b467f97ea5}, !- Handle
  {00274e53-bcc7-41b4-8bc9-8aa5e05f7d6c}, !- Name
  {c60e83e7-c388-4623-beac-7e33354e1e0f}, !- Source Object
  11,                                     !- Outlet Port
  {5811e906-4b66-4e23-8ae5-5640457669f9}, !- Target Object
  2;                                      !- Inlet Port

OS:PortList,
  {9402f274-82e6-4fae-aa9c-50107b04076c}, !- Handle
  {dd4c8c7a-f528-4400-a5e6-68e3132f1fc6}, !- Name
  {c60e83e7-c388-4623-beac-7e33354e1e0f}; !- HVAC Component

OS:PortList,
  {f09da15a-74de-48d6-9df6-adf0a27c39b6}, !- Handle
  {52983c1b-30de-4cb0-bf18-2a5230ae404f}, !- Name
  {c60e83e7-c388-4623-beac-7e33354e1e0f}; !- HVAC Component

OS:PortList,
  {2f0357c8-6bc4-43d7-81ab-e0ae60d5289d}, !- Handle
  {10bf9499-3f7d-4801-8782-9c6ac9df7421}, !- Name
  {c60e83e7-c388-4623-beac-7e33354e1e0f}; !- HVAC Component

OS:Sizing:Zone,
  {011f1753-955a-4a4d-876e-ee263914acd4}, !- Handle
  {c60e83e7-c388-4623-beac-7e33354e1e0f}, !- Zone or ZoneList Name
>>>>>>> 78927444
  SupplyAirTemperature,                   !- Zone Cooling Design Supply Air Temperature Input Method
  14,                                     !- Zone Cooling Design Supply Air Temperature {C}
  11.11,                                  !- Zone Cooling Design Supply Air Temperature Difference {deltaC}
  SupplyAirTemperature,                   !- Zone Heating Design Supply Air Temperature Input Method
  40,                                     !- Zone Heating Design Supply Air Temperature {C}
  11.11,                                  !- Zone Heating Design Supply Air Temperature Difference {deltaC}
  0.0085,                                 !- Zone Cooling Design Supply Air Humidity Ratio {kg-H2O/kg-air}
  0.008,                                  !- Zone Heating Design Supply Air Humidity Ratio {kg-H2O/kg-air}
  ,                                       !- Zone Heating Sizing Factor
  ,                                       !- Zone Cooling Sizing Factor
  DesignDay,                              !- Cooling Design Air Flow Method
  ,                                       !- Cooling Design Air Flow Rate {m3/s}
  ,                                       !- Cooling Minimum Air Flow per Zone Floor Area {m3/s-m2}
  ,                                       !- Cooling Minimum Air Flow {m3/s}
  ,                                       !- Cooling Minimum Air Flow Fraction
  DesignDay,                              !- Heating Design Air Flow Method
  ,                                       !- Heating Design Air Flow Rate {m3/s}
  ,                                       !- Heating Maximum Air Flow per Zone Floor Area {m3/s-m2}
  ,                                       !- Heating Maximum Air Flow {m3/s}
  ,                                       !- Heating Maximum Air Flow Fraction
  ,                                       !- Design Zone Air Distribution Effectiveness in Cooling Mode
  ,                                       !- Design Zone Air Distribution Effectiveness in Heating Mode
  No,                                     !- Account for Dedicated Outdoor Air System
  NeutralSupplyAir,                       !- Dedicated Outdoor Air System Control Strategy
  autosize,                               !- Dedicated Outdoor Air Low Setpoint Temperature for Design {C}
  autosize;                               !- Dedicated Outdoor Air High Setpoint Temperature for Design {C}

OS:ZoneHVAC:EquipmentList,
<<<<<<< HEAD
  {9dc13a47-54d1-46c3-9d29-927dbef44290}, !- Handle
  Zone HVAC Equipment List 1,             !- Name
  {9612114c-7ec4-4007-ac35-f3f0c240f311}; !- Thermal Zone

OS:Space,
  {544bafb9-f233-4fba-9962-35c17f5673fd}, !- Handle
  living space,                           !- Name
  {06719299-f66e-4c66-bff9-20333296cab0}, !- Space Type Name
=======
  {5ac51c0f-e0e5-418c-8f1a-dc125fe71777}, !- Handle
  Zone HVAC Equipment List 1,             !- Name
  {c60e83e7-c388-4623-beac-7e33354e1e0f}; !- Thermal Zone

OS:Space,
  {de930d6d-132e-4dc3-b23b-9406921feae6}, !- Handle
  living space,                           !- Name
  {37845c2c-44d9-4bdb-9697-a0e0013553e8}, !- Space Type Name
>>>>>>> 78927444
  ,                                       !- Default Construction Set Name
  ,                                       !- Default Schedule Set Name
  -0,                                     !- Direction of Relative North {deg}
  0,                                      !- X Origin {m}
  0,                                      !- Y Origin {m}
  0,                                      !- Z Origin {m}
  ,                                       !- Building Story Name
<<<<<<< HEAD
  {9612114c-7ec4-4007-ac35-f3f0c240f311}, !- Thermal Zone Name
  ,                                       !- Part of Total Floor Area
  ,                                       !- Design Specification Outdoor Air Object Name
  {8066f0e0-2a7c-41ae-8f9d-f6b3a253fb91}; !- Building Unit Name

OS:Surface,
  {c83e6d72-91d9-4754-806b-b7a7f2892992}, !- Handle
  Surface 1,                              !- Name
  Floor,                                  !- Surface Type
  ,                                       !- Construction Name
  {544bafb9-f233-4fba-9962-35c17f5673fd}, !- Space Name
=======
  {c60e83e7-c388-4623-beac-7e33354e1e0f}, !- Thermal Zone Name
  ,                                       !- Part of Total Floor Area
  ,                                       !- Design Specification Outdoor Air Object Name
  {04006bb3-0ac9-4903-ab3f-5e6dbbdaaaf2}; !- Building Unit Name

OS:Surface,
  {80d14601-438b-471b-be5c-9aef69c773c4}, !- Handle
  Surface 1,                              !- Name
  Floor,                                  !- Surface Type
  ,                                       !- Construction Name
  {de930d6d-132e-4dc3-b23b-9406921feae6}, !- Space Name
>>>>>>> 78927444
  Foundation,                             !- Outside Boundary Condition
  ,                                       !- Outside Boundary Condition Object
  NoSun,                                  !- Sun Exposure
  NoWind,                                 !- Wind Exposure
  ,                                       !- View Factor to Ground
  ,                                       !- Number of Vertices
  0, 0, 0,                                !- X,Y,Z Vertex 1 {m}
  0, 6.81553519541936, 0,                 !- X,Y,Z Vertex 2 {m}
  13.6310703908387, 6.81553519541936, 0,  !- X,Y,Z Vertex 3 {m}
  13.6310703908387, 0, 0;                 !- X,Y,Z Vertex 4 {m}

OS:Surface,
<<<<<<< HEAD
  {b4653847-afea-4719-b149-b3eba482e42c}, !- Handle
  Surface 2,                              !- Name
  Wall,                                   !- Surface Type
  ,                                       !- Construction Name
  {544bafb9-f233-4fba-9962-35c17f5673fd}, !- Space Name
=======
  {c7cd2001-25d8-4d15-a9c8-b2f4f00c7a8c}, !- Handle
  Surface 2,                              !- Name
  Wall,                                   !- Surface Type
  ,                                       !- Construction Name
  {de930d6d-132e-4dc3-b23b-9406921feae6}, !- Space Name
>>>>>>> 78927444
  Outdoors,                               !- Outside Boundary Condition
  ,                                       !- Outside Boundary Condition Object
  SunExposed,                             !- Sun Exposure
  WindExposed,                            !- Wind Exposure
  ,                                       !- View Factor to Ground
  ,                                       !- Number of Vertices
  0, 6.81553519541936, 2.4384,            !- X,Y,Z Vertex 1 {m}
  0, 6.81553519541936, 0,                 !- X,Y,Z Vertex 2 {m}
  0, 0, 0,                                !- X,Y,Z Vertex 3 {m}
  0, 0, 2.4384;                           !- X,Y,Z Vertex 4 {m}

OS:Surface,
<<<<<<< HEAD
  {c120bce7-1b02-4a51-b15f-9eb86285a540}, !- Handle
  Surface 3,                              !- Name
  Wall,                                   !- Surface Type
  ,                                       !- Construction Name
  {544bafb9-f233-4fba-9962-35c17f5673fd}, !- Space Name
=======
  {554b25ff-7736-4fd5-85eb-49d43e189645}, !- Handle
  Surface 3,                              !- Name
  Wall,                                   !- Surface Type
  ,                                       !- Construction Name
  {de930d6d-132e-4dc3-b23b-9406921feae6}, !- Space Name
>>>>>>> 78927444
  Outdoors,                               !- Outside Boundary Condition
  ,                                       !- Outside Boundary Condition Object
  SunExposed,                             !- Sun Exposure
  WindExposed,                            !- Wind Exposure
  ,                                       !- View Factor to Ground
  ,                                       !- Number of Vertices
  13.6310703908387, 6.81553519541936, 2.4384, !- X,Y,Z Vertex 1 {m}
  13.6310703908387, 6.81553519541936, 0,  !- X,Y,Z Vertex 2 {m}
  0, 6.81553519541936, 0,                 !- X,Y,Z Vertex 3 {m}
  0, 6.81553519541936, 2.4384;            !- X,Y,Z Vertex 4 {m}

OS:Surface,
<<<<<<< HEAD
  {b4c94195-d236-4a83-80d9-c6dc2ded4fbb}, !- Handle
  Surface 4,                              !- Name
  Wall,                                   !- Surface Type
  ,                                       !- Construction Name
  {544bafb9-f233-4fba-9962-35c17f5673fd}, !- Space Name
=======
  {d09edf9c-e5e9-4d65-aee5-7cb92595000e}, !- Handle
  Surface 4,                              !- Name
  Wall,                                   !- Surface Type
  ,                                       !- Construction Name
  {de930d6d-132e-4dc3-b23b-9406921feae6}, !- Space Name
>>>>>>> 78927444
  Outdoors,                               !- Outside Boundary Condition
  ,                                       !- Outside Boundary Condition Object
  SunExposed,                             !- Sun Exposure
  WindExposed,                            !- Wind Exposure
  ,                                       !- View Factor to Ground
  ,                                       !- Number of Vertices
  13.6310703908387, 0, 2.4384,            !- X,Y,Z Vertex 1 {m}
  13.6310703908387, 0, 0,                 !- X,Y,Z Vertex 2 {m}
  13.6310703908387, 6.81553519541936, 0,  !- X,Y,Z Vertex 3 {m}
  13.6310703908387, 6.81553519541936, 2.4384; !- X,Y,Z Vertex 4 {m}

OS:Surface,
<<<<<<< HEAD
  {4f46eea2-1b35-4a18-b7d3-89326f4a3da1}, !- Handle
  Surface 5,                              !- Name
  Wall,                                   !- Surface Type
  ,                                       !- Construction Name
  {544bafb9-f233-4fba-9962-35c17f5673fd}, !- Space Name
=======
  {0bcc9bb7-d660-4033-998b-ad65ea4916df}, !- Handle
  Surface 5,                              !- Name
  Wall,                                   !- Surface Type
  ,                                       !- Construction Name
  {de930d6d-132e-4dc3-b23b-9406921feae6}, !- Space Name
>>>>>>> 78927444
  Outdoors,                               !- Outside Boundary Condition
  ,                                       !- Outside Boundary Condition Object
  SunExposed,                             !- Sun Exposure
  WindExposed,                            !- Wind Exposure
  ,                                       !- View Factor to Ground
  ,                                       !- Number of Vertices
  0, 0, 2.4384,                           !- X,Y,Z Vertex 1 {m}
  0, 0, 0,                                !- X,Y,Z Vertex 2 {m}
  13.6310703908387, 0, 0,                 !- X,Y,Z Vertex 3 {m}
  13.6310703908387, 0, 2.4384;            !- X,Y,Z Vertex 4 {m}

OS:Surface,
<<<<<<< HEAD
  {d0bc6af9-fd99-45da-b355-2aab5c7cdb09}, !- Handle
  Surface 6,                              !- Name
  RoofCeiling,                            !- Surface Type
  ,                                       !- Construction Name
  {544bafb9-f233-4fba-9962-35c17f5673fd}, !- Space Name
  Surface,                                !- Outside Boundary Condition
  {f7afcce2-21e7-4203-a8ee-b68bb09eba2b}, !- Outside Boundary Condition Object
=======
  {7b7db720-7487-40b0-91b6-f213efc10991}, !- Handle
  Surface 6,                              !- Name
  RoofCeiling,                            !- Surface Type
  ,                                       !- Construction Name
  {de930d6d-132e-4dc3-b23b-9406921feae6}, !- Space Name
  Surface,                                !- Outside Boundary Condition
  {582872d5-e473-4414-9260-5cb6156e3e77}, !- Outside Boundary Condition Object
>>>>>>> 78927444
  NoSun,                                  !- Sun Exposure
  NoWind,                                 !- Wind Exposure
  ,                                       !- View Factor to Ground
  ,                                       !- Number of Vertices
  13.6310703908387, 0, 2.4384,            !- X,Y,Z Vertex 1 {m}
  13.6310703908387, 6.81553519541936, 2.4384, !- X,Y,Z Vertex 2 {m}
  0, 6.81553519541936, 2.4384,            !- X,Y,Z Vertex 3 {m}
  0, 0, 2.4384;                           !- X,Y,Z Vertex 4 {m}

OS:SpaceType,
<<<<<<< HEAD
  {06719299-f66e-4c66-bff9-20333296cab0}, !- Handle
=======
  {37845c2c-44d9-4bdb-9697-a0e0013553e8}, !- Handle
>>>>>>> 78927444
  Space Type 1,                           !- Name
  ,                                       !- Default Construction Set Name
  ,                                       !- Default Schedule Set Name
  ,                                       !- Group Rendering Name
  ,                                       !- Design Specification Outdoor Air Object Name
  ,                                       !- Standards Template
  ,                                       !- Standards Building Type
  living;                                 !- Standards Space Type

OS:Space,
<<<<<<< HEAD
  {c37182d2-fe4f-4f40-8f27-461a9d3a8739}, !- Handle
  living space|story 2,                   !- Name
  {06719299-f66e-4c66-bff9-20333296cab0}, !- Space Type Name
=======
  {edbd762a-f0f5-405e-bf27-b120a7d5eee3}, !- Handle
  living space|story 2,                   !- Name
  {37845c2c-44d9-4bdb-9697-a0e0013553e8}, !- Space Type Name
>>>>>>> 78927444
  ,                                       !- Default Construction Set Name
  ,                                       !- Default Schedule Set Name
  -0,                                     !- Direction of Relative North {deg}
  0,                                      !- X Origin {m}
  0,                                      !- Y Origin {m}
  2.4384,                                 !- Z Origin {m}
  ,                                       !- Building Story Name
<<<<<<< HEAD
  {9612114c-7ec4-4007-ac35-f3f0c240f311}, !- Thermal Zone Name
  ,                                       !- Part of Total Floor Area
  ,                                       !- Design Specification Outdoor Air Object Name
  {8066f0e0-2a7c-41ae-8f9d-f6b3a253fb91}; !- Building Unit Name

OS:Surface,
  {f7afcce2-21e7-4203-a8ee-b68bb09eba2b}, !- Handle
  Surface 7,                              !- Name
  Floor,                                  !- Surface Type
  ,                                       !- Construction Name
  {c37182d2-fe4f-4f40-8f27-461a9d3a8739}, !- Space Name
  Surface,                                !- Outside Boundary Condition
  {d0bc6af9-fd99-45da-b355-2aab5c7cdb09}, !- Outside Boundary Condition Object
=======
  {c60e83e7-c388-4623-beac-7e33354e1e0f}, !- Thermal Zone Name
  ,                                       !- Part of Total Floor Area
  ,                                       !- Design Specification Outdoor Air Object Name
  {04006bb3-0ac9-4903-ab3f-5e6dbbdaaaf2}; !- Building Unit Name

OS:Surface,
  {582872d5-e473-4414-9260-5cb6156e3e77}, !- Handle
  Surface 7,                              !- Name
  Floor,                                  !- Surface Type
  ,                                       !- Construction Name
  {edbd762a-f0f5-405e-bf27-b120a7d5eee3}, !- Space Name
  Surface,                                !- Outside Boundary Condition
  {7b7db720-7487-40b0-91b6-f213efc10991}, !- Outside Boundary Condition Object
>>>>>>> 78927444
  NoSun,                                  !- Sun Exposure
  NoWind,                                 !- Wind Exposure
  ,                                       !- View Factor to Ground
  ,                                       !- Number of Vertices
  0, 0, 0,                                !- X,Y,Z Vertex 1 {m}
  0, 6.81553519541936, 0,                 !- X,Y,Z Vertex 2 {m}
  13.6310703908387, 6.81553519541936, 0,  !- X,Y,Z Vertex 3 {m}
  13.6310703908387, 0, 0;                 !- X,Y,Z Vertex 4 {m}

OS:Surface,
<<<<<<< HEAD
  {000402a5-8fdc-44d9-a3c0-21f08b4e14b6}, !- Handle
  Surface 8,                              !- Name
  Wall,                                   !- Surface Type
  ,                                       !- Construction Name
  {c37182d2-fe4f-4f40-8f27-461a9d3a8739}, !- Space Name
=======
  {dbe8efdd-f0fa-4dc8-ae7a-81079f61e1e7}, !- Handle
  Surface 8,                              !- Name
  Wall,                                   !- Surface Type
  ,                                       !- Construction Name
  {edbd762a-f0f5-405e-bf27-b120a7d5eee3}, !- Space Name
>>>>>>> 78927444
  Outdoors,                               !- Outside Boundary Condition
  ,                                       !- Outside Boundary Condition Object
  SunExposed,                             !- Sun Exposure
  WindExposed,                            !- Wind Exposure
  ,                                       !- View Factor to Ground
  ,                                       !- Number of Vertices
  0, 6.81553519541936, 2.4384,            !- X,Y,Z Vertex 1 {m}
  0, 6.81553519541936, 0,                 !- X,Y,Z Vertex 2 {m}
  0, 0, 0,                                !- X,Y,Z Vertex 3 {m}
  0, 0, 2.4384;                           !- X,Y,Z Vertex 4 {m}

OS:Surface,
<<<<<<< HEAD
  {33ae2dc0-10d2-409a-ab46-ca5590dcbfb1}, !- Handle
  Surface 9,                              !- Name
  Wall,                                   !- Surface Type
  ,                                       !- Construction Name
  {c37182d2-fe4f-4f40-8f27-461a9d3a8739}, !- Space Name
=======
  {c6a6b0d0-784d-40a9-b9db-5016bcd34366}, !- Handle
  Surface 9,                              !- Name
  Wall,                                   !- Surface Type
  ,                                       !- Construction Name
  {edbd762a-f0f5-405e-bf27-b120a7d5eee3}, !- Space Name
>>>>>>> 78927444
  Outdoors,                               !- Outside Boundary Condition
  ,                                       !- Outside Boundary Condition Object
  SunExposed,                             !- Sun Exposure
  WindExposed,                            !- Wind Exposure
  ,                                       !- View Factor to Ground
  ,                                       !- Number of Vertices
  13.6310703908387, 6.81553519541936, 2.4384, !- X,Y,Z Vertex 1 {m}
  13.6310703908387, 6.81553519541936, 0,  !- X,Y,Z Vertex 2 {m}
  0, 6.81553519541936, 0,                 !- X,Y,Z Vertex 3 {m}
  0, 6.81553519541936, 2.4384;            !- X,Y,Z Vertex 4 {m}

OS:Surface,
<<<<<<< HEAD
  {ba3f403c-8f1c-4044-a535-1a8b4572055a}, !- Handle
  Surface 10,                             !- Name
  Wall,                                   !- Surface Type
  ,                                       !- Construction Name
  {c37182d2-fe4f-4f40-8f27-461a9d3a8739}, !- Space Name
=======
  {8d25b09c-8868-4f40-a67d-d2c4aa25275e}, !- Handle
  Surface 10,                             !- Name
  Wall,                                   !- Surface Type
  ,                                       !- Construction Name
  {edbd762a-f0f5-405e-bf27-b120a7d5eee3}, !- Space Name
>>>>>>> 78927444
  Outdoors,                               !- Outside Boundary Condition
  ,                                       !- Outside Boundary Condition Object
  SunExposed,                             !- Sun Exposure
  WindExposed,                            !- Wind Exposure
  ,                                       !- View Factor to Ground
  ,                                       !- Number of Vertices
  13.6310703908387, 0, 2.4384,            !- X,Y,Z Vertex 1 {m}
  13.6310703908387, 0, 0,                 !- X,Y,Z Vertex 2 {m}
  13.6310703908387, 6.81553519541936, 0,  !- X,Y,Z Vertex 3 {m}
  13.6310703908387, 6.81553519541936, 2.4384; !- X,Y,Z Vertex 4 {m}

OS:Surface,
<<<<<<< HEAD
  {a7c21190-828c-4bd3-8a6c-c054c3f0123b}, !- Handle
  Surface 11,                             !- Name
  Wall,                                   !- Surface Type
  ,                                       !- Construction Name
  {c37182d2-fe4f-4f40-8f27-461a9d3a8739}, !- Space Name
=======
  {8ce7225e-ed9c-42cc-9353-c540ccc69122}, !- Handle
  Surface 11,                             !- Name
  Wall,                                   !- Surface Type
  ,                                       !- Construction Name
  {edbd762a-f0f5-405e-bf27-b120a7d5eee3}, !- Space Name
>>>>>>> 78927444
  Outdoors,                               !- Outside Boundary Condition
  ,                                       !- Outside Boundary Condition Object
  SunExposed,                             !- Sun Exposure
  WindExposed,                            !- Wind Exposure
  ,                                       !- View Factor to Ground
  ,                                       !- Number of Vertices
  0, 0, 2.4384,                           !- X,Y,Z Vertex 1 {m}
  0, 0, 0,                                !- X,Y,Z Vertex 2 {m}
  13.6310703908387, 0, 0,                 !- X,Y,Z Vertex 3 {m}
  13.6310703908387, 0, 2.4384;            !- X,Y,Z Vertex 4 {m}

OS:Surface,
<<<<<<< HEAD
  {3b24caf7-5be8-43b5-87b6-f0b16b4037e0}, !- Handle
  Surface 12,                             !- Name
  RoofCeiling,                            !- Surface Type
  ,                                       !- Construction Name
  {c37182d2-fe4f-4f40-8f27-461a9d3a8739}, !- Space Name
  Surface,                                !- Outside Boundary Condition
  {5d688367-fe1c-4e03-bbfe-538c266ce0ef}, !- Outside Boundary Condition Object
=======
  {c69193a5-1f0f-4ab5-902b-b51694640e85}, !- Handle
  Surface 12,                             !- Name
  RoofCeiling,                            !- Surface Type
  ,                                       !- Construction Name
  {edbd762a-f0f5-405e-bf27-b120a7d5eee3}, !- Space Name
  Surface,                                !- Outside Boundary Condition
  {dc8b8aa3-f588-48b8-9cc1-ba5012ffa465}, !- Outside Boundary Condition Object
>>>>>>> 78927444
  NoSun,                                  !- Sun Exposure
  NoWind,                                 !- Wind Exposure
  ,                                       !- View Factor to Ground
  ,                                       !- Number of Vertices
  13.6310703908387, 0, 2.4384,            !- X,Y,Z Vertex 1 {m}
  13.6310703908387, 6.81553519541936, 2.4384, !- X,Y,Z Vertex 2 {m}
  0, 6.81553519541936, 2.4384,            !- X,Y,Z Vertex 3 {m}
  0, 0, 2.4384;                           !- X,Y,Z Vertex 4 {m}

OS:Surface,
<<<<<<< HEAD
  {5d688367-fe1c-4e03-bbfe-538c266ce0ef}, !- Handle
  Surface 13,                             !- Name
  Floor,                                  !- Surface Type
  ,                                       !- Construction Name
  {bad92ff1-74af-4235-962f-f3ca9d338983}, !- Space Name
  Surface,                                !- Outside Boundary Condition
  {3b24caf7-5be8-43b5-87b6-f0b16b4037e0}, !- Outside Boundary Condition Object
=======
  {dc8b8aa3-f588-48b8-9cc1-ba5012ffa465}, !- Handle
  Surface 13,                             !- Name
  Floor,                                  !- Surface Type
  ,                                       !- Construction Name
  {60f5236a-dec9-4f31-b47e-926c333730d9}, !- Space Name
  Surface,                                !- Outside Boundary Condition
  {c69193a5-1f0f-4ab5-902b-b51694640e85}, !- Outside Boundary Condition Object
>>>>>>> 78927444
  NoSun,                                  !- Sun Exposure
  NoWind,                                 !- Wind Exposure
  ,                                       !- View Factor to Ground
  ,                                       !- Number of Vertices
  0, 6.81553519541936, 0,                 !- X,Y,Z Vertex 1 {m}
  13.6310703908387, 6.81553519541936, 0,  !- X,Y,Z Vertex 2 {m}
  13.6310703908387, 0, 0,                 !- X,Y,Z Vertex 3 {m}
  0, 0, 0;                                !- X,Y,Z Vertex 4 {m}

OS:Surface,
<<<<<<< HEAD
  {a3ed8178-3697-42f6-b635-c0e80bb67dfe}, !- Handle
  Surface 14,                             !- Name
  RoofCeiling,                            !- Surface Type
  ,                                       !- Construction Name
  {bad92ff1-74af-4235-962f-f3ca9d338983}, !- Space Name
=======
  {69b51069-a33d-49c3-b85d-f846be7255f3}, !- Handle
  Surface 14,                             !- Name
  RoofCeiling,                            !- Surface Type
  ,                                       !- Construction Name
  {60f5236a-dec9-4f31-b47e-926c333730d9}, !- Space Name
>>>>>>> 78927444
  Outdoors,                               !- Outside Boundary Condition
  ,                                       !- Outside Boundary Condition Object
  SunExposed,                             !- Sun Exposure
  WindExposed,                            !- Wind Exposure
  ,                                       !- View Factor to Ground
  ,                                       !- Number of Vertices
  13.6310703908387, 3.40776759770968, 1.70388379885484, !- X,Y,Z Vertex 1 {m}
  0, 3.40776759770968, 1.70388379885484,  !- X,Y,Z Vertex 2 {m}
  0, 0, 0,                                !- X,Y,Z Vertex 3 {m}
  13.6310703908387, 0, 0;                 !- X,Y,Z Vertex 4 {m}

OS:Surface,
<<<<<<< HEAD
  {0009dfac-8bba-4dec-a9b0-1350df3ceb81}, !- Handle
  Surface 15,                             !- Name
  RoofCeiling,                            !- Surface Type
  ,                                       !- Construction Name
  {bad92ff1-74af-4235-962f-f3ca9d338983}, !- Space Name
=======
  {7a77e6b2-4ad7-4102-940c-80db70a5f95b}, !- Handle
  Surface 15,                             !- Name
  RoofCeiling,                            !- Surface Type
  ,                                       !- Construction Name
  {60f5236a-dec9-4f31-b47e-926c333730d9}, !- Space Name
>>>>>>> 78927444
  Outdoors,                               !- Outside Boundary Condition
  ,                                       !- Outside Boundary Condition Object
  SunExposed,                             !- Sun Exposure
  WindExposed,                            !- Wind Exposure
  ,                                       !- View Factor to Ground
  ,                                       !- Number of Vertices
  0, 3.40776759770968, 1.70388379885484,  !- X,Y,Z Vertex 1 {m}
  13.6310703908387, 3.40776759770968, 1.70388379885484, !- X,Y,Z Vertex 2 {m}
  13.6310703908387, 6.81553519541936, 0,  !- X,Y,Z Vertex 3 {m}
  0, 6.81553519541936, 0;                 !- X,Y,Z Vertex 4 {m}

OS:Surface,
<<<<<<< HEAD
  {cb0cba71-2d1e-4e70-a2b0-ae2ba61666d8}, !- Handle
  Surface 16,                             !- Name
  Wall,                                   !- Surface Type
  ,                                       !- Construction Name
  {bad92ff1-74af-4235-962f-f3ca9d338983}, !- Space Name
=======
  {893bf14f-530c-4845-867b-e5aa85855329}, !- Handle
  Surface 16,                             !- Name
  Wall,                                   !- Surface Type
  ,                                       !- Construction Name
  {60f5236a-dec9-4f31-b47e-926c333730d9}, !- Space Name
>>>>>>> 78927444
  Outdoors,                               !- Outside Boundary Condition
  ,                                       !- Outside Boundary Condition Object
  SunExposed,                             !- Sun Exposure
  WindExposed,                            !- Wind Exposure
  ,                                       !- View Factor to Ground
  ,                                       !- Number of Vertices
  0, 3.40776759770968, 1.70388379885484,  !- X,Y,Z Vertex 1 {m}
  0, 6.81553519541936, 0,                 !- X,Y,Z Vertex 2 {m}
  0, 0, 0;                                !- X,Y,Z Vertex 3 {m}

OS:Surface,
<<<<<<< HEAD
  {789cfdfa-8cff-4b47-b569-d3b568bb2b60}, !- Handle
  Surface 17,                             !- Name
  Wall,                                   !- Surface Type
  ,                                       !- Construction Name
  {bad92ff1-74af-4235-962f-f3ca9d338983}, !- Space Name
=======
  {4effb3bd-5004-4464-b217-aa9809331fa2}, !- Handle
  Surface 17,                             !- Name
  Wall,                                   !- Surface Type
  ,                                       !- Construction Name
  {60f5236a-dec9-4f31-b47e-926c333730d9}, !- Space Name
>>>>>>> 78927444
  Outdoors,                               !- Outside Boundary Condition
  ,                                       !- Outside Boundary Condition Object
  SunExposed,                             !- Sun Exposure
  WindExposed,                            !- Wind Exposure
  ,                                       !- View Factor to Ground
  ,                                       !- Number of Vertices
  13.6310703908387, 3.40776759770968, 1.70388379885484, !- X,Y,Z Vertex 1 {m}
  13.6310703908387, 0, 0,                 !- X,Y,Z Vertex 2 {m}
  13.6310703908387, 6.81553519541936, 0;  !- X,Y,Z Vertex 3 {m}

OS:Space,
<<<<<<< HEAD
  {bad92ff1-74af-4235-962f-f3ca9d338983}, !- Handle
  unfinished attic space,                 !- Name
  {b37ac579-481b-436c-bc5b-95d32677dacf}, !- Space Type Name
=======
  {60f5236a-dec9-4f31-b47e-926c333730d9}, !- Handle
  unfinished attic space,                 !- Name
  {64472b56-7fde-423c-8b7b-a359d92a1f47}, !- Space Type Name
>>>>>>> 78927444
  ,                                       !- Default Construction Set Name
  ,                                       !- Default Schedule Set Name
  -0,                                     !- Direction of Relative North {deg}
  0,                                      !- X Origin {m}
  0,                                      !- Y Origin {m}
  4.8768,                                 !- Z Origin {m}
  ,                                       !- Building Story Name
<<<<<<< HEAD
  {7e912ec0-def9-4695-ba61-1fb2de10c081}; !- Thermal Zone Name

OS:ThermalZone,
  {7e912ec0-def9-4695-ba61-1fb2de10c081}, !- Handle
=======
  {abab38de-4f1f-4e86-9c64-b8d527ac6660}; !- Thermal Zone Name

OS:ThermalZone,
  {abab38de-4f1f-4e86-9c64-b8d527ac6660}, !- Handle
>>>>>>> 78927444
  unfinished attic zone,                  !- Name
  ,                                       !- Multiplier
  ,                                       !- Ceiling Height {m}
  ,                                       !- Volume {m3}
  ,                                       !- Floor Area {m2}
  ,                                       !- Zone Inside Convection Algorithm
  ,                                       !- Zone Outside Convection Algorithm
  ,                                       !- Zone Conditioning Equipment List Name
<<<<<<< HEAD
  {1e3cb936-d690-43dc-937c-ecffa91f0313}, !- Zone Air Inlet Port List
  {4eea87b0-eea1-4ac3-bb23-18a08f28c31c}, !- Zone Air Exhaust Port List
  {57a6e956-6f18-40df-8404-d7770a7075d9}, !- Zone Air Node Name
  {b75fed1c-c057-40b2-9a5c-a6317e339d25}, !- Zone Return Air Port List
=======
  {a130221e-d491-4afb-8402-e15b19d5742e}, !- Zone Air Inlet Port List
  {d38d50e2-9eb7-44ec-8035-62b8b898c578}, !- Zone Air Exhaust Port List
  {a9f2fa58-743d-4735-b1d2-1b600ea408fb}, !- Zone Air Node Name
  {3af0a0c7-91fb-44f5-900a-bbf9de178a8b}, !- Zone Return Air Port List
>>>>>>> 78927444
  ,                                       !- Primary Daylighting Control Name
  ,                                       !- Fraction of Zone Controlled by Primary Daylighting Control
  ,                                       !- Secondary Daylighting Control Name
  ,                                       !- Fraction of Zone Controlled by Secondary Daylighting Control
  ,                                       !- Illuminance Map Name
  ,                                       !- Group Rendering Name
  ,                                       !- Thermostat Name
  No;                                     !- Use Ideal Air Loads

OS:Node,
<<<<<<< HEAD
  {cb0f9fa1-e855-4ff3-923f-e953af25ba81}, !- Handle
  Node 2,                                 !- Name
  {57a6e956-6f18-40df-8404-d7770a7075d9}, !- Inlet Port
  ;                                       !- Outlet Port

OS:Connection,
  {57a6e956-6f18-40df-8404-d7770a7075d9}, !- Handle
  {fca86bea-c654-4a95-8a24-3c2386789482}, !- Name
  {7e912ec0-def9-4695-ba61-1fb2de10c081}, !- Source Object
  11,                                     !- Outlet Port
  {cb0f9fa1-e855-4ff3-923f-e953af25ba81}, !- Target Object
  2;                                      !- Inlet Port

OS:PortList,
  {1e3cb936-d690-43dc-937c-ecffa91f0313}, !- Handle
  {1a27abe6-531b-448a-bbc3-6d8a4bbd81f6}, !- Name
  {7e912ec0-def9-4695-ba61-1fb2de10c081}; !- HVAC Component

OS:PortList,
  {4eea87b0-eea1-4ac3-bb23-18a08f28c31c}, !- Handle
  {701fad70-2a13-4f17-8eb8-61c37771be24}, !- Name
  {7e912ec0-def9-4695-ba61-1fb2de10c081}; !- HVAC Component

OS:PortList,
  {b75fed1c-c057-40b2-9a5c-a6317e339d25}, !- Handle
  {10704b9d-f004-4146-9305-581af6e84f87}, !- Name
  {7e912ec0-def9-4695-ba61-1fb2de10c081}; !- HVAC Component

OS:Sizing:Zone,
  {9a39eedf-9d63-4579-9f11-13329a5e96eb}, !- Handle
  {7e912ec0-def9-4695-ba61-1fb2de10c081}, !- Zone or ZoneList Name
=======
  {4f68381f-6d18-499c-bef6-c570bc6c125e}, !- Handle
  Node 2,                                 !- Name
  {a9f2fa58-743d-4735-b1d2-1b600ea408fb}, !- Inlet Port
  ;                                       !- Outlet Port

OS:Connection,
  {a9f2fa58-743d-4735-b1d2-1b600ea408fb}, !- Handle
  {5889036b-fb10-40b9-89ee-4f1b5cf33d5c}, !- Name
  {abab38de-4f1f-4e86-9c64-b8d527ac6660}, !- Source Object
  11,                                     !- Outlet Port
  {4f68381f-6d18-499c-bef6-c570bc6c125e}, !- Target Object
  2;                                      !- Inlet Port

OS:PortList,
  {a130221e-d491-4afb-8402-e15b19d5742e}, !- Handle
  {c6ca591d-4043-4d46-a810-68245fe0999e}, !- Name
  {abab38de-4f1f-4e86-9c64-b8d527ac6660}; !- HVAC Component

OS:PortList,
  {d38d50e2-9eb7-44ec-8035-62b8b898c578}, !- Handle
  {62e65dd8-27eb-4bf0-9a52-ec0bb19270df}, !- Name
  {abab38de-4f1f-4e86-9c64-b8d527ac6660}; !- HVAC Component

OS:PortList,
  {3af0a0c7-91fb-44f5-900a-bbf9de178a8b}, !- Handle
  {2fc39ff3-e916-41c7-bd43-595a10472b8b}, !- Name
  {abab38de-4f1f-4e86-9c64-b8d527ac6660}; !- HVAC Component

OS:Sizing:Zone,
  {67cacf38-bf72-46f5-99e8-ece1c783f90a}, !- Handle
  {abab38de-4f1f-4e86-9c64-b8d527ac6660}, !- Zone or ZoneList Name
>>>>>>> 78927444
  SupplyAirTemperature,                   !- Zone Cooling Design Supply Air Temperature Input Method
  14,                                     !- Zone Cooling Design Supply Air Temperature {C}
  11.11,                                  !- Zone Cooling Design Supply Air Temperature Difference {deltaC}
  SupplyAirTemperature,                   !- Zone Heating Design Supply Air Temperature Input Method
  40,                                     !- Zone Heating Design Supply Air Temperature {C}
  11.11,                                  !- Zone Heating Design Supply Air Temperature Difference {deltaC}
  0.0085,                                 !- Zone Cooling Design Supply Air Humidity Ratio {kg-H2O/kg-air}
  0.008,                                  !- Zone Heating Design Supply Air Humidity Ratio {kg-H2O/kg-air}
  ,                                       !- Zone Heating Sizing Factor
  ,                                       !- Zone Cooling Sizing Factor
  DesignDay,                              !- Cooling Design Air Flow Method
  ,                                       !- Cooling Design Air Flow Rate {m3/s}
  ,                                       !- Cooling Minimum Air Flow per Zone Floor Area {m3/s-m2}
  ,                                       !- Cooling Minimum Air Flow {m3/s}
  ,                                       !- Cooling Minimum Air Flow Fraction
  DesignDay,                              !- Heating Design Air Flow Method
  ,                                       !- Heating Design Air Flow Rate {m3/s}
  ,                                       !- Heating Maximum Air Flow per Zone Floor Area {m3/s-m2}
  ,                                       !- Heating Maximum Air Flow {m3/s}
  ,                                       !- Heating Maximum Air Flow Fraction
  ,                                       !- Design Zone Air Distribution Effectiveness in Cooling Mode
  ,                                       !- Design Zone Air Distribution Effectiveness in Heating Mode
  No,                                     !- Account for Dedicated Outdoor Air System
  NeutralSupplyAir,                       !- Dedicated Outdoor Air System Control Strategy
  autosize,                               !- Dedicated Outdoor Air Low Setpoint Temperature for Design {C}
  autosize;                               !- Dedicated Outdoor Air High Setpoint Temperature for Design {C}

OS:ZoneHVAC:EquipmentList,
<<<<<<< HEAD
  {fb5e083a-5d1a-4c71-8ee2-773bacd3861a}, !- Handle
  Zone HVAC Equipment List 2,             !- Name
  {7e912ec0-def9-4695-ba61-1fb2de10c081}; !- Thermal Zone

OS:SpaceType,
  {b37ac579-481b-436c-bc5b-95d32677dacf}, !- Handle
=======
  {889a27cf-963a-444e-a1b9-477e336e4c36}, !- Handle
  Zone HVAC Equipment List 2,             !- Name
  {abab38de-4f1f-4e86-9c64-b8d527ac6660}; !- Thermal Zone

OS:SpaceType,
  {64472b56-7fde-423c-8b7b-a359d92a1f47}, !- Handle
>>>>>>> 78927444
  Space Type 2,                           !- Name
  ,                                       !- Default Construction Set Name
  ,                                       !- Default Schedule Set Name
  ,                                       !- Group Rendering Name
  ,                                       !- Design Specification Outdoor Air Object Name
  ,                                       !- Standards Template
  ,                                       !- Standards Building Type
  unfinished attic;                       !- Standards Space Type

OS:BuildingUnit,
<<<<<<< HEAD
  {8066f0e0-2a7c-41ae-8f9d-f6b3a253fb91}, !- Handle
=======
  {04006bb3-0ac9-4903-ab3f-5e6dbbdaaaf2}, !- Handle
>>>>>>> 78927444
  unit 1,                                 !- Name
  ,                                       !- Rendering Color
  Residential;                            !- Building Unit Type

OS:AdditionalProperties,
<<<<<<< HEAD
  {4d0ff939-751c-422e-8121-217d72c168c6}, !- Handle
  {8066f0e0-2a7c-41ae-8f9d-f6b3a253fb91}, !- Object Name
=======
  {44e195cc-62ae-40c4-8ffb-e95b29e654f8}, !- Handle
  {04006bb3-0ac9-4903-ab3f-5e6dbbdaaaf2}, !- Object Name
>>>>>>> 78927444
  NumberOfBedrooms,                       !- Feature Name 1
  Integer,                                !- Feature Data Type 1
  3,                                      !- Feature Value 1
  NumberOfBathrooms,                      !- Feature Name 2
  Double,                                 !- Feature Data Type 2
  2,                                      !- Feature Value 2
  NumberOfOccupants,                      !- Feature Name 3
  Double,                                 !- Feature Data Type 3
  2.6400000000000001;                     !- Feature Value 3

OS:External:File,
<<<<<<< HEAD
  {d479c9e7-06ef-465c-9b9d-d5e3bb9e1cd6}, !- Handle
=======
  {44647eed-f97b-4e22-aec0-f307fcab93f9}, !- Handle
>>>>>>> 78927444
  8760.csv,                               !- Name
  8760.csv;                               !- File Name

OS:Schedule:Day,
<<<<<<< HEAD
  {da622d81-a126-4d4f-8337-249a85be4d0d}, !- Handle
=======
  {06b57676-d5c9-42dd-8fc9-b77d88aee0f7}, !- Handle
>>>>>>> 78927444
  Schedule Day 1,                         !- Name
  ,                                       !- Schedule Type Limits Name
  ,                                       !- Interpolate to Timestep
  24,                                     !- Hour 1
  0,                                      !- Minute 1
  0;                                      !- Value Until Time 1

OS:Schedule:Day,
<<<<<<< HEAD
  {779ccbf2-5631-4ed6-bff7-a40bf00baf75}, !- Handle
=======
  {91027645-4049-43f9-9ae4-f68adab2a018}, !- Handle
>>>>>>> 78927444
  Schedule Day 2,                         !- Name
  ,                                       !- Schedule Type Limits Name
  ,                                       !- Interpolate to Timestep
  24,                                     !- Hour 1
  0,                                      !- Minute 1
  1;                                      !- Value Until Time 1

OS:Schedule:File,
<<<<<<< HEAD
  {ef782986-f65c-4d61-9bd9-74910d8fcfa6}, !- Handle
  occupants,                              !- Name
  {d39c2836-03d4-4a03-b6bf-865e0b51243b}, !- Schedule Type Limits Name
  {d479c9e7-06ef-465c-9b9d-d5e3bb9e1cd6}, !- External File Name
=======
  {fa27c09a-34b2-4a18-9a12-1797fbc28390}, !- Handle
  occupants,                              !- Name
  {d7d59d86-e4a8-405f-86c5-c9333e2d0822}, !- Schedule Type Limits Name
  {44647eed-f97b-4e22-aec0-f307fcab93f9}, !- External File Name
>>>>>>> 78927444
  1,                                      !- Column Number
  1,                                      !- Rows to Skip at Top
  8760,                                   !- Number of Hours of Data
  ,                                       !- Column Separator
  ,                                       !- Interpolate to Timestep
  60;                                     !- Minutes per Item

OS:Schedule:Ruleset,
<<<<<<< HEAD
  {53921004-abad-44b8-957a-161f29dbc295}, !- Handle
  Schedule Ruleset 1,                     !- Name
  {57b8e602-f397-4d87-bdfc-54923a39ff5b}, !- Schedule Type Limits Name
  {2b6e6e1d-f844-42b1-81e7-daedf77d80d9}; !- Default Day Schedule Name

OS:Schedule:Day,
  {2b6e6e1d-f844-42b1-81e7-daedf77d80d9}, !- Handle
  Schedule Day 3,                         !- Name
  {57b8e602-f397-4d87-bdfc-54923a39ff5b}, !- Schedule Type Limits Name
=======
  {d04b1779-84b2-4f65-b6a9-80ab346bf0c1}, !- Handle
  Schedule Ruleset 1,                     !- Name
  {28e36de4-d526-4014-a2a8-ebb1bc790e15}, !- Schedule Type Limits Name
  {c6c25626-9aaa-492b-974d-a94a9c8e8c24}; !- Default Day Schedule Name

OS:Schedule:Day,
  {c6c25626-9aaa-492b-974d-a94a9c8e8c24}, !- Handle
  Schedule Day 3,                         !- Name
  {28e36de4-d526-4014-a2a8-ebb1bc790e15}, !- Schedule Type Limits Name
>>>>>>> 78927444
  ,                                       !- Interpolate to Timestep
  24,                                     !- Hour 1
  0,                                      !- Minute 1
  112.539290946133;                       !- Value Until Time 1

OS:People:Definition,
<<<<<<< HEAD
  {6a3beed0-4207-4ff2-85f1-8323ff7e83e4}, !- Handle
=======
  {0e09a1f8-ec3d-4fee-a2fc-0ece88a6f7bd}, !- Handle
>>>>>>> 78927444
  res occupants|living space,             !- Name
  People,                                 !- Number of People Calculation Method
  1.32,                                   !- Number of People {people}
  ,                                       !- People per Space Floor Area {person/m2}
  ,                                       !- Space Floor Area per Person {m2/person}
  0.319734,                               !- Fraction Radiant
  0.573,                                  !- Sensible Heat Fraction
  0,                                      !- Carbon Dioxide Generation Rate {m3/s-W}
  No,                                     !- Enable ASHRAE 55 Comfort Warnings
  ZoneAveraged;                           !- Mean Radiant Temperature Calculation Type

OS:People,
<<<<<<< HEAD
  {00382b61-465a-41fa-bab8-0ba88d427b93}, !- Handle
  res occupants|living space,             !- Name
  {6a3beed0-4207-4ff2-85f1-8323ff7e83e4}, !- People Definition Name
  {544bafb9-f233-4fba-9962-35c17f5673fd}, !- Space or SpaceType Name
  {ef782986-f65c-4d61-9bd9-74910d8fcfa6}, !- Number of People Schedule Name
  {53921004-abad-44b8-957a-161f29dbc295}, !- Activity Level Schedule Name
=======
  {59c9151a-89e8-40b9-b30e-2da8a5ddac1d}, !- Handle
  res occupants|living space,             !- Name
  {0e09a1f8-ec3d-4fee-a2fc-0ece88a6f7bd}, !- People Definition Name
  {de930d6d-132e-4dc3-b23b-9406921feae6}, !- Space or SpaceType Name
  {fa27c09a-34b2-4a18-9a12-1797fbc28390}, !- Number of People Schedule Name
  {d04b1779-84b2-4f65-b6a9-80ab346bf0c1}, !- Activity Level Schedule Name
>>>>>>> 78927444
  ,                                       !- Surface Name/Angle Factor List Name
  ,                                       !- Work Efficiency Schedule Name
  ,                                       !- Clothing Insulation Schedule Name
  ,                                       !- Air Velocity Schedule Name
  1;                                      !- Multiplier

OS:ScheduleTypeLimits,
<<<<<<< HEAD
  {57b8e602-f397-4d87-bdfc-54923a39ff5b}, !- Handle
=======
  {28e36de4-d526-4014-a2a8-ebb1bc790e15}, !- Handle
>>>>>>> 78927444
  ActivityLevel,                          !- Name
  0,                                      !- Lower Limit Value
  ,                                       !- Upper Limit Value
  Continuous,                             !- Numeric Type
  ActivityLevel;                          !- Unit Type

OS:ScheduleTypeLimits,
<<<<<<< HEAD
  {d39c2836-03d4-4a03-b6bf-865e0b51243b}, !- Handle
=======
  {d7d59d86-e4a8-405f-86c5-c9333e2d0822}, !- Handle
>>>>>>> 78927444
  Fractional,                             !- Name
  0,                                      !- Lower Limit Value
  1,                                      !- Upper Limit Value
  Continuous;                             !- Numeric Type

OS:People:Definition,
<<<<<<< HEAD
  {329c897a-a6a4-4b98-8c09-d337a70734cf}, !- Handle
=======
  {724eb8f9-3357-423d-ba71-b7bc321f5a1a}, !- Handle
>>>>>>> 78927444
  res occupants|living space|story 2,     !- Name
  People,                                 !- Number of People Calculation Method
  1.32,                                   !- Number of People {people}
  ,                                       !- People per Space Floor Area {person/m2}
  ,                                       !- Space Floor Area per Person {m2/person}
  0.319734,                               !- Fraction Radiant
  0.573,                                  !- Sensible Heat Fraction
  0,                                      !- Carbon Dioxide Generation Rate {m3/s-W}
  No,                                     !- Enable ASHRAE 55 Comfort Warnings
  ZoneAveraged;                           !- Mean Radiant Temperature Calculation Type

OS:People,
<<<<<<< HEAD
  {74706dba-627b-4b0b-8f94-76444700519e}, !- Handle
  res occupants|living space|story 2,     !- Name
  {329c897a-a6a4-4b98-8c09-d337a70734cf}, !- People Definition Name
  {c37182d2-fe4f-4f40-8f27-461a9d3a8739}, !- Space or SpaceType Name
  {ef782986-f65c-4d61-9bd9-74910d8fcfa6}, !- Number of People Schedule Name
  {53921004-abad-44b8-957a-161f29dbc295}, !- Activity Level Schedule Name
=======
  {c4cdb3a8-b4b1-4a86-babd-e02ef4a1c002}, !- Handle
  res occupants|living space|story 2,     !- Name
  {724eb8f9-3357-423d-ba71-b7bc321f5a1a}, !- People Definition Name
  {edbd762a-f0f5-405e-bf27-b120a7d5eee3}, !- Space or SpaceType Name
  {fa27c09a-34b2-4a18-9a12-1797fbc28390}, !- Number of People Schedule Name
  {d04b1779-84b2-4f65-b6a9-80ab346bf0c1}, !- Activity Level Schedule Name
>>>>>>> 78927444
  ,                                       !- Surface Name/Angle Factor List Name
  ,                                       !- Work Efficiency Schedule Name
  ,                                       !- Clothing Insulation Schedule Name
  ,                                       !- Air Velocity Schedule Name
  1;                                      !- Multiplier
<|MERGE_RESOLUTION|>--- conflicted
+++ resolved
@@ -1,73 +1,41 @@
 !- NOTE: Auto-generated from /test/osw_files/SFD_2000sqft_2story_SL_UA_Denver.osw
 
 OS:Version,
-<<<<<<< HEAD
-  {7aeebeca-e274-461f-bb98-e2507689f953}, !- Handle
+  {7fd09d6a-eeff-46f7-8341-4ee1b9a3930c}, !- Handle
   2.9.1;                                  !- Version Identifier
 
 OS:SimulationControl,
-  {7456443b-4fd6-432f-a197-330e0da3f4ef}, !- Handle
-=======
-  {1a52e21d-ec0b-4745-b651-347cd87d70d2}, !- Handle
-  2.9.0;                                  !- Version Identifier
-
-OS:SimulationControl,
-  {bd849973-a624-482d-8322-c257cecdcce1}, !- Handle
->>>>>>> 78927444
+  {0f8c8866-d8b7-47a0-8c6b-0134b4328ef7}, !- Handle
   ,                                       !- Do Zone Sizing Calculation
   ,                                       !- Do System Sizing Calculation
   ,                                       !- Do Plant Sizing Calculation
   No;                                     !- Run Simulation for Sizing Periods
 
 OS:Timestep,
-<<<<<<< HEAD
-  {07d64fbd-dc4e-4089-b78d-11d877fa4b31}, !- Handle
+  {a351d1ec-5bc8-4dc3-a335-98cfe7296d99}, !- Handle
   6;                                      !- Number of Timesteps per Hour
 
 OS:ShadowCalculation,
-  {d2e1d9d9-3581-4211-9b56-faac16babdba}, !- Handle
-=======
-  {580e76b0-17da-41d7-a510-cebe988f39e8}, !- Handle
-  6;                                      !- Number of Timesteps per Hour
-
-OS:ShadowCalculation,
-  {c4118985-eadf-4b37-8a9a-5747b1c42c6b}, !- Handle
->>>>>>> 78927444
+  {5478645b-9cc4-4981-89a4-e0e521fa8730}, !- Handle
   20,                                     !- Calculation Frequency
   200;                                    !- Maximum Figures in Shadow Overlap Calculations
 
 OS:SurfaceConvectionAlgorithm:Outside,
-<<<<<<< HEAD
-  {ed92d925-7284-48cc-8adc-da8d0d29d258}, !- Handle
+  {17d04a66-7e7e-4c23-81e9-a82a315ca539}, !- Handle
   DOE-2;                                  !- Algorithm
 
 OS:SurfaceConvectionAlgorithm:Inside,
-  {3a0971f6-a1c0-4b8b-9d1b-f230c4d3afa5}, !- Handle
+  {e35c8b8f-7ceb-483f-8f51-9e22ab22110a}, !- Handle
   TARP;                                   !- Algorithm
 
 OS:ZoneCapacitanceMultiplier:ResearchSpecial,
-  {a5dad67a-9abf-4b09-8391-57608d6d0d78}, !- Handle
-=======
-  {f547e3e8-02c0-4c54-a785-508d48468289}, !- Handle
-  DOE-2;                                  !- Algorithm
-
-OS:SurfaceConvectionAlgorithm:Inside,
-  {adc10d3e-514e-4113-9e94-ebeeeff48157}, !- Handle
-  TARP;                                   !- Algorithm
-
-OS:ZoneCapacitanceMultiplier:ResearchSpecial,
-  {7dc3a00d-5ebd-4520-ab92-5e569c08222f}, !- Handle
->>>>>>> 78927444
+  {a8cb822f-be00-4917-8a90-fd94ab5abf37}, !- Handle
   ,                                       !- Temperature Capacity Multiplier
   15,                                     !- Humidity Capacity Multiplier
   ;                                       !- Carbon Dioxide Capacity Multiplier
 
 OS:RunPeriod,
-<<<<<<< HEAD
-  {01dc8f59-b5e7-4daf-805d-0e9f7c009141}, !- Handle
-=======
-  {b9c37f24-4c08-4c60-94c0-57ebb671ad74}, !- Handle
->>>>>>> 78927444
+  {1a435735-9e7b-4b09-b8bb-760249aa6450}, !- Handle
   Run Period 1,                           !- Name
   1,                                      !- Begin Month
   1,                                      !- Begin Day of Month
@@ -81,21 +49,13 @@
   ;                                       !- Number of Times Runperiod to be Repeated
 
 OS:YearDescription,
-<<<<<<< HEAD
-  {37c78216-8242-4351-9146-2be01f0c8598}, !- Handle
-=======
-  {18601772-a330-4b78-9168-440a843c5eb9}, !- Handle
->>>>>>> 78927444
+  {46c6647c-e378-4a48-a92c-aa7d5edb92c7}, !- Handle
   2007,                                   !- Calendar Year
   ,                                       !- Day of Week for Start Day
   ;                                       !- Is Leap Year
 
 OS:WeatherFile,
-<<<<<<< HEAD
-  {f77f5fec-16b3-43be-a486-9eb22e8fbe1d}, !- Handle
-=======
-  {f66a5883-e823-4acd-a9f8-47f00bf73f58}, !- Handle
->>>>>>> 78927444
+  {c512a4f5-3cfb-4516-a77c-fa6598282d11}, !- Handle
   Denver Intl Ap,                         !- City
   CO,                                     !- State Province Region
   USA,                                    !- Country
@@ -109,13 +69,8 @@
   E23378AA;                               !- Checksum
 
 OS:AdditionalProperties,
-<<<<<<< HEAD
-  {edb3867f-6c0d-4150-83d2-a7bd0a1ca86a}, !- Handle
-  {f77f5fec-16b3-43be-a486-9eb22e8fbe1d}, !- Object Name
-=======
-  {bef8061f-3d78-49ba-a945-8cff9d565531}, !- Handle
-  {f66a5883-e823-4acd-a9f8-47f00bf73f58}, !- Object Name
->>>>>>> 78927444
+  {6f8a17fe-0ff7-4ae8-9897-48a7e2c961a0}, !- Handle
+  {c512a4f5-3cfb-4516-a77c-fa6598282d11}, !- Object Name
   EPWHeaderCity,                          !- Feature Name 1
   String,                                 !- Feature Data Type 1
   Denver Intl Ap,                         !- Feature Value 1
@@ -223,11 +178,7 @@
   84;                                     !- Feature Value 35
 
 OS:Site,
-<<<<<<< HEAD
-  {3702851d-0da0-4997-b2f4-ce957aefef21}, !- Handle
-=======
-  {b9101719-e12c-4a56-b4e7-891ed532c799}, !- Handle
->>>>>>> 78927444
+  {9bf70ee8-686e-45bf-a1c7-a7c24fc9130a}, !- Handle
   Denver Intl Ap_CO_USA,                  !- Name
   39.83,                                  !- Latitude {deg}
   -104.65,                                !- Longitude {deg}
@@ -236,11 +187,7 @@
   ;                                       !- Terrain
 
 OS:ClimateZones,
-<<<<<<< HEAD
-  {185f01e0-375f-4f4c-ae2c-8d8bda4c7f6f}, !- Handle
-=======
-  {6c4287da-8d9a-416a-9770-f970e0daff7a}, !- Handle
->>>>>>> 78927444
+  {315f195a-b8e1-4d64-810b-9217e970f6ad}, !- Handle
   ,                                       !- Active Institution
   ,                                       !- Active Year
   ,                                       !- Climate Zone Institution Name 1
@@ -253,31 +200,19 @@
   Cold;                                   !- Climate Zone Value 2
 
 OS:Site:WaterMainsTemperature,
-<<<<<<< HEAD
-  {9db3eb1d-9201-4e0a-855e-2a5194aad5bb}, !- Handle
-=======
-  {75958976-7025-435c-b04a-27d48b696c2a}, !- Handle
->>>>>>> 78927444
+  {28e01c24-9690-44e4-b541-00048ab4c315}, !- Handle
   Correlation,                            !- Calculation Method
   ,                                       !- Temperature Schedule Name
   10.8753424657535,                       !- Annual Average Outdoor Air Temperature {C}
   23.1524007936508;                       !- Maximum Difference In Monthly Average Outdoor Air Temperatures {deltaC}
 
 OS:RunPeriodControl:DaylightSavingTime,
-<<<<<<< HEAD
-  {2a2472b9-2954-4ae8-aed4-939186eccd82}, !- Handle
-=======
-  {beebf27c-38ec-4bd6-a890-58c340e464c5}, !- Handle
->>>>>>> 78927444
+  {246079f9-ded1-474d-b75b-edba15960d96}, !- Handle
   3/12,                                   !- Start Date
   11/5;                                   !- End Date
 
 OS:Site:GroundTemperature:Deep,
-<<<<<<< HEAD
-  {5ed3d9d1-08af-437a-909d-98d677570209}, !- Handle
-=======
-  {58dbe30c-6f48-4764-8bcf-103d2cf271f5}, !- Handle
->>>>>>> 78927444
+  {ba2eb67e-a813-497a-a0db-4ce392538a45}, !- Handle
   10.8753424657535,                       !- January Deep Ground Temperature {C}
   10.8753424657535,                       !- February Deep Ground Temperature {C}
   10.8753424657535,                       !- March Deep Ground Temperature {C}
@@ -292,11 +227,7 @@
   10.8753424657535;                       !- December Deep Ground Temperature {C}
 
 OS:Building,
-<<<<<<< HEAD
-  {01fffed3-4060-489b-be9c-e24f11db9856}, !- Handle
-=======
-  {73904873-39f9-4a5f-807f-e076e2c2800c}, !- Handle
->>>>>>> 78927444
+  {7e2d9b2c-3eef-439c-a288-becae53fac13}, !- Handle
   Building 1,                             !- Name
   ,                                       !- Building Sector Type
   0,                                      !- North Axis {deg}
@@ -311,23 +242,14 @@
   1;                                      !- Standards Number of Living Units
 
 OS:AdditionalProperties,
-<<<<<<< HEAD
-  {ebf053e4-bb75-45d9-aeb0-fc2ff1659a11}, !- Handle
-  {01fffed3-4060-489b-be9c-e24f11db9856}, !- Object Name
-=======
-  {81ce32db-720a-4e47-9907-5d67452027d3}, !- Handle
-  {73904873-39f9-4a5f-807f-e076e2c2800c}, !- Object Name
->>>>>>> 78927444
+  {f5d503fe-28f0-45b5-967a-867dfcb3511a}, !- Handle
+  {7e2d9b2c-3eef-439c-a288-becae53fac13}, !- Object Name
   Total Units Modeled,                    !- Feature Name 1
   Integer,                                !- Feature Data Type 1
   1;                                      !- Feature Value 1
 
 OS:ThermalZone,
-<<<<<<< HEAD
-  {9612114c-7ec4-4007-ac35-f3f0c240f311}, !- Handle
-=======
-  {c60e83e7-c388-4623-beac-7e33354e1e0f}, !- Handle
->>>>>>> 78927444
+  {7648eb8c-e872-48e6-99c5-3e93e41b81eb}, !- Handle
   living zone,                            !- Name
   ,                                       !- Multiplier
   ,                                       !- Ceiling Height {m}
@@ -336,17 +258,10 @@
   ,                                       !- Zone Inside Convection Algorithm
   ,                                       !- Zone Outside Convection Algorithm
   ,                                       !- Zone Conditioning Equipment List Name
-<<<<<<< HEAD
-  {b2b68cfd-5d30-4b46-817e-5c35868619bf}, !- Zone Air Inlet Port List
-  {c7d8abd4-b7be-4404-9624-5d5369249cca}, !- Zone Air Exhaust Port List
-  {40cf5c9b-f0fa-46c6-a6c5-620324118ffa}, !- Zone Air Node Name
-  {7ab79563-c569-4750-b3c4-b33cbde437e9}, !- Zone Return Air Port List
-=======
-  {9402f274-82e6-4fae-aa9c-50107b04076c}, !- Zone Air Inlet Port List
-  {f09da15a-74de-48d6-9df6-adf0a27c39b6}, !- Zone Air Exhaust Port List
-  {577890b5-f9cc-404f-b232-38b467f97ea5}, !- Zone Air Node Name
-  {2f0357c8-6bc4-43d7-81ab-e0ae60d5289d}, !- Zone Return Air Port List
->>>>>>> 78927444
+  {7e9478f3-9374-4592-8174-939879abfb98}, !- Zone Air Inlet Port List
+  {991f486b-7901-4bb4-b265-7e65e0fc9cb5}, !- Zone Air Exhaust Port List
+  {3c693a7a-ae14-4de3-a101-3c312094c0da}, !- Zone Air Node Name
+  {27d47d13-c01a-4a9d-8ac9-129535659ab9}, !- Zone Return Air Port List
   ,                                       !- Primary Daylighting Control Name
   ,                                       !- Fraction of Zone Controlled by Primary Daylighting Control
   ,                                       !- Secondary Daylighting Control Name
@@ -357,71 +272,37 @@
   No;                                     !- Use Ideal Air Loads
 
 OS:Node,
-<<<<<<< HEAD
-  {7ad95d1e-18fb-45ba-8e43-bf1fad1dddf6}, !- Handle
+  {d0fe83d1-416c-4e29-85db-49fae5c44f4f}, !- Handle
   Node 1,                                 !- Name
-  {40cf5c9b-f0fa-46c6-a6c5-620324118ffa}, !- Inlet Port
+  {3c693a7a-ae14-4de3-a101-3c312094c0da}, !- Inlet Port
   ;                                       !- Outlet Port
 
 OS:Connection,
-  {40cf5c9b-f0fa-46c6-a6c5-620324118ffa}, !- Handle
-  {568ab176-4926-4c7a-a240-af1d38f0574a}, !- Name
-  {9612114c-7ec4-4007-ac35-f3f0c240f311}, !- Source Object
+  {3c693a7a-ae14-4de3-a101-3c312094c0da}, !- Handle
+  {5c7d2a6a-9733-40b6-ab7e-2d59d3d90b4a}, !- Name
+  {7648eb8c-e872-48e6-99c5-3e93e41b81eb}, !- Source Object
   11,                                     !- Outlet Port
-  {7ad95d1e-18fb-45ba-8e43-bf1fad1dddf6}, !- Target Object
+  {d0fe83d1-416c-4e29-85db-49fae5c44f4f}, !- Target Object
   2;                                      !- Inlet Port
 
 OS:PortList,
-  {b2b68cfd-5d30-4b46-817e-5c35868619bf}, !- Handle
-  {41c2aaf8-4034-4d59-b0e2-cc9616feb841}, !- Name
-  {9612114c-7ec4-4007-ac35-f3f0c240f311}; !- HVAC Component
+  {7e9478f3-9374-4592-8174-939879abfb98}, !- Handle
+  {b6b2c4ec-56b3-466b-804f-b380874d5cad}, !- Name
+  {7648eb8c-e872-48e6-99c5-3e93e41b81eb}; !- HVAC Component
 
 OS:PortList,
-  {c7d8abd4-b7be-4404-9624-5d5369249cca}, !- Handle
-  {c887f4b9-a02a-43b6-b71e-4ecbee6e0fa8}, !- Name
-  {9612114c-7ec4-4007-ac35-f3f0c240f311}; !- HVAC Component
+  {991f486b-7901-4bb4-b265-7e65e0fc9cb5}, !- Handle
+  {6f4abe98-1e20-4621-af47-39fe8955ff80}, !- Name
+  {7648eb8c-e872-48e6-99c5-3e93e41b81eb}; !- HVAC Component
 
 OS:PortList,
-  {7ab79563-c569-4750-b3c4-b33cbde437e9}, !- Handle
-  {edf3ec6e-b81f-4435-b691-496bbdfc85af}, !- Name
-  {9612114c-7ec4-4007-ac35-f3f0c240f311}; !- HVAC Component
+  {27d47d13-c01a-4a9d-8ac9-129535659ab9}, !- Handle
+  {91e92f3e-9af8-4c45-8448-7749c6de4587}, !- Name
+  {7648eb8c-e872-48e6-99c5-3e93e41b81eb}; !- HVAC Component
 
 OS:Sizing:Zone,
-  {8c3e7c1f-053f-4608-b6fd-ba5e5ca77413}, !- Handle
-  {9612114c-7ec4-4007-ac35-f3f0c240f311}, !- Zone or ZoneList Name
-=======
-  {5811e906-4b66-4e23-8ae5-5640457669f9}, !- Handle
-  Node 1,                                 !- Name
-  {577890b5-f9cc-404f-b232-38b467f97ea5}, !- Inlet Port
-  ;                                       !- Outlet Port
-
-OS:Connection,
-  {577890b5-f9cc-404f-b232-38b467f97ea5}, !- Handle
-  {00274e53-bcc7-41b4-8bc9-8aa5e05f7d6c}, !- Name
-  {c60e83e7-c388-4623-beac-7e33354e1e0f}, !- Source Object
-  11,                                     !- Outlet Port
-  {5811e906-4b66-4e23-8ae5-5640457669f9}, !- Target Object
-  2;                                      !- Inlet Port
-
-OS:PortList,
-  {9402f274-82e6-4fae-aa9c-50107b04076c}, !- Handle
-  {dd4c8c7a-f528-4400-a5e6-68e3132f1fc6}, !- Name
-  {c60e83e7-c388-4623-beac-7e33354e1e0f}; !- HVAC Component
-
-OS:PortList,
-  {f09da15a-74de-48d6-9df6-adf0a27c39b6}, !- Handle
-  {52983c1b-30de-4cb0-bf18-2a5230ae404f}, !- Name
-  {c60e83e7-c388-4623-beac-7e33354e1e0f}; !- HVAC Component
-
-OS:PortList,
-  {2f0357c8-6bc4-43d7-81ab-e0ae60d5289d}, !- Handle
-  {10bf9499-3f7d-4801-8782-9c6ac9df7421}, !- Name
-  {c60e83e7-c388-4623-beac-7e33354e1e0f}; !- HVAC Component
-
-OS:Sizing:Zone,
-  {011f1753-955a-4a4d-876e-ee263914acd4}, !- Handle
-  {c60e83e7-c388-4623-beac-7e33354e1e0f}, !- Zone or ZoneList Name
->>>>>>> 78927444
+  {0e51ae43-c7a6-4dfa-9a47-dc42117ec1d6}, !- Handle
+  {7648eb8c-e872-48e6-99c5-3e93e41b81eb}, !- Zone or ZoneList Name
   SupplyAirTemperature,                   !- Zone Cooling Design Supply Air Temperature Input Method
   14,                                     !- Zone Cooling Design Supply Air Temperature {C}
   11.11,                                  !- Zone Cooling Design Supply Air Temperature Difference {deltaC}
@@ -450,25 +331,14 @@
   autosize;                               !- Dedicated Outdoor Air High Setpoint Temperature for Design {C}
 
 OS:ZoneHVAC:EquipmentList,
-<<<<<<< HEAD
-  {9dc13a47-54d1-46c3-9d29-927dbef44290}, !- Handle
+  {6063f223-5e07-4276-9d47-8b43d4d97403}, !- Handle
   Zone HVAC Equipment List 1,             !- Name
-  {9612114c-7ec4-4007-ac35-f3f0c240f311}; !- Thermal Zone
+  {7648eb8c-e872-48e6-99c5-3e93e41b81eb}; !- Thermal Zone
 
 OS:Space,
-  {544bafb9-f233-4fba-9962-35c17f5673fd}, !- Handle
+  {638ad0f2-b1a7-4a04-bef6-ab1613683cc1}, !- Handle
   living space,                           !- Name
-  {06719299-f66e-4c66-bff9-20333296cab0}, !- Space Type Name
-=======
-  {5ac51c0f-e0e5-418c-8f1a-dc125fe71777}, !- Handle
-  Zone HVAC Equipment List 1,             !- Name
-  {c60e83e7-c388-4623-beac-7e33354e1e0f}; !- Thermal Zone
-
-OS:Space,
-  {de930d6d-132e-4dc3-b23b-9406921feae6}, !- Handle
-  living space,                           !- Name
-  {37845c2c-44d9-4bdb-9697-a0e0013553e8}, !- Space Type Name
->>>>>>> 78927444
+  {0bf681b7-00a7-42c5-b346-2eb6cc2ea612}, !- Space Type Name
   ,                                       !- Default Construction Set Name
   ,                                       !- Default Schedule Set Name
   -0,                                     !- Direction of Relative North {deg}
@@ -476,31 +346,17 @@
   0,                                      !- Y Origin {m}
   0,                                      !- Z Origin {m}
   ,                                       !- Building Story Name
-<<<<<<< HEAD
-  {9612114c-7ec4-4007-ac35-f3f0c240f311}, !- Thermal Zone Name
+  {7648eb8c-e872-48e6-99c5-3e93e41b81eb}, !- Thermal Zone Name
   ,                                       !- Part of Total Floor Area
   ,                                       !- Design Specification Outdoor Air Object Name
-  {8066f0e0-2a7c-41ae-8f9d-f6b3a253fb91}; !- Building Unit Name
-
-OS:Surface,
-  {c83e6d72-91d9-4754-806b-b7a7f2892992}, !- Handle
+  {42f6fb34-d949-4417-bfba-82576d1dcd60}; !- Building Unit Name
+
+OS:Surface,
+  {72979590-69a3-42b0-a9f9-7f0df22ea625}, !- Handle
   Surface 1,                              !- Name
   Floor,                                  !- Surface Type
   ,                                       !- Construction Name
-  {544bafb9-f233-4fba-9962-35c17f5673fd}, !- Space Name
-=======
-  {c60e83e7-c388-4623-beac-7e33354e1e0f}, !- Thermal Zone Name
-  ,                                       !- Part of Total Floor Area
-  ,                                       !- Design Specification Outdoor Air Object Name
-  {04006bb3-0ac9-4903-ab3f-5e6dbbdaaaf2}; !- Building Unit Name
-
-OS:Surface,
-  {80d14601-438b-471b-be5c-9aef69c773c4}, !- Handle
-  Surface 1,                              !- Name
-  Floor,                                  !- Surface Type
-  ,                                       !- Construction Name
-  {de930d6d-132e-4dc3-b23b-9406921feae6}, !- Space Name
->>>>>>> 78927444
+  {638ad0f2-b1a7-4a04-bef6-ab1613683cc1}, !- Space Name
   Foundation,                             !- Outside Boundary Condition
   ,                                       !- Outside Boundary Condition Object
   NoSun,                                  !- Sun Exposure
@@ -513,19 +369,11 @@
   13.6310703908387, 0, 0;                 !- X,Y,Z Vertex 4 {m}
 
 OS:Surface,
-<<<<<<< HEAD
-  {b4653847-afea-4719-b149-b3eba482e42c}, !- Handle
+  {e72b7dfb-12b9-4925-881c-53272a2d473f}, !- Handle
   Surface 2,                              !- Name
   Wall,                                   !- Surface Type
   ,                                       !- Construction Name
-  {544bafb9-f233-4fba-9962-35c17f5673fd}, !- Space Name
-=======
-  {c7cd2001-25d8-4d15-a9c8-b2f4f00c7a8c}, !- Handle
-  Surface 2,                              !- Name
-  Wall,                                   !- Surface Type
-  ,                                       !- Construction Name
-  {de930d6d-132e-4dc3-b23b-9406921feae6}, !- Space Name
->>>>>>> 78927444
+  {638ad0f2-b1a7-4a04-bef6-ab1613683cc1}, !- Space Name
   Outdoors,                               !- Outside Boundary Condition
   ,                                       !- Outside Boundary Condition Object
   SunExposed,                             !- Sun Exposure
@@ -538,19 +386,11 @@
   0, 0, 2.4384;                           !- X,Y,Z Vertex 4 {m}
 
 OS:Surface,
-<<<<<<< HEAD
-  {c120bce7-1b02-4a51-b15f-9eb86285a540}, !- Handle
+  {47808f1c-6362-48d3-ac14-fe9760c03dde}, !- Handle
   Surface 3,                              !- Name
   Wall,                                   !- Surface Type
   ,                                       !- Construction Name
-  {544bafb9-f233-4fba-9962-35c17f5673fd}, !- Space Name
-=======
-  {554b25ff-7736-4fd5-85eb-49d43e189645}, !- Handle
-  Surface 3,                              !- Name
-  Wall,                                   !- Surface Type
-  ,                                       !- Construction Name
-  {de930d6d-132e-4dc3-b23b-9406921feae6}, !- Space Name
->>>>>>> 78927444
+  {638ad0f2-b1a7-4a04-bef6-ab1613683cc1}, !- Space Name
   Outdoors,                               !- Outside Boundary Condition
   ,                                       !- Outside Boundary Condition Object
   SunExposed,                             !- Sun Exposure
@@ -563,19 +403,11 @@
   0, 6.81553519541936, 2.4384;            !- X,Y,Z Vertex 4 {m}
 
 OS:Surface,
-<<<<<<< HEAD
-  {b4c94195-d236-4a83-80d9-c6dc2ded4fbb}, !- Handle
+  {436c93b9-9563-47bf-b02e-508043e848cb}, !- Handle
   Surface 4,                              !- Name
   Wall,                                   !- Surface Type
   ,                                       !- Construction Name
-  {544bafb9-f233-4fba-9962-35c17f5673fd}, !- Space Name
-=======
-  {d09edf9c-e5e9-4d65-aee5-7cb92595000e}, !- Handle
-  Surface 4,                              !- Name
-  Wall,                                   !- Surface Type
-  ,                                       !- Construction Name
-  {de930d6d-132e-4dc3-b23b-9406921feae6}, !- Space Name
->>>>>>> 78927444
+  {638ad0f2-b1a7-4a04-bef6-ab1613683cc1}, !- Space Name
   Outdoors,                               !- Outside Boundary Condition
   ,                                       !- Outside Boundary Condition Object
   SunExposed,                             !- Sun Exposure
@@ -588,19 +420,11 @@
   13.6310703908387, 6.81553519541936, 2.4384; !- X,Y,Z Vertex 4 {m}
 
 OS:Surface,
-<<<<<<< HEAD
-  {4f46eea2-1b35-4a18-b7d3-89326f4a3da1}, !- Handle
+  {795e2e72-bb7c-49ff-b219-eeb291eaec77}, !- Handle
   Surface 5,                              !- Name
   Wall,                                   !- Surface Type
   ,                                       !- Construction Name
-  {544bafb9-f233-4fba-9962-35c17f5673fd}, !- Space Name
-=======
-  {0bcc9bb7-d660-4033-998b-ad65ea4916df}, !- Handle
-  Surface 5,                              !- Name
-  Wall,                                   !- Surface Type
-  ,                                       !- Construction Name
-  {de930d6d-132e-4dc3-b23b-9406921feae6}, !- Space Name
->>>>>>> 78927444
+  {638ad0f2-b1a7-4a04-bef6-ab1613683cc1}, !- Space Name
   Outdoors,                               !- Outside Boundary Condition
   ,                                       !- Outside Boundary Condition Object
   SunExposed,                             !- Sun Exposure
@@ -613,23 +437,13 @@
   13.6310703908387, 0, 2.4384;            !- X,Y,Z Vertex 4 {m}
 
 OS:Surface,
-<<<<<<< HEAD
-  {d0bc6af9-fd99-45da-b355-2aab5c7cdb09}, !- Handle
+  {8bfb7958-838a-4cb8-a631-e674059a209d}, !- Handle
   Surface 6,                              !- Name
   RoofCeiling,                            !- Surface Type
   ,                                       !- Construction Name
-  {544bafb9-f233-4fba-9962-35c17f5673fd}, !- Space Name
+  {638ad0f2-b1a7-4a04-bef6-ab1613683cc1}, !- Space Name
   Surface,                                !- Outside Boundary Condition
-  {f7afcce2-21e7-4203-a8ee-b68bb09eba2b}, !- Outside Boundary Condition Object
-=======
-  {7b7db720-7487-40b0-91b6-f213efc10991}, !- Handle
-  Surface 6,                              !- Name
-  RoofCeiling,                            !- Surface Type
-  ,                                       !- Construction Name
-  {de930d6d-132e-4dc3-b23b-9406921feae6}, !- Space Name
-  Surface,                                !- Outside Boundary Condition
-  {582872d5-e473-4414-9260-5cb6156e3e77}, !- Outside Boundary Condition Object
->>>>>>> 78927444
+  {b1185bae-4bfe-4629-836c-1820ec0d26a4}, !- Outside Boundary Condition Object
   NoSun,                                  !- Sun Exposure
   NoWind,                                 !- Wind Exposure
   ,                                       !- View Factor to Ground
@@ -640,11 +454,7 @@
   0, 0, 2.4384;                           !- X,Y,Z Vertex 4 {m}
 
 OS:SpaceType,
-<<<<<<< HEAD
-  {06719299-f66e-4c66-bff9-20333296cab0}, !- Handle
-=======
-  {37845c2c-44d9-4bdb-9697-a0e0013553e8}, !- Handle
->>>>>>> 78927444
+  {0bf681b7-00a7-42c5-b346-2eb6cc2ea612}, !- Handle
   Space Type 1,                           !- Name
   ,                                       !- Default Construction Set Name
   ,                                       !- Default Schedule Set Name
@@ -655,15 +465,9 @@
   living;                                 !- Standards Space Type
 
 OS:Space,
-<<<<<<< HEAD
-  {c37182d2-fe4f-4f40-8f27-461a9d3a8739}, !- Handle
+  {10785565-b0f3-4ddd-b743-c45cc5d590b2}, !- Handle
   living space|story 2,                   !- Name
-  {06719299-f66e-4c66-bff9-20333296cab0}, !- Space Type Name
-=======
-  {edbd762a-f0f5-405e-bf27-b120a7d5eee3}, !- Handle
-  living space|story 2,                   !- Name
-  {37845c2c-44d9-4bdb-9697-a0e0013553e8}, !- Space Type Name
->>>>>>> 78927444
+  {0bf681b7-00a7-42c5-b346-2eb6cc2ea612}, !- Space Type Name
   ,                                       !- Default Construction Set Name
   ,                                       !- Default Schedule Set Name
   -0,                                     !- Direction of Relative North {deg}
@@ -671,35 +475,19 @@
   0,                                      !- Y Origin {m}
   2.4384,                                 !- Z Origin {m}
   ,                                       !- Building Story Name
-<<<<<<< HEAD
-  {9612114c-7ec4-4007-ac35-f3f0c240f311}, !- Thermal Zone Name
+  {7648eb8c-e872-48e6-99c5-3e93e41b81eb}, !- Thermal Zone Name
   ,                                       !- Part of Total Floor Area
   ,                                       !- Design Specification Outdoor Air Object Name
-  {8066f0e0-2a7c-41ae-8f9d-f6b3a253fb91}; !- Building Unit Name
-
-OS:Surface,
-  {f7afcce2-21e7-4203-a8ee-b68bb09eba2b}, !- Handle
+  {42f6fb34-d949-4417-bfba-82576d1dcd60}; !- Building Unit Name
+
+OS:Surface,
+  {b1185bae-4bfe-4629-836c-1820ec0d26a4}, !- Handle
   Surface 7,                              !- Name
   Floor,                                  !- Surface Type
   ,                                       !- Construction Name
-  {c37182d2-fe4f-4f40-8f27-461a9d3a8739}, !- Space Name
+  {10785565-b0f3-4ddd-b743-c45cc5d590b2}, !- Space Name
   Surface,                                !- Outside Boundary Condition
-  {d0bc6af9-fd99-45da-b355-2aab5c7cdb09}, !- Outside Boundary Condition Object
-=======
-  {c60e83e7-c388-4623-beac-7e33354e1e0f}, !- Thermal Zone Name
-  ,                                       !- Part of Total Floor Area
-  ,                                       !- Design Specification Outdoor Air Object Name
-  {04006bb3-0ac9-4903-ab3f-5e6dbbdaaaf2}; !- Building Unit Name
-
-OS:Surface,
-  {582872d5-e473-4414-9260-5cb6156e3e77}, !- Handle
-  Surface 7,                              !- Name
-  Floor,                                  !- Surface Type
-  ,                                       !- Construction Name
-  {edbd762a-f0f5-405e-bf27-b120a7d5eee3}, !- Space Name
-  Surface,                                !- Outside Boundary Condition
-  {7b7db720-7487-40b0-91b6-f213efc10991}, !- Outside Boundary Condition Object
->>>>>>> 78927444
+  {8bfb7958-838a-4cb8-a631-e674059a209d}, !- Outside Boundary Condition Object
   NoSun,                                  !- Sun Exposure
   NoWind,                                 !- Wind Exposure
   ,                                       !- View Factor to Ground
@@ -710,19 +498,11 @@
   13.6310703908387, 0, 0;                 !- X,Y,Z Vertex 4 {m}
 
 OS:Surface,
-<<<<<<< HEAD
-  {000402a5-8fdc-44d9-a3c0-21f08b4e14b6}, !- Handle
+  {a72833a8-8d23-4574-ba7a-e4dbde1a029e}, !- Handle
   Surface 8,                              !- Name
   Wall,                                   !- Surface Type
   ,                                       !- Construction Name
-  {c37182d2-fe4f-4f40-8f27-461a9d3a8739}, !- Space Name
-=======
-  {dbe8efdd-f0fa-4dc8-ae7a-81079f61e1e7}, !- Handle
-  Surface 8,                              !- Name
-  Wall,                                   !- Surface Type
-  ,                                       !- Construction Name
-  {edbd762a-f0f5-405e-bf27-b120a7d5eee3}, !- Space Name
->>>>>>> 78927444
+  {10785565-b0f3-4ddd-b743-c45cc5d590b2}, !- Space Name
   Outdoors,                               !- Outside Boundary Condition
   ,                                       !- Outside Boundary Condition Object
   SunExposed,                             !- Sun Exposure
@@ -735,19 +515,11 @@
   0, 0, 2.4384;                           !- X,Y,Z Vertex 4 {m}
 
 OS:Surface,
-<<<<<<< HEAD
-  {33ae2dc0-10d2-409a-ab46-ca5590dcbfb1}, !- Handle
+  {ce2eae7d-8890-4dd6-a90b-b3376135c011}, !- Handle
   Surface 9,                              !- Name
   Wall,                                   !- Surface Type
   ,                                       !- Construction Name
-  {c37182d2-fe4f-4f40-8f27-461a9d3a8739}, !- Space Name
-=======
-  {c6a6b0d0-784d-40a9-b9db-5016bcd34366}, !- Handle
-  Surface 9,                              !- Name
-  Wall,                                   !- Surface Type
-  ,                                       !- Construction Name
-  {edbd762a-f0f5-405e-bf27-b120a7d5eee3}, !- Space Name
->>>>>>> 78927444
+  {10785565-b0f3-4ddd-b743-c45cc5d590b2}, !- Space Name
   Outdoors,                               !- Outside Boundary Condition
   ,                                       !- Outside Boundary Condition Object
   SunExposed,                             !- Sun Exposure
@@ -760,19 +532,11 @@
   0, 6.81553519541936, 2.4384;            !- X,Y,Z Vertex 4 {m}
 
 OS:Surface,
-<<<<<<< HEAD
-  {ba3f403c-8f1c-4044-a535-1a8b4572055a}, !- Handle
+  {e6fee56b-b897-4033-936f-4c198be0b0ec}, !- Handle
   Surface 10,                             !- Name
   Wall,                                   !- Surface Type
   ,                                       !- Construction Name
-  {c37182d2-fe4f-4f40-8f27-461a9d3a8739}, !- Space Name
-=======
-  {8d25b09c-8868-4f40-a67d-d2c4aa25275e}, !- Handle
-  Surface 10,                             !- Name
-  Wall,                                   !- Surface Type
-  ,                                       !- Construction Name
-  {edbd762a-f0f5-405e-bf27-b120a7d5eee3}, !- Space Name
->>>>>>> 78927444
+  {10785565-b0f3-4ddd-b743-c45cc5d590b2}, !- Space Name
   Outdoors,                               !- Outside Boundary Condition
   ,                                       !- Outside Boundary Condition Object
   SunExposed,                             !- Sun Exposure
@@ -785,19 +549,11 @@
   13.6310703908387, 6.81553519541936, 2.4384; !- X,Y,Z Vertex 4 {m}
 
 OS:Surface,
-<<<<<<< HEAD
-  {a7c21190-828c-4bd3-8a6c-c054c3f0123b}, !- Handle
+  {f1d43da3-d679-4a94-bd63-b8a594ff13ff}, !- Handle
   Surface 11,                             !- Name
   Wall,                                   !- Surface Type
   ,                                       !- Construction Name
-  {c37182d2-fe4f-4f40-8f27-461a9d3a8739}, !- Space Name
-=======
-  {8ce7225e-ed9c-42cc-9353-c540ccc69122}, !- Handle
-  Surface 11,                             !- Name
-  Wall,                                   !- Surface Type
-  ,                                       !- Construction Name
-  {edbd762a-f0f5-405e-bf27-b120a7d5eee3}, !- Space Name
->>>>>>> 78927444
+  {10785565-b0f3-4ddd-b743-c45cc5d590b2}, !- Space Name
   Outdoors,                               !- Outside Boundary Condition
   ,                                       !- Outside Boundary Condition Object
   SunExposed,                             !- Sun Exposure
@@ -810,23 +566,13 @@
   13.6310703908387, 0, 2.4384;            !- X,Y,Z Vertex 4 {m}
 
 OS:Surface,
-<<<<<<< HEAD
-  {3b24caf7-5be8-43b5-87b6-f0b16b4037e0}, !- Handle
+  {ef3895ad-5d52-4f44-8e0a-0560827e8db7}, !- Handle
   Surface 12,                             !- Name
   RoofCeiling,                            !- Surface Type
   ,                                       !- Construction Name
-  {c37182d2-fe4f-4f40-8f27-461a9d3a8739}, !- Space Name
+  {10785565-b0f3-4ddd-b743-c45cc5d590b2}, !- Space Name
   Surface,                                !- Outside Boundary Condition
-  {5d688367-fe1c-4e03-bbfe-538c266ce0ef}, !- Outside Boundary Condition Object
-=======
-  {c69193a5-1f0f-4ab5-902b-b51694640e85}, !- Handle
-  Surface 12,                             !- Name
-  RoofCeiling,                            !- Surface Type
-  ,                                       !- Construction Name
-  {edbd762a-f0f5-405e-bf27-b120a7d5eee3}, !- Space Name
-  Surface,                                !- Outside Boundary Condition
-  {dc8b8aa3-f588-48b8-9cc1-ba5012ffa465}, !- Outside Boundary Condition Object
->>>>>>> 78927444
+  {98b5d944-7abe-4b2d-bba4-68d6b8a2820e}, !- Outside Boundary Condition Object
   NoSun,                                  !- Sun Exposure
   NoWind,                                 !- Wind Exposure
   ,                                       !- View Factor to Ground
@@ -837,23 +583,13 @@
   0, 0, 2.4384;                           !- X,Y,Z Vertex 4 {m}
 
 OS:Surface,
-<<<<<<< HEAD
-  {5d688367-fe1c-4e03-bbfe-538c266ce0ef}, !- Handle
+  {98b5d944-7abe-4b2d-bba4-68d6b8a2820e}, !- Handle
   Surface 13,                             !- Name
   Floor,                                  !- Surface Type
   ,                                       !- Construction Name
-  {bad92ff1-74af-4235-962f-f3ca9d338983}, !- Space Name
+  {eeb9dd42-2eb3-4c97-94eb-bcba0dd1e0f6}, !- Space Name
   Surface,                                !- Outside Boundary Condition
-  {3b24caf7-5be8-43b5-87b6-f0b16b4037e0}, !- Outside Boundary Condition Object
-=======
-  {dc8b8aa3-f588-48b8-9cc1-ba5012ffa465}, !- Handle
-  Surface 13,                             !- Name
-  Floor,                                  !- Surface Type
-  ,                                       !- Construction Name
-  {60f5236a-dec9-4f31-b47e-926c333730d9}, !- Space Name
-  Surface,                                !- Outside Boundary Condition
-  {c69193a5-1f0f-4ab5-902b-b51694640e85}, !- Outside Boundary Condition Object
->>>>>>> 78927444
+  {ef3895ad-5d52-4f44-8e0a-0560827e8db7}, !- Outside Boundary Condition Object
   NoSun,                                  !- Sun Exposure
   NoWind,                                 !- Wind Exposure
   ,                                       !- View Factor to Ground
@@ -864,19 +600,11 @@
   0, 0, 0;                                !- X,Y,Z Vertex 4 {m}
 
 OS:Surface,
-<<<<<<< HEAD
-  {a3ed8178-3697-42f6-b635-c0e80bb67dfe}, !- Handle
+  {3ce76a75-8657-451b-8fe3-4789cb849398}, !- Handle
   Surface 14,                             !- Name
   RoofCeiling,                            !- Surface Type
   ,                                       !- Construction Name
-  {bad92ff1-74af-4235-962f-f3ca9d338983}, !- Space Name
-=======
-  {69b51069-a33d-49c3-b85d-f846be7255f3}, !- Handle
-  Surface 14,                             !- Name
-  RoofCeiling,                            !- Surface Type
-  ,                                       !- Construction Name
-  {60f5236a-dec9-4f31-b47e-926c333730d9}, !- Space Name
->>>>>>> 78927444
+  {eeb9dd42-2eb3-4c97-94eb-bcba0dd1e0f6}, !- Space Name
   Outdoors,                               !- Outside Boundary Condition
   ,                                       !- Outside Boundary Condition Object
   SunExposed,                             !- Sun Exposure
@@ -889,19 +617,11 @@
   13.6310703908387, 0, 0;                 !- X,Y,Z Vertex 4 {m}
 
 OS:Surface,
-<<<<<<< HEAD
-  {0009dfac-8bba-4dec-a9b0-1350df3ceb81}, !- Handle
+  {ce0ca5d4-3747-4cc8-95df-24023ff70c92}, !- Handle
   Surface 15,                             !- Name
   RoofCeiling,                            !- Surface Type
   ,                                       !- Construction Name
-  {bad92ff1-74af-4235-962f-f3ca9d338983}, !- Space Name
-=======
-  {7a77e6b2-4ad7-4102-940c-80db70a5f95b}, !- Handle
-  Surface 15,                             !- Name
-  RoofCeiling,                            !- Surface Type
-  ,                                       !- Construction Name
-  {60f5236a-dec9-4f31-b47e-926c333730d9}, !- Space Name
->>>>>>> 78927444
+  {eeb9dd42-2eb3-4c97-94eb-bcba0dd1e0f6}, !- Space Name
   Outdoors,                               !- Outside Boundary Condition
   ,                                       !- Outside Boundary Condition Object
   SunExposed,                             !- Sun Exposure
@@ -914,19 +634,11 @@
   0, 6.81553519541936, 0;                 !- X,Y,Z Vertex 4 {m}
 
 OS:Surface,
-<<<<<<< HEAD
-  {cb0cba71-2d1e-4e70-a2b0-ae2ba61666d8}, !- Handle
+  {1494325b-a2e3-46ee-ab2d-2d588a38f5fd}, !- Handle
   Surface 16,                             !- Name
   Wall,                                   !- Surface Type
   ,                                       !- Construction Name
-  {bad92ff1-74af-4235-962f-f3ca9d338983}, !- Space Name
-=======
-  {893bf14f-530c-4845-867b-e5aa85855329}, !- Handle
-  Surface 16,                             !- Name
-  Wall,                                   !- Surface Type
-  ,                                       !- Construction Name
-  {60f5236a-dec9-4f31-b47e-926c333730d9}, !- Space Name
->>>>>>> 78927444
+  {eeb9dd42-2eb3-4c97-94eb-bcba0dd1e0f6}, !- Space Name
   Outdoors,                               !- Outside Boundary Condition
   ,                                       !- Outside Boundary Condition Object
   SunExposed,                             !- Sun Exposure
@@ -938,19 +650,11 @@
   0, 0, 0;                                !- X,Y,Z Vertex 3 {m}
 
 OS:Surface,
-<<<<<<< HEAD
-  {789cfdfa-8cff-4b47-b569-d3b568bb2b60}, !- Handle
+  {0c994885-2326-49dc-8b15-c80a923d2d5e}, !- Handle
   Surface 17,                             !- Name
   Wall,                                   !- Surface Type
   ,                                       !- Construction Name
-  {bad92ff1-74af-4235-962f-f3ca9d338983}, !- Space Name
-=======
-  {4effb3bd-5004-4464-b217-aa9809331fa2}, !- Handle
-  Surface 17,                             !- Name
-  Wall,                                   !- Surface Type
-  ,                                       !- Construction Name
-  {60f5236a-dec9-4f31-b47e-926c333730d9}, !- Space Name
->>>>>>> 78927444
+  {eeb9dd42-2eb3-4c97-94eb-bcba0dd1e0f6}, !- Space Name
   Outdoors,                               !- Outside Boundary Condition
   ,                                       !- Outside Boundary Condition Object
   SunExposed,                             !- Sun Exposure
@@ -962,15 +666,9 @@
   13.6310703908387, 6.81553519541936, 0;  !- X,Y,Z Vertex 3 {m}
 
 OS:Space,
-<<<<<<< HEAD
-  {bad92ff1-74af-4235-962f-f3ca9d338983}, !- Handle
+  {eeb9dd42-2eb3-4c97-94eb-bcba0dd1e0f6}, !- Handle
   unfinished attic space,                 !- Name
-  {b37ac579-481b-436c-bc5b-95d32677dacf}, !- Space Type Name
-=======
-  {60f5236a-dec9-4f31-b47e-926c333730d9}, !- Handle
-  unfinished attic space,                 !- Name
-  {64472b56-7fde-423c-8b7b-a359d92a1f47}, !- Space Type Name
->>>>>>> 78927444
+  {4f2237b2-fe75-44c6-b0a7-d59baa3fc678}, !- Space Type Name
   ,                                       !- Default Construction Set Name
   ,                                       !- Default Schedule Set Name
   -0,                                     !- Direction of Relative North {deg}
@@ -978,17 +676,10 @@
   0,                                      !- Y Origin {m}
   4.8768,                                 !- Z Origin {m}
   ,                                       !- Building Story Name
-<<<<<<< HEAD
-  {7e912ec0-def9-4695-ba61-1fb2de10c081}; !- Thermal Zone Name
+  {45a780ac-06ab-4513-a934-0ba41182c3bf}; !- Thermal Zone Name
 
 OS:ThermalZone,
-  {7e912ec0-def9-4695-ba61-1fb2de10c081}, !- Handle
-=======
-  {abab38de-4f1f-4e86-9c64-b8d527ac6660}; !- Thermal Zone Name
-
-OS:ThermalZone,
-  {abab38de-4f1f-4e86-9c64-b8d527ac6660}, !- Handle
->>>>>>> 78927444
+  {45a780ac-06ab-4513-a934-0ba41182c3bf}, !- Handle
   unfinished attic zone,                  !- Name
   ,                                       !- Multiplier
   ,                                       !- Ceiling Height {m}
@@ -997,17 +688,10 @@
   ,                                       !- Zone Inside Convection Algorithm
   ,                                       !- Zone Outside Convection Algorithm
   ,                                       !- Zone Conditioning Equipment List Name
-<<<<<<< HEAD
-  {1e3cb936-d690-43dc-937c-ecffa91f0313}, !- Zone Air Inlet Port List
-  {4eea87b0-eea1-4ac3-bb23-18a08f28c31c}, !- Zone Air Exhaust Port List
-  {57a6e956-6f18-40df-8404-d7770a7075d9}, !- Zone Air Node Name
-  {b75fed1c-c057-40b2-9a5c-a6317e339d25}, !- Zone Return Air Port List
-=======
-  {a130221e-d491-4afb-8402-e15b19d5742e}, !- Zone Air Inlet Port List
-  {d38d50e2-9eb7-44ec-8035-62b8b898c578}, !- Zone Air Exhaust Port List
-  {a9f2fa58-743d-4735-b1d2-1b600ea408fb}, !- Zone Air Node Name
-  {3af0a0c7-91fb-44f5-900a-bbf9de178a8b}, !- Zone Return Air Port List
->>>>>>> 78927444
+  {b29b3406-c360-4fcd-b272-2889c0fdd0c8}, !- Zone Air Inlet Port List
+  {34d354f1-b5c0-46fa-8121-569b5942d26a}, !- Zone Air Exhaust Port List
+  {b295d5e8-9e96-4e47-adb1-af2c2e2c7e6e}, !- Zone Air Node Name
+  {5faf3ebe-2ad2-4233-9bf4-676083abe75b}, !- Zone Return Air Port List
   ,                                       !- Primary Daylighting Control Name
   ,                                       !- Fraction of Zone Controlled by Primary Daylighting Control
   ,                                       !- Secondary Daylighting Control Name
@@ -1018,71 +702,37 @@
   No;                                     !- Use Ideal Air Loads
 
 OS:Node,
-<<<<<<< HEAD
-  {cb0f9fa1-e855-4ff3-923f-e953af25ba81}, !- Handle
+  {46986213-5c54-4008-bcbf-9dd61449f8af}, !- Handle
   Node 2,                                 !- Name
-  {57a6e956-6f18-40df-8404-d7770a7075d9}, !- Inlet Port
+  {b295d5e8-9e96-4e47-adb1-af2c2e2c7e6e}, !- Inlet Port
   ;                                       !- Outlet Port
 
 OS:Connection,
-  {57a6e956-6f18-40df-8404-d7770a7075d9}, !- Handle
-  {fca86bea-c654-4a95-8a24-3c2386789482}, !- Name
-  {7e912ec0-def9-4695-ba61-1fb2de10c081}, !- Source Object
+  {b295d5e8-9e96-4e47-adb1-af2c2e2c7e6e}, !- Handle
+  {d67e83a5-6f31-4499-8dc9-88b6b24eae59}, !- Name
+  {45a780ac-06ab-4513-a934-0ba41182c3bf}, !- Source Object
   11,                                     !- Outlet Port
-  {cb0f9fa1-e855-4ff3-923f-e953af25ba81}, !- Target Object
+  {46986213-5c54-4008-bcbf-9dd61449f8af}, !- Target Object
   2;                                      !- Inlet Port
 
 OS:PortList,
-  {1e3cb936-d690-43dc-937c-ecffa91f0313}, !- Handle
-  {1a27abe6-531b-448a-bbc3-6d8a4bbd81f6}, !- Name
-  {7e912ec0-def9-4695-ba61-1fb2de10c081}; !- HVAC Component
+  {b29b3406-c360-4fcd-b272-2889c0fdd0c8}, !- Handle
+  {bcaa20ac-6fd6-4a39-bca4-033af4c5a7b6}, !- Name
+  {45a780ac-06ab-4513-a934-0ba41182c3bf}; !- HVAC Component
 
 OS:PortList,
-  {4eea87b0-eea1-4ac3-bb23-18a08f28c31c}, !- Handle
-  {701fad70-2a13-4f17-8eb8-61c37771be24}, !- Name
-  {7e912ec0-def9-4695-ba61-1fb2de10c081}; !- HVAC Component
+  {34d354f1-b5c0-46fa-8121-569b5942d26a}, !- Handle
+  {4daa8312-ba57-46ea-9236-24aff341b443}, !- Name
+  {45a780ac-06ab-4513-a934-0ba41182c3bf}; !- HVAC Component
 
 OS:PortList,
-  {b75fed1c-c057-40b2-9a5c-a6317e339d25}, !- Handle
-  {10704b9d-f004-4146-9305-581af6e84f87}, !- Name
-  {7e912ec0-def9-4695-ba61-1fb2de10c081}; !- HVAC Component
+  {5faf3ebe-2ad2-4233-9bf4-676083abe75b}, !- Handle
+  {b3ca8721-4c31-4c99-bc61-258af208c4a6}, !- Name
+  {45a780ac-06ab-4513-a934-0ba41182c3bf}; !- HVAC Component
 
 OS:Sizing:Zone,
-  {9a39eedf-9d63-4579-9f11-13329a5e96eb}, !- Handle
-  {7e912ec0-def9-4695-ba61-1fb2de10c081}, !- Zone or ZoneList Name
-=======
-  {4f68381f-6d18-499c-bef6-c570bc6c125e}, !- Handle
-  Node 2,                                 !- Name
-  {a9f2fa58-743d-4735-b1d2-1b600ea408fb}, !- Inlet Port
-  ;                                       !- Outlet Port
-
-OS:Connection,
-  {a9f2fa58-743d-4735-b1d2-1b600ea408fb}, !- Handle
-  {5889036b-fb10-40b9-89ee-4f1b5cf33d5c}, !- Name
-  {abab38de-4f1f-4e86-9c64-b8d527ac6660}, !- Source Object
-  11,                                     !- Outlet Port
-  {4f68381f-6d18-499c-bef6-c570bc6c125e}, !- Target Object
-  2;                                      !- Inlet Port
-
-OS:PortList,
-  {a130221e-d491-4afb-8402-e15b19d5742e}, !- Handle
-  {c6ca591d-4043-4d46-a810-68245fe0999e}, !- Name
-  {abab38de-4f1f-4e86-9c64-b8d527ac6660}; !- HVAC Component
-
-OS:PortList,
-  {d38d50e2-9eb7-44ec-8035-62b8b898c578}, !- Handle
-  {62e65dd8-27eb-4bf0-9a52-ec0bb19270df}, !- Name
-  {abab38de-4f1f-4e86-9c64-b8d527ac6660}; !- HVAC Component
-
-OS:PortList,
-  {3af0a0c7-91fb-44f5-900a-bbf9de178a8b}, !- Handle
-  {2fc39ff3-e916-41c7-bd43-595a10472b8b}, !- Name
-  {abab38de-4f1f-4e86-9c64-b8d527ac6660}; !- HVAC Component
-
-OS:Sizing:Zone,
-  {67cacf38-bf72-46f5-99e8-ece1c783f90a}, !- Handle
-  {abab38de-4f1f-4e86-9c64-b8d527ac6660}, !- Zone or ZoneList Name
->>>>>>> 78927444
+  {f8917a64-f06d-4793-b03f-08751188b94f}, !- Handle
+  {45a780ac-06ab-4513-a934-0ba41182c3bf}, !- Zone or ZoneList Name
   SupplyAirTemperature,                   !- Zone Cooling Design Supply Air Temperature Input Method
   14,                                     !- Zone Cooling Design Supply Air Temperature {C}
   11.11,                                  !- Zone Cooling Design Supply Air Temperature Difference {deltaC}
@@ -1111,21 +761,12 @@
   autosize;                               !- Dedicated Outdoor Air High Setpoint Temperature for Design {C}
 
 OS:ZoneHVAC:EquipmentList,
-<<<<<<< HEAD
-  {fb5e083a-5d1a-4c71-8ee2-773bacd3861a}, !- Handle
+  {c29fbf26-344c-4e47-bd23-35e81178033b}, !- Handle
   Zone HVAC Equipment List 2,             !- Name
-  {7e912ec0-def9-4695-ba61-1fb2de10c081}; !- Thermal Zone
+  {45a780ac-06ab-4513-a934-0ba41182c3bf}; !- Thermal Zone
 
 OS:SpaceType,
-  {b37ac579-481b-436c-bc5b-95d32677dacf}, !- Handle
-=======
-  {889a27cf-963a-444e-a1b9-477e336e4c36}, !- Handle
-  Zone HVAC Equipment List 2,             !- Name
-  {abab38de-4f1f-4e86-9c64-b8d527ac6660}; !- Thermal Zone
-
-OS:SpaceType,
-  {64472b56-7fde-423c-8b7b-a359d92a1f47}, !- Handle
->>>>>>> 78927444
+  {4f2237b2-fe75-44c6-b0a7-d59baa3fc678}, !- Handle
   Space Type 2,                           !- Name
   ,                                       !- Default Construction Set Name
   ,                                       !- Default Schedule Set Name
@@ -1136,23 +777,14 @@
   unfinished attic;                       !- Standards Space Type
 
 OS:BuildingUnit,
-<<<<<<< HEAD
-  {8066f0e0-2a7c-41ae-8f9d-f6b3a253fb91}, !- Handle
-=======
-  {04006bb3-0ac9-4903-ab3f-5e6dbbdaaaf2}, !- Handle
->>>>>>> 78927444
+  {42f6fb34-d949-4417-bfba-82576d1dcd60}, !- Handle
   unit 1,                                 !- Name
   ,                                       !- Rendering Color
   Residential;                            !- Building Unit Type
 
 OS:AdditionalProperties,
-<<<<<<< HEAD
-  {4d0ff939-751c-422e-8121-217d72c168c6}, !- Handle
-  {8066f0e0-2a7c-41ae-8f9d-f6b3a253fb91}, !- Object Name
-=======
-  {44e195cc-62ae-40c4-8ffb-e95b29e654f8}, !- Handle
-  {04006bb3-0ac9-4903-ab3f-5e6dbbdaaaf2}, !- Object Name
->>>>>>> 78927444
+  {b946f999-97f3-4876-b7d0-7f6fe09ef699}, !- Handle
+  {42f6fb34-d949-4417-bfba-82576d1dcd60}, !- Object Name
   NumberOfBedrooms,                       !- Feature Name 1
   Integer,                                !- Feature Data Type 1
   3,                                      !- Feature Value 1
@@ -1164,20 +796,12 @@
   2.6400000000000001;                     !- Feature Value 3
 
 OS:External:File,
-<<<<<<< HEAD
-  {d479c9e7-06ef-465c-9b9d-d5e3bb9e1cd6}, !- Handle
-=======
-  {44647eed-f97b-4e22-aec0-f307fcab93f9}, !- Handle
->>>>>>> 78927444
+  {bdbf5e75-a902-44cc-8dd2-37019a2377bc}, !- Handle
   8760.csv,                               !- Name
   8760.csv;                               !- File Name
 
 OS:Schedule:Day,
-<<<<<<< HEAD
-  {da622d81-a126-4d4f-8337-249a85be4d0d}, !- Handle
-=======
-  {06b57676-d5c9-42dd-8fc9-b77d88aee0f7}, !- Handle
->>>>>>> 78927444
+  {d13383fa-3466-4a70-a5b8-b83280c765a0}, !- Handle
   Schedule Day 1,                         !- Name
   ,                                       !- Schedule Type Limits Name
   ,                                       !- Interpolate to Timestep
@@ -1186,11 +810,7 @@
   0;                                      !- Value Until Time 1
 
 OS:Schedule:Day,
-<<<<<<< HEAD
-  {779ccbf2-5631-4ed6-bff7-a40bf00baf75}, !- Handle
-=======
-  {91027645-4049-43f9-9ae4-f68adab2a018}, !- Handle
->>>>>>> 78927444
+  {d972a0af-cd18-4e9e-bb0d-192751729495}, !- Handle
   Schedule Day 2,                         !- Name
   ,                                       !- Schedule Type Limits Name
   ,                                       !- Interpolate to Timestep
@@ -1199,17 +819,10 @@
   1;                                      !- Value Until Time 1
 
 OS:Schedule:File,
-<<<<<<< HEAD
-  {ef782986-f65c-4d61-9bd9-74910d8fcfa6}, !- Handle
+  {b3d76825-5bfc-4d0c-b15b-5739994746ed}, !- Handle
   occupants,                              !- Name
-  {d39c2836-03d4-4a03-b6bf-865e0b51243b}, !- Schedule Type Limits Name
-  {d479c9e7-06ef-465c-9b9d-d5e3bb9e1cd6}, !- External File Name
-=======
-  {fa27c09a-34b2-4a18-9a12-1797fbc28390}, !- Handle
-  occupants,                              !- Name
-  {d7d59d86-e4a8-405f-86c5-c9333e2d0822}, !- Schedule Type Limits Name
-  {44647eed-f97b-4e22-aec0-f307fcab93f9}, !- External File Name
->>>>>>> 78927444
+  {82dac28b-dc6d-4cf5-8e18-f9b91193dd56}, !- Schedule Type Limits Name
+  {bdbf5e75-a902-44cc-8dd2-37019a2377bc}, !- External File Name
   1,                                      !- Column Number
   1,                                      !- Rows to Skip at Top
   8760,                                   !- Number of Hours of Data
@@ -1218,38 +831,63 @@
   60;                                     !- Minutes per Item
 
 OS:Schedule:Ruleset,
-<<<<<<< HEAD
-  {53921004-abad-44b8-957a-161f29dbc295}, !- Handle
+  {82542276-a50e-4c44-b4fe-7feff0197a7b}, !- Handle
   Schedule Ruleset 1,                     !- Name
-  {57b8e602-f397-4d87-bdfc-54923a39ff5b}, !- Schedule Type Limits Name
-  {2b6e6e1d-f844-42b1-81e7-daedf77d80d9}; !- Default Day Schedule Name
+  {0c2e6661-9ef1-456e-9bc9-b184d15bc7d8}, !- Schedule Type Limits Name
+  {51668351-ba08-4a5f-814e-b73fe503b576}; !- Default Day Schedule Name
 
 OS:Schedule:Day,
-  {2b6e6e1d-f844-42b1-81e7-daedf77d80d9}, !- Handle
+  {51668351-ba08-4a5f-814e-b73fe503b576}, !- Handle
   Schedule Day 3,                         !- Name
-  {57b8e602-f397-4d87-bdfc-54923a39ff5b}, !- Schedule Type Limits Name
-=======
-  {d04b1779-84b2-4f65-b6a9-80ab346bf0c1}, !- Handle
-  Schedule Ruleset 1,                     !- Name
-  {28e36de4-d526-4014-a2a8-ebb1bc790e15}, !- Schedule Type Limits Name
-  {c6c25626-9aaa-492b-974d-a94a9c8e8c24}; !- Default Day Schedule Name
-
-OS:Schedule:Day,
-  {c6c25626-9aaa-492b-974d-a94a9c8e8c24}, !- Handle
-  Schedule Day 3,                         !- Name
-  {28e36de4-d526-4014-a2a8-ebb1bc790e15}, !- Schedule Type Limits Name
->>>>>>> 78927444
+  {0c2e6661-9ef1-456e-9bc9-b184d15bc7d8}, !- Schedule Type Limits Name
   ,                                       !- Interpolate to Timestep
   24,                                     !- Hour 1
   0,                                      !- Minute 1
   112.539290946133;                       !- Value Until Time 1
 
 OS:People:Definition,
-<<<<<<< HEAD
-  {6a3beed0-4207-4ff2-85f1-8323ff7e83e4}, !- Handle
-=======
-  {0e09a1f8-ec3d-4fee-a2fc-0ece88a6f7bd}, !- Handle
->>>>>>> 78927444
+  {830870d2-91d1-4410-a8b8-b6d04ebba928}, !- Handle
+  res occupants|living space|story 2,     !- Name
+  People,                                 !- Number of People Calculation Method
+  1.32,                                   !- Number of People {people}
+  ,                                       !- People per Space Floor Area {person/m2}
+  ,                                       !- Space Floor Area per Person {m2/person}
+  0.319734,                               !- Fraction Radiant
+  0.573,                                  !- Sensible Heat Fraction
+  0,                                      !- Carbon Dioxide Generation Rate {m3/s-W}
+  No,                                     !- Enable ASHRAE 55 Comfort Warnings
+  ZoneAveraged;                           !- Mean Radiant Temperature Calculation Type
+
+OS:People,
+  {3a19be5d-ead9-4dd8-93b6-76565d9d4eee}, !- Handle
+  res occupants|living space|story 2,     !- Name
+  {830870d2-91d1-4410-a8b8-b6d04ebba928}, !- People Definition Name
+  {10785565-b0f3-4ddd-b743-c45cc5d590b2}, !- Space or SpaceType Name
+  {b3d76825-5bfc-4d0c-b15b-5739994746ed}, !- Number of People Schedule Name
+  {82542276-a50e-4c44-b4fe-7feff0197a7b}, !- Activity Level Schedule Name
+  ,                                       !- Surface Name/Angle Factor List Name
+  ,                                       !- Work Efficiency Schedule Name
+  ,                                       !- Clothing Insulation Schedule Name
+  ,                                       !- Air Velocity Schedule Name
+  1;                                      !- Multiplier
+
+OS:ScheduleTypeLimits,
+  {0c2e6661-9ef1-456e-9bc9-b184d15bc7d8}, !- Handle
+  ActivityLevel,                          !- Name
+  0,                                      !- Lower Limit Value
+  ,                                       !- Upper Limit Value
+  Continuous,                             !- Numeric Type
+  ActivityLevel;                          !- Unit Type
+
+OS:ScheduleTypeLimits,
+  {82dac28b-dc6d-4cf5-8e18-f9b91193dd56}, !- Handle
+  Fractional,                             !- Name
+  0,                                      !- Lower Limit Value
+  1,                                      !- Upper Limit Value
+  Continuous;                             !- Numeric Type
+
+OS:People:Definition,
+  {2c2e9ac7-744e-4f4e-9399-f96d72b4bb8d}, !- Handle
   res occupants|living space,             !- Name
   People,                                 !- Number of People Calculation Method
   1.32,                                   !- Number of People {people}
@@ -1262,85 +900,14 @@
   ZoneAveraged;                           !- Mean Radiant Temperature Calculation Type
 
 OS:People,
-<<<<<<< HEAD
-  {00382b61-465a-41fa-bab8-0ba88d427b93}, !- Handle
+  {a948af4a-a1f5-4bd6-a780-c21a39e7abbc}, !- Handle
   res occupants|living space,             !- Name
-  {6a3beed0-4207-4ff2-85f1-8323ff7e83e4}, !- People Definition Name
-  {544bafb9-f233-4fba-9962-35c17f5673fd}, !- Space or SpaceType Name
-  {ef782986-f65c-4d61-9bd9-74910d8fcfa6}, !- Number of People Schedule Name
-  {53921004-abad-44b8-957a-161f29dbc295}, !- Activity Level Schedule Name
-=======
-  {59c9151a-89e8-40b9-b30e-2da8a5ddac1d}, !- Handle
-  res occupants|living space,             !- Name
-  {0e09a1f8-ec3d-4fee-a2fc-0ece88a6f7bd}, !- People Definition Name
-  {de930d6d-132e-4dc3-b23b-9406921feae6}, !- Space or SpaceType Name
-  {fa27c09a-34b2-4a18-9a12-1797fbc28390}, !- Number of People Schedule Name
-  {d04b1779-84b2-4f65-b6a9-80ab346bf0c1}, !- Activity Level Schedule Name
->>>>>>> 78927444
+  {2c2e9ac7-744e-4f4e-9399-f96d72b4bb8d}, !- People Definition Name
+  {638ad0f2-b1a7-4a04-bef6-ab1613683cc1}, !- Space or SpaceType Name
+  {b3d76825-5bfc-4d0c-b15b-5739994746ed}, !- Number of People Schedule Name
+  {82542276-a50e-4c44-b4fe-7feff0197a7b}, !- Activity Level Schedule Name
   ,                                       !- Surface Name/Angle Factor List Name
   ,                                       !- Work Efficiency Schedule Name
   ,                                       !- Clothing Insulation Schedule Name
   ,                                       !- Air Velocity Schedule Name
   1;                                      !- Multiplier
-
-OS:ScheduleTypeLimits,
-<<<<<<< HEAD
-  {57b8e602-f397-4d87-bdfc-54923a39ff5b}, !- Handle
-=======
-  {28e36de4-d526-4014-a2a8-ebb1bc790e15}, !- Handle
->>>>>>> 78927444
-  ActivityLevel,                          !- Name
-  0,                                      !- Lower Limit Value
-  ,                                       !- Upper Limit Value
-  Continuous,                             !- Numeric Type
-  ActivityLevel;                          !- Unit Type
-
-OS:ScheduleTypeLimits,
-<<<<<<< HEAD
-  {d39c2836-03d4-4a03-b6bf-865e0b51243b}, !- Handle
-=======
-  {d7d59d86-e4a8-405f-86c5-c9333e2d0822}, !- Handle
->>>>>>> 78927444
-  Fractional,                             !- Name
-  0,                                      !- Lower Limit Value
-  1,                                      !- Upper Limit Value
-  Continuous;                             !- Numeric Type
-
-OS:People:Definition,
-<<<<<<< HEAD
-  {329c897a-a6a4-4b98-8c09-d337a70734cf}, !- Handle
-=======
-  {724eb8f9-3357-423d-ba71-b7bc321f5a1a}, !- Handle
->>>>>>> 78927444
-  res occupants|living space|story 2,     !- Name
-  People,                                 !- Number of People Calculation Method
-  1.32,                                   !- Number of People {people}
-  ,                                       !- People per Space Floor Area {person/m2}
-  ,                                       !- Space Floor Area per Person {m2/person}
-  0.319734,                               !- Fraction Radiant
-  0.573,                                  !- Sensible Heat Fraction
-  0,                                      !- Carbon Dioxide Generation Rate {m3/s-W}
-  No,                                     !- Enable ASHRAE 55 Comfort Warnings
-  ZoneAveraged;                           !- Mean Radiant Temperature Calculation Type
-
-OS:People,
-<<<<<<< HEAD
-  {74706dba-627b-4b0b-8f94-76444700519e}, !- Handle
-  res occupants|living space|story 2,     !- Name
-  {329c897a-a6a4-4b98-8c09-d337a70734cf}, !- People Definition Name
-  {c37182d2-fe4f-4f40-8f27-461a9d3a8739}, !- Space or SpaceType Name
-  {ef782986-f65c-4d61-9bd9-74910d8fcfa6}, !- Number of People Schedule Name
-  {53921004-abad-44b8-957a-161f29dbc295}, !- Activity Level Schedule Name
-=======
-  {c4cdb3a8-b4b1-4a86-babd-e02ef4a1c002}, !- Handle
-  res occupants|living space|story 2,     !- Name
-  {724eb8f9-3357-423d-ba71-b7bc321f5a1a}, !- People Definition Name
-  {edbd762a-f0f5-405e-bf27-b120a7d5eee3}, !- Space or SpaceType Name
-  {fa27c09a-34b2-4a18-9a12-1797fbc28390}, !- Number of People Schedule Name
-  {d04b1779-84b2-4f65-b6a9-80ab346bf0c1}, !- Activity Level Schedule Name
->>>>>>> 78927444
-  ,                                       !- Surface Name/Angle Factor List Name
-  ,                                       !- Work Efficiency Schedule Name
-  ,                                       !- Clothing Insulation Schedule Name
-  ,                                       !- Air Velocity Schedule Name
-  1;                                      !- Multiplier
