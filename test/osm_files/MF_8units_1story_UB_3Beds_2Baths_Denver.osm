!- NOTE: Auto-generated from /test/osw_files/MF_8units_1story_UB_3Beds_2Baths_Denver.osw

OS:Version,
<<<<<<< HEAD
  {e8e5172a-8f68-4d31-9535-b06d6bce4ff6}, !- Handle
  2.9.0;                                  !- Version Identifier

OS:SimulationControl,
  {a8052267-f45b-4ef2-974b-721c18cc03af}, !- Handle
=======
  {6554176f-7a90-48ab-9251-8b80c480ff0c}, !- Handle
  2.9.0;                                  !- Version Identifier

OS:SimulationControl,
  {b4d93fd1-325e-4a2e-9398-efbe0fd8c0ff}, !- Handle
>>>>>>> 49f5e9b9
  ,                                       !- Do Zone Sizing Calculation
  ,                                       !- Do System Sizing Calculation
  ,                                       !- Do Plant Sizing Calculation
  No;                                     !- Run Simulation for Sizing Periods

OS:Timestep,
<<<<<<< HEAD
  {67e9e13d-2b67-4099-accb-0fd625d42633}, !- Handle
  6;                                      !- Number of Timesteps per Hour

OS:ShadowCalculation,
  {45494f35-4b70-4fc3-aba0-72e67e1b410a}, !- Handle
=======
  {2e927539-b462-4e2a-86e7-9c47e802e28d}, !- Handle
  6;                                      !- Number of Timesteps per Hour

OS:ShadowCalculation,
  {abcb5491-2641-4adc-9abc-cd8580caaec6}, !- Handle
>>>>>>> 49f5e9b9
  20,                                     !- Calculation Frequency
  200;                                    !- Maximum Figures in Shadow Overlap Calculations

OS:SurfaceConvectionAlgorithm:Outside,
<<<<<<< HEAD
  {82466a97-0f0f-475f-83a1-cfdb799df674}, !- Handle
  DOE-2;                                  !- Algorithm

OS:SurfaceConvectionAlgorithm:Inside,
  {654efa5a-ae3e-4aea-9a62-664079128e71}, !- Handle
  TARP;                                   !- Algorithm

OS:ZoneCapacitanceMultiplier:ResearchSpecial,
  {9a169576-41aa-44c0-9181-681c014d3b49}, !- Handle
=======
  {bdb6d81d-a28a-433f-a39b-ca7c9ad4268d}, !- Handle
  DOE-2;                                  !- Algorithm

OS:SurfaceConvectionAlgorithm:Inside,
  {dd7ab6ae-b9c4-430a-8adb-96bc41d201bf}, !- Handle
  TARP;                                   !- Algorithm

OS:ZoneCapacitanceMultiplier:ResearchSpecial,
  {8d37680a-c56a-487c-8faf-a2dc9de7618b}, !- Handle
>>>>>>> 49f5e9b9
  ,                                       !- Temperature Capacity Multiplier
  15,                                     !- Humidity Capacity Multiplier
  ;                                       !- Carbon Dioxide Capacity Multiplier

OS:RunPeriod,
<<<<<<< HEAD
  {a25a5cb9-124d-49a1-a379-a00e3587c8e6}, !- Handle
=======
  {d8e8b5df-fd77-4b22-81d9-b8775c9f8c11}, !- Handle
>>>>>>> 49f5e9b9
  Run Period 1,                           !- Name
  1,                                      !- Begin Month
  1,                                      !- Begin Day of Month
  12,                                     !- End Month
  31,                                     !- End Day of Month
  ,                                       !- Use Weather File Holidays and Special Days
  ,                                       !- Use Weather File Daylight Saving Period
  ,                                       !- Apply Weekend Holiday Rule
  ,                                       !- Use Weather File Rain Indicators
  ,                                       !- Use Weather File Snow Indicators
  ;                                       !- Number of Times Runperiod to be Repeated

OS:YearDescription,
<<<<<<< HEAD
  {4efc6d1a-5978-406b-aee9-d6f339211157}, !- Handle
=======
  {5c4f2c31-1765-4ce8-a045-9df275c73b58}, !- Handle
>>>>>>> 49f5e9b9
  2007,                                   !- Calendar Year
  ,                                       !- Day of Week for Start Day
  ;                                       !- Is Leap Year

OS:WeatherFile,
  {3f5de957-fb52-4b15-b682-a2f71a325db4}, !- Handle
  Denver Intl Ap,                         !- City
  CO,                                     !- State Province Region
  USA,                                    !- Country
  TMY3,                                   !- Data Source
  725650,                                 !- WMO Number
  39.83,                                  !- Latitude {deg}
  -104.65,                                !- Longitude {deg}
  -7,                                     !- Time Zone {hr}
  1650,                                   !- Elevation {m}
  file:../weather/USA_CO_Denver.Intl.AP.725650_TMY3.epw, !- Url
  E23378AA;                               !- Checksum

OS:AdditionalProperties,
  {eece0a65-c328-4162-89fa-060f1968fde2}, !- Handle
  {3f5de957-fb52-4b15-b682-a2f71a325db4}, !- Object Name
  EPWHeaderCity,                          !- Feature Name 1
  String,                                 !- Feature Data Type 1
  Denver Intl Ap,                         !- Feature Value 1
  EPWHeaderState,                         !- Feature Name 2
  String,                                 !- Feature Data Type 2
  CO,                                     !- Feature Value 2
  EPWHeaderCountry,                       !- Feature Name 3
  String,                                 !- Feature Data Type 3
  USA,                                    !- Feature Value 3
  EPWHeaderDataSource,                    !- Feature Name 4
  String,                                 !- Feature Data Type 4
  TMY3,                                   !- Feature Value 4
  EPWHeaderStation,                       !- Feature Name 5
  String,                                 !- Feature Data Type 5
  725650,                                 !- Feature Value 5
  EPWHeaderLatitude,                      !- Feature Name 6
  Double,                                 !- Feature Data Type 6
  39.829999999999998,                     !- Feature Value 6
  EPWHeaderLongitude,                     !- Feature Name 7
  Double,                                 !- Feature Data Type 7
  -104.65000000000001,                    !- Feature Value 7
  EPWHeaderTimezone,                      !- Feature Name 8
  Double,                                 !- Feature Data Type 8
  -7,                                     !- Feature Value 8
  EPWHeaderAltitude,                      !- Feature Name 9
  Double,                                 !- Feature Data Type 9
  5413.3858267716532,                     !- Feature Value 9
  EPWHeaderLocalPressure,                 !- Feature Name 10
  Double,                                 !- Feature Data Type 10
  0.81937567683596546,                    !- Feature Value 10
  EPWHeaderRecordsPerHour,                !- Feature Name 11
  Double,                                 !- Feature Data Type 11
  0,                                      !- Feature Value 11
  EPWDataAnnualAvgDrybulb,                !- Feature Name 12
  Double,                                 !- Feature Data Type 12
  51.575616438356228,                     !- Feature Value 12
  EPWDataAnnualMinDrybulb,                !- Feature Name 13
  Double,                                 !- Feature Data Type 13
  -2.9200000000000017,                    !- Feature Value 13
  EPWDataAnnualMaxDrybulb,                !- Feature Name 14
  Double,                                 !- Feature Data Type 14
  104,                                    !- Feature Value 14
  EPWDataCDD50F,                          !- Feature Name 15
  Double,                                 !- Feature Data Type 15
  3072.2925000000005,                     !- Feature Value 15
  EPWDataCDD65F,                          !- Feature Name 16
  Double,                                 !- Feature Data Type 16
  883.62000000000035,                     !- Feature Value 16
  EPWDataHDD50F,                          !- Feature Name 17
  Double,                                 !- Feature Data Type 17
  2497.1925000000001,                     !- Feature Value 17
  EPWDataHDD65F,                          !- Feature Name 18
  Double,                                 !- Feature Data Type 18
  5783.5200000000013,                     !- Feature Value 18
  EPWDataAnnualAvgWindspeed,              !- Feature Name 19
  Double,                                 !- Feature Data Type 19
  3.9165296803649667,                     !- Feature Value 19
  EPWDataMonthlyAvgDrybulbs,              !- Feature Name 20
  String,                                 !- Feature Data Type 20
  33.4191935483871&#4431.90142857142857&#4443.02620967741937&#4442.48624999999999&#4459.877741935483854&#4473.57574999999997&#4472.07975806451608&#4472.70008064516134&#4466.49200000000006&#4450.079112903225806&#4437.218250000000005&#4434.582177419354835, !- Feature Value 20
  EPWDataGroundMonthlyTemps,              !- Feature Name 21
  String,                                 !- Feature Data Type 21
  44.08306285945173&#4440.89570904991865&#4440.64045432632048&#4442.153016571250646&#4448.225111118704206&#4454.268919273837525&#4459.508577937551024&#4462.82777283423508&#4463.10975667174995&#4460.41014950381947&#4455.304105212311526&#4449.445696474514364, !- Feature Value 21
  EPWDataWSF,                             !- Feature Name 22
  Double,                                 !- Feature Data Type 22
  0.58999999999999997,                    !- Feature Value 22
  EPWDataMonthlyAvgDailyHighDrybulbs,     !- Feature Name 23
  String,                                 !- Feature Data Type 23
  47.41032258064516&#4446.58642857142857&#4455.15032258064517&#4453.708&#4472.80193548387098&#4488.67600000000002&#4486.1858064516129&#4485.87225806451613&#4482.082&#4463.18064516129033&#4448.73400000000001&#4448.87935483870968, !- Feature Value 23
  EPWDataMonthlyAvgDailyLowDrybulbs,      !- Feature Name 24
  String,                                 !- Feature Data Type 24
  19.347741935483874&#4419.856428571428573&#4430.316129032258065&#4431.112&#4447.41612903225806&#4457.901999999999994&#4459.063870967741934&#4460.956774193548384&#4452.352000000000004&#4438.41612903225806&#4427.002000000000002&#4423.02903225806451, !- Feature Value 24
  EPWDesignHeatingDrybulb,                !- Feature Name 25
  Double,                                 !- Feature Data Type 25
  12.02,                                  !- Feature Value 25
  EPWDesignHeatingWindspeed,              !- Feature Name 26
  Double,                                 !- Feature Data Type 26
  2.8062500000000004,                     !- Feature Value 26
  EPWDesignCoolingDrybulb,                !- Feature Name 27
  Double,                                 !- Feature Data Type 27
  91.939999999999998,                     !- Feature Value 27
  EPWDesignCoolingWetbulb,                !- Feature Name 28
  Double,                                 !- Feature Data Type 28
  59.95131430195849,                      !- Feature Value 28
  EPWDesignCoolingHumidityRatio,          !- Feature Name 29
  Double,                                 !- Feature Data Type 29
  0.0059161086834698092,                  !- Feature Value 29
  EPWDesignCoolingWindspeed,              !- Feature Name 30
  Double,                                 !- Feature Data Type 30
  3.7999999999999989,                     !- Feature Value 30
  EPWDesignDailyTemperatureRange,         !- Feature Name 31
  Double,                                 !- Feature Data Type 31
  24.915483870967748,                     !- Feature Value 31
  EPWDesignDehumidDrybulb,                !- Feature Name 32
  Double,                                 !- Feature Data Type 32
  67.996785714285721,                     !- Feature Value 32
  EPWDesignDehumidHumidityRatio,          !- Feature Name 33
  Double,                                 !- Feature Data Type 33
  0.012133744170488724,                   !- Feature Value 33
  EPWDesignCoolingDirectNormal,           !- Feature Name 34
  Double,                                 !- Feature Data Type 34
  985,                                    !- Feature Value 34
  EPWDesignCoolingDiffuseHorizontal,      !- Feature Name 35
  Double,                                 !- Feature Data Type 35
  84;                                     !- Feature Value 35

OS:Site,
  {89d0e80b-0f68-464f-a82b-72669f7d126a}, !- Handle
  Denver Intl Ap_CO_USA,                  !- Name
  39.83,                                  !- Latitude {deg}
  -104.65,                                !- Longitude {deg}
  -7,                                     !- Time Zone {hr}
  1650,                                   !- Elevation {m}
  ;                                       !- Terrain

OS:ClimateZones,
  {9e022216-6743-4947-9976-c89b2e9de5cd}, !- Handle
  ,                                       !- Active Institution
  ,                                       !- Active Year
  ,                                       !- Climate Zone Institution Name 1
  ,                                       !- Climate Zone Document Name 1
  ,                                       !- Climate Zone Document Year 1
  ,                                       !- Climate Zone Value 1
  Building America,                       !- Climate Zone Institution Name 2
  ,                                       !- Climate Zone Document Name 2
  0,                                      !- Climate Zone Document Year 2
  Cold;                                   !- Climate Zone Value 2

OS:Site:WaterMainsTemperature,
  {c0815f1b-e461-46eb-9d9c-c93bd5e31454}, !- Handle
  Correlation,                            !- Calculation Method
  ,                                       !- Temperature Schedule Name
  10.8753424657535,                       !- Annual Average Outdoor Air Temperature {C}
  23.1524007936508;                       !- Maximum Difference In Monthly Average Outdoor Air Temperatures {deltaC}

OS:RunPeriodControl:DaylightSavingTime,
  {26b39105-f13a-41f2-9f6d-d8e105bdab39}, !- Handle
  4/7,                                    !- Start Date
  10/26;                                  !- End Date

OS:Site:GroundTemperature:Deep,
  {5aabecdc-aa12-41d8-b08f-d1d123b083ad}, !- Handle
  10.8753424657535,                       !- January Deep Ground Temperature {C}
  10.8753424657535,                       !- February Deep Ground Temperature {C}
  10.8753424657535,                       !- March Deep Ground Temperature {C}
  10.8753424657535,                       !- April Deep Ground Temperature {C}
  10.8753424657535,                       !- May Deep Ground Temperature {C}
  10.8753424657535,                       !- June Deep Ground Temperature {C}
  10.8753424657535,                       !- July Deep Ground Temperature {C}
  10.8753424657535,                       !- August Deep Ground Temperature {C}
  10.8753424657535,                       !- September Deep Ground Temperature {C}
  10.8753424657535,                       !- October Deep Ground Temperature {C}
  10.8753424657535,                       !- November Deep Ground Temperature {C}
  10.8753424657535;                       !- December Deep Ground Temperature {C}

OS:Building,
  {e390cc19-14dd-4648-98b0-26790334fb63}, !- Handle
  Building 1,                             !- Name
  ,                                       !- Building Sector Type
  0,                                      !- North Axis {deg}
  ,                                       !- Nominal Floor to Floor Height {m}
  ,                                       !- Space Type Name
  ,                                       !- Default Construction Set Name
  ,                                       !- Default Schedule Set Name
  2,                                      !- Standards Number of Stories
  1,                                      !- Standards Number of Above Ground Stories
  ,                                       !- Standards Template
  multifamily,                            !- Standards Building Type
  8;                                      !- Standards Number of Living Units

OS:AdditionalProperties,
  {54248637-7331-4956-8501-d895d44fcc58}, !- Handle
  {e390cc19-14dd-4648-98b0-26790334fb63}, !- Object Name
  num_units,                              !- Feature Name 1
  Integer,                                !- Feature Data Type 1
  8,                                      !- Feature Value 1
  has_rear_units,                         !- Feature Name 2
  Boolean,                                !- Feature Data Type 2
  true,                                   !- Feature Value 2
  num_floors,                             !- Feature Name 3
  Integer,                                !- Feature Data Type 3
  1,                                      !- Feature Value 3
  horz_location,                          !- Feature Name 4
  String,                                 !- Feature Data Type 4
  Left,                                   !- Feature Value 4
  level,                                  !- Feature Name 5
  String,                                 !- Feature Data Type 5
  Bottom,                                 !- Feature Value 5
  found_type,                             !- Feature Name 6
  String,                                 !- Feature Data Type 6
  unfinished basement,                    !- Feature Value 6
  corridor_width,                         !- Feature Name 7
  Double,                                 !- Feature Data Type 7
  3.048,                                  !- Feature Value 7
  corridor_position,                      !- Feature Name 8
  String,                                 !- Feature Data Type 8
  Double-Loaded Interior;                 !- Feature Value 8

OS:ThermalZone,
<<<<<<< HEAD
  {df055e6b-c60d-49a8-b26a-81333a7edbe4}, !- Handle
=======
  {17051fed-77f0-42f1-a23e-1ba832081073}, !- Handle
>>>>>>> 49f5e9b9
  living zone,                            !- Name
  ,                                       !- Multiplier
  ,                                       !- Ceiling Height {m}
  ,                                       !- Volume {m3}
  ,                                       !- Floor Area {m2}
  ,                                       !- Zone Inside Convection Algorithm
  ,                                       !- Zone Outside Convection Algorithm
  ,                                       !- Zone Conditioning Equipment List Name
<<<<<<< HEAD
  {f40ec73a-77f9-4837-8e44-c70f00b0dad8}, !- Zone Air Inlet Port List
  {602d437d-9da6-4fc4-bfd6-97b99f0456ff}, !- Zone Air Exhaust Port List
  {4050aea8-ad2e-4918-b2ec-4bfa27e0fffb}, !- Zone Air Node Name
  {1daa5f3c-81a7-4e37-a644-d0e1a7916c0a}, !- Zone Return Air Port List
=======
  {fc74177e-e7e4-43b6-a85f-f5447a655524}, !- Zone Air Inlet Port List
  {7d38ab8b-8864-4c8f-81f6-bec0aa030983}, !- Zone Air Exhaust Port List
  {4fd90982-4e9a-4950-a722-d22e680f39bf}, !- Zone Air Node Name
  {ff0b84a0-3732-494b-aea9-083c52afc81a}, !- Zone Return Air Port List
>>>>>>> 49f5e9b9
  ,                                       !- Primary Daylighting Control Name
  ,                                       !- Fraction of Zone Controlled by Primary Daylighting Control
  ,                                       !- Secondary Daylighting Control Name
  ,                                       !- Fraction of Zone Controlled by Secondary Daylighting Control
  ,                                       !- Illuminance Map Name
  ,                                       !- Group Rendering Name
  ,                                       !- Thermostat Name
  No;                                     !- Use Ideal Air Loads

OS:Node,
<<<<<<< HEAD
  {80228ff6-69fd-4205-a1a8-aec7fe257726}, !- Handle
  Node 1,                                 !- Name
  {4050aea8-ad2e-4918-b2ec-4bfa27e0fffb}, !- Inlet Port
  ;                                       !- Outlet Port

OS:Connection,
  {4050aea8-ad2e-4918-b2ec-4bfa27e0fffb}, !- Handle
  {c7291d94-67ef-4194-9d5d-22fb9681c5c3}, !- Name
  {df055e6b-c60d-49a8-b26a-81333a7edbe4}, !- Source Object
  11,                                     !- Outlet Port
  {80228ff6-69fd-4205-a1a8-aec7fe257726}, !- Target Object
  2;                                      !- Inlet Port

OS:PortList,
  {f40ec73a-77f9-4837-8e44-c70f00b0dad8}, !- Handle
  {9a6e8abd-f743-4b7d-beda-a231bb57c84d}, !- Name
  {df055e6b-c60d-49a8-b26a-81333a7edbe4}; !- HVAC Component

OS:PortList,
  {602d437d-9da6-4fc4-bfd6-97b99f0456ff}, !- Handle
  {97a4c252-02b9-4cf9-b750-77d7eb05e9be}, !- Name
  {df055e6b-c60d-49a8-b26a-81333a7edbe4}; !- HVAC Component

OS:PortList,
  {1daa5f3c-81a7-4e37-a644-d0e1a7916c0a}, !- Handle
  {555a4b7e-56f1-40d2-a696-8e6c37a87c85}, !- Name
  {df055e6b-c60d-49a8-b26a-81333a7edbe4}; !- HVAC Component

OS:Sizing:Zone,
  {02d2e188-b0d5-4c9b-87cf-abd542ecb7d1}, !- Handle
  {df055e6b-c60d-49a8-b26a-81333a7edbe4}, !- Zone or ZoneList Name
=======
  {6d910119-d281-4ee2-94a2-8eb32b9606ce}, !- Handle
  Node 1,                                 !- Name
  {4fd90982-4e9a-4950-a722-d22e680f39bf}, !- Inlet Port
  ;                                       !- Outlet Port

OS:Connection,
  {4fd90982-4e9a-4950-a722-d22e680f39bf}, !- Handle
  {80020fad-bdc5-443e-9001-aed640759b89}, !- Name
  {17051fed-77f0-42f1-a23e-1ba832081073}, !- Source Object
  11,                                     !- Outlet Port
  {6d910119-d281-4ee2-94a2-8eb32b9606ce}, !- Target Object
  2;                                      !- Inlet Port

OS:PortList,
  {fc74177e-e7e4-43b6-a85f-f5447a655524}, !- Handle
  {d5495362-2616-4e68-923e-783fa9692108}, !- Name
  {17051fed-77f0-42f1-a23e-1ba832081073}; !- HVAC Component

OS:PortList,
  {7d38ab8b-8864-4c8f-81f6-bec0aa030983}, !- Handle
  {488e9e07-5752-4a18-b6cf-1e053e529b43}, !- Name
  {17051fed-77f0-42f1-a23e-1ba832081073}; !- HVAC Component

OS:PortList,
  {ff0b84a0-3732-494b-aea9-083c52afc81a}, !- Handle
  {70a8ac27-1f6d-4b04-8630-e6d944b9017e}, !- Name
  {17051fed-77f0-42f1-a23e-1ba832081073}; !- HVAC Component

OS:Sizing:Zone,
  {00143a8f-1f6f-4b7e-9973-c2c8fdb75c7d}, !- Handle
  {17051fed-77f0-42f1-a23e-1ba832081073}, !- Zone or ZoneList Name
>>>>>>> 49f5e9b9
  SupplyAirTemperature,                   !- Zone Cooling Design Supply Air Temperature Input Method
  14,                                     !- Zone Cooling Design Supply Air Temperature {C}
  11.11,                                  !- Zone Cooling Design Supply Air Temperature Difference {deltaC}
  SupplyAirTemperature,                   !- Zone Heating Design Supply Air Temperature Input Method
  40,                                     !- Zone Heating Design Supply Air Temperature {C}
  11.11,                                  !- Zone Heating Design Supply Air Temperature Difference {deltaC}
  0.0085,                                 !- Zone Cooling Design Supply Air Humidity Ratio {kg-H2O/kg-air}
  0.008,                                  !- Zone Heating Design Supply Air Humidity Ratio {kg-H2O/kg-air}
  ,                                       !- Zone Heating Sizing Factor
  ,                                       !- Zone Cooling Sizing Factor
  DesignDay,                              !- Cooling Design Air Flow Method
  ,                                       !- Cooling Design Air Flow Rate {m3/s}
  ,                                       !- Cooling Minimum Air Flow per Zone Floor Area {m3/s-m2}
  ,                                       !- Cooling Minimum Air Flow {m3/s}
  ,                                       !- Cooling Minimum Air Flow Fraction
  DesignDay,                              !- Heating Design Air Flow Method
  ,                                       !- Heating Design Air Flow Rate {m3/s}
  ,                                       !- Heating Maximum Air Flow per Zone Floor Area {m3/s-m2}
  ,                                       !- Heating Maximum Air Flow {m3/s}
  ,                                       !- Heating Maximum Air Flow Fraction
  ,                                       !- Design Zone Air Distribution Effectiveness in Cooling Mode
  ,                                       !- Design Zone Air Distribution Effectiveness in Heating Mode
  No,                                     !- Account for Dedicated Outdoor Air System
  NeutralSupplyAir,                       !- Dedicated Outdoor Air System Control Strategy
  autosize,                               !- Dedicated Outdoor Air Low Setpoint Temperature for Design {C}
  autosize;                               !- Dedicated Outdoor Air High Setpoint Temperature for Design {C}

OS:ZoneHVAC:EquipmentList,
<<<<<<< HEAD
  {1b546e0c-3d18-430b-bf1b-3624d96b7ad4}, !- Handle
  Zone HVAC Equipment List 1,             !- Name
  {df055e6b-c60d-49a8-b26a-81333a7edbe4}; !- Thermal Zone

OS:Space,
  {84b3a133-608a-4a1b-8424-2c4dd3aaaab9}, !- Handle
  living space,                           !- Name
  {24cac981-3985-4438-8564-8dfdaa9f82e7}, !- Space Type Name
=======
  {f995bc1d-6e92-4c1f-a572-98a00011ca13}, !- Handle
  Zone HVAC Equipment List 1,             !- Name
  {17051fed-77f0-42f1-a23e-1ba832081073}; !- Thermal Zone

OS:Space,
  {e4252d7c-588b-4c5f-b8f8-ef4c02fdc093}, !- Handle
  living space,                           !- Name
  {b15858ac-9a7c-46a1-a306-c2c67e7e7442}, !- Space Type Name
>>>>>>> 49f5e9b9
  ,                                       !- Default Construction Set Name
  ,                                       !- Default Schedule Set Name
  ,                                       !- Direction of Relative North {deg}
  ,                                       !- X Origin {m}
  ,                                       !- Y Origin {m}
  ,                                       !- Z Origin {m}
  ,                                       !- Building Story Name
<<<<<<< HEAD
  {df055e6b-c60d-49a8-b26a-81333a7edbe4}, !- Thermal Zone Name
  ,                                       !- Part of Total Floor Area
  ,                                       !- Design Specification Outdoor Air Object Name
  {77a41a50-28ca-45ea-a4c4-997e93462e5e}; !- Building Unit Name

OS:Surface,
  {b7a423dd-7a73-4d77-a1e8-6554161d3cd7}, !- Handle
  Surface 1,                              !- Name
  Floor,                                  !- Surface Type
  ,                                       !- Construction Name
  {84b3a133-608a-4a1b-8424-2c4dd3aaaab9}, !- Space Name
  Surface,                                !- Outside Boundary Condition
  {0c9b2342-4827-41a7-acef-c46e4c3fc0d7}, !- Outside Boundary Condition Object
=======
  {17051fed-77f0-42f1-a23e-1ba832081073}, !- Thermal Zone Name
  ,                                       !- Part of Total Floor Area
  ,                                       !- Design Specification Outdoor Air Object Name
  {e1c46bfa-fce4-4174-b502-3af399dd228f}; !- Building Unit Name

OS:Surface,
  {37367ffc-6fe6-4c4a-b13b-70bbe1c5e2ba}, !- Handle
  Surface 1,                              !- Name
  Floor,                                  !- Surface Type
  ,                                       !- Construction Name
  {e4252d7c-588b-4c5f-b8f8-ef4c02fdc093}, !- Space Name
  Surface,                                !- Outside Boundary Condition
  {5b3f3f77-67e8-494c-bb39-0f1b8ec5ce3d}, !- Outside Boundary Condition Object
>>>>>>> 49f5e9b9
  NoSun,                                  !- Sun Exposure
  NoWind,                                 !- Wind Exposure
  ,                                       !- View Factor to Ground
  ,                                       !- Number of Vertices
  0, -12.9315688143396, 0,                !- X,Y,Z Vertex 1 {m}
  0, 0, 0,                                !- X,Y,Z Vertex 2 {m}
  6.46578440716979, 0, 0,                 !- X,Y,Z Vertex 3 {m}
  6.46578440716979, -12.9315688143396, 0; !- X,Y,Z Vertex 4 {m}

OS:Surface,
<<<<<<< HEAD
  {3ba004f0-10ef-4c7a-80d3-e474059388f4}, !- Handle
  Surface 2,                              !- Name
  Wall,                                   !- Surface Type
  ,                                       !- Construction Name
  {84b3a133-608a-4a1b-8424-2c4dd3aaaab9}, !- Space Name
=======
  {12bff08d-d6fc-41eb-a5dd-e16870f62a27}, !- Handle
  Surface 2,                              !- Name
  Wall,                                   !- Surface Type
  ,                                       !- Construction Name
  {e4252d7c-588b-4c5f-b8f8-ef4c02fdc093}, !- Space Name
>>>>>>> 49f5e9b9
  Outdoors,                               !- Outside Boundary Condition
  ,                                       !- Outside Boundary Condition Object
  SunExposed,                             !- Sun Exposure
  WindExposed,                            !- Wind Exposure
  ,                                       !- View Factor to Ground
  ,                                       !- Number of Vertices
  0, 0, 2.4384,                           !- X,Y,Z Vertex 1 {m}
  0, 0, 0,                                !- X,Y,Z Vertex 2 {m}
  0, -12.9315688143396, 0,                !- X,Y,Z Vertex 3 {m}
  0, -12.9315688143396, 2.4384;           !- X,Y,Z Vertex 4 {m}

OS:Surface,
<<<<<<< HEAD
  {f22639ff-9ff3-4fdf-be48-cd80d79a0cbc}, !- Handle
  Surface 3,                              !- Name
  Wall,                                   !- Surface Type
  ,                                       !- Construction Name
  {84b3a133-608a-4a1b-8424-2c4dd3aaaab9}, !- Space Name
=======
  {ea8772a9-9f4f-4c01-8ed8-7e319213271e}, !- Handle
  Surface 3,                              !- Name
  Wall,                                   !- Surface Type
  ,                                       !- Construction Name
  {e4252d7c-588b-4c5f-b8f8-ef4c02fdc093}, !- Space Name
>>>>>>> 49f5e9b9
  Adiabatic,                              !- Outside Boundary Condition
  ,                                       !- Outside Boundary Condition Object
  NoSun,                                  !- Sun Exposure
  NoWind,                                 !- Wind Exposure
  ,                                       !- View Factor to Ground
  ,                                       !- Number of Vertices
  6.46578440716979, 0, 2.4384,            !- X,Y,Z Vertex 1 {m}
  6.46578440716979, 0, 0,                 !- X,Y,Z Vertex 2 {m}
  0, 0, 0,                                !- X,Y,Z Vertex 3 {m}
  0, 0, 2.4384;                           !- X,Y,Z Vertex 4 {m}

OS:Surface,
<<<<<<< HEAD
  {1b8476a2-23ac-4009-b9f7-29e0f30d38c0}, !- Handle
  Surface 4,                              !- Name
  Wall,                                   !- Surface Type
  ,                                       !- Construction Name
  {84b3a133-608a-4a1b-8424-2c4dd3aaaab9}, !- Space Name
  Surface,                                !- Outside Boundary Condition
  {ec20ed54-2db2-4da6-b386-4f0be09ec391}, !- Outside Boundary Condition Object
=======
  {c82a80fa-625a-4c8a-aa25-7c57bb51bdcf}, !- Handle
  Surface 4,                              !- Name
  Wall,                                   !- Surface Type
  ,                                       !- Construction Name
  {e4252d7c-588b-4c5f-b8f8-ef4c02fdc093}, !- Space Name
  Adiabatic,                              !- Outside Boundary Condition
  ,                                       !- Outside Boundary Condition Object
>>>>>>> 49f5e9b9
  NoSun,                                  !- Sun Exposure
  NoWind,                                 !- Wind Exposure
  ,                                       !- View Factor to Ground
  ,                                       !- Number of Vertices
  6.46578440716979, -12.9315688143396, 2.4384, !- X,Y,Z Vertex 1 {m}
  6.46578440716979, -12.9315688143396, 0, !- X,Y,Z Vertex 2 {m}
  6.46578440716979, 0, 0,                 !- X,Y,Z Vertex 3 {m}
  6.46578440716979, 0, 2.4384;            !- X,Y,Z Vertex 4 {m}

OS:Surface,
<<<<<<< HEAD
  {840d45b0-ea88-4429-ac12-b6deb9de95e1}, !- Handle
  Surface 5,                              !- Name
  Wall,                                   !- Surface Type
  ,                                       !- Construction Name
  {84b3a133-608a-4a1b-8424-2c4dd3aaaab9}, !- Space Name
=======
  {4dcd630d-301a-4176-b1b6-b6b8dd3158fc}, !- Handle
  Surface 5,                              !- Name
  Wall,                                   !- Surface Type
  ,                                       !- Construction Name
  {e4252d7c-588b-4c5f-b8f8-ef4c02fdc093}, !- Space Name
>>>>>>> 49f5e9b9
  Outdoors,                               !- Outside Boundary Condition
  ,                                       !- Outside Boundary Condition Object
  SunExposed,                             !- Sun Exposure
  WindExposed,                            !- Wind Exposure
  ,                                       !- View Factor to Ground
  ,                                       !- Number of Vertices
  0, -12.9315688143396, 2.4384,           !- X,Y,Z Vertex 1 {m}
  0, -12.9315688143396, 0,                !- X,Y,Z Vertex 2 {m}
  6.46578440716979, -12.9315688143396, 0, !- X,Y,Z Vertex 3 {m}
  6.46578440716979, -12.9315688143396, 2.4384; !- X,Y,Z Vertex 4 {m}

OS:Surface,
<<<<<<< HEAD
  {15afabf9-a214-43be-ba06-713925fca103}, !- Handle
  Surface 6,                              !- Name
  RoofCeiling,                            !- Surface Type
  ,                                       !- Construction Name
  {84b3a133-608a-4a1b-8424-2c4dd3aaaab9}, !- Space Name
=======
  {070a4245-1b65-4355-9a4f-665344fc0941}, !- Handle
  Surface 6,                              !- Name
  RoofCeiling,                            !- Surface Type
  ,                                       !- Construction Name
  {e4252d7c-588b-4c5f-b8f8-ef4c02fdc093}, !- Space Name
>>>>>>> 49f5e9b9
  Outdoors,                               !- Outside Boundary Condition
  ,                                       !- Outside Boundary Condition Object
  SunExposed,                             !- Sun Exposure
  WindExposed,                            !- Wind Exposure
  ,                                       !- View Factor to Ground
  ,                                       !- Number of Vertices
  6.46578440716979, -12.9315688143396, 2.4384, !- X,Y,Z Vertex 1 {m}
  6.46578440716979, 0, 2.4384,            !- X,Y,Z Vertex 2 {m}
  0, 0, 2.4384,                           !- X,Y,Z Vertex 3 {m}
  0, -12.9315688143396, 2.4384;           !- X,Y,Z Vertex 4 {m}

OS:SpaceType,
<<<<<<< HEAD
  {24cac981-3985-4438-8564-8dfdaa9f82e7}, !- Handle
=======
  {b15858ac-9a7c-46a1-a306-c2c67e7e7442}, !- Handle
>>>>>>> 49f5e9b9
  Space Type 1,                           !- Name
  ,                                       !- Default Construction Set Name
  ,                                       !- Default Schedule Set Name
  ,                                       !- Group Rendering Name
  ,                                       !- Design Specification Outdoor Air Object Name
  ,                                       !- Standards Template
  ,                                       !- Standards Building Type
  living;                                 !- Standards Space Type

OS:ThermalZone,
<<<<<<< HEAD
  {ec8cd89f-5ebf-45fb-90ff-676222f0f313}, !- Handle
  living zone|unit 2,                     !- Name
=======
  {93cb8c34-4bd0-45f5-9659-594ab5f7f25b}, !- Handle
  corridor zone,                          !- Name
>>>>>>> 49f5e9b9
  ,                                       !- Multiplier
  ,                                       !- Ceiling Height {m}
  ,                                       !- Volume {m3}
  ,                                       !- Floor Area {m2}
  ,                                       !- Zone Inside Convection Algorithm
  ,                                       !- Zone Outside Convection Algorithm
  ,                                       !- Zone Conditioning Equipment List Name
<<<<<<< HEAD
  {314cc93f-3fc2-4d98-80ce-0e655512dec6}, !- Zone Air Inlet Port List
  {908f065a-5891-43dd-ba5c-069d6d9f768a}, !- Zone Air Exhaust Port List
  {4f2e72f8-be4d-4e79-bd54-4b96bd01fc28}, !- Zone Air Node Name
  {43944b7e-3f78-480c-9edc-d45c4dde3070}, !- Zone Return Air Port List
=======
  {6ee86567-6a66-49ff-a63a-39d5a53471a8}, !- Zone Air Inlet Port List
  {def4228c-2b2c-405b-abb8-dbaa1c8a7f5b}, !- Zone Air Exhaust Port List
  {f2c882e8-ca89-4381-b94b-b58d2fe4889e}, !- Zone Air Node Name
  {dab9a2ba-9113-4d52-ae0b-b771f5b06a68}, !- Zone Return Air Port List
>>>>>>> 49f5e9b9
  ,                                       !- Primary Daylighting Control Name
  ,                                       !- Fraction of Zone Controlled by Primary Daylighting Control
  ,                                       !- Secondary Daylighting Control Name
  ,                                       !- Fraction of Zone Controlled by Secondary Daylighting Control
  ,                                       !- Illuminance Map Name
  ,                                       !- Group Rendering Name
  ,                                       !- Thermostat Name
  No;                                     !- Use Ideal Air Loads

OS:Node,
<<<<<<< HEAD
  {37b0d3c4-6972-4458-aecf-4d807c256e5a}, !- Handle
  Node 2,                                 !- Name
  {4f2e72f8-be4d-4e79-bd54-4b96bd01fc28}, !- Inlet Port
  ;                                       !- Outlet Port

OS:Connection,
  {4f2e72f8-be4d-4e79-bd54-4b96bd01fc28}, !- Handle
  {c057c3a5-d0a8-4043-8e96-01092429eaf5}, !- Name
  {ec8cd89f-5ebf-45fb-90ff-676222f0f313}, !- Source Object
  11,                                     !- Outlet Port
  {37b0d3c4-6972-4458-aecf-4d807c256e5a}, !- Target Object
  2;                                      !- Inlet Port

OS:PortList,
  {314cc93f-3fc2-4d98-80ce-0e655512dec6}, !- Handle
  {5ad0e50c-6e20-4940-a16a-ebc17b24f28d}, !- Name
  {ec8cd89f-5ebf-45fb-90ff-676222f0f313}; !- HVAC Component

OS:PortList,
  {908f065a-5891-43dd-ba5c-069d6d9f768a}, !- Handle
  {0b1846dd-41b9-4b35-9166-844f8d9903ff}, !- Name
  {ec8cd89f-5ebf-45fb-90ff-676222f0f313}; !- HVAC Component

OS:PortList,
  {43944b7e-3f78-480c-9edc-d45c4dde3070}, !- Handle
  {da2a7b23-2e40-447d-bee8-79a7eae89b93}, !- Name
  {ec8cd89f-5ebf-45fb-90ff-676222f0f313}; !- HVAC Component

OS:Sizing:Zone,
  {90815a55-116d-4516-86c0-b54c0d761e71}, !- Handle
  {ec8cd89f-5ebf-45fb-90ff-676222f0f313}, !- Zone or ZoneList Name
=======
  {10bad47a-95e0-401d-9300-e118bad9c6f1}, !- Handle
  Node 2,                                 !- Name
  {f2c882e8-ca89-4381-b94b-b58d2fe4889e}, !- Inlet Port
  ;                                       !- Outlet Port

OS:Connection,
  {f2c882e8-ca89-4381-b94b-b58d2fe4889e}, !- Handle
  {6de1b7a7-6460-4e38-a600-835cb3aff9ec}, !- Name
  {93cb8c34-4bd0-45f5-9659-594ab5f7f25b}, !- Source Object
  11,                                     !- Outlet Port
  {10bad47a-95e0-401d-9300-e118bad9c6f1}, !- Target Object
  2;                                      !- Inlet Port

OS:PortList,
  {6ee86567-6a66-49ff-a63a-39d5a53471a8}, !- Handle
  {94df2952-a741-47eb-92a1-f2e43d9b5eea}, !- Name
  {93cb8c34-4bd0-45f5-9659-594ab5f7f25b}; !- HVAC Component

OS:PortList,
  {def4228c-2b2c-405b-abb8-dbaa1c8a7f5b}, !- Handle
  {cfddf282-8644-4cb7-94e1-7483be25a707}, !- Name
  {93cb8c34-4bd0-45f5-9659-594ab5f7f25b}; !- HVAC Component

OS:PortList,
  {dab9a2ba-9113-4d52-ae0b-b771f5b06a68}, !- Handle
  {2318556f-89d0-43fb-b621-fbf8b3da48ad}, !- Name
  {93cb8c34-4bd0-45f5-9659-594ab5f7f25b}; !- HVAC Component

OS:Sizing:Zone,
  {c4e416e6-2408-4396-91d9-2ba71842ec08}, !- Handle
  {93cb8c34-4bd0-45f5-9659-594ab5f7f25b}, !- Zone or ZoneList Name
>>>>>>> 49f5e9b9
  SupplyAirTemperature,                   !- Zone Cooling Design Supply Air Temperature Input Method
  14,                                     !- Zone Cooling Design Supply Air Temperature {C}
  11.11,                                  !- Zone Cooling Design Supply Air Temperature Difference {deltaC}
  SupplyAirTemperature,                   !- Zone Heating Design Supply Air Temperature Input Method
  40,                                     !- Zone Heating Design Supply Air Temperature {C}
  11.11,                                  !- Zone Heating Design Supply Air Temperature Difference {deltaC}
  0.0085,                                 !- Zone Cooling Design Supply Air Humidity Ratio {kg-H2O/kg-air}
  0.008,                                  !- Zone Heating Design Supply Air Humidity Ratio {kg-H2O/kg-air}
  ,                                       !- Zone Heating Sizing Factor
  ,                                       !- Zone Cooling Sizing Factor
  DesignDay,                              !- Cooling Design Air Flow Method
  ,                                       !- Cooling Design Air Flow Rate {m3/s}
  ,                                       !- Cooling Minimum Air Flow per Zone Floor Area {m3/s-m2}
  ,                                       !- Cooling Minimum Air Flow {m3/s}
  ,                                       !- Cooling Minimum Air Flow Fraction
  DesignDay,                              !- Heating Design Air Flow Method
  ,                                       !- Heating Design Air Flow Rate {m3/s}
  ,                                       !- Heating Maximum Air Flow per Zone Floor Area {m3/s-m2}
  ,                                       !- Heating Maximum Air Flow {m3/s}
  ,                                       !- Heating Maximum Air Flow Fraction
  ,                                       !- Design Zone Air Distribution Effectiveness in Cooling Mode
  ,                                       !- Design Zone Air Distribution Effectiveness in Heating Mode
  No,                                     !- Account for Dedicated Outdoor Air System
  NeutralSupplyAir,                       !- Dedicated Outdoor Air System Control Strategy
  autosize,                               !- Dedicated Outdoor Air Low Setpoint Temperature for Design {C}
  autosize;                               !- Dedicated Outdoor Air High Setpoint Temperature for Design {C}

OS:ZoneHVAC:EquipmentList,
<<<<<<< HEAD
  {0bc5f5cd-4f72-4e0f-8879-0974d102f498}, !- Handle
  Zone HVAC Equipment List 2,             !- Name
  {ec8cd89f-5ebf-45fb-90ff-676222f0f313}; !- Thermal Zone

OS:Space,
  {426b5ad3-5b4a-47e5-a9f2-e0d848d3f090}, !- Handle
  living space|unit 2,                    !- Name
  {24cac981-3985-4438-8564-8dfdaa9f82e7}, !- Space Type Name
=======
  {46507ed0-1793-4293-a6d3-1679a8d80fe4}, !- Handle
  Zone HVAC Equipment List 2,             !- Name
  {93cb8c34-4bd0-45f5-9659-594ab5f7f25b}; !- Thermal Zone

OS:Space,
  {719dd4d6-8e98-4bfc-bdf2-a64daeada6b1}, !- Handle
  corridor space,                         !- Name
  {1c372a30-0482-45aa-8d3b-42e72e79fada}, !- Space Type Name
>>>>>>> 49f5e9b9
  ,                                       !- Default Construction Set Name
  ,                                       !- Default Schedule Set Name
  ,                                       !- Direction of Relative North {deg}
  ,                                       !- X Origin {m}
  ,                                       !- Y Origin {m}
  ,                                       !- Z Origin {m}
  ,                                       !- Building Story Name
<<<<<<< HEAD
  {ec8cd89f-5ebf-45fb-90ff-676222f0f313}, !- Thermal Zone Name
  ,                                       !- Part of Total Floor Area
  ,                                       !- Design Specification Outdoor Air Object Name
  {5221345a-d017-47af-a010-204eee5ed39b}; !- Building Unit Name

OS:Surface,
  {0a78a477-d13f-43af-9a35-b8dc9937aa15}, !- Handle
  Surface 7,                              !- Name
  Floor,                                  !- Surface Type
  ,                                       !- Construction Name
  {426b5ad3-5b4a-47e5-a9f2-e0d848d3f090}, !- Space Name
  Surface,                                !- Outside Boundary Condition
  {c2bbec75-57a2-4650-bd5a-fa8099e82b6d}, !- Outside Boundary Condition Object
=======
  {93cb8c34-4bd0-45f5-9659-594ab5f7f25b}; !- Thermal Zone Name

OS:Surface,
  {5b05e837-fb35-4c00-9056-c6bed4dcda56}, !- Handle
  Surface 7,                              !- Name
  Floor,                                  !- Surface Type
  ,                                       !- Construction Name
  {719dd4d6-8e98-4bfc-bdf2-a64daeada6b1}, !- Space Name
  Surface,                                !- Outside Boundary Condition
  {7ab27783-ffda-40d3-8f90-b25d7e51f87f}, !- Outside Boundary Condition Object
>>>>>>> 49f5e9b9
  NoSun,                                  !- Sun Exposure
  NoWind,                                 !- Wind Exposure
  ,                                       !- View Factor to Ground
  ,                                       !- Number of Vertices
  0, 0, 0,                                !- X,Y,Z Vertex 1 {m}
  0, 1.524, 0,                            !- X,Y,Z Vertex 2 {m}
  6.46578440716979, 1.524, 0,             !- X,Y,Z Vertex 3 {m}
  6.46578440716979, 0, 0;                 !- X,Y,Z Vertex 4 {m}

OS:Surface,
<<<<<<< HEAD
  {5d58bddf-003f-4d6f-b9b0-686882be97ad}, !- Handle
  Surface 8,                              !- Name
  Wall,                                   !- Surface Type
  ,                                       !- Construction Name
  {426b5ad3-5b4a-47e5-a9f2-e0d848d3f090}, !- Space Name
=======
  {336c4471-592e-40ef-8c57-eea650b3ff0d}, !- Handle
  Surface 8,                              !- Name
  Wall,                                   !- Surface Type
  ,                                       !- Construction Name
  {719dd4d6-8e98-4bfc-bdf2-a64daeada6b1}, !- Space Name
>>>>>>> 49f5e9b9
  Outdoors,                               !- Outside Boundary Condition
  ,                                       !- Outside Boundary Condition Object
  SunExposed,                             !- Sun Exposure
  WindExposed,                            !- Wind Exposure
  ,                                       !- View Factor to Ground
  ,                                       !- Number of Vertices
  0, 1.524, 2.4384,                       !- X,Y,Z Vertex 1 {m}
  0, 1.524, 0,                            !- X,Y,Z Vertex 2 {m}
  0, 0, 0,                                !- X,Y,Z Vertex 3 {m}
  0, 0, 2.4384;                           !- X,Y,Z Vertex 4 {m}

OS:Surface,
<<<<<<< HEAD
  {5edcff60-92fd-48c9-b8c8-f0166896b119}, !- Handle
  Surface 9,                              !- Name
  Wall,                                   !- Surface Type
  ,                                       !- Construction Name
  {426b5ad3-5b4a-47e5-a9f2-e0d848d3f090}, !- Space Name
  Outdoors,                               !- Outside Boundary Condition
=======
  {ed13a14d-ff12-49dc-a795-fd000a23a1db}, !- Handle
  Surface 9,                              !- Name
  Wall,                                   !- Surface Type
  ,                                       !- Construction Name
  {719dd4d6-8e98-4bfc-bdf2-a64daeada6b1}, !- Space Name
  Adiabatic,                              !- Outside Boundary Condition
>>>>>>> 49f5e9b9
  ,                                       !- Outside Boundary Condition Object
  NoSun,                                  !- Sun Exposure
  NoWind,                                 !- Wind Exposure
  ,                                       !- View Factor to Ground
  ,                                       !- Number of Vertices
  6.46578440716979, 1.524, 2.4384,        !- X,Y,Z Vertex 1 {m}
  6.46578440716979, 1.524, 0,             !- X,Y,Z Vertex 2 {m}
  0, 1.524, 0,                            !- X,Y,Z Vertex 3 {m}
  0, 1.524, 2.4384;                       !- X,Y,Z Vertex 4 {m}

OS:Surface,
<<<<<<< HEAD
  {e7f3f72c-b1f4-418d-ad93-fc700fe8cb2e}, !- Handle
  Surface 10,                             !- Name
  Wall,                                   !- Surface Type
  ,                                       !- Construction Name
  {426b5ad3-5b4a-47e5-a9f2-e0d848d3f090}, !- Space Name
  Surface,                                !- Outside Boundary Condition
  {4a91675c-e698-4c99-bf0a-e01524c18f03}, !- Outside Boundary Condition Object
=======
  {7fa47cb5-5440-4589-8361-8b9168dfc1e2}, !- Handle
  Surface 10,                             !- Name
  Wall,                                   !- Surface Type
  ,                                       !- Construction Name
  {719dd4d6-8e98-4bfc-bdf2-a64daeada6b1}, !- Space Name
  Adiabatic,                              !- Outside Boundary Condition
  ,                                       !- Outside Boundary Condition Object
>>>>>>> 49f5e9b9
  NoSun,                                  !- Sun Exposure
  NoWind,                                 !- Wind Exposure
  ,                                       !- View Factor to Ground
  ,                                       !- Number of Vertices
  6.46578440716979, 0, 2.4384,            !- X,Y,Z Vertex 1 {m}
  6.46578440716979, 0, 0,                 !- X,Y,Z Vertex 2 {m}
  6.46578440716979, 1.524, 0,             !- X,Y,Z Vertex 3 {m}
  6.46578440716979, 1.524, 2.4384;        !- X,Y,Z Vertex 4 {m}

OS:Surface,
<<<<<<< HEAD
  {ec46b438-c004-4b58-8301-4cc1e3f0fa21}, !- Handle
  Surface 11,                             !- Name
  Wall,                                   !- Surface Type
  ,                                       !- Construction Name
  {426b5ad3-5b4a-47e5-a9f2-e0d848d3f090}, !- Space Name
=======
  {d96be1b8-028d-49ee-80f1-55c2ddb64313}, !- Handle
  Surface 11,                             !- Name
  Wall,                                   !- Surface Type
  ,                                       !- Construction Name
  {719dd4d6-8e98-4bfc-bdf2-a64daeada6b1}, !- Space Name
>>>>>>> 49f5e9b9
  Adiabatic,                              !- Outside Boundary Condition
  ,                                       !- Outside Boundary Condition Object
  NoSun,                                  !- Sun Exposure
  NoWind,                                 !- Wind Exposure
  ,                                       !- View Factor to Ground
  ,                                       !- Number of Vertices
  0, 0, 2.4384,                           !- X,Y,Z Vertex 1 {m}
  0, 0, 0,                                !- X,Y,Z Vertex 2 {m}
  6.46578440716979, 0, 0,                 !- X,Y,Z Vertex 3 {m}
  6.46578440716979, 0, 2.4384;            !- X,Y,Z Vertex 4 {m}

OS:Surface,
<<<<<<< HEAD
  {e68f9e10-0fe1-48cc-9fbd-b612541131fc}, !- Handle
  Surface 12,                             !- Name
  RoofCeiling,                            !- Surface Type
  ,                                       !- Construction Name
  {426b5ad3-5b4a-47e5-a9f2-e0d848d3f090}, !- Space Name
=======
  {9a62c1ef-b6b2-4e3e-ab7f-291b9fa1ebbb}, !- Handle
  Surface 12,                             !- Name
  RoofCeiling,                            !- Surface Type
  ,                                       !- Construction Name
  {719dd4d6-8e98-4bfc-bdf2-a64daeada6b1}, !- Space Name
>>>>>>> 49f5e9b9
  Outdoors,                               !- Outside Boundary Condition
  ,                                       !- Outside Boundary Condition Object
  SunExposed,                             !- Sun Exposure
  WindExposed,                            !- Wind Exposure
  ,                                       !- View Factor to Ground
  ,                                       !- Number of Vertices
  6.46578440716979, 0, 2.4384,            !- X,Y,Z Vertex 1 {m}
  6.46578440716979, 1.524, 2.4384,        !- X,Y,Z Vertex 2 {m}
  0, 1.524, 2.4384,                       !- X,Y,Z Vertex 3 {m}
  0, 0, 2.4384;                           !- X,Y,Z Vertex 4 {m}

<<<<<<< HEAD
OS:ThermalZone,
  {bfa156b5-9461-4335-bfbc-4c019e810d83}, !- Handle
  living zone|unit 3,                     !- Name
  ,                                       !- Multiplier
  ,                                       !- Ceiling Height {m}
  ,                                       !- Volume {m3}
  ,                                       !- Floor Area {m2}
  ,                                       !- Zone Inside Convection Algorithm
  ,                                       !- Zone Outside Convection Algorithm
  ,                                       !- Zone Conditioning Equipment List Name
  {eeda21ee-db0f-4860-8d4b-d6d21808f1a7}, !- Zone Air Inlet Port List
  {23912cea-a0bd-4cba-aa0b-af460b2881eb}, !- Zone Air Exhaust Port List
  {c4652f53-bc2e-4651-b9ac-d41ceb45207f}, !- Zone Air Node Name
  {a4b7fbdb-4d35-414f-8e71-4cbb36154b83}, !- Zone Return Air Port List
  ,                                       !- Primary Daylighting Control Name
  ,                                       !- Fraction of Zone Controlled by Primary Daylighting Control
  ,                                       !- Secondary Daylighting Control Name
  ,                                       !- Fraction of Zone Controlled by Secondary Daylighting Control
  ,                                       !- Illuminance Map Name
  ,                                       !- Group Rendering Name
  ,                                       !- Thermostat Name
  No;                                     !- Use Ideal Air Loads

OS:Node,
  {b2a180d0-fb03-48ee-b308-d5fdc50b0e92}, !- Handle
  Node 3,                                 !- Name
  {c4652f53-bc2e-4651-b9ac-d41ceb45207f}, !- Inlet Port
  ;                                       !- Outlet Port

OS:Connection,
  {c4652f53-bc2e-4651-b9ac-d41ceb45207f}, !- Handle
  {48b0ee69-fb0a-4fb3-b9a6-cafee8d32638}, !- Name
  {bfa156b5-9461-4335-bfbc-4c019e810d83}, !- Source Object
  11,                                     !- Outlet Port
  {b2a180d0-fb03-48ee-b308-d5fdc50b0e92}, !- Target Object
  2;                                      !- Inlet Port

OS:PortList,
  {eeda21ee-db0f-4860-8d4b-d6d21808f1a7}, !- Handle
  {a0a1aaec-7076-4186-8c44-d9a070cc8a61}, !- Name
  {bfa156b5-9461-4335-bfbc-4c019e810d83}; !- HVAC Component

OS:PortList,
  {23912cea-a0bd-4cba-aa0b-af460b2881eb}, !- Handle
  {02845f34-6724-45b5-b33c-37fc01cfd051}, !- Name
  {bfa156b5-9461-4335-bfbc-4c019e810d83}; !- HVAC Component

OS:PortList,
  {a4b7fbdb-4d35-414f-8e71-4cbb36154b83}, !- Handle
  {5860332c-6951-45f7-b343-c6fe259c1b08}, !- Name
  {bfa156b5-9461-4335-bfbc-4c019e810d83}; !- HVAC Component

OS:Sizing:Zone,
  {d3e20702-90c3-4821-b25b-9560f6e5f73f}, !- Handle
  {bfa156b5-9461-4335-bfbc-4c019e810d83}, !- Zone or ZoneList Name
  SupplyAirTemperature,                   !- Zone Cooling Design Supply Air Temperature Input Method
  14,                                     !- Zone Cooling Design Supply Air Temperature {C}
  11.11,                                  !- Zone Cooling Design Supply Air Temperature Difference {deltaC}
  SupplyAirTemperature,                   !- Zone Heating Design Supply Air Temperature Input Method
  40,                                     !- Zone Heating Design Supply Air Temperature {C}
  11.11,                                  !- Zone Heating Design Supply Air Temperature Difference {deltaC}
  0.0085,                                 !- Zone Cooling Design Supply Air Humidity Ratio {kg-H2O/kg-air}
  0.008,                                  !- Zone Heating Design Supply Air Humidity Ratio {kg-H2O/kg-air}
  ,                                       !- Zone Heating Sizing Factor
  ,                                       !- Zone Cooling Sizing Factor
  DesignDay,                              !- Cooling Design Air Flow Method
  ,                                       !- Cooling Design Air Flow Rate {m3/s}
  ,                                       !- Cooling Minimum Air Flow per Zone Floor Area {m3/s-m2}
  ,                                       !- Cooling Minimum Air Flow {m3/s}
  ,                                       !- Cooling Minimum Air Flow Fraction
  DesignDay,                              !- Heating Design Air Flow Method
  ,                                       !- Heating Design Air Flow Rate {m3/s}
  ,                                       !- Heating Maximum Air Flow per Zone Floor Area {m3/s-m2}
  ,                                       !- Heating Maximum Air Flow {m3/s}
  ,                                       !- Heating Maximum Air Flow Fraction
  ,                                       !- Design Zone Air Distribution Effectiveness in Cooling Mode
  ,                                       !- Design Zone Air Distribution Effectiveness in Heating Mode
  No,                                     !- Account for Dedicated Outdoor Air System
  NeutralSupplyAir,                       !- Dedicated Outdoor Air System Control Strategy
  autosize,                               !- Dedicated Outdoor Air Low Setpoint Temperature for Design {C}
  autosize;                               !- Dedicated Outdoor Air High Setpoint Temperature for Design {C}

OS:ZoneHVAC:EquipmentList,
  {9805242c-0888-4e25-90b4-f922f91d41c2}, !- Handle
  Zone HVAC Equipment List 3,             !- Name
  {bfa156b5-9461-4335-bfbc-4c019e810d83}; !- Thermal Zone

OS:Space,
  {c62f04a1-0d5f-4995-9ad9-deead0623ce5}, !- Handle
  living space|unit 3|story 1,            !- Name
  {24cac981-3985-4438-8564-8dfdaa9f82e7}, !- Space Type Name
=======
OS:SpaceType,
  {1c372a30-0482-45aa-8d3b-42e72e79fada}, !- Handle
  Space Type 2,                           !- Name
  ,                                       !- Default Construction Set Name
  ,                                       !- Default Schedule Set Name
  ,                                       !- Group Rendering Name
  ,                                       !- Design Specification Outdoor Air Object Name
  ,                                       !- Standards Template
  ,                                       !- Standards Building Type
  corridor;                               !- Standards Space Type

OS:Space,
  {21745072-32d0-418c-85cf-dceb07f7d43a}, !- Handle
  unfinished basement corridor space,     !- Name
  {a44d3df4-2d08-44f7-b43f-3eb58d2b6041}, !- Space Type Name
  ,                                       !- Default Construction Set Name
  ,                                       !- Default Schedule Set Name
  -0,                                     !- Direction of Relative North {deg}
  0,                                      !- X Origin {m}
  0,                                      !- Y Origin {m}
  0,                                      !- Z Origin {m}
  ,                                       !- Building Story Name
  {745ea382-af6f-442f-a82b-6074f660dc0c}; !- Thermal Zone Name

OS:Surface,
  {d08ae1a7-72e3-4132-abe4-d77d410fe2d4}, !- Handle
  Surface 13,                             !- Name
  Floor,                                  !- Surface Type
  ,                                       !- Construction Name
  {21745072-32d0-418c-85cf-dceb07f7d43a}, !- Space Name
  Foundation,                             !- Outside Boundary Condition
  ,                                       !- Outside Boundary Condition Object
  NoSun,                                  !- Sun Exposure
  NoWind,                                 !- Wind Exposure
  ,                                       !- View Factor to Ground
  ,                                       !- Number of Vertices
  0, 0, -2.4384,                          !- X,Y,Z Vertex 1 {m}
  0, 1.524, -2.4384,                      !- X,Y,Z Vertex 2 {m}
  6.46578440716979, 1.524, -2.4384,       !- X,Y,Z Vertex 3 {m}
  6.46578440716979, 0, -2.4384;           !- X,Y,Z Vertex 4 {m}

OS:Surface,
  {f28da18c-fd85-48ea-818d-290edfa0a8d5}, !- Handle
  Surface 14,                             !- Name
  Wall,                                   !- Surface Type
  ,                                       !- Construction Name
  {21745072-32d0-418c-85cf-dceb07f7d43a}, !- Space Name
  Foundation,                             !- Outside Boundary Condition
  ,                                       !- Outside Boundary Condition Object
  NoSun,                                  !- Sun Exposure
  NoWind,                                 !- Wind Exposure
  ,                                       !- View Factor to Ground
  ,                                       !- Number of Vertices
  0, 1.524, 0,                            !- X,Y,Z Vertex 1 {m}
  0, 1.524, -2.4384,                      !- X,Y,Z Vertex 2 {m}
  0, 0, -2.4384,                          !- X,Y,Z Vertex 3 {m}
  0, 0, 0;                                !- X,Y,Z Vertex 4 {m}

OS:Surface,
  {041655d2-3383-4fe8-b58c-45909f96c1f8}, !- Handle
  Surface 15,                             !- Name
  Wall,                                   !- Surface Type
  ,                                       !- Construction Name
  {21745072-32d0-418c-85cf-dceb07f7d43a}, !- Space Name
  Adiabatic,                              !- Outside Boundary Condition
  ,                                       !- Outside Boundary Condition Object
  NoSun,                                  !- Sun Exposure
  NoWind,                                 !- Wind Exposure
  ,                                       !- View Factor to Ground
  ,                                       !- Number of Vertices
  6.46578440716979, 1.524, 0,             !- X,Y,Z Vertex 1 {m}
  6.46578440716979, 1.524, -2.4384,       !- X,Y,Z Vertex 2 {m}
  0, 1.524, -2.4384,                      !- X,Y,Z Vertex 3 {m}
  0, 1.524, 0;                            !- X,Y,Z Vertex 4 {m}

OS:Surface,
  {b13a2dc8-e014-4069-8638-36744b908aeb}, !- Handle
  Surface 16,                             !- Name
  Wall,                                   !- Surface Type
  ,                                       !- Construction Name
  {21745072-32d0-418c-85cf-dceb07f7d43a}, !- Space Name
  Adiabatic,                              !- Outside Boundary Condition
  ,                                       !- Outside Boundary Condition Object
  NoSun,                                  !- Sun Exposure
  NoWind,                                 !- Wind Exposure
  ,                                       !- View Factor to Ground
  ,                                       !- Number of Vertices
  6.46578440716979, 0, 0,                 !- X,Y,Z Vertex 1 {m}
  6.46578440716979, 0, -2.4384,           !- X,Y,Z Vertex 2 {m}
  6.46578440716979, 1.524, -2.4384,       !- X,Y,Z Vertex 3 {m}
  6.46578440716979, 1.524, 0;             !- X,Y,Z Vertex 4 {m}

OS:Surface,
  {4c6348d8-c169-4906-909b-6313593c345a}, !- Handle
  Surface 17,                             !- Name
  Wall,                                   !- Surface Type
  ,                                       !- Construction Name
  {21745072-32d0-418c-85cf-dceb07f7d43a}, !- Space Name
  Surface,                                !- Outside Boundary Condition
  {f6d6efe4-5c0c-4f94-a696-beee2e1d4745}, !- Outside Boundary Condition Object
  NoSun,                                  !- Sun Exposure
  NoWind,                                 !- Wind Exposure
  ,                                       !- View Factor to Ground
  ,                                       !- Number of Vertices
  0, 0, 0,                                !- X,Y,Z Vertex 1 {m}
  0, 0, -2.4384,                          !- X,Y,Z Vertex 2 {m}
  6.46578440716979, 0, -2.4384,           !- X,Y,Z Vertex 3 {m}
  6.46578440716979, 0, 0;                 !- X,Y,Z Vertex 4 {m}

OS:Surface,
  {7ab27783-ffda-40d3-8f90-b25d7e51f87f}, !- Handle
  Surface 18,                             !- Name
  RoofCeiling,                            !- Surface Type
  ,                                       !- Construction Name
  {21745072-32d0-418c-85cf-dceb07f7d43a}, !- Space Name
  Surface,                                !- Outside Boundary Condition
  {5b05e837-fb35-4c00-9056-c6bed4dcda56}, !- Outside Boundary Condition Object
  NoSun,                                  !- Sun Exposure
  NoWind,                                 !- Wind Exposure
  ,                                       !- View Factor to Ground
  ,                                       !- Number of Vertices
  6.46578440716979, 0, 0,                 !- X,Y,Z Vertex 1 {m}
  6.46578440716979, 1.524, 0,             !- X,Y,Z Vertex 2 {m}
  0, 1.524, 0,                            !- X,Y,Z Vertex 3 {m}
  0, 0, 0;                                !- X,Y,Z Vertex 4 {m}

OS:Space,
  {3fcf5e15-f509-4857-a596-c97374f2b69d}, !- Handle
  unfinished basement space,              !- Name
  {a44d3df4-2d08-44f7-b43f-3eb58d2b6041}, !- Space Type Name
>>>>>>> 49f5e9b9
  ,                                       !- Default Construction Set Name
  ,                                       !- Default Schedule Set Name
  -0,                                     !- Direction of Relative North {deg}
  0,                                      !- X Origin {m}
  0,                                      !- Y Origin {m}
  0,                                      !- Z Origin {m}
  ,                                       !- Building Story Name
<<<<<<< HEAD
  {bfa156b5-9461-4335-bfbc-4c019e810d83}, !- Thermal Zone Name
  ,                                       !- Part of Total Floor Area
  ,                                       !- Design Specification Outdoor Air Object Name
  {a0437bdf-7e87-49a3-89ae-e7bab31d5c88}; !- Building Unit Name

OS:Surface,
  {62927147-46ee-43dc-a3c9-9d20f4af97cf}, !- Handle
  Surface 13,                             !- Name
  Wall,                                   !- Surface Type
  ,                                       !- Construction Name
  {c62f04a1-0d5f-4995-9ad9-deead0623ce5}, !- Space Name
  Surface,                                !- Outside Boundary Condition
  {fb780457-fb22-4334-86b4-9b32752b61a1}, !- Outside Boundary Condition Object
=======
  {c354153c-350b-4e3c-874a-b0596d1377c9}; !- Thermal Zone Name

OS:Surface,
  {bb1d7027-fa11-4132-a510-c309eb0f50e0}, !- Handle
  Surface 19,                             !- Name
  Floor,                                  !- Surface Type
  ,                                       !- Construction Name
  {3fcf5e15-f509-4857-a596-c97374f2b69d}, !- Space Name
  Foundation,                             !- Outside Boundary Condition
  ,                                       !- Outside Boundary Condition Object
>>>>>>> 49f5e9b9
  NoSun,                                  !- Sun Exposure
  NoWind,                                 !- Wind Exposure
  ,                                       !- View Factor to Ground
  ,                                       !- Number of Vertices
<<<<<<< HEAD
  12.9315688143396, -12.9315688143396, 2.4384, !- X,Y,Z Vertex 1 {m}
  12.9315688143396, -12.9315688143396, 0, !- X,Y,Z Vertex 2 {m}
  12.9315688143396, 0, 0,                 !- X,Y,Z Vertex 3 {m}
  12.9315688143396, 0, 2.4384;            !- X,Y,Z Vertex 4 {m}

OS:Surface,
  {30dbfe91-99a0-4355-9374-3fad01579acd}, !- Handle
  Surface 14,                             !- Name
  RoofCeiling,                            !- Surface Type
  ,                                       !- Construction Name
  {c62f04a1-0d5f-4995-9ad9-deead0623ce5}, !- Space Name
  Outdoors,                               !- Outside Boundary Condition
  ,                                       !- Outside Boundary Condition Object
  SunExposed,                             !- Sun Exposure
  WindExposed,                            !- Wind Exposure
  ,                                       !- View Factor to Ground
  ,                                       !- Number of Vertices
  12.9315688143396, -12.9315688143396, 2.4384, !- X,Y,Z Vertex 1 {m}
  12.9315688143396, 0, 2.4384,            !- X,Y,Z Vertex 2 {m}
  6.46578440716979, 0, 2.4384,            !- X,Y,Z Vertex 3 {m}
  6.46578440716979, -12.9315688143396, 2.4384; !- X,Y,Z Vertex 4 {m}

OS:Surface,
  {0b22c69d-3954-4606-903b-e241376ae2fa}, !- Handle
  Surface 15,                             !- Name
  Floor,                                  !- Surface Type
  ,                                       !- Construction Name
  {c62f04a1-0d5f-4995-9ad9-deead0623ce5}, !- Space Name
  Surface,                                !- Outside Boundary Condition
  {3e54cad0-1ea2-4ffc-bdc0-ac867e139919}, !- Outside Boundary Condition Object
=======
  0, -12.9315688143396, -2.4384,          !- X,Y,Z Vertex 1 {m}
  0, 0, -2.4384,                          !- X,Y,Z Vertex 2 {m}
  6.46578440716979, 0, -2.4384,           !- X,Y,Z Vertex 3 {m}
  6.46578440716979, -12.9315688143396, -2.4384; !- X,Y,Z Vertex 4 {m}

OS:Surface,
  {3a0e6322-caa4-41e3-b78f-adaaad464ac7}, !- Handle
  Surface 20,                             !- Name
  Wall,                                   !- Surface Type
  ,                                       !- Construction Name
  {3fcf5e15-f509-4857-a596-c97374f2b69d}, !- Space Name
  Foundation,                             !- Outside Boundary Condition
  ,                                       !- Outside Boundary Condition Object
  NoSun,                                  !- Sun Exposure
  NoWind,                                 !- Wind Exposure
  ,                                       !- View Factor to Ground
  ,                                       !- Number of Vertices
  0, 0, 0,                                !- X,Y,Z Vertex 1 {m}
  0, 0, -2.4384,                          !- X,Y,Z Vertex 2 {m}
  0, -12.9315688143396, -2.4384,          !- X,Y,Z Vertex 3 {m}
  0, -12.9315688143396, 0;                !- X,Y,Z Vertex 4 {m}

OS:Surface,
  {f6d6efe4-5c0c-4f94-a696-beee2e1d4745}, !- Handle
  Surface 21,                             !- Name
  Wall,                                   !- Surface Type
  ,                                       !- Construction Name
  {3fcf5e15-f509-4857-a596-c97374f2b69d}, !- Space Name
  Surface,                                !- Outside Boundary Condition
  {4c6348d8-c169-4906-909b-6313593c345a}, !- Outside Boundary Condition Object
>>>>>>> 49f5e9b9
  NoSun,                                  !- Sun Exposure
  NoWind,                                 !- Wind Exposure
  ,                                       !- View Factor to Ground
  ,                                       !- Number of Vertices
<<<<<<< HEAD
  6.46578440716979, -12.9315688143396, 0, !- X,Y,Z Vertex 1 {m}
  6.46578440716979, 0, 0,                 !- X,Y,Z Vertex 2 {m}
  12.9315688143396, 0, 0,                 !- X,Y,Z Vertex 3 {m}
  12.9315688143396, -12.9315688143396, 0; !- X,Y,Z Vertex 4 {m}

OS:Surface,
  {ec20ed54-2db2-4da6-b386-4f0be09ec391}, !- Handle
  Surface 16,                             !- Name
  Wall,                                   !- Surface Type
  ,                                       !- Construction Name
  {c62f04a1-0d5f-4995-9ad9-deead0623ce5}, !- Space Name
  Surface,                                !- Outside Boundary Condition
  {1b8476a2-23ac-4009-b9f7-29e0f30d38c0}, !- Outside Boundary Condition Object
=======
  6.46578440716979, 0, 0,                 !- X,Y,Z Vertex 1 {m}
  6.46578440716979, 0, -2.4384,           !- X,Y,Z Vertex 2 {m}
  0, 0, -2.4384,                          !- X,Y,Z Vertex 3 {m}
  0, 0, 0;                                !- X,Y,Z Vertex 4 {m}

OS:Surface,
  {64962ce6-c022-44ac-b15f-dcacd5071a41}, !- Handle
  Surface 22,                             !- Name
  Wall,                                   !- Surface Type
  ,                                       !- Construction Name
  {3fcf5e15-f509-4857-a596-c97374f2b69d}, !- Space Name
  Adiabatic,                              !- Outside Boundary Condition
  ,                                       !- Outside Boundary Condition Object
>>>>>>> 49f5e9b9
  NoSun,                                  !- Sun Exposure
  NoWind,                                 !- Wind Exposure
  ,                                       !- View Factor to Ground
  ,                                       !- Number of Vertices
<<<<<<< HEAD
  6.46578440716979, 0, 2.4384,            !- X,Y,Z Vertex 1 {m}
  6.46578440716979, 0, 0,                 !- X,Y,Z Vertex 2 {m}
  6.46578440716979, -12.9315688143396, 0, !- X,Y,Z Vertex 3 {m}
  6.46578440716979, -12.9315688143396, 2.4384; !- X,Y,Z Vertex 4 {m}

OS:Surface,
  {b2d52f5c-4e44-4879-bec7-03ab52d4221d}, !- Handle
  Surface 17,                             !- Name
  Wall,                                   !- Surface Type
  ,                                       !- Construction Name
  {c62f04a1-0d5f-4995-9ad9-deead0623ce5}, !- Space Name
  Adiabatic,                              !- Outside Boundary Condition
=======
  6.46578440716979, -12.9315688143396, 0, !- X,Y,Z Vertex 1 {m}
  6.46578440716979, -12.9315688143396, -2.4384, !- X,Y,Z Vertex 2 {m}
  6.46578440716979, 0, -2.4384,           !- X,Y,Z Vertex 3 {m}
  6.46578440716979, 0, 0;                 !- X,Y,Z Vertex 4 {m}

OS:Surface,
  {df5c9b96-0485-4c5c-8d24-bcdf7fc8081e}, !- Handle
  Surface 23,                             !- Name
  Wall,                                   !- Surface Type
  ,                                       !- Construction Name
  {3fcf5e15-f509-4857-a596-c97374f2b69d}, !- Space Name
  Foundation,                             !- Outside Boundary Condition
>>>>>>> 49f5e9b9
  ,                                       !- Outside Boundary Condition Object
  NoSun,                                  !- Sun Exposure
  NoWind,                                 !- Wind Exposure
  ,                                       !- View Factor to Ground
  ,                                       !- Number of Vertices
  0, -12.9315688143396, 0,                !- X,Y,Z Vertex 1 {m}
  0, -12.9315688143396, -2.4384,          !- X,Y,Z Vertex 2 {m}
  6.46578440716979, -12.9315688143396, -2.4384, !- X,Y,Z Vertex 3 {m}
  6.46578440716979, -12.9315688143396, 0; !- X,Y,Z Vertex 4 {m}

OS:Surface,
<<<<<<< HEAD
  {29202c9a-9aef-4d1f-b371-4f29a4f544c3}, !- Handle
  Surface 18,                             !- Name
  Wall,                                   !- Surface Type
  ,                                       !- Construction Name
  {c62f04a1-0d5f-4995-9ad9-deead0623ce5}, !- Space Name
  Outdoors,                               !- Outside Boundary Condition
  ,                                       !- Outside Boundary Condition Object
  SunExposed,                             !- Sun Exposure
  WindExposed,                            !- Wind Exposure
  ,                                       !- View Factor to Ground
  ,                                       !- Number of Vertices
  6.46578440716979, -12.9315688143396, 2.4384, !- X,Y,Z Vertex 1 {m}
  6.46578440716979, -12.9315688143396, 0, !- X,Y,Z Vertex 2 {m}
  12.9315688143396, -12.9315688143396, 0, !- X,Y,Z Vertex 3 {m}
  12.9315688143396, -12.9315688143396, 2.4384; !- X,Y,Z Vertex 4 {m}

OS:ThermalZone,
  {7fdacb6c-adcf-4913-b11b-d7c9616ee559}, !- Handle
  living zone|unit 4,                     !- Name
=======
  {5b3f3f77-67e8-494c-bb39-0f1b8ec5ce3d}, !- Handle
  Surface 24,                             !- Name
  RoofCeiling,                            !- Surface Type
  ,                                       !- Construction Name
  {3fcf5e15-f509-4857-a596-c97374f2b69d}, !- Space Name
  Surface,                                !- Outside Boundary Condition
  {37367ffc-6fe6-4c4a-b13b-70bbe1c5e2ba}, !- Outside Boundary Condition Object
  NoSun,                                  !- Sun Exposure
  NoWind,                                 !- Wind Exposure
  ,                                       !- View Factor to Ground
  ,                                       !- Number of Vertices
  6.46578440716979, -12.9315688143396, 0, !- X,Y,Z Vertex 1 {m}
  6.46578440716979, 0, 0,                 !- X,Y,Z Vertex 2 {m}
  0, 0, 0,                                !- X,Y,Z Vertex 3 {m}
  0, -12.9315688143396, 0;                !- X,Y,Z Vertex 4 {m}

OS:ThermalZone,
  {745ea382-af6f-442f-a82b-6074f660dc0c}, !- Handle
  unfinished basement corridor zone,      !- Name
>>>>>>> 49f5e9b9
  ,                                       !- Multiplier
  ,                                       !- Ceiling Height {m}
  ,                                       !- Volume {m3}
  ,                                       !- Floor Area {m2}
  ,                                       !- Zone Inside Convection Algorithm
  ,                                       !- Zone Outside Convection Algorithm
  ,                                       !- Zone Conditioning Equipment List Name
<<<<<<< HEAD
  {b1248768-8301-4eed-ae7c-8d9adf41ee06}, !- Zone Air Inlet Port List
  {57b2e42c-d2ea-4445-adf3-6a79863e2453}, !- Zone Air Exhaust Port List
  {91fc86c8-ec49-4937-a5e0-dd06e87eb0de}, !- Zone Air Node Name
  {7699ec31-6110-4302-b963-22f7e343c497}, !- Zone Return Air Port List
=======
  {8a278f33-344c-46f7-a815-76dfb94252ae}, !- Zone Air Inlet Port List
  {8a356a7b-3601-4aed-8cbd-4b0a7516bf2c}, !- Zone Air Exhaust Port List
  {e26c4331-6f68-4d40-b409-fed9152a4437}, !- Zone Air Node Name
  {40cd7641-0896-4b3c-bb64-bd32b564e216}, !- Zone Return Air Port List
>>>>>>> 49f5e9b9
  ,                                       !- Primary Daylighting Control Name
  ,                                       !- Fraction of Zone Controlled by Primary Daylighting Control
  ,                                       !- Secondary Daylighting Control Name
  ,                                       !- Fraction of Zone Controlled by Secondary Daylighting Control
  ,                                       !- Illuminance Map Name
  ,                                       !- Group Rendering Name
  ,                                       !- Thermostat Name
  No;                                     !- Use Ideal Air Loads

OS:Node,
<<<<<<< HEAD
  {1ad660af-e6cd-4bcb-a5d9-a908c3f5a0e7}, !- Handle
  Node 4,                                 !- Name
  {91fc86c8-ec49-4937-a5e0-dd06e87eb0de}, !- Inlet Port
  ;                                       !- Outlet Port

OS:Connection,
  {91fc86c8-ec49-4937-a5e0-dd06e87eb0de}, !- Handle
  {01f0b837-810c-4dd3-bbda-07e450d59c93}, !- Name
  {7fdacb6c-adcf-4913-b11b-d7c9616ee559}, !- Source Object
  11,                                     !- Outlet Port
  {1ad660af-e6cd-4bcb-a5d9-a908c3f5a0e7}, !- Target Object
  2;                                      !- Inlet Port

OS:PortList,
  {b1248768-8301-4eed-ae7c-8d9adf41ee06}, !- Handle
  {99c5159e-38e2-450b-a6fe-32179889fe5f}, !- Name
  {7fdacb6c-adcf-4913-b11b-d7c9616ee559}; !- HVAC Component

OS:PortList,
  {57b2e42c-d2ea-4445-adf3-6a79863e2453}, !- Handle
  {3734efde-8a10-4ef8-b9c1-28a44e570fbb}, !- Name
  {7fdacb6c-adcf-4913-b11b-d7c9616ee559}; !- HVAC Component

OS:PortList,
  {7699ec31-6110-4302-b963-22f7e343c497}, !- Handle
  {169e3857-10d1-4a70-a94c-083cdd7c361c}, !- Name
  {7fdacb6c-adcf-4913-b11b-d7c9616ee559}; !- HVAC Component

OS:Sizing:Zone,
  {76c53d9a-f7d9-4939-8da9-ec787e112b7c}, !- Handle
  {7fdacb6c-adcf-4913-b11b-d7c9616ee559}, !- Zone or ZoneList Name
=======
  {d9629083-6d63-4a87-be69-89254a99a1c7}, !- Handle
  Node 3,                                 !- Name
  {e26c4331-6f68-4d40-b409-fed9152a4437}, !- Inlet Port
  ;                                       !- Outlet Port

OS:Connection,
  {e26c4331-6f68-4d40-b409-fed9152a4437}, !- Handle
  {807afd16-8438-4cf8-a5b3-6f952a2acb18}, !- Name
  {745ea382-af6f-442f-a82b-6074f660dc0c}, !- Source Object
  11,                                     !- Outlet Port
  {d9629083-6d63-4a87-be69-89254a99a1c7}, !- Target Object
  2;                                      !- Inlet Port

OS:PortList,
  {8a278f33-344c-46f7-a815-76dfb94252ae}, !- Handle
  {257181e0-1e4e-4587-a118-b13a3cb6198d}, !- Name
  {745ea382-af6f-442f-a82b-6074f660dc0c}; !- HVAC Component

OS:PortList,
  {8a356a7b-3601-4aed-8cbd-4b0a7516bf2c}, !- Handle
  {faef4089-bd5d-4575-b0c4-3a95937d12dc}, !- Name
  {745ea382-af6f-442f-a82b-6074f660dc0c}; !- HVAC Component

OS:PortList,
  {40cd7641-0896-4b3c-bb64-bd32b564e216}, !- Handle
  {791bc5aa-ac47-441e-9757-0a455a095438}, !- Name
  {745ea382-af6f-442f-a82b-6074f660dc0c}; !- HVAC Component

OS:Sizing:Zone,
  {21fd5f2f-e9da-4bea-98e0-4747cea433cb}, !- Handle
  {745ea382-af6f-442f-a82b-6074f660dc0c}, !- Zone or ZoneList Name
>>>>>>> 49f5e9b9
  SupplyAirTemperature,                   !- Zone Cooling Design Supply Air Temperature Input Method
  14,                                     !- Zone Cooling Design Supply Air Temperature {C}
  11.11,                                  !- Zone Cooling Design Supply Air Temperature Difference {deltaC}
  SupplyAirTemperature,                   !- Zone Heating Design Supply Air Temperature Input Method
  40,                                     !- Zone Heating Design Supply Air Temperature {C}
  11.11,                                  !- Zone Heating Design Supply Air Temperature Difference {deltaC}
  0.0085,                                 !- Zone Cooling Design Supply Air Humidity Ratio {kg-H2O/kg-air}
  0.008,                                  !- Zone Heating Design Supply Air Humidity Ratio {kg-H2O/kg-air}
  ,                                       !- Zone Heating Sizing Factor
  ,                                       !- Zone Cooling Sizing Factor
  DesignDay,                              !- Cooling Design Air Flow Method
  ,                                       !- Cooling Design Air Flow Rate {m3/s}
  ,                                       !- Cooling Minimum Air Flow per Zone Floor Area {m3/s-m2}
  ,                                       !- Cooling Minimum Air Flow {m3/s}
  ,                                       !- Cooling Minimum Air Flow Fraction
  DesignDay,                              !- Heating Design Air Flow Method
  ,                                       !- Heating Design Air Flow Rate {m3/s}
  ,                                       !- Heating Maximum Air Flow per Zone Floor Area {m3/s-m2}
  ,                                       !- Heating Maximum Air Flow {m3/s}
  ,                                       !- Heating Maximum Air Flow Fraction
  ,                                       !- Design Zone Air Distribution Effectiveness in Cooling Mode
  ,                                       !- Design Zone Air Distribution Effectiveness in Heating Mode
  No,                                     !- Account for Dedicated Outdoor Air System
  NeutralSupplyAir,                       !- Dedicated Outdoor Air System Control Strategy
  autosize,                               !- Dedicated Outdoor Air Low Setpoint Temperature for Design {C}
  autosize;                               !- Dedicated Outdoor Air High Setpoint Temperature for Design {C}

OS:ZoneHVAC:EquipmentList,
<<<<<<< HEAD
  {60b82227-0054-4a21-97c1-b1b37d29d51d}, !- Handle
  Zone HVAC Equipment List 4,             !- Name
  {7fdacb6c-adcf-4913-b11b-d7c9616ee559}; !- Thermal Zone

OS:Space,
  {7b282204-31ab-4f83-80f4-57a66a7dd52a}, !- Handle
  living space|unit 4|story 1,            !- Name
  {24cac981-3985-4438-8564-8dfdaa9f82e7}, !- Space Type Name
  ,                                       !- Default Construction Set Name
  ,                                       !- Default Schedule Set Name
  -0,                                     !- Direction of Relative North {deg}
  0,                                      !- X Origin {m}
  0,                                      !- Y Origin {m}
  0,                                      !- Z Origin {m}
  ,                                       !- Building Story Name
  {7fdacb6c-adcf-4913-b11b-d7c9616ee559}, !- Thermal Zone Name
  ,                                       !- Part of Total Floor Area
  ,                                       !- Design Specification Outdoor Air Object Name
  {c10d3d89-ea93-4eff-9e9d-0340759015a2}; !- Building Unit Name

OS:Surface,
  {554135ed-3ebe-43f8-816c-99951adedc95}, !- Handle
  Surface 19,                             !- Name
  Floor,                                  !- Surface Type
  ,                                       !- Construction Name
  {7b282204-31ab-4f83-80f4-57a66a7dd52a}, !- Space Name
  Surface,                                !- Outside Boundary Condition
  {d1900b1f-0a13-49e3-8e66-f7d6e61c3e86}, !- Outside Boundary Condition Object
  NoSun,                                  !- Sun Exposure
  NoWind,                                 !- Wind Exposure
  ,                                       !- View Factor to Ground
  ,                                       !- Number of Vertices
  6.46578440716979, 3.048, 0,             !- X,Y,Z Vertex 1 {m}
  6.46578440716979, 15.9795688143396, 0,  !- X,Y,Z Vertex 2 {m}
  12.9315688143396, 15.9795688143396, 0,  !- X,Y,Z Vertex 3 {m}
  12.9315688143396, 3.048, 0;             !- X,Y,Z Vertex 4 {m}

OS:Surface,
  {4a91675c-e698-4c99-bf0a-e01524c18f03}, !- Handle
  Surface 20,                             !- Name
  Wall,                                   !- Surface Type
  ,                                       !- Construction Name
  {7b282204-31ab-4f83-80f4-57a66a7dd52a}, !- Space Name
  Surface,                                !- Outside Boundary Condition
  {e7f3f72c-b1f4-418d-ad93-fc700fe8cb2e}, !- Outside Boundary Condition Object
  NoSun,                                  !- Sun Exposure
  NoWind,                                 !- Wind Exposure
  ,                                       !- View Factor to Ground
  ,                                       !- Number of Vertices
  6.46578440716979, 15.9795688143396, 2.4384, !- X,Y,Z Vertex 1 {m}
  6.46578440716979, 15.9795688143396, 0,  !- X,Y,Z Vertex 2 {m}
  6.46578440716979, 3.048, 0,             !- X,Y,Z Vertex 3 {m}
  6.46578440716979, 3.048, 2.4384;        !- X,Y,Z Vertex 4 {m}

OS:Surface,
  {e05527d7-59cf-4672-9367-5c7e26b95dba}, !- Handle
  Surface 21,                             !- Name
  Wall,                                   !- Surface Type
  ,                                       !- Construction Name
  {7b282204-31ab-4f83-80f4-57a66a7dd52a}, !- Space Name
  Outdoors,                               !- Outside Boundary Condition
  ,                                       !- Outside Boundary Condition Object
  SunExposed,                             !- Sun Exposure
  WindExposed,                            !- Wind Exposure
  ,                                       !- View Factor to Ground
  ,                                       !- Number of Vertices
  12.9315688143396, 15.9795688143396, 2.4384, !- X,Y,Z Vertex 1 {m}
  12.9315688143396, 15.9795688143396, 0,  !- X,Y,Z Vertex 2 {m}
  6.46578440716979, 15.9795688143396, 0,  !- X,Y,Z Vertex 3 {m}
  6.46578440716979, 15.9795688143396, 2.4384; !- X,Y,Z Vertex 4 {m}

OS:Surface,
  {e17747c5-0a8f-41dd-87a9-16d8627d8839}, !- Handle
  Surface 22,                             !- Name
  Wall,                                   !- Surface Type
  ,                                       !- Construction Name
  {7b282204-31ab-4f83-80f4-57a66a7dd52a}, !- Space Name
  Surface,                                !- Outside Boundary Condition
  {9336f4b2-a14a-475e-bdaf-7bb4da4d2ccd}, !- Outside Boundary Condition Object
  NoSun,                                  !- Sun Exposure
  NoWind,                                 !- Wind Exposure
  ,                                       !- View Factor to Ground
  ,                                       !- Number of Vertices
  12.9315688143396, 3.048, 2.4384,        !- X,Y,Z Vertex 1 {m}
  12.9315688143396, 3.048, 0,             !- X,Y,Z Vertex 2 {m}
  12.9315688143396, 15.9795688143396, 0,  !- X,Y,Z Vertex 3 {m}
  12.9315688143396, 15.9795688143396, 2.4384; !- X,Y,Z Vertex 4 {m}

OS:Surface,
  {7aca6722-d12e-4616-806e-263ba99e02eb}, !- Handle
  Surface 23,                             !- Name
  RoofCeiling,                            !- Surface Type
  ,                                       !- Construction Name
  {7b282204-31ab-4f83-80f4-57a66a7dd52a}, !- Space Name
  Outdoors,                               !- Outside Boundary Condition
  ,                                       !- Outside Boundary Condition Object
  SunExposed,                             !- Sun Exposure
  WindExposed,                            !- Wind Exposure
  ,                                       !- View Factor to Ground
  ,                                       !- Number of Vertices
  12.9315688143396, 3.048, 2.4384,        !- X,Y,Z Vertex 1 {m}
  12.9315688143396, 15.9795688143396, 2.4384, !- X,Y,Z Vertex 2 {m}
  6.46578440716979, 15.9795688143396, 2.4384, !- X,Y,Z Vertex 3 {m}
  6.46578440716979, 3.048, 2.4384;        !- X,Y,Z Vertex 4 {m}

OS:Surface,
  {6ed717e9-155e-4322-b16b-1100928b01dc}, !- Handle
  Surface 24,                             !- Name
  Wall,                                   !- Surface Type
  ,                                       !- Construction Name
  {7b282204-31ab-4f83-80f4-57a66a7dd52a}, !- Space Name
  Adiabatic,                              !- Outside Boundary Condition
  ,                                       !- Outside Boundary Condition Object
  NoSun,                                  !- Sun Exposure
  NoWind,                                 !- Wind Exposure
  ,                                       !- View Factor to Ground
  ,                                       !- Number of Vertices
  6.46578440716979, 3.048, 2.4384,        !- X,Y,Z Vertex 1 {m}
  6.46578440716979, 3.048, 0,             !- X,Y,Z Vertex 2 {m}
  12.9315688143396, 3.048, 0,             !- X,Y,Z Vertex 3 {m}
  12.9315688143396, 3.048, 2.4384;        !- X,Y,Z Vertex 4 {m}

OS:ThermalZone,
  {59342e80-9c6b-4bfc-bb47-9ea4361c06d0}, !- Handle
  living zone|unit 5,                     !- Name
=======
  {cd5e0257-3a9c-4e82-a076-5e91f6977941}, !- Handle
  Zone HVAC Equipment List 3,             !- Name
  {745ea382-af6f-442f-a82b-6074f660dc0c}; !- Thermal Zone

OS:SpaceType,
  {a44d3df4-2d08-44f7-b43f-3eb58d2b6041}, !- Handle
  Space Type 3,                           !- Name
  ,                                       !- Default Construction Set Name
  ,                                       !- Default Schedule Set Name
  ,                                       !- Group Rendering Name
  ,                                       !- Design Specification Outdoor Air Object Name
  ,                                       !- Standards Template
  ,                                       !- Standards Building Type
  unfinished basement;                    !- Standards Space Type

OS:ThermalZone,
  {c354153c-350b-4e3c-874a-b0596d1377c9}, !- Handle
  unfinished basement zone,               !- Name
>>>>>>> 49f5e9b9
  ,                                       !- Multiplier
  ,                                       !- Ceiling Height {m}
  ,                                       !- Volume {m3}
  ,                                       !- Floor Area {m2}
  ,                                       !- Zone Inside Convection Algorithm
  ,                                       !- Zone Outside Convection Algorithm
  ,                                       !- Zone Conditioning Equipment List Name
<<<<<<< HEAD
  {c76a44fd-4c0b-4ab3-abef-0b3962a7ed1c}, !- Zone Air Inlet Port List
  {b8e6dcd9-cfd4-47cf-b3c0-1a58a26bfc13}, !- Zone Air Exhaust Port List
  {74b97caf-a075-4511-849c-42d3206a57f1}, !- Zone Air Node Name
  {d6d1057f-0bba-44b1-bcdc-2cf7c5c28897}, !- Zone Return Air Port List
=======
  {b55ab378-66fd-4c37-98b4-0c634115aa3d}, !- Zone Air Inlet Port List
  {dc3aba66-99fa-48a0-a61e-bb55875feb20}, !- Zone Air Exhaust Port List
  {ce92e447-dc6a-4fac-aba6-b3ba55fc8df8}, !- Zone Air Node Name
  {a282db63-a281-44e6-83b9-2d4078e3446f}, !- Zone Return Air Port List
>>>>>>> 49f5e9b9
  ,                                       !- Primary Daylighting Control Name
  ,                                       !- Fraction of Zone Controlled by Primary Daylighting Control
  ,                                       !- Secondary Daylighting Control Name
  ,                                       !- Fraction of Zone Controlled by Secondary Daylighting Control
  ,                                       !- Illuminance Map Name
  ,                                       !- Group Rendering Name
  ,                                       !- Thermostat Name
  No;                                     !- Use Ideal Air Loads

OS:Node,
<<<<<<< HEAD
  {49030337-0c90-40db-9435-bc1e79ee1166}, !- Handle
  Node 5,                                 !- Name
  {74b97caf-a075-4511-849c-42d3206a57f1}, !- Inlet Port
  ;                                       !- Outlet Port

OS:Connection,
  {74b97caf-a075-4511-849c-42d3206a57f1}, !- Handle
  {e7057d18-9612-4f57-900e-9c854683f37a}, !- Name
  {59342e80-9c6b-4bfc-bb47-9ea4361c06d0}, !- Source Object
  11,                                     !- Outlet Port
  {49030337-0c90-40db-9435-bc1e79ee1166}, !- Target Object
  2;                                      !- Inlet Port

OS:PortList,
  {c76a44fd-4c0b-4ab3-abef-0b3962a7ed1c}, !- Handle
  {0dc0fc49-6882-45ca-bc97-258d143ae123}, !- Name
  {59342e80-9c6b-4bfc-bb47-9ea4361c06d0}; !- HVAC Component

OS:PortList,
  {b8e6dcd9-cfd4-47cf-b3c0-1a58a26bfc13}, !- Handle
  {f227382f-6801-4588-854f-351d5b1011a5}, !- Name
  {59342e80-9c6b-4bfc-bb47-9ea4361c06d0}; !- HVAC Component

OS:PortList,
  {d6d1057f-0bba-44b1-bcdc-2cf7c5c28897}, !- Handle
  {8db701b7-df52-4d12-99bb-25cf78e9faf6}, !- Name
  {59342e80-9c6b-4bfc-bb47-9ea4361c06d0}; !- HVAC Component

OS:Sizing:Zone,
  {5fae5104-d460-4ba2-ab55-7c520805d840}, !- Handle
  {59342e80-9c6b-4bfc-bb47-9ea4361c06d0}, !- Zone or ZoneList Name
=======
  {4c2eb959-44a6-4974-b92e-c3018b060adc}, !- Handle
  Node 4,                                 !- Name
  {ce92e447-dc6a-4fac-aba6-b3ba55fc8df8}, !- Inlet Port
  ;                                       !- Outlet Port

OS:Connection,
  {ce92e447-dc6a-4fac-aba6-b3ba55fc8df8}, !- Handle
  {4acb32eb-fd91-48ce-a677-658737924a4e}, !- Name
  {c354153c-350b-4e3c-874a-b0596d1377c9}, !- Source Object
  11,                                     !- Outlet Port
  {4c2eb959-44a6-4974-b92e-c3018b060adc}, !- Target Object
  2;                                      !- Inlet Port

OS:PortList,
  {b55ab378-66fd-4c37-98b4-0c634115aa3d}, !- Handle
  {6305e55d-66f8-4374-bbbc-7d07ca88ed12}, !- Name
  {c354153c-350b-4e3c-874a-b0596d1377c9}; !- HVAC Component

OS:PortList,
  {dc3aba66-99fa-48a0-a61e-bb55875feb20}, !- Handle
  {c628ca83-9799-4450-a686-aa3f6d29114c}, !- Name
  {c354153c-350b-4e3c-874a-b0596d1377c9}; !- HVAC Component

OS:PortList,
  {a282db63-a281-44e6-83b9-2d4078e3446f}, !- Handle
  {31e11997-5b15-4cb0-baa4-8212b07dab83}, !- Name
  {c354153c-350b-4e3c-874a-b0596d1377c9}; !- HVAC Component

OS:Sizing:Zone,
  {962fc4a6-ea85-49dd-8f2c-8f481db5f77b}, !- Handle
  {c354153c-350b-4e3c-874a-b0596d1377c9}, !- Zone or ZoneList Name
>>>>>>> 49f5e9b9
  SupplyAirTemperature,                   !- Zone Cooling Design Supply Air Temperature Input Method
  14,                                     !- Zone Cooling Design Supply Air Temperature {C}
  11.11,                                  !- Zone Cooling Design Supply Air Temperature Difference {deltaC}
  SupplyAirTemperature,                   !- Zone Heating Design Supply Air Temperature Input Method
  40,                                     !- Zone Heating Design Supply Air Temperature {C}
  11.11,                                  !- Zone Heating Design Supply Air Temperature Difference {deltaC}
  0.0085,                                 !- Zone Cooling Design Supply Air Humidity Ratio {kg-H2O/kg-air}
  0.008,                                  !- Zone Heating Design Supply Air Humidity Ratio {kg-H2O/kg-air}
  ,                                       !- Zone Heating Sizing Factor
  ,                                       !- Zone Cooling Sizing Factor
  DesignDay,                              !- Cooling Design Air Flow Method
  ,                                       !- Cooling Design Air Flow Rate {m3/s}
  ,                                       !- Cooling Minimum Air Flow per Zone Floor Area {m3/s-m2}
  ,                                       !- Cooling Minimum Air Flow {m3/s}
  ,                                       !- Cooling Minimum Air Flow Fraction
  DesignDay,                              !- Heating Design Air Flow Method
  ,                                       !- Heating Design Air Flow Rate {m3/s}
  ,                                       !- Heating Maximum Air Flow per Zone Floor Area {m3/s-m2}
  ,                                       !- Heating Maximum Air Flow {m3/s}
  ,                                       !- Heating Maximum Air Flow Fraction
  ,                                       !- Design Zone Air Distribution Effectiveness in Cooling Mode
  ,                                       !- Design Zone Air Distribution Effectiveness in Heating Mode
  No,                                     !- Account for Dedicated Outdoor Air System
  NeutralSupplyAir,                       !- Dedicated Outdoor Air System Control Strategy
  autosize,                               !- Dedicated Outdoor Air Low Setpoint Temperature for Design {C}
  autosize;                               !- Dedicated Outdoor Air High Setpoint Temperature for Design {C}

OS:ZoneHVAC:EquipmentList,
<<<<<<< HEAD
  {8afebe63-0435-4da3-b545-916fe917caa3}, !- Handle
  Zone HVAC Equipment List 5,             !- Name
  {59342e80-9c6b-4bfc-bb47-9ea4361c06d0}; !- Thermal Zone

OS:Space,
  {d36020fa-be7d-4aa7-90d5-af140f9abd69}, !- Handle
  living space|unit 5|story 1,            !- Name
  {24cac981-3985-4438-8564-8dfdaa9f82e7}, !- Space Type Name
  ,                                       !- Default Construction Set Name
  ,                                       !- Default Schedule Set Name
  -0,                                     !- Direction of Relative North {deg}
  0,                                      !- X Origin {m}
  0,                                      !- Y Origin {m}
  0,                                      !- Z Origin {m}
  ,                                       !- Building Story Name
  {59342e80-9c6b-4bfc-bb47-9ea4361c06d0}, !- Thermal Zone Name
  ,                                       !- Part of Total Floor Area
  ,                                       !- Design Specification Outdoor Air Object Name
  {a85c9b95-78cb-41c1-abd2-d900e03f22c7}; !- Building Unit Name

OS:Surface,
  {1bd8a3d4-e525-41f0-8d1d-8b96ff25172d}, !- Handle
  Surface 25,                             !- Name
  Wall,                                   !- Surface Type
  ,                                       !- Construction Name
  {d36020fa-be7d-4aa7-90d5-af140f9abd69}, !- Space Name
  Surface,                                !- Outside Boundary Condition
  {e7d1d32c-8e12-4be5-be5e-5f8a119d0f90}, !- Outside Boundary Condition Object
  NoSun,                                  !- Sun Exposure
  NoWind,                                 !- Wind Exposure
  ,                                       !- View Factor to Ground
  ,                                       !- Number of Vertices
  19.3973532215094, -12.9315688143396, 2.4384, !- X,Y,Z Vertex 1 {m}
  19.3973532215094, -12.9315688143396, 0, !- X,Y,Z Vertex 2 {m}
  19.3973532215094, 0, 0,                 !- X,Y,Z Vertex 3 {m}
  19.3973532215094, 0, 2.4384;            !- X,Y,Z Vertex 4 {m}

OS:Surface,
  {dff0826a-9adc-4deb-9fa3-b28b52f27e08}, !- Handle
  Surface 26,                             !- Name
  RoofCeiling,                            !- Surface Type
  ,                                       !- Construction Name
  {d36020fa-be7d-4aa7-90d5-af140f9abd69}, !- Space Name
  Outdoors,                               !- Outside Boundary Condition
  ,                                       !- Outside Boundary Condition Object
  SunExposed,                             !- Sun Exposure
  WindExposed,                            !- Wind Exposure
  ,                                       !- View Factor to Ground
  ,                                       !- Number of Vertices
  19.3973532215094, -12.9315688143396, 2.4384, !- X,Y,Z Vertex 1 {m}
  19.3973532215094, 0, 2.4384,            !- X,Y,Z Vertex 2 {m}
  12.9315688143396, 0, 2.4384,            !- X,Y,Z Vertex 3 {m}
  12.9315688143396, -12.9315688143396, 2.4384; !- X,Y,Z Vertex 4 {m}

OS:Surface,
  {0e5d2196-f0ab-41cd-9c53-64e4042ba393}, !- Handle
  Surface 27,                             !- Name
  Floor,                                  !- Surface Type
  ,                                       !- Construction Name
  {d36020fa-be7d-4aa7-90d5-af140f9abd69}, !- Space Name
  Surface,                                !- Outside Boundary Condition
  {c01a8026-3043-4e86-9d0a-0f9c35f1f891}, !- Outside Boundary Condition Object
  NoSun,                                  !- Sun Exposure
  NoWind,                                 !- Wind Exposure
  ,                                       !- View Factor to Ground
  ,                                       !- Number of Vertices
  12.9315688143396, -12.9315688143396, 0, !- X,Y,Z Vertex 1 {m}
  12.9315688143396, 0, 0,                 !- X,Y,Z Vertex 2 {m}
  19.3973532215094, 0, 0,                 !- X,Y,Z Vertex 3 {m}
  19.3973532215094, -12.9315688143396, 0; !- X,Y,Z Vertex 4 {m}

OS:Surface,
  {fb780457-fb22-4334-86b4-9b32752b61a1}, !- Handle
  Surface 28,                             !- Name
  Wall,                                   !- Surface Type
  ,                                       !- Construction Name
  {d36020fa-be7d-4aa7-90d5-af140f9abd69}, !- Space Name
  Surface,                                !- Outside Boundary Condition
  {62927147-46ee-43dc-a3c9-9d20f4af97cf}, !- Outside Boundary Condition Object
  NoSun,                                  !- Sun Exposure
  NoWind,                                 !- Wind Exposure
  ,                                       !- View Factor to Ground
  ,                                       !- Number of Vertices
  12.9315688143396, 0, 2.4384,            !- X,Y,Z Vertex 1 {m}
  12.9315688143396, 0, 0,                 !- X,Y,Z Vertex 2 {m}
  12.9315688143396, -12.9315688143396, 0, !- X,Y,Z Vertex 3 {m}
  12.9315688143396, -12.9315688143396, 2.4384; !- X,Y,Z Vertex 4 {m}

OS:Surface,
  {d195907a-3c07-4097-9c68-752f7c70df58}, !- Handle
  Surface 29,                             !- Name
  Wall,                                   !- Surface Type
  ,                                       !- Construction Name
  {d36020fa-be7d-4aa7-90d5-af140f9abd69}, !- Space Name
  Adiabatic,                              !- Outside Boundary Condition
  ,                                       !- Outside Boundary Condition Object
  NoSun,                                  !- Sun Exposure
  NoWind,                                 !- Wind Exposure
  ,                                       !- View Factor to Ground
  ,                                       !- Number of Vertices
  19.3973532215094, 0, 2.4384,            !- X,Y,Z Vertex 1 {m}
  19.3973532215094, 0, 0,                 !- X,Y,Z Vertex 2 {m}
  12.9315688143396, 0, 0,                 !- X,Y,Z Vertex 3 {m}
  12.9315688143396, 0, 2.4384;            !- X,Y,Z Vertex 4 {m}

OS:Surface,
  {634882ec-b107-4704-b057-9de535608895}, !- Handle
  Surface 30,                             !- Name
  Wall,                                   !- Surface Type
  ,                                       !- Construction Name
  {d36020fa-be7d-4aa7-90d5-af140f9abd69}, !- Space Name
  Outdoors,                               !- Outside Boundary Condition
  ,                                       !- Outside Boundary Condition Object
  SunExposed,                             !- Sun Exposure
  WindExposed,                            !- Wind Exposure
  ,                                       !- View Factor to Ground
  ,                                       !- Number of Vertices
  12.9315688143396, -12.9315688143396, 2.4384, !- X,Y,Z Vertex 1 {m}
  12.9315688143396, -12.9315688143396, 0, !- X,Y,Z Vertex 2 {m}
  19.3973532215094, -12.9315688143396, 0, !- X,Y,Z Vertex 3 {m}
  19.3973532215094, -12.9315688143396, 2.4384; !- X,Y,Z Vertex 4 {m}

OS:ThermalZone,
  {b770abb3-0e55-4396-ab7c-5d9898848af8}, !- Handle
  living zone|unit 6,                     !- Name
  ,                                       !- Multiplier
  ,                                       !- Ceiling Height {m}
  ,                                       !- Volume {m3}
  ,                                       !- Floor Area {m2}
  ,                                       !- Zone Inside Convection Algorithm
  ,                                       !- Zone Outside Convection Algorithm
  ,                                       !- Zone Conditioning Equipment List Name
  {9c3e7bd3-e9a1-4819-b088-1f334fcd1ccb}, !- Zone Air Inlet Port List
  {7c9be63f-b336-4ce8-a4f4-7afb4da18f93}, !- Zone Air Exhaust Port List
  {892395cc-e38f-49a2-9b27-a7bc356cbc64}, !- Zone Air Node Name
  {e953b0a9-a5c1-4d29-9ebc-39ac431c5c90}, !- Zone Return Air Port List
  ,                                       !- Primary Daylighting Control Name
  ,                                       !- Fraction of Zone Controlled by Primary Daylighting Control
  ,                                       !- Secondary Daylighting Control Name
  ,                                       !- Fraction of Zone Controlled by Secondary Daylighting Control
  ,                                       !- Illuminance Map Name
  ,                                       !- Group Rendering Name
  ,                                       !- Thermostat Name
  No;                                     !- Use Ideal Air Loads

OS:Node,
  {12974b18-4b07-49ff-aafc-09a7af1aef39}, !- Handle
  Node 6,                                 !- Name
  {892395cc-e38f-49a2-9b27-a7bc356cbc64}, !- Inlet Port
  ;                                       !- Outlet Port

OS:Connection,
  {892395cc-e38f-49a2-9b27-a7bc356cbc64}, !- Handle
  {24d78e8a-6796-4cc3-b2c1-cafcee77add3}, !- Name
  {b770abb3-0e55-4396-ab7c-5d9898848af8}, !- Source Object
  11,                                     !- Outlet Port
  {12974b18-4b07-49ff-aafc-09a7af1aef39}, !- Target Object
  2;                                      !- Inlet Port

OS:PortList,
  {9c3e7bd3-e9a1-4819-b088-1f334fcd1ccb}, !- Handle
  {e2923e97-e9c6-4b61-9f9d-ba64778e0cfc}, !- Name
  {b770abb3-0e55-4396-ab7c-5d9898848af8}; !- HVAC Component

OS:PortList,
  {7c9be63f-b336-4ce8-a4f4-7afb4da18f93}, !- Handle
  {8f4115e8-3956-462e-ab3d-ad75b0980ce5}, !- Name
  {b770abb3-0e55-4396-ab7c-5d9898848af8}; !- HVAC Component

OS:PortList,
  {e953b0a9-a5c1-4d29-9ebc-39ac431c5c90}, !- Handle
  {d0386c02-d6a3-4a35-b2c1-38dcd5eb2e41}, !- Name
  {b770abb3-0e55-4396-ab7c-5d9898848af8}; !- HVAC Component

OS:Sizing:Zone,
  {b90377b9-0297-4bd5-b8a3-c94379a6291a}, !- Handle
  {b770abb3-0e55-4396-ab7c-5d9898848af8}, !- Zone or ZoneList Name
  SupplyAirTemperature,                   !- Zone Cooling Design Supply Air Temperature Input Method
  14,                                     !- Zone Cooling Design Supply Air Temperature {C}
  11.11,                                  !- Zone Cooling Design Supply Air Temperature Difference {deltaC}
  SupplyAirTemperature,                   !- Zone Heating Design Supply Air Temperature Input Method
  40,                                     !- Zone Heating Design Supply Air Temperature {C}
  11.11,                                  !- Zone Heating Design Supply Air Temperature Difference {deltaC}
  0.0085,                                 !- Zone Cooling Design Supply Air Humidity Ratio {kg-H2O/kg-air}
  0.008,                                  !- Zone Heating Design Supply Air Humidity Ratio {kg-H2O/kg-air}
  ,                                       !- Zone Heating Sizing Factor
  ,                                       !- Zone Cooling Sizing Factor
  DesignDay,                              !- Cooling Design Air Flow Method
  ,                                       !- Cooling Design Air Flow Rate {m3/s}
  ,                                       !- Cooling Minimum Air Flow per Zone Floor Area {m3/s-m2}
  ,                                       !- Cooling Minimum Air Flow {m3/s}
  ,                                       !- Cooling Minimum Air Flow Fraction
  DesignDay,                              !- Heating Design Air Flow Method
  ,                                       !- Heating Design Air Flow Rate {m3/s}
  ,                                       !- Heating Maximum Air Flow per Zone Floor Area {m3/s-m2}
  ,                                       !- Heating Maximum Air Flow {m3/s}
  ,                                       !- Heating Maximum Air Flow Fraction
  ,                                       !- Design Zone Air Distribution Effectiveness in Cooling Mode
  ,                                       !- Design Zone Air Distribution Effectiveness in Heating Mode
  No,                                     !- Account for Dedicated Outdoor Air System
  NeutralSupplyAir,                       !- Dedicated Outdoor Air System Control Strategy
  autosize,                               !- Dedicated Outdoor Air Low Setpoint Temperature for Design {C}
  autosize;                               !- Dedicated Outdoor Air High Setpoint Temperature for Design {C}

OS:ZoneHVAC:EquipmentList,
  {53afe90b-4d7c-476b-8ad1-62da2317d5eb}, !- Handle
  Zone HVAC Equipment List 6,             !- Name
  {b770abb3-0e55-4396-ab7c-5d9898848af8}; !- Thermal Zone

OS:Space,
  {e2b3cf43-4c44-4989-a8d0-18ad45f0c054}, !- Handle
  living space|unit 6|story 1,            !- Name
  {24cac981-3985-4438-8564-8dfdaa9f82e7}, !- Space Type Name
  ,                                       !- Default Construction Set Name
  ,                                       !- Default Schedule Set Name
  -0,                                     !- Direction of Relative North {deg}
  0,                                      !- X Origin {m}
  0,                                      !- Y Origin {m}
  0,                                      !- Z Origin {m}
  ,                                       !- Building Story Name
  {b770abb3-0e55-4396-ab7c-5d9898848af8}, !- Thermal Zone Name
  ,                                       !- Part of Total Floor Area
  ,                                       !- Design Specification Outdoor Air Object Name
  {6bc8a801-e7b2-4965-9b5a-a364f63b4b93}; !- Building Unit Name

OS:Surface,
  {e0a1700f-64e8-48a5-a754-88a46e3d2333}, !- Handle
  Surface 31,                             !- Name
  Floor,                                  !- Surface Type
  ,                                       !- Construction Name
  {e2b3cf43-4c44-4989-a8d0-18ad45f0c054}, !- Space Name
  Surface,                                !- Outside Boundary Condition
  {a650adfa-7a45-4607-aac6-25b02d0f0e75}, !- Outside Boundary Condition Object
  NoSun,                                  !- Sun Exposure
  NoWind,                                 !- Wind Exposure
  ,                                       !- View Factor to Ground
  ,                                       !- Number of Vertices
  12.9315688143396, 3.048, 0,             !- X,Y,Z Vertex 1 {m}
  12.9315688143396, 15.9795688143396, 0,  !- X,Y,Z Vertex 2 {m}
  19.3973532215094, 15.9795688143396, 0,  !- X,Y,Z Vertex 3 {m}
  19.3973532215094, 3.048, 0;             !- X,Y,Z Vertex 4 {m}

OS:Surface,
  {9336f4b2-a14a-475e-bdaf-7bb4da4d2ccd}, !- Handle
  Surface 32,                             !- Name
  Wall,                                   !- Surface Type
  ,                                       !- Construction Name
  {e2b3cf43-4c44-4989-a8d0-18ad45f0c054}, !- Space Name
  Surface,                                !- Outside Boundary Condition
  {e17747c5-0a8f-41dd-87a9-16d8627d8839}, !- Outside Boundary Condition Object
  NoSun,                                  !- Sun Exposure
  NoWind,                                 !- Wind Exposure
  ,                                       !- View Factor to Ground
  ,                                       !- Number of Vertices
  12.9315688143396, 15.9795688143396, 2.4384, !- X,Y,Z Vertex 1 {m}
  12.9315688143396, 15.9795688143396, 0,  !- X,Y,Z Vertex 2 {m}
  12.9315688143396, 3.048, 0,             !- X,Y,Z Vertex 3 {m}
  12.9315688143396, 3.048, 2.4384;        !- X,Y,Z Vertex 4 {m}

OS:Surface,
  {fecf497b-a130-4bd6-8845-c9b7d3a06104}, !- Handle
  Surface 33,                             !- Name
  Wall,                                   !- Surface Type
  ,                                       !- Construction Name
  {e2b3cf43-4c44-4989-a8d0-18ad45f0c054}, !- Space Name
  Outdoors,                               !- Outside Boundary Condition
  ,                                       !- Outside Boundary Condition Object
  SunExposed,                             !- Sun Exposure
  WindExposed,                            !- Wind Exposure
  ,                                       !- View Factor to Ground
  ,                                       !- Number of Vertices
  19.3973532215094, 15.9795688143396, 2.4384, !- X,Y,Z Vertex 1 {m}
  19.3973532215094, 15.9795688143396, 0,  !- X,Y,Z Vertex 2 {m}
  12.9315688143396, 15.9795688143396, 0,  !- X,Y,Z Vertex 3 {m}
  12.9315688143396, 15.9795688143396, 2.4384; !- X,Y,Z Vertex 4 {m}

OS:Surface,
  {adc2d1a3-4cdc-42a6-aaa5-a8dbc93bc0fe}, !- Handle
  Surface 34,                             !- Name
  Wall,                                   !- Surface Type
  ,                                       !- Construction Name
  {e2b3cf43-4c44-4989-a8d0-18ad45f0c054}, !- Space Name
  Surface,                                !- Outside Boundary Condition
  {88b9e9f4-3b55-4a8b-93ed-7d7ce16a6bcc}, !- Outside Boundary Condition Object
  NoSun,                                  !- Sun Exposure
  NoWind,                                 !- Wind Exposure
  ,                                       !- View Factor to Ground
  ,                                       !- Number of Vertices
  19.3973532215094, 3.048, 2.4384,        !- X,Y,Z Vertex 1 {m}
  19.3973532215094, 3.048, 0,             !- X,Y,Z Vertex 2 {m}
  19.3973532215094, 15.9795688143396, 0,  !- X,Y,Z Vertex 3 {m}
  19.3973532215094, 15.9795688143396, 2.4384; !- X,Y,Z Vertex 4 {m}

OS:Surface,
  {216288f7-4158-4dca-8afc-8c4bf726200e}, !- Handle
  Surface 35,                             !- Name
  RoofCeiling,                            !- Surface Type
  ,                                       !- Construction Name
  {e2b3cf43-4c44-4989-a8d0-18ad45f0c054}, !- Space Name
  Outdoors,                               !- Outside Boundary Condition
  ,                                       !- Outside Boundary Condition Object
  SunExposed,                             !- Sun Exposure
  WindExposed,                            !- Wind Exposure
  ,                                       !- View Factor to Ground
  ,                                       !- Number of Vertices
  19.3973532215094, 3.048, 2.4384,        !- X,Y,Z Vertex 1 {m}
  19.3973532215094, 15.9795688143396, 2.4384, !- X,Y,Z Vertex 2 {m}
  12.9315688143396, 15.9795688143396, 2.4384, !- X,Y,Z Vertex 3 {m}
  12.9315688143396, 3.048, 2.4384;        !- X,Y,Z Vertex 4 {m}

OS:Surface,
  {2a0c5e32-650b-426a-9aee-4f14daec025a}, !- Handle
  Surface 36,                             !- Name
  Wall,                                   !- Surface Type
  ,                                       !- Construction Name
  {e2b3cf43-4c44-4989-a8d0-18ad45f0c054}, !- Space Name
  Adiabatic,                              !- Outside Boundary Condition
  ,                                       !- Outside Boundary Condition Object
  NoSun,                                  !- Sun Exposure
  NoWind,                                 !- Wind Exposure
  ,                                       !- View Factor to Ground
  ,                                       !- Number of Vertices
  12.9315688143396, 3.048, 2.4384,        !- X,Y,Z Vertex 1 {m}
  12.9315688143396, 3.048, 0,             !- X,Y,Z Vertex 2 {m}
  19.3973532215094, 3.048, 0,             !- X,Y,Z Vertex 3 {m}
  19.3973532215094, 3.048, 2.4384;        !- X,Y,Z Vertex 4 {m}

OS:ThermalZone,
  {2c8729b8-5d32-4444-9140-196afaf29bb5}, !- Handle
  living zone|unit 7,                     !- Name
  ,                                       !- Multiplier
  ,                                       !- Ceiling Height {m}
  ,                                       !- Volume {m3}
  ,                                       !- Floor Area {m2}
  ,                                       !- Zone Inside Convection Algorithm
  ,                                       !- Zone Outside Convection Algorithm
  ,                                       !- Zone Conditioning Equipment List Name
  {e5efa1ef-b355-4ce7-8e00-3492681426c5}, !- Zone Air Inlet Port List
  {7b9eb227-862a-4168-880a-3acf4aed2e5b}, !- Zone Air Exhaust Port List
  {626f5af8-52ab-41f8-91fd-414ca642c89c}, !- Zone Air Node Name
  {93d05c84-b3a3-4d60-9918-40501c716a3f}, !- Zone Return Air Port List
  ,                                       !- Primary Daylighting Control Name
  ,                                       !- Fraction of Zone Controlled by Primary Daylighting Control
  ,                                       !- Secondary Daylighting Control Name
  ,                                       !- Fraction of Zone Controlled by Secondary Daylighting Control
  ,                                       !- Illuminance Map Name
  ,                                       !- Group Rendering Name
  ,                                       !- Thermostat Name
  No;                                     !- Use Ideal Air Loads

OS:Node,
  {fe60e194-66c2-4d84-9209-97c1f0a64afe}, !- Handle
  Node 7,                                 !- Name
  {626f5af8-52ab-41f8-91fd-414ca642c89c}, !- Inlet Port
  ;                                       !- Outlet Port

OS:Connection,
  {626f5af8-52ab-41f8-91fd-414ca642c89c}, !- Handle
  {4646f85b-ba4c-44dd-ab10-2d7f739e5555}, !- Name
  {2c8729b8-5d32-4444-9140-196afaf29bb5}, !- Source Object
  11,                                     !- Outlet Port
  {fe60e194-66c2-4d84-9209-97c1f0a64afe}, !- Target Object
  2;                                      !- Inlet Port

OS:PortList,
  {e5efa1ef-b355-4ce7-8e00-3492681426c5}, !- Handle
  {5ecea674-d76c-4c33-8a8f-ff84e60a2c9c}, !- Name
  {2c8729b8-5d32-4444-9140-196afaf29bb5}; !- HVAC Component

OS:PortList,
  {7b9eb227-862a-4168-880a-3acf4aed2e5b}, !- Handle
  {875fb4a3-b99b-4c14-a5d6-a137ea83a175}, !- Name
  {2c8729b8-5d32-4444-9140-196afaf29bb5}; !- HVAC Component

OS:PortList,
  {93d05c84-b3a3-4d60-9918-40501c716a3f}, !- Handle
  {806c232d-af03-4da4-a2b3-f572cf3b2bcf}, !- Name
  {2c8729b8-5d32-4444-9140-196afaf29bb5}; !- HVAC Component

OS:Sizing:Zone,
  {de84a780-0869-43dc-add4-bdfe6eec431e}, !- Handle
  {2c8729b8-5d32-4444-9140-196afaf29bb5}, !- Zone or ZoneList Name
  SupplyAirTemperature,                   !- Zone Cooling Design Supply Air Temperature Input Method
  14,                                     !- Zone Cooling Design Supply Air Temperature {C}
  11.11,                                  !- Zone Cooling Design Supply Air Temperature Difference {deltaC}
  SupplyAirTemperature,                   !- Zone Heating Design Supply Air Temperature Input Method
  40,                                     !- Zone Heating Design Supply Air Temperature {C}
  11.11,                                  !- Zone Heating Design Supply Air Temperature Difference {deltaC}
  0.0085,                                 !- Zone Cooling Design Supply Air Humidity Ratio {kg-H2O/kg-air}
  0.008,                                  !- Zone Heating Design Supply Air Humidity Ratio {kg-H2O/kg-air}
  ,                                       !- Zone Heating Sizing Factor
  ,                                       !- Zone Cooling Sizing Factor
  DesignDay,                              !- Cooling Design Air Flow Method
  ,                                       !- Cooling Design Air Flow Rate {m3/s}
  ,                                       !- Cooling Minimum Air Flow per Zone Floor Area {m3/s-m2}
  ,                                       !- Cooling Minimum Air Flow {m3/s}
  ,                                       !- Cooling Minimum Air Flow Fraction
  DesignDay,                              !- Heating Design Air Flow Method
  ,                                       !- Heating Design Air Flow Rate {m3/s}
  ,                                       !- Heating Maximum Air Flow per Zone Floor Area {m3/s-m2}
  ,                                       !- Heating Maximum Air Flow {m3/s}
  ,                                       !- Heating Maximum Air Flow Fraction
  ,                                       !- Design Zone Air Distribution Effectiveness in Cooling Mode
  ,                                       !- Design Zone Air Distribution Effectiveness in Heating Mode
  No,                                     !- Account for Dedicated Outdoor Air System
  NeutralSupplyAir,                       !- Dedicated Outdoor Air System Control Strategy
  autosize,                               !- Dedicated Outdoor Air Low Setpoint Temperature for Design {C}
  autosize;                               !- Dedicated Outdoor Air High Setpoint Temperature for Design {C}

OS:ZoneHVAC:EquipmentList,
  {13339164-1a78-4b3c-ac73-1dc17e6e3642}, !- Handle
  Zone HVAC Equipment List 7,             !- Name
  {2c8729b8-5d32-4444-9140-196afaf29bb5}; !- Thermal Zone

OS:Space,
  {a95b0f81-c257-4de4-8cbd-e483f646360f}, !- Handle
  living space|unit 7|story 1,            !- Name
  {24cac981-3985-4438-8564-8dfdaa9f82e7}, !- Space Type Name
  ,                                       !- Default Construction Set Name
  ,                                       !- Default Schedule Set Name
  -0,                                     !- Direction of Relative North {deg}
  0,                                      !- X Origin {m}
  0,                                      !- Y Origin {m}
  0,                                      !- Z Origin {m}
  ,                                       !- Building Story Name
  {2c8729b8-5d32-4444-9140-196afaf29bb5}, !- Thermal Zone Name
  ,                                       !- Part of Total Floor Area
  ,                                       !- Design Specification Outdoor Air Object Name
  {fa99dc94-26bd-4e11-a069-77c2d36d2a41}; !- Building Unit Name

OS:Surface,
  {348247bf-8577-4ce6-a48a-691a49f003c3}, !- Handle
  Surface 37,                             !- Name
  Wall,                                   !- Surface Type
  ,                                       !- Construction Name
  {a95b0f81-c257-4de4-8cbd-e483f646360f}, !- Space Name
  Outdoors,                               !- Outside Boundary Condition
  ,                                       !- Outside Boundary Condition Object
  SunExposed,                             !- Sun Exposure
  WindExposed,                            !- Wind Exposure
  ,                                       !- View Factor to Ground
  ,                                       !- Number of Vertices
  25.8631376286792, -12.9315688143396, 2.4384, !- X,Y,Z Vertex 1 {m}
  25.8631376286792, -12.9315688143396, 0, !- X,Y,Z Vertex 2 {m}
  25.8631376286792, 0, 0,                 !- X,Y,Z Vertex 3 {m}
  25.8631376286792, 0, 2.4384;            !- X,Y,Z Vertex 4 {m}

OS:Surface,
  {1054f2eb-0dc4-42c8-8cd6-a1c95136fdc6}, !- Handle
  Surface 38,                             !- Name
  RoofCeiling,                            !- Surface Type
  ,                                       !- Construction Name
  {a95b0f81-c257-4de4-8cbd-e483f646360f}, !- Space Name
  Outdoors,                               !- Outside Boundary Condition
  ,                                       !- Outside Boundary Condition Object
  SunExposed,                             !- Sun Exposure
  WindExposed,                            !- Wind Exposure
  ,                                       !- View Factor to Ground
  ,                                       !- Number of Vertices
  25.8631376286792, -12.9315688143396, 2.4384, !- X,Y,Z Vertex 1 {m}
  25.8631376286792, 0, 2.4384,            !- X,Y,Z Vertex 2 {m}
  19.3973532215094, 0, 2.4384,            !- X,Y,Z Vertex 3 {m}
  19.3973532215094, -12.9315688143396, 2.4384; !- X,Y,Z Vertex 4 {m}

OS:Surface,
  {c070ce47-7946-4679-a9c3-ad4ea6605be7}, !- Handle
  Surface 39,                             !- Name
  Floor,                                  !- Surface Type
  ,                                       !- Construction Name
  {a95b0f81-c257-4de4-8cbd-e483f646360f}, !- Space Name
  Surface,                                !- Outside Boundary Condition
  {ed67850d-f650-4bee-857f-7a1ed4345da7}, !- Outside Boundary Condition Object
  NoSun,                                  !- Sun Exposure
  NoWind,                                 !- Wind Exposure
  ,                                       !- View Factor to Ground
  ,                                       !- Number of Vertices
  19.3973532215094, -12.9315688143396, 0, !- X,Y,Z Vertex 1 {m}
  19.3973532215094, 0, 0,                 !- X,Y,Z Vertex 2 {m}
  25.8631376286792, 0, 0,                 !- X,Y,Z Vertex 3 {m}
  25.8631376286792, -12.9315688143396, 0; !- X,Y,Z Vertex 4 {m}

OS:Surface,
  {e7d1d32c-8e12-4be5-be5e-5f8a119d0f90}, !- Handle
  Surface 40,                             !- Name
  Wall,                                   !- Surface Type
  ,                                       !- Construction Name
  {a95b0f81-c257-4de4-8cbd-e483f646360f}, !- Space Name
  Surface,                                !- Outside Boundary Condition
  {1bd8a3d4-e525-41f0-8d1d-8b96ff25172d}, !- Outside Boundary Condition Object
  NoSun,                                  !- Sun Exposure
  NoWind,                                 !- Wind Exposure
  ,                                       !- View Factor to Ground
  ,                                       !- Number of Vertices
  19.3973532215094, 0, 2.4384,            !- X,Y,Z Vertex 1 {m}
  19.3973532215094, 0, 0,                 !- X,Y,Z Vertex 2 {m}
  19.3973532215094, -12.9315688143396, 0, !- X,Y,Z Vertex 3 {m}
  19.3973532215094, -12.9315688143396, 2.4384; !- X,Y,Z Vertex 4 {m}

OS:Surface,
  {f85ba526-a900-4c2c-9b71-53dfb1bb8e40}, !- Handle
  Surface 41,                             !- Name
  Wall,                                   !- Surface Type
  ,                                       !- Construction Name
  {a95b0f81-c257-4de4-8cbd-e483f646360f}, !- Space Name
  Adiabatic,                              !- Outside Boundary Condition
  ,                                       !- Outside Boundary Condition Object
  NoSun,                                  !- Sun Exposure
  NoWind,                                 !- Wind Exposure
  ,                                       !- View Factor to Ground
  ,                                       !- Number of Vertices
  25.8631376286792, 0, 2.4384,            !- X,Y,Z Vertex 1 {m}
  25.8631376286792, 0, 0,                 !- X,Y,Z Vertex 2 {m}
  19.3973532215094, 0, 0,                 !- X,Y,Z Vertex 3 {m}
  19.3973532215094, 0, 2.4384;            !- X,Y,Z Vertex 4 {m}

OS:Surface,
  {270c623d-601f-42e9-8b07-88794ea6d5a7}, !- Handle
  Surface 42,                             !- Name
  Wall,                                   !- Surface Type
  ,                                       !- Construction Name
  {a95b0f81-c257-4de4-8cbd-e483f646360f}, !- Space Name
  Outdoors,                               !- Outside Boundary Condition
  ,                                       !- Outside Boundary Condition Object
  SunExposed,                             !- Sun Exposure
  WindExposed,                            !- Wind Exposure
  ,                                       !- View Factor to Ground
  ,                                       !- Number of Vertices
  19.3973532215094, -12.9315688143396, 2.4384, !- X,Y,Z Vertex 1 {m}
  19.3973532215094, -12.9315688143396, 0, !- X,Y,Z Vertex 2 {m}
  25.8631376286792, -12.9315688143396, 0, !- X,Y,Z Vertex 3 {m}
  25.8631376286792, -12.9315688143396, 2.4384; !- X,Y,Z Vertex 4 {m}

OS:ThermalZone,
  {d54522bb-8fd5-45ea-9627-dcb99d237e21}, !- Handle
  living zone|unit 8,                     !- Name
  ,                                       !- Multiplier
  ,                                       !- Ceiling Height {m}
  ,                                       !- Volume {m3}
  ,                                       !- Floor Area {m2}
  ,                                       !- Zone Inside Convection Algorithm
  ,                                       !- Zone Outside Convection Algorithm
  ,                                       !- Zone Conditioning Equipment List Name
  {b3a45f3c-a308-4590-9cfb-db67fec075f8}, !- Zone Air Inlet Port List
  {5ddf1e79-96bd-4d78-a95a-fe0d268d85ac}, !- Zone Air Exhaust Port List
  {3f9ab7ba-224b-4c08-9432-8e57ba967890}, !- Zone Air Node Name
  {41306245-5987-4b33-847b-e70d59237a5d}, !- Zone Return Air Port List
  ,                                       !- Primary Daylighting Control Name
  ,                                       !- Fraction of Zone Controlled by Primary Daylighting Control
  ,                                       !- Secondary Daylighting Control Name
  ,                                       !- Fraction of Zone Controlled by Secondary Daylighting Control
  ,                                       !- Illuminance Map Name
  ,                                       !- Group Rendering Name
  ,                                       !- Thermostat Name
  No;                                     !- Use Ideal Air Loads

OS:Node,
  {7960c8e6-bc7a-40a8-b666-55bde5b9c1d0}, !- Handle
  Node 8,                                 !- Name
  {3f9ab7ba-224b-4c08-9432-8e57ba967890}, !- Inlet Port
  ;                                       !- Outlet Port

OS:Connection,
  {3f9ab7ba-224b-4c08-9432-8e57ba967890}, !- Handle
  {b25a0085-7ba8-4d0c-a1ec-640bc070c7ca}, !- Name
  {d54522bb-8fd5-45ea-9627-dcb99d237e21}, !- Source Object
  11,                                     !- Outlet Port
  {7960c8e6-bc7a-40a8-b666-55bde5b9c1d0}, !- Target Object
  2;                                      !- Inlet Port

OS:PortList,
  {b3a45f3c-a308-4590-9cfb-db67fec075f8}, !- Handle
  {6199090e-d604-4608-a8f5-da05fcd8cc47}, !- Name
  {d54522bb-8fd5-45ea-9627-dcb99d237e21}; !- HVAC Component

OS:PortList,
  {5ddf1e79-96bd-4d78-a95a-fe0d268d85ac}, !- Handle
  {6ce78cf3-ed82-4f8a-b31a-a811c5cce499}, !- Name
  {d54522bb-8fd5-45ea-9627-dcb99d237e21}; !- HVAC Component

OS:PortList,
  {41306245-5987-4b33-847b-e70d59237a5d}, !- Handle
  {ae32b5fe-aa1c-40eb-b129-50096a099f93}, !- Name
  {d54522bb-8fd5-45ea-9627-dcb99d237e21}; !- HVAC Component

OS:Sizing:Zone,
  {ad305814-3996-4dca-8701-0aa965775435}, !- Handle
  {d54522bb-8fd5-45ea-9627-dcb99d237e21}, !- Zone or ZoneList Name
  SupplyAirTemperature,                   !- Zone Cooling Design Supply Air Temperature Input Method
  14,                                     !- Zone Cooling Design Supply Air Temperature {C}
  11.11,                                  !- Zone Cooling Design Supply Air Temperature Difference {deltaC}
  SupplyAirTemperature,                   !- Zone Heating Design Supply Air Temperature Input Method
  40,                                     !- Zone Heating Design Supply Air Temperature {C}
  11.11,                                  !- Zone Heating Design Supply Air Temperature Difference {deltaC}
  0.0085,                                 !- Zone Cooling Design Supply Air Humidity Ratio {kg-H2O/kg-air}
  0.008,                                  !- Zone Heating Design Supply Air Humidity Ratio {kg-H2O/kg-air}
  ,                                       !- Zone Heating Sizing Factor
  ,                                       !- Zone Cooling Sizing Factor
  DesignDay,                              !- Cooling Design Air Flow Method
  ,                                       !- Cooling Design Air Flow Rate {m3/s}
  ,                                       !- Cooling Minimum Air Flow per Zone Floor Area {m3/s-m2}
  ,                                       !- Cooling Minimum Air Flow {m3/s}
  ,                                       !- Cooling Minimum Air Flow Fraction
  DesignDay,                              !- Heating Design Air Flow Method
  ,                                       !- Heating Design Air Flow Rate {m3/s}
  ,                                       !- Heating Maximum Air Flow per Zone Floor Area {m3/s-m2}
  ,                                       !- Heating Maximum Air Flow {m3/s}
  ,                                       !- Heating Maximum Air Flow Fraction
  ,                                       !- Design Zone Air Distribution Effectiveness in Cooling Mode
  ,                                       !- Design Zone Air Distribution Effectiveness in Heating Mode
  No,                                     !- Account for Dedicated Outdoor Air System
  NeutralSupplyAir,                       !- Dedicated Outdoor Air System Control Strategy
  autosize,                               !- Dedicated Outdoor Air Low Setpoint Temperature for Design {C}
  autosize;                               !- Dedicated Outdoor Air High Setpoint Temperature for Design {C}

OS:ZoneHVAC:EquipmentList,
  {28d7e91f-3551-4605-8b55-b6b5b82974d0}, !- Handle
  Zone HVAC Equipment List 8,             !- Name
  {d54522bb-8fd5-45ea-9627-dcb99d237e21}; !- Thermal Zone

OS:Space,
  {0b82038e-dfb4-4e96-936b-f8fc8b76ee22}, !- Handle
  living space|unit 8|story 1,            !- Name
  {24cac981-3985-4438-8564-8dfdaa9f82e7}, !- Space Type Name
  ,                                       !- Default Construction Set Name
  ,                                       !- Default Schedule Set Name
  -0,                                     !- Direction of Relative North {deg}
  0,                                      !- X Origin {m}
  0,                                      !- Y Origin {m}
  0,                                      !- Z Origin {m}
  ,                                       !- Building Story Name
  {d54522bb-8fd5-45ea-9627-dcb99d237e21}, !- Thermal Zone Name
  ,                                       !- Part of Total Floor Area
  ,                                       !- Design Specification Outdoor Air Object Name
  {69cf7ecc-e1e4-4ef5-9b78-a7c7aadde22a}; !- Building Unit Name

OS:Surface,
  {9e0b0f03-a9f2-4266-be2e-073dfe1de58f}, !- Handle
  Surface 43,                             !- Name
  Floor,                                  !- Surface Type
  ,                                       !- Construction Name
  {0b82038e-dfb4-4e96-936b-f8fc8b76ee22}, !- Space Name
  Surface,                                !- Outside Boundary Condition
  {fce7dfcf-31a3-41d5-afc7-8f2588f1ef1b}, !- Outside Boundary Condition Object
  NoSun,                                  !- Sun Exposure
  NoWind,                                 !- Wind Exposure
  ,                                       !- View Factor to Ground
  ,                                       !- Number of Vertices
  19.3973532215094, 3.048, 0,             !- X,Y,Z Vertex 1 {m}
  19.3973532215094, 15.9795688143396, 0,  !- X,Y,Z Vertex 2 {m}
  25.8631376286792, 15.9795688143396, 0,  !- X,Y,Z Vertex 3 {m}
  25.8631376286792, 3.048, 0;             !- X,Y,Z Vertex 4 {m}

OS:Surface,
  {88b9e9f4-3b55-4a8b-93ed-7d7ce16a6bcc}, !- Handle
  Surface 44,                             !- Name
  Wall,                                   !- Surface Type
  ,                                       !- Construction Name
  {0b82038e-dfb4-4e96-936b-f8fc8b76ee22}, !- Space Name
  Surface,                                !- Outside Boundary Condition
  {adc2d1a3-4cdc-42a6-aaa5-a8dbc93bc0fe}, !- Outside Boundary Condition Object
  NoSun,                                  !- Sun Exposure
  NoWind,                                 !- Wind Exposure
  ,                                       !- View Factor to Ground
  ,                                       !- Number of Vertices
  19.3973532215094, 15.9795688143396, 2.4384, !- X,Y,Z Vertex 1 {m}
  19.3973532215094, 15.9795688143396, 0,  !- X,Y,Z Vertex 2 {m}
  19.3973532215094, 3.048, 0,             !- X,Y,Z Vertex 3 {m}
  19.3973532215094, 3.048, 2.4384;        !- X,Y,Z Vertex 4 {m}

OS:Surface,
  {af7d6978-02f1-45d4-9e58-723c33e8273c}, !- Handle
  Surface 45,                             !- Name
  Wall,                                   !- Surface Type
  ,                                       !- Construction Name
  {0b82038e-dfb4-4e96-936b-f8fc8b76ee22}, !- Space Name
  Outdoors,                               !- Outside Boundary Condition
  ,                                       !- Outside Boundary Condition Object
  SunExposed,                             !- Sun Exposure
  WindExposed,                            !- Wind Exposure
  ,                                       !- View Factor to Ground
  ,                                       !- Number of Vertices
  25.8631376286792, 15.9795688143396, 2.4384, !- X,Y,Z Vertex 1 {m}
  25.8631376286792, 15.9795688143396, 0,  !- X,Y,Z Vertex 2 {m}
  19.3973532215094, 15.9795688143396, 0,  !- X,Y,Z Vertex 3 {m}
  19.3973532215094, 15.9795688143396, 2.4384; !- X,Y,Z Vertex 4 {m}

OS:Surface,
  {d754d735-58cd-432b-894a-24aa4a738453}, !- Handle
  Surface 46,                             !- Name
  Wall,                                   !- Surface Type
  ,                                       !- Construction Name
  {0b82038e-dfb4-4e96-936b-f8fc8b76ee22}, !- Space Name
  Outdoors,                               !- Outside Boundary Condition
  ,                                       !- Outside Boundary Condition Object
  SunExposed,                             !- Sun Exposure
  WindExposed,                            !- Wind Exposure
  ,                                       !- View Factor to Ground
  ,                                       !- Number of Vertices
  25.8631376286792, 3.048, 2.4384,        !- X,Y,Z Vertex 1 {m}
  25.8631376286792, 3.048, 0,             !- X,Y,Z Vertex 2 {m}
  25.8631376286792, 15.9795688143396, 0,  !- X,Y,Z Vertex 3 {m}
  25.8631376286792, 15.9795688143396, 2.4384; !- X,Y,Z Vertex 4 {m}

OS:Surface,
  {d94134f9-f17c-4bda-b2f3-ff5b40b06ed5}, !- Handle
  Surface 47,                             !- Name
  RoofCeiling,                            !- Surface Type
  ,                                       !- Construction Name
  {0b82038e-dfb4-4e96-936b-f8fc8b76ee22}, !- Space Name
  Outdoors,                               !- Outside Boundary Condition
  ,                                       !- Outside Boundary Condition Object
  SunExposed,                             !- Sun Exposure
  WindExposed,                            !- Wind Exposure
  ,                                       !- View Factor to Ground
  ,                                       !- Number of Vertices
  25.8631376286792, 3.048, 2.4384,        !- X,Y,Z Vertex 1 {m}
  25.8631376286792, 15.9795688143396, 2.4384, !- X,Y,Z Vertex 2 {m}
  19.3973532215094, 15.9795688143396, 2.4384, !- X,Y,Z Vertex 3 {m}
  19.3973532215094, 3.048, 2.4384;        !- X,Y,Z Vertex 4 {m}

OS:Surface,
  {596dd97f-ec1e-4919-b337-d4390bad838f}, !- Handle
  Surface 48,                             !- Name
  Wall,                                   !- Surface Type
  ,                                       !- Construction Name
  {0b82038e-dfb4-4e96-936b-f8fc8b76ee22}, !- Space Name
  Adiabatic,                              !- Outside Boundary Condition
  ,                                       !- Outside Boundary Condition Object
  NoSun,                                  !- Sun Exposure
  NoWind,                                 !- Wind Exposure
  ,                                       !- View Factor to Ground
  ,                                       !- Number of Vertices
  19.3973532215094, 3.048, 2.4384,        !- X,Y,Z Vertex 1 {m}
  19.3973532215094, 3.048, 0,             !- X,Y,Z Vertex 2 {m}
  25.8631376286792, 3.048, 0,             !- X,Y,Z Vertex 3 {m}
  25.8631376286792, 3.048, 2.4384;        !- X,Y,Z Vertex 4 {m}

OS:ThermalZone,
  {d536fff2-4cd0-4a7b-a3db-268b1aac41fa}, !- Handle
  corridor zone,                          !- Name
  ,                                       !- Multiplier
  ,                                       !- Ceiling Height {m}
  ,                                       !- Volume {m3}
  ,                                       !- Floor Area {m2}
  ,                                       !- Zone Inside Convection Algorithm
  ,                                       !- Zone Outside Convection Algorithm
  ,                                       !- Zone Conditioning Equipment List Name
  {21f4898a-5f1c-45ff-b41a-a18beb4badcd}, !- Zone Air Inlet Port List
  {ae30d99c-82cb-49aa-bd22-5184525f3574}, !- Zone Air Exhaust Port List
  {e90a4154-5c1e-4611-89aa-0edf8ba227d1}, !- Zone Air Node Name
  {926e3f21-e636-46f3-bd94-2d2f3312bd70}, !- Zone Return Air Port List
  ,                                       !- Primary Daylighting Control Name
  ,                                       !- Fraction of Zone Controlled by Primary Daylighting Control
  ,                                       !- Secondary Daylighting Control Name
  ,                                       !- Fraction of Zone Controlled by Secondary Daylighting Control
  ,                                       !- Illuminance Map Name
  ,                                       !- Group Rendering Name
  ,                                       !- Thermostat Name
  No;                                     !- Use Ideal Air Loads

OS:Node,
  {a775f85c-731f-459c-bff2-3fd9ef714583}, !- Handle
  Node 9,                                 !- Name
  {e90a4154-5c1e-4611-89aa-0edf8ba227d1}, !- Inlet Port
  ;                                       !- Outlet Port

OS:Connection,
  {e90a4154-5c1e-4611-89aa-0edf8ba227d1}, !- Handle
  {8a264349-f788-4e54-9fd8-e54c52ce49c3}, !- Name
  {d536fff2-4cd0-4a7b-a3db-268b1aac41fa}, !- Source Object
  11,                                     !- Outlet Port
  {a775f85c-731f-459c-bff2-3fd9ef714583}, !- Target Object
  2;                                      !- Inlet Port

OS:PortList,
  {21f4898a-5f1c-45ff-b41a-a18beb4badcd}, !- Handle
  {f663c80b-bc86-4a71-9645-c7b42b2edd00}, !- Name
  {d536fff2-4cd0-4a7b-a3db-268b1aac41fa}; !- HVAC Component

OS:PortList,
  {ae30d99c-82cb-49aa-bd22-5184525f3574}, !- Handle
  {3ede5fcf-a67a-47f7-be7d-70399752fe3f}, !- Name
  {d536fff2-4cd0-4a7b-a3db-268b1aac41fa}; !- HVAC Component

OS:PortList,
  {926e3f21-e636-46f3-bd94-2d2f3312bd70}, !- Handle
  {76014692-394e-491e-8e0f-a0ec3baa823c}, !- Name
  {d536fff2-4cd0-4a7b-a3db-268b1aac41fa}; !- HVAC Component

OS:Sizing:Zone,
  {70fa27da-43f2-4bb0-ac3a-702f7a946497}, !- Handle
  {d536fff2-4cd0-4a7b-a3db-268b1aac41fa}, !- Zone or ZoneList Name
  SupplyAirTemperature,                   !- Zone Cooling Design Supply Air Temperature Input Method
  14,                                     !- Zone Cooling Design Supply Air Temperature {C}
  11.11,                                  !- Zone Cooling Design Supply Air Temperature Difference {deltaC}
  SupplyAirTemperature,                   !- Zone Heating Design Supply Air Temperature Input Method
  40,                                     !- Zone Heating Design Supply Air Temperature {C}
  11.11,                                  !- Zone Heating Design Supply Air Temperature Difference {deltaC}
  0.0085,                                 !- Zone Cooling Design Supply Air Humidity Ratio {kg-H2O/kg-air}
  0.008,                                  !- Zone Heating Design Supply Air Humidity Ratio {kg-H2O/kg-air}
  ,                                       !- Zone Heating Sizing Factor
  ,                                       !- Zone Cooling Sizing Factor
  DesignDay,                              !- Cooling Design Air Flow Method
  ,                                       !- Cooling Design Air Flow Rate {m3/s}
  ,                                       !- Cooling Minimum Air Flow per Zone Floor Area {m3/s-m2}
  ,                                       !- Cooling Minimum Air Flow {m3/s}
  ,                                       !- Cooling Minimum Air Flow Fraction
  DesignDay,                              !- Heating Design Air Flow Method
  ,                                       !- Heating Design Air Flow Rate {m3/s}
  ,                                       !- Heating Maximum Air Flow per Zone Floor Area {m3/s-m2}
  ,                                       !- Heating Maximum Air Flow {m3/s}
  ,                                       !- Heating Maximum Air Flow Fraction
  ,                                       !- Design Zone Air Distribution Effectiveness in Cooling Mode
  ,                                       !- Design Zone Air Distribution Effectiveness in Heating Mode
  No,                                     !- Account for Dedicated Outdoor Air System
  NeutralSupplyAir,                       !- Dedicated Outdoor Air System Control Strategy
  autosize,                               !- Dedicated Outdoor Air Low Setpoint Temperature for Design {C}
  autosize;                               !- Dedicated Outdoor Air High Setpoint Temperature for Design {C}

OS:ZoneHVAC:EquipmentList,
  {ff429438-9d82-4437-b1c3-642b6dd673c1}, !- Handle
  Zone HVAC Equipment List 9,             !- Name
  {d536fff2-4cd0-4a7b-a3db-268b1aac41fa}; !- Thermal Zone

OS:Space,
  {e3720c87-a9b7-4525-aa0a-b19c3e61c609}, !- Handle
  corridor space,                         !- Name
  {9d48e7a3-7852-4846-befa-561e1ffc2e63}, !- Space Type Name
  ,                                       !- Default Construction Set Name
  ,                                       !- Default Schedule Set Name
  ,                                       !- Direction of Relative North {deg}
  ,                                       !- X Origin {m}
  ,                                       !- Y Origin {m}
  ,                                       !- Z Origin {m}
  ,                                       !- Building Story Name
  {d536fff2-4cd0-4a7b-a3db-268b1aac41fa}; !- Thermal Zone Name

OS:Surface,
  {7e079f5b-adde-4aad-8008-65a48cf72972}, !- Handle
  Surface 49,                             !- Name
  Floor,                                  !- Surface Type
  ,                                       !- Construction Name
  {e3720c87-a9b7-4525-aa0a-b19c3e61c609}, !- Space Name
  Adiabatic,                              !- Outside Boundary Condition
  ,                                       !- Outside Boundary Condition Object
  NoSun,                                  !- Sun Exposure
  NoWind,                                 !- Wind Exposure
  ,                                       !- View Factor to Ground
  ,                                       !- Number of Vertices
  0, 0, 0,                                !- X,Y,Z Vertex 1 {m}
  0, 3.048, 0,                            !- X,Y,Z Vertex 2 {m}
  25.8631376286792, 3.048, 0,             !- X,Y,Z Vertex 3 {m}
  25.8631376286792, 0, 0;                 !- X,Y,Z Vertex 4 {m}

OS:Surface,
  {e0ee0150-6dcb-4641-b6de-c5308bcafba7}, !- Handle
  Surface 50,                             !- Name
  Wall,                                   !- Surface Type
  ,                                       !- Construction Name
  {e3720c87-a9b7-4525-aa0a-b19c3e61c609}, !- Space Name
  Outdoors,                               !- Outside Boundary Condition
  ,                                       !- Outside Boundary Condition Object
  SunExposed,                             !- Sun Exposure
  WindExposed,                            !- Wind Exposure
  ,                                       !- View Factor to Ground
  ,                                       !- Number of Vertices
  0, 3.048, 2.4384,                       !- X,Y,Z Vertex 1 {m}
  0, 3.048, 0,                            !- X,Y,Z Vertex 2 {m}
  0, 0, 0,                                !- X,Y,Z Vertex 3 {m}
  0, 0, 2.4384;                           !- X,Y,Z Vertex 4 {m}

OS:Surface,
  {70a66410-a045-4136-8b9b-41baed62cbf3}, !- Handle
  Surface 51,                             !- Name
  Wall,                                   !- Surface Type
  ,                                       !- Construction Name
  {e3720c87-a9b7-4525-aa0a-b19c3e61c609}, !- Space Name
  Adiabatic,                              !- Outside Boundary Condition
  ,                                       !- Outside Boundary Condition Object
  NoSun,                                  !- Sun Exposure
  NoWind,                                 !- Wind Exposure
  ,                                       !- View Factor to Ground
  ,                                       !- Number of Vertices
  6.46578440716979, 3.048, 2.4384,        !- X,Y,Z Vertex 1 {m}
  6.46578440716979, 3.048, 0,             !- X,Y,Z Vertex 2 {m}
  0, 3.048, 0,                            !- X,Y,Z Vertex 3 {m}
  0, 3.048, 2.4384;                       !- X,Y,Z Vertex 4 {m}

OS:Surface,
  {f35ce002-dab1-4123-8da8-891f55be78f8}, !- Handle
  Surface 52,                             !- Name
  Wall,                                   !- Surface Type
  ,                                       !- Construction Name
  {e3720c87-a9b7-4525-aa0a-b19c3e61c609}, !- Space Name
  Outdoors,                               !- Outside Boundary Condition
  ,                                       !- Outside Boundary Condition Object
  SunExposed,                             !- Sun Exposure
  WindExposed,                            !- Wind Exposure
  ,                                       !- View Factor to Ground
  ,                                       !- Number of Vertices
  25.8631376286792, 0, 2.4384,            !- X,Y,Z Vertex 1 {m}
  25.8631376286792, 0, 0,                 !- X,Y,Z Vertex 2 {m}
  25.8631376286792, 3.048, 0,             !- X,Y,Z Vertex 3 {m}
  25.8631376286792, 3.048, 2.4384;        !- X,Y,Z Vertex 4 {m}

OS:Surface,
  {2da3d24b-4c0e-4f34-a83f-4b659f69c757}, !- Handle
  Surface 53,                             !- Name
  Wall,                                   !- Surface Type
  ,                                       !- Construction Name
  {e3720c87-a9b7-4525-aa0a-b19c3e61c609}, !- Space Name
  Adiabatic,                              !- Outside Boundary Condition
  ,                                       !- Outside Boundary Condition Object
  NoSun,                                  !- Sun Exposure
  NoWind,                                 !- Wind Exposure
  ,                                       !- View Factor to Ground
  ,                                       !- Number of Vertices
  0, 0, 2.4384,                           !- X,Y,Z Vertex 1 {m}
  0, 0, 0,                                !- X,Y,Z Vertex 2 {m}
  6.46578440716979, 0, 0,                 !- X,Y,Z Vertex 3 {m}
  6.46578440716979, 0, 2.4384;            !- X,Y,Z Vertex 4 {m}

OS:Surface,
  {35388d2d-7a28-4f35-a2c0-80c7c4d36935}, !- Handle
  Surface 54,                             !- Name
  RoofCeiling,                            !- Surface Type
  ,                                       !- Construction Name
  {e3720c87-a9b7-4525-aa0a-b19c3e61c609}, !- Space Name
  Outdoors,                               !- Outside Boundary Condition
  ,                                       !- Outside Boundary Condition Object
  SunExposed,                             !- Sun Exposure
  WindExposed,                            !- Wind Exposure
  ,                                       !- View Factor to Ground
  ,                                       !- Number of Vertices
  25.8631376286792, 0, 2.4384,            !- X,Y,Z Vertex 1 {m}
  25.8631376286792, 3.048, 2.4384,        !- X,Y,Z Vertex 2 {m}
  0, 3.048, 2.4384,                       !- X,Y,Z Vertex 3 {m}
  0, 0, 2.4384;                           !- X,Y,Z Vertex 4 {m}

OS:SpaceType,
  {9d48e7a3-7852-4846-befa-561e1ffc2e63}, !- Handle
  Space Type 2,                           !- Name
  ,                                       !- Default Construction Set Name
  ,                                       !- Default Schedule Set Name
  ,                                       !- Group Rendering Name
  ,                                       !- Design Specification Outdoor Air Object Name
  ,                                       !- Standards Template
  ,                                       !- Standards Building Type
  corridor;                               !- Standards Space Type

OS:Surface,
  {a1346017-09d6-48f8-b283-264b270ee4cc}, !- Handle
  Surface 55,                             !- Name
  Floor,                                  !- Surface Type
  ,                                       !- Construction Name
  {01ca56ed-ee42-46f2-8651-3eea43ae1ca1}, !- Space Name
  Foundation,                             !- Outside Boundary Condition
  ,                                       !- Outside Boundary Condition Object
  NoSun,                                  !- Sun Exposure
  NoWind,                                 !- Wind Exposure
  ,                                       !- View Factor to Ground
  ,                                       !- Number of Vertices
  0, 0, -2.4384,                          !- X,Y,Z Vertex 1 {m}
  0, 3.048, -2.4384,                      !- X,Y,Z Vertex 2 {m}
  25.8631376286792, 3.048, -2.4384,       !- X,Y,Z Vertex 3 {m}
  25.8631376286792, 0, -2.4384;           !- X,Y,Z Vertex 4 {m}

OS:Surface,
  {5eac2612-a9b0-4944-b510-2f8a7d988498}, !- Handle
  Surface 56,                             !- Name
  Wall,                                   !- Surface Type
  ,                                       !- Construction Name
  {01ca56ed-ee42-46f2-8651-3eea43ae1ca1}, !- Space Name
  Foundation,                             !- Outside Boundary Condition
  ,                                       !- Outside Boundary Condition Object
  NoSun,                                  !- Sun Exposure
  NoWind,                                 !- Wind Exposure
  ,                                       !- View Factor to Ground
  ,                                       !- Number of Vertices
  0, 3.048, 0,                            !- X,Y,Z Vertex 1 {m}
  0, 3.048, -2.4384,                      !- X,Y,Z Vertex 2 {m}
  0, 0, -2.4384,                          !- X,Y,Z Vertex 3 {m}
  0, 0, 0;                                !- X,Y,Z Vertex 4 {m}

OS:Surface,
  {cace1400-1f9c-48ab-9d75-46aba12bdeac}, !- Handle
  Surface 58,                             !- Name
  Wall,                                   !- Surface Type
  ,                                       !- Construction Name
  {01ca56ed-ee42-46f2-8651-3eea43ae1ca1}, !- Space Name
  Foundation,                             !- Outside Boundary Condition
  ,                                       !- Outside Boundary Condition Object
  NoSun,                                  !- Sun Exposure
  NoWind,                                 !- Wind Exposure
  ,                                       !- View Factor to Ground
  ,                                       !- Number of Vertices
  25.8631376286792, 0, 0,                 !- X,Y,Z Vertex 1 {m}
  25.8631376286792, 0, -2.4384,           !- X,Y,Z Vertex 2 {m}
  25.8631376286792, 3.048, -2.4384,       !- X,Y,Z Vertex 3 {m}
  25.8631376286792, 3.048, 0;             !- X,Y,Z Vertex 4 {m}

OS:Surface,
  {f8d17b41-ecb6-4e1a-8d10-26fbeb69c838}, !- Handle
  Surface 60,                             !- Name
  RoofCeiling,                            !- Surface Type
  ,                                       !- Construction Name
  {01ca56ed-ee42-46f2-8651-3eea43ae1ca1}, !- Space Name
  Adiabatic,                              !- Outside Boundary Condition
  ,                                       !- Outside Boundary Condition Object
  NoSun,                                  !- Sun Exposure
  NoWind,                                 !- Wind Exposure
  ,                                       !- View Factor to Ground
  ,                                       !- Number of Vertices
  25.8631376286792, 0, 0,                 !- X,Y,Z Vertex 1 {m}
  25.8631376286792, 3.048, 0,             !- X,Y,Z Vertex 2 {m}
  0, 3.048, 0,                            !- X,Y,Z Vertex 3 {m}
  0, 0, 0;                                !- X,Y,Z Vertex 4 {m}

OS:Surface,
  {6e3b5d6b-f6ca-40af-abbd-2bdf8f3670a2}, !- Handle
  Surface 61,                             !- Name
  Floor,                                  !- Surface Type
  ,                                       !- Construction Name
  {01ca56ed-ee42-46f2-8651-3eea43ae1ca1}, !- Space Name
  Foundation,                             !- Outside Boundary Condition
  ,                                       !- Outside Boundary Condition Object
  NoSun,                                  !- Sun Exposure
  NoWind,                                 !- Wind Exposure
  ,                                       !- View Factor to Ground
  ,                                       !- Number of Vertices
  0, -12.9315688143396, -2.4384,          !- X,Y,Z Vertex 1 {m}
  0, 0, -2.4384,                          !- X,Y,Z Vertex 2 {m}
  6.46578440716979, 0, -2.4384,           !- X,Y,Z Vertex 3 {m}
  6.46578440716979, -12.9315688143396, -2.4384; !- X,Y,Z Vertex 4 {m}

OS:Surface,
  {b0862ba6-6950-429f-b5d0-dcca0ecddbdb}, !- Handle
  Surface 62,                             !- Name
  Wall,                                   !- Surface Type
  ,                                       !- Construction Name
  {01ca56ed-ee42-46f2-8651-3eea43ae1ca1}, !- Space Name
  Foundation,                             !- Outside Boundary Condition
  ,                                       !- Outside Boundary Condition Object
  NoSun,                                  !- Sun Exposure
  NoWind,                                 !- Wind Exposure
  ,                                       !- View Factor to Ground
  ,                                       !- Number of Vertices
  0, 0, 0,                                !- X,Y,Z Vertex 1 {m}
  0, 0, -2.4384,                          !- X,Y,Z Vertex 2 {m}
  0, -12.9315688143396, -2.4384,          !- X,Y,Z Vertex 3 {m}
  0, -12.9315688143396, 0;                !- X,Y,Z Vertex 4 {m}

OS:Surface,
  {9f16ed4b-f5d5-46c8-977b-9104577a49e9}, !- Handle
  Surface 65,                             !- Name
  Wall,                                   !- Surface Type
  ,                                       !- Construction Name
  {01ca56ed-ee42-46f2-8651-3eea43ae1ca1}, !- Space Name
  Foundation,                             !- Outside Boundary Condition
  ,                                       !- Outside Boundary Condition Object
  NoSun,                                  !- Sun Exposure
  NoWind,                                 !- Wind Exposure
  ,                                       !- View Factor to Ground
  ,                                       !- Number of Vertices
  0, -12.9315688143396, 0,                !- X,Y,Z Vertex 1 {m}
  0, -12.9315688143396, -2.4384,          !- X,Y,Z Vertex 2 {m}
  6.46578440716979, -12.9315688143396, -2.4384, !- X,Y,Z Vertex 3 {m}
  6.46578440716979, -12.9315688143396, 0; !- X,Y,Z Vertex 4 {m}

OS:Surface,
  {0c9b2342-4827-41a7-acef-c46e4c3fc0d7}, !- Handle
  Surface 66,                             !- Name
  RoofCeiling,                            !- Surface Type
  ,                                       !- Construction Name
  {01ca56ed-ee42-46f2-8651-3eea43ae1ca1}, !- Space Name
  Surface,                                !- Outside Boundary Condition
  {b7a423dd-7a73-4d77-a1e8-6554161d3cd7}, !- Outside Boundary Condition Object
  NoSun,                                  !- Sun Exposure
  NoWind,                                 !- Wind Exposure
  ,                                       !- View Factor to Ground
  ,                                       !- Number of Vertices
  6.46578440716979, -12.9315688143396, 0, !- X,Y,Z Vertex 1 {m}
  6.46578440716979, 0, 0,                 !- X,Y,Z Vertex 2 {m}
  0, 0, 0,                                !- X,Y,Z Vertex 3 {m}
  0, -12.9315688143396, 0;                !- X,Y,Z Vertex 4 {m}

OS:Surface,
  {c40781e8-7ee3-4273-8842-ca8b5c4e7627}, !- Handle
  Surface 67,                             !- Name
  Floor,                                  !- Surface Type
  ,                                       !- Construction Name
  {01ca56ed-ee42-46f2-8651-3eea43ae1ca1}, !- Space Name
  Foundation,                             !- Outside Boundary Condition
  ,                                       !- Outside Boundary Condition Object
  NoSun,                                  !- Sun Exposure
  NoWind,                                 !- Wind Exposure
  ,                                       !- View Factor to Ground
  ,                                       !- Number of Vertices
  0, 3.048, -2.4384,                      !- X,Y,Z Vertex 1 {m}
  0, 15.9795688143396, -2.4384,           !- X,Y,Z Vertex 2 {m}
  6.46578440716979, 15.9795688143396, -2.4384, !- X,Y,Z Vertex 3 {m}
  6.46578440716979, 3.048, -2.4384;       !- X,Y,Z Vertex 4 {m}

OS:Surface,
  {c368d705-dedc-43b8-bffa-4dc1a4fecf73}, !- Handle
  Surface 68,                             !- Name
  Wall,                                   !- Surface Type
  ,                                       !- Construction Name
  {01ca56ed-ee42-46f2-8651-3eea43ae1ca1}, !- Space Name
  Foundation,                             !- Outside Boundary Condition
  ,                                       !- Outside Boundary Condition Object
  NoSun,                                  !- Sun Exposure
  NoWind,                                 !- Wind Exposure
  ,                                       !- View Factor to Ground
  ,                                       !- Number of Vertices
  0, 15.9795688143396, 0,                 !- X,Y,Z Vertex 1 {m}
  0, 15.9795688143396, -2.4384,           !- X,Y,Z Vertex 2 {m}
  0, 3.048, -2.4384,                      !- X,Y,Z Vertex 3 {m}
  0, 3.048, 0;                            !- X,Y,Z Vertex 4 {m}

OS:Surface,
  {4cfefbf8-0558-4ab3-8737-e2bb459d885f}, !- Handle
  Surface 69,                             !- Name
  Wall,                                   !- Surface Type
  ,                                       !- Construction Name
  {01ca56ed-ee42-46f2-8651-3eea43ae1ca1}, !- Space Name
  Foundation,                             !- Outside Boundary Condition
  ,                                       !- Outside Boundary Condition Object
  NoSun,                                  !- Sun Exposure
  NoWind,                                 !- Wind Exposure
  ,                                       !- View Factor to Ground
  ,                                       !- Number of Vertices
  6.46578440716979, 15.9795688143396, 0,  !- X,Y,Z Vertex 1 {m}
  6.46578440716979, 15.9795688143396, -2.4384, !- X,Y,Z Vertex 2 {m}
  0, 15.9795688143396, -2.4384,           !- X,Y,Z Vertex 3 {m}
  0, 15.9795688143396, 0;                 !- X,Y,Z Vertex 4 {m}

OS:Surface,
  {c2bbec75-57a2-4650-bd5a-fa8099e82b6d}, !- Handle
  Surface 72,                             !- Name
  RoofCeiling,                            !- Surface Type
  ,                                       !- Construction Name
  {01ca56ed-ee42-46f2-8651-3eea43ae1ca1}, !- Space Name
  Surface,                                !- Outside Boundary Condition
  {0a78a477-d13f-43af-9a35-b8dc9937aa15}, !- Outside Boundary Condition Object
  NoSun,                                  !- Sun Exposure
  NoWind,                                 !- Wind Exposure
  ,                                       !- View Factor to Ground
  ,                                       !- Number of Vertices
  6.46578440716979, 3.048, 0,             !- X,Y,Z Vertex 1 {m}
  6.46578440716979, 15.9795688143396, 0,  !- X,Y,Z Vertex 2 {m}
  0, 15.9795688143396, 0,                 !- X,Y,Z Vertex 3 {m}
  0, 3.048, 0;                            !- X,Y,Z Vertex 4 {m}

OS:Surface,
  {369343b8-33d2-40de-8ac4-0732beb17077}, !- Handle
  Surface 73,                             !- Name
  Floor,                                  !- Surface Type
  ,                                       !- Construction Name
  {01ca56ed-ee42-46f2-8651-3eea43ae1ca1}, !- Space Name
  Foundation,                             !- Outside Boundary Condition
  ,                                       !- Outside Boundary Condition Object
  NoSun,                                  !- Sun Exposure
  NoWind,                                 !- Wind Exposure
  ,                                       !- View Factor to Ground
  ,                                       !- Number of Vertices
  6.46578440716979, -12.9315688143396, -2.4384, !- X,Y,Z Vertex 1 {m}
  6.46578440716979, 0, -2.4384,           !- X,Y,Z Vertex 2 {m}
  12.9315688143396, 0, -2.4384,           !- X,Y,Z Vertex 3 {m}
  12.9315688143396, -12.9315688143396, -2.4384; !- X,Y,Z Vertex 4 {m}

OS:Surface,
  {0cc3e111-f02b-4e35-8789-a5cf123ce677}, !- Handle
  Surface 76,                             !- Name
  Wall,                                   !- Surface Type
  ,                                       !- Construction Name
  {01ca56ed-ee42-46f2-8651-3eea43ae1ca1}, !- Space Name
  Foundation,                             !- Outside Boundary Condition
  ,                                       !- Outside Boundary Condition Object
  NoSun,                                  !- Sun Exposure
  NoWind,                                 !- Wind Exposure
  ,                                       !- View Factor to Ground
  ,                                       !- Number of Vertices
  6.46578440716979, -12.9315688143396, 0, !- X,Y,Z Vertex 1 {m}
  6.46578440716979, -12.9315688143396, -2.4384, !- X,Y,Z Vertex 2 {m}
  12.9315688143396, -12.9315688143396, -2.4384, !- X,Y,Z Vertex 3 {m}
  12.9315688143396, -12.9315688143396, 0; !- X,Y,Z Vertex 4 {m}

OS:Surface,
  {3e54cad0-1ea2-4ffc-bdc0-ac867e139919}, !- Handle
  Surface 77,                             !- Name
  RoofCeiling,                            !- Surface Type
  ,                                       !- Construction Name
  {01ca56ed-ee42-46f2-8651-3eea43ae1ca1}, !- Space Name
  Surface,                                !- Outside Boundary Condition
  {0b22c69d-3954-4606-903b-e241376ae2fa}, !- Outside Boundary Condition Object
  NoSun,                                  !- Sun Exposure
  NoWind,                                 !- Wind Exposure
  ,                                       !- View Factor to Ground
  ,                                       !- Number of Vertices
  12.9315688143396, -12.9315688143396, 0, !- X,Y,Z Vertex 1 {m}
  12.9315688143396, 0, 0,                 !- X,Y,Z Vertex 2 {m}
  6.46578440716979, 0, 0,                 !- X,Y,Z Vertex 3 {m}
  6.46578440716979, -12.9315688143396, 0; !- X,Y,Z Vertex 4 {m}

OS:Surface,
  {4c0758e3-56d6-4155-8c3d-a76714d60ce2}, !- Handle
  Surface 79,                             !- Name
  Floor,                                  !- Surface Type
  ,                                       !- Construction Name
  {01ca56ed-ee42-46f2-8651-3eea43ae1ca1}, !- Space Name
  Foundation,                             !- Outside Boundary Condition
  ,                                       !- Outside Boundary Condition Object
  NoSun,                                  !- Sun Exposure
  NoWind,                                 !- Wind Exposure
  ,                                       !- View Factor to Ground
  ,                                       !- Number of Vertices
  6.46578440716979, 3.048, -2.4384,       !- X,Y,Z Vertex 1 {m}
  6.46578440716979, 15.9795688143396, -2.4384, !- X,Y,Z Vertex 2 {m}
  12.9315688143396, 15.9795688143396, -2.4384, !- X,Y,Z Vertex 3 {m}
  12.9315688143396, 3.048, -2.4384;       !- X,Y,Z Vertex 4 {m}

OS:Surface,
  {d14daf63-f4e9-4c13-a021-e93a1bf4fde9}, !- Handle
  Surface 81,                             !- Name
  Wall,                                   !- Surface Type
  ,                                       !- Construction Name
  {01ca56ed-ee42-46f2-8651-3eea43ae1ca1}, !- Space Name
  Foundation,                             !- Outside Boundary Condition
  ,                                       !- Outside Boundary Condition Object
  NoSun,                                  !- Sun Exposure
  NoWind,                                 !- Wind Exposure
  ,                                       !- View Factor to Ground
  ,                                       !- Number of Vertices
  12.9315688143396, 15.9795688143396, 0,  !- X,Y,Z Vertex 1 {m}
  12.9315688143396, 15.9795688143396, -2.4384, !- X,Y,Z Vertex 2 {m}
  6.46578440716979, 15.9795688143396, -2.4384, !- X,Y,Z Vertex 3 {m}
  6.46578440716979, 15.9795688143396, 0;  !- X,Y,Z Vertex 4 {m}

OS:Surface,
  {d1900b1f-0a13-49e3-8e66-f7d6e61c3e86}, !- Handle
  Surface 83,                             !- Name
  RoofCeiling,                            !- Surface Type
  ,                                       !- Construction Name
  {01ca56ed-ee42-46f2-8651-3eea43ae1ca1}, !- Space Name
  Surface,                                !- Outside Boundary Condition
  {554135ed-3ebe-43f8-816c-99951adedc95}, !- Outside Boundary Condition Object
  NoSun,                                  !- Sun Exposure
  NoWind,                                 !- Wind Exposure
  ,                                       !- View Factor to Ground
  ,                                       !- Number of Vertices
  12.9315688143396, 3.048, 0,             !- X,Y,Z Vertex 1 {m}
  12.9315688143396, 15.9795688143396, 0,  !- X,Y,Z Vertex 2 {m}
  6.46578440716979, 15.9795688143396, 0,  !- X,Y,Z Vertex 3 {m}
  6.46578440716979, 3.048, 0;             !- X,Y,Z Vertex 4 {m}

OS:Surface,
  {5f2094a4-6be6-46a9-8547-a15dd06fac89}, !- Handle
  Surface 85,                             !- Name
  Floor,                                  !- Surface Type
  ,                                       !- Construction Name
  {01ca56ed-ee42-46f2-8651-3eea43ae1ca1}, !- Space Name
  Foundation,                             !- Outside Boundary Condition
  ,                                       !- Outside Boundary Condition Object
  NoSun,                                  !- Sun Exposure
  NoWind,                                 !- Wind Exposure
  ,                                       !- View Factor to Ground
  ,                                       !- Number of Vertices
  12.9315688143396, -12.9315688143396, -2.4384, !- X,Y,Z Vertex 1 {m}
  12.9315688143396, 0, -2.4384,           !- X,Y,Z Vertex 2 {m}
  19.3973532215094, 0, -2.4384,           !- X,Y,Z Vertex 3 {m}
  19.3973532215094, -12.9315688143396, -2.4384; !- X,Y,Z Vertex 4 {m}

OS:Surface,
  {20e88a41-6c67-41b0-ab75-05fc375b3cbd}, !- Handle
  Surface 88,                             !- Name
  Wall,                                   !- Surface Type
  ,                                       !- Construction Name
  {01ca56ed-ee42-46f2-8651-3eea43ae1ca1}, !- Space Name
  Foundation,                             !- Outside Boundary Condition
  ,                                       !- Outside Boundary Condition Object
  NoSun,                                  !- Sun Exposure
  NoWind,                                 !- Wind Exposure
  ,                                       !- View Factor to Ground
  ,                                       !- Number of Vertices
  12.9315688143396, -12.9315688143396, 0, !- X,Y,Z Vertex 1 {m}
  12.9315688143396, -12.9315688143396, -2.4384, !- X,Y,Z Vertex 2 {m}
  19.3973532215094, -12.9315688143396, -2.4384, !- X,Y,Z Vertex 3 {m}
  19.3973532215094, -12.9315688143396, 0; !- X,Y,Z Vertex 4 {m}

OS:Surface,
  {c01a8026-3043-4e86-9d0a-0f9c35f1f891}, !- Handle
  Surface 89,                             !- Name
  RoofCeiling,                            !- Surface Type
  ,                                       !- Construction Name
  {01ca56ed-ee42-46f2-8651-3eea43ae1ca1}, !- Space Name
  Surface,                                !- Outside Boundary Condition
  {0e5d2196-f0ab-41cd-9c53-64e4042ba393}, !- Outside Boundary Condition Object
  NoSun,                                  !- Sun Exposure
  NoWind,                                 !- Wind Exposure
  ,                                       !- View Factor to Ground
  ,                                       !- Number of Vertices
  19.3973532215094, -12.9315688143396, 0, !- X,Y,Z Vertex 1 {m}
  19.3973532215094, 0, 0,                 !- X,Y,Z Vertex 2 {m}
  12.9315688143396, 0, 0,                 !- X,Y,Z Vertex 3 {m}
  12.9315688143396, -12.9315688143396, 0; !- X,Y,Z Vertex 4 {m}

OS:Surface,
  {415185b9-d6c5-4691-8beb-c9572fa69fa2}, !- Handle
  Surface 91,                             !- Name
  Floor,                                  !- Surface Type
  ,                                       !- Construction Name
  {01ca56ed-ee42-46f2-8651-3eea43ae1ca1}, !- Space Name
  Foundation,                             !- Outside Boundary Condition
  ,                                       !- Outside Boundary Condition Object
  NoSun,                                  !- Sun Exposure
  NoWind,                                 !- Wind Exposure
  ,                                       !- View Factor to Ground
  ,                                       !- Number of Vertices
  12.9315688143396, 3.048, -2.4384,       !- X,Y,Z Vertex 1 {m}
  12.9315688143396, 15.9795688143396, -2.4384, !- X,Y,Z Vertex 2 {m}
  19.3973532215094, 15.9795688143396, -2.4384, !- X,Y,Z Vertex 3 {m}
  19.3973532215094, 3.048, -2.4384;       !- X,Y,Z Vertex 4 {m}

OS:Surface,
  {78edfee7-8c41-428d-a132-d207366ba215}, !- Handle
  Surface 93,                             !- Name
  Wall,                                   !- Surface Type
  ,                                       !- Construction Name
  {01ca56ed-ee42-46f2-8651-3eea43ae1ca1}, !- Space Name
  Foundation,                             !- Outside Boundary Condition
  ,                                       !- Outside Boundary Condition Object
  NoSun,                                  !- Sun Exposure
  NoWind,                                 !- Wind Exposure
  ,                                       !- View Factor to Ground
  ,                                       !- Number of Vertices
  19.3973532215094, 15.9795688143396, 0,  !- X,Y,Z Vertex 1 {m}
  19.3973532215094, 15.9795688143396, -2.4384, !- X,Y,Z Vertex 2 {m}
  12.9315688143396, 15.9795688143396, -2.4384, !- X,Y,Z Vertex 3 {m}
  12.9315688143396, 15.9795688143396, 0;  !- X,Y,Z Vertex 4 {m}

OS:Surface,
  {a650adfa-7a45-4607-aac6-25b02d0f0e75}, !- Handle
  Surface 95,                             !- Name
  RoofCeiling,                            !- Surface Type
  ,                                       !- Construction Name
  {01ca56ed-ee42-46f2-8651-3eea43ae1ca1}, !- Space Name
  Surface,                                !- Outside Boundary Condition
  {e0a1700f-64e8-48a5-a754-88a46e3d2333}, !- Outside Boundary Condition Object
  NoSun,                                  !- Sun Exposure
  NoWind,                                 !- Wind Exposure
  ,                                       !- View Factor to Ground
  ,                                       !- Number of Vertices
  19.3973532215094, 3.048, 0,             !- X,Y,Z Vertex 1 {m}
  19.3973532215094, 15.9795688143396, 0,  !- X,Y,Z Vertex 2 {m}
  12.9315688143396, 15.9795688143396, 0,  !- X,Y,Z Vertex 3 {m}
  12.9315688143396, 3.048, 0;             !- X,Y,Z Vertex 4 {m}

OS:Surface,
  {54029bc0-8769-415e-b4ae-9059d42d0309}, !- Handle
  Surface 97,                             !- Name
  Floor,                                  !- Surface Type
  ,                                       !- Construction Name
  {01ca56ed-ee42-46f2-8651-3eea43ae1ca1}, !- Space Name
  Foundation,                             !- Outside Boundary Condition
  ,                                       !- Outside Boundary Condition Object
  NoSun,                                  !- Sun Exposure
  NoWind,                                 !- Wind Exposure
  ,                                       !- View Factor to Ground
  ,                                       !- Number of Vertices
  19.3973532215094, -12.9315688143396, -2.4384, !- X,Y,Z Vertex 1 {m}
  19.3973532215094, 0, -2.4384,           !- X,Y,Z Vertex 2 {m}
  25.8631376286792, 0, -2.4384,           !- X,Y,Z Vertex 3 {m}
  25.8631376286792, -12.9315688143396, -2.4384; !- X,Y,Z Vertex 4 {m}

OS:Surface,
  {8430e607-e796-4851-8846-922641e0f94f}, !- Handle
  Surface 100,                            !- Name
  Wall,                                   !- Surface Type
  ,                                       !- Construction Name
  {01ca56ed-ee42-46f2-8651-3eea43ae1ca1}, !- Space Name
  Foundation,                             !- Outside Boundary Condition
  ,                                       !- Outside Boundary Condition Object
  NoSun,                                  !- Sun Exposure
  NoWind,                                 !- Wind Exposure
  ,                                       !- View Factor to Ground
  ,                                       !- Number of Vertices
  19.3973532215094, -12.9315688143396, 0, !- X,Y,Z Vertex 1 {m}
  19.3973532215094, -12.9315688143396, -2.4384, !- X,Y,Z Vertex 2 {m}
  25.8631376286792, -12.9315688143396, -2.4384, !- X,Y,Z Vertex 3 {m}
  25.8631376286792, -12.9315688143396, 0; !- X,Y,Z Vertex 4 {m}

OS:Surface,
  {ed67850d-f650-4bee-857f-7a1ed4345da7}, !- Handle
  Surface 101,                            !- Name
  RoofCeiling,                            !- Surface Type
  ,                                       !- Construction Name
  {01ca56ed-ee42-46f2-8651-3eea43ae1ca1}, !- Space Name
  Surface,                                !- Outside Boundary Condition
  {c070ce47-7946-4679-a9c3-ad4ea6605be7}, !- Outside Boundary Condition Object
  NoSun,                                  !- Sun Exposure
  NoWind,                                 !- Wind Exposure
  ,                                       !- View Factor to Ground
  ,                                       !- Number of Vertices
  25.8631376286792, -12.9315688143396, 0, !- X,Y,Z Vertex 1 {m}
  25.8631376286792, 0, 0,                 !- X,Y,Z Vertex 2 {m}
  19.3973532215094, 0, 0,                 !- X,Y,Z Vertex 3 {m}
  19.3973532215094, -12.9315688143396, 0; !- X,Y,Z Vertex 4 {m}

OS:Surface,
  {fc186ec8-8e73-49da-b6ad-22cccdfde18e}, !- Handle
  Surface 102,                            !- Name
  Wall,                                   !- Surface Type
  ,                                       !- Construction Name
  {01ca56ed-ee42-46f2-8651-3eea43ae1ca1}, !- Space Name
  Foundation,                             !- Outside Boundary Condition
  ,                                       !- Outside Boundary Condition Object
  NoSun,                                  !- Sun Exposure
  NoWind,                                 !- Wind Exposure
  ,                                       !- View Factor to Ground
  ,                                       !- Number of Vertices
  25.8631376286792, -12.9315688143396, 0, !- X,Y,Z Vertex 1 {m}
  25.8631376286792, -12.9315688143396, -2.4384, !- X,Y,Z Vertex 2 {m}
  25.8631376286792, 0, -2.4384,           !- X,Y,Z Vertex 3 {m}
  25.8631376286792, 0, 0;                 !- X,Y,Z Vertex 4 {m}

OS:Surface,
  {0f36b179-6d85-4b23-9f4b-5af7b07ac2ee}, !- Handle
  Surface 103,                            !- Name
  Floor,                                  !- Surface Type
  ,                                       !- Construction Name
  {01ca56ed-ee42-46f2-8651-3eea43ae1ca1}, !- Space Name
  Foundation,                             !- Outside Boundary Condition
  ,                                       !- Outside Boundary Condition Object
  NoSun,                                  !- Sun Exposure
  NoWind,                                 !- Wind Exposure
  ,                                       !- View Factor to Ground
  ,                                       !- Number of Vertices
  19.3973532215094, 3.048, -2.4384,       !- X,Y,Z Vertex 1 {m}
  19.3973532215094, 15.9795688143396, -2.4384, !- X,Y,Z Vertex 2 {m}
  25.8631376286792, 15.9795688143396, -2.4384, !- X,Y,Z Vertex 3 {m}
  25.8631376286792, 3.048, -2.4384;       !- X,Y,Z Vertex 4 {m}

OS:Surface,
  {89d2f101-572c-4425-8dee-1c1a6bc6e6ee}, !- Handle
  Surface 105,                            !- Name
  Wall,                                   !- Surface Type
  ,                                       !- Construction Name
  {01ca56ed-ee42-46f2-8651-3eea43ae1ca1}, !- Space Name
  Foundation,                             !- Outside Boundary Condition
  ,                                       !- Outside Boundary Condition Object
  NoSun,                                  !- Sun Exposure
  NoWind,                                 !- Wind Exposure
  ,                                       !- View Factor to Ground
  ,                                       !- Number of Vertices
  25.8631376286792, 15.9795688143396, 0,  !- X,Y,Z Vertex 1 {m}
  25.8631376286792, 15.9795688143396, -2.4384, !- X,Y,Z Vertex 2 {m}
  19.3973532215094, 15.9795688143396, -2.4384, !- X,Y,Z Vertex 3 {m}
  19.3973532215094, 15.9795688143396, 0;  !- X,Y,Z Vertex 4 {m}

OS:Surface,
  {e54cdf65-1274-449d-9903-8533f4272fe9}, !- Handle
  Surface 106,                            !- Name
  Wall,                                   !- Surface Type
  ,                                       !- Construction Name
  {01ca56ed-ee42-46f2-8651-3eea43ae1ca1}, !- Space Name
  Foundation,                             !- Outside Boundary Condition
  ,                                       !- Outside Boundary Condition Object
  NoSun,                                  !- Sun Exposure
  NoWind,                                 !- Wind Exposure
  ,                                       !- View Factor to Ground
  ,                                       !- Number of Vertices
  25.8631376286792, 3.048, 0,             !- X,Y,Z Vertex 1 {m}
  25.8631376286792, 3.048, -2.4384,       !- X,Y,Z Vertex 2 {m}
  25.8631376286792, 15.9795688143396, -2.4384, !- X,Y,Z Vertex 3 {m}
  25.8631376286792, 15.9795688143396, 0;  !- X,Y,Z Vertex 4 {m}

OS:Surface,
  {fce7dfcf-31a3-41d5-afc7-8f2588f1ef1b}, !- Handle
  Surface 107,                            !- Name
  RoofCeiling,                            !- Surface Type
  ,                                       !- Construction Name
  {01ca56ed-ee42-46f2-8651-3eea43ae1ca1}, !- Space Name
  Surface,                                !- Outside Boundary Condition
  {9e0b0f03-a9f2-4266-be2e-073dfe1de58f}, !- Outside Boundary Condition Object
  NoSun,                                  !- Sun Exposure
  NoWind,                                 !- Wind Exposure
  ,                                       !- View Factor to Ground
  ,                                       !- Number of Vertices
  25.8631376286792, 3.048, 0,             !- X,Y,Z Vertex 1 {m}
  25.8631376286792, 15.9795688143396, 0,  !- X,Y,Z Vertex 2 {m}
  19.3973532215094, 15.9795688143396, 0,  !- X,Y,Z Vertex 3 {m}
  19.3973532215094, 3.048, 0;             !- X,Y,Z Vertex 4 {m}

OS:Surface,
  {20725198-0a78-49b7-a761-b816ff4bef05}, !- Handle
  Surface 109,                            !- Name
  Wall,                                   !- Surface Type
  ,                                       !- Construction Name
  {e3720c87-a9b7-4525-aa0a-b19c3e61c609}, !- Space Name
  Adiabatic,                              !- Outside Boundary Condition
  ,                                       !- Outside Boundary Condition Object
  NoSun,                                  !- Sun Exposure
  NoWind,                                 !- Wind Exposure
  ,                                       !- View Factor to Ground
  ,                                       !- Number of Vertices
  12.9315688143396, 0, 2.4384,            !- X,Y,Z Vertex 1 {m}
  12.9315688143396, 0, 0,                 !- X,Y,Z Vertex 2 {m}
  19.3973532215094, 0, 0,                 !- X,Y,Z Vertex 3 {m}
  19.3973532215094, 0, 2.4384;            !- X,Y,Z Vertex 4 {m}

OS:Surface,
  {e6d9d137-ef81-40fd-ab94-eeb8e1123507}, !- Handle
  Surface 110,                            !- Name
  Wall,                                   !- Surface Type
  ,                                       !- Construction Name
  {e3720c87-a9b7-4525-aa0a-b19c3e61c609}, !- Space Name
  Adiabatic,                              !- Outside Boundary Condition
  ,                                       !- Outside Boundary Condition Object
  NoSun,                                  !- Sun Exposure
  NoWind,                                 !- Wind Exposure
  ,                                       !- View Factor to Ground
  ,                                       !- Number of Vertices
  19.3973532215094, 3.048, 2.4384,        !- X,Y,Z Vertex 1 {m}
  19.3973532215094, 3.048, 0,             !- X,Y,Z Vertex 2 {m}
  12.9315688143396, 3.048, 0,             !- X,Y,Z Vertex 3 {m}
  12.9315688143396, 3.048, 2.4384;        !- X,Y,Z Vertex 4 {m}

OS:Surface,
  {28571627-fa18-4a8f-8abb-53af38c3f0b3}, !- Handle
  Surface 111,                            !- Name
  Wall,                                   !- Surface Type
  ,                                       !- Construction Name
  {e3720c87-a9b7-4525-aa0a-b19c3e61c609}, !- Space Name
  Adiabatic,                              !- Outside Boundary Condition
  ,                                       !- Outside Boundary Condition Object
  NoSun,                                  !- Sun Exposure
  NoWind,                                 !- Wind Exposure
  ,                                       !- View Factor to Ground
  ,                                       !- Number of Vertices
  6.46578440716979, 0, 2.4384,            !- X,Y,Z Vertex 1 {m}
  6.46578440716979, 0, 0,                 !- X,Y,Z Vertex 2 {m}
  12.9315688143396, 0, 0,                 !- X,Y,Z Vertex 3 {m}
  12.9315688143396, 0, 2.4384;            !- X,Y,Z Vertex 4 {m}

OS:Surface,
  {b91b36f8-87a3-4921-aa90-568aa2590eb6}, !- Handle
  Surface 112,                            !- Name
  Wall,                                   !- Surface Type
  ,                                       !- Construction Name
  {e3720c87-a9b7-4525-aa0a-b19c3e61c609}, !- Space Name
  Adiabatic,                              !- Outside Boundary Condition
  ,                                       !- Outside Boundary Condition Object
  NoSun,                                  !- Sun Exposure
  NoWind,                                 !- Wind Exposure
  ,                                       !- View Factor to Ground
  ,                                       !- Number of Vertices
  19.3973532215094, 0, 2.4384,            !- X,Y,Z Vertex 1 {m}
  19.3973532215094, 0, 0,                 !- X,Y,Z Vertex 2 {m}
  25.8631376286792, 0, 0,                 !- X,Y,Z Vertex 3 {m}
  25.8631376286792, 0, 2.4384;            !- X,Y,Z Vertex 4 {m}

OS:Surface,
  {1896a696-5bd3-4e78-9888-7663002d7913}, !- Handle
  Surface 113,                            !- Name
  Wall,                                   !- Surface Type
  ,                                       !- Construction Name
  {e3720c87-a9b7-4525-aa0a-b19c3e61c609}, !- Space Name
  Adiabatic,                              !- Outside Boundary Condition
  ,                                       !- Outside Boundary Condition Object
  NoSun,                                  !- Sun Exposure
  NoWind,                                 !- Wind Exposure
  ,                                       !- View Factor to Ground
  ,                                       !- Number of Vertices
  25.8631376286792, 3.048, 2.4384,        !- X,Y,Z Vertex 1 {m}
  25.8631376286792, 3.048, 0,             !- X,Y,Z Vertex 2 {m}
  19.3973532215094, 3.048, 0,             !- X,Y,Z Vertex 3 {m}
  19.3973532215094, 3.048, 2.4384;        !- X,Y,Z Vertex 4 {m}

OS:Surface,
  {dae35e49-d9a4-43cc-bfb1-776b806d8f8f}, !- Handle
  Surface 114,                            !- Name
  Wall,                                   !- Surface Type
  ,                                       !- Construction Name
  {e3720c87-a9b7-4525-aa0a-b19c3e61c609}, !- Space Name
  Adiabatic,                              !- Outside Boundary Condition
  ,                                       !- Outside Boundary Condition Object
  NoSun,                                  !- Sun Exposure
  NoWind,                                 !- Wind Exposure
  ,                                       !- View Factor to Ground
  ,                                       !- Number of Vertices
  12.9315688143396, 3.048, 2.4384,        !- X,Y,Z Vertex 1 {m}
  12.9315688143396, 3.048, 0,             !- X,Y,Z Vertex 2 {m}
  6.46578440716979, 3.048, 0,             !- X,Y,Z Vertex 3 {m}
  6.46578440716979, 3.048, 2.4384;        !- X,Y,Z Vertex 4 {m}

OS:Space,
  {01ca56ed-ee42-46f2-8651-3eea43ae1ca1}, !- Handle
  unfinished basement space,              !- Name
  {7588ed3e-cec4-4f64-9533-2e012345fefd}, !- Space Type Name
  ,                                       !- Default Construction Set Name
  ,                                       !- Default Schedule Set Name
  ,                                       !- Direction of Relative North {deg}
  ,                                       !- X Origin {m}
  ,                                       !- Y Origin {m}
  ,                                       !- Z Origin {m}
  ,                                       !- Building Story Name
  {39955df2-f54d-4c1a-9f4f-5807c57846a6}; !- Thermal Zone Name

OS:ThermalZone,
  {39955df2-f54d-4c1a-9f4f-5807c57846a6}, !- Handle
  unfinished basement zone,               !- Name
  ,                                       !- Multiplier
  ,                                       !- Ceiling Height {m}
  ,                                       !- Volume {m3}
  ,                                       !- Floor Area {m2}
  ,                                       !- Zone Inside Convection Algorithm
  ,                                       !- Zone Outside Convection Algorithm
  ,                                       !- Zone Conditioning Equipment List Name
  {80651c5e-cba7-4462-8ab9-3ba6438aaeae}, !- Zone Air Inlet Port List
  {10e7ef75-a0b5-4757-95e3-94f47668d6e9}, !- Zone Air Exhaust Port List
  {eb48e851-659d-4b06-9b1e-6d350e420ddf}, !- Zone Air Node Name
  {c21bfd4f-4456-4d57-810b-cccfd35bbca4}, !- Zone Return Air Port List
  ,                                       !- Primary Daylighting Control Name
  ,                                       !- Fraction of Zone Controlled by Primary Daylighting Control
  ,                                       !- Secondary Daylighting Control Name
  ,                                       !- Fraction of Zone Controlled by Secondary Daylighting Control
  ,                                       !- Illuminance Map Name
  ,                                       !- Group Rendering Name
  ,                                       !- Thermostat Name
  No;                                     !- Use Ideal Air Loads

OS:Node,
  {f5fa6efb-e891-4219-b869-b8dfb57a3dbd}, !- Handle
  Node 10,                                !- Name
  {eb48e851-659d-4b06-9b1e-6d350e420ddf}, !- Inlet Port
  ;                                       !- Outlet Port

OS:Connection,
  {eb48e851-659d-4b06-9b1e-6d350e420ddf}, !- Handle
  {761d53c5-0a18-4d62-b826-cb06b8556e00}, !- Name
  {39955df2-f54d-4c1a-9f4f-5807c57846a6}, !- Source Object
  11,                                     !- Outlet Port
  {f5fa6efb-e891-4219-b869-b8dfb57a3dbd}, !- Target Object
  2;                                      !- Inlet Port

OS:PortList,
  {80651c5e-cba7-4462-8ab9-3ba6438aaeae}, !- Handle
  {d765a291-17c2-4657-bb9d-4b749db7a429}, !- Name
  {39955df2-f54d-4c1a-9f4f-5807c57846a6}; !- HVAC Component

OS:PortList,
  {10e7ef75-a0b5-4757-95e3-94f47668d6e9}, !- Handle
  {4e56dbf0-8f77-4e95-a592-f3d95c0a6931}, !- Name
  {39955df2-f54d-4c1a-9f4f-5807c57846a6}; !- HVAC Component

OS:PortList,
  {c21bfd4f-4456-4d57-810b-cccfd35bbca4}, !- Handle
  {5ae671d1-f90a-45f5-a0ea-04f01f7c2b93}, !- Name
  {39955df2-f54d-4c1a-9f4f-5807c57846a6}; !- HVAC Component

OS:Sizing:Zone,
  {9353c320-de63-4a6f-8f71-6ecc0296bdde}, !- Handle
  {39955df2-f54d-4c1a-9f4f-5807c57846a6}, !- Zone or ZoneList Name
  SupplyAirTemperature,                   !- Zone Cooling Design Supply Air Temperature Input Method
  14,                                     !- Zone Cooling Design Supply Air Temperature {C}
  11.11,                                  !- Zone Cooling Design Supply Air Temperature Difference {deltaC}
  SupplyAirTemperature,                   !- Zone Heating Design Supply Air Temperature Input Method
  40,                                     !- Zone Heating Design Supply Air Temperature {C}
  11.11,                                  !- Zone Heating Design Supply Air Temperature Difference {deltaC}
  0.0085,                                 !- Zone Cooling Design Supply Air Humidity Ratio {kg-H2O/kg-air}
  0.008,                                  !- Zone Heating Design Supply Air Humidity Ratio {kg-H2O/kg-air}
  ,                                       !- Zone Heating Sizing Factor
  ,                                       !- Zone Cooling Sizing Factor
  DesignDay,                              !- Cooling Design Air Flow Method
  ,                                       !- Cooling Design Air Flow Rate {m3/s}
  ,                                       !- Cooling Minimum Air Flow per Zone Floor Area {m3/s-m2}
  ,                                       !- Cooling Minimum Air Flow {m3/s}
  ,                                       !- Cooling Minimum Air Flow Fraction
  DesignDay,                              !- Heating Design Air Flow Method
  ,                                       !- Heating Design Air Flow Rate {m3/s}
  ,                                       !- Heating Maximum Air Flow per Zone Floor Area {m3/s-m2}
  ,                                       !- Heating Maximum Air Flow {m3/s}
  ,                                       !- Heating Maximum Air Flow Fraction
  ,                                       !- Design Zone Air Distribution Effectiveness in Cooling Mode
  ,                                       !- Design Zone Air Distribution Effectiveness in Heating Mode
  No,                                     !- Account for Dedicated Outdoor Air System
  NeutralSupplyAir,                       !- Dedicated Outdoor Air System Control Strategy
  autosize,                               !- Dedicated Outdoor Air Low Setpoint Temperature for Design {C}
  autosize;                               !- Dedicated Outdoor Air High Setpoint Temperature for Design {C}

OS:ZoneHVAC:EquipmentList,
  {5f0764fd-d32b-406d-8afe-fc5d95d5e37f}, !- Handle
  Zone HVAC Equipment List 10,            !- Name
  {39955df2-f54d-4c1a-9f4f-5807c57846a6}; !- Thermal Zone

OS:SpaceType,
  {7588ed3e-cec4-4f64-9533-2e012345fefd}, !- Handle
  Space Type 3,                           !- Name
  ,                                       !- Default Construction Set Name
  ,                                       !- Default Schedule Set Name
  ,                                       !- Group Rendering Name
  ,                                       !- Design Specification Outdoor Air Object Name
  ,                                       !- Standards Template
  ,                                       !- Standards Building Type
  unfinished basement;                    !- Standards Space Type

OS:BuildingUnit,
  {77a41a50-28ca-45ea-a4c4-997e93462e5e}, !- Handle
  unit 1,                                 !- Name
  ,                                       !- Rendering Color
  Residential;                            !- Building Unit Type

OS:AdditionalProperties,
  {66583e76-cef1-41dc-a680-87b3642dedc1}, !- Handle
  {77a41a50-28ca-45ea-a4c4-997e93462e5e}, !- Object Name
  Units Represented,                      !- Feature Name 1
  Integer,                                !- Feature Data Type 1
  1,                                      !- Feature Value 1
  NumberOfBedrooms,                       !- Feature Name 2
  Integer,                                !- Feature Data Type 2
  3,                                      !- Feature Value 2
  NumberOfBathrooms,                      !- Feature Name 3
  Double,                                 !- Feature Data Type 3
  2;                                      !- Feature Value 3

OS:BuildingUnit,
  {5221345a-d017-47af-a010-204eee5ed39b}, !- Handle
  unit 2,                                 !- Name
  ,                                       !- Rendering Color
  Residential;                            !- Building Unit Type

OS:AdditionalProperties,
  {15cc0738-68ef-4e09-89dc-16e5794793c7}, !- Handle
  {5221345a-d017-47af-a010-204eee5ed39b}, !- Object Name
  Units Represented,                      !- Feature Name 1
  Integer,                                !- Feature Data Type 1
  1,                                      !- Feature Value 1
  NumberOfBedrooms,                       !- Feature Name 2
  Integer,                                !- Feature Data Type 2
  3,                                      !- Feature Value 2
  NumberOfBathrooms,                      !- Feature Name 3
  Double,                                 !- Feature Data Type 3
  2;                                      !- Feature Value 3

OS:BuildingUnit,
  {a0437bdf-7e87-49a3-89ae-e7bab31d5c88}, !- Handle
  unit 3,                                 !- Name
  ,                                       !- Rendering Color
  Residential;                            !- Building Unit Type

OS:AdditionalProperties,
  {e9b037d0-9046-4376-9f2b-23f1ad1c3fb6}, !- Handle
  {a0437bdf-7e87-49a3-89ae-e7bab31d5c88}, !- Object Name
  Units Represented,                      !- Feature Name 1
  Integer,                                !- Feature Data Type 1
  1,                                      !- Feature Value 1
  NumberOfBedrooms,                       !- Feature Name 2
  Integer,                                !- Feature Data Type 2
  3,                                      !- Feature Value 2
  NumberOfBathrooms,                      !- Feature Name 3
  Double,                                 !- Feature Data Type 3
  2;                                      !- Feature Value 3

OS:BuildingUnit,
  {c10d3d89-ea93-4eff-9e9d-0340759015a2}, !- Handle
  unit 4,                                 !- Name
  ,                                       !- Rendering Color
  Residential;                            !- Building Unit Type

OS:AdditionalProperties,
  {a9032985-696e-4574-bb9d-85d6aff88f67}, !- Handle
  {c10d3d89-ea93-4eff-9e9d-0340759015a2}, !- Object Name
  Units Represented,                      !- Feature Name 1
  Integer,                                !- Feature Data Type 1
  1,                                      !- Feature Value 1
  NumberOfBedrooms,                       !- Feature Name 2
  Integer,                                !- Feature Data Type 2
  3,                                      !- Feature Value 2
  NumberOfBathrooms,                      !- Feature Name 3
  Double,                                 !- Feature Data Type 3
  2;                                      !- Feature Value 3

OS:BuildingUnit,
  {a85c9b95-78cb-41c1-abd2-d900e03f22c7}, !- Handle
  unit 5,                                 !- Name
  ,                                       !- Rendering Color
  Residential;                            !- Building Unit Type

OS:AdditionalProperties,
  {2f7e5406-9ea5-4579-9e50-0b06239db85a}, !- Handle
  {a85c9b95-78cb-41c1-abd2-d900e03f22c7}, !- Object Name
  Units Represented,                      !- Feature Name 1
  Integer,                                !- Feature Data Type 1
  1,                                      !- Feature Value 1
  NumberOfBedrooms,                       !- Feature Name 2
  Integer,                                !- Feature Data Type 2
  3,                                      !- Feature Value 2
  NumberOfBathrooms,                      !- Feature Name 3
  Double,                                 !- Feature Data Type 3
  2;                                      !- Feature Value 3

OS:BuildingUnit,
  {6bc8a801-e7b2-4965-9b5a-a364f63b4b93}, !- Handle
  unit 6,                                 !- Name
  ,                                       !- Rendering Color
  Residential;                            !- Building Unit Type

OS:AdditionalProperties,
  {71139756-baa5-4bc2-a0f8-b3dd50c8eac9}, !- Handle
  {6bc8a801-e7b2-4965-9b5a-a364f63b4b93}, !- Object Name
  Units Represented,                      !- Feature Name 1
  Integer,                                !- Feature Data Type 1
  1,                                      !- Feature Value 1
  NumberOfBedrooms,                       !- Feature Name 2
  Integer,                                !- Feature Data Type 2
  3,                                      !- Feature Value 2
  NumberOfBathrooms,                      !- Feature Name 3
  Double,                                 !- Feature Data Type 3
  2;                                      !- Feature Value 3

OS:BuildingUnit,
  {fa99dc94-26bd-4e11-a069-77c2d36d2a41}, !- Handle
  unit 7,                                 !- Name
  ,                                       !- Rendering Color
  Residential;                            !- Building Unit Type

OS:AdditionalProperties,
  {2f296765-1e1a-4dff-9fac-bdc0904bf5a9}, !- Handle
  {fa99dc94-26bd-4e11-a069-77c2d36d2a41}, !- Object Name
  Units Represented,                      !- Feature Name 1
  Integer,                                !- Feature Data Type 1
  1,                                      !- Feature Value 1
  NumberOfBedrooms,                       !- Feature Name 2
  Integer,                                !- Feature Data Type 2
  3,                                      !- Feature Value 2
  NumberOfBathrooms,                      !- Feature Name 3
  Double,                                 !- Feature Data Type 3
  2;                                      !- Feature Value 3

OS:BuildingUnit,
  {69cf7ecc-e1e4-4ef5-9b78-a7c7aadde22a}, !- Handle
  unit 8,                                 !- Name
  ,                                       !- Rendering Color
  Residential;                            !- Building Unit Type

OS:AdditionalProperties,
  {6fa7de9b-0a6b-42d9-a640-21f1d12ee052}, !- Handle
  {69cf7ecc-e1e4-4ef5-9b78-a7c7aadde22a}, !- Object Name
  Units Represented,                      !- Feature Name 1
  Integer,                                !- Feature Data Type 1
  1,                                      !- Feature Value 1
  NumberOfBedrooms,                       !- Feature Name 2
  Integer,                                !- Feature Data Type 2
  3,                                      !- Feature Value 2
  NumberOfBathrooms,                      !- Feature Name 3
  Double,                                 !- Feature Data Type 3
  2;                                      !- Feature Value 3

OS:Building,
  {d112d974-781f-4cef-85d7-2c2959342cbc}, !- Handle
  Building 1,                             !- Name
  ,                                       !- Building Sector Type
  0,                                      !- North Axis {deg}
  ,                                       !- Nominal Floor to Floor Height {m}
  ,                                       !- Space Type Name
  ,                                       !- Default Construction Set Name
  ,                                       !- Default Schedule Set Name
  2,                                      !- Standards Number of Stories
  1,                                      !- Standards Number of Above Ground Stories
  ,                                       !- Standards Template
  multifamily,                            !- Standards Building Type
  8;                                      !- Standards Number of Living Units

OS:AdditionalProperties,
  {3100a39e-090d-45b1-9606-b550f6d61011}, !- Handle
  {d112d974-781f-4cef-85d7-2c2959342cbc}, !- Object Name
  Total Units Represented,                !- Feature Name 1
  Integer,                                !- Feature Data Type 1
  8,                                      !- Feature Value 1
  Total Floors Represented,               !- Feature Name 2
  Integer,                                !- Feature Data Type 2
  1,                                      !- Feature Value 2
  Total Units Modeled,                    !- Feature Name 3
  Integer,                                !- Feature Data Type 3
  8,                                      !- Feature Value 3
  Total Floors Modeled,                   !- Feature Name 4
  Integer,                                !- Feature Data Type 4
  1;                                      !- Feature Value 4

OS:Schedule:Day,
  {6ee4b165-c2ab-478f-919e-11def750c6b4}, !- Handle
  Schedule Day 1,                         !- Name
  ,                                       !- Schedule Type Limits Name
  ,                                       !- Interpolate to Timestep
  24,                                     !- Hour 1
  0,                                      !- Minute 1
  0;                                      !- Value Until Time 1

OS:Schedule:Day,
  {8181df26-7a08-4ff3-9818-f9d70a3a1fed}, !- Handle
  Schedule Day 2,                         !- Name
  ,                                       !- Schedule Type Limits Name
  ,                                       !- Interpolate to Timestep
  24,                                     !- Hour 1
  0,                                      !- Minute 1
  1;                                      !- Value Until Time 1

OS:Schedule:Day,
  {6d701225-ca1e-422c-8c70-917e595eacd4}, !- Handle
  Schedule Day 3,                         !- Name
  ,                                       !- Schedule Type Limits Name
  ,                                       !- Interpolate to Timestep
  24,                                     !- Hour 1
  0,                                      !- Minute 1
  0;                                      !- Value Until Time 1

OS:Schedule:Day,
  {c3d14cad-91eb-40a1-b48e-b4c33c9b5997}, !- Handle
  Schedule Day 4,                         !- Name
  ,                                       !- Schedule Type Limits Name
  ,                                       !- Interpolate to Timestep
  24,                                     !- Hour 1
  0,                                      !- Minute 1
  1;                                      !- Value Until Time 1

OS:Schedule:Day,
  {69a8cf43-0b60-440b-9aa3-fb6230304f2f}, !- Handle
  Schedule Day 5,                         !- Name
  ,                                       !- Schedule Type Limits Name
  ,                                       !- Interpolate to Timestep
  24,                                     !- Hour 1
  0,                                      !- Minute 1
  0;                                      !- Value Until Time 1

OS:Schedule:Day,
  {6ae68770-46ab-440c-905a-bc6ea74e29ab}, !- Handle
  Schedule Day 6,                         !- Name
  ,                                       !- Schedule Type Limits Name
  ,                                       !- Interpolate to Timestep
  24,                                     !- Hour 1
  0,                                      !- Minute 1
  1;                                      !- Value Until Time 1

OS:Schedule:Day,
  {7790f834-1c07-422b-a1b6-8b2d8a2fba15}, !- Handle
  Schedule Day 7,                         !- Name
  ,                                       !- Schedule Type Limits Name
  ,                                       !- Interpolate to Timestep
  24,                                     !- Hour 1
  0,                                      !- Minute 1
  0;                                      !- Value Until Time 1

OS:Schedule:Day,
  {f50cb130-371c-4d3d-b323-f34bd6911966}, !- Handle
  Schedule Day 8,                         !- Name
  ,                                       !- Schedule Type Limits Name
  ,                                       !- Interpolate to Timestep
  24,                                     !- Hour 1
  0,                                      !- Minute 1
  1;                                      !- Value Until Time 1

OS:Schedule:Day,
  {07c030f9-e077-46ec-8e64-91a33f8f7b7f}, !- Handle
  Schedule Day 9,                         !- Name
  ,                                       !- Schedule Type Limits Name
  ,                                       !- Interpolate to Timestep
  24,                                     !- Hour 1
  0,                                      !- Minute 1
  0;                                      !- Value Until Time 1

OS:Schedule:Day,
  {ebc7fa80-1dd8-4e60-a04e-c10493105ca6}, !- Handle
  Schedule Day 10,                        !- Name
  ,                                       !- Schedule Type Limits Name
  ,                                       !- Interpolate to Timestep
  24,                                     !- Hour 1
  0,                                      !- Minute 1
  1;                                      !- Value Until Time 1

OS:Schedule:Day,
  {b95d3012-63b7-46ca-afdc-6dabce9baf24}, !- Handle
  Schedule Day 11,                        !- Name
=======
  {9b4f19bd-b9ad-485d-9da7-a1f304f13446}, !- Handle
  Zone HVAC Equipment List 4,             !- Name
  {c354153c-350b-4e3c-874a-b0596d1377c9}; !- Thermal Zone

OS:BuildingUnit,
  {e1c46bfa-fce4-4174-b502-3af399dd228f}, !- Handle
  unit 1,                                 !- Name
  ,                                       !- Rendering Color
  Residential;                            !- Building Unit Type

OS:AdditionalProperties,
  {cc795715-fa31-4042-83b7-55e2ad9f9832}, !- Handle
  {e1c46bfa-fce4-4174-b502-3af399dd228f}, !- Object Name
  NumberOfBedrooms,                       !- Feature Name 1
  Integer,                                !- Feature Data Type 1
  3,                                      !- Feature Value 1
  NumberOfBathrooms,                      !- Feature Name 2
  Double,                                 !- Feature Data Type 2
  2,                                      !- Feature Value 2
  NumberOfOccupants,                      !- Feature Name 3
  Double,                                 !- Feature Data Type 3
  3.3900000000000001;                     !- Feature Value 3

OS:External:File,
  {f8e2b9b2-ded2-42cc-811b-f29f537e75cb}, !- Handle
  8760.csv,                               !- Name
  8760.csv;                               !- File Name

OS:Schedule:Day,
  {e51eb948-9ac6-4d3d-976e-148c303e0dbd}, !- Handle
  Schedule Day 1,                         !- Name
>>>>>>> 49f5e9b9
  ,                                       !- Schedule Type Limits Name
  ,                                       !- Interpolate to Timestep
  24,                                     !- Hour 1
  0,                                      !- Minute 1
  0;                                      !- Value Until Time 1

OS:Schedule:Day,
<<<<<<< HEAD
  {da86fb20-340c-46a7-b1a8-c6da8cce4310}, !- Handle
  Schedule Day 12,                        !- Name
=======
  {f7c537a6-735d-4900-b25b-b22fe01c0753}, !- Handle
  Schedule Day 2,                         !- Name
>>>>>>> 49f5e9b9
  ,                                       !- Schedule Type Limits Name
  ,                                       !- Interpolate to Timestep
  24,                                     !- Hour 1
  0,                                      !- Minute 1
  1;                                      !- Value Until Time 1

<<<<<<< HEAD
OS:Schedule:Day,
  {c867670e-565a-434d-9a2b-8909838e69bc}, !- Handle
  Schedule Day 13,                        !- Name
  ,                                       !- Schedule Type Limits Name
  ,                                       !- Interpolate to Timestep
  24,                                     !- Hour 1
  0,                                      !- Minute 1
  0;                                      !- Value Until Time 1

OS:Schedule:Day,
  {767fed94-8a8c-4c1b-bad0-280dcf34f2bc}, !- Handle
  Schedule Day 14,                        !- Name
  ,                                       !- Schedule Type Limits Name
=======
OS:Schedule:File,
  {91fa90cf-4cf1-4a1a-ac54-5847873027a5}, !- Handle
  occupants,                              !- Name
  {3831cd4f-786a-4bec-bdd7-e762a44ced1a}, !- Schedule Type Limits Name
  {f8e2b9b2-ded2-42cc-811b-f29f537e75cb}, !- External File Name
  1,                                      !- Column Number
  1,                                      !- Rows to Skip at Top
  8760,                                   !- Number of Hours of Data
  ,                                       !- Column Separator
>>>>>>> 49f5e9b9
  ,                                       !- Interpolate to Timestep
  60;                                     !- Minutes per Item

<<<<<<< HEAD
OS:Schedule:Day,
  {22d991fd-9554-4c34-83d8-ab2a1186a638}, !- Handle
  Schedule Day 15,                        !- Name
  ,                                       !- Schedule Type Limits Name
  ,                                       !- Interpolate to Timestep
  24,                                     !- Hour 1
  0,                                      !- Minute 1
  0;                                      !- Value Until Time 1

OS:Schedule:Day,
  {e892bc38-89e0-461e-a27b-7d70eadd1d7a}, !- Handle
  Schedule Day 16,                        !- Name
  ,                                       !- Schedule Type Limits Name
  ,                                       !- Interpolate to Timestep
  24,                                     !- Hour 1
  0,                                      !- Minute 1
  1;                                      !- Value Until Time 1

OS:WeatherFile,
  {da49b276-68e6-471f-9363-10f75baea396}, !- Handle
  Denver Intl Ap,                         !- City
  CO,                                     !- State Province Region
  USA,                                    !- Country
  TMY3,                                   !- Data Source
  725650,                                 !- WMO Number
  39.83,                                  !- Latitude {deg}
  -104.65,                                !- Longitude {deg}
  -7,                                     !- Time Zone {hr}
  1650,                                   !- Elevation {m}
  file:../weather/USA_CO_Denver.Intl.AP.725650_TMY3.epw, !- Url
  E23378AA;                               !- Checksum

OS:AdditionalProperties,
  {090fedcc-58b5-4455-b666-e6cc05a8f4d6}, !- Handle
  {da49b276-68e6-471f-9363-10f75baea396}, !- Object Name
  EPWHeaderCity,                          !- Feature Name 1
  String,                                 !- Feature Data Type 1
  Denver Intl Ap,                         !- Feature Value 1
  EPWHeaderState,                         !- Feature Name 2
  String,                                 !- Feature Data Type 2
  CO,                                     !- Feature Value 2
  EPWHeaderCountry,                       !- Feature Name 3
  String,                                 !- Feature Data Type 3
  USA,                                    !- Feature Value 3
  EPWHeaderDataSource,                    !- Feature Name 4
  String,                                 !- Feature Data Type 4
  TMY3,                                   !- Feature Value 4
  EPWHeaderStation,                       !- Feature Name 5
  String,                                 !- Feature Data Type 5
  725650,                                 !- Feature Value 5
  EPWHeaderLatitude,                      !- Feature Name 6
  Double,                                 !- Feature Data Type 6
  39.829999999999998,                     !- Feature Value 6
  EPWHeaderLongitude,                     !- Feature Name 7
  Double,                                 !- Feature Data Type 7
  -104.65000000000001,                    !- Feature Value 7
  EPWHeaderTimezone,                      !- Feature Name 8
  Double,                                 !- Feature Data Type 8
  -7,                                     !- Feature Value 8
  EPWHeaderAltitude,                      !- Feature Name 9
  Double,                                 !- Feature Data Type 9
  5413.3858267716532,                     !- Feature Value 9
  EPWHeaderLocalPressure,                 !- Feature Name 10
  Double,                                 !- Feature Data Type 10
  0.81937567683596546,                    !- Feature Value 10
  EPWHeaderRecordsPerHour,                !- Feature Name 11
  Double,                                 !- Feature Data Type 11
  0,                                      !- Feature Value 11
  EPWDataAnnualAvgDrybulb,                !- Feature Name 12
  Double,                                 !- Feature Data Type 12
  51.575616438356228,                     !- Feature Value 12
  EPWDataAnnualMinDrybulb,                !- Feature Name 13
  Double,                                 !- Feature Data Type 13
  -2.9200000000000017,                    !- Feature Value 13
  EPWDataAnnualMaxDrybulb,                !- Feature Name 14
  Double,                                 !- Feature Data Type 14
  104,                                    !- Feature Value 14
  EPWDataCDD50F,                          !- Feature Name 15
  Double,                                 !- Feature Data Type 15
  3072.2925000000005,                     !- Feature Value 15
  EPWDataCDD65F,                          !- Feature Name 16
  Double,                                 !- Feature Data Type 16
  883.62000000000035,                     !- Feature Value 16
  EPWDataHDD50F,                          !- Feature Name 17
  Double,                                 !- Feature Data Type 17
  2497.1925000000001,                     !- Feature Value 17
  EPWDataHDD65F,                          !- Feature Name 18
  Double,                                 !- Feature Data Type 18
  5783.5200000000013,                     !- Feature Value 18
  EPWDataAnnualAvgWindspeed,              !- Feature Name 19
  Double,                                 !- Feature Data Type 19
  3.9165296803649667,                     !- Feature Value 19
  EPWDataMonthlyAvgDrybulbs,              !- Feature Name 20
  String,                                 !- Feature Data Type 20
  33.4191935483871&#4431.90142857142857&#4443.02620967741937&#4442.48624999999999&#4459.877741935483854&#4473.57574999999997&#4472.07975806451608&#4472.70008064516134&#4466.49200000000006&#4450.079112903225806&#4437.218250000000005&#4434.582177419354835, !- Feature Value 20
  EPWDataGroundMonthlyTemps,              !- Feature Name 21
  String,                                 !- Feature Data Type 21
  44.08306285945173&#4440.89570904991865&#4440.64045432632048&#4442.153016571250646&#4448.225111118704206&#4454.268919273837525&#4459.508577937551024&#4462.82777283423508&#4463.10975667174995&#4460.41014950381947&#4455.304105212311526&#4449.445696474514364, !- Feature Value 21
  EPWDataWSF,                             !- Feature Name 22
  Double,                                 !- Feature Data Type 22
  0.58999999999999997,                    !- Feature Value 22
  EPWDataMonthlyAvgDailyHighDrybulbs,     !- Feature Name 23
  String,                                 !- Feature Data Type 23
  47.41032258064516&#4446.58642857142857&#4455.15032258064517&#4453.708&#4472.80193548387098&#4488.67600000000002&#4486.1858064516129&#4485.87225806451613&#4482.082&#4463.18064516129033&#4448.73400000000001&#4448.87935483870968, !- Feature Value 23
  EPWDataMonthlyAvgDailyLowDrybulbs,      !- Feature Name 24
  String,                                 !- Feature Data Type 24
  19.347741935483874&#4419.856428571428573&#4430.316129032258065&#4431.112&#4447.41612903225806&#4457.901999999999994&#4459.063870967741934&#4460.956774193548384&#4452.352000000000004&#4438.41612903225806&#4427.002000000000002&#4423.02903225806451, !- Feature Value 24
  EPWDesignHeatingDrybulb,                !- Feature Name 25
  Double,                                 !- Feature Data Type 25
  12.02,                                  !- Feature Value 25
  EPWDesignHeatingWindspeed,              !- Feature Name 26
  Double,                                 !- Feature Data Type 26
  2.8062500000000004,                     !- Feature Value 26
  EPWDesignCoolingDrybulb,                !- Feature Name 27
  Double,                                 !- Feature Data Type 27
  91.939999999999998,                     !- Feature Value 27
  EPWDesignCoolingWetbulb,                !- Feature Name 28
  Double,                                 !- Feature Data Type 28
  59.95131430195849,                      !- Feature Value 28
  EPWDesignCoolingHumidityRatio,          !- Feature Name 29
  Double,                                 !- Feature Data Type 29
  0.0059161086834698092,                  !- Feature Value 29
  EPWDesignCoolingWindspeed,              !- Feature Name 30
  Double,                                 !- Feature Data Type 30
  3.7999999999999989,                     !- Feature Value 30
  EPWDesignDailyTemperatureRange,         !- Feature Name 31
  Double,                                 !- Feature Data Type 31
  24.915483870967748,                     !- Feature Value 31
  EPWDesignDehumidDrybulb,                !- Feature Name 32
  Double,                                 !- Feature Data Type 32
  67.996785714285721,                     !- Feature Value 32
  EPWDesignDehumidHumidityRatio,          !- Feature Name 33
  Double,                                 !- Feature Data Type 33
  0.012133744170488724,                   !- Feature Value 33
  EPWDesignCoolingDirectNormal,           !- Feature Name 34
  Double,                                 !- Feature Data Type 34
  985,                                    !- Feature Value 34
  EPWDesignCoolingDiffuseHorizontal,      !- Feature Name 35
  Double,                                 !- Feature Data Type 35
  84;                                     !- Feature Value 35

OS:Site,
  {010d3afb-6e3c-400f-ae5e-9507d3f0ac65}, !- Handle
  Denver Intl Ap_CO_USA,                  !- Name
  39.83,                                  !- Latitude {deg}
  -104.65,                                !- Longitude {deg}
  -7,                                     !- Time Zone {hr}
  1650,                                   !- Elevation {m}
  ;                                       !- Terrain

OS:ClimateZones,
  {3f0031d1-6e40-440b-a3fd-c5749689578e}, !- Handle
  ,                                       !- Active Institution
  ,                                       !- Active Year
  ,                                       !- Climate Zone Institution Name 1
  ,                                       !- Climate Zone Document Name 1
  ,                                       !- Climate Zone Document Year 1
  ,                                       !- Climate Zone Value 1
  Building America,                       !- Climate Zone Institution Name 2
  ,                                       !- Climate Zone Document Name 2
  0,                                      !- Climate Zone Document Year 2
  Cold;                                   !- Climate Zone Value 2

OS:Site:WaterMainsTemperature,
  {d0d926ae-bbb2-443f-b4e4-4c415bbf5ccf}, !- Handle
  Correlation,                            !- Calculation Method
  ,                                       !- Temperature Schedule Name
  10.8753424657535,                       !- Annual Average Outdoor Air Temperature {C}
  23.1524007936508;                       !- Maximum Difference In Monthly Average Outdoor Air Temperatures {deltaC}

OS:RunPeriodControl:DaylightSavingTime,
  {5b079ea0-164f-4ab3-afbb-43b013467306}, !- Handle
  4/7,                                    !- Start Date
  10/26;                                  !- End Date

OS:Site:GroundTemperature:Deep,
  {2b472de7-2360-4f07-b9e2-e5cc67a16f51}, !- Handle
  10.8753424657535,                       !- January Deep Ground Temperature {C}
  10.8753424657535,                       !- February Deep Ground Temperature {C}
  10.8753424657535,                       !- March Deep Ground Temperature {C}
  10.8753424657535,                       !- April Deep Ground Temperature {C}
  10.8753424657535,                       !- May Deep Ground Temperature {C}
  10.8753424657535,                       !- June Deep Ground Temperature {C}
  10.8753424657535,                       !- July Deep Ground Temperature {C}
  10.8753424657535,                       !- August Deep Ground Temperature {C}
  10.8753424657535,                       !- September Deep Ground Temperature {C}
  10.8753424657535,                       !- October Deep Ground Temperature {C}
  10.8753424657535,                       !- November Deep Ground Temperature {C}
  10.8753424657535;                       !- December Deep Ground Temperature {C}
=======
OS:Schedule:Ruleset,
  {778085b8-78d5-4948-b04a-a454aa5a6d17}, !- Handle
  Schedule Ruleset 1,                     !- Name
  {97af8da2-dee7-49b8-8ceb-24db1ed2d114}, !- Schedule Type Limits Name
  {81c62573-82a7-4c3c-ae9d-9cff627739a6}; !- Default Day Schedule Name

OS:Schedule:Day,
  {81c62573-82a7-4c3c-ae9d-9cff627739a6}, !- Handle
  Schedule Day 3,                         !- Name
  {97af8da2-dee7-49b8-8ceb-24db1ed2d114}, !- Schedule Type Limits Name
  ,                                       !- Interpolate to Timestep
  24,                                     !- Hour 1
  0,                                      !- Minute 1
  112.539290946133;                       !- Value Until Time 1

OS:People:Definition,
  {d2b38bfc-19b0-4880-a92e-0e145e7ab4a4}, !- Handle
  res occupants|living space,             !- Name
  People,                                 !- Number of People Calculation Method
  3.39,                                   !- Number of People {people}
  ,                                       !- People per Space Floor Area {person/m2}
  ,                                       !- Space Floor Area per Person {m2/person}
  0.319734,                               !- Fraction Radiant
  0.573,                                  !- Sensible Heat Fraction
  0,                                      !- Carbon Dioxide Generation Rate {m3/s-W}
  No,                                     !- Enable ASHRAE 55 Comfort Warnings
  ZoneAveraged;                           !- Mean Radiant Temperature Calculation Type

OS:People,
  {d9f5d8e9-ca73-4d9e-8ce6-cf108f247d8d}, !- Handle
  res occupants|living space,             !- Name
  {d2b38bfc-19b0-4880-a92e-0e145e7ab4a4}, !- People Definition Name
  {e4252d7c-588b-4c5f-b8f8-ef4c02fdc093}, !- Space or SpaceType Name
  {91fa90cf-4cf1-4a1a-ac54-5847873027a5}, !- Number of People Schedule Name
  {778085b8-78d5-4948-b04a-a454aa5a6d17}, !- Activity Level Schedule Name
  ,                                       !- Surface Name/Angle Factor List Name
  ,                                       !- Work Efficiency Schedule Name
  ,                                       !- Clothing Insulation Schedule Name
  ,                                       !- Air Velocity Schedule Name
  1;                                      !- Multiplier

OS:ScheduleTypeLimits,
  {97af8da2-dee7-49b8-8ceb-24db1ed2d114}, !- Handle
  ActivityLevel,                          !- Name
  0,                                      !- Lower Limit Value
  ,                                       !- Upper Limit Value
  Continuous,                             !- Numeric Type
  ActivityLevel;                          !- Unit Type

OS:ScheduleTypeLimits,
  {3831cd4f-786a-4bec-bdd7-e762a44ced1a}, !- Handle
  Fractional,                             !- Name
  0,                                      !- Lower Limit Value
  1,                                      !- Upper Limit Value
  Continuous;                             !- Numeric Type
>>>>>>> 49f5e9b9
<|MERGE_RESOLUTION|>--- conflicted
+++ resolved
@@ -1,53 +1,26 @@
 !- NOTE: Auto-generated from /test/osw_files/MF_8units_1story_UB_3Beds_2Baths_Denver.osw
 
 OS:Version,
-<<<<<<< HEAD
-  {e8e5172a-8f68-4d31-9535-b06d6bce4ff6}, !- Handle
-  2.9.0;                                  !- Version Identifier
-
-OS:SimulationControl,
-  {a8052267-f45b-4ef2-974b-721c18cc03af}, !- Handle
-=======
   {6554176f-7a90-48ab-9251-8b80c480ff0c}, !- Handle
   2.9.0;                                  !- Version Identifier
 
 OS:SimulationControl,
   {b4d93fd1-325e-4a2e-9398-efbe0fd8c0ff}, !- Handle
->>>>>>> 49f5e9b9
   ,                                       !- Do Zone Sizing Calculation
   ,                                       !- Do System Sizing Calculation
   ,                                       !- Do Plant Sizing Calculation
   No;                                     !- Run Simulation for Sizing Periods
 
 OS:Timestep,
-<<<<<<< HEAD
-  {67e9e13d-2b67-4099-accb-0fd625d42633}, !- Handle
-  6;                                      !- Number of Timesteps per Hour
-
-OS:ShadowCalculation,
-  {45494f35-4b70-4fc3-aba0-72e67e1b410a}, !- Handle
-=======
   {2e927539-b462-4e2a-86e7-9c47e802e28d}, !- Handle
   6;                                      !- Number of Timesteps per Hour
 
 OS:ShadowCalculation,
   {abcb5491-2641-4adc-9abc-cd8580caaec6}, !- Handle
->>>>>>> 49f5e9b9
   20,                                     !- Calculation Frequency
   200;                                    !- Maximum Figures in Shadow Overlap Calculations
 
 OS:SurfaceConvectionAlgorithm:Outside,
-<<<<<<< HEAD
-  {82466a97-0f0f-475f-83a1-cfdb799df674}, !- Handle
-  DOE-2;                                  !- Algorithm
-
-OS:SurfaceConvectionAlgorithm:Inside,
-  {654efa5a-ae3e-4aea-9a62-664079128e71}, !- Handle
-  TARP;                                   !- Algorithm
-
-OS:ZoneCapacitanceMultiplier:ResearchSpecial,
-  {9a169576-41aa-44c0-9181-681c014d3b49}, !- Handle
-=======
   {bdb6d81d-a28a-433f-a39b-ca7c9ad4268d}, !- Handle
   DOE-2;                                  !- Algorithm
 
@@ -57,17 +30,12 @@
 
 OS:ZoneCapacitanceMultiplier:ResearchSpecial,
   {8d37680a-c56a-487c-8faf-a2dc9de7618b}, !- Handle
->>>>>>> 49f5e9b9
   ,                                       !- Temperature Capacity Multiplier
   15,                                     !- Humidity Capacity Multiplier
   ;                                       !- Carbon Dioxide Capacity Multiplier
 
 OS:RunPeriod,
-<<<<<<< HEAD
-  {a25a5cb9-124d-49a1-a379-a00e3587c8e6}, !- Handle
-=======
   {d8e8b5df-fd77-4b22-81d9-b8775c9f8c11}, !- Handle
->>>>>>> 49f5e9b9
   Run Period 1,                           !- Name
   1,                                      !- Begin Month
   1,                                      !- Begin Day of Month
@@ -81,11 +49,7 @@
   ;                                       !- Number of Times Runperiod to be Repeated
 
 OS:YearDescription,
-<<<<<<< HEAD
-  {4efc6d1a-5978-406b-aee9-d6f339211157}, !- Handle
-=======
   {5c4f2c31-1765-4ce8-a045-9df275c73b58}, !- Handle
->>>>>>> 49f5e9b9
   2007,                                   !- Calendar Year
   ,                                       !- Day of Week for Start Day
   ;                                       !- Is Leap Year
@@ -306,11 +270,7 @@
   Double-Loaded Interior;                 !- Feature Value 8
 
 OS:ThermalZone,
-<<<<<<< HEAD
-  {df055e6b-c60d-49a8-b26a-81333a7edbe4}, !- Handle
-=======
   {17051fed-77f0-42f1-a23e-1ba832081073}, !- Handle
->>>>>>> 49f5e9b9
   living zone,                            !- Name
   ,                                       !- Multiplier
   ,                                       !- Ceiling Height {m}
@@ -319,17 +279,10 @@
   ,                                       !- Zone Inside Convection Algorithm
   ,                                       !- Zone Outside Convection Algorithm
   ,                                       !- Zone Conditioning Equipment List Name
-<<<<<<< HEAD
-  {f40ec73a-77f9-4837-8e44-c70f00b0dad8}, !- Zone Air Inlet Port List
-  {602d437d-9da6-4fc4-bfd6-97b99f0456ff}, !- Zone Air Exhaust Port List
-  {4050aea8-ad2e-4918-b2ec-4bfa27e0fffb}, !- Zone Air Node Name
-  {1daa5f3c-81a7-4e37-a644-d0e1a7916c0a}, !- Zone Return Air Port List
-=======
   {fc74177e-e7e4-43b6-a85f-f5447a655524}, !- Zone Air Inlet Port List
   {7d38ab8b-8864-4c8f-81f6-bec0aa030983}, !- Zone Air Exhaust Port List
   {4fd90982-4e9a-4950-a722-d22e680f39bf}, !- Zone Air Node Name
   {ff0b84a0-3732-494b-aea9-083c52afc81a}, !- Zone Return Air Port List
->>>>>>> 49f5e9b9
   ,                                       !- Primary Daylighting Control Name
   ,                                       !- Fraction of Zone Controlled by Primary Daylighting Control
   ,                                       !- Secondary Daylighting Control Name
@@ -340,39 +293,6 @@
   No;                                     !- Use Ideal Air Loads
 
 OS:Node,
-<<<<<<< HEAD
-  {80228ff6-69fd-4205-a1a8-aec7fe257726}, !- Handle
-  Node 1,                                 !- Name
-  {4050aea8-ad2e-4918-b2ec-4bfa27e0fffb}, !- Inlet Port
-  ;                                       !- Outlet Port
-
-OS:Connection,
-  {4050aea8-ad2e-4918-b2ec-4bfa27e0fffb}, !- Handle
-  {c7291d94-67ef-4194-9d5d-22fb9681c5c3}, !- Name
-  {df055e6b-c60d-49a8-b26a-81333a7edbe4}, !- Source Object
-  11,                                     !- Outlet Port
-  {80228ff6-69fd-4205-a1a8-aec7fe257726}, !- Target Object
-  2;                                      !- Inlet Port
-
-OS:PortList,
-  {f40ec73a-77f9-4837-8e44-c70f00b0dad8}, !- Handle
-  {9a6e8abd-f743-4b7d-beda-a231bb57c84d}, !- Name
-  {df055e6b-c60d-49a8-b26a-81333a7edbe4}; !- HVAC Component
-
-OS:PortList,
-  {602d437d-9da6-4fc4-bfd6-97b99f0456ff}, !- Handle
-  {97a4c252-02b9-4cf9-b750-77d7eb05e9be}, !- Name
-  {df055e6b-c60d-49a8-b26a-81333a7edbe4}; !- HVAC Component
-
-OS:PortList,
-  {1daa5f3c-81a7-4e37-a644-d0e1a7916c0a}, !- Handle
-  {555a4b7e-56f1-40d2-a696-8e6c37a87c85}, !- Name
-  {df055e6b-c60d-49a8-b26a-81333a7edbe4}; !- HVAC Component
-
-OS:Sizing:Zone,
-  {02d2e188-b0d5-4c9b-87cf-abd542ecb7d1}, !- Handle
-  {df055e6b-c60d-49a8-b26a-81333a7edbe4}, !- Zone or ZoneList Name
-=======
   {6d910119-d281-4ee2-94a2-8eb32b9606ce}, !- Handle
   Node 1,                                 !- Name
   {4fd90982-4e9a-4950-a722-d22e680f39bf}, !- Inlet Port
@@ -404,7 +324,6 @@
 OS:Sizing:Zone,
   {00143a8f-1f6f-4b7e-9973-c2c8fdb75c7d}, !- Handle
   {17051fed-77f0-42f1-a23e-1ba832081073}, !- Zone or ZoneList Name
->>>>>>> 49f5e9b9
   SupplyAirTemperature,                   !- Zone Cooling Design Supply Air Temperature Input Method
   14,                                     !- Zone Cooling Design Supply Air Temperature {C}
   11.11,                                  !- Zone Cooling Design Supply Air Temperature Difference {deltaC}
@@ -433,16 +352,6 @@
   autosize;                               !- Dedicated Outdoor Air High Setpoint Temperature for Design {C}
 
 OS:ZoneHVAC:EquipmentList,
-<<<<<<< HEAD
-  {1b546e0c-3d18-430b-bf1b-3624d96b7ad4}, !- Handle
-  Zone HVAC Equipment List 1,             !- Name
-  {df055e6b-c60d-49a8-b26a-81333a7edbe4}; !- Thermal Zone
-
-OS:Space,
-  {84b3a133-608a-4a1b-8424-2c4dd3aaaab9}, !- Handle
-  living space,                           !- Name
-  {24cac981-3985-4438-8564-8dfdaa9f82e7}, !- Space Type Name
-=======
   {f995bc1d-6e92-4c1f-a572-98a00011ca13}, !- Handle
   Zone HVAC Equipment List 1,             !- Name
   {17051fed-77f0-42f1-a23e-1ba832081073}; !- Thermal Zone
@@ -451,7 +360,6 @@
   {e4252d7c-588b-4c5f-b8f8-ef4c02fdc093}, !- Handle
   living space,                           !- Name
   {b15858ac-9a7c-46a1-a306-c2c67e7e7442}, !- Space Type Name
->>>>>>> 49f5e9b9
   ,                                       !- Default Construction Set Name
   ,                                       !- Default Schedule Set Name
   ,                                       !- Direction of Relative North {deg}
@@ -459,21 +367,6 @@
   ,                                       !- Y Origin {m}
   ,                                       !- Z Origin {m}
   ,                                       !- Building Story Name
-<<<<<<< HEAD
-  {df055e6b-c60d-49a8-b26a-81333a7edbe4}, !- Thermal Zone Name
-  ,                                       !- Part of Total Floor Area
-  ,                                       !- Design Specification Outdoor Air Object Name
-  {77a41a50-28ca-45ea-a4c4-997e93462e5e}; !- Building Unit Name
-
-OS:Surface,
-  {b7a423dd-7a73-4d77-a1e8-6554161d3cd7}, !- Handle
-  Surface 1,                              !- Name
-  Floor,                                  !- Surface Type
-  ,                                       !- Construction Name
-  {84b3a133-608a-4a1b-8424-2c4dd3aaaab9}, !- Space Name
-  Surface,                                !- Outside Boundary Condition
-  {0c9b2342-4827-41a7-acef-c46e4c3fc0d7}, !- Outside Boundary Condition Object
-=======
   {17051fed-77f0-42f1-a23e-1ba832081073}, !- Thermal Zone Name
   ,                                       !- Part of Total Floor Area
   ,                                       !- Design Specification Outdoor Air Object Name
@@ -487,7 +380,6 @@
   {e4252d7c-588b-4c5f-b8f8-ef4c02fdc093}, !- Space Name
   Surface,                                !- Outside Boundary Condition
   {5b3f3f77-67e8-494c-bb39-0f1b8ec5ce3d}, !- Outside Boundary Condition Object
->>>>>>> 49f5e9b9
   NoSun,                                  !- Sun Exposure
   NoWind,                                 !- Wind Exposure
   ,                                       !- View Factor to Ground
@@ -498,19 +390,11 @@
   6.46578440716979, -12.9315688143396, 0; !- X,Y,Z Vertex 4 {m}
 
 OS:Surface,
-<<<<<<< HEAD
-  {3ba004f0-10ef-4c7a-80d3-e474059388f4}, !- Handle
-  Surface 2,                              !- Name
-  Wall,                                   !- Surface Type
-  ,                                       !- Construction Name
-  {84b3a133-608a-4a1b-8424-2c4dd3aaaab9}, !- Space Name
-=======
   {12bff08d-d6fc-41eb-a5dd-e16870f62a27}, !- Handle
   Surface 2,                              !- Name
   Wall,                                   !- Surface Type
   ,                                       !- Construction Name
   {e4252d7c-588b-4c5f-b8f8-ef4c02fdc093}, !- Space Name
->>>>>>> 49f5e9b9
   Outdoors,                               !- Outside Boundary Condition
   ,                                       !- Outside Boundary Condition Object
   SunExposed,                             !- Sun Exposure
@@ -523,19 +407,11 @@
   0, -12.9315688143396, 2.4384;           !- X,Y,Z Vertex 4 {m}
 
 OS:Surface,
-<<<<<<< HEAD
-  {f22639ff-9ff3-4fdf-be48-cd80d79a0cbc}, !- Handle
-  Surface 3,                              !- Name
-  Wall,                                   !- Surface Type
-  ,                                       !- Construction Name
-  {84b3a133-608a-4a1b-8424-2c4dd3aaaab9}, !- Space Name
-=======
   {ea8772a9-9f4f-4c01-8ed8-7e319213271e}, !- Handle
   Surface 3,                              !- Name
   Wall,                                   !- Surface Type
   ,                                       !- Construction Name
   {e4252d7c-588b-4c5f-b8f8-ef4c02fdc093}, !- Space Name
->>>>>>> 49f5e9b9
   Adiabatic,                              !- Outside Boundary Condition
   ,                                       !- Outside Boundary Condition Object
   NoSun,                                  !- Sun Exposure
@@ -548,15 +424,6 @@
   0, 0, 2.4384;                           !- X,Y,Z Vertex 4 {m}
 
 OS:Surface,
-<<<<<<< HEAD
-  {1b8476a2-23ac-4009-b9f7-29e0f30d38c0}, !- Handle
-  Surface 4,                              !- Name
-  Wall,                                   !- Surface Type
-  ,                                       !- Construction Name
-  {84b3a133-608a-4a1b-8424-2c4dd3aaaab9}, !- Space Name
-  Surface,                                !- Outside Boundary Condition
-  {ec20ed54-2db2-4da6-b386-4f0be09ec391}, !- Outside Boundary Condition Object
-=======
   {c82a80fa-625a-4c8a-aa25-7c57bb51bdcf}, !- Handle
   Surface 4,                              !- Name
   Wall,                                   !- Surface Type
@@ -564,7 +431,6 @@
   {e4252d7c-588b-4c5f-b8f8-ef4c02fdc093}, !- Space Name
   Adiabatic,                              !- Outside Boundary Condition
   ,                                       !- Outside Boundary Condition Object
->>>>>>> 49f5e9b9
   NoSun,                                  !- Sun Exposure
   NoWind,                                 !- Wind Exposure
   ,                                       !- View Factor to Ground
@@ -575,19 +441,11 @@
   6.46578440716979, 0, 2.4384;            !- X,Y,Z Vertex 4 {m}
 
 OS:Surface,
-<<<<<<< HEAD
-  {840d45b0-ea88-4429-ac12-b6deb9de95e1}, !- Handle
-  Surface 5,                              !- Name
-  Wall,                                   !- Surface Type
-  ,                                       !- Construction Name
-  {84b3a133-608a-4a1b-8424-2c4dd3aaaab9}, !- Space Name
-=======
   {4dcd630d-301a-4176-b1b6-b6b8dd3158fc}, !- Handle
   Surface 5,                              !- Name
   Wall,                                   !- Surface Type
   ,                                       !- Construction Name
   {e4252d7c-588b-4c5f-b8f8-ef4c02fdc093}, !- Space Name
->>>>>>> 49f5e9b9
   Outdoors,                               !- Outside Boundary Condition
   ,                                       !- Outside Boundary Condition Object
   SunExposed,                             !- Sun Exposure
@@ -600,19 +458,11 @@
   6.46578440716979, -12.9315688143396, 2.4384; !- X,Y,Z Vertex 4 {m}
 
 OS:Surface,
-<<<<<<< HEAD
-  {15afabf9-a214-43be-ba06-713925fca103}, !- Handle
-  Surface 6,                              !- Name
-  RoofCeiling,                            !- Surface Type
-  ,                                       !- Construction Name
-  {84b3a133-608a-4a1b-8424-2c4dd3aaaab9}, !- Space Name
-=======
   {070a4245-1b65-4355-9a4f-665344fc0941}, !- Handle
   Surface 6,                              !- Name
   RoofCeiling,                            !- Surface Type
   ,                                       !- Construction Name
   {e4252d7c-588b-4c5f-b8f8-ef4c02fdc093}, !- Space Name
->>>>>>> 49f5e9b9
   Outdoors,                               !- Outside Boundary Condition
   ,                                       !- Outside Boundary Condition Object
   SunExposed,                             !- Sun Exposure
@@ -625,11 +475,7 @@
   0, -12.9315688143396, 2.4384;           !- X,Y,Z Vertex 4 {m}
 
 OS:SpaceType,
-<<<<<<< HEAD
-  {24cac981-3985-4438-8564-8dfdaa9f82e7}, !- Handle
-=======
   {b15858ac-9a7c-46a1-a306-c2c67e7e7442}, !- Handle
->>>>>>> 49f5e9b9
   Space Type 1,                           !- Name
   ,                                       !- Default Construction Set Name
   ,                                       !- Default Schedule Set Name
@@ -640,13 +486,8 @@
   living;                                 !- Standards Space Type
 
 OS:ThermalZone,
-<<<<<<< HEAD
-  {ec8cd89f-5ebf-45fb-90ff-676222f0f313}, !- Handle
-  living zone|unit 2,                     !- Name
-=======
   {93cb8c34-4bd0-45f5-9659-594ab5f7f25b}, !- Handle
   corridor zone,                          !- Name
->>>>>>> 49f5e9b9
   ,                                       !- Multiplier
   ,                                       !- Ceiling Height {m}
   ,                                       !- Volume {m3}
@@ -654,17 +495,10 @@
   ,                                       !- Zone Inside Convection Algorithm
   ,                                       !- Zone Outside Convection Algorithm
   ,                                       !- Zone Conditioning Equipment List Name
-<<<<<<< HEAD
-  {314cc93f-3fc2-4d98-80ce-0e655512dec6}, !- Zone Air Inlet Port List
-  {908f065a-5891-43dd-ba5c-069d6d9f768a}, !- Zone Air Exhaust Port List
-  {4f2e72f8-be4d-4e79-bd54-4b96bd01fc28}, !- Zone Air Node Name
-  {43944b7e-3f78-480c-9edc-d45c4dde3070}, !- Zone Return Air Port List
-=======
   {6ee86567-6a66-49ff-a63a-39d5a53471a8}, !- Zone Air Inlet Port List
   {def4228c-2b2c-405b-abb8-dbaa1c8a7f5b}, !- Zone Air Exhaust Port List
   {f2c882e8-ca89-4381-b94b-b58d2fe4889e}, !- Zone Air Node Name
   {dab9a2ba-9113-4d52-ae0b-b771f5b06a68}, !- Zone Return Air Port List
->>>>>>> 49f5e9b9
   ,                                       !- Primary Daylighting Control Name
   ,                                       !- Fraction of Zone Controlled by Primary Daylighting Control
   ,                                       !- Secondary Daylighting Control Name
@@ -675,39 +509,6 @@
   No;                                     !- Use Ideal Air Loads
 
 OS:Node,
-<<<<<<< HEAD
-  {37b0d3c4-6972-4458-aecf-4d807c256e5a}, !- Handle
-  Node 2,                                 !- Name
-  {4f2e72f8-be4d-4e79-bd54-4b96bd01fc28}, !- Inlet Port
-  ;                                       !- Outlet Port
-
-OS:Connection,
-  {4f2e72f8-be4d-4e79-bd54-4b96bd01fc28}, !- Handle
-  {c057c3a5-d0a8-4043-8e96-01092429eaf5}, !- Name
-  {ec8cd89f-5ebf-45fb-90ff-676222f0f313}, !- Source Object
-  11,                                     !- Outlet Port
-  {37b0d3c4-6972-4458-aecf-4d807c256e5a}, !- Target Object
-  2;                                      !- Inlet Port
-
-OS:PortList,
-  {314cc93f-3fc2-4d98-80ce-0e655512dec6}, !- Handle
-  {5ad0e50c-6e20-4940-a16a-ebc17b24f28d}, !- Name
-  {ec8cd89f-5ebf-45fb-90ff-676222f0f313}; !- HVAC Component
-
-OS:PortList,
-  {908f065a-5891-43dd-ba5c-069d6d9f768a}, !- Handle
-  {0b1846dd-41b9-4b35-9166-844f8d9903ff}, !- Name
-  {ec8cd89f-5ebf-45fb-90ff-676222f0f313}; !- HVAC Component
-
-OS:PortList,
-  {43944b7e-3f78-480c-9edc-d45c4dde3070}, !- Handle
-  {da2a7b23-2e40-447d-bee8-79a7eae89b93}, !- Name
-  {ec8cd89f-5ebf-45fb-90ff-676222f0f313}; !- HVAC Component
-
-OS:Sizing:Zone,
-  {90815a55-116d-4516-86c0-b54c0d761e71}, !- Handle
-  {ec8cd89f-5ebf-45fb-90ff-676222f0f313}, !- Zone or ZoneList Name
-=======
   {10bad47a-95e0-401d-9300-e118bad9c6f1}, !- Handle
   Node 2,                                 !- Name
   {f2c882e8-ca89-4381-b94b-b58d2fe4889e}, !- Inlet Port
@@ -739,7 +540,6 @@
 OS:Sizing:Zone,
   {c4e416e6-2408-4396-91d9-2ba71842ec08}, !- Handle
   {93cb8c34-4bd0-45f5-9659-594ab5f7f25b}, !- Zone or ZoneList Name
->>>>>>> 49f5e9b9
   SupplyAirTemperature,                   !- Zone Cooling Design Supply Air Temperature Input Method
   14,                                     !- Zone Cooling Design Supply Air Temperature {C}
   11.11,                                  !- Zone Cooling Design Supply Air Temperature Difference {deltaC}
@@ -768,16 +568,6 @@
   autosize;                               !- Dedicated Outdoor Air High Setpoint Temperature for Design {C}
 
 OS:ZoneHVAC:EquipmentList,
-<<<<<<< HEAD
-  {0bc5f5cd-4f72-4e0f-8879-0974d102f498}, !- Handle
-  Zone HVAC Equipment List 2,             !- Name
-  {ec8cd89f-5ebf-45fb-90ff-676222f0f313}; !- Thermal Zone
-
-OS:Space,
-  {426b5ad3-5b4a-47e5-a9f2-e0d848d3f090}, !- Handle
-  living space|unit 2,                    !- Name
-  {24cac981-3985-4438-8564-8dfdaa9f82e7}, !- Space Type Name
-=======
   {46507ed0-1793-4293-a6d3-1679a8d80fe4}, !- Handle
   Zone HVAC Equipment List 2,             !- Name
   {93cb8c34-4bd0-45f5-9659-594ab5f7f25b}; !- Thermal Zone
@@ -786,7 +576,6 @@
   {719dd4d6-8e98-4bfc-bdf2-a64daeada6b1}, !- Handle
   corridor space,                         !- Name
   {1c372a30-0482-45aa-8d3b-42e72e79fada}, !- Space Type Name
->>>>>>> 49f5e9b9
   ,                                       !- Default Construction Set Name
   ,                                       !- Default Schedule Set Name
   ,                                       !- Direction of Relative North {deg}
@@ -794,21 +583,6 @@
   ,                                       !- Y Origin {m}
   ,                                       !- Z Origin {m}
   ,                                       !- Building Story Name
-<<<<<<< HEAD
-  {ec8cd89f-5ebf-45fb-90ff-676222f0f313}, !- Thermal Zone Name
-  ,                                       !- Part of Total Floor Area
-  ,                                       !- Design Specification Outdoor Air Object Name
-  {5221345a-d017-47af-a010-204eee5ed39b}; !- Building Unit Name
-
-OS:Surface,
-  {0a78a477-d13f-43af-9a35-b8dc9937aa15}, !- Handle
-  Surface 7,                              !- Name
-  Floor,                                  !- Surface Type
-  ,                                       !- Construction Name
-  {426b5ad3-5b4a-47e5-a9f2-e0d848d3f090}, !- Space Name
-  Surface,                                !- Outside Boundary Condition
-  {c2bbec75-57a2-4650-bd5a-fa8099e82b6d}, !- Outside Boundary Condition Object
-=======
   {93cb8c34-4bd0-45f5-9659-594ab5f7f25b}; !- Thermal Zone Name
 
 OS:Surface,
@@ -819,7 +593,6 @@
   {719dd4d6-8e98-4bfc-bdf2-a64daeada6b1}, !- Space Name
   Surface,                                !- Outside Boundary Condition
   {7ab27783-ffda-40d3-8f90-b25d7e51f87f}, !- Outside Boundary Condition Object
->>>>>>> 49f5e9b9
   NoSun,                                  !- Sun Exposure
   NoWind,                                 !- Wind Exposure
   ,                                       !- View Factor to Ground
@@ -830,19 +603,11 @@
   6.46578440716979, 0, 0;                 !- X,Y,Z Vertex 4 {m}
 
 OS:Surface,
-<<<<<<< HEAD
-  {5d58bddf-003f-4d6f-b9b0-686882be97ad}, !- Handle
-  Surface 8,                              !- Name
-  Wall,                                   !- Surface Type
-  ,                                       !- Construction Name
-  {426b5ad3-5b4a-47e5-a9f2-e0d848d3f090}, !- Space Name
-=======
   {336c4471-592e-40ef-8c57-eea650b3ff0d}, !- Handle
   Surface 8,                              !- Name
   Wall,                                   !- Surface Type
   ,                                       !- Construction Name
   {719dd4d6-8e98-4bfc-bdf2-a64daeada6b1}, !- Space Name
->>>>>>> 49f5e9b9
   Outdoors,                               !- Outside Boundary Condition
   ,                                       !- Outside Boundary Condition Object
   SunExposed,                             !- Sun Exposure
@@ -855,21 +620,12 @@
   0, 0, 2.4384;                           !- X,Y,Z Vertex 4 {m}
 
 OS:Surface,
-<<<<<<< HEAD
-  {5edcff60-92fd-48c9-b8c8-f0166896b119}, !- Handle
-  Surface 9,                              !- Name
-  Wall,                                   !- Surface Type
-  ,                                       !- Construction Name
-  {426b5ad3-5b4a-47e5-a9f2-e0d848d3f090}, !- Space Name
-  Outdoors,                               !- Outside Boundary Condition
-=======
   {ed13a14d-ff12-49dc-a795-fd000a23a1db}, !- Handle
   Surface 9,                              !- Name
   Wall,                                   !- Surface Type
   ,                                       !- Construction Name
   {719dd4d6-8e98-4bfc-bdf2-a64daeada6b1}, !- Space Name
   Adiabatic,                              !- Outside Boundary Condition
->>>>>>> 49f5e9b9
   ,                                       !- Outside Boundary Condition Object
   NoSun,                                  !- Sun Exposure
   NoWind,                                 !- Wind Exposure
@@ -881,15 +637,6 @@
   0, 1.524, 2.4384;                       !- X,Y,Z Vertex 4 {m}
 
 OS:Surface,
-<<<<<<< HEAD
-  {e7f3f72c-b1f4-418d-ad93-fc700fe8cb2e}, !- Handle
-  Surface 10,                             !- Name
-  Wall,                                   !- Surface Type
-  ,                                       !- Construction Name
-  {426b5ad3-5b4a-47e5-a9f2-e0d848d3f090}, !- Space Name
-  Surface,                                !- Outside Boundary Condition
-  {4a91675c-e698-4c99-bf0a-e01524c18f03}, !- Outside Boundary Condition Object
-=======
   {7fa47cb5-5440-4589-8361-8b9168dfc1e2}, !- Handle
   Surface 10,                             !- Name
   Wall,                                   !- Surface Type
@@ -897,7 +644,6 @@
   {719dd4d6-8e98-4bfc-bdf2-a64daeada6b1}, !- Space Name
   Adiabatic,                              !- Outside Boundary Condition
   ,                                       !- Outside Boundary Condition Object
->>>>>>> 49f5e9b9
   NoSun,                                  !- Sun Exposure
   NoWind,                                 !- Wind Exposure
   ,                                       !- View Factor to Ground
@@ -908,19 +654,11 @@
   6.46578440716979, 1.524, 2.4384;        !- X,Y,Z Vertex 4 {m}
 
 OS:Surface,
-<<<<<<< HEAD
-  {ec46b438-c004-4b58-8301-4cc1e3f0fa21}, !- Handle
-  Surface 11,                             !- Name
-  Wall,                                   !- Surface Type
-  ,                                       !- Construction Name
-  {426b5ad3-5b4a-47e5-a9f2-e0d848d3f090}, !- Space Name
-=======
   {d96be1b8-028d-49ee-80f1-55c2ddb64313}, !- Handle
   Surface 11,                             !- Name
   Wall,                                   !- Surface Type
   ,                                       !- Construction Name
   {719dd4d6-8e98-4bfc-bdf2-a64daeada6b1}, !- Space Name
->>>>>>> 49f5e9b9
   Adiabatic,                              !- Outside Boundary Condition
   ,                                       !- Outside Boundary Condition Object
   NoSun,                                  !- Sun Exposure
@@ -933,19 +671,11 @@
   6.46578440716979, 0, 2.4384;            !- X,Y,Z Vertex 4 {m}
 
 OS:Surface,
-<<<<<<< HEAD
-  {e68f9e10-0fe1-48cc-9fbd-b612541131fc}, !- Handle
-  Surface 12,                             !- Name
-  RoofCeiling,                            !- Surface Type
-  ,                                       !- Construction Name
-  {426b5ad3-5b4a-47e5-a9f2-e0d848d3f090}, !- Space Name
-=======
   {9a62c1ef-b6b2-4e3e-ab7f-291b9fa1ebbb}, !- Handle
   Surface 12,                             !- Name
   RoofCeiling,                            !- Surface Type
   ,                                       !- Construction Name
   {719dd4d6-8e98-4bfc-bdf2-a64daeada6b1}, !- Space Name
->>>>>>> 49f5e9b9
   Outdoors,                               !- Outside Boundary Condition
   ,                                       !- Outside Boundary Condition Object
   SunExposed,                             !- Sun Exposure
@@ -957,10 +687,250 @@
   0, 1.524, 2.4384,                       !- X,Y,Z Vertex 3 {m}
   0, 0, 2.4384;                           !- X,Y,Z Vertex 4 {m}
 
-<<<<<<< HEAD
+OS:SpaceType,
+  {1c372a30-0482-45aa-8d3b-42e72e79fada}, !- Handle
+  Space Type 2,                           !- Name
+  ,                                       !- Default Construction Set Name
+  ,                                       !- Default Schedule Set Name
+  ,                                       !- Group Rendering Name
+  ,                                       !- Design Specification Outdoor Air Object Name
+  ,                                       !- Standards Template
+  ,                                       !- Standards Building Type
+  corridor;                               !- Standards Space Type
+
+OS:Space,
+  {21745072-32d0-418c-85cf-dceb07f7d43a}, !- Handle
+  unfinished basement corridor space,     !- Name
+  {a44d3df4-2d08-44f7-b43f-3eb58d2b6041}, !- Space Type Name
+  ,                                       !- Default Construction Set Name
+  ,                                       !- Default Schedule Set Name
+  -0,                                     !- Direction of Relative North {deg}
+  0,                                      !- X Origin {m}
+  0,                                      !- Y Origin {m}
+  0,                                      !- Z Origin {m}
+  ,                                       !- Building Story Name
+  {745ea382-af6f-442f-a82b-6074f660dc0c}; !- Thermal Zone Name
+
+OS:Surface,
+  {d08ae1a7-72e3-4132-abe4-d77d410fe2d4}, !- Handle
+  Surface 13,                             !- Name
+  Floor,                                  !- Surface Type
+  ,                                       !- Construction Name
+  {21745072-32d0-418c-85cf-dceb07f7d43a}, !- Space Name
+  Foundation,                             !- Outside Boundary Condition
+  ,                                       !- Outside Boundary Condition Object
+  NoSun,                                  !- Sun Exposure
+  NoWind,                                 !- Wind Exposure
+  ,                                       !- View Factor to Ground
+  ,                                       !- Number of Vertices
+  0, 0, -2.4384,                          !- X,Y,Z Vertex 1 {m}
+  0, 1.524, -2.4384,                      !- X,Y,Z Vertex 2 {m}
+  6.46578440716979, 1.524, -2.4384,       !- X,Y,Z Vertex 3 {m}
+  6.46578440716979, 0, -2.4384;           !- X,Y,Z Vertex 4 {m}
+
+OS:Surface,
+  {f28da18c-fd85-48ea-818d-290edfa0a8d5}, !- Handle
+  Surface 14,                             !- Name
+  Wall,                                   !- Surface Type
+  ,                                       !- Construction Name
+  {21745072-32d0-418c-85cf-dceb07f7d43a}, !- Space Name
+  Foundation,                             !- Outside Boundary Condition
+  ,                                       !- Outside Boundary Condition Object
+  NoSun,                                  !- Sun Exposure
+  NoWind,                                 !- Wind Exposure
+  ,                                       !- View Factor to Ground
+  ,                                       !- Number of Vertices
+  0, 1.524, 0,                            !- X,Y,Z Vertex 1 {m}
+  0, 1.524, -2.4384,                      !- X,Y,Z Vertex 2 {m}
+  0, 0, -2.4384,                          !- X,Y,Z Vertex 3 {m}
+  0, 0, 0;                                !- X,Y,Z Vertex 4 {m}
+
+OS:Surface,
+  {041655d2-3383-4fe8-b58c-45909f96c1f8}, !- Handle
+  Surface 15,                             !- Name
+  Wall,                                   !- Surface Type
+  ,                                       !- Construction Name
+  {21745072-32d0-418c-85cf-dceb07f7d43a}, !- Space Name
+  Adiabatic,                              !- Outside Boundary Condition
+  ,                                       !- Outside Boundary Condition Object
+  NoSun,                                  !- Sun Exposure
+  NoWind,                                 !- Wind Exposure
+  ,                                       !- View Factor to Ground
+  ,                                       !- Number of Vertices
+  6.46578440716979, 1.524, 0,             !- X,Y,Z Vertex 1 {m}
+  6.46578440716979, 1.524, -2.4384,       !- X,Y,Z Vertex 2 {m}
+  0, 1.524, -2.4384,                      !- X,Y,Z Vertex 3 {m}
+  0, 1.524, 0;                            !- X,Y,Z Vertex 4 {m}
+
+OS:Surface,
+  {b13a2dc8-e014-4069-8638-36744b908aeb}, !- Handle
+  Surface 16,                             !- Name
+  Wall,                                   !- Surface Type
+  ,                                       !- Construction Name
+  {21745072-32d0-418c-85cf-dceb07f7d43a}, !- Space Name
+  Adiabatic,                              !- Outside Boundary Condition
+  ,                                       !- Outside Boundary Condition Object
+  NoSun,                                  !- Sun Exposure
+  NoWind,                                 !- Wind Exposure
+  ,                                       !- View Factor to Ground
+  ,                                       !- Number of Vertices
+  6.46578440716979, 0, 0,                 !- X,Y,Z Vertex 1 {m}
+  6.46578440716979, 0, -2.4384,           !- X,Y,Z Vertex 2 {m}
+  6.46578440716979, 1.524, -2.4384,       !- X,Y,Z Vertex 3 {m}
+  6.46578440716979, 1.524, 0;             !- X,Y,Z Vertex 4 {m}
+
+OS:Surface,
+  {4c6348d8-c169-4906-909b-6313593c345a}, !- Handle
+  Surface 17,                             !- Name
+  Wall,                                   !- Surface Type
+  ,                                       !- Construction Name
+  {21745072-32d0-418c-85cf-dceb07f7d43a}, !- Space Name
+  Surface,                                !- Outside Boundary Condition
+  {f6d6efe4-5c0c-4f94-a696-beee2e1d4745}, !- Outside Boundary Condition Object
+  NoSun,                                  !- Sun Exposure
+  NoWind,                                 !- Wind Exposure
+  ,                                       !- View Factor to Ground
+  ,                                       !- Number of Vertices
+  0, 0, 0,                                !- X,Y,Z Vertex 1 {m}
+  0, 0, -2.4384,                          !- X,Y,Z Vertex 2 {m}
+  6.46578440716979, 0, -2.4384,           !- X,Y,Z Vertex 3 {m}
+  6.46578440716979, 0, 0;                 !- X,Y,Z Vertex 4 {m}
+
+OS:Surface,
+  {7ab27783-ffda-40d3-8f90-b25d7e51f87f}, !- Handle
+  Surface 18,                             !- Name
+  RoofCeiling,                            !- Surface Type
+  ,                                       !- Construction Name
+  {21745072-32d0-418c-85cf-dceb07f7d43a}, !- Space Name
+  Surface,                                !- Outside Boundary Condition
+  {5b05e837-fb35-4c00-9056-c6bed4dcda56}, !- Outside Boundary Condition Object
+  NoSun,                                  !- Sun Exposure
+  NoWind,                                 !- Wind Exposure
+  ,                                       !- View Factor to Ground
+  ,                                       !- Number of Vertices
+  6.46578440716979, 0, 0,                 !- X,Y,Z Vertex 1 {m}
+  6.46578440716979, 1.524, 0,             !- X,Y,Z Vertex 2 {m}
+  0, 1.524, 0,                            !- X,Y,Z Vertex 3 {m}
+  0, 0, 0;                                !- X,Y,Z Vertex 4 {m}
+
+OS:Space,
+  {3fcf5e15-f509-4857-a596-c97374f2b69d}, !- Handle
+  unfinished basement space,              !- Name
+  {a44d3df4-2d08-44f7-b43f-3eb58d2b6041}, !- Space Type Name
+  ,                                       !- Default Construction Set Name
+  ,                                       !- Default Schedule Set Name
+  -0,                                     !- Direction of Relative North {deg}
+  0,                                      !- X Origin {m}
+  0,                                      !- Y Origin {m}
+  0,                                      !- Z Origin {m}
+  ,                                       !- Building Story Name
+  {c354153c-350b-4e3c-874a-b0596d1377c9}; !- Thermal Zone Name
+
+OS:Surface,
+  {bb1d7027-fa11-4132-a510-c309eb0f50e0}, !- Handle
+  Surface 19,                             !- Name
+  Floor,                                  !- Surface Type
+  ,                                       !- Construction Name
+  {3fcf5e15-f509-4857-a596-c97374f2b69d}, !- Space Name
+  Foundation,                             !- Outside Boundary Condition
+  ,                                       !- Outside Boundary Condition Object
+  NoSun,                                  !- Sun Exposure
+  NoWind,                                 !- Wind Exposure
+  ,                                       !- View Factor to Ground
+  ,                                       !- Number of Vertices
+  0, -12.9315688143396, -2.4384,          !- X,Y,Z Vertex 1 {m}
+  0, 0, -2.4384,                          !- X,Y,Z Vertex 2 {m}
+  6.46578440716979, 0, -2.4384,           !- X,Y,Z Vertex 3 {m}
+  6.46578440716979, -12.9315688143396, -2.4384; !- X,Y,Z Vertex 4 {m}
+
+OS:Surface,
+  {3a0e6322-caa4-41e3-b78f-adaaad464ac7}, !- Handle
+  Surface 20,                             !- Name
+  Wall,                                   !- Surface Type
+  ,                                       !- Construction Name
+  {3fcf5e15-f509-4857-a596-c97374f2b69d}, !- Space Name
+  Foundation,                             !- Outside Boundary Condition
+  ,                                       !- Outside Boundary Condition Object
+  NoSun,                                  !- Sun Exposure
+  NoWind,                                 !- Wind Exposure
+  ,                                       !- View Factor to Ground
+  ,                                       !- Number of Vertices
+  0, 0, 0,                                !- X,Y,Z Vertex 1 {m}
+  0, 0, -2.4384,                          !- X,Y,Z Vertex 2 {m}
+  0, -12.9315688143396, -2.4384,          !- X,Y,Z Vertex 3 {m}
+  0, -12.9315688143396, 0;                !- X,Y,Z Vertex 4 {m}
+
+OS:Surface,
+  {f6d6efe4-5c0c-4f94-a696-beee2e1d4745}, !- Handle
+  Surface 21,                             !- Name
+  Wall,                                   !- Surface Type
+  ,                                       !- Construction Name
+  {3fcf5e15-f509-4857-a596-c97374f2b69d}, !- Space Name
+  Surface,                                !- Outside Boundary Condition
+  {4c6348d8-c169-4906-909b-6313593c345a}, !- Outside Boundary Condition Object
+  NoSun,                                  !- Sun Exposure
+  NoWind,                                 !- Wind Exposure
+  ,                                       !- View Factor to Ground
+  ,                                       !- Number of Vertices
+  6.46578440716979, 0, 0,                 !- X,Y,Z Vertex 1 {m}
+  6.46578440716979, 0, -2.4384,           !- X,Y,Z Vertex 2 {m}
+  0, 0, -2.4384,                          !- X,Y,Z Vertex 3 {m}
+  0, 0, 0;                                !- X,Y,Z Vertex 4 {m}
+
+OS:Surface,
+  {64962ce6-c022-44ac-b15f-dcacd5071a41}, !- Handle
+  Surface 22,                             !- Name
+  Wall,                                   !- Surface Type
+  ,                                       !- Construction Name
+  {3fcf5e15-f509-4857-a596-c97374f2b69d}, !- Space Name
+  Adiabatic,                              !- Outside Boundary Condition
+  ,                                       !- Outside Boundary Condition Object
+  NoSun,                                  !- Sun Exposure
+  NoWind,                                 !- Wind Exposure
+  ,                                       !- View Factor to Ground
+  ,                                       !- Number of Vertices
+  6.46578440716979, -12.9315688143396, 0, !- X,Y,Z Vertex 1 {m}
+  6.46578440716979, -12.9315688143396, -2.4384, !- X,Y,Z Vertex 2 {m}
+  6.46578440716979, 0, -2.4384,           !- X,Y,Z Vertex 3 {m}
+  6.46578440716979, 0, 0;                 !- X,Y,Z Vertex 4 {m}
+
+OS:Surface,
+  {df5c9b96-0485-4c5c-8d24-bcdf7fc8081e}, !- Handle
+  Surface 23,                             !- Name
+  Wall,                                   !- Surface Type
+  ,                                       !- Construction Name
+  {3fcf5e15-f509-4857-a596-c97374f2b69d}, !- Space Name
+  Foundation,                             !- Outside Boundary Condition
+  ,                                       !- Outside Boundary Condition Object
+  NoSun,                                  !- Sun Exposure
+  NoWind,                                 !- Wind Exposure
+  ,                                       !- View Factor to Ground
+  ,                                       !- Number of Vertices
+  0, -12.9315688143396, 0,                !- X,Y,Z Vertex 1 {m}
+  0, -12.9315688143396, -2.4384,          !- X,Y,Z Vertex 2 {m}
+  6.46578440716979, -12.9315688143396, -2.4384, !- X,Y,Z Vertex 3 {m}
+  6.46578440716979, -12.9315688143396, 0; !- X,Y,Z Vertex 4 {m}
+
+OS:Surface,
+  {5b3f3f77-67e8-494c-bb39-0f1b8ec5ce3d}, !- Handle
+  Surface 24,                             !- Name
+  RoofCeiling,                            !- Surface Type
+  ,                                       !- Construction Name
+  {3fcf5e15-f509-4857-a596-c97374f2b69d}, !- Space Name
+  Surface,                                !- Outside Boundary Condition
+  {37367ffc-6fe6-4c4a-b13b-70bbe1c5e2ba}, !- Outside Boundary Condition Object
+  NoSun,                                  !- Sun Exposure
+  NoWind,                                 !- Wind Exposure
+  ,                                       !- View Factor to Ground
+  ,                                       !- Number of Vertices
+  6.46578440716979, -12.9315688143396, 0, !- X,Y,Z Vertex 1 {m}
+  6.46578440716979, 0, 0,                 !- X,Y,Z Vertex 2 {m}
+  0, 0, 0,                                !- X,Y,Z Vertex 3 {m}
+  0, -12.9315688143396, 0;                !- X,Y,Z Vertex 4 {m}
+
 OS:ThermalZone,
-  {bfa156b5-9461-4335-bfbc-4c019e810d83}, !- Handle
-  living zone|unit 3,                     !- Name
+  {745ea382-af6f-442f-a82b-6074f660dc0c}, !- Handle
+  unfinished basement corridor zone,      !- Name
   ,                                       !- Multiplier
   ,                                       !- Ceiling Height {m}
   ,                                       !- Volume {m3}
@@ -968,10 +938,10 @@
   ,                                       !- Zone Inside Convection Algorithm
   ,                                       !- Zone Outside Convection Algorithm
   ,                                       !- Zone Conditioning Equipment List Name
-  {eeda21ee-db0f-4860-8d4b-d6d21808f1a7}, !- Zone Air Inlet Port List
-  {23912cea-a0bd-4cba-aa0b-af460b2881eb}, !- Zone Air Exhaust Port List
-  {c4652f53-bc2e-4651-b9ac-d41ceb45207f}, !- Zone Air Node Name
-  {a4b7fbdb-4d35-414f-8e71-4cbb36154b83}, !- Zone Return Air Port List
+  {8a278f33-344c-46f7-a815-76dfb94252ae}, !- Zone Air Inlet Port List
+  {8a356a7b-3601-4aed-8cbd-4b0a7516bf2c}, !- Zone Air Exhaust Port List
+  {e26c4331-6f68-4d40-b409-fed9152a4437}, !- Zone Air Node Name
+  {40cd7641-0896-4b3c-bb64-bd32b564e216}, !- Zone Return Air Port List
   ,                                       !- Primary Daylighting Control Name
   ,                                       !- Fraction of Zone Controlled by Primary Daylighting Control
   ,                                       !- Secondary Daylighting Control Name
@@ -982,37 +952,37 @@
   No;                                     !- Use Ideal Air Loads
 
 OS:Node,
-  {b2a180d0-fb03-48ee-b308-d5fdc50b0e92}, !- Handle
+  {d9629083-6d63-4a87-be69-89254a99a1c7}, !- Handle
   Node 3,                                 !- Name
-  {c4652f53-bc2e-4651-b9ac-d41ceb45207f}, !- Inlet Port
+  {e26c4331-6f68-4d40-b409-fed9152a4437}, !- Inlet Port
   ;                                       !- Outlet Port
 
 OS:Connection,
-  {c4652f53-bc2e-4651-b9ac-d41ceb45207f}, !- Handle
-  {48b0ee69-fb0a-4fb3-b9a6-cafee8d32638}, !- Name
-  {bfa156b5-9461-4335-bfbc-4c019e810d83}, !- Source Object
+  {e26c4331-6f68-4d40-b409-fed9152a4437}, !- Handle
+  {807afd16-8438-4cf8-a5b3-6f952a2acb18}, !- Name
+  {745ea382-af6f-442f-a82b-6074f660dc0c}, !- Source Object
   11,                                     !- Outlet Port
-  {b2a180d0-fb03-48ee-b308-d5fdc50b0e92}, !- Target Object
+  {d9629083-6d63-4a87-be69-89254a99a1c7}, !- Target Object
   2;                                      !- Inlet Port
 
 OS:PortList,
-  {eeda21ee-db0f-4860-8d4b-d6d21808f1a7}, !- Handle
-  {a0a1aaec-7076-4186-8c44-d9a070cc8a61}, !- Name
-  {bfa156b5-9461-4335-bfbc-4c019e810d83}; !- HVAC Component
+  {8a278f33-344c-46f7-a815-76dfb94252ae}, !- Handle
+  {257181e0-1e4e-4587-a118-b13a3cb6198d}, !- Name
+  {745ea382-af6f-442f-a82b-6074f660dc0c}; !- HVAC Component
 
 OS:PortList,
-  {23912cea-a0bd-4cba-aa0b-af460b2881eb}, !- Handle
-  {02845f34-6724-45b5-b33c-37fc01cfd051}, !- Name
-  {bfa156b5-9461-4335-bfbc-4c019e810d83}; !- HVAC Component
+  {8a356a7b-3601-4aed-8cbd-4b0a7516bf2c}, !- Handle
+  {faef4089-bd5d-4575-b0c4-3a95937d12dc}, !- Name
+  {745ea382-af6f-442f-a82b-6074f660dc0c}; !- HVAC Component
 
 OS:PortList,
-  {a4b7fbdb-4d35-414f-8e71-4cbb36154b83}, !- Handle
-  {5860332c-6951-45f7-b343-c6fe259c1b08}, !- Name
-  {bfa156b5-9461-4335-bfbc-4c019e810d83}; !- HVAC Component
+  {40cd7641-0896-4b3c-bb64-bd32b564e216}, !- Handle
+  {791bc5aa-ac47-441e-9757-0a455a095438}, !- Name
+  {745ea382-af6f-442f-a82b-6074f660dc0c}; !- HVAC Component
 
 OS:Sizing:Zone,
-  {d3e20702-90c3-4821-b25b-9560f6e5f73f}, !- Handle
-  {bfa156b5-9461-4335-bfbc-4c019e810d83}, !- Zone or ZoneList Name
+  {21fd5f2f-e9da-4bea-98e0-4747cea433cb}, !- Handle
+  {745ea382-af6f-442f-a82b-6074f660dc0c}, !- Zone or ZoneList Name
   SupplyAirTemperature,                   !- Zone Cooling Design Supply Air Temperature Input Method
   14,                                     !- Zone Cooling Design Supply Air Temperature {C}
   11.11,                                  !- Zone Cooling Design Supply Air Temperature Difference {deltaC}
@@ -1041,362 +1011,24 @@
   autosize;                               !- Dedicated Outdoor Air High Setpoint Temperature for Design {C}
 
 OS:ZoneHVAC:EquipmentList,
-  {9805242c-0888-4e25-90b4-f922f91d41c2}, !- Handle
+  {cd5e0257-3a9c-4e82-a076-5e91f6977941}, !- Handle
   Zone HVAC Equipment List 3,             !- Name
-  {bfa156b5-9461-4335-bfbc-4c019e810d83}; !- Thermal Zone
-
-OS:Space,
-  {c62f04a1-0d5f-4995-9ad9-deead0623ce5}, !- Handle
-  living space|unit 3|story 1,            !- Name
-  {24cac981-3985-4438-8564-8dfdaa9f82e7}, !- Space Type Name
-=======
+  {745ea382-af6f-442f-a82b-6074f660dc0c}; !- Thermal Zone
+
 OS:SpaceType,
-  {1c372a30-0482-45aa-8d3b-42e72e79fada}, !- Handle
-  Space Type 2,                           !- Name
+  {a44d3df4-2d08-44f7-b43f-3eb58d2b6041}, !- Handle
+  Space Type 3,                           !- Name
   ,                                       !- Default Construction Set Name
   ,                                       !- Default Schedule Set Name
   ,                                       !- Group Rendering Name
   ,                                       !- Design Specification Outdoor Air Object Name
   ,                                       !- Standards Template
   ,                                       !- Standards Building Type
-  corridor;                               !- Standards Space Type
-
-OS:Space,
-  {21745072-32d0-418c-85cf-dceb07f7d43a}, !- Handle
-  unfinished basement corridor space,     !- Name
-  {a44d3df4-2d08-44f7-b43f-3eb58d2b6041}, !- Space Type Name
-  ,                                       !- Default Construction Set Name
-  ,                                       !- Default Schedule Set Name
-  -0,                                     !- Direction of Relative North {deg}
-  0,                                      !- X Origin {m}
-  0,                                      !- Y Origin {m}
-  0,                                      !- Z Origin {m}
-  ,                                       !- Building Story Name
-  {745ea382-af6f-442f-a82b-6074f660dc0c}; !- Thermal Zone Name
-
-OS:Surface,
-  {d08ae1a7-72e3-4132-abe4-d77d410fe2d4}, !- Handle
-  Surface 13,                             !- Name
-  Floor,                                  !- Surface Type
-  ,                                       !- Construction Name
-  {21745072-32d0-418c-85cf-dceb07f7d43a}, !- Space Name
-  Foundation,                             !- Outside Boundary Condition
-  ,                                       !- Outside Boundary Condition Object
-  NoSun,                                  !- Sun Exposure
-  NoWind,                                 !- Wind Exposure
-  ,                                       !- View Factor to Ground
-  ,                                       !- Number of Vertices
-  0, 0, -2.4384,                          !- X,Y,Z Vertex 1 {m}
-  0, 1.524, -2.4384,                      !- X,Y,Z Vertex 2 {m}
-  6.46578440716979, 1.524, -2.4384,       !- X,Y,Z Vertex 3 {m}
-  6.46578440716979, 0, -2.4384;           !- X,Y,Z Vertex 4 {m}
-
-OS:Surface,
-  {f28da18c-fd85-48ea-818d-290edfa0a8d5}, !- Handle
-  Surface 14,                             !- Name
-  Wall,                                   !- Surface Type
-  ,                                       !- Construction Name
-  {21745072-32d0-418c-85cf-dceb07f7d43a}, !- Space Name
-  Foundation,                             !- Outside Boundary Condition
-  ,                                       !- Outside Boundary Condition Object
-  NoSun,                                  !- Sun Exposure
-  NoWind,                                 !- Wind Exposure
-  ,                                       !- View Factor to Ground
-  ,                                       !- Number of Vertices
-  0, 1.524, 0,                            !- X,Y,Z Vertex 1 {m}
-  0, 1.524, -2.4384,                      !- X,Y,Z Vertex 2 {m}
-  0, 0, -2.4384,                          !- X,Y,Z Vertex 3 {m}
-  0, 0, 0;                                !- X,Y,Z Vertex 4 {m}
-
-OS:Surface,
-  {041655d2-3383-4fe8-b58c-45909f96c1f8}, !- Handle
-  Surface 15,                             !- Name
-  Wall,                                   !- Surface Type
-  ,                                       !- Construction Name
-  {21745072-32d0-418c-85cf-dceb07f7d43a}, !- Space Name
-  Adiabatic,                              !- Outside Boundary Condition
-  ,                                       !- Outside Boundary Condition Object
-  NoSun,                                  !- Sun Exposure
-  NoWind,                                 !- Wind Exposure
-  ,                                       !- View Factor to Ground
-  ,                                       !- Number of Vertices
-  6.46578440716979, 1.524, 0,             !- X,Y,Z Vertex 1 {m}
-  6.46578440716979, 1.524, -2.4384,       !- X,Y,Z Vertex 2 {m}
-  0, 1.524, -2.4384,                      !- X,Y,Z Vertex 3 {m}
-  0, 1.524, 0;                            !- X,Y,Z Vertex 4 {m}
-
-OS:Surface,
-  {b13a2dc8-e014-4069-8638-36744b908aeb}, !- Handle
-  Surface 16,                             !- Name
-  Wall,                                   !- Surface Type
-  ,                                       !- Construction Name
-  {21745072-32d0-418c-85cf-dceb07f7d43a}, !- Space Name
-  Adiabatic,                              !- Outside Boundary Condition
-  ,                                       !- Outside Boundary Condition Object
-  NoSun,                                  !- Sun Exposure
-  NoWind,                                 !- Wind Exposure
-  ,                                       !- View Factor to Ground
-  ,                                       !- Number of Vertices
-  6.46578440716979, 0, 0,                 !- X,Y,Z Vertex 1 {m}
-  6.46578440716979, 0, -2.4384,           !- X,Y,Z Vertex 2 {m}
-  6.46578440716979, 1.524, -2.4384,       !- X,Y,Z Vertex 3 {m}
-  6.46578440716979, 1.524, 0;             !- X,Y,Z Vertex 4 {m}
-
-OS:Surface,
-  {4c6348d8-c169-4906-909b-6313593c345a}, !- Handle
-  Surface 17,                             !- Name
-  Wall,                                   !- Surface Type
-  ,                                       !- Construction Name
-  {21745072-32d0-418c-85cf-dceb07f7d43a}, !- Space Name
-  Surface,                                !- Outside Boundary Condition
-  {f6d6efe4-5c0c-4f94-a696-beee2e1d4745}, !- Outside Boundary Condition Object
-  NoSun,                                  !- Sun Exposure
-  NoWind,                                 !- Wind Exposure
-  ,                                       !- View Factor to Ground
-  ,                                       !- Number of Vertices
-  0, 0, 0,                                !- X,Y,Z Vertex 1 {m}
-  0, 0, -2.4384,                          !- X,Y,Z Vertex 2 {m}
-  6.46578440716979, 0, -2.4384,           !- X,Y,Z Vertex 3 {m}
-  6.46578440716979, 0, 0;                 !- X,Y,Z Vertex 4 {m}
-
-OS:Surface,
-  {7ab27783-ffda-40d3-8f90-b25d7e51f87f}, !- Handle
-  Surface 18,                             !- Name
-  RoofCeiling,                            !- Surface Type
-  ,                                       !- Construction Name
-  {21745072-32d0-418c-85cf-dceb07f7d43a}, !- Space Name
-  Surface,                                !- Outside Boundary Condition
-  {5b05e837-fb35-4c00-9056-c6bed4dcda56}, !- Outside Boundary Condition Object
-  NoSun,                                  !- Sun Exposure
-  NoWind,                                 !- Wind Exposure
-  ,                                       !- View Factor to Ground
-  ,                                       !- Number of Vertices
-  6.46578440716979, 0, 0,                 !- X,Y,Z Vertex 1 {m}
-  6.46578440716979, 1.524, 0,             !- X,Y,Z Vertex 2 {m}
-  0, 1.524, 0,                            !- X,Y,Z Vertex 3 {m}
-  0, 0, 0;                                !- X,Y,Z Vertex 4 {m}
-
-OS:Space,
-  {3fcf5e15-f509-4857-a596-c97374f2b69d}, !- Handle
-  unfinished basement space,              !- Name
-  {a44d3df4-2d08-44f7-b43f-3eb58d2b6041}, !- Space Type Name
->>>>>>> 49f5e9b9
-  ,                                       !- Default Construction Set Name
-  ,                                       !- Default Schedule Set Name
-  -0,                                     !- Direction of Relative North {deg}
-  0,                                      !- X Origin {m}
-  0,                                      !- Y Origin {m}
-  0,                                      !- Z Origin {m}
-  ,                                       !- Building Story Name
-<<<<<<< HEAD
-  {bfa156b5-9461-4335-bfbc-4c019e810d83}, !- Thermal Zone Name
-  ,                                       !- Part of Total Floor Area
-  ,                                       !- Design Specification Outdoor Air Object Name
-  {a0437bdf-7e87-49a3-89ae-e7bab31d5c88}; !- Building Unit Name
-
-OS:Surface,
-  {62927147-46ee-43dc-a3c9-9d20f4af97cf}, !- Handle
-  Surface 13,                             !- Name
-  Wall,                                   !- Surface Type
-  ,                                       !- Construction Name
-  {c62f04a1-0d5f-4995-9ad9-deead0623ce5}, !- Space Name
-  Surface,                                !- Outside Boundary Condition
-  {fb780457-fb22-4334-86b4-9b32752b61a1}, !- Outside Boundary Condition Object
-=======
-  {c354153c-350b-4e3c-874a-b0596d1377c9}; !- Thermal Zone Name
-
-OS:Surface,
-  {bb1d7027-fa11-4132-a510-c309eb0f50e0}, !- Handle
-  Surface 19,                             !- Name
-  Floor,                                  !- Surface Type
-  ,                                       !- Construction Name
-  {3fcf5e15-f509-4857-a596-c97374f2b69d}, !- Space Name
-  Foundation,                             !- Outside Boundary Condition
-  ,                                       !- Outside Boundary Condition Object
->>>>>>> 49f5e9b9
-  NoSun,                                  !- Sun Exposure
-  NoWind,                                 !- Wind Exposure
-  ,                                       !- View Factor to Ground
-  ,                                       !- Number of Vertices
-<<<<<<< HEAD
-  12.9315688143396, -12.9315688143396, 2.4384, !- X,Y,Z Vertex 1 {m}
-  12.9315688143396, -12.9315688143396, 0, !- X,Y,Z Vertex 2 {m}
-  12.9315688143396, 0, 0,                 !- X,Y,Z Vertex 3 {m}
-  12.9315688143396, 0, 2.4384;            !- X,Y,Z Vertex 4 {m}
-
-OS:Surface,
-  {30dbfe91-99a0-4355-9374-3fad01579acd}, !- Handle
-  Surface 14,                             !- Name
-  RoofCeiling,                            !- Surface Type
-  ,                                       !- Construction Name
-  {c62f04a1-0d5f-4995-9ad9-deead0623ce5}, !- Space Name
-  Outdoors,                               !- Outside Boundary Condition
-  ,                                       !- Outside Boundary Condition Object
-  SunExposed,                             !- Sun Exposure
-  WindExposed,                            !- Wind Exposure
-  ,                                       !- View Factor to Ground
-  ,                                       !- Number of Vertices
-  12.9315688143396, -12.9315688143396, 2.4384, !- X,Y,Z Vertex 1 {m}
-  12.9315688143396, 0, 2.4384,            !- X,Y,Z Vertex 2 {m}
-  6.46578440716979, 0, 2.4384,            !- X,Y,Z Vertex 3 {m}
-  6.46578440716979, -12.9315688143396, 2.4384; !- X,Y,Z Vertex 4 {m}
-
-OS:Surface,
-  {0b22c69d-3954-4606-903b-e241376ae2fa}, !- Handle
-  Surface 15,                             !- Name
-  Floor,                                  !- Surface Type
-  ,                                       !- Construction Name
-  {c62f04a1-0d5f-4995-9ad9-deead0623ce5}, !- Space Name
-  Surface,                                !- Outside Boundary Condition
-  {3e54cad0-1ea2-4ffc-bdc0-ac867e139919}, !- Outside Boundary Condition Object
-=======
-  0, -12.9315688143396, -2.4384,          !- X,Y,Z Vertex 1 {m}
-  0, 0, -2.4384,                          !- X,Y,Z Vertex 2 {m}
-  6.46578440716979, 0, -2.4384,           !- X,Y,Z Vertex 3 {m}
-  6.46578440716979, -12.9315688143396, -2.4384; !- X,Y,Z Vertex 4 {m}
-
-OS:Surface,
-  {3a0e6322-caa4-41e3-b78f-adaaad464ac7}, !- Handle
-  Surface 20,                             !- Name
-  Wall,                                   !- Surface Type
-  ,                                       !- Construction Name
-  {3fcf5e15-f509-4857-a596-c97374f2b69d}, !- Space Name
-  Foundation,                             !- Outside Boundary Condition
-  ,                                       !- Outside Boundary Condition Object
-  NoSun,                                  !- Sun Exposure
-  NoWind,                                 !- Wind Exposure
-  ,                                       !- View Factor to Ground
-  ,                                       !- Number of Vertices
-  0, 0, 0,                                !- X,Y,Z Vertex 1 {m}
-  0, 0, -2.4384,                          !- X,Y,Z Vertex 2 {m}
-  0, -12.9315688143396, -2.4384,          !- X,Y,Z Vertex 3 {m}
-  0, -12.9315688143396, 0;                !- X,Y,Z Vertex 4 {m}
-
-OS:Surface,
-  {f6d6efe4-5c0c-4f94-a696-beee2e1d4745}, !- Handle
-  Surface 21,                             !- Name
-  Wall,                                   !- Surface Type
-  ,                                       !- Construction Name
-  {3fcf5e15-f509-4857-a596-c97374f2b69d}, !- Space Name
-  Surface,                                !- Outside Boundary Condition
-  {4c6348d8-c169-4906-909b-6313593c345a}, !- Outside Boundary Condition Object
->>>>>>> 49f5e9b9
-  NoSun,                                  !- Sun Exposure
-  NoWind,                                 !- Wind Exposure
-  ,                                       !- View Factor to Ground
-  ,                                       !- Number of Vertices
-<<<<<<< HEAD
-  6.46578440716979, -12.9315688143396, 0, !- X,Y,Z Vertex 1 {m}
-  6.46578440716979, 0, 0,                 !- X,Y,Z Vertex 2 {m}
-  12.9315688143396, 0, 0,                 !- X,Y,Z Vertex 3 {m}
-  12.9315688143396, -12.9315688143396, 0; !- X,Y,Z Vertex 4 {m}
-
-OS:Surface,
-  {ec20ed54-2db2-4da6-b386-4f0be09ec391}, !- Handle
-  Surface 16,                             !- Name
-  Wall,                                   !- Surface Type
-  ,                                       !- Construction Name
-  {c62f04a1-0d5f-4995-9ad9-deead0623ce5}, !- Space Name
-  Surface,                                !- Outside Boundary Condition
-  {1b8476a2-23ac-4009-b9f7-29e0f30d38c0}, !- Outside Boundary Condition Object
-=======
-  6.46578440716979, 0, 0,                 !- X,Y,Z Vertex 1 {m}
-  6.46578440716979, 0, -2.4384,           !- X,Y,Z Vertex 2 {m}
-  0, 0, -2.4384,                          !- X,Y,Z Vertex 3 {m}
-  0, 0, 0;                                !- X,Y,Z Vertex 4 {m}
-
-OS:Surface,
-  {64962ce6-c022-44ac-b15f-dcacd5071a41}, !- Handle
-  Surface 22,                             !- Name
-  Wall,                                   !- Surface Type
-  ,                                       !- Construction Name
-  {3fcf5e15-f509-4857-a596-c97374f2b69d}, !- Space Name
-  Adiabatic,                              !- Outside Boundary Condition
-  ,                                       !- Outside Boundary Condition Object
->>>>>>> 49f5e9b9
-  NoSun,                                  !- Sun Exposure
-  NoWind,                                 !- Wind Exposure
-  ,                                       !- View Factor to Ground
-  ,                                       !- Number of Vertices
-<<<<<<< HEAD
-  6.46578440716979, 0, 2.4384,            !- X,Y,Z Vertex 1 {m}
-  6.46578440716979, 0, 0,                 !- X,Y,Z Vertex 2 {m}
-  6.46578440716979, -12.9315688143396, 0, !- X,Y,Z Vertex 3 {m}
-  6.46578440716979, -12.9315688143396, 2.4384; !- X,Y,Z Vertex 4 {m}
-
-OS:Surface,
-  {b2d52f5c-4e44-4879-bec7-03ab52d4221d}, !- Handle
-  Surface 17,                             !- Name
-  Wall,                                   !- Surface Type
-  ,                                       !- Construction Name
-  {c62f04a1-0d5f-4995-9ad9-deead0623ce5}, !- Space Name
-  Adiabatic,                              !- Outside Boundary Condition
-=======
-  6.46578440716979, -12.9315688143396, 0, !- X,Y,Z Vertex 1 {m}
-  6.46578440716979, -12.9315688143396, -2.4384, !- X,Y,Z Vertex 2 {m}
-  6.46578440716979, 0, -2.4384,           !- X,Y,Z Vertex 3 {m}
-  6.46578440716979, 0, 0;                 !- X,Y,Z Vertex 4 {m}
-
-OS:Surface,
-  {df5c9b96-0485-4c5c-8d24-bcdf7fc8081e}, !- Handle
-  Surface 23,                             !- Name
-  Wall,                                   !- Surface Type
-  ,                                       !- Construction Name
-  {3fcf5e15-f509-4857-a596-c97374f2b69d}, !- Space Name
-  Foundation,                             !- Outside Boundary Condition
->>>>>>> 49f5e9b9
-  ,                                       !- Outside Boundary Condition Object
-  NoSun,                                  !- Sun Exposure
-  NoWind,                                 !- Wind Exposure
-  ,                                       !- View Factor to Ground
-  ,                                       !- Number of Vertices
-  0, -12.9315688143396, 0,                !- X,Y,Z Vertex 1 {m}
-  0, -12.9315688143396, -2.4384,          !- X,Y,Z Vertex 2 {m}
-  6.46578440716979, -12.9315688143396, -2.4384, !- X,Y,Z Vertex 3 {m}
-  6.46578440716979, -12.9315688143396, 0; !- X,Y,Z Vertex 4 {m}
-
-OS:Surface,
-<<<<<<< HEAD
-  {29202c9a-9aef-4d1f-b371-4f29a4f544c3}, !- Handle
-  Surface 18,                             !- Name
-  Wall,                                   !- Surface Type
-  ,                                       !- Construction Name
-  {c62f04a1-0d5f-4995-9ad9-deead0623ce5}, !- Space Name
-  Outdoors,                               !- Outside Boundary Condition
-  ,                                       !- Outside Boundary Condition Object
-  SunExposed,                             !- Sun Exposure
-  WindExposed,                            !- Wind Exposure
-  ,                                       !- View Factor to Ground
-  ,                                       !- Number of Vertices
-  6.46578440716979, -12.9315688143396, 2.4384, !- X,Y,Z Vertex 1 {m}
-  6.46578440716979, -12.9315688143396, 0, !- X,Y,Z Vertex 2 {m}
-  12.9315688143396, -12.9315688143396, 0, !- X,Y,Z Vertex 3 {m}
-  12.9315688143396, -12.9315688143396, 2.4384; !- X,Y,Z Vertex 4 {m}
+  unfinished basement;                    !- Standards Space Type
 
 OS:ThermalZone,
-  {7fdacb6c-adcf-4913-b11b-d7c9616ee559}, !- Handle
-  living zone|unit 4,                     !- Name
-=======
-  {5b3f3f77-67e8-494c-bb39-0f1b8ec5ce3d}, !- Handle
-  Surface 24,                             !- Name
-  RoofCeiling,                            !- Surface Type
-  ,                                       !- Construction Name
-  {3fcf5e15-f509-4857-a596-c97374f2b69d}, !- Space Name
-  Surface,                                !- Outside Boundary Condition
-  {37367ffc-6fe6-4c4a-b13b-70bbe1c5e2ba}, !- Outside Boundary Condition Object
-  NoSun,                                  !- Sun Exposure
-  NoWind,                                 !- Wind Exposure
-  ,                                       !- View Factor to Ground
-  ,                                       !- Number of Vertices
-  6.46578440716979, -12.9315688143396, 0, !- X,Y,Z Vertex 1 {m}
-  6.46578440716979, 0, 0,                 !- X,Y,Z Vertex 2 {m}
-  0, 0, 0,                                !- X,Y,Z Vertex 3 {m}
-  0, -12.9315688143396, 0;                !- X,Y,Z Vertex 4 {m}
-
-OS:ThermalZone,
-  {745ea382-af6f-442f-a82b-6074f660dc0c}, !- Handle
-  unfinished basement corridor zone,      !- Name
->>>>>>> 49f5e9b9
+  {c354153c-350b-4e3c-874a-b0596d1377c9}, !- Handle
+  unfinished basement zone,               !- Name
   ,                                       !- Multiplier
   ,                                       !- Ceiling Height {m}
   ,                                       !- Volume {m3}
@@ -1404,17 +1036,10 @@
   ,                                       !- Zone Inside Convection Algorithm
   ,                                       !- Zone Outside Convection Algorithm
   ,                                       !- Zone Conditioning Equipment List Name
-<<<<<<< HEAD
-  {b1248768-8301-4eed-ae7c-8d9adf41ee06}, !- Zone Air Inlet Port List
-  {57b2e42c-d2ea-4445-adf3-6a79863e2453}, !- Zone Air Exhaust Port List
-  {91fc86c8-ec49-4937-a5e0-dd06e87eb0de}, !- Zone Air Node Name
-  {7699ec31-6110-4302-b963-22f7e343c497}, !- Zone Return Air Port List
-=======
-  {8a278f33-344c-46f7-a815-76dfb94252ae}, !- Zone Air Inlet Port List
-  {8a356a7b-3601-4aed-8cbd-4b0a7516bf2c}, !- Zone Air Exhaust Port List
-  {e26c4331-6f68-4d40-b409-fed9152a4437}, !- Zone Air Node Name
-  {40cd7641-0896-4b3c-bb64-bd32b564e216}, !- Zone Return Air Port List
->>>>>>> 49f5e9b9
+  {b55ab378-66fd-4c37-98b4-0c634115aa3d}, !- Zone Air Inlet Port List
+  {dc3aba66-99fa-48a0-a61e-bb55875feb20}, !- Zone Air Exhaust Port List
+  {ce92e447-dc6a-4fac-aba6-b3ba55fc8df8}, !- Zone Air Node Name
+  {a282db63-a281-44e6-83b9-2d4078e3446f}, !- Zone Return Air Port List
   ,                                       !- Primary Daylighting Control Name
   ,                                       !- Fraction of Zone Controlled by Primary Daylighting Control
   ,                                       !- Secondary Daylighting Control Name
@@ -1425,71 +1050,37 @@
   No;                                     !- Use Ideal Air Loads
 
 OS:Node,
-<<<<<<< HEAD
-  {1ad660af-e6cd-4bcb-a5d9-a908c3f5a0e7}, !- Handle
+  {4c2eb959-44a6-4974-b92e-c3018b060adc}, !- Handle
   Node 4,                                 !- Name
-  {91fc86c8-ec49-4937-a5e0-dd06e87eb0de}, !- Inlet Port
+  {ce92e447-dc6a-4fac-aba6-b3ba55fc8df8}, !- Inlet Port
   ;                                       !- Outlet Port
 
 OS:Connection,
-  {91fc86c8-ec49-4937-a5e0-dd06e87eb0de}, !- Handle
-  {01f0b837-810c-4dd3-bbda-07e450d59c93}, !- Name
-  {7fdacb6c-adcf-4913-b11b-d7c9616ee559}, !- Source Object
+  {ce92e447-dc6a-4fac-aba6-b3ba55fc8df8}, !- Handle
+  {4acb32eb-fd91-48ce-a677-658737924a4e}, !- Name
+  {c354153c-350b-4e3c-874a-b0596d1377c9}, !- Source Object
   11,                                     !- Outlet Port
-  {1ad660af-e6cd-4bcb-a5d9-a908c3f5a0e7}, !- Target Object
+  {4c2eb959-44a6-4974-b92e-c3018b060adc}, !- Target Object
   2;                                      !- Inlet Port
 
 OS:PortList,
-  {b1248768-8301-4eed-ae7c-8d9adf41ee06}, !- Handle
-  {99c5159e-38e2-450b-a6fe-32179889fe5f}, !- Name
-  {7fdacb6c-adcf-4913-b11b-d7c9616ee559}; !- HVAC Component
+  {b55ab378-66fd-4c37-98b4-0c634115aa3d}, !- Handle
+  {6305e55d-66f8-4374-bbbc-7d07ca88ed12}, !- Name
+  {c354153c-350b-4e3c-874a-b0596d1377c9}; !- HVAC Component
 
 OS:PortList,
-  {57b2e42c-d2ea-4445-adf3-6a79863e2453}, !- Handle
-  {3734efde-8a10-4ef8-b9c1-28a44e570fbb}, !- Name
-  {7fdacb6c-adcf-4913-b11b-d7c9616ee559}; !- HVAC Component
+  {dc3aba66-99fa-48a0-a61e-bb55875feb20}, !- Handle
+  {c628ca83-9799-4450-a686-aa3f6d29114c}, !- Name
+  {c354153c-350b-4e3c-874a-b0596d1377c9}; !- HVAC Component
 
 OS:PortList,
-  {7699ec31-6110-4302-b963-22f7e343c497}, !- Handle
-  {169e3857-10d1-4a70-a94c-083cdd7c361c}, !- Name
-  {7fdacb6c-adcf-4913-b11b-d7c9616ee559}; !- HVAC Component
+  {a282db63-a281-44e6-83b9-2d4078e3446f}, !- Handle
+  {31e11997-5b15-4cb0-baa4-8212b07dab83}, !- Name
+  {c354153c-350b-4e3c-874a-b0596d1377c9}; !- HVAC Component
 
 OS:Sizing:Zone,
-  {76c53d9a-f7d9-4939-8da9-ec787e112b7c}, !- Handle
-  {7fdacb6c-adcf-4913-b11b-d7c9616ee559}, !- Zone or ZoneList Name
-=======
-  {d9629083-6d63-4a87-be69-89254a99a1c7}, !- Handle
-  Node 3,                                 !- Name
-  {e26c4331-6f68-4d40-b409-fed9152a4437}, !- Inlet Port
-  ;                                       !- Outlet Port
-
-OS:Connection,
-  {e26c4331-6f68-4d40-b409-fed9152a4437}, !- Handle
-  {807afd16-8438-4cf8-a5b3-6f952a2acb18}, !- Name
-  {745ea382-af6f-442f-a82b-6074f660dc0c}, !- Source Object
-  11,                                     !- Outlet Port
-  {d9629083-6d63-4a87-be69-89254a99a1c7}, !- Target Object
-  2;                                      !- Inlet Port
-
-OS:PortList,
-  {8a278f33-344c-46f7-a815-76dfb94252ae}, !- Handle
-  {257181e0-1e4e-4587-a118-b13a3cb6198d}, !- Name
-  {745ea382-af6f-442f-a82b-6074f660dc0c}; !- HVAC Component
-
-OS:PortList,
-  {8a356a7b-3601-4aed-8cbd-4b0a7516bf2c}, !- Handle
-  {faef4089-bd5d-4575-b0c4-3a95937d12dc}, !- Name
-  {745ea382-af6f-442f-a82b-6074f660dc0c}; !- HVAC Component
-
-OS:PortList,
-  {40cd7641-0896-4b3c-bb64-bd32b564e216}, !- Handle
-  {791bc5aa-ac47-441e-9757-0a455a095438}, !- Name
-  {745ea382-af6f-442f-a82b-6074f660dc0c}; !- HVAC Component
-
-OS:Sizing:Zone,
-  {21fd5f2f-e9da-4bea-98e0-4747cea433cb}, !- Handle
-  {745ea382-af6f-442f-a82b-6074f660dc0c}, !- Zone or ZoneList Name
->>>>>>> 49f5e9b9
+  {962fc4a6-ea85-49dd-8f2c-8f481db5f77b}, !- Handle
+  {c354153c-350b-4e3c-874a-b0596d1377c9}, !- Zone or ZoneList Name
   SupplyAirTemperature,                   !- Zone Cooling Design Supply Air Temperature Input Method
   14,                                     !- Zone Cooling Design Supply Air Temperature {C}
   11.11,                                  !- Zone Cooling Design Supply Air Temperature Difference {deltaC}
@@ -1518,2258 +1109,6 @@
   autosize;                               !- Dedicated Outdoor Air High Setpoint Temperature for Design {C}
 
 OS:ZoneHVAC:EquipmentList,
-<<<<<<< HEAD
-  {60b82227-0054-4a21-97c1-b1b37d29d51d}, !- Handle
-  Zone HVAC Equipment List 4,             !- Name
-  {7fdacb6c-adcf-4913-b11b-d7c9616ee559}; !- Thermal Zone
-
-OS:Space,
-  {7b282204-31ab-4f83-80f4-57a66a7dd52a}, !- Handle
-  living space|unit 4|story 1,            !- Name
-  {24cac981-3985-4438-8564-8dfdaa9f82e7}, !- Space Type Name
-  ,                                       !- Default Construction Set Name
-  ,                                       !- Default Schedule Set Name
-  -0,                                     !- Direction of Relative North {deg}
-  0,                                      !- X Origin {m}
-  0,                                      !- Y Origin {m}
-  0,                                      !- Z Origin {m}
-  ,                                       !- Building Story Name
-  {7fdacb6c-adcf-4913-b11b-d7c9616ee559}, !- Thermal Zone Name
-  ,                                       !- Part of Total Floor Area
-  ,                                       !- Design Specification Outdoor Air Object Name
-  {c10d3d89-ea93-4eff-9e9d-0340759015a2}; !- Building Unit Name
-
-OS:Surface,
-  {554135ed-3ebe-43f8-816c-99951adedc95}, !- Handle
-  Surface 19,                             !- Name
-  Floor,                                  !- Surface Type
-  ,                                       !- Construction Name
-  {7b282204-31ab-4f83-80f4-57a66a7dd52a}, !- Space Name
-  Surface,                                !- Outside Boundary Condition
-  {d1900b1f-0a13-49e3-8e66-f7d6e61c3e86}, !- Outside Boundary Condition Object
-  NoSun,                                  !- Sun Exposure
-  NoWind,                                 !- Wind Exposure
-  ,                                       !- View Factor to Ground
-  ,                                       !- Number of Vertices
-  6.46578440716979, 3.048, 0,             !- X,Y,Z Vertex 1 {m}
-  6.46578440716979, 15.9795688143396, 0,  !- X,Y,Z Vertex 2 {m}
-  12.9315688143396, 15.9795688143396, 0,  !- X,Y,Z Vertex 3 {m}
-  12.9315688143396, 3.048, 0;             !- X,Y,Z Vertex 4 {m}
-
-OS:Surface,
-  {4a91675c-e698-4c99-bf0a-e01524c18f03}, !- Handle
-  Surface 20,                             !- Name
-  Wall,                                   !- Surface Type
-  ,                                       !- Construction Name
-  {7b282204-31ab-4f83-80f4-57a66a7dd52a}, !- Space Name
-  Surface,                                !- Outside Boundary Condition
-  {e7f3f72c-b1f4-418d-ad93-fc700fe8cb2e}, !- Outside Boundary Condition Object
-  NoSun,                                  !- Sun Exposure
-  NoWind,                                 !- Wind Exposure
-  ,                                       !- View Factor to Ground
-  ,                                       !- Number of Vertices
-  6.46578440716979, 15.9795688143396, 2.4384, !- X,Y,Z Vertex 1 {m}
-  6.46578440716979, 15.9795688143396, 0,  !- X,Y,Z Vertex 2 {m}
-  6.46578440716979, 3.048, 0,             !- X,Y,Z Vertex 3 {m}
-  6.46578440716979, 3.048, 2.4384;        !- X,Y,Z Vertex 4 {m}
-
-OS:Surface,
-  {e05527d7-59cf-4672-9367-5c7e26b95dba}, !- Handle
-  Surface 21,                             !- Name
-  Wall,                                   !- Surface Type
-  ,                                       !- Construction Name
-  {7b282204-31ab-4f83-80f4-57a66a7dd52a}, !- Space Name
-  Outdoors,                               !- Outside Boundary Condition
-  ,                                       !- Outside Boundary Condition Object
-  SunExposed,                             !- Sun Exposure
-  WindExposed,                            !- Wind Exposure
-  ,                                       !- View Factor to Ground
-  ,                                       !- Number of Vertices
-  12.9315688143396, 15.9795688143396, 2.4384, !- X,Y,Z Vertex 1 {m}
-  12.9315688143396, 15.9795688143396, 0,  !- X,Y,Z Vertex 2 {m}
-  6.46578440716979, 15.9795688143396, 0,  !- X,Y,Z Vertex 3 {m}
-  6.46578440716979, 15.9795688143396, 2.4384; !- X,Y,Z Vertex 4 {m}
-
-OS:Surface,
-  {e17747c5-0a8f-41dd-87a9-16d8627d8839}, !- Handle
-  Surface 22,                             !- Name
-  Wall,                                   !- Surface Type
-  ,                                       !- Construction Name
-  {7b282204-31ab-4f83-80f4-57a66a7dd52a}, !- Space Name
-  Surface,                                !- Outside Boundary Condition
-  {9336f4b2-a14a-475e-bdaf-7bb4da4d2ccd}, !- Outside Boundary Condition Object
-  NoSun,                                  !- Sun Exposure
-  NoWind,                                 !- Wind Exposure
-  ,                                       !- View Factor to Ground
-  ,                                       !- Number of Vertices
-  12.9315688143396, 3.048, 2.4384,        !- X,Y,Z Vertex 1 {m}
-  12.9315688143396, 3.048, 0,             !- X,Y,Z Vertex 2 {m}
-  12.9315688143396, 15.9795688143396, 0,  !- X,Y,Z Vertex 3 {m}
-  12.9315688143396, 15.9795688143396, 2.4384; !- X,Y,Z Vertex 4 {m}
-
-OS:Surface,
-  {7aca6722-d12e-4616-806e-263ba99e02eb}, !- Handle
-  Surface 23,                             !- Name
-  RoofCeiling,                            !- Surface Type
-  ,                                       !- Construction Name
-  {7b282204-31ab-4f83-80f4-57a66a7dd52a}, !- Space Name
-  Outdoors,                               !- Outside Boundary Condition
-  ,                                       !- Outside Boundary Condition Object
-  SunExposed,                             !- Sun Exposure
-  WindExposed,                            !- Wind Exposure
-  ,                                       !- View Factor to Ground
-  ,                                       !- Number of Vertices
-  12.9315688143396, 3.048, 2.4384,        !- X,Y,Z Vertex 1 {m}
-  12.9315688143396, 15.9795688143396, 2.4384, !- X,Y,Z Vertex 2 {m}
-  6.46578440716979, 15.9795688143396, 2.4384, !- X,Y,Z Vertex 3 {m}
-  6.46578440716979, 3.048, 2.4384;        !- X,Y,Z Vertex 4 {m}
-
-OS:Surface,
-  {6ed717e9-155e-4322-b16b-1100928b01dc}, !- Handle
-  Surface 24,                             !- Name
-  Wall,                                   !- Surface Type
-  ,                                       !- Construction Name
-  {7b282204-31ab-4f83-80f4-57a66a7dd52a}, !- Space Name
-  Adiabatic,                              !- Outside Boundary Condition
-  ,                                       !- Outside Boundary Condition Object
-  NoSun,                                  !- Sun Exposure
-  NoWind,                                 !- Wind Exposure
-  ,                                       !- View Factor to Ground
-  ,                                       !- Number of Vertices
-  6.46578440716979, 3.048, 2.4384,        !- X,Y,Z Vertex 1 {m}
-  6.46578440716979, 3.048, 0,             !- X,Y,Z Vertex 2 {m}
-  12.9315688143396, 3.048, 0,             !- X,Y,Z Vertex 3 {m}
-  12.9315688143396, 3.048, 2.4384;        !- X,Y,Z Vertex 4 {m}
-
-OS:ThermalZone,
-  {59342e80-9c6b-4bfc-bb47-9ea4361c06d0}, !- Handle
-  living zone|unit 5,                     !- Name
-=======
-  {cd5e0257-3a9c-4e82-a076-5e91f6977941}, !- Handle
-  Zone HVAC Equipment List 3,             !- Name
-  {745ea382-af6f-442f-a82b-6074f660dc0c}; !- Thermal Zone
-
-OS:SpaceType,
-  {a44d3df4-2d08-44f7-b43f-3eb58d2b6041}, !- Handle
-  Space Type 3,                           !- Name
-  ,                                       !- Default Construction Set Name
-  ,                                       !- Default Schedule Set Name
-  ,                                       !- Group Rendering Name
-  ,                                       !- Design Specification Outdoor Air Object Name
-  ,                                       !- Standards Template
-  ,                                       !- Standards Building Type
-  unfinished basement;                    !- Standards Space Type
-
-OS:ThermalZone,
-  {c354153c-350b-4e3c-874a-b0596d1377c9}, !- Handle
-  unfinished basement zone,               !- Name
->>>>>>> 49f5e9b9
-  ,                                       !- Multiplier
-  ,                                       !- Ceiling Height {m}
-  ,                                       !- Volume {m3}
-  ,                                       !- Floor Area {m2}
-  ,                                       !- Zone Inside Convection Algorithm
-  ,                                       !- Zone Outside Convection Algorithm
-  ,                                       !- Zone Conditioning Equipment List Name
-<<<<<<< HEAD
-  {c76a44fd-4c0b-4ab3-abef-0b3962a7ed1c}, !- Zone Air Inlet Port List
-  {b8e6dcd9-cfd4-47cf-b3c0-1a58a26bfc13}, !- Zone Air Exhaust Port List
-  {74b97caf-a075-4511-849c-42d3206a57f1}, !- Zone Air Node Name
-  {d6d1057f-0bba-44b1-bcdc-2cf7c5c28897}, !- Zone Return Air Port List
-=======
-  {b55ab378-66fd-4c37-98b4-0c634115aa3d}, !- Zone Air Inlet Port List
-  {dc3aba66-99fa-48a0-a61e-bb55875feb20}, !- Zone Air Exhaust Port List
-  {ce92e447-dc6a-4fac-aba6-b3ba55fc8df8}, !- Zone Air Node Name
-  {a282db63-a281-44e6-83b9-2d4078e3446f}, !- Zone Return Air Port List
->>>>>>> 49f5e9b9
-  ,                                       !- Primary Daylighting Control Name
-  ,                                       !- Fraction of Zone Controlled by Primary Daylighting Control
-  ,                                       !- Secondary Daylighting Control Name
-  ,                                       !- Fraction of Zone Controlled by Secondary Daylighting Control
-  ,                                       !- Illuminance Map Name
-  ,                                       !- Group Rendering Name
-  ,                                       !- Thermostat Name
-  No;                                     !- Use Ideal Air Loads
-
-OS:Node,
-<<<<<<< HEAD
-  {49030337-0c90-40db-9435-bc1e79ee1166}, !- Handle
-  Node 5,                                 !- Name
-  {74b97caf-a075-4511-849c-42d3206a57f1}, !- Inlet Port
-  ;                                       !- Outlet Port
-
-OS:Connection,
-  {74b97caf-a075-4511-849c-42d3206a57f1}, !- Handle
-  {e7057d18-9612-4f57-900e-9c854683f37a}, !- Name
-  {59342e80-9c6b-4bfc-bb47-9ea4361c06d0}, !- Source Object
-  11,                                     !- Outlet Port
-  {49030337-0c90-40db-9435-bc1e79ee1166}, !- Target Object
-  2;                                      !- Inlet Port
-
-OS:PortList,
-  {c76a44fd-4c0b-4ab3-abef-0b3962a7ed1c}, !- Handle
-  {0dc0fc49-6882-45ca-bc97-258d143ae123}, !- Name
-  {59342e80-9c6b-4bfc-bb47-9ea4361c06d0}; !- HVAC Component
-
-OS:PortList,
-  {b8e6dcd9-cfd4-47cf-b3c0-1a58a26bfc13}, !- Handle
-  {f227382f-6801-4588-854f-351d5b1011a5}, !- Name
-  {59342e80-9c6b-4bfc-bb47-9ea4361c06d0}; !- HVAC Component
-
-OS:PortList,
-  {d6d1057f-0bba-44b1-bcdc-2cf7c5c28897}, !- Handle
-  {8db701b7-df52-4d12-99bb-25cf78e9faf6}, !- Name
-  {59342e80-9c6b-4bfc-bb47-9ea4361c06d0}; !- HVAC Component
-
-OS:Sizing:Zone,
-  {5fae5104-d460-4ba2-ab55-7c520805d840}, !- Handle
-  {59342e80-9c6b-4bfc-bb47-9ea4361c06d0}, !- Zone or ZoneList Name
-=======
-  {4c2eb959-44a6-4974-b92e-c3018b060adc}, !- Handle
-  Node 4,                                 !- Name
-  {ce92e447-dc6a-4fac-aba6-b3ba55fc8df8}, !- Inlet Port
-  ;                                       !- Outlet Port
-
-OS:Connection,
-  {ce92e447-dc6a-4fac-aba6-b3ba55fc8df8}, !- Handle
-  {4acb32eb-fd91-48ce-a677-658737924a4e}, !- Name
-  {c354153c-350b-4e3c-874a-b0596d1377c9}, !- Source Object
-  11,                                     !- Outlet Port
-  {4c2eb959-44a6-4974-b92e-c3018b060adc}, !- Target Object
-  2;                                      !- Inlet Port
-
-OS:PortList,
-  {b55ab378-66fd-4c37-98b4-0c634115aa3d}, !- Handle
-  {6305e55d-66f8-4374-bbbc-7d07ca88ed12}, !- Name
-  {c354153c-350b-4e3c-874a-b0596d1377c9}; !- HVAC Component
-
-OS:PortList,
-  {dc3aba66-99fa-48a0-a61e-bb55875feb20}, !- Handle
-  {c628ca83-9799-4450-a686-aa3f6d29114c}, !- Name
-  {c354153c-350b-4e3c-874a-b0596d1377c9}; !- HVAC Component
-
-OS:PortList,
-  {a282db63-a281-44e6-83b9-2d4078e3446f}, !- Handle
-  {31e11997-5b15-4cb0-baa4-8212b07dab83}, !- Name
-  {c354153c-350b-4e3c-874a-b0596d1377c9}; !- HVAC Component
-
-OS:Sizing:Zone,
-  {962fc4a6-ea85-49dd-8f2c-8f481db5f77b}, !- Handle
-  {c354153c-350b-4e3c-874a-b0596d1377c9}, !- Zone or ZoneList Name
->>>>>>> 49f5e9b9
-  SupplyAirTemperature,                   !- Zone Cooling Design Supply Air Temperature Input Method
-  14,                                     !- Zone Cooling Design Supply Air Temperature {C}
-  11.11,                                  !- Zone Cooling Design Supply Air Temperature Difference {deltaC}
-  SupplyAirTemperature,                   !- Zone Heating Design Supply Air Temperature Input Method
-  40,                                     !- Zone Heating Design Supply Air Temperature {C}
-  11.11,                                  !- Zone Heating Design Supply Air Temperature Difference {deltaC}
-  0.0085,                                 !- Zone Cooling Design Supply Air Humidity Ratio {kg-H2O/kg-air}
-  0.008,                                  !- Zone Heating Design Supply Air Humidity Ratio {kg-H2O/kg-air}
-  ,                                       !- Zone Heating Sizing Factor
-  ,                                       !- Zone Cooling Sizing Factor
-  DesignDay,                              !- Cooling Design Air Flow Method
-  ,                                       !- Cooling Design Air Flow Rate {m3/s}
-  ,                                       !- Cooling Minimum Air Flow per Zone Floor Area {m3/s-m2}
-  ,                                       !- Cooling Minimum Air Flow {m3/s}
-  ,                                       !- Cooling Minimum Air Flow Fraction
-  DesignDay,                              !- Heating Design Air Flow Method
-  ,                                       !- Heating Design Air Flow Rate {m3/s}
-  ,                                       !- Heating Maximum Air Flow per Zone Floor Area {m3/s-m2}
-  ,                                       !- Heating Maximum Air Flow {m3/s}
-  ,                                       !- Heating Maximum Air Flow Fraction
-  ,                                       !- Design Zone Air Distribution Effectiveness in Cooling Mode
-  ,                                       !- Design Zone Air Distribution Effectiveness in Heating Mode
-  No,                                     !- Account for Dedicated Outdoor Air System
-  NeutralSupplyAir,                       !- Dedicated Outdoor Air System Control Strategy
-  autosize,                               !- Dedicated Outdoor Air Low Setpoint Temperature for Design {C}
-  autosize;                               !- Dedicated Outdoor Air High Setpoint Temperature for Design {C}
-
-OS:ZoneHVAC:EquipmentList,
-<<<<<<< HEAD
-  {8afebe63-0435-4da3-b545-916fe917caa3}, !- Handle
-  Zone HVAC Equipment List 5,             !- Name
-  {59342e80-9c6b-4bfc-bb47-9ea4361c06d0}; !- Thermal Zone
-
-OS:Space,
-  {d36020fa-be7d-4aa7-90d5-af140f9abd69}, !- Handle
-  living space|unit 5|story 1,            !- Name
-  {24cac981-3985-4438-8564-8dfdaa9f82e7}, !- Space Type Name
-  ,                                       !- Default Construction Set Name
-  ,                                       !- Default Schedule Set Name
-  -0,                                     !- Direction of Relative North {deg}
-  0,                                      !- X Origin {m}
-  0,                                      !- Y Origin {m}
-  0,                                      !- Z Origin {m}
-  ,                                       !- Building Story Name
-  {59342e80-9c6b-4bfc-bb47-9ea4361c06d0}, !- Thermal Zone Name
-  ,                                       !- Part of Total Floor Area
-  ,                                       !- Design Specification Outdoor Air Object Name
-  {a85c9b95-78cb-41c1-abd2-d900e03f22c7}; !- Building Unit Name
-
-OS:Surface,
-  {1bd8a3d4-e525-41f0-8d1d-8b96ff25172d}, !- Handle
-  Surface 25,                             !- Name
-  Wall,                                   !- Surface Type
-  ,                                       !- Construction Name
-  {d36020fa-be7d-4aa7-90d5-af140f9abd69}, !- Space Name
-  Surface,                                !- Outside Boundary Condition
-  {e7d1d32c-8e12-4be5-be5e-5f8a119d0f90}, !- Outside Boundary Condition Object
-  NoSun,                                  !- Sun Exposure
-  NoWind,                                 !- Wind Exposure
-  ,                                       !- View Factor to Ground
-  ,                                       !- Number of Vertices
-  19.3973532215094, -12.9315688143396, 2.4384, !- X,Y,Z Vertex 1 {m}
-  19.3973532215094, -12.9315688143396, 0, !- X,Y,Z Vertex 2 {m}
-  19.3973532215094, 0, 0,                 !- X,Y,Z Vertex 3 {m}
-  19.3973532215094, 0, 2.4384;            !- X,Y,Z Vertex 4 {m}
-
-OS:Surface,
-  {dff0826a-9adc-4deb-9fa3-b28b52f27e08}, !- Handle
-  Surface 26,                             !- Name
-  RoofCeiling,                            !- Surface Type
-  ,                                       !- Construction Name
-  {d36020fa-be7d-4aa7-90d5-af140f9abd69}, !- Space Name
-  Outdoors,                               !- Outside Boundary Condition
-  ,                                       !- Outside Boundary Condition Object
-  SunExposed,                             !- Sun Exposure
-  WindExposed,                            !- Wind Exposure
-  ,                                       !- View Factor to Ground
-  ,                                       !- Number of Vertices
-  19.3973532215094, -12.9315688143396, 2.4384, !- X,Y,Z Vertex 1 {m}
-  19.3973532215094, 0, 2.4384,            !- X,Y,Z Vertex 2 {m}
-  12.9315688143396, 0, 2.4384,            !- X,Y,Z Vertex 3 {m}
-  12.9315688143396, -12.9315688143396, 2.4384; !- X,Y,Z Vertex 4 {m}
-
-OS:Surface,
-  {0e5d2196-f0ab-41cd-9c53-64e4042ba393}, !- Handle
-  Surface 27,                             !- Name
-  Floor,                                  !- Surface Type
-  ,                                       !- Construction Name
-  {d36020fa-be7d-4aa7-90d5-af140f9abd69}, !- Space Name
-  Surface,                                !- Outside Boundary Condition
-  {c01a8026-3043-4e86-9d0a-0f9c35f1f891}, !- Outside Boundary Condition Object
-  NoSun,                                  !- Sun Exposure
-  NoWind,                                 !- Wind Exposure
-  ,                                       !- View Factor to Ground
-  ,                                       !- Number of Vertices
-  12.9315688143396, -12.9315688143396, 0, !- X,Y,Z Vertex 1 {m}
-  12.9315688143396, 0, 0,                 !- X,Y,Z Vertex 2 {m}
-  19.3973532215094, 0, 0,                 !- X,Y,Z Vertex 3 {m}
-  19.3973532215094, -12.9315688143396, 0; !- X,Y,Z Vertex 4 {m}
-
-OS:Surface,
-  {fb780457-fb22-4334-86b4-9b32752b61a1}, !- Handle
-  Surface 28,                             !- Name
-  Wall,                                   !- Surface Type
-  ,                                       !- Construction Name
-  {d36020fa-be7d-4aa7-90d5-af140f9abd69}, !- Space Name
-  Surface,                                !- Outside Boundary Condition
-  {62927147-46ee-43dc-a3c9-9d20f4af97cf}, !- Outside Boundary Condition Object
-  NoSun,                                  !- Sun Exposure
-  NoWind,                                 !- Wind Exposure
-  ,                                       !- View Factor to Ground
-  ,                                       !- Number of Vertices
-  12.9315688143396, 0, 2.4384,            !- X,Y,Z Vertex 1 {m}
-  12.9315688143396, 0, 0,                 !- X,Y,Z Vertex 2 {m}
-  12.9315688143396, -12.9315688143396, 0, !- X,Y,Z Vertex 3 {m}
-  12.9315688143396, -12.9315688143396, 2.4384; !- X,Y,Z Vertex 4 {m}
-
-OS:Surface,
-  {d195907a-3c07-4097-9c68-752f7c70df58}, !- Handle
-  Surface 29,                             !- Name
-  Wall,                                   !- Surface Type
-  ,                                       !- Construction Name
-  {d36020fa-be7d-4aa7-90d5-af140f9abd69}, !- Space Name
-  Adiabatic,                              !- Outside Boundary Condition
-  ,                                       !- Outside Boundary Condition Object
-  NoSun,                                  !- Sun Exposure
-  NoWind,                                 !- Wind Exposure
-  ,                                       !- View Factor to Ground
-  ,                                       !- Number of Vertices
-  19.3973532215094, 0, 2.4384,            !- X,Y,Z Vertex 1 {m}
-  19.3973532215094, 0, 0,                 !- X,Y,Z Vertex 2 {m}
-  12.9315688143396, 0, 0,                 !- X,Y,Z Vertex 3 {m}
-  12.9315688143396, 0, 2.4384;            !- X,Y,Z Vertex 4 {m}
-
-OS:Surface,
-  {634882ec-b107-4704-b057-9de535608895}, !- Handle
-  Surface 30,                             !- Name
-  Wall,                                   !- Surface Type
-  ,                                       !- Construction Name
-  {d36020fa-be7d-4aa7-90d5-af140f9abd69}, !- Space Name
-  Outdoors,                               !- Outside Boundary Condition
-  ,                                       !- Outside Boundary Condition Object
-  SunExposed,                             !- Sun Exposure
-  WindExposed,                            !- Wind Exposure
-  ,                                       !- View Factor to Ground
-  ,                                       !- Number of Vertices
-  12.9315688143396, -12.9315688143396, 2.4384, !- X,Y,Z Vertex 1 {m}
-  12.9315688143396, -12.9315688143396, 0, !- X,Y,Z Vertex 2 {m}
-  19.3973532215094, -12.9315688143396, 0, !- X,Y,Z Vertex 3 {m}
-  19.3973532215094, -12.9315688143396, 2.4384; !- X,Y,Z Vertex 4 {m}
-
-OS:ThermalZone,
-  {b770abb3-0e55-4396-ab7c-5d9898848af8}, !- Handle
-  living zone|unit 6,                     !- Name
-  ,                                       !- Multiplier
-  ,                                       !- Ceiling Height {m}
-  ,                                       !- Volume {m3}
-  ,                                       !- Floor Area {m2}
-  ,                                       !- Zone Inside Convection Algorithm
-  ,                                       !- Zone Outside Convection Algorithm
-  ,                                       !- Zone Conditioning Equipment List Name
-  {9c3e7bd3-e9a1-4819-b088-1f334fcd1ccb}, !- Zone Air Inlet Port List
-  {7c9be63f-b336-4ce8-a4f4-7afb4da18f93}, !- Zone Air Exhaust Port List
-  {892395cc-e38f-49a2-9b27-a7bc356cbc64}, !- Zone Air Node Name
-  {e953b0a9-a5c1-4d29-9ebc-39ac431c5c90}, !- Zone Return Air Port List
-  ,                                       !- Primary Daylighting Control Name
-  ,                                       !- Fraction of Zone Controlled by Primary Daylighting Control
-  ,                                       !- Secondary Daylighting Control Name
-  ,                                       !- Fraction of Zone Controlled by Secondary Daylighting Control
-  ,                                       !- Illuminance Map Name
-  ,                                       !- Group Rendering Name
-  ,                                       !- Thermostat Name
-  No;                                     !- Use Ideal Air Loads
-
-OS:Node,
-  {12974b18-4b07-49ff-aafc-09a7af1aef39}, !- Handle
-  Node 6,                                 !- Name
-  {892395cc-e38f-49a2-9b27-a7bc356cbc64}, !- Inlet Port
-  ;                                       !- Outlet Port
-
-OS:Connection,
-  {892395cc-e38f-49a2-9b27-a7bc356cbc64}, !- Handle
-  {24d78e8a-6796-4cc3-b2c1-cafcee77add3}, !- Name
-  {b770abb3-0e55-4396-ab7c-5d9898848af8}, !- Source Object
-  11,                                     !- Outlet Port
-  {12974b18-4b07-49ff-aafc-09a7af1aef39}, !- Target Object
-  2;                                      !- Inlet Port
-
-OS:PortList,
-  {9c3e7bd3-e9a1-4819-b088-1f334fcd1ccb}, !- Handle
-  {e2923e97-e9c6-4b61-9f9d-ba64778e0cfc}, !- Name
-  {b770abb3-0e55-4396-ab7c-5d9898848af8}; !- HVAC Component
-
-OS:PortList,
-  {7c9be63f-b336-4ce8-a4f4-7afb4da18f93}, !- Handle
-  {8f4115e8-3956-462e-ab3d-ad75b0980ce5}, !- Name
-  {b770abb3-0e55-4396-ab7c-5d9898848af8}; !- HVAC Component
-
-OS:PortList,
-  {e953b0a9-a5c1-4d29-9ebc-39ac431c5c90}, !- Handle
-  {d0386c02-d6a3-4a35-b2c1-38dcd5eb2e41}, !- Name
-  {b770abb3-0e55-4396-ab7c-5d9898848af8}; !- HVAC Component
-
-OS:Sizing:Zone,
-  {b90377b9-0297-4bd5-b8a3-c94379a6291a}, !- Handle
-  {b770abb3-0e55-4396-ab7c-5d9898848af8}, !- Zone or ZoneList Name
-  SupplyAirTemperature,                   !- Zone Cooling Design Supply Air Temperature Input Method
-  14,                                     !- Zone Cooling Design Supply Air Temperature {C}
-  11.11,                                  !- Zone Cooling Design Supply Air Temperature Difference {deltaC}
-  SupplyAirTemperature,                   !- Zone Heating Design Supply Air Temperature Input Method
-  40,                                     !- Zone Heating Design Supply Air Temperature {C}
-  11.11,                                  !- Zone Heating Design Supply Air Temperature Difference {deltaC}
-  0.0085,                                 !- Zone Cooling Design Supply Air Humidity Ratio {kg-H2O/kg-air}
-  0.008,                                  !- Zone Heating Design Supply Air Humidity Ratio {kg-H2O/kg-air}
-  ,                                       !- Zone Heating Sizing Factor
-  ,                                       !- Zone Cooling Sizing Factor
-  DesignDay,                              !- Cooling Design Air Flow Method
-  ,                                       !- Cooling Design Air Flow Rate {m3/s}
-  ,                                       !- Cooling Minimum Air Flow per Zone Floor Area {m3/s-m2}
-  ,                                       !- Cooling Minimum Air Flow {m3/s}
-  ,                                       !- Cooling Minimum Air Flow Fraction
-  DesignDay,                              !- Heating Design Air Flow Method
-  ,                                       !- Heating Design Air Flow Rate {m3/s}
-  ,                                       !- Heating Maximum Air Flow per Zone Floor Area {m3/s-m2}
-  ,                                       !- Heating Maximum Air Flow {m3/s}
-  ,                                       !- Heating Maximum Air Flow Fraction
-  ,                                       !- Design Zone Air Distribution Effectiveness in Cooling Mode
-  ,                                       !- Design Zone Air Distribution Effectiveness in Heating Mode
-  No,                                     !- Account for Dedicated Outdoor Air System
-  NeutralSupplyAir,                       !- Dedicated Outdoor Air System Control Strategy
-  autosize,                               !- Dedicated Outdoor Air Low Setpoint Temperature for Design {C}
-  autosize;                               !- Dedicated Outdoor Air High Setpoint Temperature for Design {C}
-
-OS:ZoneHVAC:EquipmentList,
-  {53afe90b-4d7c-476b-8ad1-62da2317d5eb}, !- Handle
-  Zone HVAC Equipment List 6,             !- Name
-  {b770abb3-0e55-4396-ab7c-5d9898848af8}; !- Thermal Zone
-
-OS:Space,
-  {e2b3cf43-4c44-4989-a8d0-18ad45f0c054}, !- Handle
-  living space|unit 6|story 1,            !- Name
-  {24cac981-3985-4438-8564-8dfdaa9f82e7}, !- Space Type Name
-  ,                                       !- Default Construction Set Name
-  ,                                       !- Default Schedule Set Name
-  -0,                                     !- Direction of Relative North {deg}
-  0,                                      !- X Origin {m}
-  0,                                      !- Y Origin {m}
-  0,                                      !- Z Origin {m}
-  ,                                       !- Building Story Name
-  {b770abb3-0e55-4396-ab7c-5d9898848af8}, !- Thermal Zone Name
-  ,                                       !- Part of Total Floor Area
-  ,                                       !- Design Specification Outdoor Air Object Name
-  {6bc8a801-e7b2-4965-9b5a-a364f63b4b93}; !- Building Unit Name
-
-OS:Surface,
-  {e0a1700f-64e8-48a5-a754-88a46e3d2333}, !- Handle
-  Surface 31,                             !- Name
-  Floor,                                  !- Surface Type
-  ,                                       !- Construction Name
-  {e2b3cf43-4c44-4989-a8d0-18ad45f0c054}, !- Space Name
-  Surface,                                !- Outside Boundary Condition
-  {a650adfa-7a45-4607-aac6-25b02d0f0e75}, !- Outside Boundary Condition Object
-  NoSun,                                  !- Sun Exposure
-  NoWind,                                 !- Wind Exposure
-  ,                                       !- View Factor to Ground
-  ,                                       !- Number of Vertices
-  12.9315688143396, 3.048, 0,             !- X,Y,Z Vertex 1 {m}
-  12.9315688143396, 15.9795688143396, 0,  !- X,Y,Z Vertex 2 {m}
-  19.3973532215094, 15.9795688143396, 0,  !- X,Y,Z Vertex 3 {m}
-  19.3973532215094, 3.048, 0;             !- X,Y,Z Vertex 4 {m}
-
-OS:Surface,
-  {9336f4b2-a14a-475e-bdaf-7bb4da4d2ccd}, !- Handle
-  Surface 32,                             !- Name
-  Wall,                                   !- Surface Type
-  ,                                       !- Construction Name
-  {e2b3cf43-4c44-4989-a8d0-18ad45f0c054}, !- Space Name
-  Surface,                                !- Outside Boundary Condition
-  {e17747c5-0a8f-41dd-87a9-16d8627d8839}, !- Outside Boundary Condition Object
-  NoSun,                                  !- Sun Exposure
-  NoWind,                                 !- Wind Exposure
-  ,                                       !- View Factor to Ground
-  ,                                       !- Number of Vertices
-  12.9315688143396, 15.9795688143396, 2.4384, !- X,Y,Z Vertex 1 {m}
-  12.9315688143396, 15.9795688143396, 0,  !- X,Y,Z Vertex 2 {m}
-  12.9315688143396, 3.048, 0,             !- X,Y,Z Vertex 3 {m}
-  12.9315688143396, 3.048, 2.4384;        !- X,Y,Z Vertex 4 {m}
-
-OS:Surface,
-  {fecf497b-a130-4bd6-8845-c9b7d3a06104}, !- Handle
-  Surface 33,                             !- Name
-  Wall,                                   !- Surface Type
-  ,                                       !- Construction Name
-  {e2b3cf43-4c44-4989-a8d0-18ad45f0c054}, !- Space Name
-  Outdoors,                               !- Outside Boundary Condition
-  ,                                       !- Outside Boundary Condition Object
-  SunExposed,                             !- Sun Exposure
-  WindExposed,                            !- Wind Exposure
-  ,                                       !- View Factor to Ground
-  ,                                       !- Number of Vertices
-  19.3973532215094, 15.9795688143396, 2.4384, !- X,Y,Z Vertex 1 {m}
-  19.3973532215094, 15.9795688143396, 0,  !- X,Y,Z Vertex 2 {m}
-  12.9315688143396, 15.9795688143396, 0,  !- X,Y,Z Vertex 3 {m}
-  12.9315688143396, 15.9795688143396, 2.4384; !- X,Y,Z Vertex 4 {m}
-
-OS:Surface,
-  {adc2d1a3-4cdc-42a6-aaa5-a8dbc93bc0fe}, !- Handle
-  Surface 34,                             !- Name
-  Wall,                                   !- Surface Type
-  ,                                       !- Construction Name
-  {e2b3cf43-4c44-4989-a8d0-18ad45f0c054}, !- Space Name
-  Surface,                                !- Outside Boundary Condition
-  {88b9e9f4-3b55-4a8b-93ed-7d7ce16a6bcc}, !- Outside Boundary Condition Object
-  NoSun,                                  !- Sun Exposure
-  NoWind,                                 !- Wind Exposure
-  ,                                       !- View Factor to Ground
-  ,                                       !- Number of Vertices
-  19.3973532215094, 3.048, 2.4384,        !- X,Y,Z Vertex 1 {m}
-  19.3973532215094, 3.048, 0,             !- X,Y,Z Vertex 2 {m}
-  19.3973532215094, 15.9795688143396, 0,  !- X,Y,Z Vertex 3 {m}
-  19.3973532215094, 15.9795688143396, 2.4384; !- X,Y,Z Vertex 4 {m}
-
-OS:Surface,
-  {216288f7-4158-4dca-8afc-8c4bf726200e}, !- Handle
-  Surface 35,                             !- Name
-  RoofCeiling,                            !- Surface Type
-  ,                                       !- Construction Name
-  {e2b3cf43-4c44-4989-a8d0-18ad45f0c054}, !- Space Name
-  Outdoors,                               !- Outside Boundary Condition
-  ,                                       !- Outside Boundary Condition Object
-  SunExposed,                             !- Sun Exposure
-  WindExposed,                            !- Wind Exposure
-  ,                                       !- View Factor to Ground
-  ,                                       !- Number of Vertices
-  19.3973532215094, 3.048, 2.4384,        !- X,Y,Z Vertex 1 {m}
-  19.3973532215094, 15.9795688143396, 2.4384, !- X,Y,Z Vertex 2 {m}
-  12.9315688143396, 15.9795688143396, 2.4384, !- X,Y,Z Vertex 3 {m}
-  12.9315688143396, 3.048, 2.4384;        !- X,Y,Z Vertex 4 {m}
-
-OS:Surface,
-  {2a0c5e32-650b-426a-9aee-4f14daec025a}, !- Handle
-  Surface 36,                             !- Name
-  Wall,                                   !- Surface Type
-  ,                                       !- Construction Name
-  {e2b3cf43-4c44-4989-a8d0-18ad45f0c054}, !- Space Name
-  Adiabatic,                              !- Outside Boundary Condition
-  ,                                       !- Outside Boundary Condition Object
-  NoSun,                                  !- Sun Exposure
-  NoWind,                                 !- Wind Exposure
-  ,                                       !- View Factor to Ground
-  ,                                       !- Number of Vertices
-  12.9315688143396, 3.048, 2.4384,        !- X,Y,Z Vertex 1 {m}
-  12.9315688143396, 3.048, 0,             !- X,Y,Z Vertex 2 {m}
-  19.3973532215094, 3.048, 0,             !- X,Y,Z Vertex 3 {m}
-  19.3973532215094, 3.048, 2.4384;        !- X,Y,Z Vertex 4 {m}
-
-OS:ThermalZone,
-  {2c8729b8-5d32-4444-9140-196afaf29bb5}, !- Handle
-  living zone|unit 7,                     !- Name
-  ,                                       !- Multiplier
-  ,                                       !- Ceiling Height {m}
-  ,                                       !- Volume {m3}
-  ,                                       !- Floor Area {m2}
-  ,                                       !- Zone Inside Convection Algorithm
-  ,                                       !- Zone Outside Convection Algorithm
-  ,                                       !- Zone Conditioning Equipment List Name
-  {e5efa1ef-b355-4ce7-8e00-3492681426c5}, !- Zone Air Inlet Port List
-  {7b9eb227-862a-4168-880a-3acf4aed2e5b}, !- Zone Air Exhaust Port List
-  {626f5af8-52ab-41f8-91fd-414ca642c89c}, !- Zone Air Node Name
-  {93d05c84-b3a3-4d60-9918-40501c716a3f}, !- Zone Return Air Port List
-  ,                                       !- Primary Daylighting Control Name
-  ,                                       !- Fraction of Zone Controlled by Primary Daylighting Control
-  ,                                       !- Secondary Daylighting Control Name
-  ,                                       !- Fraction of Zone Controlled by Secondary Daylighting Control
-  ,                                       !- Illuminance Map Name
-  ,                                       !- Group Rendering Name
-  ,                                       !- Thermostat Name
-  No;                                     !- Use Ideal Air Loads
-
-OS:Node,
-  {fe60e194-66c2-4d84-9209-97c1f0a64afe}, !- Handle
-  Node 7,                                 !- Name
-  {626f5af8-52ab-41f8-91fd-414ca642c89c}, !- Inlet Port
-  ;                                       !- Outlet Port
-
-OS:Connection,
-  {626f5af8-52ab-41f8-91fd-414ca642c89c}, !- Handle
-  {4646f85b-ba4c-44dd-ab10-2d7f739e5555}, !- Name
-  {2c8729b8-5d32-4444-9140-196afaf29bb5}, !- Source Object
-  11,                                     !- Outlet Port
-  {fe60e194-66c2-4d84-9209-97c1f0a64afe}, !- Target Object
-  2;                                      !- Inlet Port
-
-OS:PortList,
-  {e5efa1ef-b355-4ce7-8e00-3492681426c5}, !- Handle
-  {5ecea674-d76c-4c33-8a8f-ff84e60a2c9c}, !- Name
-  {2c8729b8-5d32-4444-9140-196afaf29bb5}; !- HVAC Component
-
-OS:PortList,
-  {7b9eb227-862a-4168-880a-3acf4aed2e5b}, !- Handle
-  {875fb4a3-b99b-4c14-a5d6-a137ea83a175}, !- Name
-  {2c8729b8-5d32-4444-9140-196afaf29bb5}; !- HVAC Component
-
-OS:PortList,
-  {93d05c84-b3a3-4d60-9918-40501c716a3f}, !- Handle
-  {806c232d-af03-4da4-a2b3-f572cf3b2bcf}, !- Name
-  {2c8729b8-5d32-4444-9140-196afaf29bb5}; !- HVAC Component
-
-OS:Sizing:Zone,
-  {de84a780-0869-43dc-add4-bdfe6eec431e}, !- Handle
-  {2c8729b8-5d32-4444-9140-196afaf29bb5}, !- Zone or ZoneList Name
-  SupplyAirTemperature,                   !- Zone Cooling Design Supply Air Temperature Input Method
-  14,                                     !- Zone Cooling Design Supply Air Temperature {C}
-  11.11,                                  !- Zone Cooling Design Supply Air Temperature Difference {deltaC}
-  SupplyAirTemperature,                   !- Zone Heating Design Supply Air Temperature Input Method
-  40,                                     !- Zone Heating Design Supply Air Temperature {C}
-  11.11,                                  !- Zone Heating Design Supply Air Temperature Difference {deltaC}
-  0.0085,                                 !- Zone Cooling Design Supply Air Humidity Ratio {kg-H2O/kg-air}
-  0.008,                                  !- Zone Heating Design Supply Air Humidity Ratio {kg-H2O/kg-air}
-  ,                                       !- Zone Heating Sizing Factor
-  ,                                       !- Zone Cooling Sizing Factor
-  DesignDay,                              !- Cooling Design Air Flow Method
-  ,                                       !- Cooling Design Air Flow Rate {m3/s}
-  ,                                       !- Cooling Minimum Air Flow per Zone Floor Area {m3/s-m2}
-  ,                                       !- Cooling Minimum Air Flow {m3/s}
-  ,                                       !- Cooling Minimum Air Flow Fraction
-  DesignDay,                              !- Heating Design Air Flow Method
-  ,                                       !- Heating Design Air Flow Rate {m3/s}
-  ,                                       !- Heating Maximum Air Flow per Zone Floor Area {m3/s-m2}
-  ,                                       !- Heating Maximum Air Flow {m3/s}
-  ,                                       !- Heating Maximum Air Flow Fraction
-  ,                                       !- Design Zone Air Distribution Effectiveness in Cooling Mode
-  ,                                       !- Design Zone Air Distribution Effectiveness in Heating Mode
-  No,                                     !- Account for Dedicated Outdoor Air System
-  NeutralSupplyAir,                       !- Dedicated Outdoor Air System Control Strategy
-  autosize,                               !- Dedicated Outdoor Air Low Setpoint Temperature for Design {C}
-  autosize;                               !- Dedicated Outdoor Air High Setpoint Temperature for Design {C}
-
-OS:ZoneHVAC:EquipmentList,
-  {13339164-1a78-4b3c-ac73-1dc17e6e3642}, !- Handle
-  Zone HVAC Equipment List 7,             !- Name
-  {2c8729b8-5d32-4444-9140-196afaf29bb5}; !- Thermal Zone
-
-OS:Space,
-  {a95b0f81-c257-4de4-8cbd-e483f646360f}, !- Handle
-  living space|unit 7|story 1,            !- Name
-  {24cac981-3985-4438-8564-8dfdaa9f82e7}, !- Space Type Name
-  ,                                       !- Default Construction Set Name
-  ,                                       !- Default Schedule Set Name
-  -0,                                     !- Direction of Relative North {deg}
-  0,                                      !- X Origin {m}
-  0,                                      !- Y Origin {m}
-  0,                                      !- Z Origin {m}
-  ,                                       !- Building Story Name
-  {2c8729b8-5d32-4444-9140-196afaf29bb5}, !- Thermal Zone Name
-  ,                                       !- Part of Total Floor Area
-  ,                                       !- Design Specification Outdoor Air Object Name
-  {fa99dc94-26bd-4e11-a069-77c2d36d2a41}; !- Building Unit Name
-
-OS:Surface,
-  {348247bf-8577-4ce6-a48a-691a49f003c3}, !- Handle
-  Surface 37,                             !- Name
-  Wall,                                   !- Surface Type
-  ,                                       !- Construction Name
-  {a95b0f81-c257-4de4-8cbd-e483f646360f}, !- Space Name
-  Outdoors,                               !- Outside Boundary Condition
-  ,                                       !- Outside Boundary Condition Object
-  SunExposed,                             !- Sun Exposure
-  WindExposed,                            !- Wind Exposure
-  ,                                       !- View Factor to Ground
-  ,                                       !- Number of Vertices
-  25.8631376286792, -12.9315688143396, 2.4384, !- X,Y,Z Vertex 1 {m}
-  25.8631376286792, -12.9315688143396, 0, !- X,Y,Z Vertex 2 {m}
-  25.8631376286792, 0, 0,                 !- X,Y,Z Vertex 3 {m}
-  25.8631376286792, 0, 2.4384;            !- X,Y,Z Vertex 4 {m}
-
-OS:Surface,
-  {1054f2eb-0dc4-42c8-8cd6-a1c95136fdc6}, !- Handle
-  Surface 38,                             !- Name
-  RoofCeiling,                            !- Surface Type
-  ,                                       !- Construction Name
-  {a95b0f81-c257-4de4-8cbd-e483f646360f}, !- Space Name
-  Outdoors,                               !- Outside Boundary Condition
-  ,                                       !- Outside Boundary Condition Object
-  SunExposed,                             !- Sun Exposure
-  WindExposed,                            !- Wind Exposure
-  ,                                       !- View Factor to Ground
-  ,                                       !- Number of Vertices
-  25.8631376286792, -12.9315688143396, 2.4384, !- X,Y,Z Vertex 1 {m}
-  25.8631376286792, 0, 2.4384,            !- X,Y,Z Vertex 2 {m}
-  19.3973532215094, 0, 2.4384,            !- X,Y,Z Vertex 3 {m}
-  19.3973532215094, -12.9315688143396, 2.4384; !- X,Y,Z Vertex 4 {m}
-
-OS:Surface,
-  {c070ce47-7946-4679-a9c3-ad4ea6605be7}, !- Handle
-  Surface 39,                             !- Name
-  Floor,                                  !- Surface Type
-  ,                                       !- Construction Name
-  {a95b0f81-c257-4de4-8cbd-e483f646360f}, !- Space Name
-  Surface,                                !- Outside Boundary Condition
-  {ed67850d-f650-4bee-857f-7a1ed4345da7}, !- Outside Boundary Condition Object
-  NoSun,                                  !- Sun Exposure
-  NoWind,                                 !- Wind Exposure
-  ,                                       !- View Factor to Ground
-  ,                                       !- Number of Vertices
-  19.3973532215094, -12.9315688143396, 0, !- X,Y,Z Vertex 1 {m}
-  19.3973532215094, 0, 0,                 !- X,Y,Z Vertex 2 {m}
-  25.8631376286792, 0, 0,                 !- X,Y,Z Vertex 3 {m}
-  25.8631376286792, -12.9315688143396, 0; !- X,Y,Z Vertex 4 {m}
-
-OS:Surface,
-  {e7d1d32c-8e12-4be5-be5e-5f8a119d0f90}, !- Handle
-  Surface 40,                             !- Name
-  Wall,                                   !- Surface Type
-  ,                                       !- Construction Name
-  {a95b0f81-c257-4de4-8cbd-e483f646360f}, !- Space Name
-  Surface,                                !- Outside Boundary Condition
-  {1bd8a3d4-e525-41f0-8d1d-8b96ff25172d}, !- Outside Boundary Condition Object
-  NoSun,                                  !- Sun Exposure
-  NoWind,                                 !- Wind Exposure
-  ,                                       !- View Factor to Ground
-  ,                                       !- Number of Vertices
-  19.3973532215094, 0, 2.4384,            !- X,Y,Z Vertex 1 {m}
-  19.3973532215094, 0, 0,                 !- X,Y,Z Vertex 2 {m}
-  19.3973532215094, -12.9315688143396, 0, !- X,Y,Z Vertex 3 {m}
-  19.3973532215094, -12.9315688143396, 2.4384; !- X,Y,Z Vertex 4 {m}
-
-OS:Surface,
-  {f85ba526-a900-4c2c-9b71-53dfb1bb8e40}, !- Handle
-  Surface 41,                             !- Name
-  Wall,                                   !- Surface Type
-  ,                                       !- Construction Name
-  {a95b0f81-c257-4de4-8cbd-e483f646360f}, !- Space Name
-  Adiabatic,                              !- Outside Boundary Condition
-  ,                                       !- Outside Boundary Condition Object
-  NoSun,                                  !- Sun Exposure
-  NoWind,                                 !- Wind Exposure
-  ,                                       !- View Factor to Ground
-  ,                                       !- Number of Vertices
-  25.8631376286792, 0, 2.4384,            !- X,Y,Z Vertex 1 {m}
-  25.8631376286792, 0, 0,                 !- X,Y,Z Vertex 2 {m}
-  19.3973532215094, 0, 0,                 !- X,Y,Z Vertex 3 {m}
-  19.3973532215094, 0, 2.4384;            !- X,Y,Z Vertex 4 {m}
-
-OS:Surface,
-  {270c623d-601f-42e9-8b07-88794ea6d5a7}, !- Handle
-  Surface 42,                             !- Name
-  Wall,                                   !- Surface Type
-  ,                                       !- Construction Name
-  {a95b0f81-c257-4de4-8cbd-e483f646360f}, !- Space Name
-  Outdoors,                               !- Outside Boundary Condition
-  ,                                       !- Outside Boundary Condition Object
-  SunExposed,                             !- Sun Exposure
-  WindExposed,                            !- Wind Exposure
-  ,                                       !- View Factor to Ground
-  ,                                       !- Number of Vertices
-  19.3973532215094, -12.9315688143396, 2.4384, !- X,Y,Z Vertex 1 {m}
-  19.3973532215094, -12.9315688143396, 0, !- X,Y,Z Vertex 2 {m}
-  25.8631376286792, -12.9315688143396, 0, !- X,Y,Z Vertex 3 {m}
-  25.8631376286792, -12.9315688143396, 2.4384; !- X,Y,Z Vertex 4 {m}
-
-OS:ThermalZone,
-  {d54522bb-8fd5-45ea-9627-dcb99d237e21}, !- Handle
-  living zone|unit 8,                     !- Name
-  ,                                       !- Multiplier
-  ,                                       !- Ceiling Height {m}
-  ,                                       !- Volume {m3}
-  ,                                       !- Floor Area {m2}
-  ,                                       !- Zone Inside Convection Algorithm
-  ,                                       !- Zone Outside Convection Algorithm
-  ,                                       !- Zone Conditioning Equipment List Name
-  {b3a45f3c-a308-4590-9cfb-db67fec075f8}, !- Zone Air Inlet Port List
-  {5ddf1e79-96bd-4d78-a95a-fe0d268d85ac}, !- Zone Air Exhaust Port List
-  {3f9ab7ba-224b-4c08-9432-8e57ba967890}, !- Zone Air Node Name
-  {41306245-5987-4b33-847b-e70d59237a5d}, !- Zone Return Air Port List
-  ,                                       !- Primary Daylighting Control Name
-  ,                                       !- Fraction of Zone Controlled by Primary Daylighting Control
-  ,                                       !- Secondary Daylighting Control Name
-  ,                                       !- Fraction of Zone Controlled by Secondary Daylighting Control
-  ,                                       !- Illuminance Map Name
-  ,                                       !- Group Rendering Name
-  ,                                       !- Thermostat Name
-  No;                                     !- Use Ideal Air Loads
-
-OS:Node,
-  {7960c8e6-bc7a-40a8-b666-55bde5b9c1d0}, !- Handle
-  Node 8,                                 !- Name
-  {3f9ab7ba-224b-4c08-9432-8e57ba967890}, !- Inlet Port
-  ;                                       !- Outlet Port
-
-OS:Connection,
-  {3f9ab7ba-224b-4c08-9432-8e57ba967890}, !- Handle
-  {b25a0085-7ba8-4d0c-a1ec-640bc070c7ca}, !- Name
-  {d54522bb-8fd5-45ea-9627-dcb99d237e21}, !- Source Object
-  11,                                     !- Outlet Port
-  {7960c8e6-bc7a-40a8-b666-55bde5b9c1d0}, !- Target Object
-  2;                                      !- Inlet Port
-
-OS:PortList,
-  {b3a45f3c-a308-4590-9cfb-db67fec075f8}, !- Handle
-  {6199090e-d604-4608-a8f5-da05fcd8cc47}, !- Name
-  {d54522bb-8fd5-45ea-9627-dcb99d237e21}; !- HVAC Component
-
-OS:PortList,
-  {5ddf1e79-96bd-4d78-a95a-fe0d268d85ac}, !- Handle
-  {6ce78cf3-ed82-4f8a-b31a-a811c5cce499}, !- Name
-  {d54522bb-8fd5-45ea-9627-dcb99d237e21}; !- HVAC Component
-
-OS:PortList,
-  {41306245-5987-4b33-847b-e70d59237a5d}, !- Handle
-  {ae32b5fe-aa1c-40eb-b129-50096a099f93}, !- Name
-  {d54522bb-8fd5-45ea-9627-dcb99d237e21}; !- HVAC Component
-
-OS:Sizing:Zone,
-  {ad305814-3996-4dca-8701-0aa965775435}, !- Handle
-  {d54522bb-8fd5-45ea-9627-dcb99d237e21}, !- Zone or ZoneList Name
-  SupplyAirTemperature,                   !- Zone Cooling Design Supply Air Temperature Input Method
-  14,                                     !- Zone Cooling Design Supply Air Temperature {C}
-  11.11,                                  !- Zone Cooling Design Supply Air Temperature Difference {deltaC}
-  SupplyAirTemperature,                   !- Zone Heating Design Supply Air Temperature Input Method
-  40,                                     !- Zone Heating Design Supply Air Temperature {C}
-  11.11,                                  !- Zone Heating Design Supply Air Temperature Difference {deltaC}
-  0.0085,                                 !- Zone Cooling Design Supply Air Humidity Ratio {kg-H2O/kg-air}
-  0.008,                                  !- Zone Heating Design Supply Air Humidity Ratio {kg-H2O/kg-air}
-  ,                                       !- Zone Heating Sizing Factor
-  ,                                       !- Zone Cooling Sizing Factor
-  DesignDay,                              !- Cooling Design Air Flow Method
-  ,                                       !- Cooling Design Air Flow Rate {m3/s}
-  ,                                       !- Cooling Minimum Air Flow per Zone Floor Area {m3/s-m2}
-  ,                                       !- Cooling Minimum Air Flow {m3/s}
-  ,                                       !- Cooling Minimum Air Flow Fraction
-  DesignDay,                              !- Heating Design Air Flow Method
-  ,                                       !- Heating Design Air Flow Rate {m3/s}
-  ,                                       !- Heating Maximum Air Flow per Zone Floor Area {m3/s-m2}
-  ,                                       !- Heating Maximum Air Flow {m3/s}
-  ,                                       !- Heating Maximum Air Flow Fraction
-  ,                                       !- Design Zone Air Distribution Effectiveness in Cooling Mode
-  ,                                       !- Design Zone Air Distribution Effectiveness in Heating Mode
-  No,                                     !- Account for Dedicated Outdoor Air System
-  NeutralSupplyAir,                       !- Dedicated Outdoor Air System Control Strategy
-  autosize,                               !- Dedicated Outdoor Air Low Setpoint Temperature for Design {C}
-  autosize;                               !- Dedicated Outdoor Air High Setpoint Temperature for Design {C}
-
-OS:ZoneHVAC:EquipmentList,
-  {28d7e91f-3551-4605-8b55-b6b5b82974d0}, !- Handle
-  Zone HVAC Equipment List 8,             !- Name
-  {d54522bb-8fd5-45ea-9627-dcb99d237e21}; !- Thermal Zone
-
-OS:Space,
-  {0b82038e-dfb4-4e96-936b-f8fc8b76ee22}, !- Handle
-  living space|unit 8|story 1,            !- Name
-  {24cac981-3985-4438-8564-8dfdaa9f82e7}, !- Space Type Name
-  ,                                       !- Default Construction Set Name
-  ,                                       !- Default Schedule Set Name
-  -0,                                     !- Direction of Relative North {deg}
-  0,                                      !- X Origin {m}
-  0,                                      !- Y Origin {m}
-  0,                                      !- Z Origin {m}
-  ,                                       !- Building Story Name
-  {d54522bb-8fd5-45ea-9627-dcb99d237e21}, !- Thermal Zone Name
-  ,                                       !- Part of Total Floor Area
-  ,                                       !- Design Specification Outdoor Air Object Name
-  {69cf7ecc-e1e4-4ef5-9b78-a7c7aadde22a}; !- Building Unit Name
-
-OS:Surface,
-  {9e0b0f03-a9f2-4266-be2e-073dfe1de58f}, !- Handle
-  Surface 43,                             !- Name
-  Floor,                                  !- Surface Type
-  ,                                       !- Construction Name
-  {0b82038e-dfb4-4e96-936b-f8fc8b76ee22}, !- Space Name
-  Surface,                                !- Outside Boundary Condition
-  {fce7dfcf-31a3-41d5-afc7-8f2588f1ef1b}, !- Outside Boundary Condition Object
-  NoSun,                                  !- Sun Exposure
-  NoWind,                                 !- Wind Exposure
-  ,                                       !- View Factor to Ground
-  ,                                       !- Number of Vertices
-  19.3973532215094, 3.048, 0,             !- X,Y,Z Vertex 1 {m}
-  19.3973532215094, 15.9795688143396, 0,  !- X,Y,Z Vertex 2 {m}
-  25.8631376286792, 15.9795688143396, 0,  !- X,Y,Z Vertex 3 {m}
-  25.8631376286792, 3.048, 0;             !- X,Y,Z Vertex 4 {m}
-
-OS:Surface,
-  {88b9e9f4-3b55-4a8b-93ed-7d7ce16a6bcc}, !- Handle
-  Surface 44,                             !- Name
-  Wall,                                   !- Surface Type
-  ,                                       !- Construction Name
-  {0b82038e-dfb4-4e96-936b-f8fc8b76ee22}, !- Space Name
-  Surface,                                !- Outside Boundary Condition
-  {adc2d1a3-4cdc-42a6-aaa5-a8dbc93bc0fe}, !- Outside Boundary Condition Object
-  NoSun,                                  !- Sun Exposure
-  NoWind,                                 !- Wind Exposure
-  ,                                       !- View Factor to Ground
-  ,                                       !- Number of Vertices
-  19.3973532215094, 15.9795688143396, 2.4384, !- X,Y,Z Vertex 1 {m}
-  19.3973532215094, 15.9795688143396, 0,  !- X,Y,Z Vertex 2 {m}
-  19.3973532215094, 3.048, 0,             !- X,Y,Z Vertex 3 {m}
-  19.3973532215094, 3.048, 2.4384;        !- X,Y,Z Vertex 4 {m}
-
-OS:Surface,
-  {af7d6978-02f1-45d4-9e58-723c33e8273c}, !- Handle
-  Surface 45,                             !- Name
-  Wall,                                   !- Surface Type
-  ,                                       !- Construction Name
-  {0b82038e-dfb4-4e96-936b-f8fc8b76ee22}, !- Space Name
-  Outdoors,                               !- Outside Boundary Condition
-  ,                                       !- Outside Boundary Condition Object
-  SunExposed,                             !- Sun Exposure
-  WindExposed,                            !- Wind Exposure
-  ,                                       !- View Factor to Ground
-  ,                                       !- Number of Vertices
-  25.8631376286792, 15.9795688143396, 2.4384, !- X,Y,Z Vertex 1 {m}
-  25.8631376286792, 15.9795688143396, 0,  !- X,Y,Z Vertex 2 {m}
-  19.3973532215094, 15.9795688143396, 0,  !- X,Y,Z Vertex 3 {m}
-  19.3973532215094, 15.9795688143396, 2.4384; !- X,Y,Z Vertex 4 {m}
-
-OS:Surface,
-  {d754d735-58cd-432b-894a-24aa4a738453}, !- Handle
-  Surface 46,                             !- Name
-  Wall,                                   !- Surface Type
-  ,                                       !- Construction Name
-  {0b82038e-dfb4-4e96-936b-f8fc8b76ee22}, !- Space Name
-  Outdoors,                               !- Outside Boundary Condition
-  ,                                       !- Outside Boundary Condition Object
-  SunExposed,                             !- Sun Exposure
-  WindExposed,                            !- Wind Exposure
-  ,                                       !- View Factor to Ground
-  ,                                       !- Number of Vertices
-  25.8631376286792, 3.048, 2.4384,        !- X,Y,Z Vertex 1 {m}
-  25.8631376286792, 3.048, 0,             !- X,Y,Z Vertex 2 {m}
-  25.8631376286792, 15.9795688143396, 0,  !- X,Y,Z Vertex 3 {m}
-  25.8631376286792, 15.9795688143396, 2.4384; !- X,Y,Z Vertex 4 {m}
-
-OS:Surface,
-  {d94134f9-f17c-4bda-b2f3-ff5b40b06ed5}, !- Handle
-  Surface 47,                             !- Name
-  RoofCeiling,                            !- Surface Type
-  ,                                       !- Construction Name
-  {0b82038e-dfb4-4e96-936b-f8fc8b76ee22}, !- Space Name
-  Outdoors,                               !- Outside Boundary Condition
-  ,                                       !- Outside Boundary Condition Object
-  SunExposed,                             !- Sun Exposure
-  WindExposed,                            !- Wind Exposure
-  ,                                       !- View Factor to Ground
-  ,                                       !- Number of Vertices
-  25.8631376286792, 3.048, 2.4384,        !- X,Y,Z Vertex 1 {m}
-  25.8631376286792, 15.9795688143396, 2.4384, !- X,Y,Z Vertex 2 {m}
-  19.3973532215094, 15.9795688143396, 2.4384, !- X,Y,Z Vertex 3 {m}
-  19.3973532215094, 3.048, 2.4384;        !- X,Y,Z Vertex 4 {m}
-
-OS:Surface,
-  {596dd97f-ec1e-4919-b337-d4390bad838f}, !- Handle
-  Surface 48,                             !- Name
-  Wall,                                   !- Surface Type
-  ,                                       !- Construction Name
-  {0b82038e-dfb4-4e96-936b-f8fc8b76ee22}, !- Space Name
-  Adiabatic,                              !- Outside Boundary Condition
-  ,                                       !- Outside Boundary Condition Object
-  NoSun,                                  !- Sun Exposure
-  NoWind,                                 !- Wind Exposure
-  ,                                       !- View Factor to Ground
-  ,                                       !- Number of Vertices
-  19.3973532215094, 3.048, 2.4384,        !- X,Y,Z Vertex 1 {m}
-  19.3973532215094, 3.048, 0,             !- X,Y,Z Vertex 2 {m}
-  25.8631376286792, 3.048, 0,             !- X,Y,Z Vertex 3 {m}
-  25.8631376286792, 3.048, 2.4384;        !- X,Y,Z Vertex 4 {m}
-
-OS:ThermalZone,
-  {d536fff2-4cd0-4a7b-a3db-268b1aac41fa}, !- Handle
-  corridor zone,                          !- Name
-  ,                                       !- Multiplier
-  ,                                       !- Ceiling Height {m}
-  ,                                       !- Volume {m3}
-  ,                                       !- Floor Area {m2}
-  ,                                       !- Zone Inside Convection Algorithm
-  ,                                       !- Zone Outside Convection Algorithm
-  ,                                       !- Zone Conditioning Equipment List Name
-  {21f4898a-5f1c-45ff-b41a-a18beb4badcd}, !- Zone Air Inlet Port List
-  {ae30d99c-82cb-49aa-bd22-5184525f3574}, !- Zone Air Exhaust Port List
-  {e90a4154-5c1e-4611-89aa-0edf8ba227d1}, !- Zone Air Node Name
-  {926e3f21-e636-46f3-bd94-2d2f3312bd70}, !- Zone Return Air Port List
-  ,                                       !- Primary Daylighting Control Name
-  ,                                       !- Fraction of Zone Controlled by Primary Daylighting Control
-  ,                                       !- Secondary Daylighting Control Name
-  ,                                       !- Fraction of Zone Controlled by Secondary Daylighting Control
-  ,                                       !- Illuminance Map Name
-  ,                                       !- Group Rendering Name
-  ,                                       !- Thermostat Name
-  No;                                     !- Use Ideal Air Loads
-
-OS:Node,
-  {a775f85c-731f-459c-bff2-3fd9ef714583}, !- Handle
-  Node 9,                                 !- Name
-  {e90a4154-5c1e-4611-89aa-0edf8ba227d1}, !- Inlet Port
-  ;                                       !- Outlet Port
-
-OS:Connection,
-  {e90a4154-5c1e-4611-89aa-0edf8ba227d1}, !- Handle
-  {8a264349-f788-4e54-9fd8-e54c52ce49c3}, !- Name
-  {d536fff2-4cd0-4a7b-a3db-268b1aac41fa}, !- Source Object
-  11,                                     !- Outlet Port
-  {a775f85c-731f-459c-bff2-3fd9ef714583}, !- Target Object
-  2;                                      !- Inlet Port
-
-OS:PortList,
-  {21f4898a-5f1c-45ff-b41a-a18beb4badcd}, !- Handle
-  {f663c80b-bc86-4a71-9645-c7b42b2edd00}, !- Name
-  {d536fff2-4cd0-4a7b-a3db-268b1aac41fa}; !- HVAC Component
-
-OS:PortList,
-  {ae30d99c-82cb-49aa-bd22-5184525f3574}, !- Handle
-  {3ede5fcf-a67a-47f7-be7d-70399752fe3f}, !- Name
-  {d536fff2-4cd0-4a7b-a3db-268b1aac41fa}; !- HVAC Component
-
-OS:PortList,
-  {926e3f21-e636-46f3-bd94-2d2f3312bd70}, !- Handle
-  {76014692-394e-491e-8e0f-a0ec3baa823c}, !- Name
-  {d536fff2-4cd0-4a7b-a3db-268b1aac41fa}; !- HVAC Component
-
-OS:Sizing:Zone,
-  {70fa27da-43f2-4bb0-ac3a-702f7a946497}, !- Handle
-  {d536fff2-4cd0-4a7b-a3db-268b1aac41fa}, !- Zone or ZoneList Name
-  SupplyAirTemperature,                   !- Zone Cooling Design Supply Air Temperature Input Method
-  14,                                     !- Zone Cooling Design Supply Air Temperature {C}
-  11.11,                                  !- Zone Cooling Design Supply Air Temperature Difference {deltaC}
-  SupplyAirTemperature,                   !- Zone Heating Design Supply Air Temperature Input Method
-  40,                                     !- Zone Heating Design Supply Air Temperature {C}
-  11.11,                                  !- Zone Heating Design Supply Air Temperature Difference {deltaC}
-  0.0085,                                 !- Zone Cooling Design Supply Air Humidity Ratio {kg-H2O/kg-air}
-  0.008,                                  !- Zone Heating Design Supply Air Humidity Ratio {kg-H2O/kg-air}
-  ,                                       !- Zone Heating Sizing Factor
-  ,                                       !- Zone Cooling Sizing Factor
-  DesignDay,                              !- Cooling Design Air Flow Method
-  ,                                       !- Cooling Design Air Flow Rate {m3/s}
-  ,                                       !- Cooling Minimum Air Flow per Zone Floor Area {m3/s-m2}
-  ,                                       !- Cooling Minimum Air Flow {m3/s}
-  ,                                       !- Cooling Minimum Air Flow Fraction
-  DesignDay,                              !- Heating Design Air Flow Method
-  ,                                       !- Heating Design Air Flow Rate {m3/s}
-  ,                                       !- Heating Maximum Air Flow per Zone Floor Area {m3/s-m2}
-  ,                                       !- Heating Maximum Air Flow {m3/s}
-  ,                                       !- Heating Maximum Air Flow Fraction
-  ,                                       !- Design Zone Air Distribution Effectiveness in Cooling Mode
-  ,                                       !- Design Zone Air Distribution Effectiveness in Heating Mode
-  No,                                     !- Account for Dedicated Outdoor Air System
-  NeutralSupplyAir,                       !- Dedicated Outdoor Air System Control Strategy
-  autosize,                               !- Dedicated Outdoor Air Low Setpoint Temperature for Design {C}
-  autosize;                               !- Dedicated Outdoor Air High Setpoint Temperature for Design {C}
-
-OS:ZoneHVAC:EquipmentList,
-  {ff429438-9d82-4437-b1c3-642b6dd673c1}, !- Handle
-  Zone HVAC Equipment List 9,             !- Name
-  {d536fff2-4cd0-4a7b-a3db-268b1aac41fa}; !- Thermal Zone
-
-OS:Space,
-  {e3720c87-a9b7-4525-aa0a-b19c3e61c609}, !- Handle
-  corridor space,                         !- Name
-  {9d48e7a3-7852-4846-befa-561e1ffc2e63}, !- Space Type Name
-  ,                                       !- Default Construction Set Name
-  ,                                       !- Default Schedule Set Name
-  ,                                       !- Direction of Relative North {deg}
-  ,                                       !- X Origin {m}
-  ,                                       !- Y Origin {m}
-  ,                                       !- Z Origin {m}
-  ,                                       !- Building Story Name
-  {d536fff2-4cd0-4a7b-a3db-268b1aac41fa}; !- Thermal Zone Name
-
-OS:Surface,
-  {7e079f5b-adde-4aad-8008-65a48cf72972}, !- Handle
-  Surface 49,                             !- Name
-  Floor,                                  !- Surface Type
-  ,                                       !- Construction Name
-  {e3720c87-a9b7-4525-aa0a-b19c3e61c609}, !- Space Name
-  Adiabatic,                              !- Outside Boundary Condition
-  ,                                       !- Outside Boundary Condition Object
-  NoSun,                                  !- Sun Exposure
-  NoWind,                                 !- Wind Exposure
-  ,                                       !- View Factor to Ground
-  ,                                       !- Number of Vertices
-  0, 0, 0,                                !- X,Y,Z Vertex 1 {m}
-  0, 3.048, 0,                            !- X,Y,Z Vertex 2 {m}
-  25.8631376286792, 3.048, 0,             !- X,Y,Z Vertex 3 {m}
-  25.8631376286792, 0, 0;                 !- X,Y,Z Vertex 4 {m}
-
-OS:Surface,
-  {e0ee0150-6dcb-4641-b6de-c5308bcafba7}, !- Handle
-  Surface 50,                             !- Name
-  Wall,                                   !- Surface Type
-  ,                                       !- Construction Name
-  {e3720c87-a9b7-4525-aa0a-b19c3e61c609}, !- Space Name
-  Outdoors,                               !- Outside Boundary Condition
-  ,                                       !- Outside Boundary Condition Object
-  SunExposed,                             !- Sun Exposure
-  WindExposed,                            !- Wind Exposure
-  ,                                       !- View Factor to Ground
-  ,                                       !- Number of Vertices
-  0, 3.048, 2.4384,                       !- X,Y,Z Vertex 1 {m}
-  0, 3.048, 0,                            !- X,Y,Z Vertex 2 {m}
-  0, 0, 0,                                !- X,Y,Z Vertex 3 {m}
-  0, 0, 2.4384;                           !- X,Y,Z Vertex 4 {m}
-
-OS:Surface,
-  {70a66410-a045-4136-8b9b-41baed62cbf3}, !- Handle
-  Surface 51,                             !- Name
-  Wall,                                   !- Surface Type
-  ,                                       !- Construction Name
-  {e3720c87-a9b7-4525-aa0a-b19c3e61c609}, !- Space Name
-  Adiabatic,                              !- Outside Boundary Condition
-  ,                                       !- Outside Boundary Condition Object
-  NoSun,                                  !- Sun Exposure
-  NoWind,                                 !- Wind Exposure
-  ,                                       !- View Factor to Ground
-  ,                                       !- Number of Vertices
-  6.46578440716979, 3.048, 2.4384,        !- X,Y,Z Vertex 1 {m}
-  6.46578440716979, 3.048, 0,             !- X,Y,Z Vertex 2 {m}
-  0, 3.048, 0,                            !- X,Y,Z Vertex 3 {m}
-  0, 3.048, 2.4384;                       !- X,Y,Z Vertex 4 {m}
-
-OS:Surface,
-  {f35ce002-dab1-4123-8da8-891f55be78f8}, !- Handle
-  Surface 52,                             !- Name
-  Wall,                                   !- Surface Type
-  ,                                       !- Construction Name
-  {e3720c87-a9b7-4525-aa0a-b19c3e61c609}, !- Space Name
-  Outdoors,                               !- Outside Boundary Condition
-  ,                                       !- Outside Boundary Condition Object
-  SunExposed,                             !- Sun Exposure
-  WindExposed,                            !- Wind Exposure
-  ,                                       !- View Factor to Ground
-  ,                                       !- Number of Vertices
-  25.8631376286792, 0, 2.4384,            !- X,Y,Z Vertex 1 {m}
-  25.8631376286792, 0, 0,                 !- X,Y,Z Vertex 2 {m}
-  25.8631376286792, 3.048, 0,             !- X,Y,Z Vertex 3 {m}
-  25.8631376286792, 3.048, 2.4384;        !- X,Y,Z Vertex 4 {m}
-
-OS:Surface,
-  {2da3d24b-4c0e-4f34-a83f-4b659f69c757}, !- Handle
-  Surface 53,                             !- Name
-  Wall,                                   !- Surface Type
-  ,                                       !- Construction Name
-  {e3720c87-a9b7-4525-aa0a-b19c3e61c609}, !- Space Name
-  Adiabatic,                              !- Outside Boundary Condition
-  ,                                       !- Outside Boundary Condition Object
-  NoSun,                                  !- Sun Exposure
-  NoWind,                                 !- Wind Exposure
-  ,                                       !- View Factor to Ground
-  ,                                       !- Number of Vertices
-  0, 0, 2.4384,                           !- X,Y,Z Vertex 1 {m}
-  0, 0, 0,                                !- X,Y,Z Vertex 2 {m}
-  6.46578440716979, 0, 0,                 !- X,Y,Z Vertex 3 {m}
-  6.46578440716979, 0, 2.4384;            !- X,Y,Z Vertex 4 {m}
-
-OS:Surface,
-  {35388d2d-7a28-4f35-a2c0-80c7c4d36935}, !- Handle
-  Surface 54,                             !- Name
-  RoofCeiling,                            !- Surface Type
-  ,                                       !- Construction Name
-  {e3720c87-a9b7-4525-aa0a-b19c3e61c609}, !- Space Name
-  Outdoors,                               !- Outside Boundary Condition
-  ,                                       !- Outside Boundary Condition Object
-  SunExposed,                             !- Sun Exposure
-  WindExposed,                            !- Wind Exposure
-  ,                                       !- View Factor to Ground
-  ,                                       !- Number of Vertices
-  25.8631376286792, 0, 2.4384,            !- X,Y,Z Vertex 1 {m}
-  25.8631376286792, 3.048, 2.4384,        !- X,Y,Z Vertex 2 {m}
-  0, 3.048, 2.4384,                       !- X,Y,Z Vertex 3 {m}
-  0, 0, 2.4384;                           !- X,Y,Z Vertex 4 {m}
-
-OS:SpaceType,
-  {9d48e7a3-7852-4846-befa-561e1ffc2e63}, !- Handle
-  Space Type 2,                           !- Name
-  ,                                       !- Default Construction Set Name
-  ,                                       !- Default Schedule Set Name
-  ,                                       !- Group Rendering Name
-  ,                                       !- Design Specification Outdoor Air Object Name
-  ,                                       !- Standards Template
-  ,                                       !- Standards Building Type
-  corridor;                               !- Standards Space Type
-
-OS:Surface,
-  {a1346017-09d6-48f8-b283-264b270ee4cc}, !- Handle
-  Surface 55,                             !- Name
-  Floor,                                  !- Surface Type
-  ,                                       !- Construction Name
-  {01ca56ed-ee42-46f2-8651-3eea43ae1ca1}, !- Space Name
-  Foundation,                             !- Outside Boundary Condition
-  ,                                       !- Outside Boundary Condition Object
-  NoSun,                                  !- Sun Exposure
-  NoWind,                                 !- Wind Exposure
-  ,                                       !- View Factor to Ground
-  ,                                       !- Number of Vertices
-  0, 0, -2.4384,                          !- X,Y,Z Vertex 1 {m}
-  0, 3.048, -2.4384,                      !- X,Y,Z Vertex 2 {m}
-  25.8631376286792, 3.048, -2.4384,       !- X,Y,Z Vertex 3 {m}
-  25.8631376286792, 0, -2.4384;           !- X,Y,Z Vertex 4 {m}
-
-OS:Surface,
-  {5eac2612-a9b0-4944-b510-2f8a7d988498}, !- Handle
-  Surface 56,                             !- Name
-  Wall,                                   !- Surface Type
-  ,                                       !- Construction Name
-  {01ca56ed-ee42-46f2-8651-3eea43ae1ca1}, !- Space Name
-  Foundation,                             !- Outside Boundary Condition
-  ,                                       !- Outside Boundary Condition Object
-  NoSun,                                  !- Sun Exposure
-  NoWind,                                 !- Wind Exposure
-  ,                                       !- View Factor to Ground
-  ,                                       !- Number of Vertices
-  0, 3.048, 0,                            !- X,Y,Z Vertex 1 {m}
-  0, 3.048, -2.4384,                      !- X,Y,Z Vertex 2 {m}
-  0, 0, -2.4384,                          !- X,Y,Z Vertex 3 {m}
-  0, 0, 0;                                !- X,Y,Z Vertex 4 {m}
-
-OS:Surface,
-  {cace1400-1f9c-48ab-9d75-46aba12bdeac}, !- Handle
-  Surface 58,                             !- Name
-  Wall,                                   !- Surface Type
-  ,                                       !- Construction Name
-  {01ca56ed-ee42-46f2-8651-3eea43ae1ca1}, !- Space Name
-  Foundation,                             !- Outside Boundary Condition
-  ,                                       !- Outside Boundary Condition Object
-  NoSun,                                  !- Sun Exposure
-  NoWind,                                 !- Wind Exposure
-  ,                                       !- View Factor to Ground
-  ,                                       !- Number of Vertices
-  25.8631376286792, 0, 0,                 !- X,Y,Z Vertex 1 {m}
-  25.8631376286792, 0, -2.4384,           !- X,Y,Z Vertex 2 {m}
-  25.8631376286792, 3.048, -2.4384,       !- X,Y,Z Vertex 3 {m}
-  25.8631376286792, 3.048, 0;             !- X,Y,Z Vertex 4 {m}
-
-OS:Surface,
-  {f8d17b41-ecb6-4e1a-8d10-26fbeb69c838}, !- Handle
-  Surface 60,                             !- Name
-  RoofCeiling,                            !- Surface Type
-  ,                                       !- Construction Name
-  {01ca56ed-ee42-46f2-8651-3eea43ae1ca1}, !- Space Name
-  Adiabatic,                              !- Outside Boundary Condition
-  ,                                       !- Outside Boundary Condition Object
-  NoSun,                                  !- Sun Exposure
-  NoWind,                                 !- Wind Exposure
-  ,                                       !- View Factor to Ground
-  ,                                       !- Number of Vertices
-  25.8631376286792, 0, 0,                 !- X,Y,Z Vertex 1 {m}
-  25.8631376286792, 3.048, 0,             !- X,Y,Z Vertex 2 {m}
-  0, 3.048, 0,                            !- X,Y,Z Vertex 3 {m}
-  0, 0, 0;                                !- X,Y,Z Vertex 4 {m}
-
-OS:Surface,
-  {6e3b5d6b-f6ca-40af-abbd-2bdf8f3670a2}, !- Handle
-  Surface 61,                             !- Name
-  Floor,                                  !- Surface Type
-  ,                                       !- Construction Name
-  {01ca56ed-ee42-46f2-8651-3eea43ae1ca1}, !- Space Name
-  Foundation,                             !- Outside Boundary Condition
-  ,                                       !- Outside Boundary Condition Object
-  NoSun,                                  !- Sun Exposure
-  NoWind,                                 !- Wind Exposure
-  ,                                       !- View Factor to Ground
-  ,                                       !- Number of Vertices
-  0, -12.9315688143396, -2.4384,          !- X,Y,Z Vertex 1 {m}
-  0, 0, -2.4384,                          !- X,Y,Z Vertex 2 {m}
-  6.46578440716979, 0, -2.4384,           !- X,Y,Z Vertex 3 {m}
-  6.46578440716979, -12.9315688143396, -2.4384; !- X,Y,Z Vertex 4 {m}
-
-OS:Surface,
-  {b0862ba6-6950-429f-b5d0-dcca0ecddbdb}, !- Handle
-  Surface 62,                             !- Name
-  Wall,                                   !- Surface Type
-  ,                                       !- Construction Name
-  {01ca56ed-ee42-46f2-8651-3eea43ae1ca1}, !- Space Name
-  Foundation,                             !- Outside Boundary Condition
-  ,                                       !- Outside Boundary Condition Object
-  NoSun,                                  !- Sun Exposure
-  NoWind,                                 !- Wind Exposure
-  ,                                       !- View Factor to Ground
-  ,                                       !- Number of Vertices
-  0, 0, 0,                                !- X,Y,Z Vertex 1 {m}
-  0, 0, -2.4384,                          !- X,Y,Z Vertex 2 {m}
-  0, -12.9315688143396, -2.4384,          !- X,Y,Z Vertex 3 {m}
-  0, -12.9315688143396, 0;                !- X,Y,Z Vertex 4 {m}
-
-OS:Surface,
-  {9f16ed4b-f5d5-46c8-977b-9104577a49e9}, !- Handle
-  Surface 65,                             !- Name
-  Wall,                                   !- Surface Type
-  ,                                       !- Construction Name
-  {01ca56ed-ee42-46f2-8651-3eea43ae1ca1}, !- Space Name
-  Foundation,                             !- Outside Boundary Condition
-  ,                                       !- Outside Boundary Condition Object
-  NoSun,                                  !- Sun Exposure
-  NoWind,                                 !- Wind Exposure
-  ,                                       !- View Factor to Ground
-  ,                                       !- Number of Vertices
-  0, -12.9315688143396, 0,                !- X,Y,Z Vertex 1 {m}
-  0, -12.9315688143396, -2.4384,          !- X,Y,Z Vertex 2 {m}
-  6.46578440716979, -12.9315688143396, -2.4384, !- X,Y,Z Vertex 3 {m}
-  6.46578440716979, -12.9315688143396, 0; !- X,Y,Z Vertex 4 {m}
-
-OS:Surface,
-  {0c9b2342-4827-41a7-acef-c46e4c3fc0d7}, !- Handle
-  Surface 66,                             !- Name
-  RoofCeiling,                            !- Surface Type
-  ,                                       !- Construction Name
-  {01ca56ed-ee42-46f2-8651-3eea43ae1ca1}, !- Space Name
-  Surface,                                !- Outside Boundary Condition
-  {b7a423dd-7a73-4d77-a1e8-6554161d3cd7}, !- Outside Boundary Condition Object
-  NoSun,                                  !- Sun Exposure
-  NoWind,                                 !- Wind Exposure
-  ,                                       !- View Factor to Ground
-  ,                                       !- Number of Vertices
-  6.46578440716979, -12.9315688143396, 0, !- X,Y,Z Vertex 1 {m}
-  6.46578440716979, 0, 0,                 !- X,Y,Z Vertex 2 {m}
-  0, 0, 0,                                !- X,Y,Z Vertex 3 {m}
-  0, -12.9315688143396, 0;                !- X,Y,Z Vertex 4 {m}
-
-OS:Surface,
-  {c40781e8-7ee3-4273-8842-ca8b5c4e7627}, !- Handle
-  Surface 67,                             !- Name
-  Floor,                                  !- Surface Type
-  ,                                       !- Construction Name
-  {01ca56ed-ee42-46f2-8651-3eea43ae1ca1}, !- Space Name
-  Foundation,                             !- Outside Boundary Condition
-  ,                                       !- Outside Boundary Condition Object
-  NoSun,                                  !- Sun Exposure
-  NoWind,                                 !- Wind Exposure
-  ,                                       !- View Factor to Ground
-  ,                                       !- Number of Vertices
-  0, 3.048, -2.4384,                      !- X,Y,Z Vertex 1 {m}
-  0, 15.9795688143396, -2.4384,           !- X,Y,Z Vertex 2 {m}
-  6.46578440716979, 15.9795688143396, -2.4384, !- X,Y,Z Vertex 3 {m}
-  6.46578440716979, 3.048, -2.4384;       !- X,Y,Z Vertex 4 {m}
-
-OS:Surface,
-  {c368d705-dedc-43b8-bffa-4dc1a4fecf73}, !- Handle
-  Surface 68,                             !- Name
-  Wall,                                   !- Surface Type
-  ,                                       !- Construction Name
-  {01ca56ed-ee42-46f2-8651-3eea43ae1ca1}, !- Space Name
-  Foundation,                             !- Outside Boundary Condition
-  ,                                       !- Outside Boundary Condition Object
-  NoSun,                                  !- Sun Exposure
-  NoWind,                                 !- Wind Exposure
-  ,                                       !- View Factor to Ground
-  ,                                       !- Number of Vertices
-  0, 15.9795688143396, 0,                 !- X,Y,Z Vertex 1 {m}
-  0, 15.9795688143396, -2.4384,           !- X,Y,Z Vertex 2 {m}
-  0, 3.048, -2.4384,                      !- X,Y,Z Vertex 3 {m}
-  0, 3.048, 0;                            !- X,Y,Z Vertex 4 {m}
-
-OS:Surface,
-  {4cfefbf8-0558-4ab3-8737-e2bb459d885f}, !- Handle
-  Surface 69,                             !- Name
-  Wall,                                   !- Surface Type
-  ,                                       !- Construction Name
-  {01ca56ed-ee42-46f2-8651-3eea43ae1ca1}, !- Space Name
-  Foundation,                             !- Outside Boundary Condition
-  ,                                       !- Outside Boundary Condition Object
-  NoSun,                                  !- Sun Exposure
-  NoWind,                                 !- Wind Exposure
-  ,                                       !- View Factor to Ground
-  ,                                       !- Number of Vertices
-  6.46578440716979, 15.9795688143396, 0,  !- X,Y,Z Vertex 1 {m}
-  6.46578440716979, 15.9795688143396, -2.4384, !- X,Y,Z Vertex 2 {m}
-  0, 15.9795688143396, -2.4384,           !- X,Y,Z Vertex 3 {m}
-  0, 15.9795688143396, 0;                 !- X,Y,Z Vertex 4 {m}
-
-OS:Surface,
-  {c2bbec75-57a2-4650-bd5a-fa8099e82b6d}, !- Handle
-  Surface 72,                             !- Name
-  RoofCeiling,                            !- Surface Type
-  ,                                       !- Construction Name
-  {01ca56ed-ee42-46f2-8651-3eea43ae1ca1}, !- Space Name
-  Surface,                                !- Outside Boundary Condition
-  {0a78a477-d13f-43af-9a35-b8dc9937aa15}, !- Outside Boundary Condition Object
-  NoSun,                                  !- Sun Exposure
-  NoWind,                                 !- Wind Exposure
-  ,                                       !- View Factor to Ground
-  ,                                       !- Number of Vertices
-  6.46578440716979, 3.048, 0,             !- X,Y,Z Vertex 1 {m}
-  6.46578440716979, 15.9795688143396, 0,  !- X,Y,Z Vertex 2 {m}
-  0, 15.9795688143396, 0,                 !- X,Y,Z Vertex 3 {m}
-  0, 3.048, 0;                            !- X,Y,Z Vertex 4 {m}
-
-OS:Surface,
-  {369343b8-33d2-40de-8ac4-0732beb17077}, !- Handle
-  Surface 73,                             !- Name
-  Floor,                                  !- Surface Type
-  ,                                       !- Construction Name
-  {01ca56ed-ee42-46f2-8651-3eea43ae1ca1}, !- Space Name
-  Foundation,                             !- Outside Boundary Condition
-  ,                                       !- Outside Boundary Condition Object
-  NoSun,                                  !- Sun Exposure
-  NoWind,                                 !- Wind Exposure
-  ,                                       !- View Factor to Ground
-  ,                                       !- Number of Vertices
-  6.46578440716979, -12.9315688143396, -2.4384, !- X,Y,Z Vertex 1 {m}
-  6.46578440716979, 0, -2.4384,           !- X,Y,Z Vertex 2 {m}
-  12.9315688143396, 0, -2.4384,           !- X,Y,Z Vertex 3 {m}
-  12.9315688143396, -12.9315688143396, -2.4384; !- X,Y,Z Vertex 4 {m}
-
-OS:Surface,
-  {0cc3e111-f02b-4e35-8789-a5cf123ce677}, !- Handle
-  Surface 76,                             !- Name
-  Wall,                                   !- Surface Type
-  ,                                       !- Construction Name
-  {01ca56ed-ee42-46f2-8651-3eea43ae1ca1}, !- Space Name
-  Foundation,                             !- Outside Boundary Condition
-  ,                                       !- Outside Boundary Condition Object
-  NoSun,                                  !- Sun Exposure
-  NoWind,                                 !- Wind Exposure
-  ,                                       !- View Factor to Ground
-  ,                                       !- Number of Vertices
-  6.46578440716979, -12.9315688143396, 0, !- X,Y,Z Vertex 1 {m}
-  6.46578440716979, -12.9315688143396, -2.4384, !- X,Y,Z Vertex 2 {m}
-  12.9315688143396, -12.9315688143396, -2.4384, !- X,Y,Z Vertex 3 {m}
-  12.9315688143396, -12.9315688143396, 0; !- X,Y,Z Vertex 4 {m}
-
-OS:Surface,
-  {3e54cad0-1ea2-4ffc-bdc0-ac867e139919}, !- Handle
-  Surface 77,                             !- Name
-  RoofCeiling,                            !- Surface Type
-  ,                                       !- Construction Name
-  {01ca56ed-ee42-46f2-8651-3eea43ae1ca1}, !- Space Name
-  Surface,                                !- Outside Boundary Condition
-  {0b22c69d-3954-4606-903b-e241376ae2fa}, !- Outside Boundary Condition Object
-  NoSun,                                  !- Sun Exposure
-  NoWind,                                 !- Wind Exposure
-  ,                                       !- View Factor to Ground
-  ,                                       !- Number of Vertices
-  12.9315688143396, -12.9315688143396, 0, !- X,Y,Z Vertex 1 {m}
-  12.9315688143396, 0, 0,                 !- X,Y,Z Vertex 2 {m}
-  6.46578440716979, 0, 0,                 !- X,Y,Z Vertex 3 {m}
-  6.46578440716979, -12.9315688143396, 0; !- X,Y,Z Vertex 4 {m}
-
-OS:Surface,
-  {4c0758e3-56d6-4155-8c3d-a76714d60ce2}, !- Handle
-  Surface 79,                             !- Name
-  Floor,                                  !- Surface Type
-  ,                                       !- Construction Name
-  {01ca56ed-ee42-46f2-8651-3eea43ae1ca1}, !- Space Name
-  Foundation,                             !- Outside Boundary Condition
-  ,                                       !- Outside Boundary Condition Object
-  NoSun,                                  !- Sun Exposure
-  NoWind,                                 !- Wind Exposure
-  ,                                       !- View Factor to Ground
-  ,                                       !- Number of Vertices
-  6.46578440716979, 3.048, -2.4384,       !- X,Y,Z Vertex 1 {m}
-  6.46578440716979, 15.9795688143396, -2.4384, !- X,Y,Z Vertex 2 {m}
-  12.9315688143396, 15.9795688143396, -2.4384, !- X,Y,Z Vertex 3 {m}
-  12.9315688143396, 3.048, -2.4384;       !- X,Y,Z Vertex 4 {m}
-
-OS:Surface,
-  {d14daf63-f4e9-4c13-a021-e93a1bf4fde9}, !- Handle
-  Surface 81,                             !- Name
-  Wall,                                   !- Surface Type
-  ,                                       !- Construction Name
-  {01ca56ed-ee42-46f2-8651-3eea43ae1ca1}, !- Space Name
-  Foundation,                             !- Outside Boundary Condition
-  ,                                       !- Outside Boundary Condition Object
-  NoSun,                                  !- Sun Exposure
-  NoWind,                                 !- Wind Exposure
-  ,                                       !- View Factor to Ground
-  ,                                       !- Number of Vertices
-  12.9315688143396, 15.9795688143396, 0,  !- X,Y,Z Vertex 1 {m}
-  12.9315688143396, 15.9795688143396, -2.4384, !- X,Y,Z Vertex 2 {m}
-  6.46578440716979, 15.9795688143396, -2.4384, !- X,Y,Z Vertex 3 {m}
-  6.46578440716979, 15.9795688143396, 0;  !- X,Y,Z Vertex 4 {m}
-
-OS:Surface,
-  {d1900b1f-0a13-49e3-8e66-f7d6e61c3e86}, !- Handle
-  Surface 83,                             !- Name
-  RoofCeiling,                            !- Surface Type
-  ,                                       !- Construction Name
-  {01ca56ed-ee42-46f2-8651-3eea43ae1ca1}, !- Space Name
-  Surface,                                !- Outside Boundary Condition
-  {554135ed-3ebe-43f8-816c-99951adedc95}, !- Outside Boundary Condition Object
-  NoSun,                                  !- Sun Exposure
-  NoWind,                                 !- Wind Exposure
-  ,                                       !- View Factor to Ground
-  ,                                       !- Number of Vertices
-  12.9315688143396, 3.048, 0,             !- X,Y,Z Vertex 1 {m}
-  12.9315688143396, 15.9795688143396, 0,  !- X,Y,Z Vertex 2 {m}
-  6.46578440716979, 15.9795688143396, 0,  !- X,Y,Z Vertex 3 {m}
-  6.46578440716979, 3.048, 0;             !- X,Y,Z Vertex 4 {m}
-
-OS:Surface,
-  {5f2094a4-6be6-46a9-8547-a15dd06fac89}, !- Handle
-  Surface 85,                             !- Name
-  Floor,                                  !- Surface Type
-  ,                                       !- Construction Name
-  {01ca56ed-ee42-46f2-8651-3eea43ae1ca1}, !- Space Name
-  Foundation,                             !- Outside Boundary Condition
-  ,                                       !- Outside Boundary Condition Object
-  NoSun,                                  !- Sun Exposure
-  NoWind,                                 !- Wind Exposure
-  ,                                       !- View Factor to Ground
-  ,                                       !- Number of Vertices
-  12.9315688143396, -12.9315688143396, -2.4384, !- X,Y,Z Vertex 1 {m}
-  12.9315688143396, 0, -2.4384,           !- X,Y,Z Vertex 2 {m}
-  19.3973532215094, 0, -2.4384,           !- X,Y,Z Vertex 3 {m}
-  19.3973532215094, -12.9315688143396, -2.4384; !- X,Y,Z Vertex 4 {m}
-
-OS:Surface,
-  {20e88a41-6c67-41b0-ab75-05fc375b3cbd}, !- Handle
-  Surface 88,                             !- Name
-  Wall,                                   !- Surface Type
-  ,                                       !- Construction Name
-  {01ca56ed-ee42-46f2-8651-3eea43ae1ca1}, !- Space Name
-  Foundation,                             !- Outside Boundary Condition
-  ,                                       !- Outside Boundary Condition Object
-  NoSun,                                  !- Sun Exposure
-  NoWind,                                 !- Wind Exposure
-  ,                                       !- View Factor to Ground
-  ,                                       !- Number of Vertices
-  12.9315688143396, -12.9315688143396, 0, !- X,Y,Z Vertex 1 {m}
-  12.9315688143396, -12.9315688143396, -2.4384, !- X,Y,Z Vertex 2 {m}
-  19.3973532215094, -12.9315688143396, -2.4384, !- X,Y,Z Vertex 3 {m}
-  19.3973532215094, -12.9315688143396, 0; !- X,Y,Z Vertex 4 {m}
-
-OS:Surface,
-  {c01a8026-3043-4e86-9d0a-0f9c35f1f891}, !- Handle
-  Surface 89,                             !- Name
-  RoofCeiling,                            !- Surface Type
-  ,                                       !- Construction Name
-  {01ca56ed-ee42-46f2-8651-3eea43ae1ca1}, !- Space Name
-  Surface,                                !- Outside Boundary Condition
-  {0e5d2196-f0ab-41cd-9c53-64e4042ba393}, !- Outside Boundary Condition Object
-  NoSun,                                  !- Sun Exposure
-  NoWind,                                 !- Wind Exposure
-  ,                                       !- View Factor to Ground
-  ,                                       !- Number of Vertices
-  19.3973532215094, -12.9315688143396, 0, !- X,Y,Z Vertex 1 {m}
-  19.3973532215094, 0, 0,                 !- X,Y,Z Vertex 2 {m}
-  12.9315688143396, 0, 0,                 !- X,Y,Z Vertex 3 {m}
-  12.9315688143396, -12.9315688143396, 0; !- X,Y,Z Vertex 4 {m}
-
-OS:Surface,
-  {415185b9-d6c5-4691-8beb-c9572fa69fa2}, !- Handle
-  Surface 91,                             !- Name
-  Floor,                                  !- Surface Type
-  ,                                       !- Construction Name
-  {01ca56ed-ee42-46f2-8651-3eea43ae1ca1}, !- Space Name
-  Foundation,                             !- Outside Boundary Condition
-  ,                                       !- Outside Boundary Condition Object
-  NoSun,                                  !- Sun Exposure
-  NoWind,                                 !- Wind Exposure
-  ,                                       !- View Factor to Ground
-  ,                                       !- Number of Vertices
-  12.9315688143396, 3.048, -2.4384,       !- X,Y,Z Vertex 1 {m}
-  12.9315688143396, 15.9795688143396, -2.4384, !- X,Y,Z Vertex 2 {m}
-  19.3973532215094, 15.9795688143396, -2.4384, !- X,Y,Z Vertex 3 {m}
-  19.3973532215094, 3.048, -2.4384;       !- X,Y,Z Vertex 4 {m}
-
-OS:Surface,
-  {78edfee7-8c41-428d-a132-d207366ba215}, !- Handle
-  Surface 93,                             !- Name
-  Wall,                                   !- Surface Type
-  ,                                       !- Construction Name
-  {01ca56ed-ee42-46f2-8651-3eea43ae1ca1}, !- Space Name
-  Foundation,                             !- Outside Boundary Condition
-  ,                                       !- Outside Boundary Condition Object
-  NoSun,                                  !- Sun Exposure
-  NoWind,                                 !- Wind Exposure
-  ,                                       !- View Factor to Ground
-  ,                                       !- Number of Vertices
-  19.3973532215094, 15.9795688143396, 0,  !- X,Y,Z Vertex 1 {m}
-  19.3973532215094, 15.9795688143396, -2.4384, !- X,Y,Z Vertex 2 {m}
-  12.9315688143396, 15.9795688143396, -2.4384, !- X,Y,Z Vertex 3 {m}
-  12.9315688143396, 15.9795688143396, 0;  !- X,Y,Z Vertex 4 {m}
-
-OS:Surface,
-  {a650adfa-7a45-4607-aac6-25b02d0f0e75}, !- Handle
-  Surface 95,                             !- Name
-  RoofCeiling,                            !- Surface Type
-  ,                                       !- Construction Name
-  {01ca56ed-ee42-46f2-8651-3eea43ae1ca1}, !- Space Name
-  Surface,                                !- Outside Boundary Condition
-  {e0a1700f-64e8-48a5-a754-88a46e3d2333}, !- Outside Boundary Condition Object
-  NoSun,                                  !- Sun Exposure
-  NoWind,                                 !- Wind Exposure
-  ,                                       !- View Factor to Ground
-  ,                                       !- Number of Vertices
-  19.3973532215094, 3.048, 0,             !- X,Y,Z Vertex 1 {m}
-  19.3973532215094, 15.9795688143396, 0,  !- X,Y,Z Vertex 2 {m}
-  12.9315688143396, 15.9795688143396, 0,  !- X,Y,Z Vertex 3 {m}
-  12.9315688143396, 3.048, 0;             !- X,Y,Z Vertex 4 {m}
-
-OS:Surface,
-  {54029bc0-8769-415e-b4ae-9059d42d0309}, !- Handle
-  Surface 97,                             !- Name
-  Floor,                                  !- Surface Type
-  ,                                       !- Construction Name
-  {01ca56ed-ee42-46f2-8651-3eea43ae1ca1}, !- Space Name
-  Foundation,                             !- Outside Boundary Condition
-  ,                                       !- Outside Boundary Condition Object
-  NoSun,                                  !- Sun Exposure
-  NoWind,                                 !- Wind Exposure
-  ,                                       !- View Factor to Ground
-  ,                                       !- Number of Vertices
-  19.3973532215094, -12.9315688143396, -2.4384, !- X,Y,Z Vertex 1 {m}
-  19.3973532215094, 0, -2.4384,           !- X,Y,Z Vertex 2 {m}
-  25.8631376286792, 0, -2.4384,           !- X,Y,Z Vertex 3 {m}
-  25.8631376286792, -12.9315688143396, -2.4384; !- X,Y,Z Vertex 4 {m}
-
-OS:Surface,
-  {8430e607-e796-4851-8846-922641e0f94f}, !- Handle
-  Surface 100,                            !- Name
-  Wall,                                   !- Surface Type
-  ,                                       !- Construction Name
-  {01ca56ed-ee42-46f2-8651-3eea43ae1ca1}, !- Space Name
-  Foundation,                             !- Outside Boundary Condition
-  ,                                       !- Outside Boundary Condition Object
-  NoSun,                                  !- Sun Exposure
-  NoWind,                                 !- Wind Exposure
-  ,                                       !- View Factor to Ground
-  ,                                       !- Number of Vertices
-  19.3973532215094, -12.9315688143396, 0, !- X,Y,Z Vertex 1 {m}
-  19.3973532215094, -12.9315688143396, -2.4384, !- X,Y,Z Vertex 2 {m}
-  25.8631376286792, -12.9315688143396, -2.4384, !- X,Y,Z Vertex 3 {m}
-  25.8631376286792, -12.9315688143396, 0; !- X,Y,Z Vertex 4 {m}
-
-OS:Surface,
-  {ed67850d-f650-4bee-857f-7a1ed4345da7}, !- Handle
-  Surface 101,                            !- Name
-  RoofCeiling,                            !- Surface Type
-  ,                                       !- Construction Name
-  {01ca56ed-ee42-46f2-8651-3eea43ae1ca1}, !- Space Name
-  Surface,                                !- Outside Boundary Condition
-  {c070ce47-7946-4679-a9c3-ad4ea6605be7}, !- Outside Boundary Condition Object
-  NoSun,                                  !- Sun Exposure
-  NoWind,                                 !- Wind Exposure
-  ,                                       !- View Factor to Ground
-  ,                                       !- Number of Vertices
-  25.8631376286792, -12.9315688143396, 0, !- X,Y,Z Vertex 1 {m}
-  25.8631376286792, 0, 0,                 !- X,Y,Z Vertex 2 {m}
-  19.3973532215094, 0, 0,                 !- X,Y,Z Vertex 3 {m}
-  19.3973532215094, -12.9315688143396, 0; !- X,Y,Z Vertex 4 {m}
-
-OS:Surface,
-  {fc186ec8-8e73-49da-b6ad-22cccdfde18e}, !- Handle
-  Surface 102,                            !- Name
-  Wall,                                   !- Surface Type
-  ,                                       !- Construction Name
-  {01ca56ed-ee42-46f2-8651-3eea43ae1ca1}, !- Space Name
-  Foundation,                             !- Outside Boundary Condition
-  ,                                       !- Outside Boundary Condition Object
-  NoSun,                                  !- Sun Exposure
-  NoWind,                                 !- Wind Exposure
-  ,                                       !- View Factor to Ground
-  ,                                       !- Number of Vertices
-  25.8631376286792, -12.9315688143396, 0, !- X,Y,Z Vertex 1 {m}
-  25.8631376286792, -12.9315688143396, -2.4384, !- X,Y,Z Vertex 2 {m}
-  25.8631376286792, 0, -2.4384,           !- X,Y,Z Vertex 3 {m}
-  25.8631376286792, 0, 0;                 !- X,Y,Z Vertex 4 {m}
-
-OS:Surface,
-  {0f36b179-6d85-4b23-9f4b-5af7b07ac2ee}, !- Handle
-  Surface 103,                            !- Name
-  Floor,                                  !- Surface Type
-  ,                                       !- Construction Name
-  {01ca56ed-ee42-46f2-8651-3eea43ae1ca1}, !- Space Name
-  Foundation,                             !- Outside Boundary Condition
-  ,                                       !- Outside Boundary Condition Object
-  NoSun,                                  !- Sun Exposure
-  NoWind,                                 !- Wind Exposure
-  ,                                       !- View Factor to Ground
-  ,                                       !- Number of Vertices
-  19.3973532215094, 3.048, -2.4384,       !- X,Y,Z Vertex 1 {m}
-  19.3973532215094, 15.9795688143396, -2.4384, !- X,Y,Z Vertex 2 {m}
-  25.8631376286792, 15.9795688143396, -2.4384, !- X,Y,Z Vertex 3 {m}
-  25.8631376286792, 3.048, -2.4384;       !- X,Y,Z Vertex 4 {m}
-
-OS:Surface,
-  {89d2f101-572c-4425-8dee-1c1a6bc6e6ee}, !- Handle
-  Surface 105,                            !- Name
-  Wall,                                   !- Surface Type
-  ,                                       !- Construction Name
-  {01ca56ed-ee42-46f2-8651-3eea43ae1ca1}, !- Space Name
-  Foundation,                             !- Outside Boundary Condition
-  ,                                       !- Outside Boundary Condition Object
-  NoSun,                                  !- Sun Exposure
-  NoWind,                                 !- Wind Exposure
-  ,                                       !- View Factor to Ground
-  ,                                       !- Number of Vertices
-  25.8631376286792, 15.9795688143396, 0,  !- X,Y,Z Vertex 1 {m}
-  25.8631376286792, 15.9795688143396, -2.4384, !- X,Y,Z Vertex 2 {m}
-  19.3973532215094, 15.9795688143396, -2.4384, !- X,Y,Z Vertex 3 {m}
-  19.3973532215094, 15.9795688143396, 0;  !- X,Y,Z Vertex 4 {m}
-
-OS:Surface,
-  {e54cdf65-1274-449d-9903-8533f4272fe9}, !- Handle
-  Surface 106,                            !- Name
-  Wall,                                   !- Surface Type
-  ,                                       !- Construction Name
-  {01ca56ed-ee42-46f2-8651-3eea43ae1ca1}, !- Space Name
-  Foundation,                             !- Outside Boundary Condition
-  ,                                       !- Outside Boundary Condition Object
-  NoSun,                                  !- Sun Exposure
-  NoWind,                                 !- Wind Exposure
-  ,                                       !- View Factor to Ground
-  ,                                       !- Number of Vertices
-  25.8631376286792, 3.048, 0,             !- X,Y,Z Vertex 1 {m}
-  25.8631376286792, 3.048, -2.4384,       !- X,Y,Z Vertex 2 {m}
-  25.8631376286792, 15.9795688143396, -2.4384, !- X,Y,Z Vertex 3 {m}
-  25.8631376286792, 15.9795688143396, 0;  !- X,Y,Z Vertex 4 {m}
-
-OS:Surface,
-  {fce7dfcf-31a3-41d5-afc7-8f2588f1ef1b}, !- Handle
-  Surface 107,                            !- Name
-  RoofCeiling,                            !- Surface Type
-  ,                                       !- Construction Name
-  {01ca56ed-ee42-46f2-8651-3eea43ae1ca1}, !- Space Name
-  Surface,                                !- Outside Boundary Condition
-  {9e0b0f03-a9f2-4266-be2e-073dfe1de58f}, !- Outside Boundary Condition Object
-  NoSun,                                  !- Sun Exposure
-  NoWind,                                 !- Wind Exposure
-  ,                                       !- View Factor to Ground
-  ,                                       !- Number of Vertices
-  25.8631376286792, 3.048, 0,             !- X,Y,Z Vertex 1 {m}
-  25.8631376286792, 15.9795688143396, 0,  !- X,Y,Z Vertex 2 {m}
-  19.3973532215094, 15.9795688143396, 0,  !- X,Y,Z Vertex 3 {m}
-  19.3973532215094, 3.048, 0;             !- X,Y,Z Vertex 4 {m}
-
-OS:Surface,
-  {20725198-0a78-49b7-a761-b816ff4bef05}, !- Handle
-  Surface 109,                            !- Name
-  Wall,                                   !- Surface Type
-  ,                                       !- Construction Name
-  {e3720c87-a9b7-4525-aa0a-b19c3e61c609}, !- Space Name
-  Adiabatic,                              !- Outside Boundary Condition
-  ,                                       !- Outside Boundary Condition Object
-  NoSun,                                  !- Sun Exposure
-  NoWind,                                 !- Wind Exposure
-  ,                                       !- View Factor to Ground
-  ,                                       !- Number of Vertices
-  12.9315688143396, 0, 2.4384,            !- X,Y,Z Vertex 1 {m}
-  12.9315688143396, 0, 0,                 !- X,Y,Z Vertex 2 {m}
-  19.3973532215094, 0, 0,                 !- X,Y,Z Vertex 3 {m}
-  19.3973532215094, 0, 2.4384;            !- X,Y,Z Vertex 4 {m}
-
-OS:Surface,
-  {e6d9d137-ef81-40fd-ab94-eeb8e1123507}, !- Handle
-  Surface 110,                            !- Name
-  Wall,                                   !- Surface Type
-  ,                                       !- Construction Name
-  {e3720c87-a9b7-4525-aa0a-b19c3e61c609}, !- Space Name
-  Adiabatic,                              !- Outside Boundary Condition
-  ,                                       !- Outside Boundary Condition Object
-  NoSun,                                  !- Sun Exposure
-  NoWind,                                 !- Wind Exposure
-  ,                                       !- View Factor to Ground
-  ,                                       !- Number of Vertices
-  19.3973532215094, 3.048, 2.4384,        !- X,Y,Z Vertex 1 {m}
-  19.3973532215094, 3.048, 0,             !- X,Y,Z Vertex 2 {m}
-  12.9315688143396, 3.048, 0,             !- X,Y,Z Vertex 3 {m}
-  12.9315688143396, 3.048, 2.4384;        !- X,Y,Z Vertex 4 {m}
-
-OS:Surface,
-  {28571627-fa18-4a8f-8abb-53af38c3f0b3}, !- Handle
-  Surface 111,                            !- Name
-  Wall,                                   !- Surface Type
-  ,                                       !- Construction Name
-  {e3720c87-a9b7-4525-aa0a-b19c3e61c609}, !- Space Name
-  Adiabatic,                              !- Outside Boundary Condition
-  ,                                       !- Outside Boundary Condition Object
-  NoSun,                                  !- Sun Exposure
-  NoWind,                                 !- Wind Exposure
-  ,                                       !- View Factor to Ground
-  ,                                       !- Number of Vertices
-  6.46578440716979, 0, 2.4384,            !- X,Y,Z Vertex 1 {m}
-  6.46578440716979, 0, 0,                 !- X,Y,Z Vertex 2 {m}
-  12.9315688143396, 0, 0,                 !- X,Y,Z Vertex 3 {m}
-  12.9315688143396, 0, 2.4384;            !- X,Y,Z Vertex 4 {m}
-
-OS:Surface,
-  {b91b36f8-87a3-4921-aa90-568aa2590eb6}, !- Handle
-  Surface 112,                            !- Name
-  Wall,                                   !- Surface Type
-  ,                                       !- Construction Name
-  {e3720c87-a9b7-4525-aa0a-b19c3e61c609}, !- Space Name
-  Adiabatic,                              !- Outside Boundary Condition
-  ,                                       !- Outside Boundary Condition Object
-  NoSun,                                  !- Sun Exposure
-  NoWind,                                 !- Wind Exposure
-  ,                                       !- View Factor to Ground
-  ,                                       !- Number of Vertices
-  19.3973532215094, 0, 2.4384,            !- X,Y,Z Vertex 1 {m}
-  19.3973532215094, 0, 0,                 !- X,Y,Z Vertex 2 {m}
-  25.8631376286792, 0, 0,                 !- X,Y,Z Vertex 3 {m}
-  25.8631376286792, 0, 2.4384;            !- X,Y,Z Vertex 4 {m}
-
-OS:Surface,
-  {1896a696-5bd3-4e78-9888-7663002d7913}, !- Handle
-  Surface 113,                            !- Name
-  Wall,                                   !- Surface Type
-  ,                                       !- Construction Name
-  {e3720c87-a9b7-4525-aa0a-b19c3e61c609}, !- Space Name
-  Adiabatic,                              !- Outside Boundary Condition
-  ,                                       !- Outside Boundary Condition Object
-  NoSun,                                  !- Sun Exposure
-  NoWind,                                 !- Wind Exposure
-  ,                                       !- View Factor to Ground
-  ,                                       !- Number of Vertices
-  25.8631376286792, 3.048, 2.4384,        !- X,Y,Z Vertex 1 {m}
-  25.8631376286792, 3.048, 0,             !- X,Y,Z Vertex 2 {m}
-  19.3973532215094, 3.048, 0,             !- X,Y,Z Vertex 3 {m}
-  19.3973532215094, 3.048, 2.4384;        !- X,Y,Z Vertex 4 {m}
-
-OS:Surface,
-  {dae35e49-d9a4-43cc-bfb1-776b806d8f8f}, !- Handle
-  Surface 114,                            !- Name
-  Wall,                                   !- Surface Type
-  ,                                       !- Construction Name
-  {e3720c87-a9b7-4525-aa0a-b19c3e61c609}, !- Space Name
-  Adiabatic,                              !- Outside Boundary Condition
-  ,                                       !- Outside Boundary Condition Object
-  NoSun,                                  !- Sun Exposure
-  NoWind,                                 !- Wind Exposure
-  ,                                       !- View Factor to Ground
-  ,                                       !- Number of Vertices
-  12.9315688143396, 3.048, 2.4384,        !- X,Y,Z Vertex 1 {m}
-  12.9315688143396, 3.048, 0,             !- X,Y,Z Vertex 2 {m}
-  6.46578440716979, 3.048, 0,             !- X,Y,Z Vertex 3 {m}
-  6.46578440716979, 3.048, 2.4384;        !- X,Y,Z Vertex 4 {m}
-
-OS:Space,
-  {01ca56ed-ee42-46f2-8651-3eea43ae1ca1}, !- Handle
-  unfinished basement space,              !- Name
-  {7588ed3e-cec4-4f64-9533-2e012345fefd}, !- Space Type Name
-  ,                                       !- Default Construction Set Name
-  ,                                       !- Default Schedule Set Name
-  ,                                       !- Direction of Relative North {deg}
-  ,                                       !- X Origin {m}
-  ,                                       !- Y Origin {m}
-  ,                                       !- Z Origin {m}
-  ,                                       !- Building Story Name
-  {39955df2-f54d-4c1a-9f4f-5807c57846a6}; !- Thermal Zone Name
-
-OS:ThermalZone,
-  {39955df2-f54d-4c1a-9f4f-5807c57846a6}, !- Handle
-  unfinished basement zone,               !- Name
-  ,                                       !- Multiplier
-  ,                                       !- Ceiling Height {m}
-  ,                                       !- Volume {m3}
-  ,                                       !- Floor Area {m2}
-  ,                                       !- Zone Inside Convection Algorithm
-  ,                                       !- Zone Outside Convection Algorithm
-  ,                                       !- Zone Conditioning Equipment List Name
-  {80651c5e-cba7-4462-8ab9-3ba6438aaeae}, !- Zone Air Inlet Port List
-  {10e7ef75-a0b5-4757-95e3-94f47668d6e9}, !- Zone Air Exhaust Port List
-  {eb48e851-659d-4b06-9b1e-6d350e420ddf}, !- Zone Air Node Name
-  {c21bfd4f-4456-4d57-810b-cccfd35bbca4}, !- Zone Return Air Port List
-  ,                                       !- Primary Daylighting Control Name
-  ,                                       !- Fraction of Zone Controlled by Primary Daylighting Control
-  ,                                       !- Secondary Daylighting Control Name
-  ,                                       !- Fraction of Zone Controlled by Secondary Daylighting Control
-  ,                                       !- Illuminance Map Name
-  ,                                       !- Group Rendering Name
-  ,                                       !- Thermostat Name
-  No;                                     !- Use Ideal Air Loads
-
-OS:Node,
-  {f5fa6efb-e891-4219-b869-b8dfb57a3dbd}, !- Handle
-  Node 10,                                !- Name
-  {eb48e851-659d-4b06-9b1e-6d350e420ddf}, !- Inlet Port
-  ;                                       !- Outlet Port
-
-OS:Connection,
-  {eb48e851-659d-4b06-9b1e-6d350e420ddf}, !- Handle
-  {761d53c5-0a18-4d62-b826-cb06b8556e00}, !- Name
-  {39955df2-f54d-4c1a-9f4f-5807c57846a6}, !- Source Object
-  11,                                     !- Outlet Port
-  {f5fa6efb-e891-4219-b869-b8dfb57a3dbd}, !- Target Object
-  2;                                      !- Inlet Port
-
-OS:PortList,
-  {80651c5e-cba7-4462-8ab9-3ba6438aaeae}, !- Handle
-  {d765a291-17c2-4657-bb9d-4b749db7a429}, !- Name
-  {39955df2-f54d-4c1a-9f4f-5807c57846a6}; !- HVAC Component
-
-OS:PortList,
-  {10e7ef75-a0b5-4757-95e3-94f47668d6e9}, !- Handle
-  {4e56dbf0-8f77-4e95-a592-f3d95c0a6931}, !- Name
-  {39955df2-f54d-4c1a-9f4f-5807c57846a6}; !- HVAC Component
-
-OS:PortList,
-  {c21bfd4f-4456-4d57-810b-cccfd35bbca4}, !- Handle
-  {5ae671d1-f90a-45f5-a0ea-04f01f7c2b93}, !- Name
-  {39955df2-f54d-4c1a-9f4f-5807c57846a6}; !- HVAC Component
-
-OS:Sizing:Zone,
-  {9353c320-de63-4a6f-8f71-6ecc0296bdde}, !- Handle
-  {39955df2-f54d-4c1a-9f4f-5807c57846a6}, !- Zone or ZoneList Name
-  SupplyAirTemperature,                   !- Zone Cooling Design Supply Air Temperature Input Method
-  14,                                     !- Zone Cooling Design Supply Air Temperature {C}
-  11.11,                                  !- Zone Cooling Design Supply Air Temperature Difference {deltaC}
-  SupplyAirTemperature,                   !- Zone Heating Design Supply Air Temperature Input Method
-  40,                                     !- Zone Heating Design Supply Air Temperature {C}
-  11.11,                                  !- Zone Heating Design Supply Air Temperature Difference {deltaC}
-  0.0085,                                 !- Zone Cooling Design Supply Air Humidity Ratio {kg-H2O/kg-air}
-  0.008,                                  !- Zone Heating Design Supply Air Humidity Ratio {kg-H2O/kg-air}
-  ,                                       !- Zone Heating Sizing Factor
-  ,                                       !- Zone Cooling Sizing Factor
-  DesignDay,                              !- Cooling Design Air Flow Method
-  ,                                       !- Cooling Design Air Flow Rate {m3/s}
-  ,                                       !- Cooling Minimum Air Flow per Zone Floor Area {m3/s-m2}
-  ,                                       !- Cooling Minimum Air Flow {m3/s}
-  ,                                       !- Cooling Minimum Air Flow Fraction
-  DesignDay,                              !- Heating Design Air Flow Method
-  ,                                       !- Heating Design Air Flow Rate {m3/s}
-  ,                                       !- Heating Maximum Air Flow per Zone Floor Area {m3/s-m2}
-  ,                                       !- Heating Maximum Air Flow {m3/s}
-  ,                                       !- Heating Maximum Air Flow Fraction
-  ,                                       !- Design Zone Air Distribution Effectiveness in Cooling Mode
-  ,                                       !- Design Zone Air Distribution Effectiveness in Heating Mode
-  No,                                     !- Account for Dedicated Outdoor Air System
-  NeutralSupplyAir,                       !- Dedicated Outdoor Air System Control Strategy
-  autosize,                               !- Dedicated Outdoor Air Low Setpoint Temperature for Design {C}
-  autosize;                               !- Dedicated Outdoor Air High Setpoint Temperature for Design {C}
-
-OS:ZoneHVAC:EquipmentList,
-  {5f0764fd-d32b-406d-8afe-fc5d95d5e37f}, !- Handle
-  Zone HVAC Equipment List 10,            !- Name
-  {39955df2-f54d-4c1a-9f4f-5807c57846a6}; !- Thermal Zone
-
-OS:SpaceType,
-  {7588ed3e-cec4-4f64-9533-2e012345fefd}, !- Handle
-  Space Type 3,                           !- Name
-  ,                                       !- Default Construction Set Name
-  ,                                       !- Default Schedule Set Name
-  ,                                       !- Group Rendering Name
-  ,                                       !- Design Specification Outdoor Air Object Name
-  ,                                       !- Standards Template
-  ,                                       !- Standards Building Type
-  unfinished basement;                    !- Standards Space Type
-
-OS:BuildingUnit,
-  {77a41a50-28ca-45ea-a4c4-997e93462e5e}, !- Handle
-  unit 1,                                 !- Name
-  ,                                       !- Rendering Color
-  Residential;                            !- Building Unit Type
-
-OS:AdditionalProperties,
-  {66583e76-cef1-41dc-a680-87b3642dedc1}, !- Handle
-  {77a41a50-28ca-45ea-a4c4-997e93462e5e}, !- Object Name
-  Units Represented,                      !- Feature Name 1
-  Integer,                                !- Feature Data Type 1
-  1,                                      !- Feature Value 1
-  NumberOfBedrooms,                       !- Feature Name 2
-  Integer,                                !- Feature Data Type 2
-  3,                                      !- Feature Value 2
-  NumberOfBathrooms,                      !- Feature Name 3
-  Double,                                 !- Feature Data Type 3
-  2;                                      !- Feature Value 3
-
-OS:BuildingUnit,
-  {5221345a-d017-47af-a010-204eee5ed39b}, !- Handle
-  unit 2,                                 !- Name
-  ,                                       !- Rendering Color
-  Residential;                            !- Building Unit Type
-
-OS:AdditionalProperties,
-  {15cc0738-68ef-4e09-89dc-16e5794793c7}, !- Handle
-  {5221345a-d017-47af-a010-204eee5ed39b}, !- Object Name
-  Units Represented,                      !- Feature Name 1
-  Integer,                                !- Feature Data Type 1
-  1,                                      !- Feature Value 1
-  NumberOfBedrooms,                       !- Feature Name 2
-  Integer,                                !- Feature Data Type 2
-  3,                                      !- Feature Value 2
-  NumberOfBathrooms,                      !- Feature Name 3
-  Double,                                 !- Feature Data Type 3
-  2;                                      !- Feature Value 3
-
-OS:BuildingUnit,
-  {a0437bdf-7e87-49a3-89ae-e7bab31d5c88}, !- Handle
-  unit 3,                                 !- Name
-  ,                                       !- Rendering Color
-  Residential;                            !- Building Unit Type
-
-OS:AdditionalProperties,
-  {e9b037d0-9046-4376-9f2b-23f1ad1c3fb6}, !- Handle
-  {a0437bdf-7e87-49a3-89ae-e7bab31d5c88}, !- Object Name
-  Units Represented,                      !- Feature Name 1
-  Integer,                                !- Feature Data Type 1
-  1,                                      !- Feature Value 1
-  NumberOfBedrooms,                       !- Feature Name 2
-  Integer,                                !- Feature Data Type 2
-  3,                                      !- Feature Value 2
-  NumberOfBathrooms,                      !- Feature Name 3
-  Double,                                 !- Feature Data Type 3
-  2;                                      !- Feature Value 3
-
-OS:BuildingUnit,
-  {c10d3d89-ea93-4eff-9e9d-0340759015a2}, !- Handle
-  unit 4,                                 !- Name
-  ,                                       !- Rendering Color
-  Residential;                            !- Building Unit Type
-
-OS:AdditionalProperties,
-  {a9032985-696e-4574-bb9d-85d6aff88f67}, !- Handle
-  {c10d3d89-ea93-4eff-9e9d-0340759015a2}, !- Object Name
-  Units Represented,                      !- Feature Name 1
-  Integer,                                !- Feature Data Type 1
-  1,                                      !- Feature Value 1
-  NumberOfBedrooms,                       !- Feature Name 2
-  Integer,                                !- Feature Data Type 2
-  3,                                      !- Feature Value 2
-  NumberOfBathrooms,                      !- Feature Name 3
-  Double,                                 !- Feature Data Type 3
-  2;                                      !- Feature Value 3
-
-OS:BuildingUnit,
-  {a85c9b95-78cb-41c1-abd2-d900e03f22c7}, !- Handle
-  unit 5,                                 !- Name
-  ,                                       !- Rendering Color
-  Residential;                            !- Building Unit Type
-
-OS:AdditionalProperties,
-  {2f7e5406-9ea5-4579-9e50-0b06239db85a}, !- Handle
-  {a85c9b95-78cb-41c1-abd2-d900e03f22c7}, !- Object Name
-  Units Represented,                      !- Feature Name 1
-  Integer,                                !- Feature Data Type 1
-  1,                                      !- Feature Value 1
-  NumberOfBedrooms,                       !- Feature Name 2
-  Integer,                                !- Feature Data Type 2
-  3,                                      !- Feature Value 2
-  NumberOfBathrooms,                      !- Feature Name 3
-  Double,                                 !- Feature Data Type 3
-  2;                                      !- Feature Value 3
-
-OS:BuildingUnit,
-  {6bc8a801-e7b2-4965-9b5a-a364f63b4b93}, !- Handle
-  unit 6,                                 !- Name
-  ,                                       !- Rendering Color
-  Residential;                            !- Building Unit Type
-
-OS:AdditionalProperties,
-  {71139756-baa5-4bc2-a0f8-b3dd50c8eac9}, !- Handle
-  {6bc8a801-e7b2-4965-9b5a-a364f63b4b93}, !- Object Name
-  Units Represented,                      !- Feature Name 1
-  Integer,                                !- Feature Data Type 1
-  1,                                      !- Feature Value 1
-  NumberOfBedrooms,                       !- Feature Name 2
-  Integer,                                !- Feature Data Type 2
-  3,                                      !- Feature Value 2
-  NumberOfBathrooms,                      !- Feature Name 3
-  Double,                                 !- Feature Data Type 3
-  2;                                      !- Feature Value 3
-
-OS:BuildingUnit,
-  {fa99dc94-26bd-4e11-a069-77c2d36d2a41}, !- Handle
-  unit 7,                                 !- Name
-  ,                                       !- Rendering Color
-  Residential;                            !- Building Unit Type
-
-OS:AdditionalProperties,
-  {2f296765-1e1a-4dff-9fac-bdc0904bf5a9}, !- Handle
-  {fa99dc94-26bd-4e11-a069-77c2d36d2a41}, !- Object Name
-  Units Represented,                      !- Feature Name 1
-  Integer,                                !- Feature Data Type 1
-  1,                                      !- Feature Value 1
-  NumberOfBedrooms,                       !- Feature Name 2
-  Integer,                                !- Feature Data Type 2
-  3,                                      !- Feature Value 2
-  NumberOfBathrooms,                      !- Feature Name 3
-  Double,                                 !- Feature Data Type 3
-  2;                                      !- Feature Value 3
-
-OS:BuildingUnit,
-  {69cf7ecc-e1e4-4ef5-9b78-a7c7aadde22a}, !- Handle
-  unit 8,                                 !- Name
-  ,                                       !- Rendering Color
-  Residential;                            !- Building Unit Type
-
-OS:AdditionalProperties,
-  {6fa7de9b-0a6b-42d9-a640-21f1d12ee052}, !- Handle
-  {69cf7ecc-e1e4-4ef5-9b78-a7c7aadde22a}, !- Object Name
-  Units Represented,                      !- Feature Name 1
-  Integer,                                !- Feature Data Type 1
-  1,                                      !- Feature Value 1
-  NumberOfBedrooms,                       !- Feature Name 2
-  Integer,                                !- Feature Data Type 2
-  3,                                      !- Feature Value 2
-  NumberOfBathrooms,                      !- Feature Name 3
-  Double,                                 !- Feature Data Type 3
-  2;                                      !- Feature Value 3
-
-OS:Building,
-  {d112d974-781f-4cef-85d7-2c2959342cbc}, !- Handle
-  Building 1,                             !- Name
-  ,                                       !- Building Sector Type
-  0,                                      !- North Axis {deg}
-  ,                                       !- Nominal Floor to Floor Height {m}
-  ,                                       !- Space Type Name
-  ,                                       !- Default Construction Set Name
-  ,                                       !- Default Schedule Set Name
-  2,                                      !- Standards Number of Stories
-  1,                                      !- Standards Number of Above Ground Stories
-  ,                                       !- Standards Template
-  multifamily,                            !- Standards Building Type
-  8;                                      !- Standards Number of Living Units
-
-OS:AdditionalProperties,
-  {3100a39e-090d-45b1-9606-b550f6d61011}, !- Handle
-  {d112d974-781f-4cef-85d7-2c2959342cbc}, !- Object Name
-  Total Units Represented,                !- Feature Name 1
-  Integer,                                !- Feature Data Type 1
-  8,                                      !- Feature Value 1
-  Total Floors Represented,               !- Feature Name 2
-  Integer,                                !- Feature Data Type 2
-  1,                                      !- Feature Value 2
-  Total Units Modeled,                    !- Feature Name 3
-  Integer,                                !- Feature Data Type 3
-  8,                                      !- Feature Value 3
-  Total Floors Modeled,                   !- Feature Name 4
-  Integer,                                !- Feature Data Type 4
-  1;                                      !- Feature Value 4
-
-OS:Schedule:Day,
-  {6ee4b165-c2ab-478f-919e-11def750c6b4}, !- Handle
-  Schedule Day 1,                         !- Name
-  ,                                       !- Schedule Type Limits Name
-  ,                                       !- Interpolate to Timestep
-  24,                                     !- Hour 1
-  0,                                      !- Minute 1
-  0;                                      !- Value Until Time 1
-
-OS:Schedule:Day,
-  {8181df26-7a08-4ff3-9818-f9d70a3a1fed}, !- Handle
-  Schedule Day 2,                         !- Name
-  ,                                       !- Schedule Type Limits Name
-  ,                                       !- Interpolate to Timestep
-  24,                                     !- Hour 1
-  0,                                      !- Minute 1
-  1;                                      !- Value Until Time 1
-
-OS:Schedule:Day,
-  {6d701225-ca1e-422c-8c70-917e595eacd4}, !- Handle
-  Schedule Day 3,                         !- Name
-  ,                                       !- Schedule Type Limits Name
-  ,                                       !- Interpolate to Timestep
-  24,                                     !- Hour 1
-  0,                                      !- Minute 1
-  0;                                      !- Value Until Time 1
-
-OS:Schedule:Day,
-  {c3d14cad-91eb-40a1-b48e-b4c33c9b5997}, !- Handle
-  Schedule Day 4,                         !- Name
-  ,                                       !- Schedule Type Limits Name
-  ,                                       !- Interpolate to Timestep
-  24,                                     !- Hour 1
-  0,                                      !- Minute 1
-  1;                                      !- Value Until Time 1
-
-OS:Schedule:Day,
-  {69a8cf43-0b60-440b-9aa3-fb6230304f2f}, !- Handle
-  Schedule Day 5,                         !- Name
-  ,                                       !- Schedule Type Limits Name
-  ,                                       !- Interpolate to Timestep
-  24,                                     !- Hour 1
-  0,                                      !- Minute 1
-  0;                                      !- Value Until Time 1
-
-OS:Schedule:Day,
-  {6ae68770-46ab-440c-905a-bc6ea74e29ab}, !- Handle
-  Schedule Day 6,                         !- Name
-  ,                                       !- Schedule Type Limits Name
-  ,                                       !- Interpolate to Timestep
-  24,                                     !- Hour 1
-  0,                                      !- Minute 1
-  1;                                      !- Value Until Time 1
-
-OS:Schedule:Day,
-  {7790f834-1c07-422b-a1b6-8b2d8a2fba15}, !- Handle
-  Schedule Day 7,                         !- Name
-  ,                                       !- Schedule Type Limits Name
-  ,                                       !- Interpolate to Timestep
-  24,                                     !- Hour 1
-  0,                                      !- Minute 1
-  0;                                      !- Value Until Time 1
-
-OS:Schedule:Day,
-  {f50cb130-371c-4d3d-b323-f34bd6911966}, !- Handle
-  Schedule Day 8,                         !- Name
-  ,                                       !- Schedule Type Limits Name
-  ,                                       !- Interpolate to Timestep
-  24,                                     !- Hour 1
-  0,                                      !- Minute 1
-  1;                                      !- Value Until Time 1
-
-OS:Schedule:Day,
-  {07c030f9-e077-46ec-8e64-91a33f8f7b7f}, !- Handle
-  Schedule Day 9,                         !- Name
-  ,                                       !- Schedule Type Limits Name
-  ,                                       !- Interpolate to Timestep
-  24,                                     !- Hour 1
-  0,                                      !- Minute 1
-  0;                                      !- Value Until Time 1
-
-OS:Schedule:Day,
-  {ebc7fa80-1dd8-4e60-a04e-c10493105ca6}, !- Handle
-  Schedule Day 10,                        !- Name
-  ,                                       !- Schedule Type Limits Name
-  ,                                       !- Interpolate to Timestep
-  24,                                     !- Hour 1
-  0,                                      !- Minute 1
-  1;                                      !- Value Until Time 1
-
-OS:Schedule:Day,
-  {b95d3012-63b7-46ca-afdc-6dabce9baf24}, !- Handle
-  Schedule Day 11,                        !- Name
-=======
   {9b4f19bd-b9ad-485d-9da7-a1f304f13446}, !- Handle
   Zone HVAC Equipment List 4,             !- Name
   {c354153c-350b-4e3c-874a-b0596d1377c9}; !- Thermal Zone
@@ -3801,7 +1140,6 @@
 OS:Schedule:Day,
   {e51eb948-9ac6-4d3d-976e-148c303e0dbd}, !- Handle
   Schedule Day 1,                         !- Name
->>>>>>> 49f5e9b9
   ,                                       !- Schedule Type Limits Name
   ,                                       !- Interpolate to Timestep
   24,                                     !- Hour 1
@@ -3809,34 +1147,14 @@
   0;                                      !- Value Until Time 1
 
 OS:Schedule:Day,
-<<<<<<< HEAD
-  {da86fb20-340c-46a7-b1a8-c6da8cce4310}, !- Handle
-  Schedule Day 12,                        !- Name
-=======
   {f7c537a6-735d-4900-b25b-b22fe01c0753}, !- Handle
   Schedule Day 2,                         !- Name
->>>>>>> 49f5e9b9
   ,                                       !- Schedule Type Limits Name
   ,                                       !- Interpolate to Timestep
   24,                                     !- Hour 1
   0,                                      !- Minute 1
   1;                                      !- Value Until Time 1
 
-<<<<<<< HEAD
-OS:Schedule:Day,
-  {c867670e-565a-434d-9a2b-8909838e69bc}, !- Handle
-  Schedule Day 13,                        !- Name
-  ,                                       !- Schedule Type Limits Name
-  ,                                       !- Interpolate to Timestep
-  24,                                     !- Hour 1
-  0,                                      !- Minute 1
-  0;                                      !- Value Until Time 1
-
-OS:Schedule:Day,
-  {767fed94-8a8c-4c1b-bad0-280dcf34f2bc}, !- Handle
-  Schedule Day 14,                        !- Name
-  ,                                       !- Schedule Type Limits Name
-=======
 OS:Schedule:File,
   {91fa90cf-4cf1-4a1a-ac54-5847873027a5}, !- Handle
   occupants,                              !- Name
@@ -3846,201 +1164,9 @@
   1,                                      !- Rows to Skip at Top
   8760,                                   !- Number of Hours of Data
   ,                                       !- Column Separator
->>>>>>> 49f5e9b9
   ,                                       !- Interpolate to Timestep
   60;                                     !- Minutes per Item
 
-<<<<<<< HEAD
-OS:Schedule:Day,
-  {22d991fd-9554-4c34-83d8-ab2a1186a638}, !- Handle
-  Schedule Day 15,                        !- Name
-  ,                                       !- Schedule Type Limits Name
-  ,                                       !- Interpolate to Timestep
-  24,                                     !- Hour 1
-  0,                                      !- Minute 1
-  0;                                      !- Value Until Time 1
-
-OS:Schedule:Day,
-  {e892bc38-89e0-461e-a27b-7d70eadd1d7a}, !- Handle
-  Schedule Day 16,                        !- Name
-  ,                                       !- Schedule Type Limits Name
-  ,                                       !- Interpolate to Timestep
-  24,                                     !- Hour 1
-  0,                                      !- Minute 1
-  1;                                      !- Value Until Time 1
-
-OS:WeatherFile,
-  {da49b276-68e6-471f-9363-10f75baea396}, !- Handle
-  Denver Intl Ap,                         !- City
-  CO,                                     !- State Province Region
-  USA,                                    !- Country
-  TMY3,                                   !- Data Source
-  725650,                                 !- WMO Number
-  39.83,                                  !- Latitude {deg}
-  -104.65,                                !- Longitude {deg}
-  -7,                                     !- Time Zone {hr}
-  1650,                                   !- Elevation {m}
-  file:../weather/USA_CO_Denver.Intl.AP.725650_TMY3.epw, !- Url
-  E23378AA;                               !- Checksum
-
-OS:AdditionalProperties,
-  {090fedcc-58b5-4455-b666-e6cc05a8f4d6}, !- Handle
-  {da49b276-68e6-471f-9363-10f75baea396}, !- Object Name
-  EPWHeaderCity,                          !- Feature Name 1
-  String,                                 !- Feature Data Type 1
-  Denver Intl Ap,                         !- Feature Value 1
-  EPWHeaderState,                         !- Feature Name 2
-  String,                                 !- Feature Data Type 2
-  CO,                                     !- Feature Value 2
-  EPWHeaderCountry,                       !- Feature Name 3
-  String,                                 !- Feature Data Type 3
-  USA,                                    !- Feature Value 3
-  EPWHeaderDataSource,                    !- Feature Name 4
-  String,                                 !- Feature Data Type 4
-  TMY3,                                   !- Feature Value 4
-  EPWHeaderStation,                       !- Feature Name 5
-  String,                                 !- Feature Data Type 5
-  725650,                                 !- Feature Value 5
-  EPWHeaderLatitude,                      !- Feature Name 6
-  Double,                                 !- Feature Data Type 6
-  39.829999999999998,                     !- Feature Value 6
-  EPWHeaderLongitude,                     !- Feature Name 7
-  Double,                                 !- Feature Data Type 7
-  -104.65000000000001,                    !- Feature Value 7
-  EPWHeaderTimezone,                      !- Feature Name 8
-  Double,                                 !- Feature Data Type 8
-  -7,                                     !- Feature Value 8
-  EPWHeaderAltitude,                      !- Feature Name 9
-  Double,                                 !- Feature Data Type 9
-  5413.3858267716532,                     !- Feature Value 9
-  EPWHeaderLocalPressure,                 !- Feature Name 10
-  Double,                                 !- Feature Data Type 10
-  0.81937567683596546,                    !- Feature Value 10
-  EPWHeaderRecordsPerHour,                !- Feature Name 11
-  Double,                                 !- Feature Data Type 11
-  0,                                      !- Feature Value 11
-  EPWDataAnnualAvgDrybulb,                !- Feature Name 12
-  Double,                                 !- Feature Data Type 12
-  51.575616438356228,                     !- Feature Value 12
-  EPWDataAnnualMinDrybulb,                !- Feature Name 13
-  Double,                                 !- Feature Data Type 13
-  -2.9200000000000017,                    !- Feature Value 13
-  EPWDataAnnualMaxDrybulb,                !- Feature Name 14
-  Double,                                 !- Feature Data Type 14
-  104,                                    !- Feature Value 14
-  EPWDataCDD50F,                          !- Feature Name 15
-  Double,                                 !- Feature Data Type 15
-  3072.2925000000005,                     !- Feature Value 15
-  EPWDataCDD65F,                          !- Feature Name 16
-  Double,                                 !- Feature Data Type 16
-  883.62000000000035,                     !- Feature Value 16
-  EPWDataHDD50F,                          !- Feature Name 17
-  Double,                                 !- Feature Data Type 17
-  2497.1925000000001,                     !- Feature Value 17
-  EPWDataHDD65F,                          !- Feature Name 18
-  Double,                                 !- Feature Data Type 18
-  5783.5200000000013,                     !- Feature Value 18
-  EPWDataAnnualAvgWindspeed,              !- Feature Name 19
-  Double,                                 !- Feature Data Type 19
-  3.9165296803649667,                     !- Feature Value 19
-  EPWDataMonthlyAvgDrybulbs,              !- Feature Name 20
-  String,                                 !- Feature Data Type 20
-  33.4191935483871&#4431.90142857142857&#4443.02620967741937&#4442.48624999999999&#4459.877741935483854&#4473.57574999999997&#4472.07975806451608&#4472.70008064516134&#4466.49200000000006&#4450.079112903225806&#4437.218250000000005&#4434.582177419354835, !- Feature Value 20
-  EPWDataGroundMonthlyTemps,              !- Feature Name 21
-  String,                                 !- Feature Data Type 21
-  44.08306285945173&#4440.89570904991865&#4440.64045432632048&#4442.153016571250646&#4448.225111118704206&#4454.268919273837525&#4459.508577937551024&#4462.82777283423508&#4463.10975667174995&#4460.41014950381947&#4455.304105212311526&#4449.445696474514364, !- Feature Value 21
-  EPWDataWSF,                             !- Feature Name 22
-  Double,                                 !- Feature Data Type 22
-  0.58999999999999997,                    !- Feature Value 22
-  EPWDataMonthlyAvgDailyHighDrybulbs,     !- Feature Name 23
-  String,                                 !- Feature Data Type 23
-  47.41032258064516&#4446.58642857142857&#4455.15032258064517&#4453.708&#4472.80193548387098&#4488.67600000000002&#4486.1858064516129&#4485.87225806451613&#4482.082&#4463.18064516129033&#4448.73400000000001&#4448.87935483870968, !- Feature Value 23
-  EPWDataMonthlyAvgDailyLowDrybulbs,      !- Feature Name 24
-  String,                                 !- Feature Data Type 24
-  19.347741935483874&#4419.856428571428573&#4430.316129032258065&#4431.112&#4447.41612903225806&#4457.901999999999994&#4459.063870967741934&#4460.956774193548384&#4452.352000000000004&#4438.41612903225806&#4427.002000000000002&#4423.02903225806451, !- Feature Value 24
-  EPWDesignHeatingDrybulb,                !- Feature Name 25
-  Double,                                 !- Feature Data Type 25
-  12.02,                                  !- Feature Value 25
-  EPWDesignHeatingWindspeed,              !- Feature Name 26
-  Double,                                 !- Feature Data Type 26
-  2.8062500000000004,                     !- Feature Value 26
-  EPWDesignCoolingDrybulb,                !- Feature Name 27
-  Double,                                 !- Feature Data Type 27
-  91.939999999999998,                     !- Feature Value 27
-  EPWDesignCoolingWetbulb,                !- Feature Name 28
-  Double,                                 !- Feature Data Type 28
-  59.95131430195849,                      !- Feature Value 28
-  EPWDesignCoolingHumidityRatio,          !- Feature Name 29
-  Double,                                 !- Feature Data Type 29
-  0.0059161086834698092,                  !- Feature Value 29
-  EPWDesignCoolingWindspeed,              !- Feature Name 30
-  Double,                                 !- Feature Data Type 30
-  3.7999999999999989,                     !- Feature Value 30
-  EPWDesignDailyTemperatureRange,         !- Feature Name 31
-  Double,                                 !- Feature Data Type 31
-  24.915483870967748,                     !- Feature Value 31
-  EPWDesignDehumidDrybulb,                !- Feature Name 32
-  Double,                                 !- Feature Data Type 32
-  67.996785714285721,                     !- Feature Value 32
-  EPWDesignDehumidHumidityRatio,          !- Feature Name 33
-  Double,                                 !- Feature Data Type 33
-  0.012133744170488724,                   !- Feature Value 33
-  EPWDesignCoolingDirectNormal,           !- Feature Name 34
-  Double,                                 !- Feature Data Type 34
-  985,                                    !- Feature Value 34
-  EPWDesignCoolingDiffuseHorizontal,      !- Feature Name 35
-  Double,                                 !- Feature Data Type 35
-  84;                                     !- Feature Value 35
-
-OS:Site,
-  {010d3afb-6e3c-400f-ae5e-9507d3f0ac65}, !- Handle
-  Denver Intl Ap_CO_USA,                  !- Name
-  39.83,                                  !- Latitude {deg}
-  -104.65,                                !- Longitude {deg}
-  -7,                                     !- Time Zone {hr}
-  1650,                                   !- Elevation {m}
-  ;                                       !- Terrain
-
-OS:ClimateZones,
-  {3f0031d1-6e40-440b-a3fd-c5749689578e}, !- Handle
-  ,                                       !- Active Institution
-  ,                                       !- Active Year
-  ,                                       !- Climate Zone Institution Name 1
-  ,                                       !- Climate Zone Document Name 1
-  ,                                       !- Climate Zone Document Year 1
-  ,                                       !- Climate Zone Value 1
-  Building America,                       !- Climate Zone Institution Name 2
-  ,                                       !- Climate Zone Document Name 2
-  0,                                      !- Climate Zone Document Year 2
-  Cold;                                   !- Climate Zone Value 2
-
-OS:Site:WaterMainsTemperature,
-  {d0d926ae-bbb2-443f-b4e4-4c415bbf5ccf}, !- Handle
-  Correlation,                            !- Calculation Method
-  ,                                       !- Temperature Schedule Name
-  10.8753424657535,                       !- Annual Average Outdoor Air Temperature {C}
-  23.1524007936508;                       !- Maximum Difference In Monthly Average Outdoor Air Temperatures {deltaC}
-
-OS:RunPeriodControl:DaylightSavingTime,
-  {5b079ea0-164f-4ab3-afbb-43b013467306}, !- Handle
-  4/7,                                    !- Start Date
-  10/26;                                  !- End Date
-
-OS:Site:GroundTemperature:Deep,
-  {2b472de7-2360-4f07-b9e2-e5cc67a16f51}, !- Handle
-  10.8753424657535,                       !- January Deep Ground Temperature {C}
-  10.8753424657535,                       !- February Deep Ground Temperature {C}
-  10.8753424657535,                       !- March Deep Ground Temperature {C}
-  10.8753424657535,                       !- April Deep Ground Temperature {C}
-  10.8753424657535,                       !- May Deep Ground Temperature {C}
-  10.8753424657535,                       !- June Deep Ground Temperature {C}
-  10.8753424657535,                       !- July Deep Ground Temperature {C}
-  10.8753424657535,                       !- August Deep Ground Temperature {C}
-  10.8753424657535,                       !- September Deep Ground Temperature {C}
-  10.8753424657535,                       !- October Deep Ground Temperature {C}
-  10.8753424657535,                       !- November Deep Ground Temperature {C}
-  10.8753424657535;                       !- December Deep Ground Temperature {C}
-=======
 OS:Schedule:Ruleset,
   {778085b8-78d5-4948-b04a-a454aa5a6d17}, !- Handle
   Schedule Ruleset 1,                     !- Name
@@ -4096,4 +1222,3 @@
   0,                                      !- Lower Limit Value
   1,                                      !- Upper Limit Value
   Continuous;                             !- Numeric Type
->>>>>>> 49f5e9b9
