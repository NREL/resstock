!- NOTE: Auto-generated from /test/osw_files/MF_8units_1story_SL_3Beds_2Baths_Denver_CentralAC_NoSetpoints.osw

OS:Version,
<<<<<<< HEAD
  {eaf771e6-78b1-424a-801b-953bede91a31}, !- Handle
  2.9.0;                                  !- Version Identifier

OS:SimulationControl,
  {3f970642-5c1e-43ee-97d8-9cdae1e519b9}, !- Handle
=======
  {7e7eb432-f466-4aa2-af4c-e2bb3a8b80f8}, !- Handle
  2.9.0;                                  !- Version Identifier

OS:SimulationControl,
  {9e858030-9a2e-450a-8149-a01a8f548649}, !- Handle
>>>>>>> f42044b5
  ,                                       !- Do Zone Sizing Calculation
  ,                                       !- Do System Sizing Calculation
  ,                                       !- Do Plant Sizing Calculation
  No;                                     !- Run Simulation for Sizing Periods

OS:Timestep,
<<<<<<< HEAD
  {06ecdb46-e31b-4b19-8c0e-42ee152f3608}, !- Handle
  6;                                      !- Number of Timesteps per Hour

OS:ShadowCalculation,
  {342c5bb0-faa1-45e1-9f3a-10f392ca16b4}, !- Handle
=======
  {99164d1e-17c9-4be1-abbc-2d7873ee7723}, !- Handle
  6;                                      !- Number of Timesteps per Hour

OS:ShadowCalculation,
  {aaaf714f-1a83-4e2c-b162-5b86d0e82623}, !- Handle
>>>>>>> f42044b5
  20,                                     !- Calculation Frequency
  200;                                    !- Maximum Figures in Shadow Overlap Calculations

OS:SurfaceConvectionAlgorithm:Outside,
<<<<<<< HEAD
  {c577ed12-a1e7-4dad-9e86-8e6fccfe84a0}, !- Handle
  DOE-2;                                  !- Algorithm

OS:SurfaceConvectionAlgorithm:Inside,
  {38bb9520-2ac3-4522-8add-f2e1af967b23}, !- Handle
  TARP;                                   !- Algorithm

OS:ZoneCapacitanceMultiplier:ResearchSpecial,
  {ba0040a1-076c-4d7e-94db-503c3ffff7b0}, !- Handle
  ,                                       !- Temperature Capacity Multiplier
=======
  {7cb2d079-e96f-41d7-a713-2fcbd9ba41de}, !- Handle
  DOE-2;                                  !- Algorithm

OS:SurfaceConvectionAlgorithm:Inside,
  {1d72fd0b-0297-42e7-a282-8e9b863345e7}, !- Handle
  TARP;                                   !- Algorithm

OS:ZoneCapacitanceMultiplier:ResearchSpecial,
  {a888843c-123f-478f-99a5-0097f7c6907b}, !- Handle
  3.6,                                    !- Temperature Capacity Multiplier
>>>>>>> f42044b5
  15,                                     !- Humidity Capacity Multiplier
  ;                                       !- Carbon Dioxide Capacity Multiplier

OS:RunPeriod,
<<<<<<< HEAD
  {ee11e1f4-5a33-465c-a854-686d2c9238af}, !- Handle
=======
  {92b0be31-5f9a-4570-922d-1b3491b25938}, !- Handle
>>>>>>> f42044b5
  Run Period 1,                           !- Name
  1,                                      !- Begin Month
  1,                                      !- Begin Day of Month
  12,                                     !- End Month
  31,                                     !- End Day of Month
  ,                                       !- Use Weather File Holidays and Special Days
  ,                                       !- Use Weather File Daylight Saving Period
  ,                                       !- Apply Weekend Holiday Rule
  ,                                       !- Use Weather File Rain Indicators
  ,                                       !- Use Weather File Snow Indicators
  ;                                       !- Number of Times Runperiod to be Repeated

OS:YearDescription,
<<<<<<< HEAD
  {7c0b4880-9351-4a74-8b19-a4b48e0a4613}, !- Handle
=======
  {af268caa-3a8b-4bba-aced-f17fee5e54fa}, !- Handle
>>>>>>> f42044b5
  2007,                                   !- Calendar Year
  ,                                       !- Day of Week for Start Day
  ;                                       !- Is Leap Year

OS:WeatherFile,
<<<<<<< HEAD
  {d24a45f9-fd9d-4f9c-82cc-824f16530f69}, !- Handle
=======
  {4bfba7a5-40a0-4270-b754-7119bd5f11b8}, !- Handle
>>>>>>> f42044b5
  Denver Intl Ap,                         !- City
  CO,                                     !- State Province Region
  USA,                                    !- Country
  TMY3,                                   !- Data Source
  725650,                                 !- WMO Number
  39.83,                                  !- Latitude {deg}
  -104.65,                                !- Longitude {deg}
  -7,                                     !- Time Zone {hr}
  1650,                                   !- Elevation {m}
  file:../weather/USA_CO_Denver.Intl.AP.725650_TMY3.epw, !- Url
  E23378AA;                               !- Checksum

OS:AdditionalProperties,
<<<<<<< HEAD
  {590814ce-90e0-4e09-ad06-149fd924b92f}, !- Handle
  {d24a45f9-fd9d-4f9c-82cc-824f16530f69}, !- Object Name
=======
  {82b912f4-48f4-422c-b92e-8f589d18a7e8}, !- Handle
  {4bfba7a5-40a0-4270-b754-7119bd5f11b8}, !- Object Name
>>>>>>> f42044b5
  EPWHeaderCity,                          !- Feature Name 1
  String,                                 !- Feature Data Type 1
  Denver Intl Ap,                         !- Feature Value 1
  EPWHeaderState,                         !- Feature Name 2
  String,                                 !- Feature Data Type 2
  CO,                                     !- Feature Value 2
  EPWHeaderCountry,                       !- Feature Name 3
  String,                                 !- Feature Data Type 3
  USA,                                    !- Feature Value 3
  EPWHeaderDataSource,                    !- Feature Name 4
  String,                                 !- Feature Data Type 4
  TMY3,                                   !- Feature Value 4
  EPWHeaderStation,                       !- Feature Name 5
  String,                                 !- Feature Data Type 5
  725650,                                 !- Feature Value 5
  EPWHeaderLatitude,                      !- Feature Name 6
  Double,                                 !- Feature Data Type 6
  39.829999999999998,                     !- Feature Value 6
  EPWHeaderLongitude,                     !- Feature Name 7
  Double,                                 !- Feature Data Type 7
  -104.65000000000001,                    !- Feature Value 7
  EPWHeaderTimezone,                      !- Feature Name 8
  Double,                                 !- Feature Data Type 8
  -7,                                     !- Feature Value 8
  EPWHeaderAltitude,                      !- Feature Name 9
  Double,                                 !- Feature Data Type 9
  5413.3858267716532,                     !- Feature Value 9
  EPWHeaderLocalPressure,                 !- Feature Name 10
  Double,                                 !- Feature Data Type 10
  0.81937567683596546,                    !- Feature Value 10
  EPWHeaderRecordsPerHour,                !- Feature Name 11
  Double,                                 !- Feature Data Type 11
  0,                                      !- Feature Value 11
  EPWDataAnnualAvgDrybulb,                !- Feature Name 12
  Double,                                 !- Feature Data Type 12
  51.575616438356228,                     !- Feature Value 12
  EPWDataAnnualMinDrybulb,                !- Feature Name 13
  Double,                                 !- Feature Data Type 13
  -2.9200000000000017,                    !- Feature Value 13
  EPWDataAnnualMaxDrybulb,                !- Feature Name 14
  Double,                                 !- Feature Data Type 14
  104,                                    !- Feature Value 14
  EPWDataCDD50F,                          !- Feature Name 15
  Double,                                 !- Feature Data Type 15
  3072.2925000000005,                     !- Feature Value 15
  EPWDataCDD65F,                          !- Feature Name 16
  Double,                                 !- Feature Data Type 16
  883.62000000000035,                     !- Feature Value 16
  EPWDataHDD50F,                          !- Feature Name 17
  Double,                                 !- Feature Data Type 17
  2497.1925000000001,                     !- Feature Value 17
  EPWDataHDD65F,                          !- Feature Name 18
  Double,                                 !- Feature Data Type 18
  5783.5200000000013,                     !- Feature Value 18
  EPWDataAnnualAvgWindspeed,              !- Feature Name 19
  Double,                                 !- Feature Data Type 19
  3.9165296803649667,                     !- Feature Value 19
  EPWDataMonthlyAvgDrybulbs,              !- Feature Name 20
  String,                                 !- Feature Data Type 20
  33.4191935483871&#4431.90142857142857&#4443.02620967741937&#4442.48624999999999&#4459.877741935483854&#4473.57574999999997&#4472.07975806451608&#4472.70008064516134&#4466.49200000000006&#4450.079112903225806&#4437.218250000000005&#4434.582177419354835, !- Feature Value 20
  EPWDataGroundMonthlyTemps,              !- Feature Name 21
  String,                                 !- Feature Data Type 21
  44.08306285945173&#4440.89570904991865&#4440.64045432632048&#4442.153016571250646&#4448.225111118704206&#4454.268919273837525&#4459.508577937551024&#4462.82777283423508&#4463.10975667174995&#4460.41014950381947&#4455.304105212311526&#4449.445696474514364, !- Feature Value 21
  EPWDataWSF,                             !- Feature Name 22
  Double,                                 !- Feature Data Type 22
  0.58999999999999997,                    !- Feature Value 22
  EPWDataMonthlyAvgDailyHighDrybulbs,     !- Feature Name 23
  String,                                 !- Feature Data Type 23
  47.41032258064516&#4446.58642857142857&#4455.15032258064517&#4453.708&#4472.80193548387098&#4488.67600000000002&#4486.1858064516129&#4485.87225806451613&#4482.082&#4463.18064516129033&#4448.73400000000001&#4448.87935483870968, !- Feature Value 23
  EPWDataMonthlyAvgDailyLowDrybulbs,      !- Feature Name 24
  String,                                 !- Feature Data Type 24
  19.347741935483874&#4419.856428571428573&#4430.316129032258065&#4431.112&#4447.41612903225806&#4457.901999999999994&#4459.063870967741934&#4460.956774193548384&#4452.352000000000004&#4438.41612903225806&#4427.002000000000002&#4423.02903225806451, !- Feature Value 24
  EPWDesignHeatingDrybulb,                !- Feature Name 25
  Double,                                 !- Feature Data Type 25
  12.02,                                  !- Feature Value 25
  EPWDesignHeatingWindspeed,              !- Feature Name 26
  Double,                                 !- Feature Data Type 26
  2.8062500000000004,                     !- Feature Value 26
  EPWDesignCoolingDrybulb,                !- Feature Name 27
  Double,                                 !- Feature Data Type 27
  91.939999999999998,                     !- Feature Value 27
  EPWDesignCoolingWetbulb,                !- Feature Name 28
  Double,                                 !- Feature Data Type 28
  59.95131430195849,                      !- Feature Value 28
  EPWDesignCoolingHumidityRatio,          !- Feature Name 29
  Double,                                 !- Feature Data Type 29
  0.0059161086834698092,                  !- Feature Value 29
  EPWDesignCoolingWindspeed,              !- Feature Name 30
  Double,                                 !- Feature Data Type 30
  3.7999999999999989,                     !- Feature Value 30
  EPWDesignDailyTemperatureRange,         !- Feature Name 31
  Double,                                 !- Feature Data Type 31
  24.915483870967748,                     !- Feature Value 31
  EPWDesignDehumidDrybulb,                !- Feature Name 32
  Double,                                 !- Feature Data Type 32
  67.996785714285721,                     !- Feature Value 32
  EPWDesignDehumidHumidityRatio,          !- Feature Name 33
  Double,                                 !- Feature Data Type 33
  0.012133744170488724,                   !- Feature Value 33
  EPWDesignCoolingDirectNormal,           !- Feature Name 34
  Double,                                 !- Feature Data Type 34
  985,                                    !- Feature Value 34
  EPWDesignCoolingDiffuseHorizontal,      !- Feature Name 35
  Double,                                 !- Feature Data Type 35
  84;                                     !- Feature Value 35

OS:Site,
<<<<<<< HEAD
  {ef03b1c0-3d9f-493e-ab08-061f586c87d9}, !- Handle
=======
  {42c61e4e-8dc5-4b53-a1f4-701b9cba6669}, !- Handle
>>>>>>> f42044b5
  Denver Intl Ap_CO_USA,                  !- Name
  39.83,                                  !- Latitude {deg}
  -104.65,                                !- Longitude {deg}
  -7,                                     !- Time Zone {hr}
  1650,                                   !- Elevation {m}
  ;                                       !- Terrain

OS:ClimateZones,
<<<<<<< HEAD
  {74d90b2a-df1f-477d-90c8-4dff5deac2e5}, !- Handle
=======
  {c1651e7c-6244-4a51-b118-0abc1e19b4f3}, !- Handle
>>>>>>> f42044b5
  ,                                       !- Active Institution
  ,                                       !- Active Year
  ,                                       !- Climate Zone Institution Name 1
  ,                                       !- Climate Zone Document Name 1
  ,                                       !- Climate Zone Document Year 1
  ,                                       !- Climate Zone Value 1
  Building America,                       !- Climate Zone Institution Name 2
  ,                                       !- Climate Zone Document Name 2
  0,                                      !- Climate Zone Document Year 2
  Cold;                                   !- Climate Zone Value 2

OS:Site:WaterMainsTemperature,
<<<<<<< HEAD
  {4b6fa040-86bb-4ebd-b751-9223e85c4206}, !- Handle
=======
  {69ad1597-6fdc-4875-bab1-d9242d016b57}, !- Handle
>>>>>>> f42044b5
  Correlation,                            !- Calculation Method
  ,                                       !- Temperature Schedule Name
  10.8753424657535,                       !- Annual Average Outdoor Air Temperature {C}
  23.1524007936508;                       !- Maximum Difference In Monthly Average Outdoor Air Temperatures {deltaC}

OS:RunPeriodControl:DaylightSavingTime,
<<<<<<< HEAD
  {7817d7ec-3da7-49a5-b9c0-af44c3dacd8c}, !- Handle
=======
  {ce3c0333-e374-453f-9fcb-090388a65315}, !- Handle
>>>>>>> f42044b5
  4/7,                                    !- Start Date
  10/26;                                  !- End Date

OS:Site:GroundTemperature:Deep,
<<<<<<< HEAD
  {47b1f68c-d258-4692-991f-971d8d4556e4}, !- Handle
=======
  {c920d62b-4108-4207-b222-42b2b7522167}, !- Handle
>>>>>>> f42044b5
  10.8753424657535,                       !- January Deep Ground Temperature {C}
  10.8753424657535,                       !- February Deep Ground Temperature {C}
  10.8753424657535,                       !- March Deep Ground Temperature {C}
  10.8753424657535,                       !- April Deep Ground Temperature {C}
  10.8753424657535,                       !- May Deep Ground Temperature {C}
  10.8753424657535,                       !- June Deep Ground Temperature {C}
  10.8753424657535,                       !- July Deep Ground Temperature {C}
  10.8753424657535,                       !- August Deep Ground Temperature {C}
  10.8753424657535,                       !- September Deep Ground Temperature {C}
  10.8753424657535,                       !- October Deep Ground Temperature {C}
  10.8753424657535,                       !- November Deep Ground Temperature {C}
  10.8753424657535;                       !- December Deep Ground Temperature {C}

OS:Building,
<<<<<<< HEAD
  {4f3521c4-bb96-41a0-b75c-984dcdd42cf6}, !- Handle
=======
  {124dc008-0652-4974-8701-9d8e49139e9b}, !- Handle
>>>>>>> f42044b5
  Building 1,                             !- Name
  ,                                       !- Building Sector Type
  ,                                       !- North Axis {deg}
  ,                                       !- Nominal Floor to Floor Height {m}
  ,                                       !- Space Type Name
  ,                                       !- Default Construction Set Name
  ,                                       !- Default Schedule Set Name
  1,                                      !- Standards Number of Stories
  1,                                      !- Standards Number of Above Ground Stories
  ,                                       !- Standards Template
  multifamily,                            !- Standards Building Type
  8;                                      !- Standards Number of Living Units

OS:AdditionalProperties,
<<<<<<< HEAD
  {90db7b75-10eb-4889-8155-26e21e93555c}, !- Handle
  {4f3521c4-bb96-41a0-b75c-984dcdd42cf6}, !- Object Name
  num_units,                              !- Feature Name 1
=======
  {54272763-9ea2-40db-a9af-27c38a381b7d}, !- Handle
  {124dc008-0652-4974-8701-9d8e49139e9b}, !- Object Name
  Total Units Represented,                !- Feature Name 1
>>>>>>> f42044b5
  Integer,                                !- Feature Data Type 1
  8,                                      !- Feature Value 1
  has_rear_units,                         !- Feature Name 2
  Boolean,                                !- Feature Data Type 2
  true,                                   !- Feature Value 2
  num_floors,                             !- Feature Name 3
  Integer,                                !- Feature Data Type 3
  1,                                      !- Feature Value 3
  horz_location,                          !- Feature Name 4
  String,                                 !- Feature Data Type 4
  Left,                                   !- Feature Value 4
  level,                                  !- Feature Name 5
  String,                                 !- Feature Data Type 5
  Bottom,                                 !- Feature Value 5
  found_type,                             !- Feature Name 6
  String,                                 !- Feature Data Type 6
  slab,                                   !- Feature Value 6
  corridor_width,                         !- Feature Name 7
  Double,                                 !- Feature Data Type 7
  3.048,                                  !- Feature Value 7
  corridor_position,                      !- Feature Name 8
  String,                                 !- Feature Data Type 8
  Double-Loaded Interior;                 !- Feature Value 8

OS:ThermalZone,
<<<<<<< HEAD
  {483c738f-50c0-444b-9211-4cffadd8df89}, !- Handle
=======
  {55260185-928f-4086-b9d6-9f40e7eba6f8}, !- Handle
>>>>>>> f42044b5
  living zone,                            !- Name
  ,                                       !- Multiplier
  ,                                       !- Ceiling Height {m}
  ,                                       !- Volume {m3}
  ,                                       !- Floor Area {m2}
  ,                                       !- Zone Inside Convection Algorithm
  ,                                       !- Zone Outside Convection Algorithm
  ,                                       !- Zone Conditioning Equipment List Name
<<<<<<< HEAD
  {3b40554a-b866-480f-9f77-e6edc75be4f9}, !- Zone Air Inlet Port List
  {42b04145-d7b4-48a8-8254-86b363219fcf}, !- Zone Air Exhaust Port List
  {f2a71774-33d2-4c0c-ba00-5d5516a6cdd0}, !- Zone Air Node Name
  {94084c1b-435c-4a02-b580-2ec28b87e1fb}, !- Zone Return Air Port List
=======
  {34773b66-6077-409d-a58f-b6e8584ef8cc}, !- Zone Air Inlet Port List
  {59116397-2d97-4072-bd90-bbd1e520a829}, !- Zone Air Exhaust Port List
  {278ed07c-499f-4fde-a797-449545db0cce}, !- Zone Air Node Name
  {f129b558-2f43-442d-bed2-401ab7e09f87}, !- Zone Return Air Port List
>>>>>>> f42044b5
  ,                                       !- Primary Daylighting Control Name
  ,                                       !- Fraction of Zone Controlled by Primary Daylighting Control
  ,                                       !- Secondary Daylighting Control Name
  ,                                       !- Fraction of Zone Controlled by Secondary Daylighting Control
  ,                                       !- Illuminance Map Name
  ,                                       !- Group Rendering Name
  ,                                       !- Thermostat Name
  No;                                     !- Use Ideal Air Loads

OS:Node,
<<<<<<< HEAD
  {6c35c712-de15-44e3-b264-049afecb6a7d}, !- Handle
  Node 1,                                 !- Name
  {f2a71774-33d2-4c0c-ba00-5d5516a6cdd0}, !- Inlet Port
  ;                                       !- Outlet Port

OS:Connection,
  {f2a71774-33d2-4c0c-ba00-5d5516a6cdd0}, !- Handle
  {46ba485b-faa2-4c47-b322-2cf9daf0d536}, !- Name
  {483c738f-50c0-444b-9211-4cffadd8df89}, !- Source Object
  11,                                     !- Outlet Port
  {6c35c712-de15-44e3-b264-049afecb6a7d}, !- Target Object
  2;                                      !- Inlet Port

OS:PortList,
  {3b40554a-b866-480f-9f77-e6edc75be4f9}, !- Handle
  {83041731-3ebd-4a05-9ace-a1d839ef6ebf}, !- Name
  {483c738f-50c0-444b-9211-4cffadd8df89}, !- HVAC Component
  {5d15387d-bf54-426d-be51-f468b9a43ad2}; !- Port 1

OS:PortList,
  {42b04145-d7b4-48a8-8254-86b363219fcf}, !- Handle
  {6f5e732c-c750-4b8d-b6b8-d8c24c630117}, !- Name
  {483c738f-50c0-444b-9211-4cffadd8df89}; !- HVAC Component

OS:PortList,
  {94084c1b-435c-4a02-b580-2ec28b87e1fb}, !- Handle
  {12d33390-4634-4979-bbd5-c898db3d4342}, !- Name
  {483c738f-50c0-444b-9211-4cffadd8df89}, !- HVAC Component
  {aaff0894-fa03-4631-8b44-6f886be7be7f}; !- Port 1

OS:Sizing:Zone,
  {5d749d5f-1f5c-45db-8865-2d64ff951517}, !- Handle
  {483c738f-50c0-444b-9211-4cffadd8df89}, !- Zone or ZoneList Name
=======
  {26dc22b9-5199-4258-a145-817e1b35302f}, !- Handle
  Node 1,                                 !- Name
  {278ed07c-499f-4fde-a797-449545db0cce}, !- Inlet Port
  ;                                       !- Outlet Port

OS:Connection,
  {278ed07c-499f-4fde-a797-449545db0cce}, !- Handle
  {196c43c2-a2da-4160-a389-4e1cd5f194e8}, !- Name
  {55260185-928f-4086-b9d6-9f40e7eba6f8}, !- Source Object
  11,                                     !- Outlet Port
  {26dc22b9-5199-4258-a145-817e1b35302f}, !- Target Object
  2;                                      !- Inlet Port

OS:PortList,
  {34773b66-6077-409d-a58f-b6e8584ef8cc}, !- Handle
  {eae90222-ece0-4c27-bf70-bbf1068c1734}, !- Name
  {55260185-928f-4086-b9d6-9f40e7eba6f8}; !- HVAC Component

OS:PortList,
  {59116397-2d97-4072-bd90-bbd1e520a829}, !- Handle
  {93abfb74-8363-456c-b460-202bb16018cc}, !- Name
  {55260185-928f-4086-b9d6-9f40e7eba6f8}; !- HVAC Component

OS:PortList,
  {f129b558-2f43-442d-bed2-401ab7e09f87}, !- Handle
  {9e2fac59-aab6-4cea-83e9-e0c43b735891}, !- Name
  {55260185-928f-4086-b9d6-9f40e7eba6f8}; !- HVAC Component

OS:Sizing:Zone,
  {82dabfe7-f082-4f87-8669-5a159997945e}, !- Handle
  {55260185-928f-4086-b9d6-9f40e7eba6f8}, !- Zone or ZoneList Name
>>>>>>> f42044b5
  SupplyAirTemperature,                   !- Zone Cooling Design Supply Air Temperature Input Method
  14,                                     !- Zone Cooling Design Supply Air Temperature {C}
  11.11,                                  !- Zone Cooling Design Supply Air Temperature Difference {deltaC}
  SupplyAirTemperature,                   !- Zone Heating Design Supply Air Temperature Input Method
  40,                                     !- Zone Heating Design Supply Air Temperature {C}
  11.11,                                  !- Zone Heating Design Supply Air Temperature Difference {deltaC}
  0.0085,                                 !- Zone Cooling Design Supply Air Humidity Ratio {kg-H2O/kg-air}
  0.008,                                  !- Zone Heating Design Supply Air Humidity Ratio {kg-H2O/kg-air}
  ,                                       !- Zone Heating Sizing Factor
  ,                                       !- Zone Cooling Sizing Factor
  DesignDay,                              !- Cooling Design Air Flow Method
  ,                                       !- Cooling Design Air Flow Rate {m3/s}
  ,                                       !- Cooling Minimum Air Flow per Zone Floor Area {m3/s-m2}
  ,                                       !- Cooling Minimum Air Flow {m3/s}
  ,                                       !- Cooling Minimum Air Flow Fraction
  DesignDay,                              !- Heating Design Air Flow Method
  ,                                       !- Heating Design Air Flow Rate {m3/s}
  ,                                       !- Heating Maximum Air Flow per Zone Floor Area {m3/s-m2}
  ,                                       !- Heating Maximum Air Flow {m3/s}
  ,                                       !- Heating Maximum Air Flow Fraction
  ,                                       !- Design Zone Air Distribution Effectiveness in Cooling Mode
  ,                                       !- Design Zone Air Distribution Effectiveness in Heating Mode
  No,                                     !- Account for Dedicated Outdoor Air System
  NeutralSupplyAir,                       !- Dedicated Outdoor Air System Control Strategy
  autosize,                               !- Dedicated Outdoor Air Low Setpoint Temperature for Design {C}
  autosize;                               !- Dedicated Outdoor Air High Setpoint Temperature for Design {C}

OS:ZoneHVAC:EquipmentList,
<<<<<<< HEAD
  {81f3827d-ccdb-400c-a260-36b7ae8675a7}, !- Handle
  Zone HVAC Equipment List 1,             !- Name
  {483c738f-50c0-444b-9211-4cffadd8df89}, !- Thermal Zone
  SequentialLoad,                         !- Load Distribution Scheme
  {932af4c3-0cb8-4d76-8e39-a0ff7876ad6c}, !- Zone Equipment 1
  1,                                      !- Zone Equipment Cooling Sequence 1
  1,                                      !- Zone Equipment Heating or No-Load Sequence 1
  ,                                       !- Zone Equipment Sequential Cooling Fraction Schedule Name 1
  ;                                       !- Zone Equipment Sequential Heating Fraction Schedule Name 1

OS:Space,
  {a9648fbd-df70-4edb-8f51-23ea33beb4c4}, !- Handle
  living space,                           !- Name
  {d1c18d15-355b-44af-adb6-80eaa2d26d4a}, !- Space Type Name
=======
  {0078c312-d693-4db4-9f70-914d3b7e7cca}, !- Handle
  Zone HVAC Equipment List 1,             !- Name
  {55260185-928f-4086-b9d6-9f40e7eba6f8}; !- Thermal Zone

OS:Space,
  {69606bf1-b934-44f4-ad94-200cc34fa36c}, !- Handle
  living space,                           !- Name
  {d5986714-4d37-4d1d-b682-e748bfa7f4b5}, !- Space Type Name
>>>>>>> f42044b5
  ,                                       !- Default Construction Set Name
  ,                                       !- Default Schedule Set Name
  ,                                       !- Direction of Relative North {deg}
  ,                                       !- X Origin {m}
  ,                                       !- Y Origin {m}
  ,                                       !- Z Origin {m}
  ,                                       !- Building Story Name
<<<<<<< HEAD
  {483c738f-50c0-444b-9211-4cffadd8df89}, !- Thermal Zone Name
  ,                                       !- Part of Total Floor Area
  ,                                       !- Design Specification Outdoor Air Object Name
  {8410530e-f169-4b71-aba8-99a89ad9e2f0}; !- Building Unit Name

OS:Surface,
  {46be7dbd-2e2f-480d-a5b5-53fa02893de8}, !- Handle
  Surface 1,                              !- Name
  Floor,                                  !- Surface Type
  ,                                       !- Construction Name
  {a9648fbd-df70-4edb-8f51-23ea33beb4c4}, !- Space Name
=======
  {55260185-928f-4086-b9d6-9f40e7eba6f8}, !- Thermal Zone Name
  ,                                       !- Part of Total Floor Area
  ,                                       !- Design Specification Outdoor Air Object Name
  {faafe7cd-2252-4ec9-ad1f-7fa842842b3d}; !- Building Unit Name

OS:Surface,
  {3744d538-f192-4893-b4a8-0f8b681c8081}, !- Handle
  Surface 1,                              !- Name
  Floor,                                  !- Surface Type
  ,                                       !- Construction Name
  {69606bf1-b934-44f4-ad94-200cc34fa36c}, !- Space Name
>>>>>>> f42044b5
  Foundation,                             !- Outside Boundary Condition
  ,                                       !- Outside Boundary Condition Object
  NoSun,                                  !- Sun Exposure
  NoWind,                                 !- Wind Exposure
  ,                                       !- View Factor to Ground
  ,                                       !- Number of Vertices
  0, -12.9315688143396, 0,                !- X,Y,Z Vertex 1 {m}
  0, 0, 0,                                !- X,Y,Z Vertex 2 {m}
  6.46578440716979, 0, 0,                 !- X,Y,Z Vertex 3 {m}
  6.46578440716979, -12.9315688143396, 0; !- X,Y,Z Vertex 4 {m}

OS:Surface,
<<<<<<< HEAD
  {3ee45d50-a955-464b-b937-4d73f0ee2d05}, !- Handle
  Surface 2,                              !- Name
  Wall,                                   !- Surface Type
  ,                                       !- Construction Name
  {a9648fbd-df70-4edb-8f51-23ea33beb4c4}, !- Space Name
=======
  {f22f9f0c-0d46-4569-8256-43bd62953680}, !- Handle
  Surface 2,                              !- Name
  Wall,                                   !- Surface Type
  ,                                       !- Construction Name
  {69606bf1-b934-44f4-ad94-200cc34fa36c}, !- Space Name
>>>>>>> f42044b5
  Outdoors,                               !- Outside Boundary Condition
  ,                                       !- Outside Boundary Condition Object
  SunExposed,                             !- Sun Exposure
  WindExposed,                            !- Wind Exposure
  ,                                       !- View Factor to Ground
  ,                                       !- Number of Vertices
  0, 0, 2.4384,                           !- X,Y,Z Vertex 1 {m}
  0, 0, 0,                                !- X,Y,Z Vertex 2 {m}
  0, -12.9315688143396, 0,                !- X,Y,Z Vertex 3 {m}
  0, -12.9315688143396, 2.4384;           !- X,Y,Z Vertex 4 {m}

OS:Surface,
<<<<<<< HEAD
  {9175a525-16fd-4992-a2ca-122c698406b2}, !- Handle
  Surface 3,                              !- Name
  Wall,                                   !- Surface Type
  ,                                       !- Construction Name
  {a9648fbd-df70-4edb-8f51-23ea33beb4c4}, !- Space Name
=======
  {12d2b930-f850-4d85-9bed-b731def9eb9e}, !- Handle
  Surface 3,                              !- Name
  Wall,                                   !- Surface Type
  ,                                       !- Construction Name
  {69606bf1-b934-44f4-ad94-200cc34fa36c}, !- Space Name
>>>>>>> f42044b5
  Adiabatic,                              !- Outside Boundary Condition
  ,                                       !- Outside Boundary Condition Object
  NoSun,                                  !- Sun Exposure
  NoWind,                                 !- Wind Exposure
  ,                                       !- View Factor to Ground
  ,                                       !- Number of Vertices
  6.46578440716979, 0, 2.4384,            !- X,Y,Z Vertex 1 {m}
  6.46578440716979, 0, 0,                 !- X,Y,Z Vertex 2 {m}
  0, 0, 0,                                !- X,Y,Z Vertex 3 {m}
  0, 0, 2.4384;                           !- X,Y,Z Vertex 4 {m}

OS:Surface,
<<<<<<< HEAD
  {5382ff26-7527-424b-b8e7-c5a19d146286}, !- Handle
  Surface 4,                              !- Name
  Wall,                                   !- Surface Type
  ,                                       !- Construction Name
  {a9648fbd-df70-4edb-8f51-23ea33beb4c4}, !- Space Name
  Adiabatic,                              !- Outside Boundary Condition
  ,                                       !- Outside Boundary Condition Object
=======
  {097a7e93-21d8-43a1-a2da-e3583348f8a3}, !- Handle
  Surface 4,                              !- Name
  Wall,                                   !- Surface Type
  ,                                       !- Construction Name
  {69606bf1-b934-44f4-ad94-200cc34fa36c}, !- Space Name
  Surface,                                !- Outside Boundary Condition
  {b809aa5b-7274-4de4-95fb-aecaa5037288}, !- Outside Boundary Condition Object
>>>>>>> f42044b5
  NoSun,                                  !- Sun Exposure
  NoWind,                                 !- Wind Exposure
  ,                                       !- View Factor to Ground
  ,                                       !- Number of Vertices
  6.46578440716979, -12.9315688143396, 2.4384, !- X,Y,Z Vertex 1 {m}
  6.46578440716979, -12.9315688143396, 0, !- X,Y,Z Vertex 2 {m}
  6.46578440716979, 0, 0,                 !- X,Y,Z Vertex 3 {m}
  6.46578440716979, 0, 2.4384;            !- X,Y,Z Vertex 4 {m}

OS:Surface,
<<<<<<< HEAD
  {c9f9d33a-a307-40cc-a70c-2b62925769d4}, !- Handle
  Surface 5,                              !- Name
  Wall,                                   !- Surface Type
  ,                                       !- Construction Name
  {a9648fbd-df70-4edb-8f51-23ea33beb4c4}, !- Space Name
=======
  {5c12464f-afe5-49be-aa1d-50bec0ca5e75}, !- Handle
  Surface 5,                              !- Name
  Wall,                                   !- Surface Type
  ,                                       !- Construction Name
  {69606bf1-b934-44f4-ad94-200cc34fa36c}, !- Space Name
>>>>>>> f42044b5
  Outdoors,                               !- Outside Boundary Condition
  ,                                       !- Outside Boundary Condition Object
  SunExposed,                             !- Sun Exposure
  WindExposed,                            !- Wind Exposure
  ,                                       !- View Factor to Ground
  ,                                       !- Number of Vertices
  0, -12.9315688143396, 2.4384,           !- X,Y,Z Vertex 1 {m}
  0, -12.9315688143396, 0,                !- X,Y,Z Vertex 2 {m}
  6.46578440716979, -12.9315688143396, 0, !- X,Y,Z Vertex 3 {m}
  6.46578440716979, -12.9315688143396, 2.4384; !- X,Y,Z Vertex 4 {m}

OS:Surface,
<<<<<<< HEAD
  {9b6be432-133b-4000-aa49-4dfb083651ff}, !- Handle
  Surface 6,                              !- Name
  RoofCeiling,                            !- Surface Type
  ,                                       !- Construction Name
  {a9648fbd-df70-4edb-8f51-23ea33beb4c4}, !- Space Name
=======
  {bc6254da-d794-4871-9cf3-b45577b8dbdc}, !- Handle
  Surface 6,                              !- Name
  RoofCeiling,                            !- Surface Type
  ,                                       !- Construction Name
  {69606bf1-b934-44f4-ad94-200cc34fa36c}, !- Space Name
>>>>>>> f42044b5
  Outdoors,                               !- Outside Boundary Condition
  ,                                       !- Outside Boundary Condition Object
  SunExposed,                             !- Sun Exposure
  WindExposed,                            !- Wind Exposure
  ,                                       !- View Factor to Ground
  ,                                       !- Number of Vertices
  6.46578440716979, -12.9315688143396, 2.4384, !- X,Y,Z Vertex 1 {m}
  6.46578440716979, 0, 2.4384,            !- X,Y,Z Vertex 2 {m}
  0, 0, 2.4384,                           !- X,Y,Z Vertex 3 {m}
  0, -12.9315688143396, 2.4384;           !- X,Y,Z Vertex 4 {m}

OS:SpaceType,
<<<<<<< HEAD
  {d1c18d15-355b-44af-adb6-80eaa2d26d4a}, !- Handle
=======
  {d5986714-4d37-4d1d-b682-e748bfa7f4b5}, !- Handle
>>>>>>> f42044b5
  Space Type 1,                           !- Name
  ,                                       !- Default Construction Set Name
  ,                                       !- Default Schedule Set Name
  ,                                       !- Group Rendering Name
  ,                                       !- Design Specification Outdoor Air Object Name
  ,                                       !- Standards Template
  ,                                       !- Standards Building Type
  living;                                 !- Standards Space Type

OS:ThermalZone,
<<<<<<< HEAD
  {b97cf274-c4ad-41b2-8c51-88edde870668}, !- Handle
  corridor zone,                          !- Name
=======
  {f571f87a-ede6-4510-8a82-9ca3d25c8c6b}, !- Handle
  living zone|unit 2,                     !- Name
>>>>>>> f42044b5
  ,                                       !- Multiplier
  ,                                       !- Ceiling Height {m}
  ,                                       !- Volume {m3}
  ,                                       !- Floor Area {m2}
  ,                                       !- Zone Inside Convection Algorithm
  ,                                       !- Zone Outside Convection Algorithm
  ,                                       !- Zone Conditioning Equipment List Name
<<<<<<< HEAD
  {091d71a8-fb36-4426-b45f-1e4e01151f8b}, !- Zone Air Inlet Port List
  {5ef9f875-7b52-4374-be4a-30d551598f3e}, !- Zone Air Exhaust Port List
  {34a569bc-9963-4f3e-b213-3e567d4f8a2a}, !- Zone Air Node Name
  {550ea7b5-76fd-404e-86b6-09709948b7b0}, !- Zone Return Air Port List
=======
  {a7c2ce5a-ea7b-4446-9e67-58642a7b83e7}, !- Zone Air Inlet Port List
  {868f4ac9-cebd-4401-8412-20c9d5b9cf8b}, !- Zone Air Exhaust Port List
  {39ec72b6-a5f6-42d0-aca1-56192cd0c2db}, !- Zone Air Node Name
  {4eccfe32-7ef1-4767-8e0b-822b46a214a9}, !- Zone Return Air Port List
>>>>>>> f42044b5
  ,                                       !- Primary Daylighting Control Name
  ,                                       !- Fraction of Zone Controlled by Primary Daylighting Control
  ,                                       !- Secondary Daylighting Control Name
  ,                                       !- Fraction of Zone Controlled by Secondary Daylighting Control
  ,                                       !- Illuminance Map Name
  ,                                       !- Group Rendering Name
  ,                                       !- Thermostat Name
  No;                                     !- Use Ideal Air Loads

OS:Node,
<<<<<<< HEAD
  {6e57c2c7-f139-4255-8a54-e3fa170dc0dc}, !- Handle
  Node 2,                                 !- Name
  {34a569bc-9963-4f3e-b213-3e567d4f8a2a}, !- Inlet Port
  ;                                       !- Outlet Port

OS:Connection,
  {34a569bc-9963-4f3e-b213-3e567d4f8a2a}, !- Handle
  {f1a55931-29ba-4128-8df7-a47dafc055a1}, !- Name
  {b97cf274-c4ad-41b2-8c51-88edde870668}, !- Source Object
  11,                                     !- Outlet Port
  {6e57c2c7-f139-4255-8a54-e3fa170dc0dc}, !- Target Object
  2;                                      !- Inlet Port

OS:PortList,
  {091d71a8-fb36-4426-b45f-1e4e01151f8b}, !- Handle
  {1342b73a-2ce2-43b6-865c-67d38704b438}, !- Name
  {b97cf274-c4ad-41b2-8c51-88edde870668}; !- HVAC Component

OS:PortList,
  {5ef9f875-7b52-4374-be4a-30d551598f3e}, !- Handle
  {87dfb722-3634-4705-a2e3-b9faf9f36952}, !- Name
  {b97cf274-c4ad-41b2-8c51-88edde870668}; !- HVAC Component

OS:PortList,
  {550ea7b5-76fd-404e-86b6-09709948b7b0}, !- Handle
  {91e77019-4248-4302-bfd8-5e91f123bb73}, !- Name
  {b97cf274-c4ad-41b2-8c51-88edde870668}; !- HVAC Component

OS:Sizing:Zone,
  {4aec1f16-4ca8-4aae-b209-a4100a1d6394}, !- Handle
  {b97cf274-c4ad-41b2-8c51-88edde870668}, !- Zone or ZoneList Name
=======
  {56cd6a2b-8199-4589-93bf-19b3ed371f87}, !- Handle
  Node 2,                                 !- Name
  {39ec72b6-a5f6-42d0-aca1-56192cd0c2db}, !- Inlet Port
  ;                                       !- Outlet Port

OS:Connection,
  {39ec72b6-a5f6-42d0-aca1-56192cd0c2db}, !- Handle
  {c3e37ffb-c8b3-4a1c-8632-faa32aa0ec97}, !- Name
  {f571f87a-ede6-4510-8a82-9ca3d25c8c6b}, !- Source Object
  11,                                     !- Outlet Port
  {56cd6a2b-8199-4589-93bf-19b3ed371f87}, !- Target Object
  2;                                      !- Inlet Port

OS:PortList,
  {a7c2ce5a-ea7b-4446-9e67-58642a7b83e7}, !- Handle
  {22267526-7447-406d-b32f-34370912daee}, !- Name
  {f571f87a-ede6-4510-8a82-9ca3d25c8c6b}; !- HVAC Component

OS:PortList,
  {868f4ac9-cebd-4401-8412-20c9d5b9cf8b}, !- Handle
  {6c1f7cec-8ba7-494c-a96f-28af9c2a2c8d}, !- Name
  {f571f87a-ede6-4510-8a82-9ca3d25c8c6b}; !- HVAC Component

OS:PortList,
  {4eccfe32-7ef1-4767-8e0b-822b46a214a9}, !- Handle
  {dad02b7e-4fb1-4e7e-9585-626d17d2743f}, !- Name
  {f571f87a-ede6-4510-8a82-9ca3d25c8c6b}; !- HVAC Component

OS:Sizing:Zone,
  {dc38d32a-a00c-4efd-a7e8-51f853b677f0}, !- Handle
  {f571f87a-ede6-4510-8a82-9ca3d25c8c6b}, !- Zone or ZoneList Name
>>>>>>> f42044b5
  SupplyAirTemperature,                   !- Zone Cooling Design Supply Air Temperature Input Method
  14,                                     !- Zone Cooling Design Supply Air Temperature {C}
  11.11,                                  !- Zone Cooling Design Supply Air Temperature Difference {deltaC}
  SupplyAirTemperature,                   !- Zone Heating Design Supply Air Temperature Input Method
  40,                                     !- Zone Heating Design Supply Air Temperature {C}
  11.11,                                  !- Zone Heating Design Supply Air Temperature Difference {deltaC}
  0.0085,                                 !- Zone Cooling Design Supply Air Humidity Ratio {kg-H2O/kg-air}
  0.008,                                  !- Zone Heating Design Supply Air Humidity Ratio {kg-H2O/kg-air}
  ,                                       !- Zone Heating Sizing Factor
  ,                                       !- Zone Cooling Sizing Factor
  DesignDay,                              !- Cooling Design Air Flow Method
  ,                                       !- Cooling Design Air Flow Rate {m3/s}
  ,                                       !- Cooling Minimum Air Flow per Zone Floor Area {m3/s-m2}
  ,                                       !- Cooling Minimum Air Flow {m3/s}
  ,                                       !- Cooling Minimum Air Flow Fraction
  DesignDay,                              !- Heating Design Air Flow Method
  ,                                       !- Heating Design Air Flow Rate {m3/s}
  ,                                       !- Heating Maximum Air Flow per Zone Floor Area {m3/s-m2}
  ,                                       !- Heating Maximum Air Flow {m3/s}
  ,                                       !- Heating Maximum Air Flow Fraction
  ,                                       !- Design Zone Air Distribution Effectiveness in Cooling Mode
  ,                                       !- Design Zone Air Distribution Effectiveness in Heating Mode
  No,                                     !- Account for Dedicated Outdoor Air System
  NeutralSupplyAir,                       !- Dedicated Outdoor Air System Control Strategy
  autosize,                               !- Dedicated Outdoor Air Low Setpoint Temperature for Design {C}
  autosize;                               !- Dedicated Outdoor Air High Setpoint Temperature for Design {C}

OS:ZoneHVAC:EquipmentList,
<<<<<<< HEAD
  {ea9bc239-9901-4a33-9849-474f8b2e971a}, !- Handle
  Zone HVAC Equipment List 2,             !- Name
  {b97cf274-c4ad-41b2-8c51-88edde870668}; !- Thermal Zone

OS:Space,
  {f2e73dc6-e0f5-4659-aae2-e91f837db22a}, !- Handle
  corridor space,                         !- Name
  {7398549c-9946-4f4e-bead-67a0eaba0863}, !- Space Type Name
=======
  {c2777670-f1b6-4926-bfb0-272f5655d6d6}, !- Handle
  Zone HVAC Equipment List 2,             !- Name
  {f571f87a-ede6-4510-8a82-9ca3d25c8c6b}; !- Thermal Zone

OS:Space,
  {7395a5fb-5f39-4b73-b45f-542c04288d8c}, !- Handle
  living space|unit 2,                    !- Name
  {d5986714-4d37-4d1d-b682-e748bfa7f4b5}, !- Space Type Name
>>>>>>> f42044b5
  ,                                       !- Default Construction Set Name
  ,                                       !- Default Schedule Set Name
  ,                                       !- Direction of Relative North {deg}
  ,                                       !- X Origin {m}
  ,                                       !- Y Origin {m}
  ,                                       !- Z Origin {m}
  ,                                       !- Building Story Name
<<<<<<< HEAD
  {b97cf274-c4ad-41b2-8c51-88edde870668}; !- Thermal Zone Name

OS:Surface,
  {27872d8b-7ed1-4ac9-9d6c-4546c548586b}, !- Handle
  Surface 7,                              !- Name
  Floor,                                  !- Surface Type
  ,                                       !- Construction Name
  {f2e73dc6-e0f5-4659-aae2-e91f837db22a}, !- Space Name
  Adiabatic,                              !- Outside Boundary Condition
=======
  {f571f87a-ede6-4510-8a82-9ca3d25c8c6b}, !- Thermal Zone Name
  ,                                       !- Part of Total Floor Area
  ,                                       !- Design Specification Outdoor Air Object Name
  {4c6ef1d9-9c48-478c-b159-66ce55fed3a3}; !- Building Unit Name

OS:Surface,
  {fb63805b-ac2f-44ca-bc70-0f01ad7462cc}, !- Handle
  Surface 7,                              !- Name
  Floor,                                  !- Surface Type
  ,                                       !- Construction Name
  {7395a5fb-5f39-4b73-b45f-542c04288d8c}, !- Space Name
  Foundation,                             !- Outside Boundary Condition
>>>>>>> f42044b5
  ,                                       !- Outside Boundary Condition Object
  NoSun,                                  !- Sun Exposure
  NoWind,                                 !- Wind Exposure
  ,                                       !- View Factor to Ground
  ,                                       !- Number of Vertices
  0, 0, 0,                                !- X,Y,Z Vertex 1 {m}
  0, 1.524, 0,                            !- X,Y,Z Vertex 2 {m}
  6.46578440716979, 1.524, 0,             !- X,Y,Z Vertex 3 {m}
  6.46578440716979, 0, 0;                 !- X,Y,Z Vertex 4 {m}

OS:Surface,
<<<<<<< HEAD
  {46c6ff0f-ed3c-49df-b5bb-bff30fb5d55d}, !- Handle
  Surface 8,                              !- Name
  Wall,                                   !- Surface Type
  ,                                       !- Construction Name
  {f2e73dc6-e0f5-4659-aae2-e91f837db22a}, !- Space Name
  Adiabatic,                              !- Outside Boundary Condition
=======
  {f8355b42-0857-4b24-891f-367bf91f0832}, !- Handle
  Surface 8,                              !- Name
  Wall,                                   !- Surface Type
  ,                                       !- Construction Name
  {7395a5fb-5f39-4b73-b45f-542c04288d8c}, !- Space Name
  Outdoors,                               !- Outside Boundary Condition
>>>>>>> f42044b5
  ,                                       !- Outside Boundary Condition Object
  NoSun,                                  !- Sun Exposure
  NoWind,                                 !- Wind Exposure
  ,                                       !- View Factor to Ground
  ,                                       !- Number of Vertices
  0, 1.524, 2.4384,                       !- X,Y,Z Vertex 1 {m}
  0, 1.524, 0,                            !- X,Y,Z Vertex 2 {m}
  0, 0, 0,                                !- X,Y,Z Vertex 3 {m}
  0, 0, 2.4384;                           !- X,Y,Z Vertex 4 {m}

OS:Surface,
<<<<<<< HEAD
  {19358ad9-2c9f-44f0-a9cd-e0de9ff70975}, !- Handle
  Surface 9,                              !- Name
  Wall,                                   !- Surface Type
  ,                                       !- Construction Name
  {f2e73dc6-e0f5-4659-aae2-e91f837db22a}, !- Space Name
  Adiabatic,                              !- Outside Boundary Condition
=======
  {d805f81d-e70f-4451-a543-85ea0a1950c6}, !- Handle
  Surface 9,                              !- Name
  Wall,                                   !- Surface Type
  ,                                       !- Construction Name
  {7395a5fb-5f39-4b73-b45f-542c04288d8c}, !- Space Name
  Outdoors,                               !- Outside Boundary Condition
>>>>>>> f42044b5
  ,                                       !- Outside Boundary Condition Object
  NoSun,                                  !- Sun Exposure
  NoWind,                                 !- Wind Exposure
  ,                                       !- View Factor to Ground
  ,                                       !- Number of Vertices
  6.46578440716979, 1.524, 2.4384,        !- X,Y,Z Vertex 1 {m}
  6.46578440716979, 1.524, 0,             !- X,Y,Z Vertex 2 {m}
  0, 1.524, 0,                            !- X,Y,Z Vertex 3 {m}
  0, 1.524, 2.4384;                       !- X,Y,Z Vertex 4 {m}

OS:Surface,
<<<<<<< HEAD
  {aa0a0ea2-b8ff-462e-83c2-b65fbfe3f5bb}, !- Handle
  Surface 10,                             !- Name
  Wall,                                   !- Surface Type
  ,                                       !- Construction Name
  {f2e73dc6-e0f5-4659-aae2-e91f837db22a}, !- Space Name
  Adiabatic,                              !- Outside Boundary Condition
  ,                                       !- Outside Boundary Condition Object
=======
  {94edf2ef-4ed6-4ae1-8592-759acf4fe0d9}, !- Handle
  Surface 10,                             !- Name
  Wall,                                   !- Surface Type
  ,                                       !- Construction Name
  {7395a5fb-5f39-4b73-b45f-542c04288d8c}, !- Space Name
  Surface,                                !- Outside Boundary Condition
  {a1164b5b-3cc8-4907-8c77-3f9dc13f5a2b}, !- Outside Boundary Condition Object
>>>>>>> f42044b5
  NoSun,                                  !- Sun Exposure
  NoWind,                                 !- Wind Exposure
  ,                                       !- View Factor to Ground
  ,                                       !- Number of Vertices
  6.46578440716979, 0, 2.4384,            !- X,Y,Z Vertex 1 {m}
  6.46578440716979, 0, 0,                 !- X,Y,Z Vertex 2 {m}
  6.46578440716979, 1.524, 0,             !- X,Y,Z Vertex 3 {m}
  6.46578440716979, 1.524, 2.4384;        !- X,Y,Z Vertex 4 {m}

OS:Surface,
<<<<<<< HEAD
  {3699360a-0e2d-4d12-a996-b9907372c29f}, !- Handle
  Surface 11,                             !- Name
  Wall,                                   !- Surface Type
  ,                                       !- Construction Name
  {f2e73dc6-e0f5-4659-aae2-e91f837db22a}, !- Space Name
=======
  {1cf12762-32cf-4dff-984e-1f84486d3e3f}, !- Handle
  Surface 11,                             !- Name
  Wall,                                   !- Surface Type
  ,                                       !- Construction Name
  {7395a5fb-5f39-4b73-b45f-542c04288d8c}, !- Space Name
>>>>>>> f42044b5
  Adiabatic,                              !- Outside Boundary Condition
  ,                                       !- Outside Boundary Condition Object
  NoSun,                                  !- Sun Exposure
  NoWind,                                 !- Wind Exposure
  ,                                       !- View Factor to Ground
  ,                                       !- Number of Vertices
  0, 0, 2.4384,                           !- X,Y,Z Vertex 1 {m}
  0, 0, 0,                                !- X,Y,Z Vertex 2 {m}
  6.46578440716979, 0, 0,                 !- X,Y,Z Vertex 3 {m}
  6.46578440716979, 0, 2.4384;            !- X,Y,Z Vertex 4 {m}

OS:Surface,
<<<<<<< HEAD
  {609164bd-cac6-46d2-9a5b-eac276116669}, !- Handle
  Surface 12,                             !- Name
  RoofCeiling,                            !- Surface Type
  ,                                       !- Construction Name
  {f2e73dc6-e0f5-4659-aae2-e91f837db22a}, !- Space Name
  Adiabatic,                              !- Outside Boundary Condition
=======
  {cd40af08-ed11-433f-8a9d-d8d77ac1c6ea}, !- Handle
  Surface 12,                             !- Name
  RoofCeiling,                            !- Surface Type
  ,                                       !- Construction Name
  {7395a5fb-5f39-4b73-b45f-542c04288d8c}, !- Space Name
  Outdoors,                               !- Outside Boundary Condition
>>>>>>> f42044b5
  ,                                       !- Outside Boundary Condition Object
  NoSun,                                  !- Sun Exposure
  NoWind,                                 !- Wind Exposure
  ,                                       !- View Factor to Ground
  ,                                       !- Number of Vertices
  6.46578440716979, 0, 2.4384,            !- X,Y,Z Vertex 1 {m}
  6.46578440716979, 1.524, 2.4384,        !- X,Y,Z Vertex 2 {m}
  0, 1.524, 2.4384,                       !- X,Y,Z Vertex 3 {m}
  0, 0, 2.4384;                           !- X,Y,Z Vertex 4 {m}

<<<<<<< HEAD
OS:SpaceType,
  {7398549c-9946-4f4e-bead-67a0eaba0863}, !- Handle
  Space Type 2,                           !- Name
  ,                                       !- Default Construction Set Name
  ,                                       !- Default Schedule Set Name
=======
OS:ThermalZone,
  {a9363efe-d8a3-45d2-8ed0-5de8f622b247}, !- Handle
  living zone|unit 3,                     !- Name
  ,                                       !- Multiplier
  ,                                       !- Ceiling Height {m}
  ,                                       !- Volume {m3}
  ,                                       !- Floor Area {m2}
  ,                                       !- Zone Inside Convection Algorithm
  ,                                       !- Zone Outside Convection Algorithm
  ,                                       !- Zone Conditioning Equipment List Name
  {ff8ecf75-af2d-432e-a81e-071df6215344}, !- Zone Air Inlet Port List
  {0eaef0df-40e9-422e-94d7-81a396890441}, !- Zone Air Exhaust Port List
  {c14137c8-8b74-4ce3-84e1-3fdc32076555}, !- Zone Air Node Name
  {adb48655-702d-41cb-978e-234659ac6e51}, !- Zone Return Air Port List
  ,                                       !- Primary Daylighting Control Name
  ,                                       !- Fraction of Zone Controlled by Primary Daylighting Control
  ,                                       !- Secondary Daylighting Control Name
  ,                                       !- Fraction of Zone Controlled by Secondary Daylighting Control
  ,                                       !- Illuminance Map Name
>>>>>>> f42044b5
  ,                                       !- Group Rendering Name
  ,                                       !- Design Specification Outdoor Air Object Name
  ,                                       !- Standards Template
  ,                                       !- Standards Building Type
  corridor;                               !- Standards Space Type

<<<<<<< HEAD
OS:BuildingUnit,
  {8410530e-f169-4b71-aba8-99a89ad9e2f0}, !- Handle
  unit 1,                                 !- Name
  ,                                       !- Rendering Color
  Residential;                            !- Building Unit Type

OS:AdditionalProperties,
  {f0e07f52-8893-4cd9-b3cd-fd806133068b}, !- Handle
  {8410530e-f169-4b71-aba8-99a89ad9e2f0}, !- Object Name
  NumberOfBedrooms,                       !- Feature Name 1
  Integer,                                !- Feature Data Type 1
  3,                                      !- Feature Value 1
  NumberOfBathrooms,                      !- Feature Name 2
  Double,                                 !- Feature Data Type 2
  2,                                      !- Feature Value 2
  NumberOfOccupants,                      !- Feature Name 3
  Double,                                 !- Feature Data Type 3
  3.3900000000000001;                     !- Feature Value 3

OS:External:File,
  {543fce96-e707-4ae4-a5ad-27ea00240e55}, !- Handle
  8760.csv,                               !- Name
  8760.csv;                               !- File Name

OS:Schedule:Day,
  {b6e31e8f-e460-4ede-bb5e-970e32ecab97}, !- Handle
  Schedule Day 1,                         !- Name
  ,                                       !- Schedule Type Limits Name
  ,                                       !- Interpolate to Timestep
  24,                                     !- Hour 1
  0,                                      !- Minute 1
  0;                                      !- Value Until Time 1

OS:Schedule:Day,
  {58b2e701-a7ef-4158-9a6f-973e53cd2ef1}, !- Handle
  Schedule Day 2,                         !- Name
  ,                                       !- Schedule Type Limits Name
  ,                                       !- Interpolate to Timestep
  24,                                     !- Hour 1
  0,                                      !- Minute 1
  1;                                      !- Value Until Time 1

OS:Schedule:File,
  {8728fe37-97b8-4068-a06d-49ae2d4b2b56}, !- Handle
  occupants,                              !- Name
  {28219537-fc25-409b-b2af-89634cf0d45c}, !- Schedule Type Limits Name
  {543fce96-e707-4ae4-a5ad-27ea00240e55}, !- External File Name
  1,                                      !- Column Number
  1,                                      !- Rows to Skip at Top
  8760,                                   !- Number of Hours of Data
  ,                                       !- Column Separator
  ,                                       !- Interpolate to Timestep
  60;                                     !- Minutes per Item

OS:Schedule:Ruleset,
  {f9b3fa98-c35d-496e-bd0d-83843981f696}, !- Handle
  Schedule Ruleset 1,                     !- Name
  {4f560f3f-ecf4-4fae-bb97-5865e4de2342}, !- Schedule Type Limits Name
  {231e2e29-1a1b-49dc-9bd4-9e95c6867730}; !- Default Day Schedule Name

OS:Schedule:Day,
  {231e2e29-1a1b-49dc-9bd4-9e95c6867730}, !- Handle
  Schedule Day 3,                         !- Name
  {4f560f3f-ecf4-4fae-bb97-5865e4de2342}, !- Schedule Type Limits Name
  ,                                       !- Interpolate to Timestep
  24,                                     !- Hour 1
  0,                                      !- Minute 1
  112.539290946133;                       !- Value Until Time 1

OS:People:Definition,
  {2fe05958-363e-4879-a776-26a907d3f0db}, !- Handle
  res occupants|living space,             !- Name
  People,                                 !- Number of People Calculation Method
  3.39,                                   !- Number of People {people}
  ,                                       !- People per Space Floor Area {person/m2}
  ,                                       !- Space Floor Area per Person {m2/person}
  0.319734,                               !- Fraction Radiant
  0.573,                                  !- Sensible Heat Fraction
  0,                                      !- Carbon Dioxide Generation Rate {m3/s-W}
  No,                                     !- Enable ASHRAE 55 Comfort Warnings
  ZoneAveraged;                           !- Mean Radiant Temperature Calculation Type

OS:People,
  {d59eda54-937e-4624-971f-ced4f43f76e2}, !- Handle
  res occupants|living space,             !- Name
  {2fe05958-363e-4879-a776-26a907d3f0db}, !- People Definition Name
  {a9648fbd-df70-4edb-8f51-23ea33beb4c4}, !- Space or SpaceType Name
  {8728fe37-97b8-4068-a06d-49ae2d4b2b56}, !- Number of People Schedule Name
  {f9b3fa98-c35d-496e-bd0d-83843981f696}, !- Activity Level Schedule Name
  ,                                       !- Surface Name/Angle Factor List Name
  ,                                       !- Work Efficiency Schedule Name
  ,                                       !- Clothing Insulation Schedule Name
  ,                                       !- Air Velocity Schedule Name
  1;                                      !- Multiplier

OS:ScheduleTypeLimits,
  {4f560f3f-ecf4-4fae-bb97-5865e4de2342}, !- Handle
  ActivityLevel,                          !- Name
  0,                                      !- Lower Limit Value
  ,                                       !- Upper Limit Value
  Continuous,                             !- Numeric Type
  ActivityLevel;                          !- Unit Type

OS:ScheduleTypeLimits,
  {28219537-fc25-409b-b2af-89634cf0d45c}, !- Handle
  Fractional,                             !- Name
  0,                                      !- Lower Limit Value
  1,                                      !- Upper Limit Value
  Continuous;                             !- Numeric Type

OS:Curve:Biquadratic,
  {52622702-5d4b-4f14-94ad-ee6ecdcfc5a1}, !- Handle
  ConstantBiquadratic,                    !- Name
  1,                                      !- Coefficient1 Constant
  0,                                      !- Coefficient2 x
  0,                                      !- Coefficient3 x**2
  0,                                      !- Coefficient4 y
  0,                                      !- Coefficient5 y**2
  0,                                      !- Coefficient6 x*y
  -100,                                   !- Minimum Value of x
  100,                                    !- Maximum Value of x
  -100,                                   !- Minimum Value of y
  100;                                    !- Maximum Value of y

OS:Curve:Biquadratic,
  {2a561468-2b5c-4acc-bf94-ab19b7e4d040}, !- Handle
  Cool-Cap-fT1,                           !- Name
  1.550902001,                            !- Coefficient1 Constant
  -0.0750500892,                          !- Coefficient2 x
  0.00309713544,                          !- Coefficient3 x**2
  0.00240111,                             !- Coefficient4 y
  -5.0544e-005,                           !- Coefficient5 y**2
  -0.00042728148,                         !- Coefficient6 x*y
  13.88,                                  !- Minimum Value of x
  23.88,                                  !- Maximum Value of x
  18.33,                                  !- Minimum Value of y
  51.66;                                  !- Maximum Value of y

OS:Curve:Biquadratic,
  {572b56db-3182-4bb5-b586-e8f56c3b48c2}, !- Handle
  Cool-EIR-fT1,                           !- Name
  -0.304282997000001,                     !- Coefficient1 Constant
  0.1180477062,                           !- Coefficient2 x
  -0.00342466704,                         !- Coefficient3 x**2
  -0.0062619138,                          !- Coefficient4 y
  0.00069542712,                          !- Coefficient5 y**2
  -0.00046997496,                         !- Coefficient6 x*y
  13.88,                                  !- Minimum Value of x
  23.88,                                  !- Maximum Value of x
  18.33,                                  !- Minimum Value of y
  51.66;                                  !- Maximum Value of y

OS:Curve:Quadratic,
  {f29337c8-a810-47a2-81dd-6a641bf95987}, !- Handle
  Cool-PLF-fPLR1,                         !- Name
  0.93,                                   !- Coefficient1 Constant
  0.07,                                   !- Coefficient2 x
  0,                                      !- Coefficient3 x**2
  0,                                      !- Minimum Value of x
  1,                                      !- Maximum Value of x
  0.7,                                    !- Minimum Curve Output
  1;                                      !- Maximum Curve Output

OS:Curve:Quadratic,
  {1b935543-161e-4af1-a94d-f7902328d882}, !- Handle
  Cool-Cap-fFF1,                          !- Name
  0.718605468,                            !- Coefficient1 Constant
  0.410099989,                            !- Coefficient2 x
  -0.128705457,                           !- Coefficient3 x**2
  0,                                      !- Minimum Value of x
  2,                                      !- Maximum Value of x
  0,                                      !- Minimum Curve Output
  2;                                      !- Maximum Curve Output

OS:Curve:Quadratic,
  {cc852e85-777b-421d-a927-dd699db30d5d}, !- Handle
  Cool-EIR-fFF1,                          !- Name
  1.32299905,                             !- Coefficient1 Constant
  -0.477711207,                           !- Coefficient2 x
  0.154712157,                            !- Coefficient3 x**2
  0,                                      !- Minimum Value of x
  2,                                      !- Maximum Value of x
  0,                                      !- Minimum Curve Output
  2;                                      !- Maximum Curve Output

OS:Schedule:Constant,
  {d558d906-6dd4-4621-8103-9b595de1625e}, !- Handle
  Always On Discrete,                     !- Name
  {92c80014-c189-45be-b7bd-344400a2eaec}, !- Schedule Type Limits Name
  1;                                      !- Value

OS:ScheduleTypeLimits,
  {92c80014-c189-45be-b7bd-344400a2eaec}, !- Handle
  OnOff,                                  !- Name
  0,                                      !- Lower Limit Value
  1,                                      !- Upper Limit Value
  Discrete,                               !- Numeric Type
  Availability;                           !- Unit Type

OS:Coil:Cooling:DX:SingleSpeed,
  {abe240ab-d703-4878-b1fd-577c82093398}, !- Handle
  res ac cooling coil,                    !- Name
  {d558d906-6dd4-4621-8103-9b595de1625e}, !- Availability Schedule Name
  autosize,                               !- Rated Total Cooling Capacity {W}
  0.740402528813699,                      !- Rated Sensible Heat Ratio
  3.9505446283126,                        !- Rated COP {W/W}
  autosize,                               !- Rated Air Flow Rate {m3/s}
  773.3912012006,                         !- Rated Evaporator Fan Power Per Volume Flow Rate {W/(m3/s)}
  ,                                       !- Air Inlet Node Name
  ,                                       !- Air Outlet Node Name
  {2a561468-2b5c-4acc-bf94-ab19b7e4d040}, !- Total Cooling Capacity Function of Temperature Curve Name
  {1b935543-161e-4af1-a94d-f7902328d882}, !- Total Cooling Capacity Function of Flow Fraction Curve Name
  {572b56db-3182-4bb5-b586-e8f56c3b48c2}, !- Energy Input Ratio Function of Temperature Curve Name
  {cc852e85-777b-421d-a927-dd699db30d5d}, !- Energy Input Ratio Function of Flow Fraction Curve Name
  {f29337c8-a810-47a2-81dd-6a641bf95987}, !- Part Load Fraction Correlation Curve Name
  1000,                                   !- Nominal Time for Condensate Removal to Begin {s}
  1.5,                                    !- Ratio of Initial Moisture Evaporation Rate and Steady State Latent Capacity {dimensionless}
  3,                                      !- Maximum Cycling Rate {cycles/hr}
  45,                                     !- Latent Capacity Time Constant {s}
  ,                                       !- Condenser Air Inlet Node Name
  AirCooled,                              !- Condenser Type
  0,                                      !- Evaporative Condenser Effectiveness {dimensionless}
  Autosize,                               !- Evaporative Condenser Air Flow Rate {m3/s}
  Autosize,                               !- Evaporative Condenser Pump Rated Power Consumption {W}
  0,                                      !- Crankcase Heater Capacity {W}
  12.7777777777778,                       !- Maximum Outdoor Dry-Bulb Temperature for Crankcase Heater Operation {C}
  ,                                       !- Supply Water Storage Tank Name
  ,                                       !- Condensate Collection Water Storage Tank Name
  0,                                      !- Basin Heater Capacity {W/K}
  10,                                     !- Basin Heater Setpoint Temperature {C}
  ;                                       !- Basin Heater Operating Schedule Name

OS:Fan:OnOff,
  {a18c2476-0328-4b3a-b0d1-7c8d5152cf29}, !- Handle
  res ac clg supply fan,                  !- Name
  {d558d906-6dd4-4621-8103-9b595de1625e}, !- Availability Schedule Name
  0.75,                                   !- Fan Total Efficiency
  794.580001233493,                       !- Pressure Rise {Pa}
  autosize,                               !- Maximum Flow Rate {m3/s}
  1,                                      !- Motor Efficiency
  1,                                      !- Motor In Airstream Fraction
  ,                                       !- Air Inlet Node Name
  ,                                       !- Air Outlet Node Name
  {a59f6fae-714b-4032-b616-05b811b802ae}, !- Fan Power Ratio Function of Speed Ratio Curve Name
  {3a0a0126-53f5-43fc-ac9e-c6150d79303d}, !- Fan Efficiency Ratio Function of Speed Ratio Curve Name
  res ac clg supply fan;                  !- End-Use Subcategory

OS:Curve:Exponent,
  {a59f6fae-714b-4032-b616-05b811b802ae}, !- Handle
  Fan On Off Power Curve,                 !- Name
  1,                                      !- Coefficient1 Constant
  0,                                      !- Coefficient2 Constant
  0,                                      !- Coefficient3 Constant
  0,                                      !- Minimum Value of x
  1,                                      !- Maximum Value of x
  ,                                       !- Minimum Curve Output
  ,                                       !- Maximum Curve Output
  ,                                       !- Input Unit Type for X
  ;                                       !- Output Unit Type

OS:Curve:Cubic,
  {3a0a0126-53f5-43fc-ac9e-c6150d79303d}, !- Handle
  Fan On Off Efficiency Curve,            !- Name
  1,                                      !- Coefficient1 Constant
  0,                                      !- Coefficient2 x
  0,                                      !- Coefficient3 x**2
  0,                                      !- Coefficient4 x**3
  0,                                      !- Minimum Value of x
  1;                                      !- Maximum Value of x

OS:AirLoopHVAC:UnitarySystem,
  {8d9d379a-8a27-48df-ab04-a8c562f76cda}, !- Handle
  res ac unitary system,                  !- Name
  Load,                                   !- Control Type
  {483c738f-50c0-444b-9211-4cffadd8df89}, !- Controlling Zone or Thermostat Location
  None,                                   !- Dehumidification Control Type
  {d558d906-6dd4-4621-8103-9b595de1625e}, !- Availability Schedule Name
  {9382786f-a241-4658-9768-e5f5d9e9a582}, !- Air Inlet Node Name
  {f20fecbc-e4da-4dd1-a54d-b07f27b50901}, !- Air Outlet Node Name
  {a18c2476-0328-4b3a-b0d1-7c8d5152cf29}, !- Supply Fan Name
  BlowThrough,                            !- Fan Placement
  {a7f345b7-4514-4849-8e1f-8ec74da3983d}, !- Supply Air Fan Operating Mode Schedule Name
  ,                                       !- Heating Coil Name
  1,                                      !- DX Heating Coil Sizing Ratio
  {abe240ab-d703-4878-b1fd-577c82093398}, !- Cooling Coil Name
  No,                                     !- Use DOAS DX Cooling Coil
  2,                                      !- DOAS DX Cooling Coil Leaving Minimum Air Temperature {C}
  SensibleOnlyLoadControl,                !- Latent Load Control
  ,                                       !- Supplemental Heating Coil Name
  ,                                       !- Supply Air Flow Rate Method During Cooling Operation
  autosize,                               !- Supply Air Flow Rate During Cooling Operation {m3/s}
  ,                                       !- Supply Air Flow Rate Per Floor Area During Cooling Operation {m3/s-m2}
  ,                                       !- Fraction of Autosized Design Cooling Supply Air Flow Rate
  ,                                       !- Design Supply Air Flow Rate Per Unit of Capacity During Cooling Operation {m3/s-W}
  ,                                       !- Supply Air Flow Rate Method During Heating Operation
  0,                                      !- Supply Air Flow Rate During Heating Operation {m3/s}
  ,                                       !- Supply Air Flow Rate Per Floor Area during Heating Operation {m3/s-m2}
  ,                                       !- Fraction of Autosized Design Heating Supply Air Flow Rate
  ,                                       !- Design Supply Air Flow Rate Per Unit of Capacity During Heating Operation {m3/s-W}
  ,                                       !- Supply Air Flow Rate Method When No Cooling or Heating is Required
  0,                                      !- Supply Air Flow Rate When No Cooling or Heating is Required {m3/s}
  ,                                       !- Supply Air Flow Rate Per Floor Area When No Cooling or Heating is Required {m3/s-m2}
  ,                                       !- Fraction of Autosized Design Cooling Supply Air Flow Rate When No Cooling or Heating is Required
  ,                                       !- Fraction of Autosized Design Heating Supply Air Flow Rate When No Cooling or Heating is Required
  ,                                       !- Design Supply Air Flow Rate Per Unit of Capacity During Cooling Operation When No Cooling or Heating is Required {m3/s-W}
  ,                                       !- Design Supply Air Flow Rate Per Unit of Capacity During Heating Operation When No Cooling or Heating is Required {m3/s-W}
  48.8888888888889,                       !- Maximum Supply Air Temperature {C}
  21,                                     !- Maximum Outdoor Dry-Bulb Temperature for Supplemental Heater Operation {C}
  ,                                       !- Outdoor Dry-Bulb Temperature Sensor Node Name
  2.5,                                    !- Maximum Cycling Rate {cycles/hr}
  60,                                     !- Heat Pump Time Constant {s}
  0.01,                                   !- Fraction of On-Cycle Power Use
  60,                                     !- Heat Pump Fan Delay Time {s}
  0,                                      !- Ancilliary On-Cycle Electric Power {W}
  0;                                      !- Ancilliary Off-Cycle Electric Power {W}

OS:Schedule:Constant,
  {a7f345b7-4514-4849-8e1f-8ec74da3983d}, !- Handle
  Always Off Discrete,                    !- Name
  {2aed0617-4ee9-4906-a2db-cd7b0898e4ff}, !- Schedule Type Limits Name
  0;                                      !- Value

OS:ScheduleTypeLimits,
  {2aed0617-4ee9-4906-a2db-cd7b0898e4ff}, !- Handle
  OnOff 1,                                !- Name
  0,                                      !- Lower Limit Value
  1,                                      !- Upper Limit Value
  Discrete,                               !- Numeric Type
  Availability;                           !- Unit Type

OS:AirLoopHVAC,
  {e280bf87-a329-4a4a-8aa5-15b49568d302}, !- Handle
  res ac asys,                            !- Name
  ,                                       !- Controller List Name
  {d558d906-6dd4-4621-8103-9b595de1625e}, !- Availability Schedule
  {88d5ff37-4ddf-4755-8c39-3817d214e6f1}, !- Availability Manager List Name
  AutoSize,                               !- Design Supply Air Flow Rate {m3/s}
  ,                                       !- Branch List Name
  ,                                       !- Connector List Name
  {cead2c50-3e7a-49d8-8b5b-40cf3d6cfb89}, !- Supply Side Inlet Node Name
  {bf4157ac-f94e-43d5-b7c2-61b78fba90e8}, !- Demand Side Outlet Node Name
  {c02760d6-b04b-45c9-afaf-85e073f52bda}, !- Demand Side Inlet Node A
  {b699e5ea-709e-426f-a597-73bfecc3a37f}, !- Supply Side Outlet Node A
  ,                                       !- Demand Side Inlet Node B
  ,                                       !- Supply Side Outlet Node B
  ,                                       !- Return Air Bypass Flow Temperature Setpoint Schedule Name
  {5bf063e1-12d9-41d8-b908-4876045b9c54}, !- Demand Mixer Name
  {f7c1096d-60ef-482a-acef-de2b558ff011}, !- Demand Splitter A Name
  ,                                       !- Demand Splitter B Name
  ;                                       !- Supply Splitter Name

OS:Node,
  {46342044-e3d5-4228-a34d-ef5ed8881f2f}, !- Handle
  Node 3,                                 !- Name
  {cead2c50-3e7a-49d8-8b5b-40cf3d6cfb89}, !- Inlet Port
  {9382786f-a241-4658-9768-e5f5d9e9a582}; !- Outlet Port

OS:Node,
  {2bb501b9-4d47-4632-b467-3a4c8f318f25}, !- Handle
  Node 4,                                 !- Name
  {f20fecbc-e4da-4dd1-a54d-b07f27b50901}, !- Inlet Port
  {b699e5ea-709e-426f-a597-73bfecc3a37f}; !- Outlet Port

OS:Connection,
  {cead2c50-3e7a-49d8-8b5b-40cf3d6cfb89}, !- Handle
  {f0d7e5da-c6fb-41a1-a625-0ef48cd7d180}, !- Name
  {e280bf87-a329-4a4a-8aa5-15b49568d302}, !- Source Object
  8,                                      !- Outlet Port
  {46342044-e3d5-4228-a34d-ef5ed8881f2f}, !- Target Object
  2;                                      !- Inlet Port

OS:Connection,
  {b699e5ea-709e-426f-a597-73bfecc3a37f}, !- Handle
  {5fd57b24-6aed-460c-9e97-79b0cdb97cce}, !- Name
  {2bb501b9-4d47-4632-b467-3a4c8f318f25}, !- Source Object
  3,                                      !- Outlet Port
  {e280bf87-a329-4a4a-8aa5-15b49568d302}, !- Target Object
  11;                                     !- Inlet Port

OS:Node,
  {e7dceae0-6b4c-48d6-a801-c45cc3dfe93a}, !- Handle
  Node 5,                                 !- Name
  {c02760d6-b04b-45c9-afaf-85e073f52bda}, !- Inlet Port
  {2881915b-bcce-4be1-8773-711ae593b429}; !- Outlet Port

OS:Node,
  {cdc1d33f-eac9-45a8-9ebe-e7a21299556b}, !- Handle
  Node 6,                                 !- Name
  {bb58564d-3c47-46bd-8ff1-a0a6de4dbc42}, !- Inlet Port
  {bf4157ac-f94e-43d5-b7c2-61b78fba90e8}; !- Outlet Port

OS:Node,
  {ca16952e-5db8-4b83-acde-ff7697a4fc19}, !- Handle
  Node 7,                                 !- Name
  {7f52bfff-a9e6-4759-b59c-eed086d6a181}, !- Inlet Port
  {5d15387d-bf54-426d-be51-f468b9a43ad2}; !- Outlet Port

OS:Connection,
  {c02760d6-b04b-45c9-afaf-85e073f52bda}, !- Handle
  {e21c19fb-458b-4eb1-a060-92be05f613ff}, !- Name
  {e280bf87-a329-4a4a-8aa5-15b49568d302}, !- Source Object
  10,                                     !- Outlet Port
  {e7dceae0-6b4c-48d6-a801-c45cc3dfe93a}, !- Target Object
  2;                                      !- Inlet Port

OS:Connection,
  {bf4157ac-f94e-43d5-b7c2-61b78fba90e8}, !- Handle
  {56754cfa-80d9-48ba-abc5-c9c00e0e3075}, !- Name
  {cdc1d33f-eac9-45a8-9ebe-e7a21299556b}, !- Source Object
  3,                                      !- Outlet Port
  {e280bf87-a329-4a4a-8aa5-15b49568d302}, !- Target Object
  9;                                      !- Inlet Port

OS:AirLoopHVAC:ZoneSplitter,
  {f7c1096d-60ef-482a-acef-de2b558ff011}, !- Handle
  res ac zone splitter,                   !- Name
  {2881915b-bcce-4be1-8773-711ae593b429}, !- Inlet Node Name
  {0128aa64-bf33-4687-bbb7-fc84a3519e8b}; !- Outlet Node Name 1

OS:AirLoopHVAC:ZoneMixer,
  {5bf063e1-12d9-41d8-b908-4876045b9c54}, !- Handle
  res ac zone mixer,                      !- Name
  {bb58564d-3c47-46bd-8ff1-a0a6de4dbc42}, !- Outlet Node Name
  {e9ec52d1-37aa-48e2-8661-b208847840b7}; !- Inlet Node Name 1

OS:Connection,
  {2881915b-bcce-4be1-8773-711ae593b429}, !- Handle
  {9fbbe674-6a34-4304-9532-5b9e907ce773}, !- Name
  {e7dceae0-6b4c-48d6-a801-c45cc3dfe93a}, !- Source Object
  3,                                      !- Outlet Port
  {f7c1096d-60ef-482a-acef-de2b558ff011}, !- Target Object
  2;                                      !- Inlet Port

OS:Connection,
  {bb58564d-3c47-46bd-8ff1-a0a6de4dbc42}, !- Handle
  {84e195c8-f3bf-420b-8db4-0319e5eaf51a}, !- Name
  {5bf063e1-12d9-41d8-b908-4876045b9c54}, !- Source Object
  2,                                      !- Outlet Port
  {cdc1d33f-eac9-45a8-9ebe-e7a21299556b}, !- Target Object
  2;                                      !- Inlet Port

OS:Sizing:System,
  {dbc14632-58bb-42eb-bd41-0d721f417348}, !- Handle
  {e280bf87-a329-4a4a-8aa5-15b49568d302}, !- AirLoop Name
  Sensible,                               !- Type of Load to Size On
  Autosize,                               !- Design Outdoor Air Flow Rate {m3/s}
  0.3,                                    !- Central Heating Maximum System Air Flow Ratio
  7,                                      !- Preheat Design Temperature {C}
  0.008,                                  !- Preheat Design Humidity Ratio {kg-H2O/kg-Air}
  12.8,                                   !- Precool Design Temperature {C}
  0.008,                                  !- Precool Design Humidity Ratio {kg-H2O/kg-Air}
  12.8,                                   !- Central Cooling Design Supply Air Temperature {C}
  16.7,                                   !- Central Heating Design Supply Air Temperature {C}
  NonCoincident,                          !- Sizing Option
  Yes,                                    !- 100% Outdoor Air in Cooling
  Yes,                                    !- 100% Outdoor Air in Heating
  0.0085,                                 !- Central Cooling Design Supply Air Humidity Ratio {kg-H2O/kg-Air}
  0.008,                                  !- Central Heating Design Supply Air Humidity Ratio {kg-H2O/kg-Air}
  DesignDay,                              !- Cooling Design Air Flow Method
  0,                                      !- Cooling Design Air Flow Rate {m3/s}
  DesignDay,                              !- Heating Design Air Flow Method
  0,                                      !- Heating Design Air Flow Rate {m3/s}
  ZoneSum,                                !- System Outdoor Air Method
  1,                                      !- Zone Maximum Outdoor Air Fraction {dimensionless}
  0.0099676501,                           !- Cooling Supply Air Flow Rate Per Floor Area {m3/s-m2}
  1,                                      !- Cooling Fraction of Autosized Cooling Supply Air Flow Rate
  3.9475456e-005,                         !- Cooling Supply Air Flow Rate Per Unit Cooling Capacity {m3/s-W}
  0.0099676501,                           !- Heating Supply Air Flow Rate Per Floor Area {m3/s-m2}
  1,                                      !- Heating Fraction of Autosized Heating Supply Air Flow Rate
  1,                                      !- Heating Fraction of Autosized Cooling Supply Air Flow Rate
  3.1588213e-005,                         !- Heating Supply Air Flow Rate Per Unit Heating Capacity {m3/s-W}
  CoolingDesignCapacity,                  !- Cooling Design Capacity Method
  autosize,                               !- Cooling Design Capacity {W}
  234.7,                                  !- Cooling Design Capacity Per Floor Area {W/m2}
  1,                                      !- Fraction of Autosized Cooling Design Capacity
  HeatingDesignCapacity,                  !- Heating Design Capacity Method
  autosize,                               !- Heating Design Capacity {W}
  157,                                    !- Heating Design Capacity Per Floor Area {W/m2}
  1,                                      !- Fraction of Autosized Heating Design Capacity
  OnOff;                                  !- Central Cooling Capacity Control Method

OS:AvailabilityManagerAssignmentList,
  {88d5ff37-4ddf-4755-8c39-3817d214e6f1}, !- Handle
  Air Loop HVAC 1 AvailabilityManagerAssignmentList; !- Name

OS:Connection,
  {9382786f-a241-4658-9768-e5f5d9e9a582}, !- Handle
  {83626521-54ae-4770-bfec-ab9722874754}, !- Name
  {46342044-e3d5-4228-a34d-ef5ed8881f2f}, !- Source Object
  3,                                      !- Outlet Port
  {8d9d379a-8a27-48df-ab04-a8c562f76cda}, !- Target Object
  6;                                      !- Inlet Port

OS:Connection,
  {f20fecbc-e4da-4dd1-a54d-b07f27b50901}, !- Handle
  {cac3b395-915f-4e18-9798-53fd3009cebe}, !- Name
  {8d9d379a-8a27-48df-ab04-a8c562f76cda}, !- Source Object
  7,                                      !- Outlet Port
  {2bb501b9-4d47-4632-b467-3a4c8f318f25}, !- Target Object
  2;                                      !- Inlet Port

OS:AirTerminal:SingleDuct:ConstantVolume:NoReheat,
  {932af4c3-0cb8-4d76-8e39-a0ff7876ad6c}, !- Handle
  res ac living zone direct air,          !- Name
  {d558d906-6dd4-4621-8103-9b595de1625e}, !- Availability Schedule Name
  {a76d776b-7802-4555-b36e-ebbd82441a24}, !- Air Inlet Node Name
  {7f52bfff-a9e6-4759-b59c-eed086d6a181}, !- Air Outlet Node Name
  AutoSize;                               !- Maximum Air Flow Rate {m3/s}

OS:Node,
  {ce8783bb-c529-4101-bd31-be39e8ca3dfd}, !- Handle
  Node 8,                                 !- Name
  {aaff0894-fa03-4631-8b44-6f886be7be7f}, !- Inlet Port
  {e9ec52d1-37aa-48e2-8661-b208847840b7}; !- Outlet Port

OS:Connection,
  {5d15387d-bf54-426d-be51-f468b9a43ad2}, !- Handle
  {6e6afc22-ab4a-492f-9c06-62f70dcb93e3}, !- Name
  {ca16952e-5db8-4b83-acde-ff7697a4fc19}, !- Source Object
  3,                                      !- Outlet Port
  {3b40554a-b866-480f-9f77-e6edc75be4f9}, !- Target Object
  3;                                      !- Inlet Port

OS:Connection,
  {aaff0894-fa03-4631-8b44-6f886be7be7f}, !- Handle
  {51bc8e8b-d4c2-497a-b0e9-cc83a33e046d}, !- Name
  {94084c1b-435c-4a02-b580-2ec28b87e1fb}, !- Source Object
  3,                                      !- Outlet Port
  {ce8783bb-c529-4101-bd31-be39e8ca3dfd}, !- Target Object
  2;                                      !- Inlet Port

OS:Connection,
  {e9ec52d1-37aa-48e2-8661-b208847840b7}, !- Handle
  {8c0fba90-2f4f-4a98-b5a3-c17e25c0c954}, !- Name
  {ce8783bb-c529-4101-bd31-be39e8ca3dfd}, !- Source Object
  3,                                      !- Outlet Port
  {5bf063e1-12d9-41d8-b908-4876045b9c54}, !- Target Object
  3;                                      !- Inlet Port

OS:Node,
  {a68d9d5d-bff9-4e88-8626-4b1bf5e562f1}, !- Handle
  Node 9,                                 !- Name
  {0128aa64-bf33-4687-bbb7-fc84a3519e8b}, !- Inlet Port
  {a76d776b-7802-4555-b36e-ebbd82441a24}; !- Outlet Port

OS:Connection,
  {0128aa64-bf33-4687-bbb7-fc84a3519e8b}, !- Handle
  {fa7297a0-dfff-4e2a-a227-3371017a36d0}, !- Name
  {f7c1096d-60ef-482a-acef-de2b558ff011}, !- Source Object
  3,                                      !- Outlet Port
  {a68d9d5d-bff9-4e88-8626-4b1bf5e562f1}, !- Target Object
  2;                                      !- Inlet Port

OS:Connection,
  {a76d776b-7802-4555-b36e-ebbd82441a24}, !- Handle
  {360737b7-7094-4d4e-b8b1-194220c16a42}, !- Name
  {a68d9d5d-bff9-4e88-8626-4b1bf5e562f1}, !- Source Object
  3,                                      !- Outlet Port
  {932af4c3-0cb8-4d76-8e39-a0ff7876ad6c}, !- Target Object
  3;                                      !- Inlet Port

OS:Connection,
  {7f52bfff-a9e6-4759-b59c-eed086d6a181}, !- Handle
  {1e05f78f-e6de-4d14-8753-98d4cba00d43}, !- Name
  {932af4c3-0cb8-4d76-8e39-a0ff7876ad6c}, !- Source Object
  4,                                      !- Outlet Port
  {ca16952e-5db8-4b83-acde-ff7697a4fc19}, !- Target Object
  2;                                      !- Inlet Port

OS:AdditionalProperties,
  {d932f73e-c56e-4a75-8f55-e470ec06df25}, !- Handle
  {8d9d379a-8a27-48df-ab04-a8c562f76cda}, !- Object Name
  SizingInfoHVACCapacityDerateFactorEER,  !- Feature Name 1
  String,                                 !- Feature Data Type 1
  1.0&#441.0&#441.0&#441.0&#441.0,        !- Feature Value 1
  SizingInfoHVACRatedCFMperTonCooling,    !- Feature Name 2
  String,                                 !- Feature Data Type 2
  386.1,                                  !- Feature Value 2
  SizingInfoHVACFracCoolLoadServed,       !- Feature Name 3
  Double,                                 !- Feature Data Type 3
  1;                                      !- Feature Value 3
=======
OS:Node,
  {6a78668e-5118-42b6-93df-3db0966d5d7e}, !- Handle
  Node 3,                                 !- Name
  {c14137c8-8b74-4ce3-84e1-3fdc32076555}, !- Inlet Port
  ;                                       !- Outlet Port

OS:Connection,
  {c14137c8-8b74-4ce3-84e1-3fdc32076555}, !- Handle
  {210bc1a3-c8e1-4dd8-9171-ed06d04bf883}, !- Name
  {a9363efe-d8a3-45d2-8ed0-5de8f622b247}, !- Source Object
  11,                                     !- Outlet Port
  {6a78668e-5118-42b6-93df-3db0966d5d7e}, !- Target Object
  2;                                      !- Inlet Port

OS:PortList,
  {ff8ecf75-af2d-432e-a81e-071df6215344}, !- Handle
  {bdd2b681-b33b-4525-8042-352990c1d8b0}, !- Name
  {a9363efe-d8a3-45d2-8ed0-5de8f622b247}; !- HVAC Component

OS:PortList,
  {0eaef0df-40e9-422e-94d7-81a396890441}, !- Handle
  {c36ab855-5d6d-4ba9-b8f9-54a4550ac395}, !- Name
  {a9363efe-d8a3-45d2-8ed0-5de8f622b247}; !- HVAC Component

OS:PortList,
  {adb48655-702d-41cb-978e-234659ac6e51}, !- Handle
  {da302a15-baf4-4740-850f-f19b23a7851e}, !- Name
  {a9363efe-d8a3-45d2-8ed0-5de8f622b247}; !- HVAC Component

OS:Sizing:Zone,
  {cfa3f981-2b03-482a-af3d-82ab2f5a6cfe}, !- Handle
  {a9363efe-d8a3-45d2-8ed0-5de8f622b247}, !- Zone or ZoneList Name
  SupplyAirTemperature,                   !- Zone Cooling Design Supply Air Temperature Input Method
  14,                                     !- Zone Cooling Design Supply Air Temperature {C}
  11.11,                                  !- Zone Cooling Design Supply Air Temperature Difference {deltaC}
  SupplyAirTemperature,                   !- Zone Heating Design Supply Air Temperature Input Method
  40,                                     !- Zone Heating Design Supply Air Temperature {C}
  11.11,                                  !- Zone Heating Design Supply Air Temperature Difference {deltaC}
  0.0085,                                 !- Zone Cooling Design Supply Air Humidity Ratio {kg-H2O/kg-air}
  0.008,                                  !- Zone Heating Design Supply Air Humidity Ratio {kg-H2O/kg-air}
  ,                                       !- Zone Heating Sizing Factor
  ,                                       !- Zone Cooling Sizing Factor
  DesignDay,                              !- Cooling Design Air Flow Method
  ,                                       !- Cooling Design Air Flow Rate {m3/s}
  ,                                       !- Cooling Minimum Air Flow per Zone Floor Area {m3/s-m2}
  ,                                       !- Cooling Minimum Air Flow {m3/s}
  ,                                       !- Cooling Minimum Air Flow Fraction
  DesignDay,                              !- Heating Design Air Flow Method
  ,                                       !- Heating Design Air Flow Rate {m3/s}
  ,                                       !- Heating Maximum Air Flow per Zone Floor Area {m3/s-m2}
  ,                                       !- Heating Maximum Air Flow {m3/s}
  ,                                       !- Heating Maximum Air Flow Fraction
  ,                                       !- Design Zone Air Distribution Effectiveness in Cooling Mode
  ,                                       !- Design Zone Air Distribution Effectiveness in Heating Mode
  No,                                     !- Account for Dedicated Outdoor Air System
  NeutralSupplyAir,                       !- Dedicated Outdoor Air System Control Strategy
  autosize,                               !- Dedicated Outdoor Air Low Setpoint Temperature for Design {C}
  autosize;                               !- Dedicated Outdoor Air High Setpoint Temperature for Design {C}

OS:ZoneHVAC:EquipmentList,
  {e355f7ef-7698-4060-942d-22fb8606359f}, !- Handle
  Zone HVAC Equipment List 3,             !- Name
  {a9363efe-d8a3-45d2-8ed0-5de8f622b247}; !- Thermal Zone

OS:Space,
  {f00c1312-054b-4849-8fac-ed78c9f6ba35}, !- Handle
  living space|unit 3|story 1,            !- Name
  {d5986714-4d37-4d1d-b682-e748bfa7f4b5}, !- Space Type Name
  ,                                       !- Default Construction Set Name
  ,                                       !- Default Schedule Set Name
  -0,                                     !- Direction of Relative North {deg}
  0,                                      !- X Origin {m}
  0,                                      !- Y Origin {m}
  0,                                      !- Z Origin {m}
  ,                                       !- Building Story Name
  {a9363efe-d8a3-45d2-8ed0-5de8f622b247}, !- Thermal Zone Name
  ,                                       !- Part of Total Floor Area
  ,                                       !- Design Specification Outdoor Air Object Name
  {55ec7bec-236a-47da-810d-e7113588dc35}; !- Building Unit Name

OS:Surface,
  {1b8e0b05-e3ee-434d-8381-76f7bdef0c5f}, !- Handle
  Surface 13,                             !- Name
  Wall,                                   !- Surface Type
  ,                                       !- Construction Name
  {f00c1312-054b-4849-8fac-ed78c9f6ba35}, !- Space Name
  Surface,                                !- Outside Boundary Condition
  {bbb8bcfa-0fd5-49ab-89ad-3640199335be}, !- Outside Boundary Condition Object
  NoSun,                                  !- Sun Exposure
  NoWind,                                 !- Wind Exposure
  ,                                       !- View Factor to Ground
  ,                                       !- Number of Vertices
  12.9315688143396, -12.9315688143396, 2.4384, !- X,Y,Z Vertex 1 {m}
  12.9315688143396, -12.9315688143396, 0, !- X,Y,Z Vertex 2 {m}
  12.9315688143396, 0, 0,                 !- X,Y,Z Vertex 3 {m}
  12.9315688143396, 0, 2.4384;            !- X,Y,Z Vertex 4 {m}

OS:Surface,
  {293c8816-baf9-4f71-9e9b-79843d300114}, !- Handle
  Surface 14,                             !- Name
  Wall,                                   !- Surface Type
  ,                                       !- Construction Name
  {f00c1312-054b-4849-8fac-ed78c9f6ba35}, !- Space Name
  Adiabatic,                              !- Outside Boundary Condition
  ,                                       !- Outside Boundary Condition Object
  NoSun,                                  !- Sun Exposure
  NoWind,                                 !- Wind Exposure
  ,                                       !- View Factor to Ground
  ,                                       !- Number of Vertices
  12.9315688143396, 0, 2.4384,            !- X,Y,Z Vertex 1 {m}
  12.9315688143396, 0, 0,                 !- X,Y,Z Vertex 2 {m}
  6.46578440716979, 0, 0,                 !- X,Y,Z Vertex 3 {m}
  6.46578440716979, 0, 2.4384;            !- X,Y,Z Vertex 4 {m}

OS:Surface,
  {b1ba9dff-b81b-42ec-a74b-b8b4c71ff7b3}, !- Handle
  Surface 15,                             !- Name
  RoofCeiling,                            !- Surface Type
  ,                                       !- Construction Name
  {f00c1312-054b-4849-8fac-ed78c9f6ba35}, !- Space Name
  Outdoors,                               !- Outside Boundary Condition
  ,                                       !- Outside Boundary Condition Object
  SunExposed,                             !- Sun Exposure
  WindExposed,                            !- Wind Exposure
  ,                                       !- View Factor to Ground
  ,                                       !- Number of Vertices
  12.9315688143396, -12.9315688143396, 2.4384, !- X,Y,Z Vertex 1 {m}
  12.9315688143396, 0, 2.4384,            !- X,Y,Z Vertex 2 {m}
  6.46578440716979, 0, 2.4384,            !- X,Y,Z Vertex 3 {m}
  6.46578440716979, -12.9315688143396, 2.4384; !- X,Y,Z Vertex 4 {m}

OS:Surface,
  {b809aa5b-7274-4de4-95fb-aecaa5037288}, !- Handle
  Surface 16,                             !- Name
  Wall,                                   !- Surface Type
  ,                                       !- Construction Name
  {f00c1312-054b-4849-8fac-ed78c9f6ba35}, !- Space Name
  Surface,                                !- Outside Boundary Condition
  {097a7e93-21d8-43a1-a2da-e3583348f8a3}, !- Outside Boundary Condition Object
  NoSun,                                  !- Sun Exposure
  NoWind,                                 !- Wind Exposure
  ,                                       !- View Factor to Ground
  ,                                       !- Number of Vertices
  6.46578440716979, 0, 2.4384,            !- X,Y,Z Vertex 1 {m}
  6.46578440716979, 0, 0,                 !- X,Y,Z Vertex 2 {m}
  6.46578440716979, -12.9315688143396, 0, !- X,Y,Z Vertex 3 {m}
  6.46578440716979, -12.9315688143396, 2.4384; !- X,Y,Z Vertex 4 {m}

OS:Surface,
  {29aa9b80-c0bd-4ac0-bfea-0484c860c12b}, !- Handle
  Surface 17,                             !- Name
  Floor,                                  !- Surface Type
  ,                                       !- Construction Name
  {f00c1312-054b-4849-8fac-ed78c9f6ba35}, !- Space Name
  Foundation,                             !- Outside Boundary Condition
  ,                                       !- Outside Boundary Condition Object
  NoSun,                                  !- Sun Exposure
  NoWind,                                 !- Wind Exposure
  ,                                       !- View Factor to Ground
  ,                                       !- Number of Vertices
  6.46578440716979, -12.9315688143396, 0, !- X,Y,Z Vertex 1 {m}
  6.46578440716979, 0, 0,                 !- X,Y,Z Vertex 2 {m}
  12.9315688143396, 0, 0,                 !- X,Y,Z Vertex 3 {m}
  12.9315688143396, -12.9315688143396, 0; !- X,Y,Z Vertex 4 {m}

OS:Surface,
  {0a611c2e-a7df-4237-94a3-633db50af020}, !- Handle
  Surface 18,                             !- Name
  Wall,                                   !- Surface Type
  ,                                       !- Construction Name
  {f00c1312-054b-4849-8fac-ed78c9f6ba35}, !- Space Name
  Outdoors,                               !- Outside Boundary Condition
  ,                                       !- Outside Boundary Condition Object
  SunExposed,                             !- Sun Exposure
  WindExposed,                            !- Wind Exposure
  ,                                       !- View Factor to Ground
  ,                                       !- Number of Vertices
  6.46578440716979, -12.9315688143396, 2.4384, !- X,Y,Z Vertex 1 {m}
  6.46578440716979, -12.9315688143396, 0, !- X,Y,Z Vertex 2 {m}
  12.9315688143396, -12.9315688143396, 0, !- X,Y,Z Vertex 3 {m}
  12.9315688143396, -12.9315688143396, 2.4384; !- X,Y,Z Vertex 4 {m}

OS:ThermalZone,
  {65867402-af0b-466f-96cd-52211bc6f9f5}, !- Handle
  living zone|unit 4,                     !- Name
  ,                                       !- Multiplier
  ,                                       !- Ceiling Height {m}
  ,                                       !- Volume {m3}
  ,                                       !- Floor Area {m2}
  ,                                       !- Zone Inside Convection Algorithm
  ,                                       !- Zone Outside Convection Algorithm
  ,                                       !- Zone Conditioning Equipment List Name
  {3dc9a9b2-3fa6-47e0-a4ea-f232d02fe628}, !- Zone Air Inlet Port List
  {b4c0d09f-2672-4c6f-bf24-66f3b26b80b3}, !- Zone Air Exhaust Port List
  {e3becb37-fc44-40b2-8de3-5b1c91d3a0e1}, !- Zone Air Node Name
  {a3d8e632-7d58-4e00-8382-2092406a176b}, !- Zone Return Air Port List
  ,                                       !- Primary Daylighting Control Name
  ,                                       !- Fraction of Zone Controlled by Primary Daylighting Control
  ,                                       !- Secondary Daylighting Control Name
  ,                                       !- Fraction of Zone Controlled by Secondary Daylighting Control
  ,                                       !- Illuminance Map Name
  ,                                       !- Group Rendering Name
  ,                                       !- Thermostat Name
  No;                                     !- Use Ideal Air Loads

OS:Node,
  {4de609d2-fe8e-46f8-bb37-c4da4ce71c78}, !- Handle
  Node 4,                                 !- Name
  {e3becb37-fc44-40b2-8de3-5b1c91d3a0e1}, !- Inlet Port
  ;                                       !- Outlet Port

OS:Connection,
  {e3becb37-fc44-40b2-8de3-5b1c91d3a0e1}, !- Handle
  {2d0a42aa-6ab1-491b-976d-f6fad9dd6950}, !- Name
  {65867402-af0b-466f-96cd-52211bc6f9f5}, !- Source Object
  11,                                     !- Outlet Port
  {4de609d2-fe8e-46f8-bb37-c4da4ce71c78}, !- Target Object
  2;                                      !- Inlet Port

OS:PortList,
  {3dc9a9b2-3fa6-47e0-a4ea-f232d02fe628}, !- Handle
  {c71cb24e-6e92-47ad-888a-3d00b27e85bf}, !- Name
  {65867402-af0b-466f-96cd-52211bc6f9f5}; !- HVAC Component

OS:PortList,
  {b4c0d09f-2672-4c6f-bf24-66f3b26b80b3}, !- Handle
  {a0301b30-e658-41e0-9db7-164ef366d6b2}, !- Name
  {65867402-af0b-466f-96cd-52211bc6f9f5}; !- HVAC Component

OS:PortList,
  {a3d8e632-7d58-4e00-8382-2092406a176b}, !- Handle
  {6b063857-5e48-4f87-91ea-15172ab58c6a}, !- Name
  {65867402-af0b-466f-96cd-52211bc6f9f5}; !- HVAC Component

OS:Sizing:Zone,
  {1a0b2f3e-b413-486a-b919-9d68694b9df2}, !- Handle
  {65867402-af0b-466f-96cd-52211bc6f9f5}, !- Zone or ZoneList Name
  SupplyAirTemperature,                   !- Zone Cooling Design Supply Air Temperature Input Method
  14,                                     !- Zone Cooling Design Supply Air Temperature {C}
  11.11,                                  !- Zone Cooling Design Supply Air Temperature Difference {deltaC}
  SupplyAirTemperature,                   !- Zone Heating Design Supply Air Temperature Input Method
  40,                                     !- Zone Heating Design Supply Air Temperature {C}
  11.11,                                  !- Zone Heating Design Supply Air Temperature Difference {deltaC}
  0.0085,                                 !- Zone Cooling Design Supply Air Humidity Ratio {kg-H2O/kg-air}
  0.008,                                  !- Zone Heating Design Supply Air Humidity Ratio {kg-H2O/kg-air}
  ,                                       !- Zone Heating Sizing Factor
  ,                                       !- Zone Cooling Sizing Factor
  DesignDay,                              !- Cooling Design Air Flow Method
  ,                                       !- Cooling Design Air Flow Rate {m3/s}
  ,                                       !- Cooling Minimum Air Flow per Zone Floor Area {m3/s-m2}
  ,                                       !- Cooling Minimum Air Flow {m3/s}
  ,                                       !- Cooling Minimum Air Flow Fraction
  DesignDay,                              !- Heating Design Air Flow Method
  ,                                       !- Heating Design Air Flow Rate {m3/s}
  ,                                       !- Heating Maximum Air Flow per Zone Floor Area {m3/s-m2}
  ,                                       !- Heating Maximum Air Flow {m3/s}
  ,                                       !- Heating Maximum Air Flow Fraction
  ,                                       !- Design Zone Air Distribution Effectiveness in Cooling Mode
  ,                                       !- Design Zone Air Distribution Effectiveness in Heating Mode
  No,                                     !- Account for Dedicated Outdoor Air System
  NeutralSupplyAir,                       !- Dedicated Outdoor Air System Control Strategy
  autosize,                               !- Dedicated Outdoor Air Low Setpoint Temperature for Design {C}
  autosize;                               !- Dedicated Outdoor Air High Setpoint Temperature for Design {C}

OS:ZoneHVAC:EquipmentList,
  {2555f56c-974f-4caa-a032-a59c9e85e99c}, !- Handle
  Zone HVAC Equipment List 4,             !- Name
  {65867402-af0b-466f-96cd-52211bc6f9f5}; !- Thermal Zone

OS:Space,
  {bda49d3b-f34f-4641-bb42-80ef56ae7948}, !- Handle
  living space|unit 4|story 1,            !- Name
  {d5986714-4d37-4d1d-b682-e748bfa7f4b5}, !- Space Type Name
  ,                                       !- Default Construction Set Name
  ,                                       !- Default Schedule Set Name
  -0,                                     !- Direction of Relative North {deg}
  0,                                      !- X Origin {m}
  0,                                      !- Y Origin {m}
  0,                                      !- Z Origin {m}
  ,                                       !- Building Story Name
  {65867402-af0b-466f-96cd-52211bc6f9f5}, !- Thermal Zone Name
  ,                                       !- Part of Total Floor Area
  ,                                       !- Design Specification Outdoor Air Object Name
  {4a4d45a6-468a-4904-929c-5abffbec7b85}; !- Building Unit Name

OS:Surface,
  {fd4a76d0-6cf9-4296-ad1f-5a823018e106}, !- Handle
  Surface 19,                             !- Name
  Floor,                                  !- Surface Type
  ,                                       !- Construction Name
  {bda49d3b-f34f-4641-bb42-80ef56ae7948}, !- Space Name
  Foundation,                             !- Outside Boundary Condition
  ,                                       !- Outside Boundary Condition Object
  NoSun,                                  !- Sun Exposure
  NoWind,                                 !- Wind Exposure
  ,                                       !- View Factor to Ground
  ,                                       !- Number of Vertices
  6.46578440716979, 3.048, 0,             !- X,Y,Z Vertex 1 {m}
  6.46578440716979, 15.9795688143396, 0,  !- X,Y,Z Vertex 2 {m}
  12.9315688143396, 15.9795688143396, 0,  !- X,Y,Z Vertex 3 {m}
  12.9315688143396, 3.048, 0;             !- X,Y,Z Vertex 4 {m}

OS:Surface,
  {e5cad025-f522-4d3e-a120-b4eb515bd0ea}, !- Handle
  Surface 20,                             !- Name
  Wall,                                   !- Surface Type
  ,                                       !- Construction Name
  {bda49d3b-f34f-4641-bb42-80ef56ae7948}, !- Space Name
  Surface,                                !- Outside Boundary Condition
  {3940617c-8586-4214-9895-3c761e6dd23a}, !- Outside Boundary Condition Object
  NoSun,                                  !- Sun Exposure
  NoWind,                                 !- Wind Exposure
  ,                                       !- View Factor to Ground
  ,                                       !- Number of Vertices
  12.9315688143396, 3.048, 2.4384,        !- X,Y,Z Vertex 1 {m}
  12.9315688143396, 3.048, 0,             !- X,Y,Z Vertex 2 {m}
  12.9315688143396, 15.9795688143396, 0,  !- X,Y,Z Vertex 3 {m}
  12.9315688143396, 15.9795688143396, 2.4384; !- X,Y,Z Vertex 4 {m}

OS:Surface,
  {7cb8718c-164b-421b-8b77-85c4e0b36f27}, !- Handle
  Surface 21,                             !- Name
  Wall,                                   !- Surface Type
  ,                                       !- Construction Name
  {bda49d3b-f34f-4641-bb42-80ef56ae7948}, !- Space Name
  Outdoors,                               !- Outside Boundary Condition
  ,                                       !- Outside Boundary Condition Object
  SunExposed,                             !- Sun Exposure
  WindExposed,                            !- Wind Exposure
  ,                                       !- View Factor to Ground
  ,                                       !- Number of Vertices
  12.9315688143396, 15.9795688143396, 2.4384, !- X,Y,Z Vertex 1 {m}
  12.9315688143396, 15.9795688143396, 0,  !- X,Y,Z Vertex 2 {m}
  6.46578440716979, 15.9795688143396, 0,  !- X,Y,Z Vertex 3 {m}
  6.46578440716979, 15.9795688143396, 2.4384; !- X,Y,Z Vertex 4 {m}

OS:Surface,
  {a1164b5b-3cc8-4907-8c77-3f9dc13f5a2b}, !- Handle
  Surface 22,                             !- Name
  Wall,                                   !- Surface Type
  ,                                       !- Construction Name
  {bda49d3b-f34f-4641-bb42-80ef56ae7948}, !- Space Name
  Surface,                                !- Outside Boundary Condition
  {94edf2ef-4ed6-4ae1-8592-759acf4fe0d9}, !- Outside Boundary Condition Object
  NoSun,                                  !- Sun Exposure
  NoWind,                                 !- Wind Exposure
  ,                                       !- View Factor to Ground
  ,                                       !- Number of Vertices
  6.46578440716979, 15.9795688143396, 2.4384, !- X,Y,Z Vertex 1 {m}
  6.46578440716979, 15.9795688143396, 0,  !- X,Y,Z Vertex 2 {m}
  6.46578440716979, 3.048, 0,             !- X,Y,Z Vertex 3 {m}
  6.46578440716979, 3.048, 2.4384;        !- X,Y,Z Vertex 4 {m}

OS:Surface,
  {275bdbc0-b588-4dd4-9acf-4f82b519f25d}, !- Handle
  Surface 23,                             !- Name
  RoofCeiling,                            !- Surface Type
  ,                                       !- Construction Name
  {bda49d3b-f34f-4641-bb42-80ef56ae7948}, !- Space Name
  Outdoors,                               !- Outside Boundary Condition
  ,                                       !- Outside Boundary Condition Object
  SunExposed,                             !- Sun Exposure
  WindExposed,                            !- Wind Exposure
  ,                                       !- View Factor to Ground
  ,                                       !- Number of Vertices
  12.9315688143396, 3.048, 2.4384,        !- X,Y,Z Vertex 1 {m}
  12.9315688143396, 15.9795688143396, 2.4384, !- X,Y,Z Vertex 2 {m}
  6.46578440716979, 15.9795688143396, 2.4384, !- X,Y,Z Vertex 3 {m}
  6.46578440716979, 3.048, 2.4384;        !- X,Y,Z Vertex 4 {m}

OS:Surface,
  {e72ae1d3-c02b-4839-896b-a5d6e889c6f7}, !- Handle
  Surface 24,                             !- Name
  Wall,                                   !- Surface Type
  ,                                       !- Construction Name
  {bda49d3b-f34f-4641-bb42-80ef56ae7948}, !- Space Name
  Adiabatic,                              !- Outside Boundary Condition
  ,                                       !- Outside Boundary Condition Object
  NoSun,                                  !- Sun Exposure
  NoWind,                                 !- Wind Exposure
  ,                                       !- View Factor to Ground
  ,                                       !- Number of Vertices
  6.46578440716979, 3.048, 2.4384,        !- X,Y,Z Vertex 1 {m}
  6.46578440716979, 3.048, 0,             !- X,Y,Z Vertex 2 {m}
  12.9315688143396, 3.048, 0,             !- X,Y,Z Vertex 3 {m}
  12.9315688143396, 3.048, 2.4384;        !- X,Y,Z Vertex 4 {m}

OS:ThermalZone,
  {ec0b1592-4db6-4db7-96aa-be85d72467f8}, !- Handle
  living zone|unit 5,                     !- Name
  ,                                       !- Multiplier
  ,                                       !- Ceiling Height {m}
  ,                                       !- Volume {m3}
  ,                                       !- Floor Area {m2}
  ,                                       !- Zone Inside Convection Algorithm
  ,                                       !- Zone Outside Convection Algorithm
  ,                                       !- Zone Conditioning Equipment List Name
  {dec378ad-f103-40c8-96de-e7743d4adfa2}, !- Zone Air Inlet Port List
  {59a601f0-a9bf-4d99-a1f3-5432fa9e8533}, !- Zone Air Exhaust Port List
  {66b7d2e2-63db-4be7-a785-adf406ccbfeb}, !- Zone Air Node Name
  {e0f4b79b-55ca-4d65-88c1-52420f1a1220}, !- Zone Return Air Port List
  ,                                       !- Primary Daylighting Control Name
  ,                                       !- Fraction of Zone Controlled by Primary Daylighting Control
  ,                                       !- Secondary Daylighting Control Name
  ,                                       !- Fraction of Zone Controlled by Secondary Daylighting Control
  ,                                       !- Illuminance Map Name
  ,                                       !- Group Rendering Name
  ,                                       !- Thermostat Name
  No;                                     !- Use Ideal Air Loads

OS:Node,
  {d6db6cc0-bd08-41bc-8759-0995ab742638}, !- Handle
  Node 5,                                 !- Name
  {66b7d2e2-63db-4be7-a785-adf406ccbfeb}, !- Inlet Port
  ;                                       !- Outlet Port

OS:Connection,
  {66b7d2e2-63db-4be7-a785-adf406ccbfeb}, !- Handle
  {fd185c2a-75ec-421c-bfdf-9fcf2914af6e}, !- Name
  {ec0b1592-4db6-4db7-96aa-be85d72467f8}, !- Source Object
  11,                                     !- Outlet Port
  {d6db6cc0-bd08-41bc-8759-0995ab742638}, !- Target Object
  2;                                      !- Inlet Port

OS:PortList,
  {dec378ad-f103-40c8-96de-e7743d4adfa2}, !- Handle
  {6287a89b-3363-4eed-954f-3fadd6abe68a}, !- Name
  {ec0b1592-4db6-4db7-96aa-be85d72467f8}; !- HVAC Component

OS:PortList,
  {59a601f0-a9bf-4d99-a1f3-5432fa9e8533}, !- Handle
  {74aa731a-853a-4838-b207-e62abe744e9d}, !- Name
  {ec0b1592-4db6-4db7-96aa-be85d72467f8}; !- HVAC Component

OS:PortList,
  {e0f4b79b-55ca-4d65-88c1-52420f1a1220}, !- Handle
  {32f064af-5ba4-4def-b3d6-d0546f9cfabd}, !- Name
  {ec0b1592-4db6-4db7-96aa-be85d72467f8}; !- HVAC Component

OS:Sizing:Zone,
  {00379b13-34ab-4ff5-bb00-1e73e5dfd4c5}, !- Handle
  {ec0b1592-4db6-4db7-96aa-be85d72467f8}, !- Zone or ZoneList Name
  SupplyAirTemperature,                   !- Zone Cooling Design Supply Air Temperature Input Method
  14,                                     !- Zone Cooling Design Supply Air Temperature {C}
  11.11,                                  !- Zone Cooling Design Supply Air Temperature Difference {deltaC}
  SupplyAirTemperature,                   !- Zone Heating Design Supply Air Temperature Input Method
  40,                                     !- Zone Heating Design Supply Air Temperature {C}
  11.11,                                  !- Zone Heating Design Supply Air Temperature Difference {deltaC}
  0.0085,                                 !- Zone Cooling Design Supply Air Humidity Ratio {kg-H2O/kg-air}
  0.008,                                  !- Zone Heating Design Supply Air Humidity Ratio {kg-H2O/kg-air}
  ,                                       !- Zone Heating Sizing Factor
  ,                                       !- Zone Cooling Sizing Factor
  DesignDay,                              !- Cooling Design Air Flow Method
  ,                                       !- Cooling Design Air Flow Rate {m3/s}
  ,                                       !- Cooling Minimum Air Flow per Zone Floor Area {m3/s-m2}
  ,                                       !- Cooling Minimum Air Flow {m3/s}
  ,                                       !- Cooling Minimum Air Flow Fraction
  DesignDay,                              !- Heating Design Air Flow Method
  ,                                       !- Heating Design Air Flow Rate {m3/s}
  ,                                       !- Heating Maximum Air Flow per Zone Floor Area {m3/s-m2}
  ,                                       !- Heating Maximum Air Flow {m3/s}
  ,                                       !- Heating Maximum Air Flow Fraction
  ,                                       !- Design Zone Air Distribution Effectiveness in Cooling Mode
  ,                                       !- Design Zone Air Distribution Effectiveness in Heating Mode
  No,                                     !- Account for Dedicated Outdoor Air System
  NeutralSupplyAir,                       !- Dedicated Outdoor Air System Control Strategy
  autosize,                               !- Dedicated Outdoor Air Low Setpoint Temperature for Design {C}
  autosize;                               !- Dedicated Outdoor Air High Setpoint Temperature for Design {C}

OS:ZoneHVAC:EquipmentList,
  {665490c7-c304-4fb4-b449-673cd86c0c5b}, !- Handle
  Zone HVAC Equipment List 5,             !- Name
  {ec0b1592-4db6-4db7-96aa-be85d72467f8}; !- Thermal Zone

OS:Space,
  {d23b89c9-7e4a-4bdc-afd2-24c4202108f2}, !- Handle
  living space|unit 5|story 1,            !- Name
  {d5986714-4d37-4d1d-b682-e748bfa7f4b5}, !- Space Type Name
  ,                                       !- Default Construction Set Name
  ,                                       !- Default Schedule Set Name
  -0,                                     !- Direction of Relative North {deg}
  0,                                      !- X Origin {m}
  0,                                      !- Y Origin {m}
  0,                                      !- Z Origin {m}
  ,                                       !- Building Story Name
  {ec0b1592-4db6-4db7-96aa-be85d72467f8}, !- Thermal Zone Name
  ,                                       !- Part of Total Floor Area
  ,                                       !- Design Specification Outdoor Air Object Name
  {301642b9-c5a9-45b7-be2e-76adad730af5}; !- Building Unit Name

OS:Surface,
  {4bc63007-d20d-4807-a342-36cfca8ca7f7}, !- Handle
  Surface 25,                             !- Name
  Wall,                                   !- Surface Type
  ,                                       !- Construction Name
  {d23b89c9-7e4a-4bdc-afd2-24c4202108f2}, !- Space Name
  Surface,                                !- Outside Boundary Condition
  {ecfb4803-c551-46b3-bc23-c71b0ce00857}, !- Outside Boundary Condition Object
  NoSun,                                  !- Sun Exposure
  NoWind,                                 !- Wind Exposure
  ,                                       !- View Factor to Ground
  ,                                       !- Number of Vertices
  19.3973532215094, -12.9315688143396, 2.4384, !- X,Y,Z Vertex 1 {m}
  19.3973532215094, -12.9315688143396, 0, !- X,Y,Z Vertex 2 {m}
  19.3973532215094, 0, 0,                 !- X,Y,Z Vertex 3 {m}
  19.3973532215094, 0, 2.4384;            !- X,Y,Z Vertex 4 {m}

OS:Surface,
  {7dbe65af-c15f-4b36-ab52-422e6cd439cc}, !- Handle
  Surface 26,                             !- Name
  Wall,                                   !- Surface Type
  ,                                       !- Construction Name
  {d23b89c9-7e4a-4bdc-afd2-24c4202108f2}, !- Space Name
  Adiabatic,                              !- Outside Boundary Condition
  ,                                       !- Outside Boundary Condition Object
  NoSun,                                  !- Sun Exposure
  NoWind,                                 !- Wind Exposure
  ,                                       !- View Factor to Ground
  ,                                       !- Number of Vertices
  19.3973532215094, 0, 2.4384,            !- X,Y,Z Vertex 1 {m}
  19.3973532215094, 0, 0,                 !- X,Y,Z Vertex 2 {m}
  12.9315688143396, 0, 0,                 !- X,Y,Z Vertex 3 {m}
  12.9315688143396, 0, 2.4384;            !- X,Y,Z Vertex 4 {m}

OS:Surface,
  {a1cef6c4-1e3d-491e-8a05-a88842c66f33}, !- Handle
  Surface 27,                             !- Name
  RoofCeiling,                            !- Surface Type
  ,                                       !- Construction Name
  {d23b89c9-7e4a-4bdc-afd2-24c4202108f2}, !- Space Name
  Outdoors,                               !- Outside Boundary Condition
  ,                                       !- Outside Boundary Condition Object
  SunExposed,                             !- Sun Exposure
  WindExposed,                            !- Wind Exposure
  ,                                       !- View Factor to Ground
  ,                                       !- Number of Vertices
  19.3973532215094, -12.9315688143396, 2.4384, !- X,Y,Z Vertex 1 {m}
  19.3973532215094, 0, 2.4384,            !- X,Y,Z Vertex 2 {m}
  12.9315688143396, 0, 2.4384,            !- X,Y,Z Vertex 3 {m}
  12.9315688143396, -12.9315688143396, 2.4384; !- X,Y,Z Vertex 4 {m}

OS:Surface,
  {bbb8bcfa-0fd5-49ab-89ad-3640199335be}, !- Handle
  Surface 28,                             !- Name
  Wall,                                   !- Surface Type
  ,                                       !- Construction Name
  {d23b89c9-7e4a-4bdc-afd2-24c4202108f2}, !- Space Name
  Surface,                                !- Outside Boundary Condition
  {1b8e0b05-e3ee-434d-8381-76f7bdef0c5f}, !- Outside Boundary Condition Object
  NoSun,                                  !- Sun Exposure
  NoWind,                                 !- Wind Exposure
  ,                                       !- View Factor to Ground
  ,                                       !- Number of Vertices
  12.9315688143396, 0, 2.4384,            !- X,Y,Z Vertex 1 {m}
  12.9315688143396, 0, 0,                 !- X,Y,Z Vertex 2 {m}
  12.9315688143396, -12.9315688143396, 0, !- X,Y,Z Vertex 3 {m}
  12.9315688143396, -12.9315688143396, 2.4384; !- X,Y,Z Vertex 4 {m}

OS:Surface,
  {b658d9bf-3e1e-4eff-97a7-d39938fe2718}, !- Handle
  Surface 29,                             !- Name
  Floor,                                  !- Surface Type
  ,                                       !- Construction Name
  {d23b89c9-7e4a-4bdc-afd2-24c4202108f2}, !- Space Name
  Foundation,                             !- Outside Boundary Condition
  ,                                       !- Outside Boundary Condition Object
  NoSun,                                  !- Sun Exposure
  NoWind,                                 !- Wind Exposure
  ,                                       !- View Factor to Ground
  ,                                       !- Number of Vertices
  12.9315688143396, -12.9315688143396, 0, !- X,Y,Z Vertex 1 {m}
  12.9315688143396, 0, 0,                 !- X,Y,Z Vertex 2 {m}
  19.3973532215094, 0, 0,                 !- X,Y,Z Vertex 3 {m}
  19.3973532215094, -12.9315688143396, 0; !- X,Y,Z Vertex 4 {m}

OS:Surface,
  {68694b65-0545-444f-b6ba-ae83cfb6213c}, !- Handle
  Surface 30,                             !- Name
  Wall,                                   !- Surface Type
  ,                                       !- Construction Name
  {d23b89c9-7e4a-4bdc-afd2-24c4202108f2}, !- Space Name
  Outdoors,                               !- Outside Boundary Condition
  ,                                       !- Outside Boundary Condition Object
  SunExposed,                             !- Sun Exposure
  WindExposed,                            !- Wind Exposure
  ,                                       !- View Factor to Ground
  ,                                       !- Number of Vertices
  12.9315688143396, -12.9315688143396, 2.4384, !- X,Y,Z Vertex 1 {m}
  12.9315688143396, -12.9315688143396, 0, !- X,Y,Z Vertex 2 {m}
  19.3973532215094, -12.9315688143396, 0, !- X,Y,Z Vertex 3 {m}
  19.3973532215094, -12.9315688143396, 2.4384; !- X,Y,Z Vertex 4 {m}

OS:ThermalZone,
  {29dcadde-49be-43a6-8006-f312f323e772}, !- Handle
  living zone|unit 6,                     !- Name
  ,                                       !- Multiplier
  ,                                       !- Ceiling Height {m}
  ,                                       !- Volume {m3}
  ,                                       !- Floor Area {m2}
  ,                                       !- Zone Inside Convection Algorithm
  ,                                       !- Zone Outside Convection Algorithm
  ,                                       !- Zone Conditioning Equipment List Name
  {cddeaddc-b132-4cf9-9af0-488b821786e8}, !- Zone Air Inlet Port List
  {116ac611-eabb-40e4-81ab-44f3062b122c}, !- Zone Air Exhaust Port List
  {615d8411-58f9-4419-af61-0a5f02abcaa1}, !- Zone Air Node Name
  {3d4c753b-d97a-414e-8c3b-0145f4e62c5d}, !- Zone Return Air Port List
  ,                                       !- Primary Daylighting Control Name
  ,                                       !- Fraction of Zone Controlled by Primary Daylighting Control
  ,                                       !- Secondary Daylighting Control Name
  ,                                       !- Fraction of Zone Controlled by Secondary Daylighting Control
  ,                                       !- Illuminance Map Name
  ,                                       !- Group Rendering Name
  ,                                       !- Thermostat Name
  No;                                     !- Use Ideal Air Loads

OS:Node,
  {2e946910-aadf-4115-bacf-9d88053fffc7}, !- Handle
  Node 6,                                 !- Name
  {615d8411-58f9-4419-af61-0a5f02abcaa1}, !- Inlet Port
  ;                                       !- Outlet Port

OS:Connection,
  {615d8411-58f9-4419-af61-0a5f02abcaa1}, !- Handle
  {f36a12ab-62b8-44d0-a1c6-d9e3840b4d9f}, !- Name
  {29dcadde-49be-43a6-8006-f312f323e772}, !- Source Object
  11,                                     !- Outlet Port
  {2e946910-aadf-4115-bacf-9d88053fffc7}, !- Target Object
  2;                                      !- Inlet Port

OS:PortList,
  {cddeaddc-b132-4cf9-9af0-488b821786e8}, !- Handle
  {e53ac7c5-4e82-49da-9196-569c51a14551}, !- Name
  {29dcadde-49be-43a6-8006-f312f323e772}; !- HVAC Component

OS:PortList,
  {116ac611-eabb-40e4-81ab-44f3062b122c}, !- Handle
  {d19c1f12-ada8-4f78-8869-020dfaa2cd44}, !- Name
  {29dcadde-49be-43a6-8006-f312f323e772}; !- HVAC Component

OS:PortList,
  {3d4c753b-d97a-414e-8c3b-0145f4e62c5d}, !- Handle
  {07ed53d2-a9c4-4016-a80e-7e866197ad7e}, !- Name
  {29dcadde-49be-43a6-8006-f312f323e772}; !- HVAC Component

OS:Sizing:Zone,
  {25cad06b-20ea-487f-af76-66011d1578a5}, !- Handle
  {29dcadde-49be-43a6-8006-f312f323e772}, !- Zone or ZoneList Name
  SupplyAirTemperature,                   !- Zone Cooling Design Supply Air Temperature Input Method
  14,                                     !- Zone Cooling Design Supply Air Temperature {C}
  11.11,                                  !- Zone Cooling Design Supply Air Temperature Difference {deltaC}
  SupplyAirTemperature,                   !- Zone Heating Design Supply Air Temperature Input Method
  40,                                     !- Zone Heating Design Supply Air Temperature {C}
  11.11,                                  !- Zone Heating Design Supply Air Temperature Difference {deltaC}
  0.0085,                                 !- Zone Cooling Design Supply Air Humidity Ratio {kg-H2O/kg-air}
  0.008,                                  !- Zone Heating Design Supply Air Humidity Ratio {kg-H2O/kg-air}
  ,                                       !- Zone Heating Sizing Factor
  ,                                       !- Zone Cooling Sizing Factor
  DesignDay,                              !- Cooling Design Air Flow Method
  ,                                       !- Cooling Design Air Flow Rate {m3/s}
  ,                                       !- Cooling Minimum Air Flow per Zone Floor Area {m3/s-m2}
  ,                                       !- Cooling Minimum Air Flow {m3/s}
  ,                                       !- Cooling Minimum Air Flow Fraction
  DesignDay,                              !- Heating Design Air Flow Method
  ,                                       !- Heating Design Air Flow Rate {m3/s}
  ,                                       !- Heating Maximum Air Flow per Zone Floor Area {m3/s-m2}
  ,                                       !- Heating Maximum Air Flow {m3/s}
  ,                                       !- Heating Maximum Air Flow Fraction
  ,                                       !- Design Zone Air Distribution Effectiveness in Cooling Mode
  ,                                       !- Design Zone Air Distribution Effectiveness in Heating Mode
  No,                                     !- Account for Dedicated Outdoor Air System
  NeutralSupplyAir,                       !- Dedicated Outdoor Air System Control Strategy
  autosize,                               !- Dedicated Outdoor Air Low Setpoint Temperature for Design {C}
  autosize;                               !- Dedicated Outdoor Air High Setpoint Temperature for Design {C}

OS:ZoneHVAC:EquipmentList,
  {fa327e2c-3e32-47bf-8979-ee9ef24d2301}, !- Handle
  Zone HVAC Equipment List 6,             !- Name
  {29dcadde-49be-43a6-8006-f312f323e772}; !- Thermal Zone

OS:Space,
  {b1d3fcdb-8d49-4154-a26b-2e19743bfaef}, !- Handle
  living space|unit 6|story 1,            !- Name
  {d5986714-4d37-4d1d-b682-e748bfa7f4b5}, !- Space Type Name
  ,                                       !- Default Construction Set Name
  ,                                       !- Default Schedule Set Name
  -0,                                     !- Direction of Relative North {deg}
  0,                                      !- X Origin {m}
  0,                                      !- Y Origin {m}
  0,                                      !- Z Origin {m}
  ,                                       !- Building Story Name
  {29dcadde-49be-43a6-8006-f312f323e772}, !- Thermal Zone Name
  ,                                       !- Part of Total Floor Area
  ,                                       !- Design Specification Outdoor Air Object Name
  {bfe6904d-6526-4422-8cd3-d05e06347e7e}; !- Building Unit Name

OS:Surface,
  {d4152a3b-ccfb-416c-8360-d902deca12d1}, !- Handle
  Surface 31,                             !- Name
  Floor,                                  !- Surface Type
  ,                                       !- Construction Name
  {b1d3fcdb-8d49-4154-a26b-2e19743bfaef}, !- Space Name
  Foundation,                             !- Outside Boundary Condition
  ,                                       !- Outside Boundary Condition Object
  NoSun,                                  !- Sun Exposure
  NoWind,                                 !- Wind Exposure
  ,                                       !- View Factor to Ground
  ,                                       !- Number of Vertices
  12.9315688143396, 3.048, 0,             !- X,Y,Z Vertex 1 {m}
  12.9315688143396, 15.9795688143396, 0,  !- X,Y,Z Vertex 2 {m}
  19.3973532215094, 15.9795688143396, 0,  !- X,Y,Z Vertex 3 {m}
  19.3973532215094, 3.048, 0;             !- X,Y,Z Vertex 4 {m}

OS:Surface,
  {e6ff645d-bd5c-44cf-a4a0-43fbfe3ecc9d}, !- Handle
  Surface 32,                             !- Name
  Wall,                                   !- Surface Type
  ,                                       !- Construction Name
  {b1d3fcdb-8d49-4154-a26b-2e19743bfaef}, !- Space Name
  Surface,                                !- Outside Boundary Condition
  {20db5ecc-46d7-44e4-b9c5-30a682c2d02c}, !- Outside Boundary Condition Object
  NoSun,                                  !- Sun Exposure
  NoWind,                                 !- Wind Exposure
  ,                                       !- View Factor to Ground
  ,                                       !- Number of Vertices
  19.3973532215094, 3.048, 2.4384,        !- X,Y,Z Vertex 1 {m}
  19.3973532215094, 3.048, 0,             !- X,Y,Z Vertex 2 {m}
  19.3973532215094, 15.9795688143396, 0,  !- X,Y,Z Vertex 3 {m}
  19.3973532215094, 15.9795688143396, 2.4384; !- X,Y,Z Vertex 4 {m}

OS:Surface,
  {00e429d9-86f5-4ab1-a2d3-4519af7a0af9}, !- Handle
  Surface 33,                             !- Name
  Wall,                                   !- Surface Type
  ,                                       !- Construction Name
  {b1d3fcdb-8d49-4154-a26b-2e19743bfaef}, !- Space Name
  Outdoors,                               !- Outside Boundary Condition
  ,                                       !- Outside Boundary Condition Object
  SunExposed,                             !- Sun Exposure
  WindExposed,                            !- Wind Exposure
  ,                                       !- View Factor to Ground
  ,                                       !- Number of Vertices
  19.3973532215094, 15.9795688143396, 2.4384, !- X,Y,Z Vertex 1 {m}
  19.3973532215094, 15.9795688143396, 0,  !- X,Y,Z Vertex 2 {m}
  12.9315688143396, 15.9795688143396, 0,  !- X,Y,Z Vertex 3 {m}
  12.9315688143396, 15.9795688143396, 2.4384; !- X,Y,Z Vertex 4 {m}

OS:Surface,
  {3940617c-8586-4214-9895-3c761e6dd23a}, !- Handle
  Surface 34,                             !- Name
  Wall,                                   !- Surface Type
  ,                                       !- Construction Name
  {b1d3fcdb-8d49-4154-a26b-2e19743bfaef}, !- Space Name
  Surface,                                !- Outside Boundary Condition
  {e5cad025-f522-4d3e-a120-b4eb515bd0ea}, !- Outside Boundary Condition Object
  NoSun,                                  !- Sun Exposure
  NoWind,                                 !- Wind Exposure
  ,                                       !- View Factor to Ground
  ,                                       !- Number of Vertices
  12.9315688143396, 15.9795688143396, 2.4384, !- X,Y,Z Vertex 1 {m}
  12.9315688143396, 15.9795688143396, 0,  !- X,Y,Z Vertex 2 {m}
  12.9315688143396, 3.048, 0,             !- X,Y,Z Vertex 3 {m}
  12.9315688143396, 3.048, 2.4384;        !- X,Y,Z Vertex 4 {m}

OS:Surface,
  {7bff598f-6fb8-4aaf-94cc-b06d6030f081}, !- Handle
  Surface 35,                             !- Name
  RoofCeiling,                            !- Surface Type
  ,                                       !- Construction Name
  {b1d3fcdb-8d49-4154-a26b-2e19743bfaef}, !- Space Name
  Outdoors,                               !- Outside Boundary Condition
  ,                                       !- Outside Boundary Condition Object
  SunExposed,                             !- Sun Exposure
  WindExposed,                            !- Wind Exposure
  ,                                       !- View Factor to Ground
  ,                                       !- Number of Vertices
  19.3973532215094, 3.048, 2.4384,        !- X,Y,Z Vertex 1 {m}
  19.3973532215094, 15.9795688143396, 2.4384, !- X,Y,Z Vertex 2 {m}
  12.9315688143396, 15.9795688143396, 2.4384, !- X,Y,Z Vertex 3 {m}
  12.9315688143396, 3.048, 2.4384;        !- X,Y,Z Vertex 4 {m}

OS:Surface,
  {4ee374b4-1734-4d51-aaa5-4afc74ff6243}, !- Handle
  Surface 36,                             !- Name
  Wall,                                   !- Surface Type
  ,                                       !- Construction Name
  {b1d3fcdb-8d49-4154-a26b-2e19743bfaef}, !- Space Name
  Adiabatic,                              !- Outside Boundary Condition
  ,                                       !- Outside Boundary Condition Object
  NoSun,                                  !- Sun Exposure
  NoWind,                                 !- Wind Exposure
  ,                                       !- View Factor to Ground
  ,                                       !- Number of Vertices
  12.9315688143396, 3.048, 2.4384,        !- X,Y,Z Vertex 1 {m}
  12.9315688143396, 3.048, 0,             !- X,Y,Z Vertex 2 {m}
  19.3973532215094, 3.048, 0,             !- X,Y,Z Vertex 3 {m}
  19.3973532215094, 3.048, 2.4384;        !- X,Y,Z Vertex 4 {m}

OS:ThermalZone,
  {305d5a69-7191-4159-9b45-68595137d325}, !- Handle
  living zone|unit 7,                     !- Name
  ,                                       !- Multiplier
  ,                                       !- Ceiling Height {m}
  ,                                       !- Volume {m3}
  ,                                       !- Floor Area {m2}
  ,                                       !- Zone Inside Convection Algorithm
  ,                                       !- Zone Outside Convection Algorithm
  ,                                       !- Zone Conditioning Equipment List Name
  {ef4ff702-ab17-414f-9302-6aac7cd938f2}, !- Zone Air Inlet Port List
  {7156aa5d-cb82-4dc5-a492-555b93479a30}, !- Zone Air Exhaust Port List
  {0e13abda-dc6b-499e-b150-0bede264c913}, !- Zone Air Node Name
  {02e05ff8-d5a6-4019-9e81-a1ea5f6037f8}, !- Zone Return Air Port List
  ,                                       !- Primary Daylighting Control Name
  ,                                       !- Fraction of Zone Controlled by Primary Daylighting Control
  ,                                       !- Secondary Daylighting Control Name
  ,                                       !- Fraction of Zone Controlled by Secondary Daylighting Control
  ,                                       !- Illuminance Map Name
  ,                                       !- Group Rendering Name
  ,                                       !- Thermostat Name
  No;                                     !- Use Ideal Air Loads

OS:Node,
  {6401eb3b-6418-4036-b0fc-091982f1ecbb}, !- Handle
  Node 7,                                 !- Name
  {0e13abda-dc6b-499e-b150-0bede264c913}, !- Inlet Port
  ;                                       !- Outlet Port

OS:Connection,
  {0e13abda-dc6b-499e-b150-0bede264c913}, !- Handle
  {2fb3b841-4747-40aa-9ca8-7cf7c2e01f6d}, !- Name
  {305d5a69-7191-4159-9b45-68595137d325}, !- Source Object
  11,                                     !- Outlet Port
  {6401eb3b-6418-4036-b0fc-091982f1ecbb}, !- Target Object
  2;                                      !- Inlet Port

OS:PortList,
  {ef4ff702-ab17-414f-9302-6aac7cd938f2}, !- Handle
  {b22660c4-93ef-4844-a60b-9687f6783268}, !- Name
  {305d5a69-7191-4159-9b45-68595137d325}; !- HVAC Component

OS:PortList,
  {7156aa5d-cb82-4dc5-a492-555b93479a30}, !- Handle
  {6c5520a3-d77f-4828-843c-be9740ae40ca}, !- Name
  {305d5a69-7191-4159-9b45-68595137d325}; !- HVAC Component

OS:PortList,
  {02e05ff8-d5a6-4019-9e81-a1ea5f6037f8}, !- Handle
  {c1e94314-4e36-450b-a233-4ff868cf1ca8}, !- Name
  {305d5a69-7191-4159-9b45-68595137d325}; !- HVAC Component

OS:Sizing:Zone,
  {02761f63-e105-4d69-b187-9f156b22b2fd}, !- Handle
  {305d5a69-7191-4159-9b45-68595137d325}, !- Zone or ZoneList Name
  SupplyAirTemperature,                   !- Zone Cooling Design Supply Air Temperature Input Method
  14,                                     !- Zone Cooling Design Supply Air Temperature {C}
  11.11,                                  !- Zone Cooling Design Supply Air Temperature Difference {deltaC}
  SupplyAirTemperature,                   !- Zone Heating Design Supply Air Temperature Input Method
  40,                                     !- Zone Heating Design Supply Air Temperature {C}
  11.11,                                  !- Zone Heating Design Supply Air Temperature Difference {deltaC}
  0.0085,                                 !- Zone Cooling Design Supply Air Humidity Ratio {kg-H2O/kg-air}
  0.008,                                  !- Zone Heating Design Supply Air Humidity Ratio {kg-H2O/kg-air}
  ,                                       !- Zone Heating Sizing Factor
  ,                                       !- Zone Cooling Sizing Factor
  DesignDay,                              !- Cooling Design Air Flow Method
  ,                                       !- Cooling Design Air Flow Rate {m3/s}
  ,                                       !- Cooling Minimum Air Flow per Zone Floor Area {m3/s-m2}
  ,                                       !- Cooling Minimum Air Flow {m3/s}
  ,                                       !- Cooling Minimum Air Flow Fraction
  DesignDay,                              !- Heating Design Air Flow Method
  ,                                       !- Heating Design Air Flow Rate {m3/s}
  ,                                       !- Heating Maximum Air Flow per Zone Floor Area {m3/s-m2}
  ,                                       !- Heating Maximum Air Flow {m3/s}
  ,                                       !- Heating Maximum Air Flow Fraction
  ,                                       !- Design Zone Air Distribution Effectiveness in Cooling Mode
  ,                                       !- Design Zone Air Distribution Effectiveness in Heating Mode
  No,                                     !- Account for Dedicated Outdoor Air System
  NeutralSupplyAir,                       !- Dedicated Outdoor Air System Control Strategy
  autosize,                               !- Dedicated Outdoor Air Low Setpoint Temperature for Design {C}
  autosize;                               !- Dedicated Outdoor Air High Setpoint Temperature for Design {C}

OS:ZoneHVAC:EquipmentList,
  {7722a31a-1141-46fb-9682-2eb170d9b139}, !- Handle
  Zone HVAC Equipment List 7,             !- Name
  {305d5a69-7191-4159-9b45-68595137d325}; !- Thermal Zone

OS:Space,
  {f47a1153-e8be-4e1a-862c-4f42edcea864}, !- Handle
  living space|unit 7|story 1,            !- Name
  {d5986714-4d37-4d1d-b682-e748bfa7f4b5}, !- Space Type Name
  ,                                       !- Default Construction Set Name
  ,                                       !- Default Schedule Set Name
  -0,                                     !- Direction of Relative North {deg}
  0,                                      !- X Origin {m}
  0,                                      !- Y Origin {m}
  0,                                      !- Z Origin {m}
  ,                                       !- Building Story Name
  {305d5a69-7191-4159-9b45-68595137d325}, !- Thermal Zone Name
  ,                                       !- Part of Total Floor Area
  ,                                       !- Design Specification Outdoor Air Object Name
  {123c6ce3-30a4-4fb8-9f47-2abc66a05c38}; !- Building Unit Name

OS:Surface,
  {966a73cc-6487-4840-993d-33dd17f94a9c}, !- Handle
  Surface 37,                             !- Name
  Wall,                                   !- Surface Type
  ,                                       !- Construction Name
  {f47a1153-e8be-4e1a-862c-4f42edcea864}, !- Space Name
  Outdoors,                               !- Outside Boundary Condition
  ,                                       !- Outside Boundary Condition Object
  SunExposed,                             !- Sun Exposure
  WindExposed,                            !- Wind Exposure
  ,                                       !- View Factor to Ground
  ,                                       !- Number of Vertices
  25.8631376286792, -12.9315688143396, 2.4384, !- X,Y,Z Vertex 1 {m}
  25.8631376286792, -12.9315688143396, 0, !- X,Y,Z Vertex 2 {m}
  25.8631376286792, 0, 0,                 !- X,Y,Z Vertex 3 {m}
  25.8631376286792, 0, 2.4384;            !- X,Y,Z Vertex 4 {m}

OS:Surface,
  {01951507-6af9-4c04-9d79-6a95aa739ce3}, !- Handle
  Surface 38,                             !- Name
  Wall,                                   !- Surface Type
  ,                                       !- Construction Name
  {f47a1153-e8be-4e1a-862c-4f42edcea864}, !- Space Name
  Adiabatic,                              !- Outside Boundary Condition
  ,                                       !- Outside Boundary Condition Object
  NoSun,                                  !- Sun Exposure
  NoWind,                                 !- Wind Exposure
  ,                                       !- View Factor to Ground
  ,                                       !- Number of Vertices
  25.8631376286792, 0, 2.4384,            !- X,Y,Z Vertex 1 {m}
  25.8631376286792, 0, 0,                 !- X,Y,Z Vertex 2 {m}
  19.3973532215094, 0, 0,                 !- X,Y,Z Vertex 3 {m}
  19.3973532215094, 0, 2.4384;            !- X,Y,Z Vertex 4 {m}

OS:Surface,
  {ca3bf4a8-3165-4d45-9334-4eb18b547d8a}, !- Handle
  Surface 39,                             !- Name
  RoofCeiling,                            !- Surface Type
  ,                                       !- Construction Name
  {f47a1153-e8be-4e1a-862c-4f42edcea864}, !- Space Name
  Outdoors,                               !- Outside Boundary Condition
  ,                                       !- Outside Boundary Condition Object
  SunExposed,                             !- Sun Exposure
  WindExposed,                            !- Wind Exposure
  ,                                       !- View Factor to Ground
  ,                                       !- Number of Vertices
  25.8631376286792, -12.9315688143396, 2.4384, !- X,Y,Z Vertex 1 {m}
  25.8631376286792, 0, 2.4384,            !- X,Y,Z Vertex 2 {m}
  19.3973532215094, 0, 2.4384,            !- X,Y,Z Vertex 3 {m}
  19.3973532215094, -12.9315688143396, 2.4384; !- X,Y,Z Vertex 4 {m}

OS:Surface,
  {ecfb4803-c551-46b3-bc23-c71b0ce00857}, !- Handle
  Surface 40,                             !- Name
  Wall,                                   !- Surface Type
  ,                                       !- Construction Name
  {f47a1153-e8be-4e1a-862c-4f42edcea864}, !- Space Name
  Surface,                                !- Outside Boundary Condition
  {4bc63007-d20d-4807-a342-36cfca8ca7f7}, !- Outside Boundary Condition Object
  NoSun,                                  !- Sun Exposure
  NoWind,                                 !- Wind Exposure
  ,                                       !- View Factor to Ground
  ,                                       !- Number of Vertices
  19.3973532215094, 0, 2.4384,            !- X,Y,Z Vertex 1 {m}
  19.3973532215094, 0, 0,                 !- X,Y,Z Vertex 2 {m}
  19.3973532215094, -12.9315688143396, 0, !- X,Y,Z Vertex 3 {m}
  19.3973532215094, -12.9315688143396, 2.4384; !- X,Y,Z Vertex 4 {m}

OS:Surface,
  {69293343-7862-4c39-9024-ebb72fdd5a05}, !- Handle
  Surface 41,                             !- Name
  Floor,                                  !- Surface Type
  ,                                       !- Construction Name
  {f47a1153-e8be-4e1a-862c-4f42edcea864}, !- Space Name
  Foundation,                             !- Outside Boundary Condition
  ,                                       !- Outside Boundary Condition Object
  NoSun,                                  !- Sun Exposure
  NoWind,                                 !- Wind Exposure
  ,                                       !- View Factor to Ground
  ,                                       !- Number of Vertices
  19.3973532215094, -12.9315688143396, 0, !- X,Y,Z Vertex 1 {m}
  19.3973532215094, 0, 0,                 !- X,Y,Z Vertex 2 {m}
  25.8631376286792, 0, 0,                 !- X,Y,Z Vertex 3 {m}
  25.8631376286792, -12.9315688143396, 0; !- X,Y,Z Vertex 4 {m}

OS:Surface,
  {0b955ea1-641c-46ab-91cb-a2048db678f6}, !- Handle
  Surface 42,                             !- Name
  Wall,                                   !- Surface Type
  ,                                       !- Construction Name
  {f47a1153-e8be-4e1a-862c-4f42edcea864}, !- Space Name
  Outdoors,                               !- Outside Boundary Condition
  ,                                       !- Outside Boundary Condition Object
  SunExposed,                             !- Sun Exposure
  WindExposed,                            !- Wind Exposure
  ,                                       !- View Factor to Ground
  ,                                       !- Number of Vertices
  19.3973532215094, -12.9315688143396, 2.4384, !- X,Y,Z Vertex 1 {m}
  19.3973532215094, -12.9315688143396, 0, !- X,Y,Z Vertex 2 {m}
  25.8631376286792, -12.9315688143396, 0, !- X,Y,Z Vertex 3 {m}
  25.8631376286792, -12.9315688143396, 2.4384; !- X,Y,Z Vertex 4 {m}

OS:ThermalZone,
  {f4ab12ee-9ab2-445d-9c21-4a0d19b9d144}, !- Handle
  living zone|unit 8,                     !- Name
  ,                                       !- Multiplier
  ,                                       !- Ceiling Height {m}
  ,                                       !- Volume {m3}
  ,                                       !- Floor Area {m2}
  ,                                       !- Zone Inside Convection Algorithm
  ,                                       !- Zone Outside Convection Algorithm
  ,                                       !- Zone Conditioning Equipment List Name
  {0c1790fe-0aef-4bb1-b16d-a233fb7ee51a}, !- Zone Air Inlet Port List
  {1d438009-3dd0-4b8e-896a-780060695521}, !- Zone Air Exhaust Port List
  {9b94016d-86cc-4848-90af-bd87a73a579c}, !- Zone Air Node Name
  {ece29b48-aa9d-4141-9607-9b81a5502711}, !- Zone Return Air Port List
  ,                                       !- Primary Daylighting Control Name
  ,                                       !- Fraction of Zone Controlled by Primary Daylighting Control
  ,                                       !- Secondary Daylighting Control Name
  ,                                       !- Fraction of Zone Controlled by Secondary Daylighting Control
  ,                                       !- Illuminance Map Name
  ,                                       !- Group Rendering Name
  ,                                       !- Thermostat Name
  No;                                     !- Use Ideal Air Loads

OS:Node,
  {60512fbb-c73e-4bf0-b067-2bc2b6031271}, !- Handle
  Node 8,                                 !- Name
  {9b94016d-86cc-4848-90af-bd87a73a579c}, !- Inlet Port
  ;                                       !- Outlet Port

OS:Connection,
  {9b94016d-86cc-4848-90af-bd87a73a579c}, !- Handle
  {217a87da-8d31-46c1-af7d-b29a10499c60}, !- Name
  {f4ab12ee-9ab2-445d-9c21-4a0d19b9d144}, !- Source Object
  11,                                     !- Outlet Port
  {60512fbb-c73e-4bf0-b067-2bc2b6031271}, !- Target Object
  2;                                      !- Inlet Port

OS:PortList,
  {0c1790fe-0aef-4bb1-b16d-a233fb7ee51a}, !- Handle
  {b02b0134-70c2-4c32-a395-5996d2648c2c}, !- Name
  {f4ab12ee-9ab2-445d-9c21-4a0d19b9d144}; !- HVAC Component

OS:PortList,
  {1d438009-3dd0-4b8e-896a-780060695521}, !- Handle
  {8020dd80-7ab7-4ee2-83c2-ee71e8bc25f6}, !- Name
  {f4ab12ee-9ab2-445d-9c21-4a0d19b9d144}; !- HVAC Component

OS:PortList,
  {ece29b48-aa9d-4141-9607-9b81a5502711}, !- Handle
  {6c914cfc-4711-4ef7-8cd1-b71cf803fc0d}, !- Name
  {f4ab12ee-9ab2-445d-9c21-4a0d19b9d144}; !- HVAC Component

OS:Sizing:Zone,
  {658f4b04-39df-45c6-b282-dc9c600f6a83}, !- Handle
  {f4ab12ee-9ab2-445d-9c21-4a0d19b9d144}, !- Zone or ZoneList Name
  SupplyAirTemperature,                   !- Zone Cooling Design Supply Air Temperature Input Method
  14,                                     !- Zone Cooling Design Supply Air Temperature {C}
  11.11,                                  !- Zone Cooling Design Supply Air Temperature Difference {deltaC}
  SupplyAirTemperature,                   !- Zone Heating Design Supply Air Temperature Input Method
  40,                                     !- Zone Heating Design Supply Air Temperature {C}
  11.11,                                  !- Zone Heating Design Supply Air Temperature Difference {deltaC}
  0.0085,                                 !- Zone Cooling Design Supply Air Humidity Ratio {kg-H2O/kg-air}
  0.008,                                  !- Zone Heating Design Supply Air Humidity Ratio {kg-H2O/kg-air}
  ,                                       !- Zone Heating Sizing Factor
  ,                                       !- Zone Cooling Sizing Factor
  DesignDay,                              !- Cooling Design Air Flow Method
  ,                                       !- Cooling Design Air Flow Rate {m3/s}
  ,                                       !- Cooling Minimum Air Flow per Zone Floor Area {m3/s-m2}
  ,                                       !- Cooling Minimum Air Flow {m3/s}
  ,                                       !- Cooling Minimum Air Flow Fraction
  DesignDay,                              !- Heating Design Air Flow Method
  ,                                       !- Heating Design Air Flow Rate {m3/s}
  ,                                       !- Heating Maximum Air Flow per Zone Floor Area {m3/s-m2}
  ,                                       !- Heating Maximum Air Flow {m3/s}
  ,                                       !- Heating Maximum Air Flow Fraction
  ,                                       !- Design Zone Air Distribution Effectiveness in Cooling Mode
  ,                                       !- Design Zone Air Distribution Effectiveness in Heating Mode
  No,                                     !- Account for Dedicated Outdoor Air System
  NeutralSupplyAir,                       !- Dedicated Outdoor Air System Control Strategy
  autosize,                               !- Dedicated Outdoor Air Low Setpoint Temperature for Design {C}
  autosize;                               !- Dedicated Outdoor Air High Setpoint Temperature for Design {C}

OS:ZoneHVAC:EquipmentList,
  {6537c807-c9b1-4ef7-8000-61fc5b39aa3e}, !- Handle
  Zone HVAC Equipment List 8,             !- Name
  {f4ab12ee-9ab2-445d-9c21-4a0d19b9d144}; !- Thermal Zone

OS:Space,
  {719ee883-5e93-4104-a30d-4a43b7e52900}, !- Handle
  living space|unit 8|story 1,            !- Name
  {d5986714-4d37-4d1d-b682-e748bfa7f4b5}, !- Space Type Name
  ,                                       !- Default Construction Set Name
  ,                                       !- Default Schedule Set Name
  -0,                                     !- Direction of Relative North {deg}
  0,                                      !- X Origin {m}
  0,                                      !- Y Origin {m}
  0,                                      !- Z Origin {m}
  ,                                       !- Building Story Name
  {f4ab12ee-9ab2-445d-9c21-4a0d19b9d144}, !- Thermal Zone Name
  ,                                       !- Part of Total Floor Area
  ,                                       !- Design Specification Outdoor Air Object Name
  {5228a17d-4351-48fd-90c8-6aeb6e1d8a93}; !- Building Unit Name

OS:Surface,
  {9af1a8f8-afb5-436d-b0b1-13e8603b9736}, !- Handle
  Surface 43,                             !- Name
  Floor,                                  !- Surface Type
  ,                                       !- Construction Name
  {719ee883-5e93-4104-a30d-4a43b7e52900}, !- Space Name
  Foundation,                             !- Outside Boundary Condition
  ,                                       !- Outside Boundary Condition Object
  NoSun,                                  !- Sun Exposure
  NoWind,                                 !- Wind Exposure
  ,                                       !- View Factor to Ground
  ,                                       !- Number of Vertices
  19.3973532215094, 3.048, 0,             !- X,Y,Z Vertex 1 {m}
  19.3973532215094, 15.9795688143396, 0,  !- X,Y,Z Vertex 2 {m}
  25.8631376286792, 15.9795688143396, 0,  !- X,Y,Z Vertex 3 {m}
  25.8631376286792, 3.048, 0;             !- X,Y,Z Vertex 4 {m}

OS:Surface,
  {1eb72f96-2c72-4075-b389-434bdb2ef077}, !- Handle
  Surface 44,                             !- Name
  Wall,                                   !- Surface Type
  ,                                       !- Construction Name
  {719ee883-5e93-4104-a30d-4a43b7e52900}, !- Space Name
  Outdoors,                               !- Outside Boundary Condition
  ,                                       !- Outside Boundary Condition Object
  SunExposed,                             !- Sun Exposure
  WindExposed,                            !- Wind Exposure
  ,                                       !- View Factor to Ground
  ,                                       !- Number of Vertices
  25.8631376286792, 3.048, 2.4384,        !- X,Y,Z Vertex 1 {m}
  25.8631376286792, 3.048, 0,             !- X,Y,Z Vertex 2 {m}
  25.8631376286792, 15.9795688143396, 0,  !- X,Y,Z Vertex 3 {m}
  25.8631376286792, 15.9795688143396, 2.4384; !- X,Y,Z Vertex 4 {m}

OS:Surface,
  {b50d6da3-08dc-4a2b-97c9-8801119156d0}, !- Handle
  Surface 45,                             !- Name
  Wall,                                   !- Surface Type
  ,                                       !- Construction Name
  {719ee883-5e93-4104-a30d-4a43b7e52900}, !- Space Name
  Outdoors,                               !- Outside Boundary Condition
  ,                                       !- Outside Boundary Condition Object
  SunExposed,                             !- Sun Exposure
  WindExposed,                            !- Wind Exposure
  ,                                       !- View Factor to Ground
  ,                                       !- Number of Vertices
  25.8631376286792, 15.9795688143396, 2.4384, !- X,Y,Z Vertex 1 {m}
  25.8631376286792, 15.9795688143396, 0,  !- X,Y,Z Vertex 2 {m}
  19.3973532215094, 15.9795688143396, 0,  !- X,Y,Z Vertex 3 {m}
  19.3973532215094, 15.9795688143396, 2.4384; !- X,Y,Z Vertex 4 {m}

OS:Surface,
  {20db5ecc-46d7-44e4-b9c5-30a682c2d02c}, !- Handle
  Surface 46,                             !- Name
  Wall,                                   !- Surface Type
  ,                                       !- Construction Name
  {719ee883-5e93-4104-a30d-4a43b7e52900}, !- Space Name
  Surface,                                !- Outside Boundary Condition
  {e6ff645d-bd5c-44cf-a4a0-43fbfe3ecc9d}, !- Outside Boundary Condition Object
  NoSun,                                  !- Sun Exposure
  NoWind,                                 !- Wind Exposure
  ,                                       !- View Factor to Ground
  ,                                       !- Number of Vertices
  19.3973532215094, 15.9795688143396, 2.4384, !- X,Y,Z Vertex 1 {m}
  19.3973532215094, 15.9795688143396, 0,  !- X,Y,Z Vertex 2 {m}
  19.3973532215094, 3.048, 0,             !- X,Y,Z Vertex 3 {m}
  19.3973532215094, 3.048, 2.4384;        !- X,Y,Z Vertex 4 {m}

OS:Surface,
  {158ca225-7b9b-4c04-9436-b724fa02739d}, !- Handle
  Surface 47,                             !- Name
  RoofCeiling,                            !- Surface Type
  ,                                       !- Construction Name
  {719ee883-5e93-4104-a30d-4a43b7e52900}, !- Space Name
  Outdoors,                               !- Outside Boundary Condition
  ,                                       !- Outside Boundary Condition Object
  SunExposed,                             !- Sun Exposure
  WindExposed,                            !- Wind Exposure
  ,                                       !- View Factor to Ground
  ,                                       !- Number of Vertices
  25.8631376286792, 3.048, 2.4384,        !- X,Y,Z Vertex 1 {m}
  25.8631376286792, 15.9795688143396, 2.4384, !- X,Y,Z Vertex 2 {m}
  19.3973532215094, 15.9795688143396, 2.4384, !- X,Y,Z Vertex 3 {m}
  19.3973532215094, 3.048, 2.4384;        !- X,Y,Z Vertex 4 {m}

OS:Surface,
  {91563f28-1a99-4d83-887f-cb1298bf01c1}, !- Handle
  Surface 48,                             !- Name
  Wall,                                   !- Surface Type
  ,                                       !- Construction Name
  {719ee883-5e93-4104-a30d-4a43b7e52900}, !- Space Name
  Adiabatic,                              !- Outside Boundary Condition
  ,                                       !- Outside Boundary Condition Object
  NoSun,                                  !- Sun Exposure
  NoWind,                                 !- Wind Exposure
  ,                                       !- View Factor to Ground
  ,                                       !- Number of Vertices
  19.3973532215094, 3.048, 2.4384,        !- X,Y,Z Vertex 1 {m}
  19.3973532215094, 3.048, 0,             !- X,Y,Z Vertex 2 {m}
  25.8631376286792, 3.048, 0,             !- X,Y,Z Vertex 3 {m}
  25.8631376286792, 3.048, 2.4384;        !- X,Y,Z Vertex 4 {m}

OS:ThermalZone,
  {83676a7e-a736-4ab5-b19a-1a528c9af5ed}, !- Handle
  corridor zone,                          !- Name
  ,                                       !- Multiplier
  ,                                       !- Ceiling Height {m}
  ,                                       !- Volume {m3}
  ,                                       !- Floor Area {m2}
  ,                                       !- Zone Inside Convection Algorithm
  ,                                       !- Zone Outside Convection Algorithm
  ,                                       !- Zone Conditioning Equipment List Name
  {624b8519-32de-41b4-8d8b-e0105a2545b2}, !- Zone Air Inlet Port List
  {ea57be17-da85-4bdc-b309-4a3d54f6fc91}, !- Zone Air Exhaust Port List
  {f1cef980-2715-4ade-87c2-f5627d5304c8}, !- Zone Air Node Name
  {5da1612b-f75f-48bc-8c7f-9b3705e0c003}, !- Zone Return Air Port List
  ,                                       !- Primary Daylighting Control Name
  ,                                       !- Fraction of Zone Controlled by Primary Daylighting Control
  ,                                       !- Secondary Daylighting Control Name
  ,                                       !- Fraction of Zone Controlled by Secondary Daylighting Control
  ,                                       !- Illuminance Map Name
  ,                                       !- Group Rendering Name
  ,                                       !- Thermostat Name
  No;                                     !- Use Ideal Air Loads

OS:Node,
  {aa383b7f-23e6-4c45-bbdd-d3bd017e88d2}, !- Handle
  Node 9,                                 !- Name
  {f1cef980-2715-4ade-87c2-f5627d5304c8}, !- Inlet Port
  ;                                       !- Outlet Port

OS:Connection,
  {f1cef980-2715-4ade-87c2-f5627d5304c8}, !- Handle
  {b855b009-e1d3-4977-96d3-0e8c547d66df}, !- Name
  {83676a7e-a736-4ab5-b19a-1a528c9af5ed}, !- Source Object
  11,                                     !- Outlet Port
  {aa383b7f-23e6-4c45-bbdd-d3bd017e88d2}, !- Target Object
  2;                                      !- Inlet Port

OS:PortList,
  {624b8519-32de-41b4-8d8b-e0105a2545b2}, !- Handle
  {bef2dfc0-9de4-4b2d-903f-79c26788e38d}, !- Name
  {83676a7e-a736-4ab5-b19a-1a528c9af5ed}; !- HVAC Component

OS:PortList,
  {ea57be17-da85-4bdc-b309-4a3d54f6fc91}, !- Handle
  {0e45a95f-9be6-4fc8-a3a8-2c4bb9c9691e}, !- Name
  {83676a7e-a736-4ab5-b19a-1a528c9af5ed}; !- HVAC Component

OS:PortList,
  {5da1612b-f75f-48bc-8c7f-9b3705e0c003}, !- Handle
  {22c46293-d69c-409f-baf9-c45eab0f946a}, !- Name
  {83676a7e-a736-4ab5-b19a-1a528c9af5ed}; !- HVAC Component

OS:Sizing:Zone,
  {73942ac0-6da8-404c-b6d9-3cb9d7f652af}, !- Handle
  {83676a7e-a736-4ab5-b19a-1a528c9af5ed}, !- Zone or ZoneList Name
  SupplyAirTemperature,                   !- Zone Cooling Design Supply Air Temperature Input Method
  14,                                     !- Zone Cooling Design Supply Air Temperature {C}
  11.11,                                  !- Zone Cooling Design Supply Air Temperature Difference {deltaC}
  SupplyAirTemperature,                   !- Zone Heating Design Supply Air Temperature Input Method
  40,                                     !- Zone Heating Design Supply Air Temperature {C}
  11.11,                                  !- Zone Heating Design Supply Air Temperature Difference {deltaC}
  0.0085,                                 !- Zone Cooling Design Supply Air Humidity Ratio {kg-H2O/kg-air}
  0.008,                                  !- Zone Heating Design Supply Air Humidity Ratio {kg-H2O/kg-air}
  ,                                       !- Zone Heating Sizing Factor
  ,                                       !- Zone Cooling Sizing Factor
  DesignDay,                              !- Cooling Design Air Flow Method
  ,                                       !- Cooling Design Air Flow Rate {m3/s}
  ,                                       !- Cooling Minimum Air Flow per Zone Floor Area {m3/s-m2}
  ,                                       !- Cooling Minimum Air Flow {m3/s}
  ,                                       !- Cooling Minimum Air Flow Fraction
  DesignDay,                              !- Heating Design Air Flow Method
  ,                                       !- Heating Design Air Flow Rate {m3/s}
  ,                                       !- Heating Maximum Air Flow per Zone Floor Area {m3/s-m2}
  ,                                       !- Heating Maximum Air Flow {m3/s}
  ,                                       !- Heating Maximum Air Flow Fraction
  ,                                       !- Design Zone Air Distribution Effectiveness in Cooling Mode
  ,                                       !- Design Zone Air Distribution Effectiveness in Heating Mode
  No,                                     !- Account for Dedicated Outdoor Air System
  NeutralSupplyAir,                       !- Dedicated Outdoor Air System Control Strategy
  autosize,                               !- Dedicated Outdoor Air Low Setpoint Temperature for Design {C}
  autosize;                               !- Dedicated Outdoor Air High Setpoint Temperature for Design {C}

OS:ZoneHVAC:EquipmentList,
  {2e111f4e-5b4c-4638-8e1b-32c0fcbdecfb}, !- Handle
  Zone HVAC Equipment List 9,             !- Name
  {83676a7e-a736-4ab5-b19a-1a528c9af5ed}; !- Thermal Zone

OS:Space,
  {f3f297b5-c750-435d-8faf-0f24e049e351}, !- Handle
  corridor space,                         !- Name
  {425b1f29-4638-4277-a8d8-c94e3a166c30}, !- Space Type Name
  ,                                       !- Default Construction Set Name
  ,                                       !- Default Schedule Set Name
  ,                                       !- Direction of Relative North {deg}
  ,                                       !- X Origin {m}
  ,                                       !- Y Origin {m}
  ,                                       !- Z Origin {m}
  ,                                       !- Building Story Name
  {83676a7e-a736-4ab5-b19a-1a528c9af5ed}; !- Thermal Zone Name

OS:Surface,
  {df8225fb-c18c-490c-9baf-81ef0492655f}, !- Handle
  Surface 49,                             !- Name
  Floor,                                  !- Surface Type
  ,                                       !- Construction Name
  {f3f297b5-c750-435d-8faf-0f24e049e351}, !- Space Name
  Foundation,                             !- Outside Boundary Condition
  ,                                       !- Outside Boundary Condition Object
  NoSun,                                  !- Sun Exposure
  NoWind,                                 !- Wind Exposure
  ,                                       !- View Factor to Ground
  ,                                       !- Number of Vertices
  0, 0, 0,                                !- X,Y,Z Vertex 1 {m}
  0, 3.048, 0,                            !- X,Y,Z Vertex 2 {m}
  25.8631376286792, 3.048, 0,             !- X,Y,Z Vertex 3 {m}
  25.8631376286792, 0, 0;                 !- X,Y,Z Vertex 4 {m}

OS:Surface,
  {724d332c-1a8c-49c2-ba14-a004313ebe01}, !- Handle
  Surface 50,                             !- Name
  Wall,                                   !- Surface Type
  ,                                       !- Construction Name
  {f3f297b5-c750-435d-8faf-0f24e049e351}, !- Space Name
  Outdoors,                               !- Outside Boundary Condition
  ,                                       !- Outside Boundary Condition Object
  SunExposed,                             !- Sun Exposure
  WindExposed,                            !- Wind Exposure
  ,                                       !- View Factor to Ground
  ,                                       !- Number of Vertices
  0, 3.048, 2.4384,                       !- X,Y,Z Vertex 1 {m}
  0, 3.048, 0,                            !- X,Y,Z Vertex 2 {m}
  0, 0, 0,                                !- X,Y,Z Vertex 3 {m}
  0, 0, 2.4384;                           !- X,Y,Z Vertex 4 {m}

OS:Surface,
  {3db97f90-4cd2-46fc-865b-b2d56c9938b2}, !- Handle
  Surface 51,                             !- Name
  Wall,                                   !- Surface Type
  ,                                       !- Construction Name
  {f3f297b5-c750-435d-8faf-0f24e049e351}, !- Space Name
  Adiabatic,                              !- Outside Boundary Condition
  ,                                       !- Outside Boundary Condition Object
  NoSun,                                  !- Sun Exposure
  NoWind,                                 !- Wind Exposure
  ,                                       !- View Factor to Ground
  ,                                       !- Number of Vertices
  6.46578440716979, 3.048, 2.4384,        !- X,Y,Z Vertex 1 {m}
  6.46578440716979, 3.048, 0,             !- X,Y,Z Vertex 2 {m}
  0, 3.048, 0,                            !- X,Y,Z Vertex 3 {m}
  0, 3.048, 2.4384;                       !- X,Y,Z Vertex 4 {m}

OS:Surface,
  {ce10b88c-d898-4f9a-a34e-385a03d31c74}, !- Handle
  Surface 52,                             !- Name
  Wall,                                   !- Surface Type
  ,                                       !- Construction Name
  {f3f297b5-c750-435d-8faf-0f24e049e351}, !- Space Name
  Outdoors,                               !- Outside Boundary Condition
  ,                                       !- Outside Boundary Condition Object
  SunExposed,                             !- Sun Exposure
  WindExposed,                            !- Wind Exposure
  ,                                       !- View Factor to Ground
  ,                                       !- Number of Vertices
  25.8631376286792, 0, 2.4384,            !- X,Y,Z Vertex 1 {m}
  25.8631376286792, 0, 0,                 !- X,Y,Z Vertex 2 {m}
  25.8631376286792, 3.048, 0,             !- X,Y,Z Vertex 3 {m}
  25.8631376286792, 3.048, 2.4384;        !- X,Y,Z Vertex 4 {m}

OS:Surface,
  {f334a3e3-4560-46ca-b9b9-678d81501991}, !- Handle
  Surface 53,                             !- Name
  Wall,                                   !- Surface Type
  ,                                       !- Construction Name
  {f3f297b5-c750-435d-8faf-0f24e049e351}, !- Space Name
  Adiabatic,                              !- Outside Boundary Condition
  ,                                       !- Outside Boundary Condition Object
  NoSun,                                  !- Sun Exposure
  NoWind,                                 !- Wind Exposure
  ,                                       !- View Factor to Ground
  ,                                       !- Number of Vertices
  0, 0, 2.4384,                           !- X,Y,Z Vertex 1 {m}
  0, 0, 0,                                !- X,Y,Z Vertex 2 {m}
  6.46578440716979, 0, 0,                 !- X,Y,Z Vertex 3 {m}
  6.46578440716979, 0, 2.4384;            !- X,Y,Z Vertex 4 {m}

OS:Surface,
  {2d58e25d-b8c2-44fd-9976-8ecfa9f5383b}, !- Handle
  Surface 54,                             !- Name
  RoofCeiling,                            !- Surface Type
  ,                                       !- Construction Name
  {f3f297b5-c750-435d-8faf-0f24e049e351}, !- Space Name
  Outdoors,                               !- Outside Boundary Condition
  ,                                       !- Outside Boundary Condition Object
  SunExposed,                             !- Sun Exposure
  WindExposed,                            !- Wind Exposure
  ,                                       !- View Factor to Ground
  ,                                       !- Number of Vertices
  25.8631376286792, 0, 2.4384,            !- X,Y,Z Vertex 1 {m}
  25.8631376286792, 3.048, 2.4384,        !- X,Y,Z Vertex 2 {m}
  0, 3.048, 2.4384,                       !- X,Y,Z Vertex 3 {m}
  0, 0, 2.4384;                           !- X,Y,Z Vertex 4 {m}

OS:SpaceType,
  {425b1f29-4638-4277-a8d8-c94e3a166c30}, !- Handle
  Space Type 2,                           !- Name
  ,                                       !- Default Construction Set Name
  ,                                       !- Default Schedule Set Name
  ,                                       !- Group Rendering Name
  ,                                       !- Design Specification Outdoor Air Object Name
  ,                                       !- Standards Template
  ,                                       !- Standards Building Type
  corridor;                               !- Standards Space Type

OS:BuildingUnit,
  {faafe7cd-2252-4ec9-ad1f-7fa842842b3d}, !- Handle
  unit 1,                                 !- Name
  ,                                       !- Rendering Color
  Residential;                            !- Building Unit Type

OS:AdditionalProperties,
  {bf244f22-c498-45aa-82b3-73c52bfec106}, !- Handle
  {faafe7cd-2252-4ec9-ad1f-7fa842842b3d}, !- Object Name
  Units Represented,                      !- Feature Name 1
  Integer,                                !- Feature Data Type 1
  1,                                      !- Feature Value 1
  NumberOfBedrooms,                       !- Feature Name 2
  Integer,                                !- Feature Data Type 2
  3,                                      !- Feature Value 2
  NumberOfBathrooms,                      !- Feature Name 3
  Double,                                 !- Feature Data Type 3
  2,                                      !- Feature Value 3
  NumberOfOccupants,                      !- Feature Name 4
  Double,                                 !- Feature Data Type 4
  3.3900000000000001;                     !- Feature Value 4

OS:BuildingUnit,
  {4c6ef1d9-9c48-478c-b159-66ce55fed3a3}, !- Handle
  unit 2,                                 !- Name
  ,                                       !- Rendering Color
  Residential;                            !- Building Unit Type

OS:AdditionalProperties,
  {546f7874-d848-42f7-9ab6-3d8a2a08d8ca}, !- Handle
  {4c6ef1d9-9c48-478c-b159-66ce55fed3a3}, !- Object Name
  Units Represented,                      !- Feature Name 1
  Integer,                                !- Feature Data Type 1
  1,                                      !- Feature Value 1
  NumberOfBedrooms,                       !- Feature Name 2
  Integer,                                !- Feature Data Type 2
  3,                                      !- Feature Value 2
  NumberOfBathrooms,                      !- Feature Name 3
  Double,                                 !- Feature Data Type 3
  2;                                      !- Feature Value 3

OS:BuildingUnit,
  {55ec7bec-236a-47da-810d-e7113588dc35}, !- Handle
  unit 3,                                 !- Name
  ,                                       !- Rendering Color
  Residential;                            !- Building Unit Type

OS:AdditionalProperties,
  {4bc1e267-59e9-4eda-a575-27ad797ab8d0}, !- Handle
  {55ec7bec-236a-47da-810d-e7113588dc35}, !- Object Name
  Units Represented,                      !- Feature Name 1
  Integer,                                !- Feature Data Type 1
  1,                                      !- Feature Value 1
  NumberOfBedrooms,                       !- Feature Name 2
  Integer,                                !- Feature Data Type 2
  3,                                      !- Feature Value 2
  NumberOfBathrooms,                      !- Feature Name 3
  Double,                                 !- Feature Data Type 3
  2;                                      !- Feature Value 3

OS:BuildingUnit,
  {4a4d45a6-468a-4904-929c-5abffbec7b85}, !- Handle
  unit 4,                                 !- Name
  ,                                       !- Rendering Color
  Residential;                            !- Building Unit Type

OS:AdditionalProperties,
  {f80eab3b-4854-4dff-a894-7cbbff769829}, !- Handle
  {4a4d45a6-468a-4904-929c-5abffbec7b85}, !- Object Name
  Units Represented,                      !- Feature Name 1
  Integer,                                !- Feature Data Type 1
  1,                                      !- Feature Value 1
  NumberOfBedrooms,                       !- Feature Name 2
  Integer,                                !- Feature Data Type 2
  3,                                      !- Feature Value 2
  NumberOfBathrooms,                      !- Feature Name 3
  Double,                                 !- Feature Data Type 3
  2;                                      !- Feature Value 3

OS:BuildingUnit,
  {301642b9-c5a9-45b7-be2e-76adad730af5}, !- Handle
  unit 5,                                 !- Name
  ,                                       !- Rendering Color
  Residential;                            !- Building Unit Type

OS:AdditionalProperties,
  {f69cab68-d943-41d9-814b-8779a6dbfa69}, !- Handle
  {301642b9-c5a9-45b7-be2e-76adad730af5}, !- Object Name
  Units Represented,                      !- Feature Name 1
  Integer,                                !- Feature Data Type 1
  1,                                      !- Feature Value 1
  NumberOfBedrooms,                       !- Feature Name 2
  Integer,                                !- Feature Data Type 2
  3,                                      !- Feature Value 2
  NumberOfBathrooms,                      !- Feature Name 3
  Double,                                 !- Feature Data Type 3
  2;                                      !- Feature Value 3

OS:BuildingUnit,
  {bfe6904d-6526-4422-8cd3-d05e06347e7e}, !- Handle
  unit 6,                                 !- Name
  ,                                       !- Rendering Color
  Residential;                            !- Building Unit Type

OS:AdditionalProperties,
  {09d530bc-ebae-4369-ba62-768d05261e0e}, !- Handle
  {bfe6904d-6526-4422-8cd3-d05e06347e7e}, !- Object Name
  Units Represented,                      !- Feature Name 1
  Integer,                                !- Feature Data Type 1
  1,                                      !- Feature Value 1
  NumberOfBedrooms,                       !- Feature Name 2
  Integer,                                !- Feature Data Type 2
  3,                                      !- Feature Value 2
  NumberOfBathrooms,                      !- Feature Name 3
  Double,                                 !- Feature Data Type 3
  2;                                      !- Feature Value 3

OS:BuildingUnit,
  {123c6ce3-30a4-4fb8-9f47-2abc66a05c38}, !- Handle
  unit 7,                                 !- Name
  ,                                       !- Rendering Color
  Residential;                            !- Building Unit Type

OS:AdditionalProperties,
  {95ed80d4-9a91-4512-8ca1-de519360dd6b}, !- Handle
  {123c6ce3-30a4-4fb8-9f47-2abc66a05c38}, !- Object Name
  Units Represented,                      !- Feature Name 1
  Integer,                                !- Feature Data Type 1
  1,                                      !- Feature Value 1
  NumberOfBedrooms,                       !- Feature Name 2
  Integer,                                !- Feature Data Type 2
  3,                                      !- Feature Value 2
  NumberOfBathrooms,                      !- Feature Name 3
  Double,                                 !- Feature Data Type 3
  2;                                      !- Feature Value 3

OS:BuildingUnit,
  {5228a17d-4351-48fd-90c8-6aeb6e1d8a93}, !- Handle
  unit 8,                                 !- Name
  ,                                       !- Rendering Color
  Residential;                            !- Building Unit Type

OS:AdditionalProperties,
  {f53b97df-a9f8-4430-a284-7a337796168e}, !- Handle
  {5228a17d-4351-48fd-90c8-6aeb6e1d8a93}, !- Object Name
  Units Represented,                      !- Feature Name 1
  Integer,                                !- Feature Data Type 1
  1,                                      !- Feature Value 1
  NumberOfBedrooms,                       !- Feature Name 2
  Integer,                                !- Feature Data Type 2
  3,                                      !- Feature Value 2
  NumberOfBathrooms,                      !- Feature Name 3
  Double,                                 !- Feature Data Type 3
  2;                                      !- Feature Value 3

OS:Surface,
  {dd6a329d-559d-4fdc-ad46-8af39f5b9d54}, !- Handle
  Surface 55,                             !- Name
  Wall,                                   !- Surface Type
  ,                                       !- Construction Name
  {f3f297b5-c750-435d-8faf-0f24e049e351}, !- Space Name
  Adiabatic,                              !- Outside Boundary Condition
  ,                                       !- Outside Boundary Condition Object
  NoSun,                                  !- Sun Exposure
  NoWind,                                 !- Wind Exposure
  ,                                       !- View Factor to Ground
  ,                                       !- Number of Vertices
  12.9315688143396, 0, 2.4384,            !- X,Y,Z Vertex 1 {m}
  12.9315688143396, 0, 0,                 !- X,Y,Z Vertex 2 {m}
  19.3973532215094, 0, 0,                 !- X,Y,Z Vertex 3 {m}
  19.3973532215094, 0, 2.4384;            !- X,Y,Z Vertex 4 {m}

OS:Surface,
  {de0272f7-a45d-481e-9ded-31cf1acf1dac}, !- Handle
  Surface 56,                             !- Name
  Wall,                                   !- Surface Type
  ,                                       !- Construction Name
  {f3f297b5-c750-435d-8faf-0f24e049e351}, !- Space Name
  Adiabatic,                              !- Outside Boundary Condition
  ,                                       !- Outside Boundary Condition Object
  NoSun,                                  !- Sun Exposure
  NoWind,                                 !- Wind Exposure
  ,                                       !- View Factor to Ground
  ,                                       !- Number of Vertices
  19.3973532215094, 3.048, 2.4384,        !- X,Y,Z Vertex 1 {m}
  19.3973532215094, 3.048, 0,             !- X,Y,Z Vertex 2 {m}
  12.9315688143396, 3.048, 0,             !- X,Y,Z Vertex 3 {m}
  12.9315688143396, 3.048, 2.4384;        !- X,Y,Z Vertex 4 {m}

OS:Surface,
  {9da7c2c6-c8fb-4393-a45f-a7320fdb7627}, !- Handle
  Surface 57,                             !- Name
  Wall,                                   !- Surface Type
  ,                                       !- Construction Name
  {f3f297b5-c750-435d-8faf-0f24e049e351}, !- Space Name
  Adiabatic,                              !- Outside Boundary Condition
  ,                                       !- Outside Boundary Condition Object
  NoSun,                                  !- Sun Exposure
  NoWind,                                 !- Wind Exposure
  ,                                       !- View Factor to Ground
  ,                                       !- Number of Vertices
  25.8631376286792, 3.048, 2.4384,        !- X,Y,Z Vertex 1 {m}
  25.8631376286792, 3.048, 0,             !- X,Y,Z Vertex 2 {m}
  19.3973532215094, 3.048, 0,             !- X,Y,Z Vertex 3 {m}
  19.3973532215094, 3.048, 2.4384;        !- X,Y,Z Vertex 4 {m}

OS:Surface,
  {f9c5b48c-b19f-4eb9-b348-9ca43d3faa32}, !- Handle
  Surface 58,                             !- Name
  Wall,                                   !- Surface Type
  ,                                       !- Construction Name
  {f3f297b5-c750-435d-8faf-0f24e049e351}, !- Space Name
  Adiabatic,                              !- Outside Boundary Condition
  ,                                       !- Outside Boundary Condition Object
  NoSun,                                  !- Sun Exposure
  NoWind,                                 !- Wind Exposure
  ,                                       !- View Factor to Ground
  ,                                       !- Number of Vertices
  12.9315688143396, 3.048, 2.4384,        !- X,Y,Z Vertex 1 {m}
  12.9315688143396, 3.048, 0,             !- X,Y,Z Vertex 2 {m}
  6.46578440716979, 3.048, 0,             !- X,Y,Z Vertex 3 {m}
  6.46578440716979, 3.048, 2.4384;        !- X,Y,Z Vertex 4 {m}

OS:Surface,
  {3b68eddc-c680-432a-9e20-b23eb4e6e45e}, !- Handle
  Surface 59,                             !- Name
  Wall,                                   !- Surface Type
  ,                                       !- Construction Name
  {f3f297b5-c750-435d-8faf-0f24e049e351}, !- Space Name
  Adiabatic,                              !- Outside Boundary Condition
  ,                                       !- Outside Boundary Condition Object
  NoSun,                                  !- Sun Exposure
  NoWind,                                 !- Wind Exposure
  ,                                       !- View Factor to Ground
  ,                                       !- Number of Vertices
  6.46578440716979, 0, 2.4384,            !- X,Y,Z Vertex 1 {m}
  6.46578440716979, 0, 0,                 !- X,Y,Z Vertex 2 {m}
  12.9315688143396, 0, 0,                 !- X,Y,Z Vertex 3 {m}
  12.9315688143396, 0, 2.4384;            !- X,Y,Z Vertex 4 {m}

OS:Surface,
  {6db286fe-4002-4f78-854e-d67058d16d38}, !- Handle
  Surface 60,                             !- Name
  Wall,                                   !- Surface Type
  ,                                       !- Construction Name
  {f3f297b5-c750-435d-8faf-0f24e049e351}, !- Space Name
  Adiabatic,                              !- Outside Boundary Condition
  ,                                       !- Outside Boundary Condition Object
  NoSun,                                  !- Sun Exposure
  NoWind,                                 !- Wind Exposure
  ,                                       !- View Factor to Ground
  ,                                       !- Number of Vertices
  19.3973532215094, 0, 2.4384,            !- X,Y,Z Vertex 1 {m}
  19.3973532215094, 0, 0,                 !- X,Y,Z Vertex 2 {m}
  25.8631376286792, 0, 0,                 !- X,Y,Z Vertex 3 {m}
  25.8631376286792, 0, 2.4384;            !- X,Y,Z Vertex 4 {m}

OS:Schedule:Day,
  {8c22e503-efe7-4af3-ad74-c5d3f701ddfe}, !- Handle
  Schedule Day 1,                         !- Name
  ,                                       !- Schedule Type Limits Name
  ,                                       !- Interpolate to Timestep
  24,                                     !- Hour 1
  0,                                      !- Minute 1
  0;                                      !- Value Until Time 1

OS:Schedule:Day,
  {d0d030d4-6b24-4d04-a390-d6bc5a21f1b5}, !- Handle
  Schedule Day 2,                         !- Name
  ,                                       !- Schedule Type Limits Name
  ,                                       !- Interpolate to Timestep
  24,                                     !- Hour 1
  0,                                      !- Minute 1
  1;                                      !- Value Until Time 1
>>>>>>> f42044b5
<|MERGE_RESOLUTION|>--- conflicted
+++ resolved
@@ -1,54 +1,26 @@
 !- NOTE: Auto-generated from /test/osw_files/MF_8units_1story_SL_3Beds_2Baths_Denver_CentralAC_NoSetpoints.osw
 
 OS:Version,
-<<<<<<< HEAD
-  {eaf771e6-78b1-424a-801b-953bede91a31}, !- Handle
-  2.9.0;                                  !- Version Identifier
-
-OS:SimulationControl,
-  {3f970642-5c1e-43ee-97d8-9cdae1e519b9}, !- Handle
-=======
   {7e7eb432-f466-4aa2-af4c-e2bb3a8b80f8}, !- Handle
   2.9.0;                                  !- Version Identifier
 
 OS:SimulationControl,
   {9e858030-9a2e-450a-8149-a01a8f548649}, !- Handle
->>>>>>> f42044b5
   ,                                       !- Do Zone Sizing Calculation
   ,                                       !- Do System Sizing Calculation
   ,                                       !- Do Plant Sizing Calculation
   No;                                     !- Run Simulation for Sizing Periods
 
 OS:Timestep,
-<<<<<<< HEAD
-  {06ecdb46-e31b-4b19-8c0e-42ee152f3608}, !- Handle
-  6;                                      !- Number of Timesteps per Hour
-
-OS:ShadowCalculation,
-  {342c5bb0-faa1-45e1-9f3a-10f392ca16b4}, !- Handle
-=======
   {99164d1e-17c9-4be1-abbc-2d7873ee7723}, !- Handle
   6;                                      !- Number of Timesteps per Hour
 
 OS:ShadowCalculation,
   {aaaf714f-1a83-4e2c-b162-5b86d0e82623}, !- Handle
->>>>>>> f42044b5
   20,                                     !- Calculation Frequency
   200;                                    !- Maximum Figures in Shadow Overlap Calculations
 
 OS:SurfaceConvectionAlgorithm:Outside,
-<<<<<<< HEAD
-  {c577ed12-a1e7-4dad-9e86-8e6fccfe84a0}, !- Handle
-  DOE-2;                                  !- Algorithm
-
-OS:SurfaceConvectionAlgorithm:Inside,
-  {38bb9520-2ac3-4522-8add-f2e1af967b23}, !- Handle
-  TARP;                                   !- Algorithm
-
-OS:ZoneCapacitanceMultiplier:ResearchSpecial,
-  {ba0040a1-076c-4d7e-94db-503c3ffff7b0}, !- Handle
-  ,                                       !- Temperature Capacity Multiplier
-=======
   {7cb2d079-e96f-41d7-a713-2fcbd9ba41de}, !- Handle
   DOE-2;                                  !- Algorithm
 
@@ -59,16 +31,11 @@
 OS:ZoneCapacitanceMultiplier:ResearchSpecial,
   {a888843c-123f-478f-99a5-0097f7c6907b}, !- Handle
   3.6,                                    !- Temperature Capacity Multiplier
->>>>>>> f42044b5
   15,                                     !- Humidity Capacity Multiplier
   ;                                       !- Carbon Dioxide Capacity Multiplier
 
 OS:RunPeriod,
-<<<<<<< HEAD
-  {ee11e1f4-5a33-465c-a854-686d2c9238af}, !- Handle
-=======
   {92b0be31-5f9a-4570-922d-1b3491b25938}, !- Handle
->>>>>>> f42044b5
   Run Period 1,                           !- Name
   1,                                      !- Begin Month
   1,                                      !- Begin Day of Month
@@ -82,21 +49,13 @@
   ;                                       !- Number of Times Runperiod to be Repeated
 
 OS:YearDescription,
-<<<<<<< HEAD
-  {7c0b4880-9351-4a74-8b19-a4b48e0a4613}, !- Handle
-=======
   {af268caa-3a8b-4bba-aced-f17fee5e54fa}, !- Handle
->>>>>>> f42044b5
   2007,                                   !- Calendar Year
   ,                                       !- Day of Week for Start Day
   ;                                       !- Is Leap Year
 
 OS:WeatherFile,
-<<<<<<< HEAD
-  {d24a45f9-fd9d-4f9c-82cc-824f16530f69}, !- Handle
-=======
   {4bfba7a5-40a0-4270-b754-7119bd5f11b8}, !- Handle
->>>>>>> f42044b5
   Denver Intl Ap,                         !- City
   CO,                                     !- State Province Region
   USA,                                    !- Country
@@ -110,13 +69,8 @@
   E23378AA;                               !- Checksum
 
 OS:AdditionalProperties,
-<<<<<<< HEAD
-  {590814ce-90e0-4e09-ad06-149fd924b92f}, !- Handle
-  {d24a45f9-fd9d-4f9c-82cc-824f16530f69}, !- Object Name
-=======
   {82b912f4-48f4-422c-b92e-8f589d18a7e8}, !- Handle
   {4bfba7a5-40a0-4270-b754-7119bd5f11b8}, !- Object Name
->>>>>>> f42044b5
   EPWHeaderCity,                          !- Feature Name 1
   String,                                 !- Feature Data Type 1
   Denver Intl Ap,                         !- Feature Value 1
@@ -224,11 +178,7 @@
   84;                                     !- Feature Value 35
 
 OS:Site,
-<<<<<<< HEAD
-  {ef03b1c0-3d9f-493e-ab08-061f586c87d9}, !- Handle
-=======
   {42c61e4e-8dc5-4b53-a1f4-701b9cba6669}, !- Handle
->>>>>>> f42044b5
   Denver Intl Ap_CO_USA,                  !- Name
   39.83,                                  !- Latitude {deg}
   -104.65,                                !- Longitude {deg}
@@ -237,11 +187,7 @@
   ;                                       !- Terrain
 
 OS:ClimateZones,
-<<<<<<< HEAD
-  {74d90b2a-df1f-477d-90c8-4dff5deac2e5}, !- Handle
-=======
   {c1651e7c-6244-4a51-b118-0abc1e19b4f3}, !- Handle
->>>>>>> f42044b5
   ,                                       !- Active Institution
   ,                                       !- Active Year
   ,                                       !- Climate Zone Institution Name 1
@@ -254,31 +200,19 @@
   Cold;                                   !- Climate Zone Value 2
 
 OS:Site:WaterMainsTemperature,
-<<<<<<< HEAD
-  {4b6fa040-86bb-4ebd-b751-9223e85c4206}, !- Handle
-=======
   {69ad1597-6fdc-4875-bab1-d9242d016b57}, !- Handle
->>>>>>> f42044b5
   Correlation,                            !- Calculation Method
   ,                                       !- Temperature Schedule Name
   10.8753424657535,                       !- Annual Average Outdoor Air Temperature {C}
   23.1524007936508;                       !- Maximum Difference In Monthly Average Outdoor Air Temperatures {deltaC}
 
 OS:RunPeriodControl:DaylightSavingTime,
-<<<<<<< HEAD
-  {7817d7ec-3da7-49a5-b9c0-af44c3dacd8c}, !- Handle
-=======
   {ce3c0333-e374-453f-9fcb-090388a65315}, !- Handle
->>>>>>> f42044b5
   4/7,                                    !- Start Date
   10/26;                                  !- End Date
 
 OS:Site:GroundTemperature:Deep,
-<<<<<<< HEAD
-  {47b1f68c-d258-4692-991f-971d8d4556e4}, !- Handle
-=======
   {c920d62b-4108-4207-b222-42b2b7522167}, !- Handle
->>>>>>> f42044b5
   10.8753424657535,                       !- January Deep Ground Temperature {C}
   10.8753424657535,                       !- February Deep Ground Temperature {C}
   10.8753424657535,                       !- March Deep Ground Temperature {C}
@@ -293,11 +227,7 @@
   10.8753424657535;                       !- December Deep Ground Temperature {C}
 
 OS:Building,
-<<<<<<< HEAD
-  {4f3521c4-bb96-41a0-b75c-984dcdd42cf6}, !- Handle
-=======
   {124dc008-0652-4974-8701-9d8e49139e9b}, !- Handle
->>>>>>> f42044b5
   Building 1,                             !- Name
   ,                                       !- Building Sector Type
   ,                                       !- North Axis {deg}
@@ -312,45 +242,23 @@
   8;                                      !- Standards Number of Living Units
 
 OS:AdditionalProperties,
-<<<<<<< HEAD
-  {90db7b75-10eb-4889-8155-26e21e93555c}, !- Handle
-  {4f3521c4-bb96-41a0-b75c-984dcdd42cf6}, !- Object Name
-  num_units,                              !- Feature Name 1
-=======
   {54272763-9ea2-40db-a9af-27c38a381b7d}, !- Handle
   {124dc008-0652-4974-8701-9d8e49139e9b}, !- Object Name
   Total Units Represented,                !- Feature Name 1
->>>>>>> f42044b5
   Integer,                                !- Feature Data Type 1
   8,                                      !- Feature Value 1
-  has_rear_units,                         !- Feature Name 2
-  Boolean,                                !- Feature Data Type 2
-  true,                                   !- Feature Value 2
-  num_floors,                             !- Feature Name 3
+  Total Floors Represented,               !- Feature Name 2
+  Integer,                                !- Feature Data Type 2
+  1,                                      !- Feature Value 2
+  Total Units Modeled,                    !- Feature Name 3
   Integer,                                !- Feature Data Type 3
-  1,                                      !- Feature Value 3
-  horz_location,                          !- Feature Name 4
-  String,                                 !- Feature Data Type 4
-  Left,                                   !- Feature Value 4
-  level,                                  !- Feature Name 5
-  String,                                 !- Feature Data Type 5
-  Bottom,                                 !- Feature Value 5
-  found_type,                             !- Feature Name 6
-  String,                                 !- Feature Data Type 6
-  slab,                                   !- Feature Value 6
-  corridor_width,                         !- Feature Name 7
-  Double,                                 !- Feature Data Type 7
-  3.048,                                  !- Feature Value 7
-  corridor_position,                      !- Feature Name 8
-  String,                                 !- Feature Data Type 8
-  Double-Loaded Interior;                 !- Feature Value 8
+  8,                                      !- Feature Value 3
+  Total Floors Modeled,                   !- Feature Name 4
+  Integer,                                !- Feature Data Type 4
+  1;                                      !- Feature Value 4
 
 OS:ThermalZone,
-<<<<<<< HEAD
-  {483c738f-50c0-444b-9211-4cffadd8df89}, !- Handle
-=======
   {55260185-928f-4086-b9d6-9f40e7eba6f8}, !- Handle
->>>>>>> f42044b5
   living zone,                            !- Name
   ,                                       !- Multiplier
   ,                                       !- Ceiling Height {m}
@@ -359,17 +267,10 @@
   ,                                       !- Zone Inside Convection Algorithm
   ,                                       !- Zone Outside Convection Algorithm
   ,                                       !- Zone Conditioning Equipment List Name
-<<<<<<< HEAD
-  {3b40554a-b866-480f-9f77-e6edc75be4f9}, !- Zone Air Inlet Port List
-  {42b04145-d7b4-48a8-8254-86b363219fcf}, !- Zone Air Exhaust Port List
-  {f2a71774-33d2-4c0c-ba00-5d5516a6cdd0}, !- Zone Air Node Name
-  {94084c1b-435c-4a02-b580-2ec28b87e1fb}, !- Zone Return Air Port List
-=======
   {34773b66-6077-409d-a58f-b6e8584ef8cc}, !- Zone Air Inlet Port List
   {59116397-2d97-4072-bd90-bbd1e520a829}, !- Zone Air Exhaust Port List
   {278ed07c-499f-4fde-a797-449545db0cce}, !- Zone Air Node Name
   {f129b558-2f43-442d-bed2-401ab7e09f87}, !- Zone Return Air Port List
->>>>>>> f42044b5
   ,                                       !- Primary Daylighting Control Name
   ,                                       !- Fraction of Zone Controlled by Primary Daylighting Control
   ,                                       !- Secondary Daylighting Control Name
@@ -380,41 +281,6 @@
   No;                                     !- Use Ideal Air Loads
 
 OS:Node,
-<<<<<<< HEAD
-  {6c35c712-de15-44e3-b264-049afecb6a7d}, !- Handle
-  Node 1,                                 !- Name
-  {f2a71774-33d2-4c0c-ba00-5d5516a6cdd0}, !- Inlet Port
-  ;                                       !- Outlet Port
-
-OS:Connection,
-  {f2a71774-33d2-4c0c-ba00-5d5516a6cdd0}, !- Handle
-  {46ba485b-faa2-4c47-b322-2cf9daf0d536}, !- Name
-  {483c738f-50c0-444b-9211-4cffadd8df89}, !- Source Object
-  11,                                     !- Outlet Port
-  {6c35c712-de15-44e3-b264-049afecb6a7d}, !- Target Object
-  2;                                      !- Inlet Port
-
-OS:PortList,
-  {3b40554a-b866-480f-9f77-e6edc75be4f9}, !- Handle
-  {83041731-3ebd-4a05-9ace-a1d839ef6ebf}, !- Name
-  {483c738f-50c0-444b-9211-4cffadd8df89}, !- HVAC Component
-  {5d15387d-bf54-426d-be51-f468b9a43ad2}; !- Port 1
-
-OS:PortList,
-  {42b04145-d7b4-48a8-8254-86b363219fcf}, !- Handle
-  {6f5e732c-c750-4b8d-b6b8-d8c24c630117}, !- Name
-  {483c738f-50c0-444b-9211-4cffadd8df89}; !- HVAC Component
-
-OS:PortList,
-  {94084c1b-435c-4a02-b580-2ec28b87e1fb}, !- Handle
-  {12d33390-4634-4979-bbd5-c898db3d4342}, !- Name
-  {483c738f-50c0-444b-9211-4cffadd8df89}, !- HVAC Component
-  {aaff0894-fa03-4631-8b44-6f886be7be7f}; !- Port 1
-
-OS:Sizing:Zone,
-  {5d749d5f-1f5c-45db-8865-2d64ff951517}, !- Handle
-  {483c738f-50c0-444b-9211-4cffadd8df89}, !- Zone or ZoneList Name
-=======
   {26dc22b9-5199-4258-a145-817e1b35302f}, !- Handle
   Node 1,                                 !- Name
   {278ed07c-499f-4fde-a797-449545db0cce}, !- Inlet Port
@@ -446,7 +312,6 @@
 OS:Sizing:Zone,
   {82dabfe7-f082-4f87-8669-5a159997945e}, !- Handle
   {55260185-928f-4086-b9d6-9f40e7eba6f8}, !- Zone or ZoneList Name
->>>>>>> f42044b5
   SupplyAirTemperature,                   !- Zone Cooling Design Supply Air Temperature Input Method
   14,                                     !- Zone Cooling Design Supply Air Temperature {C}
   11.11,                                  !- Zone Cooling Design Supply Air Temperature Difference {deltaC}
@@ -475,22 +340,6 @@
   autosize;                               !- Dedicated Outdoor Air High Setpoint Temperature for Design {C}
 
 OS:ZoneHVAC:EquipmentList,
-<<<<<<< HEAD
-  {81f3827d-ccdb-400c-a260-36b7ae8675a7}, !- Handle
-  Zone HVAC Equipment List 1,             !- Name
-  {483c738f-50c0-444b-9211-4cffadd8df89}, !- Thermal Zone
-  SequentialLoad,                         !- Load Distribution Scheme
-  {932af4c3-0cb8-4d76-8e39-a0ff7876ad6c}, !- Zone Equipment 1
-  1,                                      !- Zone Equipment Cooling Sequence 1
-  1,                                      !- Zone Equipment Heating or No-Load Sequence 1
-  ,                                       !- Zone Equipment Sequential Cooling Fraction Schedule Name 1
-  ;                                       !- Zone Equipment Sequential Heating Fraction Schedule Name 1
-
-OS:Space,
-  {a9648fbd-df70-4edb-8f51-23ea33beb4c4}, !- Handle
-  living space,                           !- Name
-  {d1c18d15-355b-44af-adb6-80eaa2d26d4a}, !- Space Type Name
-=======
   {0078c312-d693-4db4-9f70-914d3b7e7cca}, !- Handle
   Zone HVAC Equipment List 1,             !- Name
   {55260185-928f-4086-b9d6-9f40e7eba6f8}; !- Thermal Zone
@@ -499,7 +348,6 @@
   {69606bf1-b934-44f4-ad94-200cc34fa36c}, !- Handle
   living space,                           !- Name
   {d5986714-4d37-4d1d-b682-e748bfa7f4b5}, !- Space Type Name
->>>>>>> f42044b5
   ,                                       !- Default Construction Set Name
   ,                                       !- Default Schedule Set Name
   ,                                       !- Direction of Relative North {deg}
@@ -507,19 +355,6 @@
   ,                                       !- Y Origin {m}
   ,                                       !- Z Origin {m}
   ,                                       !- Building Story Name
-<<<<<<< HEAD
-  {483c738f-50c0-444b-9211-4cffadd8df89}, !- Thermal Zone Name
-  ,                                       !- Part of Total Floor Area
-  ,                                       !- Design Specification Outdoor Air Object Name
-  {8410530e-f169-4b71-aba8-99a89ad9e2f0}; !- Building Unit Name
-
-OS:Surface,
-  {46be7dbd-2e2f-480d-a5b5-53fa02893de8}, !- Handle
-  Surface 1,                              !- Name
-  Floor,                                  !- Surface Type
-  ,                                       !- Construction Name
-  {a9648fbd-df70-4edb-8f51-23ea33beb4c4}, !- Space Name
-=======
   {55260185-928f-4086-b9d6-9f40e7eba6f8}, !- Thermal Zone Name
   ,                                       !- Part of Total Floor Area
   ,                                       !- Design Specification Outdoor Air Object Name
@@ -531,7 +366,6 @@
   Floor,                                  !- Surface Type
   ,                                       !- Construction Name
   {69606bf1-b934-44f4-ad94-200cc34fa36c}, !- Space Name
->>>>>>> f42044b5
   Foundation,                             !- Outside Boundary Condition
   ,                                       !- Outside Boundary Condition Object
   NoSun,                                  !- Sun Exposure
@@ -544,19 +378,11 @@
   6.46578440716979, -12.9315688143396, 0; !- X,Y,Z Vertex 4 {m}
 
 OS:Surface,
-<<<<<<< HEAD
-  {3ee45d50-a955-464b-b937-4d73f0ee2d05}, !- Handle
-  Surface 2,                              !- Name
-  Wall,                                   !- Surface Type
-  ,                                       !- Construction Name
-  {a9648fbd-df70-4edb-8f51-23ea33beb4c4}, !- Space Name
-=======
   {f22f9f0c-0d46-4569-8256-43bd62953680}, !- Handle
   Surface 2,                              !- Name
   Wall,                                   !- Surface Type
   ,                                       !- Construction Name
   {69606bf1-b934-44f4-ad94-200cc34fa36c}, !- Space Name
->>>>>>> f42044b5
   Outdoors,                               !- Outside Boundary Condition
   ,                                       !- Outside Boundary Condition Object
   SunExposed,                             !- Sun Exposure
@@ -569,19 +395,11 @@
   0, -12.9315688143396, 2.4384;           !- X,Y,Z Vertex 4 {m}
 
 OS:Surface,
-<<<<<<< HEAD
-  {9175a525-16fd-4992-a2ca-122c698406b2}, !- Handle
-  Surface 3,                              !- Name
-  Wall,                                   !- Surface Type
-  ,                                       !- Construction Name
-  {a9648fbd-df70-4edb-8f51-23ea33beb4c4}, !- Space Name
-=======
   {12d2b930-f850-4d85-9bed-b731def9eb9e}, !- Handle
   Surface 3,                              !- Name
   Wall,                                   !- Surface Type
   ,                                       !- Construction Name
   {69606bf1-b934-44f4-ad94-200cc34fa36c}, !- Space Name
->>>>>>> f42044b5
   Adiabatic,                              !- Outside Boundary Condition
   ,                                       !- Outside Boundary Condition Object
   NoSun,                                  !- Sun Exposure
@@ -594,15 +412,6 @@
   0, 0, 2.4384;                           !- X,Y,Z Vertex 4 {m}
 
 OS:Surface,
-<<<<<<< HEAD
-  {5382ff26-7527-424b-b8e7-c5a19d146286}, !- Handle
-  Surface 4,                              !- Name
-  Wall,                                   !- Surface Type
-  ,                                       !- Construction Name
-  {a9648fbd-df70-4edb-8f51-23ea33beb4c4}, !- Space Name
-  Adiabatic,                              !- Outside Boundary Condition
-  ,                                       !- Outside Boundary Condition Object
-=======
   {097a7e93-21d8-43a1-a2da-e3583348f8a3}, !- Handle
   Surface 4,                              !- Name
   Wall,                                   !- Surface Type
@@ -610,7 +419,6 @@
   {69606bf1-b934-44f4-ad94-200cc34fa36c}, !- Space Name
   Surface,                                !- Outside Boundary Condition
   {b809aa5b-7274-4de4-95fb-aecaa5037288}, !- Outside Boundary Condition Object
->>>>>>> f42044b5
   NoSun,                                  !- Sun Exposure
   NoWind,                                 !- Wind Exposure
   ,                                       !- View Factor to Ground
@@ -621,19 +429,11 @@
   6.46578440716979, 0, 2.4384;            !- X,Y,Z Vertex 4 {m}
 
 OS:Surface,
-<<<<<<< HEAD
-  {c9f9d33a-a307-40cc-a70c-2b62925769d4}, !- Handle
-  Surface 5,                              !- Name
-  Wall,                                   !- Surface Type
-  ,                                       !- Construction Name
-  {a9648fbd-df70-4edb-8f51-23ea33beb4c4}, !- Space Name
-=======
   {5c12464f-afe5-49be-aa1d-50bec0ca5e75}, !- Handle
   Surface 5,                              !- Name
   Wall,                                   !- Surface Type
   ,                                       !- Construction Name
   {69606bf1-b934-44f4-ad94-200cc34fa36c}, !- Space Name
->>>>>>> f42044b5
   Outdoors,                               !- Outside Boundary Condition
   ,                                       !- Outside Boundary Condition Object
   SunExposed,                             !- Sun Exposure
@@ -646,19 +446,11 @@
   6.46578440716979, -12.9315688143396, 2.4384; !- X,Y,Z Vertex 4 {m}
 
 OS:Surface,
-<<<<<<< HEAD
-  {9b6be432-133b-4000-aa49-4dfb083651ff}, !- Handle
-  Surface 6,                              !- Name
-  RoofCeiling,                            !- Surface Type
-  ,                                       !- Construction Name
-  {a9648fbd-df70-4edb-8f51-23ea33beb4c4}, !- Space Name
-=======
   {bc6254da-d794-4871-9cf3-b45577b8dbdc}, !- Handle
   Surface 6,                              !- Name
   RoofCeiling,                            !- Surface Type
   ,                                       !- Construction Name
   {69606bf1-b934-44f4-ad94-200cc34fa36c}, !- Space Name
->>>>>>> f42044b5
   Outdoors,                               !- Outside Boundary Condition
   ,                                       !- Outside Boundary Condition Object
   SunExposed,                             !- Sun Exposure
@@ -671,11 +463,7 @@
   0, -12.9315688143396, 2.4384;           !- X,Y,Z Vertex 4 {m}
 
 OS:SpaceType,
-<<<<<<< HEAD
-  {d1c18d15-355b-44af-adb6-80eaa2d26d4a}, !- Handle
-=======
   {d5986714-4d37-4d1d-b682-e748bfa7f4b5}, !- Handle
->>>>>>> f42044b5
   Space Type 1,                           !- Name
   ,                                       !- Default Construction Set Name
   ,                                       !- Default Schedule Set Name
@@ -686,13 +474,8 @@
   living;                                 !- Standards Space Type
 
 OS:ThermalZone,
-<<<<<<< HEAD
-  {b97cf274-c4ad-41b2-8c51-88edde870668}, !- Handle
-  corridor zone,                          !- Name
-=======
   {f571f87a-ede6-4510-8a82-9ca3d25c8c6b}, !- Handle
   living zone|unit 2,                     !- Name
->>>>>>> f42044b5
   ,                                       !- Multiplier
   ,                                       !- Ceiling Height {m}
   ,                                       !- Volume {m3}
@@ -700,17 +483,10 @@
   ,                                       !- Zone Inside Convection Algorithm
   ,                                       !- Zone Outside Convection Algorithm
   ,                                       !- Zone Conditioning Equipment List Name
-<<<<<<< HEAD
-  {091d71a8-fb36-4426-b45f-1e4e01151f8b}, !- Zone Air Inlet Port List
-  {5ef9f875-7b52-4374-be4a-30d551598f3e}, !- Zone Air Exhaust Port List
-  {34a569bc-9963-4f3e-b213-3e567d4f8a2a}, !- Zone Air Node Name
-  {550ea7b5-76fd-404e-86b6-09709948b7b0}, !- Zone Return Air Port List
-=======
   {a7c2ce5a-ea7b-4446-9e67-58642a7b83e7}, !- Zone Air Inlet Port List
   {868f4ac9-cebd-4401-8412-20c9d5b9cf8b}, !- Zone Air Exhaust Port List
   {39ec72b6-a5f6-42d0-aca1-56192cd0c2db}, !- Zone Air Node Name
   {4eccfe32-7ef1-4767-8e0b-822b46a214a9}, !- Zone Return Air Port List
->>>>>>> f42044b5
   ,                                       !- Primary Daylighting Control Name
   ,                                       !- Fraction of Zone Controlled by Primary Daylighting Control
   ,                                       !- Secondary Daylighting Control Name
@@ -721,39 +497,6 @@
   No;                                     !- Use Ideal Air Loads
 
 OS:Node,
-<<<<<<< HEAD
-  {6e57c2c7-f139-4255-8a54-e3fa170dc0dc}, !- Handle
-  Node 2,                                 !- Name
-  {34a569bc-9963-4f3e-b213-3e567d4f8a2a}, !- Inlet Port
-  ;                                       !- Outlet Port
-
-OS:Connection,
-  {34a569bc-9963-4f3e-b213-3e567d4f8a2a}, !- Handle
-  {f1a55931-29ba-4128-8df7-a47dafc055a1}, !- Name
-  {b97cf274-c4ad-41b2-8c51-88edde870668}, !- Source Object
-  11,                                     !- Outlet Port
-  {6e57c2c7-f139-4255-8a54-e3fa170dc0dc}, !- Target Object
-  2;                                      !- Inlet Port
-
-OS:PortList,
-  {091d71a8-fb36-4426-b45f-1e4e01151f8b}, !- Handle
-  {1342b73a-2ce2-43b6-865c-67d38704b438}, !- Name
-  {b97cf274-c4ad-41b2-8c51-88edde870668}; !- HVAC Component
-
-OS:PortList,
-  {5ef9f875-7b52-4374-be4a-30d551598f3e}, !- Handle
-  {87dfb722-3634-4705-a2e3-b9faf9f36952}, !- Name
-  {b97cf274-c4ad-41b2-8c51-88edde870668}; !- HVAC Component
-
-OS:PortList,
-  {550ea7b5-76fd-404e-86b6-09709948b7b0}, !- Handle
-  {91e77019-4248-4302-bfd8-5e91f123bb73}, !- Name
-  {b97cf274-c4ad-41b2-8c51-88edde870668}; !- HVAC Component
-
-OS:Sizing:Zone,
-  {4aec1f16-4ca8-4aae-b209-a4100a1d6394}, !- Handle
-  {b97cf274-c4ad-41b2-8c51-88edde870668}, !- Zone or ZoneList Name
-=======
   {56cd6a2b-8199-4589-93bf-19b3ed371f87}, !- Handle
   Node 2,                                 !- Name
   {39ec72b6-a5f6-42d0-aca1-56192cd0c2db}, !- Inlet Port
@@ -785,7 +528,6 @@
 OS:Sizing:Zone,
   {dc38d32a-a00c-4efd-a7e8-51f853b677f0}, !- Handle
   {f571f87a-ede6-4510-8a82-9ca3d25c8c6b}, !- Zone or ZoneList Name
->>>>>>> f42044b5
   SupplyAirTemperature,                   !- Zone Cooling Design Supply Air Temperature Input Method
   14,                                     !- Zone Cooling Design Supply Air Temperature {C}
   11.11,                                  !- Zone Cooling Design Supply Air Temperature Difference {deltaC}
@@ -814,16 +556,6 @@
   autosize;                               !- Dedicated Outdoor Air High Setpoint Temperature for Design {C}
 
 OS:ZoneHVAC:EquipmentList,
-<<<<<<< HEAD
-  {ea9bc239-9901-4a33-9849-474f8b2e971a}, !- Handle
-  Zone HVAC Equipment List 2,             !- Name
-  {b97cf274-c4ad-41b2-8c51-88edde870668}; !- Thermal Zone
-
-OS:Space,
-  {f2e73dc6-e0f5-4659-aae2-e91f837db22a}, !- Handle
-  corridor space,                         !- Name
-  {7398549c-9946-4f4e-bead-67a0eaba0863}, !- Space Type Name
-=======
   {c2777670-f1b6-4926-bfb0-272f5655d6d6}, !- Handle
   Zone HVAC Equipment List 2,             !- Name
   {f571f87a-ede6-4510-8a82-9ca3d25c8c6b}; !- Thermal Zone
@@ -832,7 +564,6 @@
   {7395a5fb-5f39-4b73-b45f-542c04288d8c}, !- Handle
   living space|unit 2,                    !- Name
   {d5986714-4d37-4d1d-b682-e748bfa7f4b5}, !- Space Type Name
->>>>>>> f42044b5
   ,                                       !- Default Construction Set Name
   ,                                       !- Default Schedule Set Name
   ,                                       !- Direction of Relative North {deg}
@@ -840,17 +571,6 @@
   ,                                       !- Y Origin {m}
   ,                                       !- Z Origin {m}
   ,                                       !- Building Story Name
-<<<<<<< HEAD
-  {b97cf274-c4ad-41b2-8c51-88edde870668}; !- Thermal Zone Name
-
-OS:Surface,
-  {27872d8b-7ed1-4ac9-9d6c-4546c548586b}, !- Handle
-  Surface 7,                              !- Name
-  Floor,                                  !- Surface Type
-  ,                                       !- Construction Name
-  {f2e73dc6-e0f5-4659-aae2-e91f837db22a}, !- Space Name
-  Adiabatic,                              !- Outside Boundary Condition
-=======
   {f571f87a-ede6-4510-8a82-9ca3d25c8c6b}, !- Thermal Zone Name
   ,                                       !- Part of Total Floor Area
   ,                                       !- Design Specification Outdoor Air Object Name
@@ -863,79 +583,51 @@
   ,                                       !- Construction Name
   {7395a5fb-5f39-4b73-b45f-542c04288d8c}, !- Space Name
   Foundation,                             !- Outside Boundary Condition
->>>>>>> f42044b5
-  ,                                       !- Outside Boundary Condition Object
-  NoSun,                                  !- Sun Exposure
-  NoWind,                                 !- Wind Exposure
-  ,                                       !- View Factor to Ground
-  ,                                       !- Number of Vertices
-  0, 0, 0,                                !- X,Y,Z Vertex 1 {m}
-  0, 1.524, 0,                            !- X,Y,Z Vertex 2 {m}
-  6.46578440716979, 1.524, 0,             !- X,Y,Z Vertex 3 {m}
-  6.46578440716979, 0, 0;                 !- X,Y,Z Vertex 4 {m}
-
-OS:Surface,
-<<<<<<< HEAD
-  {46c6ff0f-ed3c-49df-b5bb-bff30fb5d55d}, !- Handle
-  Surface 8,                              !- Name
-  Wall,                                   !- Surface Type
-  ,                                       !- Construction Name
-  {f2e73dc6-e0f5-4659-aae2-e91f837db22a}, !- Space Name
-  Adiabatic,                              !- Outside Boundary Condition
-=======
+  ,                                       !- Outside Boundary Condition Object
+  NoSun,                                  !- Sun Exposure
+  NoWind,                                 !- Wind Exposure
+  ,                                       !- View Factor to Ground
+  ,                                       !- Number of Vertices
+  0, 3.048, 0,                            !- X,Y,Z Vertex 1 {m}
+  0, 15.9795688143396, 0,                 !- X,Y,Z Vertex 2 {m}
+  6.46578440716979, 15.9795688143396, 0,  !- X,Y,Z Vertex 3 {m}
+  6.46578440716979, 3.048, 0;             !- X,Y,Z Vertex 4 {m}
+
+OS:Surface,
   {f8355b42-0857-4b24-891f-367bf91f0832}, !- Handle
   Surface 8,                              !- Name
   Wall,                                   !- Surface Type
   ,                                       !- Construction Name
   {7395a5fb-5f39-4b73-b45f-542c04288d8c}, !- Space Name
   Outdoors,                               !- Outside Boundary Condition
->>>>>>> f42044b5
-  ,                                       !- Outside Boundary Condition Object
-  NoSun,                                  !- Sun Exposure
-  NoWind,                                 !- Wind Exposure
-  ,                                       !- View Factor to Ground
-  ,                                       !- Number of Vertices
-  0, 1.524, 2.4384,                       !- X,Y,Z Vertex 1 {m}
-  0, 1.524, 0,                            !- X,Y,Z Vertex 2 {m}
-  0, 0, 0,                                !- X,Y,Z Vertex 3 {m}
-  0, 0, 2.4384;                           !- X,Y,Z Vertex 4 {m}
-
-OS:Surface,
-<<<<<<< HEAD
-  {19358ad9-2c9f-44f0-a9cd-e0de9ff70975}, !- Handle
-  Surface 9,                              !- Name
-  Wall,                                   !- Surface Type
-  ,                                       !- Construction Name
-  {f2e73dc6-e0f5-4659-aae2-e91f837db22a}, !- Space Name
-  Adiabatic,                              !- Outside Boundary Condition
-=======
+  ,                                       !- Outside Boundary Condition Object
+  SunExposed,                             !- Sun Exposure
+  WindExposed,                            !- Wind Exposure
+  ,                                       !- View Factor to Ground
+  ,                                       !- Number of Vertices
+  0, 15.9795688143396, 2.4384,            !- X,Y,Z Vertex 1 {m}
+  0, 15.9795688143396, 0,                 !- X,Y,Z Vertex 2 {m}
+  0, 3.048, 0,                            !- X,Y,Z Vertex 3 {m}
+  0, 3.048, 2.4384;                       !- X,Y,Z Vertex 4 {m}
+
+OS:Surface,
   {d805f81d-e70f-4451-a543-85ea0a1950c6}, !- Handle
   Surface 9,                              !- Name
   Wall,                                   !- Surface Type
   ,                                       !- Construction Name
   {7395a5fb-5f39-4b73-b45f-542c04288d8c}, !- Space Name
   Outdoors,                               !- Outside Boundary Condition
->>>>>>> f42044b5
-  ,                                       !- Outside Boundary Condition Object
-  NoSun,                                  !- Sun Exposure
-  NoWind,                                 !- Wind Exposure
-  ,                                       !- View Factor to Ground
-  ,                                       !- Number of Vertices
-  6.46578440716979, 1.524, 2.4384,        !- X,Y,Z Vertex 1 {m}
-  6.46578440716979, 1.524, 0,             !- X,Y,Z Vertex 2 {m}
-  0, 1.524, 0,                            !- X,Y,Z Vertex 3 {m}
-  0, 1.524, 2.4384;                       !- X,Y,Z Vertex 4 {m}
-
-OS:Surface,
-<<<<<<< HEAD
-  {aa0a0ea2-b8ff-462e-83c2-b65fbfe3f5bb}, !- Handle
-  Surface 10,                             !- Name
-  Wall,                                   !- Surface Type
-  ,                                       !- Construction Name
-  {f2e73dc6-e0f5-4659-aae2-e91f837db22a}, !- Space Name
-  Adiabatic,                              !- Outside Boundary Condition
-  ,                                       !- Outside Boundary Condition Object
-=======
+  ,                                       !- Outside Boundary Condition Object
+  SunExposed,                             !- Sun Exposure
+  WindExposed,                            !- Wind Exposure
+  ,                                       !- View Factor to Ground
+  ,                                       !- Number of Vertices
+  6.46578440716979, 15.9795688143396, 2.4384, !- X,Y,Z Vertex 1 {m}
+  6.46578440716979, 15.9795688143396, 0,  !- X,Y,Z Vertex 2 {m}
+  0, 15.9795688143396, 0,                 !- X,Y,Z Vertex 3 {m}
+  0, 15.9795688143396, 2.4384;            !- X,Y,Z Vertex 4 {m}
+
+OS:Surface,
   {94edf2ef-4ed6-4ae1-8592-759acf4fe0d9}, !- Handle
   Surface 10,                             !- Name
   Wall,                                   !- Surface Type
@@ -943,74 +635,49 @@
   {7395a5fb-5f39-4b73-b45f-542c04288d8c}, !- Space Name
   Surface,                                !- Outside Boundary Condition
   {a1164b5b-3cc8-4907-8c77-3f9dc13f5a2b}, !- Outside Boundary Condition Object
->>>>>>> f42044b5
-  NoSun,                                  !- Sun Exposure
-  NoWind,                                 !- Wind Exposure
-  ,                                       !- View Factor to Ground
-  ,                                       !- Number of Vertices
-  6.46578440716979, 0, 2.4384,            !- X,Y,Z Vertex 1 {m}
-  6.46578440716979, 0, 0,                 !- X,Y,Z Vertex 2 {m}
-  6.46578440716979, 1.524, 0,             !- X,Y,Z Vertex 3 {m}
-  6.46578440716979, 1.524, 2.4384;        !- X,Y,Z Vertex 4 {m}
-
-OS:Surface,
-<<<<<<< HEAD
-  {3699360a-0e2d-4d12-a996-b9907372c29f}, !- Handle
-  Surface 11,                             !- Name
-  Wall,                                   !- Surface Type
-  ,                                       !- Construction Name
-  {f2e73dc6-e0f5-4659-aae2-e91f837db22a}, !- Space Name
-=======
+  NoSun,                                  !- Sun Exposure
+  NoWind,                                 !- Wind Exposure
+  ,                                       !- View Factor to Ground
+  ,                                       !- Number of Vertices
+  6.46578440716979, 3.048, 2.4384,        !- X,Y,Z Vertex 1 {m}
+  6.46578440716979, 3.048, 0,             !- X,Y,Z Vertex 2 {m}
+  6.46578440716979, 15.9795688143396, 0,  !- X,Y,Z Vertex 3 {m}
+  6.46578440716979, 15.9795688143396, 2.4384; !- X,Y,Z Vertex 4 {m}
+
+OS:Surface,
   {1cf12762-32cf-4dff-984e-1f84486d3e3f}, !- Handle
   Surface 11,                             !- Name
   Wall,                                   !- Surface Type
   ,                                       !- Construction Name
   {7395a5fb-5f39-4b73-b45f-542c04288d8c}, !- Space Name
->>>>>>> f42044b5
   Adiabatic,                              !- Outside Boundary Condition
   ,                                       !- Outside Boundary Condition Object
   NoSun,                                  !- Sun Exposure
   NoWind,                                 !- Wind Exposure
   ,                                       !- View Factor to Ground
   ,                                       !- Number of Vertices
-  0, 0, 2.4384,                           !- X,Y,Z Vertex 1 {m}
-  0, 0, 0,                                !- X,Y,Z Vertex 2 {m}
-  6.46578440716979, 0, 0,                 !- X,Y,Z Vertex 3 {m}
-  6.46578440716979, 0, 2.4384;            !- X,Y,Z Vertex 4 {m}
-
-OS:Surface,
-<<<<<<< HEAD
-  {609164bd-cac6-46d2-9a5b-eac276116669}, !- Handle
-  Surface 12,                             !- Name
-  RoofCeiling,                            !- Surface Type
-  ,                                       !- Construction Name
-  {f2e73dc6-e0f5-4659-aae2-e91f837db22a}, !- Space Name
-  Adiabatic,                              !- Outside Boundary Condition
-=======
+  0, 3.048, 2.4384,                       !- X,Y,Z Vertex 1 {m}
+  0, 3.048, 0,                            !- X,Y,Z Vertex 2 {m}
+  6.46578440716979, 3.048, 0,             !- X,Y,Z Vertex 3 {m}
+  6.46578440716979, 3.048, 2.4384;        !- X,Y,Z Vertex 4 {m}
+
+OS:Surface,
   {cd40af08-ed11-433f-8a9d-d8d77ac1c6ea}, !- Handle
   Surface 12,                             !- Name
   RoofCeiling,                            !- Surface Type
   ,                                       !- Construction Name
   {7395a5fb-5f39-4b73-b45f-542c04288d8c}, !- Space Name
   Outdoors,                               !- Outside Boundary Condition
->>>>>>> f42044b5
-  ,                                       !- Outside Boundary Condition Object
-  NoSun,                                  !- Sun Exposure
-  NoWind,                                 !- Wind Exposure
-  ,                                       !- View Factor to Ground
-  ,                                       !- Number of Vertices
-  6.46578440716979, 0, 2.4384,            !- X,Y,Z Vertex 1 {m}
-  6.46578440716979, 1.524, 2.4384,        !- X,Y,Z Vertex 2 {m}
-  0, 1.524, 2.4384,                       !- X,Y,Z Vertex 3 {m}
-  0, 0, 2.4384;                           !- X,Y,Z Vertex 4 {m}
-
-<<<<<<< HEAD
-OS:SpaceType,
-  {7398549c-9946-4f4e-bead-67a0eaba0863}, !- Handle
-  Space Type 2,                           !- Name
-  ,                                       !- Default Construction Set Name
-  ,                                       !- Default Schedule Set Name
-=======
+  ,                                       !- Outside Boundary Condition Object
+  SunExposed,                             !- Sun Exposure
+  WindExposed,                            !- Wind Exposure
+  ,                                       !- View Factor to Ground
+  ,                                       !- Number of Vertices
+  6.46578440716979, 3.048, 2.4384,        !- X,Y,Z Vertex 1 {m}
+  6.46578440716979, 15.9795688143396, 2.4384, !- X,Y,Z Vertex 2 {m}
+  0, 15.9795688143396, 2.4384,            !- X,Y,Z Vertex 3 {m}
+  0, 3.048, 2.4384;                       !- X,Y,Z Vertex 4 {m}
+
 OS:ThermalZone,
   {a9363efe-d8a3-45d2-8ed0-5de8f622b247}, !- Handle
   living zone|unit 3,                     !- Name
@@ -1030,596 +697,10 @@
   ,                                       !- Secondary Daylighting Control Name
   ,                                       !- Fraction of Zone Controlled by Secondary Daylighting Control
   ,                                       !- Illuminance Map Name
->>>>>>> f42044b5
   ,                                       !- Group Rendering Name
-  ,                                       !- Design Specification Outdoor Air Object Name
-  ,                                       !- Standards Template
-  ,                                       !- Standards Building Type
-  corridor;                               !- Standards Space Type
-
-<<<<<<< HEAD
-OS:BuildingUnit,
-  {8410530e-f169-4b71-aba8-99a89ad9e2f0}, !- Handle
-  unit 1,                                 !- Name
-  ,                                       !- Rendering Color
-  Residential;                            !- Building Unit Type
-
-OS:AdditionalProperties,
-  {f0e07f52-8893-4cd9-b3cd-fd806133068b}, !- Handle
-  {8410530e-f169-4b71-aba8-99a89ad9e2f0}, !- Object Name
-  NumberOfBedrooms,                       !- Feature Name 1
-  Integer,                                !- Feature Data Type 1
-  3,                                      !- Feature Value 1
-  NumberOfBathrooms,                      !- Feature Name 2
-  Double,                                 !- Feature Data Type 2
-  2,                                      !- Feature Value 2
-  NumberOfOccupants,                      !- Feature Name 3
-  Double,                                 !- Feature Data Type 3
-  3.3900000000000001;                     !- Feature Value 3
-
-OS:External:File,
-  {543fce96-e707-4ae4-a5ad-27ea00240e55}, !- Handle
-  8760.csv,                               !- Name
-  8760.csv;                               !- File Name
-
-OS:Schedule:Day,
-  {b6e31e8f-e460-4ede-bb5e-970e32ecab97}, !- Handle
-  Schedule Day 1,                         !- Name
-  ,                                       !- Schedule Type Limits Name
-  ,                                       !- Interpolate to Timestep
-  24,                                     !- Hour 1
-  0,                                      !- Minute 1
-  0;                                      !- Value Until Time 1
-
-OS:Schedule:Day,
-  {58b2e701-a7ef-4158-9a6f-973e53cd2ef1}, !- Handle
-  Schedule Day 2,                         !- Name
-  ,                                       !- Schedule Type Limits Name
-  ,                                       !- Interpolate to Timestep
-  24,                                     !- Hour 1
-  0,                                      !- Minute 1
-  1;                                      !- Value Until Time 1
-
-OS:Schedule:File,
-  {8728fe37-97b8-4068-a06d-49ae2d4b2b56}, !- Handle
-  occupants,                              !- Name
-  {28219537-fc25-409b-b2af-89634cf0d45c}, !- Schedule Type Limits Name
-  {543fce96-e707-4ae4-a5ad-27ea00240e55}, !- External File Name
-  1,                                      !- Column Number
-  1,                                      !- Rows to Skip at Top
-  8760,                                   !- Number of Hours of Data
-  ,                                       !- Column Separator
-  ,                                       !- Interpolate to Timestep
-  60;                                     !- Minutes per Item
-
-OS:Schedule:Ruleset,
-  {f9b3fa98-c35d-496e-bd0d-83843981f696}, !- Handle
-  Schedule Ruleset 1,                     !- Name
-  {4f560f3f-ecf4-4fae-bb97-5865e4de2342}, !- Schedule Type Limits Name
-  {231e2e29-1a1b-49dc-9bd4-9e95c6867730}; !- Default Day Schedule Name
-
-OS:Schedule:Day,
-  {231e2e29-1a1b-49dc-9bd4-9e95c6867730}, !- Handle
-  Schedule Day 3,                         !- Name
-  {4f560f3f-ecf4-4fae-bb97-5865e4de2342}, !- Schedule Type Limits Name
-  ,                                       !- Interpolate to Timestep
-  24,                                     !- Hour 1
-  0,                                      !- Minute 1
-  112.539290946133;                       !- Value Until Time 1
-
-OS:People:Definition,
-  {2fe05958-363e-4879-a776-26a907d3f0db}, !- Handle
-  res occupants|living space,             !- Name
-  People,                                 !- Number of People Calculation Method
-  3.39,                                   !- Number of People {people}
-  ,                                       !- People per Space Floor Area {person/m2}
-  ,                                       !- Space Floor Area per Person {m2/person}
-  0.319734,                               !- Fraction Radiant
-  0.573,                                  !- Sensible Heat Fraction
-  0,                                      !- Carbon Dioxide Generation Rate {m3/s-W}
-  No,                                     !- Enable ASHRAE 55 Comfort Warnings
-  ZoneAveraged;                           !- Mean Radiant Temperature Calculation Type
-
-OS:People,
-  {d59eda54-937e-4624-971f-ced4f43f76e2}, !- Handle
-  res occupants|living space,             !- Name
-  {2fe05958-363e-4879-a776-26a907d3f0db}, !- People Definition Name
-  {a9648fbd-df70-4edb-8f51-23ea33beb4c4}, !- Space or SpaceType Name
-  {8728fe37-97b8-4068-a06d-49ae2d4b2b56}, !- Number of People Schedule Name
-  {f9b3fa98-c35d-496e-bd0d-83843981f696}, !- Activity Level Schedule Name
-  ,                                       !- Surface Name/Angle Factor List Name
-  ,                                       !- Work Efficiency Schedule Name
-  ,                                       !- Clothing Insulation Schedule Name
-  ,                                       !- Air Velocity Schedule Name
-  1;                                      !- Multiplier
-
-OS:ScheduleTypeLimits,
-  {4f560f3f-ecf4-4fae-bb97-5865e4de2342}, !- Handle
-  ActivityLevel,                          !- Name
-  0,                                      !- Lower Limit Value
-  ,                                       !- Upper Limit Value
-  Continuous,                             !- Numeric Type
-  ActivityLevel;                          !- Unit Type
-
-OS:ScheduleTypeLimits,
-  {28219537-fc25-409b-b2af-89634cf0d45c}, !- Handle
-  Fractional,                             !- Name
-  0,                                      !- Lower Limit Value
-  1,                                      !- Upper Limit Value
-  Continuous;                             !- Numeric Type
-
-OS:Curve:Biquadratic,
-  {52622702-5d4b-4f14-94ad-ee6ecdcfc5a1}, !- Handle
-  ConstantBiquadratic,                    !- Name
-  1,                                      !- Coefficient1 Constant
-  0,                                      !- Coefficient2 x
-  0,                                      !- Coefficient3 x**2
-  0,                                      !- Coefficient4 y
-  0,                                      !- Coefficient5 y**2
-  0,                                      !- Coefficient6 x*y
-  -100,                                   !- Minimum Value of x
-  100,                                    !- Maximum Value of x
-  -100,                                   !- Minimum Value of y
-  100;                                    !- Maximum Value of y
-
-OS:Curve:Biquadratic,
-  {2a561468-2b5c-4acc-bf94-ab19b7e4d040}, !- Handle
-  Cool-Cap-fT1,                           !- Name
-  1.550902001,                            !- Coefficient1 Constant
-  -0.0750500892,                          !- Coefficient2 x
-  0.00309713544,                          !- Coefficient3 x**2
-  0.00240111,                             !- Coefficient4 y
-  -5.0544e-005,                           !- Coefficient5 y**2
-  -0.00042728148,                         !- Coefficient6 x*y
-  13.88,                                  !- Minimum Value of x
-  23.88,                                  !- Maximum Value of x
-  18.33,                                  !- Minimum Value of y
-  51.66;                                  !- Maximum Value of y
-
-OS:Curve:Biquadratic,
-  {572b56db-3182-4bb5-b586-e8f56c3b48c2}, !- Handle
-  Cool-EIR-fT1,                           !- Name
-  -0.304282997000001,                     !- Coefficient1 Constant
-  0.1180477062,                           !- Coefficient2 x
-  -0.00342466704,                         !- Coefficient3 x**2
-  -0.0062619138,                          !- Coefficient4 y
-  0.00069542712,                          !- Coefficient5 y**2
-  -0.00046997496,                         !- Coefficient6 x*y
-  13.88,                                  !- Minimum Value of x
-  23.88,                                  !- Maximum Value of x
-  18.33,                                  !- Minimum Value of y
-  51.66;                                  !- Maximum Value of y
-
-OS:Curve:Quadratic,
-  {f29337c8-a810-47a2-81dd-6a641bf95987}, !- Handle
-  Cool-PLF-fPLR1,                         !- Name
-  0.93,                                   !- Coefficient1 Constant
-  0.07,                                   !- Coefficient2 x
-  0,                                      !- Coefficient3 x**2
-  0,                                      !- Minimum Value of x
-  1,                                      !- Maximum Value of x
-  0.7,                                    !- Minimum Curve Output
-  1;                                      !- Maximum Curve Output
-
-OS:Curve:Quadratic,
-  {1b935543-161e-4af1-a94d-f7902328d882}, !- Handle
-  Cool-Cap-fFF1,                          !- Name
-  0.718605468,                            !- Coefficient1 Constant
-  0.410099989,                            !- Coefficient2 x
-  -0.128705457,                           !- Coefficient3 x**2
-  0,                                      !- Minimum Value of x
-  2,                                      !- Maximum Value of x
-  0,                                      !- Minimum Curve Output
-  2;                                      !- Maximum Curve Output
-
-OS:Curve:Quadratic,
-  {cc852e85-777b-421d-a927-dd699db30d5d}, !- Handle
-  Cool-EIR-fFF1,                          !- Name
-  1.32299905,                             !- Coefficient1 Constant
-  -0.477711207,                           !- Coefficient2 x
-  0.154712157,                            !- Coefficient3 x**2
-  0,                                      !- Minimum Value of x
-  2,                                      !- Maximum Value of x
-  0,                                      !- Minimum Curve Output
-  2;                                      !- Maximum Curve Output
-
-OS:Schedule:Constant,
-  {d558d906-6dd4-4621-8103-9b595de1625e}, !- Handle
-  Always On Discrete,                     !- Name
-  {92c80014-c189-45be-b7bd-344400a2eaec}, !- Schedule Type Limits Name
-  1;                                      !- Value
-
-OS:ScheduleTypeLimits,
-  {92c80014-c189-45be-b7bd-344400a2eaec}, !- Handle
-  OnOff,                                  !- Name
-  0,                                      !- Lower Limit Value
-  1,                                      !- Upper Limit Value
-  Discrete,                               !- Numeric Type
-  Availability;                           !- Unit Type
-
-OS:Coil:Cooling:DX:SingleSpeed,
-  {abe240ab-d703-4878-b1fd-577c82093398}, !- Handle
-  res ac cooling coil,                    !- Name
-  {d558d906-6dd4-4621-8103-9b595de1625e}, !- Availability Schedule Name
-  autosize,                               !- Rated Total Cooling Capacity {W}
-  0.740402528813699,                      !- Rated Sensible Heat Ratio
-  3.9505446283126,                        !- Rated COP {W/W}
-  autosize,                               !- Rated Air Flow Rate {m3/s}
-  773.3912012006,                         !- Rated Evaporator Fan Power Per Volume Flow Rate {W/(m3/s)}
-  ,                                       !- Air Inlet Node Name
-  ,                                       !- Air Outlet Node Name
-  {2a561468-2b5c-4acc-bf94-ab19b7e4d040}, !- Total Cooling Capacity Function of Temperature Curve Name
-  {1b935543-161e-4af1-a94d-f7902328d882}, !- Total Cooling Capacity Function of Flow Fraction Curve Name
-  {572b56db-3182-4bb5-b586-e8f56c3b48c2}, !- Energy Input Ratio Function of Temperature Curve Name
-  {cc852e85-777b-421d-a927-dd699db30d5d}, !- Energy Input Ratio Function of Flow Fraction Curve Name
-  {f29337c8-a810-47a2-81dd-6a641bf95987}, !- Part Load Fraction Correlation Curve Name
-  1000,                                   !- Nominal Time for Condensate Removal to Begin {s}
-  1.5,                                    !- Ratio of Initial Moisture Evaporation Rate and Steady State Latent Capacity {dimensionless}
-  3,                                      !- Maximum Cycling Rate {cycles/hr}
-  45,                                     !- Latent Capacity Time Constant {s}
-  ,                                       !- Condenser Air Inlet Node Name
-  AirCooled,                              !- Condenser Type
-  0,                                      !- Evaporative Condenser Effectiveness {dimensionless}
-  Autosize,                               !- Evaporative Condenser Air Flow Rate {m3/s}
-  Autosize,                               !- Evaporative Condenser Pump Rated Power Consumption {W}
-  0,                                      !- Crankcase Heater Capacity {W}
-  12.7777777777778,                       !- Maximum Outdoor Dry-Bulb Temperature for Crankcase Heater Operation {C}
-  ,                                       !- Supply Water Storage Tank Name
-  ,                                       !- Condensate Collection Water Storage Tank Name
-  0,                                      !- Basin Heater Capacity {W/K}
-  10,                                     !- Basin Heater Setpoint Temperature {C}
-  ;                                       !- Basin Heater Operating Schedule Name
-
-OS:Fan:OnOff,
-  {a18c2476-0328-4b3a-b0d1-7c8d5152cf29}, !- Handle
-  res ac clg supply fan,                  !- Name
-  {d558d906-6dd4-4621-8103-9b595de1625e}, !- Availability Schedule Name
-  0.75,                                   !- Fan Total Efficiency
-  794.580001233493,                       !- Pressure Rise {Pa}
-  autosize,                               !- Maximum Flow Rate {m3/s}
-  1,                                      !- Motor Efficiency
-  1,                                      !- Motor In Airstream Fraction
-  ,                                       !- Air Inlet Node Name
-  ,                                       !- Air Outlet Node Name
-  {a59f6fae-714b-4032-b616-05b811b802ae}, !- Fan Power Ratio Function of Speed Ratio Curve Name
-  {3a0a0126-53f5-43fc-ac9e-c6150d79303d}, !- Fan Efficiency Ratio Function of Speed Ratio Curve Name
-  res ac clg supply fan;                  !- End-Use Subcategory
-
-OS:Curve:Exponent,
-  {a59f6fae-714b-4032-b616-05b811b802ae}, !- Handle
-  Fan On Off Power Curve,                 !- Name
-  1,                                      !- Coefficient1 Constant
-  0,                                      !- Coefficient2 Constant
-  0,                                      !- Coefficient3 Constant
-  0,                                      !- Minimum Value of x
-  1,                                      !- Maximum Value of x
-  ,                                       !- Minimum Curve Output
-  ,                                       !- Maximum Curve Output
-  ,                                       !- Input Unit Type for X
-  ;                                       !- Output Unit Type
-
-OS:Curve:Cubic,
-  {3a0a0126-53f5-43fc-ac9e-c6150d79303d}, !- Handle
-  Fan On Off Efficiency Curve,            !- Name
-  1,                                      !- Coefficient1 Constant
-  0,                                      !- Coefficient2 x
-  0,                                      !- Coefficient3 x**2
-  0,                                      !- Coefficient4 x**3
-  0,                                      !- Minimum Value of x
-  1;                                      !- Maximum Value of x
-
-OS:AirLoopHVAC:UnitarySystem,
-  {8d9d379a-8a27-48df-ab04-a8c562f76cda}, !- Handle
-  res ac unitary system,                  !- Name
-  Load,                                   !- Control Type
-  {483c738f-50c0-444b-9211-4cffadd8df89}, !- Controlling Zone or Thermostat Location
-  None,                                   !- Dehumidification Control Type
-  {d558d906-6dd4-4621-8103-9b595de1625e}, !- Availability Schedule Name
-  {9382786f-a241-4658-9768-e5f5d9e9a582}, !- Air Inlet Node Name
-  {f20fecbc-e4da-4dd1-a54d-b07f27b50901}, !- Air Outlet Node Name
-  {a18c2476-0328-4b3a-b0d1-7c8d5152cf29}, !- Supply Fan Name
-  BlowThrough,                            !- Fan Placement
-  {a7f345b7-4514-4849-8e1f-8ec74da3983d}, !- Supply Air Fan Operating Mode Schedule Name
-  ,                                       !- Heating Coil Name
-  1,                                      !- DX Heating Coil Sizing Ratio
-  {abe240ab-d703-4878-b1fd-577c82093398}, !- Cooling Coil Name
-  No,                                     !- Use DOAS DX Cooling Coil
-  2,                                      !- DOAS DX Cooling Coil Leaving Minimum Air Temperature {C}
-  SensibleOnlyLoadControl,                !- Latent Load Control
-  ,                                       !- Supplemental Heating Coil Name
-  ,                                       !- Supply Air Flow Rate Method During Cooling Operation
-  autosize,                               !- Supply Air Flow Rate During Cooling Operation {m3/s}
-  ,                                       !- Supply Air Flow Rate Per Floor Area During Cooling Operation {m3/s-m2}
-  ,                                       !- Fraction of Autosized Design Cooling Supply Air Flow Rate
-  ,                                       !- Design Supply Air Flow Rate Per Unit of Capacity During Cooling Operation {m3/s-W}
-  ,                                       !- Supply Air Flow Rate Method During Heating Operation
-  0,                                      !- Supply Air Flow Rate During Heating Operation {m3/s}
-  ,                                       !- Supply Air Flow Rate Per Floor Area during Heating Operation {m3/s-m2}
-  ,                                       !- Fraction of Autosized Design Heating Supply Air Flow Rate
-  ,                                       !- Design Supply Air Flow Rate Per Unit of Capacity During Heating Operation {m3/s-W}
-  ,                                       !- Supply Air Flow Rate Method When No Cooling or Heating is Required
-  0,                                      !- Supply Air Flow Rate When No Cooling or Heating is Required {m3/s}
-  ,                                       !- Supply Air Flow Rate Per Floor Area When No Cooling or Heating is Required {m3/s-m2}
-  ,                                       !- Fraction of Autosized Design Cooling Supply Air Flow Rate When No Cooling or Heating is Required
-  ,                                       !- Fraction of Autosized Design Heating Supply Air Flow Rate When No Cooling or Heating is Required
-  ,                                       !- Design Supply Air Flow Rate Per Unit of Capacity During Cooling Operation When No Cooling or Heating is Required {m3/s-W}
-  ,                                       !- Design Supply Air Flow Rate Per Unit of Capacity During Heating Operation When No Cooling or Heating is Required {m3/s-W}
-  48.8888888888889,                       !- Maximum Supply Air Temperature {C}
-  21,                                     !- Maximum Outdoor Dry-Bulb Temperature for Supplemental Heater Operation {C}
-  ,                                       !- Outdoor Dry-Bulb Temperature Sensor Node Name
-  2.5,                                    !- Maximum Cycling Rate {cycles/hr}
-  60,                                     !- Heat Pump Time Constant {s}
-  0.01,                                   !- Fraction of On-Cycle Power Use
-  60,                                     !- Heat Pump Fan Delay Time {s}
-  0,                                      !- Ancilliary On-Cycle Electric Power {W}
-  0;                                      !- Ancilliary Off-Cycle Electric Power {W}
-
-OS:Schedule:Constant,
-  {a7f345b7-4514-4849-8e1f-8ec74da3983d}, !- Handle
-  Always Off Discrete,                    !- Name
-  {2aed0617-4ee9-4906-a2db-cd7b0898e4ff}, !- Schedule Type Limits Name
-  0;                                      !- Value
-
-OS:ScheduleTypeLimits,
-  {2aed0617-4ee9-4906-a2db-cd7b0898e4ff}, !- Handle
-  OnOff 1,                                !- Name
-  0,                                      !- Lower Limit Value
-  1,                                      !- Upper Limit Value
-  Discrete,                               !- Numeric Type
-  Availability;                           !- Unit Type
-
-OS:AirLoopHVAC,
-  {e280bf87-a329-4a4a-8aa5-15b49568d302}, !- Handle
-  res ac asys,                            !- Name
-  ,                                       !- Controller List Name
-  {d558d906-6dd4-4621-8103-9b595de1625e}, !- Availability Schedule
-  {88d5ff37-4ddf-4755-8c39-3817d214e6f1}, !- Availability Manager List Name
-  AutoSize,                               !- Design Supply Air Flow Rate {m3/s}
-  ,                                       !- Branch List Name
-  ,                                       !- Connector List Name
-  {cead2c50-3e7a-49d8-8b5b-40cf3d6cfb89}, !- Supply Side Inlet Node Name
-  {bf4157ac-f94e-43d5-b7c2-61b78fba90e8}, !- Demand Side Outlet Node Name
-  {c02760d6-b04b-45c9-afaf-85e073f52bda}, !- Demand Side Inlet Node A
-  {b699e5ea-709e-426f-a597-73bfecc3a37f}, !- Supply Side Outlet Node A
-  ,                                       !- Demand Side Inlet Node B
-  ,                                       !- Supply Side Outlet Node B
-  ,                                       !- Return Air Bypass Flow Temperature Setpoint Schedule Name
-  {5bf063e1-12d9-41d8-b908-4876045b9c54}, !- Demand Mixer Name
-  {f7c1096d-60ef-482a-acef-de2b558ff011}, !- Demand Splitter A Name
-  ,                                       !- Demand Splitter B Name
-  ;                                       !- Supply Splitter Name
-
-OS:Node,
-  {46342044-e3d5-4228-a34d-ef5ed8881f2f}, !- Handle
-  Node 3,                                 !- Name
-  {cead2c50-3e7a-49d8-8b5b-40cf3d6cfb89}, !- Inlet Port
-  {9382786f-a241-4658-9768-e5f5d9e9a582}; !- Outlet Port
-
-OS:Node,
-  {2bb501b9-4d47-4632-b467-3a4c8f318f25}, !- Handle
-  Node 4,                                 !- Name
-  {f20fecbc-e4da-4dd1-a54d-b07f27b50901}, !- Inlet Port
-  {b699e5ea-709e-426f-a597-73bfecc3a37f}; !- Outlet Port
-
-OS:Connection,
-  {cead2c50-3e7a-49d8-8b5b-40cf3d6cfb89}, !- Handle
-  {f0d7e5da-c6fb-41a1-a625-0ef48cd7d180}, !- Name
-  {e280bf87-a329-4a4a-8aa5-15b49568d302}, !- Source Object
-  8,                                      !- Outlet Port
-  {46342044-e3d5-4228-a34d-ef5ed8881f2f}, !- Target Object
-  2;                                      !- Inlet Port
-
-OS:Connection,
-  {b699e5ea-709e-426f-a597-73bfecc3a37f}, !- Handle
-  {5fd57b24-6aed-460c-9e97-79b0cdb97cce}, !- Name
-  {2bb501b9-4d47-4632-b467-3a4c8f318f25}, !- Source Object
-  3,                                      !- Outlet Port
-  {e280bf87-a329-4a4a-8aa5-15b49568d302}, !- Target Object
-  11;                                     !- Inlet Port
-
-OS:Node,
-  {e7dceae0-6b4c-48d6-a801-c45cc3dfe93a}, !- Handle
-  Node 5,                                 !- Name
-  {c02760d6-b04b-45c9-afaf-85e073f52bda}, !- Inlet Port
-  {2881915b-bcce-4be1-8773-711ae593b429}; !- Outlet Port
-
-OS:Node,
-  {cdc1d33f-eac9-45a8-9ebe-e7a21299556b}, !- Handle
-  Node 6,                                 !- Name
-  {bb58564d-3c47-46bd-8ff1-a0a6de4dbc42}, !- Inlet Port
-  {bf4157ac-f94e-43d5-b7c2-61b78fba90e8}; !- Outlet Port
-
-OS:Node,
-  {ca16952e-5db8-4b83-acde-ff7697a4fc19}, !- Handle
-  Node 7,                                 !- Name
-  {7f52bfff-a9e6-4759-b59c-eed086d6a181}, !- Inlet Port
-  {5d15387d-bf54-426d-be51-f468b9a43ad2}; !- Outlet Port
-
-OS:Connection,
-  {c02760d6-b04b-45c9-afaf-85e073f52bda}, !- Handle
-  {e21c19fb-458b-4eb1-a060-92be05f613ff}, !- Name
-  {e280bf87-a329-4a4a-8aa5-15b49568d302}, !- Source Object
-  10,                                     !- Outlet Port
-  {e7dceae0-6b4c-48d6-a801-c45cc3dfe93a}, !- Target Object
-  2;                                      !- Inlet Port
-
-OS:Connection,
-  {bf4157ac-f94e-43d5-b7c2-61b78fba90e8}, !- Handle
-  {56754cfa-80d9-48ba-abc5-c9c00e0e3075}, !- Name
-  {cdc1d33f-eac9-45a8-9ebe-e7a21299556b}, !- Source Object
-  3,                                      !- Outlet Port
-  {e280bf87-a329-4a4a-8aa5-15b49568d302}, !- Target Object
-  9;                                      !- Inlet Port
-
-OS:AirLoopHVAC:ZoneSplitter,
-  {f7c1096d-60ef-482a-acef-de2b558ff011}, !- Handle
-  res ac zone splitter,                   !- Name
-  {2881915b-bcce-4be1-8773-711ae593b429}, !- Inlet Node Name
-  {0128aa64-bf33-4687-bbb7-fc84a3519e8b}; !- Outlet Node Name 1
-
-OS:AirLoopHVAC:ZoneMixer,
-  {5bf063e1-12d9-41d8-b908-4876045b9c54}, !- Handle
-  res ac zone mixer,                      !- Name
-  {bb58564d-3c47-46bd-8ff1-a0a6de4dbc42}, !- Outlet Node Name
-  {e9ec52d1-37aa-48e2-8661-b208847840b7}; !- Inlet Node Name 1
-
-OS:Connection,
-  {2881915b-bcce-4be1-8773-711ae593b429}, !- Handle
-  {9fbbe674-6a34-4304-9532-5b9e907ce773}, !- Name
-  {e7dceae0-6b4c-48d6-a801-c45cc3dfe93a}, !- Source Object
-  3,                                      !- Outlet Port
-  {f7c1096d-60ef-482a-acef-de2b558ff011}, !- Target Object
-  2;                                      !- Inlet Port
-
-OS:Connection,
-  {bb58564d-3c47-46bd-8ff1-a0a6de4dbc42}, !- Handle
-  {84e195c8-f3bf-420b-8db4-0319e5eaf51a}, !- Name
-  {5bf063e1-12d9-41d8-b908-4876045b9c54}, !- Source Object
-  2,                                      !- Outlet Port
-  {cdc1d33f-eac9-45a8-9ebe-e7a21299556b}, !- Target Object
-  2;                                      !- Inlet Port
-
-OS:Sizing:System,
-  {dbc14632-58bb-42eb-bd41-0d721f417348}, !- Handle
-  {e280bf87-a329-4a4a-8aa5-15b49568d302}, !- AirLoop Name
-  Sensible,                               !- Type of Load to Size On
-  Autosize,                               !- Design Outdoor Air Flow Rate {m3/s}
-  0.3,                                    !- Central Heating Maximum System Air Flow Ratio
-  7,                                      !- Preheat Design Temperature {C}
-  0.008,                                  !- Preheat Design Humidity Ratio {kg-H2O/kg-Air}
-  12.8,                                   !- Precool Design Temperature {C}
-  0.008,                                  !- Precool Design Humidity Ratio {kg-H2O/kg-Air}
-  12.8,                                   !- Central Cooling Design Supply Air Temperature {C}
-  16.7,                                   !- Central Heating Design Supply Air Temperature {C}
-  NonCoincident,                          !- Sizing Option
-  Yes,                                    !- 100% Outdoor Air in Cooling
-  Yes,                                    !- 100% Outdoor Air in Heating
-  0.0085,                                 !- Central Cooling Design Supply Air Humidity Ratio {kg-H2O/kg-Air}
-  0.008,                                  !- Central Heating Design Supply Air Humidity Ratio {kg-H2O/kg-Air}
-  DesignDay,                              !- Cooling Design Air Flow Method
-  0,                                      !- Cooling Design Air Flow Rate {m3/s}
-  DesignDay,                              !- Heating Design Air Flow Method
-  0,                                      !- Heating Design Air Flow Rate {m3/s}
-  ZoneSum,                                !- System Outdoor Air Method
-  1,                                      !- Zone Maximum Outdoor Air Fraction {dimensionless}
-  0.0099676501,                           !- Cooling Supply Air Flow Rate Per Floor Area {m3/s-m2}
-  1,                                      !- Cooling Fraction of Autosized Cooling Supply Air Flow Rate
-  3.9475456e-005,                         !- Cooling Supply Air Flow Rate Per Unit Cooling Capacity {m3/s-W}
-  0.0099676501,                           !- Heating Supply Air Flow Rate Per Floor Area {m3/s-m2}
-  1,                                      !- Heating Fraction of Autosized Heating Supply Air Flow Rate
-  1,                                      !- Heating Fraction of Autosized Cooling Supply Air Flow Rate
-  3.1588213e-005,                         !- Heating Supply Air Flow Rate Per Unit Heating Capacity {m3/s-W}
-  CoolingDesignCapacity,                  !- Cooling Design Capacity Method
-  autosize,                               !- Cooling Design Capacity {W}
-  234.7,                                  !- Cooling Design Capacity Per Floor Area {W/m2}
-  1,                                      !- Fraction of Autosized Cooling Design Capacity
-  HeatingDesignCapacity,                  !- Heating Design Capacity Method
-  autosize,                               !- Heating Design Capacity {W}
-  157,                                    !- Heating Design Capacity Per Floor Area {W/m2}
-  1,                                      !- Fraction of Autosized Heating Design Capacity
-  OnOff;                                  !- Central Cooling Capacity Control Method
-
-OS:AvailabilityManagerAssignmentList,
-  {88d5ff37-4ddf-4755-8c39-3817d214e6f1}, !- Handle
-  Air Loop HVAC 1 AvailabilityManagerAssignmentList; !- Name
-
-OS:Connection,
-  {9382786f-a241-4658-9768-e5f5d9e9a582}, !- Handle
-  {83626521-54ae-4770-bfec-ab9722874754}, !- Name
-  {46342044-e3d5-4228-a34d-ef5ed8881f2f}, !- Source Object
-  3,                                      !- Outlet Port
-  {8d9d379a-8a27-48df-ab04-a8c562f76cda}, !- Target Object
-  6;                                      !- Inlet Port
-
-OS:Connection,
-  {f20fecbc-e4da-4dd1-a54d-b07f27b50901}, !- Handle
-  {cac3b395-915f-4e18-9798-53fd3009cebe}, !- Name
-  {8d9d379a-8a27-48df-ab04-a8c562f76cda}, !- Source Object
-  7,                                      !- Outlet Port
-  {2bb501b9-4d47-4632-b467-3a4c8f318f25}, !- Target Object
-  2;                                      !- Inlet Port
-
-OS:AirTerminal:SingleDuct:ConstantVolume:NoReheat,
-  {932af4c3-0cb8-4d76-8e39-a0ff7876ad6c}, !- Handle
-  res ac living zone direct air,          !- Name
-  {d558d906-6dd4-4621-8103-9b595de1625e}, !- Availability Schedule Name
-  {a76d776b-7802-4555-b36e-ebbd82441a24}, !- Air Inlet Node Name
-  {7f52bfff-a9e6-4759-b59c-eed086d6a181}, !- Air Outlet Node Name
-  AutoSize;                               !- Maximum Air Flow Rate {m3/s}
-
-OS:Node,
-  {ce8783bb-c529-4101-bd31-be39e8ca3dfd}, !- Handle
-  Node 8,                                 !- Name
-  {aaff0894-fa03-4631-8b44-6f886be7be7f}, !- Inlet Port
-  {e9ec52d1-37aa-48e2-8661-b208847840b7}; !- Outlet Port
-
-OS:Connection,
-  {5d15387d-bf54-426d-be51-f468b9a43ad2}, !- Handle
-  {6e6afc22-ab4a-492f-9c06-62f70dcb93e3}, !- Name
-  {ca16952e-5db8-4b83-acde-ff7697a4fc19}, !- Source Object
-  3,                                      !- Outlet Port
-  {3b40554a-b866-480f-9f77-e6edc75be4f9}, !- Target Object
-  3;                                      !- Inlet Port
-
-OS:Connection,
-  {aaff0894-fa03-4631-8b44-6f886be7be7f}, !- Handle
-  {51bc8e8b-d4c2-497a-b0e9-cc83a33e046d}, !- Name
-  {94084c1b-435c-4a02-b580-2ec28b87e1fb}, !- Source Object
-  3,                                      !- Outlet Port
-  {ce8783bb-c529-4101-bd31-be39e8ca3dfd}, !- Target Object
-  2;                                      !- Inlet Port
-
-OS:Connection,
-  {e9ec52d1-37aa-48e2-8661-b208847840b7}, !- Handle
-  {8c0fba90-2f4f-4a98-b5a3-c17e25c0c954}, !- Name
-  {ce8783bb-c529-4101-bd31-be39e8ca3dfd}, !- Source Object
-  3,                                      !- Outlet Port
-  {5bf063e1-12d9-41d8-b908-4876045b9c54}, !- Target Object
-  3;                                      !- Inlet Port
-
-OS:Node,
-  {a68d9d5d-bff9-4e88-8626-4b1bf5e562f1}, !- Handle
-  Node 9,                                 !- Name
-  {0128aa64-bf33-4687-bbb7-fc84a3519e8b}, !- Inlet Port
-  {a76d776b-7802-4555-b36e-ebbd82441a24}; !- Outlet Port
-
-OS:Connection,
-  {0128aa64-bf33-4687-bbb7-fc84a3519e8b}, !- Handle
-  {fa7297a0-dfff-4e2a-a227-3371017a36d0}, !- Name
-  {f7c1096d-60ef-482a-acef-de2b558ff011}, !- Source Object
-  3,                                      !- Outlet Port
-  {a68d9d5d-bff9-4e88-8626-4b1bf5e562f1}, !- Target Object
-  2;                                      !- Inlet Port
-
-OS:Connection,
-  {a76d776b-7802-4555-b36e-ebbd82441a24}, !- Handle
-  {360737b7-7094-4d4e-b8b1-194220c16a42}, !- Name
-  {a68d9d5d-bff9-4e88-8626-4b1bf5e562f1}, !- Source Object
-  3,                                      !- Outlet Port
-  {932af4c3-0cb8-4d76-8e39-a0ff7876ad6c}, !- Target Object
-  3;                                      !- Inlet Port
-
-OS:Connection,
-  {7f52bfff-a9e6-4759-b59c-eed086d6a181}, !- Handle
-  {1e05f78f-e6de-4d14-8753-98d4cba00d43}, !- Name
-  {932af4c3-0cb8-4d76-8e39-a0ff7876ad6c}, !- Source Object
-  4,                                      !- Outlet Port
-  {ca16952e-5db8-4b83-acde-ff7697a4fc19}, !- Target Object
-  2;                                      !- Inlet Port
-
-OS:AdditionalProperties,
-  {d932f73e-c56e-4a75-8f55-e470ec06df25}, !- Handle
-  {8d9d379a-8a27-48df-ab04-a8c562f76cda}, !- Object Name
-  SizingInfoHVACCapacityDerateFactorEER,  !- Feature Name 1
-  String,                                 !- Feature Data Type 1
-  1.0&#441.0&#441.0&#441.0&#441.0,        !- Feature Value 1
-  SizingInfoHVACRatedCFMperTonCooling,    !- Feature Name 2
-  String,                                 !- Feature Data Type 2
-  386.1,                                  !- Feature Value 2
-  SizingInfoHVACFracCoolLoadServed,       !- Feature Name 3
-  Double,                                 !- Feature Data Type 3
-  1;                                      !- Feature Value 3
-=======
+  ,                                       !- Thermostat Name
+  No;                                     !- Use Ideal Air Loads
+
 OS:Node,
   {6a78668e-5118-42b6-93df-3db0966d5d7e}, !- Handle
   Node 3,                                 !- Name
@@ -3314,4 +2395,3 @@
   24,                                     !- Hour 1
   0,                                      !- Minute 1
   1;                                      !- Value Until Time 1
->>>>>>> f42044b5
