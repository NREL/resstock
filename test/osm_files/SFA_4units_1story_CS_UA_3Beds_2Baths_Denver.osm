!- NOTE: Auto-generated from /test/osw_files/SFA_4units_1story_CS_UA_3Beds_2Baths_Denver.osw

OS:Version,
<<<<<<< HEAD
  {9282056f-bb0d-4001-8db0-06b80e92a1c1}, !- Handle
  3.2.0;                                  !- Version Identifier

OS:SimulationControl,
  {5b3f7afd-372a-40be-95b3-51f2987e8f31}, !- Handle
=======
  {2032d7c0-a47b-498c-9c83-31543b8b795f}, !- Handle
  2.9.0;                                  !- Version Identifier

OS:SimulationControl,
  {ecbb0c10-24b0-4c87-b3c1-521284ef5a1a}, !- Handle
>>>>>>> 78927444
  ,                                       !- Do Zone Sizing Calculation
  ,                                       !- Do System Sizing Calculation
  ,                                       !- Do Plant Sizing Calculation
  No;                                     !- Run Simulation for Sizing Periods

OS:Timestep,
<<<<<<< HEAD
  {2ceaf012-d048-415b-b97c-81bb36dc71e1}, !- Handle
  6;                                      !- Number of Timesteps per Hour

OS:ShadowCalculation,
  {816411bf-3c09-4e30-9294-809da578e672}, !- Handle
  PolygonClipping,                        !- Shading Calculation Method
  ,                                       !- Shading Calculation Update Frequency Method
  20,                                     !- Shading Calculation Update Frequency
  200,                                    !- Maximum Figures in Shadow Overlap Calculations
  ,                                       !- Polygon Clipping Algorithm
  512,                                    !- Pixel Counting Resolution
  ,                                       !- Sky Diffuse Modeling Algorithm
  No,                                     !- Output External Shading Calculation Results
  No,                                     !- Disable Self-Shading Within Shading Zone Groups
  No;                                     !- Disable Self-Shading From Shading Zone Groups to Other Zones

OS:SurfaceConvectionAlgorithm:Outside,
  {0cd4d120-efe4-4d04-b3c4-b3531916526b}, !- Handle
  DOE-2;                                  !- Algorithm

OS:SurfaceConvectionAlgorithm:Inside,
  {758a9e35-2653-49cc-bbb1-018f36aeeb50}, !- Handle
  TARP;                                   !- Algorithm

OS:ZoneCapacitanceMultiplier:ResearchSpecial,
  {2463cdef-0d00-4c0c-8496-0ad383dc607e}, !- Handle
=======
  {db5f1fb0-8508-4a37-bf90-83f8e24be56e}, !- Handle
  6;                                      !- Number of Timesteps per Hour

OS:ShadowCalculation,
  {f178e70d-d34d-4505-8f01-4891c8ef3aa3}, !- Handle
  20,                                     !- Calculation Frequency
  200;                                    !- Maximum Figures in Shadow Overlap Calculations

OS:SurfaceConvectionAlgorithm:Outside,
  {6d64d424-469f-4a80-a787-278f10551ddc}, !- Handle
  DOE-2;                                  !- Algorithm

OS:SurfaceConvectionAlgorithm:Inside,
  {16439f8e-19f3-470a-b2cc-d253cfb40335}, !- Handle
  TARP;                                   !- Algorithm

OS:ZoneCapacitanceMultiplier:ResearchSpecial,
  {52d0ab69-e2d8-4bec-9cae-1c712dbd879e}, !- Handle
>>>>>>> 78927444
  ,                                       !- Temperature Capacity Multiplier
  15,                                     !- Humidity Capacity Multiplier
  ;                                       !- Carbon Dioxide Capacity Multiplier

OS:RunPeriod,
<<<<<<< HEAD
  {758f36c2-c77a-48a4-94fd-71cd31f98213}, !- Handle
=======
  {3ae055b5-81fe-4411-99e8-9cb80a4555db}, !- Handle
>>>>>>> 78927444
  Run Period 1,                           !- Name
  1,                                      !- Begin Month
  1,                                      !- Begin Day of Month
  12,                                     !- End Month
  31,                                     !- End Day of Month
  ,                                       !- Use Weather File Holidays and Special Days
  ,                                       !- Use Weather File Daylight Saving Period
  ,                                       !- Apply Weekend Holiday Rule
  ,                                       !- Use Weather File Rain Indicators
  ,                                       !- Use Weather File Snow Indicators
  ;                                       !- Number of Times Runperiod to be Repeated

OS:YearDescription,
<<<<<<< HEAD
  {c4f053bc-9888-4659-b4ac-c441a8e26f9f}, !- Handle
=======
  {bdda3ab3-e052-41bd-b0ba-d5a79d7dc54e}, !- Handle
>>>>>>> 78927444
  2007,                                   !- Calendar Year
  ,                                       !- Day of Week for Start Day
  ;                                       !- Is Leap Year

OS:WeatherFile,
<<<<<<< HEAD
  {248966c9-9726-4bca-b55b-31341ff67899}, !- Handle
=======
  {a9e1e1a2-437d-4a87-bc64-5be6b0976833}, !- Handle
>>>>>>> 78927444
  Denver Intl Ap,                         !- City
  CO,                                     !- State Province Region
  USA,                                    !- Country
  TMY3,                                   !- Data Source
  725650,                                 !- WMO Number
  39.83,                                  !- Latitude {deg}
  -104.65,                                !- Longitude {deg}
  -7,                                     !- Time Zone {hr}
  1650,                                   !- Elevation {m}
  C:/OpenStudio/resstock/resources/measures/HPXMLtoOpenStudio/weather/USA_CO_Denver.Intl.AP.725650_TMY3.epw, !- Url
  E23378AA;                               !- Checksum

OS:AdditionalProperties,
<<<<<<< HEAD
  {ce41a240-6836-45d1-a5e4-091433751e84}, !- Handle
  {248966c9-9726-4bca-b55b-31341ff67899}, !- Object Name
=======
  {f9e3fde7-345e-449b-8627-0f86f3fbb8aa}, !- Handle
  {a9e1e1a2-437d-4a87-bc64-5be6b0976833}, !- Object Name
>>>>>>> 78927444
  EPWHeaderCity,                          !- Feature Name 1
  String,                                 !- Feature Data Type 1
  Denver Intl Ap,                         !- Feature Value 1
  EPWHeaderState,                         !- Feature Name 2
  String,                                 !- Feature Data Type 2
  CO,                                     !- Feature Value 2
  EPWHeaderCountry,                       !- Feature Name 3
  String,                                 !- Feature Data Type 3
  USA,                                    !- Feature Value 3
  EPWHeaderDataSource,                    !- Feature Name 4
  String,                                 !- Feature Data Type 4
  TMY3,                                   !- Feature Value 4
  EPWHeaderStation,                       !- Feature Name 5
  String,                                 !- Feature Data Type 5
  725650,                                 !- Feature Value 5
  EPWHeaderLatitude,                      !- Feature Name 6
  Double,                                 !- Feature Data Type 6
  39.829999999999998,                     !- Feature Value 6
  EPWHeaderLongitude,                     !- Feature Name 7
  Double,                                 !- Feature Data Type 7
  -104.65000000000001,                    !- Feature Value 7
  EPWHeaderTimezone,                      !- Feature Name 8
  Double,                                 !- Feature Data Type 8
  -7,                                     !- Feature Value 8
  EPWHeaderAltitude,                      !- Feature Name 9
  Double,                                 !- Feature Data Type 9
  5413.3858267716532,                     !- Feature Value 9
  EPWHeaderLocalPressure,                 !- Feature Name 10
  Double,                                 !- Feature Data Type 10
  0.81937567683596546,                    !- Feature Value 10
  EPWHeaderRecordsPerHour,                !- Feature Name 11
  Double,                                 !- Feature Data Type 11
  0,                                      !- Feature Value 11
  EPWDataAnnualAvgDrybulb,                !- Feature Name 12
  Double,                                 !- Feature Data Type 12
  51.575616438356228,                     !- Feature Value 12
  EPWDataAnnualMinDrybulb,                !- Feature Name 13
  Double,                                 !- Feature Data Type 13
  -2.9200000000000017,                    !- Feature Value 13
  EPWDataAnnualMaxDrybulb,                !- Feature Name 14
  Double,                                 !- Feature Data Type 14
  104,                                    !- Feature Value 14
  EPWDataCDD50F,                          !- Feature Name 15
  Double,                                 !- Feature Data Type 15
  3072.2925000000005,                     !- Feature Value 15
  EPWDataCDD65F,                          !- Feature Name 16
  Double,                                 !- Feature Data Type 16
  883.62000000000035,                     !- Feature Value 16
  EPWDataHDD50F,                          !- Feature Name 17
  Double,                                 !- Feature Data Type 17
  2497.1925000000001,                     !- Feature Value 17
  EPWDataHDD65F,                          !- Feature Name 18
  Double,                                 !- Feature Data Type 18
  5783.5200000000013,                     !- Feature Value 18
  EPWDataAnnualAvgWindspeed,              !- Feature Name 19
  Double,                                 !- Feature Data Type 19
  3.9165296803649667,                     !- Feature Value 19
  EPWDataMonthlyAvgDrybulbs,              !- Feature Name 20
  String,                                 !- Feature Data Type 20
  33.4191935483871&#4431.90142857142857&#4443.02620967741937&#4442.48624999999999&#4459.877741935483854&#4473.57574999999997&#4472.07975806451608&#4472.70008064516134&#4466.49200000000006&#4450.079112903225806&#4437.218250000000005&#4434.582177419354835, !- Feature Value 20
  EPWDataGroundMonthlyTemps,              !- Feature Name 21
  String,                                 !- Feature Data Type 21
  44.08306285945173&#4440.89570904991865&#4440.64045432632048&#4442.153016571250646&#4448.225111118704206&#4454.268919273837525&#4459.508577937551024&#4462.82777283423508&#4463.10975667174995&#4460.41014950381947&#4455.304105212311526&#4449.445696474514364, !- Feature Value 21
  EPWDataWSF,                             !- Feature Name 22
  Double,                                 !- Feature Data Type 22
  0.58999999999999997,                    !- Feature Value 22
  EPWDataMonthlyAvgDailyHighDrybulbs,     !- Feature Name 23
  String,                                 !- Feature Data Type 23
  47.41032258064516&#4446.58642857142857&#4455.15032258064517&#4453.708&#4472.80193548387098&#4488.67600000000002&#4486.1858064516129&#4485.87225806451613&#4482.082&#4463.18064516129033&#4448.73400000000001&#4448.87935483870968, !- Feature Value 23
  EPWDataMonthlyAvgDailyLowDrybulbs,      !- Feature Name 24
  String,                                 !- Feature Data Type 24
  19.347741935483874&#4419.856428571428573&#4430.316129032258065&#4431.112&#4447.41612903225806&#4457.901999999999994&#4459.063870967741934&#4460.956774193548384&#4452.352000000000004&#4438.41612903225806&#4427.002000000000002&#4423.02903225806451, !- Feature Value 24
  EPWDesignHeatingDrybulb,                !- Feature Name 25
  Double,                                 !- Feature Data Type 25
  12.02,                                  !- Feature Value 25
  EPWDesignHeatingWindspeed,              !- Feature Name 26
  Double,                                 !- Feature Data Type 26
  2.8062500000000004,                     !- Feature Value 26
  EPWDesignCoolingDrybulb,                !- Feature Name 27
  Double,                                 !- Feature Data Type 27
  91.939999999999998,                     !- Feature Value 27
  EPWDesignCoolingWetbulb,                !- Feature Name 28
  Double,                                 !- Feature Data Type 28
  59.95131430195849,                      !- Feature Value 28
  EPWDesignCoolingHumidityRatio,          !- Feature Name 29
  Double,                                 !- Feature Data Type 29
  0.0059161086834698092,                  !- Feature Value 29
  EPWDesignCoolingWindspeed,              !- Feature Name 30
  Double,                                 !- Feature Data Type 30
  3.7999999999999989,                     !- Feature Value 30
  EPWDesignDailyTemperatureRange,         !- Feature Name 31
  Double,                                 !- Feature Data Type 31
  24.915483870967748,                     !- Feature Value 31
  EPWDesignDehumidDrybulb,                !- Feature Name 32
  Double,                                 !- Feature Data Type 32
  67.996785714285721,                     !- Feature Value 32
  EPWDesignDehumidHumidityRatio,          !- Feature Name 33
  Double,                                 !- Feature Data Type 33
  0.012133744170488724,                   !- Feature Value 33
  EPWDesignCoolingDirectNormal,           !- Feature Name 34
  Double,                                 !- Feature Data Type 34
  985,                                    !- Feature Value 34
  EPWDesignCoolingDiffuseHorizontal,      !- Feature Name 35
  Double,                                 !- Feature Data Type 35
  84;                                     !- Feature Value 35

OS:Site,
<<<<<<< HEAD
  {d6b46578-f3b7-4b06-a1ed-dc679e4bb4df}, !- Handle
=======
  {04e35662-570c-4361-aeaf-c0913ab49c97}, !- Handle
>>>>>>> 78927444
  Denver Intl Ap_CO_USA,                  !- Name
  39.83,                                  !- Latitude {deg}
  -104.65,                                !- Longitude {deg}
  -7,                                     !- Time Zone {hr}
  1650,                                   !- Elevation {m}
  ;                                       !- Terrain

OS:ClimateZones,
<<<<<<< HEAD
  {9513dded-02f2-4c0d-9c60-440c8f9f3167}, !- Handle
  Building America,                       !- Climate Zone Institution Name 1
=======
  {78c1d882-9f4b-4236-8481-6f13fd0a44b7}, !- Handle
  ,                                       !- Active Institution
  ,                                       !- Active Year
  ,                                       !- Climate Zone Institution Name 1
>>>>>>> 78927444
  ,                                       !- Climate Zone Document Name 1
  0,                                      !- Climate Zone Document Year 1
  Cold;                                   !- Climate Zone Value 1

OS:Site:WaterMainsTemperature,
<<<<<<< HEAD
  {7948c8dd-7bf2-48b1-bc30-1fa367bb90b6}, !- Handle
=======
  {8332d4d8-39cf-430f-b15b-d8ca72b155c1}, !- Handle
>>>>>>> 78927444
  Correlation,                            !- Calculation Method
  ,                                       !- Temperature Schedule Name
  10.8753424657535,                       !- Annual Average Outdoor Air Temperature {C}
  23.1524007936508;                       !- Maximum Difference In Monthly Average Outdoor Air Temperatures {deltaC}

OS:RunPeriodControl:DaylightSavingTime,
<<<<<<< HEAD
  {e7496aa0-0492-4130-bbdc-16c5dbf8e43a}, !- Handle
=======
  {9f590997-8624-4f7f-b70e-76396cb16056}, !- Handle
>>>>>>> 78927444
  3/12,                                   !- Start Date
  11/5;                                   !- End Date

OS:Site:GroundTemperature:Deep,
<<<<<<< HEAD
  {d9d31e0d-7516-484d-8897-553e5f835409}, !- Handle
=======
  {61defb46-5a09-4458-ac5e-8c774d1c7605}, !- Handle
>>>>>>> 78927444
  10.8753424657535,                       !- January Deep Ground Temperature {C}
  10.8753424657535,                       !- February Deep Ground Temperature {C}
  10.8753424657535,                       !- March Deep Ground Temperature {C}
  10.8753424657535,                       !- April Deep Ground Temperature {C}
  10.8753424657535,                       !- May Deep Ground Temperature {C}
  10.8753424657535,                       !- June Deep Ground Temperature {C}
  10.8753424657535,                       !- July Deep Ground Temperature {C}
  10.8753424657535,                       !- August Deep Ground Temperature {C}
  10.8753424657535,                       !- September Deep Ground Temperature {C}
  10.8753424657535,                       !- October Deep Ground Temperature {C}
  10.8753424657535,                       !- November Deep Ground Temperature {C}
  10.8753424657535;                       !- December Deep Ground Temperature {C}

OS:Building,
<<<<<<< HEAD
  {d717067a-b4dc-4343-9e97-39b55f804af5}, !- Handle
=======
  {6b568589-875d-4cfb-9d99-1947148a427c}, !- Handle
>>>>>>> 78927444
  Building 1,                             !- Name
  ,                                       !- Building Sector Type
  0,                                      !- North Axis {deg}
  ,                                       !- Nominal Floor to Floor Height {m}
  ,                                       !- Space Type Name
  ,                                       !- Default Construction Set Name
  ,                                       !- Default Schedule Set Name
  1,                                      !- Standards Number of Stories
  1,                                      !- Standards Number of Above Ground Stories
  ,                                       !- Standards Template
  singlefamilyattached,                   !- Standards Building Type
  4;                                      !- Standards Number of Living Units

OS:AdditionalProperties,
<<<<<<< HEAD
  {a6435f35-f629-4039-8763-e95e29cf489c}, !- Handle
  {d717067a-b4dc-4343-9e97-39b55f804af5}, !- Object Name
=======
  {d4b997cf-81f1-4d11-990d-0a2548c34f9d}, !- Handle
  {6b568589-875d-4cfb-9d99-1947148a427c}, !- Object Name
>>>>>>> 78927444
  num_units,                              !- Feature Name 1
  Integer,                                !- Feature Data Type 1
  4,                                      !- Feature Value 1
  has_rear_units,                         !- Feature Name 2
  Boolean,                                !- Feature Data Type 2
  false,                                  !- Feature Value 2
  horz_location,                          !- Feature Name 3
  String,                                 !- Feature Data Type 3
  Left,                                   !- Feature Value 3
  num_floors,                             !- Feature Name 4
  Integer,                                !- Feature Data Type 4
  1;                                      !- Feature Value 4

OS:ThermalZone,
<<<<<<< HEAD
  {0f9b5509-fd09-4c8a-be06-174f724c463a}, !- Handle
=======
  {f69028af-5026-44c8-abd7-9bd5453f3e31}, !- Handle
>>>>>>> 78927444
  living zone,                            !- Name
  ,                                       !- Multiplier
  ,                                       !- Ceiling Height {m}
  ,                                       !- Volume {m3}
  ,                                       !- Floor Area {m2}
  ,                                       !- Zone Inside Convection Algorithm
  ,                                       !- Zone Outside Convection Algorithm
  ,                                       !- Zone Conditioning Equipment List Name
<<<<<<< HEAD
  {821a6003-d774-4d76-a635-441fef666341}, !- Zone Air Inlet Port List
  {da1dc7e6-29d0-470c-a7dc-2f9a4c55708a}, !- Zone Air Exhaust Port List
  {079a35ff-3626-4134-8536-caec7214176d}, !- Zone Air Node Name
  {3dfa2d9b-6935-4bb4-9ab0-74fb979f5584}, !- Zone Return Air Port List
=======
  {3cf9844c-b750-4e37-9134-2767e0970d4b}, !- Zone Air Inlet Port List
  {49d2420d-9b85-492d-a387-58d8ae1438d0}, !- Zone Air Exhaust Port List
  {32b0bf1c-585c-41b8-aca3-83e2e9b56757}, !- Zone Air Node Name
  {52aace19-a749-4256-88b8-f1b0016bd0cd}, !- Zone Return Air Port List
>>>>>>> 78927444
  ,                                       !- Primary Daylighting Control Name
  ,                                       !- Fraction of Zone Controlled by Primary Daylighting Control
  ,                                       !- Secondary Daylighting Control Name
  ,                                       !- Fraction of Zone Controlled by Secondary Daylighting Control
  ,                                       !- Illuminance Map Name
  ,                                       !- Group Rendering Name
  ,                                       !- Thermostat Name
  No;                                     !- Use Ideal Air Loads

OS:Node,
<<<<<<< HEAD
  {948c072a-9c0c-43cd-9eee-c1726da47dc2}, !- Handle
  Node 1,                                 !- Name
  {079a35ff-3626-4134-8536-caec7214176d}, !- Inlet Port
  ;                                       !- Outlet Port

OS:Connection,
  {079a35ff-3626-4134-8536-caec7214176d}, !- Handle
  {0f9b5509-fd09-4c8a-be06-174f724c463a}, !- Source Object
  11,                                     !- Outlet Port
  {948c072a-9c0c-43cd-9eee-c1726da47dc2}, !- Target Object
  2;                                      !- Inlet Port

OS:PortList,
  {821a6003-d774-4d76-a635-441fef666341}, !- Handle
  {0f9b5509-fd09-4c8a-be06-174f724c463a}; !- HVAC Component

OS:PortList,
  {da1dc7e6-29d0-470c-a7dc-2f9a4c55708a}, !- Handle
  {0f9b5509-fd09-4c8a-be06-174f724c463a}; !- HVAC Component

OS:PortList,
  {3dfa2d9b-6935-4bb4-9ab0-74fb979f5584}, !- Handle
  {0f9b5509-fd09-4c8a-be06-174f724c463a}; !- HVAC Component

OS:Sizing:Zone,
  {229314b1-6bbd-49dc-87af-64dbc1f64817}, !- Handle
  {0f9b5509-fd09-4c8a-be06-174f724c463a}, !- Zone or ZoneList Name
=======
  {12a617e4-4059-4a65-8b16-3117c9f3471a}, !- Handle
  Node 1,                                 !- Name
  {32b0bf1c-585c-41b8-aca3-83e2e9b56757}, !- Inlet Port
  ;                                       !- Outlet Port

OS:Connection,
  {32b0bf1c-585c-41b8-aca3-83e2e9b56757}, !- Handle
  {529c5427-89ce-4d79-8c10-f76fbe40233b}, !- Name
  {f69028af-5026-44c8-abd7-9bd5453f3e31}, !- Source Object
  11,                                     !- Outlet Port
  {12a617e4-4059-4a65-8b16-3117c9f3471a}, !- Target Object
  2;                                      !- Inlet Port

OS:PortList,
  {3cf9844c-b750-4e37-9134-2767e0970d4b}, !- Handle
  {b109ffc5-f9c4-43a4-a25a-de327c69779b}, !- Name
  {f69028af-5026-44c8-abd7-9bd5453f3e31}; !- HVAC Component

OS:PortList,
  {49d2420d-9b85-492d-a387-58d8ae1438d0}, !- Handle
  {0d66e29a-f9ed-45e9-a053-caa08de27921}, !- Name
  {f69028af-5026-44c8-abd7-9bd5453f3e31}; !- HVAC Component

OS:PortList,
  {52aace19-a749-4256-88b8-f1b0016bd0cd}, !- Handle
  {cced0068-8568-402a-95dc-3a60b17724da}, !- Name
  {f69028af-5026-44c8-abd7-9bd5453f3e31}; !- HVAC Component

OS:Sizing:Zone,
  {572e4a32-19b8-4309-9bcf-40bb35f7b5dc}, !- Handle
  {f69028af-5026-44c8-abd7-9bd5453f3e31}, !- Zone or ZoneList Name
>>>>>>> 78927444
  SupplyAirTemperature,                   !- Zone Cooling Design Supply Air Temperature Input Method
  14,                                     !- Zone Cooling Design Supply Air Temperature {C}
  11.11,                                  !- Zone Cooling Design Supply Air Temperature Difference {deltaC}
  SupplyAirTemperature,                   !- Zone Heating Design Supply Air Temperature Input Method
  40,                                     !- Zone Heating Design Supply Air Temperature {C}
  11.11,                                  !- Zone Heating Design Supply Air Temperature Difference {deltaC}
  0.0085,                                 !- Zone Cooling Design Supply Air Humidity Ratio {kg-H2O/kg-air}
  0.008,                                  !- Zone Heating Design Supply Air Humidity Ratio {kg-H2O/kg-air}
  ,                                       !- Zone Heating Sizing Factor
  ,                                       !- Zone Cooling Sizing Factor
  DesignDay,                              !- Cooling Design Air Flow Method
  ,                                       !- Cooling Design Air Flow Rate {m3/s}
  ,                                       !- Cooling Minimum Air Flow per Zone Floor Area {m3/s-m2}
  ,                                       !- Cooling Minimum Air Flow {m3/s}
  ,                                       !- Cooling Minimum Air Flow Fraction
  DesignDay,                              !- Heating Design Air Flow Method
  ,                                       !- Heating Design Air Flow Rate {m3/s}
  ,                                       !- Heating Maximum Air Flow per Zone Floor Area {m3/s-m2}
  ,                                       !- Heating Maximum Air Flow {m3/s}
  ,                                       !- Heating Maximum Air Flow Fraction
  No,                                     !- Account for Dedicated Outdoor Air System
  NeutralSupplyAir,                       !- Dedicated Outdoor Air System Control Strategy
  autosize,                               !- Dedicated Outdoor Air Low Setpoint Temperature for Design {C}
  autosize;                               !- Dedicated Outdoor Air High Setpoint Temperature for Design {C}

OS:ZoneHVAC:EquipmentList,
<<<<<<< HEAD
  {75c7c5e9-5be7-4df4-bb2a-f7a90d6da6df}, !- Handle
  Zone HVAC Equipment List 1,             !- Name
  {0f9b5509-fd09-4c8a-be06-174f724c463a}; !- Thermal Zone

OS:Space,
  {6babb30a-42f4-4fb4-88da-6ef203ec1523}, !- Handle
  living space,                           !- Name
  {91667f95-bf95-4604-8a0e-8962753fe3b0}, !- Space Type Name
=======
  {8ece20fb-4495-40c9-9f6c-1e039019cdb0}, !- Handle
  Zone HVAC Equipment List 1,             !- Name
  {f69028af-5026-44c8-abd7-9bd5453f3e31}; !- Thermal Zone

OS:Space,
  {e5548069-5db0-47b1-882c-eb55bf895ce9}, !- Handle
  living space,                           !- Name
  {0c040a08-d7c3-4b05-9839-f3df07b24512}, !- Space Type Name
>>>>>>> 78927444
  ,                                       !- Default Construction Set Name
  ,                                       !- Default Schedule Set Name
  ,                                       !- Direction of Relative North {deg}
  ,                                       !- X Origin {m}
  ,                                       !- Y Origin {m}
  ,                                       !- Z Origin {m}
  ,                                       !- Building Story Name
<<<<<<< HEAD
  {0f9b5509-fd09-4c8a-be06-174f724c463a}, !- Thermal Zone Name
  ,                                       !- Part of Total Floor Area
  ,                                       !- Design Specification Outdoor Air Object Name
  {bdeb0997-8876-45ba-a600-c7ceb52078bb}; !- Building Unit Name

OS:Surface,
  {a3fcdad0-126e-4cd7-80de-23c33589c01b}, !- Handle
  Surface 1,                              !- Name
  Floor,                                  !- Surface Type
  ,                                       !- Construction Name
  {6babb30a-42f4-4fb4-88da-6ef203ec1523}, !- Space Name
  Surface,                                !- Outside Boundary Condition
  {19c621ad-2cbc-42c6-9ce0-cf415d952b82}, !- Outside Boundary Condition Object
=======
  {f69028af-5026-44c8-abd7-9bd5453f3e31}, !- Thermal Zone Name
  ,                                       !- Part of Total Floor Area
  ,                                       !- Design Specification Outdoor Air Object Name
  {dc5a002c-2fcd-444e-9c50-2abd3be40a1b}; !- Building Unit Name

OS:Surface,
  {359bd01c-c60b-435c-966d-e1ca61e78a9b}, !- Handle
  Surface 1,                              !- Name
  Floor,                                  !- Surface Type
  ,                                       !- Construction Name
  {e5548069-5db0-47b1-882c-eb55bf895ce9}, !- Space Name
  Surface,                                !- Outside Boundary Condition
  {b9ab9739-7708-444f-b333-939f1f9f7b92}, !- Outside Boundary Condition Object
>>>>>>> 78927444
  NoSun,                                  !- Sun Exposure
  NoWind,                                 !- Wind Exposure
  ,                                       !- View Factor to Ground
  ,                                       !- Number of Vertices
  0, -12.9315688143396, 0,                !- X,Y,Z Vertex 1 {m}
  0, 0, 0,                                !- X,Y,Z Vertex 2 {m}
  6.46578440716979, 0, 0,                 !- X,Y,Z Vertex 3 {m}
  6.46578440716979, -12.9315688143396, 0; !- X,Y,Z Vertex 4 {m}

OS:Surface,
<<<<<<< HEAD
  {7cf95e48-5759-41ea-be98-0123e78373f9}, !- Handle
  Surface 2,                              !- Name
  Wall,                                   !- Surface Type
  ,                                       !- Construction Name
  {6babb30a-42f4-4fb4-88da-6ef203ec1523}, !- Space Name
=======
  {874e2ff4-5910-4ac0-8933-a8b0aae679f7}, !- Handle
  Surface 2,                              !- Name
  Wall,                                   !- Surface Type
  ,                                       !- Construction Name
  {e5548069-5db0-47b1-882c-eb55bf895ce9}, !- Space Name
>>>>>>> 78927444
  Outdoors,                               !- Outside Boundary Condition
  ,                                       !- Outside Boundary Condition Object
  SunExposed,                             !- Sun Exposure
  WindExposed,                            !- Wind Exposure
  ,                                       !- View Factor to Ground
  ,                                       !- Number of Vertices
  0, 0, 2.4384,                           !- X,Y,Z Vertex 1 {m}
  0, 0, 0,                                !- X,Y,Z Vertex 2 {m}
  0, -12.9315688143396, 0,                !- X,Y,Z Vertex 3 {m}
  0, -12.9315688143396, 2.4384;           !- X,Y,Z Vertex 4 {m}

OS:Surface,
<<<<<<< HEAD
  {5514e93a-6542-4946-be0f-98a069f21e0d}, !- Handle
  Surface 3,                              !- Name
  Wall,                                   !- Surface Type
  ,                                       !- Construction Name
  {6babb30a-42f4-4fb4-88da-6ef203ec1523}, !- Space Name
=======
  {b7a3207e-9eff-49ea-a660-34f95364a8f8}, !- Handle
  Surface 3,                              !- Name
  Wall,                                   !- Surface Type
  ,                                       !- Construction Name
  {e5548069-5db0-47b1-882c-eb55bf895ce9}, !- Space Name
>>>>>>> 78927444
  Outdoors,                               !- Outside Boundary Condition
  ,                                       !- Outside Boundary Condition Object
  SunExposed,                             !- Sun Exposure
  WindExposed,                            !- Wind Exposure
  ,                                       !- View Factor to Ground
  ,                                       !- Number of Vertices
  6.46578440716979, 0, 2.4384,            !- X,Y,Z Vertex 1 {m}
  6.46578440716979, 0, 0,                 !- X,Y,Z Vertex 2 {m}
  0, 0, 0,                                !- X,Y,Z Vertex 3 {m}
  0, 0, 2.4384;                           !- X,Y,Z Vertex 4 {m}

OS:Surface,
<<<<<<< HEAD
  {764147f3-93b2-47f5-80ca-c1f33553e1de}, !- Handle
  Surface 4,                              !- Name
  Wall,                                   !- Surface Type
  ,                                       !- Construction Name
  {6babb30a-42f4-4fb4-88da-6ef203ec1523}, !- Space Name
=======
  {3e137de2-4871-435b-a555-45e64cd97fec}, !- Handle
  Surface 4,                              !- Name
  Wall,                                   !- Surface Type
  ,                                       !- Construction Name
  {e5548069-5db0-47b1-882c-eb55bf895ce9}, !- Space Name
>>>>>>> 78927444
  Adiabatic,                              !- Outside Boundary Condition
  ,                                       !- Outside Boundary Condition Object
  NoSun,                                  !- Sun Exposure
  NoWind,                                 !- Wind Exposure
  ,                                       !- View Factor to Ground
  ,                                       !- Number of Vertices
  6.46578440716979, -12.9315688143396, 2.4384, !- X,Y,Z Vertex 1 {m}
  6.46578440716979, -12.9315688143396, 0, !- X,Y,Z Vertex 2 {m}
  6.46578440716979, 0, 0,                 !- X,Y,Z Vertex 3 {m}
  6.46578440716979, 0, 2.4384;            !- X,Y,Z Vertex 4 {m}

OS:Surface,
<<<<<<< HEAD
  {ba44e050-2b70-493a-b2ab-cabc814eca4d}, !- Handle
  Surface 5,                              !- Name
  Wall,                                   !- Surface Type
  ,                                       !- Construction Name
  {6babb30a-42f4-4fb4-88da-6ef203ec1523}, !- Space Name
=======
  {3d1968a9-64a8-4486-89eb-c60895e15b08}, !- Handle
  Surface 5,                              !- Name
  Wall,                                   !- Surface Type
  ,                                       !- Construction Name
  {e5548069-5db0-47b1-882c-eb55bf895ce9}, !- Space Name
>>>>>>> 78927444
  Outdoors,                               !- Outside Boundary Condition
  ,                                       !- Outside Boundary Condition Object
  SunExposed,                             !- Sun Exposure
  WindExposed,                            !- Wind Exposure
  ,                                       !- View Factor to Ground
  ,                                       !- Number of Vertices
  0, -12.9315688143396, 2.4384,           !- X,Y,Z Vertex 1 {m}
  0, -12.9315688143396, 0,                !- X,Y,Z Vertex 2 {m}
  6.46578440716979, -12.9315688143396, 0, !- X,Y,Z Vertex 3 {m}
  6.46578440716979, -12.9315688143396, 2.4384; !- X,Y,Z Vertex 4 {m}

OS:Surface,
<<<<<<< HEAD
  {662de7e0-e618-42b9-8783-d9abc522987a}, !- Handle
  Surface 6,                              !- Name
  RoofCeiling,                            !- Surface Type
  ,                                       !- Construction Name
  {6babb30a-42f4-4fb4-88da-6ef203ec1523}, !- Space Name
  Surface,                                !- Outside Boundary Condition
  {cac32d3c-c60f-49e8-ad95-83e6baa5727e}, !- Outside Boundary Condition Object
=======
  {795eea1b-de85-44d4-bfa1-b395c21e439f}, !- Handle
  Surface 6,                              !- Name
  RoofCeiling,                            !- Surface Type
  ,                                       !- Construction Name
  {e5548069-5db0-47b1-882c-eb55bf895ce9}, !- Space Name
  Surface,                                !- Outside Boundary Condition
  {bc432c87-af40-44ea-a781-96b3870efe02}, !- Outside Boundary Condition Object
>>>>>>> 78927444
  NoSun,                                  !- Sun Exposure
  NoWind,                                 !- Wind Exposure
  ,                                       !- View Factor to Ground
  ,                                       !- Number of Vertices
  6.46578440716979, -12.9315688143396, 2.4384, !- X,Y,Z Vertex 1 {m}
  6.46578440716979, 0, 2.4384,            !- X,Y,Z Vertex 2 {m}
  0, 0, 2.4384,                           !- X,Y,Z Vertex 3 {m}
  0, -12.9315688143396, 2.4384;           !- X,Y,Z Vertex 4 {m}

OS:SpaceType,
<<<<<<< HEAD
  {91667f95-bf95-4604-8a0e-8962753fe3b0}, !- Handle
=======
  {0c040a08-d7c3-4b05-9839-f3df07b24512}, !- Handle
>>>>>>> 78927444
  Space Type 1,                           !- Name
  ,                                       !- Default Construction Set Name
  ,                                       !- Default Schedule Set Name
  ,                                       !- Group Rendering Name
  ,                                       !- Design Specification Outdoor Air Object Name
  ,                                       !- Standards Template
  ,                                       !- Standards Building Type
  living;                                 !- Standards Space Type

OS:Surface,
<<<<<<< HEAD
  {0f80b4fb-35e4-43e0-acf1-67d7b2a037ff}, !- Handle
  Surface 12,                             !- Name
  Floor,                                  !- Surface Type
  ,                                       !- Construction Name
  {7af21568-1f94-4a87-b373-9a994d0eccd1}, !- Space Name
=======
  {092d2867-01bd-4b21-829b-19053bd2e55c}, !- Handle
  Surface 12,                             !- Name
  Floor,                                  !- Surface Type
  ,                                       !- Construction Name
  {a0db75da-3503-49d5-a25d-515fb785b200}, !- Space Name
>>>>>>> 78927444
  Foundation,                             !- Outside Boundary Condition
  ,                                       !- Outside Boundary Condition Object
  NoSun,                                  !- Sun Exposure
  NoWind,                                 !- Wind Exposure
  ,                                       !- View Factor to Ground
  ,                                       !- Number of Vertices
  0, -12.9315688143396, -0.9144,          !- X,Y,Z Vertex 1 {m}
  0, 0, -0.9144,                          !- X,Y,Z Vertex 2 {m}
  6.46578440716979, 0, -0.9144,           !- X,Y,Z Vertex 3 {m}
  6.46578440716979, -12.9315688143396, -0.9144; !- X,Y,Z Vertex 4 {m}

OS:Surface,
<<<<<<< HEAD
  {b91eb2b4-d943-4193-a9fd-e9610ee0278d}, !- Handle
  Surface 13,                             !- Name
  Wall,                                   !- Surface Type
  ,                                       !- Construction Name
  {7af21568-1f94-4a87-b373-9a994d0eccd1}, !- Space Name
=======
  {fd65560b-ec94-4fc8-9822-da4741c48a4e}, !- Handle
  Surface 13,                             !- Name
  Wall,                                   !- Surface Type
  ,                                       !- Construction Name
  {a0db75da-3503-49d5-a25d-515fb785b200}, !- Space Name
>>>>>>> 78927444
  Foundation,                             !- Outside Boundary Condition
  ,                                       !- Outside Boundary Condition Object
  NoSun,                                  !- Sun Exposure
  NoWind,                                 !- Wind Exposure
  ,                                       !- View Factor to Ground
  ,                                       !- Number of Vertices
  0, 0, -1.11022302462516e-16,            !- X,Y,Z Vertex 1 {m}
  0, 0, -0.9144,                          !- X,Y,Z Vertex 2 {m}
  0, -12.9315688143396, -0.9144,          !- X,Y,Z Vertex 3 {m}
  0, -12.9315688143396, -1.11022302462516e-16; !- X,Y,Z Vertex 4 {m}

OS:Surface,
<<<<<<< HEAD
  {e0965d0c-0f38-4b67-878b-9457a6f4ed05}, !- Handle
  Surface 14,                             !- Name
  Wall,                                   !- Surface Type
  ,                                       !- Construction Name
  {7af21568-1f94-4a87-b373-9a994d0eccd1}, !- Space Name
=======
  {c2b9d9d8-547c-4a6f-981a-34cd93c7282b}, !- Handle
  Surface 14,                             !- Name
  Wall,                                   !- Surface Type
  ,                                       !- Construction Name
  {a0db75da-3503-49d5-a25d-515fb785b200}, !- Space Name
>>>>>>> 78927444
  Foundation,                             !- Outside Boundary Condition
  ,                                       !- Outside Boundary Condition Object
  NoSun,                                  !- Sun Exposure
  NoWind,                                 !- Wind Exposure
  ,                                       !- View Factor to Ground
  ,                                       !- Number of Vertices
  6.46578440716979, 0, -1.11022302462516e-16, !- X,Y,Z Vertex 1 {m}
  6.46578440716979, 0, -0.9144,           !- X,Y,Z Vertex 2 {m}
  0, 0, -0.9144,                          !- X,Y,Z Vertex 3 {m}
  0, 0, -1.11022302462516e-16;            !- X,Y,Z Vertex 4 {m}

OS:Surface,
<<<<<<< HEAD
  {c0425695-ea5e-4e3a-ace7-28c88a6410c6}, !- Handle
  Surface 15,                             !- Name
  Wall,                                   !- Surface Type
  ,                                       !- Construction Name
  {7af21568-1f94-4a87-b373-9a994d0eccd1}, !- Space Name
=======
  {b1240df5-6a02-440c-b4f7-c84109598021}, !- Handle
  Surface 15,                             !- Name
  Wall,                                   !- Surface Type
  ,                                       !- Construction Name
  {a0db75da-3503-49d5-a25d-515fb785b200}, !- Space Name
>>>>>>> 78927444
  Adiabatic,                              !- Outside Boundary Condition
  ,                                       !- Outside Boundary Condition Object
  NoSun,                                  !- Sun Exposure
  NoWind,                                 !- Wind Exposure
  ,                                       !- View Factor to Ground
  ,                                       !- Number of Vertices
  6.46578440716979, -12.9315688143396, -1.11022302462516e-16, !- X,Y,Z Vertex 1 {m}
  6.46578440716979, -12.9315688143396, -0.9144, !- X,Y,Z Vertex 2 {m}
  6.46578440716979, 0, -0.9144,           !- X,Y,Z Vertex 3 {m}
  6.46578440716979, 0, -1.11022302462516e-16; !- X,Y,Z Vertex 4 {m}

OS:Surface,
<<<<<<< HEAD
  {08591411-010b-4388-b6eb-27a114eeb68e}, !- Handle
  Surface 16,                             !- Name
  Wall,                                   !- Surface Type
  ,                                       !- Construction Name
  {7af21568-1f94-4a87-b373-9a994d0eccd1}, !- Space Name
=======
  {3c191ae2-d71b-4dfe-80c3-77c8d30d190e}, !- Handle
  Surface 16,                             !- Name
  Wall,                                   !- Surface Type
  ,                                       !- Construction Name
  {a0db75da-3503-49d5-a25d-515fb785b200}, !- Space Name
>>>>>>> 78927444
  Foundation,                             !- Outside Boundary Condition
  ,                                       !- Outside Boundary Condition Object
  NoSun,                                  !- Sun Exposure
  NoWind,                                 !- Wind Exposure
  ,                                       !- View Factor to Ground
  ,                                       !- Number of Vertices
  0, -12.9315688143396, -1.11022302462516e-16, !- X,Y,Z Vertex 1 {m}
  0, -12.9315688143396, -0.9144,          !- X,Y,Z Vertex 2 {m}
  6.46578440716979, -12.9315688143396, -0.9144, !- X,Y,Z Vertex 3 {m}
  6.46578440716979, -12.9315688143396, -1.11022302462516e-16; !- X,Y,Z Vertex 4 {m}

OS:Surface,
<<<<<<< HEAD
  {19c621ad-2cbc-42c6-9ce0-cf415d952b82}, !- Handle
  Surface 17,                             !- Name
  RoofCeiling,                            !- Surface Type
  ,                                       !- Construction Name
  {7af21568-1f94-4a87-b373-9a994d0eccd1}, !- Space Name
  Surface,                                !- Outside Boundary Condition
  {a3fcdad0-126e-4cd7-80de-23c33589c01b}, !- Outside Boundary Condition Object
=======
  {b9ab9739-7708-444f-b333-939f1f9f7b92}, !- Handle
  Surface 17,                             !- Name
  RoofCeiling,                            !- Surface Type
  ,                                       !- Construction Name
  {a0db75da-3503-49d5-a25d-515fb785b200}, !- Space Name
  Surface,                                !- Outside Boundary Condition
  {359bd01c-c60b-435c-966d-e1ca61e78a9b}, !- Outside Boundary Condition Object
>>>>>>> 78927444
  NoSun,                                  !- Sun Exposure
  NoWind,                                 !- Wind Exposure
  ,                                       !- View Factor to Ground
  ,                                       !- Number of Vertices
  6.46578440716979, -12.9315688143396, -1.11022302462516e-16, !- X,Y,Z Vertex 1 {m}
  6.46578440716979, 0, -1.11022302462516e-16, !- X,Y,Z Vertex 2 {m}
  0, 0, -1.11022302462516e-16,            !- X,Y,Z Vertex 3 {m}
  0, -12.9315688143396, -1.11022302462516e-16; !- X,Y,Z Vertex 4 {m}

OS:Space,
<<<<<<< HEAD
  {7af21568-1f94-4a87-b373-9a994d0eccd1}, !- Handle
  crawl space,                            !- Name
  {2f6ede9e-71f6-469d-808b-6386fbc6e194}, !- Space Type Name
=======
  {a0db75da-3503-49d5-a25d-515fb785b200}, !- Handle
  crawl space,                            !- Name
  {c723c6e1-f053-4d80-9129-b6a76d8e45a5}, !- Space Type Name
>>>>>>> 78927444
  ,                                       !- Default Construction Set Name
  ,                                       !- Default Schedule Set Name
  ,                                       !- Direction of Relative North {deg}
  ,                                       !- X Origin {m}
  ,                                       !- Y Origin {m}
  ,                                       !- Z Origin {m}
  ,                                       !- Building Story Name
<<<<<<< HEAD
  {11676701-981a-4265-91f0-8c9b49b0765b}; !- Thermal Zone Name

OS:ThermalZone,
  {11676701-981a-4265-91f0-8c9b49b0765b}, !- Handle
=======
  {b3ef54ee-c6fc-47ed-b904-2c799d7eaceb}; !- Thermal Zone Name

OS:ThermalZone,
  {b3ef54ee-c6fc-47ed-b904-2c799d7eaceb}, !- Handle
>>>>>>> 78927444
  crawl zone,                             !- Name
  ,                                       !- Multiplier
  ,                                       !- Ceiling Height {m}
  ,                                       !- Volume {m3}
  ,                                       !- Floor Area {m2}
  ,                                       !- Zone Inside Convection Algorithm
  ,                                       !- Zone Outside Convection Algorithm
  ,                                       !- Zone Conditioning Equipment List Name
<<<<<<< HEAD
  {99f6416e-7e7b-4889-9b56-4dd6b229deeb}, !- Zone Air Inlet Port List
  {fd74fa28-7195-4954-ab84-c2e967b612ba}, !- Zone Air Exhaust Port List
  {710ebec1-d0eb-4452-86d5-717b794d1672}, !- Zone Air Node Name
  {192920ac-e5e5-4dca-851b-9b6993cc8843}, !- Zone Return Air Port List
=======
  {165c4a38-d0eb-4baa-97fe-681b80261f3e}, !- Zone Air Inlet Port List
  {e03c7b2f-2644-4023-a476-b0ebcfedd170}, !- Zone Air Exhaust Port List
  {f5d4c107-6e60-4ebf-bfdb-023ad65c236d}, !- Zone Air Node Name
  {4fff8690-8fa4-4f74-8f61-237091a93e28}, !- Zone Return Air Port List
>>>>>>> 78927444
  ,                                       !- Primary Daylighting Control Name
  ,                                       !- Fraction of Zone Controlled by Primary Daylighting Control
  ,                                       !- Secondary Daylighting Control Name
  ,                                       !- Fraction of Zone Controlled by Secondary Daylighting Control
  ,                                       !- Illuminance Map Name
  ,                                       !- Group Rendering Name
  ,                                       !- Thermostat Name
  No;                                     !- Use Ideal Air Loads

OS:Node,
<<<<<<< HEAD
  {a4c607fa-c575-4527-8c06-b3d2316a1a8e}, !- Handle
  Node 2,                                 !- Name
  {710ebec1-d0eb-4452-86d5-717b794d1672}, !- Inlet Port
  ;                                       !- Outlet Port

OS:Connection,
  {710ebec1-d0eb-4452-86d5-717b794d1672}, !- Handle
  {11676701-981a-4265-91f0-8c9b49b0765b}, !- Source Object
  11,                                     !- Outlet Port
  {a4c607fa-c575-4527-8c06-b3d2316a1a8e}, !- Target Object
  2;                                      !- Inlet Port

OS:PortList,
  {99f6416e-7e7b-4889-9b56-4dd6b229deeb}, !- Handle
  {11676701-981a-4265-91f0-8c9b49b0765b}; !- HVAC Component

OS:PortList,
  {fd74fa28-7195-4954-ab84-c2e967b612ba}, !- Handle
  {11676701-981a-4265-91f0-8c9b49b0765b}; !- HVAC Component

OS:PortList,
  {192920ac-e5e5-4dca-851b-9b6993cc8843}, !- Handle
  {11676701-981a-4265-91f0-8c9b49b0765b}; !- HVAC Component

OS:Sizing:Zone,
  {6b9d3a3e-b932-4330-986b-b9f32b062c8e}, !- Handle
  {11676701-981a-4265-91f0-8c9b49b0765b}, !- Zone or ZoneList Name
=======
  {25a3846a-1e4c-4eff-b45c-0c74dca69b31}, !- Handle
  Node 2,                                 !- Name
  {f5d4c107-6e60-4ebf-bfdb-023ad65c236d}, !- Inlet Port
  ;                                       !- Outlet Port

OS:Connection,
  {f5d4c107-6e60-4ebf-bfdb-023ad65c236d}, !- Handle
  {a97d6d16-f318-4259-9476-a0dbc690d861}, !- Name
  {b3ef54ee-c6fc-47ed-b904-2c799d7eaceb}, !- Source Object
  11,                                     !- Outlet Port
  {25a3846a-1e4c-4eff-b45c-0c74dca69b31}, !- Target Object
  2;                                      !- Inlet Port

OS:PortList,
  {165c4a38-d0eb-4baa-97fe-681b80261f3e}, !- Handle
  {0763a9cd-daf4-42af-8729-31cabd9dd60f}, !- Name
  {b3ef54ee-c6fc-47ed-b904-2c799d7eaceb}; !- HVAC Component

OS:PortList,
  {e03c7b2f-2644-4023-a476-b0ebcfedd170}, !- Handle
  {6dc5fda7-e7ab-438b-b8df-1d81eec7c006}, !- Name
  {b3ef54ee-c6fc-47ed-b904-2c799d7eaceb}; !- HVAC Component

OS:PortList,
  {4fff8690-8fa4-4f74-8f61-237091a93e28}, !- Handle
  {130b0476-9c54-4494-81f2-6f1efd5c34e6}, !- Name
  {b3ef54ee-c6fc-47ed-b904-2c799d7eaceb}; !- HVAC Component

OS:Sizing:Zone,
  {82c3c779-b046-4892-983c-78342450261d}, !- Handle
  {b3ef54ee-c6fc-47ed-b904-2c799d7eaceb}, !- Zone or ZoneList Name
>>>>>>> 78927444
  SupplyAirTemperature,                   !- Zone Cooling Design Supply Air Temperature Input Method
  14,                                     !- Zone Cooling Design Supply Air Temperature {C}
  11.11,                                  !- Zone Cooling Design Supply Air Temperature Difference {deltaC}
  SupplyAirTemperature,                   !- Zone Heating Design Supply Air Temperature Input Method
  40,                                     !- Zone Heating Design Supply Air Temperature {C}
  11.11,                                  !- Zone Heating Design Supply Air Temperature Difference {deltaC}
  0.0085,                                 !- Zone Cooling Design Supply Air Humidity Ratio {kg-H2O/kg-air}
  0.008,                                  !- Zone Heating Design Supply Air Humidity Ratio {kg-H2O/kg-air}
  ,                                       !- Zone Heating Sizing Factor
  ,                                       !- Zone Cooling Sizing Factor
  DesignDay,                              !- Cooling Design Air Flow Method
  ,                                       !- Cooling Design Air Flow Rate {m3/s}
  ,                                       !- Cooling Minimum Air Flow per Zone Floor Area {m3/s-m2}
  ,                                       !- Cooling Minimum Air Flow {m3/s}
  ,                                       !- Cooling Minimum Air Flow Fraction
  DesignDay,                              !- Heating Design Air Flow Method
  ,                                       !- Heating Design Air Flow Rate {m3/s}
  ,                                       !- Heating Maximum Air Flow per Zone Floor Area {m3/s-m2}
  ,                                       !- Heating Maximum Air Flow {m3/s}
  ,                                       !- Heating Maximum Air Flow Fraction
  No,                                     !- Account for Dedicated Outdoor Air System
  NeutralSupplyAir,                       !- Dedicated Outdoor Air System Control Strategy
  autosize,                               !- Dedicated Outdoor Air Low Setpoint Temperature for Design {C}
  autosize;                               !- Dedicated Outdoor Air High Setpoint Temperature for Design {C}

OS:ZoneHVAC:EquipmentList,
<<<<<<< HEAD
  {15d28578-1c17-45d1-a1a8-52dbdd60ab86}, !- Handle
  Zone HVAC Equipment List 2,             !- Name
  {11676701-981a-4265-91f0-8c9b49b0765b}; !- Thermal Zone

OS:SpaceType,
  {2f6ede9e-71f6-469d-808b-6386fbc6e194}, !- Handle
=======
  {98777cde-abb6-44f7-aa1a-236615249b55}, !- Handle
  Zone HVAC Equipment List 2,             !- Name
  {b3ef54ee-c6fc-47ed-b904-2c799d7eaceb}; !- Thermal Zone

OS:SpaceType,
  {c723c6e1-f053-4d80-9129-b6a76d8e45a5}, !- Handle
>>>>>>> 78927444
  Space Type 2,                           !- Name
  ,                                       !- Default Construction Set Name
  ,                                       !- Default Schedule Set Name
  ,                                       !- Group Rendering Name
  ,                                       !- Design Specification Outdoor Air Object Name
  ,                                       !- Standards Template
  ,                                       !- Standards Building Type
  crawlspace;                             !- Standards Space Type

OS:Surface,
<<<<<<< HEAD
  {cac32d3c-c60f-49e8-ad95-83e6baa5727e}, !- Handle
  Surface 7,                              !- Name
  Floor,                                  !- Surface Type
  ,                                       !- Construction Name
  {24f9a580-cbdd-4953-bb01-47e87c039ccc}, !- Space Name
  Surface,                                !- Outside Boundary Condition
  {662de7e0-e618-42b9-8783-d9abc522987a}, !- Outside Boundary Condition Object
=======
  {bc432c87-af40-44ea-a781-96b3870efe02}, !- Handle
  Surface 7,                              !- Name
  Floor,                                  !- Surface Type
  ,                                       !- Construction Name
  {9a305d63-024e-4d3b-84e9-a1aaff0e033f}, !- Space Name
  Surface,                                !- Outside Boundary Condition
  {795eea1b-de85-44d4-bfa1-b395c21e439f}, !- Outside Boundary Condition Object
>>>>>>> 78927444
  NoSun,                                  !- Sun Exposure
  NoWind,                                 !- Wind Exposure
  ,                                       !- View Factor to Ground
  ,                                       !- Number of Vertices
  0, -12.9315688143396, 2.4384,           !- X,Y,Z Vertex 1 {m}
  0, 0, 2.4384,                           !- X,Y,Z Vertex 2 {m}
  6.46578440716979, 0, 2.4384,            !- X,Y,Z Vertex 3 {m}
  6.46578440716979, -12.9315688143396, 2.4384; !- X,Y,Z Vertex 4 {m}

OS:Surface,
<<<<<<< HEAD
  {4a054161-d210-4e26-8e87-7860b0cc0b7a}, !- Handle
  Surface 8,                              !- Name
  RoofCeiling,                            !- Surface Type
  ,                                       !- Construction Name
  {24f9a580-cbdd-4953-bb01-47e87c039ccc}, !- Space Name
=======
  {15a32f17-1245-466c-83c9-84675cf64dc4}, !- Handle
  Surface 8,                              !- Name
  RoofCeiling,                            !- Surface Type
  ,                                       !- Construction Name
  {9a305d63-024e-4d3b-84e9-a1aaff0e033f}, !- Space Name
>>>>>>> 78927444
  Outdoors,                               !- Outside Boundary Condition
  ,                                       !- Outside Boundary Condition Object
  SunExposed,                             !- Sun Exposure
  WindExposed,                            !- Wind Exposure
  ,                                       !- View Factor to Ground
  ,                                       !- Number of Vertices
  0, -6.46578440716979, 5.9760922035849,  !- X,Y,Z Vertex 1 {m}
  6.46578440716979, -6.46578440716979, 5.9760922035849, !- X,Y,Z Vertex 2 {m}
  6.46578440716979, 0, 2.7432,            !- X,Y,Z Vertex 3 {m}
  0, 0, 2.7432;                           !- X,Y,Z Vertex 4 {m}

OS:Surface,
<<<<<<< HEAD
  {ed6d06af-8bc9-42de-bad4-050f24c7d519}, !- Handle
  Surface 9,                              !- Name
  RoofCeiling,                            !- Surface Type
  ,                                       !- Construction Name
  {24f9a580-cbdd-4953-bb01-47e87c039ccc}, !- Space Name
=======
  {40753e82-ea87-4ed8-be7f-4a6a7287e636}, !- Handle
  Surface 9,                              !- Name
  RoofCeiling,                            !- Surface Type
  ,                                       !- Construction Name
  {9a305d63-024e-4d3b-84e9-a1aaff0e033f}, !- Space Name
>>>>>>> 78927444
  Outdoors,                               !- Outside Boundary Condition
  ,                                       !- Outside Boundary Condition Object
  SunExposed,                             !- Sun Exposure
  WindExposed,                            !- Wind Exposure
  ,                                       !- View Factor to Ground
  ,                                       !- Number of Vertices
  6.46578440716979, -6.46578440716979, 5.9760922035849, !- X,Y,Z Vertex 1 {m}
  0, -6.46578440716979, 5.9760922035849,  !- X,Y,Z Vertex 2 {m}
  0, -12.9315688143396, 2.7432,           !- X,Y,Z Vertex 3 {m}
  6.46578440716979, -12.9315688143396, 2.7432; !- X,Y,Z Vertex 4 {m}

OS:Surface,
<<<<<<< HEAD
  {a57b0e90-810c-4620-b848-45b690c8b1f5}, !- Handle
  Surface 10,                             !- Name
  Wall,                                   !- Surface Type
  ,                                       !- Construction Name
  {24f9a580-cbdd-4953-bb01-47e87c039ccc}, !- Space Name
=======
  {8e2975d3-2bf1-482e-8ef9-4e889bee8282}, !- Handle
  Surface 10,                             !- Name
  Wall,                                   !- Surface Type
  ,                                       !- Construction Name
  {9a305d63-024e-4d3b-84e9-a1aaff0e033f}, !- Space Name
>>>>>>> 78927444
  Outdoors,                               !- Outside Boundary Condition
  ,                                       !- Outside Boundary Condition Object
  SunExposed,                             !- Sun Exposure
  WindExposed,                            !- Wind Exposure
  ,                                       !- View Factor to Ground
  ,                                       !- Number of Vertices
  0, -6.46578440716979, 5.6712922035849,  !- X,Y,Z Vertex 1 {m}
  0, 0, 2.4384,                           !- X,Y,Z Vertex 2 {m}
  0, -12.9315688143396, 2.4384;           !- X,Y,Z Vertex 3 {m}

OS:Surface,
<<<<<<< HEAD
  {c6b52662-879d-4999-8758-19eb51aaea7f}, !- Handle
  Surface 11,                             !- Name
  Wall,                                   !- Surface Type
  ,                                       !- Construction Name
  {24f9a580-cbdd-4953-bb01-47e87c039ccc}, !- Space Name
=======
  {08e8be3a-4661-4b9c-a780-fceb1797cf8a}, !- Handle
  Surface 11,                             !- Name
  Wall,                                   !- Surface Type
  ,                                       !- Construction Name
  {9a305d63-024e-4d3b-84e9-a1aaff0e033f}, !- Space Name
>>>>>>> 78927444
  Adiabatic,                              !- Outside Boundary Condition
  ,                                       !- Outside Boundary Condition Object
  NoSun,                                  !- Sun Exposure
  NoWind,                                 !- Wind Exposure
  ,                                       !- View Factor to Ground
  ,                                       !- Number of Vertices
  6.46578440716979, -6.46578440716979, 5.6712922035849, !- X,Y,Z Vertex 1 {m}
  6.46578440716979, -12.9315688143396, 2.4384, !- X,Y,Z Vertex 2 {m}
  6.46578440716979, 0, 2.4384;            !- X,Y,Z Vertex 3 {m}

OS:Space,
<<<<<<< HEAD
  {24f9a580-cbdd-4953-bb01-47e87c039ccc}, !- Handle
  unfinished attic space,                 !- Name
  {c5d93a98-1d2c-4a7f-aa01-f2d1dd2eac61}, !- Space Type Name
=======
  {9a305d63-024e-4d3b-84e9-a1aaff0e033f}, !- Handle
  unfinished attic space,                 !- Name
  {2a9f2cde-aba2-410b-9623-2705fe6ccb54}, !- Space Type Name
>>>>>>> 78927444
  ,                                       !- Default Construction Set Name
  ,                                       !- Default Schedule Set Name
  ,                                       !- Direction of Relative North {deg}
  ,                                       !- X Origin {m}
  ,                                       !- Y Origin {m}
  ,                                       !- Z Origin {m}
  ,                                       !- Building Story Name
<<<<<<< HEAD
  {502a0379-8d23-4bbb-bd2a-7a6e2a4d69c6}; !- Thermal Zone Name

OS:ThermalZone,
  {502a0379-8d23-4bbb-bd2a-7a6e2a4d69c6}, !- Handle
=======
  {81956b55-8719-41d3-90fe-a3ec2bb335d2}; !- Thermal Zone Name

OS:ThermalZone,
  {81956b55-8719-41d3-90fe-a3ec2bb335d2}, !- Handle
>>>>>>> 78927444
  unfinished attic zone,                  !- Name
  ,                                       !- Multiplier
  ,                                       !- Ceiling Height {m}
  ,                                       !- Volume {m3}
  ,                                       !- Floor Area {m2}
  ,                                       !- Zone Inside Convection Algorithm
  ,                                       !- Zone Outside Convection Algorithm
  ,                                       !- Zone Conditioning Equipment List Name
<<<<<<< HEAD
  {317902a1-c7be-40f1-b33a-3ee7d8b4d22a}, !- Zone Air Inlet Port List
  {dc571348-eddf-41c9-b110-2224eaf930ed}, !- Zone Air Exhaust Port List
  {5e822e03-d108-4e5c-985c-8e42eb70ec27}, !- Zone Air Node Name
  {f5ef6c6d-859b-41f6-9179-e55d02d90640}, !- Zone Return Air Port List
=======
  {c4d17208-dc98-499b-bce7-351bfc2a5f37}, !- Zone Air Inlet Port List
  {27511976-0139-4e5a-a252-4cff7dfdb637}, !- Zone Air Exhaust Port List
  {a2024415-05ff-4dc7-a4ff-19eeeddb0b3d}, !- Zone Air Node Name
  {38e34b0f-6f28-4e1f-8464-f41ec8b97779}, !- Zone Return Air Port List
>>>>>>> 78927444
  ,                                       !- Primary Daylighting Control Name
  ,                                       !- Fraction of Zone Controlled by Primary Daylighting Control
  ,                                       !- Secondary Daylighting Control Name
  ,                                       !- Fraction of Zone Controlled by Secondary Daylighting Control
  ,                                       !- Illuminance Map Name
  ,                                       !- Group Rendering Name
  ,                                       !- Thermostat Name
  No;                                     !- Use Ideal Air Loads

OS:Node,
<<<<<<< HEAD
  {e5fb412a-4ae3-4601-83be-3b240de00f90}, !- Handle
  Node 3,                                 !- Name
  {5e822e03-d108-4e5c-985c-8e42eb70ec27}, !- Inlet Port
  ;                                       !- Outlet Port

OS:Connection,
  {5e822e03-d108-4e5c-985c-8e42eb70ec27}, !- Handle
  {502a0379-8d23-4bbb-bd2a-7a6e2a4d69c6}, !- Source Object
  11,                                     !- Outlet Port
  {e5fb412a-4ae3-4601-83be-3b240de00f90}, !- Target Object
  2;                                      !- Inlet Port

OS:PortList,
  {317902a1-c7be-40f1-b33a-3ee7d8b4d22a}, !- Handle
  {502a0379-8d23-4bbb-bd2a-7a6e2a4d69c6}; !- HVAC Component

OS:PortList,
  {dc571348-eddf-41c9-b110-2224eaf930ed}, !- Handle
  {502a0379-8d23-4bbb-bd2a-7a6e2a4d69c6}; !- HVAC Component

OS:PortList,
  {f5ef6c6d-859b-41f6-9179-e55d02d90640}, !- Handle
  {502a0379-8d23-4bbb-bd2a-7a6e2a4d69c6}; !- HVAC Component

OS:Sizing:Zone,
  {e1016900-8b17-4b0d-884d-6cd6eec20a34}, !- Handle
  {502a0379-8d23-4bbb-bd2a-7a6e2a4d69c6}, !- Zone or ZoneList Name
=======
  {4fd3cdfc-91e0-4417-930b-e89b39715c2d}, !- Handle
  Node 3,                                 !- Name
  {a2024415-05ff-4dc7-a4ff-19eeeddb0b3d}, !- Inlet Port
  ;                                       !- Outlet Port

OS:Connection,
  {a2024415-05ff-4dc7-a4ff-19eeeddb0b3d}, !- Handle
  {15725530-cffe-451d-b7b9-4e6fd0cbd7fd}, !- Name
  {81956b55-8719-41d3-90fe-a3ec2bb335d2}, !- Source Object
  11,                                     !- Outlet Port
  {4fd3cdfc-91e0-4417-930b-e89b39715c2d}, !- Target Object
  2;                                      !- Inlet Port

OS:PortList,
  {c4d17208-dc98-499b-bce7-351bfc2a5f37}, !- Handle
  {cd4b5db4-518d-46c8-96a9-bb3e0ed6b650}, !- Name
  {81956b55-8719-41d3-90fe-a3ec2bb335d2}; !- HVAC Component

OS:PortList,
  {27511976-0139-4e5a-a252-4cff7dfdb637}, !- Handle
  {620688a4-6d9d-46c4-ac55-12a744031a28}, !- Name
  {81956b55-8719-41d3-90fe-a3ec2bb335d2}; !- HVAC Component

OS:PortList,
  {38e34b0f-6f28-4e1f-8464-f41ec8b97779}, !- Handle
  {dabff030-90e5-4557-b6a2-a872f1021b12}, !- Name
  {81956b55-8719-41d3-90fe-a3ec2bb335d2}; !- HVAC Component

OS:Sizing:Zone,
  {5897493a-6b72-4918-8e8d-4cfc360774b3}, !- Handle
  {81956b55-8719-41d3-90fe-a3ec2bb335d2}, !- Zone or ZoneList Name
>>>>>>> 78927444
  SupplyAirTemperature,                   !- Zone Cooling Design Supply Air Temperature Input Method
  14,                                     !- Zone Cooling Design Supply Air Temperature {C}
  11.11,                                  !- Zone Cooling Design Supply Air Temperature Difference {deltaC}
  SupplyAirTemperature,                   !- Zone Heating Design Supply Air Temperature Input Method
  40,                                     !- Zone Heating Design Supply Air Temperature {C}
  11.11,                                  !- Zone Heating Design Supply Air Temperature Difference {deltaC}
  0.0085,                                 !- Zone Cooling Design Supply Air Humidity Ratio {kg-H2O/kg-air}
  0.008,                                  !- Zone Heating Design Supply Air Humidity Ratio {kg-H2O/kg-air}
  ,                                       !- Zone Heating Sizing Factor
  ,                                       !- Zone Cooling Sizing Factor
  DesignDay,                              !- Cooling Design Air Flow Method
  ,                                       !- Cooling Design Air Flow Rate {m3/s}
  ,                                       !- Cooling Minimum Air Flow per Zone Floor Area {m3/s-m2}
  ,                                       !- Cooling Minimum Air Flow {m3/s}
  ,                                       !- Cooling Minimum Air Flow Fraction
  DesignDay,                              !- Heating Design Air Flow Method
  ,                                       !- Heating Design Air Flow Rate {m3/s}
  ,                                       !- Heating Maximum Air Flow per Zone Floor Area {m3/s-m2}
  ,                                       !- Heating Maximum Air Flow {m3/s}
  ,                                       !- Heating Maximum Air Flow Fraction
  No,                                     !- Account for Dedicated Outdoor Air System
  NeutralSupplyAir,                       !- Dedicated Outdoor Air System Control Strategy
  autosize,                               !- Dedicated Outdoor Air Low Setpoint Temperature for Design {C}
  autosize;                               !- Dedicated Outdoor Air High Setpoint Temperature for Design {C}

OS:ZoneHVAC:EquipmentList,
<<<<<<< HEAD
  {6fa90d5c-0475-4ccd-8bfb-e0d9e600f112}, !- Handle
  Zone HVAC Equipment List 3,             !- Name
  {502a0379-8d23-4bbb-bd2a-7a6e2a4d69c6}; !- Thermal Zone

OS:SpaceType,
  {c5d93a98-1d2c-4a7f-aa01-f2d1dd2eac61}, !- Handle
=======
  {628d4642-70de-4239-9d9f-10660a793b22}, !- Handle
  Zone HVAC Equipment List 3,             !- Name
  {81956b55-8719-41d3-90fe-a3ec2bb335d2}; !- Thermal Zone

OS:SpaceType,
  {2a9f2cde-aba2-410b-9623-2705fe6ccb54}, !- Handle
>>>>>>> 78927444
  Space Type 3,                           !- Name
  ,                                       !- Default Construction Set Name
  ,                                       !- Default Schedule Set Name
  ,                                       !- Group Rendering Name
  ,                                       !- Design Specification Outdoor Air Object Name
  ,                                       !- Standards Template
  ,                                       !- Standards Building Type
  unfinished attic;                       !- Standards Space Type

OS:BuildingUnit,
<<<<<<< HEAD
  {bdeb0997-8876-45ba-a600-c7ceb52078bb}, !- Handle
=======
  {dc5a002c-2fcd-444e-9c50-2abd3be40a1b}, !- Handle
>>>>>>> 78927444
  unit 1,                                 !- Name
  ,                                       !- Rendering Color
  Residential;                            !- Building Unit Type

OS:AdditionalProperties,
<<<<<<< HEAD
  {335dc8b0-28e5-42e7-8c67-7738eeec2979}, !- Handle
  {bdeb0997-8876-45ba-a600-c7ceb52078bb}, !- Object Name
=======
  {ffb16ed8-a5a0-4248-8968-bba13e6f1ea2}, !- Handle
  {dc5a002c-2fcd-444e-9c50-2abd3be40a1b}, !- Object Name
>>>>>>> 78927444
  NumberOfBedrooms,                       !- Feature Name 1
  Integer,                                !- Feature Data Type 1
  3,                                      !- Feature Value 1
  NumberOfBathrooms,                      !- Feature Name 2
  Double,                                 !- Feature Data Type 2
  2,                                      !- Feature Value 2
  NumberOfOccupants,                      !- Feature Name 3
  Double,                                 !- Feature Data Type 3
  3.3900000000000001;                     !- Feature Value 3

OS:External:File,
<<<<<<< HEAD
  {e0d96dcd-f140-4ea0-9a2b-d785ead0d27c}, !- Handle
=======
  {330734bd-212e-468c-97a1-881f2d1e8987}, !- Handle
>>>>>>> 78927444
  8760.csv,                               !- Name
  8760.csv;                               !- File Name

OS:Schedule:Day,
<<<<<<< HEAD
  {4cd8bd42-f9f9-4545-8d15-0d4bb552a129}, !- Handle
=======
  {92375d13-00cb-4a62-9539-58d056cc1859}, !- Handle
>>>>>>> 78927444
  Schedule Day 1,                         !- Name
  ,                                       !- Schedule Type Limits Name
  ,                                       !- Interpolate to Timestep
  24,                                     !- Hour 1
  0,                                      !- Minute 1
  0;                                      !- Value Until Time 1

OS:Schedule:Day,
<<<<<<< HEAD
  {c121236c-e855-43df-9c3f-a31a88079a89}, !- Handle
=======
  {b786d6c9-0d93-4f91-ae0f-330f6ef3ce0f}, !- Handle
>>>>>>> 78927444
  Schedule Day 2,                         !- Name
  ,                                       !- Schedule Type Limits Name
  ,                                       !- Interpolate to Timestep
  24,                                     !- Hour 1
  0,                                      !- Minute 1
  1;                                      !- Value Until Time 1

OS:Schedule:File,
<<<<<<< HEAD
  {be5a055d-d8e7-4744-9167-9d31a558ede9}, !- Handle
  occupants,                              !- Name
  {ffccf20a-21c0-489c-90ed-e7303d3ddffd}, !- Schedule Type Limits Name
  {e0d96dcd-f140-4ea0-9a2b-d785ead0d27c}, !- External File Name
=======
  {ab830911-e9f5-471c-98c4-85cf561ffa03}, !- Handle
  occupants,                              !- Name
  {c92d6103-aaf5-40f0-bd94-c0f0f77aa817}, !- Schedule Type Limits Name
  {330734bd-212e-468c-97a1-881f2d1e8987}, !- External File Name
>>>>>>> 78927444
  1,                                      !- Column Number
  1,                                      !- Rows to Skip at Top
  8760,                                   !- Number of Hours of Data
  ,                                       !- Column Separator
  ,                                       !- Interpolate to Timestep
  60;                                     !- Minutes per Item

<<<<<<< HEAD
OS:Schedule:Constant,
  {a4b886b0-ec63-4d96-8a14-4d4e8e25aa38}, !- Handle
  res occupants activity schedule,        !- Name
  {c6618c5d-eb01-44be-b04a-3a4a230d3aaa}, !- Schedule Type Limits Name
  112.539290946133;                       !- Value

OS:People:Definition,
  {427b91da-22df-4772-9bdd-984596321643}, !- Handle
=======
OS:Schedule:Ruleset,
  {85669488-8517-4c33-be62-50635b6e1cec}, !- Handle
  Schedule Ruleset 1,                     !- Name
  {dc56c29b-c91d-463c-b566-5e25dde12800}, !- Schedule Type Limits Name
  {c3cd31c7-9e8e-42ae-b933-708a05d50acd}; !- Default Day Schedule Name

OS:Schedule:Day,
  {c3cd31c7-9e8e-42ae-b933-708a05d50acd}, !- Handle
  Schedule Day 3,                         !- Name
  {dc56c29b-c91d-463c-b566-5e25dde12800}, !- Schedule Type Limits Name
  ,                                       !- Interpolate to Timestep
  24,                                     !- Hour 1
  0,                                      !- Minute 1
  112.539290946133;                       !- Value Until Time 1

OS:People:Definition,
  {618db105-5498-498b-9740-c907a5b747cd}, !- Handle
>>>>>>> 78927444
  res occupants|living space,             !- Name
  People,                                 !- Number of People Calculation Method
  3.39,                                   !- Number of People {people}
  ,                                       !- People per Space Floor Area {person/m2}
  ,                                       !- Space Floor Area per Person {m2/person}
  0.319734,                               !- Fraction Radiant
  0.573,                                  !- Sensible Heat Fraction
  0,                                      !- Carbon Dioxide Generation Rate {m3/s-W}
  No,                                     !- Enable ASHRAE 55 Comfort Warnings
  ZoneAveraged;                           !- Mean Radiant Temperature Calculation Type

OS:People,
<<<<<<< HEAD
  {1f16df54-de15-4e12-b01a-427766f23d49}, !- Handle
  res occupants|living space,             !- Name
  {427b91da-22df-4772-9bdd-984596321643}, !- People Definition Name
  {6babb30a-42f4-4fb4-88da-6ef203ec1523}, !- Space or SpaceType Name
  {be5a055d-d8e7-4744-9167-9d31a558ede9}, !- Number of People Schedule Name
  {a4b886b0-ec63-4d96-8a14-4d4e8e25aa38}, !- Activity Level Schedule Name
=======
  {6a88989b-8ee2-4bcf-b9f3-2f8863cfcfa9}, !- Handle
  res occupants|living space,             !- Name
  {618db105-5498-498b-9740-c907a5b747cd}, !- People Definition Name
  {e5548069-5db0-47b1-882c-eb55bf895ce9}, !- Space or SpaceType Name
  {ab830911-e9f5-471c-98c4-85cf561ffa03}, !- Number of People Schedule Name
  {85669488-8517-4c33-be62-50635b6e1cec}, !- Activity Level Schedule Name
>>>>>>> 78927444
  ,                                       !- Surface Name/Angle Factor List Name
  ,                                       !- Work Efficiency Schedule Name
  ,                                       !- Clothing Insulation Schedule Name
  ,                                       !- Air Velocity Schedule Name
  1;                                      !- Multiplier

OS:ScheduleTypeLimits,
<<<<<<< HEAD
  {c6618c5d-eb01-44be-b04a-3a4a230d3aaa}, !- Handle
=======
  {dc56c29b-c91d-463c-b566-5e25dde12800}, !- Handle
>>>>>>> 78927444
  ActivityLevel,                          !- Name
  0,                                      !- Lower Limit Value
  ,                                       !- Upper Limit Value
  Continuous,                             !- Numeric Type
  ActivityLevel;                          !- Unit Type

OS:ScheduleTypeLimits,
<<<<<<< HEAD
  {ffccf20a-21c0-489c-90ed-e7303d3ddffd}, !- Handle
=======
  {c92d6103-aaf5-40f0-bd94-c0f0f77aa817}, !- Handle
>>>>>>> 78927444
  Fractional,                             !- Name
  0,                                      !- Lower Limit Value
  1,                                      !- Upper Limit Value
  Continuous;                             !- Numeric Type

OS:ShadingSurfaceGroup,
<<<<<<< HEAD
  {a96caff6-5807-4e5d-93fd-830873149ea1}, !- Handle
=======
  {b0dad645-f3ab-41e8-b918-24867b60013c}, !- Handle
>>>>>>> 78927444
  res eaves,                              !- Name
  Building;                               !- Shading Surface Type

OS:ShadingSurface,
<<<<<<< HEAD
  {0b41cb03-5246-423f-bdc5-165e3cbb36b4}, !- Handle
  Surface 9 - res eaves,                  !- Name
  ,                                       !- Construction Name
  {a96caff6-5807-4e5d-93fd-830873149ea1}, !- Shading Surface Group Name
=======
  {0dc5ae9e-c835-4ff9-88fa-e58f1217ddfc}, !- Handle
  Surface 9 - res eaves,                  !- Name
  ,                                       !- Construction Name
  {b0dad645-f3ab-41e8-b918-24867b60013c}, !- Shading Surface Group Name
>>>>>>> 78927444
  ,                                       !- Transmittance Schedule Name
  ,                                       !- Number of Vertices
  7.07538440716979, -12.9315688143396, 2.7432, !- X,Y,Z Vertex 1 {m}
  7.07538440716979, -6.46578440716979, 5.9760922035849, !- X,Y,Z Vertex 2 {m}
  6.46578440716979, -6.46578440716979, 5.9760922035849, !- X,Y,Z Vertex 3 {m}
  6.46578440716979, -12.9315688143396, 2.7432; !- X,Y,Z Vertex 4 {m}

OS:ShadingSurface,
<<<<<<< HEAD
  {919656b9-13a8-4021-a7d5-dddc28c1f0b0}, !- Handle
  Surface 9 - res eaves 1,                !- Name
  ,                                       !- Construction Name
  {a96caff6-5807-4e5d-93fd-830873149ea1}, !- Shading Surface Group Name
=======
  {cd194dcf-6bcd-4835-94d1-986690de1d43}, !- Handle
  Surface 9 - res eaves 1,                !- Name
  ,                                       !- Construction Name
  {b0dad645-f3ab-41e8-b918-24867b60013c}, !- Shading Surface Group Name
>>>>>>> 78927444
  ,                                       !- Transmittance Schedule Name
  ,                                       !- Number of Vertices
  -0.6096, -6.46578440716979, 5.9760922035849, !- X,Y,Z Vertex 1 {m}
  -0.6096, -12.9315688143396, 2.7432,     !- X,Y,Z Vertex 2 {m}
  0, -12.9315688143396, 2.7432,           !- X,Y,Z Vertex 3 {m}
  0, -6.46578440716979, 5.9760922035849;  !- X,Y,Z Vertex 4 {m}

OS:ShadingSurface,
<<<<<<< HEAD
  {28cef596-45a3-42a5-b4e0-38c72e6537c9}, !- Handle
  Surface 9 - res eaves 2,                !- Name
  ,                                       !- Construction Name
  {a96caff6-5807-4e5d-93fd-830873149ea1}, !- Shading Surface Group Name
=======
  {8de92d3e-b3d4-479d-9236-793f83ebc492}, !- Handle
  Surface 9 - res eaves 2,                !- Name
  ,                                       !- Construction Name
  {b0dad645-f3ab-41e8-b918-24867b60013c}, !- Shading Surface Group Name
>>>>>>> 78927444
  ,                                       !- Transmittance Schedule Name
  ,                                       !- Number of Vertices
  0, -13.5411688143396, 2.4384,           !- X,Y,Z Vertex 1 {m}
  6.46578440716979, -13.5411688143396, 2.4384, !- X,Y,Z Vertex 2 {m}
  6.46578440716979, -12.9315688143396, 2.7432, !- X,Y,Z Vertex 3 {m}
  0, -12.9315688143396, 2.7432;           !- X,Y,Z Vertex 4 {m}

OS:ShadingSurface,
<<<<<<< HEAD
  {c2d14f16-7647-4029-973f-e852a410d401}, !- Handle
  Surface 8 - res eaves,                  !- Name
  ,                                       !- Construction Name
  {a96caff6-5807-4e5d-93fd-830873149ea1}, !- Shading Surface Group Name
=======
  {c8b19fa3-8c45-4e37-bca2-78472e0a4961}, !- Handle
  Surface 8 - res eaves,                  !- Name
  ,                                       !- Construction Name
  {b0dad645-f3ab-41e8-b918-24867b60013c}, !- Shading Surface Group Name
>>>>>>> 78927444
  ,                                       !- Transmittance Schedule Name
  ,                                       !- Number of Vertices
  -0.6096, 0, 2.7432,                     !- X,Y,Z Vertex 1 {m}
  -0.6096, -6.46578440716979, 5.9760922035849, !- X,Y,Z Vertex 2 {m}
  0, -6.46578440716979, 5.9760922035849,  !- X,Y,Z Vertex 3 {m}
  0, 0, 2.7432;                           !- X,Y,Z Vertex 4 {m}

OS:ShadingSurface,
<<<<<<< HEAD
  {8648d5b8-0201-4d6c-9945-c45b1110e038}, !- Handle
  Surface 8 - res eaves 1,                !- Name
  ,                                       !- Construction Name
  {a96caff6-5807-4e5d-93fd-830873149ea1}, !- Shading Surface Group Name
=======
  {928dae7e-f8a6-4709-9da0-c6568a441dba}, !- Handle
  Surface 8 - res eaves 1,                !- Name
  ,                                       !- Construction Name
  {b0dad645-f3ab-41e8-b918-24867b60013c}, !- Shading Surface Group Name
>>>>>>> 78927444
  ,                                       !- Transmittance Schedule Name
  ,                                       !- Number of Vertices
  7.07538440716979, -6.46578440716979, 5.9760922035849, !- X,Y,Z Vertex 1 {m}
  7.07538440716979, 0, 2.7432,            !- X,Y,Z Vertex 2 {m}
  6.46578440716979, 0, 2.7432,            !- X,Y,Z Vertex 3 {m}
  6.46578440716979, -6.46578440716979, 5.9760922035849; !- X,Y,Z Vertex 4 {m}

OS:ShadingSurface,
<<<<<<< HEAD
  {786532aa-5997-4751-ac88-3d0bc870f6d0}, !- Handle
  Surface 8 - res eaves 2,                !- Name
  ,                                       !- Construction Name
  {a96caff6-5807-4e5d-93fd-830873149ea1}, !- Shading Surface Group Name
=======
  {13f76c57-88b8-4fe2-8bfe-e74c9fe42a3d}, !- Handle
  Surface 8 - res eaves 2,                !- Name
  ,                                       !- Construction Name
  {b0dad645-f3ab-41e8-b918-24867b60013c}, !- Shading Surface Group Name
>>>>>>> 78927444
  ,                                       !- Transmittance Schedule Name
  ,                                       !- Number of Vertices
  6.46578440716979, 0.6096, 2.4384,       !- X,Y,Z Vertex 1 {m}
  0, 0.6096, 2.4384,                      !- X,Y,Z Vertex 2 {m}
  0, 0, 2.7432,                           !- X,Y,Z Vertex 3 {m}
  6.46578440716979, 0, 2.7432;            !- X,Y,Z Vertex 4 {m}
<|MERGE_RESOLUTION|>--- conflicted
+++ resolved
@@ -1,31 +1,22 @@
 !- NOTE: Auto-generated from /test/osw_files/SFA_4units_1story_CS_UA_3Beds_2Baths_Denver.osw
 
 OS:Version,
-<<<<<<< HEAD
-  {9282056f-bb0d-4001-8db0-06b80e92a1c1}, !- Handle
-  3.2.0;                                  !- Version Identifier
+  {ac74c806-e1a0-4932-99e2-29dcd29907a6}, !- Handle
+  3.2.1;                                  !- Version Identifier
 
 OS:SimulationControl,
-  {5b3f7afd-372a-40be-95b3-51f2987e8f31}, !- Handle
-=======
-  {2032d7c0-a47b-498c-9c83-31543b8b795f}, !- Handle
-  2.9.0;                                  !- Version Identifier
-
-OS:SimulationControl,
-  {ecbb0c10-24b0-4c87-b3c1-521284ef5a1a}, !- Handle
->>>>>>> 78927444
+  {deb6a877-e497-4adc-bd6d-836e4918f59d}, !- Handle
   ,                                       !- Do Zone Sizing Calculation
   ,                                       !- Do System Sizing Calculation
   ,                                       !- Do Plant Sizing Calculation
   No;                                     !- Run Simulation for Sizing Periods
 
 OS:Timestep,
-<<<<<<< HEAD
-  {2ceaf012-d048-415b-b97c-81bb36dc71e1}, !- Handle
+  {585b97a9-71d6-4e8f-869d-3aafa7395882}, !- Handle
   6;                                      !- Number of Timesteps per Hour
 
 OS:ShadowCalculation,
-  {816411bf-3c09-4e30-9294-809da578e672}, !- Handle
+  {61846185-ee11-4f84-8331-af491035493d}, !- Handle
   PolygonClipping,                        !- Shading Calculation Method
   ,                                       !- Shading Calculation Update Frequency Method
   20,                                     !- Shading Calculation Update Frequency
@@ -38,45 +29,21 @@
   No;                                     !- Disable Self-Shading From Shading Zone Groups to Other Zones
 
 OS:SurfaceConvectionAlgorithm:Outside,
-  {0cd4d120-efe4-4d04-b3c4-b3531916526b}, !- Handle
+  {7bb39d24-da32-48cf-8998-48e1dae5e900}, !- Handle
   DOE-2;                                  !- Algorithm
 
 OS:SurfaceConvectionAlgorithm:Inside,
-  {758a9e35-2653-49cc-bbb1-018f36aeeb50}, !- Handle
+  {fa099019-10be-48e1-9e2c-92ed2000f07c}, !- Handle
   TARP;                                   !- Algorithm
 
 OS:ZoneCapacitanceMultiplier:ResearchSpecial,
-  {2463cdef-0d00-4c0c-8496-0ad383dc607e}, !- Handle
-=======
-  {db5f1fb0-8508-4a37-bf90-83f8e24be56e}, !- Handle
-  6;                                      !- Number of Timesteps per Hour
-
-OS:ShadowCalculation,
-  {f178e70d-d34d-4505-8f01-4891c8ef3aa3}, !- Handle
-  20,                                     !- Calculation Frequency
-  200;                                    !- Maximum Figures in Shadow Overlap Calculations
-
-OS:SurfaceConvectionAlgorithm:Outside,
-  {6d64d424-469f-4a80-a787-278f10551ddc}, !- Handle
-  DOE-2;                                  !- Algorithm
-
-OS:SurfaceConvectionAlgorithm:Inside,
-  {16439f8e-19f3-470a-b2cc-d253cfb40335}, !- Handle
-  TARP;                                   !- Algorithm
-
-OS:ZoneCapacitanceMultiplier:ResearchSpecial,
-  {52d0ab69-e2d8-4bec-9cae-1c712dbd879e}, !- Handle
->>>>>>> 78927444
+  {92a75551-a544-4f3e-b166-bec3f72543c1}, !- Handle
   ,                                       !- Temperature Capacity Multiplier
   15,                                     !- Humidity Capacity Multiplier
   ;                                       !- Carbon Dioxide Capacity Multiplier
 
 OS:RunPeriod,
-<<<<<<< HEAD
-  {758f36c2-c77a-48a4-94fd-71cd31f98213}, !- Handle
-=======
-  {3ae055b5-81fe-4411-99e8-9cb80a4555db}, !- Handle
->>>>>>> 78927444
+  {83609191-d7ab-4ee7-b2ca-e5a05f7ddca0}, !- Handle
   Run Period 1,                           !- Name
   1,                                      !- Begin Month
   1,                                      !- Begin Day of Month
@@ -90,21 +57,13 @@
   ;                                       !- Number of Times Runperiod to be Repeated
 
 OS:YearDescription,
-<<<<<<< HEAD
-  {c4f053bc-9888-4659-b4ac-c441a8e26f9f}, !- Handle
-=======
-  {bdda3ab3-e052-41bd-b0ba-d5a79d7dc54e}, !- Handle
->>>>>>> 78927444
+  {6bc53726-cefe-4a1c-8002-0548f00f8635}, !- Handle
   2007,                                   !- Calendar Year
   ,                                       !- Day of Week for Start Day
   ;                                       !- Is Leap Year
 
 OS:WeatherFile,
-<<<<<<< HEAD
-  {248966c9-9726-4bca-b55b-31341ff67899}, !- Handle
-=======
-  {a9e1e1a2-437d-4a87-bc64-5be6b0976833}, !- Handle
->>>>>>> 78927444
+  {70623bcf-436f-4fbd-aec5-02f7b4cd660d}, !- Handle
   Denver Intl Ap,                         !- City
   CO,                                     !- State Province Region
   USA,                                    !- Country
@@ -114,17 +73,12 @@
   -104.65,                                !- Longitude {deg}
   -7,                                     !- Time Zone {hr}
   1650,                                   !- Elevation {m}
-  C:/OpenStudio/resstock/resources/measures/HPXMLtoOpenStudio/weather/USA_CO_Denver.Intl.AP.725650_TMY3.epw, !- Url
+  /mnt/c/git/resstock/resources/measures/HPXMLtoOpenStudio/weather/USA_CO_Denver.Intl.AP.725650_TMY3.epw, !- Url
   E23378AA;                               !- Checksum
 
 OS:AdditionalProperties,
-<<<<<<< HEAD
-  {ce41a240-6836-45d1-a5e4-091433751e84}, !- Handle
-  {248966c9-9726-4bca-b55b-31341ff67899}, !- Object Name
-=======
-  {f9e3fde7-345e-449b-8627-0f86f3fbb8aa}, !- Handle
-  {a9e1e1a2-437d-4a87-bc64-5be6b0976833}, !- Object Name
->>>>>>> 78927444
+  {c054452e-920c-4986-bfc8-048d53f14127}, !- Handle
+  {70623bcf-436f-4fbd-aec5-02f7b4cd660d}, !- Object Name
   EPWHeaderCity,                          !- Feature Name 1
   String,                                 !- Feature Data Type 1
   Denver Intl Ap,                         !- Feature Value 1
@@ -232,11 +186,7 @@
   84;                                     !- Feature Value 35
 
 OS:Site,
-<<<<<<< HEAD
-  {d6b46578-f3b7-4b06-a1ed-dc679e4bb4df}, !- Handle
-=======
-  {04e35662-570c-4361-aeaf-c0913ab49c97}, !- Handle
->>>>>>> 78927444
+  {d08dbae5-bb24-410a-a982-dc9e2190bf71}, !- Handle
   Denver Intl Ap_CO_USA,                  !- Name
   39.83,                                  !- Latitude {deg}
   -104.65,                                !- Longitude {deg}
@@ -245,45 +195,26 @@
   ;                                       !- Terrain
 
 OS:ClimateZones,
-<<<<<<< HEAD
-  {9513dded-02f2-4c0d-9c60-440c8f9f3167}, !- Handle
+  {d2646e10-3318-470b-8b0d-46d16eb44f97}, !- Handle
   Building America,                       !- Climate Zone Institution Name 1
-=======
-  {78c1d882-9f4b-4236-8481-6f13fd0a44b7}, !- Handle
-  ,                                       !- Active Institution
-  ,                                       !- Active Year
-  ,                                       !- Climate Zone Institution Name 1
->>>>>>> 78927444
   ,                                       !- Climate Zone Document Name 1
   0,                                      !- Climate Zone Document Year 1
   Cold;                                   !- Climate Zone Value 1
 
 OS:Site:WaterMainsTemperature,
-<<<<<<< HEAD
-  {7948c8dd-7bf2-48b1-bc30-1fa367bb90b6}, !- Handle
-=======
-  {8332d4d8-39cf-430f-b15b-d8ca72b155c1}, !- Handle
->>>>>>> 78927444
+  {7649a217-ab60-4553-b191-129e51a4a7d1}, !- Handle
   Correlation,                            !- Calculation Method
   ,                                       !- Temperature Schedule Name
   10.8753424657535,                       !- Annual Average Outdoor Air Temperature {C}
   23.1524007936508;                       !- Maximum Difference In Monthly Average Outdoor Air Temperatures {deltaC}
 
 OS:RunPeriodControl:DaylightSavingTime,
-<<<<<<< HEAD
-  {e7496aa0-0492-4130-bbdc-16c5dbf8e43a}, !- Handle
-=======
-  {9f590997-8624-4f7f-b70e-76396cb16056}, !- Handle
->>>>>>> 78927444
+  {43875be5-2645-49d3-84df-7e8112aa93e7}, !- Handle
   3/12,                                   !- Start Date
   11/5;                                   !- End Date
 
 OS:Site:GroundTemperature:Deep,
-<<<<<<< HEAD
-  {d9d31e0d-7516-484d-8897-553e5f835409}, !- Handle
-=======
-  {61defb46-5a09-4458-ac5e-8c774d1c7605}, !- Handle
->>>>>>> 78927444
+  {b5cd4b8f-da88-4950-aa08-938ef35cd2b6}, !- Handle
   10.8753424657535,                       !- January Deep Ground Temperature {C}
   10.8753424657535,                       !- February Deep Ground Temperature {C}
   10.8753424657535,                       !- March Deep Ground Temperature {C}
@@ -298,11 +229,7 @@
   10.8753424657535;                       !- December Deep Ground Temperature {C}
 
 OS:Building,
-<<<<<<< HEAD
-  {d717067a-b4dc-4343-9e97-39b55f804af5}, !- Handle
-=======
-  {6b568589-875d-4cfb-9d99-1947148a427c}, !- Handle
->>>>>>> 78927444
+  {37dcf0c5-9beb-44d1-b540-72ba680cf599}, !- Handle
   Building 1,                             !- Name
   ,                                       !- Building Sector Type
   0,                                      !- North Axis {deg}
@@ -317,13 +244,8 @@
   4;                                      !- Standards Number of Living Units
 
 OS:AdditionalProperties,
-<<<<<<< HEAD
-  {a6435f35-f629-4039-8763-e95e29cf489c}, !- Handle
-  {d717067a-b4dc-4343-9e97-39b55f804af5}, !- Object Name
-=======
-  {d4b997cf-81f1-4d11-990d-0a2548c34f9d}, !- Handle
-  {6b568589-875d-4cfb-9d99-1947148a427c}, !- Object Name
->>>>>>> 78927444
+  {cfd69fd8-a23d-48d2-934b-0e42140e5038}, !- Handle
+  {37dcf0c5-9beb-44d1-b540-72ba680cf599}, !- Object Name
   num_units,                              !- Feature Name 1
   Integer,                                !- Feature Data Type 1
   4,                                      !- Feature Value 1
@@ -338,11 +260,7 @@
   1;                                      !- Feature Value 4
 
 OS:ThermalZone,
-<<<<<<< HEAD
-  {0f9b5509-fd09-4c8a-be06-174f724c463a}, !- Handle
-=======
-  {f69028af-5026-44c8-abd7-9bd5453f3e31}, !- Handle
->>>>>>> 78927444
+  {6505d176-e76f-4260-bbf7-d44dc21624ea}, !- Handle
   living zone,                            !- Name
   ,                                       !- Multiplier
   ,                                       !- Ceiling Height {m}
@@ -351,17 +269,10 @@
   ,                                       !- Zone Inside Convection Algorithm
   ,                                       !- Zone Outside Convection Algorithm
   ,                                       !- Zone Conditioning Equipment List Name
-<<<<<<< HEAD
-  {821a6003-d774-4d76-a635-441fef666341}, !- Zone Air Inlet Port List
-  {da1dc7e6-29d0-470c-a7dc-2f9a4c55708a}, !- Zone Air Exhaust Port List
-  {079a35ff-3626-4134-8536-caec7214176d}, !- Zone Air Node Name
-  {3dfa2d9b-6935-4bb4-9ab0-74fb979f5584}, !- Zone Return Air Port List
-=======
-  {3cf9844c-b750-4e37-9134-2767e0970d4b}, !- Zone Air Inlet Port List
-  {49d2420d-9b85-492d-a387-58d8ae1438d0}, !- Zone Air Exhaust Port List
-  {32b0bf1c-585c-41b8-aca3-83e2e9b56757}, !- Zone Air Node Name
-  {52aace19-a749-4256-88b8-f1b0016bd0cd}, !- Zone Return Air Port List
->>>>>>> 78927444
+  {80fe5c70-c248-4d46-b438-e30442bbd79e}, !- Zone Air Inlet Port List
+  {be2d2f0f-6d70-4477-a9ab-edb48c0d394b}, !- Zone Air Exhaust Port List
+  {1fcf7a7e-b222-4bd1-81f2-dbb7df6b9c0f}, !- Zone Air Node Name
+  {64e48772-8b61-4f41-8475-966a1d2ef2a6}, !- Zone Return Air Port List
   ,                                       !- Primary Daylighting Control Name
   ,                                       !- Fraction of Zone Controlled by Primary Daylighting Control
   ,                                       !- Secondary Daylighting Control Name
@@ -372,67 +283,33 @@
   No;                                     !- Use Ideal Air Loads
 
 OS:Node,
-<<<<<<< HEAD
-  {948c072a-9c0c-43cd-9eee-c1726da47dc2}, !- Handle
+  {60ef1a9f-89f5-418c-b65a-8b3747930bc4}, !- Handle
   Node 1,                                 !- Name
-  {079a35ff-3626-4134-8536-caec7214176d}, !- Inlet Port
+  {1fcf7a7e-b222-4bd1-81f2-dbb7df6b9c0f}, !- Inlet Port
   ;                                       !- Outlet Port
 
 OS:Connection,
-  {079a35ff-3626-4134-8536-caec7214176d}, !- Handle
-  {0f9b5509-fd09-4c8a-be06-174f724c463a}, !- Source Object
+  {1fcf7a7e-b222-4bd1-81f2-dbb7df6b9c0f}, !- Handle
+  {6505d176-e76f-4260-bbf7-d44dc21624ea}, !- Source Object
   11,                                     !- Outlet Port
-  {948c072a-9c0c-43cd-9eee-c1726da47dc2}, !- Target Object
+  {60ef1a9f-89f5-418c-b65a-8b3747930bc4}, !- Target Object
   2;                                      !- Inlet Port
 
 OS:PortList,
-  {821a6003-d774-4d76-a635-441fef666341}, !- Handle
-  {0f9b5509-fd09-4c8a-be06-174f724c463a}; !- HVAC Component
+  {80fe5c70-c248-4d46-b438-e30442bbd79e}, !- Handle
+  {6505d176-e76f-4260-bbf7-d44dc21624ea}; !- HVAC Component
 
 OS:PortList,
-  {da1dc7e6-29d0-470c-a7dc-2f9a4c55708a}, !- Handle
-  {0f9b5509-fd09-4c8a-be06-174f724c463a}; !- HVAC Component
+  {be2d2f0f-6d70-4477-a9ab-edb48c0d394b}, !- Handle
+  {6505d176-e76f-4260-bbf7-d44dc21624ea}; !- HVAC Component
 
 OS:PortList,
-  {3dfa2d9b-6935-4bb4-9ab0-74fb979f5584}, !- Handle
-  {0f9b5509-fd09-4c8a-be06-174f724c463a}; !- HVAC Component
+  {64e48772-8b61-4f41-8475-966a1d2ef2a6}, !- Handle
+  {6505d176-e76f-4260-bbf7-d44dc21624ea}; !- HVAC Component
 
 OS:Sizing:Zone,
-  {229314b1-6bbd-49dc-87af-64dbc1f64817}, !- Handle
-  {0f9b5509-fd09-4c8a-be06-174f724c463a}, !- Zone or ZoneList Name
-=======
-  {12a617e4-4059-4a65-8b16-3117c9f3471a}, !- Handle
-  Node 1,                                 !- Name
-  {32b0bf1c-585c-41b8-aca3-83e2e9b56757}, !- Inlet Port
-  ;                                       !- Outlet Port
-
-OS:Connection,
-  {32b0bf1c-585c-41b8-aca3-83e2e9b56757}, !- Handle
-  {529c5427-89ce-4d79-8c10-f76fbe40233b}, !- Name
-  {f69028af-5026-44c8-abd7-9bd5453f3e31}, !- Source Object
-  11,                                     !- Outlet Port
-  {12a617e4-4059-4a65-8b16-3117c9f3471a}, !- Target Object
-  2;                                      !- Inlet Port
-
-OS:PortList,
-  {3cf9844c-b750-4e37-9134-2767e0970d4b}, !- Handle
-  {b109ffc5-f9c4-43a4-a25a-de327c69779b}, !- Name
-  {f69028af-5026-44c8-abd7-9bd5453f3e31}; !- HVAC Component
-
-OS:PortList,
-  {49d2420d-9b85-492d-a387-58d8ae1438d0}, !- Handle
-  {0d66e29a-f9ed-45e9-a053-caa08de27921}, !- Name
-  {f69028af-5026-44c8-abd7-9bd5453f3e31}; !- HVAC Component
-
-OS:PortList,
-  {52aace19-a749-4256-88b8-f1b0016bd0cd}, !- Handle
-  {cced0068-8568-402a-95dc-3a60b17724da}, !- Name
-  {f69028af-5026-44c8-abd7-9bd5453f3e31}; !- HVAC Component
-
-OS:Sizing:Zone,
-  {572e4a32-19b8-4309-9bcf-40bb35f7b5dc}, !- Handle
-  {f69028af-5026-44c8-abd7-9bd5453f3e31}, !- Zone or ZoneList Name
->>>>>>> 78927444
+  {ec56c99e-013e-4a45-92d6-d06e06bc8741}, !- Handle
+  {6505d176-e76f-4260-bbf7-d44dc21624ea}, !- Zone or ZoneList Name
   SupplyAirTemperature,                   !- Zone Cooling Design Supply Air Temperature Input Method
   14,                                     !- Zone Cooling Design Supply Air Temperature {C}
   11.11,                                  !- Zone Cooling Design Supply Air Temperature Difference {deltaC}
@@ -459,25 +336,14 @@
   autosize;                               !- Dedicated Outdoor Air High Setpoint Temperature for Design {C}
 
 OS:ZoneHVAC:EquipmentList,
-<<<<<<< HEAD
-  {75c7c5e9-5be7-4df4-bb2a-f7a90d6da6df}, !- Handle
+  {4cb41c71-ce6f-4c84-9e34-ed5aeb4553ce}, !- Handle
   Zone HVAC Equipment List 1,             !- Name
-  {0f9b5509-fd09-4c8a-be06-174f724c463a}; !- Thermal Zone
+  {6505d176-e76f-4260-bbf7-d44dc21624ea}; !- Thermal Zone
 
 OS:Space,
-  {6babb30a-42f4-4fb4-88da-6ef203ec1523}, !- Handle
+  {d4f9f3a5-dc0a-4b36-9dd4-e225928ea934}, !- Handle
   living space,                           !- Name
-  {91667f95-bf95-4604-8a0e-8962753fe3b0}, !- Space Type Name
-=======
-  {8ece20fb-4495-40c9-9f6c-1e039019cdb0}, !- Handle
-  Zone HVAC Equipment List 1,             !- Name
-  {f69028af-5026-44c8-abd7-9bd5453f3e31}; !- Thermal Zone
-
-OS:Space,
-  {e5548069-5db0-47b1-882c-eb55bf895ce9}, !- Handle
-  living space,                           !- Name
-  {0c040a08-d7c3-4b05-9839-f3df07b24512}, !- Space Type Name
->>>>>>> 78927444
+  {69eefeb1-de69-4c9b-9a12-252bf0ca95b0}, !- Space Type Name
   ,                                       !- Default Construction Set Name
   ,                                       !- Default Schedule Set Name
   ,                                       !- Direction of Relative North {deg}
@@ -485,35 +351,19 @@
   ,                                       !- Y Origin {m}
   ,                                       !- Z Origin {m}
   ,                                       !- Building Story Name
-<<<<<<< HEAD
-  {0f9b5509-fd09-4c8a-be06-174f724c463a}, !- Thermal Zone Name
+  {6505d176-e76f-4260-bbf7-d44dc21624ea}, !- Thermal Zone Name
   ,                                       !- Part of Total Floor Area
   ,                                       !- Design Specification Outdoor Air Object Name
-  {bdeb0997-8876-45ba-a600-c7ceb52078bb}; !- Building Unit Name
-
-OS:Surface,
-  {a3fcdad0-126e-4cd7-80de-23c33589c01b}, !- Handle
+  {5c267be3-4b9c-4e5c-9b66-7cabe082e703}; !- Building Unit Name
+
+OS:Surface,
+  {0bea1d7b-4382-4b1f-ad02-d3cab78c1758}, !- Handle
   Surface 1,                              !- Name
   Floor,                                  !- Surface Type
   ,                                       !- Construction Name
-  {6babb30a-42f4-4fb4-88da-6ef203ec1523}, !- Space Name
+  {d4f9f3a5-dc0a-4b36-9dd4-e225928ea934}, !- Space Name
   Surface,                                !- Outside Boundary Condition
-  {19c621ad-2cbc-42c6-9ce0-cf415d952b82}, !- Outside Boundary Condition Object
-=======
-  {f69028af-5026-44c8-abd7-9bd5453f3e31}, !- Thermal Zone Name
-  ,                                       !- Part of Total Floor Area
-  ,                                       !- Design Specification Outdoor Air Object Name
-  {dc5a002c-2fcd-444e-9c50-2abd3be40a1b}; !- Building Unit Name
-
-OS:Surface,
-  {359bd01c-c60b-435c-966d-e1ca61e78a9b}, !- Handle
-  Surface 1,                              !- Name
-  Floor,                                  !- Surface Type
-  ,                                       !- Construction Name
-  {e5548069-5db0-47b1-882c-eb55bf895ce9}, !- Space Name
-  Surface,                                !- Outside Boundary Condition
-  {b9ab9739-7708-444f-b333-939f1f9f7b92}, !- Outside Boundary Condition Object
->>>>>>> 78927444
+  {5078b742-04d3-4f67-ae69-80d4f4c17e4e}, !- Outside Boundary Condition Object
   NoSun,                                  !- Sun Exposure
   NoWind,                                 !- Wind Exposure
   ,                                       !- View Factor to Ground
@@ -524,19 +374,11 @@
   6.46578440716979, -12.9315688143396, 0; !- X,Y,Z Vertex 4 {m}
 
 OS:Surface,
-<<<<<<< HEAD
-  {7cf95e48-5759-41ea-be98-0123e78373f9}, !- Handle
+  {3c38129f-ccde-48d5-93ad-ad9e0de69b62}, !- Handle
   Surface 2,                              !- Name
   Wall,                                   !- Surface Type
   ,                                       !- Construction Name
-  {6babb30a-42f4-4fb4-88da-6ef203ec1523}, !- Space Name
-=======
-  {874e2ff4-5910-4ac0-8933-a8b0aae679f7}, !- Handle
-  Surface 2,                              !- Name
-  Wall,                                   !- Surface Type
-  ,                                       !- Construction Name
-  {e5548069-5db0-47b1-882c-eb55bf895ce9}, !- Space Name
->>>>>>> 78927444
+  {d4f9f3a5-dc0a-4b36-9dd4-e225928ea934}, !- Space Name
   Outdoors,                               !- Outside Boundary Condition
   ,                                       !- Outside Boundary Condition Object
   SunExposed,                             !- Sun Exposure
@@ -549,19 +391,11 @@
   0, -12.9315688143396, 2.4384;           !- X,Y,Z Vertex 4 {m}
 
 OS:Surface,
-<<<<<<< HEAD
-  {5514e93a-6542-4946-be0f-98a069f21e0d}, !- Handle
+  {20adf8d6-4ca2-4559-aa37-8e61d5470172}, !- Handle
   Surface 3,                              !- Name
   Wall,                                   !- Surface Type
   ,                                       !- Construction Name
-  {6babb30a-42f4-4fb4-88da-6ef203ec1523}, !- Space Name
-=======
-  {b7a3207e-9eff-49ea-a660-34f95364a8f8}, !- Handle
-  Surface 3,                              !- Name
-  Wall,                                   !- Surface Type
-  ,                                       !- Construction Name
-  {e5548069-5db0-47b1-882c-eb55bf895ce9}, !- Space Name
->>>>>>> 78927444
+  {d4f9f3a5-dc0a-4b36-9dd4-e225928ea934}, !- Space Name
   Outdoors,                               !- Outside Boundary Condition
   ,                                       !- Outside Boundary Condition Object
   SunExposed,                             !- Sun Exposure
@@ -574,19 +408,11 @@
   0, 0, 2.4384;                           !- X,Y,Z Vertex 4 {m}
 
 OS:Surface,
-<<<<<<< HEAD
-  {764147f3-93b2-47f5-80ca-c1f33553e1de}, !- Handle
+  {021a9e5b-a7e8-487d-9854-226cdcc10059}, !- Handle
   Surface 4,                              !- Name
   Wall,                                   !- Surface Type
   ,                                       !- Construction Name
-  {6babb30a-42f4-4fb4-88da-6ef203ec1523}, !- Space Name
-=======
-  {3e137de2-4871-435b-a555-45e64cd97fec}, !- Handle
-  Surface 4,                              !- Name
-  Wall,                                   !- Surface Type
-  ,                                       !- Construction Name
-  {e5548069-5db0-47b1-882c-eb55bf895ce9}, !- Space Name
->>>>>>> 78927444
+  {d4f9f3a5-dc0a-4b36-9dd4-e225928ea934}, !- Space Name
   Adiabatic,                              !- Outside Boundary Condition
   ,                                       !- Outside Boundary Condition Object
   NoSun,                                  !- Sun Exposure
@@ -599,19 +425,11 @@
   6.46578440716979, 0, 2.4384;            !- X,Y,Z Vertex 4 {m}
 
 OS:Surface,
-<<<<<<< HEAD
-  {ba44e050-2b70-493a-b2ab-cabc814eca4d}, !- Handle
+  {226b65d5-12a9-4784-95d6-15aa877da813}, !- Handle
   Surface 5,                              !- Name
   Wall,                                   !- Surface Type
   ,                                       !- Construction Name
-  {6babb30a-42f4-4fb4-88da-6ef203ec1523}, !- Space Name
-=======
-  {3d1968a9-64a8-4486-89eb-c60895e15b08}, !- Handle
-  Surface 5,                              !- Name
-  Wall,                                   !- Surface Type
-  ,                                       !- Construction Name
-  {e5548069-5db0-47b1-882c-eb55bf895ce9}, !- Space Name
->>>>>>> 78927444
+  {d4f9f3a5-dc0a-4b36-9dd4-e225928ea934}, !- Space Name
   Outdoors,                               !- Outside Boundary Condition
   ,                                       !- Outside Boundary Condition Object
   SunExposed,                             !- Sun Exposure
@@ -624,23 +442,13 @@
   6.46578440716979, -12.9315688143396, 2.4384; !- X,Y,Z Vertex 4 {m}
 
 OS:Surface,
-<<<<<<< HEAD
-  {662de7e0-e618-42b9-8783-d9abc522987a}, !- Handle
+  {2e11c61a-c803-41c6-b9ab-e4d49d60ddac}, !- Handle
   Surface 6,                              !- Name
   RoofCeiling,                            !- Surface Type
   ,                                       !- Construction Name
-  {6babb30a-42f4-4fb4-88da-6ef203ec1523}, !- Space Name
+  {d4f9f3a5-dc0a-4b36-9dd4-e225928ea934}, !- Space Name
   Surface,                                !- Outside Boundary Condition
-  {cac32d3c-c60f-49e8-ad95-83e6baa5727e}, !- Outside Boundary Condition Object
-=======
-  {795eea1b-de85-44d4-bfa1-b395c21e439f}, !- Handle
-  Surface 6,                              !- Name
-  RoofCeiling,                            !- Surface Type
-  ,                                       !- Construction Name
-  {e5548069-5db0-47b1-882c-eb55bf895ce9}, !- Space Name
-  Surface,                                !- Outside Boundary Condition
-  {bc432c87-af40-44ea-a781-96b3870efe02}, !- Outside Boundary Condition Object
->>>>>>> 78927444
+  {25f4dfb6-5fbf-4b9e-aa1b-500d03d6ec32}, !- Outside Boundary Condition Object
   NoSun,                                  !- Sun Exposure
   NoWind,                                 !- Wind Exposure
   ,                                       !- View Factor to Ground
@@ -651,11 +459,7 @@
   0, -12.9315688143396, 2.4384;           !- X,Y,Z Vertex 4 {m}
 
 OS:SpaceType,
-<<<<<<< HEAD
-  {91667f95-bf95-4604-8a0e-8962753fe3b0}, !- Handle
-=======
-  {0c040a08-d7c3-4b05-9839-f3df07b24512}, !- Handle
->>>>>>> 78927444
+  {69eefeb1-de69-4c9b-9a12-252bf0ca95b0}, !- Handle
   Space Type 1,                           !- Name
   ,                                       !- Default Construction Set Name
   ,                                       !- Default Schedule Set Name
@@ -666,19 +470,11 @@
   living;                                 !- Standards Space Type
 
 OS:Surface,
-<<<<<<< HEAD
-  {0f80b4fb-35e4-43e0-acf1-67d7b2a037ff}, !- Handle
+  {b7bb28c1-e4f1-4848-9ef5-7bdd98c9d717}, !- Handle
   Surface 12,                             !- Name
   Floor,                                  !- Surface Type
   ,                                       !- Construction Name
-  {7af21568-1f94-4a87-b373-9a994d0eccd1}, !- Space Name
-=======
-  {092d2867-01bd-4b21-829b-19053bd2e55c}, !- Handle
-  Surface 12,                             !- Name
-  Floor,                                  !- Surface Type
-  ,                                       !- Construction Name
-  {a0db75da-3503-49d5-a25d-515fb785b200}, !- Space Name
->>>>>>> 78927444
+  {5a0a3e0a-bfb4-4eb3-980e-3a7c95dff1ba}, !- Space Name
   Foundation,                             !- Outside Boundary Condition
   ,                                       !- Outside Boundary Condition Object
   NoSun,                                  !- Sun Exposure
@@ -691,19 +487,11 @@
   6.46578440716979, -12.9315688143396, -0.9144; !- X,Y,Z Vertex 4 {m}
 
 OS:Surface,
-<<<<<<< HEAD
-  {b91eb2b4-d943-4193-a9fd-e9610ee0278d}, !- Handle
+  {47607380-20c8-49c6-b00a-2c67c5fcdde6}, !- Handle
   Surface 13,                             !- Name
   Wall,                                   !- Surface Type
   ,                                       !- Construction Name
-  {7af21568-1f94-4a87-b373-9a994d0eccd1}, !- Space Name
-=======
-  {fd65560b-ec94-4fc8-9822-da4741c48a4e}, !- Handle
-  Surface 13,                             !- Name
-  Wall,                                   !- Surface Type
-  ,                                       !- Construction Name
-  {a0db75da-3503-49d5-a25d-515fb785b200}, !- Space Name
->>>>>>> 78927444
+  {5a0a3e0a-bfb4-4eb3-980e-3a7c95dff1ba}, !- Space Name
   Foundation,                             !- Outside Boundary Condition
   ,                                       !- Outside Boundary Condition Object
   NoSun,                                  !- Sun Exposure
@@ -716,19 +504,11 @@
   0, -12.9315688143396, -1.11022302462516e-16; !- X,Y,Z Vertex 4 {m}
 
 OS:Surface,
-<<<<<<< HEAD
-  {e0965d0c-0f38-4b67-878b-9457a6f4ed05}, !- Handle
+  {ad0f60e6-9f39-43f0-9f07-c44c37b84af5}, !- Handle
   Surface 14,                             !- Name
   Wall,                                   !- Surface Type
   ,                                       !- Construction Name
-  {7af21568-1f94-4a87-b373-9a994d0eccd1}, !- Space Name
-=======
-  {c2b9d9d8-547c-4a6f-981a-34cd93c7282b}, !- Handle
-  Surface 14,                             !- Name
-  Wall,                                   !- Surface Type
-  ,                                       !- Construction Name
-  {a0db75da-3503-49d5-a25d-515fb785b200}, !- Space Name
->>>>>>> 78927444
+  {5a0a3e0a-bfb4-4eb3-980e-3a7c95dff1ba}, !- Space Name
   Foundation,                             !- Outside Boundary Condition
   ,                                       !- Outside Boundary Condition Object
   NoSun,                                  !- Sun Exposure
@@ -741,19 +521,11 @@
   0, 0, -1.11022302462516e-16;            !- X,Y,Z Vertex 4 {m}
 
 OS:Surface,
-<<<<<<< HEAD
-  {c0425695-ea5e-4e3a-ace7-28c88a6410c6}, !- Handle
+  {59b71836-002b-4b8f-9bce-ad86b04e00ec}, !- Handle
   Surface 15,                             !- Name
   Wall,                                   !- Surface Type
   ,                                       !- Construction Name
-  {7af21568-1f94-4a87-b373-9a994d0eccd1}, !- Space Name
-=======
-  {b1240df5-6a02-440c-b4f7-c84109598021}, !- Handle
-  Surface 15,                             !- Name
-  Wall,                                   !- Surface Type
-  ,                                       !- Construction Name
-  {a0db75da-3503-49d5-a25d-515fb785b200}, !- Space Name
->>>>>>> 78927444
+  {5a0a3e0a-bfb4-4eb3-980e-3a7c95dff1ba}, !- Space Name
   Adiabatic,                              !- Outside Boundary Condition
   ,                                       !- Outside Boundary Condition Object
   NoSun,                                  !- Sun Exposure
@@ -766,19 +538,11 @@
   6.46578440716979, 0, -1.11022302462516e-16; !- X,Y,Z Vertex 4 {m}
 
 OS:Surface,
-<<<<<<< HEAD
-  {08591411-010b-4388-b6eb-27a114eeb68e}, !- Handle
+  {2e11aa68-fedb-4eb9-9d4d-46545401281e}, !- Handle
   Surface 16,                             !- Name
   Wall,                                   !- Surface Type
   ,                                       !- Construction Name
-  {7af21568-1f94-4a87-b373-9a994d0eccd1}, !- Space Name
-=======
-  {3c191ae2-d71b-4dfe-80c3-77c8d30d190e}, !- Handle
-  Surface 16,                             !- Name
-  Wall,                                   !- Surface Type
-  ,                                       !- Construction Name
-  {a0db75da-3503-49d5-a25d-515fb785b200}, !- Space Name
->>>>>>> 78927444
+  {5a0a3e0a-bfb4-4eb3-980e-3a7c95dff1ba}, !- Space Name
   Foundation,                             !- Outside Boundary Condition
   ,                                       !- Outside Boundary Condition Object
   NoSun,                                  !- Sun Exposure
@@ -791,23 +555,13 @@
   6.46578440716979, -12.9315688143396, -1.11022302462516e-16; !- X,Y,Z Vertex 4 {m}
 
 OS:Surface,
-<<<<<<< HEAD
-  {19c621ad-2cbc-42c6-9ce0-cf415d952b82}, !- Handle
+  {5078b742-04d3-4f67-ae69-80d4f4c17e4e}, !- Handle
   Surface 17,                             !- Name
   RoofCeiling,                            !- Surface Type
   ,                                       !- Construction Name
-  {7af21568-1f94-4a87-b373-9a994d0eccd1}, !- Space Name
+  {5a0a3e0a-bfb4-4eb3-980e-3a7c95dff1ba}, !- Space Name
   Surface,                                !- Outside Boundary Condition
-  {a3fcdad0-126e-4cd7-80de-23c33589c01b}, !- Outside Boundary Condition Object
-=======
-  {b9ab9739-7708-444f-b333-939f1f9f7b92}, !- Handle
-  Surface 17,                             !- Name
-  RoofCeiling,                            !- Surface Type
-  ,                                       !- Construction Name
-  {a0db75da-3503-49d5-a25d-515fb785b200}, !- Space Name
-  Surface,                                !- Outside Boundary Condition
-  {359bd01c-c60b-435c-966d-e1ca61e78a9b}, !- Outside Boundary Condition Object
->>>>>>> 78927444
+  {0bea1d7b-4382-4b1f-ad02-d3cab78c1758}, !- Outside Boundary Condition Object
   NoSun,                                  !- Sun Exposure
   NoWind,                                 !- Wind Exposure
   ,                                       !- View Factor to Ground
@@ -818,15 +572,9 @@
   0, -12.9315688143396, -1.11022302462516e-16; !- X,Y,Z Vertex 4 {m}
 
 OS:Space,
-<<<<<<< HEAD
-  {7af21568-1f94-4a87-b373-9a994d0eccd1}, !- Handle
+  {5a0a3e0a-bfb4-4eb3-980e-3a7c95dff1ba}, !- Handle
   crawl space,                            !- Name
-  {2f6ede9e-71f6-469d-808b-6386fbc6e194}, !- Space Type Name
-=======
-  {a0db75da-3503-49d5-a25d-515fb785b200}, !- Handle
-  crawl space,                            !- Name
-  {c723c6e1-f053-4d80-9129-b6a76d8e45a5}, !- Space Type Name
->>>>>>> 78927444
+  {61a0e7e0-c057-410b-a364-4a3a1622a197}, !- Space Type Name
   ,                                       !- Default Construction Set Name
   ,                                       !- Default Schedule Set Name
   ,                                       !- Direction of Relative North {deg}
@@ -834,17 +582,10 @@
   ,                                       !- Y Origin {m}
   ,                                       !- Z Origin {m}
   ,                                       !- Building Story Name
-<<<<<<< HEAD
-  {11676701-981a-4265-91f0-8c9b49b0765b}; !- Thermal Zone Name
+  {4bea151e-0537-4731-9cb0-342163f34f51}; !- Thermal Zone Name
 
 OS:ThermalZone,
-  {11676701-981a-4265-91f0-8c9b49b0765b}, !- Handle
-=======
-  {b3ef54ee-c6fc-47ed-b904-2c799d7eaceb}; !- Thermal Zone Name
-
-OS:ThermalZone,
-  {b3ef54ee-c6fc-47ed-b904-2c799d7eaceb}, !- Handle
->>>>>>> 78927444
+  {4bea151e-0537-4731-9cb0-342163f34f51}, !- Handle
   crawl zone,                             !- Name
   ,                                       !- Multiplier
   ,                                       !- Ceiling Height {m}
@@ -853,17 +594,10 @@
   ,                                       !- Zone Inside Convection Algorithm
   ,                                       !- Zone Outside Convection Algorithm
   ,                                       !- Zone Conditioning Equipment List Name
-<<<<<<< HEAD
-  {99f6416e-7e7b-4889-9b56-4dd6b229deeb}, !- Zone Air Inlet Port List
-  {fd74fa28-7195-4954-ab84-c2e967b612ba}, !- Zone Air Exhaust Port List
-  {710ebec1-d0eb-4452-86d5-717b794d1672}, !- Zone Air Node Name
-  {192920ac-e5e5-4dca-851b-9b6993cc8843}, !- Zone Return Air Port List
-=======
-  {165c4a38-d0eb-4baa-97fe-681b80261f3e}, !- Zone Air Inlet Port List
-  {e03c7b2f-2644-4023-a476-b0ebcfedd170}, !- Zone Air Exhaust Port List
-  {f5d4c107-6e60-4ebf-bfdb-023ad65c236d}, !- Zone Air Node Name
-  {4fff8690-8fa4-4f74-8f61-237091a93e28}, !- Zone Return Air Port List
->>>>>>> 78927444
+  {26338ecd-8ebe-464b-ba67-8d07a79d7ae3}, !- Zone Air Inlet Port List
+  {f3878574-cecc-4a18-b15e-e2c44b54d418}, !- Zone Air Exhaust Port List
+  {4a5b32d3-dce3-460d-bb65-9fdaaa348abc}, !- Zone Air Node Name
+  {476d845c-c671-4d8a-99fa-40cb0227b6da}, !- Zone Return Air Port List
   ,                                       !- Primary Daylighting Control Name
   ,                                       !- Fraction of Zone Controlled by Primary Daylighting Control
   ,                                       !- Secondary Daylighting Control Name
@@ -874,67 +608,33 @@
   No;                                     !- Use Ideal Air Loads
 
 OS:Node,
-<<<<<<< HEAD
-  {a4c607fa-c575-4527-8c06-b3d2316a1a8e}, !- Handle
+  {dcecde82-6691-47d5-893a-02d212546e92}, !- Handle
   Node 2,                                 !- Name
-  {710ebec1-d0eb-4452-86d5-717b794d1672}, !- Inlet Port
+  {4a5b32d3-dce3-460d-bb65-9fdaaa348abc}, !- Inlet Port
   ;                                       !- Outlet Port
 
 OS:Connection,
-  {710ebec1-d0eb-4452-86d5-717b794d1672}, !- Handle
-  {11676701-981a-4265-91f0-8c9b49b0765b}, !- Source Object
+  {4a5b32d3-dce3-460d-bb65-9fdaaa348abc}, !- Handle
+  {4bea151e-0537-4731-9cb0-342163f34f51}, !- Source Object
   11,                                     !- Outlet Port
-  {a4c607fa-c575-4527-8c06-b3d2316a1a8e}, !- Target Object
+  {dcecde82-6691-47d5-893a-02d212546e92}, !- Target Object
   2;                                      !- Inlet Port
 
 OS:PortList,
-  {99f6416e-7e7b-4889-9b56-4dd6b229deeb}, !- Handle
-  {11676701-981a-4265-91f0-8c9b49b0765b}; !- HVAC Component
+  {26338ecd-8ebe-464b-ba67-8d07a79d7ae3}, !- Handle
+  {4bea151e-0537-4731-9cb0-342163f34f51}; !- HVAC Component
 
 OS:PortList,
-  {fd74fa28-7195-4954-ab84-c2e967b612ba}, !- Handle
-  {11676701-981a-4265-91f0-8c9b49b0765b}; !- HVAC Component
+  {f3878574-cecc-4a18-b15e-e2c44b54d418}, !- Handle
+  {4bea151e-0537-4731-9cb0-342163f34f51}; !- HVAC Component
 
 OS:PortList,
-  {192920ac-e5e5-4dca-851b-9b6993cc8843}, !- Handle
-  {11676701-981a-4265-91f0-8c9b49b0765b}; !- HVAC Component
+  {476d845c-c671-4d8a-99fa-40cb0227b6da}, !- Handle
+  {4bea151e-0537-4731-9cb0-342163f34f51}; !- HVAC Component
 
 OS:Sizing:Zone,
-  {6b9d3a3e-b932-4330-986b-b9f32b062c8e}, !- Handle
-  {11676701-981a-4265-91f0-8c9b49b0765b}, !- Zone or ZoneList Name
-=======
-  {25a3846a-1e4c-4eff-b45c-0c74dca69b31}, !- Handle
-  Node 2,                                 !- Name
-  {f5d4c107-6e60-4ebf-bfdb-023ad65c236d}, !- Inlet Port
-  ;                                       !- Outlet Port
-
-OS:Connection,
-  {f5d4c107-6e60-4ebf-bfdb-023ad65c236d}, !- Handle
-  {a97d6d16-f318-4259-9476-a0dbc690d861}, !- Name
-  {b3ef54ee-c6fc-47ed-b904-2c799d7eaceb}, !- Source Object
-  11,                                     !- Outlet Port
-  {25a3846a-1e4c-4eff-b45c-0c74dca69b31}, !- Target Object
-  2;                                      !- Inlet Port
-
-OS:PortList,
-  {165c4a38-d0eb-4baa-97fe-681b80261f3e}, !- Handle
-  {0763a9cd-daf4-42af-8729-31cabd9dd60f}, !- Name
-  {b3ef54ee-c6fc-47ed-b904-2c799d7eaceb}; !- HVAC Component
-
-OS:PortList,
-  {e03c7b2f-2644-4023-a476-b0ebcfedd170}, !- Handle
-  {6dc5fda7-e7ab-438b-b8df-1d81eec7c006}, !- Name
-  {b3ef54ee-c6fc-47ed-b904-2c799d7eaceb}; !- HVAC Component
-
-OS:PortList,
-  {4fff8690-8fa4-4f74-8f61-237091a93e28}, !- Handle
-  {130b0476-9c54-4494-81f2-6f1efd5c34e6}, !- Name
-  {b3ef54ee-c6fc-47ed-b904-2c799d7eaceb}; !- HVAC Component
-
-OS:Sizing:Zone,
-  {82c3c779-b046-4892-983c-78342450261d}, !- Handle
-  {b3ef54ee-c6fc-47ed-b904-2c799d7eaceb}, !- Zone or ZoneList Name
->>>>>>> 78927444
+  {e3a138e0-c11c-4d90-9d9f-021609b343bd}, !- Handle
+  {4bea151e-0537-4731-9cb0-342163f34f51}, !- Zone or ZoneList Name
   SupplyAirTemperature,                   !- Zone Cooling Design Supply Air Temperature Input Method
   14,                                     !- Zone Cooling Design Supply Air Temperature {C}
   11.11,                                  !- Zone Cooling Design Supply Air Temperature Difference {deltaC}
@@ -961,21 +661,12 @@
   autosize;                               !- Dedicated Outdoor Air High Setpoint Temperature for Design {C}
 
 OS:ZoneHVAC:EquipmentList,
-<<<<<<< HEAD
-  {15d28578-1c17-45d1-a1a8-52dbdd60ab86}, !- Handle
+  {636f8956-6052-4085-816b-858013153bae}, !- Handle
   Zone HVAC Equipment List 2,             !- Name
-  {11676701-981a-4265-91f0-8c9b49b0765b}; !- Thermal Zone
+  {4bea151e-0537-4731-9cb0-342163f34f51}; !- Thermal Zone
 
 OS:SpaceType,
-  {2f6ede9e-71f6-469d-808b-6386fbc6e194}, !- Handle
-=======
-  {98777cde-abb6-44f7-aa1a-236615249b55}, !- Handle
-  Zone HVAC Equipment List 2,             !- Name
-  {b3ef54ee-c6fc-47ed-b904-2c799d7eaceb}; !- Thermal Zone
-
-OS:SpaceType,
-  {c723c6e1-f053-4d80-9129-b6a76d8e45a5}, !- Handle
->>>>>>> 78927444
+  {61a0e7e0-c057-410b-a364-4a3a1622a197}, !- Handle
   Space Type 2,                           !- Name
   ,                                       !- Default Construction Set Name
   ,                                       !- Default Schedule Set Name
@@ -986,23 +677,13 @@
   crawlspace;                             !- Standards Space Type
 
 OS:Surface,
-<<<<<<< HEAD
-  {cac32d3c-c60f-49e8-ad95-83e6baa5727e}, !- Handle
+  {25f4dfb6-5fbf-4b9e-aa1b-500d03d6ec32}, !- Handle
   Surface 7,                              !- Name
   Floor,                                  !- Surface Type
   ,                                       !- Construction Name
-  {24f9a580-cbdd-4953-bb01-47e87c039ccc}, !- Space Name
+  {f23d1100-ecf5-4f9b-8aa2-ad647c1eadb3}, !- Space Name
   Surface,                                !- Outside Boundary Condition
-  {662de7e0-e618-42b9-8783-d9abc522987a}, !- Outside Boundary Condition Object
-=======
-  {bc432c87-af40-44ea-a781-96b3870efe02}, !- Handle
-  Surface 7,                              !- Name
-  Floor,                                  !- Surface Type
-  ,                                       !- Construction Name
-  {9a305d63-024e-4d3b-84e9-a1aaff0e033f}, !- Space Name
-  Surface,                                !- Outside Boundary Condition
-  {795eea1b-de85-44d4-bfa1-b395c21e439f}, !- Outside Boundary Condition Object
->>>>>>> 78927444
+  {2e11c61a-c803-41c6-b9ab-e4d49d60ddac}, !- Outside Boundary Condition Object
   NoSun,                                  !- Sun Exposure
   NoWind,                                 !- Wind Exposure
   ,                                       !- View Factor to Ground
@@ -1013,19 +694,11 @@
   6.46578440716979, -12.9315688143396, 2.4384; !- X,Y,Z Vertex 4 {m}
 
 OS:Surface,
-<<<<<<< HEAD
-  {4a054161-d210-4e26-8e87-7860b0cc0b7a}, !- Handle
+  {159b7cc9-19e4-45bf-9ba3-7286eda4c7b5}, !- Handle
   Surface 8,                              !- Name
   RoofCeiling,                            !- Surface Type
   ,                                       !- Construction Name
-  {24f9a580-cbdd-4953-bb01-47e87c039ccc}, !- Space Name
-=======
-  {15a32f17-1245-466c-83c9-84675cf64dc4}, !- Handle
-  Surface 8,                              !- Name
-  RoofCeiling,                            !- Surface Type
-  ,                                       !- Construction Name
-  {9a305d63-024e-4d3b-84e9-a1aaff0e033f}, !- Space Name
->>>>>>> 78927444
+  {f23d1100-ecf5-4f9b-8aa2-ad647c1eadb3}, !- Space Name
   Outdoors,                               !- Outside Boundary Condition
   ,                                       !- Outside Boundary Condition Object
   SunExposed,                             !- Sun Exposure
@@ -1038,19 +711,11 @@
   0, 0, 2.7432;                           !- X,Y,Z Vertex 4 {m}
 
 OS:Surface,
-<<<<<<< HEAD
-  {ed6d06af-8bc9-42de-bad4-050f24c7d519}, !- Handle
+  {eaca384d-7c19-4488-b075-c807eb3d6609}, !- Handle
   Surface 9,                              !- Name
   RoofCeiling,                            !- Surface Type
   ,                                       !- Construction Name
-  {24f9a580-cbdd-4953-bb01-47e87c039ccc}, !- Space Name
-=======
-  {40753e82-ea87-4ed8-be7f-4a6a7287e636}, !- Handle
-  Surface 9,                              !- Name
-  RoofCeiling,                            !- Surface Type
-  ,                                       !- Construction Name
-  {9a305d63-024e-4d3b-84e9-a1aaff0e033f}, !- Space Name
->>>>>>> 78927444
+  {f23d1100-ecf5-4f9b-8aa2-ad647c1eadb3}, !- Space Name
   Outdoors,                               !- Outside Boundary Condition
   ,                                       !- Outside Boundary Condition Object
   SunExposed,                             !- Sun Exposure
@@ -1063,19 +728,11 @@
   6.46578440716979, -12.9315688143396, 2.7432; !- X,Y,Z Vertex 4 {m}
 
 OS:Surface,
-<<<<<<< HEAD
-  {a57b0e90-810c-4620-b848-45b690c8b1f5}, !- Handle
+  {cc80be5b-eca3-4b37-8ed6-b26cdefddc21}, !- Handle
   Surface 10,                             !- Name
   Wall,                                   !- Surface Type
   ,                                       !- Construction Name
-  {24f9a580-cbdd-4953-bb01-47e87c039ccc}, !- Space Name
-=======
-  {8e2975d3-2bf1-482e-8ef9-4e889bee8282}, !- Handle
-  Surface 10,                             !- Name
-  Wall,                                   !- Surface Type
-  ,                                       !- Construction Name
-  {9a305d63-024e-4d3b-84e9-a1aaff0e033f}, !- Space Name
->>>>>>> 78927444
+  {f23d1100-ecf5-4f9b-8aa2-ad647c1eadb3}, !- Space Name
   Outdoors,                               !- Outside Boundary Condition
   ,                                       !- Outside Boundary Condition Object
   SunExposed,                             !- Sun Exposure
@@ -1087,19 +744,11 @@
   0, -12.9315688143396, 2.4384;           !- X,Y,Z Vertex 3 {m}
 
 OS:Surface,
-<<<<<<< HEAD
-  {c6b52662-879d-4999-8758-19eb51aaea7f}, !- Handle
+  {acb61e17-7951-44d8-aef0-777c3daaa874}, !- Handle
   Surface 11,                             !- Name
   Wall,                                   !- Surface Type
   ,                                       !- Construction Name
-  {24f9a580-cbdd-4953-bb01-47e87c039ccc}, !- Space Name
-=======
-  {08e8be3a-4661-4b9c-a780-fceb1797cf8a}, !- Handle
-  Surface 11,                             !- Name
-  Wall,                                   !- Surface Type
-  ,                                       !- Construction Name
-  {9a305d63-024e-4d3b-84e9-a1aaff0e033f}, !- Space Name
->>>>>>> 78927444
+  {f23d1100-ecf5-4f9b-8aa2-ad647c1eadb3}, !- Space Name
   Adiabatic,                              !- Outside Boundary Condition
   ,                                       !- Outside Boundary Condition Object
   NoSun,                                  !- Sun Exposure
@@ -1111,15 +760,9 @@
   6.46578440716979, 0, 2.4384;            !- X,Y,Z Vertex 3 {m}
 
 OS:Space,
-<<<<<<< HEAD
-  {24f9a580-cbdd-4953-bb01-47e87c039ccc}, !- Handle
+  {f23d1100-ecf5-4f9b-8aa2-ad647c1eadb3}, !- Handle
   unfinished attic space,                 !- Name
-  {c5d93a98-1d2c-4a7f-aa01-f2d1dd2eac61}, !- Space Type Name
-=======
-  {9a305d63-024e-4d3b-84e9-a1aaff0e033f}, !- Handle
-  unfinished attic space,                 !- Name
-  {2a9f2cde-aba2-410b-9623-2705fe6ccb54}, !- Space Type Name
->>>>>>> 78927444
+  {b7933e55-58f2-4245-834d-ba2f1341b870}, !- Space Type Name
   ,                                       !- Default Construction Set Name
   ,                                       !- Default Schedule Set Name
   ,                                       !- Direction of Relative North {deg}
@@ -1127,17 +770,10 @@
   ,                                       !- Y Origin {m}
   ,                                       !- Z Origin {m}
   ,                                       !- Building Story Name
-<<<<<<< HEAD
-  {502a0379-8d23-4bbb-bd2a-7a6e2a4d69c6}; !- Thermal Zone Name
+  {bf0a3612-2c97-4420-ab62-b083c1c1d5c4}; !- Thermal Zone Name
 
 OS:ThermalZone,
-  {502a0379-8d23-4bbb-bd2a-7a6e2a4d69c6}, !- Handle
-=======
-  {81956b55-8719-41d3-90fe-a3ec2bb335d2}; !- Thermal Zone Name
-
-OS:ThermalZone,
-  {81956b55-8719-41d3-90fe-a3ec2bb335d2}, !- Handle
->>>>>>> 78927444
+  {bf0a3612-2c97-4420-ab62-b083c1c1d5c4}, !- Handle
   unfinished attic zone,                  !- Name
   ,                                       !- Multiplier
   ,                                       !- Ceiling Height {m}
@@ -1146,17 +782,10 @@
   ,                                       !- Zone Inside Convection Algorithm
   ,                                       !- Zone Outside Convection Algorithm
   ,                                       !- Zone Conditioning Equipment List Name
-<<<<<<< HEAD
-  {317902a1-c7be-40f1-b33a-3ee7d8b4d22a}, !- Zone Air Inlet Port List
-  {dc571348-eddf-41c9-b110-2224eaf930ed}, !- Zone Air Exhaust Port List
-  {5e822e03-d108-4e5c-985c-8e42eb70ec27}, !- Zone Air Node Name
-  {f5ef6c6d-859b-41f6-9179-e55d02d90640}, !- Zone Return Air Port List
-=======
-  {c4d17208-dc98-499b-bce7-351bfc2a5f37}, !- Zone Air Inlet Port List
-  {27511976-0139-4e5a-a252-4cff7dfdb637}, !- Zone Air Exhaust Port List
-  {a2024415-05ff-4dc7-a4ff-19eeeddb0b3d}, !- Zone Air Node Name
-  {38e34b0f-6f28-4e1f-8464-f41ec8b97779}, !- Zone Return Air Port List
->>>>>>> 78927444
+  {da96e955-2647-4915-873a-8f304c9bf923}, !- Zone Air Inlet Port List
+  {1877e038-4c10-49b9-9840-02dbdb2db15d}, !- Zone Air Exhaust Port List
+  {10355790-8e19-4da4-b8be-78f00809d34b}, !- Zone Air Node Name
+  {f843e05f-7551-44c8-bdab-633451474c8b}, !- Zone Return Air Port List
   ,                                       !- Primary Daylighting Control Name
   ,                                       !- Fraction of Zone Controlled by Primary Daylighting Control
   ,                                       !- Secondary Daylighting Control Name
@@ -1167,67 +796,33 @@
   No;                                     !- Use Ideal Air Loads
 
 OS:Node,
-<<<<<<< HEAD
-  {e5fb412a-4ae3-4601-83be-3b240de00f90}, !- Handle
+  {7afb5b6a-c11b-4b0c-801d-d847f828c081}, !- Handle
   Node 3,                                 !- Name
-  {5e822e03-d108-4e5c-985c-8e42eb70ec27}, !- Inlet Port
+  {10355790-8e19-4da4-b8be-78f00809d34b}, !- Inlet Port
   ;                                       !- Outlet Port
 
 OS:Connection,
-  {5e822e03-d108-4e5c-985c-8e42eb70ec27}, !- Handle
-  {502a0379-8d23-4bbb-bd2a-7a6e2a4d69c6}, !- Source Object
+  {10355790-8e19-4da4-b8be-78f00809d34b}, !- Handle
+  {bf0a3612-2c97-4420-ab62-b083c1c1d5c4}, !- Source Object
   11,                                     !- Outlet Port
-  {e5fb412a-4ae3-4601-83be-3b240de00f90}, !- Target Object
+  {7afb5b6a-c11b-4b0c-801d-d847f828c081}, !- Target Object
   2;                                      !- Inlet Port
 
 OS:PortList,
-  {317902a1-c7be-40f1-b33a-3ee7d8b4d22a}, !- Handle
-  {502a0379-8d23-4bbb-bd2a-7a6e2a4d69c6}; !- HVAC Component
+  {da96e955-2647-4915-873a-8f304c9bf923}, !- Handle
+  {bf0a3612-2c97-4420-ab62-b083c1c1d5c4}; !- HVAC Component
 
 OS:PortList,
-  {dc571348-eddf-41c9-b110-2224eaf930ed}, !- Handle
-  {502a0379-8d23-4bbb-bd2a-7a6e2a4d69c6}; !- HVAC Component
+  {1877e038-4c10-49b9-9840-02dbdb2db15d}, !- Handle
+  {bf0a3612-2c97-4420-ab62-b083c1c1d5c4}; !- HVAC Component
 
 OS:PortList,
-  {f5ef6c6d-859b-41f6-9179-e55d02d90640}, !- Handle
-  {502a0379-8d23-4bbb-bd2a-7a6e2a4d69c6}; !- HVAC Component
+  {f843e05f-7551-44c8-bdab-633451474c8b}, !- Handle
+  {bf0a3612-2c97-4420-ab62-b083c1c1d5c4}; !- HVAC Component
 
 OS:Sizing:Zone,
-  {e1016900-8b17-4b0d-884d-6cd6eec20a34}, !- Handle
-  {502a0379-8d23-4bbb-bd2a-7a6e2a4d69c6}, !- Zone or ZoneList Name
-=======
-  {4fd3cdfc-91e0-4417-930b-e89b39715c2d}, !- Handle
-  Node 3,                                 !- Name
-  {a2024415-05ff-4dc7-a4ff-19eeeddb0b3d}, !- Inlet Port
-  ;                                       !- Outlet Port
-
-OS:Connection,
-  {a2024415-05ff-4dc7-a4ff-19eeeddb0b3d}, !- Handle
-  {15725530-cffe-451d-b7b9-4e6fd0cbd7fd}, !- Name
-  {81956b55-8719-41d3-90fe-a3ec2bb335d2}, !- Source Object
-  11,                                     !- Outlet Port
-  {4fd3cdfc-91e0-4417-930b-e89b39715c2d}, !- Target Object
-  2;                                      !- Inlet Port
-
-OS:PortList,
-  {c4d17208-dc98-499b-bce7-351bfc2a5f37}, !- Handle
-  {cd4b5db4-518d-46c8-96a9-bb3e0ed6b650}, !- Name
-  {81956b55-8719-41d3-90fe-a3ec2bb335d2}; !- HVAC Component
-
-OS:PortList,
-  {27511976-0139-4e5a-a252-4cff7dfdb637}, !- Handle
-  {620688a4-6d9d-46c4-ac55-12a744031a28}, !- Name
-  {81956b55-8719-41d3-90fe-a3ec2bb335d2}; !- HVAC Component
-
-OS:PortList,
-  {38e34b0f-6f28-4e1f-8464-f41ec8b97779}, !- Handle
-  {dabff030-90e5-4557-b6a2-a872f1021b12}, !- Name
-  {81956b55-8719-41d3-90fe-a3ec2bb335d2}; !- HVAC Component
-
-OS:Sizing:Zone,
-  {5897493a-6b72-4918-8e8d-4cfc360774b3}, !- Handle
-  {81956b55-8719-41d3-90fe-a3ec2bb335d2}, !- Zone or ZoneList Name
->>>>>>> 78927444
+  {39a7bb5c-c4a6-48ce-80e9-0caa71154223}, !- Handle
+  {bf0a3612-2c97-4420-ab62-b083c1c1d5c4}, !- Zone or ZoneList Name
   SupplyAirTemperature,                   !- Zone Cooling Design Supply Air Temperature Input Method
   14,                                     !- Zone Cooling Design Supply Air Temperature {C}
   11.11,                                  !- Zone Cooling Design Supply Air Temperature Difference {deltaC}
@@ -1254,21 +849,12 @@
   autosize;                               !- Dedicated Outdoor Air High Setpoint Temperature for Design {C}
 
 OS:ZoneHVAC:EquipmentList,
-<<<<<<< HEAD
-  {6fa90d5c-0475-4ccd-8bfb-e0d9e600f112}, !- Handle
+  {3997ce2a-a660-4114-ad59-1a3420e39a84}, !- Handle
   Zone HVAC Equipment List 3,             !- Name
-  {502a0379-8d23-4bbb-bd2a-7a6e2a4d69c6}; !- Thermal Zone
+  {bf0a3612-2c97-4420-ab62-b083c1c1d5c4}; !- Thermal Zone
 
 OS:SpaceType,
-  {c5d93a98-1d2c-4a7f-aa01-f2d1dd2eac61}, !- Handle
-=======
-  {628d4642-70de-4239-9d9f-10660a793b22}, !- Handle
-  Zone HVAC Equipment List 3,             !- Name
-  {81956b55-8719-41d3-90fe-a3ec2bb335d2}; !- Thermal Zone
-
-OS:SpaceType,
-  {2a9f2cde-aba2-410b-9623-2705fe6ccb54}, !- Handle
->>>>>>> 78927444
+  {b7933e55-58f2-4245-834d-ba2f1341b870}, !- Handle
   Space Type 3,                           !- Name
   ,                                       !- Default Construction Set Name
   ,                                       !- Default Schedule Set Name
@@ -1279,23 +865,14 @@
   unfinished attic;                       !- Standards Space Type
 
 OS:BuildingUnit,
-<<<<<<< HEAD
-  {bdeb0997-8876-45ba-a600-c7ceb52078bb}, !- Handle
-=======
-  {dc5a002c-2fcd-444e-9c50-2abd3be40a1b}, !- Handle
->>>>>>> 78927444
+  {5c267be3-4b9c-4e5c-9b66-7cabe082e703}, !- Handle
   unit 1,                                 !- Name
   ,                                       !- Rendering Color
   Residential;                            !- Building Unit Type
 
 OS:AdditionalProperties,
-<<<<<<< HEAD
-  {335dc8b0-28e5-42e7-8c67-7738eeec2979}, !- Handle
-  {bdeb0997-8876-45ba-a600-c7ceb52078bb}, !- Object Name
-=======
-  {ffb16ed8-a5a0-4248-8968-bba13e6f1ea2}, !- Handle
-  {dc5a002c-2fcd-444e-9c50-2abd3be40a1b}, !- Object Name
->>>>>>> 78927444
+  {9def5851-eedb-4d66-b7a8-699312bcb89f}, !- Handle
+  {5c267be3-4b9c-4e5c-9b66-7cabe082e703}, !- Object Name
   NumberOfBedrooms,                       !- Feature Name 1
   Integer,                                !- Feature Data Type 1
   3,                                      !- Feature Value 1
@@ -1307,20 +884,12 @@
   3.3900000000000001;                     !- Feature Value 3
 
 OS:External:File,
-<<<<<<< HEAD
-  {e0d96dcd-f140-4ea0-9a2b-d785ead0d27c}, !- Handle
-=======
-  {330734bd-212e-468c-97a1-881f2d1e8987}, !- Handle
->>>>>>> 78927444
+  {56923be4-446f-4250-92ba-7534bc0d0808}, !- Handle
   8760.csv,                               !- Name
   8760.csv;                               !- File Name
 
 OS:Schedule:Day,
-<<<<<<< HEAD
-  {4cd8bd42-f9f9-4545-8d15-0d4bb552a129}, !- Handle
-=======
-  {92375d13-00cb-4a62-9539-58d056cc1859}, !- Handle
->>>>>>> 78927444
+  {0bd36ce8-00f2-4c0f-b57b-42a793c7d133}, !- Handle
   Schedule Day 1,                         !- Name
   ,                                       !- Schedule Type Limits Name
   ,                                       !- Interpolate to Timestep
@@ -1329,11 +898,7 @@
   0;                                      !- Value Until Time 1
 
 OS:Schedule:Day,
-<<<<<<< HEAD
-  {c121236c-e855-43df-9c3f-a31a88079a89}, !- Handle
-=======
-  {b786d6c9-0d93-4f91-ae0f-330f6ef3ce0f}, !- Handle
->>>>>>> 78927444
+  {60857f05-54ba-47af-9856-e5ebe653497a}, !- Handle
   Schedule Day 2,                         !- Name
   ,                                       !- Schedule Type Limits Name
   ,                                       !- Interpolate to Timestep
@@ -1342,17 +907,10 @@
   1;                                      !- Value Until Time 1
 
 OS:Schedule:File,
-<<<<<<< HEAD
-  {be5a055d-d8e7-4744-9167-9d31a558ede9}, !- Handle
+  {13764646-f2fd-4c7d-a7e7-f9d43733c8ef}, !- Handle
   occupants,                              !- Name
-  {ffccf20a-21c0-489c-90ed-e7303d3ddffd}, !- Schedule Type Limits Name
-  {e0d96dcd-f140-4ea0-9a2b-d785ead0d27c}, !- External File Name
-=======
-  {ab830911-e9f5-471c-98c4-85cf561ffa03}, !- Handle
-  occupants,                              !- Name
-  {c92d6103-aaf5-40f0-bd94-c0f0f77aa817}, !- Schedule Type Limits Name
-  {330734bd-212e-468c-97a1-881f2d1e8987}, !- External File Name
->>>>>>> 78927444
+  {09b67e44-70d3-4b11-ab9c-de3d69d8b5ae}, !- Schedule Type Limits Name
+  {56923be4-446f-4250-92ba-7534bc0d0808}, !- External File Name
   1,                                      !- Column Number
   1,                                      !- Rows to Skip at Top
   8760,                                   !- Number of Hours of Data
@@ -1360,34 +918,14 @@
   ,                                       !- Interpolate to Timestep
   60;                                     !- Minutes per Item
 
-<<<<<<< HEAD
 OS:Schedule:Constant,
-  {a4b886b0-ec63-4d96-8a14-4d4e8e25aa38}, !- Handle
+  {72911ffe-c36d-4685-b4bd-e4f705bdbf3c}, !- Handle
   res occupants activity schedule,        !- Name
-  {c6618c5d-eb01-44be-b04a-3a4a230d3aaa}, !- Schedule Type Limits Name
+  {8178124c-ecaf-432e-9b5b-645c20d1cf28}, !- Schedule Type Limits Name
   112.539290946133;                       !- Value
 
 OS:People:Definition,
-  {427b91da-22df-4772-9bdd-984596321643}, !- Handle
-=======
-OS:Schedule:Ruleset,
-  {85669488-8517-4c33-be62-50635b6e1cec}, !- Handle
-  Schedule Ruleset 1,                     !- Name
-  {dc56c29b-c91d-463c-b566-5e25dde12800}, !- Schedule Type Limits Name
-  {c3cd31c7-9e8e-42ae-b933-708a05d50acd}; !- Default Day Schedule Name
-
-OS:Schedule:Day,
-  {c3cd31c7-9e8e-42ae-b933-708a05d50acd}, !- Handle
-  Schedule Day 3,                         !- Name
-  {dc56c29b-c91d-463c-b566-5e25dde12800}, !- Schedule Type Limits Name
-  ,                                       !- Interpolate to Timestep
-  24,                                     !- Hour 1
-  0,                                      !- Minute 1
-  112.539290946133;                       !- Value Until Time 1
-
-OS:People:Definition,
-  {618db105-5498-498b-9740-c907a5b747cd}, !- Handle
->>>>>>> 78927444
+  {9b161b8b-f26a-4244-a247-c4b2d9385d84}, !- Handle
   res occupants|living space,             !- Name
   People,                                 !- Number of People Calculation Method
   3.39,                                   !- Number of People {people}
@@ -1400,21 +938,12 @@
   ZoneAveraged;                           !- Mean Radiant Temperature Calculation Type
 
 OS:People,
-<<<<<<< HEAD
-  {1f16df54-de15-4e12-b01a-427766f23d49}, !- Handle
+  {28c52018-aa05-4607-a811-2fe214026b5b}, !- Handle
   res occupants|living space,             !- Name
-  {427b91da-22df-4772-9bdd-984596321643}, !- People Definition Name
-  {6babb30a-42f4-4fb4-88da-6ef203ec1523}, !- Space or SpaceType Name
-  {be5a055d-d8e7-4744-9167-9d31a558ede9}, !- Number of People Schedule Name
-  {a4b886b0-ec63-4d96-8a14-4d4e8e25aa38}, !- Activity Level Schedule Name
-=======
-  {6a88989b-8ee2-4bcf-b9f3-2f8863cfcfa9}, !- Handle
-  res occupants|living space,             !- Name
-  {618db105-5498-498b-9740-c907a5b747cd}, !- People Definition Name
-  {e5548069-5db0-47b1-882c-eb55bf895ce9}, !- Space or SpaceType Name
-  {ab830911-e9f5-471c-98c4-85cf561ffa03}, !- Number of People Schedule Name
-  {85669488-8517-4c33-be62-50635b6e1cec}, !- Activity Level Schedule Name
->>>>>>> 78927444
+  {9b161b8b-f26a-4244-a247-c4b2d9385d84}, !- People Definition Name
+  {d4f9f3a5-dc0a-4b36-9dd4-e225928ea934}, !- Space or SpaceType Name
+  {13764646-f2fd-4c7d-a7e7-f9d43733c8ef}, !- Number of People Schedule Name
+  {72911ffe-c36d-4685-b4bd-e4f705bdbf3c}, !- Activity Level Schedule Name
   ,                                       !- Surface Name/Angle Factor List Name
   ,                                       !- Work Efficiency Schedule Name
   ,                                       !- Clothing Insulation Schedule Name
@@ -1422,11 +951,7 @@
   1;                                      !- Multiplier
 
 OS:ScheduleTypeLimits,
-<<<<<<< HEAD
-  {c6618c5d-eb01-44be-b04a-3a4a230d3aaa}, !- Handle
-=======
-  {dc56c29b-c91d-463c-b566-5e25dde12800}, !- Handle
->>>>>>> 78927444
+  {8178124c-ecaf-432e-9b5b-645c20d1cf28}, !- Handle
   ActivityLevel,                          !- Name
   0,                                      !- Lower Limit Value
   ,                                       !- Upper Limit Value
@@ -1434,37 +959,58 @@
   ActivityLevel;                          !- Unit Type
 
 OS:ScheduleTypeLimits,
-<<<<<<< HEAD
-  {ffccf20a-21c0-489c-90ed-e7303d3ddffd}, !- Handle
-=======
-  {c92d6103-aaf5-40f0-bd94-c0f0f77aa817}, !- Handle
->>>>>>> 78927444
+  {09b67e44-70d3-4b11-ab9c-de3d69d8b5ae}, !- Handle
   Fractional,                             !- Name
   0,                                      !- Lower Limit Value
   1,                                      !- Upper Limit Value
   Continuous;                             !- Numeric Type
 
 OS:ShadingSurfaceGroup,
-<<<<<<< HEAD
-  {a96caff6-5807-4e5d-93fd-830873149ea1}, !- Handle
-=======
-  {b0dad645-f3ab-41e8-b918-24867b60013c}, !- Handle
->>>>>>> 78927444
+  {84aca325-7d32-4aad-ab64-b5a5344db2ee}, !- Handle
   res eaves,                              !- Name
   Building;                               !- Shading Surface Type
 
 OS:ShadingSurface,
-<<<<<<< HEAD
-  {0b41cb03-5246-423f-bdc5-165e3cbb36b4}, !- Handle
+  {870a0aa9-e0e1-46b6-8483-3fba8f0fdd79}, !- Handle
+  Surface 8 - res eaves,                  !- Name
+  ,                                       !- Construction Name
+  {84aca325-7d32-4aad-ab64-b5a5344db2ee}, !- Shading Surface Group Name
+  ,                                       !- Transmittance Schedule Name
+  ,                                       !- Number of Vertices
+  -0.6096, 0, 2.7432,                     !- X,Y,Z Vertex 1 {m}
+  -0.6096, -6.46578440716979, 5.9760922035849, !- X,Y,Z Vertex 2 {m}
+  0, -6.46578440716979, 5.9760922035849,  !- X,Y,Z Vertex 3 {m}
+  0, 0, 2.7432;                           !- X,Y,Z Vertex 4 {m}
+
+OS:ShadingSurface,
+  {41a21eff-8027-4706-b0f4-d640df7eaf41}, !- Handle
+  Surface 8 - res eaves 1,                !- Name
+  ,                                       !- Construction Name
+  {84aca325-7d32-4aad-ab64-b5a5344db2ee}, !- Shading Surface Group Name
+  ,                                       !- Transmittance Schedule Name
+  ,                                       !- Number of Vertices
+  7.07538440716979, -6.46578440716979, 5.9760922035849, !- X,Y,Z Vertex 1 {m}
+  7.07538440716979, 0, 2.7432,            !- X,Y,Z Vertex 2 {m}
+  6.46578440716979, 0, 2.7432,            !- X,Y,Z Vertex 3 {m}
+  6.46578440716979, -6.46578440716979, 5.9760922035849; !- X,Y,Z Vertex 4 {m}
+
+OS:ShadingSurface,
+  {0768ed26-30d1-4c59-9eff-313984a1eaa7}, !- Handle
+  Surface 8 - res eaves 2,                !- Name
+  ,                                       !- Construction Name
+  {84aca325-7d32-4aad-ab64-b5a5344db2ee}, !- Shading Surface Group Name
+  ,                                       !- Transmittance Schedule Name
+  ,                                       !- Number of Vertices
+  6.46578440716979, 0.6096, 2.4384,       !- X,Y,Z Vertex 1 {m}
+  0, 0.6096, 2.4384,                      !- X,Y,Z Vertex 2 {m}
+  0, 0, 2.7432,                           !- X,Y,Z Vertex 3 {m}
+  6.46578440716979, 0, 2.7432;            !- X,Y,Z Vertex 4 {m}
+
+OS:ShadingSurface,
+  {33b744d1-dc6c-471f-bb5f-1d3c2066e67b}, !- Handle
   Surface 9 - res eaves,                  !- Name
   ,                                       !- Construction Name
-  {a96caff6-5807-4e5d-93fd-830873149ea1}, !- Shading Surface Group Name
-=======
-  {0dc5ae9e-c835-4ff9-88fa-e58f1217ddfc}, !- Handle
-  Surface 9 - res eaves,                  !- Name
-  ,                                       !- Construction Name
-  {b0dad645-f3ab-41e8-b918-24867b60013c}, !- Shading Surface Group Name
->>>>>>> 78927444
+  {84aca325-7d32-4aad-ab64-b5a5344db2ee}, !- Shading Surface Group Name
   ,                                       !- Transmittance Schedule Name
   ,                                       !- Number of Vertices
   7.07538440716979, -12.9315688143396, 2.7432, !- X,Y,Z Vertex 1 {m}
@@ -1473,17 +1019,10 @@
   6.46578440716979, -12.9315688143396, 2.7432; !- X,Y,Z Vertex 4 {m}
 
 OS:ShadingSurface,
-<<<<<<< HEAD
-  {919656b9-13a8-4021-a7d5-dddc28c1f0b0}, !- Handle
+  {72acaebf-bd85-4fa3-bc63-511735af658e}, !- Handle
   Surface 9 - res eaves 1,                !- Name
   ,                                       !- Construction Name
-  {a96caff6-5807-4e5d-93fd-830873149ea1}, !- Shading Surface Group Name
-=======
-  {cd194dcf-6bcd-4835-94d1-986690de1d43}, !- Handle
-  Surface 9 - res eaves 1,                !- Name
-  ,                                       !- Construction Name
-  {b0dad645-f3ab-41e8-b918-24867b60013c}, !- Shading Surface Group Name
->>>>>>> 78927444
+  {84aca325-7d32-4aad-ab64-b5a5344db2ee}, !- Shading Surface Group Name
   ,                                       !- Transmittance Schedule Name
   ,                                       !- Number of Vertices
   -0.6096, -6.46578440716979, 5.9760922035849, !- X,Y,Z Vertex 1 {m}
@@ -1492,77 +1031,13 @@
   0, -6.46578440716979, 5.9760922035849;  !- X,Y,Z Vertex 4 {m}
 
 OS:ShadingSurface,
-<<<<<<< HEAD
-  {28cef596-45a3-42a5-b4e0-38c72e6537c9}, !- Handle
+  {f271cbc3-44ec-4c87-92cd-fa2750a10f61}, !- Handle
   Surface 9 - res eaves 2,                !- Name
   ,                                       !- Construction Name
-  {a96caff6-5807-4e5d-93fd-830873149ea1}, !- Shading Surface Group Name
-=======
-  {8de92d3e-b3d4-479d-9236-793f83ebc492}, !- Handle
-  Surface 9 - res eaves 2,                !- Name
-  ,                                       !- Construction Name
-  {b0dad645-f3ab-41e8-b918-24867b60013c}, !- Shading Surface Group Name
->>>>>>> 78927444
+  {84aca325-7d32-4aad-ab64-b5a5344db2ee}, !- Shading Surface Group Name
   ,                                       !- Transmittance Schedule Name
   ,                                       !- Number of Vertices
   0, -13.5411688143396, 2.4384,           !- X,Y,Z Vertex 1 {m}
   6.46578440716979, -13.5411688143396, 2.4384, !- X,Y,Z Vertex 2 {m}
   6.46578440716979, -12.9315688143396, 2.7432, !- X,Y,Z Vertex 3 {m}
   0, -12.9315688143396, 2.7432;           !- X,Y,Z Vertex 4 {m}
-
-OS:ShadingSurface,
-<<<<<<< HEAD
-  {c2d14f16-7647-4029-973f-e852a410d401}, !- Handle
-  Surface 8 - res eaves,                  !- Name
-  ,                                       !- Construction Name
-  {a96caff6-5807-4e5d-93fd-830873149ea1}, !- Shading Surface Group Name
-=======
-  {c8b19fa3-8c45-4e37-bca2-78472e0a4961}, !- Handle
-  Surface 8 - res eaves,                  !- Name
-  ,                                       !- Construction Name
-  {b0dad645-f3ab-41e8-b918-24867b60013c}, !- Shading Surface Group Name
->>>>>>> 78927444
-  ,                                       !- Transmittance Schedule Name
-  ,                                       !- Number of Vertices
-  -0.6096, 0, 2.7432,                     !- X,Y,Z Vertex 1 {m}
-  -0.6096, -6.46578440716979, 5.9760922035849, !- X,Y,Z Vertex 2 {m}
-  0, -6.46578440716979, 5.9760922035849,  !- X,Y,Z Vertex 3 {m}
-  0, 0, 2.7432;                           !- X,Y,Z Vertex 4 {m}
-
-OS:ShadingSurface,
-<<<<<<< HEAD
-  {8648d5b8-0201-4d6c-9945-c45b1110e038}, !- Handle
-  Surface 8 - res eaves 1,                !- Name
-  ,                                       !- Construction Name
-  {a96caff6-5807-4e5d-93fd-830873149ea1}, !- Shading Surface Group Name
-=======
-  {928dae7e-f8a6-4709-9da0-c6568a441dba}, !- Handle
-  Surface 8 - res eaves 1,                !- Name
-  ,                                       !- Construction Name
-  {b0dad645-f3ab-41e8-b918-24867b60013c}, !- Shading Surface Group Name
->>>>>>> 78927444
-  ,                                       !- Transmittance Schedule Name
-  ,                                       !- Number of Vertices
-  7.07538440716979, -6.46578440716979, 5.9760922035849, !- X,Y,Z Vertex 1 {m}
-  7.07538440716979, 0, 2.7432,            !- X,Y,Z Vertex 2 {m}
-  6.46578440716979, 0, 2.7432,            !- X,Y,Z Vertex 3 {m}
-  6.46578440716979, -6.46578440716979, 5.9760922035849; !- X,Y,Z Vertex 4 {m}
-
-OS:ShadingSurface,
-<<<<<<< HEAD
-  {786532aa-5997-4751-ac88-3d0bc870f6d0}, !- Handle
-  Surface 8 - res eaves 2,                !- Name
-  ,                                       !- Construction Name
-  {a96caff6-5807-4e5d-93fd-830873149ea1}, !- Shading Surface Group Name
-=======
-  {13f76c57-88b8-4fe2-8bfe-e74c9fe42a3d}, !- Handle
-  Surface 8 - res eaves 2,                !- Name
-  ,                                       !- Construction Name
-  {b0dad645-f3ab-41e8-b918-24867b60013c}, !- Shading Surface Group Name
->>>>>>> 78927444
-  ,                                       !- Transmittance Schedule Name
-  ,                                       !- Number of Vertices
-  6.46578440716979, 0.6096, 2.4384,       !- X,Y,Z Vertex 1 {m}
-  0, 0.6096, 2.4384,                      !- X,Y,Z Vertex 2 {m}
-  0, 0, 2.7432,                           !- X,Y,Z Vertex 3 {m}
-  6.46578440716979, 0, 2.7432;            !- X,Y,Z Vertex 4 {m}
