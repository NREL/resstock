--- conflicted
+++ resolved
@@ -1,73 +1,41 @@
 !- NOTE: Auto-generated from /test/osw_files/SFA_4units_1story_CS_UA_3Beds_2Baths_Denver.osw
 
 OS:Version,
-<<<<<<< HEAD
-  {2c12806f-2863-4069-9679-468a590bce94}, !- Handle
+  {bb28b047-561b-4430-8738-0162fb534179}, !- Handle
   2.9.0;                                  !- Version Identifier
 
 OS:SimulationControl,
-  {fd265622-9b6f-49c9-aec9-23180a10d888}, !- Handle
-=======
-  {5c4a3066-57e9-4649-98f7-0b8036a2d729}, !- Handle
-  2.9.0;                                  !- Version Identifier
-
-OS:SimulationControl,
-  {7811bd84-39d2-4b9f-a698-1a9aacb67481}, !- Handle
->>>>>>> 2c92e5b7
+  {66a2982f-3a8a-4476-90a7-4dbb1cac124b}, !- Handle
   ,                                       !- Do Zone Sizing Calculation
   ,                                       !- Do System Sizing Calculation
   ,                                       !- Do Plant Sizing Calculation
   No;                                     !- Run Simulation for Sizing Periods
 
 OS:Timestep,
-<<<<<<< HEAD
-  {9203286a-29f5-4357-b1f2-fc8c78277c2b}, !- Handle
+  {d983398e-fef5-4c8b-bf7b-5d4552095f7a}, !- Handle
   6;                                      !- Number of Timesteps per Hour
 
 OS:ShadowCalculation,
-  {26ac5f10-cbd1-40ca-998f-695ab829c805}, !- Handle
-=======
-  {e30446ac-40a3-4d38-9770-4fa66b9fa602}, !- Handle
-  6;                                      !- Number of Timesteps per Hour
-
-OS:ShadowCalculation,
-  {d5e145e7-b9bd-4f1b-baa9-366b4f418196}, !- Handle
->>>>>>> 2c92e5b7
+  {48afca0f-d4e5-4c8e-8e4a-8356fc37a98b}, !- Handle
   20,                                     !- Calculation Frequency
   200;                                    !- Maximum Figures in Shadow Overlap Calculations
 
 OS:SurfaceConvectionAlgorithm:Outside,
-<<<<<<< HEAD
-  {6fc39400-e37f-4638-9c64-32ce8ed8981a}, !- Handle
+  {cd842ad3-a4ba-45d3-90be-7abc74d74cca}, !- Handle
   DOE-2;                                  !- Algorithm
 
 OS:SurfaceConvectionAlgorithm:Inside,
-  {0fca8a19-0022-443e-a9e6-56a52dc3c919}, !- Handle
+  {9ca7b07f-b981-4fb6-ba9d-8e44b4881881}, !- Handle
   TARP;                                   !- Algorithm
 
 OS:ZoneCapacitanceMultiplier:ResearchSpecial,
-  {45919efa-f1f4-42c0-857c-78bb3ebc8bbe}, !- Handle
-=======
-  {bca5d28a-18b5-433f-b990-b557d49760d8}, !- Handle
-  DOE-2;                                  !- Algorithm
-
-OS:SurfaceConvectionAlgorithm:Inside,
-  {3c86824f-e7d9-4042-933f-c578e5e9cbde}, !- Handle
-  TARP;                                   !- Algorithm
-
-OS:ZoneCapacitanceMultiplier:ResearchSpecial,
-  {fdb758cb-10e8-44ee-a8ad-25705b9da85a}, !- Handle
->>>>>>> 2c92e5b7
+  {0d0113ce-f9b1-4fe6-8d2b-516bb5678edc}, !- Handle
   ,                                       !- Temperature Capacity Multiplier
   15,                                     !- Humidity Capacity Multiplier
   ;                                       !- Carbon Dioxide Capacity Multiplier
 
 OS:RunPeriod,
-<<<<<<< HEAD
-  {5c6df875-1e27-4d00-bbf0-cff1cab9c46e}, !- Handle
-=======
-  {f1a23d14-b618-452c-8875-3780bde91e69}, !- Handle
->>>>>>> 2c92e5b7
+  {fec707ab-3a65-493d-9111-b4fd4178da90}, !- Handle
   Run Period 1,                           !- Name
   1,                                      !- Begin Month
   1,                                      !- Begin Day of Month
@@ -81,21 +49,13 @@
   ;                                       !- Number of Times Runperiod to be Repeated
 
 OS:YearDescription,
-<<<<<<< HEAD
-  {9a6b1794-df46-498e-9436-cb21f3608e62}, !- Handle
-=======
-  {17a874d5-fe46-4485-81b7-11a54d93a571}, !- Handle
->>>>>>> 2c92e5b7
+  {319ff67e-52d4-4b30-9ebe-1372894cb9f2}, !- Handle
   2007,                                   !- Calendar Year
   ,                                       !- Day of Week for Start Day
   ;                                       !- Is Leap Year
 
 OS:WeatherFile,
-<<<<<<< HEAD
-  {c4fb2e0c-0a15-4fa1-b140-094592fd2015}, !- Handle
-=======
-  {5b9bc210-7c93-4c7b-8df7-adef49958eea}, !- Handle
->>>>>>> 2c92e5b7
+  {ab2d3843-8a13-499d-8092-fe7dac9416f9}, !- Handle
   Denver Intl Ap,                         !- City
   CO,                                     !- State Province Region
   USA,                                    !- Country
@@ -109,13 +69,8 @@
   E23378AA;                               !- Checksum
 
 OS:AdditionalProperties,
-<<<<<<< HEAD
-  {a6c4264a-26bd-44ba-a354-9e80520ec9a5}, !- Handle
-  {c4fb2e0c-0a15-4fa1-b140-094592fd2015}, !- Object Name
-=======
-  {3beda3a0-db23-4c2a-a64f-8d1b80b64eb3}, !- Handle
-  {5b9bc210-7c93-4c7b-8df7-adef49958eea}, !- Object Name
->>>>>>> 2c92e5b7
+  {edbd958e-3bf1-4deb-bb4b-5ee191a36542}, !- Handle
+  {ab2d3843-8a13-499d-8092-fe7dac9416f9}, !- Object Name
   EPWHeaderCity,                          !- Feature Name 1
   String,                                 !- Feature Data Type 1
   Denver Intl Ap,                         !- Feature Value 1
@@ -223,11 +178,7 @@
   84;                                     !- Feature Value 35
 
 OS:Site,
-<<<<<<< HEAD
-  {07e60823-3b50-4630-9e23-43ba89be461a}, !- Handle
-=======
-  {9db4286d-34c9-4845-b63e-61ed8e41d291}, !- Handle
->>>>>>> 2c92e5b7
+  {be5b7215-a979-4a18-aae7-1cd432ab651c}, !- Handle
   Denver Intl Ap_CO_USA,                  !- Name
   39.83,                                  !- Latitude {deg}
   -104.65,                                !- Longitude {deg}
@@ -236,11 +187,7 @@
   ;                                       !- Terrain
 
 OS:ClimateZones,
-<<<<<<< HEAD
-  {13a8dcce-ff95-4cd4-860b-31e1bc820c13}, !- Handle
-=======
-  {85cf8db5-f821-4fd6-bfaa-53c2e5d20cab}, !- Handle
->>>>>>> 2c92e5b7
+  {e0ce4a0b-4907-45e8-b67f-b77ea61f9e43}, !- Handle
   ,                                       !- Active Institution
   ,                                       !- Active Year
   ,                                       !- Climate Zone Institution Name 1
@@ -253,31 +200,19 @@
   Cold;                                   !- Climate Zone Value 2
 
 OS:Site:WaterMainsTemperature,
-<<<<<<< HEAD
-  {e4af57c8-d4b3-4884-8b4e-dae35a5f1eab}, !- Handle
-=======
-  {4c99c520-38c8-4e53-834f-ff198d59ccea}, !- Handle
->>>>>>> 2c92e5b7
+  {9748665d-38e4-4e92-83c1-0d72d8ec1e4c}, !- Handle
   Correlation,                            !- Calculation Method
   ,                                       !- Temperature Schedule Name
   10.8753424657535,                       !- Annual Average Outdoor Air Temperature {C}
   23.1524007936508;                       !- Maximum Difference In Monthly Average Outdoor Air Temperatures {deltaC}
 
 OS:RunPeriodControl:DaylightSavingTime,
-<<<<<<< HEAD
-  {4a56d99a-15ec-4fe9-a45d-b668b503a761}, !- Handle
-=======
-  {e9545949-8fcd-49a2-acc8-d4bbe8d0bce4}, !- Handle
->>>>>>> 2c92e5b7
+  {4ad34812-5c12-404d-9089-746817b2d55f}, !- Handle
   4/7,                                    !- Start Date
   10/26;                                  !- End Date
 
 OS:Site:GroundTemperature:Deep,
-<<<<<<< HEAD
-  {a4b392d4-4205-437e-99e9-a27a9fc76870}, !- Handle
-=======
-  {85d9df58-d362-4e82-b45a-1512fd65a2c5}, !- Handle
->>>>>>> 2c92e5b7
+  {46269e78-d552-4832-ba95-e959af6374b0}, !- Handle
   10.8753424657535,                       !- January Deep Ground Temperature {C}
   10.8753424657535,                       !- February Deep Ground Temperature {C}
   10.8753424657535,                       !- March Deep Ground Temperature {C}
@@ -292,11 +227,7 @@
   10.8753424657535;                       !- December Deep Ground Temperature {C}
 
 OS:Building,
-<<<<<<< HEAD
-  {4b7bb124-2f77-444a-ba37-91d2ba035326}, !- Handle
-=======
-  {97dc0bd1-6160-4ce3-96e1-cd2288316779}, !- Handle
->>>>>>> 2c92e5b7
+  {53ab1601-bf3d-4c60-97af-0c5ecbc32a9b}, !- Handle
   Building 1,                             !- Name
   ,                                       !- Building Sector Type
   0,                                      !- North Axis {deg}
@@ -311,15 +242,9 @@
   4;                                      !- Standards Number of Living Units
 
 OS:AdditionalProperties,
-<<<<<<< HEAD
-  {a1a52a9f-607c-48fd-95de-88c20940cc72}, !- Handle
-  {4b7bb124-2f77-444a-ba37-91d2ba035326}, !- Object Name
+  {ac636459-3e92-469b-85d3-7ca7e4af74bc}, !- Handle
+  {53ab1601-bf3d-4c60-97af-0c5ecbc32a9b}, !- Object Name
   num_units,                              !- Feature Name 1
-=======
-  {cc6447d9-5a0e-4cdb-9daa-7945e5a41c05}, !- Handle
-  {97dc0bd1-6160-4ce3-96e1-cd2288316779}, !- Object Name
-  Total Units Represented,                !- Feature Name 1
->>>>>>> 2c92e5b7
   Integer,                                !- Feature Data Type 1
   4,                                      !- Feature Value 1
   has_rear_units,                         !- Feature Name 2
@@ -333,11 +258,7 @@
   1;                                      !- Feature Value 4
 
 OS:ThermalZone,
-<<<<<<< HEAD
-  {7a39f8a6-4431-4aab-a764-741c9aed22bc}, !- Handle
-=======
-  {6925e169-d379-4ba6-a7fa-880d2f3caf5b}, !- Handle
->>>>>>> 2c92e5b7
+  {9555ec7a-8a82-4591-b5b4-8810f7502a71}, !- Handle
   living zone,                            !- Name
   ,                                       !- Multiplier
   ,                                       !- Ceiling Height {m}
@@ -346,17 +267,10 @@
   ,                                       !- Zone Inside Convection Algorithm
   ,                                       !- Zone Outside Convection Algorithm
   ,                                       !- Zone Conditioning Equipment List Name
-<<<<<<< HEAD
-  {1f40331d-506a-42ae-9787-24f6556cce98}, !- Zone Air Inlet Port List
-  {b483f2c4-e66f-41c1-bba8-263b0b5da713}, !- Zone Air Exhaust Port List
-  {11074f58-0c27-432f-9708-cedca59dd97c}, !- Zone Air Node Name
-  {fb6070f3-216b-48aa-81aa-a69858325249}, !- Zone Return Air Port List
-=======
-  {cc9dedcc-7273-4a97-b94c-79287fb6e47a}, !- Zone Air Inlet Port List
-  {56ce6a7d-0abd-4f1f-a636-374fb9a07014}, !- Zone Air Exhaust Port List
-  {0c28ac96-6baf-4830-9ce3-057cc32b4e87}, !- Zone Air Node Name
-  {dd987905-0217-44c5-9285-e972357b882e}, !- Zone Return Air Port List
->>>>>>> 2c92e5b7
+  {da3a0037-fd97-4036-9224-3763908f85df}, !- Zone Air Inlet Port List
+  {01650d15-9682-40d5-bf8b-fcedacb31703}, !- Zone Air Exhaust Port List
+  {caf538ff-4ff5-4f8f-814f-bdb9b327a714}, !- Zone Air Node Name
+  {55e82d53-812c-4803-917d-b1c560fd4349}, !- Zone Return Air Port List
   ,                                       !- Primary Daylighting Control Name
   ,                                       !- Fraction of Zone Controlled by Primary Daylighting Control
   ,                                       !- Secondary Daylighting Control Name
@@ -367,71 +281,37 @@
   No;                                     !- Use Ideal Air Loads
 
 OS:Node,
-<<<<<<< HEAD
-  {7446eb58-7ca2-4bd7-8281-4eb7c8342cf4}, !- Handle
+  {0ad741c7-acaa-4e6c-9b7c-30985378f318}, !- Handle
   Node 1,                                 !- Name
-  {11074f58-0c27-432f-9708-cedca59dd97c}, !- Inlet Port
+  {caf538ff-4ff5-4f8f-814f-bdb9b327a714}, !- Inlet Port
   ;                                       !- Outlet Port
 
 OS:Connection,
-  {11074f58-0c27-432f-9708-cedca59dd97c}, !- Handle
-  {a193df78-5127-40ce-bc35-78fcb6beb2e0}, !- Name
-  {7a39f8a6-4431-4aab-a764-741c9aed22bc}, !- Source Object
+  {caf538ff-4ff5-4f8f-814f-bdb9b327a714}, !- Handle
+  {ebff66aa-98de-4ade-a80f-3ea4ae273ca7}, !- Name
+  {9555ec7a-8a82-4591-b5b4-8810f7502a71}, !- Source Object
   11,                                     !- Outlet Port
-  {7446eb58-7ca2-4bd7-8281-4eb7c8342cf4}, !- Target Object
+  {0ad741c7-acaa-4e6c-9b7c-30985378f318}, !- Target Object
   2;                                      !- Inlet Port
 
 OS:PortList,
-  {1f40331d-506a-42ae-9787-24f6556cce98}, !- Handle
-  {9a8de4b5-2430-4505-8a67-cdc6130fb0da}, !- Name
-  {7a39f8a6-4431-4aab-a764-741c9aed22bc}; !- HVAC Component
+  {da3a0037-fd97-4036-9224-3763908f85df}, !- Handle
+  {4da13c3a-cfcb-428c-8188-52b3de44ffa9}, !- Name
+  {9555ec7a-8a82-4591-b5b4-8810f7502a71}; !- HVAC Component
 
 OS:PortList,
-  {b483f2c4-e66f-41c1-bba8-263b0b5da713}, !- Handle
-  {3c1317ad-8f72-44a5-afd8-83ed9845c891}, !- Name
-  {7a39f8a6-4431-4aab-a764-741c9aed22bc}; !- HVAC Component
+  {01650d15-9682-40d5-bf8b-fcedacb31703}, !- Handle
+  {06b4c50a-c2db-471f-9138-203abc6c270d}, !- Name
+  {9555ec7a-8a82-4591-b5b4-8810f7502a71}; !- HVAC Component
 
 OS:PortList,
-  {fb6070f3-216b-48aa-81aa-a69858325249}, !- Handle
-  {df30cb78-1c0e-4796-a1c7-0af49925e020}, !- Name
-  {7a39f8a6-4431-4aab-a764-741c9aed22bc}; !- HVAC Component
+  {55e82d53-812c-4803-917d-b1c560fd4349}, !- Handle
+  {ad05c840-be1e-4cbb-b286-d07003c40680}, !- Name
+  {9555ec7a-8a82-4591-b5b4-8810f7502a71}; !- HVAC Component
 
 OS:Sizing:Zone,
-  {59c57287-827d-41f6-b832-30be97ccb4b5}, !- Handle
-  {7a39f8a6-4431-4aab-a764-741c9aed22bc}, !- Zone or ZoneList Name
-=======
-  {be31bde5-180b-4eac-80f2-4adcc157d58d}, !- Handle
-  Node 1,                                 !- Name
-  {0c28ac96-6baf-4830-9ce3-057cc32b4e87}, !- Inlet Port
-  ;                                       !- Outlet Port
-
-OS:Connection,
-  {0c28ac96-6baf-4830-9ce3-057cc32b4e87}, !- Handle
-  {97017e7c-8db3-4cbf-beb7-ec95f7273d1e}, !- Name
-  {6925e169-d379-4ba6-a7fa-880d2f3caf5b}, !- Source Object
-  11,                                     !- Outlet Port
-  {be31bde5-180b-4eac-80f2-4adcc157d58d}, !- Target Object
-  2;                                      !- Inlet Port
-
-OS:PortList,
-  {cc9dedcc-7273-4a97-b94c-79287fb6e47a}, !- Handle
-  {2373f622-0cd6-4557-b25b-a230400bdf4e}, !- Name
-  {6925e169-d379-4ba6-a7fa-880d2f3caf5b}; !- HVAC Component
-
-OS:PortList,
-  {56ce6a7d-0abd-4f1f-a636-374fb9a07014}, !- Handle
-  {96b4b7aa-f9aa-47e0-a578-4fffa45cf941}, !- Name
-  {6925e169-d379-4ba6-a7fa-880d2f3caf5b}; !- HVAC Component
-
-OS:PortList,
-  {dd987905-0217-44c5-9285-e972357b882e}, !- Handle
-  {04dd838f-0ba2-4a25-a98a-e3804a957309}, !- Name
-  {6925e169-d379-4ba6-a7fa-880d2f3caf5b}; !- HVAC Component
-
-OS:Sizing:Zone,
-  {61114f59-9ac8-4816-ab89-969c1ce8455c}, !- Handle
-  {6925e169-d379-4ba6-a7fa-880d2f3caf5b}, !- Zone or ZoneList Name
->>>>>>> 2c92e5b7
+  {a6dd4f49-1e57-4846-8dae-0351fa0d80d6}, !- Handle
+  {9555ec7a-8a82-4591-b5b4-8810f7502a71}, !- Zone or ZoneList Name
   SupplyAirTemperature,                   !- Zone Cooling Design Supply Air Temperature Input Method
   14,                                     !- Zone Cooling Design Supply Air Temperature {C}
   11.11,                                  !- Zone Cooling Design Supply Air Temperature Difference {deltaC}
@@ -460,25 +340,14 @@
   autosize;                               !- Dedicated Outdoor Air High Setpoint Temperature for Design {C}
 
 OS:ZoneHVAC:EquipmentList,
-<<<<<<< HEAD
-  {6cebb27e-a6bb-4ada-83ff-aa1184cdf1f6}, !- Handle
+  {d32446db-7a0a-4ad4-ae14-57f0116e6b24}, !- Handle
   Zone HVAC Equipment List 1,             !- Name
-  {7a39f8a6-4431-4aab-a764-741c9aed22bc}; !- Thermal Zone
+  {9555ec7a-8a82-4591-b5b4-8810f7502a71}; !- Thermal Zone
 
 OS:Space,
-  {3c507293-43f2-4ca8-8306-6c65c4a40bc3}, !- Handle
+  {1230b433-ac08-4fc3-920e-6be3c000fc54}, !- Handle
   living space,                           !- Name
-  {84fc319e-eae3-4887-b61f-def6f1bdc2f8}, !- Space Type Name
-=======
-  {afe5390e-8f45-492e-ad65-0addc74397ef}, !- Handle
-  Zone HVAC Equipment List 1,             !- Name
-  {6925e169-d379-4ba6-a7fa-880d2f3caf5b}; !- Thermal Zone
-
-OS:Space,
-  {b15bb5f4-4631-47d9-8541-1e468ce1281e}, !- Handle
-  living space,                           !- Name
-  {ae9fb653-2468-40ce-ad11-178c6f3ae743}, !- Space Type Name
->>>>>>> 2c92e5b7
+  {4f63bbd7-5643-4cd2-af27-476819753fbe}, !- Space Type Name
   ,                                       !- Default Construction Set Name
   ,                                       !- Default Schedule Set Name
   ,                                       !- Direction of Relative North {deg}
@@ -486,35 +355,19 @@
   ,                                       !- Y Origin {m}
   ,                                       !- Z Origin {m}
   ,                                       !- Building Story Name
-<<<<<<< HEAD
-  {7a39f8a6-4431-4aab-a764-741c9aed22bc}, !- Thermal Zone Name
+  {9555ec7a-8a82-4591-b5b4-8810f7502a71}, !- Thermal Zone Name
   ,                                       !- Part of Total Floor Area
   ,                                       !- Design Specification Outdoor Air Object Name
-  {e68d2390-f9b6-4b65-a469-660286e687c5}; !- Building Unit Name
-
-OS:Surface,
-  {61568e0b-c70a-4ade-aae3-278981c34e2b}, !- Handle
+  {1f03d329-3597-43b1-a421-f760f4be236f}; !- Building Unit Name
+
+OS:Surface,
+  {aee838b3-ef4c-463a-a1e6-be349319ac50}, !- Handle
   Surface 1,                              !- Name
   Floor,                                  !- Surface Type
   ,                                       !- Construction Name
-  {3c507293-43f2-4ca8-8306-6c65c4a40bc3}, !- Space Name
+  {1230b433-ac08-4fc3-920e-6be3c000fc54}, !- Space Name
   Surface,                                !- Outside Boundary Condition
-  {11004a17-7c55-41ab-b718-c9d73f4b9f79}, !- Outside Boundary Condition Object
-=======
-  {6925e169-d379-4ba6-a7fa-880d2f3caf5b}, !- Thermal Zone Name
-  ,                                       !- Part of Total Floor Area
-  ,                                       !- Design Specification Outdoor Air Object Name
-  {9facba4c-495b-4778-8b7c-9edd73fce8d9}; !- Building Unit Name
-
-OS:Surface,
-  {01c1a6db-ebec-4b37-b8da-1c21ca5dc07a}, !- Handle
-  Surface 1,                              !- Name
-  Floor,                                  !- Surface Type
-  ,                                       !- Construction Name
-  {b15bb5f4-4631-47d9-8541-1e468ce1281e}, !- Space Name
-  Surface,                                !- Outside Boundary Condition
-  {177de98b-961d-4083-981f-8d9eddb67ae9}, !- Outside Boundary Condition Object
->>>>>>> 2c92e5b7
+  {335659c5-6593-4c5c-97da-6685e4047576}, !- Outside Boundary Condition Object
   NoSun,                                  !- Sun Exposure
   NoWind,                                 !- Wind Exposure
   ,                                       !- View Factor to Ground
@@ -525,19 +378,11 @@
   6.46578440716979, -12.9315688143396, 0; !- X,Y,Z Vertex 4 {m}
 
 OS:Surface,
-<<<<<<< HEAD
-  {f8e7116b-9da9-46a5-aed8-0e91d9a0116b}, !- Handle
+  {56fa8b6f-b7ad-47c7-8dee-ca100a817f52}, !- Handle
   Surface 2,                              !- Name
   Wall,                                   !- Surface Type
   ,                                       !- Construction Name
-  {3c507293-43f2-4ca8-8306-6c65c4a40bc3}, !- Space Name
-=======
-  {f23b2a94-dfde-4576-afdf-02435c2a949c}, !- Handle
-  Surface 2,                              !- Name
-  Wall,                                   !- Surface Type
-  ,                                       !- Construction Name
-  {b15bb5f4-4631-47d9-8541-1e468ce1281e}, !- Space Name
->>>>>>> 2c92e5b7
+  {1230b433-ac08-4fc3-920e-6be3c000fc54}, !- Space Name
   Outdoors,                               !- Outside Boundary Condition
   ,                                       !- Outside Boundary Condition Object
   SunExposed,                             !- Sun Exposure
@@ -550,19 +395,11 @@
   0, -12.9315688143396, 2.4384;           !- X,Y,Z Vertex 4 {m}
 
 OS:Surface,
-<<<<<<< HEAD
-  {46bc9f17-c397-4af6-b579-ceace3f91eb8}, !- Handle
+  {285b9822-87b1-4779-8d64-ba22d0d76711}, !- Handle
   Surface 3,                              !- Name
   Wall,                                   !- Surface Type
   ,                                       !- Construction Name
-  {3c507293-43f2-4ca8-8306-6c65c4a40bc3}, !- Space Name
-=======
-  {56fb4943-1c4d-4667-bcad-25f72fbdbb7e}, !- Handle
-  Surface 3,                              !- Name
-  Wall,                                   !- Surface Type
-  ,                                       !- Construction Name
-  {b15bb5f4-4631-47d9-8541-1e468ce1281e}, !- Space Name
->>>>>>> 2c92e5b7
+  {1230b433-ac08-4fc3-920e-6be3c000fc54}, !- Space Name
   Outdoors,                               !- Outside Boundary Condition
   ,                                       !- Outside Boundary Condition Object
   SunExposed,                             !- Sun Exposure
@@ -575,23 +412,13 @@
   0, 0, 2.4384;                           !- X,Y,Z Vertex 4 {m}
 
 OS:Surface,
-<<<<<<< HEAD
-  {39e65dea-6bbb-4396-be30-9983887ab0c3}, !- Handle
+  {b38acd76-acf0-45aa-a383-ac6c21e4bb20}, !- Handle
   Surface 4,                              !- Name
   Wall,                                   !- Surface Type
   ,                                       !- Construction Name
-  {3c507293-43f2-4ca8-8306-6c65c4a40bc3}, !- Space Name
+  {1230b433-ac08-4fc3-920e-6be3c000fc54}, !- Space Name
   Adiabatic,                              !- Outside Boundary Condition
   ,                                       !- Outside Boundary Condition Object
-=======
-  {8b108ece-97ac-4b2b-9adf-5d7d18e9a7f1}, !- Handle
-  Surface 4,                              !- Name
-  Wall,                                   !- Surface Type
-  ,                                       !- Construction Name
-  {b15bb5f4-4631-47d9-8541-1e468ce1281e}, !- Space Name
-  Surface,                                !- Outside Boundary Condition
-  {80c56596-0904-46c4-afbd-e0bc926e9e08}, !- Outside Boundary Condition Object
->>>>>>> 2c92e5b7
   NoSun,                                  !- Sun Exposure
   NoWind,                                 !- Wind Exposure
   ,                                       !- View Factor to Ground
@@ -602,19 +429,11 @@
   6.46578440716979, 0, 2.4384;            !- X,Y,Z Vertex 4 {m}
 
 OS:Surface,
-<<<<<<< HEAD
-  {023e8d0f-7e66-4144-96e7-df4359ce85d3}, !- Handle
+  {b53d5d03-9215-43d9-bd6a-8462f8b704b4}, !- Handle
   Surface 5,                              !- Name
   Wall,                                   !- Surface Type
   ,                                       !- Construction Name
-  {3c507293-43f2-4ca8-8306-6c65c4a40bc3}, !- Space Name
-=======
-  {8c5ec134-ffbb-4be2-b779-f8dfa3a72ec4}, !- Handle
-  Surface 5,                              !- Name
-  Wall,                                   !- Surface Type
-  ,                                       !- Construction Name
-  {b15bb5f4-4631-47d9-8541-1e468ce1281e}, !- Space Name
->>>>>>> 2c92e5b7
+  {1230b433-ac08-4fc3-920e-6be3c000fc54}, !- Space Name
   Outdoors,                               !- Outside Boundary Condition
   ,                                       !- Outside Boundary Condition Object
   SunExposed,                             !- Sun Exposure
@@ -627,23 +446,13 @@
   6.46578440716979, -12.9315688143396, 2.4384; !- X,Y,Z Vertex 4 {m}
 
 OS:Surface,
-<<<<<<< HEAD
-  {190eef53-92e0-4866-b25d-73f1fe47e9e4}, !- Handle
+  {e8848072-ee68-432f-b72d-2a35ea02da6c}, !- Handle
   Surface 6,                              !- Name
   RoofCeiling,                            !- Surface Type
   ,                                       !- Construction Name
-  {3c507293-43f2-4ca8-8306-6c65c4a40bc3}, !- Space Name
+  {1230b433-ac08-4fc3-920e-6be3c000fc54}, !- Space Name
   Surface,                                !- Outside Boundary Condition
-  {76fd3e56-e918-48aa-bc12-fedf2963d2b1}, !- Outside Boundary Condition Object
-=======
-  {c039a8bd-b5f2-4610-991d-fc3dd99098eb}, !- Handle
-  Surface 6,                              !- Name
-  RoofCeiling,                            !- Surface Type
-  ,                                       !- Construction Name
-  {b15bb5f4-4631-47d9-8541-1e468ce1281e}, !- Space Name
-  Surface,                                !- Outside Boundary Condition
-  {5b3edb71-badf-41ab-873a-a2becc575b67}, !- Outside Boundary Condition Object
->>>>>>> 2c92e5b7
+  {5e22a385-e661-4a2c-b389-7f750769de1d}, !- Outside Boundary Condition Object
   NoSun,                                  !- Sun Exposure
   NoWind,                                 !- Wind Exposure
   ,                                       !- View Factor to Ground
@@ -654,11 +463,7 @@
   0, -12.9315688143396, 2.4384;           !- X,Y,Z Vertex 4 {m}
 
 OS:SpaceType,
-<<<<<<< HEAD
-  {84fc319e-eae3-4887-b61f-def6f1bdc2f8}, !- Handle
-=======
-  {ae9fb653-2468-40ce-ad11-178c6f3ae743}, !- Handle
->>>>>>> 2c92e5b7
+  {4f63bbd7-5643-4cd2-af27-476819753fbe}, !- Handle
   Space Type 1,                           !- Name
   ,                                       !- Default Construction Set Name
   ,                                       !- Default Schedule Set Name
@@ -668,19 +473,124 @@
   ,                                       !- Standards Building Type
   living;                                 !- Standards Space Type
 
-<<<<<<< HEAD
-OS:Surface,
-  {46df43ca-09f6-4e4f-aaa6-d28353fc78fa}, !- Handle
+OS:Surface,
+  {36b12a4c-4514-405e-90f8-862d7d0801a2}, !- Handle
   Surface 12,                             !- Name
   Floor,                                  !- Surface Type
   ,                                       !- Construction Name
-  {86a815ad-b209-453d-ba2f-70f7be271954}, !- Space Name
+  {ef4ce129-1406-434e-a2af-3a175e5b92d6}, !- Space Name
   Foundation,                             !- Outside Boundary Condition
   ,                                       !- Outside Boundary Condition Object
-=======
+  NoSun,                                  !- Sun Exposure
+  NoWind,                                 !- Wind Exposure
+  ,                                       !- View Factor to Ground
+  ,                                       !- Number of Vertices
+  0, -12.9315688143396, -0.9144,          !- X,Y,Z Vertex 1 {m}
+  0, 0, -0.9144,                          !- X,Y,Z Vertex 2 {m}
+  6.46578440716979, 0, -0.9144,           !- X,Y,Z Vertex 3 {m}
+  6.46578440716979, -12.9315688143396, -0.9144; !- X,Y,Z Vertex 4 {m}
+
+OS:Surface,
+  {6300beb3-0ab7-4089-98ae-75c82c8c67a5}, !- Handle
+  Surface 13,                             !- Name
+  Wall,                                   !- Surface Type
+  ,                                       !- Construction Name
+  {ef4ce129-1406-434e-a2af-3a175e5b92d6}, !- Space Name
+  Foundation,                             !- Outside Boundary Condition
+  ,                                       !- Outside Boundary Condition Object
+  NoSun,                                  !- Sun Exposure
+  NoWind,                                 !- Wind Exposure
+  ,                                       !- View Factor to Ground
+  ,                                       !- Number of Vertices
+  0, 0, -1.11022302462516e-016,           !- X,Y,Z Vertex 1 {m}
+  0, 0, -0.9144,                          !- X,Y,Z Vertex 2 {m}
+  0, -12.9315688143396, -0.9144,          !- X,Y,Z Vertex 3 {m}
+  0, -12.9315688143396, -1.11022302462516e-016; !- X,Y,Z Vertex 4 {m}
+
+OS:Surface,
+  {09069b4b-2b59-48cb-b25c-ee605bdae9bd}, !- Handle
+  Surface 14,                             !- Name
+  Wall,                                   !- Surface Type
+  ,                                       !- Construction Name
+  {ef4ce129-1406-434e-a2af-3a175e5b92d6}, !- Space Name
+  Foundation,                             !- Outside Boundary Condition
+  ,                                       !- Outside Boundary Condition Object
+  NoSun,                                  !- Sun Exposure
+  NoWind,                                 !- Wind Exposure
+  ,                                       !- View Factor to Ground
+  ,                                       !- Number of Vertices
+  6.46578440716979, 0, -1.11022302462516e-016, !- X,Y,Z Vertex 1 {m}
+  6.46578440716979, 0, -0.9144,           !- X,Y,Z Vertex 2 {m}
+  0, 0, -0.9144,                          !- X,Y,Z Vertex 3 {m}
+  0, 0, -1.11022302462516e-016;           !- X,Y,Z Vertex 4 {m}
+
+OS:Surface,
+  {9a4384fc-3748-42db-8886-1415ffe15a2f}, !- Handle
+  Surface 15,                             !- Name
+  Wall,                                   !- Surface Type
+  ,                                       !- Construction Name
+  {ef4ce129-1406-434e-a2af-3a175e5b92d6}, !- Space Name
+  Adiabatic,                              !- Outside Boundary Condition
+  ,                                       !- Outside Boundary Condition Object
+  NoSun,                                  !- Sun Exposure
+  NoWind,                                 !- Wind Exposure
+  ,                                       !- View Factor to Ground
+  ,                                       !- Number of Vertices
+  6.46578440716979, -12.9315688143396, -1.11022302462516e-016, !- X,Y,Z Vertex 1 {m}
+  6.46578440716979, -12.9315688143396, -0.9144, !- X,Y,Z Vertex 2 {m}
+  6.46578440716979, 0, -0.9144,           !- X,Y,Z Vertex 3 {m}
+  6.46578440716979, 0, -1.11022302462516e-016; !- X,Y,Z Vertex 4 {m}
+
+OS:Surface,
+  {bc7dbd32-211d-4ded-ae47-46f1d8551acd}, !- Handle
+  Surface 16,                             !- Name
+  Wall,                                   !- Surface Type
+  ,                                       !- Construction Name
+  {ef4ce129-1406-434e-a2af-3a175e5b92d6}, !- Space Name
+  Foundation,                             !- Outside Boundary Condition
+  ,                                       !- Outside Boundary Condition Object
+  NoSun,                                  !- Sun Exposure
+  NoWind,                                 !- Wind Exposure
+  ,                                       !- View Factor to Ground
+  ,                                       !- Number of Vertices
+  0, -12.9315688143396, -1.11022302462516e-016, !- X,Y,Z Vertex 1 {m}
+  0, -12.9315688143396, -0.9144,          !- X,Y,Z Vertex 2 {m}
+  6.46578440716979, -12.9315688143396, -0.9144, !- X,Y,Z Vertex 3 {m}
+  6.46578440716979, -12.9315688143396, -1.11022302462516e-016; !- X,Y,Z Vertex 4 {m}
+
+OS:Surface,
+  {335659c5-6593-4c5c-97da-6685e4047576}, !- Handle
+  Surface 17,                             !- Name
+  RoofCeiling,                            !- Surface Type
+  ,                                       !- Construction Name
+  {ef4ce129-1406-434e-a2af-3a175e5b92d6}, !- Space Name
+  Surface,                                !- Outside Boundary Condition
+  {aee838b3-ef4c-463a-a1e6-be349319ac50}, !- Outside Boundary Condition Object
+  NoSun,                                  !- Sun Exposure
+  NoWind,                                 !- Wind Exposure
+  ,                                       !- View Factor to Ground
+  ,                                       !- Number of Vertices
+  6.46578440716979, -12.9315688143396, -1.11022302462516e-016, !- X,Y,Z Vertex 1 {m}
+  6.46578440716979, 0, -1.11022302462516e-016, !- X,Y,Z Vertex 2 {m}
+  0, 0, -1.11022302462516e-016,           !- X,Y,Z Vertex 3 {m}
+  0, -12.9315688143396, -1.11022302462516e-016; !- X,Y,Z Vertex 4 {m}
+
+OS:Space,
+  {ef4ce129-1406-434e-a2af-3a175e5b92d6}, !- Handle
+  crawl space,                            !- Name
+  {b1884507-ea28-4ada-9b4d-71fef68bb9bd}, !- Space Type Name
+  ,                                       !- Default Construction Set Name
+  ,                                       !- Default Schedule Set Name
+  ,                                       !- Direction of Relative North {deg}
+  ,                                       !- X Origin {m}
+  ,                                       !- Y Origin {m}
+  ,                                       !- Z Origin {m}
+  ,                                       !- Building Story Name
+  {1d1f37eb-052a-4a17-9e58-9a901dd8eef4}; !- Thermal Zone Name
+
 OS:ThermalZone,
-  {9e48f2df-261c-43d0-b0e8-3f16984e13c4}, !- Handle
-  living zone|unit 2,                     !- Name
+  {1d1f37eb-052a-4a17-9e58-9a901dd8eef4}, !- Handle
+  crawl zone,                             !- Name
   ,                                       !- Multiplier
   ,                                       !- Ceiling Height {m}
   ,                                       !- Volume {m3}
@@ -688,10 +598,10 @@
   ,                                       !- Zone Inside Convection Algorithm
   ,                                       !- Zone Outside Convection Algorithm
   ,                                       !- Zone Conditioning Equipment List Name
-  {d3697a69-2ded-4ccf-94ba-b42b1d9fe3f0}, !- Zone Air Inlet Port List
-  {b24845e5-4ee2-4ea2-90ce-d6c8727fd0d2}, !- Zone Air Exhaust Port List
-  {9c588e45-1710-4893-bf23-493397098ce0}, !- Zone Air Node Name
-  {25c5872b-5015-493b-abc2-9d632b5d091c}, !- Zone Return Air Port List
+  {bb4b8aec-84ba-4d65-bc6b-8a2d1cfe46d3}, !- Zone Air Inlet Port List
+  {d5a29f95-bed0-45d0-b0cd-dde8447ad69e}, !- Zone Air Exhaust Port List
+  {7cd86ed0-597e-4f18-96df-9204039e61fd}, !- Zone Air Node Name
+  {92159713-d400-4ffe-bbce-acde69103102}, !- Zone Return Air Port List
   ,                                       !- Primary Daylighting Control Name
   ,                                       !- Fraction of Zone Controlled by Primary Daylighting Control
   ,                                       !- Secondary Daylighting Control Name
@@ -702,37 +612,37 @@
   No;                                     !- Use Ideal Air Loads
 
 OS:Node,
-  {55acc17c-d5d1-4ea5-a075-689bd728fc5b}, !- Handle
+  {84dce851-0416-41e9-812f-582f1198527d}, !- Handle
   Node 2,                                 !- Name
-  {9c588e45-1710-4893-bf23-493397098ce0}, !- Inlet Port
+  {7cd86ed0-597e-4f18-96df-9204039e61fd}, !- Inlet Port
   ;                                       !- Outlet Port
 
 OS:Connection,
-  {9c588e45-1710-4893-bf23-493397098ce0}, !- Handle
-  {c35448a9-e61f-4e47-9a43-62fd831f6dfd}, !- Name
-  {9e48f2df-261c-43d0-b0e8-3f16984e13c4}, !- Source Object
+  {7cd86ed0-597e-4f18-96df-9204039e61fd}, !- Handle
+  {a923835d-21e5-4b49-b122-9dab2e0ebb9b}, !- Name
+  {1d1f37eb-052a-4a17-9e58-9a901dd8eef4}, !- Source Object
   11,                                     !- Outlet Port
-  {55acc17c-d5d1-4ea5-a075-689bd728fc5b}, !- Target Object
+  {84dce851-0416-41e9-812f-582f1198527d}, !- Target Object
   2;                                      !- Inlet Port
 
 OS:PortList,
-  {d3697a69-2ded-4ccf-94ba-b42b1d9fe3f0}, !- Handle
-  {2110ef37-c02b-4c42-9113-238d0e9b22ab}, !- Name
-  {9e48f2df-261c-43d0-b0e8-3f16984e13c4}; !- HVAC Component
+  {bb4b8aec-84ba-4d65-bc6b-8a2d1cfe46d3}, !- Handle
+  {7bb6ea86-f645-48ec-a67b-850b44273ed7}, !- Name
+  {1d1f37eb-052a-4a17-9e58-9a901dd8eef4}; !- HVAC Component
 
 OS:PortList,
-  {b24845e5-4ee2-4ea2-90ce-d6c8727fd0d2}, !- Handle
-  {77f0b68e-4b0d-417a-8ec2-e9e6b338a872}, !- Name
-  {9e48f2df-261c-43d0-b0e8-3f16984e13c4}; !- HVAC Component
+  {d5a29f95-bed0-45d0-b0cd-dde8447ad69e}, !- Handle
+  {cae05318-33ef-44b6-ba10-141abc13b35c}, !- Name
+  {1d1f37eb-052a-4a17-9e58-9a901dd8eef4}; !- HVAC Component
 
 OS:PortList,
-  {25c5872b-5015-493b-abc2-9d632b5d091c}, !- Handle
-  {a4405c33-af08-438e-b288-77af483864c7}, !- Name
-  {9e48f2df-261c-43d0-b0e8-3f16984e13c4}; !- HVAC Component
+  {92159713-d400-4ffe-bbce-acde69103102}, !- Handle
+  {01f9eef2-0e8f-458e-ae00-5a0251826711}, !- Name
+  {1d1f37eb-052a-4a17-9e58-9a901dd8eef4}; !- HVAC Component
 
 OS:Sizing:Zone,
-  {636de9cf-63b3-4e3e-952b-1e7c5b1069bd}, !- Handle
-  {9e48f2df-261c-43d0-b0e8-3f16984e13c4}, !- Zone or ZoneList Name
+  {ff09cc91-5c20-4958-89ec-b31603e634b0}, !- Handle
+  {1d1f37eb-052a-4a17-9e58-9a901dd8eef4}, !- Zone or ZoneList Name
   SupplyAirTemperature,                   !- Zone Cooling Design Supply Air Temperature Input Method
   14,                                     !- Zone Cooling Design Supply Air Temperature {C}
   11.11,                                  !- Zone Cooling Design Supply Air Temperature Difference {deltaC}
@@ -761,183 +671,108 @@
   autosize;                               !- Dedicated Outdoor Air High Setpoint Temperature for Design {C}
 
 OS:ZoneHVAC:EquipmentList,
-  {225e187a-f966-4799-b429-fee2f82aaff2}, !- Handle
+  {8c474dea-9134-4dce-8245-fe4eefec0478}, !- Handle
   Zone HVAC Equipment List 2,             !- Name
-  {9e48f2df-261c-43d0-b0e8-3f16984e13c4}; !- Thermal Zone
-
-OS:Space,
-  {3644aae2-0ffa-4e03-b375-d1acb93ccab5}, !- Handle
-  living space|unit 2|story 1,            !- Name
-  {ae9fb653-2468-40ce-ad11-178c6f3ae743}, !- Space Type Name
+  {1d1f37eb-052a-4a17-9e58-9a901dd8eef4}; !- Thermal Zone
+
+OS:SpaceType,
+  {b1884507-ea28-4ada-9b4d-71fef68bb9bd}, !- Handle
+  Space Type 2,                           !- Name
   ,                                       !- Default Construction Set Name
   ,                                       !- Default Schedule Set Name
-  -0,                                     !- Direction of Relative North {deg}
-  0,                                      !- X Origin {m}
-  0,                                      !- Y Origin {m}
-  0,                                      !- Z Origin {m}
-  ,                                       !- Building Story Name
-  {9e48f2df-261c-43d0-b0e8-3f16984e13c4}, !- Thermal Zone Name
-  ,                                       !- Part of Total Floor Area
+  ,                                       !- Group Rendering Name
   ,                                       !- Design Specification Outdoor Air Object Name
-  {067fe618-5f3c-4661-91f0-94238d21ebf4}; !- Building Unit Name
-
-OS:Surface,
-  {f7259e40-b4e3-4d31-889d-2ab55bb8e44e}, !- Handle
-  Surface 12,                             !- Name
-  Wall,                                   !- Surface Type
-  ,                                       !- Construction Name
-  {3644aae2-0ffa-4e03-b375-d1acb93ccab5}, !- Space Name
+  ,                                       !- Standards Template
+  ,                                       !- Standards Building Type
+  crawlspace;                             !- Standards Space Type
+
+OS:Surface,
+  {5e22a385-e661-4a2c-b389-7f750769de1d}, !- Handle
+  Surface 7,                              !- Name
+  Floor,                                  !- Surface Type
+  ,                                       !- Construction Name
+  {9ba6f25b-0187-417f-b0ad-fb415e736d0a}, !- Space Name
   Surface,                                !- Outside Boundary Condition
-  {c9dde0e1-ad89-4065-be39-c6e7138764ee}, !- Outside Boundary Condition Object
->>>>>>> 2c92e5b7
+  {e8848072-ee68-432f-b72d-2a35ea02da6c}, !- Outside Boundary Condition Object
   NoSun,                                  !- Sun Exposure
   NoWind,                                 !- Wind Exposure
   ,                                       !- View Factor to Ground
   ,                                       !- Number of Vertices
-<<<<<<< HEAD
-  0, -12.9315688143396, -0.9144,          !- X,Y,Z Vertex 1 {m}
-  0, 0, -0.9144,                          !- X,Y,Z Vertex 2 {m}
-  6.46578440716979, 0, -0.9144,           !- X,Y,Z Vertex 3 {m}
-  6.46578440716979, -12.9315688143396, -0.9144; !- X,Y,Z Vertex 4 {m}
-
-OS:Surface,
-  {09de40a0-0a3c-4fe2-88f3-d429ffb07e1b}, !- Handle
-  Surface 13,                             !- Name
+  0, -12.9315688143396, 2.4384,           !- X,Y,Z Vertex 1 {m}
+  0, 0, 2.4384,                           !- X,Y,Z Vertex 2 {m}
+  6.46578440716979, 0, 2.4384,            !- X,Y,Z Vertex 3 {m}
+  6.46578440716979, -12.9315688143396, 2.4384; !- X,Y,Z Vertex 4 {m}
+
+OS:Surface,
+  {3c8300aa-5613-4dcd-9dc7-b46818587171}, !- Handle
+  Surface 8,                              !- Name
+  RoofCeiling,                            !- Surface Type
+  ,                                       !- Construction Name
+  {9ba6f25b-0187-417f-b0ad-fb415e736d0a}, !- Space Name
+  Outdoors,                               !- Outside Boundary Condition
+  ,                                       !- Outside Boundary Condition Object
+  SunExposed,                             !- Sun Exposure
+  WindExposed,                            !- Wind Exposure
+  ,                                       !- View Factor to Ground
+  ,                                       !- Number of Vertices
+  0, -6.46578440716979, 5.9760922035849,  !- X,Y,Z Vertex 1 {m}
+  6.46578440716979, -6.46578440716979, 5.9760922035849, !- X,Y,Z Vertex 2 {m}
+  6.46578440716979, 0, 2.7432,            !- X,Y,Z Vertex 3 {m}
+  0, 0, 2.7432;                           !- X,Y,Z Vertex 4 {m}
+
+OS:Surface,
+  {713721eb-be02-4358-a119-69b76e1b4269}, !- Handle
+  Surface 9,                              !- Name
+  RoofCeiling,                            !- Surface Type
+  ,                                       !- Construction Name
+  {9ba6f25b-0187-417f-b0ad-fb415e736d0a}, !- Space Name
+  Outdoors,                               !- Outside Boundary Condition
+  ,                                       !- Outside Boundary Condition Object
+  SunExposed,                             !- Sun Exposure
+  WindExposed,                            !- Wind Exposure
+  ,                                       !- View Factor to Ground
+  ,                                       !- Number of Vertices
+  6.46578440716979, -6.46578440716979, 5.9760922035849, !- X,Y,Z Vertex 1 {m}
+  0, -6.46578440716979, 5.9760922035849,  !- X,Y,Z Vertex 2 {m}
+  0, -12.9315688143396, 2.7432,           !- X,Y,Z Vertex 3 {m}
+  6.46578440716979, -12.9315688143396, 2.7432; !- X,Y,Z Vertex 4 {m}
+
+OS:Surface,
+  {ecffb62a-090c-4f34-844e-fbea218a986d}, !- Handle
+  Surface 10,                             !- Name
   Wall,                                   !- Surface Type
   ,                                       !- Construction Name
-  {86a815ad-b209-453d-ba2f-70f7be271954}, !- Space Name
-  Foundation,                             !- Outside Boundary Condition
+  {9ba6f25b-0187-417f-b0ad-fb415e736d0a}, !- Space Name
+  Outdoors,                               !- Outside Boundary Condition
+  ,                                       !- Outside Boundary Condition Object
+  SunExposed,                             !- Sun Exposure
+  WindExposed,                            !- Wind Exposure
+  ,                                       !- View Factor to Ground
+  ,                                       !- Number of Vertices
+  0, -6.46578440716979, 5.6712922035849,  !- X,Y,Z Vertex 1 {m}
+  0, 0, 2.4384,                           !- X,Y,Z Vertex 2 {m}
+  0, -12.9315688143396, 2.4384;           !- X,Y,Z Vertex 3 {m}
+
+OS:Surface,
+  {dfc43238-2f9d-4f0a-b9ed-fea78c4602c9}, !- Handle
+  Surface 11,                             !- Name
+  Wall,                                   !- Surface Type
+  ,                                       !- Construction Name
+  {9ba6f25b-0187-417f-b0ad-fb415e736d0a}, !- Space Name
+  Adiabatic,                              !- Outside Boundary Condition
   ,                                       !- Outside Boundary Condition Object
   NoSun,                                  !- Sun Exposure
   NoWind,                                 !- Wind Exposure
   ,                                       !- View Factor to Ground
   ,                                       !- Number of Vertices
-  0, 0, -1.11022302462516e-016,           !- X,Y,Z Vertex 1 {m}
-  0, 0, -0.9144,                          !- X,Y,Z Vertex 2 {m}
-  0, -12.9315688143396, -0.9144,          !- X,Y,Z Vertex 3 {m}
-  0, -12.9315688143396, -1.11022302462516e-016; !- X,Y,Z Vertex 4 {m}
-
-OS:Surface,
-  {12348fb3-2c1c-4709-b246-094d87441dee}, !- Handle
-  Surface 14,                             !- Name
-  Wall,                                   !- Surface Type
-  ,                                       !- Construction Name
-  {86a815ad-b209-453d-ba2f-70f7be271954}, !- Space Name
-  Foundation,                             !- Outside Boundary Condition
-  ,                                       !- Outside Boundary Condition Object
-=======
-  12.9315688143396, -12.9315688143396, 2.4384, !- X,Y,Z Vertex 1 {m}
-  12.9315688143396, -12.9315688143396, 0, !- X,Y,Z Vertex 2 {m}
-  12.9315688143396, 0, 0,                 !- X,Y,Z Vertex 3 {m}
-  12.9315688143396, 0, 2.4384;            !- X,Y,Z Vertex 4 {m}
-
-OS:Surface,
-  {80c56596-0904-46c4-afbd-e0bc926e9e08}, !- Handle
-  Surface 13,                             !- Name
-  Wall,                                   !- Surface Type
-  ,                                       !- Construction Name
-  {3644aae2-0ffa-4e03-b375-d1acb93ccab5}, !- Space Name
-  Surface,                                !- Outside Boundary Condition
-  {8b108ece-97ac-4b2b-9adf-5d7d18e9a7f1}, !- Outside Boundary Condition Object
->>>>>>> 2c92e5b7
-  NoSun,                                  !- Sun Exposure
-  NoWind,                                 !- Wind Exposure
-  ,                                       !- View Factor to Ground
-  ,                                       !- Number of Vertices
-<<<<<<< HEAD
-  6.46578440716979, 0, -1.11022302462516e-016, !- X,Y,Z Vertex 1 {m}
-  6.46578440716979, 0, -0.9144,           !- X,Y,Z Vertex 2 {m}
-  0, 0, -0.9144,                          !- X,Y,Z Vertex 3 {m}
-  0, 0, -1.11022302462516e-016;           !- X,Y,Z Vertex 4 {m}
-
-OS:Surface,
-  {cee94b2d-800e-4ace-8707-c192914c7561}, !- Handle
-  Surface 15,                             !- Name
-  Wall,                                   !- Surface Type
-  ,                                       !- Construction Name
-  {86a815ad-b209-453d-ba2f-70f7be271954}, !- Space Name
-  Adiabatic,                              !- Outside Boundary Condition
-  ,                                       !- Outside Boundary Condition Object
-  NoSun,                                  !- Sun Exposure
-  NoWind,                                 !- Wind Exposure
-  ,                                       !- View Factor to Ground
-  ,                                       !- Number of Vertices
-  6.46578440716979, -12.9315688143396, -1.11022302462516e-016, !- X,Y,Z Vertex 1 {m}
-  6.46578440716979, -12.9315688143396, -0.9144, !- X,Y,Z Vertex 2 {m}
-  6.46578440716979, 0, -0.9144,           !- X,Y,Z Vertex 3 {m}
-  6.46578440716979, 0, -1.11022302462516e-016; !- X,Y,Z Vertex 4 {m}
-
-OS:Surface,
-  {d3ac545e-71a2-4204-892b-458c07e22511}, !- Handle
-  Surface 16,                             !- Name
-  Wall,                                   !- Surface Type
-  ,                                       !- Construction Name
-  {86a815ad-b209-453d-ba2f-70f7be271954}, !- Space Name
-  Foundation,                             !- Outside Boundary Condition
-  ,                                       !- Outside Boundary Condition Object
-=======
-  6.46578440716979, 0, 2.4384,            !- X,Y,Z Vertex 1 {m}
-  6.46578440716979, 0, 0,                 !- X,Y,Z Vertex 2 {m}
-  6.46578440716979, -12.9315688143396, 0, !- X,Y,Z Vertex 3 {m}
-  6.46578440716979, -12.9315688143396, 2.4384; !- X,Y,Z Vertex 4 {m}
-
-OS:Surface,
-  {5db5c252-5108-43db-9819-c9a4fb1d2aec}, !- Handle
-  Surface 14,                             !- Name
-  Wall,                                   !- Surface Type
-  ,                                       !- Construction Name
-  {3644aae2-0ffa-4e03-b375-d1acb93ccab5}, !- Space Name
-  Outdoors,                               !- Outside Boundary Condition
-  ,                                       !- Outside Boundary Condition Object
-  SunExposed,                             !- Sun Exposure
-  WindExposed,                            !- Wind Exposure
-  ,                                       !- View Factor to Ground
-  ,                                       !- Number of Vertices
-  6.46578440716979, -12.9315688143396, 2.4384, !- X,Y,Z Vertex 1 {m}
-  6.46578440716979, -12.9315688143396, 0, !- X,Y,Z Vertex 2 {m}
-  12.9315688143396, -12.9315688143396, 0, !- X,Y,Z Vertex 3 {m}
-  12.9315688143396, -12.9315688143396, 2.4384; !- X,Y,Z Vertex 4 {m}
-
-OS:Surface,
-  {c05bf8c3-68ad-4d38-adbb-33498b364399}, !- Handle
-  Surface 15,                             !- Name
-  RoofCeiling,                            !- Surface Type
-  ,                                       !- Construction Name
-  {3644aae2-0ffa-4e03-b375-d1acb93ccab5}, !- Space Name
-  Surface,                                !- Outside Boundary Condition
-  {c13de1ee-1796-4794-8ee9-809dd8a14358}, !- Outside Boundary Condition Object
->>>>>>> 2c92e5b7
-  NoSun,                                  !- Sun Exposure
-  NoWind,                                 !- Wind Exposure
-  ,                                       !- View Factor to Ground
-  ,                                       !- Number of Vertices
-<<<<<<< HEAD
-  0, -12.9315688143396, -1.11022302462516e-016, !- X,Y,Z Vertex 1 {m}
-  0, -12.9315688143396, -0.9144,          !- X,Y,Z Vertex 2 {m}
-  6.46578440716979, -12.9315688143396, -0.9144, !- X,Y,Z Vertex 3 {m}
-  6.46578440716979, -12.9315688143396, -1.11022302462516e-016; !- X,Y,Z Vertex 4 {m}
-
-OS:Surface,
-  {11004a17-7c55-41ab-b718-c9d73f4b9f79}, !- Handle
-  Surface 17,                             !- Name
-  RoofCeiling,                            !- Surface Type
-  ,                                       !- Construction Name
-  {86a815ad-b209-453d-ba2f-70f7be271954}, !- Space Name
-  Surface,                                !- Outside Boundary Condition
-  {61568e0b-c70a-4ade-aae3-278981c34e2b}, !- Outside Boundary Condition Object
-  NoSun,                                  !- Sun Exposure
-  NoWind,                                 !- Wind Exposure
-  ,                                       !- View Factor to Ground
-  ,                                       !- Number of Vertices
-  6.46578440716979, -12.9315688143396, -1.11022302462516e-016, !- X,Y,Z Vertex 1 {m}
-  6.46578440716979, 0, -1.11022302462516e-016, !- X,Y,Z Vertex 2 {m}
-  0, 0, -1.11022302462516e-016,           !- X,Y,Z Vertex 3 {m}
-  0, -12.9315688143396, -1.11022302462516e-016; !- X,Y,Z Vertex 4 {m}
+  6.46578440716979, -6.46578440716979, 5.6712922035849, !- X,Y,Z Vertex 1 {m}
+  6.46578440716979, -12.9315688143396, 2.4384, !- X,Y,Z Vertex 2 {m}
+  6.46578440716979, 0, 2.4384;            !- X,Y,Z Vertex 3 {m}
 
 OS:Space,
-  {86a815ad-b209-453d-ba2f-70f7be271954}, !- Handle
-  crawl space,                            !- Name
-  {e105742c-1e84-4dfb-b481-ab4eef389e17}, !- Space Type Name
+  {9ba6f25b-0187-417f-b0ad-fb415e736d0a}, !- Handle
+  unfinished attic space,                 !- Name
+  {a0d1b4b4-e836-4518-8bd6-ac2b75cbb86c}, !- Space Type Name
   ,                                       !- Default Construction Set Name
   ,                                       !- Default Schedule Set Name
   ,                                       !- Direction of Relative North {deg}
@@ -945,55 +780,11 @@
   ,                                       !- Y Origin {m}
   ,                                       !- Z Origin {m}
   ,                                       !- Building Story Name
-  {143d7c85-008f-44a9-9b95-114b93ff7c64}; !- Thermal Zone Name
+  {9e8f2872-1519-4ac4-afb9-661a8eb2dab4}; !- Thermal Zone Name
 
 OS:ThermalZone,
-  {143d7c85-008f-44a9-9b95-114b93ff7c64}, !- Handle
-  crawl zone,                             !- Name
-=======
-  12.9315688143396, -12.9315688143396, 2.4384, !- X,Y,Z Vertex 1 {m}
-  12.9315688143396, 0, 2.4384,            !- X,Y,Z Vertex 2 {m}
-  6.46578440716979, 0, 2.4384,            !- X,Y,Z Vertex 3 {m}
-  6.46578440716979, -12.9315688143396, 2.4384; !- X,Y,Z Vertex 4 {m}
-
-OS:Surface,
-  {7892d413-f2f6-4e5e-bd81-d4144a675dd9}, !- Handle
-  Surface 16,                             !- Name
-  Wall,                                   !- Surface Type
-  ,                                       !- Construction Name
-  {3644aae2-0ffa-4e03-b375-d1acb93ccab5}, !- Space Name
-  Outdoors,                               !- Outside Boundary Condition
-  ,                                       !- Outside Boundary Condition Object
-  SunExposed,                             !- Sun Exposure
-  WindExposed,                            !- Wind Exposure
-  ,                                       !- View Factor to Ground
-  ,                                       !- Number of Vertices
-  12.9315688143396, 0, 2.4384,            !- X,Y,Z Vertex 1 {m}
-  12.9315688143396, 0, 0,                 !- X,Y,Z Vertex 2 {m}
-  6.46578440716979, 0, 0,                 !- X,Y,Z Vertex 3 {m}
-  6.46578440716979, 0, 2.4384;            !- X,Y,Z Vertex 4 {m}
-
-OS:Surface,
-  {05ec3f80-870c-4a7f-8b41-85c251440ffa}, !- Handle
-  Surface 17,                             !- Name
-  Floor,                                  !- Surface Type
-  ,                                       !- Construction Name
-  {3644aae2-0ffa-4e03-b375-d1acb93ccab5}, !- Space Name
-  Surface,                                !- Outside Boundary Condition
-  {81e44031-9120-4327-a030-a4e9f6e3feef}, !- Outside Boundary Condition Object
-  NoSun,                                  !- Sun Exposure
-  NoWind,                                 !- Wind Exposure
-  ,                                       !- View Factor to Ground
-  ,                                       !- Number of Vertices
-  6.46578440716979, -12.9315688143396, 0, !- X,Y,Z Vertex 1 {m}
-  6.46578440716979, 0, 0,                 !- X,Y,Z Vertex 2 {m}
-  12.9315688143396, 0, 0,                 !- X,Y,Z Vertex 3 {m}
-  12.9315688143396, -12.9315688143396, 0; !- X,Y,Z Vertex 4 {m}
-
-OS:ThermalZone,
-  {67a2cfaa-a43a-45ae-9e57-ebf87123cc79}, !- Handle
-  living zone|unit 3,                     !- Name
->>>>>>> 2c92e5b7
+  {9e8f2872-1519-4ac4-afb9-661a8eb2dab4}, !- Handle
+  unfinished attic zone,                  !- Name
   ,                                       !- Multiplier
   ,                                       !- Ceiling Height {m}
   ,                                       !- Volume {m3}
@@ -1001,17 +792,10 @@
   ,                                       !- Zone Inside Convection Algorithm
   ,                                       !- Zone Outside Convection Algorithm
   ,                                       !- Zone Conditioning Equipment List Name
-<<<<<<< HEAD
-  {fa88bec4-1bbd-41a0-a2d1-4501c7eb8ae1}, !- Zone Air Inlet Port List
-  {f162ea2e-493d-4f2a-adbd-0b88fad43eab}, !- Zone Air Exhaust Port List
-  {692fb90d-b4a9-4092-a276-fba61609add9}, !- Zone Air Node Name
-  {31b6df92-1a63-49f3-a731-c756c0c1e7c4}, !- Zone Return Air Port List
-=======
-  {813bd2ab-b810-4f0f-8914-1aa730205ada}, !- Zone Air Inlet Port List
-  {99319362-01b7-40eb-8ea4-774878ab1fc5}, !- Zone Air Exhaust Port List
-  {c785250a-c92c-4751-80c0-212f4c1f76f9}, !- Zone Air Node Name
-  {789f87ed-fcc9-4a9b-84f4-611633cc2707}, !- Zone Return Air Port List
->>>>>>> 2c92e5b7
+  {8159361f-3870-4b32-96e4-47b9fe031456}, !- Zone Air Inlet Port List
+  {fb0e0221-431d-40a9-8f79-5e5e39f818a6}, !- Zone Air Exhaust Port List
+  {89b06c53-8c08-47d9-b4aa-971efe8a376a}, !- Zone Air Node Name
+  {e5042f43-1c87-4e58-8b43-340cc5a61f60}, !- Zone Return Air Port List
   ,                                       !- Primary Daylighting Control Name
   ,                                       !- Fraction of Zone Controlled by Primary Daylighting Control
   ,                                       !- Secondary Daylighting Control Name
@@ -1022,71 +806,37 @@
   No;                                     !- Use Ideal Air Loads
 
 OS:Node,
-<<<<<<< HEAD
-  {893db8ed-e87f-46cb-b064-fd01eaba861b}, !- Handle
-  Node 2,                                 !- Name
-  {692fb90d-b4a9-4092-a276-fba61609add9}, !- Inlet Port
+  {3204f9b8-7cb7-42e3-a292-2731aa0e4c3a}, !- Handle
+  Node 3,                                 !- Name
+  {89b06c53-8c08-47d9-b4aa-971efe8a376a}, !- Inlet Port
   ;                                       !- Outlet Port
 
 OS:Connection,
-  {692fb90d-b4a9-4092-a276-fba61609add9}, !- Handle
-  {506f1006-f01e-4a2f-890a-895a1e5cc4e9}, !- Name
-  {143d7c85-008f-44a9-9b95-114b93ff7c64}, !- Source Object
+  {89b06c53-8c08-47d9-b4aa-971efe8a376a}, !- Handle
+  {ab3cc73e-368b-4a38-961e-f6d12ea85ee0}, !- Name
+  {9e8f2872-1519-4ac4-afb9-661a8eb2dab4}, !- Source Object
   11,                                     !- Outlet Port
-  {893db8ed-e87f-46cb-b064-fd01eaba861b}, !- Target Object
+  {3204f9b8-7cb7-42e3-a292-2731aa0e4c3a}, !- Target Object
   2;                                      !- Inlet Port
 
 OS:PortList,
-  {fa88bec4-1bbd-41a0-a2d1-4501c7eb8ae1}, !- Handle
-  {ade80148-6960-485d-bb68-f3f5fa7f416b}, !- Name
-  {143d7c85-008f-44a9-9b95-114b93ff7c64}; !- HVAC Component
+  {8159361f-3870-4b32-96e4-47b9fe031456}, !- Handle
+  {b44704f4-ac73-46e4-9a91-9aaa54d74ab0}, !- Name
+  {9e8f2872-1519-4ac4-afb9-661a8eb2dab4}; !- HVAC Component
 
 OS:PortList,
-  {f162ea2e-493d-4f2a-adbd-0b88fad43eab}, !- Handle
-  {56f83450-1b7b-405d-9c4f-95fc1583df2d}, !- Name
-  {143d7c85-008f-44a9-9b95-114b93ff7c64}; !- HVAC Component
+  {fb0e0221-431d-40a9-8f79-5e5e39f818a6}, !- Handle
+  {718723a3-1716-45a2-928f-926f3c51f135}, !- Name
+  {9e8f2872-1519-4ac4-afb9-661a8eb2dab4}; !- HVAC Component
 
 OS:PortList,
-  {31b6df92-1a63-49f3-a731-c756c0c1e7c4}, !- Handle
-  {598420b6-9444-4a32-ad6e-601678046e1d}, !- Name
-  {143d7c85-008f-44a9-9b95-114b93ff7c64}; !- HVAC Component
+  {e5042f43-1c87-4e58-8b43-340cc5a61f60}, !- Handle
+  {1ee47ca0-5005-4c5e-aab6-1e2f52d991cd}, !- Name
+  {9e8f2872-1519-4ac4-afb9-661a8eb2dab4}; !- HVAC Component
 
 OS:Sizing:Zone,
-  {bfefbee4-3522-44e7-ad63-931706756a07}, !- Handle
-  {143d7c85-008f-44a9-9b95-114b93ff7c64}, !- Zone or ZoneList Name
-=======
-  {95801e86-ab77-4684-924b-2668d240f006}, !- Handle
-  Node 3,                                 !- Name
-  {c785250a-c92c-4751-80c0-212f4c1f76f9}, !- Inlet Port
-  ;                                       !- Outlet Port
-
-OS:Connection,
-  {c785250a-c92c-4751-80c0-212f4c1f76f9}, !- Handle
-  {0f188ae6-88fc-4011-b3f8-c7e126a95aef}, !- Name
-  {67a2cfaa-a43a-45ae-9e57-ebf87123cc79}, !- Source Object
-  11,                                     !- Outlet Port
-  {95801e86-ab77-4684-924b-2668d240f006}, !- Target Object
-  2;                                      !- Inlet Port
-
-OS:PortList,
-  {813bd2ab-b810-4f0f-8914-1aa730205ada}, !- Handle
-  {045b3628-c5f8-49d5-a07c-5b7d9cd82c44}, !- Name
-  {67a2cfaa-a43a-45ae-9e57-ebf87123cc79}; !- HVAC Component
-
-OS:PortList,
-  {99319362-01b7-40eb-8ea4-774878ab1fc5}, !- Handle
-  {2000fb53-514c-4c8e-be0b-04dc83ad768f}, !- Name
-  {67a2cfaa-a43a-45ae-9e57-ebf87123cc79}; !- HVAC Component
-
-OS:PortList,
-  {789f87ed-fcc9-4a9b-84f4-611633cc2707}, !- Handle
-  {9a432bd2-106d-42d6-b3ac-34d91859567b}, !- Name
-  {67a2cfaa-a43a-45ae-9e57-ebf87123cc79}; !- HVAC Component
-
-OS:Sizing:Zone,
-  {49a61c27-bd33-4a01-a127-6c1dfe828605}, !- Handle
-  {67a2cfaa-a43a-45ae-9e57-ebf87123cc79}, !- Zone or ZoneList Name
->>>>>>> 2c92e5b7
+  {b145b9aa-4e7a-446c-8a58-ba8318202b20}, !- Handle
+  {9e8f2872-1519-4ac4-afb9-661a8eb2dab4}, !- Zone or ZoneList Name
   SupplyAirTemperature,                   !- Zone Cooling Design Supply Air Temperature Input Method
   14,                                     !- Zone Cooling Design Supply Air Temperature {C}
   11.11,                                  !- Zone Cooling Design Supply Air Temperature Difference {deltaC}
@@ -1115,371 +865,12 @@
   autosize;                               !- Dedicated Outdoor Air High Setpoint Temperature for Design {C}
 
 OS:ZoneHVAC:EquipmentList,
-<<<<<<< HEAD
-  {5b2cbd28-8d73-449c-b533-7996b9e5e150}, !- Handle
-  Zone HVAC Equipment List 2,             !- Name
-  {143d7c85-008f-44a9-9b95-114b93ff7c64}; !- Thermal Zone
+  {33879d49-d681-410a-a650-c99703604bdc}, !- Handle
+  Zone HVAC Equipment List 3,             !- Name
+  {9e8f2872-1519-4ac4-afb9-661a8eb2dab4}; !- Thermal Zone
 
 OS:SpaceType,
-  {e105742c-1e84-4dfb-b481-ab4eef389e17}, !- Handle
-  Space Type 2,                           !- Name
-  ,                                       !- Default Construction Set Name
-  ,                                       !- Default Schedule Set Name
-  ,                                       !- Group Rendering Name
-  ,                                       !- Design Specification Outdoor Air Object Name
-  ,                                       !- Standards Template
-  ,                                       !- Standards Building Type
-  crawlspace;                             !- Standards Space Type
-
-OS:Surface,
-  {76fd3e56-e918-48aa-bc12-fedf2963d2b1}, !- Handle
-  Surface 7,                              !- Name
-  Floor,                                  !- Surface Type
-  ,                                       !- Construction Name
-  {68989513-fda7-4e9f-a4a1-9085d827cef8}, !- Space Name
-  Surface,                                !- Outside Boundary Condition
-  {190eef53-92e0-4866-b25d-73f1fe47e9e4}, !- Outside Boundary Condition Object
-=======
-  {9588f6b0-a86a-445d-9628-9993502f22fe}, !- Handle
-  Zone HVAC Equipment List 3,             !- Name
-  {67a2cfaa-a43a-45ae-9e57-ebf87123cc79}; !- Thermal Zone
-
-OS:Space,
-  {9b039509-0de6-45f9-ad35-9c3a740cc972}, !- Handle
-  living space|unit 3|story 1,            !- Name
-  {ae9fb653-2468-40ce-ad11-178c6f3ae743}, !- Space Type Name
-  ,                                       !- Default Construction Set Name
-  ,                                       !- Default Schedule Set Name
-  -0,                                     !- Direction of Relative North {deg}
-  0,                                      !- X Origin {m}
-  0,                                      !- Y Origin {m}
-  0,                                      !- Z Origin {m}
-  ,                                       !- Building Story Name
-  {67a2cfaa-a43a-45ae-9e57-ebf87123cc79}, !- Thermal Zone Name
-  ,                                       !- Part of Total Floor Area
-  ,                                       !- Design Specification Outdoor Air Object Name
-  {b14e3ae7-e97d-40ce-bc71-fc984bc08ecd}; !- Building Unit Name
-
-OS:Surface,
-  {ef2e99e3-7559-456b-a9d1-cfeaeeb2eaef}, !- Handle
-  Surface 23,                             !- Name
-  Wall,                                   !- Surface Type
-  ,                                       !- Construction Name
-  {9b039509-0de6-45f9-ad35-9c3a740cc972}, !- Space Name
-  Surface,                                !- Outside Boundary Condition
-  {84bd9cd2-7a27-43dc-abe6-f42e6bea9724}, !- Outside Boundary Condition Object
->>>>>>> 2c92e5b7
-  NoSun,                                  !- Sun Exposure
-  NoWind,                                 !- Wind Exposure
-  ,                                       !- View Factor to Ground
-  ,                                       !- Number of Vertices
-<<<<<<< HEAD
-  0, -12.9315688143396, 2.4384,           !- X,Y,Z Vertex 1 {m}
-  0, 0, 2.4384,                           !- X,Y,Z Vertex 2 {m}
-  6.46578440716979, 0, 2.4384,            !- X,Y,Z Vertex 3 {m}
-  6.46578440716979, -12.9315688143396, 2.4384; !- X,Y,Z Vertex 4 {m}
-
-OS:Surface,
-  {e8d444c3-94f5-4d8d-a136-3d811b3a15ed}, !- Handle
-  Surface 8,                              !- Name
-  RoofCeiling,                            !- Surface Type
-  ,                                       !- Construction Name
-  {68989513-fda7-4e9f-a4a1-9085d827cef8}, !- Space Name
-  Outdoors,                               !- Outside Boundary Condition
-  ,                                       !- Outside Boundary Condition Object
-  SunExposed,                             !- Sun Exposure
-  WindExposed,                            !- Wind Exposure
-  ,                                       !- View Factor to Ground
-  ,                                       !- Number of Vertices
-  0, -6.46578440716979, 5.9760922035849,  !- X,Y,Z Vertex 1 {m}
-  6.46578440716979, -6.46578440716979, 5.9760922035849, !- X,Y,Z Vertex 2 {m}
-  6.46578440716979, 0, 2.7432,            !- X,Y,Z Vertex 3 {m}
-  0, 0, 2.7432;                           !- X,Y,Z Vertex 4 {m}
-
-OS:Surface,
-  {60c83d5b-3fa1-44a5-b169-dec86cdc77ce}, !- Handle
-  Surface 9,                              !- Name
-  RoofCeiling,                            !- Surface Type
-  ,                                       !- Construction Name
-  {68989513-fda7-4e9f-a4a1-9085d827cef8}, !- Space Name
-  Outdoors,                               !- Outside Boundary Condition
-  ,                                       !- Outside Boundary Condition Object
-  SunExposed,                             !- Sun Exposure
-  WindExposed,                            !- Wind Exposure
-  ,                                       !- View Factor to Ground
-  ,                                       !- Number of Vertices
-  6.46578440716979, -6.46578440716979, 5.9760922035849, !- X,Y,Z Vertex 1 {m}
-  0, -6.46578440716979, 5.9760922035849,  !- X,Y,Z Vertex 2 {m}
-  0, -12.9315688143396, 2.7432,           !- X,Y,Z Vertex 3 {m}
-  6.46578440716979, -12.9315688143396, 2.7432; !- X,Y,Z Vertex 4 {m}
-
-OS:Surface,
-  {2c998549-19c5-46d6-b1a5-c49a458f6b0e}, !- Handle
-  Surface 10,                             !- Name
-  Wall,                                   !- Surface Type
-  ,                                       !- Construction Name
-  {68989513-fda7-4e9f-a4a1-9085d827cef8}, !- Space Name
-=======
-  19.3973532215094, -12.9315688143396, 2.4384, !- X,Y,Z Vertex 1 {m}
-  19.3973532215094, -12.9315688143396, 0, !- X,Y,Z Vertex 2 {m}
-  19.3973532215094, 0, 0,                 !- X,Y,Z Vertex 3 {m}
-  19.3973532215094, 0, 2.4384;            !- X,Y,Z Vertex 4 {m}
-
-OS:Surface,
-  {c9dde0e1-ad89-4065-be39-c6e7138764ee}, !- Handle
-  Surface 24,                             !- Name
-  Wall,                                   !- Surface Type
-  ,                                       !- Construction Name
-  {9b039509-0de6-45f9-ad35-9c3a740cc972}, !- Space Name
-  Surface,                                !- Outside Boundary Condition
-  {f7259e40-b4e3-4d31-889d-2ab55bb8e44e}, !- Outside Boundary Condition Object
-  NoSun,                                  !- Sun Exposure
-  NoWind,                                 !- Wind Exposure
-  ,                                       !- View Factor to Ground
-  ,                                       !- Number of Vertices
-  12.9315688143396, 0, 2.4384,            !- X,Y,Z Vertex 1 {m}
-  12.9315688143396, 0, 0,                 !- X,Y,Z Vertex 2 {m}
-  12.9315688143396, -12.9315688143396, 0, !- X,Y,Z Vertex 3 {m}
-  12.9315688143396, -12.9315688143396, 2.4384; !- X,Y,Z Vertex 4 {m}
-
-OS:Surface,
-  {2d4be9c1-b3cf-420f-87c7-4e169fbd26b0}, !- Handle
-  Surface 25,                             !- Name
-  Wall,                                   !- Surface Type
-  ,                                       !- Construction Name
-  {9b039509-0de6-45f9-ad35-9c3a740cc972}, !- Space Name
->>>>>>> 2c92e5b7
-  Outdoors,                               !- Outside Boundary Condition
-  ,                                       !- Outside Boundary Condition Object
-  SunExposed,                             !- Sun Exposure
-  WindExposed,                            !- Wind Exposure
-  ,                                       !- View Factor to Ground
-  ,                                       !- Number of Vertices
-<<<<<<< HEAD
-  0, -6.46578440716979, 5.6712922035849,  !- X,Y,Z Vertex 1 {m}
-  0, 0, 2.4384,                           !- X,Y,Z Vertex 2 {m}
-  0, -12.9315688143396, 2.4384;           !- X,Y,Z Vertex 3 {m}
-
-OS:Surface,
-  {5c36f7f8-6536-467f-aa0f-bbbd3cf147ff}, !- Handle
-  Surface 11,                             !- Name
-  Wall,                                   !- Surface Type
-  ,                                       !- Construction Name
-  {68989513-fda7-4e9f-a4a1-9085d827cef8}, !- Space Name
-  Adiabatic,                              !- Outside Boundary Condition
-  ,                                       !- Outside Boundary Condition Object
-=======
-  12.9315688143396, -12.9315688143396, 2.4384, !- X,Y,Z Vertex 1 {m}
-  12.9315688143396, -12.9315688143396, 0, !- X,Y,Z Vertex 2 {m}
-  19.3973532215094, -12.9315688143396, 0, !- X,Y,Z Vertex 3 {m}
-  19.3973532215094, -12.9315688143396, 2.4384; !- X,Y,Z Vertex 4 {m}
-
-OS:Surface,
-  {cfb60218-7afb-4d77-ab4c-4df0e37ef029}, !- Handle
-  Surface 26,                             !- Name
-  RoofCeiling,                            !- Surface Type
-  ,                                       !- Construction Name
-  {9b039509-0de6-45f9-ad35-9c3a740cc972}, !- Space Name
-  Surface,                                !- Outside Boundary Condition
-  {db5adca0-e8c1-4441-b61f-2a082f66bc98}, !- Outside Boundary Condition Object
->>>>>>> 2c92e5b7
-  NoSun,                                  !- Sun Exposure
-  NoWind,                                 !- Wind Exposure
-  ,                                       !- View Factor to Ground
-  ,                                       !- Number of Vertices
-<<<<<<< HEAD
-  6.46578440716979, -6.46578440716979, 5.6712922035849, !- X,Y,Z Vertex 1 {m}
-  6.46578440716979, -12.9315688143396, 2.4384, !- X,Y,Z Vertex 2 {m}
-  6.46578440716979, 0, 2.4384;            !- X,Y,Z Vertex 3 {m}
-
-OS:Space,
-  {68989513-fda7-4e9f-a4a1-9085d827cef8}, !- Handle
-  unfinished attic space,                 !- Name
-  {46679834-f65a-4686-946f-1eb8aa77f81e}, !- Space Type Name
-  ,                                       !- Default Construction Set Name
-  ,                                       !- Default Schedule Set Name
-  ,                                       !- Direction of Relative North {deg}
-  ,                                       !- X Origin {m}
-  ,                                       !- Y Origin {m}
-  ,                                       !- Z Origin {m}
-  ,                                       !- Building Story Name
-  {a3b7bb22-6f68-4410-bd17-acabc34788a9}; !- Thermal Zone Name
-
-OS:ThermalZone,
-  {a3b7bb22-6f68-4410-bd17-acabc34788a9}, !- Handle
-  unfinished attic zone,                  !- Name
-=======
-  19.3973532215094, -12.9315688143396, 2.4384, !- X,Y,Z Vertex 1 {m}
-  19.3973532215094, 0, 2.4384,            !- X,Y,Z Vertex 2 {m}
-  12.9315688143396, 0, 2.4384,            !- X,Y,Z Vertex 3 {m}
-  12.9315688143396, -12.9315688143396, 2.4384; !- X,Y,Z Vertex 4 {m}
-
-OS:Surface,
-  {1bab77fa-2303-4574-ac5f-382bd810599c}, !- Handle
-  Surface 27,                             !- Name
-  Wall,                                   !- Surface Type
-  ,                                       !- Construction Name
-  {9b039509-0de6-45f9-ad35-9c3a740cc972}, !- Space Name
-  Outdoors,                               !- Outside Boundary Condition
-  ,                                       !- Outside Boundary Condition Object
-  SunExposed,                             !- Sun Exposure
-  WindExposed,                            !- Wind Exposure
-  ,                                       !- View Factor to Ground
-  ,                                       !- Number of Vertices
-  19.3973532215094, 0, 2.4384,            !- X,Y,Z Vertex 1 {m}
-  19.3973532215094, 0, 0,                 !- X,Y,Z Vertex 2 {m}
-  12.9315688143396, 0, 0,                 !- X,Y,Z Vertex 3 {m}
-  12.9315688143396, 0, 2.4384;            !- X,Y,Z Vertex 4 {m}
-
-OS:Surface,
-  {33ba90d7-f2b1-471d-b165-754b9babc266}, !- Handle
-  Surface 28,                             !- Name
-  Floor,                                  !- Surface Type
-  ,                                       !- Construction Name
-  {9b039509-0de6-45f9-ad35-9c3a740cc972}, !- Space Name
-  Surface,                                !- Outside Boundary Condition
-  {b3f3fe3d-0653-409e-95a3-c8c26ff3e5b3}, !- Outside Boundary Condition Object
-  NoSun,                                  !- Sun Exposure
-  NoWind,                                 !- Wind Exposure
-  ,                                       !- View Factor to Ground
-  ,                                       !- Number of Vertices
-  12.9315688143396, -12.9315688143396, 0, !- X,Y,Z Vertex 1 {m}
-  12.9315688143396, 0, 0,                 !- X,Y,Z Vertex 2 {m}
-  19.3973532215094, 0, 0,                 !- X,Y,Z Vertex 3 {m}
-  19.3973532215094, -12.9315688143396, 0; !- X,Y,Z Vertex 4 {m}
-
-OS:ThermalZone,
-  {a2322781-deeb-4a41-b581-3096efcec0a4}, !- Handle
-  living zone|unit 4,                     !- Name
->>>>>>> 2c92e5b7
-  ,                                       !- Multiplier
-  ,                                       !- Ceiling Height {m}
-  ,                                       !- Volume {m3}
-  ,                                       !- Floor Area {m2}
-  ,                                       !- Zone Inside Convection Algorithm
-  ,                                       !- Zone Outside Convection Algorithm
-  ,                                       !- Zone Conditioning Equipment List Name
-<<<<<<< HEAD
-  {144cad38-2dcd-4dad-9d42-3c6c1909ec76}, !- Zone Air Inlet Port List
-  {ad95b147-c208-49b5-a069-cd29f25a8ed7}, !- Zone Air Exhaust Port List
-  {33af62eb-2340-4093-baea-4d0e5c5f70b1}, !- Zone Air Node Name
-  {a74cf3e4-bde4-4279-9075-b20d6f99086e}, !- Zone Return Air Port List
-=======
-  {ba8c65d9-ba81-407e-a2ed-7a145770f147}, !- Zone Air Inlet Port List
-  {4853e496-675c-43db-aa74-0a06b4de2b5d}, !- Zone Air Exhaust Port List
-  {65c3472d-8648-42fe-9c1a-4f4f2cc37e73}, !- Zone Air Node Name
-  {00e62964-6b5b-4fa2-ad45-d912a3b3926b}, !- Zone Return Air Port List
->>>>>>> 2c92e5b7
-  ,                                       !- Primary Daylighting Control Name
-  ,                                       !- Fraction of Zone Controlled by Primary Daylighting Control
-  ,                                       !- Secondary Daylighting Control Name
-  ,                                       !- Fraction of Zone Controlled by Secondary Daylighting Control
-  ,                                       !- Illuminance Map Name
-  ,                                       !- Group Rendering Name
-  ,                                       !- Thermostat Name
-  No;                                     !- Use Ideal Air Loads
-
-OS:Node,
-<<<<<<< HEAD
-  {6a99dac4-89ad-46ef-a3a7-50bdabf7bbee}, !- Handle
-  Node 3,                                 !- Name
-  {33af62eb-2340-4093-baea-4d0e5c5f70b1}, !- Inlet Port
-  ;                                       !- Outlet Port
-
-OS:Connection,
-  {33af62eb-2340-4093-baea-4d0e5c5f70b1}, !- Handle
-  {a90e1a6d-1b33-4993-9509-a72da930afff}, !- Name
-  {a3b7bb22-6f68-4410-bd17-acabc34788a9}, !- Source Object
-  11,                                     !- Outlet Port
-  {6a99dac4-89ad-46ef-a3a7-50bdabf7bbee}, !- Target Object
-  2;                                      !- Inlet Port
-
-OS:PortList,
-  {144cad38-2dcd-4dad-9d42-3c6c1909ec76}, !- Handle
-  {a7818f1d-8dc5-470f-a725-00a15fccb231}, !- Name
-  {a3b7bb22-6f68-4410-bd17-acabc34788a9}; !- HVAC Component
-
-OS:PortList,
-  {ad95b147-c208-49b5-a069-cd29f25a8ed7}, !- Handle
-  {8846e158-cb25-4089-8971-0a1bdfcef3d2}, !- Name
-  {a3b7bb22-6f68-4410-bd17-acabc34788a9}; !- HVAC Component
-
-OS:PortList,
-  {a74cf3e4-bde4-4279-9075-b20d6f99086e}, !- Handle
-  {8fc8791b-9e26-4612-ad78-085f8a9efb7c}, !- Name
-  {a3b7bb22-6f68-4410-bd17-acabc34788a9}; !- HVAC Component
-
-OS:Sizing:Zone,
-  {2b6ec6a6-91aa-4253-a86a-ef37af4f5668}, !- Handle
-  {a3b7bb22-6f68-4410-bd17-acabc34788a9}, !- Zone or ZoneList Name
-=======
-  {1f06e061-43aa-4802-8935-4fa44063d72f}, !- Handle
-  Node 4,                                 !- Name
-  {65c3472d-8648-42fe-9c1a-4f4f2cc37e73}, !- Inlet Port
-  ;                                       !- Outlet Port
-
-OS:Connection,
-  {65c3472d-8648-42fe-9c1a-4f4f2cc37e73}, !- Handle
-  {293e1c11-a3e1-4c04-b6bc-bafb66831824}, !- Name
-  {a2322781-deeb-4a41-b581-3096efcec0a4}, !- Source Object
-  11,                                     !- Outlet Port
-  {1f06e061-43aa-4802-8935-4fa44063d72f}, !- Target Object
-  2;                                      !- Inlet Port
-
-OS:PortList,
-  {ba8c65d9-ba81-407e-a2ed-7a145770f147}, !- Handle
-  {e6c0801a-bf1d-4dc0-9d36-7c0b265173ec}, !- Name
-  {a2322781-deeb-4a41-b581-3096efcec0a4}; !- HVAC Component
-
-OS:PortList,
-  {4853e496-675c-43db-aa74-0a06b4de2b5d}, !- Handle
-  {a107d04a-1a21-48eb-84fa-f5559f69b855}, !- Name
-  {a2322781-deeb-4a41-b581-3096efcec0a4}; !- HVAC Component
-
-OS:PortList,
-  {00e62964-6b5b-4fa2-ad45-d912a3b3926b}, !- Handle
-  {298c44a9-de89-4485-9ef5-cea160a491f3}, !- Name
-  {a2322781-deeb-4a41-b581-3096efcec0a4}; !- HVAC Component
-
-OS:Sizing:Zone,
-  {cf350e98-eb13-4893-ae0a-ce1798d286e1}, !- Handle
-  {a2322781-deeb-4a41-b581-3096efcec0a4}, !- Zone or ZoneList Name
->>>>>>> 2c92e5b7
-  SupplyAirTemperature,                   !- Zone Cooling Design Supply Air Temperature Input Method
-  14,                                     !- Zone Cooling Design Supply Air Temperature {C}
-  11.11,                                  !- Zone Cooling Design Supply Air Temperature Difference {deltaC}
-  SupplyAirTemperature,                   !- Zone Heating Design Supply Air Temperature Input Method
-  40,                                     !- Zone Heating Design Supply Air Temperature {C}
-  11.11,                                  !- Zone Heating Design Supply Air Temperature Difference {deltaC}
-  0.0085,                                 !- Zone Cooling Design Supply Air Humidity Ratio {kg-H2O/kg-air}
-  0.008,                                  !- Zone Heating Design Supply Air Humidity Ratio {kg-H2O/kg-air}
-  ,                                       !- Zone Heating Sizing Factor
-  ,                                       !- Zone Cooling Sizing Factor
-  DesignDay,                              !- Cooling Design Air Flow Method
-  ,                                       !- Cooling Design Air Flow Rate {m3/s}
-  ,                                       !- Cooling Minimum Air Flow per Zone Floor Area {m3/s-m2}
-  ,                                       !- Cooling Minimum Air Flow {m3/s}
-  ,                                       !- Cooling Minimum Air Flow Fraction
-  DesignDay,                              !- Heating Design Air Flow Method
-  ,                                       !- Heating Design Air Flow Rate {m3/s}
-  ,                                       !- Heating Maximum Air Flow per Zone Floor Area {m3/s-m2}
-  ,                                       !- Heating Maximum Air Flow {m3/s}
-  ,                                       !- Heating Maximum Air Flow Fraction
-  ,                                       !- Design Zone Air Distribution Effectiveness in Cooling Mode
-  ,                                       !- Design Zone Air Distribution Effectiveness in Heating Mode
-  No,                                     !- Account for Dedicated Outdoor Air System
-  NeutralSupplyAir,                       !- Dedicated Outdoor Air System Control Strategy
-  autosize,                               !- Dedicated Outdoor Air Low Setpoint Temperature for Design {C}
-  autosize;                               !- Dedicated Outdoor Air High Setpoint Temperature for Design {C}
-
-OS:ZoneHVAC:EquipmentList,
-<<<<<<< HEAD
-  {b2405ea8-664f-4ba6-9bd1-71e336b198e6}, !- Handle
-  Zone HVAC Equipment List 3,             !- Name
-  {a3b7bb22-6f68-4410-bd17-acabc34788a9}; !- Thermal Zone
-
-OS:SpaceType,
-  {46679834-f65a-4686-946f-1eb8aa77f81e}, !- Handle
+  {a0d1b4b4-e836-4518-8bd6-ac2b75cbb86c}, !- Handle
   Space Type 3,                           !- Name
   ,                                       !- Default Construction Set Name
   ,                                       !- Default Schedule Set Name
@@ -1490,752 +881,14 @@
   unfinished attic;                       !- Standards Space Type
 
 OS:BuildingUnit,
-  {e68d2390-f9b6-4b65-a469-660286e687c5}, !- Handle
-=======
-  {0135fc85-c298-4c5b-afc8-fc868ff896b1}, !- Handle
-  Zone HVAC Equipment List 4,             !- Name
-  {a2322781-deeb-4a41-b581-3096efcec0a4}; !- Thermal Zone
-
-OS:Space,
-  {c2ee15c3-bfad-438a-88d3-79febda0e45e}, !- Handle
-  living space|unit 4|story 1,            !- Name
-  {ae9fb653-2468-40ce-ad11-178c6f3ae743}, !- Space Type Name
-  ,                                       !- Default Construction Set Name
-  ,                                       !- Default Schedule Set Name
-  -0,                                     !- Direction of Relative North {deg}
-  0,                                      !- X Origin {m}
-  0,                                      !- Y Origin {m}
-  0,                                      !- Z Origin {m}
-  ,                                       !- Building Story Name
-  {a2322781-deeb-4a41-b581-3096efcec0a4}, !- Thermal Zone Name
-  ,                                       !- Part of Total Floor Area
-  ,                                       !- Design Specification Outdoor Air Object Name
-  {fa88c954-61bc-4d9b-97dc-d3da0024deb4}; !- Building Unit Name
-
-OS:Surface,
-  {74cbc6e8-5645-4064-815b-fe38fd149487}, !- Handle
-  Surface 34,                             !- Name
-  Wall,                                   !- Surface Type
-  ,                                       !- Construction Name
-  {c2ee15c3-bfad-438a-88d3-79febda0e45e}, !- Space Name
-  Outdoors,                               !- Outside Boundary Condition
-  ,                                       !- Outside Boundary Condition Object
-  SunExposed,                             !- Sun Exposure
-  WindExposed,                            !- Wind Exposure
-  ,                                       !- View Factor to Ground
-  ,                                       !- Number of Vertices
-  25.8631376286792, -12.9315688143396, 2.4384, !- X,Y,Z Vertex 1 {m}
-  25.8631376286792, -12.9315688143396, 0, !- X,Y,Z Vertex 2 {m}
-  25.8631376286792, 0, 0,                 !- X,Y,Z Vertex 3 {m}
-  25.8631376286792, 0, 2.4384;            !- X,Y,Z Vertex 4 {m}
-
-OS:Surface,
-  {84bd9cd2-7a27-43dc-abe6-f42e6bea9724}, !- Handle
-  Surface 35,                             !- Name
-  Wall,                                   !- Surface Type
-  ,                                       !- Construction Name
-  {c2ee15c3-bfad-438a-88d3-79febda0e45e}, !- Space Name
-  Surface,                                !- Outside Boundary Condition
-  {ef2e99e3-7559-456b-a9d1-cfeaeeb2eaef}, !- Outside Boundary Condition Object
-  NoSun,                                  !- Sun Exposure
-  NoWind,                                 !- Wind Exposure
-  ,                                       !- View Factor to Ground
-  ,                                       !- Number of Vertices
-  19.3973532215094, 0, 2.4384,            !- X,Y,Z Vertex 1 {m}
-  19.3973532215094, 0, 0,                 !- X,Y,Z Vertex 2 {m}
-  19.3973532215094, -12.9315688143396, 0, !- X,Y,Z Vertex 3 {m}
-  19.3973532215094, -12.9315688143396, 2.4384; !- X,Y,Z Vertex 4 {m}
-
-OS:Surface,
-  {1cab13e1-d524-4b48-8eb9-8a244ee8fcfe}, !- Handle
-  Surface 36,                             !- Name
-  Wall,                                   !- Surface Type
-  ,                                       !- Construction Name
-  {c2ee15c3-bfad-438a-88d3-79febda0e45e}, !- Space Name
-  Outdoors,                               !- Outside Boundary Condition
-  ,                                       !- Outside Boundary Condition Object
-  SunExposed,                             !- Sun Exposure
-  WindExposed,                            !- Wind Exposure
-  ,                                       !- View Factor to Ground
-  ,                                       !- Number of Vertices
-  19.3973532215094, -12.9315688143396, 2.4384, !- X,Y,Z Vertex 1 {m}
-  19.3973532215094, -12.9315688143396, 0, !- X,Y,Z Vertex 2 {m}
-  25.8631376286792, -12.9315688143396, 0, !- X,Y,Z Vertex 3 {m}
-  25.8631376286792, -12.9315688143396, 2.4384; !- X,Y,Z Vertex 4 {m}
-
-OS:Surface,
-  {033ea87f-843a-4bfb-9d23-de28175fd239}, !- Handle
-  Surface 37,                             !- Name
-  RoofCeiling,                            !- Surface Type
-  ,                                       !- Construction Name
-  {c2ee15c3-bfad-438a-88d3-79febda0e45e}, !- Space Name
-  Surface,                                !- Outside Boundary Condition
-  {a9240b3a-8e0a-4f2a-9a03-c7c185a0fdd6}, !- Outside Boundary Condition Object
-  NoSun,                                  !- Sun Exposure
-  NoWind,                                 !- Wind Exposure
-  ,                                       !- View Factor to Ground
-  ,                                       !- Number of Vertices
-  25.8631376286792, -12.9315688143396, 2.4384, !- X,Y,Z Vertex 1 {m}
-  25.8631376286792, 0, 2.4384,            !- X,Y,Z Vertex 2 {m}
-  19.3973532215094, 0, 2.4384,            !- X,Y,Z Vertex 3 {m}
-  19.3973532215094, -12.9315688143396, 2.4384; !- X,Y,Z Vertex 4 {m}
-
-OS:Surface,
-  {35cab30f-d807-4b9a-ac7f-b22d7f777354}, !- Handle
-  Surface 38,                             !- Name
-  Wall,                                   !- Surface Type
-  ,                                       !- Construction Name
-  {c2ee15c3-bfad-438a-88d3-79febda0e45e}, !- Space Name
-  Outdoors,                               !- Outside Boundary Condition
-  ,                                       !- Outside Boundary Condition Object
-  SunExposed,                             !- Sun Exposure
-  WindExposed,                            !- Wind Exposure
-  ,                                       !- View Factor to Ground
-  ,                                       !- Number of Vertices
-  25.8631376286792, 0, 2.4384,            !- X,Y,Z Vertex 1 {m}
-  25.8631376286792, 0, 0,                 !- X,Y,Z Vertex 2 {m}
-  19.3973532215094, 0, 0,                 !- X,Y,Z Vertex 3 {m}
-  19.3973532215094, 0, 2.4384;            !- X,Y,Z Vertex 4 {m}
-
-OS:Surface,
-  {ef0dd0ad-9336-4f5a-813f-307555011f10}, !- Handle
-  Surface 39,                             !- Name
-  Floor,                                  !- Surface Type
-  ,                                       !- Construction Name
-  {c2ee15c3-bfad-438a-88d3-79febda0e45e}, !- Space Name
-  Surface,                                !- Outside Boundary Condition
-  {fff73832-12f3-4a62-a18b-8b8f7c95f22b}, !- Outside Boundary Condition Object
-  NoSun,                                  !- Sun Exposure
-  NoWind,                                 !- Wind Exposure
-  ,                                       !- View Factor to Ground
-  ,                                       !- Number of Vertices
-  19.3973532215094, -12.9315688143396, 0, !- X,Y,Z Vertex 1 {m}
-  19.3973532215094, 0, 0,                 !- X,Y,Z Vertex 2 {m}
-  25.8631376286792, 0, 0,                 !- X,Y,Z Vertex 3 {m}
-  25.8631376286792, -12.9315688143396, 0; !- X,Y,Z Vertex 4 {m}
-
-OS:Surface,
-  {1fb4bbc6-5f44-4823-90ee-84e1abeb4a45}, !- Handle
-  Surface 45,                             !- Name
-  Floor,                                  !- Surface Type
-  ,                                       !- Construction Name
-  {8823ff85-d361-4315-81ca-513e7dfa2eaa}, !- Space Name
-  Foundation,                             !- Outside Boundary Condition
-  ,                                       !- Outside Boundary Condition Object
-  NoSun,                                  !- Sun Exposure
-  NoWind,                                 !- Wind Exposure
-  ,                                       !- View Factor to Ground
-  ,                                       !- Number of Vertices
-  0, -12.9315688143396, -0.9144,          !- X,Y,Z Vertex 1 {m}
-  0, 0, -0.9144,                          !- X,Y,Z Vertex 2 {m}
-  6.46578440716979, 0, -0.9144,           !- X,Y,Z Vertex 3 {m}
-  6.46578440716979, -12.9315688143396, -0.9144; !- X,Y,Z Vertex 4 {m}
-
-OS:Surface,
-  {9b6cf74a-777b-49cd-aeb3-1cdc52fca9d4}, !- Handle
-  Surface 46,                             !- Name
-  Wall,                                   !- Surface Type
-  ,                                       !- Construction Name
-  {8823ff85-d361-4315-81ca-513e7dfa2eaa}, !- Space Name
-  Foundation,                             !- Outside Boundary Condition
-  ,                                       !- Outside Boundary Condition Object
-  NoSun,                                  !- Sun Exposure
-  NoWind,                                 !- Wind Exposure
-  ,                                       !- View Factor to Ground
-  ,                                       !- Number of Vertices
-  0, 0, -1.11022302462516e-016,           !- X,Y,Z Vertex 1 {m}
-  0, 0, -0.9144,                          !- X,Y,Z Vertex 2 {m}
-  0, -12.9315688143396, -0.9144,          !- X,Y,Z Vertex 3 {m}
-  0, -12.9315688143396, -1.11022302462516e-016; !- X,Y,Z Vertex 4 {m}
-
-OS:Surface,
-  {e52c86ba-9e6f-4549-970f-a81a43d6a77e}, !- Handle
-  Surface 47,                             !- Name
-  Wall,                                   !- Surface Type
-  ,                                       !- Construction Name
-  {8823ff85-d361-4315-81ca-513e7dfa2eaa}, !- Space Name
-  Foundation,                             !- Outside Boundary Condition
-  ,                                       !- Outside Boundary Condition Object
-  NoSun,                                  !- Sun Exposure
-  NoWind,                                 !- Wind Exposure
-  ,                                       !- View Factor to Ground
-  ,                                       !- Number of Vertices
-  6.46578440716979, 0, -1.11022302462516e-016, !- X,Y,Z Vertex 1 {m}
-  6.46578440716979, 0, -0.9144,           !- X,Y,Z Vertex 2 {m}
-  0, 0, -0.9144,                          !- X,Y,Z Vertex 3 {m}
-  0, 0, -1.11022302462516e-016;           !- X,Y,Z Vertex 4 {m}
-
-OS:Surface,
-  {b7174f6d-6679-4d22-b2f2-4b8ce239231c}, !- Handle
-  Surface 49,                             !- Name
-  Wall,                                   !- Surface Type
-  ,                                       !- Construction Name
-  {8823ff85-d361-4315-81ca-513e7dfa2eaa}, !- Space Name
-  Foundation,                             !- Outside Boundary Condition
-  ,                                       !- Outside Boundary Condition Object
-  NoSun,                                  !- Sun Exposure
-  NoWind,                                 !- Wind Exposure
-  ,                                       !- View Factor to Ground
-  ,                                       !- Number of Vertices
-  0, -12.9315688143396, -1.11022302462516e-016, !- X,Y,Z Vertex 1 {m}
-  0, -12.9315688143396, -0.9144,          !- X,Y,Z Vertex 2 {m}
-  6.46578440716979, -12.9315688143396, -0.9144, !- X,Y,Z Vertex 3 {m}
-  6.46578440716979, -12.9315688143396, -1.11022302462516e-016; !- X,Y,Z Vertex 4 {m}
-
-OS:Surface,
-  {177de98b-961d-4083-981f-8d9eddb67ae9}, !- Handle
-  Surface 50,                             !- Name
-  RoofCeiling,                            !- Surface Type
-  ,                                       !- Construction Name
-  {8823ff85-d361-4315-81ca-513e7dfa2eaa}, !- Space Name
-  Surface,                                !- Outside Boundary Condition
-  {01c1a6db-ebec-4b37-b8da-1c21ca5dc07a}, !- Outside Boundary Condition Object
-  NoSun,                                  !- Sun Exposure
-  NoWind,                                 !- Wind Exposure
-  ,                                       !- View Factor to Ground
-  ,                                       !- Number of Vertices
-  6.46578440716979, -12.9315688143396, -1.11022302462516e-016, !- X,Y,Z Vertex 1 {m}
-  6.46578440716979, 0, -1.11022302462516e-016, !- X,Y,Z Vertex 2 {m}
-  0, 0, -1.11022302462516e-016,           !- X,Y,Z Vertex 3 {m}
-  0, -12.9315688143396, -1.11022302462516e-016; !- X,Y,Z Vertex 4 {m}
-
-OS:Surface,
-  {ce3e6515-ccb6-46cb-9b0c-a5ba5d4de2e6}, !- Handle
-  Surface 51,                             !- Name
-  Floor,                                  !- Surface Type
-  ,                                       !- Construction Name
-  {8823ff85-d361-4315-81ca-513e7dfa2eaa}, !- Space Name
-  Foundation,                             !- Outside Boundary Condition
-  ,                                       !- Outside Boundary Condition Object
-  NoSun,                                  !- Sun Exposure
-  NoWind,                                 !- Wind Exposure
-  ,                                       !- View Factor to Ground
-  ,                                       !- Number of Vertices
-  6.46578440716979, -12.9315688143396, -0.9144, !- X,Y,Z Vertex 1 {m}
-  6.46578440716979, 0, -0.9144,           !- X,Y,Z Vertex 2 {m}
-  12.9315688143396, 0, -0.9144,           !- X,Y,Z Vertex 3 {m}
-  12.9315688143396, -12.9315688143396, -0.9144; !- X,Y,Z Vertex 4 {m}
-
-OS:Surface,
-  {d80b4873-83ef-49f0-882f-715ff5126cf6}, !- Handle
-  Surface 52,                             !- Name
-  Wall,                                   !- Surface Type
-  ,                                       !- Construction Name
-  {8823ff85-d361-4315-81ca-513e7dfa2eaa}, !- Space Name
-  Foundation,                             !- Outside Boundary Condition
-  ,                                       !- Outside Boundary Condition Object
-  NoSun,                                  !- Sun Exposure
-  NoWind,                                 !- Wind Exposure
-  ,                                       !- View Factor to Ground
-  ,                                       !- Number of Vertices
-  12.9315688143396, 0, -1.11022302462516e-016, !- X,Y,Z Vertex 1 {m}
-  12.9315688143396, 0, -0.9144,           !- X,Y,Z Vertex 2 {m}
-  6.46578440716979, 0, -0.9144,           !- X,Y,Z Vertex 3 {m}
-  6.46578440716979, 0, -1.11022302462516e-016; !- X,Y,Z Vertex 4 {m}
-
-OS:Surface,
-  {033ac85f-e744-4c1d-9c51-eaf722b490dc}, !- Handle
-  Surface 53,                             !- Name
-  Wall,                                   !- Surface Type
-  ,                                       !- Construction Name
-  {8823ff85-d361-4315-81ca-513e7dfa2eaa}, !- Space Name
-  Foundation,                             !- Outside Boundary Condition
-  ,                                       !- Outside Boundary Condition Object
-  NoSun,                                  !- Sun Exposure
-  NoWind,                                 !- Wind Exposure
-  ,                                       !- View Factor to Ground
-  ,                                       !- Number of Vertices
-  6.46578440716979, -12.9315688143396, -1.11022302462516e-016, !- X,Y,Z Vertex 1 {m}
-  6.46578440716979, -12.9315688143396, -0.9144, !- X,Y,Z Vertex 2 {m}
-  12.9315688143396, -12.9315688143396, -0.9144, !- X,Y,Z Vertex 3 {m}
-  12.9315688143396, -12.9315688143396, -1.11022302462516e-016; !- X,Y,Z Vertex 4 {m}
-
-OS:Surface,
-  {81e44031-9120-4327-a030-a4e9f6e3feef}, !- Handle
-  Surface 55,                             !- Name
-  RoofCeiling,                            !- Surface Type
-  ,                                       !- Construction Name
-  {8823ff85-d361-4315-81ca-513e7dfa2eaa}, !- Space Name
-  Surface,                                !- Outside Boundary Condition
-  {05ec3f80-870c-4a7f-8b41-85c251440ffa}, !- Outside Boundary Condition Object
-  NoSun,                                  !- Sun Exposure
-  NoWind,                                 !- Wind Exposure
-  ,                                       !- View Factor to Ground
-  ,                                       !- Number of Vertices
-  12.9315688143396, -12.9315688143396, -1.11022302462516e-016, !- X,Y,Z Vertex 1 {m}
-  12.9315688143396, 0, -1.11022302462516e-016, !- X,Y,Z Vertex 2 {m}
-  6.46578440716979, 0, -1.11022302462516e-016, !- X,Y,Z Vertex 3 {m}
-  6.46578440716979, -12.9315688143396, -1.11022302462516e-016; !- X,Y,Z Vertex 4 {m}
-
-OS:Surface,
-  {f4608a02-9be8-41ab-9a94-dac53f0bffd4}, !- Handle
-  Surface 57,                             !- Name
-  Floor,                                  !- Surface Type
-  ,                                       !- Construction Name
-  {8823ff85-d361-4315-81ca-513e7dfa2eaa}, !- Space Name
-  Foundation,                             !- Outside Boundary Condition
-  ,                                       !- Outside Boundary Condition Object
-  NoSun,                                  !- Sun Exposure
-  NoWind,                                 !- Wind Exposure
-  ,                                       !- View Factor to Ground
-  ,                                       !- Number of Vertices
-  12.9315688143396, -12.9315688143396, -0.9144, !- X,Y,Z Vertex 1 {m}
-  12.9315688143396, 0, -0.9144,           !- X,Y,Z Vertex 2 {m}
-  19.3973532215094, 0, -0.9144,           !- X,Y,Z Vertex 3 {m}
-  19.3973532215094, -12.9315688143396, -0.9144; !- X,Y,Z Vertex 4 {m}
-
-OS:Surface,
-  {8d10078c-64dc-4765-b6ba-0c51838d0185}, !- Handle
-  Surface 58,                             !- Name
-  Wall,                                   !- Surface Type
-  ,                                       !- Construction Name
-  {8823ff85-d361-4315-81ca-513e7dfa2eaa}, !- Space Name
-  Foundation,                             !- Outside Boundary Condition
-  ,                                       !- Outside Boundary Condition Object
-  NoSun,                                  !- Sun Exposure
-  NoWind,                                 !- Wind Exposure
-  ,                                       !- View Factor to Ground
-  ,                                       !- Number of Vertices
-  19.3973532215094, 0, -1.11022302462516e-016, !- X,Y,Z Vertex 1 {m}
-  19.3973532215094, 0, -0.9144,           !- X,Y,Z Vertex 2 {m}
-  12.9315688143396, 0, -0.9144,           !- X,Y,Z Vertex 3 {m}
-  12.9315688143396, 0, -1.11022302462516e-016; !- X,Y,Z Vertex 4 {m}
-
-OS:Surface,
-  {c79abc61-67d8-4c1e-a575-3b515e7703fa}, !- Handle
-  Surface 59,                             !- Name
-  Wall,                                   !- Surface Type
-  ,                                       !- Construction Name
-  {8823ff85-d361-4315-81ca-513e7dfa2eaa}, !- Space Name
-  Foundation,                             !- Outside Boundary Condition
-  ,                                       !- Outside Boundary Condition Object
-  NoSun,                                  !- Sun Exposure
-  NoWind,                                 !- Wind Exposure
-  ,                                       !- View Factor to Ground
-  ,                                       !- Number of Vertices
-  12.9315688143396, -12.9315688143396, -1.11022302462516e-016, !- X,Y,Z Vertex 1 {m}
-  12.9315688143396, -12.9315688143396, -0.9144, !- X,Y,Z Vertex 2 {m}
-  19.3973532215094, -12.9315688143396, -0.9144, !- X,Y,Z Vertex 3 {m}
-  19.3973532215094, -12.9315688143396, -1.11022302462516e-016; !- X,Y,Z Vertex 4 {m}
-
-OS:Surface,
-  {b3f3fe3d-0653-409e-95a3-c8c26ff3e5b3}, !- Handle
-  Surface 61,                             !- Name
-  RoofCeiling,                            !- Surface Type
-  ,                                       !- Construction Name
-  {8823ff85-d361-4315-81ca-513e7dfa2eaa}, !- Space Name
-  Surface,                                !- Outside Boundary Condition
-  {33ba90d7-f2b1-471d-b165-754b9babc266}, !- Outside Boundary Condition Object
-  NoSun,                                  !- Sun Exposure
-  NoWind,                                 !- Wind Exposure
-  ,                                       !- View Factor to Ground
-  ,                                       !- Number of Vertices
-  19.3973532215094, -12.9315688143396, -1.11022302462516e-016, !- X,Y,Z Vertex 1 {m}
-  19.3973532215094, 0, -1.11022302462516e-016, !- X,Y,Z Vertex 2 {m}
-  12.9315688143396, 0, -1.11022302462516e-016, !- X,Y,Z Vertex 3 {m}
-  12.9315688143396, -12.9315688143396, -1.11022302462516e-016; !- X,Y,Z Vertex 4 {m}
-
-OS:Surface,
-  {f1187d05-2244-4cf0-8811-61e90620b480}, !- Handle
-  Surface 63,                             !- Name
-  Floor,                                  !- Surface Type
-  ,                                       !- Construction Name
-  {8823ff85-d361-4315-81ca-513e7dfa2eaa}, !- Space Name
-  Foundation,                             !- Outside Boundary Condition
-  ,                                       !- Outside Boundary Condition Object
-  NoSun,                                  !- Sun Exposure
-  NoWind,                                 !- Wind Exposure
-  ,                                       !- View Factor to Ground
-  ,                                       !- Number of Vertices
-  19.3973532215094, -12.9315688143396, -0.9144, !- X,Y,Z Vertex 1 {m}
-  19.3973532215094, 0, -0.9144,           !- X,Y,Z Vertex 2 {m}
-  25.8631376286792, 0, -0.9144,           !- X,Y,Z Vertex 3 {m}
-  25.8631376286792, -12.9315688143396, -0.9144; !- X,Y,Z Vertex 4 {m}
-
-OS:Surface,
-  {b0a0fc88-9bbd-4381-a064-3d8017696838}, !- Handle
-  Surface 64,                             !- Name
-  Wall,                                   !- Surface Type
-  ,                                       !- Construction Name
-  {8823ff85-d361-4315-81ca-513e7dfa2eaa}, !- Space Name
-  Foundation,                             !- Outside Boundary Condition
-  ,                                       !- Outside Boundary Condition Object
-  NoSun,                                  !- Sun Exposure
-  NoWind,                                 !- Wind Exposure
-  ,                                       !- View Factor to Ground
-  ,                                       !- Number of Vertices
-  25.8631376286792, 0, -1.11022302462516e-016, !- X,Y,Z Vertex 1 {m}
-  25.8631376286792, 0, -0.9144,           !- X,Y,Z Vertex 2 {m}
-  19.3973532215094, 0, -0.9144,           !- X,Y,Z Vertex 3 {m}
-  19.3973532215094, 0, -1.11022302462516e-016; !- X,Y,Z Vertex 4 {m}
-
-OS:Surface,
-  {32e694c5-1ba7-430b-88ff-f3e2dc046b54}, !- Handle
-  Surface 65,                             !- Name
-  Wall,                                   !- Surface Type
-  ,                                       !- Construction Name
-  {8823ff85-d361-4315-81ca-513e7dfa2eaa}, !- Space Name
-  Foundation,                             !- Outside Boundary Condition
-  ,                                       !- Outside Boundary Condition Object
-  NoSun,                                  !- Sun Exposure
-  NoWind,                                 !- Wind Exposure
-  ,                                       !- View Factor to Ground
-  ,                                       !- Number of Vertices
-  19.3973532215094, -12.9315688143396, -1.11022302462516e-016, !- X,Y,Z Vertex 1 {m}
-  19.3973532215094, -12.9315688143396, -0.9144, !- X,Y,Z Vertex 2 {m}
-  25.8631376286792, -12.9315688143396, -0.9144, !- X,Y,Z Vertex 3 {m}
-  25.8631376286792, -12.9315688143396, -1.11022302462516e-016; !- X,Y,Z Vertex 4 {m}
-
-OS:Surface,
-  {fff73832-12f3-4a62-a18b-8b8f7c95f22b}, !- Handle
-  Surface 67,                             !- Name
-  RoofCeiling,                            !- Surface Type
-  ,                                       !- Construction Name
-  {8823ff85-d361-4315-81ca-513e7dfa2eaa}, !- Space Name
-  Surface,                                !- Outside Boundary Condition
-  {ef0dd0ad-9336-4f5a-813f-307555011f10}, !- Outside Boundary Condition Object
-  NoSun,                                  !- Sun Exposure
-  NoWind,                                 !- Wind Exposure
-  ,                                       !- View Factor to Ground
-  ,                                       !- Number of Vertices
-  25.8631376286792, -12.9315688143396, -1.11022302462516e-016, !- X,Y,Z Vertex 1 {m}
-  25.8631376286792, 0, -1.11022302462516e-016, !- X,Y,Z Vertex 2 {m}
-  19.3973532215094, 0, -1.11022302462516e-016, !- X,Y,Z Vertex 3 {m}
-  19.3973532215094, -12.9315688143396, -1.11022302462516e-016; !- X,Y,Z Vertex 4 {m}
-
-OS:Surface,
-  {a0aa7866-ba69-473b-aed5-0edfce6c5a53}, !- Handle
-  Surface 68,                             !- Name
-  Wall,                                   !- Surface Type
-  ,                                       !- Construction Name
-  {8823ff85-d361-4315-81ca-513e7dfa2eaa}, !- Space Name
-  Foundation,                             !- Outside Boundary Condition
-  ,                                       !- Outside Boundary Condition Object
-  NoSun,                                  !- Sun Exposure
-  NoWind,                                 !- Wind Exposure
-  ,                                       !- View Factor to Ground
-  ,                                       !- Number of Vertices
-  25.8631376286792, -12.9315688143396, -1.11022302462516e-016, !- X,Y,Z Vertex 1 {m}
-  25.8631376286792, -12.9315688143396, -0.9144, !- X,Y,Z Vertex 2 {m}
-  25.8631376286792, 0, -0.9144,           !- X,Y,Z Vertex 3 {m}
-  25.8631376286792, 0, -1.11022302462516e-016; !- X,Y,Z Vertex 4 {m}
-
-OS:Space,
-  {8823ff85-d361-4315-81ca-513e7dfa2eaa}, !- Handle
-  crawl space,                            !- Name
-  {76261c7c-cbe0-466e-9b15-f5f7b3334188}, !- Space Type Name
-  ,                                       !- Default Construction Set Name
-  ,                                       !- Default Schedule Set Name
-  ,                                       !- Direction of Relative North {deg}
-  ,                                       !- X Origin {m}
-  ,                                       !- Y Origin {m}
-  ,                                       !- Z Origin {m}
-  ,                                       !- Building Story Name
-  {7127f3be-1c11-4e80-9940-7ec7ef2e2913}; !- Thermal Zone Name
-
-OS:ThermalZone,
-  {7127f3be-1c11-4e80-9940-7ec7ef2e2913}, !- Handle
-  crawl zone,                             !- Name
-  ,                                       !- Multiplier
-  ,                                       !- Ceiling Height {m}
-  ,                                       !- Volume {m3}
-  ,                                       !- Floor Area {m2}
-  ,                                       !- Zone Inside Convection Algorithm
-  ,                                       !- Zone Outside Convection Algorithm
-  ,                                       !- Zone Conditioning Equipment List Name
-  {3b3a88ab-f675-4fb6-8c7c-8e0724b2227f}, !- Zone Air Inlet Port List
-  {b650c3e7-7c3a-40cc-a0bc-ce9fa03a10fd}, !- Zone Air Exhaust Port List
-  {fd3cde12-88ec-4fe5-9c53-36b6a810423b}, !- Zone Air Node Name
-  {7e63a4c7-1cd0-47df-93bb-9be401c4f234}, !- Zone Return Air Port List
-  ,                                       !- Primary Daylighting Control Name
-  ,                                       !- Fraction of Zone Controlled by Primary Daylighting Control
-  ,                                       !- Secondary Daylighting Control Name
-  ,                                       !- Fraction of Zone Controlled by Secondary Daylighting Control
-  ,                                       !- Illuminance Map Name
-  ,                                       !- Group Rendering Name
-  ,                                       !- Thermostat Name
-  No;                                     !- Use Ideal Air Loads
-
-OS:Node,
-  {6645237a-d7be-4fc6-a76d-9fa4972b1f86}, !- Handle
-  Node 5,                                 !- Name
-  {fd3cde12-88ec-4fe5-9c53-36b6a810423b}, !- Inlet Port
-  ;                                       !- Outlet Port
-
-OS:Connection,
-  {fd3cde12-88ec-4fe5-9c53-36b6a810423b}, !- Handle
-  {0a0f34ab-9f33-45bd-97f5-27b41e8514e0}, !- Name
-  {7127f3be-1c11-4e80-9940-7ec7ef2e2913}, !- Source Object
-  11,                                     !- Outlet Port
-  {6645237a-d7be-4fc6-a76d-9fa4972b1f86}, !- Target Object
-  2;                                      !- Inlet Port
-
-OS:PortList,
-  {3b3a88ab-f675-4fb6-8c7c-8e0724b2227f}, !- Handle
-  {8e1e0c8e-5159-47b2-a332-b16fc92f5b33}, !- Name
-  {7127f3be-1c11-4e80-9940-7ec7ef2e2913}; !- HVAC Component
-
-OS:PortList,
-  {b650c3e7-7c3a-40cc-a0bc-ce9fa03a10fd}, !- Handle
-  {6e830b9a-2535-4add-a8ab-fda6825e4123}, !- Name
-  {7127f3be-1c11-4e80-9940-7ec7ef2e2913}; !- HVAC Component
-
-OS:PortList,
-  {7e63a4c7-1cd0-47df-93bb-9be401c4f234}, !- Handle
-  {71b7c7fc-f50e-4114-b390-92ee1fecda55}, !- Name
-  {7127f3be-1c11-4e80-9940-7ec7ef2e2913}; !- HVAC Component
-
-OS:Sizing:Zone,
-  {46c58582-d0fc-45f4-b57e-41455fc7f1da}, !- Handle
-  {7127f3be-1c11-4e80-9940-7ec7ef2e2913}, !- Zone or ZoneList Name
-  SupplyAirTemperature,                   !- Zone Cooling Design Supply Air Temperature Input Method
-  14,                                     !- Zone Cooling Design Supply Air Temperature {C}
-  11.11,                                  !- Zone Cooling Design Supply Air Temperature Difference {deltaC}
-  SupplyAirTemperature,                   !- Zone Heating Design Supply Air Temperature Input Method
-  40,                                     !- Zone Heating Design Supply Air Temperature {C}
-  11.11,                                  !- Zone Heating Design Supply Air Temperature Difference {deltaC}
-  0.0085,                                 !- Zone Cooling Design Supply Air Humidity Ratio {kg-H2O/kg-air}
-  0.008,                                  !- Zone Heating Design Supply Air Humidity Ratio {kg-H2O/kg-air}
-  ,                                       !- Zone Heating Sizing Factor
-  ,                                       !- Zone Cooling Sizing Factor
-  DesignDay,                              !- Cooling Design Air Flow Method
-  ,                                       !- Cooling Design Air Flow Rate {m3/s}
-  ,                                       !- Cooling Minimum Air Flow per Zone Floor Area {m3/s-m2}
-  ,                                       !- Cooling Minimum Air Flow {m3/s}
-  ,                                       !- Cooling Minimum Air Flow Fraction
-  DesignDay,                              !- Heating Design Air Flow Method
-  ,                                       !- Heating Design Air Flow Rate {m3/s}
-  ,                                       !- Heating Maximum Air Flow per Zone Floor Area {m3/s-m2}
-  ,                                       !- Heating Maximum Air Flow {m3/s}
-  ,                                       !- Heating Maximum Air Flow Fraction
-  ,                                       !- Design Zone Air Distribution Effectiveness in Cooling Mode
-  ,                                       !- Design Zone Air Distribution Effectiveness in Heating Mode
-  No,                                     !- Account for Dedicated Outdoor Air System
-  NeutralSupplyAir,                       !- Dedicated Outdoor Air System Control Strategy
-  autosize,                               !- Dedicated Outdoor Air Low Setpoint Temperature for Design {C}
-  autosize;                               !- Dedicated Outdoor Air High Setpoint Temperature for Design {C}
-
-OS:ZoneHVAC:EquipmentList,
-  {887dc283-5009-49c0-91f5-af9fc3e58758}, !- Handle
-  Zone HVAC Equipment List 5,             !- Name
-  {7127f3be-1c11-4e80-9940-7ec7ef2e2913}; !- Thermal Zone
-
-OS:SpaceType,
-  {76261c7c-cbe0-466e-9b15-f5f7b3334188}, !- Handle
-  Space Type 2,                           !- Name
-  ,                                       !- Default Construction Set Name
-  ,                                       !- Default Schedule Set Name
-  ,                                       !- Group Rendering Name
-  ,                                       !- Design Specification Outdoor Air Object Name
-  ,                                       !- Standards Template
-  ,                                       !- Standards Building Type
-  crawlspace;                             !- Standards Space Type
-
-OS:Surface,
-  {5b3edb71-badf-41ab-873a-a2becc575b67}, !- Handle
-  Surface 7,                              !- Name
-  Floor,                                  !- Surface Type
-  ,                                       !- Construction Name
-  {24ef936d-260f-41af-9785-0da33f017c7e}, !- Space Name
-  Surface,                                !- Outside Boundary Condition
-  {c039a8bd-b5f2-4610-991d-fc3dd99098eb}, !- Outside Boundary Condition Object
-  NoSun,                                  !- Sun Exposure
-  NoWind,                                 !- Wind Exposure
-  ,                                       !- View Factor to Ground
-  ,                                       !- Number of Vertices
-  6.46578440716979, 0, 2.4384,            !- X,Y,Z Vertex 1 {m}
-  6.46578440716979, -12.9315688143396, 2.4384, !- X,Y,Z Vertex 2 {m}
-  0, -12.9315688143396, 2.4384,           !- X,Y,Z Vertex 3 {m}
-  0, 0, 2.4384;                           !- X,Y,Z Vertex 4 {m}
-
-OS:Surface,
-  {5cb7b623-1dac-419b-8a60-6441e1741431}, !- Handle
-  Surface 8,                              !- Name
-  RoofCeiling,                            !- Surface Type
-  ,                                       !- Construction Name
-  {24ef936d-260f-41af-9785-0da33f017c7e}, !- Space Name
-  Outdoors,                               !- Outside Boundary Condition
-  ,                                       !- Outside Boundary Condition Object
-  SunExposed,                             !- Sun Exposure
-  WindExposed,                            !- Wind Exposure
-  ,                                       !- View Factor to Ground
-  ,                                       !- Number of Vertices
-  0, -6.46578440716979, 5.9760922035849,  !- X,Y,Z Vertex 1 {m}
-  25.8631376286792, -6.46578440716979, 5.9760922035849, !- X,Y,Z Vertex 2 {m}
-  25.8631376286792, 0, 2.7432,            !- X,Y,Z Vertex 3 {m}
-  0, 0, 2.7432;                           !- X,Y,Z Vertex 4 {m}
-
-OS:Surface,
-  {6411f70d-2ff7-4341-9801-789ba1ac89a2}, !- Handle
-  Surface 9,                              !- Name
-  RoofCeiling,                            !- Surface Type
-  ,                                       !- Construction Name
-  {24ef936d-260f-41af-9785-0da33f017c7e}, !- Space Name
-  Outdoors,                               !- Outside Boundary Condition
-  ,                                       !- Outside Boundary Condition Object
-  SunExposed,                             !- Sun Exposure
-  WindExposed,                            !- Wind Exposure
-  ,                                       !- View Factor to Ground
-  ,                                       !- Number of Vertices
-  25.8631376286792, -6.46578440716979, 5.9760922035849, !- X,Y,Z Vertex 1 {m}
-  0, -6.46578440716979, 5.9760922035849,  !- X,Y,Z Vertex 2 {m}
-  0, -12.9315688143396, 2.7432,           !- X,Y,Z Vertex 3 {m}
-  25.8631376286792, -12.9315688143396, 2.7432; !- X,Y,Z Vertex 4 {m}
-
-OS:Surface,
-  {8f02cc64-0f25-4048-9581-9c485634716c}, !- Handle
-  Surface 10,                             !- Name
-  Wall,                                   !- Surface Type
-  ,                                       !- Construction Name
-  {24ef936d-260f-41af-9785-0da33f017c7e}, !- Space Name
-  Outdoors,                               !- Outside Boundary Condition
-  ,                                       !- Outside Boundary Condition Object
-  SunExposed,                             !- Sun Exposure
-  WindExposed,                            !- Wind Exposure
-  ,                                       !- View Factor to Ground
-  ,                                       !- Number of Vertices
-  0, -6.46578440716979, 5.6712922035849,  !- X,Y,Z Vertex 1 {m}
-  0, 0, 2.4384,                           !- X,Y,Z Vertex 2 {m}
-  0, -12.9315688143396, 2.4384;           !- X,Y,Z Vertex 3 {m}
-
-OS:Surface,
-  {5f9a0b28-120c-451d-b268-e583e6e86322}, !- Handle
-  Surface 11,                             !- Name
-  Wall,                                   !- Surface Type
-  ,                                       !- Construction Name
-  {24ef936d-260f-41af-9785-0da33f017c7e}, !- Space Name
-  Outdoors,                               !- Outside Boundary Condition
-  ,                                       !- Outside Boundary Condition Object
-  SunExposed,                             !- Sun Exposure
-  WindExposed,                            !- Wind Exposure
-  ,                                       !- View Factor to Ground
-  ,                                       !- Number of Vertices
-  25.8631376286792, -6.46578440716979, 5.6712922035849, !- X,Y,Z Vertex 1 {m}
-  25.8631376286792, -12.9315688143396, 2.4384, !- X,Y,Z Vertex 2 {m}
-  25.8631376286792, 0, 2.4384;            !- X,Y,Z Vertex 3 {m}
-
-OS:Space,
-  {24ef936d-260f-41af-9785-0da33f017c7e}, !- Handle
-  unfinished attic space,                 !- Name
-  {bda4792e-4f49-4504-82e3-eba2df592e75}, !- Space Type Name
-  ,                                       !- Default Construction Set Name
-  ,                                       !- Default Schedule Set Name
-  ,                                       !- Direction of Relative North {deg}
-  ,                                       !- X Origin {m}
-  ,                                       !- Y Origin {m}
-  ,                                       !- Z Origin {m}
-  ,                                       !- Building Story Name
-  {3cdf68a1-dcf9-4fc0-948a-6b6964e46155}; !- Thermal Zone Name
-
-OS:ThermalZone,
-  {3cdf68a1-dcf9-4fc0-948a-6b6964e46155}, !- Handle
-  unfinished attic zone,                  !- Name
-  ,                                       !- Multiplier
-  ,                                       !- Ceiling Height {m}
-  ,                                       !- Volume {m3}
-  ,                                       !- Floor Area {m2}
-  ,                                       !- Zone Inside Convection Algorithm
-  ,                                       !- Zone Outside Convection Algorithm
-  ,                                       !- Zone Conditioning Equipment List Name
-  {df6d0165-2d01-4243-8875-875c45528e1e}, !- Zone Air Inlet Port List
-  {1ce9db16-7ee8-4776-b94b-d2a883f173e1}, !- Zone Air Exhaust Port List
-  {ca54904a-f7cc-4f0a-b4cf-899f45982367}, !- Zone Air Node Name
-  {331b8fbb-308c-45d1-8e84-5e7f2b61456d}, !- Zone Return Air Port List
-  ,                                       !- Primary Daylighting Control Name
-  ,                                       !- Fraction of Zone Controlled by Primary Daylighting Control
-  ,                                       !- Secondary Daylighting Control Name
-  ,                                       !- Fraction of Zone Controlled by Secondary Daylighting Control
-  ,                                       !- Illuminance Map Name
-  ,                                       !- Group Rendering Name
-  ,                                       !- Thermostat Name
-  No;                                     !- Use Ideal Air Loads
-
-OS:Node,
-  {3a8bc587-c6b2-4eb7-bb9d-344e64b8a725}, !- Handle
-  Node 6,                                 !- Name
-  {ca54904a-f7cc-4f0a-b4cf-899f45982367}, !- Inlet Port
-  ;                                       !- Outlet Port
-
-OS:Connection,
-  {ca54904a-f7cc-4f0a-b4cf-899f45982367}, !- Handle
-  {6e5e4263-bb34-4e4a-a55d-e852be595b7e}, !- Name
-  {3cdf68a1-dcf9-4fc0-948a-6b6964e46155}, !- Source Object
-  11,                                     !- Outlet Port
-  {3a8bc587-c6b2-4eb7-bb9d-344e64b8a725}, !- Target Object
-  2;                                      !- Inlet Port
-
-OS:PortList,
-  {df6d0165-2d01-4243-8875-875c45528e1e}, !- Handle
-  {898f0b07-c247-428d-9e2d-6316f209b37d}, !- Name
-  {3cdf68a1-dcf9-4fc0-948a-6b6964e46155}; !- HVAC Component
-
-OS:PortList,
-  {1ce9db16-7ee8-4776-b94b-d2a883f173e1}, !- Handle
-  {21eacce0-d811-4a8d-bc76-83fa37d0141c}, !- Name
-  {3cdf68a1-dcf9-4fc0-948a-6b6964e46155}; !- HVAC Component
-
-OS:PortList,
-  {331b8fbb-308c-45d1-8e84-5e7f2b61456d}, !- Handle
-  {4218daf5-9f10-4c47-ad49-b1eee6eaa890}, !- Name
-  {3cdf68a1-dcf9-4fc0-948a-6b6964e46155}; !- HVAC Component
-
-OS:Sizing:Zone,
-  {7927511f-4172-4168-9d48-9d16785a0fe9}, !- Handle
-  {3cdf68a1-dcf9-4fc0-948a-6b6964e46155}, !- Zone or ZoneList Name
-  SupplyAirTemperature,                   !- Zone Cooling Design Supply Air Temperature Input Method
-  14,                                     !- Zone Cooling Design Supply Air Temperature {C}
-  11.11,                                  !- Zone Cooling Design Supply Air Temperature Difference {deltaC}
-  SupplyAirTemperature,                   !- Zone Heating Design Supply Air Temperature Input Method
-  40,                                     !- Zone Heating Design Supply Air Temperature {C}
-  11.11,                                  !- Zone Heating Design Supply Air Temperature Difference {deltaC}
-  0.0085,                                 !- Zone Cooling Design Supply Air Humidity Ratio {kg-H2O/kg-air}
-  0.008,                                  !- Zone Heating Design Supply Air Humidity Ratio {kg-H2O/kg-air}
-  ,                                       !- Zone Heating Sizing Factor
-  ,                                       !- Zone Cooling Sizing Factor
-  DesignDay,                              !- Cooling Design Air Flow Method
-  ,                                       !- Cooling Design Air Flow Rate {m3/s}
-  ,                                       !- Cooling Minimum Air Flow per Zone Floor Area {m3/s-m2}
-  ,                                       !- Cooling Minimum Air Flow {m3/s}
-  ,                                       !- Cooling Minimum Air Flow Fraction
-  DesignDay,                              !- Heating Design Air Flow Method
-  ,                                       !- Heating Design Air Flow Rate {m3/s}
-  ,                                       !- Heating Maximum Air Flow per Zone Floor Area {m3/s-m2}
-  ,                                       !- Heating Maximum Air Flow {m3/s}
-  ,                                       !- Heating Maximum Air Flow Fraction
-  ,                                       !- Design Zone Air Distribution Effectiveness in Cooling Mode
-  ,                                       !- Design Zone Air Distribution Effectiveness in Heating Mode
-  No,                                     !- Account for Dedicated Outdoor Air System
-  NeutralSupplyAir,                       !- Dedicated Outdoor Air System Control Strategy
-  autosize,                               !- Dedicated Outdoor Air Low Setpoint Temperature for Design {C}
-  autosize;                               !- Dedicated Outdoor Air High Setpoint Temperature for Design {C}
-
-OS:ZoneHVAC:EquipmentList,
-  {8f393a10-eb51-4441-9f24-6756ac9d5842}, !- Handle
-  Zone HVAC Equipment List 6,             !- Name
-  {3cdf68a1-dcf9-4fc0-948a-6b6964e46155}; !- Thermal Zone
-
-OS:SpaceType,
-  {bda4792e-4f49-4504-82e3-eba2df592e75}, !- Handle
-  Space Type 3,                           !- Name
-  ,                                       !- Default Construction Set Name
-  ,                                       !- Default Schedule Set Name
-  ,                                       !- Group Rendering Name
-  ,                                       !- Design Specification Outdoor Air Object Name
-  ,                                       !- Standards Template
-  ,                                       !- Standards Building Type
-  unfinished attic;                       !- Standards Space Type
-
-OS:BuildingUnit,
-  {9facba4c-495b-4778-8b7c-9edd73fce8d9}, !- Handle
->>>>>>> 2c92e5b7
+  {1f03d329-3597-43b1-a421-f760f4be236f}, !- Handle
   unit 1,                                 !- Name
   ,                                       !- Rendering Color
   Residential;                            !- Building Unit Type
 
 OS:AdditionalProperties,
-<<<<<<< HEAD
-  {9ea89a0e-b711-43c8-87d9-b49a2eb3a8f3}, !- Handle
-  {e68d2390-f9b6-4b65-a469-660286e687c5}, !- Object Name
+  {99d7a552-255f-4894-a298-5126d71a9633}, !- Handle
+  {1f03d329-3597-43b1-a421-f760f4be236f}, !- Object Name
   NumberOfBedrooms,                       !- Feature Name 1
   Integer,                                !- Feature Data Type 1
   3,                                      !- Feature Value 1
@@ -2247,152 +900,12 @@
   3.3900000000000001;                     !- Feature Value 3
 
 OS:External:File,
-  {e5a859a3-9440-43f3-bd1b-de1985a357f1}, !- Handle
-=======
-  {d3ed7a15-496f-4e6b-82d3-02e884529c7f}, !- Handle
-  {9facba4c-495b-4778-8b7c-9edd73fce8d9}, !- Object Name
-  Units Represented,                      !- Feature Name 1
-  Integer,                                !- Feature Data Type 1
-  1,                                      !- Feature Value 1
-  NumberOfBedrooms,                       !- Feature Name 2
-  Integer,                                !- Feature Data Type 2
-  3,                                      !- Feature Value 2
-  NumberOfBathrooms,                      !- Feature Name 3
-  Double,                                 !- Feature Data Type 3
-  2,                                      !- Feature Value 3
-  NumberOfOccupants,                      !- Feature Name 4
-  Double,                                 !- Feature Data Type 4
-  3.3900000000000001;                     !- Feature Value 4
-
-OS:BuildingUnit,
-  {067fe618-5f3c-4661-91f0-94238d21ebf4}, !- Handle
-  unit 2,                                 !- Name
-  ,                                       !- Rendering Color
-  Residential;                            !- Building Unit Type
-
-OS:AdditionalProperties,
-  {c96a918b-d2a5-42d1-af7d-834d3008130b}, !- Handle
-  {067fe618-5f3c-4661-91f0-94238d21ebf4}, !- Object Name
-  Units Represented,                      !- Feature Name 1
-  Integer,                                !- Feature Data Type 1
-  1,                                      !- Feature Value 1
-  NumberOfBedrooms,                       !- Feature Name 2
-  Integer,                                !- Feature Data Type 2
-  3,                                      !- Feature Value 2
-  NumberOfBathrooms,                      !- Feature Name 3
-  Double,                                 !- Feature Data Type 3
-  2,                                      !- Feature Value 3
-  NumberOfOccupants,                      !- Feature Name 4
-  Double,                                 !- Feature Data Type 4
-  3.3900000000000001;                     !- Feature Value 4
-
-OS:BuildingUnit,
-  {b14e3ae7-e97d-40ce-bc71-fc984bc08ecd}, !- Handle
-  unit 3,                                 !- Name
-  ,                                       !- Rendering Color
-  Residential;                            !- Building Unit Type
-
-OS:AdditionalProperties,
-  {31fdf658-f4bc-4cd5-931e-8dd68012116c}, !- Handle
-  {b14e3ae7-e97d-40ce-bc71-fc984bc08ecd}, !- Object Name
-  Units Represented,                      !- Feature Name 1
-  Integer,                                !- Feature Data Type 1
-  1,                                      !- Feature Value 1
-  NumberOfBedrooms,                       !- Feature Name 2
-  Integer,                                !- Feature Data Type 2
-  3,                                      !- Feature Value 2
-  NumberOfBathrooms,                      !- Feature Name 3
-  Double,                                 !- Feature Data Type 3
-  2,                                      !- Feature Value 3
-  NumberOfOccupants,                      !- Feature Name 4
-  Double,                                 !- Feature Data Type 4
-  3.3900000000000001;                     !- Feature Value 4
-
-OS:BuildingUnit,
-  {fa88c954-61bc-4d9b-97dc-d3da0024deb4}, !- Handle
-  unit 4,                                 !- Name
-  ,                                       !- Rendering Color
-  Residential;                            !- Building Unit Type
-
-OS:AdditionalProperties,
-  {189e0f93-655c-4ea0-a384-e1a118ff0049}, !- Handle
-  {fa88c954-61bc-4d9b-97dc-d3da0024deb4}, !- Object Name
-  Units Represented,                      !- Feature Name 1
-  Integer,                                !- Feature Data Type 1
-  1,                                      !- Feature Value 1
-  NumberOfBedrooms,                       !- Feature Name 2
-  Integer,                                !- Feature Data Type 2
-  3,                                      !- Feature Value 2
-  NumberOfBathrooms,                      !- Feature Name 3
-  Double,                                 !- Feature Data Type 3
-  2,                                      !- Feature Value 3
-  NumberOfOccupants,                      !- Feature Name 4
-  Double,                                 !- Feature Data Type 4
-  3.3900000000000001;                     !- Feature Value 4
-
-OS:Surface,
-  {db5adca0-e8c1-4441-b61f-2a082f66bc98}, !- Handle
-  Surface 18,                             !- Name
-  Floor,                                  !- Surface Type
-  ,                                       !- Construction Name
-  {24ef936d-260f-41af-9785-0da33f017c7e}, !- Space Name
-  Surface,                                !- Outside Boundary Condition
-  {cfb60218-7afb-4d77-ab4c-4df0e37ef029}, !- Outside Boundary Condition Object
-  NoSun,                                  !- Sun Exposure
-  NoWind,                                 !- Wind Exposure
-  ,                                       !- View Factor to Ground
-  ,                                       !- Number of Vertices
-  19.3973532215094, 0, 2.4384,            !- X,Y,Z Vertex 1 {m}
-  19.3973532215094, -12.9315688143396, 2.4384, !- X,Y,Z Vertex 2 {m}
-  12.9315688143396, -12.9315688143396, 2.4384, !- X,Y,Z Vertex 3 {m}
-  12.9315688143396, 0, 2.4384;            !- X,Y,Z Vertex 4 {m}
-
-OS:Surface,
-  {a9240b3a-8e0a-4f2a-9a03-c7c185a0fdd6}, !- Handle
-  Surface 19,                             !- Name
-  Floor,                                  !- Surface Type
-  ,                                       !- Construction Name
-  {24ef936d-260f-41af-9785-0da33f017c7e}, !- Space Name
-  Surface,                                !- Outside Boundary Condition
-  {033ea87f-843a-4bfb-9d23-de28175fd239}, !- Outside Boundary Condition Object
-  NoSun,                                  !- Sun Exposure
-  NoWind,                                 !- Wind Exposure
-  ,                                       !- View Factor to Ground
-  ,                                       !- Number of Vertices
-  25.8631376286792, 0, 2.4384,            !- X,Y,Z Vertex 1 {m}
-  25.8631376286792, -12.9315688143396, 2.4384, !- X,Y,Z Vertex 2 {m}
-  19.3973532215094, -12.9315688143396, 2.4384, !- X,Y,Z Vertex 3 {m}
-  19.3973532215094, 0, 2.4384;            !- X,Y,Z Vertex 4 {m}
-
-OS:Surface,
-  {c13de1ee-1796-4794-8ee9-809dd8a14358}, !- Handle
-  Surface 20,                             !- Name
-  Floor,                                  !- Surface Type
-  ,                                       !- Construction Name
-  {24ef936d-260f-41af-9785-0da33f017c7e}, !- Space Name
-  Surface,                                !- Outside Boundary Condition
-  {c05bf8c3-68ad-4d38-adbb-33498b364399}, !- Outside Boundary Condition Object
-  NoSun,                                  !- Sun Exposure
-  NoWind,                                 !- Wind Exposure
-  ,                                       !- View Factor to Ground
-  ,                                       !- Number of Vertices
-  12.9315688143396, 0, 2.4384,            !- X,Y,Z Vertex 1 {m}
-  12.9315688143396, -12.9315688143396, 2.4384, !- X,Y,Z Vertex 2 {m}
-  6.46578440716979, -12.9315688143396, 2.4384, !- X,Y,Z Vertex 3 {m}
-  6.46578440716979, 0, 2.4384;            !- X,Y,Z Vertex 4 {m}
-
-OS:External:File,
-  {7a015e18-f9e6-449e-9a17-e34ab7840aa0}, !- Handle
->>>>>>> 2c92e5b7
+  {eb4be394-552b-4d1b-87d0-8e1ef709a9dc}, !- Handle
   8760.csv,                               !- Name
   8760.csv;                               !- File Name
 
 OS:Schedule:Day,
-<<<<<<< HEAD
-  {1e707835-4310-4316-99db-95d74a07d35a}, !- Handle
-=======
-  {50319d46-eb76-4908-a963-51a9a71b164a}, !- Handle
->>>>>>> 2c92e5b7
+  {32c57d10-e464-40cf-8d99-a4c5e25134ec}, !- Handle
   Schedule Day 1,                         !- Name
   ,                                       !- Schedule Type Limits Name
   ,                                       !- Interpolate to Timestep
@@ -2401,11 +914,7 @@
   0;                                      !- Value Until Time 1
 
 OS:Schedule:Day,
-<<<<<<< HEAD
-  {a3385ea9-36bc-4025-bf24-93d1fe235019}, !- Handle
-=======
-  {5a83b996-df9b-4f72-bb86-4ffd74353ddd}, !- Handle
->>>>>>> 2c92e5b7
+  {0cffed3a-f585-45f8-80ca-dadd9dd740d7}, !- Handle
   Schedule Day 2,                         !- Name
   ,                                       !- Schedule Type Limits Name
   ,                                       !- Interpolate to Timestep
@@ -2414,17 +923,10 @@
   1;                                      !- Value Until Time 1
 
 OS:Schedule:File,
-<<<<<<< HEAD
-  {6af1c396-0caa-44f2-922b-c23f5cc438f0}, !- Handle
+  {89854872-dff9-4fb1-b9e4-46f92c81c221}, !- Handle
   occupants,                              !- Name
-  {3cb953f7-f425-483c-bd0d-eda2918afe9c}, !- Schedule Type Limits Name
-  {e5a859a3-9440-43f3-bd1b-de1985a357f1}, !- External File Name
-=======
-  {fd7541b5-b70a-49d1-8e84-50645ff559db}, !- Handle
-  occupants,                              !- Name
-  {1187c2da-4b8c-4030-8f2a-39b6adff4604}, !- Schedule Type Limits Name
-  {7a015e18-f9e6-449e-9a17-e34ab7840aa0}, !- External File Name
->>>>>>> 2c92e5b7
+  {eae0d469-30f9-4c53-9621-5338aeb5eb38}, !- Schedule Type Limits Name
+  {eb4be394-552b-4d1b-87d0-8e1ef709a9dc}, !- External File Name
   1,                                      !- Column Number
   1,                                      !- Rows to Skip at Top
   8760,                                   !- Number of Hours of Data
@@ -2433,38 +935,22 @@
   60;                                     !- Minutes per Item
 
 OS:Schedule:Ruleset,
-<<<<<<< HEAD
-  {745126e8-d56d-4f9c-8e3b-fb7b0186be1b}, !- Handle
+  {596861ae-64f8-4e42-a5fb-8d27570f7ac4}, !- Handle
   Schedule Ruleset 1,                     !- Name
-  {487e04a9-3d95-40d1-92d2-4511e44b4c11}, !- Schedule Type Limits Name
-  {06b00466-c1c6-4f9e-89eb-4397c928f677}; !- Default Day Schedule Name
+  {6e0e8d8e-76c2-4431-976d-33d1b10d4961}, !- Schedule Type Limits Name
+  {d661e4e9-7e30-44bb-9ace-998137f9233d}; !- Default Day Schedule Name
 
 OS:Schedule:Day,
-  {06b00466-c1c6-4f9e-89eb-4397c928f677}, !- Handle
+  {d661e4e9-7e30-44bb-9ace-998137f9233d}, !- Handle
   Schedule Day 3,                         !- Name
-  {487e04a9-3d95-40d1-92d2-4511e44b4c11}, !- Schedule Type Limits Name
-=======
-  {2062e1d2-1d42-4415-8d78-863046e08068}, !- Handle
-  Schedule Ruleset 1,                     !- Name
-  {c1aba0fd-952e-4cb4-a6dd-46d5d0af97c5}, !- Schedule Type Limits Name
-  {82cdf1ed-7f6e-4bc4-b665-142b633754d6}; !- Default Day Schedule Name
-
-OS:Schedule:Day,
-  {82cdf1ed-7f6e-4bc4-b665-142b633754d6}, !- Handle
-  Schedule Day 3,                         !- Name
-  {c1aba0fd-952e-4cb4-a6dd-46d5d0af97c5}, !- Schedule Type Limits Name
->>>>>>> 2c92e5b7
+  {6e0e8d8e-76c2-4431-976d-33d1b10d4961}, !- Schedule Type Limits Name
   ,                                       !- Interpolate to Timestep
   24,                                     !- Hour 1
   0,                                      !- Minute 1
   112.539290946133;                       !- Value Until Time 1
 
 OS:People:Definition,
-<<<<<<< HEAD
-  {da23343c-3d00-41a6-9968-0b9f9689abdf}, !- Handle
-=======
-  {c02cf637-c0dd-4150-b997-70c170a84edf}, !- Handle
->>>>>>> 2c92e5b7
+  {c6caccce-6778-4211-a086-30977b3d59e2}, !- Handle
   res occupants|living space,             !- Name
   People,                                 !- Number of People Calculation Method
   3.39,                                   !- Number of People {people}
@@ -2477,21 +963,12 @@
   ZoneAveraged;                           !- Mean Radiant Temperature Calculation Type
 
 OS:People,
-<<<<<<< HEAD
-  {a1a7107b-8004-442e-a7f6-3aa00d3925c3}, !- Handle
+  {8885011c-9f76-4e31-bdea-3db748c179cf}, !- Handle
   res occupants|living space,             !- Name
-  {da23343c-3d00-41a6-9968-0b9f9689abdf}, !- People Definition Name
-  {3c507293-43f2-4ca8-8306-6c65c4a40bc3}, !- Space or SpaceType Name
-  {6af1c396-0caa-44f2-922b-c23f5cc438f0}, !- Number of People Schedule Name
-  {745126e8-d56d-4f9c-8e3b-fb7b0186be1b}, !- Activity Level Schedule Name
-=======
-  {f0e7b2c6-2652-4bdd-8559-0b6c23b3254d}, !- Handle
-  res occupants|living space,             !- Name
-  {c02cf637-c0dd-4150-b997-70c170a84edf}, !- People Definition Name
-  {b15bb5f4-4631-47d9-8541-1e468ce1281e}, !- Space or SpaceType Name
-  {fd7541b5-b70a-49d1-8e84-50645ff559db}, !- Number of People Schedule Name
-  {2062e1d2-1d42-4415-8d78-863046e08068}, !- Activity Level Schedule Name
->>>>>>> 2c92e5b7
+  {c6caccce-6778-4211-a086-30977b3d59e2}, !- People Definition Name
+  {1230b433-ac08-4fc3-920e-6be3c000fc54}, !- Space or SpaceType Name
+  {89854872-dff9-4fb1-b9e4-46f92c81c221}, !- Number of People Schedule Name
+  {596861ae-64f8-4e42-a5fb-8d27570f7ac4}, !- Activity Level Schedule Name
   ,                                       !- Surface Name/Angle Factor List Name
   ,                                       !- Work Efficiency Schedule Name
   ,                                       !- Clothing Insulation Schedule Name
@@ -2499,11 +976,7 @@
   1;                                      !- Multiplier
 
 OS:ScheduleTypeLimits,
-<<<<<<< HEAD
-  {487e04a9-3d95-40d1-92d2-4511e44b4c11}, !- Handle
-=======
-  {c1aba0fd-952e-4cb4-a6dd-46d5d0af97c5}, !- Handle
->>>>>>> 2c92e5b7
+  {6e0e8d8e-76c2-4431-976d-33d1b10d4961}, !- Handle
   ActivityLevel,                          !- Name
   0,                                      !- Lower Limit Value
   ,                                       !- Upper Limit Value
@@ -2511,170 +984,22 @@
   ActivityLevel;                          !- Unit Type
 
 OS:ScheduleTypeLimits,
-<<<<<<< HEAD
-  {3cb953f7-f425-483c-bd0d-eda2918afe9c}, !- Handle
-=======
-  {1187c2da-4b8c-4030-8f2a-39b6adff4604}, !- Handle
->>>>>>> 2c92e5b7
+  {eae0d469-30f9-4c53-9621-5338aeb5eb38}, !- Handle
   Fractional,                             !- Name
   0,                                      !- Lower Limit Value
   1,                                      !- Upper Limit Value
   Continuous;                             !- Numeric Type
 
-<<<<<<< HEAD
 OS:ShadingSurfaceGroup,
-  {42662409-74fe-4925-8294-a4e51eed421e}, !- Handle
-=======
-OS:Schedule:Day,
-  {47d9af55-fb74-4b82-9a74-ceb32c812b65}, !- Handle
-  Schedule Day 4,                         !- Name
-  ,                                       !- Schedule Type Limits Name
-  ,                                       !- Interpolate to Timestep
-  24,                                     !- Hour 1
-  0,                                      !- Minute 1
-  0;                                      !- Value Until Time 1
-
-OS:Schedule:Day,
-  {7639d723-313e-4db5-b261-3324a9a30eec}, !- Handle
-  Schedule Day 5,                         !- Name
-  ,                                       !- Schedule Type Limits Name
-  ,                                       !- Interpolate to Timestep
-  24,                                     !- Hour 1
-  0,                                      !- Minute 1
-  1;                                      !- Value Until Time 1
-
-OS:People:Definition,
-  {64a26eed-f3d4-4f35-9cf2-0d0ea45c78d0}, !- Handle
-  res occupants|unit 2|living space|unit 2|story 1, !- Name
-  People,                                 !- Number of People Calculation Method
-  3.39,                                   !- Number of People {people}
-  ,                                       !- People per Space Floor Area {person/m2}
-  ,                                       !- Space Floor Area per Person {m2/person}
-  0.319734,                               !- Fraction Radiant
-  0.573,                                  !- Sensible Heat Fraction
-  0,                                      !- Carbon Dioxide Generation Rate {m3/s-W}
-  No,                                     !- Enable ASHRAE 55 Comfort Warnings
-  ZoneAveraged;                           !- Mean Radiant Temperature Calculation Type
-
-OS:People,
-  {f21bfc9d-d411-4c05-be47-34d581e06ded}, !- Handle
-  res occupants|unit 2|living space|unit 2|story 1, !- Name
-  {64a26eed-f3d4-4f35-9cf2-0d0ea45c78d0}, !- People Definition Name
-  {3644aae2-0ffa-4e03-b375-d1acb93ccab5}, !- Space or SpaceType Name
-  {fd7541b5-b70a-49d1-8e84-50645ff559db}, !- Number of People Schedule Name
-  {2062e1d2-1d42-4415-8d78-863046e08068}, !- Activity Level Schedule Name
-  ,                                       !- Surface Name/Angle Factor List Name
-  ,                                       !- Work Efficiency Schedule Name
-  ,                                       !- Clothing Insulation Schedule Name
-  ,                                       !- Air Velocity Schedule Name
-  1;                                      !- Multiplier
-
-OS:Schedule:Day,
-  {334e0a68-05d0-4c5a-be1a-b5f3bc44e710}, !- Handle
-  Schedule Day 6,                         !- Name
-  ,                                       !- Schedule Type Limits Name
-  ,                                       !- Interpolate to Timestep
-  24,                                     !- Hour 1
-  0,                                      !- Minute 1
-  0;                                      !- Value Until Time 1
-
-OS:Schedule:Day,
-  {4bc0cefd-e0be-4a77-832e-90dbec5393dd}, !- Handle
-  Schedule Day 7,                         !- Name
-  ,                                       !- Schedule Type Limits Name
-  ,                                       !- Interpolate to Timestep
-  24,                                     !- Hour 1
-  0,                                      !- Minute 1
-  1;                                      !- Value Until Time 1
-
-OS:People:Definition,
-  {fc93b392-1eae-406f-8d6a-fc96766a1c4c}, !- Handle
-  res occupants|unit 3|living space|unit 3|story 1, !- Name
-  People,                                 !- Number of People Calculation Method
-  3.39,                                   !- Number of People {people}
-  ,                                       !- People per Space Floor Area {person/m2}
-  ,                                       !- Space Floor Area per Person {m2/person}
-  0.319734,                               !- Fraction Radiant
-  0.573,                                  !- Sensible Heat Fraction
-  0,                                      !- Carbon Dioxide Generation Rate {m3/s-W}
-  No,                                     !- Enable ASHRAE 55 Comfort Warnings
-  ZoneAveraged;                           !- Mean Radiant Temperature Calculation Type
-
-OS:People,
-  {de7b9ef2-747c-4e49-8ed4-88c3fc1ebd4a}, !- Handle
-  res occupants|unit 3|living space|unit 3|story 1, !- Name
-  {fc93b392-1eae-406f-8d6a-fc96766a1c4c}, !- People Definition Name
-  {9b039509-0de6-45f9-ad35-9c3a740cc972}, !- Space or SpaceType Name
-  {fd7541b5-b70a-49d1-8e84-50645ff559db}, !- Number of People Schedule Name
-  {2062e1d2-1d42-4415-8d78-863046e08068}, !- Activity Level Schedule Name
-  ,                                       !- Surface Name/Angle Factor List Name
-  ,                                       !- Work Efficiency Schedule Name
-  ,                                       !- Clothing Insulation Schedule Name
-  ,                                       !- Air Velocity Schedule Name
-  1;                                      !- Multiplier
-
-OS:Schedule:Day,
-  {6c67fad7-3b1c-4dc2-b465-84b8ae910e0e}, !- Handle
-  Schedule Day 8,                         !- Name
-  ,                                       !- Schedule Type Limits Name
-  ,                                       !- Interpolate to Timestep
-  24,                                     !- Hour 1
-  0,                                      !- Minute 1
-  0;                                      !- Value Until Time 1
-
-OS:Schedule:Day,
-  {f53cb716-94d6-4c1e-b1f2-c4df3b542eba}, !- Handle
-  Schedule Day 9,                         !- Name
-  ,                                       !- Schedule Type Limits Name
-  ,                                       !- Interpolate to Timestep
-  24,                                     !- Hour 1
-  0,                                      !- Minute 1
-  1;                                      !- Value Until Time 1
-
-OS:People:Definition,
-  {4b668c5e-dacc-40bb-8ccb-75cacf66b40d}, !- Handle
-  res occupants|unit 4|living space|unit 4|story 1, !- Name
-  People,                                 !- Number of People Calculation Method
-  3.39,                                   !- Number of People {people}
-  ,                                       !- People per Space Floor Area {person/m2}
-  ,                                       !- Space Floor Area per Person {m2/person}
-  0.319734,                               !- Fraction Radiant
-  0.573,                                  !- Sensible Heat Fraction
-  0,                                      !- Carbon Dioxide Generation Rate {m3/s-W}
-  No,                                     !- Enable ASHRAE 55 Comfort Warnings
-  ZoneAveraged;                           !- Mean Radiant Temperature Calculation Type
-
-OS:People,
-  {278d5f51-881b-46ef-8449-d2cbff12c18b}, !- Handle
-  res occupants|unit 4|living space|unit 4|story 1, !- Name
-  {4b668c5e-dacc-40bb-8ccb-75cacf66b40d}, !- People Definition Name
-  {c2ee15c3-bfad-438a-88d3-79febda0e45e}, !- Space or SpaceType Name
-  {fd7541b5-b70a-49d1-8e84-50645ff559db}, !- Number of People Schedule Name
-  {2062e1d2-1d42-4415-8d78-863046e08068}, !- Activity Level Schedule Name
-  ,                                       !- Surface Name/Angle Factor List Name
-  ,                                       !- Work Efficiency Schedule Name
-  ,                                       !- Clothing Insulation Schedule Name
-  ,                                       !- Air Velocity Schedule Name
-  1;                                      !- Multiplier
-
-OS:ShadingSurfaceGroup,
-  {84c2f734-f779-476e-a940-337827789bbb}, !- Handle
->>>>>>> 2c92e5b7
+  {572c8608-1486-4cad-9c66-4153851bcf5b}, !- Handle
   res eaves,                              !- Name
   Building;                               !- Shading Surface Type
 
 OS:ShadingSurface,
-<<<<<<< HEAD
-  {ccaab0a3-8a84-48f1-a05b-ec6d7bf51de0}, !- Handle
+  {ade2a93a-3e4b-4a65-a730-bd4888c49d41}, !- Handle
   Surface 8 - res eaves,                  !- Name
   ,                                       !- Construction Name
-  {42662409-74fe-4925-8294-a4e51eed421e}, !- Shading Surface Group Name
-=======
-  {c44ce8b8-7ac0-4b9b-8d9e-b789613123b5}, !- Handle
-  Surface 8 - res eaves,                  !- Name
-  ,                                       !- Construction Name
-  {84c2f734-f779-476e-a940-337827789bbb}, !- Shading Surface Group Name
->>>>>>> 2c92e5b7
+  {572c8608-1486-4cad-9c66-4153851bcf5b}, !- Shading Surface Group Name
   ,                                       !- Transmittance Schedule Name
   ,                                       !- Number of Vertices
   -0.6096, 0, 2.7432,                     !- X,Y,Z Vertex 1 {m}
@@ -2683,17 +1008,10 @@
   0, 0, 2.7432;                           !- X,Y,Z Vertex 4 {m}
 
 OS:ShadingSurface,
-<<<<<<< HEAD
-  {58b6f204-e741-44d6-9fa5-e661dea87b01}, !- Handle
+  {3941bc62-2e10-4fac-80fe-3a2dcc2737d7}, !- Handle
   Surface 8 - res eaves 1,                !- Name
   ,                                       !- Construction Name
-  {42662409-74fe-4925-8294-a4e51eed421e}, !- Shading Surface Group Name
-=======
-  {35373ae3-374c-42f2-a8d9-aa87ed51bae0}, !- Handle
-  Surface 8 - res eaves 1,                !- Name
-  ,                                       !- Construction Name
-  {84c2f734-f779-476e-a940-337827789bbb}, !- Shading Surface Group Name
->>>>>>> 2c92e5b7
+  {572c8608-1486-4cad-9c66-4153851bcf5b}, !- Shading Surface Group Name
   ,                                       !- Transmittance Schedule Name
   ,                                       !- Number of Vertices
   7.07538440716979, -6.46578440716979, 5.9760922035849, !- X,Y,Z Vertex 1 {m}
@@ -2702,17 +1020,10 @@
   6.46578440716979, -6.46578440716979, 5.9760922035849; !- X,Y,Z Vertex 4 {m}
 
 OS:ShadingSurface,
-<<<<<<< HEAD
-  {d06f696b-5428-41b3-be13-5c9df80d74ee}, !- Handle
+  {c5db55b4-d40b-4e33-942f-dae8880cadc8}, !- Handle
   Surface 8 - res eaves 2,                !- Name
   ,                                       !- Construction Name
-  {42662409-74fe-4925-8294-a4e51eed421e}, !- Shading Surface Group Name
-=======
-  {d4a13f82-14d6-470f-8b74-33d5c095d331}, !- Handle
-  Surface 8 - res eaves 2,                !- Name
-  ,                                       !- Construction Name
-  {84c2f734-f779-476e-a940-337827789bbb}, !- Shading Surface Group Name
->>>>>>> 2c92e5b7
+  {572c8608-1486-4cad-9c66-4153851bcf5b}, !- Shading Surface Group Name
   ,                                       !- Transmittance Schedule Name
   ,                                       !- Number of Vertices
   6.46578440716979, 0.6096, 2.4384,       !- X,Y,Z Vertex 1 {m}
@@ -2721,17 +1032,10 @@
   6.46578440716979, 0, 2.7432;            !- X,Y,Z Vertex 4 {m}
 
 OS:ShadingSurface,
-<<<<<<< HEAD
-  {46234ddd-4a7b-427d-9837-16ba2998a20a}, !- Handle
+  {8ea2eac9-b37e-456f-aa09-1babac9c1d10}, !- Handle
   Surface 9 - res eaves,                  !- Name
   ,                                       !- Construction Name
-  {42662409-74fe-4925-8294-a4e51eed421e}, !- Shading Surface Group Name
-=======
-  {2a6bed29-5b9a-4d0c-aa83-b2a0aa973fe7}, !- Handle
-  Surface 9 - res eaves,                  !- Name
-  ,                                       !- Construction Name
-  {84c2f734-f779-476e-a940-337827789bbb}, !- Shading Surface Group Name
->>>>>>> 2c92e5b7
+  {572c8608-1486-4cad-9c66-4153851bcf5b}, !- Shading Surface Group Name
   ,                                       !- Transmittance Schedule Name
   ,                                       !- Number of Vertices
   7.07538440716979, -12.9315688143396, 2.7432, !- X,Y,Z Vertex 1 {m}
@@ -2740,17 +1044,10 @@
   6.46578440716979, -12.9315688143396, 2.7432; !- X,Y,Z Vertex 4 {m}
 
 OS:ShadingSurface,
-<<<<<<< HEAD
-  {19e83387-ba89-44d0-ab63-6470db66287f}, !- Handle
+  {e47929a1-6d9b-4815-8d3b-5a8e21d40826}, !- Handle
   Surface 9 - res eaves 1,                !- Name
   ,                                       !- Construction Name
-  {42662409-74fe-4925-8294-a4e51eed421e}, !- Shading Surface Group Name
-=======
-  {91b25a6f-9379-4f34-b1d5-f6775c2f25f4}, !- Handle
-  Surface 9 - res eaves 1,                !- Name
-  ,                                       !- Construction Name
-  {84c2f734-f779-476e-a940-337827789bbb}, !- Shading Surface Group Name
->>>>>>> 2c92e5b7
+  {572c8608-1486-4cad-9c66-4153851bcf5b}, !- Shading Surface Group Name
   ,                                       !- Transmittance Schedule Name
   ,                                       !- Number of Vertices
   -0.6096, -6.46578440716979, 5.9760922035849, !- X,Y,Z Vertex 1 {m}
@@ -2759,17 +1056,10 @@
   0, -6.46578440716979, 5.9760922035849;  !- X,Y,Z Vertex 4 {m}
 
 OS:ShadingSurface,
-<<<<<<< HEAD
-  {eb7c715f-8732-4f5f-8f95-bb046909dcf5}, !- Handle
+  {d488a892-604f-4ad6-8c74-4ee1a78ea431}, !- Handle
   Surface 9 - res eaves 2,                !- Name
   ,                                       !- Construction Name
-  {42662409-74fe-4925-8294-a4e51eed421e}, !- Shading Surface Group Name
-=======
-  {ab7a1642-2b35-4fa2-82a7-97488f73eef2}, !- Handle
-  Surface 9 - res eaves 2,                !- Name
-  ,                                       !- Construction Name
-  {84c2f734-f779-476e-a940-337827789bbb}, !- Shading Surface Group Name
->>>>>>> 2c92e5b7
+  {572c8608-1486-4cad-9c66-4153851bcf5b}, !- Shading Surface Group Name
   ,                                       !- Transmittance Schedule Name
   ,                                       !- Number of Vertices
   0, -13.5411688143396, 2.4384,           !- X,Y,Z Vertex 1 {m}
