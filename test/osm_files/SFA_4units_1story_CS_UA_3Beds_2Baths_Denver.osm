--- conflicted
+++ resolved
@@ -1,54 +1,26 @@
 !- NOTE: Auto-generated from /test/osw_files/SFA_4units_1story_CS_UA_3Beds_2Baths_Denver.osw
 
 OS:Version,
-<<<<<<< HEAD
-  {fe4e3182-7af8-4320-972c-f1ac0dddfe46}, !- Handle
-  2.9.0;                                  !- Version Identifier
-
-OS:SimulationControl,
-  {03657819-ad19-4f13-a490-6e6f5e1ac169}, !- Handle
-=======
   {ff710762-5e9d-48c4-b623-130f7929b317}, !- Handle
   2.9.0;                                  !- Version Identifier
 
 OS:SimulationControl,
   {3b877b9a-1a33-44dd-9199-9076c559832a}, !- Handle
->>>>>>> f42044b5
   ,                                       !- Do Zone Sizing Calculation
   ,                                       !- Do System Sizing Calculation
   ,                                       !- Do Plant Sizing Calculation
   No;                                     !- Run Simulation for Sizing Periods
 
 OS:Timestep,
-<<<<<<< HEAD
-  {4450f776-f629-4eb7-af39-50a22a552f7a}, !- Handle
-  6;                                      !- Number of Timesteps per Hour
-
-OS:ShadowCalculation,
-  {2a66b28a-9877-4cd3-8c3b-296fa014aa03}, !- Handle
-=======
   {42d46443-c73e-4a8d-a0ba-ee7931b697bd}, !- Handle
   6;                                      !- Number of Timesteps per Hour
 
 OS:ShadowCalculation,
   {db664440-3b54-4b97-a682-5750eb6161ed}, !- Handle
->>>>>>> f42044b5
   20,                                     !- Calculation Frequency
   200;                                    !- Maximum Figures in Shadow Overlap Calculations
 
 OS:SurfaceConvectionAlgorithm:Outside,
-<<<<<<< HEAD
-  {13f8749d-7c34-44e4-85b9-e3b98951f216}, !- Handle
-  DOE-2;                                  !- Algorithm
-
-OS:SurfaceConvectionAlgorithm:Inside,
-  {ab665cfb-e122-4fd3-bb49-f29e35bbfce7}, !- Handle
-  TARP;                                   !- Algorithm
-
-OS:ZoneCapacitanceMultiplier:ResearchSpecial,
-  {7a0f3d5e-9a08-4727-9d02-62f717913cd2}, !- Handle
-  ,                                       !- Temperature Capacity Multiplier
-=======
   {984a0633-eb11-4e99-a361-b182a0d894c1}, !- Handle
   DOE-2;                                  !- Algorithm
 
@@ -59,16 +31,11 @@
 OS:ZoneCapacitanceMultiplier:ResearchSpecial,
   {05af00c2-bded-457c-9764-b14d7cf171b8}, !- Handle
   3.6,                                    !- Temperature Capacity Multiplier
->>>>>>> f42044b5
   15,                                     !- Humidity Capacity Multiplier
   ;                                       !- Carbon Dioxide Capacity Multiplier
 
 OS:RunPeriod,
-<<<<<<< HEAD
-  {bc718f69-682e-4cc8-8ec2-69624bd8eb63}, !- Handle
-=======
   {70a6c7c9-2437-465a-abe1-f7f233c1cca2}, !- Handle
->>>>>>> f42044b5
   Run Period 1,                           !- Name
   1,                                      !- Begin Month
   1,                                      !- Begin Day of Month
@@ -82,21 +49,13 @@
   ;                                       !- Number of Times Runperiod to be Repeated
 
 OS:YearDescription,
-<<<<<<< HEAD
-  {82881778-a195-408b-9d19-f91b461f146c}, !- Handle
-=======
   {33eb653c-43b8-4f1b-a7cd-87ef4bf4226c}, !- Handle
->>>>>>> f42044b5
   2007,                                   !- Calendar Year
   ,                                       !- Day of Week for Start Day
   ;                                       !- Is Leap Year
 
 OS:WeatherFile,
-<<<<<<< HEAD
-  {6f147bd2-fee1-45da-8c7b-fde5f6a8a1e6}, !- Handle
-=======
   {3b5701a7-b36d-4c34-b045-107f9a607dd7}, !- Handle
->>>>>>> f42044b5
   Denver Intl Ap,                         !- City
   CO,                                     !- State Province Region
   USA,                                    !- Country
@@ -110,13 +69,8 @@
   E23378AA;                               !- Checksum
 
 OS:AdditionalProperties,
-<<<<<<< HEAD
-  {d2d65f2d-983e-4399-8d7e-545136245fb1}, !- Handle
-  {6f147bd2-fee1-45da-8c7b-fde5f6a8a1e6}, !- Object Name
-=======
   {5c18bca7-c412-4841-85f5-f94d5f72640b}, !- Handle
   {3b5701a7-b36d-4c34-b045-107f9a607dd7}, !- Object Name
->>>>>>> f42044b5
   EPWHeaderCity,                          !- Feature Name 1
   String,                                 !- Feature Data Type 1
   Denver Intl Ap,                         !- Feature Value 1
@@ -224,11 +178,7 @@
   84;                                     !- Feature Value 35
 
 OS:Site,
-<<<<<<< HEAD
-  {acccccdd-748b-43a8-acdd-ed4c7f0f3196}, !- Handle
-=======
   {2f519501-843c-4005-af8d-11c79d222627}, !- Handle
->>>>>>> f42044b5
   Denver Intl Ap_CO_USA,                  !- Name
   39.83,                                  !- Latitude {deg}
   -104.65,                                !- Longitude {deg}
@@ -237,11 +187,7 @@
   ;                                       !- Terrain
 
 OS:ClimateZones,
-<<<<<<< HEAD
-  {bc53ec39-57d2-4c07-a454-b46a414400b7}, !- Handle
-=======
   {5e370b61-7e07-483f-8487-5403ba7b9be3}, !- Handle
->>>>>>> f42044b5
   ,                                       !- Active Institution
   ,                                       !- Active Year
   ,                                       !- Climate Zone Institution Name 1
@@ -254,31 +200,19 @@
   Cold;                                   !- Climate Zone Value 2
 
 OS:Site:WaterMainsTemperature,
-<<<<<<< HEAD
-  {f6107e02-60f7-4f20-a3d2-9998f34bb0d8}, !- Handle
-=======
   {6c99131a-85cb-4237-b982-ddaa8df015df}, !- Handle
->>>>>>> f42044b5
   Correlation,                            !- Calculation Method
   ,                                       !- Temperature Schedule Name
   10.8753424657535,                       !- Annual Average Outdoor Air Temperature {C}
   23.1524007936508;                       !- Maximum Difference In Monthly Average Outdoor Air Temperatures {deltaC}
 
 OS:RunPeriodControl:DaylightSavingTime,
-<<<<<<< HEAD
-  {3fedc286-8355-4489-ac79-bf31a582493f}, !- Handle
-=======
   {81d414eb-a356-4bad-85ed-e235188a8e41}, !- Handle
->>>>>>> f42044b5
   4/7,                                    !- Start Date
   10/26;                                  !- End Date
 
 OS:Site:GroundTemperature:Deep,
-<<<<<<< HEAD
-  {a865f3f5-0efc-4228-88e4-3223ef15470a}, !- Handle
-=======
   {f52b45b4-db64-47ea-8293-90ce8b4c0749}, !- Handle
->>>>>>> f42044b5
   10.8753424657535,                       !- January Deep Ground Temperature {C}
   10.8753424657535,                       !- February Deep Ground Temperature {C}
   10.8753424657535,                       !- March Deep Ground Temperature {C}
@@ -293,11 +227,7 @@
   10.8753424657535;                       !- December Deep Ground Temperature {C}
 
 OS:Building,
-<<<<<<< HEAD
-  {3f48810b-3474-49e0-804c-f74e0b9c1098}, !- Handle
-=======
   {ff155946-2d7e-4efa-a1a7-082513b1419a}, !- Handle
->>>>>>> f42044b5
   Building 1,                             !- Name
   ,                                       !- Building Sector Type
   ,                                       !- North Axis {deg}
@@ -312,33 +242,17 @@
   4;                                      !- Standards Number of Living Units
 
 OS:AdditionalProperties,
-<<<<<<< HEAD
-  {4018359f-54de-43aa-8cd2-95bd9f52dffb}, !- Handle
-  {3f48810b-3474-49e0-804c-f74e0b9c1098}, !- Object Name
-  num_units,                              !- Feature Name 1
-=======
   {da9f695c-1c23-4de3-af72-3eddeb51a22b}, !- Handle
   {ff155946-2d7e-4efa-a1a7-082513b1419a}, !- Object Name
   Total Units Represented,                !- Feature Name 1
->>>>>>> f42044b5
   Integer,                                !- Feature Data Type 1
   4,                                      !- Feature Value 1
-  has_rear_units,                         !- Feature Name 2
-  Boolean,                                !- Feature Data Type 2
-  false,                                  !- Feature Value 2
-  horz_location,                          !- Feature Name 3
-  String,                                 !- Feature Data Type 3
-  Left,                                   !- Feature Value 3
-  num_floors,                             !- Feature Name 4
-  Integer,                                !- Feature Data Type 4
-  1;                                      !- Feature Value 4
+  Total Units Modeled,                    !- Feature Name 2
+  Integer,                                !- Feature Data Type 2
+  4;                                      !- Feature Value 2
 
 OS:ThermalZone,
-<<<<<<< HEAD
-  {e52a591e-9557-4682-b863-ed9a48dd3ae3}, !- Handle
-=======
   {29245532-bcdf-4f48-abe1-a37f29bd6ae9}, !- Handle
->>>>>>> f42044b5
   living zone,                            !- Name
   ,                                       !- Multiplier
   ,                                       !- Ceiling Height {m}
@@ -347,17 +261,10 @@
   ,                                       !- Zone Inside Convection Algorithm
   ,                                       !- Zone Outside Convection Algorithm
   ,                                       !- Zone Conditioning Equipment List Name
-<<<<<<< HEAD
-  {34bdf39f-ce3c-4fbe-972e-c99bdd8d6953}, !- Zone Air Inlet Port List
-  {510a7b28-513d-4497-b2a5-1483043e4644}, !- Zone Air Exhaust Port List
-  {c462379b-f2b3-4515-b667-da098da209b9}, !- Zone Air Node Name
-  {9e42fde3-a96a-4152-a124-363e309b9754}, !- Zone Return Air Port List
-=======
   {13fcb625-d65b-4f22-92fb-e4658ce24a2f}, !- Zone Air Inlet Port List
   {2932b2b7-4497-4764-b4c6-c2761518492a}, !- Zone Air Exhaust Port List
   {58d21206-08f5-43b2-ad6a-6ce6be9e5d27}, !- Zone Air Node Name
   {e65f48f9-21bb-4c3d-8921-31d50f2fbf84}, !- Zone Return Air Port List
->>>>>>> f42044b5
   ,                                       !- Primary Daylighting Control Name
   ,                                       !- Fraction of Zone Controlled by Primary Daylighting Control
   ,                                       !- Secondary Daylighting Control Name
@@ -368,39 +275,6 @@
   No;                                     !- Use Ideal Air Loads
 
 OS:Node,
-<<<<<<< HEAD
-  {ff01e0e8-520a-439a-9c0f-8b6c997cb4c3}, !- Handle
-  Node 1,                                 !- Name
-  {c462379b-f2b3-4515-b667-da098da209b9}, !- Inlet Port
-  ;                                       !- Outlet Port
-
-OS:Connection,
-  {c462379b-f2b3-4515-b667-da098da209b9}, !- Handle
-  {a804fc30-854f-45a7-9092-7b9047a79324}, !- Name
-  {e52a591e-9557-4682-b863-ed9a48dd3ae3}, !- Source Object
-  11,                                     !- Outlet Port
-  {ff01e0e8-520a-439a-9c0f-8b6c997cb4c3}, !- Target Object
-  2;                                      !- Inlet Port
-
-OS:PortList,
-  {34bdf39f-ce3c-4fbe-972e-c99bdd8d6953}, !- Handle
-  {167bd97c-5c49-4a62-9433-68d663352ee4}, !- Name
-  {e52a591e-9557-4682-b863-ed9a48dd3ae3}; !- HVAC Component
-
-OS:PortList,
-  {510a7b28-513d-4497-b2a5-1483043e4644}, !- Handle
-  {86d368b2-b5cb-40f2-b1c7-368991f99172}, !- Name
-  {e52a591e-9557-4682-b863-ed9a48dd3ae3}; !- HVAC Component
-
-OS:PortList,
-  {9e42fde3-a96a-4152-a124-363e309b9754}, !- Handle
-  {b4983351-2ec6-4763-8940-15e434d9ce17}, !- Name
-  {e52a591e-9557-4682-b863-ed9a48dd3ae3}; !- HVAC Component
-
-OS:Sizing:Zone,
-  {c479c5dd-4a4f-4715-905f-ad1a94edd8ca}, !- Handle
-  {e52a591e-9557-4682-b863-ed9a48dd3ae3}, !- Zone or ZoneList Name
-=======
   {7561988c-c0e6-4ccd-b862-50b6c165fca6}, !- Handle
   Node 1,                                 !- Name
   {58d21206-08f5-43b2-ad6a-6ce6be9e5d27}, !- Inlet Port
@@ -432,7 +306,6 @@
 OS:Sizing:Zone,
   {0e4fcb04-225c-40d3-bf96-5e9a5dbde65a}, !- Handle
   {29245532-bcdf-4f48-abe1-a37f29bd6ae9}, !- Zone or ZoneList Name
->>>>>>> f42044b5
   SupplyAirTemperature,                   !- Zone Cooling Design Supply Air Temperature Input Method
   14,                                     !- Zone Cooling Design Supply Air Temperature {C}
   11.11,                                  !- Zone Cooling Design Supply Air Temperature Difference {deltaC}
@@ -461,16 +334,6 @@
   autosize;                               !- Dedicated Outdoor Air High Setpoint Temperature for Design {C}
 
 OS:ZoneHVAC:EquipmentList,
-<<<<<<< HEAD
-  {06f33103-764c-4fd6-a104-9f61bc164168}, !- Handle
-  Zone HVAC Equipment List 1,             !- Name
-  {e52a591e-9557-4682-b863-ed9a48dd3ae3}; !- Thermal Zone
-
-OS:Space,
-  {09cb8e97-2ff4-4425-970e-4faf2fbe187d}, !- Handle
-  living space,                           !- Name
-  {06fe36f5-2880-4e8a-90e8-4c8ad41eca6f}, !- Space Type Name
-=======
   {12302def-b5a0-4632-83e3-c9abe05ae888}, !- Handle
   Zone HVAC Equipment List 1,             !- Name
   {29245532-bcdf-4f48-abe1-a37f29bd6ae9}; !- Thermal Zone
@@ -479,7 +342,6 @@
   {7abd1e76-049e-4b56-9859-dfd3d5d32bcc}, !- Handle
   living space,                           !- Name
   {f7ff5a2f-e1e6-4461-94fc-665a9361e1ac}, !- Space Type Name
->>>>>>> f42044b5
   ,                                       !- Default Construction Set Name
   ,                                       !- Default Schedule Set Name
   ,                                       !- Direction of Relative North {deg}
@@ -487,21 +349,6 @@
   ,                                       !- Y Origin {m}
   ,                                       !- Z Origin {m}
   ,                                       !- Building Story Name
-<<<<<<< HEAD
-  {e52a591e-9557-4682-b863-ed9a48dd3ae3}, !- Thermal Zone Name
-  ,                                       !- Part of Total Floor Area
-  ,                                       !- Design Specification Outdoor Air Object Name
-  {b1587cd2-1b0d-4eaa-929d-fa2e3187059c}; !- Building Unit Name
-
-OS:Surface,
-  {53d1dee8-0325-428b-a5f5-bb8c173ca178}, !- Handle
-  Surface 1,                              !- Name
-  Floor,                                  !- Surface Type
-  ,                                       !- Construction Name
-  {09cb8e97-2ff4-4425-970e-4faf2fbe187d}, !- Space Name
-  Surface,                                !- Outside Boundary Condition
-  {c25cdf89-e340-498c-9084-0356de129316}, !- Outside Boundary Condition Object
-=======
   {29245532-bcdf-4f48-abe1-a37f29bd6ae9}, !- Thermal Zone Name
   ,                                       !- Part of Total Floor Area
   ,                                       !- Design Specification Outdoor Air Object Name
@@ -515,7 +362,6 @@
   {7abd1e76-049e-4b56-9859-dfd3d5d32bcc}, !- Space Name
   Surface,                                !- Outside Boundary Condition
   {024a992b-c66f-406e-a958-05f24f3a6969}, !- Outside Boundary Condition Object
->>>>>>> f42044b5
   NoSun,                                  !- Sun Exposure
   NoWind,                                 !- Wind Exposure
   ,                                       !- View Factor to Ground
@@ -526,19 +372,11 @@
   6.46578440716979, -12.9315688143396, 0; !- X,Y,Z Vertex 4 {m}
 
 OS:Surface,
-<<<<<<< HEAD
-  {e36bff9b-3eca-4ad9-8777-5661efb27b69}, !- Handle
-  Surface 2,                              !- Name
-  Wall,                                   !- Surface Type
-  ,                                       !- Construction Name
-  {09cb8e97-2ff4-4425-970e-4faf2fbe187d}, !- Space Name
-=======
   {4afe91f4-9a9c-4c28-86d3-d574c79ab02b}, !- Handle
   Surface 2,                              !- Name
   Wall,                                   !- Surface Type
   ,                                       !- Construction Name
   {7abd1e76-049e-4b56-9859-dfd3d5d32bcc}, !- Space Name
->>>>>>> f42044b5
   Outdoors,                               !- Outside Boundary Condition
   ,                                       !- Outside Boundary Condition Object
   SunExposed,                             !- Sun Exposure
@@ -551,19 +389,11 @@
   0, -12.9315688143396, 2.4384;           !- X,Y,Z Vertex 4 {m}
 
 OS:Surface,
-<<<<<<< HEAD
-  {f6312c80-7f04-4122-aa1e-ebf2f2a2df31}, !- Handle
-  Surface 3,                              !- Name
-  Wall,                                   !- Surface Type
-  ,                                       !- Construction Name
-  {09cb8e97-2ff4-4425-970e-4faf2fbe187d}, !- Space Name
-=======
   {85b7f19b-15d6-424b-a078-416f9720ba03}, !- Handle
   Surface 3,                              !- Name
   Wall,                                   !- Surface Type
   ,                                       !- Construction Name
   {7abd1e76-049e-4b56-9859-dfd3d5d32bcc}, !- Space Name
->>>>>>> f42044b5
   Outdoors,                               !- Outside Boundary Condition
   ,                                       !- Outside Boundary Condition Object
   SunExposed,                             !- Sun Exposure
@@ -576,15 +406,6 @@
   0, 0, 2.4384;                           !- X,Y,Z Vertex 4 {m}
 
 OS:Surface,
-<<<<<<< HEAD
-  {5af60d71-c787-4ea4-8e32-b6256ad6f0c4}, !- Handle
-  Surface 4,                              !- Name
-  Wall,                                   !- Surface Type
-  ,                                       !- Construction Name
-  {09cb8e97-2ff4-4425-970e-4faf2fbe187d}, !- Space Name
-  Adiabatic,                              !- Outside Boundary Condition
-  ,                                       !- Outside Boundary Condition Object
-=======
   {4dd5a47f-b74b-444e-8b73-61c0d40dbe4d}, !- Handle
   Surface 4,                              !- Name
   Wall,                                   !- Surface Type
@@ -592,7 +413,6 @@
   {7abd1e76-049e-4b56-9859-dfd3d5d32bcc}, !- Space Name
   Surface,                                !- Outside Boundary Condition
   {b99a7852-c005-4cf2-8fda-7f5f5b7a1970}, !- Outside Boundary Condition Object
->>>>>>> f42044b5
   NoSun,                                  !- Sun Exposure
   NoWind,                                 !- Wind Exposure
   ,                                       !- View Factor to Ground
@@ -603,19 +423,11 @@
   6.46578440716979, 0, 2.4384;            !- X,Y,Z Vertex 4 {m}
 
 OS:Surface,
-<<<<<<< HEAD
-  {47c4c9b2-8b53-4a8a-be32-451f6933b6be}, !- Handle
-  Surface 5,                              !- Name
-  Wall,                                   !- Surface Type
-  ,                                       !- Construction Name
-  {09cb8e97-2ff4-4425-970e-4faf2fbe187d}, !- Space Name
-=======
   {b758c945-9523-4b12-b0ba-0bbf89620603}, !- Handle
   Surface 5,                              !- Name
   Wall,                                   !- Surface Type
   ,                                       !- Construction Name
   {7abd1e76-049e-4b56-9859-dfd3d5d32bcc}, !- Space Name
->>>>>>> f42044b5
   Outdoors,                               !- Outside Boundary Condition
   ,                                       !- Outside Boundary Condition Object
   SunExposed,                             !- Sun Exposure
@@ -628,15 +440,6 @@
   6.46578440716979, -12.9315688143396, 2.4384; !- X,Y,Z Vertex 4 {m}
 
 OS:Surface,
-<<<<<<< HEAD
-  {72f37ec2-2e78-4c44-bd95-e6f8ca0e0379}, !- Handle
-  Surface 6,                              !- Name
-  RoofCeiling,                            !- Surface Type
-  ,                                       !- Construction Name
-  {09cb8e97-2ff4-4425-970e-4faf2fbe187d}, !- Space Name
-  Surface,                                !- Outside Boundary Condition
-  {dd7db47a-b10a-4b14-b10a-eafa6b01e4ee}, !- Outside Boundary Condition Object
-=======
   {2ecb1236-2569-450c-8bc1-eec1111a9f16}, !- Handle
   Surface 6,                              !- Name
   RoofCeiling,                            !- Surface Type
@@ -644,7 +447,6 @@
   {7abd1e76-049e-4b56-9859-dfd3d5d32bcc}, !- Space Name
   Surface,                                !- Outside Boundary Condition
   {be344798-7334-4f7d-8572-9028ba7bfdde}, !- Outside Boundary Condition Object
->>>>>>> f42044b5
   NoSun,                                  !- Sun Exposure
   NoWind,                                 !- Wind Exposure
   ,                                       !- View Factor to Ground
@@ -655,11 +457,7 @@
   0, -12.9315688143396, 2.4384;           !- X,Y,Z Vertex 4 {m}
 
 OS:SpaceType,
-<<<<<<< HEAD
-  {06fe36f5-2880-4e8a-90e8-4c8ad41eca6f}, !- Handle
-=======
   {f7ff5a2f-e1e6-4461-94fc-665a9361e1ac}, !- Handle
->>>>>>> f42044b5
   Space Type 1,                           !- Name
   ,                                       !- Default Construction Set Name
   ,                                       !- Default Schedule Set Name
@@ -669,16 +467,6 @@
   ,                                       !- Standards Building Type
   living;                                 !- Standards Space Type
 
-<<<<<<< HEAD
-OS:Surface,
-  {7b5abb00-f410-4c92-afbf-894942f22c54}, !- Handle
-  Surface 12,                             !- Name
-  Floor,                                  !- Surface Type
-  ,                                       !- Construction Name
-  {433ac8ca-816d-4283-ad88-411b8df07af5}, !- Space Name
-  Foundation,                             !- Outside Boundary Condition
-  ,                                       !- Outside Boundary Condition Object
-=======
 OS:ThermalZone,
   {d6940c75-a7c2-4105-b17f-714a83662ebe}, !- Handle
   living zone|unit 2,                     !- Name
@@ -790,26 +578,10 @@
   {d4eb490f-9bd0-44c8-96ba-7632f1124b37}, !- Space Name
   Surface,                                !- Outside Boundary Condition
   {824ff0c6-ab66-4e17-9ca4-4fed83ea3eed}, !- Outside Boundary Condition Object
->>>>>>> f42044b5
-  NoSun,                                  !- Sun Exposure
-  NoWind,                                 !- Wind Exposure
-  ,                                       !- View Factor to Ground
-  ,                                       !- Number of Vertices
-<<<<<<< HEAD
-  0, -12.9315688143396, -0.9144,          !- X,Y,Z Vertex 1 {m}
-  0, 0, -0.9144,                          !- X,Y,Z Vertex 2 {m}
-  6.46578440716979, 0, -0.9144,           !- X,Y,Z Vertex 3 {m}
-  6.46578440716979, -12.9315688143396, -0.9144; !- X,Y,Z Vertex 4 {m}
-
-OS:Surface,
-  {80feb363-0e57-4005-99a1-e9254c2a42b1}, !- Handle
-  Surface 13,                             !- Name
-  Wall,                                   !- Surface Type
-  ,                                       !- Construction Name
-  {433ac8ca-816d-4283-ad88-411b8df07af5}, !- Space Name
-  Foundation,                             !- Outside Boundary Condition
-  ,                                       !- Outside Boundary Condition Object
-=======
+  NoSun,                                  !- Sun Exposure
+  NoWind,                                 !- Wind Exposure
+  ,                                       !- View Factor to Ground
+  ,                                       !- Number of Vertices
   12.9315688143396, -12.9315688143396, 2.4384, !- X,Y,Z Vertex 1 {m}
   12.9315688143396, 0, 2.4384,            !- X,Y,Z Vertex 2 {m}
   6.46578440716979, 0, 2.4384,            !- X,Y,Z Vertex 3 {m}
@@ -823,26 +595,10 @@
   {d4eb490f-9bd0-44c8-96ba-7632f1124b37}, !- Space Name
   Surface,                                !- Outside Boundary Condition
   {4dd5a47f-b74b-444e-8b73-61c0d40dbe4d}, !- Outside Boundary Condition Object
->>>>>>> f42044b5
-  NoSun,                                  !- Sun Exposure
-  NoWind,                                 !- Wind Exposure
-  ,                                       !- View Factor to Ground
-  ,                                       !- Number of Vertices
-<<<<<<< HEAD
-  0, 0, -1.11022302462516e-016,           !- X,Y,Z Vertex 1 {m}
-  0, 0, -0.9144,                          !- X,Y,Z Vertex 2 {m}
-  0, -12.9315688143396, -0.9144,          !- X,Y,Z Vertex 3 {m}
-  0, -12.9315688143396, -1.11022302462516e-016; !- X,Y,Z Vertex 4 {m}
-
-OS:Surface,
-  {03d5177b-0412-4335-9b34-be800dcb44a8}, !- Handle
-  Surface 14,                             !- Name
-  Wall,                                   !- Surface Type
-  ,                                       !- Construction Name
-  {433ac8ca-816d-4283-ad88-411b8df07af5}, !- Space Name
-  Foundation,                             !- Outside Boundary Condition
-  ,                                       !- Outside Boundary Condition Object
-=======
+  NoSun,                                  !- Sun Exposure
+  NoWind,                                 !- Wind Exposure
+  ,                                       !- View Factor to Ground
+  ,                                       !- Number of Vertices
   6.46578440716979, 0, 2.4384,            !- X,Y,Z Vertex 1 {m}
   6.46578440716979, 0, 0,                 !- X,Y,Z Vertex 2 {m}
   6.46578440716979, -12.9315688143396, 0, !- X,Y,Z Vertex 3 {m}
@@ -856,25 +612,10 @@
   {d4eb490f-9bd0-44c8-96ba-7632f1124b37}, !- Space Name
   Surface,                                !- Outside Boundary Condition
   {244db81e-1104-45d8-a66e-e0f12f866cc0}, !- Outside Boundary Condition Object
->>>>>>> f42044b5
-  NoSun,                                  !- Sun Exposure
-  NoWind,                                 !- Wind Exposure
-  ,                                       !- View Factor to Ground
-  ,                                       !- Number of Vertices
-<<<<<<< HEAD
-  6.46578440716979, 0, -1.11022302462516e-016, !- X,Y,Z Vertex 1 {m}
-  6.46578440716979, 0, -0.9144,           !- X,Y,Z Vertex 2 {m}
-  0, 0, -0.9144,                          !- X,Y,Z Vertex 3 {m}
-  0, 0, -1.11022302462516e-016;           !- X,Y,Z Vertex 4 {m}
-
-OS:Surface,
-  {943ba879-8b1e-44e3-90e7-1fac00176bed}, !- Handle
-  Surface 15,                             !- Name
-  Wall,                                   !- Surface Type
-  ,                                       !- Construction Name
-  {433ac8ca-816d-4283-ad88-411b8df07af5}, !- Space Name
-  Adiabatic,                              !- Outside Boundary Condition
-=======
+  NoSun,                                  !- Sun Exposure
+  NoWind,                                 !- Wind Exposure
+  ,                                       !- View Factor to Ground
+  ,                                       !- Number of Vertices
   12.9315688143396, -12.9315688143396, 2.4384, !- X,Y,Z Vertex 1 {m}
   12.9315688143396, -12.9315688143396, 0, !- X,Y,Z Vertex 2 {m}
   12.9315688143396, 0, 0,                 !- X,Y,Z Vertex 3 {m}
@@ -887,44 +628,17 @@
   ,                                       !- Construction Name
   {d4eb490f-9bd0-44c8-96ba-7632f1124b37}, !- Space Name
   Outdoors,                               !- Outside Boundary Condition
->>>>>>> f42044b5
-  ,                                       !- Outside Boundary Condition Object
-  NoSun,                                  !- Sun Exposure
-  NoWind,                                 !- Wind Exposure
-  ,                                       !- View Factor to Ground
-  ,                                       !- Number of Vertices
-  6.46578440716979, -12.9315688143396, -1.11022302462516e-016, !- X,Y,Z Vertex 1 {m}
-  6.46578440716979, -12.9315688143396, -0.9144, !- X,Y,Z Vertex 2 {m}
-  6.46578440716979, 0, -0.9144,           !- X,Y,Z Vertex 3 {m}
-  6.46578440716979, 0, -1.11022302462516e-016; !- X,Y,Z Vertex 4 {m}
-
-OS:Surface,
-<<<<<<< HEAD
-  {9cc0eba1-c623-494f-b83c-82dce79f7e2c}, !- Handle
-  Surface 16,                             !- Name
-  Wall,                                   !- Surface Type
-  ,                                       !- Construction Name
-  {433ac8ca-816d-4283-ad88-411b8df07af5}, !- Space Name
-  Foundation,                             !- Outside Boundary Condition
-  ,                                       !- Outside Boundary Condition Object
-  NoSun,                                  !- Sun Exposure
-  NoWind,                                 !- Wind Exposure
-  ,                                       !- View Factor to Ground
-  ,                                       !- Number of Vertices
-  0, -12.9315688143396, -1.11022302462516e-016, !- X,Y,Z Vertex 1 {m}
-  0, -12.9315688143396, -0.9144,          !- X,Y,Z Vertex 2 {m}
-  6.46578440716979, -12.9315688143396, -0.9144, !- X,Y,Z Vertex 3 {m}
-  6.46578440716979, -12.9315688143396, -1.11022302462516e-016; !- X,Y,Z Vertex 4 {m}
-
-OS:Surface,
-  {c25cdf89-e340-498c-9084-0356de129316}, !- Handle
-  Surface 17,                             !- Name
-  RoofCeiling,                            !- Surface Type
-  ,                                       !- Construction Name
-  {433ac8ca-816d-4283-ad88-411b8df07af5}, !- Space Name
-  Surface,                                !- Outside Boundary Condition
-  {53d1dee8-0325-428b-a5f5-bb8c173ca178}, !- Outside Boundary Condition Object
-=======
+  ,                                       !- Outside Boundary Condition Object
+  SunExposed,                             !- Sun Exposure
+  WindExposed,                            !- Wind Exposure
+  ,                                       !- View Factor to Ground
+  ,                                       !- Number of Vertices
+  12.9315688143396, 0, 2.4384,            !- X,Y,Z Vertex 1 {m}
+  12.9315688143396, 0, 0,                 !- X,Y,Z Vertex 2 {m}
+  6.46578440716979, 0, 0,                 !- X,Y,Z Vertex 3 {m}
+  6.46578440716979, 0, 2.4384;            !- X,Y,Z Vertex 4 {m}
+
+OS:Surface,
   {aaacfacc-308f-45e4-b492-f582252e17d5}, !- Handle
   Surface 16,                             !- Name
   Wall,                                   !- Surface Type
@@ -949,34 +663,10 @@
   {d4eb490f-9bd0-44c8-96ba-7632f1124b37}, !- Space Name
   Surface,                                !- Outside Boundary Condition
   {243d2a2c-fbe5-47af-9a41-d0ac0ab2b41c}, !- Outside Boundary Condition Object
->>>>>>> f42044b5
-  NoSun,                                  !- Sun Exposure
-  NoWind,                                 !- Wind Exposure
-  ,                                       !- View Factor to Ground
-  ,                                       !- Number of Vertices
-<<<<<<< HEAD
-  6.46578440716979, -12.9315688143396, -1.11022302462516e-016, !- X,Y,Z Vertex 1 {m}
-  6.46578440716979, 0, -1.11022302462516e-016, !- X,Y,Z Vertex 2 {m}
-  0, 0, -1.11022302462516e-016,           !- X,Y,Z Vertex 3 {m}
-  0, -12.9315688143396, -1.11022302462516e-016; !- X,Y,Z Vertex 4 {m}
-
-OS:Space,
-  {433ac8ca-816d-4283-ad88-411b8df07af5}, !- Handle
-  crawl space,                            !- Name
-  {bae89e8c-5d83-4e34-8eaa-6abf651580d0}, !- Space Type Name
-  ,                                       !- Default Construction Set Name
-  ,                                       !- Default Schedule Set Name
-  ,                                       !- Direction of Relative North {deg}
-  ,                                       !- X Origin {m}
-  ,                                       !- Y Origin {m}
-  ,                                       !- Z Origin {m}
-  ,                                       !- Building Story Name
-  {c9de3d80-4464-4714-8ef1-48ca971c4e1d}; !- Thermal Zone Name
-
-OS:ThermalZone,
-  {c9de3d80-4464-4714-8ef1-48ca971c4e1d}, !- Handle
-  crawl zone,                             !- Name
-=======
+  NoSun,                                  !- Sun Exposure
+  NoWind,                                 !- Wind Exposure
+  ,                                       !- View Factor to Ground
+  ,                                       !- Number of Vertices
   6.46578440716979, -12.9315688143396, 0, !- X,Y,Z Vertex 1 {m}
   6.46578440716979, 0, 0,                 !- X,Y,Z Vertex 2 {m}
   12.9315688143396, 0, 0,                 !- X,Y,Z Vertex 3 {m}
@@ -985,7 +675,6 @@
 OS:ThermalZone,
   {5a9a6fb3-f49c-4dac-bacb-35ea94a577fd}, !- Handle
   living zone|unit 3,                     !- Name
->>>>>>> f42044b5
   ,                                       !- Multiplier
   ,                                       !- Ceiling Height {m}
   ,                                       !- Volume {m3}
@@ -993,17 +682,10 @@
   ,                                       !- Zone Inside Convection Algorithm
   ,                                       !- Zone Outside Convection Algorithm
   ,                                       !- Zone Conditioning Equipment List Name
-<<<<<<< HEAD
-  {0d65e679-6dc4-4d7b-97c6-2922bca392ec}, !- Zone Air Inlet Port List
-  {09a45ccc-d783-499a-99c9-48fb05a4bc57}, !- Zone Air Exhaust Port List
-  {8df52eeb-6ff8-49d7-8900-91810a54c311}, !- Zone Air Node Name
-  {296855ff-07d1-4c2a-afa5-25d796157884}, !- Zone Return Air Port List
-=======
   {dae78305-3d37-46ee-883d-c12714293a2e}, !- Zone Air Inlet Port List
   {ff889bb6-72b6-4757-94d4-bc97a3a16c7d}, !- Zone Air Exhaust Port List
   {b082a3b0-3d9f-4d69-ad2d-3e0bf96d7779}, !- Zone Air Node Name
   {952e2060-4d6a-4cb3-9f12-3f4824953974}, !- Zone Return Air Port List
->>>>>>> f42044b5
   ,                                       !- Primary Daylighting Control Name
   ,                                       !- Fraction of Zone Controlled by Primary Daylighting Control
   ,                                       !- Secondary Daylighting Control Name
@@ -1014,39 +696,6 @@
   No;                                     !- Use Ideal Air Loads
 
 OS:Node,
-<<<<<<< HEAD
-  {84f9bfa4-fdb4-4a21-b908-447d66a6543c}, !- Handle
-  Node 2,                                 !- Name
-  {8df52eeb-6ff8-49d7-8900-91810a54c311}, !- Inlet Port
-  ;                                       !- Outlet Port
-
-OS:Connection,
-  {8df52eeb-6ff8-49d7-8900-91810a54c311}, !- Handle
-  {cab6ec17-52ba-48c8-a32f-7ad8e79e5dd0}, !- Name
-  {c9de3d80-4464-4714-8ef1-48ca971c4e1d}, !- Source Object
-  11,                                     !- Outlet Port
-  {84f9bfa4-fdb4-4a21-b908-447d66a6543c}, !- Target Object
-  2;                                      !- Inlet Port
-
-OS:PortList,
-  {0d65e679-6dc4-4d7b-97c6-2922bca392ec}, !- Handle
-  {06cc94dd-cd71-464f-a23d-bb78801db7e6}, !- Name
-  {c9de3d80-4464-4714-8ef1-48ca971c4e1d}; !- HVAC Component
-
-OS:PortList,
-  {09a45ccc-d783-499a-99c9-48fb05a4bc57}, !- Handle
-  {ecd48707-8f4b-46de-927f-e64b3ad9c118}, !- Name
-  {c9de3d80-4464-4714-8ef1-48ca971c4e1d}; !- HVAC Component
-
-OS:PortList,
-  {296855ff-07d1-4c2a-afa5-25d796157884}, !- Handle
-  {c77cb3a8-e051-41d9-b6ca-4ffc7378c686}, !- Name
-  {c9de3d80-4464-4714-8ef1-48ca971c4e1d}; !- HVAC Component
-
-OS:Sizing:Zone,
-  {7230c8c2-4113-4309-99c6-3bc1621d99ab}, !- Handle
-  {c9de3d80-4464-4714-8ef1-48ca971c4e1d}, !- Zone or ZoneList Name
-=======
   {347d5e72-c8f0-427f-8673-16344dee1776}, !- Handle
   Node 3,                                 !- Name
   {b082a3b0-3d9f-4d69-ad2d-3e0bf96d7779}, !- Inlet Port
@@ -1078,7 +727,6 @@
 OS:Sizing:Zone,
   {48a2b7d1-8b09-47e7-ab63-e46870286083}, !- Handle
   {5a9a6fb3-f49c-4dac-bacb-35ea94a577fd}, !- Zone or ZoneList Name
->>>>>>> f42044b5
   SupplyAirTemperature,                   !- Zone Cooling Design Supply Air Temperature Input Method
   14,                                     !- Zone Cooling Design Supply Air Temperature {C}
   11.11,                                  !- Zone Cooling Design Supply Air Temperature Difference {deltaC}
@@ -1107,31 +755,6 @@
   autosize;                               !- Dedicated Outdoor Air High Setpoint Temperature for Design {C}
 
 OS:ZoneHVAC:EquipmentList,
-<<<<<<< HEAD
-  {56fb6735-5f47-4d76-83ac-e1af2c0ff877}, !- Handle
-  Zone HVAC Equipment List 2,             !- Name
-  {c9de3d80-4464-4714-8ef1-48ca971c4e1d}; !- Thermal Zone
-
-OS:SpaceType,
-  {bae89e8c-5d83-4e34-8eaa-6abf651580d0}, !- Handle
-  Space Type 2,                           !- Name
-  ,                                       !- Default Construction Set Name
-  ,                                       !- Default Schedule Set Name
-  ,                                       !- Group Rendering Name
-  ,                                       !- Design Specification Outdoor Air Object Name
-  ,                                       !- Standards Template
-  ,                                       !- Standards Building Type
-  crawlspace;                             !- Standards Space Type
-
-OS:Surface,
-  {dd7db47a-b10a-4b14-b10a-eafa6b01e4ee}, !- Handle
-  Surface 7,                              !- Name
-  Floor,                                  !- Surface Type
-  ,                                       !- Construction Name
-  {ef3636df-37e7-4cb2-9b0d-9fd10b15723a}, !- Space Name
-  Surface,                                !- Outside Boundary Condition
-  {72f37ec2-2e78-4c44-bd95-e6f8ca0e0379}, !- Outside Boundary Condition Object
-=======
   {6877be0a-51b3-4b73-9eb5-ae00cbb0b43d}, !- Handle
   Zone HVAC Equipment List 3,             !- Name
   {5a9a6fb3-f49c-4dac-bacb-35ea94a577fd}; !- Thermal Zone
@@ -1160,58 +783,10 @@
   {90738056-4559-480b-92ee-a043edfe3814}, !- Space Name
   Surface,                                !- Outside Boundary Condition
   {19969254-dfea-4a96-be57-752542d0bb76}, !- Outside Boundary Condition Object
->>>>>>> f42044b5
-  NoSun,                                  !- Sun Exposure
-  NoWind,                                 !- Wind Exposure
-  ,                                       !- View Factor to Ground
-  ,                                       !- Number of Vertices
-<<<<<<< HEAD
-  0, -12.9315688143396, 2.4384,           !- X,Y,Z Vertex 1 {m}
-  0, 0, 2.4384,                           !- X,Y,Z Vertex 2 {m}
-  6.46578440716979, 0, 2.4384,            !- X,Y,Z Vertex 3 {m}
-  6.46578440716979, -12.9315688143396, 2.4384; !- X,Y,Z Vertex 4 {m}
-
-OS:Surface,
-  {dabcc717-2e4a-47da-a994-d0e70861a8c1}, !- Handle
-  Surface 8,                              !- Name
-  RoofCeiling,                            !- Surface Type
-  ,                                       !- Construction Name
-  {ef3636df-37e7-4cb2-9b0d-9fd10b15723a}, !- Space Name
-  Outdoors,                               !- Outside Boundary Condition
-  ,                                       !- Outside Boundary Condition Object
-  SunExposed,                             !- Sun Exposure
-  WindExposed,                            !- Wind Exposure
-  ,                                       !- View Factor to Ground
-  ,                                       !- Number of Vertices
-  0, -6.46578440716979, 5.9760922035849,  !- X,Y,Z Vertex 1 {m}
-  6.46578440716979, -6.46578440716979, 5.9760922035849, !- X,Y,Z Vertex 2 {m}
-  6.46578440716979, 0, 2.7432,            !- X,Y,Z Vertex 3 {m}
-  0, 0, 2.7432;                           !- X,Y,Z Vertex 4 {m}
-
-OS:Surface,
-  {1114d4fe-d5de-474c-91b0-fa6dd8c8d3ae}, !- Handle
-  Surface 9,                              !- Name
-  RoofCeiling,                            !- Surface Type
-  ,                                       !- Construction Name
-  {ef3636df-37e7-4cb2-9b0d-9fd10b15723a}, !- Space Name
-  Outdoors,                               !- Outside Boundary Condition
-  ,                                       !- Outside Boundary Condition Object
-  SunExposed,                             !- Sun Exposure
-  WindExposed,                            !- Wind Exposure
-  ,                                       !- View Factor to Ground
-  ,                                       !- Number of Vertices
-  6.46578440716979, -6.46578440716979, 5.9760922035849, !- X,Y,Z Vertex 1 {m}
-  0, -6.46578440716979, 5.9760922035849,  !- X,Y,Z Vertex 2 {m}
-  0, -12.9315688143396, 2.7432,           !- X,Y,Z Vertex 3 {m}
-  6.46578440716979, -12.9315688143396, 2.7432; !- X,Y,Z Vertex 4 {m}
-
-OS:Surface,
-  {773b9e6e-86f3-4a8f-8c12-04dae4d5a6d7}, !- Handle
-  Surface 10,                             !- Name
-  Wall,                                   !- Surface Type
-  ,                                       !- Construction Name
-  {ef3636df-37e7-4cb2-9b0d-9fd10b15723a}, !- Space Name
-=======
+  NoSun,                                  !- Sun Exposure
+  NoWind,                                 !- Wind Exposure
+  ,                                       !- View Factor to Ground
+  ,                                       !- Number of Vertices
   19.3973532215094, -12.9315688143396, 2.4384, !- X,Y,Z Vertex 1 {m}
   19.3973532215094, 0, 2.4384,            !- X,Y,Z Vertex 2 {m}
   12.9315688143396, 0, 2.4384,            !- X,Y,Z Vertex 3 {m}
@@ -1257,27 +832,12 @@
   Wall,                                   !- Surface Type
   ,                                       !- Construction Name
   {90738056-4559-480b-92ee-a043edfe3814}, !- Space Name
->>>>>>> f42044b5
   Outdoors,                               !- Outside Boundary Condition
   ,                                       !- Outside Boundary Condition Object
   SunExposed,                             !- Sun Exposure
   WindExposed,                            !- Wind Exposure
   ,                                       !- View Factor to Ground
   ,                                       !- Number of Vertices
-<<<<<<< HEAD
-  0, -6.46578440716979, 5.6712922035849,  !- X,Y,Z Vertex 1 {m}
-  0, 0, 2.4384,                           !- X,Y,Z Vertex 2 {m}
-  0, -12.9315688143396, 2.4384;           !- X,Y,Z Vertex 3 {m}
-
-OS:Surface,
-  {d5c01d9f-86b5-45a0-8480-6ca3228d8863}, !- Handle
-  Surface 11,                             !- Name
-  Wall,                                   !- Surface Type
-  ,                                       !- Construction Name
-  {ef3636df-37e7-4cb2-9b0d-9fd10b15723a}, !- Space Name
-  Adiabatic,                              !- Outside Boundary Condition
-  ,                                       !- Outside Boundary Condition Object
-=======
   19.3973532215094, 0, 2.4384,            !- X,Y,Z Vertex 1 {m}
   19.3973532215094, 0, 0,                 !- X,Y,Z Vertex 2 {m}
   12.9315688143396, 0, 0,                 !- X,Y,Z Vertex 3 {m}
@@ -1308,33 +868,10 @@
   {90738056-4559-480b-92ee-a043edfe3814}, !- Space Name
   Surface,                                !- Outside Boundary Condition
   {685b4263-2811-479a-afd1-654f75837afa}, !- Outside Boundary Condition Object
->>>>>>> f42044b5
-  NoSun,                                  !- Sun Exposure
-  NoWind,                                 !- Wind Exposure
-  ,                                       !- View Factor to Ground
-  ,                                       !- Number of Vertices
-<<<<<<< HEAD
-  6.46578440716979, -6.46578440716979, 5.6712922035849, !- X,Y,Z Vertex 1 {m}
-  6.46578440716979, -12.9315688143396, 2.4384, !- X,Y,Z Vertex 2 {m}
-  6.46578440716979, 0, 2.4384;            !- X,Y,Z Vertex 3 {m}
-
-OS:Space,
-  {ef3636df-37e7-4cb2-9b0d-9fd10b15723a}, !- Handle
-  unfinished attic space,                 !- Name
-  {c23fe82d-b5ea-4c2e-84b4-a006fd875d2a}, !- Space Type Name
-  ,                                       !- Default Construction Set Name
-  ,                                       !- Default Schedule Set Name
-  ,                                       !- Direction of Relative North {deg}
-  ,                                       !- X Origin {m}
-  ,                                       !- Y Origin {m}
-  ,                                       !- Z Origin {m}
-  ,                                       !- Building Story Name
-  {9f45215e-7303-4ff8-86d6-03c835d4cb28}; !- Thermal Zone Name
-
-OS:ThermalZone,
-  {9f45215e-7303-4ff8-86d6-03c835d4cb28}, !- Handle
-  unfinished attic zone,                  !- Name
-=======
+  NoSun,                                  !- Sun Exposure
+  NoWind,                                 !- Wind Exposure
+  ,                                       !- View Factor to Ground
+  ,                                       !- Number of Vertices
   12.9315688143396, -12.9315688143396, 0, !- X,Y,Z Vertex 1 {m}
   12.9315688143396, 0, 0,                 !- X,Y,Z Vertex 2 {m}
   19.3973532215094, 0, 0,                 !- X,Y,Z Vertex 3 {m}
@@ -1343,7 +880,6 @@
 OS:ThermalZone,
   {5c053524-d00b-4982-accb-f63d87274102}, !- Handle
   living zone|unit 4,                     !- Name
->>>>>>> f42044b5
   ,                                       !- Multiplier
   ,                                       !- Ceiling Height {m}
   ,                                       !- Volume {m3}
@@ -1351,17 +887,10 @@
   ,                                       !- Zone Inside Convection Algorithm
   ,                                       !- Zone Outside Convection Algorithm
   ,                                       !- Zone Conditioning Equipment List Name
-<<<<<<< HEAD
-  {baf984f8-f238-4302-86ea-252488196065}, !- Zone Air Inlet Port List
-  {481f6dd8-e18f-4a90-9e74-3ce04fc181c7}, !- Zone Air Exhaust Port List
-  {1c4e3d4f-d86b-441f-abbf-b3e623c2344d}, !- Zone Air Node Name
-  {1bd55075-3353-4106-9532-0368d846c6d8}, !- Zone Return Air Port List
-=======
   {69cea263-04e3-4721-bc4c-ac5eca7af659}, !- Zone Air Inlet Port List
   {b8f42685-1305-444d-a953-936472a574af}, !- Zone Air Exhaust Port List
   {2dac91c7-3dce-4dd2-afda-81f3c41e7031}, !- Zone Air Node Name
   {84cbf823-6111-4e3c-8087-71a99d2b5e2f}, !- Zone Return Air Port List
->>>>>>> f42044b5
   ,                                       !- Primary Daylighting Control Name
   ,                                       !- Fraction of Zone Controlled by Primary Daylighting Control
   ,                                       !- Secondary Daylighting Control Name
@@ -1372,39 +901,6 @@
   No;                                     !- Use Ideal Air Loads
 
 OS:Node,
-<<<<<<< HEAD
-  {d62c60c7-8b58-4333-b2eb-a0ce8810ed69}, !- Handle
-  Node 3,                                 !- Name
-  {1c4e3d4f-d86b-441f-abbf-b3e623c2344d}, !- Inlet Port
-  ;                                       !- Outlet Port
-
-OS:Connection,
-  {1c4e3d4f-d86b-441f-abbf-b3e623c2344d}, !- Handle
-  {14ea38e5-34e0-43cc-9e48-1adcf7053e2c}, !- Name
-  {9f45215e-7303-4ff8-86d6-03c835d4cb28}, !- Source Object
-  11,                                     !- Outlet Port
-  {d62c60c7-8b58-4333-b2eb-a0ce8810ed69}, !- Target Object
-  2;                                      !- Inlet Port
-
-OS:PortList,
-  {baf984f8-f238-4302-86ea-252488196065}, !- Handle
-  {c8de23c8-78df-49c7-bdca-e477e3c27d26}, !- Name
-  {9f45215e-7303-4ff8-86d6-03c835d4cb28}; !- HVAC Component
-
-OS:PortList,
-  {481f6dd8-e18f-4a90-9e74-3ce04fc181c7}, !- Handle
-  {1d6d8075-d2b0-448b-b830-1efd49257d48}, !- Name
-  {9f45215e-7303-4ff8-86d6-03c835d4cb28}; !- HVAC Component
-
-OS:PortList,
-  {1bd55075-3353-4106-9532-0368d846c6d8}, !- Handle
-  {94abc6de-ba88-461d-946e-a88b8884900b}, !- Name
-  {9f45215e-7303-4ff8-86d6-03c835d4cb28}; !- HVAC Component
-
-OS:Sizing:Zone,
-  {82ff8adf-4874-4846-9eab-5b60e470709d}, !- Handle
-  {9f45215e-7303-4ff8-86d6-03c835d4cb28}, !- Zone or ZoneList Name
-=======
   {da01405d-e367-48d9-b219-3dc1aae68db4}, !- Handle
   Node 4,                                 !- Name
   {2dac91c7-3dce-4dd2-afda-81f3c41e7031}, !- Inlet Port
@@ -1436,7 +932,6 @@
 OS:Sizing:Zone,
   {13db1412-8fdd-44a0-a421-49f6654e99f1}, !- Handle
   {5c053524-d00b-4982-accb-f63d87274102}, !- Zone or ZoneList Name
->>>>>>> f42044b5
   SupplyAirTemperature,                   !- Zone Cooling Design Supply Air Temperature Input Method
   14,                                     !- Zone Cooling Design Supply Air Temperature {C}
   11.11,                                  !- Zone Cooling Design Supply Air Temperature Difference {deltaC}
@@ -1465,49 +960,6 @@
   autosize;                               !- Dedicated Outdoor Air High Setpoint Temperature for Design {C}
 
 OS:ZoneHVAC:EquipmentList,
-<<<<<<< HEAD
-  {761e1c89-333b-43ec-a654-cd29b651ff62}, !- Handle
-  Zone HVAC Equipment List 3,             !- Name
-  {9f45215e-7303-4ff8-86d6-03c835d4cb28}; !- Thermal Zone
-
-OS:SpaceType,
-  {c23fe82d-b5ea-4c2e-84b4-a006fd875d2a}, !- Handle
-  Space Type 3,                           !- Name
-  ,                                       !- Default Construction Set Name
-  ,                                       !- Default Schedule Set Name
-  ,                                       !- Group Rendering Name
-  ,                                       !- Design Specification Outdoor Air Object Name
-  ,                                       !- Standards Template
-  ,                                       !- Standards Building Type
-  unfinished attic;                       !- Standards Space Type
-
-OS:BuildingUnit,
-  {b1587cd2-1b0d-4eaa-929d-fa2e3187059c}, !- Handle
-  unit 1,                                 !- Name
-  ,                                       !- Rendering Color
-  Residential;                            !- Building Unit Type
-
-OS:AdditionalProperties,
-  {ad5610c2-dee4-4807-a48b-fae801ce340b}, !- Handle
-  {b1587cd2-1b0d-4eaa-929d-fa2e3187059c}, !- Object Name
-  NumberOfBedrooms,                       !- Feature Name 1
-  Integer,                                !- Feature Data Type 1
-  3,                                      !- Feature Value 1
-  NumberOfBathrooms,                      !- Feature Name 2
-  Double,                                 !- Feature Data Type 2
-  2,                                      !- Feature Value 2
-  NumberOfOccupants,                      !- Feature Name 3
-  Double,                                 !- Feature Data Type 3
-  3.3900000000000001;                     !- Feature Value 3
-
-OS:External:File,
-  {a13db2ed-825d-4ca8-9548-ed2cbbe9e35d}, !- Handle
-  8760.csv,                               !- Name
-  8760.csv;                               !- File Name
-
-OS:Schedule:Day,
-  {49e26753-dca9-4b62-ab89-658cd4d86074}, !- Handle
-=======
   {f87eec41-d5ad-40dd-8a48-46199a5e8237}, !- Handle
   Zone HVAC Equipment List 4,             !- Name
   {5c053524-d00b-4982-accb-f63d87274102}; !- Thermal Zone
@@ -2373,7 +1825,6 @@
 
 OS:Schedule:Day,
   {c75d80e4-faab-4f41-bfbd-033a8218b220}, !- Handle
->>>>>>> f42044b5
   Schedule Day 1,                         !- Name
   ,                                       !- Schedule Type Limits Name
   ,                                       !- Interpolate to Timestep
@@ -2382,162 +1833,10 @@
   0;                                      !- Value Until Time 1
 
 OS:Schedule:Day,
-<<<<<<< HEAD
-  {cfae80e7-b53a-4aa7-8779-b375bbbe795b}, !- Handle
-=======
   {f90ac814-8387-4d31-92fe-86a08195c746}, !- Handle
->>>>>>> f42044b5
   Schedule Day 2,                         !- Name
   ,                                       !- Schedule Type Limits Name
   ,                                       !- Interpolate to Timestep
   24,                                     !- Hour 1
   0,                                      !- Minute 1
   1;                                      !- Value Until Time 1
-<<<<<<< HEAD
-
-OS:Schedule:File,
-  {106731e7-cae8-432c-945e-b2790754d18e}, !- Handle
-  occupants,                              !- Name
-  {97eaa683-623b-47a0-8c9a-c4e72629e181}, !- Schedule Type Limits Name
-  {a13db2ed-825d-4ca8-9548-ed2cbbe9e35d}, !- External File Name
-  1,                                      !- Column Number
-  1,                                      !- Rows to Skip at Top
-  8760,                                   !- Number of Hours of Data
-  ,                                       !- Column Separator
-  ,                                       !- Interpolate to Timestep
-  60;                                     !- Minutes per Item
-
-OS:Schedule:Ruleset,
-  {0f63bf6a-c58f-4c35-9878-e85fe4e5e8e1}, !- Handle
-  Schedule Ruleset 1,                     !- Name
-  {bbe179cb-ef2a-4290-89ed-70257bf9e6f0}, !- Schedule Type Limits Name
-  {52ec384c-822e-4734-8d91-44b41e637c85}; !- Default Day Schedule Name
-
-OS:Schedule:Day,
-  {52ec384c-822e-4734-8d91-44b41e637c85}, !- Handle
-  Schedule Day 3,                         !- Name
-  {bbe179cb-ef2a-4290-89ed-70257bf9e6f0}, !- Schedule Type Limits Name
-  ,                                       !- Interpolate to Timestep
-  24,                                     !- Hour 1
-  0,                                      !- Minute 1
-  112.539290946133;                       !- Value Until Time 1
-
-OS:People:Definition,
-  {c70a6fae-dca5-48e0-9203-967cfa891df0}, !- Handle
-  res occupants|living space,             !- Name
-  People,                                 !- Number of People Calculation Method
-  3.39,                                   !- Number of People {people}
-  ,                                       !- People per Space Floor Area {person/m2}
-  ,                                       !- Space Floor Area per Person {m2/person}
-  0.319734,                               !- Fraction Radiant
-  0.573,                                  !- Sensible Heat Fraction
-  0,                                      !- Carbon Dioxide Generation Rate {m3/s-W}
-  No,                                     !- Enable ASHRAE 55 Comfort Warnings
-  ZoneAveraged;                           !- Mean Radiant Temperature Calculation Type
-
-OS:People,
-  {7003f587-e25f-48a4-bdb2-11d3ecd13fae}, !- Handle
-  res occupants|living space,             !- Name
-  {c70a6fae-dca5-48e0-9203-967cfa891df0}, !- People Definition Name
-  {09cb8e97-2ff4-4425-970e-4faf2fbe187d}, !- Space or SpaceType Name
-  {106731e7-cae8-432c-945e-b2790754d18e}, !- Number of People Schedule Name
-  {0f63bf6a-c58f-4c35-9878-e85fe4e5e8e1}, !- Activity Level Schedule Name
-  ,                                       !- Surface Name/Angle Factor List Name
-  ,                                       !- Work Efficiency Schedule Name
-  ,                                       !- Clothing Insulation Schedule Name
-  ,                                       !- Air Velocity Schedule Name
-  1;                                      !- Multiplier
-
-OS:ScheduleTypeLimits,
-  {bbe179cb-ef2a-4290-89ed-70257bf9e6f0}, !- Handle
-  ActivityLevel,                          !- Name
-  0,                                      !- Lower Limit Value
-  ,                                       !- Upper Limit Value
-  Continuous,                             !- Numeric Type
-  ActivityLevel;                          !- Unit Type
-
-OS:ScheduleTypeLimits,
-  {97eaa683-623b-47a0-8c9a-c4e72629e181}, !- Handle
-  Fractional,                             !- Name
-  0,                                      !- Lower Limit Value
-  1,                                      !- Upper Limit Value
-  Continuous;                             !- Numeric Type
-
-OS:ShadingSurfaceGroup,
-  {999b567a-e1bc-4a20-8ea6-95f833e875a5}, !- Handle
-  res eaves,                              !- Name
-  Building;                               !- Shading Surface Type
-
-OS:ShadingSurface,
-  {b1942982-fa31-4004-bfad-1ad95d818475}, !- Handle
-  Surface 8 - res eaves,                  !- Name
-  ,                                       !- Construction Name
-  {999b567a-e1bc-4a20-8ea6-95f833e875a5}, !- Shading Surface Group Name
-  ,                                       !- Transmittance Schedule Name
-  ,                                       !- Number of Vertices
-  -0.6096, 0, 2.7432,                     !- X,Y,Z Vertex 1 {m}
-  -0.6096, -6.46578440716979, 5.9760922035849, !- X,Y,Z Vertex 2 {m}
-  0, -6.46578440716979, 5.9760922035849,  !- X,Y,Z Vertex 3 {m}
-  0, 0, 2.7432;                           !- X,Y,Z Vertex 4 {m}
-
-OS:ShadingSurface,
-  {069d104d-3d36-4555-932b-40c2035592a1}, !- Handle
-  Surface 8 - res eaves 1,                !- Name
-  ,                                       !- Construction Name
-  {999b567a-e1bc-4a20-8ea6-95f833e875a5}, !- Shading Surface Group Name
-  ,                                       !- Transmittance Schedule Name
-  ,                                       !- Number of Vertices
-  7.07538440716979, -6.46578440716979, 5.9760922035849, !- X,Y,Z Vertex 1 {m}
-  7.07538440716979, 0, 2.7432,            !- X,Y,Z Vertex 2 {m}
-  6.46578440716979, 0, 2.7432,            !- X,Y,Z Vertex 3 {m}
-  6.46578440716979, -6.46578440716979, 5.9760922035849; !- X,Y,Z Vertex 4 {m}
-
-OS:ShadingSurface,
-  {fb44387e-28b3-4621-b4a8-7d30b46c15d5}, !- Handle
-  Surface 8 - res eaves 2,                !- Name
-  ,                                       !- Construction Name
-  {999b567a-e1bc-4a20-8ea6-95f833e875a5}, !- Shading Surface Group Name
-  ,                                       !- Transmittance Schedule Name
-  ,                                       !- Number of Vertices
-  6.46578440716979, 0.6096, 2.4384,       !- X,Y,Z Vertex 1 {m}
-  0, 0.6096, 2.4384,                      !- X,Y,Z Vertex 2 {m}
-  0, 0, 2.7432,                           !- X,Y,Z Vertex 3 {m}
-  6.46578440716979, 0, 2.7432;            !- X,Y,Z Vertex 4 {m}
-
-OS:ShadingSurface,
-  {3f8acbca-e691-42b8-9e2b-66a279adbfd9}, !- Handle
-  Surface 9 - res eaves,                  !- Name
-  ,                                       !- Construction Name
-  {999b567a-e1bc-4a20-8ea6-95f833e875a5}, !- Shading Surface Group Name
-  ,                                       !- Transmittance Schedule Name
-  ,                                       !- Number of Vertices
-  7.07538440716979, -12.9315688143396, 2.7432, !- X,Y,Z Vertex 1 {m}
-  7.07538440716979, -6.46578440716979, 5.9760922035849, !- X,Y,Z Vertex 2 {m}
-  6.46578440716979, -6.46578440716979, 5.9760922035849, !- X,Y,Z Vertex 3 {m}
-  6.46578440716979, -12.9315688143396, 2.7432; !- X,Y,Z Vertex 4 {m}
-
-OS:ShadingSurface,
-  {29c2c842-f275-4ff4-a358-bac67f69c4f1}, !- Handle
-  Surface 9 - res eaves 1,                !- Name
-  ,                                       !- Construction Name
-  {999b567a-e1bc-4a20-8ea6-95f833e875a5}, !- Shading Surface Group Name
-  ,                                       !- Transmittance Schedule Name
-  ,                                       !- Number of Vertices
-  -0.6096, -6.46578440716979, 5.9760922035849, !- X,Y,Z Vertex 1 {m}
-  -0.6096, -12.9315688143396, 2.7432,     !- X,Y,Z Vertex 2 {m}
-  0, -12.9315688143396, 2.7432,           !- X,Y,Z Vertex 3 {m}
-  0, -6.46578440716979, 5.9760922035849;  !- X,Y,Z Vertex 4 {m}
-
-OS:ShadingSurface,
-  {a130ed6d-e9b1-431c-8d1b-75b5bc694d59}, !- Handle
-  Surface 9 - res eaves 2,                !- Name
-  ,                                       !- Construction Name
-  {999b567a-e1bc-4a20-8ea6-95f833e875a5}, !- Shading Surface Group Name
-  ,                                       !- Transmittance Schedule Name
-  ,                                       !- Number of Vertices
-  0, -13.5411688143396, 2.4384,           !- X,Y,Z Vertex 1 {m}
-  6.46578440716979, -13.5411688143396, 2.4384, !- X,Y,Z Vertex 2 {m}
-  6.46578440716979, -12.9315688143396, 2.7432, !- X,Y,Z Vertex 3 {m}
-  0, -12.9315688143396, 2.7432;           !- X,Y,Z Vertex 4 {m}
-=======
->>>>>>> f42044b5
