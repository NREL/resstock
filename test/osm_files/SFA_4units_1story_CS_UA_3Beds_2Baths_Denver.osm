!- NOTE: Auto-generated from /test/osw_files/SFA_4units_1story_CS_UA_3Beds_2Baths_Denver.osw

OS:Version,
<<<<<<< HEAD
  {811c2c06-c92d-4ed7-b646-bad1cd84b810}, !- Handle
  3.2.1;                                  !- Version Identifier

OS:SimulationControl,
  {85204d30-4c38-4b32-ba01-21c11e8e06be}, !- Handle
=======
  {07e3f668-18c0-4d2d-8f42-04126257ab54}, !- Handle
  3.2.1;                                  !- Version Identifier

OS:SimulationControl,
  {d04a46b1-e836-4ed1-84b7-226123643a9c}, !- Handle
>>>>>>> ad15e0a5
  ,                                       !- Do Zone Sizing Calculation
  ,                                       !- Do System Sizing Calculation
  ,                                       !- Do Plant Sizing Calculation
  No;                                     !- Run Simulation for Sizing Periods

OS:Timestep,
<<<<<<< HEAD
  {5edbdaf5-f86a-4500-94ba-442cf613d804}, !- Handle
  6;                                      !- Number of Timesteps per Hour

OS:ShadowCalculation,
  {4cf5bf27-d53a-4a53-b14c-b70185ce5c8c}, !- Handle
=======
  {29c5f659-a351-4631-9693-53e7a4fe7505}, !- Handle
  6;                                      !- Number of Timesteps per Hour

OS:ShadowCalculation,
  {02a17237-aa84-4c12-a283-81fbc733c9b9}, !- Handle
>>>>>>> ad15e0a5
  PolygonClipping,                        !- Shading Calculation Method
  ,                                       !- Shading Calculation Update Frequency Method
  20,                                     !- Shading Calculation Update Frequency
  200,                                    !- Maximum Figures in Shadow Overlap Calculations
  ,                                       !- Polygon Clipping Algorithm
  512,                                    !- Pixel Counting Resolution
  DetailedSkyDiffuseModeling,             !- Sky Diffuse Modeling Algorithm
  No,                                     !- Output External Shading Calculation Results
  No,                                     !- Disable Self-Shading Within Shading Zone Groups
  No;                                     !- Disable Self-Shading From Shading Zone Groups to Other Zones

OS:SurfaceConvectionAlgorithm:Outside,
<<<<<<< HEAD
  {711b45c6-5c11-4816-9278-3c145a1ed845}, !- Handle
  DOE-2;                                  !- Algorithm

OS:SurfaceConvectionAlgorithm:Inside,
  {98f34e37-ca10-4b7b-85b3-e2388467f772}, !- Handle
  TARP;                                   !- Algorithm

OS:ZoneCapacitanceMultiplier:ResearchSpecial,
  {c2216afd-9348-46b3-b77f-ae8f33efcd29}, !- Handle
=======
  {f6df7058-4477-496f-990e-800fe5b60822}, !- Handle
  DOE-2;                                  !- Algorithm

OS:SurfaceConvectionAlgorithm:Inside,
  {9b4b5b03-8fb1-4d7f-b45e-f7e626897f8c}, !- Handle
  TARP;                                   !- Algorithm

OS:ZoneCapacitanceMultiplier:ResearchSpecial,
  {8df9e660-6eca-4e2d-84c5-cc43b2ec9972}, !- Handle
>>>>>>> ad15e0a5
  ,                                       !- Temperature Capacity Multiplier
  15,                                     !- Humidity Capacity Multiplier
  ;                                       !- Carbon Dioxide Capacity Multiplier

OS:RunPeriod,
<<<<<<< HEAD
  {8a64e71a-770d-40ff-a443-df78c41ecc0c}, !- Handle
=======
  {38dbd95d-7a3c-436b-8c80-ff333cdddf32}, !- Handle
>>>>>>> ad15e0a5
  Run Period 1,                           !- Name
  1,                                      !- Begin Month
  1,                                      !- Begin Day of Month
  12,                                     !- End Month
  31,                                     !- End Day of Month
  ,                                       !- Use Weather File Holidays and Special Days
  ,                                       !- Use Weather File Daylight Saving Period
  ,                                       !- Apply Weekend Holiday Rule
  ,                                       !- Use Weather File Rain Indicators
  ,                                       !- Use Weather File Snow Indicators
  ;                                       !- Number of Times Runperiod to be Repeated

OS:YearDescription,
<<<<<<< HEAD
  {85ce1f17-bf14-4608-8019-46fbb6384989}, !- Handle
=======
  {84e1a9af-2428-4e3c-935c-2bb0d923998b}, !- Handle
>>>>>>> ad15e0a5
  2007,                                   !- Calendar Year
  ,                                       !- Day of Week for Start Day
  ;                                       !- Is Leap Year

OS:WeatherFile,
<<<<<<< HEAD
  {7e1920fe-80f0-4bb3-9b11-e69ed141cf9a}, !- Handle
=======
  {fb957835-23c4-482c-9fa9-633c7d8c936c}, !- Handle
>>>>>>> ad15e0a5
  Denver Intl Ap,                         !- City
  CO,                                     !- State Province Region
  USA,                                    !- Country
  TMY3,                                   !- Data Source
  725650,                                 !- WMO Number
  39.83,                                  !- Latitude {deg}
  -104.65,                                !- Longitude {deg}
  -7,                                     !- Time Zone {hr}
  1650,                                   !- Elevation {m}
  C:/Users/aspeake/Documents/resstock/resources/measures/HPXMLtoOpenStudio/weather/USA_CO_Denver.Intl.AP.725650_TMY3.epw, !- Url
  E23378AA;                               !- Checksum

OS:AdditionalProperties,
<<<<<<< HEAD
  {7c41cc00-8bed-47fa-91f2-ffa19fd0c91b}, !- Handle
  {7e1920fe-80f0-4bb3-9b11-e69ed141cf9a}, !- Object Name
=======
  {4dabb1ce-2323-4b00-895e-d91b0dca458c}, !- Handle
  {fb957835-23c4-482c-9fa9-633c7d8c936c}, !- Object Name
>>>>>>> ad15e0a5
  EPWHeaderCity,                          !- Feature Name 1
  String,                                 !- Feature Data Type 1
  Denver Intl Ap,                         !- Feature Value 1
  EPWHeaderState,                         !- Feature Name 2
  String,                                 !- Feature Data Type 2
  CO,                                     !- Feature Value 2
  EPWHeaderCountry,                       !- Feature Name 3
  String,                                 !- Feature Data Type 3
  USA,                                    !- Feature Value 3
  EPWHeaderDataSource,                    !- Feature Name 4
  String,                                 !- Feature Data Type 4
  TMY3,                                   !- Feature Value 4
  EPWHeaderStation,                       !- Feature Name 5
  String,                                 !- Feature Data Type 5
  725650,                                 !- Feature Value 5
  EPWHeaderLatitude,                      !- Feature Name 6
  Double,                                 !- Feature Data Type 6
  39.829999999999998,                     !- Feature Value 6
  EPWHeaderLongitude,                     !- Feature Name 7
  Double,                                 !- Feature Data Type 7
  -104.65000000000001,                    !- Feature Value 7
  EPWHeaderTimezone,                      !- Feature Name 8
  Double,                                 !- Feature Data Type 8
  -7,                                     !- Feature Value 8
  EPWHeaderAltitude,                      !- Feature Name 9
  Double,                                 !- Feature Data Type 9
  5413.3858267716532,                     !- Feature Value 9
  EPWHeaderLocalPressure,                 !- Feature Name 10
  Double,                                 !- Feature Data Type 10
  0.81937567683596546,                    !- Feature Value 10
  EPWHeaderRecordsPerHour,                !- Feature Name 11
  Double,                                 !- Feature Data Type 11
  0,                                      !- Feature Value 11
  EPWDataAnnualAvgDrybulb,                !- Feature Name 12
  Double,                                 !- Feature Data Type 12
  51.575616438356228,                     !- Feature Value 12
  EPWDataAnnualMinDrybulb,                !- Feature Name 13
  Double,                                 !- Feature Data Type 13
  -2.9200000000000017,                    !- Feature Value 13
  EPWDataAnnualMaxDrybulb,                !- Feature Name 14
  Double,                                 !- Feature Data Type 14
  104,                                    !- Feature Value 14
  EPWDataCDD50F,                          !- Feature Name 15
  Double,                                 !- Feature Data Type 15
  3072.2925000000005,                     !- Feature Value 15
  EPWDataCDD65F,                          !- Feature Name 16
  Double,                                 !- Feature Data Type 16
  883.62000000000035,                     !- Feature Value 16
  EPWDataHDD50F,                          !- Feature Name 17
  Double,                                 !- Feature Data Type 17
  2497.1925000000001,                     !- Feature Value 17
  EPWDataHDD65F,                          !- Feature Name 18
  Double,                                 !- Feature Data Type 18
  5783.5200000000013,                     !- Feature Value 18
  EPWDataAnnualAvgWindspeed,              !- Feature Name 19
  Double,                                 !- Feature Data Type 19
  3.9165296803649667,                     !- Feature Value 19
  EPWDataMonthlyAvgDrybulbs,              !- Feature Name 20
  String,                                 !- Feature Data Type 20
  33.4191935483871&#4431.90142857142857&#4443.02620967741937&#4442.48624999999999&#4459.877741935483854&#4473.57574999999997&#4472.07975806451608&#4472.70008064516134&#4466.49200000000006&#4450.079112903225806&#4437.218250000000005&#4434.582177419354835, !- Feature Value 20
  EPWDataGroundMonthlyTemps,              !- Feature Name 21
  String,                                 !- Feature Data Type 21
  44.08306285945173&#4440.89570904991865&#4440.64045432632048&#4442.153016571250646&#4448.225111118704206&#4454.268919273837525&#4459.508577937551024&#4462.82777283423508&#4463.10975667174995&#4460.41014950381947&#4455.304105212311526&#4449.445696474514364, !- Feature Value 21
  EPWDataWSF,                             !- Feature Name 22
  Double,                                 !- Feature Data Type 22
  0.58999999999999997,                    !- Feature Value 22
  EPWDataMonthlyAvgDailyHighDrybulbs,     !- Feature Name 23
  String,                                 !- Feature Data Type 23
  47.41032258064516&#4446.58642857142857&#4455.15032258064517&#4453.708&#4472.80193548387098&#4488.67600000000002&#4486.1858064516129&#4485.87225806451613&#4482.082&#4463.18064516129033&#4448.73400000000001&#4448.87935483870968, !- Feature Value 23
  EPWDataMonthlyAvgDailyLowDrybulbs,      !- Feature Name 24
  String,                                 !- Feature Data Type 24
  19.347741935483874&#4419.856428571428573&#4430.316129032258065&#4431.112&#4447.41612903225806&#4457.901999999999994&#4459.063870967741934&#4460.956774193548384&#4452.352000000000004&#4438.41612903225806&#4427.002000000000002&#4423.02903225806451, !- Feature Value 24
  EPWDesignHeatingDrybulb,                !- Feature Name 25
  Double,                                 !- Feature Data Type 25
  12.02,                                  !- Feature Value 25
  EPWDesignHeatingWindspeed,              !- Feature Name 26
  Double,                                 !- Feature Data Type 26
  2.8062500000000004,                     !- Feature Value 26
  EPWDesignCoolingDrybulb,                !- Feature Name 27
  Double,                                 !- Feature Data Type 27
  91.939999999999998,                     !- Feature Value 27
  EPWDesignCoolingWetbulb,                !- Feature Name 28
  Double,                                 !- Feature Data Type 28
  59.95131430195849,                      !- Feature Value 28
  EPWDesignCoolingHumidityRatio,          !- Feature Name 29
  Double,                                 !- Feature Data Type 29
  0.0059161086834698092,                  !- Feature Value 29
  EPWDesignCoolingWindspeed,              !- Feature Name 30
  Double,                                 !- Feature Data Type 30
  3.7999999999999989,                     !- Feature Value 30
  EPWDesignDailyTemperatureRange,         !- Feature Name 31
  Double,                                 !- Feature Data Type 31
  24.915483870967748,                     !- Feature Value 31
  EPWDesignDehumidDrybulb,                !- Feature Name 32
  Double,                                 !- Feature Data Type 32
  67.996785714285721,                     !- Feature Value 32
  EPWDesignDehumidHumidityRatio,          !- Feature Name 33
  Double,                                 !- Feature Data Type 33
  0.012133744170488724,                   !- Feature Value 33
  EPWDesignCoolingDirectNormal,           !- Feature Name 34
  Double,                                 !- Feature Data Type 34
  985,                                    !- Feature Value 34
  EPWDesignCoolingDiffuseHorizontal,      !- Feature Name 35
  Double,                                 !- Feature Data Type 35
  84;                                     !- Feature Value 35

OS:Site,
<<<<<<< HEAD
  {8d857a83-88ff-4bac-a3ff-d3e24bece9c2}, !- Handle
=======
  {05cb15b8-7908-454c-92ac-544e4a3a4fc8}, !- Handle
>>>>>>> ad15e0a5
  Denver Intl Ap_CO_USA,                  !- Name
  39.83,                                  !- Latitude {deg}
  -104.65,                                !- Longitude {deg}
  -7,                                     !- Time Zone {hr}
  1650,                                   !- Elevation {m}
  ;                                       !- Terrain

OS:ClimateZones,
<<<<<<< HEAD
  {07b7a1ac-908c-45a5-8dfa-447fd9190491}, !- Handle
=======
  {baab363d-7f62-451e-93af-9e3e927d33fc}, !- Handle
>>>>>>> ad15e0a5
  Building America,                       !- Climate Zone Institution Name 1
  ,                                       !- Climate Zone Document Name 1
  0,                                      !- Climate Zone Document Year 1
  Cold;                                   !- Climate Zone Value 1

OS:Site:WaterMainsTemperature,
<<<<<<< HEAD
  {a38edfb6-4f7f-4b90-9038-565f3ad1b55c}, !- Handle
=======
  {0610007a-5dc6-4c1c-89a6-c5f6ab9fb24f}, !- Handle
>>>>>>> ad15e0a5
  Correlation,                            !- Calculation Method
  ,                                       !- Temperature Schedule Name
  10.8753424657535,                       !- Annual Average Outdoor Air Temperature {C}
  23.1524007936508;                       !- Maximum Difference In Monthly Average Outdoor Air Temperatures {deltaC}

OS:RunPeriodControl:DaylightSavingTime,
<<<<<<< HEAD
  {89d7f065-bd28-475f-a3b2-fad09239be5f}, !- Handle
=======
  {97c8979c-1b64-42ee-820f-3fb92c929e05}, !- Handle
>>>>>>> ad15e0a5
  3/12,                                   !- Start Date
  11/5;                                   !- End Date

OS:Site:GroundTemperature:Deep,
<<<<<<< HEAD
  {1b0dc258-0912-4b66-a6ac-7bd3c8548141}, !- Handle
=======
  {7036454d-2ed0-4cad-a27b-37d14a82a7bc}, !- Handle
>>>>>>> ad15e0a5
  10.8753424657535,                       !- January Deep Ground Temperature {C}
  10.8753424657535,                       !- February Deep Ground Temperature {C}
  10.8753424657535,                       !- March Deep Ground Temperature {C}
  10.8753424657535,                       !- April Deep Ground Temperature {C}
  10.8753424657535,                       !- May Deep Ground Temperature {C}
  10.8753424657535,                       !- June Deep Ground Temperature {C}
  10.8753424657535,                       !- July Deep Ground Temperature {C}
  10.8753424657535,                       !- August Deep Ground Temperature {C}
  10.8753424657535,                       !- September Deep Ground Temperature {C}
  10.8753424657535,                       !- October Deep Ground Temperature {C}
  10.8753424657535,                       !- November Deep Ground Temperature {C}
  10.8753424657535;                       !- December Deep Ground Temperature {C}

OS:Building,
<<<<<<< HEAD
  {7f420725-1fd9-4e35-b761-1a3c90e72a98}, !- Handle
=======
  {641bc06d-9a4d-479f-b6d0-a83bbec3d373}, !- Handle
>>>>>>> ad15e0a5
  Building 1,                             !- Name
  ,                                       !- Building Sector Type
  0,                                      !- North Axis {deg}
  ,                                       !- Nominal Floor to Floor Height {m}
  ,                                       !- Space Type Name
  ,                                       !- Default Construction Set Name
  ,                                       !- Default Schedule Set Name
  1,                                      !- Standards Number of Stories
  1,                                      !- Standards Number of Above Ground Stories
  ,                                       !- Standards Template
  singlefamilyattached,                   !- Standards Building Type
  4;                                      !- Standards Number of Living Units

OS:AdditionalProperties,
<<<<<<< HEAD
  {21e31d59-4b29-4c49-ae23-1a1c298a9402}, !- Handle
  {7f420725-1fd9-4e35-b761-1a3c90e72a98}, !- Object Name
=======
  {6b6dd46d-78b4-4a87-b1a8-b024223724d7}, !- Handle
  {641bc06d-9a4d-479f-b6d0-a83bbec3d373}, !- Object Name
>>>>>>> ad15e0a5
  num_units,                              !- Feature Name 1
  Integer,                                !- Feature Data Type 1
  4,                                      !- Feature Value 1
  has_rear_units,                         !- Feature Name 2
  Boolean,                                !- Feature Data Type 2
  false,                                  !- Feature Value 2
  horz_location,                          !- Feature Name 3
  String,                                 !- Feature Data Type 3
  Left,                                   !- Feature Value 3
  num_floors,                             !- Feature Name 4
  Integer,                                !- Feature Data Type 4
  1;                                      !- Feature Value 4

OS:ThermalZone,
<<<<<<< HEAD
  {f87d665b-933a-4733-acbc-9ad56ce102e0}, !- Handle
=======
  {27a26a40-e425-46e3-a6ed-12a6cd660922}, !- Handle
>>>>>>> ad15e0a5
  living zone,                            !- Name
  ,                                       !- Multiplier
  ,                                       !- Ceiling Height {m}
  ,                                       !- Volume {m3}
  ,                                       !- Floor Area {m2}
  ,                                       !- Zone Inside Convection Algorithm
  ,                                       !- Zone Outside Convection Algorithm
  ,                                       !- Zone Conditioning Equipment List Name
<<<<<<< HEAD
  {24c66ec5-1d6a-448a-a592-d6469ecda2af}, !- Zone Air Inlet Port List
  {9fc0f686-c6dd-44f6-a265-914ff3f38636}, !- Zone Air Exhaust Port List
  {8a0d714f-7767-4bd3-bfd5-658dfcb2d8b0}, !- Zone Air Node Name
  {c50a662b-2f72-4fb3-869f-3f1e77f4fccb}, !- Zone Return Air Port List
=======
  {7bb3354e-b936-4132-8213-f5dd287285fa}, !- Zone Air Inlet Port List
  {80108039-3015-44a1-8a55-eb25cc79f9df}, !- Zone Air Exhaust Port List
  {77e137b7-2485-40bf-a1e5-4c7efd614389}, !- Zone Air Node Name
  {a30556e5-7ddd-4172-9c5d-32f8e871012c}, !- Zone Return Air Port List
>>>>>>> ad15e0a5
  ,                                       !- Primary Daylighting Control Name
  ,                                       !- Fraction of Zone Controlled by Primary Daylighting Control
  ,                                       !- Secondary Daylighting Control Name
  ,                                       !- Fraction of Zone Controlled by Secondary Daylighting Control
  ,                                       !- Illuminance Map Name
  ,                                       !- Group Rendering Name
  ,                                       !- Thermostat Name
  No;                                     !- Use Ideal Air Loads

OS:Node,
<<<<<<< HEAD
  {377fd116-6697-4986-90c6-0922d51d7286}, !- Handle
  Node 1,                                 !- Name
  {8a0d714f-7767-4bd3-bfd5-658dfcb2d8b0}, !- Inlet Port
  ;                                       !- Outlet Port

OS:Connection,
  {8a0d714f-7767-4bd3-bfd5-658dfcb2d8b0}, !- Handle
  {f87d665b-933a-4733-acbc-9ad56ce102e0}, !- Source Object
  11,                                     !- Outlet Port
  {377fd116-6697-4986-90c6-0922d51d7286}, !- Target Object
  2;                                      !- Inlet Port

OS:PortList,
  {24c66ec5-1d6a-448a-a592-d6469ecda2af}, !- Handle
  {f87d665b-933a-4733-acbc-9ad56ce102e0}; !- HVAC Component

OS:PortList,
  {9fc0f686-c6dd-44f6-a265-914ff3f38636}, !- Handle
  {f87d665b-933a-4733-acbc-9ad56ce102e0}; !- HVAC Component

OS:PortList,
  {c50a662b-2f72-4fb3-869f-3f1e77f4fccb}, !- Handle
  {f87d665b-933a-4733-acbc-9ad56ce102e0}; !- HVAC Component

OS:Sizing:Zone,
  {5c2a4973-e64c-4acb-9095-aa4e3e64fd03}, !- Handle
  {f87d665b-933a-4733-acbc-9ad56ce102e0}, !- Zone or ZoneList Name
=======
  {0b2c6991-d54b-4c5f-90b0-74ecc433f814}, !- Handle
  Node 1,                                 !- Name
  {77e137b7-2485-40bf-a1e5-4c7efd614389}, !- Inlet Port
  ;                                       !- Outlet Port

OS:Connection,
  {77e137b7-2485-40bf-a1e5-4c7efd614389}, !- Handle
  {27a26a40-e425-46e3-a6ed-12a6cd660922}, !- Source Object
  11,                                     !- Outlet Port
  {0b2c6991-d54b-4c5f-90b0-74ecc433f814}, !- Target Object
  2;                                      !- Inlet Port

OS:PortList,
  {7bb3354e-b936-4132-8213-f5dd287285fa}, !- Handle
  {27a26a40-e425-46e3-a6ed-12a6cd660922}; !- HVAC Component

OS:PortList,
  {80108039-3015-44a1-8a55-eb25cc79f9df}, !- Handle
  {27a26a40-e425-46e3-a6ed-12a6cd660922}; !- HVAC Component

OS:PortList,
  {a30556e5-7ddd-4172-9c5d-32f8e871012c}, !- Handle
  {27a26a40-e425-46e3-a6ed-12a6cd660922}; !- HVAC Component

OS:Sizing:Zone,
  {375759be-8acc-4fa2-99d9-51b9e6b506b5}, !- Handle
  {27a26a40-e425-46e3-a6ed-12a6cd660922}, !- Zone or ZoneList Name
>>>>>>> ad15e0a5
  SupplyAirTemperature,                   !- Zone Cooling Design Supply Air Temperature Input Method
  14,                                     !- Zone Cooling Design Supply Air Temperature {C}
  11.11,                                  !- Zone Cooling Design Supply Air Temperature Difference {deltaC}
  SupplyAirTemperature,                   !- Zone Heating Design Supply Air Temperature Input Method
  40,                                     !- Zone Heating Design Supply Air Temperature {C}
  11.11,                                  !- Zone Heating Design Supply Air Temperature Difference {deltaC}
  0.0085,                                 !- Zone Cooling Design Supply Air Humidity Ratio {kg-H2O/kg-air}
  0.008,                                  !- Zone Heating Design Supply Air Humidity Ratio {kg-H2O/kg-air}
  ,                                       !- Zone Heating Sizing Factor
  ,                                       !- Zone Cooling Sizing Factor
  DesignDay,                              !- Cooling Design Air Flow Method
  ,                                       !- Cooling Design Air Flow Rate {m3/s}
  ,                                       !- Cooling Minimum Air Flow per Zone Floor Area {m3/s-m2}
  ,                                       !- Cooling Minimum Air Flow {m3/s}
  ,                                       !- Cooling Minimum Air Flow Fraction
  DesignDay,                              !- Heating Design Air Flow Method
  ,                                       !- Heating Design Air Flow Rate {m3/s}
  ,                                       !- Heating Maximum Air Flow per Zone Floor Area {m3/s-m2}
  ,                                       !- Heating Maximum Air Flow {m3/s}
  ,                                       !- Heating Maximum Air Flow Fraction
  No,                                     !- Account for Dedicated Outdoor Air System
  NeutralSupplyAir,                       !- Dedicated Outdoor Air System Control Strategy
  autosize,                               !- Dedicated Outdoor Air Low Setpoint Temperature for Design {C}
  autosize;                               !- Dedicated Outdoor Air High Setpoint Temperature for Design {C}

OS:ZoneHVAC:EquipmentList,
<<<<<<< HEAD
  {6e0c3433-4430-4625-892c-74165b6968d9}, !- Handle
  Zone HVAC Equipment List 1,             !- Name
  {f87d665b-933a-4733-acbc-9ad56ce102e0}; !- Thermal Zone

OS:Space,
  {d559adb2-ee0a-47d4-a848-765845f71c63}, !- Handle
  living space,                           !- Name
  {acce5f5c-6e3d-413c-a410-3a4a9911e5b9}, !- Space Type Name
=======
  {23d6b34e-f599-4c38-9ae8-892d4b6eef88}, !- Handle
  Zone HVAC Equipment List 1,             !- Name
  {27a26a40-e425-46e3-a6ed-12a6cd660922}; !- Thermal Zone

OS:Space,
  {87f56c9c-2d16-47f1-82b0-a3e69b275436}, !- Handle
  living space,                           !- Name
  {1faa742a-64e0-4f44-bf71-5a92f88cf392}, !- Space Type Name
>>>>>>> ad15e0a5
  ,                                       !- Default Construction Set Name
  ,                                       !- Default Schedule Set Name
  ,                                       !- Direction of Relative North {deg}
  ,                                       !- X Origin {m}
  ,                                       !- Y Origin {m}
  ,                                       !- Z Origin {m}
  ,                                       !- Building Story Name
<<<<<<< HEAD
  {f87d665b-933a-4733-acbc-9ad56ce102e0}, !- Thermal Zone Name
  ,                                       !- Part of Total Floor Area
  ,                                       !- Design Specification Outdoor Air Object Name
  {a1b84ecc-526f-419c-9cb8-330b7177e234}; !- Building Unit Name

OS:Surface,
  {3aa39ace-a521-4f0e-80b1-07c5815d93a3}, !- Handle
  Surface 1,                              !- Name
  Floor,                                  !- Surface Type
  ,                                       !- Construction Name
  {d559adb2-ee0a-47d4-a848-765845f71c63}, !- Space Name
  Surface,                                !- Outside Boundary Condition
  {ad0a8afe-f9ab-44be-8c87-fc2cc8f4368c}, !- Outside Boundary Condition Object
=======
  {27a26a40-e425-46e3-a6ed-12a6cd660922}, !- Thermal Zone Name
  ,                                       !- Part of Total Floor Area
  ,                                       !- Design Specification Outdoor Air Object Name
  {7c57e136-b407-4635-a64a-b84470444eda}; !- Building Unit Name

OS:Surface,
  {185c7174-5aad-492b-830e-fd0b6be8eeb6}, !- Handle
  Surface 1,                              !- Name
  Floor,                                  !- Surface Type
  ,                                       !- Construction Name
  {87f56c9c-2d16-47f1-82b0-a3e69b275436}, !- Space Name
  Surface,                                !- Outside Boundary Condition
  {9b5b3d51-073e-4222-8cb0-e2aa3d84f267}, !- Outside Boundary Condition Object
>>>>>>> ad15e0a5
  NoSun,                                  !- Sun Exposure
  NoWind,                                 !- Wind Exposure
  ,                                       !- View Factor to Ground
  ,                                       !- Number of Vertices
  0, -12.9315688143396, 0,                !- X,Y,Z Vertex 1 {m}
  0, 0, 0,                                !- X,Y,Z Vertex 2 {m}
  6.46578440716979, 0, 0,                 !- X,Y,Z Vertex 3 {m}
  6.46578440716979, -12.9315688143396, 0; !- X,Y,Z Vertex 4 {m}

OS:Surface,
<<<<<<< HEAD
  {83d16aee-3c6a-4a27-874e-3638921a0624}, !- Handle
  Surface 2,                              !- Name
  Wall,                                   !- Surface Type
  ,                                       !- Construction Name
  {d559adb2-ee0a-47d4-a848-765845f71c63}, !- Space Name
=======
  {4427aacc-28bf-473d-97bc-800d905ca3be}, !- Handle
  Surface 2,                              !- Name
  Wall,                                   !- Surface Type
  ,                                       !- Construction Name
  {87f56c9c-2d16-47f1-82b0-a3e69b275436}, !- Space Name
>>>>>>> ad15e0a5
  Outdoors,                               !- Outside Boundary Condition
  ,                                       !- Outside Boundary Condition Object
  SunExposed,                             !- Sun Exposure
  WindExposed,                            !- Wind Exposure
  ,                                       !- View Factor to Ground
  ,                                       !- Number of Vertices
  0, 0, 2.4384,                           !- X,Y,Z Vertex 1 {m}
  0, 0, 0,                                !- X,Y,Z Vertex 2 {m}
  0, -12.9315688143396, 0,                !- X,Y,Z Vertex 3 {m}
  0, -12.9315688143396, 2.4384;           !- X,Y,Z Vertex 4 {m}

OS:Surface,
<<<<<<< HEAD
  {ecc49f99-f934-4754-8bf0-ad41a665f667}, !- Handle
  Surface 3,                              !- Name
  Wall,                                   !- Surface Type
  ,                                       !- Construction Name
  {d559adb2-ee0a-47d4-a848-765845f71c63}, !- Space Name
=======
  {82281870-30ad-48df-ba58-4e5edff5b4fc}, !- Handle
  Surface 3,                              !- Name
  Wall,                                   !- Surface Type
  ,                                       !- Construction Name
  {87f56c9c-2d16-47f1-82b0-a3e69b275436}, !- Space Name
>>>>>>> ad15e0a5
  Outdoors,                               !- Outside Boundary Condition
  ,                                       !- Outside Boundary Condition Object
  SunExposed,                             !- Sun Exposure
  WindExposed,                            !- Wind Exposure
  ,                                       !- View Factor to Ground
  ,                                       !- Number of Vertices
  6.46578440716979, 0, 2.4384,            !- X,Y,Z Vertex 1 {m}
  6.46578440716979, 0, 0,                 !- X,Y,Z Vertex 2 {m}
  0, 0, 0,                                !- X,Y,Z Vertex 3 {m}
  0, 0, 2.4384;                           !- X,Y,Z Vertex 4 {m}

OS:Surface,
<<<<<<< HEAD
  {b7d21f91-b758-4051-8a56-47c75f5c4474}, !- Handle
  Surface 4,                              !- Name
  Wall,                                   !- Surface Type
  ,                                       !- Construction Name
  {d559adb2-ee0a-47d4-a848-765845f71c63}, !- Space Name
=======
  {d86862fd-034f-4065-b889-34f62629d570}, !- Handle
  Surface 4,                              !- Name
  Wall,                                   !- Surface Type
  ,                                       !- Construction Name
  {87f56c9c-2d16-47f1-82b0-a3e69b275436}, !- Space Name
>>>>>>> ad15e0a5
  Adiabatic,                              !- Outside Boundary Condition
  ,                                       !- Outside Boundary Condition Object
  NoSun,                                  !- Sun Exposure
  NoWind,                                 !- Wind Exposure
  ,                                       !- View Factor to Ground
  ,                                       !- Number of Vertices
  6.46578440716979, -12.9315688143396, 2.4384, !- X,Y,Z Vertex 1 {m}
  6.46578440716979, -12.9315688143396, 0, !- X,Y,Z Vertex 2 {m}
  6.46578440716979, 0, 0,                 !- X,Y,Z Vertex 3 {m}
  6.46578440716979, 0, 2.4384;            !- X,Y,Z Vertex 4 {m}

OS:Surface,
<<<<<<< HEAD
  {d7b6e5da-a70c-4933-946a-33558bab3781}, !- Handle
  Surface 5,                              !- Name
  Wall,                                   !- Surface Type
  ,                                       !- Construction Name
  {d559adb2-ee0a-47d4-a848-765845f71c63}, !- Space Name
=======
  {d4b7766d-f730-4e9d-ae7f-7b0b7553471b}, !- Handle
  Surface 5,                              !- Name
  Wall,                                   !- Surface Type
  ,                                       !- Construction Name
  {87f56c9c-2d16-47f1-82b0-a3e69b275436}, !- Space Name
>>>>>>> ad15e0a5
  Outdoors,                               !- Outside Boundary Condition
  ,                                       !- Outside Boundary Condition Object
  SunExposed,                             !- Sun Exposure
  WindExposed,                            !- Wind Exposure
  ,                                       !- View Factor to Ground
  ,                                       !- Number of Vertices
  0, -12.9315688143396, 2.4384,           !- X,Y,Z Vertex 1 {m}
  0, -12.9315688143396, 0,                !- X,Y,Z Vertex 2 {m}
  6.46578440716979, -12.9315688143396, 0, !- X,Y,Z Vertex 3 {m}
  6.46578440716979, -12.9315688143396, 2.4384; !- X,Y,Z Vertex 4 {m}

OS:Surface,
<<<<<<< HEAD
  {c1c06ea3-28e7-4118-91f2-e036c32b04f3}, !- Handle
  Surface 6,                              !- Name
  RoofCeiling,                            !- Surface Type
  ,                                       !- Construction Name
  {d559adb2-ee0a-47d4-a848-765845f71c63}, !- Space Name
  Surface,                                !- Outside Boundary Condition
  {6a1d6850-4d51-4f47-9939-e479f4e0804a}, !- Outside Boundary Condition Object
=======
  {de569144-2fde-4862-b996-3ea8b000cdf3}, !- Handle
  Surface 6,                              !- Name
  RoofCeiling,                            !- Surface Type
  ,                                       !- Construction Name
  {87f56c9c-2d16-47f1-82b0-a3e69b275436}, !- Space Name
  Surface,                                !- Outside Boundary Condition
  {6ac7feb5-90e0-4e40-8f57-6ddb6f5179bf}, !- Outside Boundary Condition Object
>>>>>>> ad15e0a5
  NoSun,                                  !- Sun Exposure
  NoWind,                                 !- Wind Exposure
  ,                                       !- View Factor to Ground
  ,                                       !- Number of Vertices
  6.46578440716979, -12.9315688143396, 2.4384, !- X,Y,Z Vertex 1 {m}
  6.46578440716979, 0, 2.4384,            !- X,Y,Z Vertex 2 {m}
  0, 0, 2.4384,                           !- X,Y,Z Vertex 3 {m}
  0, -12.9315688143396, 2.4384;           !- X,Y,Z Vertex 4 {m}

OS:SpaceType,
<<<<<<< HEAD
  {acce5f5c-6e3d-413c-a410-3a4a9911e5b9}, !- Handle
=======
  {1faa742a-64e0-4f44-bf71-5a92f88cf392}, !- Handle
>>>>>>> ad15e0a5
  Space Type 1,                           !- Name
  ,                                       !- Default Construction Set Name
  ,                                       !- Default Schedule Set Name
  ,                                       !- Group Rendering Name
  ,                                       !- Design Specification Outdoor Air Object Name
  ,                                       !- Standards Template
  ,                                       !- Standards Building Type
  living;                                 !- Standards Space Type

OS:Surface,
<<<<<<< HEAD
  {1a6b4217-e0b7-4f70-b879-f76beb155526}, !- Handle
  Surface 12,                             !- Name
  Floor,                                  !- Surface Type
  ,                                       !- Construction Name
  {1c043ef8-b700-401c-a1ee-9f7b74e9e8c7}, !- Space Name
=======
  {05c036ae-fdca-404d-a979-ca8593dcf420}, !- Handle
  Surface 12,                             !- Name
  Floor,                                  !- Surface Type
  ,                                       !- Construction Name
  {f2e0c614-e340-44f6-afa0-d003581de745}, !- Space Name
>>>>>>> ad15e0a5
  Foundation,                             !- Outside Boundary Condition
  ,                                       !- Outside Boundary Condition Object
  NoSun,                                  !- Sun Exposure
  NoWind,                                 !- Wind Exposure
  ,                                       !- View Factor to Ground
  ,                                       !- Number of Vertices
  0, -12.9315688143396, -0.9144,          !- X,Y,Z Vertex 1 {m}
  0, 0, -0.9144,                          !- X,Y,Z Vertex 2 {m}
  6.46578440716979, 0, -0.9144,           !- X,Y,Z Vertex 3 {m}
  6.46578440716979, -12.9315688143396, -0.9144; !- X,Y,Z Vertex 4 {m}

OS:Surface,
<<<<<<< HEAD
  {a3a64afb-0bc4-4501-bad7-92cf21d30bd8}, !- Handle
  Surface 13,                             !- Name
  Wall,                                   !- Surface Type
  ,                                       !- Construction Name
  {1c043ef8-b700-401c-a1ee-9f7b74e9e8c7}, !- Space Name
=======
  {5cf582a8-5c49-4015-bde9-2490aa035384}, !- Handle
  Surface 13,                             !- Name
  Wall,                                   !- Surface Type
  ,                                       !- Construction Name
  {f2e0c614-e340-44f6-afa0-d003581de745}, !- Space Name
>>>>>>> ad15e0a5
  Foundation,                             !- Outside Boundary Condition
  ,                                       !- Outside Boundary Condition Object
  NoSun,                                  !- Sun Exposure
  NoWind,                                 !- Wind Exposure
  ,                                       !- View Factor to Ground
  ,                                       !- Number of Vertices
  0, 0, -1.11022302462516e-16,            !- X,Y,Z Vertex 1 {m}
  0, 0, -0.9144,                          !- X,Y,Z Vertex 2 {m}
  0, -12.9315688143396, -0.9144,          !- X,Y,Z Vertex 3 {m}
  0, -12.9315688143396, -1.11022302462516e-16; !- X,Y,Z Vertex 4 {m}

OS:Surface,
<<<<<<< HEAD
  {9b1d9c6d-c98d-4450-bbd5-5648a3c61e89}, !- Handle
  Surface 14,                             !- Name
  Wall,                                   !- Surface Type
  ,                                       !- Construction Name
  {1c043ef8-b700-401c-a1ee-9f7b74e9e8c7}, !- Space Name
=======
  {61a8d4cc-e9bb-4d88-9b3c-d1b575d5fedc}, !- Handle
  Surface 14,                             !- Name
  Wall,                                   !- Surface Type
  ,                                       !- Construction Name
  {f2e0c614-e340-44f6-afa0-d003581de745}, !- Space Name
>>>>>>> ad15e0a5
  Foundation,                             !- Outside Boundary Condition
  ,                                       !- Outside Boundary Condition Object
  NoSun,                                  !- Sun Exposure
  NoWind,                                 !- Wind Exposure
  ,                                       !- View Factor to Ground
  ,                                       !- Number of Vertices
  6.46578440716979, 0, -1.11022302462516e-16, !- X,Y,Z Vertex 1 {m}
  6.46578440716979, 0, -0.9144,           !- X,Y,Z Vertex 2 {m}
  0, 0, -0.9144,                          !- X,Y,Z Vertex 3 {m}
  0, 0, -1.11022302462516e-16;            !- X,Y,Z Vertex 4 {m}

OS:Surface,
<<<<<<< HEAD
  {e8ecf852-8eb6-437f-9735-d62d93a569b9}, !- Handle
  Surface 15,                             !- Name
  Wall,                                   !- Surface Type
  ,                                       !- Construction Name
  {1c043ef8-b700-401c-a1ee-9f7b74e9e8c7}, !- Space Name
=======
  {4ce028b3-87aa-4cc0-b2ea-ab8a49817db1}, !- Handle
  Surface 15,                             !- Name
  Wall,                                   !- Surface Type
  ,                                       !- Construction Name
  {f2e0c614-e340-44f6-afa0-d003581de745}, !- Space Name
>>>>>>> ad15e0a5
  Adiabatic,                              !- Outside Boundary Condition
  ,                                       !- Outside Boundary Condition Object
  NoSun,                                  !- Sun Exposure
  NoWind,                                 !- Wind Exposure
  ,                                       !- View Factor to Ground
  ,                                       !- Number of Vertices
  6.46578440716979, -12.9315688143396, -1.11022302462516e-16, !- X,Y,Z Vertex 1 {m}
  6.46578440716979, -12.9315688143396, -0.9144, !- X,Y,Z Vertex 2 {m}
  6.46578440716979, 0, -0.9144,           !- X,Y,Z Vertex 3 {m}
  6.46578440716979, 0, -1.11022302462516e-16; !- X,Y,Z Vertex 4 {m}

OS:Surface,
<<<<<<< HEAD
  {05be9e26-d494-448e-aa63-db30c41a2869}, !- Handle
  Surface 16,                             !- Name
  Wall,                                   !- Surface Type
  ,                                       !- Construction Name
  {1c043ef8-b700-401c-a1ee-9f7b74e9e8c7}, !- Space Name
=======
  {8a17844b-8933-4bea-b7b9-632d76b68c0c}, !- Handle
  Surface 16,                             !- Name
  Wall,                                   !- Surface Type
  ,                                       !- Construction Name
  {f2e0c614-e340-44f6-afa0-d003581de745}, !- Space Name
>>>>>>> ad15e0a5
  Foundation,                             !- Outside Boundary Condition
  ,                                       !- Outside Boundary Condition Object
  NoSun,                                  !- Sun Exposure
  NoWind,                                 !- Wind Exposure
  ,                                       !- View Factor to Ground
  ,                                       !- Number of Vertices
  0, -12.9315688143396, -1.11022302462516e-16, !- X,Y,Z Vertex 1 {m}
  0, -12.9315688143396, -0.9144,          !- X,Y,Z Vertex 2 {m}
  6.46578440716979, -12.9315688143396, -0.9144, !- X,Y,Z Vertex 3 {m}
  6.46578440716979, -12.9315688143396, -1.11022302462516e-16; !- X,Y,Z Vertex 4 {m}

OS:Surface,
<<<<<<< HEAD
  {ad0a8afe-f9ab-44be-8c87-fc2cc8f4368c}, !- Handle
  Surface 17,                             !- Name
  RoofCeiling,                            !- Surface Type
  ,                                       !- Construction Name
  {1c043ef8-b700-401c-a1ee-9f7b74e9e8c7}, !- Space Name
  Surface,                                !- Outside Boundary Condition
  {3aa39ace-a521-4f0e-80b1-07c5815d93a3}, !- Outside Boundary Condition Object
=======
  {9b5b3d51-073e-4222-8cb0-e2aa3d84f267}, !- Handle
  Surface 17,                             !- Name
  RoofCeiling,                            !- Surface Type
  ,                                       !- Construction Name
  {f2e0c614-e340-44f6-afa0-d003581de745}, !- Space Name
  Surface,                                !- Outside Boundary Condition
  {185c7174-5aad-492b-830e-fd0b6be8eeb6}, !- Outside Boundary Condition Object
>>>>>>> ad15e0a5
  NoSun,                                  !- Sun Exposure
  NoWind,                                 !- Wind Exposure
  ,                                       !- View Factor to Ground
  ,                                       !- Number of Vertices
  6.46578440716979, -12.9315688143396, -1.11022302462516e-16, !- X,Y,Z Vertex 1 {m}
  6.46578440716979, 0, -1.11022302462516e-16, !- X,Y,Z Vertex 2 {m}
  0, 0, -1.11022302462516e-16,            !- X,Y,Z Vertex 3 {m}
  0, -12.9315688143396, -1.11022302462516e-16; !- X,Y,Z Vertex 4 {m}

OS:Space,
<<<<<<< HEAD
  {1c043ef8-b700-401c-a1ee-9f7b74e9e8c7}, !- Handle
  crawl space,                            !- Name
  {19aa0840-ce67-40ad-97cf-9ad0465e9d92}, !- Space Type Name
=======
  {f2e0c614-e340-44f6-afa0-d003581de745}, !- Handle
  crawl space,                            !- Name
  {808cba7c-c7b0-4e03-9e25-5ba18f12d8ea}, !- Space Type Name
>>>>>>> ad15e0a5
  ,                                       !- Default Construction Set Name
  ,                                       !- Default Schedule Set Name
  ,                                       !- Direction of Relative North {deg}
  ,                                       !- X Origin {m}
  ,                                       !- Y Origin {m}
  ,                                       !- Z Origin {m}
  ,                                       !- Building Story Name
<<<<<<< HEAD
  {40aa4788-4066-4715-94fa-9d1391e26b77}; !- Thermal Zone Name

OS:ThermalZone,
  {40aa4788-4066-4715-94fa-9d1391e26b77}, !- Handle
=======
  {418531b9-3862-4b09-a8d7-49c7d757fb71}; !- Thermal Zone Name

OS:ThermalZone,
  {418531b9-3862-4b09-a8d7-49c7d757fb71}, !- Handle
>>>>>>> ad15e0a5
  crawl zone,                             !- Name
  ,                                       !- Multiplier
  ,                                       !- Ceiling Height {m}
  ,                                       !- Volume {m3}
  ,                                       !- Floor Area {m2}
  ,                                       !- Zone Inside Convection Algorithm
  ,                                       !- Zone Outside Convection Algorithm
  ,                                       !- Zone Conditioning Equipment List Name
<<<<<<< HEAD
  {ceac6a0a-e339-49ca-bf4d-77064846af36}, !- Zone Air Inlet Port List
  {973dd3ff-2fa2-4876-996d-a37ff4ad91de}, !- Zone Air Exhaust Port List
  {4160e2e7-0bfe-4027-bf12-212f81ebdfd5}, !- Zone Air Node Name
  {82f01f10-cdab-48f3-850e-520eaeb375f4}, !- Zone Return Air Port List
=======
  {a65a9f03-b82c-4377-96ae-dd843a009945}, !- Zone Air Inlet Port List
  {5ab3a14d-3351-494f-9223-151ac9972fa5}, !- Zone Air Exhaust Port List
  {108250fe-a1be-452a-b9d5-afd79f5a1359}, !- Zone Air Node Name
  {8f1bbc5d-3258-42d1-9108-6f9dd2e2e75d}, !- Zone Return Air Port List
>>>>>>> ad15e0a5
  ,                                       !- Primary Daylighting Control Name
  ,                                       !- Fraction of Zone Controlled by Primary Daylighting Control
  ,                                       !- Secondary Daylighting Control Name
  ,                                       !- Fraction of Zone Controlled by Secondary Daylighting Control
  ,                                       !- Illuminance Map Name
  ,                                       !- Group Rendering Name
  ,                                       !- Thermostat Name
  No;                                     !- Use Ideal Air Loads

OS:Node,
<<<<<<< HEAD
  {3db06f58-9cc0-48a2-9921-4c55d191e5e0}, !- Handle
  Node 2,                                 !- Name
  {4160e2e7-0bfe-4027-bf12-212f81ebdfd5}, !- Inlet Port
  ;                                       !- Outlet Port

OS:Connection,
  {4160e2e7-0bfe-4027-bf12-212f81ebdfd5}, !- Handle
  {40aa4788-4066-4715-94fa-9d1391e26b77}, !- Source Object
  11,                                     !- Outlet Port
  {3db06f58-9cc0-48a2-9921-4c55d191e5e0}, !- Target Object
  2;                                      !- Inlet Port

OS:PortList,
  {ceac6a0a-e339-49ca-bf4d-77064846af36}, !- Handle
  {40aa4788-4066-4715-94fa-9d1391e26b77}; !- HVAC Component

OS:PortList,
  {973dd3ff-2fa2-4876-996d-a37ff4ad91de}, !- Handle
  {40aa4788-4066-4715-94fa-9d1391e26b77}; !- HVAC Component

OS:PortList,
  {82f01f10-cdab-48f3-850e-520eaeb375f4}, !- Handle
  {40aa4788-4066-4715-94fa-9d1391e26b77}; !- HVAC Component

OS:Sizing:Zone,
  {378f73f6-8276-433a-bf0b-d5e1a098c982}, !- Handle
  {40aa4788-4066-4715-94fa-9d1391e26b77}, !- Zone or ZoneList Name
=======
  {ae4a24ae-7f22-4f34-83c6-28f2e99f51a3}, !- Handle
  Node 2,                                 !- Name
  {108250fe-a1be-452a-b9d5-afd79f5a1359}, !- Inlet Port
  ;                                       !- Outlet Port

OS:Connection,
  {108250fe-a1be-452a-b9d5-afd79f5a1359}, !- Handle
  {418531b9-3862-4b09-a8d7-49c7d757fb71}, !- Source Object
  11,                                     !- Outlet Port
  {ae4a24ae-7f22-4f34-83c6-28f2e99f51a3}, !- Target Object
  2;                                      !- Inlet Port

OS:PortList,
  {a65a9f03-b82c-4377-96ae-dd843a009945}, !- Handle
  {418531b9-3862-4b09-a8d7-49c7d757fb71}; !- HVAC Component

OS:PortList,
  {5ab3a14d-3351-494f-9223-151ac9972fa5}, !- Handle
  {418531b9-3862-4b09-a8d7-49c7d757fb71}; !- HVAC Component

OS:PortList,
  {8f1bbc5d-3258-42d1-9108-6f9dd2e2e75d}, !- Handle
  {418531b9-3862-4b09-a8d7-49c7d757fb71}; !- HVAC Component

OS:Sizing:Zone,
  {d11af77e-21f1-4a17-9a5c-d31568db10f6}, !- Handle
  {418531b9-3862-4b09-a8d7-49c7d757fb71}, !- Zone or ZoneList Name
>>>>>>> ad15e0a5
  SupplyAirTemperature,                   !- Zone Cooling Design Supply Air Temperature Input Method
  14,                                     !- Zone Cooling Design Supply Air Temperature {C}
  11.11,                                  !- Zone Cooling Design Supply Air Temperature Difference {deltaC}
  SupplyAirTemperature,                   !- Zone Heating Design Supply Air Temperature Input Method
  40,                                     !- Zone Heating Design Supply Air Temperature {C}
  11.11,                                  !- Zone Heating Design Supply Air Temperature Difference {deltaC}
  0.0085,                                 !- Zone Cooling Design Supply Air Humidity Ratio {kg-H2O/kg-air}
  0.008,                                  !- Zone Heating Design Supply Air Humidity Ratio {kg-H2O/kg-air}
  ,                                       !- Zone Heating Sizing Factor
  ,                                       !- Zone Cooling Sizing Factor
  DesignDay,                              !- Cooling Design Air Flow Method
  ,                                       !- Cooling Design Air Flow Rate {m3/s}
  ,                                       !- Cooling Minimum Air Flow per Zone Floor Area {m3/s-m2}
  ,                                       !- Cooling Minimum Air Flow {m3/s}
  ,                                       !- Cooling Minimum Air Flow Fraction
  DesignDay,                              !- Heating Design Air Flow Method
  ,                                       !- Heating Design Air Flow Rate {m3/s}
  ,                                       !- Heating Maximum Air Flow per Zone Floor Area {m3/s-m2}
  ,                                       !- Heating Maximum Air Flow {m3/s}
  ,                                       !- Heating Maximum Air Flow Fraction
  No,                                     !- Account for Dedicated Outdoor Air System
  NeutralSupplyAir,                       !- Dedicated Outdoor Air System Control Strategy
  autosize,                               !- Dedicated Outdoor Air Low Setpoint Temperature for Design {C}
  autosize;                               !- Dedicated Outdoor Air High Setpoint Temperature for Design {C}

OS:ZoneHVAC:EquipmentList,
<<<<<<< HEAD
  {3b262bd6-432f-4f56-a4d1-326ff390f335}, !- Handle
  Zone HVAC Equipment List 2,             !- Name
  {40aa4788-4066-4715-94fa-9d1391e26b77}; !- Thermal Zone

OS:SpaceType,
  {19aa0840-ce67-40ad-97cf-9ad0465e9d92}, !- Handle
=======
  {acfad23c-3f41-4083-a837-3a39460975ce}, !- Handle
  Zone HVAC Equipment List 2,             !- Name
  {418531b9-3862-4b09-a8d7-49c7d757fb71}; !- Thermal Zone

OS:SpaceType,
  {808cba7c-c7b0-4e03-9e25-5ba18f12d8ea}, !- Handle
>>>>>>> ad15e0a5
  Space Type 2,                           !- Name
  ,                                       !- Default Construction Set Name
  ,                                       !- Default Schedule Set Name
  ,                                       !- Group Rendering Name
  ,                                       !- Design Specification Outdoor Air Object Name
  ,                                       !- Standards Template
  ,                                       !- Standards Building Type
  crawlspace;                             !- Standards Space Type

OS:Surface,
<<<<<<< HEAD
  {6a1d6850-4d51-4f47-9939-e479f4e0804a}, !- Handle
  Surface 7,                              !- Name
  Floor,                                  !- Surface Type
  ,                                       !- Construction Name
  {bde400c5-017e-46f2-93bc-c52da04d36c5}, !- Space Name
  Surface,                                !- Outside Boundary Condition
  {c1c06ea3-28e7-4118-91f2-e036c32b04f3}, !- Outside Boundary Condition Object
=======
  {6ac7feb5-90e0-4e40-8f57-6ddb6f5179bf}, !- Handle
  Surface 7,                              !- Name
  Floor,                                  !- Surface Type
  ,                                       !- Construction Name
  {1d810803-8792-45ed-abb9-ea381a50b0d6}, !- Space Name
  Surface,                                !- Outside Boundary Condition
  {de569144-2fde-4862-b996-3ea8b000cdf3}, !- Outside Boundary Condition Object
>>>>>>> ad15e0a5
  NoSun,                                  !- Sun Exposure
  NoWind,                                 !- Wind Exposure
  ,                                       !- View Factor to Ground
  ,                                       !- Number of Vertices
  0, -12.9315688143396, 2.4384,           !- X,Y,Z Vertex 1 {m}
  0, 0, 2.4384,                           !- X,Y,Z Vertex 2 {m}
  6.46578440716979, 0, 2.4384,            !- X,Y,Z Vertex 3 {m}
  6.46578440716979, -12.9315688143396, 2.4384; !- X,Y,Z Vertex 4 {m}

OS:Surface,
<<<<<<< HEAD
  {d66ea5be-6473-468c-8376-b70e8690c09c}, !- Handle
  Surface 8,                              !- Name
  RoofCeiling,                            !- Surface Type
  ,                                       !- Construction Name
  {bde400c5-017e-46f2-93bc-c52da04d36c5}, !- Space Name
=======
  {d45af58a-2887-47cf-b6f8-fa1ed7610cd7}, !- Handle
  Surface 8,                              !- Name
  RoofCeiling,                            !- Surface Type
  ,                                       !- Construction Name
  {1d810803-8792-45ed-abb9-ea381a50b0d6}, !- Space Name
>>>>>>> ad15e0a5
  Outdoors,                               !- Outside Boundary Condition
  ,                                       !- Outside Boundary Condition Object
  SunExposed,                             !- Sun Exposure
  WindExposed,                            !- Wind Exposure
  ,                                       !- View Factor to Ground
  ,                                       !- Number of Vertices
  0, -6.46578440716979, 5.9760922035849,  !- X,Y,Z Vertex 1 {m}
  6.46578440716979, -6.46578440716979, 5.9760922035849, !- X,Y,Z Vertex 2 {m}
  6.46578440716979, 0, 2.7432,            !- X,Y,Z Vertex 3 {m}
  0, 0, 2.7432;                           !- X,Y,Z Vertex 4 {m}

OS:Surface,
<<<<<<< HEAD
  {a8d33f0d-ff25-42a4-95e5-6544f9b82a40}, !- Handle
  Surface 9,                              !- Name
  RoofCeiling,                            !- Surface Type
  ,                                       !- Construction Name
  {bde400c5-017e-46f2-93bc-c52da04d36c5}, !- Space Name
=======
  {ff8a1b75-b8e7-4cff-997f-70a2481f41f6}, !- Handle
  Surface 9,                              !- Name
  RoofCeiling,                            !- Surface Type
  ,                                       !- Construction Name
  {1d810803-8792-45ed-abb9-ea381a50b0d6}, !- Space Name
>>>>>>> ad15e0a5
  Outdoors,                               !- Outside Boundary Condition
  ,                                       !- Outside Boundary Condition Object
  SunExposed,                             !- Sun Exposure
  WindExposed,                            !- Wind Exposure
  ,                                       !- View Factor to Ground
  ,                                       !- Number of Vertices
  6.46578440716979, -6.46578440716979, 5.9760922035849, !- X,Y,Z Vertex 1 {m}
  0, -6.46578440716979, 5.9760922035849,  !- X,Y,Z Vertex 2 {m}
  0, -12.9315688143396, 2.7432,           !- X,Y,Z Vertex 3 {m}
  6.46578440716979, -12.9315688143396, 2.7432; !- X,Y,Z Vertex 4 {m}

OS:Surface,
<<<<<<< HEAD
  {6cd2ac29-e9e7-4142-93cc-8e59f557e708}, !- Handle
  Surface 10,                             !- Name
  Wall,                                   !- Surface Type
  ,                                       !- Construction Name
  {bde400c5-017e-46f2-93bc-c52da04d36c5}, !- Space Name
=======
  {3a1fae22-10c4-49f2-9c98-f8c839ac57f5}, !- Handle
  Surface 10,                             !- Name
  Wall,                                   !- Surface Type
  ,                                       !- Construction Name
  {1d810803-8792-45ed-abb9-ea381a50b0d6}, !- Space Name
>>>>>>> ad15e0a5
  Outdoors,                               !- Outside Boundary Condition
  ,                                       !- Outside Boundary Condition Object
  SunExposed,                             !- Sun Exposure
  WindExposed,                            !- Wind Exposure
  ,                                       !- View Factor to Ground
  ,                                       !- Number of Vertices
  0, -6.46578440716979, 5.6712922035849,  !- X,Y,Z Vertex 1 {m}
  0, 0, 2.4384,                           !- X,Y,Z Vertex 2 {m}
  0, -12.9315688143396, 2.4384;           !- X,Y,Z Vertex 3 {m}

OS:Surface,
<<<<<<< HEAD
  {f4e12002-32e3-4ce9-816d-11224adb3e93}, !- Handle
  Surface 11,                             !- Name
  Wall,                                   !- Surface Type
  ,                                       !- Construction Name
  {bde400c5-017e-46f2-93bc-c52da04d36c5}, !- Space Name
=======
  {8f633d26-35aa-43c1-8c48-e4d928db604b}, !- Handle
  Surface 11,                             !- Name
  Wall,                                   !- Surface Type
  ,                                       !- Construction Name
  {1d810803-8792-45ed-abb9-ea381a50b0d6}, !- Space Name
>>>>>>> ad15e0a5
  Adiabatic,                              !- Outside Boundary Condition
  ,                                       !- Outside Boundary Condition Object
  NoSun,                                  !- Sun Exposure
  NoWind,                                 !- Wind Exposure
  ,                                       !- View Factor to Ground
  ,                                       !- Number of Vertices
  6.46578440716979, -6.46578440716979, 5.6712922035849, !- X,Y,Z Vertex 1 {m}
  6.46578440716979, -12.9315688143396, 2.4384, !- X,Y,Z Vertex 2 {m}
  6.46578440716979, 0, 2.4384;            !- X,Y,Z Vertex 3 {m}

OS:Space,
<<<<<<< HEAD
  {bde400c5-017e-46f2-93bc-c52da04d36c5}, !- Handle
  unfinished attic space,                 !- Name
  {4a71ef6c-a056-4460-973c-3e14ec605aaa}, !- Space Type Name
=======
  {1d810803-8792-45ed-abb9-ea381a50b0d6}, !- Handle
  unfinished attic space,                 !- Name
  {1abd0746-25de-4f85-ad99-5a7ad1b28ae3}, !- Space Type Name
>>>>>>> ad15e0a5
  ,                                       !- Default Construction Set Name
  ,                                       !- Default Schedule Set Name
  ,                                       !- Direction of Relative North {deg}
  ,                                       !- X Origin {m}
  ,                                       !- Y Origin {m}
  ,                                       !- Z Origin {m}
  ,                                       !- Building Story Name
<<<<<<< HEAD
  {2471b9ce-886b-4072-a649-b1d2221f1bff}; !- Thermal Zone Name

OS:ThermalZone,
  {2471b9ce-886b-4072-a649-b1d2221f1bff}, !- Handle
=======
  {ba80e74f-d0ff-403e-83c9-44d8259863ee}; !- Thermal Zone Name

OS:ThermalZone,
  {ba80e74f-d0ff-403e-83c9-44d8259863ee}, !- Handle
>>>>>>> ad15e0a5
  unfinished attic zone,                  !- Name
  ,                                       !- Multiplier
  ,                                       !- Ceiling Height {m}
  ,                                       !- Volume {m3}
  ,                                       !- Floor Area {m2}
  ,                                       !- Zone Inside Convection Algorithm
  ,                                       !- Zone Outside Convection Algorithm
  ,                                       !- Zone Conditioning Equipment List Name
<<<<<<< HEAD
  {5840cb77-d05d-4eea-a4b2-655478090510}, !- Zone Air Inlet Port List
  {0ca67a3c-eeee-43c9-902a-87fe3e0026e8}, !- Zone Air Exhaust Port List
  {2e54cc61-53c7-46a0-99d4-11e3558c37de}, !- Zone Air Node Name
  {b98bdf99-3df1-4d68-90a3-fe75c3763d4d}, !- Zone Return Air Port List
=======
  {b16ff367-65a1-451a-ae77-716c6ef72592}, !- Zone Air Inlet Port List
  {57f801b1-63cb-4d3b-aa64-35ad8c9d37d6}, !- Zone Air Exhaust Port List
  {3613c246-6f4e-4cb0-95d5-2c4699769c57}, !- Zone Air Node Name
  {193bc5f0-15dd-4b96-b078-770c872efb3b}, !- Zone Return Air Port List
>>>>>>> ad15e0a5
  ,                                       !- Primary Daylighting Control Name
  ,                                       !- Fraction of Zone Controlled by Primary Daylighting Control
  ,                                       !- Secondary Daylighting Control Name
  ,                                       !- Fraction of Zone Controlled by Secondary Daylighting Control
  ,                                       !- Illuminance Map Name
  ,                                       !- Group Rendering Name
  ,                                       !- Thermostat Name
  No;                                     !- Use Ideal Air Loads

OS:Node,
<<<<<<< HEAD
  {80bb934f-879e-4888-bf99-4084d4d1585d}, !- Handle
  Node 3,                                 !- Name
  {2e54cc61-53c7-46a0-99d4-11e3558c37de}, !- Inlet Port
  ;                                       !- Outlet Port

OS:Connection,
  {2e54cc61-53c7-46a0-99d4-11e3558c37de}, !- Handle
  {2471b9ce-886b-4072-a649-b1d2221f1bff}, !- Source Object
  11,                                     !- Outlet Port
  {80bb934f-879e-4888-bf99-4084d4d1585d}, !- Target Object
  2;                                      !- Inlet Port

OS:PortList,
  {5840cb77-d05d-4eea-a4b2-655478090510}, !- Handle
  {2471b9ce-886b-4072-a649-b1d2221f1bff}; !- HVAC Component

OS:PortList,
  {0ca67a3c-eeee-43c9-902a-87fe3e0026e8}, !- Handle
  {2471b9ce-886b-4072-a649-b1d2221f1bff}; !- HVAC Component

OS:PortList,
  {b98bdf99-3df1-4d68-90a3-fe75c3763d4d}, !- Handle
  {2471b9ce-886b-4072-a649-b1d2221f1bff}; !- HVAC Component

OS:Sizing:Zone,
  {e2ade578-4581-42e0-acc7-35656742f150}, !- Handle
  {2471b9ce-886b-4072-a649-b1d2221f1bff}, !- Zone or ZoneList Name
=======
  {cb77404c-383c-4465-ad22-7b51237208c0}, !- Handle
  Node 3,                                 !- Name
  {3613c246-6f4e-4cb0-95d5-2c4699769c57}, !- Inlet Port
  ;                                       !- Outlet Port

OS:Connection,
  {3613c246-6f4e-4cb0-95d5-2c4699769c57}, !- Handle
  {ba80e74f-d0ff-403e-83c9-44d8259863ee}, !- Source Object
  11,                                     !- Outlet Port
  {cb77404c-383c-4465-ad22-7b51237208c0}, !- Target Object
  2;                                      !- Inlet Port

OS:PortList,
  {b16ff367-65a1-451a-ae77-716c6ef72592}, !- Handle
  {ba80e74f-d0ff-403e-83c9-44d8259863ee}; !- HVAC Component

OS:PortList,
  {57f801b1-63cb-4d3b-aa64-35ad8c9d37d6}, !- Handle
  {ba80e74f-d0ff-403e-83c9-44d8259863ee}; !- HVAC Component

OS:PortList,
  {193bc5f0-15dd-4b96-b078-770c872efb3b}, !- Handle
  {ba80e74f-d0ff-403e-83c9-44d8259863ee}; !- HVAC Component

OS:Sizing:Zone,
  {dd57cc5a-9b2c-41ac-a066-289a1453cafe}, !- Handle
  {ba80e74f-d0ff-403e-83c9-44d8259863ee}, !- Zone or ZoneList Name
>>>>>>> ad15e0a5
  SupplyAirTemperature,                   !- Zone Cooling Design Supply Air Temperature Input Method
  14,                                     !- Zone Cooling Design Supply Air Temperature {C}
  11.11,                                  !- Zone Cooling Design Supply Air Temperature Difference {deltaC}
  SupplyAirTemperature,                   !- Zone Heating Design Supply Air Temperature Input Method
  40,                                     !- Zone Heating Design Supply Air Temperature {C}
  11.11,                                  !- Zone Heating Design Supply Air Temperature Difference {deltaC}
  0.0085,                                 !- Zone Cooling Design Supply Air Humidity Ratio {kg-H2O/kg-air}
  0.008,                                  !- Zone Heating Design Supply Air Humidity Ratio {kg-H2O/kg-air}
  ,                                       !- Zone Heating Sizing Factor
  ,                                       !- Zone Cooling Sizing Factor
  DesignDay,                              !- Cooling Design Air Flow Method
  ,                                       !- Cooling Design Air Flow Rate {m3/s}
  ,                                       !- Cooling Minimum Air Flow per Zone Floor Area {m3/s-m2}
  ,                                       !- Cooling Minimum Air Flow {m3/s}
  ,                                       !- Cooling Minimum Air Flow Fraction
  DesignDay,                              !- Heating Design Air Flow Method
  ,                                       !- Heating Design Air Flow Rate {m3/s}
  ,                                       !- Heating Maximum Air Flow per Zone Floor Area {m3/s-m2}
  ,                                       !- Heating Maximum Air Flow {m3/s}
  ,                                       !- Heating Maximum Air Flow Fraction
  No,                                     !- Account for Dedicated Outdoor Air System
  NeutralSupplyAir,                       !- Dedicated Outdoor Air System Control Strategy
  autosize,                               !- Dedicated Outdoor Air Low Setpoint Temperature for Design {C}
  autosize;                               !- Dedicated Outdoor Air High Setpoint Temperature for Design {C}

OS:ZoneHVAC:EquipmentList,
<<<<<<< HEAD
  {937a31b1-98ab-4e18-ada8-76f606f8a907}, !- Handle
  Zone HVAC Equipment List 3,             !- Name
  {2471b9ce-886b-4072-a649-b1d2221f1bff}; !- Thermal Zone

OS:SpaceType,
  {4a71ef6c-a056-4460-973c-3e14ec605aaa}, !- Handle
=======
  {133bcaac-9d43-4ed6-822b-9ddfea4408f7}, !- Handle
  Zone HVAC Equipment List 3,             !- Name
  {ba80e74f-d0ff-403e-83c9-44d8259863ee}; !- Thermal Zone

OS:SpaceType,
  {1abd0746-25de-4f85-ad99-5a7ad1b28ae3}, !- Handle
>>>>>>> ad15e0a5
  Space Type 3,                           !- Name
  ,                                       !- Default Construction Set Name
  ,                                       !- Default Schedule Set Name
  ,                                       !- Group Rendering Name
  ,                                       !- Design Specification Outdoor Air Object Name
  ,                                       !- Standards Template
  ,                                       !- Standards Building Type
  unfinished attic;                       !- Standards Space Type

OS:BuildingUnit,
<<<<<<< HEAD
  {a1b84ecc-526f-419c-9cb8-330b7177e234}, !- Handle
=======
  {7c57e136-b407-4635-a64a-b84470444eda}, !- Handle
>>>>>>> ad15e0a5
  unit 1,                                 !- Name
  ,                                       !- Rendering Color
  Residential;                            !- Building Unit Type

OS:AdditionalProperties,
<<<<<<< HEAD
  {68095c80-5a4d-4e85-bb12-6e0e4add76d3}, !- Handle
  {a1b84ecc-526f-419c-9cb8-330b7177e234}, !- Object Name
=======
  {970da4a5-1a6e-4986-9808-d9886ea0414a}, !- Handle
  {7c57e136-b407-4635-a64a-b84470444eda}, !- Object Name
>>>>>>> ad15e0a5
  NumberOfBedrooms,                       !- Feature Name 1
  Integer,                                !- Feature Data Type 1
  3,                                      !- Feature Value 1
  NumberOfBathrooms,                      !- Feature Name 2
  Double,                                 !- Feature Data Type 2
  2,                                      !- Feature Value 2
  NumberOfOccupants,                      !- Feature Name 3
  Double,                                 !- Feature Data Type 3
  3.3900000000000001;                     !- Feature Value 3

OS:External:File,
<<<<<<< HEAD
  {886bf45e-d3b5-481e-9712-cddd3c4a51fc}, !- Handle
=======
  {11bcb422-5b91-43d1-b33e-7c7462ed9d8c}, !- Handle
>>>>>>> ad15e0a5
  8760.csv,                               !- Name
  8760.csv;                               !- File Name

OS:Schedule:Day,
<<<<<<< HEAD
  {32e7b1c1-83c9-493d-8b22-b45f03465ae0}, !- Handle
=======
  {b4839996-2028-47bb-b364-3170a31e3002}, !- Handle
>>>>>>> ad15e0a5
  Schedule Day 1,                         !- Name
  ,                                       !- Schedule Type Limits Name
  ,                                       !- Interpolate to Timestep
  24,                                     !- Hour 1
  0,                                      !- Minute 1
  0;                                      !- Value Until Time 1

OS:Schedule:Day,
<<<<<<< HEAD
  {899c040d-9ca6-4c1c-a79c-a826a23dea44}, !- Handle
=======
  {96a13e88-bf1e-4947-959f-a989bebc2203}, !- Handle
>>>>>>> ad15e0a5
  Schedule Day 2,                         !- Name
  ,                                       !- Schedule Type Limits Name
  ,                                       !- Interpolate to Timestep
  24,                                     !- Hour 1
  0,                                      !- Minute 1
  1;                                      !- Value Until Time 1

OS:Schedule:File,
<<<<<<< HEAD
  {b540402c-a0ce-46ca-81cc-530bb76e619d}, !- Handle
  occupants,                              !- Name
  {01625e97-794d-4a90-ba0f-2b033121ba22}, !- Schedule Type Limits Name
  {886bf45e-d3b5-481e-9712-cddd3c4a51fc}, !- External File Name
=======
  {44b4e6a9-8eee-44e1-88ad-71ec580bccf3}, !- Handle
  occupants,                              !- Name
  {f115dd81-147c-4451-8046-a99921ce3b9d}, !- Schedule Type Limits Name
  {11bcb422-5b91-43d1-b33e-7c7462ed9d8c}, !- External File Name
>>>>>>> ad15e0a5
  1,                                      !- Column Number
  1,                                      !- Rows to Skip at Top
  8760,                                   !- Number of Hours of Data
  ,                                       !- Column Separator
  ,                                       !- Interpolate to Timestep
  60;                                     !- Minutes per Item

OS:Schedule:Constant,
<<<<<<< HEAD
  {588534a4-1510-4d6a-b36a-57d0ad11f1b1}, !- Handle
  res occupants activity schedule,        !- Name
  {2a126bb8-ad9d-4a46-a90b-1444a07308ff}, !- Schedule Type Limits Name
  112.539290946133;                       !- Value

OS:People:Definition,
  {8e6c5b94-ba6f-4446-a9b5-2239f2b1dd6a}, !- Handle
=======
  {8718de85-a21e-4b42-9b8e-e31186cd3ab4}, !- Handle
  res occupants activity schedule,        !- Name
  {da1ade5d-8522-49ee-a1b8-fe4511100c71}, !- Schedule Type Limits Name
  112.539290946133;                       !- Value

OS:People:Definition,
  {3ba5b88f-d3e0-4419-ac2c-35081640ee79}, !- Handle
>>>>>>> ad15e0a5
  res occupants|living space,             !- Name
  People,                                 !- Number of People Calculation Method
  3.39,                                   !- Number of People {people}
  ,                                       !- People per Space Floor Area {person/m2}
  ,                                       !- Space Floor Area per Person {m2/person}
  0.319734,                               !- Fraction Radiant
  0.573,                                  !- Sensible Heat Fraction
  0,                                      !- Carbon Dioxide Generation Rate {m3/s-W}
  No,                                     !- Enable ASHRAE 55 Comfort Warnings
  ZoneAveraged;                           !- Mean Radiant Temperature Calculation Type

OS:People,
<<<<<<< HEAD
  {f24b9140-42cc-4f91-b17c-e498a5b01303}, !- Handle
  res occupants|living space,             !- Name
  {8e6c5b94-ba6f-4446-a9b5-2239f2b1dd6a}, !- People Definition Name
  {d559adb2-ee0a-47d4-a848-765845f71c63}, !- Space or SpaceType Name
  {b540402c-a0ce-46ca-81cc-530bb76e619d}, !- Number of People Schedule Name
  {588534a4-1510-4d6a-b36a-57d0ad11f1b1}, !- Activity Level Schedule Name
=======
  {8eabbbd3-8ba1-457d-940b-012048fd4160}, !- Handle
  res occupants|living space,             !- Name
  {3ba5b88f-d3e0-4419-ac2c-35081640ee79}, !- People Definition Name
  {87f56c9c-2d16-47f1-82b0-a3e69b275436}, !- Space or SpaceType Name
  {44b4e6a9-8eee-44e1-88ad-71ec580bccf3}, !- Number of People Schedule Name
  {8718de85-a21e-4b42-9b8e-e31186cd3ab4}, !- Activity Level Schedule Name
>>>>>>> ad15e0a5
  ,                                       !- Surface Name/Angle Factor List Name
  ,                                       !- Work Efficiency Schedule Name
  ,                                       !- Clothing Insulation Schedule Name
  ,                                       !- Air Velocity Schedule Name
  1;                                      !- Multiplier

OS:ScheduleTypeLimits,
<<<<<<< HEAD
  {2a126bb8-ad9d-4a46-a90b-1444a07308ff}, !- Handle
=======
  {da1ade5d-8522-49ee-a1b8-fe4511100c71}, !- Handle
>>>>>>> ad15e0a5
  ActivityLevel,                          !- Name
  0,                                      !- Lower Limit Value
  ,                                       !- Upper Limit Value
  Continuous,                             !- Numeric Type
  ActivityLevel;                          !- Unit Type

OS:ScheduleTypeLimits,
<<<<<<< HEAD
  {01625e97-794d-4a90-ba0f-2b033121ba22}, !- Handle
=======
  {f115dd81-147c-4451-8046-a99921ce3b9d}, !- Handle
>>>>>>> ad15e0a5
  Fractional,                             !- Name
  0,                                      !- Lower Limit Value
  1,                                      !- Upper Limit Value
  Continuous;                             !- Numeric Type

OS:ShadingSurfaceGroup,
<<<<<<< HEAD
  {55d9ef98-401c-4f18-a120-2cf1da8f3876}, !- Handle
=======
  {66baffd8-92e3-46d3-a3dc-d8ff069375e3}, !- Handle
>>>>>>> ad15e0a5
  res eaves,                              !- Name
  Building;                               !- Shading Surface Type

OS:ShadingSurface,
<<<<<<< HEAD
  {73c05430-d1fd-4862-b163-a16e4f56a00f}, !- Handle
  Surface 8 - res eaves,                  !- Name
  ,                                       !- Construction Name
  {55d9ef98-401c-4f18-a120-2cf1da8f3876}, !- Shading Surface Group Name
=======
  {901ed406-e96b-4a98-8c19-0ffafb081c63}, !- Handle
  Surface 8 - res eaves,                  !- Name
  ,                                       !- Construction Name
  {66baffd8-92e3-46d3-a3dc-d8ff069375e3}, !- Shading Surface Group Name
>>>>>>> ad15e0a5
  ,                                       !- Transmittance Schedule Name
  ,                                       !- Number of Vertices
  -0.6096, 0, 2.7432,                     !- X,Y,Z Vertex 1 {m}
  -0.6096, -6.46578440716979, 5.9760922035849, !- X,Y,Z Vertex 2 {m}
  0, -6.46578440716979, 5.9760922035849,  !- X,Y,Z Vertex 3 {m}
  0, 0, 2.7432;                           !- X,Y,Z Vertex 4 {m}

OS:ShadingSurface,
<<<<<<< HEAD
  {19a7ce18-538e-4f4f-9b5b-43ac98599ead}, !- Handle
  Surface 8 - res eaves 1,                !- Name
  ,                                       !- Construction Name
  {55d9ef98-401c-4f18-a120-2cf1da8f3876}, !- Shading Surface Group Name
=======
  {324fc2dd-e796-4fa7-b195-6f0c8aef943a}, !- Handle
  Surface 8 - res eaves 1,                !- Name
  ,                                       !- Construction Name
  {66baffd8-92e3-46d3-a3dc-d8ff069375e3}, !- Shading Surface Group Name
>>>>>>> ad15e0a5
  ,                                       !- Transmittance Schedule Name
  ,                                       !- Number of Vertices
  7.07538440716979, -6.46578440716979, 5.9760922035849, !- X,Y,Z Vertex 1 {m}
  7.07538440716979, 0, 2.7432,            !- X,Y,Z Vertex 2 {m}
  6.46578440716979, 0, 2.7432,            !- X,Y,Z Vertex 3 {m}
  6.46578440716979, -6.46578440716979, 5.9760922035849; !- X,Y,Z Vertex 4 {m}

OS:ShadingSurface,
<<<<<<< HEAD
  {0470be15-398f-4f35-a41b-c90459bdbeaf}, !- Handle
  Surface 8 - res eaves 2,                !- Name
  ,                                       !- Construction Name
  {55d9ef98-401c-4f18-a120-2cf1da8f3876}, !- Shading Surface Group Name
=======
  {5af19c9d-fc46-4dad-a38f-75fdb19a8d5c}, !- Handle
  Surface 8 - res eaves 2,                !- Name
  ,                                       !- Construction Name
  {66baffd8-92e3-46d3-a3dc-d8ff069375e3}, !- Shading Surface Group Name
>>>>>>> ad15e0a5
  ,                                       !- Transmittance Schedule Name
  ,                                       !- Number of Vertices
  6.46578440716979, 0.6096, 2.4384,       !- X,Y,Z Vertex 1 {m}
  0, 0.6096, 2.4384,                      !- X,Y,Z Vertex 2 {m}
  0, 0, 2.7432,                           !- X,Y,Z Vertex 3 {m}
  6.46578440716979, 0, 2.7432;            !- X,Y,Z Vertex 4 {m}

OS:ShadingSurface,
<<<<<<< HEAD
  {f672c5d7-b889-4d12-98a8-77d2061a1d61}, !- Handle
  Surface 9 - res eaves,                  !- Name
  ,                                       !- Construction Name
  {55d9ef98-401c-4f18-a120-2cf1da8f3876}, !- Shading Surface Group Name
=======
  {40ff4912-cdef-4582-8d00-7385f25e5fae}, !- Handle
  Surface 9 - res eaves,                  !- Name
  ,                                       !- Construction Name
  {66baffd8-92e3-46d3-a3dc-d8ff069375e3}, !- Shading Surface Group Name
>>>>>>> ad15e0a5
  ,                                       !- Transmittance Schedule Name
  ,                                       !- Number of Vertices
  7.07538440716979, -12.9315688143396, 2.7432, !- X,Y,Z Vertex 1 {m}
  7.07538440716979, -6.46578440716979, 5.9760922035849, !- X,Y,Z Vertex 2 {m}
  6.46578440716979, -6.46578440716979, 5.9760922035849, !- X,Y,Z Vertex 3 {m}
  6.46578440716979, -12.9315688143396, 2.7432; !- X,Y,Z Vertex 4 {m}

OS:ShadingSurface,
<<<<<<< HEAD
  {c3a2fcfc-7a8c-44d6-9365-ba1b254f5856}, !- Handle
  Surface 9 - res eaves 1,                !- Name
  ,                                       !- Construction Name
  {55d9ef98-401c-4f18-a120-2cf1da8f3876}, !- Shading Surface Group Name
=======
  {1898f423-820d-4f65-96bb-2f0b8ee5f988}, !- Handle
  Surface 9 - res eaves 1,                !- Name
  ,                                       !- Construction Name
  {66baffd8-92e3-46d3-a3dc-d8ff069375e3}, !- Shading Surface Group Name
>>>>>>> ad15e0a5
  ,                                       !- Transmittance Schedule Name
  ,                                       !- Number of Vertices
  -0.6096, -6.46578440716979, 5.9760922035849, !- X,Y,Z Vertex 1 {m}
  -0.6096, -12.9315688143396, 2.7432,     !- X,Y,Z Vertex 2 {m}
  0, -12.9315688143396, 2.7432,           !- X,Y,Z Vertex 3 {m}
  0, -6.46578440716979, 5.9760922035849;  !- X,Y,Z Vertex 4 {m}

OS:ShadingSurface,
<<<<<<< HEAD
  {995ce11a-8367-4ee7-8014-a5efdbe7e7ee}, !- Handle
  Surface 9 - res eaves 2,                !- Name
  ,                                       !- Construction Name
  {55d9ef98-401c-4f18-a120-2cf1da8f3876}, !- Shading Surface Group Name
=======
  {fbf88407-3130-4d1d-a38c-9701ed41c91a}, !- Handle
  Surface 9 - res eaves 2,                !- Name
  ,                                       !- Construction Name
  {66baffd8-92e3-46d3-a3dc-d8ff069375e3}, !- Shading Surface Group Name
>>>>>>> ad15e0a5
  ,                                       !- Transmittance Schedule Name
  ,                                       !- Number of Vertices
  0, -13.5411688143396, 2.4384,           !- X,Y,Z Vertex 1 {m}
  6.46578440716979, -13.5411688143396, 2.4384, !- X,Y,Z Vertex 2 {m}
  6.46578440716979, -12.9315688143396, 2.7432, !- X,Y,Z Vertex 3 {m}
  0, -12.9315688143396, 2.7432;           !- X,Y,Z Vertex 4 {m}
<|MERGE_RESOLUTION|>--- conflicted
+++ resolved
@@ -1,38 +1,22 @@
 !- NOTE: Auto-generated from /test/osw_files/SFA_4units_1story_CS_UA_3Beds_2Baths_Denver.osw
 
 OS:Version,
-<<<<<<< HEAD
-  {811c2c06-c92d-4ed7-b646-bad1cd84b810}, !- Handle
+  {5d111280-54a6-40e9-9260-8d7775587b3c}, !- Handle
   3.2.1;                                  !- Version Identifier
 
 OS:SimulationControl,
-  {85204d30-4c38-4b32-ba01-21c11e8e06be}, !- Handle
-=======
-  {07e3f668-18c0-4d2d-8f42-04126257ab54}, !- Handle
-  3.2.1;                                  !- Version Identifier
-
-OS:SimulationControl,
-  {d04a46b1-e836-4ed1-84b7-226123643a9c}, !- Handle
->>>>>>> ad15e0a5
+  {7de9c733-ec30-4bbb-adc6-dd3e5387a1bb}, !- Handle
   ,                                       !- Do Zone Sizing Calculation
   ,                                       !- Do System Sizing Calculation
   ,                                       !- Do Plant Sizing Calculation
   No;                                     !- Run Simulation for Sizing Periods
 
 OS:Timestep,
-<<<<<<< HEAD
-  {5edbdaf5-f86a-4500-94ba-442cf613d804}, !- Handle
+  {7795348f-6dfa-4177-9ab4-9953523e6f9d}, !- Handle
   6;                                      !- Number of Timesteps per Hour
 
 OS:ShadowCalculation,
-  {4cf5bf27-d53a-4a53-b14c-b70185ce5c8c}, !- Handle
-=======
-  {29c5f659-a351-4631-9693-53e7a4fe7505}, !- Handle
-  6;                                      !- Number of Timesteps per Hour
-
-OS:ShadowCalculation,
-  {02a17237-aa84-4c12-a283-81fbc733c9b9}, !- Handle
->>>>>>> ad15e0a5
+  {89ea74ed-ec58-4912-a4b4-654ca49283ec}, !- Handle
   PolygonClipping,                        !- Shading Calculation Method
   ,                                       !- Shading Calculation Update Frequency Method
   20,                                     !- Shading Calculation Update Frequency
@@ -45,37 +29,21 @@
   No;                                     !- Disable Self-Shading From Shading Zone Groups to Other Zones
 
 OS:SurfaceConvectionAlgorithm:Outside,
-<<<<<<< HEAD
-  {711b45c6-5c11-4816-9278-3c145a1ed845}, !- Handle
+  {4db5d191-3060-4ebd-8393-ff2db67f7e63}, !- Handle
   DOE-2;                                  !- Algorithm
 
 OS:SurfaceConvectionAlgorithm:Inside,
-  {98f34e37-ca10-4b7b-85b3-e2388467f772}, !- Handle
+  {35bb32f8-33dc-4e21-83dc-6627debad862}, !- Handle
   TARP;                                   !- Algorithm
 
 OS:ZoneCapacitanceMultiplier:ResearchSpecial,
-  {c2216afd-9348-46b3-b77f-ae8f33efcd29}, !- Handle
-=======
-  {f6df7058-4477-496f-990e-800fe5b60822}, !- Handle
-  DOE-2;                                  !- Algorithm
-
-OS:SurfaceConvectionAlgorithm:Inside,
-  {9b4b5b03-8fb1-4d7f-b45e-f7e626897f8c}, !- Handle
-  TARP;                                   !- Algorithm
-
-OS:ZoneCapacitanceMultiplier:ResearchSpecial,
-  {8df9e660-6eca-4e2d-84c5-cc43b2ec9972}, !- Handle
->>>>>>> ad15e0a5
+  {c6096412-c344-4df7-b54b-f1bdfafbdb0a}, !- Handle
   ,                                       !- Temperature Capacity Multiplier
   15,                                     !- Humidity Capacity Multiplier
   ;                                       !- Carbon Dioxide Capacity Multiplier
 
 OS:RunPeriod,
-<<<<<<< HEAD
-  {8a64e71a-770d-40ff-a443-df78c41ecc0c}, !- Handle
-=======
-  {38dbd95d-7a3c-436b-8c80-ff333cdddf32}, !- Handle
->>>>>>> ad15e0a5
+  {b58e556a-2fff-44aa-a319-82e970fc780b}, !- Handle
   Run Period 1,                           !- Name
   1,                                      !- Begin Month
   1,                                      !- Begin Day of Month
@@ -89,21 +57,13 @@
   ;                                       !- Number of Times Runperiod to be Repeated
 
 OS:YearDescription,
-<<<<<<< HEAD
-  {85ce1f17-bf14-4608-8019-46fbb6384989}, !- Handle
-=======
-  {84e1a9af-2428-4e3c-935c-2bb0d923998b}, !- Handle
->>>>>>> ad15e0a5
+  {8fbedffe-558a-4ab5-830f-e95ad9e4b510}, !- Handle
   2007,                                   !- Calendar Year
   ,                                       !- Day of Week for Start Day
   ;                                       !- Is Leap Year
 
 OS:WeatherFile,
-<<<<<<< HEAD
-  {7e1920fe-80f0-4bb3-9b11-e69ed141cf9a}, !- Handle
-=======
-  {fb957835-23c4-482c-9fa9-633c7d8c936c}, !- Handle
->>>>>>> ad15e0a5
+  {f63d0a26-67ea-4998-b522-237a9ea15b96}, !- Handle
   Denver Intl Ap,                         !- City
   CO,                                     !- State Province Region
   USA,                                    !- Country
@@ -113,17 +73,12 @@
   -104.65,                                !- Longitude {deg}
   -7,                                     !- Time Zone {hr}
   1650,                                   !- Elevation {m}
-  C:/Users/aspeake/Documents/resstock/resources/measures/HPXMLtoOpenStudio/weather/USA_CO_Denver.Intl.AP.725650_TMY3.epw, !- Url
+  /mnt/c/git/resstock/resources/measures/HPXMLtoOpenStudio/weather/USA_CO_Denver.Intl.AP.725650_TMY3.epw, !- Url
   E23378AA;                               !- Checksum
 
 OS:AdditionalProperties,
-<<<<<<< HEAD
-  {7c41cc00-8bed-47fa-91f2-ffa19fd0c91b}, !- Handle
-  {7e1920fe-80f0-4bb3-9b11-e69ed141cf9a}, !- Object Name
-=======
-  {4dabb1ce-2323-4b00-895e-d91b0dca458c}, !- Handle
-  {fb957835-23c4-482c-9fa9-633c7d8c936c}, !- Object Name
->>>>>>> ad15e0a5
+  {fa193770-289c-4cb8-8eec-b836f47d1108}, !- Handle
+  {f63d0a26-67ea-4998-b522-237a9ea15b96}, !- Object Name
   EPWHeaderCity,                          !- Feature Name 1
   String,                                 !- Feature Data Type 1
   Denver Intl Ap,                         !- Feature Value 1
@@ -231,11 +186,7 @@
   84;                                     !- Feature Value 35
 
 OS:Site,
-<<<<<<< HEAD
-  {8d857a83-88ff-4bac-a3ff-d3e24bece9c2}, !- Handle
-=======
-  {05cb15b8-7908-454c-92ac-544e4a3a4fc8}, !- Handle
->>>>>>> ad15e0a5
+  {f35f4eb1-2390-42c8-a1af-c78fd1ee3031}, !- Handle
   Denver Intl Ap_CO_USA,                  !- Name
   39.83,                                  !- Latitude {deg}
   -104.65,                                !- Longitude {deg}
@@ -244,42 +195,26 @@
   ;                                       !- Terrain
 
 OS:ClimateZones,
-<<<<<<< HEAD
-  {07b7a1ac-908c-45a5-8dfa-447fd9190491}, !- Handle
-=======
-  {baab363d-7f62-451e-93af-9e3e927d33fc}, !- Handle
->>>>>>> ad15e0a5
+  {4e0f2e9a-b486-40c8-b9e3-5ff9c9d54b6d}, !- Handle
   Building America,                       !- Climate Zone Institution Name 1
   ,                                       !- Climate Zone Document Name 1
   0,                                      !- Climate Zone Document Year 1
   Cold;                                   !- Climate Zone Value 1
 
 OS:Site:WaterMainsTemperature,
-<<<<<<< HEAD
-  {a38edfb6-4f7f-4b90-9038-565f3ad1b55c}, !- Handle
-=======
-  {0610007a-5dc6-4c1c-89a6-c5f6ab9fb24f}, !- Handle
->>>>>>> ad15e0a5
+  {743254fa-7438-4549-9b9f-0a468acc2891}, !- Handle
   Correlation,                            !- Calculation Method
   ,                                       !- Temperature Schedule Name
   10.8753424657535,                       !- Annual Average Outdoor Air Temperature {C}
   23.1524007936508;                       !- Maximum Difference In Monthly Average Outdoor Air Temperatures {deltaC}
 
 OS:RunPeriodControl:DaylightSavingTime,
-<<<<<<< HEAD
-  {89d7f065-bd28-475f-a3b2-fad09239be5f}, !- Handle
-=======
-  {97c8979c-1b64-42ee-820f-3fb92c929e05}, !- Handle
->>>>>>> ad15e0a5
+  {70493e4e-2142-4412-8683-d8ccc63edda3}, !- Handle
   3/12,                                   !- Start Date
   11/5;                                   !- End Date
 
 OS:Site:GroundTemperature:Deep,
-<<<<<<< HEAD
-  {1b0dc258-0912-4b66-a6ac-7bd3c8548141}, !- Handle
-=======
-  {7036454d-2ed0-4cad-a27b-37d14a82a7bc}, !- Handle
->>>>>>> ad15e0a5
+  {8712a00b-dc5d-4f36-9852-a85754ae516c}, !- Handle
   10.8753424657535,                       !- January Deep Ground Temperature {C}
   10.8753424657535,                       !- February Deep Ground Temperature {C}
   10.8753424657535,                       !- March Deep Ground Temperature {C}
@@ -294,11 +229,7 @@
   10.8753424657535;                       !- December Deep Ground Temperature {C}
 
 OS:Building,
-<<<<<<< HEAD
-  {7f420725-1fd9-4e35-b761-1a3c90e72a98}, !- Handle
-=======
-  {641bc06d-9a4d-479f-b6d0-a83bbec3d373}, !- Handle
->>>>>>> ad15e0a5
+  {fca59886-25d3-4e5e-bbd7-3adccd3fe7e4}, !- Handle
   Building 1,                             !- Name
   ,                                       !- Building Sector Type
   0,                                      !- North Axis {deg}
@@ -313,13 +244,8 @@
   4;                                      !- Standards Number of Living Units
 
 OS:AdditionalProperties,
-<<<<<<< HEAD
-  {21e31d59-4b29-4c49-ae23-1a1c298a9402}, !- Handle
-  {7f420725-1fd9-4e35-b761-1a3c90e72a98}, !- Object Name
-=======
-  {6b6dd46d-78b4-4a87-b1a8-b024223724d7}, !- Handle
-  {641bc06d-9a4d-479f-b6d0-a83bbec3d373}, !- Object Name
->>>>>>> ad15e0a5
+  {c3258d12-d95f-474d-ad3d-cf96def70c13}, !- Handle
+  {fca59886-25d3-4e5e-bbd7-3adccd3fe7e4}, !- Object Name
   num_units,                              !- Feature Name 1
   Integer,                                !- Feature Data Type 1
   4,                                      !- Feature Value 1
@@ -334,11 +260,7 @@
   1;                                      !- Feature Value 4
 
 OS:ThermalZone,
-<<<<<<< HEAD
-  {f87d665b-933a-4733-acbc-9ad56ce102e0}, !- Handle
-=======
-  {27a26a40-e425-46e3-a6ed-12a6cd660922}, !- Handle
->>>>>>> ad15e0a5
+  {35909c9f-70a7-4223-ac2b-09b203e7452f}, !- Handle
   living zone,                            !- Name
   ,                                       !- Multiplier
   ,                                       !- Ceiling Height {m}
@@ -347,17 +269,10 @@
   ,                                       !- Zone Inside Convection Algorithm
   ,                                       !- Zone Outside Convection Algorithm
   ,                                       !- Zone Conditioning Equipment List Name
-<<<<<<< HEAD
-  {24c66ec5-1d6a-448a-a592-d6469ecda2af}, !- Zone Air Inlet Port List
-  {9fc0f686-c6dd-44f6-a265-914ff3f38636}, !- Zone Air Exhaust Port List
-  {8a0d714f-7767-4bd3-bfd5-658dfcb2d8b0}, !- Zone Air Node Name
-  {c50a662b-2f72-4fb3-869f-3f1e77f4fccb}, !- Zone Return Air Port List
-=======
-  {7bb3354e-b936-4132-8213-f5dd287285fa}, !- Zone Air Inlet Port List
-  {80108039-3015-44a1-8a55-eb25cc79f9df}, !- Zone Air Exhaust Port List
-  {77e137b7-2485-40bf-a1e5-4c7efd614389}, !- Zone Air Node Name
-  {a30556e5-7ddd-4172-9c5d-32f8e871012c}, !- Zone Return Air Port List
->>>>>>> ad15e0a5
+  {95e020a1-8931-4de3-93e7-ad5aaa2a1940}, !- Zone Air Inlet Port List
+  {c5b369bc-22e0-4b4c-a240-3ed0fbb574b4}, !- Zone Air Exhaust Port List
+  {ac28c146-93e4-42f4-a2b5-ad63ee4bfca3}, !- Zone Air Node Name
+  {49d76c8f-5d1d-46a1-88a9-88c3e2073562}, !- Zone Return Air Port List
   ,                                       !- Primary Daylighting Control Name
   ,                                       !- Fraction of Zone Controlled by Primary Daylighting Control
   ,                                       !- Secondary Daylighting Control Name
@@ -368,63 +283,33 @@
   No;                                     !- Use Ideal Air Loads
 
 OS:Node,
-<<<<<<< HEAD
-  {377fd116-6697-4986-90c6-0922d51d7286}, !- Handle
+  {362fb8a7-ec3f-48f1-af52-5fb8e6450597}, !- Handle
   Node 1,                                 !- Name
-  {8a0d714f-7767-4bd3-bfd5-658dfcb2d8b0}, !- Inlet Port
+  {ac28c146-93e4-42f4-a2b5-ad63ee4bfca3}, !- Inlet Port
   ;                                       !- Outlet Port
 
 OS:Connection,
-  {8a0d714f-7767-4bd3-bfd5-658dfcb2d8b0}, !- Handle
-  {f87d665b-933a-4733-acbc-9ad56ce102e0}, !- Source Object
+  {ac28c146-93e4-42f4-a2b5-ad63ee4bfca3}, !- Handle
+  {35909c9f-70a7-4223-ac2b-09b203e7452f}, !- Source Object
   11,                                     !- Outlet Port
-  {377fd116-6697-4986-90c6-0922d51d7286}, !- Target Object
+  {362fb8a7-ec3f-48f1-af52-5fb8e6450597}, !- Target Object
   2;                                      !- Inlet Port
 
 OS:PortList,
-  {24c66ec5-1d6a-448a-a592-d6469ecda2af}, !- Handle
-  {f87d665b-933a-4733-acbc-9ad56ce102e0}; !- HVAC Component
+  {95e020a1-8931-4de3-93e7-ad5aaa2a1940}, !- Handle
+  {35909c9f-70a7-4223-ac2b-09b203e7452f}; !- HVAC Component
 
 OS:PortList,
-  {9fc0f686-c6dd-44f6-a265-914ff3f38636}, !- Handle
-  {f87d665b-933a-4733-acbc-9ad56ce102e0}; !- HVAC Component
+  {c5b369bc-22e0-4b4c-a240-3ed0fbb574b4}, !- Handle
+  {35909c9f-70a7-4223-ac2b-09b203e7452f}; !- HVAC Component
 
 OS:PortList,
-  {c50a662b-2f72-4fb3-869f-3f1e77f4fccb}, !- Handle
-  {f87d665b-933a-4733-acbc-9ad56ce102e0}; !- HVAC Component
+  {49d76c8f-5d1d-46a1-88a9-88c3e2073562}, !- Handle
+  {35909c9f-70a7-4223-ac2b-09b203e7452f}; !- HVAC Component
 
 OS:Sizing:Zone,
-  {5c2a4973-e64c-4acb-9095-aa4e3e64fd03}, !- Handle
-  {f87d665b-933a-4733-acbc-9ad56ce102e0}, !- Zone or ZoneList Name
-=======
-  {0b2c6991-d54b-4c5f-90b0-74ecc433f814}, !- Handle
-  Node 1,                                 !- Name
-  {77e137b7-2485-40bf-a1e5-4c7efd614389}, !- Inlet Port
-  ;                                       !- Outlet Port
-
-OS:Connection,
-  {77e137b7-2485-40bf-a1e5-4c7efd614389}, !- Handle
-  {27a26a40-e425-46e3-a6ed-12a6cd660922}, !- Source Object
-  11,                                     !- Outlet Port
-  {0b2c6991-d54b-4c5f-90b0-74ecc433f814}, !- Target Object
-  2;                                      !- Inlet Port
-
-OS:PortList,
-  {7bb3354e-b936-4132-8213-f5dd287285fa}, !- Handle
-  {27a26a40-e425-46e3-a6ed-12a6cd660922}; !- HVAC Component
-
-OS:PortList,
-  {80108039-3015-44a1-8a55-eb25cc79f9df}, !- Handle
-  {27a26a40-e425-46e3-a6ed-12a6cd660922}; !- HVAC Component
-
-OS:PortList,
-  {a30556e5-7ddd-4172-9c5d-32f8e871012c}, !- Handle
-  {27a26a40-e425-46e3-a6ed-12a6cd660922}; !- HVAC Component
-
-OS:Sizing:Zone,
-  {375759be-8acc-4fa2-99d9-51b9e6b506b5}, !- Handle
-  {27a26a40-e425-46e3-a6ed-12a6cd660922}, !- Zone or ZoneList Name
->>>>>>> ad15e0a5
+  {cd8e23c1-7236-4fd0-8eb4-0aeeaddf6cdb}, !- Handle
+  {35909c9f-70a7-4223-ac2b-09b203e7452f}, !- Zone or ZoneList Name
   SupplyAirTemperature,                   !- Zone Cooling Design Supply Air Temperature Input Method
   14,                                     !- Zone Cooling Design Supply Air Temperature {C}
   11.11,                                  !- Zone Cooling Design Supply Air Temperature Difference {deltaC}
@@ -451,25 +336,14 @@
   autosize;                               !- Dedicated Outdoor Air High Setpoint Temperature for Design {C}
 
 OS:ZoneHVAC:EquipmentList,
-<<<<<<< HEAD
-  {6e0c3433-4430-4625-892c-74165b6968d9}, !- Handle
+  {fada3bd1-43a1-4b40-b03d-3102bc41a355}, !- Handle
   Zone HVAC Equipment List 1,             !- Name
-  {f87d665b-933a-4733-acbc-9ad56ce102e0}; !- Thermal Zone
+  {35909c9f-70a7-4223-ac2b-09b203e7452f}; !- Thermal Zone
 
 OS:Space,
-  {d559adb2-ee0a-47d4-a848-765845f71c63}, !- Handle
+  {d5228d13-4462-4b0d-ae11-67d47af840e8}, !- Handle
   living space,                           !- Name
-  {acce5f5c-6e3d-413c-a410-3a4a9911e5b9}, !- Space Type Name
-=======
-  {23d6b34e-f599-4c38-9ae8-892d4b6eef88}, !- Handle
-  Zone HVAC Equipment List 1,             !- Name
-  {27a26a40-e425-46e3-a6ed-12a6cd660922}; !- Thermal Zone
-
-OS:Space,
-  {87f56c9c-2d16-47f1-82b0-a3e69b275436}, !- Handle
-  living space,                           !- Name
-  {1faa742a-64e0-4f44-bf71-5a92f88cf392}, !- Space Type Name
->>>>>>> ad15e0a5
+  {78b6dc84-3c51-40a1-9df6-347621112c72}, !- Space Type Name
   ,                                       !- Default Construction Set Name
   ,                                       !- Default Schedule Set Name
   ,                                       !- Direction of Relative North {deg}
@@ -477,35 +351,19 @@
   ,                                       !- Y Origin {m}
   ,                                       !- Z Origin {m}
   ,                                       !- Building Story Name
-<<<<<<< HEAD
-  {f87d665b-933a-4733-acbc-9ad56ce102e0}, !- Thermal Zone Name
+  {35909c9f-70a7-4223-ac2b-09b203e7452f}, !- Thermal Zone Name
   ,                                       !- Part of Total Floor Area
   ,                                       !- Design Specification Outdoor Air Object Name
-  {a1b84ecc-526f-419c-9cb8-330b7177e234}; !- Building Unit Name
-
-OS:Surface,
-  {3aa39ace-a521-4f0e-80b1-07c5815d93a3}, !- Handle
+  {4a7373bd-9709-48b6-a327-b2c2d44d74d7}; !- Building Unit Name
+
+OS:Surface,
+  {8db0a773-eb28-4a42-97ec-f824f843702f}, !- Handle
   Surface 1,                              !- Name
   Floor,                                  !- Surface Type
   ,                                       !- Construction Name
-  {d559adb2-ee0a-47d4-a848-765845f71c63}, !- Space Name
+  {d5228d13-4462-4b0d-ae11-67d47af840e8}, !- Space Name
   Surface,                                !- Outside Boundary Condition
-  {ad0a8afe-f9ab-44be-8c87-fc2cc8f4368c}, !- Outside Boundary Condition Object
-=======
-  {27a26a40-e425-46e3-a6ed-12a6cd660922}, !- Thermal Zone Name
-  ,                                       !- Part of Total Floor Area
-  ,                                       !- Design Specification Outdoor Air Object Name
-  {7c57e136-b407-4635-a64a-b84470444eda}; !- Building Unit Name
-
-OS:Surface,
-  {185c7174-5aad-492b-830e-fd0b6be8eeb6}, !- Handle
-  Surface 1,                              !- Name
-  Floor,                                  !- Surface Type
-  ,                                       !- Construction Name
-  {87f56c9c-2d16-47f1-82b0-a3e69b275436}, !- Space Name
-  Surface,                                !- Outside Boundary Condition
-  {9b5b3d51-073e-4222-8cb0-e2aa3d84f267}, !- Outside Boundary Condition Object
->>>>>>> ad15e0a5
+  {df045bc6-1769-4037-9e85-260be83150c2}, !- Outside Boundary Condition Object
   NoSun,                                  !- Sun Exposure
   NoWind,                                 !- Wind Exposure
   ,                                       !- View Factor to Ground
@@ -516,19 +374,11 @@
   6.46578440716979, -12.9315688143396, 0; !- X,Y,Z Vertex 4 {m}
 
 OS:Surface,
-<<<<<<< HEAD
-  {83d16aee-3c6a-4a27-874e-3638921a0624}, !- Handle
+  {68a0340c-f17a-42fc-a0ac-801dd5c7787a}, !- Handle
   Surface 2,                              !- Name
   Wall,                                   !- Surface Type
   ,                                       !- Construction Name
-  {d559adb2-ee0a-47d4-a848-765845f71c63}, !- Space Name
-=======
-  {4427aacc-28bf-473d-97bc-800d905ca3be}, !- Handle
-  Surface 2,                              !- Name
-  Wall,                                   !- Surface Type
-  ,                                       !- Construction Name
-  {87f56c9c-2d16-47f1-82b0-a3e69b275436}, !- Space Name
->>>>>>> ad15e0a5
+  {d5228d13-4462-4b0d-ae11-67d47af840e8}, !- Space Name
   Outdoors,                               !- Outside Boundary Condition
   ,                                       !- Outside Boundary Condition Object
   SunExposed,                             !- Sun Exposure
@@ -541,19 +391,11 @@
   0, -12.9315688143396, 2.4384;           !- X,Y,Z Vertex 4 {m}
 
 OS:Surface,
-<<<<<<< HEAD
-  {ecc49f99-f934-4754-8bf0-ad41a665f667}, !- Handle
+  {690ac3ca-25da-43ad-a868-f7b607959a0b}, !- Handle
   Surface 3,                              !- Name
   Wall,                                   !- Surface Type
   ,                                       !- Construction Name
-  {d559adb2-ee0a-47d4-a848-765845f71c63}, !- Space Name
-=======
-  {82281870-30ad-48df-ba58-4e5edff5b4fc}, !- Handle
-  Surface 3,                              !- Name
-  Wall,                                   !- Surface Type
-  ,                                       !- Construction Name
-  {87f56c9c-2d16-47f1-82b0-a3e69b275436}, !- Space Name
->>>>>>> ad15e0a5
+  {d5228d13-4462-4b0d-ae11-67d47af840e8}, !- Space Name
   Outdoors,                               !- Outside Boundary Condition
   ,                                       !- Outside Boundary Condition Object
   SunExposed,                             !- Sun Exposure
@@ -566,19 +408,11 @@
   0, 0, 2.4384;                           !- X,Y,Z Vertex 4 {m}
 
 OS:Surface,
-<<<<<<< HEAD
-  {b7d21f91-b758-4051-8a56-47c75f5c4474}, !- Handle
+  {fc6e4172-0602-4c61-907f-755e8dc26757}, !- Handle
   Surface 4,                              !- Name
   Wall,                                   !- Surface Type
   ,                                       !- Construction Name
-  {d559adb2-ee0a-47d4-a848-765845f71c63}, !- Space Name
-=======
-  {d86862fd-034f-4065-b889-34f62629d570}, !- Handle
-  Surface 4,                              !- Name
-  Wall,                                   !- Surface Type
-  ,                                       !- Construction Name
-  {87f56c9c-2d16-47f1-82b0-a3e69b275436}, !- Space Name
->>>>>>> ad15e0a5
+  {d5228d13-4462-4b0d-ae11-67d47af840e8}, !- Space Name
   Adiabatic,                              !- Outside Boundary Condition
   ,                                       !- Outside Boundary Condition Object
   NoSun,                                  !- Sun Exposure
@@ -591,19 +425,11 @@
   6.46578440716979, 0, 2.4384;            !- X,Y,Z Vertex 4 {m}
 
 OS:Surface,
-<<<<<<< HEAD
-  {d7b6e5da-a70c-4933-946a-33558bab3781}, !- Handle
+  {e229e329-2988-4da0-a776-117a1c7aae28}, !- Handle
   Surface 5,                              !- Name
   Wall,                                   !- Surface Type
   ,                                       !- Construction Name
-  {d559adb2-ee0a-47d4-a848-765845f71c63}, !- Space Name
-=======
-  {d4b7766d-f730-4e9d-ae7f-7b0b7553471b}, !- Handle
-  Surface 5,                              !- Name
-  Wall,                                   !- Surface Type
-  ,                                       !- Construction Name
-  {87f56c9c-2d16-47f1-82b0-a3e69b275436}, !- Space Name
->>>>>>> ad15e0a5
+  {d5228d13-4462-4b0d-ae11-67d47af840e8}, !- Space Name
   Outdoors,                               !- Outside Boundary Condition
   ,                                       !- Outside Boundary Condition Object
   SunExposed,                             !- Sun Exposure
@@ -616,23 +442,13 @@
   6.46578440716979, -12.9315688143396, 2.4384; !- X,Y,Z Vertex 4 {m}
 
 OS:Surface,
-<<<<<<< HEAD
-  {c1c06ea3-28e7-4118-91f2-e036c32b04f3}, !- Handle
+  {a84b741a-7e94-45a3-b92e-fbe0fbe8ab26}, !- Handle
   Surface 6,                              !- Name
   RoofCeiling,                            !- Surface Type
   ,                                       !- Construction Name
-  {d559adb2-ee0a-47d4-a848-765845f71c63}, !- Space Name
+  {d5228d13-4462-4b0d-ae11-67d47af840e8}, !- Space Name
   Surface,                                !- Outside Boundary Condition
-  {6a1d6850-4d51-4f47-9939-e479f4e0804a}, !- Outside Boundary Condition Object
-=======
-  {de569144-2fde-4862-b996-3ea8b000cdf3}, !- Handle
-  Surface 6,                              !- Name
-  RoofCeiling,                            !- Surface Type
-  ,                                       !- Construction Name
-  {87f56c9c-2d16-47f1-82b0-a3e69b275436}, !- Space Name
-  Surface,                                !- Outside Boundary Condition
-  {6ac7feb5-90e0-4e40-8f57-6ddb6f5179bf}, !- Outside Boundary Condition Object
->>>>>>> ad15e0a5
+  {a562097a-9f51-4cdb-a397-9b4f06ceab45}, !- Outside Boundary Condition Object
   NoSun,                                  !- Sun Exposure
   NoWind,                                 !- Wind Exposure
   ,                                       !- View Factor to Ground
@@ -643,11 +459,7 @@
   0, -12.9315688143396, 2.4384;           !- X,Y,Z Vertex 4 {m}
 
 OS:SpaceType,
-<<<<<<< HEAD
-  {acce5f5c-6e3d-413c-a410-3a4a9911e5b9}, !- Handle
-=======
-  {1faa742a-64e0-4f44-bf71-5a92f88cf392}, !- Handle
->>>>>>> ad15e0a5
+  {78b6dc84-3c51-40a1-9df6-347621112c72}, !- Handle
   Space Type 1,                           !- Name
   ,                                       !- Default Construction Set Name
   ,                                       !- Default Schedule Set Name
@@ -658,19 +470,11 @@
   living;                                 !- Standards Space Type
 
 OS:Surface,
-<<<<<<< HEAD
-  {1a6b4217-e0b7-4f70-b879-f76beb155526}, !- Handle
+  {9f8586b6-6b27-48be-b914-59a3353cad5b}, !- Handle
   Surface 12,                             !- Name
   Floor,                                  !- Surface Type
   ,                                       !- Construction Name
-  {1c043ef8-b700-401c-a1ee-9f7b74e9e8c7}, !- Space Name
-=======
-  {05c036ae-fdca-404d-a979-ca8593dcf420}, !- Handle
-  Surface 12,                             !- Name
-  Floor,                                  !- Surface Type
-  ,                                       !- Construction Name
-  {f2e0c614-e340-44f6-afa0-d003581de745}, !- Space Name
->>>>>>> ad15e0a5
+  {36149273-5537-4fb3-b9a6-abe546b6b43f}, !- Space Name
   Foundation,                             !- Outside Boundary Condition
   ,                                       !- Outside Boundary Condition Object
   NoSun,                                  !- Sun Exposure
@@ -683,19 +487,11 @@
   6.46578440716979, -12.9315688143396, -0.9144; !- X,Y,Z Vertex 4 {m}
 
 OS:Surface,
-<<<<<<< HEAD
-  {a3a64afb-0bc4-4501-bad7-92cf21d30bd8}, !- Handle
+  {ba9937c4-05a1-4749-a155-32de7e71b732}, !- Handle
   Surface 13,                             !- Name
   Wall,                                   !- Surface Type
   ,                                       !- Construction Name
-  {1c043ef8-b700-401c-a1ee-9f7b74e9e8c7}, !- Space Name
-=======
-  {5cf582a8-5c49-4015-bde9-2490aa035384}, !- Handle
-  Surface 13,                             !- Name
-  Wall,                                   !- Surface Type
-  ,                                       !- Construction Name
-  {f2e0c614-e340-44f6-afa0-d003581de745}, !- Space Name
->>>>>>> ad15e0a5
+  {36149273-5537-4fb3-b9a6-abe546b6b43f}, !- Space Name
   Foundation,                             !- Outside Boundary Condition
   ,                                       !- Outside Boundary Condition Object
   NoSun,                                  !- Sun Exposure
@@ -708,19 +504,11 @@
   0, -12.9315688143396, -1.11022302462516e-16; !- X,Y,Z Vertex 4 {m}
 
 OS:Surface,
-<<<<<<< HEAD
-  {9b1d9c6d-c98d-4450-bbd5-5648a3c61e89}, !- Handle
+  {7e380803-74f9-46e2-a92e-cacb6872664b}, !- Handle
   Surface 14,                             !- Name
   Wall,                                   !- Surface Type
   ,                                       !- Construction Name
-  {1c043ef8-b700-401c-a1ee-9f7b74e9e8c7}, !- Space Name
-=======
-  {61a8d4cc-e9bb-4d88-9b3c-d1b575d5fedc}, !- Handle
-  Surface 14,                             !- Name
-  Wall,                                   !- Surface Type
-  ,                                       !- Construction Name
-  {f2e0c614-e340-44f6-afa0-d003581de745}, !- Space Name
->>>>>>> ad15e0a5
+  {36149273-5537-4fb3-b9a6-abe546b6b43f}, !- Space Name
   Foundation,                             !- Outside Boundary Condition
   ,                                       !- Outside Boundary Condition Object
   NoSun,                                  !- Sun Exposure
@@ -733,19 +521,11 @@
   0, 0, -1.11022302462516e-16;            !- X,Y,Z Vertex 4 {m}
 
 OS:Surface,
-<<<<<<< HEAD
-  {e8ecf852-8eb6-437f-9735-d62d93a569b9}, !- Handle
+  {56852738-4276-40ad-8729-e07db64713fd}, !- Handle
   Surface 15,                             !- Name
   Wall,                                   !- Surface Type
   ,                                       !- Construction Name
-  {1c043ef8-b700-401c-a1ee-9f7b74e9e8c7}, !- Space Name
-=======
-  {4ce028b3-87aa-4cc0-b2ea-ab8a49817db1}, !- Handle
-  Surface 15,                             !- Name
-  Wall,                                   !- Surface Type
-  ,                                       !- Construction Name
-  {f2e0c614-e340-44f6-afa0-d003581de745}, !- Space Name
->>>>>>> ad15e0a5
+  {36149273-5537-4fb3-b9a6-abe546b6b43f}, !- Space Name
   Adiabatic,                              !- Outside Boundary Condition
   ,                                       !- Outside Boundary Condition Object
   NoSun,                                  !- Sun Exposure
@@ -758,19 +538,11 @@
   6.46578440716979, 0, -1.11022302462516e-16; !- X,Y,Z Vertex 4 {m}
 
 OS:Surface,
-<<<<<<< HEAD
-  {05be9e26-d494-448e-aa63-db30c41a2869}, !- Handle
+  {bbf397a3-0cf3-4dc5-9665-1d0eb11c0475}, !- Handle
   Surface 16,                             !- Name
   Wall,                                   !- Surface Type
   ,                                       !- Construction Name
-  {1c043ef8-b700-401c-a1ee-9f7b74e9e8c7}, !- Space Name
-=======
-  {8a17844b-8933-4bea-b7b9-632d76b68c0c}, !- Handle
-  Surface 16,                             !- Name
-  Wall,                                   !- Surface Type
-  ,                                       !- Construction Name
-  {f2e0c614-e340-44f6-afa0-d003581de745}, !- Space Name
->>>>>>> ad15e0a5
+  {36149273-5537-4fb3-b9a6-abe546b6b43f}, !- Space Name
   Foundation,                             !- Outside Boundary Condition
   ,                                       !- Outside Boundary Condition Object
   NoSun,                                  !- Sun Exposure
@@ -783,23 +555,13 @@
   6.46578440716979, -12.9315688143396, -1.11022302462516e-16; !- X,Y,Z Vertex 4 {m}
 
 OS:Surface,
-<<<<<<< HEAD
-  {ad0a8afe-f9ab-44be-8c87-fc2cc8f4368c}, !- Handle
+  {df045bc6-1769-4037-9e85-260be83150c2}, !- Handle
   Surface 17,                             !- Name
   RoofCeiling,                            !- Surface Type
   ,                                       !- Construction Name
-  {1c043ef8-b700-401c-a1ee-9f7b74e9e8c7}, !- Space Name
+  {36149273-5537-4fb3-b9a6-abe546b6b43f}, !- Space Name
   Surface,                                !- Outside Boundary Condition
-  {3aa39ace-a521-4f0e-80b1-07c5815d93a3}, !- Outside Boundary Condition Object
-=======
-  {9b5b3d51-073e-4222-8cb0-e2aa3d84f267}, !- Handle
-  Surface 17,                             !- Name
-  RoofCeiling,                            !- Surface Type
-  ,                                       !- Construction Name
-  {f2e0c614-e340-44f6-afa0-d003581de745}, !- Space Name
-  Surface,                                !- Outside Boundary Condition
-  {185c7174-5aad-492b-830e-fd0b6be8eeb6}, !- Outside Boundary Condition Object
->>>>>>> ad15e0a5
+  {8db0a773-eb28-4a42-97ec-f824f843702f}, !- Outside Boundary Condition Object
   NoSun,                                  !- Sun Exposure
   NoWind,                                 !- Wind Exposure
   ,                                       !- View Factor to Ground
@@ -810,15 +572,9 @@
   0, -12.9315688143396, -1.11022302462516e-16; !- X,Y,Z Vertex 4 {m}
 
 OS:Space,
-<<<<<<< HEAD
-  {1c043ef8-b700-401c-a1ee-9f7b74e9e8c7}, !- Handle
+  {36149273-5537-4fb3-b9a6-abe546b6b43f}, !- Handle
   crawl space,                            !- Name
-  {19aa0840-ce67-40ad-97cf-9ad0465e9d92}, !- Space Type Name
-=======
-  {f2e0c614-e340-44f6-afa0-d003581de745}, !- Handle
-  crawl space,                            !- Name
-  {808cba7c-c7b0-4e03-9e25-5ba18f12d8ea}, !- Space Type Name
->>>>>>> ad15e0a5
+  {6d42816b-db9d-4a6f-a17d-322f8c108e25}, !- Space Type Name
   ,                                       !- Default Construction Set Name
   ,                                       !- Default Schedule Set Name
   ,                                       !- Direction of Relative North {deg}
@@ -826,17 +582,10 @@
   ,                                       !- Y Origin {m}
   ,                                       !- Z Origin {m}
   ,                                       !- Building Story Name
-<<<<<<< HEAD
-  {40aa4788-4066-4715-94fa-9d1391e26b77}; !- Thermal Zone Name
+  {0ea79085-9dac-4c99-a17f-4fa33574c62f}; !- Thermal Zone Name
 
 OS:ThermalZone,
-  {40aa4788-4066-4715-94fa-9d1391e26b77}, !- Handle
-=======
-  {418531b9-3862-4b09-a8d7-49c7d757fb71}; !- Thermal Zone Name
-
-OS:ThermalZone,
-  {418531b9-3862-4b09-a8d7-49c7d757fb71}, !- Handle
->>>>>>> ad15e0a5
+  {0ea79085-9dac-4c99-a17f-4fa33574c62f}, !- Handle
   crawl zone,                             !- Name
   ,                                       !- Multiplier
   ,                                       !- Ceiling Height {m}
@@ -845,17 +594,10 @@
   ,                                       !- Zone Inside Convection Algorithm
   ,                                       !- Zone Outside Convection Algorithm
   ,                                       !- Zone Conditioning Equipment List Name
-<<<<<<< HEAD
-  {ceac6a0a-e339-49ca-bf4d-77064846af36}, !- Zone Air Inlet Port List
-  {973dd3ff-2fa2-4876-996d-a37ff4ad91de}, !- Zone Air Exhaust Port List
-  {4160e2e7-0bfe-4027-bf12-212f81ebdfd5}, !- Zone Air Node Name
-  {82f01f10-cdab-48f3-850e-520eaeb375f4}, !- Zone Return Air Port List
-=======
-  {a65a9f03-b82c-4377-96ae-dd843a009945}, !- Zone Air Inlet Port List
-  {5ab3a14d-3351-494f-9223-151ac9972fa5}, !- Zone Air Exhaust Port List
-  {108250fe-a1be-452a-b9d5-afd79f5a1359}, !- Zone Air Node Name
-  {8f1bbc5d-3258-42d1-9108-6f9dd2e2e75d}, !- Zone Return Air Port List
->>>>>>> ad15e0a5
+  {752f7b24-0bf4-4f47-94f6-83763bdd485c}, !- Zone Air Inlet Port List
+  {99d1bcd4-a4dd-45e9-b512-ad5dce2cc65f}, !- Zone Air Exhaust Port List
+  {8a2b9cba-43f4-4e82-b6bd-cd8054e5ebea}, !- Zone Air Node Name
+  {1d73c016-31a3-407b-b05b-ef92d24a90ba}, !- Zone Return Air Port List
   ,                                       !- Primary Daylighting Control Name
   ,                                       !- Fraction of Zone Controlled by Primary Daylighting Control
   ,                                       !- Secondary Daylighting Control Name
@@ -866,63 +608,33 @@
   No;                                     !- Use Ideal Air Loads
 
 OS:Node,
-<<<<<<< HEAD
-  {3db06f58-9cc0-48a2-9921-4c55d191e5e0}, !- Handle
+  {46e49e7d-75d1-4c79-a623-d2836040c7f1}, !- Handle
   Node 2,                                 !- Name
-  {4160e2e7-0bfe-4027-bf12-212f81ebdfd5}, !- Inlet Port
+  {8a2b9cba-43f4-4e82-b6bd-cd8054e5ebea}, !- Inlet Port
   ;                                       !- Outlet Port
 
 OS:Connection,
-  {4160e2e7-0bfe-4027-bf12-212f81ebdfd5}, !- Handle
-  {40aa4788-4066-4715-94fa-9d1391e26b77}, !- Source Object
+  {8a2b9cba-43f4-4e82-b6bd-cd8054e5ebea}, !- Handle
+  {0ea79085-9dac-4c99-a17f-4fa33574c62f}, !- Source Object
   11,                                     !- Outlet Port
-  {3db06f58-9cc0-48a2-9921-4c55d191e5e0}, !- Target Object
+  {46e49e7d-75d1-4c79-a623-d2836040c7f1}, !- Target Object
   2;                                      !- Inlet Port
 
 OS:PortList,
-  {ceac6a0a-e339-49ca-bf4d-77064846af36}, !- Handle
-  {40aa4788-4066-4715-94fa-9d1391e26b77}; !- HVAC Component
+  {752f7b24-0bf4-4f47-94f6-83763bdd485c}, !- Handle
+  {0ea79085-9dac-4c99-a17f-4fa33574c62f}; !- HVAC Component
 
 OS:PortList,
-  {973dd3ff-2fa2-4876-996d-a37ff4ad91de}, !- Handle
-  {40aa4788-4066-4715-94fa-9d1391e26b77}; !- HVAC Component
+  {99d1bcd4-a4dd-45e9-b512-ad5dce2cc65f}, !- Handle
+  {0ea79085-9dac-4c99-a17f-4fa33574c62f}; !- HVAC Component
 
 OS:PortList,
-  {82f01f10-cdab-48f3-850e-520eaeb375f4}, !- Handle
-  {40aa4788-4066-4715-94fa-9d1391e26b77}; !- HVAC Component
+  {1d73c016-31a3-407b-b05b-ef92d24a90ba}, !- Handle
+  {0ea79085-9dac-4c99-a17f-4fa33574c62f}; !- HVAC Component
 
 OS:Sizing:Zone,
-  {378f73f6-8276-433a-bf0b-d5e1a098c982}, !- Handle
-  {40aa4788-4066-4715-94fa-9d1391e26b77}, !- Zone or ZoneList Name
-=======
-  {ae4a24ae-7f22-4f34-83c6-28f2e99f51a3}, !- Handle
-  Node 2,                                 !- Name
-  {108250fe-a1be-452a-b9d5-afd79f5a1359}, !- Inlet Port
-  ;                                       !- Outlet Port
-
-OS:Connection,
-  {108250fe-a1be-452a-b9d5-afd79f5a1359}, !- Handle
-  {418531b9-3862-4b09-a8d7-49c7d757fb71}, !- Source Object
-  11,                                     !- Outlet Port
-  {ae4a24ae-7f22-4f34-83c6-28f2e99f51a3}, !- Target Object
-  2;                                      !- Inlet Port
-
-OS:PortList,
-  {a65a9f03-b82c-4377-96ae-dd843a009945}, !- Handle
-  {418531b9-3862-4b09-a8d7-49c7d757fb71}; !- HVAC Component
-
-OS:PortList,
-  {5ab3a14d-3351-494f-9223-151ac9972fa5}, !- Handle
-  {418531b9-3862-4b09-a8d7-49c7d757fb71}; !- HVAC Component
-
-OS:PortList,
-  {8f1bbc5d-3258-42d1-9108-6f9dd2e2e75d}, !- Handle
-  {418531b9-3862-4b09-a8d7-49c7d757fb71}; !- HVAC Component
-
-OS:Sizing:Zone,
-  {d11af77e-21f1-4a17-9a5c-d31568db10f6}, !- Handle
-  {418531b9-3862-4b09-a8d7-49c7d757fb71}, !- Zone or ZoneList Name
->>>>>>> ad15e0a5
+  {c6204329-ae85-41e5-9d21-1be7b5c3a3f3}, !- Handle
+  {0ea79085-9dac-4c99-a17f-4fa33574c62f}, !- Zone or ZoneList Name
   SupplyAirTemperature,                   !- Zone Cooling Design Supply Air Temperature Input Method
   14,                                     !- Zone Cooling Design Supply Air Temperature {C}
   11.11,                                  !- Zone Cooling Design Supply Air Temperature Difference {deltaC}
@@ -949,21 +661,12 @@
   autosize;                               !- Dedicated Outdoor Air High Setpoint Temperature for Design {C}
 
 OS:ZoneHVAC:EquipmentList,
-<<<<<<< HEAD
-  {3b262bd6-432f-4f56-a4d1-326ff390f335}, !- Handle
+  {1622df0c-ac41-4096-b1b7-df860c8f9b03}, !- Handle
   Zone HVAC Equipment List 2,             !- Name
-  {40aa4788-4066-4715-94fa-9d1391e26b77}; !- Thermal Zone
+  {0ea79085-9dac-4c99-a17f-4fa33574c62f}; !- Thermal Zone
 
 OS:SpaceType,
-  {19aa0840-ce67-40ad-97cf-9ad0465e9d92}, !- Handle
-=======
-  {acfad23c-3f41-4083-a837-3a39460975ce}, !- Handle
-  Zone HVAC Equipment List 2,             !- Name
-  {418531b9-3862-4b09-a8d7-49c7d757fb71}; !- Thermal Zone
-
-OS:SpaceType,
-  {808cba7c-c7b0-4e03-9e25-5ba18f12d8ea}, !- Handle
->>>>>>> ad15e0a5
+  {6d42816b-db9d-4a6f-a17d-322f8c108e25}, !- Handle
   Space Type 2,                           !- Name
   ,                                       !- Default Construction Set Name
   ,                                       !- Default Schedule Set Name
@@ -974,23 +677,13 @@
   crawlspace;                             !- Standards Space Type
 
 OS:Surface,
-<<<<<<< HEAD
-  {6a1d6850-4d51-4f47-9939-e479f4e0804a}, !- Handle
+  {a562097a-9f51-4cdb-a397-9b4f06ceab45}, !- Handle
   Surface 7,                              !- Name
   Floor,                                  !- Surface Type
   ,                                       !- Construction Name
-  {bde400c5-017e-46f2-93bc-c52da04d36c5}, !- Space Name
+  {2643c39c-9df1-4b81-97c3-8ba47fb69391}, !- Space Name
   Surface,                                !- Outside Boundary Condition
-  {c1c06ea3-28e7-4118-91f2-e036c32b04f3}, !- Outside Boundary Condition Object
-=======
-  {6ac7feb5-90e0-4e40-8f57-6ddb6f5179bf}, !- Handle
-  Surface 7,                              !- Name
-  Floor,                                  !- Surface Type
-  ,                                       !- Construction Name
-  {1d810803-8792-45ed-abb9-ea381a50b0d6}, !- Space Name
-  Surface,                                !- Outside Boundary Condition
-  {de569144-2fde-4862-b996-3ea8b000cdf3}, !- Outside Boundary Condition Object
->>>>>>> ad15e0a5
+  {a84b741a-7e94-45a3-b92e-fbe0fbe8ab26}, !- Outside Boundary Condition Object
   NoSun,                                  !- Sun Exposure
   NoWind,                                 !- Wind Exposure
   ,                                       !- View Factor to Ground
@@ -1001,19 +694,11 @@
   6.46578440716979, -12.9315688143396, 2.4384; !- X,Y,Z Vertex 4 {m}
 
 OS:Surface,
-<<<<<<< HEAD
-  {d66ea5be-6473-468c-8376-b70e8690c09c}, !- Handle
+  {cc86e484-482e-4e35-ae64-c26c858b288a}, !- Handle
   Surface 8,                              !- Name
   RoofCeiling,                            !- Surface Type
   ,                                       !- Construction Name
-  {bde400c5-017e-46f2-93bc-c52da04d36c5}, !- Space Name
-=======
-  {d45af58a-2887-47cf-b6f8-fa1ed7610cd7}, !- Handle
-  Surface 8,                              !- Name
-  RoofCeiling,                            !- Surface Type
-  ,                                       !- Construction Name
-  {1d810803-8792-45ed-abb9-ea381a50b0d6}, !- Space Name
->>>>>>> ad15e0a5
+  {2643c39c-9df1-4b81-97c3-8ba47fb69391}, !- Space Name
   Outdoors,                               !- Outside Boundary Condition
   ,                                       !- Outside Boundary Condition Object
   SunExposed,                             !- Sun Exposure
@@ -1026,19 +711,11 @@
   0, 0, 2.7432;                           !- X,Y,Z Vertex 4 {m}
 
 OS:Surface,
-<<<<<<< HEAD
-  {a8d33f0d-ff25-42a4-95e5-6544f9b82a40}, !- Handle
+  {c203563a-852b-46af-b5c6-21a092d35bf6}, !- Handle
   Surface 9,                              !- Name
   RoofCeiling,                            !- Surface Type
   ,                                       !- Construction Name
-  {bde400c5-017e-46f2-93bc-c52da04d36c5}, !- Space Name
-=======
-  {ff8a1b75-b8e7-4cff-997f-70a2481f41f6}, !- Handle
-  Surface 9,                              !- Name
-  RoofCeiling,                            !- Surface Type
-  ,                                       !- Construction Name
-  {1d810803-8792-45ed-abb9-ea381a50b0d6}, !- Space Name
->>>>>>> ad15e0a5
+  {2643c39c-9df1-4b81-97c3-8ba47fb69391}, !- Space Name
   Outdoors,                               !- Outside Boundary Condition
   ,                                       !- Outside Boundary Condition Object
   SunExposed,                             !- Sun Exposure
@@ -1051,19 +728,11 @@
   6.46578440716979, -12.9315688143396, 2.7432; !- X,Y,Z Vertex 4 {m}
 
 OS:Surface,
-<<<<<<< HEAD
-  {6cd2ac29-e9e7-4142-93cc-8e59f557e708}, !- Handle
+  {5c1b8f34-cd4e-4e24-bf46-22b37cd909ea}, !- Handle
   Surface 10,                             !- Name
   Wall,                                   !- Surface Type
   ,                                       !- Construction Name
-  {bde400c5-017e-46f2-93bc-c52da04d36c5}, !- Space Name
-=======
-  {3a1fae22-10c4-49f2-9c98-f8c839ac57f5}, !- Handle
-  Surface 10,                             !- Name
-  Wall,                                   !- Surface Type
-  ,                                       !- Construction Name
-  {1d810803-8792-45ed-abb9-ea381a50b0d6}, !- Space Name
->>>>>>> ad15e0a5
+  {2643c39c-9df1-4b81-97c3-8ba47fb69391}, !- Space Name
   Outdoors,                               !- Outside Boundary Condition
   ,                                       !- Outside Boundary Condition Object
   SunExposed,                             !- Sun Exposure
@@ -1075,19 +744,11 @@
   0, -12.9315688143396, 2.4384;           !- X,Y,Z Vertex 3 {m}
 
 OS:Surface,
-<<<<<<< HEAD
-  {f4e12002-32e3-4ce9-816d-11224adb3e93}, !- Handle
+  {03d589b3-7a12-4b5b-bf13-d4cfa3960678}, !- Handle
   Surface 11,                             !- Name
   Wall,                                   !- Surface Type
   ,                                       !- Construction Name
-  {bde400c5-017e-46f2-93bc-c52da04d36c5}, !- Space Name
-=======
-  {8f633d26-35aa-43c1-8c48-e4d928db604b}, !- Handle
-  Surface 11,                             !- Name
-  Wall,                                   !- Surface Type
-  ,                                       !- Construction Name
-  {1d810803-8792-45ed-abb9-ea381a50b0d6}, !- Space Name
->>>>>>> ad15e0a5
+  {2643c39c-9df1-4b81-97c3-8ba47fb69391}, !- Space Name
   Adiabatic,                              !- Outside Boundary Condition
   ,                                       !- Outside Boundary Condition Object
   NoSun,                                  !- Sun Exposure
@@ -1099,15 +760,9 @@
   6.46578440716979, 0, 2.4384;            !- X,Y,Z Vertex 3 {m}
 
 OS:Space,
-<<<<<<< HEAD
-  {bde400c5-017e-46f2-93bc-c52da04d36c5}, !- Handle
+  {2643c39c-9df1-4b81-97c3-8ba47fb69391}, !- Handle
   unfinished attic space,                 !- Name
-  {4a71ef6c-a056-4460-973c-3e14ec605aaa}, !- Space Type Name
-=======
-  {1d810803-8792-45ed-abb9-ea381a50b0d6}, !- Handle
-  unfinished attic space,                 !- Name
-  {1abd0746-25de-4f85-ad99-5a7ad1b28ae3}, !- Space Type Name
->>>>>>> ad15e0a5
+  {8c02450e-264f-4882-aacb-c3d182e49cee}, !- Space Type Name
   ,                                       !- Default Construction Set Name
   ,                                       !- Default Schedule Set Name
   ,                                       !- Direction of Relative North {deg}
@@ -1115,17 +770,10 @@
   ,                                       !- Y Origin {m}
   ,                                       !- Z Origin {m}
   ,                                       !- Building Story Name
-<<<<<<< HEAD
-  {2471b9ce-886b-4072-a649-b1d2221f1bff}; !- Thermal Zone Name
+  {fc29b618-5719-44a8-9aac-d5f322ab3698}; !- Thermal Zone Name
 
 OS:ThermalZone,
-  {2471b9ce-886b-4072-a649-b1d2221f1bff}, !- Handle
-=======
-  {ba80e74f-d0ff-403e-83c9-44d8259863ee}; !- Thermal Zone Name
-
-OS:ThermalZone,
-  {ba80e74f-d0ff-403e-83c9-44d8259863ee}, !- Handle
->>>>>>> ad15e0a5
+  {fc29b618-5719-44a8-9aac-d5f322ab3698}, !- Handle
   unfinished attic zone,                  !- Name
   ,                                       !- Multiplier
   ,                                       !- Ceiling Height {m}
@@ -1134,17 +782,10 @@
   ,                                       !- Zone Inside Convection Algorithm
   ,                                       !- Zone Outside Convection Algorithm
   ,                                       !- Zone Conditioning Equipment List Name
-<<<<<<< HEAD
-  {5840cb77-d05d-4eea-a4b2-655478090510}, !- Zone Air Inlet Port List
-  {0ca67a3c-eeee-43c9-902a-87fe3e0026e8}, !- Zone Air Exhaust Port List
-  {2e54cc61-53c7-46a0-99d4-11e3558c37de}, !- Zone Air Node Name
-  {b98bdf99-3df1-4d68-90a3-fe75c3763d4d}, !- Zone Return Air Port List
-=======
-  {b16ff367-65a1-451a-ae77-716c6ef72592}, !- Zone Air Inlet Port List
-  {57f801b1-63cb-4d3b-aa64-35ad8c9d37d6}, !- Zone Air Exhaust Port List
-  {3613c246-6f4e-4cb0-95d5-2c4699769c57}, !- Zone Air Node Name
-  {193bc5f0-15dd-4b96-b078-770c872efb3b}, !- Zone Return Air Port List
->>>>>>> ad15e0a5
+  {0d4993ee-4d83-47e4-a8ee-8945d1cda977}, !- Zone Air Inlet Port List
+  {795757c2-5c00-416a-b400-bc76c1db37fe}, !- Zone Air Exhaust Port List
+  {4c1bbca6-e2aa-4266-bc67-23cd73c040ce}, !- Zone Air Node Name
+  {17805576-5d5e-49b3-a649-e56d5790e790}, !- Zone Return Air Port List
   ,                                       !- Primary Daylighting Control Name
   ,                                       !- Fraction of Zone Controlled by Primary Daylighting Control
   ,                                       !- Secondary Daylighting Control Name
@@ -1155,63 +796,33 @@
   No;                                     !- Use Ideal Air Loads
 
 OS:Node,
-<<<<<<< HEAD
-  {80bb934f-879e-4888-bf99-4084d4d1585d}, !- Handle
+  {abf44d8f-9f9a-4f6b-af69-9362e6a2d498}, !- Handle
   Node 3,                                 !- Name
-  {2e54cc61-53c7-46a0-99d4-11e3558c37de}, !- Inlet Port
+  {4c1bbca6-e2aa-4266-bc67-23cd73c040ce}, !- Inlet Port
   ;                                       !- Outlet Port
 
 OS:Connection,
-  {2e54cc61-53c7-46a0-99d4-11e3558c37de}, !- Handle
-  {2471b9ce-886b-4072-a649-b1d2221f1bff}, !- Source Object
+  {4c1bbca6-e2aa-4266-bc67-23cd73c040ce}, !- Handle
+  {fc29b618-5719-44a8-9aac-d5f322ab3698}, !- Source Object
   11,                                     !- Outlet Port
-  {80bb934f-879e-4888-bf99-4084d4d1585d}, !- Target Object
+  {abf44d8f-9f9a-4f6b-af69-9362e6a2d498}, !- Target Object
   2;                                      !- Inlet Port
 
 OS:PortList,
-  {5840cb77-d05d-4eea-a4b2-655478090510}, !- Handle
-  {2471b9ce-886b-4072-a649-b1d2221f1bff}; !- HVAC Component
+  {0d4993ee-4d83-47e4-a8ee-8945d1cda977}, !- Handle
+  {fc29b618-5719-44a8-9aac-d5f322ab3698}; !- HVAC Component
 
 OS:PortList,
-  {0ca67a3c-eeee-43c9-902a-87fe3e0026e8}, !- Handle
-  {2471b9ce-886b-4072-a649-b1d2221f1bff}; !- HVAC Component
+  {795757c2-5c00-416a-b400-bc76c1db37fe}, !- Handle
+  {fc29b618-5719-44a8-9aac-d5f322ab3698}; !- HVAC Component
 
 OS:PortList,
-  {b98bdf99-3df1-4d68-90a3-fe75c3763d4d}, !- Handle
-  {2471b9ce-886b-4072-a649-b1d2221f1bff}; !- HVAC Component
+  {17805576-5d5e-49b3-a649-e56d5790e790}, !- Handle
+  {fc29b618-5719-44a8-9aac-d5f322ab3698}; !- HVAC Component
 
 OS:Sizing:Zone,
-  {e2ade578-4581-42e0-acc7-35656742f150}, !- Handle
-  {2471b9ce-886b-4072-a649-b1d2221f1bff}, !- Zone or ZoneList Name
-=======
-  {cb77404c-383c-4465-ad22-7b51237208c0}, !- Handle
-  Node 3,                                 !- Name
-  {3613c246-6f4e-4cb0-95d5-2c4699769c57}, !- Inlet Port
-  ;                                       !- Outlet Port
-
-OS:Connection,
-  {3613c246-6f4e-4cb0-95d5-2c4699769c57}, !- Handle
-  {ba80e74f-d0ff-403e-83c9-44d8259863ee}, !- Source Object
-  11,                                     !- Outlet Port
-  {cb77404c-383c-4465-ad22-7b51237208c0}, !- Target Object
-  2;                                      !- Inlet Port
-
-OS:PortList,
-  {b16ff367-65a1-451a-ae77-716c6ef72592}, !- Handle
-  {ba80e74f-d0ff-403e-83c9-44d8259863ee}; !- HVAC Component
-
-OS:PortList,
-  {57f801b1-63cb-4d3b-aa64-35ad8c9d37d6}, !- Handle
-  {ba80e74f-d0ff-403e-83c9-44d8259863ee}; !- HVAC Component
-
-OS:PortList,
-  {193bc5f0-15dd-4b96-b078-770c872efb3b}, !- Handle
-  {ba80e74f-d0ff-403e-83c9-44d8259863ee}; !- HVAC Component
-
-OS:Sizing:Zone,
-  {dd57cc5a-9b2c-41ac-a066-289a1453cafe}, !- Handle
-  {ba80e74f-d0ff-403e-83c9-44d8259863ee}, !- Zone or ZoneList Name
->>>>>>> ad15e0a5
+  {e9469520-e6c9-4332-ac74-108f9a435c05}, !- Handle
+  {fc29b618-5719-44a8-9aac-d5f322ab3698}, !- Zone or ZoneList Name
   SupplyAirTemperature,                   !- Zone Cooling Design Supply Air Temperature Input Method
   14,                                     !- Zone Cooling Design Supply Air Temperature {C}
   11.11,                                  !- Zone Cooling Design Supply Air Temperature Difference {deltaC}
@@ -1238,21 +849,12 @@
   autosize;                               !- Dedicated Outdoor Air High Setpoint Temperature for Design {C}
 
 OS:ZoneHVAC:EquipmentList,
-<<<<<<< HEAD
-  {937a31b1-98ab-4e18-ada8-76f606f8a907}, !- Handle
+  {6525fb8b-2e4d-415f-873d-ef8560323b0e}, !- Handle
   Zone HVAC Equipment List 3,             !- Name
-  {2471b9ce-886b-4072-a649-b1d2221f1bff}; !- Thermal Zone
+  {fc29b618-5719-44a8-9aac-d5f322ab3698}; !- Thermal Zone
 
 OS:SpaceType,
-  {4a71ef6c-a056-4460-973c-3e14ec605aaa}, !- Handle
-=======
-  {133bcaac-9d43-4ed6-822b-9ddfea4408f7}, !- Handle
-  Zone HVAC Equipment List 3,             !- Name
-  {ba80e74f-d0ff-403e-83c9-44d8259863ee}; !- Thermal Zone
-
-OS:SpaceType,
-  {1abd0746-25de-4f85-ad99-5a7ad1b28ae3}, !- Handle
->>>>>>> ad15e0a5
+  {8c02450e-264f-4882-aacb-c3d182e49cee}, !- Handle
   Space Type 3,                           !- Name
   ,                                       !- Default Construction Set Name
   ,                                       !- Default Schedule Set Name
@@ -1263,23 +865,14 @@
   unfinished attic;                       !- Standards Space Type
 
 OS:BuildingUnit,
-<<<<<<< HEAD
-  {a1b84ecc-526f-419c-9cb8-330b7177e234}, !- Handle
-=======
-  {7c57e136-b407-4635-a64a-b84470444eda}, !- Handle
->>>>>>> ad15e0a5
+  {4a7373bd-9709-48b6-a327-b2c2d44d74d7}, !- Handle
   unit 1,                                 !- Name
   ,                                       !- Rendering Color
   Residential;                            !- Building Unit Type
 
 OS:AdditionalProperties,
-<<<<<<< HEAD
-  {68095c80-5a4d-4e85-bb12-6e0e4add76d3}, !- Handle
-  {a1b84ecc-526f-419c-9cb8-330b7177e234}, !- Object Name
-=======
-  {970da4a5-1a6e-4986-9808-d9886ea0414a}, !- Handle
-  {7c57e136-b407-4635-a64a-b84470444eda}, !- Object Name
->>>>>>> ad15e0a5
+  {e8c80ee4-1f4f-44cb-835a-e59b7d70abc1}, !- Handle
+  {4a7373bd-9709-48b6-a327-b2c2d44d74d7}, !- Object Name
   NumberOfBedrooms,                       !- Feature Name 1
   Integer,                                !- Feature Data Type 1
   3,                                      !- Feature Value 1
@@ -1291,20 +884,12 @@
   3.3900000000000001;                     !- Feature Value 3
 
 OS:External:File,
-<<<<<<< HEAD
-  {886bf45e-d3b5-481e-9712-cddd3c4a51fc}, !- Handle
-=======
-  {11bcb422-5b91-43d1-b33e-7c7462ed9d8c}, !- Handle
->>>>>>> ad15e0a5
+  {b36c8f73-4b87-4ae5-b641-cd006cac6fd3}, !- Handle
   8760.csv,                               !- Name
   8760.csv;                               !- File Name
 
 OS:Schedule:Day,
-<<<<<<< HEAD
-  {32e7b1c1-83c9-493d-8b22-b45f03465ae0}, !- Handle
-=======
-  {b4839996-2028-47bb-b364-3170a31e3002}, !- Handle
->>>>>>> ad15e0a5
+  {25f08681-f58b-4286-b370-40010b15987b}, !- Handle
   Schedule Day 1,                         !- Name
   ,                                       !- Schedule Type Limits Name
   ,                                       !- Interpolate to Timestep
@@ -1313,11 +898,7 @@
   0;                                      !- Value Until Time 1
 
 OS:Schedule:Day,
-<<<<<<< HEAD
-  {899c040d-9ca6-4c1c-a79c-a826a23dea44}, !- Handle
-=======
-  {96a13e88-bf1e-4947-959f-a989bebc2203}, !- Handle
->>>>>>> ad15e0a5
+  {ad33d589-2546-4d84-a89d-680f1e5f7c3b}, !- Handle
   Schedule Day 2,                         !- Name
   ,                                       !- Schedule Type Limits Name
   ,                                       !- Interpolate to Timestep
@@ -1326,17 +907,10 @@
   1;                                      !- Value Until Time 1
 
 OS:Schedule:File,
-<<<<<<< HEAD
-  {b540402c-a0ce-46ca-81cc-530bb76e619d}, !- Handle
+  {6a117330-b0c5-46eb-aa18-dc17ff50ae38}, !- Handle
   occupants,                              !- Name
-  {01625e97-794d-4a90-ba0f-2b033121ba22}, !- Schedule Type Limits Name
-  {886bf45e-d3b5-481e-9712-cddd3c4a51fc}, !- External File Name
-=======
-  {44b4e6a9-8eee-44e1-88ad-71ec580bccf3}, !- Handle
-  occupants,                              !- Name
-  {f115dd81-147c-4451-8046-a99921ce3b9d}, !- Schedule Type Limits Name
-  {11bcb422-5b91-43d1-b33e-7c7462ed9d8c}, !- External File Name
->>>>>>> ad15e0a5
+  {d7f7c7e2-0444-476d-91a9-c4265dde8ac9}, !- Schedule Type Limits Name
+  {b36c8f73-4b87-4ae5-b641-cd006cac6fd3}, !- External File Name
   1,                                      !- Column Number
   1,                                      !- Rows to Skip at Top
   8760,                                   !- Number of Hours of Data
@@ -1345,23 +919,13 @@
   60;                                     !- Minutes per Item
 
 OS:Schedule:Constant,
-<<<<<<< HEAD
-  {588534a4-1510-4d6a-b36a-57d0ad11f1b1}, !- Handle
+  {c4983267-1dc4-4168-8750-c33898c4730b}, !- Handle
   res occupants activity schedule,        !- Name
-  {2a126bb8-ad9d-4a46-a90b-1444a07308ff}, !- Schedule Type Limits Name
+  {6ea532d3-c873-4574-8d90-a1b463f31662}, !- Schedule Type Limits Name
   112.539290946133;                       !- Value
 
 OS:People:Definition,
-  {8e6c5b94-ba6f-4446-a9b5-2239f2b1dd6a}, !- Handle
-=======
-  {8718de85-a21e-4b42-9b8e-e31186cd3ab4}, !- Handle
-  res occupants activity schedule,        !- Name
-  {da1ade5d-8522-49ee-a1b8-fe4511100c71}, !- Schedule Type Limits Name
-  112.539290946133;                       !- Value
-
-OS:People:Definition,
-  {3ba5b88f-d3e0-4419-ac2c-35081640ee79}, !- Handle
->>>>>>> ad15e0a5
+  {6d3ad4c6-297f-486b-81a9-3e3f22f015ef}, !- Handle
   res occupants|living space,             !- Name
   People,                                 !- Number of People Calculation Method
   3.39,                                   !- Number of People {people}
@@ -1374,21 +938,12 @@
   ZoneAveraged;                           !- Mean Radiant Temperature Calculation Type
 
 OS:People,
-<<<<<<< HEAD
-  {f24b9140-42cc-4f91-b17c-e498a5b01303}, !- Handle
+  {a2c25907-e54a-48dc-a7e3-9a58fb2f17a7}, !- Handle
   res occupants|living space,             !- Name
-  {8e6c5b94-ba6f-4446-a9b5-2239f2b1dd6a}, !- People Definition Name
-  {d559adb2-ee0a-47d4-a848-765845f71c63}, !- Space or SpaceType Name
-  {b540402c-a0ce-46ca-81cc-530bb76e619d}, !- Number of People Schedule Name
-  {588534a4-1510-4d6a-b36a-57d0ad11f1b1}, !- Activity Level Schedule Name
-=======
-  {8eabbbd3-8ba1-457d-940b-012048fd4160}, !- Handle
-  res occupants|living space,             !- Name
-  {3ba5b88f-d3e0-4419-ac2c-35081640ee79}, !- People Definition Name
-  {87f56c9c-2d16-47f1-82b0-a3e69b275436}, !- Space or SpaceType Name
-  {44b4e6a9-8eee-44e1-88ad-71ec580bccf3}, !- Number of People Schedule Name
-  {8718de85-a21e-4b42-9b8e-e31186cd3ab4}, !- Activity Level Schedule Name
->>>>>>> ad15e0a5
+  {6d3ad4c6-297f-486b-81a9-3e3f22f015ef}, !- People Definition Name
+  {d5228d13-4462-4b0d-ae11-67d47af840e8}, !- Space or SpaceType Name
+  {6a117330-b0c5-46eb-aa18-dc17ff50ae38}, !- Number of People Schedule Name
+  {c4983267-1dc4-4168-8750-c33898c4730b}, !- Activity Level Schedule Name
   ,                                       !- Surface Name/Angle Factor List Name
   ,                                       !- Work Efficiency Schedule Name
   ,                                       !- Clothing Insulation Schedule Name
@@ -1396,11 +951,7 @@
   1;                                      !- Multiplier
 
 OS:ScheduleTypeLimits,
-<<<<<<< HEAD
-  {2a126bb8-ad9d-4a46-a90b-1444a07308ff}, !- Handle
-=======
-  {da1ade5d-8522-49ee-a1b8-fe4511100c71}, !- Handle
->>>>>>> ad15e0a5
+  {6ea532d3-c873-4574-8d90-a1b463f31662}, !- Handle
   ActivityLevel,                          !- Name
   0,                                      !- Lower Limit Value
   ,                                       !- Upper Limit Value
@@ -1408,37 +959,58 @@
   ActivityLevel;                          !- Unit Type
 
 OS:ScheduleTypeLimits,
-<<<<<<< HEAD
-  {01625e97-794d-4a90-ba0f-2b033121ba22}, !- Handle
-=======
-  {f115dd81-147c-4451-8046-a99921ce3b9d}, !- Handle
->>>>>>> ad15e0a5
+  {d7f7c7e2-0444-476d-91a9-c4265dde8ac9}, !- Handle
   Fractional,                             !- Name
   0,                                      !- Lower Limit Value
   1,                                      !- Upper Limit Value
   Continuous;                             !- Numeric Type
 
 OS:ShadingSurfaceGroup,
-<<<<<<< HEAD
-  {55d9ef98-401c-4f18-a120-2cf1da8f3876}, !- Handle
-=======
-  {66baffd8-92e3-46d3-a3dc-d8ff069375e3}, !- Handle
->>>>>>> ad15e0a5
+  {fab91fbd-8081-4519-9779-d4efe08176ac}, !- Handle
   res eaves,                              !- Name
   Building;                               !- Shading Surface Type
 
 OS:ShadingSurface,
-<<<<<<< HEAD
-  {73c05430-d1fd-4862-b163-a16e4f56a00f}, !- Handle
+  {4bf9a73f-b2ca-4f53-b7b5-50c53def92e6}, !- Handle
+  Surface 9 - res eaves,                  !- Name
+  ,                                       !- Construction Name
+  {fab91fbd-8081-4519-9779-d4efe08176ac}, !- Shading Surface Group Name
+  ,                                       !- Transmittance Schedule Name
+  ,                                       !- Number of Vertices
+  7.07538440716979, -12.9315688143396, 2.7432, !- X,Y,Z Vertex 1 {m}
+  7.07538440716979, -6.46578440716979, 5.9760922035849, !- X,Y,Z Vertex 2 {m}
+  6.46578440716979, -6.46578440716979, 5.9760922035849, !- X,Y,Z Vertex 3 {m}
+  6.46578440716979, -12.9315688143396, 2.7432; !- X,Y,Z Vertex 4 {m}
+
+OS:ShadingSurface,
+  {c19797c9-7246-408e-a435-48e8f8103732}, !- Handle
+  Surface 9 - res eaves 1,                !- Name
+  ,                                       !- Construction Name
+  {fab91fbd-8081-4519-9779-d4efe08176ac}, !- Shading Surface Group Name
+  ,                                       !- Transmittance Schedule Name
+  ,                                       !- Number of Vertices
+  -0.6096, -6.46578440716979, 5.9760922035849, !- X,Y,Z Vertex 1 {m}
+  -0.6096, -12.9315688143396, 2.7432,     !- X,Y,Z Vertex 2 {m}
+  0, -12.9315688143396, 2.7432,           !- X,Y,Z Vertex 3 {m}
+  0, -6.46578440716979, 5.9760922035849;  !- X,Y,Z Vertex 4 {m}
+
+OS:ShadingSurface,
+  {f8c7c12d-f334-456f-9dd6-b6f2f7033aa4}, !- Handle
+  Surface 9 - res eaves 2,                !- Name
+  ,                                       !- Construction Name
+  {fab91fbd-8081-4519-9779-d4efe08176ac}, !- Shading Surface Group Name
+  ,                                       !- Transmittance Schedule Name
+  ,                                       !- Number of Vertices
+  0, -13.5411688143396, 2.4384,           !- X,Y,Z Vertex 1 {m}
+  6.46578440716979, -13.5411688143396, 2.4384, !- X,Y,Z Vertex 2 {m}
+  6.46578440716979, -12.9315688143396, 2.7432, !- X,Y,Z Vertex 3 {m}
+  0, -12.9315688143396, 2.7432;           !- X,Y,Z Vertex 4 {m}
+
+OS:ShadingSurface,
+  {0e6a0d20-a183-4788-b0b5-e68c6db76f11}, !- Handle
   Surface 8 - res eaves,                  !- Name
   ,                                       !- Construction Name
-  {55d9ef98-401c-4f18-a120-2cf1da8f3876}, !- Shading Surface Group Name
-=======
-  {901ed406-e96b-4a98-8c19-0ffafb081c63}, !- Handle
-  Surface 8 - res eaves,                  !- Name
-  ,                                       !- Construction Name
-  {66baffd8-92e3-46d3-a3dc-d8ff069375e3}, !- Shading Surface Group Name
->>>>>>> ad15e0a5
+  {fab91fbd-8081-4519-9779-d4efe08176ac}, !- Shading Surface Group Name
   ,                                       !- Transmittance Schedule Name
   ,                                       !- Number of Vertices
   -0.6096, 0, 2.7432,                     !- X,Y,Z Vertex 1 {m}
@@ -1447,17 +1019,10 @@
   0, 0, 2.7432;                           !- X,Y,Z Vertex 4 {m}
 
 OS:ShadingSurface,
-<<<<<<< HEAD
-  {19a7ce18-538e-4f4f-9b5b-43ac98599ead}, !- Handle
+  {42d8932a-04f3-46e8-95b4-8c805a7345ab}, !- Handle
   Surface 8 - res eaves 1,                !- Name
   ,                                       !- Construction Name
-  {55d9ef98-401c-4f18-a120-2cf1da8f3876}, !- Shading Surface Group Name
-=======
-  {324fc2dd-e796-4fa7-b195-6f0c8aef943a}, !- Handle
-  Surface 8 - res eaves 1,                !- Name
-  ,                                       !- Construction Name
-  {66baffd8-92e3-46d3-a3dc-d8ff069375e3}, !- Shading Surface Group Name
->>>>>>> ad15e0a5
+  {fab91fbd-8081-4519-9779-d4efe08176ac}, !- Shading Surface Group Name
   ,                                       !- Transmittance Schedule Name
   ,                                       !- Number of Vertices
   7.07538440716979, -6.46578440716979, 5.9760922035849, !- X,Y,Z Vertex 1 {m}
@@ -1466,77 +1031,13 @@
   6.46578440716979, -6.46578440716979, 5.9760922035849; !- X,Y,Z Vertex 4 {m}
 
 OS:ShadingSurface,
-<<<<<<< HEAD
-  {0470be15-398f-4f35-a41b-c90459bdbeaf}, !- Handle
+  {d003a4f1-d9ff-4aff-b3d1-817ffd2df16b}, !- Handle
   Surface 8 - res eaves 2,                !- Name
   ,                                       !- Construction Name
-  {55d9ef98-401c-4f18-a120-2cf1da8f3876}, !- Shading Surface Group Name
-=======
-  {5af19c9d-fc46-4dad-a38f-75fdb19a8d5c}, !- Handle
-  Surface 8 - res eaves 2,                !- Name
-  ,                                       !- Construction Name
-  {66baffd8-92e3-46d3-a3dc-d8ff069375e3}, !- Shading Surface Group Name
->>>>>>> ad15e0a5
+  {fab91fbd-8081-4519-9779-d4efe08176ac}, !- Shading Surface Group Name
   ,                                       !- Transmittance Schedule Name
   ,                                       !- Number of Vertices
   6.46578440716979, 0.6096, 2.4384,       !- X,Y,Z Vertex 1 {m}
   0, 0.6096, 2.4384,                      !- X,Y,Z Vertex 2 {m}
   0, 0, 2.7432,                           !- X,Y,Z Vertex 3 {m}
   6.46578440716979, 0, 2.7432;            !- X,Y,Z Vertex 4 {m}
-
-OS:ShadingSurface,
-<<<<<<< HEAD
-  {f672c5d7-b889-4d12-98a8-77d2061a1d61}, !- Handle
-  Surface 9 - res eaves,                  !- Name
-  ,                                       !- Construction Name
-  {55d9ef98-401c-4f18-a120-2cf1da8f3876}, !- Shading Surface Group Name
-=======
-  {40ff4912-cdef-4582-8d00-7385f25e5fae}, !- Handle
-  Surface 9 - res eaves,                  !- Name
-  ,                                       !- Construction Name
-  {66baffd8-92e3-46d3-a3dc-d8ff069375e3}, !- Shading Surface Group Name
->>>>>>> ad15e0a5
-  ,                                       !- Transmittance Schedule Name
-  ,                                       !- Number of Vertices
-  7.07538440716979, -12.9315688143396, 2.7432, !- X,Y,Z Vertex 1 {m}
-  7.07538440716979, -6.46578440716979, 5.9760922035849, !- X,Y,Z Vertex 2 {m}
-  6.46578440716979, -6.46578440716979, 5.9760922035849, !- X,Y,Z Vertex 3 {m}
-  6.46578440716979, -12.9315688143396, 2.7432; !- X,Y,Z Vertex 4 {m}
-
-OS:ShadingSurface,
-<<<<<<< HEAD
-  {c3a2fcfc-7a8c-44d6-9365-ba1b254f5856}, !- Handle
-  Surface 9 - res eaves 1,                !- Name
-  ,                                       !- Construction Name
-  {55d9ef98-401c-4f18-a120-2cf1da8f3876}, !- Shading Surface Group Name
-=======
-  {1898f423-820d-4f65-96bb-2f0b8ee5f988}, !- Handle
-  Surface 9 - res eaves 1,                !- Name
-  ,                                       !- Construction Name
-  {66baffd8-92e3-46d3-a3dc-d8ff069375e3}, !- Shading Surface Group Name
->>>>>>> ad15e0a5
-  ,                                       !- Transmittance Schedule Name
-  ,                                       !- Number of Vertices
-  -0.6096, -6.46578440716979, 5.9760922035849, !- X,Y,Z Vertex 1 {m}
-  -0.6096, -12.9315688143396, 2.7432,     !- X,Y,Z Vertex 2 {m}
-  0, -12.9315688143396, 2.7432,           !- X,Y,Z Vertex 3 {m}
-  0, -6.46578440716979, 5.9760922035849;  !- X,Y,Z Vertex 4 {m}
-
-OS:ShadingSurface,
-<<<<<<< HEAD
-  {995ce11a-8367-4ee7-8014-a5efdbe7e7ee}, !- Handle
-  Surface 9 - res eaves 2,                !- Name
-  ,                                       !- Construction Name
-  {55d9ef98-401c-4f18-a120-2cf1da8f3876}, !- Shading Surface Group Name
-=======
-  {fbf88407-3130-4d1d-a38c-9701ed41c91a}, !- Handle
-  Surface 9 - res eaves 2,                !- Name
-  ,                                       !- Construction Name
-  {66baffd8-92e3-46d3-a3dc-d8ff069375e3}, !- Shading Surface Group Name
->>>>>>> ad15e0a5
-  ,                                       !- Transmittance Schedule Name
-  ,                                       !- Number of Vertices
-  0, -13.5411688143396, 2.4384,           !- X,Y,Z Vertex 1 {m}
-  6.46578440716979, -13.5411688143396, 2.4384, !- X,Y,Z Vertex 2 {m}
-  6.46578440716979, -12.9315688143396, 2.7432, !- X,Y,Z Vertex 3 {m}
-  0, -12.9315688143396, 2.7432;           !- X,Y,Z Vertex 4 {m}
