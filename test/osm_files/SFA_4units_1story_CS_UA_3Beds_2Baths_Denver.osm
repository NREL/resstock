--- conflicted
+++ resolved
@@ -1,53 +1,26 @@
 !- NOTE: Auto-generated from /test/osw_files/SFA_4units_1story_CS_UA_3Beds_2Baths_Denver.osw
 
 OS:Version,
-<<<<<<< HEAD
-  {231b83ed-6776-4729-b606-9d8b34127bff}, !- Handle
-  2.9.0;                                  !- Version Identifier
-
-OS:SimulationControl,
-  {ded038a1-4e45-49de-a9b0-a289c7b52a08}, !- Handle
-=======
   {55346896-dbf6-48e1-a29b-de63b80efe47}, !- Handle
   2.9.0;                                  !- Version Identifier
 
 OS:SimulationControl,
   {7a8c70b1-5aa0-4f07-ba9f-9534a8936912}, !- Handle
->>>>>>> 49f5e9b9
   ,                                       !- Do Zone Sizing Calculation
   ,                                       !- Do System Sizing Calculation
   ,                                       !- Do Plant Sizing Calculation
   No;                                     !- Run Simulation for Sizing Periods
 
 OS:Timestep,
-<<<<<<< HEAD
-  {005952eb-aaf4-4d65-8b11-46e3f07c1261}, !- Handle
-  6;                                      !- Number of Timesteps per Hour
-
-OS:ShadowCalculation,
-  {f14e2a3f-fa49-462e-ab12-5ae687b886f8}, !- Handle
-=======
   {b6f0f58f-f770-45f0-9df9-15574e2ea5c3}, !- Handle
   6;                                      !- Number of Timesteps per Hour
 
 OS:ShadowCalculation,
   {81b6f271-e0c1-46aa-bb2d-a7f20d32a6f5}, !- Handle
->>>>>>> 49f5e9b9
   20,                                     !- Calculation Frequency
   200;                                    !- Maximum Figures in Shadow Overlap Calculations
 
 OS:SurfaceConvectionAlgorithm:Outside,
-<<<<<<< HEAD
-  {27989f9d-1b78-40c1-8a2b-4a3860e719ed}, !- Handle
-  DOE-2;                                  !- Algorithm
-
-OS:SurfaceConvectionAlgorithm:Inside,
-  {5d813816-c714-481c-b9a5-0a345bc8f5d6}, !- Handle
-  TARP;                                   !- Algorithm
-
-OS:ZoneCapacitanceMultiplier:ResearchSpecial,
-  {b18d8856-45bf-4f7d-8b75-869dfdc6fb15}, !- Handle
-=======
   {db051582-4830-4d41-8f97-8987415f2126}, !- Handle
   DOE-2;                                  !- Algorithm
 
@@ -57,17 +30,12 @@
 
 OS:ZoneCapacitanceMultiplier:ResearchSpecial,
   {f448bdb9-48c5-4723-9d28-240126ed8500}, !- Handle
->>>>>>> 49f5e9b9
   ,                                       !- Temperature Capacity Multiplier
   15,                                     !- Humidity Capacity Multiplier
   ;                                       !- Carbon Dioxide Capacity Multiplier
 
 OS:RunPeriod,
-<<<<<<< HEAD
-  {08d9b9eb-9bb6-47ad-b4b8-88914ddeb716}, !- Handle
-=======
   {f118e378-2f27-4f65-a079-0b84b29e4aa1}, !- Handle
->>>>>>> 49f5e9b9
   Run Period 1,                           !- Name
   1,                                      !- Begin Month
   1,                                      !- Begin Day of Month
@@ -81,11 +49,7 @@
   ;                                       !- Number of Times Runperiod to be Repeated
 
 OS:YearDescription,
-<<<<<<< HEAD
-  {f5400d98-bd90-4607-966d-3ea671fe1109}, !- Handle
-=======
   {1b3697a9-fa03-404e-a347-9dbb406f4a62}, !- Handle
->>>>>>> 49f5e9b9
   2007,                                   !- Calendar Year
   ,                                       !- Day of Week for Start Day
   ;                                       !- Is Leap Year
@@ -294,11 +258,7 @@
   1;                                      !- Feature Value 4
 
 OS:ThermalZone,
-<<<<<<< HEAD
-  {1ca66c13-5de4-43ad-81c6-a31abf48bfc8}, !- Handle
-=======
   {5a6a0650-ea8c-42b6-bc11-d000fd0ef49f}, !- Handle
->>>>>>> 49f5e9b9
   living zone,                            !- Name
   ,                                       !- Multiplier
   ,                                       !- Ceiling Height {m}
@@ -307,17 +267,10 @@
   ,                                       !- Zone Inside Convection Algorithm
   ,                                       !- Zone Outside Convection Algorithm
   ,                                       !- Zone Conditioning Equipment List Name
-<<<<<<< HEAD
-  {07fc2192-d91a-4c16-a8db-39833023ff41}, !- Zone Air Inlet Port List
-  {97c8ab22-1957-48b1-b0f7-391840dacf7d}, !- Zone Air Exhaust Port List
-  {a1af093b-631e-4a25-85d4-3b5f0d6da1fd}, !- Zone Air Node Name
-  {b2cc0e1d-6c01-4ca9-8258-f33b56603863}, !- Zone Return Air Port List
-=======
   {9435018d-7dda-415b-9485-c8b41d7bfc2d}, !- Zone Air Inlet Port List
   {aaf317fb-04b7-4f07-8826-53ff04f20459}, !- Zone Air Exhaust Port List
   {2ce40b92-b83a-42f5-b742-a6b3fb900844}, !- Zone Air Node Name
   {dd55c08c-be9e-48fc-ba37-ea0c90f6c508}, !- Zone Return Air Port List
->>>>>>> 49f5e9b9
   ,                                       !- Primary Daylighting Control Name
   ,                                       !- Fraction of Zone Controlled by Primary Daylighting Control
   ,                                       !- Secondary Daylighting Control Name
@@ -328,39 +281,6 @@
   No;                                     !- Use Ideal Air Loads
 
 OS:Node,
-<<<<<<< HEAD
-  {ca1d3c1b-ba4e-4811-b7fb-7aec236111c9}, !- Handle
-  Node 1,                                 !- Name
-  {a1af093b-631e-4a25-85d4-3b5f0d6da1fd}, !- Inlet Port
-  ;                                       !- Outlet Port
-
-OS:Connection,
-  {a1af093b-631e-4a25-85d4-3b5f0d6da1fd}, !- Handle
-  {3e752efa-ea1a-49aa-8d87-30bc1a6efb6f}, !- Name
-  {1ca66c13-5de4-43ad-81c6-a31abf48bfc8}, !- Source Object
-  11,                                     !- Outlet Port
-  {ca1d3c1b-ba4e-4811-b7fb-7aec236111c9}, !- Target Object
-  2;                                      !- Inlet Port
-
-OS:PortList,
-  {07fc2192-d91a-4c16-a8db-39833023ff41}, !- Handle
-  {e1a43552-bbbf-41b9-a579-51e414feee9d}, !- Name
-  {1ca66c13-5de4-43ad-81c6-a31abf48bfc8}; !- HVAC Component
-
-OS:PortList,
-  {97c8ab22-1957-48b1-b0f7-391840dacf7d}, !- Handle
-  {71d56667-1edc-4012-9c38-c08948c7d6da}, !- Name
-  {1ca66c13-5de4-43ad-81c6-a31abf48bfc8}; !- HVAC Component
-
-OS:PortList,
-  {b2cc0e1d-6c01-4ca9-8258-f33b56603863}, !- Handle
-  {47630983-6d22-48d4-ace6-3c89e6028753}, !- Name
-  {1ca66c13-5de4-43ad-81c6-a31abf48bfc8}; !- HVAC Component
-
-OS:Sizing:Zone,
-  {f59dbdfd-10b0-4fb6-8a44-99ee4f45cf2d}, !- Handle
-  {1ca66c13-5de4-43ad-81c6-a31abf48bfc8}, !- Zone or ZoneList Name
-=======
   {61098305-9ca4-4a5a-9ee0-0e497ce27eec}, !- Handle
   Node 1,                                 !- Name
   {2ce40b92-b83a-42f5-b742-a6b3fb900844}, !- Inlet Port
@@ -392,7 +312,6 @@
 OS:Sizing:Zone,
   {a68b9fc0-61ad-469e-a171-541191958ca6}, !- Handle
   {5a6a0650-ea8c-42b6-bc11-d000fd0ef49f}, !- Zone or ZoneList Name
->>>>>>> 49f5e9b9
   SupplyAirTemperature,                   !- Zone Cooling Design Supply Air Temperature Input Method
   14,                                     !- Zone Cooling Design Supply Air Temperature {C}
   11.11,                                  !- Zone Cooling Design Supply Air Temperature Difference {deltaC}
@@ -421,16 +340,6 @@
   autosize;                               !- Dedicated Outdoor Air High Setpoint Temperature for Design {C}
 
 OS:ZoneHVAC:EquipmentList,
-<<<<<<< HEAD
-  {0f9a1ec1-7a98-407f-97d6-c7087f62cd27}, !- Handle
-  Zone HVAC Equipment List 1,             !- Name
-  {1ca66c13-5de4-43ad-81c6-a31abf48bfc8}; !- Thermal Zone
-
-OS:Space,
-  {c4123eeb-6d55-4516-b166-f0d60cb75e4f}, !- Handle
-  living space,                           !- Name
-  {28cad0aa-f180-489b-9219-5179c48d664f}, !- Space Type Name
-=======
   {2726d75f-ef92-4ee9-a9e8-d58749772646}, !- Handle
   Zone HVAC Equipment List 1,             !- Name
   {5a6a0650-ea8c-42b6-bc11-d000fd0ef49f}; !- Thermal Zone
@@ -439,7 +348,6 @@
   {6fe1fbac-f16c-46da-a483-d8e8584155da}, !- Handle
   living space,                           !- Name
   {fc2fb546-c525-4df6-9e84-4aed42932e7e}, !- Space Type Name
->>>>>>> 49f5e9b9
   ,                                       !- Default Construction Set Name
   ,                                       !- Default Schedule Set Name
   ,                                       !- Direction of Relative North {deg}
@@ -447,21 +355,6 @@
   ,                                       !- Y Origin {m}
   ,                                       !- Z Origin {m}
   ,                                       !- Building Story Name
-<<<<<<< HEAD
-  {1ca66c13-5de4-43ad-81c6-a31abf48bfc8}, !- Thermal Zone Name
-  ,                                       !- Part of Total Floor Area
-  ,                                       !- Design Specification Outdoor Air Object Name
-  {d87ee175-eeac-44d3-ade8-ccbaa53dda11}; !- Building Unit Name
-
-OS:Surface,
-  {0a001f31-9bac-4cfd-8380-bc67f0a39457}, !- Handle
-  Surface 1,                              !- Name
-  Floor,                                  !- Surface Type
-  ,                                       !- Construction Name
-  {c4123eeb-6d55-4516-b166-f0d60cb75e4f}, !- Space Name
-  Surface,                                !- Outside Boundary Condition
-  {bf10e049-9223-463e-b803-faedf7d8fa74}, !- Outside Boundary Condition Object
-=======
   {5a6a0650-ea8c-42b6-bc11-d000fd0ef49f}, !- Thermal Zone Name
   ,                                       !- Part of Total Floor Area
   ,                                       !- Design Specification Outdoor Air Object Name
@@ -475,7 +368,6 @@
   {6fe1fbac-f16c-46da-a483-d8e8584155da}, !- Space Name
   Surface,                                !- Outside Boundary Condition
   {b8a16a45-1e8b-4559-8673-6f33f77eeafd}, !- Outside Boundary Condition Object
->>>>>>> 49f5e9b9
   NoSun,                                  !- Sun Exposure
   NoWind,                                 !- Wind Exposure
   ,                                       !- View Factor to Ground
@@ -486,19 +378,11 @@
   6.46578440716979, -12.9315688143396, 0; !- X,Y,Z Vertex 4 {m}
 
 OS:Surface,
-<<<<<<< HEAD
-  {f2cef257-f7f3-4198-8c7e-1eb21f9d3c45}, !- Handle
-  Surface 2,                              !- Name
-  Wall,                                   !- Surface Type
-  ,                                       !- Construction Name
-  {c4123eeb-6d55-4516-b166-f0d60cb75e4f}, !- Space Name
-=======
   {8e833fa6-acf1-4000-bd90-ec36a71ff3e1}, !- Handle
   Surface 2,                              !- Name
   Wall,                                   !- Surface Type
   ,                                       !- Construction Name
   {6fe1fbac-f16c-46da-a483-d8e8584155da}, !- Space Name
->>>>>>> 49f5e9b9
   Outdoors,                               !- Outside Boundary Condition
   ,                                       !- Outside Boundary Condition Object
   SunExposed,                             !- Sun Exposure
@@ -511,19 +395,11 @@
   0, -12.9315688143396, 2.4384;           !- X,Y,Z Vertex 4 {m}
 
 OS:Surface,
-<<<<<<< HEAD
-  {4d523d28-2ffb-4034-94bf-0d3c55e9d568}, !- Handle
-  Surface 3,                              !- Name
-  Wall,                                   !- Surface Type
-  ,                                       !- Construction Name
-  {c4123eeb-6d55-4516-b166-f0d60cb75e4f}, !- Space Name
-=======
   {3d61b377-65b4-485e-8dc9-db0cee7edf5b}, !- Handle
   Surface 3,                              !- Name
   Wall,                                   !- Surface Type
   ,                                       !- Construction Name
   {6fe1fbac-f16c-46da-a483-d8e8584155da}, !- Space Name
->>>>>>> 49f5e9b9
   Outdoors,                               !- Outside Boundary Condition
   ,                                       !- Outside Boundary Condition Object
   SunExposed,                             !- Sun Exposure
@@ -536,15 +412,6 @@
   0, 0, 2.4384;                           !- X,Y,Z Vertex 4 {m}
 
 OS:Surface,
-<<<<<<< HEAD
-  {d3e1ccc0-eaef-4b13-aad5-7cc159642d85}, !- Handle
-  Surface 4,                              !- Name
-  Wall,                                   !- Surface Type
-  ,                                       !- Construction Name
-  {c4123eeb-6d55-4516-b166-f0d60cb75e4f}, !- Space Name
-  Surface,                                !- Outside Boundary Condition
-  {f78284ee-501e-434e-ae96-fbbf6494eb7f}, !- Outside Boundary Condition Object
-=======
   {fd403036-7975-492c-8d82-065268fee1e2}, !- Handle
   Surface 4,                              !- Name
   Wall,                                   !- Surface Type
@@ -552,7 +419,6 @@
   {6fe1fbac-f16c-46da-a483-d8e8584155da}, !- Space Name
   Adiabatic,                              !- Outside Boundary Condition
   ,                                       !- Outside Boundary Condition Object
->>>>>>> 49f5e9b9
   NoSun,                                  !- Sun Exposure
   NoWind,                                 !- Wind Exposure
   ,                                       !- View Factor to Ground
@@ -563,19 +429,11 @@
   6.46578440716979, 0, 2.4384;            !- X,Y,Z Vertex 4 {m}
 
 OS:Surface,
-<<<<<<< HEAD
-  {6270f8ab-9a99-451b-bfb8-65d91e0b25f8}, !- Handle
-  Surface 5,                              !- Name
-  Wall,                                   !- Surface Type
-  ,                                       !- Construction Name
-  {c4123eeb-6d55-4516-b166-f0d60cb75e4f}, !- Space Name
-=======
   {e685bf82-ea11-474e-9d01-5ef3290837f1}, !- Handle
   Surface 5,                              !- Name
   Wall,                                   !- Surface Type
   ,                                       !- Construction Name
   {6fe1fbac-f16c-46da-a483-d8e8584155da}, !- Space Name
->>>>>>> 49f5e9b9
   Outdoors,                               !- Outside Boundary Condition
   ,                                       !- Outside Boundary Condition Object
   SunExposed,                             !- Sun Exposure
@@ -588,15 +446,6 @@
   6.46578440716979, -12.9315688143396, 2.4384; !- X,Y,Z Vertex 4 {m}
 
 OS:Surface,
-<<<<<<< HEAD
-  {32850f31-9b9b-4756-9082-3e9866f51c04}, !- Handle
-  Surface 6,                              !- Name
-  RoofCeiling,                            !- Surface Type
-  ,                                       !- Construction Name
-  {c4123eeb-6d55-4516-b166-f0d60cb75e4f}, !- Space Name
-  Surface,                                !- Outside Boundary Condition
-  {1894910c-6408-46d1-aaa0-d86211a7e0c4}, !- Outside Boundary Condition Object
-=======
   {7c14d24b-1e88-4b55-97b9-8f2f81023487}, !- Handle
   Surface 6,                              !- Name
   RoofCeiling,                            !- Surface Type
@@ -604,7 +453,6 @@
   {6fe1fbac-f16c-46da-a483-d8e8584155da}, !- Space Name
   Surface,                                !- Outside Boundary Condition
   {d9c78296-420e-43e0-b259-ebdaca698f49}, !- Outside Boundary Condition Object
->>>>>>> 49f5e9b9
   NoSun,                                  !- Sun Exposure
   NoWind,                                 !- Wind Exposure
   ,                                       !- View Factor to Ground
@@ -615,11 +463,7 @@
   0, -12.9315688143396, 2.4384;           !- X,Y,Z Vertex 4 {m}
 
 OS:SpaceType,
-<<<<<<< HEAD
-  {28cad0aa-f180-489b-9219-5179c48d664f}, !- Handle
-=======
   {fc2fb546-c525-4df6-9e84-4aed42932e7e}, !- Handle
->>>>>>> 49f5e9b9
   Space Type 1,                           !- Name
   ,                                       !- Default Construction Set Name
   ,                                       !- Default Schedule Set Name
@@ -629,10 +473,124 @@
   ,                                       !- Standards Building Type
   living;                                 !- Standards Space Type
 
-<<<<<<< HEAD
+OS:Surface,
+  {f13bdf6e-7009-46ef-b876-875beb990e35}, !- Handle
+  Surface 12,                             !- Name
+  Floor,                                  !- Surface Type
+  ,                                       !- Construction Name
+  {8e6b41dc-8738-422c-a1aa-27a07af1c0e6}, !- Space Name
+  Foundation,                             !- Outside Boundary Condition
+  ,                                       !- Outside Boundary Condition Object
+  NoSun,                                  !- Sun Exposure
+  NoWind,                                 !- Wind Exposure
+  ,                                       !- View Factor to Ground
+  ,                                       !- Number of Vertices
+  0, -12.9315688143396, -0.9144,          !- X,Y,Z Vertex 1 {m}
+  0, 0, -0.9144,                          !- X,Y,Z Vertex 2 {m}
+  6.46578440716979, 0, -0.9144,           !- X,Y,Z Vertex 3 {m}
+  6.46578440716979, -12.9315688143396, -0.9144; !- X,Y,Z Vertex 4 {m}
+
+OS:Surface,
+  {8a650574-2474-41b3-b753-e83ee68296b2}, !- Handle
+  Surface 13,                             !- Name
+  Wall,                                   !- Surface Type
+  ,                                       !- Construction Name
+  {8e6b41dc-8738-422c-a1aa-27a07af1c0e6}, !- Space Name
+  Foundation,                             !- Outside Boundary Condition
+  ,                                       !- Outside Boundary Condition Object
+  NoSun,                                  !- Sun Exposure
+  NoWind,                                 !- Wind Exposure
+  ,                                       !- View Factor to Ground
+  ,                                       !- Number of Vertices
+  0, 0, -1.11022302462516e-016,           !- X,Y,Z Vertex 1 {m}
+  0, 0, -0.9144,                          !- X,Y,Z Vertex 2 {m}
+  0, -12.9315688143396, -0.9144,          !- X,Y,Z Vertex 3 {m}
+  0, -12.9315688143396, -1.11022302462516e-016; !- X,Y,Z Vertex 4 {m}
+
+OS:Surface,
+  {cb601028-91ab-4c03-ade9-70c1062fd8ce}, !- Handle
+  Surface 14,                             !- Name
+  Wall,                                   !- Surface Type
+  ,                                       !- Construction Name
+  {8e6b41dc-8738-422c-a1aa-27a07af1c0e6}, !- Space Name
+  Foundation,                             !- Outside Boundary Condition
+  ,                                       !- Outside Boundary Condition Object
+  NoSun,                                  !- Sun Exposure
+  NoWind,                                 !- Wind Exposure
+  ,                                       !- View Factor to Ground
+  ,                                       !- Number of Vertices
+  6.46578440716979, 0, -1.11022302462516e-016, !- X,Y,Z Vertex 1 {m}
+  6.46578440716979, 0, -0.9144,           !- X,Y,Z Vertex 2 {m}
+  0, 0, -0.9144,                          !- X,Y,Z Vertex 3 {m}
+  0, 0, -1.11022302462516e-016;           !- X,Y,Z Vertex 4 {m}
+
+OS:Surface,
+  {81437a27-671b-4659-bfcb-b35025ba3ef0}, !- Handle
+  Surface 15,                             !- Name
+  Wall,                                   !- Surface Type
+  ,                                       !- Construction Name
+  {8e6b41dc-8738-422c-a1aa-27a07af1c0e6}, !- Space Name
+  Adiabatic,                              !- Outside Boundary Condition
+  ,                                       !- Outside Boundary Condition Object
+  NoSun,                                  !- Sun Exposure
+  NoWind,                                 !- Wind Exposure
+  ,                                       !- View Factor to Ground
+  ,                                       !- Number of Vertices
+  6.46578440716979, -12.9315688143396, -1.11022302462516e-016, !- X,Y,Z Vertex 1 {m}
+  6.46578440716979, -12.9315688143396, -0.9144, !- X,Y,Z Vertex 2 {m}
+  6.46578440716979, 0, -0.9144,           !- X,Y,Z Vertex 3 {m}
+  6.46578440716979, 0, -1.11022302462516e-016; !- X,Y,Z Vertex 4 {m}
+
+OS:Surface,
+  {320bccfd-7887-4d8b-90d1-402d03cda17b}, !- Handle
+  Surface 16,                             !- Name
+  Wall,                                   !- Surface Type
+  ,                                       !- Construction Name
+  {8e6b41dc-8738-422c-a1aa-27a07af1c0e6}, !- Space Name
+  Foundation,                             !- Outside Boundary Condition
+  ,                                       !- Outside Boundary Condition Object
+  NoSun,                                  !- Sun Exposure
+  NoWind,                                 !- Wind Exposure
+  ,                                       !- View Factor to Ground
+  ,                                       !- Number of Vertices
+  0, -12.9315688143396, -1.11022302462516e-016, !- X,Y,Z Vertex 1 {m}
+  0, -12.9315688143396, -0.9144,          !- X,Y,Z Vertex 2 {m}
+  6.46578440716979, -12.9315688143396, -0.9144, !- X,Y,Z Vertex 3 {m}
+  6.46578440716979, -12.9315688143396, -1.11022302462516e-016; !- X,Y,Z Vertex 4 {m}
+
+OS:Surface,
+  {b8a16a45-1e8b-4559-8673-6f33f77eeafd}, !- Handle
+  Surface 17,                             !- Name
+  RoofCeiling,                            !- Surface Type
+  ,                                       !- Construction Name
+  {8e6b41dc-8738-422c-a1aa-27a07af1c0e6}, !- Space Name
+  Surface,                                !- Outside Boundary Condition
+  {52c98888-1187-49ff-b9c2-36cd7b536db0}, !- Outside Boundary Condition Object
+  NoSun,                                  !- Sun Exposure
+  NoWind,                                 !- Wind Exposure
+  ,                                       !- View Factor to Ground
+  ,                                       !- Number of Vertices
+  6.46578440716979, -12.9315688143396, -1.11022302462516e-016, !- X,Y,Z Vertex 1 {m}
+  6.46578440716979, 0, -1.11022302462516e-016, !- X,Y,Z Vertex 2 {m}
+  0, 0, -1.11022302462516e-016,           !- X,Y,Z Vertex 3 {m}
+  0, -12.9315688143396, -1.11022302462516e-016; !- X,Y,Z Vertex 4 {m}
+
+OS:Space,
+  {8e6b41dc-8738-422c-a1aa-27a07af1c0e6}, !- Handle
+  crawl space,                            !- Name
+  {27bb2a41-ace7-4759-a49a-89cb65f62085}, !- Space Type Name
+  ,                                       !- Default Construction Set Name
+  ,                                       !- Default Schedule Set Name
+  ,                                       !- Direction of Relative North {deg}
+  ,                                       !- X Origin {m}
+  ,                                       !- Y Origin {m}
+  ,                                       !- Z Origin {m}
+  ,                                       !- Building Story Name
+  {abce9f6d-e8b2-4a97-8870-1ef8a0212366}; !- Thermal Zone Name
+
 OS:ThermalZone,
-  {2aa27d8d-ca89-4057-8b27-0fc47037bffa}, !- Handle
-  living zone|unit 2,                     !- Name
+  {abce9f6d-e8b2-4a97-8870-1ef8a0212366}, !- Handle
+  crawl zone,                             !- Name
   ,                                       !- Multiplier
   ,                                       !- Ceiling Height {m}
   ,                                       !- Volume {m3}
@@ -640,10 +598,10 @@
   ,                                       !- Zone Inside Convection Algorithm
   ,                                       !- Zone Outside Convection Algorithm
   ,                                       !- Zone Conditioning Equipment List Name
-  {2075a45f-f3d3-4dc7-8c32-4bab54eb0ff7}, !- Zone Air Inlet Port List
-  {a1fdb84b-4393-47ad-8119-3f9563a4a85d}, !- Zone Air Exhaust Port List
-  {98d0ffd4-9f02-421a-b0fc-2f8c23f71a97}, !- Zone Air Node Name
-  {41004250-25b0-4e3a-bbe0-920f69b7367f}, !- Zone Return Air Port List
+  {a4a9d48d-b257-4dd0-add2-3d4a6053da35}, !- Zone Air Inlet Port List
+  {cffefef8-25c0-47ff-9f67-1defe4bd1c3c}, !- Zone Air Exhaust Port List
+  {d64b7bd9-568e-4e68-91e9-cd5b9dcaee5a}, !- Zone Air Node Name
+  {267f39b6-b19c-4492-86a6-45ae3812c44e}, !- Zone Return Air Port List
   ,                                       !- Primary Daylighting Control Name
   ,                                       !- Fraction of Zone Controlled by Primary Daylighting Control
   ,                                       !- Secondary Daylighting Control Name
@@ -654,37 +612,37 @@
   No;                                     !- Use Ideal Air Loads
 
 OS:Node,
-  {22831134-7749-4df2-b883-898c2053f24f}, !- Handle
+  {a06a3b39-b8b0-4092-9b4d-009fa1558eff}, !- Handle
   Node 2,                                 !- Name
-  {98d0ffd4-9f02-421a-b0fc-2f8c23f71a97}, !- Inlet Port
+  {d64b7bd9-568e-4e68-91e9-cd5b9dcaee5a}, !- Inlet Port
   ;                                       !- Outlet Port
 
 OS:Connection,
-  {98d0ffd4-9f02-421a-b0fc-2f8c23f71a97}, !- Handle
-  {838bbe50-6b87-4b2e-98d9-f16b13e0c8ff}, !- Name
-  {2aa27d8d-ca89-4057-8b27-0fc47037bffa}, !- Source Object
+  {d64b7bd9-568e-4e68-91e9-cd5b9dcaee5a}, !- Handle
+  {46c048da-fac3-45b3-a1dc-af6fc19ca860}, !- Name
+  {abce9f6d-e8b2-4a97-8870-1ef8a0212366}, !- Source Object
   11,                                     !- Outlet Port
-  {22831134-7749-4df2-b883-898c2053f24f}, !- Target Object
+  {a06a3b39-b8b0-4092-9b4d-009fa1558eff}, !- Target Object
   2;                                      !- Inlet Port
 
 OS:PortList,
-  {2075a45f-f3d3-4dc7-8c32-4bab54eb0ff7}, !- Handle
-  {d0b02f66-0f17-42e5-9560-166f2b69574f}, !- Name
-  {2aa27d8d-ca89-4057-8b27-0fc47037bffa}; !- HVAC Component
+  {a4a9d48d-b257-4dd0-add2-3d4a6053da35}, !- Handle
+  {156a7c46-3adf-4810-89ac-ec6fa5cad8cb}, !- Name
+  {abce9f6d-e8b2-4a97-8870-1ef8a0212366}; !- HVAC Component
 
 OS:PortList,
-  {a1fdb84b-4393-47ad-8119-3f9563a4a85d}, !- Handle
-  {8304eadd-a773-4760-8af5-505a0af7a69c}, !- Name
-  {2aa27d8d-ca89-4057-8b27-0fc47037bffa}; !- HVAC Component
+  {cffefef8-25c0-47ff-9f67-1defe4bd1c3c}, !- Handle
+  {cfeb282d-0426-43fe-b50f-092e51211eb7}, !- Name
+  {abce9f6d-e8b2-4a97-8870-1ef8a0212366}; !- HVAC Component
 
 OS:PortList,
-  {41004250-25b0-4e3a-bbe0-920f69b7367f}, !- Handle
-  {c0afb3e3-f116-4c89-9c71-586a8b540c0b}, !- Name
-  {2aa27d8d-ca89-4057-8b27-0fc47037bffa}; !- HVAC Component
+  {267f39b6-b19c-4492-86a6-45ae3812c44e}, !- Handle
+  {bafcbefe-a963-4c42-8180-eb3732fa6b54}, !- Name
+  {abce9f6d-e8b2-4a97-8870-1ef8a0212366}; !- HVAC Component
 
 OS:Sizing:Zone,
-  {8c77c013-9b4f-4a1b-be76-d5194e2fe6ac}, !- Handle
-  {2aa27d8d-ca89-4057-8b27-0fc47037bffa}, !- Zone or ZoneList Name
+  {51a4d0ea-6e65-44bf-85fe-2ceb1775f9f5}, !- Handle
+  {abce9f6d-e8b2-4a97-8870-1ef8a0212366}, !- Zone or ZoneList Name
   SupplyAirTemperature,                   !- Zone Cooling Design Supply Air Temperature Input Method
   14,                                     !- Zone Cooling Design Supply Air Temperature {C}
   11.11,                                  !- Zone Cooling Design Supply Air Temperature Difference {deltaC}
@@ -713,209 +671,108 @@
   autosize;                               !- Dedicated Outdoor Air High Setpoint Temperature for Design {C}
 
 OS:ZoneHVAC:EquipmentList,
-  {ee84e2a5-7b71-4823-b9c2-e932c4334d1f}, !- Handle
+  {b677cacb-2beb-49c6-96c6-e3651421b711}, !- Handle
   Zone HVAC Equipment List 2,             !- Name
-  {2aa27d8d-ca89-4057-8b27-0fc47037bffa}; !- Thermal Zone
-
-OS:Space,
-  {a3c9a464-eee3-4e12-be97-c444c2d4ecf5}, !- Handle
-  living space|unit 2|story 1,            !- Name
-  {28cad0aa-f180-489b-9219-5179c48d664f}, !- Space Type Name
+  {abce9f6d-e8b2-4a97-8870-1ef8a0212366}; !- Thermal Zone
+
+OS:SpaceType,
+  {27bb2a41-ace7-4759-a49a-89cb65f62085}, !- Handle
+  Space Type 2,                           !- Name
   ,                                       !- Default Construction Set Name
   ,                                       !- Default Schedule Set Name
-  -0,                                     !- Direction of Relative North {deg}
-  0,                                      !- X Origin {m}
-  0,                                      !- Y Origin {m}
-  0,                                      !- Z Origin {m}
-  ,                                       !- Building Story Name
-  {2aa27d8d-ca89-4057-8b27-0fc47037bffa}, !- Thermal Zone Name
-  ,                                       !- Part of Total Floor Area
+  ,                                       !- Group Rendering Name
   ,                                       !- Design Specification Outdoor Air Object Name
-  {c9bfcc61-bf14-409d-bed8-fa1457481ee4}; !- Building Unit Name
-
-OS:Surface,
-  {f78284ee-501e-434e-ae96-fbbf6494eb7f}, !- Handle
-=======
-OS:Surface,
-  {f13bdf6e-7009-46ef-b876-875beb990e35}, !- Handle
->>>>>>> 49f5e9b9
-  Surface 12,                             !- Name
+  ,                                       !- Standards Template
+  ,                                       !- Standards Building Type
+  crawlspace;                             !- Standards Space Type
+
+OS:Surface,
+  {d9c78296-420e-43e0-b259-ebdaca698f49}, !- Handle
+  Surface 7,                              !- Name
   Floor,                                  !- Surface Type
   ,                                       !- Construction Name
-<<<<<<< HEAD
-  {a3c9a464-eee3-4e12-be97-c444c2d4ecf5}, !- Space Name
+  {2221eaf0-d6d0-4f30-ada9-4e6a710923ee}, !- Space Name
   Surface,                                !- Outside Boundary Condition
-  {d3e1ccc0-eaef-4b13-aad5-7cc159642d85}, !- Outside Boundary Condition Object
-=======
-  {8e6b41dc-8738-422c-a1aa-27a07af1c0e6}, !- Space Name
-  Foundation,                             !- Outside Boundary Condition
-  ,                                       !- Outside Boundary Condition Object
->>>>>>> 49f5e9b9
+  {7c14d24b-1e88-4b55-97b9-8f2f81023487}, !- Outside Boundary Condition Object
   NoSun,                                  !- Sun Exposure
   NoWind,                                 !- Wind Exposure
   ,                                       !- View Factor to Ground
   ,                                       !- Number of Vertices
-  0, -12.9315688143396, -0.9144,          !- X,Y,Z Vertex 1 {m}
-  0, 0, -0.9144,                          !- X,Y,Z Vertex 2 {m}
-  6.46578440716979, 0, -0.9144,           !- X,Y,Z Vertex 3 {m}
-  6.46578440716979, -12.9315688143396, -0.9144; !- X,Y,Z Vertex 4 {m}
-
-OS:Surface,
-<<<<<<< HEAD
-  {3657244f-c216-4460-b04e-761173129937}, !- Handle
-  Surface 13,                             !- Name
+  0, -12.9315688143396, 2.4384,           !- X,Y,Z Vertex 1 {m}
+  0, 0, 2.4384,                           !- X,Y,Z Vertex 2 {m}
+  6.46578440716979, 0, 2.4384,            !- X,Y,Z Vertex 3 {m}
+  6.46578440716979, -12.9315688143396, 2.4384; !- X,Y,Z Vertex 4 {m}
+
+OS:Surface,
+  {abe80e5b-4453-4057-9865-6595fe093b3b}, !- Handle
+  Surface 8,                              !- Name
+  RoofCeiling,                            !- Surface Type
+  ,                                       !- Construction Name
+  {2221eaf0-d6d0-4f30-ada9-4e6a710923ee}, !- Space Name
+  Outdoors,                               !- Outside Boundary Condition
+  ,                                       !- Outside Boundary Condition Object
+  SunExposed,                             !- Sun Exposure
+  WindExposed,                            !- Wind Exposure
+  ,                                       !- View Factor to Ground
+  ,                                       !- Number of Vertices
+  0, -6.46578440716979, 5.9760922035849,  !- X,Y,Z Vertex 1 {m}
+  6.46578440716979, -6.46578440716979, 5.9760922035849, !- X,Y,Z Vertex 2 {m}
+  6.46578440716979, 0, 2.7432,            !- X,Y,Z Vertex 3 {m}
+  0, 0, 2.7432;                           !- X,Y,Z Vertex 4 {m}
+
+OS:Surface,
+  {ddddac74-0358-40bb-8dc5-f3cafb7cebf6}, !- Handle
+  Surface 9,                              !- Name
+  RoofCeiling,                            !- Surface Type
+  ,                                       !- Construction Name
+  {2221eaf0-d6d0-4f30-ada9-4e6a710923ee}, !- Space Name
+  Outdoors,                               !- Outside Boundary Condition
+  ,                                       !- Outside Boundary Condition Object
+  SunExposed,                             !- Sun Exposure
+  WindExposed,                            !- Wind Exposure
+  ,                                       !- View Factor to Ground
+  ,                                       !- Number of Vertices
+  6.46578440716979, -6.46578440716979, 5.9760922035849, !- X,Y,Z Vertex 1 {m}
+  0, -6.46578440716979, 5.9760922035849,  !- X,Y,Z Vertex 2 {m}
+  0, -12.9315688143396, 2.7432,           !- X,Y,Z Vertex 3 {m}
+  6.46578440716979, -12.9315688143396, 2.7432; !- X,Y,Z Vertex 4 {m}
+
+OS:Surface,
+  {32fd7e78-eb62-4ff0-8a48-91909a31f034}, !- Handle
+  Surface 10,                             !- Name
   Wall,                                   !- Surface Type
   ,                                       !- Construction Name
-  {a3c9a464-eee3-4e12-be97-c444c2d4ecf5}, !- Space Name
-  Surface,                                !- Outside Boundary Condition
-  {af75c2b8-e2e6-4106-a137-33f5a4b44691}, !- Outside Boundary Condition Object
+  {2221eaf0-d6d0-4f30-ada9-4e6a710923ee}, !- Space Name
+  Outdoors,                               !- Outside Boundary Condition
+  ,                                       !- Outside Boundary Condition Object
+  SunExposed,                             !- Sun Exposure
+  WindExposed,                            !- Wind Exposure
+  ,                                       !- View Factor to Ground
+  ,                                       !- Number of Vertices
+  0, -6.46578440716979, 5.6712922035849,  !- X,Y,Z Vertex 1 {m}
+  0, 0, 2.4384,                           !- X,Y,Z Vertex 2 {m}
+  0, -12.9315688143396, 2.4384;           !- X,Y,Z Vertex 3 {m}
+
+OS:Surface,
+  {4fb7cd7e-fe84-4ad7-ac86-ce1eb1ffa583}, !- Handle
+  Surface 11,                             !- Name
+  Wall,                                   !- Surface Type
+  ,                                       !- Construction Name
+  {2221eaf0-d6d0-4f30-ada9-4e6a710923ee}, !- Space Name
+  Adiabatic,                              !- Outside Boundary Condition
+  ,                                       !- Outside Boundary Condition Object
   NoSun,                                  !- Sun Exposure
   NoWind,                                 !- Wind Exposure
   ,                                       !- View Factor to Ground
   ,                                       !- Number of Vertices
-  12.9315688143396, -12.9315688143396, 2.4384, !- X,Y,Z Vertex 1 {m}
-  12.9315688143396, -12.9315688143396, 0, !- X,Y,Z Vertex 2 {m}
-  12.9315688143396, 0, 0,                 !- X,Y,Z Vertex 3 {m}
-  12.9315688143396, 0, 2.4384;            !- X,Y,Z Vertex 4 {m}
-
-OS:Surface,
-  {f3373e61-509c-47c4-b956-77ee742c9df8}, !- Handle
-  Surface 14,                             !- Name
-  Floor,                                  !- Surface Type
-  ,                                       !- Construction Name
-  {a3c9a464-eee3-4e12-be97-c444c2d4ecf5}, !- Space Name
-  Surface,                                !- Outside Boundary Condition
-  {e60b1648-9d8a-482d-8187-f204231788fb}, !- Outside Boundary Condition Object
-  NoSun,                                  !- Sun Exposure
-  NoWind,                                 !- Wind Exposure
-  ,                                       !- View Factor to Ground
-  ,                                       !- Number of Vertices
-  6.46578440716979, -12.9315688143396, 0, !- X,Y,Z Vertex 1 {m}
-  6.46578440716979, 0, 0,                 !- X,Y,Z Vertex 2 {m}
-  12.9315688143396, 0, 0,                 !- X,Y,Z Vertex 3 {m}
-  12.9315688143396, -12.9315688143396, 0; !- X,Y,Z Vertex 4 {m}
-
-OS:Surface,
-  {f1d7caec-1aed-49af-8fe8-900ccd0f7846}, !- Handle
-  Surface 15,                             !- Name
-  Wall,                                   !- Surface Type
-  ,                                       !- Construction Name
-  {a3c9a464-eee3-4e12-be97-c444c2d4ecf5}, !- Space Name
-  Outdoors,                               !- Outside Boundary Condition
-=======
-  {8a650574-2474-41b3-b753-e83ee68296b2}, !- Handle
-  Surface 13,                             !- Name
-  Wall,                                   !- Surface Type
-  ,                                       !- Construction Name
-  {8e6b41dc-8738-422c-a1aa-27a07af1c0e6}, !- Space Name
-  Foundation,                             !- Outside Boundary Condition
->>>>>>> 49f5e9b9
-  ,                                       !- Outside Boundary Condition Object
-  NoSun,                                  !- Sun Exposure
-  NoWind,                                 !- Wind Exposure
-  ,                                       !- View Factor to Ground
-  ,                                       !- Number of Vertices
-  0, 0, -1.11022302462516e-016,           !- X,Y,Z Vertex 1 {m}
-  0, 0, -0.9144,                          !- X,Y,Z Vertex 2 {m}
-  0, -12.9315688143396, -0.9144,          !- X,Y,Z Vertex 3 {m}
-  0, -12.9315688143396, -1.11022302462516e-016; !- X,Y,Z Vertex 4 {m}
-
-OS:Surface,
-<<<<<<< HEAD
-  {97b97423-0a36-4bee-b978-993b4ef04b01}, !- Handle
-  Surface 16,                             !- Name
-  Wall,                                   !- Surface Type
-  ,                                       !- Construction Name
-  {a3c9a464-eee3-4e12-be97-c444c2d4ecf5}, !- Space Name
-  Outdoors,                               !- Outside Boundary Condition
-=======
-  {cb601028-91ab-4c03-ade9-70c1062fd8ce}, !- Handle
-  Surface 14,                             !- Name
-  Wall,                                   !- Surface Type
-  ,                                       !- Construction Name
-  {8e6b41dc-8738-422c-a1aa-27a07af1c0e6}, !- Space Name
-  Foundation,                             !- Outside Boundary Condition
->>>>>>> 49f5e9b9
-  ,                                       !- Outside Boundary Condition Object
-  NoSun,                                  !- Sun Exposure
-  NoWind,                                 !- Wind Exposure
-  ,                                       !- View Factor to Ground
-  ,                                       !- Number of Vertices
-  6.46578440716979, 0, -1.11022302462516e-016, !- X,Y,Z Vertex 1 {m}
-  6.46578440716979, 0, -0.9144,           !- X,Y,Z Vertex 2 {m}
-  0, 0, -0.9144,                          !- X,Y,Z Vertex 3 {m}
-  0, 0, -1.11022302462516e-016;           !- X,Y,Z Vertex 4 {m}
-
-OS:Surface,
-<<<<<<< HEAD
-  {048ec568-e3a5-4951-b798-a3e73238754f}, !- Handle
-  Surface 17,                             !- Name
-  RoofCeiling,                            !- Surface Type
-  ,                                       !- Construction Name
-  {a3c9a464-eee3-4e12-be97-c444c2d4ecf5}, !- Space Name
-  Surface,                                !- Outside Boundary Condition
-  {09799627-be64-4284-bd7c-da3f5027b023}, !- Outside Boundary Condition Object
-=======
-  {81437a27-671b-4659-bfcb-b35025ba3ef0}, !- Handle
-  Surface 15,                             !- Name
-  Wall,                                   !- Surface Type
-  ,                                       !- Construction Name
-  {8e6b41dc-8738-422c-a1aa-27a07af1c0e6}, !- Space Name
-  Adiabatic,                              !- Outside Boundary Condition
-  ,                                       !- Outside Boundary Condition Object
->>>>>>> 49f5e9b9
-  NoSun,                                  !- Sun Exposure
-  NoWind,                                 !- Wind Exposure
-  ,                                       !- View Factor to Ground
-  ,                                       !- Number of Vertices
-  6.46578440716979, -12.9315688143396, -1.11022302462516e-016, !- X,Y,Z Vertex 1 {m}
-  6.46578440716979, -12.9315688143396, -0.9144, !- X,Y,Z Vertex 2 {m}
-  6.46578440716979, 0, -0.9144,           !- X,Y,Z Vertex 3 {m}
-  6.46578440716979, 0, -1.11022302462516e-016; !- X,Y,Z Vertex 4 {m}
-
-<<<<<<< HEAD
-OS:ThermalZone,
-  {ec29fd49-769a-4963-825f-6c9d4c62d7b9}, !- Handle
-  living zone|unit 3,                     !- Name
-=======
-OS:Surface,
-  {320bccfd-7887-4d8b-90d1-402d03cda17b}, !- Handle
-  Surface 16,                             !- Name
-  Wall,                                   !- Surface Type
-  ,                                       !- Construction Name
-  {8e6b41dc-8738-422c-a1aa-27a07af1c0e6}, !- Space Name
-  Foundation,                             !- Outside Boundary Condition
-  ,                                       !- Outside Boundary Condition Object
-  NoSun,                                  !- Sun Exposure
-  NoWind,                                 !- Wind Exposure
-  ,                                       !- View Factor to Ground
-  ,                                       !- Number of Vertices
-  0, -12.9315688143396, -1.11022302462516e-016, !- X,Y,Z Vertex 1 {m}
-  0, -12.9315688143396, -0.9144,          !- X,Y,Z Vertex 2 {m}
-  6.46578440716979, -12.9315688143396, -0.9144, !- X,Y,Z Vertex 3 {m}
-  6.46578440716979, -12.9315688143396, -1.11022302462516e-016; !- X,Y,Z Vertex 4 {m}
-
-OS:Surface,
-  {b8a16a45-1e8b-4559-8673-6f33f77eeafd}, !- Handle
-  Surface 17,                             !- Name
-  RoofCeiling,                            !- Surface Type
-  ,                                       !- Construction Name
-  {8e6b41dc-8738-422c-a1aa-27a07af1c0e6}, !- Space Name
-  Surface,                                !- Outside Boundary Condition
-  {52c98888-1187-49ff-b9c2-36cd7b536db0}, !- Outside Boundary Condition Object
-  NoSun,                                  !- Sun Exposure
-  NoWind,                                 !- Wind Exposure
-  ,                                       !- View Factor to Ground
-  ,                                       !- Number of Vertices
-  6.46578440716979, -12.9315688143396, -1.11022302462516e-016, !- X,Y,Z Vertex 1 {m}
-  6.46578440716979, 0, -1.11022302462516e-016, !- X,Y,Z Vertex 2 {m}
-  0, 0, -1.11022302462516e-016,           !- X,Y,Z Vertex 3 {m}
-  0, -12.9315688143396, -1.11022302462516e-016; !- X,Y,Z Vertex 4 {m}
+  6.46578440716979, -6.46578440716979, 5.6712922035849, !- X,Y,Z Vertex 1 {m}
+  6.46578440716979, -12.9315688143396, 2.4384, !- X,Y,Z Vertex 2 {m}
+  6.46578440716979, 0, 2.4384;            !- X,Y,Z Vertex 3 {m}
 
 OS:Space,
-  {8e6b41dc-8738-422c-a1aa-27a07af1c0e6}, !- Handle
-  crawl space,                            !- Name
-  {27bb2a41-ace7-4759-a49a-89cb65f62085}, !- Space Type Name
+  {2221eaf0-d6d0-4f30-ada9-4e6a710923ee}, !- Handle
+  unfinished attic space,                 !- Name
+  {2c9981c2-dfb8-4cc7-9257-0ba54ced04da}, !- Space Type Name
   ,                                       !- Default Construction Set Name
   ,                                       !- Default Schedule Set Name
   ,                                       !- Direction of Relative North {deg}
@@ -923,12 +780,11 @@
   ,                                       !- Y Origin {m}
   ,                                       !- Z Origin {m}
   ,                                       !- Building Story Name
-  {abce9f6d-e8b2-4a97-8870-1ef8a0212366}; !- Thermal Zone Name
+  {892e13f1-59ed-4738-91ae-fe575e085fee}; !- Thermal Zone Name
 
 OS:ThermalZone,
-  {abce9f6d-e8b2-4a97-8870-1ef8a0212366}, !- Handle
-  crawl zone,                             !- Name
->>>>>>> 49f5e9b9
+  {892e13f1-59ed-4738-91ae-fe575e085fee}, !- Handle
+  unfinished attic zone,                  !- Name
   ,                                       !- Multiplier
   ,                                       !- Ceiling Height {m}
   ,                                       !- Volume {m3}
@@ -936,17 +792,10 @@
   ,                                       !- Zone Inside Convection Algorithm
   ,                                       !- Zone Outside Convection Algorithm
   ,                                       !- Zone Conditioning Equipment List Name
-<<<<<<< HEAD
-  {281fd764-34f0-4a10-aca8-eb73f87bb232}, !- Zone Air Inlet Port List
-  {2f487890-f96d-4ccb-a12f-28964d65b58d}, !- Zone Air Exhaust Port List
-  {264ac1cf-ad1a-4110-8cbf-83c3ab5ea0f2}, !- Zone Air Node Name
-  {208af088-c371-4480-a2c9-8834c509c101}, !- Zone Return Air Port List
-=======
-  {a4a9d48d-b257-4dd0-add2-3d4a6053da35}, !- Zone Air Inlet Port List
-  {cffefef8-25c0-47ff-9f67-1defe4bd1c3c}, !- Zone Air Exhaust Port List
-  {d64b7bd9-568e-4e68-91e9-cd5b9dcaee5a}, !- Zone Air Node Name
-  {267f39b6-b19c-4492-86a6-45ae3812c44e}, !- Zone Return Air Port List
->>>>>>> 49f5e9b9
+  {2cb37f16-e576-4785-87e3-a942ef062735}, !- Zone Air Inlet Port List
+  {cb872b67-08bd-48b7-8387-9c5a46c54f73}, !- Zone Air Exhaust Port List
+  {b720751c-9037-4a1f-b49c-4edb35bca2cf}, !- Zone Air Node Name
+  {4a849356-cd79-4f94-94c8-9030a7f2ca40}, !- Zone Return Air Port List
   ,                                       !- Primary Daylighting Control Name
   ,                                       !- Fraction of Zone Controlled by Primary Daylighting Control
   ,                                       !- Secondary Daylighting Control Name
@@ -957,71 +806,37 @@
   No;                                     !- Use Ideal Air Loads
 
 OS:Node,
-<<<<<<< HEAD
-  {05ace3cb-764b-4764-9e7e-ad99bc38a89a}, !- Handle
+  {f8553df4-6c58-4515-a10f-55b73f618ef3}, !- Handle
   Node 3,                                 !- Name
-  {264ac1cf-ad1a-4110-8cbf-83c3ab5ea0f2}, !- Inlet Port
+  {b720751c-9037-4a1f-b49c-4edb35bca2cf}, !- Inlet Port
   ;                                       !- Outlet Port
 
 OS:Connection,
-  {264ac1cf-ad1a-4110-8cbf-83c3ab5ea0f2}, !- Handle
-  {441e087e-79a9-4508-a886-bf37a73edff9}, !- Name
-  {ec29fd49-769a-4963-825f-6c9d4c62d7b9}, !- Source Object
+  {b720751c-9037-4a1f-b49c-4edb35bca2cf}, !- Handle
+  {60c8bb1a-d2d6-466e-857a-82684c3574e9}, !- Name
+  {892e13f1-59ed-4738-91ae-fe575e085fee}, !- Source Object
   11,                                     !- Outlet Port
-  {05ace3cb-764b-4764-9e7e-ad99bc38a89a}, !- Target Object
+  {f8553df4-6c58-4515-a10f-55b73f618ef3}, !- Target Object
   2;                                      !- Inlet Port
 
 OS:PortList,
-  {281fd764-34f0-4a10-aca8-eb73f87bb232}, !- Handle
-  {2b71562f-d70f-4c5c-a678-548b51decc9a}, !- Name
-  {ec29fd49-769a-4963-825f-6c9d4c62d7b9}; !- HVAC Component
+  {2cb37f16-e576-4785-87e3-a942ef062735}, !- Handle
+  {abc2b456-2bf8-46cd-9357-a33ec92f4b8b}, !- Name
+  {892e13f1-59ed-4738-91ae-fe575e085fee}; !- HVAC Component
 
 OS:PortList,
-  {2f487890-f96d-4ccb-a12f-28964d65b58d}, !- Handle
-  {9383afdb-868a-4a7d-9bb6-09f548589b8f}, !- Name
-  {ec29fd49-769a-4963-825f-6c9d4c62d7b9}; !- HVAC Component
+  {cb872b67-08bd-48b7-8387-9c5a46c54f73}, !- Handle
+  {d00091f1-df83-41a5-8ec3-33cacfb9f849}, !- Name
+  {892e13f1-59ed-4738-91ae-fe575e085fee}; !- HVAC Component
 
 OS:PortList,
-  {208af088-c371-4480-a2c9-8834c509c101}, !- Handle
-  {70d83b86-43d3-41e9-88dc-08c17cc01879}, !- Name
-  {ec29fd49-769a-4963-825f-6c9d4c62d7b9}; !- HVAC Component
+  {4a849356-cd79-4f94-94c8-9030a7f2ca40}, !- Handle
+  {036566d5-331b-422b-b61b-bc73e6552b7f}, !- Name
+  {892e13f1-59ed-4738-91ae-fe575e085fee}; !- HVAC Component
 
 OS:Sizing:Zone,
-  {93a8bbbf-920e-4893-b546-6bb5df4345eb}, !- Handle
-  {ec29fd49-769a-4963-825f-6c9d4c62d7b9}, !- Zone or ZoneList Name
-=======
-  {a06a3b39-b8b0-4092-9b4d-009fa1558eff}, !- Handle
-  Node 2,                                 !- Name
-  {d64b7bd9-568e-4e68-91e9-cd5b9dcaee5a}, !- Inlet Port
-  ;                                       !- Outlet Port
-
-OS:Connection,
-  {d64b7bd9-568e-4e68-91e9-cd5b9dcaee5a}, !- Handle
-  {46c048da-fac3-45b3-a1dc-af6fc19ca860}, !- Name
-  {abce9f6d-e8b2-4a97-8870-1ef8a0212366}, !- Source Object
-  11,                                     !- Outlet Port
-  {a06a3b39-b8b0-4092-9b4d-009fa1558eff}, !- Target Object
-  2;                                      !- Inlet Port
-
-OS:PortList,
-  {a4a9d48d-b257-4dd0-add2-3d4a6053da35}, !- Handle
-  {156a7c46-3adf-4810-89ac-ec6fa5cad8cb}, !- Name
-  {abce9f6d-e8b2-4a97-8870-1ef8a0212366}; !- HVAC Component
-
-OS:PortList,
-  {cffefef8-25c0-47ff-9f67-1defe4bd1c3c}, !- Handle
-  {cfeb282d-0426-43fe-b50f-092e51211eb7}, !- Name
-  {abce9f6d-e8b2-4a97-8870-1ef8a0212366}; !- HVAC Component
-
-OS:PortList,
-  {267f39b6-b19c-4492-86a6-45ae3812c44e}, !- Handle
-  {bafcbefe-a963-4c42-8180-eb3732fa6b54}, !- Name
-  {abce9f6d-e8b2-4a97-8870-1ef8a0212366}; !- HVAC Component
-
-OS:Sizing:Zone,
-  {51a4d0ea-6e65-44bf-85fe-2ceb1775f9f5}, !- Handle
-  {abce9f6d-e8b2-4a97-8870-1ef8a0212366}, !- Zone or ZoneList Name
->>>>>>> 49f5e9b9
+  {1d749d47-773f-4c3b-864c-c40219e8ddd1}, !- Handle
+  {892e13f1-59ed-4738-91ae-fe575e085fee}, !- Zone or ZoneList Name
   SupplyAirTemperature,                   !- Zone Cooling Design Supply Air Temperature Input Method
   14,                                     !- Zone Cooling Design Supply Air Temperature {C}
   11.11,                                  !- Zone Cooling Design Supply Air Temperature Difference {deltaC}
@@ -1050,1369 +865,6 @@
   autosize;                               !- Dedicated Outdoor Air High Setpoint Temperature for Design {C}
 
 OS:ZoneHVAC:EquipmentList,
-<<<<<<< HEAD
-  {b52cef0f-6aec-485a-98a4-b5a652ae4654}, !- Handle
-  Zone HVAC Equipment List 3,             !- Name
-  {ec29fd49-769a-4963-825f-6c9d4c62d7b9}; !- Thermal Zone
-
-OS:Space,
-  {bfef9160-2520-41da-b2b1-7eaf88c3f05a}, !- Handle
-  living space|unit 3|story 1,            !- Name
-  {28cad0aa-f180-489b-9219-5179c48d664f}, !- Space Type Name
-  ,                                       !- Default Construction Set Name
-  ,                                       !- Default Schedule Set Name
-  -0,                                     !- Direction of Relative North {deg}
-  0,                                      !- X Origin {m}
-  0,                                      !- Y Origin {m}
-  0,                                      !- Z Origin {m}
-  ,                                       !- Building Story Name
-  {ec29fd49-769a-4963-825f-6c9d4c62d7b9}, !- Thermal Zone Name
-  ,                                       !- Part of Total Floor Area
-  ,                                       !- Design Specification Outdoor Air Object Name
-  {f654572f-62fb-49cd-a335-a41ee2755e36}; !- Building Unit Name
-
-OS:Surface,
-  {af75c2b8-e2e6-4106-a137-33f5a4b44691}, !- Handle
-  Surface 23,                             !- Name
-  Wall,                                   !- Surface Type
-  ,                                       !- Construction Name
-  {bfef9160-2520-41da-b2b1-7eaf88c3f05a}, !- Space Name
-  Surface,                                !- Outside Boundary Condition
-  {3657244f-c216-4460-b04e-761173129937}, !- Outside Boundary Condition Object
-=======
-  {b677cacb-2beb-49c6-96c6-e3651421b711}, !- Handle
-  Zone HVAC Equipment List 2,             !- Name
-  {abce9f6d-e8b2-4a97-8870-1ef8a0212366}; !- Thermal Zone
-
-OS:SpaceType,
-  {27bb2a41-ace7-4759-a49a-89cb65f62085}, !- Handle
-  Space Type 2,                           !- Name
-  ,                                       !- Default Construction Set Name
-  ,                                       !- Default Schedule Set Name
-  ,                                       !- Group Rendering Name
-  ,                                       !- Design Specification Outdoor Air Object Name
-  ,                                       !- Standards Template
-  ,                                       !- Standards Building Type
-  crawlspace;                             !- Standards Space Type
-
-OS:Surface,
-  {d9c78296-420e-43e0-b259-ebdaca698f49}, !- Handle
-  Surface 7,                              !- Name
-  Floor,                                  !- Surface Type
-  ,                                       !- Construction Name
-  {2221eaf0-d6d0-4f30-ada9-4e6a710923ee}, !- Space Name
-  Surface,                                !- Outside Boundary Condition
-  {7c14d24b-1e88-4b55-97b9-8f2f81023487}, !- Outside Boundary Condition Object
->>>>>>> 49f5e9b9
-  NoSun,                                  !- Sun Exposure
-  NoWind,                                 !- Wind Exposure
-  ,                                       !- View Factor to Ground
-  ,                                       !- Number of Vertices
-  0, -12.9315688143396, 2.4384,           !- X,Y,Z Vertex 1 {m}
-  0, 0, 2.4384,                           !- X,Y,Z Vertex 2 {m}
-  6.46578440716979, 0, 2.4384,            !- X,Y,Z Vertex 3 {m}
-  6.46578440716979, -12.9315688143396, 2.4384; !- X,Y,Z Vertex 4 {m}
-
-OS:Surface,
-<<<<<<< HEAD
-  {83ba97e3-c661-42f5-bedd-bcd4168fddd2}, !- Handle
-  Surface 24,                             !- Name
-  Wall,                                   !- Surface Type
-  ,                                       !- Construction Name
-  {bfef9160-2520-41da-b2b1-7eaf88c3f05a}, !- Space Name
-  Surface,                                !- Outside Boundary Condition
-  {69ffb306-82c5-4db0-87e0-7abbf3532f73}, !- Outside Boundary Condition Object
-  NoSun,                                  !- Sun Exposure
-  NoWind,                                 !- Wind Exposure
-  ,                                       !- View Factor to Ground
-  ,                                       !- Number of Vertices
-  19.3973532215094, -12.9315688143396, 2.4384, !- X,Y,Z Vertex 1 {m}
-  19.3973532215094, -12.9315688143396, 0, !- X,Y,Z Vertex 2 {m}
-  19.3973532215094, 0, 0,                 !- X,Y,Z Vertex 3 {m}
-  19.3973532215094, 0, 2.4384;            !- X,Y,Z Vertex 4 {m}
-
-OS:Surface,
-  {7c414529-dac5-4151-8526-9f7ca16d82d5}, !- Handle
-  Surface 25,                             !- Name
-  Floor,                                  !- Surface Type
-  ,                                       !- Construction Name
-  {bfef9160-2520-41da-b2b1-7eaf88c3f05a}, !- Space Name
-  Surface,                                !- Outside Boundary Condition
-  {539dcab8-63b7-4f77-83eb-d206f0b6dddd}, !- Outside Boundary Condition Object
-  NoSun,                                  !- Sun Exposure
-  NoWind,                                 !- Wind Exposure
-  ,                                       !- View Factor to Ground
-  ,                                       !- Number of Vertices
-  12.9315688143396, -12.9315688143396, 0, !- X,Y,Z Vertex 1 {m}
-  12.9315688143396, 0, 0,                 !- X,Y,Z Vertex 2 {m}
-  19.3973532215094, 0, 0,                 !- X,Y,Z Vertex 3 {m}
-  19.3973532215094, -12.9315688143396, 0; !- X,Y,Z Vertex 4 {m}
-
-OS:Surface,
-  {7741d34d-bf67-4a52-9cdb-9e4ba895b0e3}, !- Handle
-  Surface 26,                             !- Name
-  Wall,                                   !- Surface Type
-  ,                                       !- Construction Name
-  {bfef9160-2520-41da-b2b1-7eaf88c3f05a}, !- Space Name
-=======
-  {abe80e5b-4453-4057-9865-6595fe093b3b}, !- Handle
-  Surface 8,                              !- Name
-  RoofCeiling,                            !- Surface Type
-  ,                                       !- Construction Name
-  {2221eaf0-d6d0-4f30-ada9-4e6a710923ee}, !- Space Name
->>>>>>> 49f5e9b9
-  Outdoors,                               !- Outside Boundary Condition
-  ,                                       !- Outside Boundary Condition Object
-  SunExposed,                             !- Sun Exposure
-  WindExposed,                            !- Wind Exposure
-  ,                                       !- View Factor to Ground
-  ,                                       !- Number of Vertices
-  0, -6.46578440716979, 5.9760922035849,  !- X,Y,Z Vertex 1 {m}
-  6.46578440716979, -6.46578440716979, 5.9760922035849, !- X,Y,Z Vertex 2 {m}
-  6.46578440716979, 0, 2.7432,            !- X,Y,Z Vertex 3 {m}
-  0, 0, 2.7432;                           !- X,Y,Z Vertex 4 {m}
-
-OS:Surface,
-<<<<<<< HEAD
-  {be1dfe62-fe76-4d42-b247-2e1bec712996}, !- Handle
-  Surface 27,                             !- Name
-  Wall,                                   !- Surface Type
-  ,                                       !- Construction Name
-  {bfef9160-2520-41da-b2b1-7eaf88c3f05a}, !- Space Name
-=======
-  {ddddac74-0358-40bb-8dc5-f3cafb7cebf6}, !- Handle
-  Surface 9,                              !- Name
-  RoofCeiling,                            !- Surface Type
-  ,                                       !- Construction Name
-  {2221eaf0-d6d0-4f30-ada9-4e6a710923ee}, !- Space Name
->>>>>>> 49f5e9b9
-  Outdoors,                               !- Outside Boundary Condition
-  ,                                       !- Outside Boundary Condition Object
-  SunExposed,                             !- Sun Exposure
-  WindExposed,                            !- Wind Exposure
-  ,                                       !- View Factor to Ground
-  ,                                       !- Number of Vertices
-  6.46578440716979, -6.46578440716979, 5.9760922035849, !- X,Y,Z Vertex 1 {m}
-  0, -6.46578440716979, 5.9760922035849,  !- X,Y,Z Vertex 2 {m}
-  0, -12.9315688143396, 2.7432,           !- X,Y,Z Vertex 3 {m}
-  6.46578440716979, -12.9315688143396, 2.7432; !- X,Y,Z Vertex 4 {m}
-
-OS:Surface,
-<<<<<<< HEAD
-  {25ef314a-b368-4f44-ba17-2125c7fdaa8b}, !- Handle
-  Surface 28,                             !- Name
-  RoofCeiling,                            !- Surface Type
-  ,                                       !- Construction Name
-  {bfef9160-2520-41da-b2b1-7eaf88c3f05a}, !- Space Name
-  Surface,                                !- Outside Boundary Condition
-  {2615877d-d533-4947-973d-ce6584d6d021}, !- Outside Boundary Condition Object
-  NoSun,                                  !- Sun Exposure
-  NoWind,                                 !- Wind Exposure
-=======
-  {32fd7e78-eb62-4ff0-8a48-91909a31f034}, !- Handle
-  Surface 10,                             !- Name
-  Wall,                                   !- Surface Type
-  ,                                       !- Construction Name
-  {2221eaf0-d6d0-4f30-ada9-4e6a710923ee}, !- Space Name
-  Outdoors,                               !- Outside Boundary Condition
-  ,                                       !- Outside Boundary Condition Object
-  SunExposed,                             !- Sun Exposure
-  WindExposed,                            !- Wind Exposure
->>>>>>> 49f5e9b9
-  ,                                       !- View Factor to Ground
-  ,                                       !- Number of Vertices
-  0, -6.46578440716979, 5.6712922035849,  !- X,Y,Z Vertex 1 {m}
-  0, 0, 2.4384,                           !- X,Y,Z Vertex 2 {m}
-  0, -12.9315688143396, 2.4384;           !- X,Y,Z Vertex 3 {m}
-
-<<<<<<< HEAD
-OS:ThermalZone,
-  {1a33ff73-6065-4353-9b81-cb7429e7b519}, !- Handle
-  living zone|unit 4,                     !- Name
-=======
-OS:Surface,
-  {4fb7cd7e-fe84-4ad7-ac86-ce1eb1ffa583}, !- Handle
-  Surface 11,                             !- Name
-  Wall,                                   !- Surface Type
-  ,                                       !- Construction Name
-  {2221eaf0-d6d0-4f30-ada9-4e6a710923ee}, !- Space Name
-  Adiabatic,                              !- Outside Boundary Condition
-  ,                                       !- Outside Boundary Condition Object
-  NoSun,                                  !- Sun Exposure
-  NoWind,                                 !- Wind Exposure
-  ,                                       !- View Factor to Ground
-  ,                                       !- Number of Vertices
-  6.46578440716979, -6.46578440716979, 5.6712922035849, !- X,Y,Z Vertex 1 {m}
-  6.46578440716979, -12.9315688143396, 2.4384, !- X,Y,Z Vertex 2 {m}
-  6.46578440716979, 0, 2.4384;            !- X,Y,Z Vertex 3 {m}
-
-OS:Space,
-  {2221eaf0-d6d0-4f30-ada9-4e6a710923ee}, !- Handle
-  unfinished attic space,                 !- Name
-  {2c9981c2-dfb8-4cc7-9257-0ba54ced04da}, !- Space Type Name
-  ,                                       !- Default Construction Set Name
-  ,                                       !- Default Schedule Set Name
-  ,                                       !- Direction of Relative North {deg}
-  ,                                       !- X Origin {m}
-  ,                                       !- Y Origin {m}
-  ,                                       !- Z Origin {m}
-  ,                                       !- Building Story Name
-  {892e13f1-59ed-4738-91ae-fe575e085fee}; !- Thermal Zone Name
-
-OS:ThermalZone,
-  {892e13f1-59ed-4738-91ae-fe575e085fee}, !- Handle
-  unfinished attic zone,                  !- Name
->>>>>>> 49f5e9b9
-  ,                                       !- Multiplier
-  ,                                       !- Ceiling Height {m}
-  ,                                       !- Volume {m3}
-  ,                                       !- Floor Area {m2}
-  ,                                       !- Zone Inside Convection Algorithm
-  ,                                       !- Zone Outside Convection Algorithm
-  ,                                       !- Zone Conditioning Equipment List Name
-<<<<<<< HEAD
-  {291ff030-fbb8-4e7c-96f1-49906c900d17}, !- Zone Air Inlet Port List
-  {8c9d06ca-e495-4290-8653-6593303cf41f}, !- Zone Air Exhaust Port List
-  {fa3cfab4-1076-41c2-8d02-86f907539e1f}, !- Zone Air Node Name
-  {b9ddd356-a82f-4689-a738-3d1b8b1fe627}, !- Zone Return Air Port List
-=======
-  {2cb37f16-e576-4785-87e3-a942ef062735}, !- Zone Air Inlet Port List
-  {cb872b67-08bd-48b7-8387-9c5a46c54f73}, !- Zone Air Exhaust Port List
-  {b720751c-9037-4a1f-b49c-4edb35bca2cf}, !- Zone Air Node Name
-  {4a849356-cd79-4f94-94c8-9030a7f2ca40}, !- Zone Return Air Port List
->>>>>>> 49f5e9b9
-  ,                                       !- Primary Daylighting Control Name
-  ,                                       !- Fraction of Zone Controlled by Primary Daylighting Control
-  ,                                       !- Secondary Daylighting Control Name
-  ,                                       !- Fraction of Zone Controlled by Secondary Daylighting Control
-  ,                                       !- Illuminance Map Name
-  ,                                       !- Group Rendering Name
-  ,                                       !- Thermostat Name
-  No;                                     !- Use Ideal Air Loads
-
-OS:Node,
-<<<<<<< HEAD
-  {8f59b4ed-76e4-4063-8b78-1209b3850798}, !- Handle
-  Node 4,                                 !- Name
-  {fa3cfab4-1076-41c2-8d02-86f907539e1f}, !- Inlet Port
-  ;                                       !- Outlet Port
-
-OS:Connection,
-  {fa3cfab4-1076-41c2-8d02-86f907539e1f}, !- Handle
-  {af97f021-2944-44b4-9141-b44f82bef870}, !- Name
-  {1a33ff73-6065-4353-9b81-cb7429e7b519}, !- Source Object
-  11,                                     !- Outlet Port
-  {8f59b4ed-76e4-4063-8b78-1209b3850798}, !- Target Object
-  2;                                      !- Inlet Port
-
-OS:PortList,
-  {291ff030-fbb8-4e7c-96f1-49906c900d17}, !- Handle
-  {6bf50f40-4d59-4e86-8178-e056797235aa}, !- Name
-  {1a33ff73-6065-4353-9b81-cb7429e7b519}; !- HVAC Component
-
-OS:PortList,
-  {8c9d06ca-e495-4290-8653-6593303cf41f}, !- Handle
-  {0ace6e7f-adf8-45c5-a57d-70218208a0aa}, !- Name
-  {1a33ff73-6065-4353-9b81-cb7429e7b519}; !- HVAC Component
-
-OS:PortList,
-  {b9ddd356-a82f-4689-a738-3d1b8b1fe627}, !- Handle
-  {355e70e1-9b64-478d-95b7-5f94dce671f7}, !- Name
-  {1a33ff73-6065-4353-9b81-cb7429e7b519}; !- HVAC Component
-
-OS:Sizing:Zone,
-  {c813b72d-c324-4abb-bf5a-20696175e491}, !- Handle
-  {1a33ff73-6065-4353-9b81-cb7429e7b519}, !- Zone or ZoneList Name
-=======
-  {f8553df4-6c58-4515-a10f-55b73f618ef3}, !- Handle
-  Node 3,                                 !- Name
-  {b720751c-9037-4a1f-b49c-4edb35bca2cf}, !- Inlet Port
-  ;                                       !- Outlet Port
-
-OS:Connection,
-  {b720751c-9037-4a1f-b49c-4edb35bca2cf}, !- Handle
-  {60c8bb1a-d2d6-466e-857a-82684c3574e9}, !- Name
-  {892e13f1-59ed-4738-91ae-fe575e085fee}, !- Source Object
-  11,                                     !- Outlet Port
-  {f8553df4-6c58-4515-a10f-55b73f618ef3}, !- Target Object
-  2;                                      !- Inlet Port
-
-OS:PortList,
-  {2cb37f16-e576-4785-87e3-a942ef062735}, !- Handle
-  {abc2b456-2bf8-46cd-9357-a33ec92f4b8b}, !- Name
-  {892e13f1-59ed-4738-91ae-fe575e085fee}; !- HVAC Component
-
-OS:PortList,
-  {cb872b67-08bd-48b7-8387-9c5a46c54f73}, !- Handle
-  {d00091f1-df83-41a5-8ec3-33cacfb9f849}, !- Name
-  {892e13f1-59ed-4738-91ae-fe575e085fee}; !- HVAC Component
-
-OS:PortList,
-  {4a849356-cd79-4f94-94c8-9030a7f2ca40}, !- Handle
-  {036566d5-331b-422b-b61b-bc73e6552b7f}, !- Name
-  {892e13f1-59ed-4738-91ae-fe575e085fee}; !- HVAC Component
-
-OS:Sizing:Zone,
-  {1d749d47-773f-4c3b-864c-c40219e8ddd1}, !- Handle
-  {892e13f1-59ed-4738-91ae-fe575e085fee}, !- Zone or ZoneList Name
->>>>>>> 49f5e9b9
-  SupplyAirTemperature,                   !- Zone Cooling Design Supply Air Temperature Input Method
-  14,                                     !- Zone Cooling Design Supply Air Temperature {C}
-  11.11,                                  !- Zone Cooling Design Supply Air Temperature Difference {deltaC}
-  SupplyAirTemperature,                   !- Zone Heating Design Supply Air Temperature Input Method
-  40,                                     !- Zone Heating Design Supply Air Temperature {C}
-  11.11,                                  !- Zone Heating Design Supply Air Temperature Difference {deltaC}
-  0.0085,                                 !- Zone Cooling Design Supply Air Humidity Ratio {kg-H2O/kg-air}
-  0.008,                                  !- Zone Heating Design Supply Air Humidity Ratio {kg-H2O/kg-air}
-  ,                                       !- Zone Heating Sizing Factor
-  ,                                       !- Zone Cooling Sizing Factor
-  DesignDay,                              !- Cooling Design Air Flow Method
-  ,                                       !- Cooling Design Air Flow Rate {m3/s}
-  ,                                       !- Cooling Minimum Air Flow per Zone Floor Area {m3/s-m2}
-  ,                                       !- Cooling Minimum Air Flow {m3/s}
-  ,                                       !- Cooling Minimum Air Flow Fraction
-  DesignDay,                              !- Heating Design Air Flow Method
-  ,                                       !- Heating Design Air Flow Rate {m3/s}
-  ,                                       !- Heating Maximum Air Flow per Zone Floor Area {m3/s-m2}
-  ,                                       !- Heating Maximum Air Flow {m3/s}
-  ,                                       !- Heating Maximum Air Flow Fraction
-  ,                                       !- Design Zone Air Distribution Effectiveness in Cooling Mode
-  ,                                       !- Design Zone Air Distribution Effectiveness in Heating Mode
-  No,                                     !- Account for Dedicated Outdoor Air System
-  NeutralSupplyAir,                       !- Dedicated Outdoor Air System Control Strategy
-  autosize,                               !- Dedicated Outdoor Air Low Setpoint Temperature for Design {C}
-  autosize;                               !- Dedicated Outdoor Air High Setpoint Temperature for Design {C}
-
-OS:ZoneHVAC:EquipmentList,
-<<<<<<< HEAD
-  {25f3099c-062f-4102-9107-5453e159c85f}, !- Handle
-  Zone HVAC Equipment List 4,             !- Name
-  {1a33ff73-6065-4353-9b81-cb7429e7b519}; !- Thermal Zone
-
-OS:Space,
-  {6952d77a-34d0-4aa1-8739-d559dcaf9276}, !- Handle
-  living space|unit 4|story 1,            !- Name
-  {28cad0aa-f180-489b-9219-5179c48d664f}, !- Space Type Name
-  ,                                       !- Default Construction Set Name
-  ,                                       !- Default Schedule Set Name
-  -0,                                     !- Direction of Relative North {deg}
-  0,                                      !- X Origin {m}
-  0,                                      !- Y Origin {m}
-  0,                                      !- Z Origin {m}
-  ,                                       !- Building Story Name
-  {1a33ff73-6065-4353-9b81-cb7429e7b519}, !- Thermal Zone Name
-  ,                                       !- Part of Total Floor Area
-  ,                                       !- Design Specification Outdoor Air Object Name
-  {cc6578a4-738e-46a9-be33-8bb96411f263}; !- Building Unit Name
-
-OS:Surface,
-  {69ffb306-82c5-4db0-87e0-7abbf3532f73}, !- Handle
-  Surface 34,                             !- Name
-  Wall,                                   !- Surface Type
-  ,                                       !- Construction Name
-  {6952d77a-34d0-4aa1-8739-d559dcaf9276}, !- Space Name
-  Surface,                                !- Outside Boundary Condition
-  {83ba97e3-c661-42f5-bedd-bcd4168fddd2}, !- Outside Boundary Condition Object
-  NoSun,                                  !- Sun Exposure
-  NoWind,                                 !- Wind Exposure
-  ,                                       !- View Factor to Ground
-  ,                                       !- Number of Vertices
-  19.3973532215094, 0, 2.4384,            !- X,Y,Z Vertex 1 {m}
-  19.3973532215094, 0, 0,                 !- X,Y,Z Vertex 2 {m}
-  19.3973532215094, -12.9315688143396, 0, !- X,Y,Z Vertex 3 {m}
-  19.3973532215094, -12.9315688143396, 2.4384; !- X,Y,Z Vertex 4 {m}
-
-OS:Surface,
-  {8ea1e5ee-6d36-4a10-990d-e92e21dd9068}, !- Handle
-  Surface 35,                             !- Name
-  Wall,                                   !- Surface Type
-  ,                                       !- Construction Name
-  {6952d77a-34d0-4aa1-8739-d559dcaf9276}, !- Space Name
-  Outdoors,                               !- Outside Boundary Condition
-  ,                                       !- Outside Boundary Condition Object
-  SunExposed,                             !- Sun Exposure
-  WindExposed,                            !- Wind Exposure
-  ,                                       !- View Factor to Ground
-  ,                                       !- Number of Vertices
-  25.8631376286792, -12.9315688143396, 2.4384, !- X,Y,Z Vertex 1 {m}
-  25.8631376286792, -12.9315688143396, 0, !- X,Y,Z Vertex 2 {m}
-  25.8631376286792, 0, 0,                 !- X,Y,Z Vertex 3 {m}
-  25.8631376286792, 0, 2.4384;            !- X,Y,Z Vertex 4 {m}
-
-OS:Surface,
-  {ad3ef1d8-43ad-41e5-863e-9c0dc5143483}, !- Handle
-  Surface 36,                             !- Name
-  Floor,                                  !- Surface Type
-  ,                                       !- Construction Name
-  {6952d77a-34d0-4aa1-8739-d559dcaf9276}, !- Space Name
-  Surface,                                !- Outside Boundary Condition
-  {0f2d22e2-704a-4277-80a7-68d4bc4fa995}, !- Outside Boundary Condition Object
-  NoSun,                                  !- Sun Exposure
-  NoWind,                                 !- Wind Exposure
-  ,                                       !- View Factor to Ground
-  ,                                       !- Number of Vertices
-  19.3973532215094, -12.9315688143396, 0, !- X,Y,Z Vertex 1 {m}
-  19.3973532215094, 0, 0,                 !- X,Y,Z Vertex 2 {m}
-  25.8631376286792, 0, 0,                 !- X,Y,Z Vertex 3 {m}
-  25.8631376286792, -12.9315688143396, 0; !- X,Y,Z Vertex 4 {m}
-
-OS:Surface,
-  {d986c10c-ed53-4905-aa15-e67bfd59f7fd}, !- Handle
-  Surface 37,                             !- Name
-  Wall,                                   !- Surface Type
-  ,                                       !- Construction Name
-  {6952d77a-34d0-4aa1-8739-d559dcaf9276}, !- Space Name
-  Outdoors,                               !- Outside Boundary Condition
-  ,                                       !- Outside Boundary Condition Object
-  SunExposed,                             !- Sun Exposure
-  WindExposed,                            !- Wind Exposure
-  ,                                       !- View Factor to Ground
-  ,                                       !- Number of Vertices
-  25.8631376286792, 0, 2.4384,            !- X,Y,Z Vertex 1 {m}
-  25.8631376286792, 0, 0,                 !- X,Y,Z Vertex 2 {m}
-  19.3973532215094, 0, 0,                 !- X,Y,Z Vertex 3 {m}
-  19.3973532215094, 0, 2.4384;            !- X,Y,Z Vertex 4 {m}
-
-OS:Surface,
-  {4b2f4d99-a4c8-4b71-8c00-8438d956aa53}, !- Handle
-  Surface 38,                             !- Name
-  Wall,                                   !- Surface Type
-  ,                                       !- Construction Name
-  {6952d77a-34d0-4aa1-8739-d559dcaf9276}, !- Space Name
-  Outdoors,                               !- Outside Boundary Condition
-  ,                                       !- Outside Boundary Condition Object
-  SunExposed,                             !- Sun Exposure
-  WindExposed,                            !- Wind Exposure
-  ,                                       !- View Factor to Ground
-  ,                                       !- Number of Vertices
-  19.3973532215094, -12.9315688143396, 2.4384, !- X,Y,Z Vertex 1 {m}
-  19.3973532215094, -12.9315688143396, 0, !- X,Y,Z Vertex 2 {m}
-  25.8631376286792, -12.9315688143396, 0, !- X,Y,Z Vertex 3 {m}
-  25.8631376286792, -12.9315688143396, 2.4384; !- X,Y,Z Vertex 4 {m}
-
-OS:Surface,
-  {4776d2fc-535d-4473-9a33-06dc4acf03d9}, !- Handle
-  Surface 39,                             !- Name
-  RoofCeiling,                            !- Surface Type
-  ,                                       !- Construction Name
-  {6952d77a-34d0-4aa1-8739-d559dcaf9276}, !- Space Name
-  Surface,                                !- Outside Boundary Condition
-  {fc3db2f4-bef2-4b70-bf39-01d602eb5423}, !- Outside Boundary Condition Object
-  NoSun,                                  !- Sun Exposure
-  NoWind,                                 !- Wind Exposure
-  ,                                       !- View Factor to Ground
-  ,                                       !- Number of Vertices
-  25.8631376286792, -12.9315688143396, 2.4384, !- X,Y,Z Vertex 1 {m}
-  25.8631376286792, 0, 2.4384,            !- X,Y,Z Vertex 2 {m}
-  19.3973532215094, 0, 2.4384,            !- X,Y,Z Vertex 3 {m}
-  19.3973532215094, -12.9315688143396, 2.4384; !- X,Y,Z Vertex 4 {m}
-
-OS:Surface,
-  {8b9a7063-342d-4852-8653-fbc040fe684a}, !- Handle
-  Surface 45,                             !- Name
-  Floor,                                  !- Surface Type
-  ,                                       !- Construction Name
-  {aa02ce8d-c385-484a-b955-cde8ff93c7a0}, !- Space Name
-  Foundation,                             !- Outside Boundary Condition
-  ,                                       !- Outside Boundary Condition Object
-  NoSun,                                  !- Sun Exposure
-  NoWind,                                 !- Wind Exposure
-  ,                                       !- View Factor to Ground
-  ,                                       !- Number of Vertices
-  0, -12.9315688143396, -0.9144,          !- X,Y,Z Vertex 1 {m}
-  0, 0, -0.9144,                          !- X,Y,Z Vertex 2 {m}
-  6.46578440716979, 0, -0.9144,           !- X,Y,Z Vertex 3 {m}
-  6.46578440716979, -12.9315688143396, -0.9144; !- X,Y,Z Vertex 4 {m}
-
-OS:Surface,
-  {37651239-b750-4005-a568-49bc21864e50}, !- Handle
-  Surface 46,                             !- Name
-  Wall,                                   !- Surface Type
-  ,                                       !- Construction Name
-  {aa02ce8d-c385-484a-b955-cde8ff93c7a0}, !- Space Name
-  Foundation,                             !- Outside Boundary Condition
-  ,                                       !- Outside Boundary Condition Object
-  NoSun,                                  !- Sun Exposure
-  NoWind,                                 !- Wind Exposure
-  ,                                       !- View Factor to Ground
-  ,                                       !- Number of Vertices
-  0, 0, -1.11022302462516e-016,           !- X,Y,Z Vertex 1 {m}
-  0, 0, -0.9144,                          !- X,Y,Z Vertex 2 {m}
-  0, -12.9315688143396, -0.9144,          !- X,Y,Z Vertex 3 {m}
-  0, -12.9315688143396, -1.11022302462516e-016; !- X,Y,Z Vertex 4 {m}
-
-OS:Surface,
-  {7d367ba1-ca5a-411d-b31c-2e6e1e8646b4}, !- Handle
-  Surface 47,                             !- Name
-  Wall,                                   !- Surface Type
-  ,                                       !- Construction Name
-  {aa02ce8d-c385-484a-b955-cde8ff93c7a0}, !- Space Name
-  Foundation,                             !- Outside Boundary Condition
-  ,                                       !- Outside Boundary Condition Object
-  NoSun,                                  !- Sun Exposure
-  NoWind,                                 !- Wind Exposure
-  ,                                       !- View Factor to Ground
-  ,                                       !- Number of Vertices
-  6.46578440716979, 0, -1.11022302462516e-016, !- X,Y,Z Vertex 1 {m}
-  6.46578440716979, 0, -0.9144,           !- X,Y,Z Vertex 2 {m}
-  0, 0, -0.9144,                          !- X,Y,Z Vertex 3 {m}
-  0, 0, -1.11022302462516e-016;           !- X,Y,Z Vertex 4 {m}
-
-OS:Surface,
-  {56ad43c7-0aa5-45a8-8329-8c71fde36224}, !- Handle
-  Surface 49,                             !- Name
-  Wall,                                   !- Surface Type
-  ,                                       !- Construction Name
-  {aa02ce8d-c385-484a-b955-cde8ff93c7a0}, !- Space Name
-  Foundation,                             !- Outside Boundary Condition
-  ,                                       !- Outside Boundary Condition Object
-  NoSun,                                  !- Sun Exposure
-  NoWind,                                 !- Wind Exposure
-  ,                                       !- View Factor to Ground
-  ,                                       !- Number of Vertices
-  0, -12.9315688143396, -1.11022302462516e-016, !- X,Y,Z Vertex 1 {m}
-  0, -12.9315688143396, -0.9144,          !- X,Y,Z Vertex 2 {m}
-  6.46578440716979, -12.9315688143396, -0.9144, !- X,Y,Z Vertex 3 {m}
-  6.46578440716979, -12.9315688143396, -1.11022302462516e-016; !- X,Y,Z Vertex 4 {m}
-
-OS:Surface,
-  {bf10e049-9223-463e-b803-faedf7d8fa74}, !- Handle
-  Surface 50,                             !- Name
-  RoofCeiling,                            !- Surface Type
-  ,                                       !- Construction Name
-  {aa02ce8d-c385-484a-b955-cde8ff93c7a0}, !- Space Name
-  Surface,                                !- Outside Boundary Condition
-  {0a001f31-9bac-4cfd-8380-bc67f0a39457}, !- Outside Boundary Condition Object
-  NoSun,                                  !- Sun Exposure
-  NoWind,                                 !- Wind Exposure
-  ,                                       !- View Factor to Ground
-  ,                                       !- Number of Vertices
-  6.46578440716979, -12.9315688143396, -1.11022302462516e-016, !- X,Y,Z Vertex 1 {m}
-  6.46578440716979, 0, -1.11022302462516e-016, !- X,Y,Z Vertex 2 {m}
-  0, 0, -1.11022302462516e-016,           !- X,Y,Z Vertex 3 {m}
-  0, -12.9315688143396, -1.11022302462516e-016; !- X,Y,Z Vertex 4 {m}
-
-OS:Surface,
-  {e60b1648-9d8a-482d-8187-f204231788fb}, !- Handle
-  Surface 52,                             !- Name
-  RoofCeiling,                            !- Surface Type
-  ,                                       !- Construction Name
-  {aa02ce8d-c385-484a-b955-cde8ff93c7a0}, !- Space Name
-  Surface,                                !- Outside Boundary Condition
-  {f3373e61-509c-47c4-b956-77ee742c9df8}, !- Outside Boundary Condition Object
-  NoSun,                                  !- Sun Exposure
-  NoWind,                                 !- Wind Exposure
-  ,                                       !- View Factor to Ground
-  ,                                       !- Number of Vertices
-  12.9315688143396, -12.9315688143396, -1.11022302462516e-016, !- X,Y,Z Vertex 1 {m}
-  12.9315688143396, 0, -1.11022302462516e-016, !- X,Y,Z Vertex 2 {m}
-  6.46578440716979, 0, -1.11022302462516e-016, !- X,Y,Z Vertex 3 {m}
-  6.46578440716979, -12.9315688143396, -1.11022302462516e-016; !- X,Y,Z Vertex 4 {m}
-
-OS:Surface,
-  {c4175d44-c051-4da2-b93d-1b03ea8a25e9}, !- Handle
-  Surface 53,                             !- Name
-  Floor,                                  !- Surface Type
-  ,                                       !- Construction Name
-  {aa02ce8d-c385-484a-b955-cde8ff93c7a0}, !- Space Name
-  Foundation,                             !- Outside Boundary Condition
-  ,                                       !- Outside Boundary Condition Object
-  NoSun,                                  !- Sun Exposure
-  NoWind,                                 !- Wind Exposure
-  ,                                       !- View Factor to Ground
-  ,                                       !- Number of Vertices
-  6.46578440716979, -12.9315688143396, -0.9144, !- X,Y,Z Vertex 1 {m}
-  6.46578440716979, 0, -0.9144,           !- X,Y,Z Vertex 2 {m}
-  12.9315688143396, 0, -0.9144,           !- X,Y,Z Vertex 3 {m}
-  12.9315688143396, -12.9315688143396, -0.9144; !- X,Y,Z Vertex 4 {m}
-
-OS:Surface,
-  {86444b72-cabb-4b37-9496-ca1f58a55554}, !- Handle
-  Surface 55,                             !- Name
-  Wall,                                   !- Surface Type
-  ,                                       !- Construction Name
-  {aa02ce8d-c385-484a-b955-cde8ff93c7a0}, !- Space Name
-  Foundation,                             !- Outside Boundary Condition
-  ,                                       !- Outside Boundary Condition Object
-  NoSun,                                  !- Sun Exposure
-  NoWind,                                 !- Wind Exposure
-  ,                                       !- View Factor to Ground
-  ,                                       !- Number of Vertices
-  6.46578440716979, -12.9315688143396, -1.11022302462516e-016, !- X,Y,Z Vertex 1 {m}
-  6.46578440716979, -12.9315688143396, -0.9144, !- X,Y,Z Vertex 2 {m}
-  12.9315688143396, -12.9315688143396, -0.9144, !- X,Y,Z Vertex 3 {m}
-  12.9315688143396, -12.9315688143396, -1.11022302462516e-016; !- X,Y,Z Vertex 4 {m}
-
-OS:Surface,
-  {565ef48f-6b0d-4f4b-8be6-9169fd0421b0}, !- Handle
-  Surface 56,                             !- Name
-  Wall,                                   !- Surface Type
-  ,                                       !- Construction Name
-  {aa02ce8d-c385-484a-b955-cde8ff93c7a0}, !- Space Name
-  Foundation,                             !- Outside Boundary Condition
-  ,                                       !- Outside Boundary Condition Object
-  NoSun,                                  !- Sun Exposure
-  NoWind,                                 !- Wind Exposure
-  ,                                       !- View Factor to Ground
-  ,                                       !- Number of Vertices
-  12.9315688143396, 0, -1.11022302462516e-016, !- X,Y,Z Vertex 1 {m}
-  12.9315688143396, 0, -0.9144,           !- X,Y,Z Vertex 2 {m}
-  6.46578440716979, 0, -0.9144,           !- X,Y,Z Vertex 3 {m}
-  6.46578440716979, 0, -1.11022302462516e-016; !- X,Y,Z Vertex 4 {m}
-
-OS:Surface,
-  {539dcab8-63b7-4f77-83eb-d206f0b6dddd}, !- Handle
-  Surface 58,                             !- Name
-  RoofCeiling,                            !- Surface Type
-  ,                                       !- Construction Name
-  {aa02ce8d-c385-484a-b955-cde8ff93c7a0}, !- Space Name
-  Surface,                                !- Outside Boundary Condition
-  {7c414529-dac5-4151-8526-9f7ca16d82d5}, !- Outside Boundary Condition Object
-  NoSun,                                  !- Sun Exposure
-  NoWind,                                 !- Wind Exposure
-  ,                                       !- View Factor to Ground
-  ,                                       !- Number of Vertices
-  19.3973532215094, -12.9315688143396, -1.11022302462516e-016, !- X,Y,Z Vertex 1 {m}
-  19.3973532215094, 0, -1.11022302462516e-016, !- X,Y,Z Vertex 2 {m}
-  12.9315688143396, 0, -1.11022302462516e-016, !- X,Y,Z Vertex 3 {m}
-  12.9315688143396, -12.9315688143396, -1.11022302462516e-016; !- X,Y,Z Vertex 4 {m}
-
-OS:Surface,
-  {f9cf9178-03a1-40fe-aa75-ea779d726eae}, !- Handle
-  Surface 59,                             !- Name
-  Floor,                                  !- Surface Type
-  ,                                       !- Construction Name
-  {aa02ce8d-c385-484a-b955-cde8ff93c7a0}, !- Space Name
-  Foundation,                             !- Outside Boundary Condition
-  ,                                       !- Outside Boundary Condition Object
-  NoSun,                                  !- Sun Exposure
-  NoWind,                                 !- Wind Exposure
-  ,                                       !- View Factor to Ground
-  ,                                       !- Number of Vertices
-  12.9315688143396, -12.9315688143396, -0.9144, !- X,Y,Z Vertex 1 {m}
-  12.9315688143396, 0, -0.9144,           !- X,Y,Z Vertex 2 {m}
-  19.3973532215094, 0, -0.9144,           !- X,Y,Z Vertex 3 {m}
-  19.3973532215094, -12.9315688143396, -0.9144; !- X,Y,Z Vertex 4 {m}
-
-OS:Surface,
-  {b555bcfd-1bde-4da8-b1f3-1c3428974f7e}, !- Handle
-  Surface 61,                             !- Name
-  Wall,                                   !- Surface Type
-  ,                                       !- Construction Name
-  {aa02ce8d-c385-484a-b955-cde8ff93c7a0}, !- Space Name
-  Foundation,                             !- Outside Boundary Condition
-  ,                                       !- Outside Boundary Condition Object
-  NoSun,                                  !- Sun Exposure
-  NoWind,                                 !- Wind Exposure
-  ,                                       !- View Factor to Ground
-  ,                                       !- Number of Vertices
-  12.9315688143396, -12.9315688143396, -1.11022302462516e-016, !- X,Y,Z Vertex 1 {m}
-  12.9315688143396, -12.9315688143396, -0.9144, !- X,Y,Z Vertex 2 {m}
-  19.3973532215094, -12.9315688143396, -0.9144, !- X,Y,Z Vertex 3 {m}
-  19.3973532215094, -12.9315688143396, -1.11022302462516e-016; !- X,Y,Z Vertex 4 {m}
-
-OS:Surface,
-  {d1c842ad-41ca-45d6-a15e-95dbe6b3271d}, !- Handle
-  Surface 62,                             !- Name
-  Wall,                                   !- Surface Type
-  ,                                       !- Construction Name
-  {aa02ce8d-c385-484a-b955-cde8ff93c7a0}, !- Space Name
-  Foundation,                             !- Outside Boundary Condition
-  ,                                       !- Outside Boundary Condition Object
-  NoSun,                                  !- Sun Exposure
-  NoWind,                                 !- Wind Exposure
-  ,                                       !- View Factor to Ground
-  ,                                       !- Number of Vertices
-  19.3973532215094, 0, -1.11022302462516e-016, !- X,Y,Z Vertex 1 {m}
-  19.3973532215094, 0, -0.9144,           !- X,Y,Z Vertex 2 {m}
-  12.9315688143396, 0, -0.9144,           !- X,Y,Z Vertex 3 {m}
-  12.9315688143396, 0, -1.11022302462516e-016; !- X,Y,Z Vertex 4 {m}
-
-OS:Surface,
-  {0f2d22e2-704a-4277-80a7-68d4bc4fa995}, !- Handle
-  Surface 64,                             !- Name
-  RoofCeiling,                            !- Surface Type
-  ,                                       !- Construction Name
-  {aa02ce8d-c385-484a-b955-cde8ff93c7a0}, !- Space Name
-  Surface,                                !- Outside Boundary Condition
-  {ad3ef1d8-43ad-41e5-863e-9c0dc5143483}, !- Outside Boundary Condition Object
-  NoSun,                                  !- Sun Exposure
-  NoWind,                                 !- Wind Exposure
-  ,                                       !- View Factor to Ground
-  ,                                       !- Number of Vertices
-  25.8631376286792, -12.9315688143396, -1.11022302462516e-016, !- X,Y,Z Vertex 1 {m}
-  25.8631376286792, 0, -1.11022302462516e-016, !- X,Y,Z Vertex 2 {m}
-  19.3973532215094, 0, -1.11022302462516e-016, !- X,Y,Z Vertex 3 {m}
-  19.3973532215094, -12.9315688143396, -1.11022302462516e-016; !- X,Y,Z Vertex 4 {m}
-
-OS:Surface,
-  {6b2572ed-dc4d-474a-a03c-516484b775ca}, !- Handle
-  Surface 65,                             !- Name
-  Floor,                                  !- Surface Type
-  ,                                       !- Construction Name
-  {aa02ce8d-c385-484a-b955-cde8ff93c7a0}, !- Space Name
-  Foundation,                             !- Outside Boundary Condition
-  ,                                       !- Outside Boundary Condition Object
-  NoSun,                                  !- Sun Exposure
-  NoWind,                                 !- Wind Exposure
-  ,                                       !- View Factor to Ground
-  ,                                       !- Number of Vertices
-  19.3973532215094, -12.9315688143396, -0.9144, !- X,Y,Z Vertex 1 {m}
-  19.3973532215094, 0, -0.9144,           !- X,Y,Z Vertex 2 {m}
-  25.8631376286792, 0, -0.9144,           !- X,Y,Z Vertex 3 {m}
-  25.8631376286792, -12.9315688143396, -0.9144; !- X,Y,Z Vertex 4 {m}
-
-OS:Surface,
-  {c7abf200-2870-43c4-aed1-e8a84e9026b4}, !- Handle
-  Surface 66,                             !- Name
-  Wall,                                   !- Surface Type
-  ,                                       !- Construction Name
-  {aa02ce8d-c385-484a-b955-cde8ff93c7a0}, !- Space Name
-  Foundation,                             !- Outside Boundary Condition
-  ,                                       !- Outside Boundary Condition Object
-  NoSun,                                  !- Sun Exposure
-  NoWind,                                 !- Wind Exposure
-  ,                                       !- View Factor to Ground
-  ,                                       !- Number of Vertices
-  25.8631376286792, -12.9315688143396, -1.11022302462516e-016, !- X,Y,Z Vertex 1 {m}
-  25.8631376286792, -12.9315688143396, -0.9144, !- X,Y,Z Vertex 2 {m}
-  25.8631376286792, 0, -0.9144,           !- X,Y,Z Vertex 3 {m}
-  25.8631376286792, 0, -1.11022302462516e-016; !- X,Y,Z Vertex 4 {m}
-
-OS:Surface,
-  {426ac28c-1d46-43b9-a0be-67e5d61b464c}, !- Handle
-  Surface 67,                             !- Name
-  Wall,                                   !- Surface Type
-  ,                                       !- Construction Name
-  {aa02ce8d-c385-484a-b955-cde8ff93c7a0}, !- Space Name
-  Foundation,                             !- Outside Boundary Condition
-  ,                                       !- Outside Boundary Condition Object
-  NoSun,                                  !- Sun Exposure
-  NoWind,                                 !- Wind Exposure
-  ,                                       !- View Factor to Ground
-  ,                                       !- Number of Vertices
-  19.3973532215094, -12.9315688143396, -1.11022302462516e-016, !- X,Y,Z Vertex 1 {m}
-  19.3973532215094, -12.9315688143396, -0.9144, !- X,Y,Z Vertex 2 {m}
-  25.8631376286792, -12.9315688143396, -0.9144, !- X,Y,Z Vertex 3 {m}
-  25.8631376286792, -12.9315688143396, -1.11022302462516e-016; !- X,Y,Z Vertex 4 {m}
-
-OS:Surface,
-  {ffbeae2c-77e9-4ae4-b934-c0395fbcc4cd}, !- Handle
-  Surface 68,                             !- Name
-  Wall,                                   !- Surface Type
-  ,                                       !- Construction Name
-  {aa02ce8d-c385-484a-b955-cde8ff93c7a0}, !- Space Name
-  Foundation,                             !- Outside Boundary Condition
-  ,                                       !- Outside Boundary Condition Object
-  NoSun,                                  !- Sun Exposure
-  NoWind,                                 !- Wind Exposure
-  ,                                       !- View Factor to Ground
-  ,                                       !- Number of Vertices
-  25.8631376286792, 0, -1.11022302462516e-016, !- X,Y,Z Vertex 1 {m}
-  25.8631376286792, 0, -0.9144,           !- X,Y,Z Vertex 2 {m}
-  19.3973532215094, 0, -0.9144,           !- X,Y,Z Vertex 3 {m}
-  19.3973532215094, 0, -1.11022302462516e-016; !- X,Y,Z Vertex 4 {m}
-
-OS:Space,
-  {aa02ce8d-c385-484a-b955-cde8ff93c7a0}, !- Handle
-  crawl space,                            !- Name
-  {132075ae-a85d-4932-9002-aac8e77cfb9b}, !- Space Type Name
-  ,                                       !- Default Construction Set Name
-  ,                                       !- Default Schedule Set Name
-  ,                                       !- Direction of Relative North {deg}
-  ,                                       !- X Origin {m}
-  ,                                       !- Y Origin {m}
-  ,                                       !- Z Origin {m}
-  ,                                       !- Building Story Name
-  {dbabe27c-cf66-4de4-bc6b-7d71b590d11f}; !- Thermal Zone Name
-
-OS:ThermalZone,
-  {dbabe27c-cf66-4de4-bc6b-7d71b590d11f}, !- Handle
-  crawl zone,                             !- Name
-  ,                                       !- Multiplier
-  ,                                       !- Ceiling Height {m}
-  ,                                       !- Volume {m3}
-  ,                                       !- Floor Area {m2}
-  ,                                       !- Zone Inside Convection Algorithm
-  ,                                       !- Zone Outside Convection Algorithm
-  ,                                       !- Zone Conditioning Equipment List Name
-  {a3e91ddc-3e00-412c-8aff-0f94edf8249d}, !- Zone Air Inlet Port List
-  {69236661-3926-4349-8b92-21db2f83f7c6}, !- Zone Air Exhaust Port List
-  {233b49cd-1cb3-43ba-8547-57747603109f}, !- Zone Air Node Name
-  {d01603a7-eef8-4fee-b165-32102282ceda}, !- Zone Return Air Port List
-  ,                                       !- Primary Daylighting Control Name
-  ,                                       !- Fraction of Zone Controlled by Primary Daylighting Control
-  ,                                       !- Secondary Daylighting Control Name
-  ,                                       !- Fraction of Zone Controlled by Secondary Daylighting Control
-  ,                                       !- Illuminance Map Name
-  ,                                       !- Group Rendering Name
-  ,                                       !- Thermostat Name
-  No;                                     !- Use Ideal Air Loads
-
-OS:Node,
-  {970a238b-c284-433c-a0f5-45113e1100a6}, !- Handle
-  Node 5,                                 !- Name
-  {233b49cd-1cb3-43ba-8547-57747603109f}, !- Inlet Port
-  ;                                       !- Outlet Port
-
-OS:Connection,
-  {233b49cd-1cb3-43ba-8547-57747603109f}, !- Handle
-  {331c2a00-acb3-4591-93ac-beaf3784d1c6}, !- Name
-  {dbabe27c-cf66-4de4-bc6b-7d71b590d11f}, !- Source Object
-  11,                                     !- Outlet Port
-  {970a238b-c284-433c-a0f5-45113e1100a6}, !- Target Object
-  2;                                      !- Inlet Port
-
-OS:PortList,
-  {a3e91ddc-3e00-412c-8aff-0f94edf8249d}, !- Handle
-  {5cf7b726-d5dc-42bc-b6bf-ca6f45409d70}, !- Name
-  {dbabe27c-cf66-4de4-bc6b-7d71b590d11f}; !- HVAC Component
-
-OS:PortList,
-  {69236661-3926-4349-8b92-21db2f83f7c6}, !- Handle
-  {e9d2e349-8042-419f-8bea-8ab84d79115f}, !- Name
-  {dbabe27c-cf66-4de4-bc6b-7d71b590d11f}; !- HVAC Component
-
-OS:PortList,
-  {d01603a7-eef8-4fee-b165-32102282ceda}, !- Handle
-  {c2e98ac4-aea9-41eb-861b-67971fa35742}, !- Name
-  {dbabe27c-cf66-4de4-bc6b-7d71b590d11f}; !- HVAC Component
-
-OS:Sizing:Zone,
-  {84982a07-e4dd-406f-b941-d580dfe878c7}, !- Handle
-  {dbabe27c-cf66-4de4-bc6b-7d71b590d11f}, !- Zone or ZoneList Name
-  SupplyAirTemperature,                   !- Zone Cooling Design Supply Air Temperature Input Method
-  14,                                     !- Zone Cooling Design Supply Air Temperature {C}
-  11.11,                                  !- Zone Cooling Design Supply Air Temperature Difference {deltaC}
-  SupplyAirTemperature,                   !- Zone Heating Design Supply Air Temperature Input Method
-  40,                                     !- Zone Heating Design Supply Air Temperature {C}
-  11.11,                                  !- Zone Heating Design Supply Air Temperature Difference {deltaC}
-  0.0085,                                 !- Zone Cooling Design Supply Air Humidity Ratio {kg-H2O/kg-air}
-  0.008,                                  !- Zone Heating Design Supply Air Humidity Ratio {kg-H2O/kg-air}
-  ,                                       !- Zone Heating Sizing Factor
-  ,                                       !- Zone Cooling Sizing Factor
-  DesignDay,                              !- Cooling Design Air Flow Method
-  ,                                       !- Cooling Design Air Flow Rate {m3/s}
-  ,                                       !- Cooling Minimum Air Flow per Zone Floor Area {m3/s-m2}
-  ,                                       !- Cooling Minimum Air Flow {m3/s}
-  ,                                       !- Cooling Minimum Air Flow Fraction
-  DesignDay,                              !- Heating Design Air Flow Method
-  ,                                       !- Heating Design Air Flow Rate {m3/s}
-  ,                                       !- Heating Maximum Air Flow per Zone Floor Area {m3/s-m2}
-  ,                                       !- Heating Maximum Air Flow {m3/s}
-  ,                                       !- Heating Maximum Air Flow Fraction
-  ,                                       !- Design Zone Air Distribution Effectiveness in Cooling Mode
-  ,                                       !- Design Zone Air Distribution Effectiveness in Heating Mode
-  No,                                     !- Account for Dedicated Outdoor Air System
-  NeutralSupplyAir,                       !- Dedicated Outdoor Air System Control Strategy
-  autosize,                               !- Dedicated Outdoor Air Low Setpoint Temperature for Design {C}
-  autosize;                               !- Dedicated Outdoor Air High Setpoint Temperature for Design {C}
-
-OS:ZoneHVAC:EquipmentList,
-  {3cc991f1-52e9-490d-baca-2d979bd5c8a8}, !- Handle
-  Zone HVAC Equipment List 5,             !- Name
-  {dbabe27c-cf66-4de4-bc6b-7d71b590d11f}; !- Thermal Zone
-
-OS:SpaceType,
-  {132075ae-a85d-4932-9002-aac8e77cfb9b}, !- Handle
-  Space Type 2,                           !- Name
-  ,                                       !- Default Construction Set Name
-  ,                                       !- Default Schedule Set Name
-  ,                                       !- Group Rendering Name
-  ,                                       !- Design Specification Outdoor Air Object Name
-  ,                                       !- Standards Template
-  ,                                       !- Standards Building Type
-  crawlspace;                             !- Standards Space Type
-
-OS:Surface,
-  {1894910c-6408-46d1-aaa0-d86211a7e0c4}, !- Handle
-  Surface 7,                              !- Name
-  Floor,                                  !- Surface Type
-  ,                                       !- Construction Name
-  {283bd319-85f3-4ade-8c32-47727477390c}, !- Space Name
-  Surface,                                !- Outside Boundary Condition
-  {32850f31-9b9b-4756-9082-3e9866f51c04}, !- Outside Boundary Condition Object
-  NoSun,                                  !- Sun Exposure
-  NoWind,                                 !- Wind Exposure
-  ,                                       !- View Factor to Ground
-  ,                                       !- Number of Vertices
-  6.46578440716979, 0, 2.4384,            !- X,Y,Z Vertex 1 {m}
-  6.46578440716979, -12.9315688143396, 2.4384, !- X,Y,Z Vertex 2 {m}
-  0, -12.9315688143396, 2.4384,           !- X,Y,Z Vertex 3 {m}
-  0, 0, 2.4384;                           !- X,Y,Z Vertex 4 {m}
-
-OS:Surface,
-  {7a45ff8e-34d6-4e86-9a64-67b0dfae871c}, !- Handle
-  Surface 8,                              !- Name
-  RoofCeiling,                            !- Surface Type
-  ,                                       !- Construction Name
-  {283bd319-85f3-4ade-8c32-47727477390c}, !- Space Name
-  Outdoors,                               !- Outside Boundary Condition
-  ,                                       !- Outside Boundary Condition Object
-  SunExposed,                             !- Sun Exposure
-  WindExposed,                            !- Wind Exposure
-  ,                                       !- View Factor to Ground
-  ,                                       !- Number of Vertices
-  0, -6.46578440716979, 5.9760922035849,  !- X,Y,Z Vertex 1 {m}
-  25.8631376286792, -6.46578440716979, 5.9760922035849, !- X,Y,Z Vertex 2 {m}
-  25.8631376286792, 0, 2.7432,            !- X,Y,Z Vertex 3 {m}
-  0, 0, 2.7432;                           !- X,Y,Z Vertex 4 {m}
-
-OS:Surface,
-  {3dc1366b-810c-440d-ad88-b3e2ab5efead}, !- Handle
-  Surface 9,                              !- Name
-  RoofCeiling,                            !- Surface Type
-  ,                                       !- Construction Name
-  {283bd319-85f3-4ade-8c32-47727477390c}, !- Space Name
-  Outdoors,                               !- Outside Boundary Condition
-  ,                                       !- Outside Boundary Condition Object
-  SunExposed,                             !- Sun Exposure
-  WindExposed,                            !- Wind Exposure
-  ,                                       !- View Factor to Ground
-  ,                                       !- Number of Vertices
-  25.8631376286792, -6.46578440716979, 5.9760922035849, !- X,Y,Z Vertex 1 {m}
-  0, -6.46578440716979, 5.9760922035849,  !- X,Y,Z Vertex 2 {m}
-  0, -12.9315688143396, 2.7432,           !- X,Y,Z Vertex 3 {m}
-  25.8631376286792, -12.9315688143396, 2.7432; !- X,Y,Z Vertex 4 {m}
-
-OS:Surface,
-  {bbe32ded-b184-4a5b-876d-c20e36573baf}, !- Handle
-  Surface 10,                             !- Name
-  Wall,                                   !- Surface Type
-  ,                                       !- Construction Name
-  {283bd319-85f3-4ade-8c32-47727477390c}, !- Space Name
-  Outdoors,                               !- Outside Boundary Condition
-  ,                                       !- Outside Boundary Condition Object
-  SunExposed,                             !- Sun Exposure
-  WindExposed,                            !- Wind Exposure
-  ,                                       !- View Factor to Ground
-  ,                                       !- Number of Vertices
-  0, -6.46578440716979, 5.6712922035849,  !- X,Y,Z Vertex 1 {m}
-  0, 0, 2.4384,                           !- X,Y,Z Vertex 2 {m}
-  0, -12.9315688143396, 2.4384;           !- X,Y,Z Vertex 3 {m}
-
-OS:Surface,
-  {377d71c9-32e8-4e28-9c45-6d846f7d2eb5}, !- Handle
-  Surface 11,                             !- Name
-  Wall,                                   !- Surface Type
-  ,                                       !- Construction Name
-  {283bd319-85f3-4ade-8c32-47727477390c}, !- Space Name
-  Outdoors,                               !- Outside Boundary Condition
-  ,                                       !- Outside Boundary Condition Object
-  SunExposed,                             !- Sun Exposure
-  WindExposed,                            !- Wind Exposure
-  ,                                       !- View Factor to Ground
-  ,                                       !- Number of Vertices
-  25.8631376286792, -6.46578440716979, 5.6712922035849, !- X,Y,Z Vertex 1 {m}
-  25.8631376286792, -12.9315688143396, 2.4384, !- X,Y,Z Vertex 2 {m}
-  25.8631376286792, 0, 2.4384;            !- X,Y,Z Vertex 3 {m}
-
-OS:Space,
-  {283bd319-85f3-4ade-8c32-47727477390c}, !- Handle
-  unfinished attic space,                 !- Name
-  {3d90492f-b156-4873-ac8c-eba623bd6685}, !- Space Type Name
-  ,                                       !- Default Construction Set Name
-  ,                                       !- Default Schedule Set Name
-  ,                                       !- Direction of Relative North {deg}
-  ,                                       !- X Origin {m}
-  ,                                       !- Y Origin {m}
-  ,                                       !- Z Origin {m}
-  ,                                       !- Building Story Name
-  {d35e80e8-705e-4733-b22a-138306e030bb}; !- Thermal Zone Name
-
-OS:ThermalZone,
-  {d35e80e8-705e-4733-b22a-138306e030bb}, !- Handle
-  unfinished attic zone,                  !- Name
-  ,                                       !- Multiplier
-  ,                                       !- Ceiling Height {m}
-  ,                                       !- Volume {m3}
-  ,                                       !- Floor Area {m2}
-  ,                                       !- Zone Inside Convection Algorithm
-  ,                                       !- Zone Outside Convection Algorithm
-  ,                                       !- Zone Conditioning Equipment List Name
-  {f1bc3d3a-c150-4001-8942-682af502cdd3}, !- Zone Air Inlet Port List
-  {d1c8d462-f77b-4dda-9465-bc9259785d99}, !- Zone Air Exhaust Port List
-  {d7a34594-8c0a-449b-8d4a-75588c2288d2}, !- Zone Air Node Name
-  {0c81c71f-752e-433a-9114-f0a7349a9f8b}, !- Zone Return Air Port List
-  ,                                       !- Primary Daylighting Control Name
-  ,                                       !- Fraction of Zone Controlled by Primary Daylighting Control
-  ,                                       !- Secondary Daylighting Control Name
-  ,                                       !- Fraction of Zone Controlled by Secondary Daylighting Control
-  ,                                       !- Illuminance Map Name
-  ,                                       !- Group Rendering Name
-  ,                                       !- Thermostat Name
-  No;                                     !- Use Ideal Air Loads
-
-OS:Node,
-  {8580affb-b53d-499d-b649-76ae87e7d195}, !- Handle
-  Node 6,                                 !- Name
-  {d7a34594-8c0a-449b-8d4a-75588c2288d2}, !- Inlet Port
-  ;                                       !- Outlet Port
-
-OS:Connection,
-  {d7a34594-8c0a-449b-8d4a-75588c2288d2}, !- Handle
-  {9e93a677-ce82-46d9-a65e-ee6e2b8e9beb}, !- Name
-  {d35e80e8-705e-4733-b22a-138306e030bb}, !- Source Object
-  11,                                     !- Outlet Port
-  {8580affb-b53d-499d-b649-76ae87e7d195}, !- Target Object
-  2;                                      !- Inlet Port
-
-OS:PortList,
-  {f1bc3d3a-c150-4001-8942-682af502cdd3}, !- Handle
-  {35d9eb1c-c054-491a-b020-ed311a8bbeb0}, !- Name
-  {d35e80e8-705e-4733-b22a-138306e030bb}; !- HVAC Component
-
-OS:PortList,
-  {d1c8d462-f77b-4dda-9465-bc9259785d99}, !- Handle
-  {66478447-d3df-4c59-bdc8-105f030056ef}, !- Name
-  {d35e80e8-705e-4733-b22a-138306e030bb}; !- HVAC Component
-
-OS:PortList,
-  {0c81c71f-752e-433a-9114-f0a7349a9f8b}, !- Handle
-  {318c485f-80d1-47b9-9694-11c21cf4dcbd}, !- Name
-  {d35e80e8-705e-4733-b22a-138306e030bb}; !- HVAC Component
-
-OS:Sizing:Zone,
-  {3a1a93d0-b244-4dae-85dc-a9697d70816f}, !- Handle
-  {d35e80e8-705e-4733-b22a-138306e030bb}, !- Zone or ZoneList Name
-  SupplyAirTemperature,                   !- Zone Cooling Design Supply Air Temperature Input Method
-  14,                                     !- Zone Cooling Design Supply Air Temperature {C}
-  11.11,                                  !- Zone Cooling Design Supply Air Temperature Difference {deltaC}
-  SupplyAirTemperature,                   !- Zone Heating Design Supply Air Temperature Input Method
-  40,                                     !- Zone Heating Design Supply Air Temperature {C}
-  11.11,                                  !- Zone Heating Design Supply Air Temperature Difference {deltaC}
-  0.0085,                                 !- Zone Cooling Design Supply Air Humidity Ratio {kg-H2O/kg-air}
-  0.008,                                  !- Zone Heating Design Supply Air Humidity Ratio {kg-H2O/kg-air}
-  ,                                       !- Zone Heating Sizing Factor
-  ,                                       !- Zone Cooling Sizing Factor
-  DesignDay,                              !- Cooling Design Air Flow Method
-  ,                                       !- Cooling Design Air Flow Rate {m3/s}
-  ,                                       !- Cooling Minimum Air Flow per Zone Floor Area {m3/s-m2}
-  ,                                       !- Cooling Minimum Air Flow {m3/s}
-  ,                                       !- Cooling Minimum Air Flow Fraction
-  DesignDay,                              !- Heating Design Air Flow Method
-  ,                                       !- Heating Design Air Flow Rate {m3/s}
-  ,                                       !- Heating Maximum Air Flow per Zone Floor Area {m3/s-m2}
-  ,                                       !- Heating Maximum Air Flow {m3/s}
-  ,                                       !- Heating Maximum Air Flow Fraction
-  ,                                       !- Design Zone Air Distribution Effectiveness in Cooling Mode
-  ,                                       !- Design Zone Air Distribution Effectiveness in Heating Mode
-  No,                                     !- Account for Dedicated Outdoor Air System
-  NeutralSupplyAir,                       !- Dedicated Outdoor Air System Control Strategy
-  autosize,                               !- Dedicated Outdoor Air Low Setpoint Temperature for Design {C}
-  autosize;                               !- Dedicated Outdoor Air High Setpoint Temperature for Design {C}
-
-OS:ZoneHVAC:EquipmentList,
-  {9ee82d8d-180c-4f91-8c5d-9b830d1774f1}, !- Handle
-  Zone HVAC Equipment List 6,             !- Name
-  {d35e80e8-705e-4733-b22a-138306e030bb}; !- Thermal Zone
-
-OS:SpaceType,
-  {3d90492f-b156-4873-ac8c-eba623bd6685}, !- Handle
-  Space Type 3,                           !- Name
-  ,                                       !- Default Construction Set Name
-  ,                                       !- Default Schedule Set Name
-  ,                                       !- Group Rendering Name
-  ,                                       !- Design Specification Outdoor Air Object Name
-  ,                                       !- Standards Template
-  ,                                       !- Standards Building Type
-  unfinished attic;                       !- Standards Space Type
-
-OS:BuildingUnit,
-  {d87ee175-eeac-44d3-ade8-ccbaa53dda11}, !- Handle
-  unit 1,                                 !- Name
-  ,                                       !- Rendering Color
-  Residential;                            !- Building Unit Type
-
-OS:AdditionalProperties,
-  {825749be-14b4-4447-83cd-e69297a97783}, !- Handle
-  {d87ee175-eeac-44d3-ade8-ccbaa53dda11}, !- Object Name
-  Units Represented,                      !- Feature Name 1
-  Integer,                                !- Feature Data Type 1
-  1,                                      !- Feature Value 1
-  NumberOfBedrooms,                       !- Feature Name 2
-  Integer,                                !- Feature Data Type 2
-  3,                                      !- Feature Value 2
-  NumberOfBathrooms,                      !- Feature Name 3
-  Double,                                 !- Feature Data Type 3
-  2;                                      !- Feature Value 3
-
-OS:BuildingUnit,
-  {c9bfcc61-bf14-409d-bed8-fa1457481ee4}, !- Handle
-  unit 2,                                 !- Name
-  ,                                       !- Rendering Color
-  Residential;                            !- Building Unit Type
-
-OS:AdditionalProperties,
-  {22421495-824d-47df-acc6-5ac89655f760}, !- Handle
-  {c9bfcc61-bf14-409d-bed8-fa1457481ee4}, !- Object Name
-  Units Represented,                      !- Feature Name 1
-  Integer,                                !- Feature Data Type 1
-  1,                                      !- Feature Value 1
-  NumberOfBedrooms,                       !- Feature Name 2
-  Integer,                                !- Feature Data Type 2
-  3,                                      !- Feature Value 2
-  NumberOfBathrooms,                      !- Feature Name 3
-  Double,                                 !- Feature Data Type 3
-  2;                                      !- Feature Value 3
-
-OS:BuildingUnit,
-  {f654572f-62fb-49cd-a335-a41ee2755e36}, !- Handle
-  unit 3,                                 !- Name
-  ,                                       !- Rendering Color
-  Residential;                            !- Building Unit Type
-
-OS:AdditionalProperties,
-  {d563695c-e114-48f4-be17-b9aa6c4124ca}, !- Handle
-  {f654572f-62fb-49cd-a335-a41ee2755e36}, !- Object Name
-  Units Represented,                      !- Feature Name 1
-  Integer,                                !- Feature Data Type 1
-  1,                                      !- Feature Value 1
-  NumberOfBedrooms,                       !- Feature Name 2
-  Integer,                                !- Feature Data Type 2
-  3,                                      !- Feature Value 2
-  NumberOfBathrooms,                      !- Feature Name 3
-  Double,                                 !- Feature Data Type 3
-  2;                                      !- Feature Value 3
-
-OS:BuildingUnit,
-  {cc6578a4-738e-46a9-be33-8bb96411f263}, !- Handle
-  unit 4,                                 !- Name
-  ,                                       !- Rendering Color
-  Residential;                            !- Building Unit Type
-
-OS:AdditionalProperties,
-  {996d7e6f-6431-4031-9faf-32c9727be016}, !- Handle
-  {cc6578a4-738e-46a9-be33-8bb96411f263}, !- Object Name
-  Units Represented,                      !- Feature Name 1
-  Integer,                                !- Feature Data Type 1
-  1,                                      !- Feature Value 1
-  NumberOfBedrooms,                       !- Feature Name 2
-  Integer,                                !- Feature Data Type 2
-  3,                                      !- Feature Value 2
-  NumberOfBathrooms,                      !- Feature Name 3
-  Double,                                 !- Feature Data Type 3
-  2;                                      !- Feature Value 3
-
-OS:Building,
-  {4f61c37a-9c40-4b87-8c52-a7034445de79}, !- Handle
-  Building 1,                             !- Name
-  ,                                       !- Building Sector Type
-  0,                                      !- North Axis {deg}
-  ,                                       !- Nominal Floor to Floor Height {m}
-  ,                                       !- Space Type Name
-  ,                                       !- Default Construction Set Name
-  ,                                       !- Default Schedule Set Name
-  1,                                      !- Standards Number of Stories
-  1,                                      !- Standards Number of Above Ground Stories
-  ,                                       !- Standards Template
-  singlefamilyattached,                   !- Standards Building Type
-  4;                                      !- Standards Number of Living Units
-
-OS:AdditionalProperties,
-  {5735bd54-d11f-44f4-8bc8-3a516cd39888}, !- Handle
-  {4f61c37a-9c40-4b87-8c52-a7034445de79}, !- Object Name
-  Total Units Represented,                !- Feature Name 1
-  Integer,                                !- Feature Data Type 1
-  4,                                      !- Feature Value 1
-  Total Units Modeled,                    !- Feature Name 2
-  Integer,                                !- Feature Data Type 2
-  4;                                      !- Feature Value 2
-
-OS:Surface,
-  {2615877d-d533-4947-973d-ce6584d6d021}, !- Handle
-  Surface 18,                             !- Name
-  Floor,                                  !- Surface Type
-  ,                                       !- Construction Name
-  {283bd319-85f3-4ade-8c32-47727477390c}, !- Space Name
-  Surface,                                !- Outside Boundary Condition
-  {25ef314a-b368-4f44-ba17-2125c7fdaa8b}, !- Outside Boundary Condition Object
-  NoSun,                                  !- Sun Exposure
-  NoWind,                                 !- Wind Exposure
-  ,                                       !- View Factor to Ground
-  ,                                       !- Number of Vertices
-  19.3973532215094, 0, 2.4384,            !- X,Y,Z Vertex 1 {m}
-  19.3973532215094, -12.9315688143396, 2.4384, !- X,Y,Z Vertex 2 {m}
-  12.9315688143396, -12.9315688143396, 2.4384, !- X,Y,Z Vertex 3 {m}
-  12.9315688143396, 0, 2.4384;            !- X,Y,Z Vertex 4 {m}
-
-OS:Surface,
-  {fc3db2f4-bef2-4b70-bf39-01d602eb5423}, !- Handle
-  Surface 19,                             !- Name
-  Floor,                                  !- Surface Type
-  ,                                       !- Construction Name
-  {283bd319-85f3-4ade-8c32-47727477390c}, !- Space Name
-  Surface,                                !- Outside Boundary Condition
-  {4776d2fc-535d-4473-9a33-06dc4acf03d9}, !- Outside Boundary Condition Object
-  NoSun,                                  !- Sun Exposure
-  NoWind,                                 !- Wind Exposure
-  ,                                       !- View Factor to Ground
-  ,                                       !- Number of Vertices
-  25.8631376286792, 0, 2.4384,            !- X,Y,Z Vertex 1 {m}
-  25.8631376286792, -12.9315688143396, 2.4384, !- X,Y,Z Vertex 2 {m}
-  19.3973532215094, -12.9315688143396, 2.4384, !- X,Y,Z Vertex 3 {m}
-  19.3973532215094, 0, 2.4384;            !- X,Y,Z Vertex 4 {m}
-
-OS:Surface,
-  {09799627-be64-4284-bd7c-da3f5027b023}, !- Handle
-  Surface 20,                             !- Name
-  Floor,                                  !- Surface Type
-  ,                                       !- Construction Name
-  {283bd319-85f3-4ade-8c32-47727477390c}, !- Space Name
-  Surface,                                !- Outside Boundary Condition
-  {048ec568-e3a5-4951-b798-a3e73238754f}, !- Outside Boundary Condition Object
-  NoSun,                                  !- Sun Exposure
-  NoWind,                                 !- Wind Exposure
-  ,                                       !- View Factor to Ground
-  ,                                       !- Number of Vertices
-  12.9315688143396, 0, 2.4384,            !- X,Y,Z Vertex 1 {m}
-  12.9315688143396, -12.9315688143396, 2.4384, !- X,Y,Z Vertex 2 {m}
-  6.46578440716979, -12.9315688143396, 2.4384, !- X,Y,Z Vertex 3 {m}
-  6.46578440716979, 0, 2.4384;            !- X,Y,Z Vertex 4 {m}
-
-OS:Schedule:Day,
-  {96f472f5-2bb0-4c52-8b6f-c672d99cc6d6}, !- Handle
-  Schedule Day 1,                         !- Name
-  ,                                       !- Schedule Type Limits Name
-  ,                                       !- Interpolate to Timestep
-  24,                                     !- Hour 1
-  0,                                      !- Minute 1
-  0;                                      !- Value Until Time 1
-
-OS:Schedule:Day,
-  {bab3916e-5112-4288-857f-b8b7f77ab800}, !- Handle
-  Schedule Day 2,                         !- Name
-  ,                                       !- Schedule Type Limits Name
-  ,                                       !- Interpolate to Timestep
-  24,                                     !- Hour 1
-  0,                                      !- Minute 1
-  1;                                      !- Value Until Time 1
-
-OS:Schedule:Day,
-  {8cf8a995-e243-45e8-8602-f9e204709417}, !- Handle
-  Schedule Day 3,                         !- Name
-  ,                                       !- Schedule Type Limits Name
-  ,                                       !- Interpolate to Timestep
-  24,                                     !- Hour 1
-  0,                                      !- Minute 1
-  0;                                      !- Value Until Time 1
-
-OS:Schedule:Day,
-  {9b8d0fd3-62cc-4df0-818b-4c8041ebdd4f}, !- Handle
-  Schedule Day 4,                         !- Name
-  ,                                       !- Schedule Type Limits Name
-  ,                                       !- Interpolate to Timestep
-  24,                                     !- Hour 1
-  0,                                      !- Minute 1
-  1;                                      !- Value Until Time 1
-
-OS:Schedule:Day,
-  {39d66697-6860-4974-aabf-e3872760722f}, !- Handle
-  Schedule Day 5,                         !- Name
-  ,                                       !- Schedule Type Limits Name
-  ,                                       !- Interpolate to Timestep
-  24,                                     !- Hour 1
-  0,                                      !- Minute 1
-  0;                                      !- Value Until Time 1
-
-OS:Schedule:Day,
-  {6178a7bd-69e0-4695-8c01-0378421abcc3}, !- Handle
-  Schedule Day 6,                         !- Name
-  ,                                       !- Schedule Type Limits Name
-  ,                                       !- Interpolate to Timestep
-  24,                                     !- Hour 1
-  0,                                      !- Minute 1
-  1;                                      !- Value Until Time 1
-
-OS:Schedule:Day,
-  {04a91766-c392-4f77-9112-6ea6dcae01eb}, !- Handle
-  Schedule Day 7,                         !- Name
-  ,                                       !- Schedule Type Limits Name
-  ,                                       !- Interpolate to Timestep
-  24,                                     !- Hour 1
-  0,                                      !- Minute 1
-  0;                                      !- Value Until Time 1
-
-OS:Schedule:Day,
-  {cc04f9d0-63ce-45d9-805e-11f69d8d6761}, !- Handle
-  Schedule Day 8,                         !- Name
-  ,                                       !- Schedule Type Limits Name
-  ,                                       !- Interpolate to Timestep
-  24,                                     !- Hour 1
-  0,                                      !- Minute 1
-  1;                                      !- Value Until Time 1
-
-OS:ShadingSurfaceGroup,
-  {32b18298-3d69-41ee-af17-cf844979b759}, !- Handle
-  res eaves,                              !- Name
-  Building;                               !- Shading Surface Type
-
-OS:ShadingSurface,
-  {0d70fb01-2f76-433a-84af-4122f1005952}, !- Handle
-  Surface 8 - res eaves,                  !- Name
-  ,                                       !- Construction Name
-  {32b18298-3d69-41ee-af17-cf844979b759}, !- Shading Surface Group Name
-  ,                                       !- Transmittance Schedule Name
-  ,                                       !- Number of Vertices
-  -0.6096, 0, 2.7432,                     !- X,Y,Z Vertex 1 {m}
-  -0.6096, -6.46578440716979, 5.9760922035849, !- X,Y,Z Vertex 2 {m}
-  0, -6.46578440716979, 5.9760922035849,  !- X,Y,Z Vertex 3 {m}
-  0, 0, 2.7432;                           !- X,Y,Z Vertex 4 {m}
-
-OS:ShadingSurface,
-  {9d7a36c7-8038-4147-9821-22a3295ea0cb}, !- Handle
-  Surface 8 - res eaves 1,                !- Name
-  ,                                       !- Construction Name
-  {32b18298-3d69-41ee-af17-cf844979b759}, !- Shading Surface Group Name
-  ,                                       !- Transmittance Schedule Name
-  ,                                       !- Number of Vertices
-  26.4727376286792, -6.46578440716979, 5.9760922035849, !- X,Y,Z Vertex 1 {m}
-  26.4727376286792, 0, 2.7432,            !- X,Y,Z Vertex 2 {m}
-  25.8631376286792, 0, 2.7432,            !- X,Y,Z Vertex 3 {m}
-  25.8631376286792, -6.46578440716979, 5.9760922035849; !- X,Y,Z Vertex 4 {m}
-
-OS:ShadingSurface,
-  {20f85bd8-c228-485d-9629-1db7502ca642}, !- Handle
-  Surface 8 - res eaves 2,                !- Name
-  ,                                       !- Construction Name
-  {32b18298-3d69-41ee-af17-cf844979b759}, !- Shading Surface Group Name
-  ,                                       !- Transmittance Schedule Name
-  ,                                       !- Number of Vertices
-  25.8631376286792, 0.6096, 2.4384,       !- X,Y,Z Vertex 1 {m}
-  0, 0.6096, 2.4384,                      !- X,Y,Z Vertex 2 {m}
-  0, 0, 2.7432,                           !- X,Y,Z Vertex 3 {m}
-  25.8631376286792, 0, 2.7432;            !- X,Y,Z Vertex 4 {m}
-
-OS:ShadingSurface,
-  {2f0a6099-12a0-48ed-854c-9e359e8c292e}, !- Handle
-  Surface 9 - res eaves,                  !- Name
-  ,                                       !- Construction Name
-  {32b18298-3d69-41ee-af17-cf844979b759}, !- Shading Surface Group Name
-  ,                                       !- Transmittance Schedule Name
-  ,                                       !- Number of Vertices
-  26.4727376286792, -12.9315688143396, 2.7432, !- X,Y,Z Vertex 1 {m}
-  26.4727376286792, -6.46578440716979, 5.9760922035849, !- X,Y,Z Vertex 2 {m}
-  25.8631376286792, -6.46578440716979, 5.9760922035849, !- X,Y,Z Vertex 3 {m}
-  25.8631376286792, -12.9315688143396, 2.7432; !- X,Y,Z Vertex 4 {m}
-
-OS:ShadingSurface,
-  {129e0314-a054-49be-bb65-770c29ba2b7d}, !- Handle
-  Surface 9 - res eaves 1,                !- Name
-  ,                                       !- Construction Name
-  {32b18298-3d69-41ee-af17-cf844979b759}, !- Shading Surface Group Name
-  ,                                       !- Transmittance Schedule Name
-  ,                                       !- Number of Vertices
-  -0.6096, -6.46578440716979, 5.9760922035849, !- X,Y,Z Vertex 1 {m}
-  -0.6096, -12.9315688143396, 2.7432,     !- X,Y,Z Vertex 2 {m}
-  0, -12.9315688143396, 2.7432,           !- X,Y,Z Vertex 3 {m}
-  0, -6.46578440716979, 5.9760922035849;  !- X,Y,Z Vertex 4 {m}
-
-OS:ShadingSurface,
-  {4b87825e-7f5e-4073-b96f-354529446317}, !- Handle
-  Surface 9 - res eaves 2,                !- Name
-  ,                                       !- Construction Name
-  {32b18298-3d69-41ee-af17-cf844979b759}, !- Shading Surface Group Name
-=======
   {10792d11-5b5b-449b-bed0-afcd3a6769a4}, !- Handle
   Zone HVAC Equipment List 3,             !- Name
   {892e13f1-59ed-4738-91ae-fe575e085fee}; !- Thermal Zone
@@ -2608,185 +1060,9 @@
   Surface 9 - res eaves 2,                !- Name
   ,                                       !- Construction Name
   {5f86a7ce-ae59-4207-974b-301de78a356d}, !- Shading Surface Group Name
->>>>>>> 49f5e9b9
   ,                                       !- Transmittance Schedule Name
   ,                                       !- Number of Vertices
   0, -13.5411688143396, 2.4384,           !- X,Y,Z Vertex 1 {m}
   6.46578440716979, -13.5411688143396, 2.4384, !- X,Y,Z Vertex 2 {m}
   6.46578440716979, -12.9315688143396, 2.7432, !- X,Y,Z Vertex 3 {m}
   0, -12.9315688143396, 2.7432;           !- X,Y,Z Vertex 4 {m}
-<<<<<<< HEAD
-
-OS:WeatherFile,
-  {e4248e48-051c-4711-bd49-d1da662dff38}, !- Handle
-  Denver Intl Ap,                         !- City
-  CO,                                     !- State Province Region
-  USA,                                    !- Country
-  TMY3,                                   !- Data Source
-  725650,                                 !- WMO Number
-  39.83,                                  !- Latitude {deg}
-  -104.65,                                !- Longitude {deg}
-  -7,                                     !- Time Zone {hr}
-  1650,                                   !- Elevation {m}
-  file:../weather/USA_CO_Denver.Intl.AP.725650_TMY3.epw, !- Url
-  E23378AA;                               !- Checksum
-
-OS:AdditionalProperties,
-  {aa5fb25d-1c9c-47c3-815c-8bb98eec45b3}, !- Handle
-  {e4248e48-051c-4711-bd49-d1da662dff38}, !- Object Name
-  EPWHeaderCity,                          !- Feature Name 1
-  String,                                 !- Feature Data Type 1
-  Denver Intl Ap,                         !- Feature Value 1
-  EPWHeaderState,                         !- Feature Name 2
-  String,                                 !- Feature Data Type 2
-  CO,                                     !- Feature Value 2
-  EPWHeaderCountry,                       !- Feature Name 3
-  String,                                 !- Feature Data Type 3
-  USA,                                    !- Feature Value 3
-  EPWHeaderDataSource,                    !- Feature Name 4
-  String,                                 !- Feature Data Type 4
-  TMY3,                                   !- Feature Value 4
-  EPWHeaderStation,                       !- Feature Name 5
-  String,                                 !- Feature Data Type 5
-  725650,                                 !- Feature Value 5
-  EPWHeaderLatitude,                      !- Feature Name 6
-  Double,                                 !- Feature Data Type 6
-  39.829999999999998,                     !- Feature Value 6
-  EPWHeaderLongitude,                     !- Feature Name 7
-  Double,                                 !- Feature Data Type 7
-  -104.65000000000001,                    !- Feature Value 7
-  EPWHeaderTimezone,                      !- Feature Name 8
-  Double,                                 !- Feature Data Type 8
-  -7,                                     !- Feature Value 8
-  EPWHeaderAltitude,                      !- Feature Name 9
-  Double,                                 !- Feature Data Type 9
-  5413.3858267716532,                     !- Feature Value 9
-  EPWHeaderLocalPressure,                 !- Feature Name 10
-  Double,                                 !- Feature Data Type 10
-  0.81937567683596546,                    !- Feature Value 10
-  EPWHeaderRecordsPerHour,                !- Feature Name 11
-  Double,                                 !- Feature Data Type 11
-  0,                                      !- Feature Value 11
-  EPWDataAnnualAvgDrybulb,                !- Feature Name 12
-  Double,                                 !- Feature Data Type 12
-  51.575616438356228,                     !- Feature Value 12
-  EPWDataAnnualMinDrybulb,                !- Feature Name 13
-  Double,                                 !- Feature Data Type 13
-  -2.9200000000000017,                    !- Feature Value 13
-  EPWDataAnnualMaxDrybulb,                !- Feature Name 14
-  Double,                                 !- Feature Data Type 14
-  104,                                    !- Feature Value 14
-  EPWDataCDD50F,                          !- Feature Name 15
-  Double,                                 !- Feature Data Type 15
-  3072.2925000000005,                     !- Feature Value 15
-  EPWDataCDD65F,                          !- Feature Name 16
-  Double,                                 !- Feature Data Type 16
-  883.62000000000035,                     !- Feature Value 16
-  EPWDataHDD50F,                          !- Feature Name 17
-  Double,                                 !- Feature Data Type 17
-  2497.1925000000001,                     !- Feature Value 17
-  EPWDataHDD65F,                          !- Feature Name 18
-  Double,                                 !- Feature Data Type 18
-  5783.5200000000013,                     !- Feature Value 18
-  EPWDataAnnualAvgWindspeed,              !- Feature Name 19
-  Double,                                 !- Feature Data Type 19
-  3.9165296803649667,                     !- Feature Value 19
-  EPWDataMonthlyAvgDrybulbs,              !- Feature Name 20
-  String,                                 !- Feature Data Type 20
-  33.4191935483871&#4431.90142857142857&#4443.02620967741937&#4442.48624999999999&#4459.877741935483854&#4473.57574999999997&#4472.07975806451608&#4472.70008064516134&#4466.49200000000006&#4450.079112903225806&#4437.218250000000005&#4434.582177419354835, !- Feature Value 20
-  EPWDataGroundMonthlyTemps,              !- Feature Name 21
-  String,                                 !- Feature Data Type 21
-  44.08306285945173&#4440.89570904991865&#4440.64045432632048&#4442.153016571250646&#4448.225111118704206&#4454.268919273837525&#4459.508577937551024&#4462.82777283423508&#4463.10975667174995&#4460.41014950381947&#4455.304105212311526&#4449.445696474514364, !- Feature Value 21
-  EPWDataWSF,                             !- Feature Name 22
-  Double,                                 !- Feature Data Type 22
-  0.58999999999999997,                    !- Feature Value 22
-  EPWDataMonthlyAvgDailyHighDrybulbs,     !- Feature Name 23
-  String,                                 !- Feature Data Type 23
-  47.41032258064516&#4446.58642857142857&#4455.15032258064517&#4453.708&#4472.80193548387098&#4488.67600000000002&#4486.1858064516129&#4485.87225806451613&#4482.082&#4463.18064516129033&#4448.73400000000001&#4448.87935483870968, !- Feature Value 23
-  EPWDataMonthlyAvgDailyLowDrybulbs,      !- Feature Name 24
-  String,                                 !- Feature Data Type 24
-  19.347741935483874&#4419.856428571428573&#4430.316129032258065&#4431.112&#4447.41612903225806&#4457.901999999999994&#4459.063870967741934&#4460.956774193548384&#4452.352000000000004&#4438.41612903225806&#4427.002000000000002&#4423.02903225806451, !- Feature Value 24
-  EPWDesignHeatingDrybulb,                !- Feature Name 25
-  Double,                                 !- Feature Data Type 25
-  12.02,                                  !- Feature Value 25
-  EPWDesignHeatingWindspeed,              !- Feature Name 26
-  Double,                                 !- Feature Data Type 26
-  2.8062500000000004,                     !- Feature Value 26
-  EPWDesignCoolingDrybulb,                !- Feature Name 27
-  Double,                                 !- Feature Data Type 27
-  91.939999999999998,                     !- Feature Value 27
-  EPWDesignCoolingWetbulb,                !- Feature Name 28
-  Double,                                 !- Feature Data Type 28
-  59.95131430195849,                      !- Feature Value 28
-  EPWDesignCoolingHumidityRatio,          !- Feature Name 29
-  Double,                                 !- Feature Data Type 29
-  0.0059161086834698092,                  !- Feature Value 29
-  EPWDesignCoolingWindspeed,              !- Feature Name 30
-  Double,                                 !- Feature Data Type 30
-  3.7999999999999989,                     !- Feature Value 30
-  EPWDesignDailyTemperatureRange,         !- Feature Name 31
-  Double,                                 !- Feature Data Type 31
-  24.915483870967748,                     !- Feature Value 31
-  EPWDesignDehumidDrybulb,                !- Feature Name 32
-  Double,                                 !- Feature Data Type 32
-  67.996785714285721,                     !- Feature Value 32
-  EPWDesignDehumidHumidityRatio,          !- Feature Name 33
-  Double,                                 !- Feature Data Type 33
-  0.012133744170488724,                   !- Feature Value 33
-  EPWDesignCoolingDirectNormal,           !- Feature Name 34
-  Double,                                 !- Feature Data Type 34
-  985,                                    !- Feature Value 34
-  EPWDesignCoolingDiffuseHorizontal,      !- Feature Name 35
-  Double,                                 !- Feature Data Type 35
-  84;                                     !- Feature Value 35
-
-OS:Site,
-  {ae2e7d84-3960-4e9f-b45a-63944de5ffd4}, !- Handle
-  Denver Intl Ap_CO_USA,                  !- Name
-  39.83,                                  !- Latitude {deg}
-  -104.65,                                !- Longitude {deg}
-  -7,                                     !- Time Zone {hr}
-  1650,                                   !- Elevation {m}
-  ;                                       !- Terrain
-
-OS:ClimateZones,
-  {847a7f80-10e8-442d-b7cf-679d071faa38}, !- Handle
-  ,                                       !- Active Institution
-  ,                                       !- Active Year
-  ,                                       !- Climate Zone Institution Name 1
-  ,                                       !- Climate Zone Document Name 1
-  ,                                       !- Climate Zone Document Year 1
-  ,                                       !- Climate Zone Value 1
-  Building America,                       !- Climate Zone Institution Name 2
-  ,                                       !- Climate Zone Document Name 2
-  0,                                      !- Climate Zone Document Year 2
-  Cold;                                   !- Climate Zone Value 2
-
-OS:Site:WaterMainsTemperature,
-  {a34079f3-426e-475f-8c16-6f65a7d89757}, !- Handle
-  Correlation,                            !- Calculation Method
-  ,                                       !- Temperature Schedule Name
-  10.8753424657535,                       !- Annual Average Outdoor Air Temperature {C}
-  23.1524007936508;                       !- Maximum Difference In Monthly Average Outdoor Air Temperatures {deltaC}
-
-OS:RunPeriodControl:DaylightSavingTime,
-  {64ae20cc-d3af-4bc5-a1a6-77bb019d05d0}, !- Handle
-  4/7,                                    !- Start Date
-  10/26;                                  !- End Date
-
-OS:Site:GroundTemperature:Deep,
-  {76365e08-c5ea-4062-acea-7f28d43132eb}, !- Handle
-  10.8753424657535,                       !- January Deep Ground Temperature {C}
-  10.8753424657535,                       !- February Deep Ground Temperature {C}
-  10.8753424657535,                       !- March Deep Ground Temperature {C}
-  10.8753424657535,                       !- April Deep Ground Temperature {C}
-  10.8753424657535,                       !- May Deep Ground Temperature {C}
-  10.8753424657535,                       !- June Deep Ground Temperature {C}
-  10.8753424657535,                       !- July Deep Ground Temperature {C}
-  10.8753424657535,                       !- August Deep Ground Temperature {C}
-  10.8753424657535,                       !- September Deep Ground Temperature {C}
-  10.8753424657535,                       !- October Deep Ground Temperature {C}
-  10.8753424657535,                       !- November Deep Ground Temperature {C}
-  10.8753424657535;                       !- December Deep Ground Temperature {C}
-=======
->>>>>>> 49f5e9b9
