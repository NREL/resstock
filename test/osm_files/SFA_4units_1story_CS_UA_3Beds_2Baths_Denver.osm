!- NOTE: Auto-generated from /test/osw_files/SFA_4units_1story_CS_UA_3Beds_2Baths_Denver.osw

OS:Version,
<<<<<<< HEAD
  {11a0d900-0148-45dc-9d06-03a81dc06941}, !- Handle
  2.9.0;                                  !- Version Identifier

OS:SimulationControl,
  {44b14834-ebde-40f8-8aa4-c0f27794d1f6}, !- Handle
=======
  {9cb71071-be67-4131-bc06-369a2b2e7bee}, !- Handle
  2.9.0;                                  !- Version Identifier

OS:SimulationControl,
  {5bebd9ed-d846-4621-b76d-792f32643a2e}, !- Handle
>>>>>>> 7902c0f9
  ,                                       !- Do Zone Sizing Calculation
  ,                                       !- Do System Sizing Calculation
  ,                                       !- Do Plant Sizing Calculation
  No;                                     !- Run Simulation for Sizing Periods

OS:Timestep,
<<<<<<< HEAD
  {6bbfcb7b-e857-4819-a19a-59a5f16b7937}, !- Handle
  6;                                      !- Number of Timesteps per Hour

OS:ShadowCalculation,
  {114b02f8-5f97-4080-af52-a97e1899bf56}, !- Handle
=======
  {c7d85f73-7622-4142-9844-3fec0aec8635}, !- Handle
  6;                                      !- Number of Timesteps per Hour

OS:ShadowCalculation,
  {7668b5b0-e5c0-445a-a6e7-66586d464af5}, !- Handle
>>>>>>> 7902c0f9
  20,                                     !- Calculation Frequency
  200;                                    !- Maximum Figures in Shadow Overlap Calculations

OS:SurfaceConvectionAlgorithm:Outside,
<<<<<<< HEAD
  {feaab713-5f32-4873-b3d9-2f1a99973a95}, !- Handle
  DOE-2;                                  !- Algorithm

OS:SurfaceConvectionAlgorithm:Inside,
  {608f0703-4e98-4ff2-8ee2-ce0d7479e8e5}, !- Handle
  TARP;                                   !- Algorithm

OS:ZoneCapacitanceMultiplier:ResearchSpecial,
  {4668f206-daff-4189-84e8-190daf7216f1}, !- Handle
=======
  {590065a3-1443-482b-83c6-b7047a7d6268}, !- Handle
  DOE-2;                                  !- Algorithm

OS:SurfaceConvectionAlgorithm:Inside,
  {f336073b-212c-40e3-a197-47d1bc0f438d}, !- Handle
  TARP;                                   !- Algorithm

OS:ZoneCapacitanceMultiplier:ResearchSpecial,
  {5f6ee35a-1429-41f3-80c4-5f7788e19957}, !- Handle
>>>>>>> 7902c0f9
  ,                                       !- Temperature Capacity Multiplier
  15,                                     !- Humidity Capacity Multiplier
  ;                                       !- Carbon Dioxide Capacity Multiplier

OS:RunPeriod,
<<<<<<< HEAD
  {67980738-2ef9-407d-aeed-e31387d3f88f}, !- Handle
=======
  {c752f35b-14ed-44d8-be40-701f08ee6b8d}, !- Handle
>>>>>>> 7902c0f9
  Run Period 1,                           !- Name
  1,                                      !- Begin Month
  1,                                      !- Begin Day of Month
  12,                                     !- End Month
  31,                                     !- End Day of Month
  ,                                       !- Use Weather File Holidays and Special Days
  ,                                       !- Use Weather File Daylight Saving Period
  ,                                       !- Apply Weekend Holiday Rule
  ,                                       !- Use Weather File Rain Indicators
  ,                                       !- Use Weather File Snow Indicators
  ;                                       !- Number of Times Runperiod to be Repeated

OS:YearDescription,
<<<<<<< HEAD
  {cb11354b-e86d-4cec-b925-33d380e841f2}, !- Handle
=======
  {2177555b-fea3-44b8-8037-a836d86920c7}, !- Handle
>>>>>>> 7902c0f9
  2007,                                   !- Calendar Year
  ,                                       !- Day of Week for Start Day
  ;                                       !- Is Leap Year

OS:WeatherFile,
<<<<<<< HEAD
  {2fef87df-1e77-41f9-b6f1-6a53d2b96026}, !- Handle
=======
  {3a671923-a76d-4fdf-b180-c1a9eac230b5}, !- Handle
>>>>>>> 7902c0f9
  Denver Intl Ap,                         !- City
  CO,                                     !- State Province Region
  USA,                                    !- Country
  TMY3,                                   !- Data Source
  725650,                                 !- WMO Number
  39.83,                                  !- Latitude {deg}
  -104.65,                                !- Longitude {deg}
  -7,                                     !- Time Zone {hr}
  1650,                                   !- Elevation {m}
  file:../weather/USA_CO_Denver.Intl.AP.725650_TMY3.epw, !- Url
  E23378AA;                               !- Checksum

OS:AdditionalProperties,
<<<<<<< HEAD
  {c239de0b-7fa2-4734-9ff2-b06f1d44a472}, !- Handle
  {2fef87df-1e77-41f9-b6f1-6a53d2b96026}, !- Object Name
=======
  {09a1a22c-255e-4c6a-aa75-b6b919c037bb}, !- Handle
  {3a671923-a76d-4fdf-b180-c1a9eac230b5}, !- Object Name
>>>>>>> 7902c0f9
  EPWHeaderCity,                          !- Feature Name 1
  String,                                 !- Feature Data Type 1
  Denver Intl Ap,                         !- Feature Value 1
  EPWHeaderState,                         !- Feature Name 2
  String,                                 !- Feature Data Type 2
  CO,                                     !- Feature Value 2
  EPWHeaderCountry,                       !- Feature Name 3
  String,                                 !- Feature Data Type 3
  USA,                                    !- Feature Value 3
  EPWHeaderDataSource,                    !- Feature Name 4
  String,                                 !- Feature Data Type 4
  TMY3,                                   !- Feature Value 4
  EPWHeaderStation,                       !- Feature Name 5
  String,                                 !- Feature Data Type 5
  725650,                                 !- Feature Value 5
  EPWHeaderLatitude,                      !- Feature Name 6
  Double,                                 !- Feature Data Type 6
  39.829999999999998,                     !- Feature Value 6
  EPWHeaderLongitude,                     !- Feature Name 7
  Double,                                 !- Feature Data Type 7
  -104.65000000000001,                    !- Feature Value 7
  EPWHeaderTimezone,                      !- Feature Name 8
  Double,                                 !- Feature Data Type 8
  -7,                                     !- Feature Value 8
  EPWHeaderAltitude,                      !- Feature Name 9
  Double,                                 !- Feature Data Type 9
  5413.3858267716532,                     !- Feature Value 9
  EPWHeaderLocalPressure,                 !- Feature Name 10
  Double,                                 !- Feature Data Type 10
  0.81937567683596546,                    !- Feature Value 10
  EPWHeaderRecordsPerHour,                !- Feature Name 11
  Double,                                 !- Feature Data Type 11
  0,                                      !- Feature Value 11
  EPWDataAnnualAvgDrybulb,                !- Feature Name 12
  Double,                                 !- Feature Data Type 12
  51.575616438356228,                     !- Feature Value 12
  EPWDataAnnualMinDrybulb,                !- Feature Name 13
  Double,                                 !- Feature Data Type 13
  -2.9200000000000017,                    !- Feature Value 13
  EPWDataAnnualMaxDrybulb,                !- Feature Name 14
  Double,                                 !- Feature Data Type 14
  104,                                    !- Feature Value 14
  EPWDataCDD50F,                          !- Feature Name 15
  Double,                                 !- Feature Data Type 15
  3072.2925000000005,                     !- Feature Value 15
  EPWDataCDD65F,                          !- Feature Name 16
  Double,                                 !- Feature Data Type 16
  883.62000000000035,                     !- Feature Value 16
  EPWDataHDD50F,                          !- Feature Name 17
  Double,                                 !- Feature Data Type 17
  2497.1925000000001,                     !- Feature Value 17
  EPWDataHDD65F,                          !- Feature Name 18
  Double,                                 !- Feature Data Type 18
  5783.5200000000013,                     !- Feature Value 18
  EPWDataAnnualAvgWindspeed,              !- Feature Name 19
  Double,                                 !- Feature Data Type 19
  3.9165296803649667,                     !- Feature Value 19
  EPWDataMonthlyAvgDrybulbs,              !- Feature Name 20
  String,                                 !- Feature Data Type 20
  33.4191935483871&#4431.90142857142857&#4443.02620967741937&#4442.48624999999999&#4459.877741935483854&#4473.57574999999997&#4472.07975806451608&#4472.70008064516134&#4466.49200000000006&#4450.079112903225806&#4437.218250000000005&#4434.582177419354835, !- Feature Value 20
  EPWDataGroundMonthlyTemps,              !- Feature Name 21
  String,                                 !- Feature Data Type 21
  44.08306285945173&#4440.89570904991865&#4440.64045432632048&#4442.153016571250646&#4448.225111118704206&#4454.268919273837525&#4459.508577937551024&#4462.82777283423508&#4463.10975667174995&#4460.41014950381947&#4455.304105212311526&#4449.445696474514364, !- Feature Value 21
  EPWDataWSF,                             !- Feature Name 22
  Double,                                 !- Feature Data Type 22
  0.58999999999999997,                    !- Feature Value 22
  EPWDataMonthlyAvgDailyHighDrybulbs,     !- Feature Name 23
  String,                                 !- Feature Data Type 23
  47.41032258064516&#4446.58642857142857&#4455.15032258064517&#4453.708&#4472.80193548387098&#4488.67600000000002&#4486.1858064516129&#4485.87225806451613&#4482.082&#4463.18064516129033&#4448.73400000000001&#4448.87935483870968, !- Feature Value 23
  EPWDataMonthlyAvgDailyLowDrybulbs,      !- Feature Name 24
  String,                                 !- Feature Data Type 24
  19.347741935483874&#4419.856428571428573&#4430.316129032258065&#4431.112&#4447.41612903225806&#4457.901999999999994&#4459.063870967741934&#4460.956774193548384&#4452.352000000000004&#4438.41612903225806&#4427.002000000000002&#4423.02903225806451, !- Feature Value 24
  EPWDesignHeatingDrybulb,                !- Feature Name 25
  Double,                                 !- Feature Data Type 25
  12.02,                                  !- Feature Value 25
  EPWDesignHeatingWindspeed,              !- Feature Name 26
  Double,                                 !- Feature Data Type 26
  2.8062500000000004,                     !- Feature Value 26
  EPWDesignCoolingDrybulb,                !- Feature Name 27
  Double,                                 !- Feature Data Type 27
  91.939999999999998,                     !- Feature Value 27
  EPWDesignCoolingWetbulb,                !- Feature Name 28
  Double,                                 !- Feature Data Type 28
  59.95131430195849,                      !- Feature Value 28
  EPWDesignCoolingHumidityRatio,          !- Feature Name 29
  Double,                                 !- Feature Data Type 29
  0.0059161086834698092,                  !- Feature Value 29
  EPWDesignCoolingWindspeed,              !- Feature Name 30
  Double,                                 !- Feature Data Type 30
  3.7999999999999989,                     !- Feature Value 30
  EPWDesignDailyTemperatureRange,         !- Feature Name 31
  Double,                                 !- Feature Data Type 31
  24.915483870967748,                     !- Feature Value 31
  EPWDesignDehumidDrybulb,                !- Feature Name 32
  Double,                                 !- Feature Data Type 32
  67.996785714285721,                     !- Feature Value 32
  EPWDesignDehumidHumidityRatio,          !- Feature Name 33
  Double,                                 !- Feature Data Type 33
  0.012133744170488724,                   !- Feature Value 33
  EPWDesignCoolingDirectNormal,           !- Feature Name 34
  Double,                                 !- Feature Data Type 34
  985,                                    !- Feature Value 34
  EPWDesignCoolingDiffuseHorizontal,      !- Feature Name 35
  Double,                                 !- Feature Data Type 35
  84;                                     !- Feature Value 35

OS:Site,
<<<<<<< HEAD
  {b169c23d-bd38-4fc2-951d-e874269c475e}, !- Handle
=======
  {d4427700-382f-43ec-b34c-aaa5e9cb57c7}, !- Handle
>>>>>>> 7902c0f9
  Denver Intl Ap_CO_USA,                  !- Name
  39.83,                                  !- Latitude {deg}
  -104.65,                                !- Longitude {deg}
  -7,                                     !- Time Zone {hr}
  1650,                                   !- Elevation {m}
  ;                                       !- Terrain

OS:ClimateZones,
<<<<<<< HEAD
  {3feefee7-6a40-4c1d-a184-72c7d34203fc}, !- Handle
=======
  {9549983c-09f3-46e6-8a6a-06283e87859e}, !- Handle
>>>>>>> 7902c0f9
  ,                                       !- Active Institution
  ,                                       !- Active Year
  ,                                       !- Climate Zone Institution Name 1
  ,                                       !- Climate Zone Document Name 1
  ,                                       !- Climate Zone Document Year 1
  ,                                       !- Climate Zone Value 1
  Building America,                       !- Climate Zone Institution Name 2
  ,                                       !- Climate Zone Document Name 2
  0,                                      !- Climate Zone Document Year 2
  Cold;                                   !- Climate Zone Value 2

OS:Site:WaterMainsTemperature,
<<<<<<< HEAD
  {7d7368b2-5f74-40c2-a725-bbc4415678ad}, !- Handle
=======
  {8d264485-aba9-476a-9bda-78181952b48f}, !- Handle
>>>>>>> 7902c0f9
  Correlation,                            !- Calculation Method
  ,                                       !- Temperature Schedule Name
  10.8753424657535,                       !- Annual Average Outdoor Air Temperature {C}
  23.1524007936508;                       !- Maximum Difference In Monthly Average Outdoor Air Temperatures {deltaC}

OS:RunPeriodControl:DaylightSavingTime,
<<<<<<< HEAD
  {4c2dc1d3-bbc1-48c3-a0da-c070501d4094}, !- Handle
=======
  {3f85528a-0cbd-4a88-b8b3-c2c71aa577e3}, !- Handle
>>>>>>> 7902c0f9
  3/12,                                   !- Start Date
  11/5;                                   !- End Date

OS:Site:GroundTemperature:Deep,
<<<<<<< HEAD
  {ea42566b-2420-4883-b38b-0d187bc36578}, !- Handle
=======
  {0254f6f8-8ff6-4c53-901d-5870df17ef54}, !- Handle
>>>>>>> 7902c0f9
  10.8753424657535,                       !- January Deep Ground Temperature {C}
  10.8753424657535,                       !- February Deep Ground Temperature {C}
  10.8753424657535,                       !- March Deep Ground Temperature {C}
  10.8753424657535,                       !- April Deep Ground Temperature {C}
  10.8753424657535,                       !- May Deep Ground Temperature {C}
  10.8753424657535,                       !- June Deep Ground Temperature {C}
  10.8753424657535,                       !- July Deep Ground Temperature {C}
  10.8753424657535,                       !- August Deep Ground Temperature {C}
  10.8753424657535,                       !- September Deep Ground Temperature {C}
  10.8753424657535,                       !- October Deep Ground Temperature {C}
  10.8753424657535,                       !- November Deep Ground Temperature {C}
  10.8753424657535;                       !- December Deep Ground Temperature {C}

OS:Building,
<<<<<<< HEAD
  {b954b104-810a-46a9-a908-04dc486f5757}, !- Handle
=======
  {b948896a-e95e-4c43-b997-4033e851f286}, !- Handle
>>>>>>> 7902c0f9
  Building 1,                             !- Name
  ,                                       !- Building Sector Type
  0,                                      !- North Axis {deg}
  ,                                       !- Nominal Floor to Floor Height {m}
  ,                                       !- Space Type Name
  ,                                       !- Default Construction Set Name
  ,                                       !- Default Schedule Set Name
  1,                                      !- Standards Number of Stories
  1,                                      !- Standards Number of Above Ground Stories
  ,                                       !- Standards Template
  singlefamilyattached,                   !- Standards Building Type
  4;                                      !- Standards Number of Living Units

OS:AdditionalProperties,
<<<<<<< HEAD
  {28031c16-ea66-4f18-9897-bca4f8bc6975}, !- Handle
  {b954b104-810a-46a9-a908-04dc486f5757}, !- Object Name
=======
  {4d9db041-4be5-40c8-91cd-28fcbab58f9b}, !- Handle
  {b948896a-e95e-4c43-b997-4033e851f286}, !- Object Name
>>>>>>> 7902c0f9
  num_units,                              !- Feature Name 1
  Integer,                                !- Feature Data Type 1
  4,                                      !- Feature Value 1
  has_rear_units,                         !- Feature Name 2
  Boolean,                                !- Feature Data Type 2
  false,                                  !- Feature Value 2
  horz_location,                          !- Feature Name 3
  String,                                 !- Feature Data Type 3
  Left,                                   !- Feature Value 3
  num_floors,                             !- Feature Name 4
  Integer,                                !- Feature Data Type 4
  1;                                      !- Feature Value 4

OS:ThermalZone,
<<<<<<< HEAD
  {c5af7d7a-6c19-46c9-b7c2-63c0ef4b7a1b}, !- Handle
=======
  {f60c406f-ed15-4372-bbfd-3a53fb93a0c4}, !- Handle
>>>>>>> 7902c0f9
  living zone,                            !- Name
  ,                                       !- Multiplier
  ,                                       !- Ceiling Height {m}
  ,                                       !- Volume {m3}
  ,                                       !- Floor Area {m2}
  ,                                       !- Zone Inside Convection Algorithm
  ,                                       !- Zone Outside Convection Algorithm
  ,                                       !- Zone Conditioning Equipment List Name
<<<<<<< HEAD
  {41a5bade-3940-4247-8810-526ac5a9699e}, !- Zone Air Inlet Port List
  {9bc8d655-1acc-4ba6-a8ec-f508c5ab6bf0}, !- Zone Air Exhaust Port List
  {ece23ebe-3823-4a01-8e66-7672da1c469d}, !- Zone Air Node Name
  {af60a91a-0042-42e6-8a65-4ac00ee50c92}, !- Zone Return Air Port List
=======
  {04433734-2078-4f2a-b32c-f75ac42b0ef3}, !- Zone Air Inlet Port List
  {f728f804-c851-4020-ba41-ab9c9c8e86da}, !- Zone Air Exhaust Port List
  {6f893ca3-620a-42e0-b6e5-339cef94ed94}, !- Zone Air Node Name
  {7b17d25c-5dde-4bbc-b70e-877d92754328}, !- Zone Return Air Port List
>>>>>>> 7902c0f9
  ,                                       !- Primary Daylighting Control Name
  ,                                       !- Fraction of Zone Controlled by Primary Daylighting Control
  ,                                       !- Secondary Daylighting Control Name
  ,                                       !- Fraction of Zone Controlled by Secondary Daylighting Control
  ,                                       !- Illuminance Map Name
  ,                                       !- Group Rendering Name
  ,                                       !- Thermostat Name
  No;                                     !- Use Ideal Air Loads

OS:Node,
<<<<<<< HEAD
  {7575d918-198b-4c14-91d2-ee7fefbfc626}, !- Handle
  Node 1,                                 !- Name
  {ece23ebe-3823-4a01-8e66-7672da1c469d}, !- Inlet Port
  ;                                       !- Outlet Port

OS:Connection,
  {ece23ebe-3823-4a01-8e66-7672da1c469d}, !- Handle
  {b10b09e4-e6b0-4cfc-afce-3ec49f47b80c}, !- Name
  {c5af7d7a-6c19-46c9-b7c2-63c0ef4b7a1b}, !- Source Object
  11,                                     !- Outlet Port
  {7575d918-198b-4c14-91d2-ee7fefbfc626}, !- Target Object
  2;                                      !- Inlet Port

OS:PortList,
  {41a5bade-3940-4247-8810-526ac5a9699e}, !- Handle
  {b87a49af-a9a6-46df-967d-f5febb16848e}, !- Name
  {c5af7d7a-6c19-46c9-b7c2-63c0ef4b7a1b}; !- HVAC Component

OS:PortList,
  {9bc8d655-1acc-4ba6-a8ec-f508c5ab6bf0}, !- Handle
  {123a53d1-3720-4075-8116-a9189ce024a7}, !- Name
  {c5af7d7a-6c19-46c9-b7c2-63c0ef4b7a1b}; !- HVAC Component

OS:PortList,
  {af60a91a-0042-42e6-8a65-4ac00ee50c92}, !- Handle
  {c4679b45-6190-4f48-9902-6a6c2bd971de}, !- Name
  {c5af7d7a-6c19-46c9-b7c2-63c0ef4b7a1b}; !- HVAC Component

OS:Sizing:Zone,
  {9c416fcc-a6f7-4a01-9170-5552e545a9e8}, !- Handle
  {c5af7d7a-6c19-46c9-b7c2-63c0ef4b7a1b}, !- Zone or ZoneList Name
=======
  {79312e2a-aa0f-4640-a94e-1a4c14b7a79b}, !- Handle
  Node 1,                                 !- Name
  {6f893ca3-620a-42e0-b6e5-339cef94ed94}, !- Inlet Port
  ;                                       !- Outlet Port

OS:Connection,
  {6f893ca3-620a-42e0-b6e5-339cef94ed94}, !- Handle
  {babb1527-4f56-4e23-b1dd-46bcb108b0da}, !- Name
  {f60c406f-ed15-4372-bbfd-3a53fb93a0c4}, !- Source Object
  11,                                     !- Outlet Port
  {79312e2a-aa0f-4640-a94e-1a4c14b7a79b}, !- Target Object
  2;                                      !- Inlet Port

OS:PortList,
  {04433734-2078-4f2a-b32c-f75ac42b0ef3}, !- Handle
  {9eed5776-ab82-4150-830e-d554b2bdae64}, !- Name
  {f60c406f-ed15-4372-bbfd-3a53fb93a0c4}; !- HVAC Component

OS:PortList,
  {f728f804-c851-4020-ba41-ab9c9c8e86da}, !- Handle
  {6c0e2596-79ab-4cea-974a-1bf8b5beac81}, !- Name
  {f60c406f-ed15-4372-bbfd-3a53fb93a0c4}; !- HVAC Component

OS:PortList,
  {7b17d25c-5dde-4bbc-b70e-877d92754328}, !- Handle
  {594ae85e-eafb-466d-b383-56f99d055c16}, !- Name
  {f60c406f-ed15-4372-bbfd-3a53fb93a0c4}; !- HVAC Component

OS:Sizing:Zone,
  {70bc6e13-ce69-4e27-b7c0-7b0a9b84ddbe}, !- Handle
  {f60c406f-ed15-4372-bbfd-3a53fb93a0c4}, !- Zone or ZoneList Name
>>>>>>> 7902c0f9
  SupplyAirTemperature,                   !- Zone Cooling Design Supply Air Temperature Input Method
  14,                                     !- Zone Cooling Design Supply Air Temperature {C}
  11.11,                                  !- Zone Cooling Design Supply Air Temperature Difference {deltaC}
  SupplyAirTemperature,                   !- Zone Heating Design Supply Air Temperature Input Method
  40,                                     !- Zone Heating Design Supply Air Temperature {C}
  11.11,                                  !- Zone Heating Design Supply Air Temperature Difference {deltaC}
  0.0085,                                 !- Zone Cooling Design Supply Air Humidity Ratio {kg-H2O/kg-air}
  0.008,                                  !- Zone Heating Design Supply Air Humidity Ratio {kg-H2O/kg-air}
  ,                                       !- Zone Heating Sizing Factor
  ,                                       !- Zone Cooling Sizing Factor
  DesignDay,                              !- Cooling Design Air Flow Method
  ,                                       !- Cooling Design Air Flow Rate {m3/s}
  ,                                       !- Cooling Minimum Air Flow per Zone Floor Area {m3/s-m2}
  ,                                       !- Cooling Minimum Air Flow {m3/s}
  ,                                       !- Cooling Minimum Air Flow Fraction
  DesignDay,                              !- Heating Design Air Flow Method
  ,                                       !- Heating Design Air Flow Rate {m3/s}
  ,                                       !- Heating Maximum Air Flow per Zone Floor Area {m3/s-m2}
  ,                                       !- Heating Maximum Air Flow {m3/s}
  ,                                       !- Heating Maximum Air Flow Fraction
  ,                                       !- Design Zone Air Distribution Effectiveness in Cooling Mode
  ,                                       !- Design Zone Air Distribution Effectiveness in Heating Mode
  No,                                     !- Account for Dedicated Outdoor Air System
  NeutralSupplyAir,                       !- Dedicated Outdoor Air System Control Strategy
  autosize,                               !- Dedicated Outdoor Air Low Setpoint Temperature for Design {C}
  autosize;                               !- Dedicated Outdoor Air High Setpoint Temperature for Design {C}

OS:ZoneHVAC:EquipmentList,
<<<<<<< HEAD
  {b5e768ae-218c-4e48-bbc7-704dc39b0b14}, !- Handle
  Zone HVAC Equipment List 1,             !- Name
  {c5af7d7a-6c19-46c9-b7c2-63c0ef4b7a1b}; !- Thermal Zone

OS:Space,
  {7aaef4f2-bb8c-4b6f-997b-955c9df2f4fa}, !- Handle
  living space,                           !- Name
  {44f0fa6a-6d86-4667-ab98-484e00d588cb}, !- Space Type Name
=======
  {d61b0f9c-cfe9-43db-94b3-3ecae2f06419}, !- Handle
  Zone HVAC Equipment List 1,             !- Name
  {f60c406f-ed15-4372-bbfd-3a53fb93a0c4}; !- Thermal Zone

OS:Space,
  {34281f22-1327-4448-b07f-ba8fd10a5d6b}, !- Handle
  living space,                           !- Name
  {c82188e1-8c60-40c5-ba43-8fd5b08de522}, !- Space Type Name
>>>>>>> 7902c0f9
  ,                                       !- Default Construction Set Name
  ,                                       !- Default Schedule Set Name
  ,                                       !- Direction of Relative North {deg}
  ,                                       !- X Origin {m}
  ,                                       !- Y Origin {m}
  ,                                       !- Z Origin {m}
  ,                                       !- Building Story Name
<<<<<<< HEAD
  {c5af7d7a-6c19-46c9-b7c2-63c0ef4b7a1b}, !- Thermal Zone Name
  ,                                       !- Part of Total Floor Area
  ,                                       !- Design Specification Outdoor Air Object Name
  {3d71328d-b6cc-4055-a0d7-ec926bfcd8b8}; !- Building Unit Name

OS:Surface,
  {f7289f00-2ec4-4eb1-b1a3-cfeaa35fe6aa}, !- Handle
  Surface 1,                              !- Name
  Floor,                                  !- Surface Type
  ,                                       !- Construction Name
  {7aaef4f2-bb8c-4b6f-997b-955c9df2f4fa}, !- Space Name
  Surface,                                !- Outside Boundary Condition
  {47d0627f-e99e-4776-b927-a764d0ac7780}, !- Outside Boundary Condition Object
=======
  {f60c406f-ed15-4372-bbfd-3a53fb93a0c4}, !- Thermal Zone Name
  ,                                       !- Part of Total Floor Area
  ,                                       !- Design Specification Outdoor Air Object Name
  {61147516-b076-4da5-82e5-22ce30fb1796}; !- Building Unit Name

OS:Surface,
  {f9dc4e21-44b7-450a-89f5-50850dba894e}, !- Handle
  Surface 1,                              !- Name
  Floor,                                  !- Surface Type
  ,                                       !- Construction Name
  {34281f22-1327-4448-b07f-ba8fd10a5d6b}, !- Space Name
  Surface,                                !- Outside Boundary Condition
  {43cc691e-f7a4-44f2-b3d0-46d868b8f4f5}, !- Outside Boundary Condition Object
>>>>>>> 7902c0f9
  NoSun,                                  !- Sun Exposure
  NoWind,                                 !- Wind Exposure
  ,                                       !- View Factor to Ground
  ,                                       !- Number of Vertices
  0, -12.9315688143396, 0,                !- X,Y,Z Vertex 1 {m}
  0, 0, 0,                                !- X,Y,Z Vertex 2 {m}
  6.46578440716979, 0, 0,                 !- X,Y,Z Vertex 3 {m}
  6.46578440716979, -12.9315688143396, 0; !- X,Y,Z Vertex 4 {m}

OS:Surface,
<<<<<<< HEAD
  {78d32315-e189-49d9-b8fe-7d39b4c851c3}, !- Handle
  Surface 2,                              !- Name
  Wall,                                   !- Surface Type
  ,                                       !- Construction Name
  {7aaef4f2-bb8c-4b6f-997b-955c9df2f4fa}, !- Space Name
=======
  {97bd37a5-fd8a-4d2d-9589-c69a7facc3a2}, !- Handle
  Surface 2,                              !- Name
  Wall,                                   !- Surface Type
  ,                                       !- Construction Name
  {34281f22-1327-4448-b07f-ba8fd10a5d6b}, !- Space Name
>>>>>>> 7902c0f9
  Outdoors,                               !- Outside Boundary Condition
  ,                                       !- Outside Boundary Condition Object
  SunExposed,                             !- Sun Exposure
  WindExposed,                            !- Wind Exposure
  ,                                       !- View Factor to Ground
  ,                                       !- Number of Vertices
  0, 0, 2.4384,                           !- X,Y,Z Vertex 1 {m}
  0, 0, 0,                                !- X,Y,Z Vertex 2 {m}
  0, -12.9315688143396, 0,                !- X,Y,Z Vertex 3 {m}
  0, -12.9315688143396, 2.4384;           !- X,Y,Z Vertex 4 {m}

OS:Surface,
<<<<<<< HEAD
  {851178d2-9b89-4444-b9d3-f872d71f66a4}, !- Handle
  Surface 3,                              !- Name
  Wall,                                   !- Surface Type
  ,                                       !- Construction Name
  {7aaef4f2-bb8c-4b6f-997b-955c9df2f4fa}, !- Space Name
=======
  {4918ec0b-ceeb-47c5-b49a-8252a45f4b01}, !- Handle
  Surface 3,                              !- Name
  Wall,                                   !- Surface Type
  ,                                       !- Construction Name
  {34281f22-1327-4448-b07f-ba8fd10a5d6b}, !- Space Name
>>>>>>> 7902c0f9
  Outdoors,                               !- Outside Boundary Condition
  ,                                       !- Outside Boundary Condition Object
  SunExposed,                             !- Sun Exposure
  WindExposed,                            !- Wind Exposure
  ,                                       !- View Factor to Ground
  ,                                       !- Number of Vertices
  6.46578440716979, 0, 2.4384,            !- X,Y,Z Vertex 1 {m}
  6.46578440716979, 0, 0,                 !- X,Y,Z Vertex 2 {m}
  0, 0, 0,                                !- X,Y,Z Vertex 3 {m}
  0, 0, 2.4384;                           !- X,Y,Z Vertex 4 {m}

OS:Surface,
<<<<<<< HEAD
  {45cb420d-cfdf-4ecf-9ea3-1d1ab896ddcb}, !- Handle
  Surface 4,                              !- Name
  Wall,                                   !- Surface Type
  ,                                       !- Construction Name
  {7aaef4f2-bb8c-4b6f-997b-955c9df2f4fa}, !- Space Name
=======
  {cd773561-76fc-4f40-beab-f8d11ab8559f}, !- Handle
  Surface 4,                              !- Name
  Wall,                                   !- Surface Type
  ,                                       !- Construction Name
  {34281f22-1327-4448-b07f-ba8fd10a5d6b}, !- Space Name
>>>>>>> 7902c0f9
  Adiabatic,                              !- Outside Boundary Condition
  ,                                       !- Outside Boundary Condition Object
  NoSun,                                  !- Sun Exposure
  NoWind,                                 !- Wind Exposure
  ,                                       !- View Factor to Ground
  ,                                       !- Number of Vertices
  6.46578440716979, -12.9315688143396, 2.4384, !- X,Y,Z Vertex 1 {m}
  6.46578440716979, -12.9315688143396, 0, !- X,Y,Z Vertex 2 {m}
  6.46578440716979, 0, 0,                 !- X,Y,Z Vertex 3 {m}
  6.46578440716979, 0, 2.4384;            !- X,Y,Z Vertex 4 {m}

OS:Surface,
<<<<<<< HEAD
  {524046d8-02db-4f12-b3ba-cd904bffdab6}, !- Handle
  Surface 5,                              !- Name
  Wall,                                   !- Surface Type
  ,                                       !- Construction Name
  {7aaef4f2-bb8c-4b6f-997b-955c9df2f4fa}, !- Space Name
=======
  {6373aafa-0408-425d-a3a5-a9b6f049cbd6}, !- Handle
  Surface 5,                              !- Name
  Wall,                                   !- Surface Type
  ,                                       !- Construction Name
  {34281f22-1327-4448-b07f-ba8fd10a5d6b}, !- Space Name
>>>>>>> 7902c0f9
  Outdoors,                               !- Outside Boundary Condition
  ,                                       !- Outside Boundary Condition Object
  SunExposed,                             !- Sun Exposure
  WindExposed,                            !- Wind Exposure
  ,                                       !- View Factor to Ground
  ,                                       !- Number of Vertices
  0, -12.9315688143396, 2.4384,           !- X,Y,Z Vertex 1 {m}
  0, -12.9315688143396, 0,                !- X,Y,Z Vertex 2 {m}
  6.46578440716979, -12.9315688143396, 0, !- X,Y,Z Vertex 3 {m}
  6.46578440716979, -12.9315688143396, 2.4384; !- X,Y,Z Vertex 4 {m}

OS:Surface,
<<<<<<< HEAD
  {964c170d-ae45-448b-aa9d-4116f32e5e95}, !- Handle
  Surface 6,                              !- Name
  RoofCeiling,                            !- Surface Type
  ,                                       !- Construction Name
  {7aaef4f2-bb8c-4b6f-997b-955c9df2f4fa}, !- Space Name
  Surface,                                !- Outside Boundary Condition
  {e9864e54-0224-4bb6-95eb-d6d951fc33c1}, !- Outside Boundary Condition Object
=======
  {853e50fa-9a49-4c3a-b9f2-a39856236400}, !- Handle
  Surface 6,                              !- Name
  RoofCeiling,                            !- Surface Type
  ,                                       !- Construction Name
  {34281f22-1327-4448-b07f-ba8fd10a5d6b}, !- Space Name
  Surface,                                !- Outside Boundary Condition
  {69a1526f-1725-4eb3-962b-dbfd9c6a1233}, !- Outside Boundary Condition Object
>>>>>>> 7902c0f9
  NoSun,                                  !- Sun Exposure
  NoWind,                                 !- Wind Exposure
  ,                                       !- View Factor to Ground
  ,                                       !- Number of Vertices
  6.46578440716979, -12.9315688143396, 2.4384, !- X,Y,Z Vertex 1 {m}
  6.46578440716979, 0, 2.4384,            !- X,Y,Z Vertex 2 {m}
  0, 0, 2.4384,                           !- X,Y,Z Vertex 3 {m}
  0, -12.9315688143396, 2.4384;           !- X,Y,Z Vertex 4 {m}

OS:SpaceType,
<<<<<<< HEAD
  {44f0fa6a-6d86-4667-ab98-484e00d588cb}, !- Handle
=======
  {c82188e1-8c60-40c5-ba43-8fd5b08de522}, !- Handle
>>>>>>> 7902c0f9
  Space Type 1,                           !- Name
  ,                                       !- Default Construction Set Name
  ,                                       !- Default Schedule Set Name
  ,                                       !- Group Rendering Name
  ,                                       !- Design Specification Outdoor Air Object Name
  ,                                       !- Standards Template
  ,                                       !- Standards Building Type
  living;                                 !- Standards Space Type

OS:Surface,
<<<<<<< HEAD
  {a40c3e44-14ae-4fe1-a825-13304798537b}, !- Handle
  Surface 12,                             !- Name
  Floor,                                  !- Surface Type
  ,                                       !- Construction Name
  {92f728e4-cb09-467f-a0f5-d3b997ac58a5}, !- Space Name
=======
  {657c847c-75a0-4ad8-b278-0e8dcfcc736b}, !- Handle
  Surface 12,                             !- Name
  Floor,                                  !- Surface Type
  ,                                       !- Construction Name
  {3bcc2d07-27b1-4e94-bce1-91a3b1eefcce}, !- Space Name
>>>>>>> 7902c0f9
  Foundation,                             !- Outside Boundary Condition
  ,                                       !- Outside Boundary Condition Object
  NoSun,                                  !- Sun Exposure
  NoWind,                                 !- Wind Exposure
  ,                                       !- View Factor to Ground
  ,                                       !- Number of Vertices
  0, -12.9315688143396, -0.9144,          !- X,Y,Z Vertex 1 {m}
  0, 0, -0.9144,                          !- X,Y,Z Vertex 2 {m}
  6.46578440716979, 0, -0.9144,           !- X,Y,Z Vertex 3 {m}
  6.46578440716979, -12.9315688143396, -0.9144; !- X,Y,Z Vertex 4 {m}

OS:Surface,
<<<<<<< HEAD
  {37bf5481-053e-4a42-8421-1e2e45914e1a}, !- Handle
  Surface 13,                             !- Name
  Wall,                                   !- Surface Type
  ,                                       !- Construction Name
  {92f728e4-cb09-467f-a0f5-d3b997ac58a5}, !- Space Name
=======
  {7d766703-786b-403a-b7ca-191279b37868}, !- Handle
  Surface 13,                             !- Name
  Wall,                                   !- Surface Type
  ,                                       !- Construction Name
  {3bcc2d07-27b1-4e94-bce1-91a3b1eefcce}, !- Space Name
>>>>>>> 7902c0f9
  Foundation,                             !- Outside Boundary Condition
  ,                                       !- Outside Boundary Condition Object
  NoSun,                                  !- Sun Exposure
  NoWind,                                 !- Wind Exposure
  ,                                       !- View Factor to Ground
  ,                                       !- Number of Vertices
  0, 0, -1.11022302462516e-016,           !- X,Y,Z Vertex 1 {m}
  0, 0, -0.9144,                          !- X,Y,Z Vertex 2 {m}
  0, -12.9315688143396, -0.9144,          !- X,Y,Z Vertex 3 {m}
  0, -12.9315688143396, -1.11022302462516e-016; !- X,Y,Z Vertex 4 {m}

OS:Surface,
<<<<<<< HEAD
  {5ae0f5ce-3f4f-451e-87c5-ffa13ddfa4fe}, !- Handle
  Surface 14,                             !- Name
  Wall,                                   !- Surface Type
  ,                                       !- Construction Name
  {92f728e4-cb09-467f-a0f5-d3b997ac58a5}, !- Space Name
=======
  {829c253b-06d3-4957-81e2-ab8a894bc6ea}, !- Handle
  Surface 14,                             !- Name
  Wall,                                   !- Surface Type
  ,                                       !- Construction Name
  {3bcc2d07-27b1-4e94-bce1-91a3b1eefcce}, !- Space Name
>>>>>>> 7902c0f9
  Foundation,                             !- Outside Boundary Condition
  ,                                       !- Outside Boundary Condition Object
  NoSun,                                  !- Sun Exposure
  NoWind,                                 !- Wind Exposure
  ,                                       !- View Factor to Ground
  ,                                       !- Number of Vertices
  6.46578440716979, 0, -1.11022302462516e-016, !- X,Y,Z Vertex 1 {m}
  6.46578440716979, 0, -0.9144,           !- X,Y,Z Vertex 2 {m}
  0, 0, -0.9144,                          !- X,Y,Z Vertex 3 {m}
  0, 0, -1.11022302462516e-016;           !- X,Y,Z Vertex 4 {m}

OS:Surface,
<<<<<<< HEAD
  {7438ea57-e2c2-430e-96c5-705f3d920b21}, !- Handle
  Surface 15,                             !- Name
  Wall,                                   !- Surface Type
  ,                                       !- Construction Name
  {92f728e4-cb09-467f-a0f5-d3b997ac58a5}, !- Space Name
=======
  {15cf413d-37ad-4cfc-8a4e-55965457d700}, !- Handle
  Surface 15,                             !- Name
  Wall,                                   !- Surface Type
  ,                                       !- Construction Name
  {3bcc2d07-27b1-4e94-bce1-91a3b1eefcce}, !- Space Name
>>>>>>> 7902c0f9
  Adiabatic,                              !- Outside Boundary Condition
  ,                                       !- Outside Boundary Condition Object
  NoSun,                                  !- Sun Exposure
  NoWind,                                 !- Wind Exposure
  ,                                       !- View Factor to Ground
  ,                                       !- Number of Vertices
  6.46578440716979, -12.9315688143396, -1.11022302462516e-016, !- X,Y,Z Vertex 1 {m}
  6.46578440716979, -12.9315688143396, -0.9144, !- X,Y,Z Vertex 2 {m}
  6.46578440716979, 0, -0.9144,           !- X,Y,Z Vertex 3 {m}
  6.46578440716979, 0, -1.11022302462516e-016; !- X,Y,Z Vertex 4 {m}

OS:Surface,
<<<<<<< HEAD
  {652883df-eee4-416f-852b-d114472c379e}, !- Handle
  Surface 16,                             !- Name
  Wall,                                   !- Surface Type
  ,                                       !- Construction Name
  {92f728e4-cb09-467f-a0f5-d3b997ac58a5}, !- Space Name
=======
  {1ad02f45-44bf-4ec9-92f4-fd41a251fa5d}, !- Handle
  Surface 16,                             !- Name
  Wall,                                   !- Surface Type
  ,                                       !- Construction Name
  {3bcc2d07-27b1-4e94-bce1-91a3b1eefcce}, !- Space Name
>>>>>>> 7902c0f9
  Foundation,                             !- Outside Boundary Condition
  ,                                       !- Outside Boundary Condition Object
  NoSun,                                  !- Sun Exposure
  NoWind,                                 !- Wind Exposure
  ,                                       !- View Factor to Ground
  ,                                       !- Number of Vertices
  0, -12.9315688143396, -1.11022302462516e-016, !- X,Y,Z Vertex 1 {m}
  0, -12.9315688143396, -0.9144,          !- X,Y,Z Vertex 2 {m}
  6.46578440716979, -12.9315688143396, -0.9144, !- X,Y,Z Vertex 3 {m}
  6.46578440716979, -12.9315688143396, -1.11022302462516e-016; !- X,Y,Z Vertex 4 {m}

OS:Surface,
<<<<<<< HEAD
  {47d0627f-e99e-4776-b927-a764d0ac7780}, !- Handle
  Surface 17,                             !- Name
  RoofCeiling,                            !- Surface Type
  ,                                       !- Construction Name
  {92f728e4-cb09-467f-a0f5-d3b997ac58a5}, !- Space Name
  Surface,                                !- Outside Boundary Condition
  {f7289f00-2ec4-4eb1-b1a3-cfeaa35fe6aa}, !- Outside Boundary Condition Object
=======
  {43cc691e-f7a4-44f2-b3d0-46d868b8f4f5}, !- Handle
  Surface 17,                             !- Name
  RoofCeiling,                            !- Surface Type
  ,                                       !- Construction Name
  {3bcc2d07-27b1-4e94-bce1-91a3b1eefcce}, !- Space Name
  Surface,                                !- Outside Boundary Condition
  {f9dc4e21-44b7-450a-89f5-50850dba894e}, !- Outside Boundary Condition Object
>>>>>>> 7902c0f9
  NoSun,                                  !- Sun Exposure
  NoWind,                                 !- Wind Exposure
  ,                                       !- View Factor to Ground
  ,                                       !- Number of Vertices
  6.46578440716979, -12.9315688143396, -1.11022302462516e-016, !- X,Y,Z Vertex 1 {m}
  6.46578440716979, 0, -1.11022302462516e-016, !- X,Y,Z Vertex 2 {m}
  0, 0, -1.11022302462516e-016,           !- X,Y,Z Vertex 3 {m}
  0, -12.9315688143396, -1.11022302462516e-016; !- X,Y,Z Vertex 4 {m}

OS:Space,
<<<<<<< HEAD
  {92f728e4-cb09-467f-a0f5-d3b997ac58a5}, !- Handle
  crawl space,                            !- Name
  {a5050fc1-8eb2-4fa5-81ee-6e1c0d2116e0}, !- Space Type Name
=======
  {3bcc2d07-27b1-4e94-bce1-91a3b1eefcce}, !- Handle
  crawl space,                            !- Name
  {c07ad1f1-8c2d-46cc-91e5-23836c05c6b1}, !- Space Type Name
>>>>>>> 7902c0f9
  ,                                       !- Default Construction Set Name
  ,                                       !- Default Schedule Set Name
  ,                                       !- Direction of Relative North {deg}
  ,                                       !- X Origin {m}
  ,                                       !- Y Origin {m}
  ,                                       !- Z Origin {m}
  ,                                       !- Building Story Name
<<<<<<< HEAD
  {aebe3615-2528-4315-b92f-e15b7431ce12}; !- Thermal Zone Name

OS:ThermalZone,
  {aebe3615-2528-4315-b92f-e15b7431ce12}, !- Handle
=======
  {ab889c70-f125-4a82-8e3e-1079fdbd6f1b}; !- Thermal Zone Name

OS:ThermalZone,
  {ab889c70-f125-4a82-8e3e-1079fdbd6f1b}, !- Handle
>>>>>>> 7902c0f9
  crawl zone,                             !- Name
  ,                                       !- Multiplier
  ,                                       !- Ceiling Height {m}
  ,                                       !- Volume {m3}
  ,                                       !- Floor Area {m2}
  ,                                       !- Zone Inside Convection Algorithm
  ,                                       !- Zone Outside Convection Algorithm
  ,                                       !- Zone Conditioning Equipment List Name
<<<<<<< HEAD
  {ac10c792-1f6e-416c-95c5-c51481f97284}, !- Zone Air Inlet Port List
  {fb467db2-b86a-4948-aa82-eeea26175de5}, !- Zone Air Exhaust Port List
  {2bd695ef-0cde-403f-bb54-ec163847fd23}, !- Zone Air Node Name
  {41c036d7-5918-4c02-9866-134fbc9e2c97}, !- Zone Return Air Port List
=======
  {243a9bc0-ec11-4bb8-8e23-4b1536db0404}, !- Zone Air Inlet Port List
  {3f8664a5-d8e3-4a46-9efa-ee2f320ea658}, !- Zone Air Exhaust Port List
  {1a12d30f-4a07-4255-9f7e-92c584e5e0db}, !- Zone Air Node Name
  {cf9394b8-7144-441b-affe-c86f5bb6f89a}, !- Zone Return Air Port List
>>>>>>> 7902c0f9
  ,                                       !- Primary Daylighting Control Name
  ,                                       !- Fraction of Zone Controlled by Primary Daylighting Control
  ,                                       !- Secondary Daylighting Control Name
  ,                                       !- Fraction of Zone Controlled by Secondary Daylighting Control
  ,                                       !- Illuminance Map Name
  ,                                       !- Group Rendering Name
  ,                                       !- Thermostat Name
  No;                                     !- Use Ideal Air Loads

OS:Node,
<<<<<<< HEAD
  {0896df3e-3c57-477b-b931-955d21cd91b8}, !- Handle
  Node 2,                                 !- Name
  {2bd695ef-0cde-403f-bb54-ec163847fd23}, !- Inlet Port
  ;                                       !- Outlet Port

OS:Connection,
  {2bd695ef-0cde-403f-bb54-ec163847fd23}, !- Handle
  {f1d8d349-d462-41de-a86f-3713eb2a08af}, !- Name
  {aebe3615-2528-4315-b92f-e15b7431ce12}, !- Source Object
  11,                                     !- Outlet Port
  {0896df3e-3c57-477b-b931-955d21cd91b8}, !- Target Object
  2;                                      !- Inlet Port

OS:PortList,
  {ac10c792-1f6e-416c-95c5-c51481f97284}, !- Handle
  {9798fe37-2f74-4a5d-a4bb-9ff13e6867f4}, !- Name
  {aebe3615-2528-4315-b92f-e15b7431ce12}; !- HVAC Component

OS:PortList,
  {fb467db2-b86a-4948-aa82-eeea26175de5}, !- Handle
  {48157194-613b-4932-aa52-88bbf20fcb0e}, !- Name
  {aebe3615-2528-4315-b92f-e15b7431ce12}; !- HVAC Component

OS:PortList,
  {41c036d7-5918-4c02-9866-134fbc9e2c97}, !- Handle
  {b73d5507-db53-4624-a03c-34f13df97af1}, !- Name
  {aebe3615-2528-4315-b92f-e15b7431ce12}; !- HVAC Component

OS:Sizing:Zone,
  {95f2a953-6060-4b6f-acea-9376441ba5af}, !- Handle
  {aebe3615-2528-4315-b92f-e15b7431ce12}, !- Zone or ZoneList Name
=======
  {9ca8f8d7-f6da-454d-b417-4e2b1ab1bd5d}, !- Handle
  Node 2,                                 !- Name
  {1a12d30f-4a07-4255-9f7e-92c584e5e0db}, !- Inlet Port
  ;                                       !- Outlet Port

OS:Connection,
  {1a12d30f-4a07-4255-9f7e-92c584e5e0db}, !- Handle
  {397643bb-05bd-4767-b281-b7d1879f488e}, !- Name
  {ab889c70-f125-4a82-8e3e-1079fdbd6f1b}, !- Source Object
  11,                                     !- Outlet Port
  {9ca8f8d7-f6da-454d-b417-4e2b1ab1bd5d}, !- Target Object
  2;                                      !- Inlet Port

OS:PortList,
  {243a9bc0-ec11-4bb8-8e23-4b1536db0404}, !- Handle
  {addd0616-230b-49e2-aaef-5cdac9150413}, !- Name
  {ab889c70-f125-4a82-8e3e-1079fdbd6f1b}; !- HVAC Component

OS:PortList,
  {3f8664a5-d8e3-4a46-9efa-ee2f320ea658}, !- Handle
  {595af002-ed85-473f-861d-c93c8d28087c}, !- Name
  {ab889c70-f125-4a82-8e3e-1079fdbd6f1b}; !- HVAC Component

OS:PortList,
  {cf9394b8-7144-441b-affe-c86f5bb6f89a}, !- Handle
  {25c5492d-5c1d-4599-96dc-e9d72167e657}, !- Name
  {ab889c70-f125-4a82-8e3e-1079fdbd6f1b}; !- HVAC Component

OS:Sizing:Zone,
  {edf14022-5fac-43ec-9d70-6b5019439331}, !- Handle
  {ab889c70-f125-4a82-8e3e-1079fdbd6f1b}, !- Zone or ZoneList Name
>>>>>>> 7902c0f9
  SupplyAirTemperature,                   !- Zone Cooling Design Supply Air Temperature Input Method
  14,                                     !- Zone Cooling Design Supply Air Temperature {C}
  11.11,                                  !- Zone Cooling Design Supply Air Temperature Difference {deltaC}
  SupplyAirTemperature,                   !- Zone Heating Design Supply Air Temperature Input Method
  40,                                     !- Zone Heating Design Supply Air Temperature {C}
  11.11,                                  !- Zone Heating Design Supply Air Temperature Difference {deltaC}
  0.0085,                                 !- Zone Cooling Design Supply Air Humidity Ratio {kg-H2O/kg-air}
  0.008,                                  !- Zone Heating Design Supply Air Humidity Ratio {kg-H2O/kg-air}
  ,                                       !- Zone Heating Sizing Factor
  ,                                       !- Zone Cooling Sizing Factor
  DesignDay,                              !- Cooling Design Air Flow Method
  ,                                       !- Cooling Design Air Flow Rate {m3/s}
  ,                                       !- Cooling Minimum Air Flow per Zone Floor Area {m3/s-m2}
  ,                                       !- Cooling Minimum Air Flow {m3/s}
  ,                                       !- Cooling Minimum Air Flow Fraction
  DesignDay,                              !- Heating Design Air Flow Method
  ,                                       !- Heating Design Air Flow Rate {m3/s}
  ,                                       !- Heating Maximum Air Flow per Zone Floor Area {m3/s-m2}
  ,                                       !- Heating Maximum Air Flow {m3/s}
  ,                                       !- Heating Maximum Air Flow Fraction
  ,                                       !- Design Zone Air Distribution Effectiveness in Cooling Mode
  ,                                       !- Design Zone Air Distribution Effectiveness in Heating Mode
  No,                                     !- Account for Dedicated Outdoor Air System
  NeutralSupplyAir,                       !- Dedicated Outdoor Air System Control Strategy
  autosize,                               !- Dedicated Outdoor Air Low Setpoint Temperature for Design {C}
  autosize;                               !- Dedicated Outdoor Air High Setpoint Temperature for Design {C}

OS:ZoneHVAC:EquipmentList,
<<<<<<< HEAD
  {60de63a1-7d54-408b-82e6-0f94e5844e11}, !- Handle
  Zone HVAC Equipment List 2,             !- Name
  {aebe3615-2528-4315-b92f-e15b7431ce12}; !- Thermal Zone

OS:SpaceType,
  {a5050fc1-8eb2-4fa5-81ee-6e1c0d2116e0}, !- Handle
=======
  {af8ff9ff-3f5f-4d7d-a68f-aeb62d5f9ddd}, !- Handle
  Zone HVAC Equipment List 2,             !- Name
  {ab889c70-f125-4a82-8e3e-1079fdbd6f1b}; !- Thermal Zone

OS:SpaceType,
  {c07ad1f1-8c2d-46cc-91e5-23836c05c6b1}, !- Handle
>>>>>>> 7902c0f9
  Space Type 2,                           !- Name
  ,                                       !- Default Construction Set Name
  ,                                       !- Default Schedule Set Name
  ,                                       !- Group Rendering Name
  ,                                       !- Design Specification Outdoor Air Object Name
  ,                                       !- Standards Template
  ,                                       !- Standards Building Type
  crawlspace;                             !- Standards Space Type

OS:Surface,
<<<<<<< HEAD
  {e9864e54-0224-4bb6-95eb-d6d951fc33c1}, !- Handle
  Surface 7,                              !- Name
  Floor,                                  !- Surface Type
  ,                                       !- Construction Name
  {8a4e29f1-ac64-49be-bf62-2f48834bad28}, !- Space Name
  Surface,                                !- Outside Boundary Condition
  {964c170d-ae45-448b-aa9d-4116f32e5e95}, !- Outside Boundary Condition Object
=======
  {69a1526f-1725-4eb3-962b-dbfd9c6a1233}, !- Handle
  Surface 7,                              !- Name
  Floor,                                  !- Surface Type
  ,                                       !- Construction Name
  {7ade5362-a6dd-4bd1-b64e-0545f0d6b304}, !- Space Name
  Surface,                                !- Outside Boundary Condition
  {853e50fa-9a49-4c3a-b9f2-a39856236400}, !- Outside Boundary Condition Object
>>>>>>> 7902c0f9
  NoSun,                                  !- Sun Exposure
  NoWind,                                 !- Wind Exposure
  ,                                       !- View Factor to Ground
  ,                                       !- Number of Vertices
  0, -12.9315688143396, 2.4384,           !- X,Y,Z Vertex 1 {m}
  0, 0, 2.4384,                           !- X,Y,Z Vertex 2 {m}
  6.46578440716979, 0, 2.4384,            !- X,Y,Z Vertex 3 {m}
  6.46578440716979, -12.9315688143396, 2.4384; !- X,Y,Z Vertex 4 {m}

OS:Surface,
<<<<<<< HEAD
  {2f7d023f-077c-45ef-aa8b-67d5c17116b8}, !- Handle
  Surface 8,                              !- Name
  RoofCeiling,                            !- Surface Type
  ,                                       !- Construction Name
  {8a4e29f1-ac64-49be-bf62-2f48834bad28}, !- Space Name
=======
  {f972d949-17a2-4ad0-81da-279cac45a9c2}, !- Handle
  Surface 8,                              !- Name
  RoofCeiling,                            !- Surface Type
  ,                                       !- Construction Name
  {7ade5362-a6dd-4bd1-b64e-0545f0d6b304}, !- Space Name
>>>>>>> 7902c0f9
  Outdoors,                               !- Outside Boundary Condition
  ,                                       !- Outside Boundary Condition Object
  SunExposed,                             !- Sun Exposure
  WindExposed,                            !- Wind Exposure
  ,                                       !- View Factor to Ground
  ,                                       !- Number of Vertices
  0, -6.46578440716979, 5.9760922035849,  !- X,Y,Z Vertex 1 {m}
  6.46578440716979, -6.46578440716979, 5.9760922035849, !- X,Y,Z Vertex 2 {m}
  6.46578440716979, 0, 2.7432,            !- X,Y,Z Vertex 3 {m}
  0, 0, 2.7432;                           !- X,Y,Z Vertex 4 {m}

OS:Surface,
<<<<<<< HEAD
  {10675d78-d55d-4ed9-9318-31ab307eb933}, !- Handle
  Surface 9,                              !- Name
  RoofCeiling,                            !- Surface Type
  ,                                       !- Construction Name
  {8a4e29f1-ac64-49be-bf62-2f48834bad28}, !- Space Name
=======
  {718aa4ff-d91a-4717-91a5-492dcce68359}, !- Handle
  Surface 9,                              !- Name
  RoofCeiling,                            !- Surface Type
  ,                                       !- Construction Name
  {7ade5362-a6dd-4bd1-b64e-0545f0d6b304}, !- Space Name
>>>>>>> 7902c0f9
  Outdoors,                               !- Outside Boundary Condition
  ,                                       !- Outside Boundary Condition Object
  SunExposed,                             !- Sun Exposure
  WindExposed,                            !- Wind Exposure
  ,                                       !- View Factor to Ground
  ,                                       !- Number of Vertices
  6.46578440716979, -6.46578440716979, 5.9760922035849, !- X,Y,Z Vertex 1 {m}
  0, -6.46578440716979, 5.9760922035849,  !- X,Y,Z Vertex 2 {m}
  0, -12.9315688143396, 2.7432,           !- X,Y,Z Vertex 3 {m}
  6.46578440716979, -12.9315688143396, 2.7432; !- X,Y,Z Vertex 4 {m}

OS:Surface,
<<<<<<< HEAD
  {f4ac0555-fdfa-409b-9208-ed4c91424592}, !- Handle
  Surface 10,                             !- Name
  Wall,                                   !- Surface Type
  ,                                       !- Construction Name
  {8a4e29f1-ac64-49be-bf62-2f48834bad28}, !- Space Name
=======
  {6805826a-86cf-4987-9d8c-cb4d8a9c68b1}, !- Handle
  Surface 10,                             !- Name
  Wall,                                   !- Surface Type
  ,                                       !- Construction Name
  {7ade5362-a6dd-4bd1-b64e-0545f0d6b304}, !- Space Name
>>>>>>> 7902c0f9
  Outdoors,                               !- Outside Boundary Condition
  ,                                       !- Outside Boundary Condition Object
  SunExposed,                             !- Sun Exposure
  WindExposed,                            !- Wind Exposure
  ,                                       !- View Factor to Ground
  ,                                       !- Number of Vertices
  0, -6.46578440716979, 5.6712922035849,  !- X,Y,Z Vertex 1 {m}
  0, 0, 2.4384,                           !- X,Y,Z Vertex 2 {m}
  0, -12.9315688143396, 2.4384;           !- X,Y,Z Vertex 3 {m}

OS:Surface,
<<<<<<< HEAD
  {616a862f-f950-4b71-bab5-4828e862a4e7}, !- Handle
  Surface 11,                             !- Name
  Wall,                                   !- Surface Type
  ,                                       !- Construction Name
  {8a4e29f1-ac64-49be-bf62-2f48834bad28}, !- Space Name
=======
  {8cd06e66-e44a-48a9-bdd1-f7a59cf5a7b6}, !- Handle
  Surface 11,                             !- Name
  Wall,                                   !- Surface Type
  ,                                       !- Construction Name
  {7ade5362-a6dd-4bd1-b64e-0545f0d6b304}, !- Space Name
>>>>>>> 7902c0f9
  Adiabatic,                              !- Outside Boundary Condition
  ,                                       !- Outside Boundary Condition Object
  NoSun,                                  !- Sun Exposure
  NoWind,                                 !- Wind Exposure
  ,                                       !- View Factor to Ground
  ,                                       !- Number of Vertices
  6.46578440716979, -6.46578440716979, 5.6712922035849, !- X,Y,Z Vertex 1 {m}
  6.46578440716979, -12.9315688143396, 2.4384, !- X,Y,Z Vertex 2 {m}
  6.46578440716979, 0, 2.4384;            !- X,Y,Z Vertex 3 {m}

OS:Space,
<<<<<<< HEAD
  {8a4e29f1-ac64-49be-bf62-2f48834bad28}, !- Handle
  unfinished attic space,                 !- Name
  {7851edc4-5b09-4adf-bcbd-a9f9252fcc36}, !- Space Type Name
=======
  {7ade5362-a6dd-4bd1-b64e-0545f0d6b304}, !- Handle
  unfinished attic space,                 !- Name
  {be4b2102-79d7-4aff-9026-adcb4d26968d}, !- Space Type Name
>>>>>>> 7902c0f9
  ,                                       !- Default Construction Set Name
  ,                                       !- Default Schedule Set Name
  ,                                       !- Direction of Relative North {deg}
  ,                                       !- X Origin {m}
  ,                                       !- Y Origin {m}
  ,                                       !- Z Origin {m}
  ,                                       !- Building Story Name
<<<<<<< HEAD
  {4c9a9911-0dce-438d-bb2f-3adf4e13ece2}; !- Thermal Zone Name

OS:ThermalZone,
  {4c9a9911-0dce-438d-bb2f-3adf4e13ece2}, !- Handle
=======
  {b77aa320-9022-4dec-bb1c-d2561bb71dea}; !- Thermal Zone Name

OS:ThermalZone,
  {b77aa320-9022-4dec-bb1c-d2561bb71dea}, !- Handle
>>>>>>> 7902c0f9
  unfinished attic zone,                  !- Name
  ,                                       !- Multiplier
  ,                                       !- Ceiling Height {m}
  ,                                       !- Volume {m3}
  ,                                       !- Floor Area {m2}
  ,                                       !- Zone Inside Convection Algorithm
  ,                                       !- Zone Outside Convection Algorithm
  ,                                       !- Zone Conditioning Equipment List Name
<<<<<<< HEAD
  {c8d66a8e-00bc-4c29-98cd-d16d03388997}, !- Zone Air Inlet Port List
  {9d8bf3ec-9434-4520-b5c0-5d9f1ca5ce8c}, !- Zone Air Exhaust Port List
  {0832401a-60d8-432d-a45b-0d44c8f7c189}, !- Zone Air Node Name
  {e4b30a15-6f92-4517-a32d-58f3933bee37}, !- Zone Return Air Port List
=======
  {1b884444-c7af-43d9-bd2e-a7c1deaec52d}, !- Zone Air Inlet Port List
  {092aa31a-e93a-47e3-9e17-a7dca6952f96}, !- Zone Air Exhaust Port List
  {9401926e-a711-4465-bcb9-537d4643c039}, !- Zone Air Node Name
  {dbe8654e-4b60-489e-92f0-40216118ff2b}, !- Zone Return Air Port List
>>>>>>> 7902c0f9
  ,                                       !- Primary Daylighting Control Name
  ,                                       !- Fraction of Zone Controlled by Primary Daylighting Control
  ,                                       !- Secondary Daylighting Control Name
  ,                                       !- Fraction of Zone Controlled by Secondary Daylighting Control
  ,                                       !- Illuminance Map Name
  ,                                       !- Group Rendering Name
  ,                                       !- Thermostat Name
  No;                                     !- Use Ideal Air Loads

OS:Node,
<<<<<<< HEAD
  {164cb08d-b5e6-431e-a941-c6e7d8a975cd}, !- Handle
  Node 3,                                 !- Name
  {0832401a-60d8-432d-a45b-0d44c8f7c189}, !- Inlet Port
  ;                                       !- Outlet Port

OS:Connection,
  {0832401a-60d8-432d-a45b-0d44c8f7c189}, !- Handle
  {aff2322a-475f-453c-a0ab-3aab17db17cd}, !- Name
  {4c9a9911-0dce-438d-bb2f-3adf4e13ece2}, !- Source Object
  11,                                     !- Outlet Port
  {164cb08d-b5e6-431e-a941-c6e7d8a975cd}, !- Target Object
  2;                                      !- Inlet Port

OS:PortList,
  {c8d66a8e-00bc-4c29-98cd-d16d03388997}, !- Handle
  {a5dcc631-29cc-4d2a-b4e0-7931238d36b8}, !- Name
  {4c9a9911-0dce-438d-bb2f-3adf4e13ece2}; !- HVAC Component

OS:PortList,
  {9d8bf3ec-9434-4520-b5c0-5d9f1ca5ce8c}, !- Handle
  {6fec8160-1849-4562-88f4-8861546975c9}, !- Name
  {4c9a9911-0dce-438d-bb2f-3adf4e13ece2}; !- HVAC Component

OS:PortList,
  {e4b30a15-6f92-4517-a32d-58f3933bee37}, !- Handle
  {64b7933c-1882-47cc-bd9e-c8a9d96a526d}, !- Name
  {4c9a9911-0dce-438d-bb2f-3adf4e13ece2}; !- HVAC Component

OS:Sizing:Zone,
  {eeeb3ea2-5fe7-4b70-9e2a-2d9694967ad2}, !- Handle
  {4c9a9911-0dce-438d-bb2f-3adf4e13ece2}, !- Zone or ZoneList Name
=======
  {fe6961bb-e327-49cf-a20e-de35815fc02f}, !- Handle
  Node 3,                                 !- Name
  {9401926e-a711-4465-bcb9-537d4643c039}, !- Inlet Port
  ;                                       !- Outlet Port

OS:Connection,
  {9401926e-a711-4465-bcb9-537d4643c039}, !- Handle
  {a55511ff-36e1-48e6-982f-56ec18972af0}, !- Name
  {b77aa320-9022-4dec-bb1c-d2561bb71dea}, !- Source Object
  11,                                     !- Outlet Port
  {fe6961bb-e327-49cf-a20e-de35815fc02f}, !- Target Object
  2;                                      !- Inlet Port

OS:PortList,
  {1b884444-c7af-43d9-bd2e-a7c1deaec52d}, !- Handle
  {982c978a-b2ac-4372-a571-0d9903f3a215}, !- Name
  {b77aa320-9022-4dec-bb1c-d2561bb71dea}; !- HVAC Component

OS:PortList,
  {092aa31a-e93a-47e3-9e17-a7dca6952f96}, !- Handle
  {6c10e894-cac5-4931-8df3-e8a8877b8930}, !- Name
  {b77aa320-9022-4dec-bb1c-d2561bb71dea}; !- HVAC Component

OS:PortList,
  {dbe8654e-4b60-489e-92f0-40216118ff2b}, !- Handle
  {d0b199e3-ac52-4af5-99fb-015b4e42a27c}, !- Name
  {b77aa320-9022-4dec-bb1c-d2561bb71dea}; !- HVAC Component

OS:Sizing:Zone,
  {35ef3cf6-b3af-4e29-a51d-7b33b94ea65a}, !- Handle
  {b77aa320-9022-4dec-bb1c-d2561bb71dea}, !- Zone or ZoneList Name
>>>>>>> 7902c0f9
  SupplyAirTemperature,                   !- Zone Cooling Design Supply Air Temperature Input Method
  14,                                     !- Zone Cooling Design Supply Air Temperature {C}
  11.11,                                  !- Zone Cooling Design Supply Air Temperature Difference {deltaC}
  SupplyAirTemperature,                   !- Zone Heating Design Supply Air Temperature Input Method
  40,                                     !- Zone Heating Design Supply Air Temperature {C}
  11.11,                                  !- Zone Heating Design Supply Air Temperature Difference {deltaC}
  0.0085,                                 !- Zone Cooling Design Supply Air Humidity Ratio {kg-H2O/kg-air}
  0.008,                                  !- Zone Heating Design Supply Air Humidity Ratio {kg-H2O/kg-air}
  ,                                       !- Zone Heating Sizing Factor
  ,                                       !- Zone Cooling Sizing Factor
  DesignDay,                              !- Cooling Design Air Flow Method
  ,                                       !- Cooling Design Air Flow Rate {m3/s}
  ,                                       !- Cooling Minimum Air Flow per Zone Floor Area {m3/s-m2}
  ,                                       !- Cooling Minimum Air Flow {m3/s}
  ,                                       !- Cooling Minimum Air Flow Fraction
  DesignDay,                              !- Heating Design Air Flow Method
  ,                                       !- Heating Design Air Flow Rate {m3/s}
  ,                                       !- Heating Maximum Air Flow per Zone Floor Area {m3/s-m2}
  ,                                       !- Heating Maximum Air Flow {m3/s}
  ,                                       !- Heating Maximum Air Flow Fraction
  ,                                       !- Design Zone Air Distribution Effectiveness in Cooling Mode
  ,                                       !- Design Zone Air Distribution Effectiveness in Heating Mode
  No,                                     !- Account for Dedicated Outdoor Air System
  NeutralSupplyAir,                       !- Dedicated Outdoor Air System Control Strategy
  autosize,                               !- Dedicated Outdoor Air Low Setpoint Temperature for Design {C}
  autosize;                               !- Dedicated Outdoor Air High Setpoint Temperature for Design {C}

OS:ZoneHVAC:EquipmentList,
<<<<<<< HEAD
  {6a408e5e-defb-41ea-a7bd-797b57145074}, !- Handle
  Zone HVAC Equipment List 3,             !- Name
  {4c9a9911-0dce-438d-bb2f-3adf4e13ece2}; !- Thermal Zone

OS:SpaceType,
  {7851edc4-5b09-4adf-bcbd-a9f9252fcc36}, !- Handle
=======
  {9a7dfe2a-469e-4a49-8534-2e99055ed0fd}, !- Handle
  Zone HVAC Equipment List 3,             !- Name
  {b77aa320-9022-4dec-bb1c-d2561bb71dea}; !- Thermal Zone

OS:SpaceType,
  {be4b2102-79d7-4aff-9026-adcb4d26968d}, !- Handle
>>>>>>> 7902c0f9
  Space Type 3,                           !- Name
  ,                                       !- Default Construction Set Name
  ,                                       !- Default Schedule Set Name
  ,                                       !- Group Rendering Name
  ,                                       !- Design Specification Outdoor Air Object Name
  ,                                       !- Standards Template
  ,                                       !- Standards Building Type
  unfinished attic;                       !- Standards Space Type

OS:BuildingUnit,
<<<<<<< HEAD
  {3d71328d-b6cc-4055-a0d7-ec926bfcd8b8}, !- Handle
=======
  {61147516-b076-4da5-82e5-22ce30fb1796}, !- Handle
>>>>>>> 7902c0f9
  unit 1,                                 !- Name
  ,                                       !- Rendering Color
  Residential;                            !- Building Unit Type

OS:AdditionalProperties,
<<<<<<< HEAD
  {1b86d333-0118-4f54-b2ad-a596336dcd51}, !- Handle
  {3d71328d-b6cc-4055-a0d7-ec926bfcd8b8}, !- Object Name
=======
  {cd21525b-d848-4afb-8d49-9f8616783354}, !- Handle
  {61147516-b076-4da5-82e5-22ce30fb1796}, !- Object Name
>>>>>>> 7902c0f9
  NumberOfBedrooms,                       !- Feature Name 1
  Integer,                                !- Feature Data Type 1
  3,                                      !- Feature Value 1
  NumberOfBathrooms,                      !- Feature Name 2
  Double,                                 !- Feature Data Type 2
  2,                                      !- Feature Value 2
  NumberOfOccupants,                      !- Feature Name 3
  Double,                                 !- Feature Data Type 3
  3.3900000000000001;                     !- Feature Value 3

OS:External:File,
<<<<<<< HEAD
  {41d94f53-574b-4218-a858-a53375e665b7}, !- Handle
=======
  {ec4a1962-ccca-43e5-8e7d-fbf46288dcc7}, !- Handle
>>>>>>> 7902c0f9
  8760.csv,                               !- Name
  8760.csv;                               !- File Name

OS:Schedule:Day,
<<<<<<< HEAD
  {a8d03862-9622-4de4-a6ca-26772eab106a}, !- Handle
=======
  {d4f8909f-bce0-47c3-9533-5464bf31b894}, !- Handle
>>>>>>> 7902c0f9
  Schedule Day 1,                         !- Name
  ,                                       !- Schedule Type Limits Name
  ,                                       !- Interpolate to Timestep
  24,                                     !- Hour 1
  0,                                      !- Minute 1
  0;                                      !- Value Until Time 1

OS:Schedule:Day,
<<<<<<< HEAD
  {0983e919-762b-4b8d-9228-42b474bf082b}, !- Handle
=======
  {1259e747-5780-4614-bf72-dc25041cf551}, !- Handle
>>>>>>> 7902c0f9
  Schedule Day 2,                         !- Name
  ,                                       !- Schedule Type Limits Name
  ,                                       !- Interpolate to Timestep
  24,                                     !- Hour 1
  0,                                      !- Minute 1
  1;                                      !- Value Until Time 1

OS:Schedule:File,
<<<<<<< HEAD
  {4b735610-2fb8-459e-8962-357a1f3fa36e}, !- Handle
  occupants,                              !- Name
  {a8525f0f-8c0f-47bd-8949-f9cd40f1367e}, !- Schedule Type Limits Name
  {41d94f53-574b-4218-a858-a53375e665b7}, !- External File Name
=======
  {0e2c81d0-a5e9-4314-a2de-341e899e3ebb}, !- Handle
  occupants,                              !- Name
  {b26af7de-e4b9-4684-80a3-3e71b0591a8d}, !- Schedule Type Limits Name
  {ec4a1962-ccca-43e5-8e7d-fbf46288dcc7}, !- External File Name
>>>>>>> 7902c0f9
  1,                                      !- Column Number
  1,                                      !- Rows to Skip at Top
  8760,                                   !- Number of Hours of Data
  ,                                       !- Column Separator
  ,                                       !- Interpolate to Timestep
  60;                                     !- Minutes per Item

OS:Schedule:Ruleset,
<<<<<<< HEAD
  {3b9ce83a-0473-48f8-b33e-4033454a6124}, !- Handle
  Schedule Ruleset 1,                     !- Name
  {4ab52f9f-12ee-4449-a08a-1ad42a3df3db}, !- Schedule Type Limits Name
  {f9383dca-ff79-4778-9a7f-76d9d36ec4aa}; !- Default Day Schedule Name

OS:Schedule:Day,
  {f9383dca-ff79-4778-9a7f-76d9d36ec4aa}, !- Handle
  Schedule Day 3,                         !- Name
  {4ab52f9f-12ee-4449-a08a-1ad42a3df3db}, !- Schedule Type Limits Name
=======
  {a6651fff-9001-435c-b02f-084e4f1869b3}, !- Handle
  Schedule Ruleset 1,                     !- Name
  {5954562c-65c8-4f4a-aaab-482faabbdbe7}, !- Schedule Type Limits Name
  {d2229b1c-7ed5-41e7-9dbd-f55036eeae4f}; !- Default Day Schedule Name

OS:Schedule:Day,
  {d2229b1c-7ed5-41e7-9dbd-f55036eeae4f}, !- Handle
  Schedule Day 3,                         !- Name
  {5954562c-65c8-4f4a-aaab-482faabbdbe7}, !- Schedule Type Limits Name
>>>>>>> 7902c0f9
  ,                                       !- Interpolate to Timestep
  24,                                     !- Hour 1
  0,                                      !- Minute 1
  112.539290946133;                       !- Value Until Time 1

OS:People:Definition,
<<<<<<< HEAD
  {0cfd5407-64da-4395-853c-2d479094fee4}, !- Handle
=======
  {03aa5e7b-70b3-4ff4-92a7-968efa884a52}, !- Handle
>>>>>>> 7902c0f9
  res occupants|living space,             !- Name
  People,                                 !- Number of People Calculation Method
  3.39,                                   !- Number of People {people}
  ,                                       !- People per Space Floor Area {person/m2}
  ,                                       !- Space Floor Area per Person {m2/person}
  0.319734,                               !- Fraction Radiant
  0.573,                                  !- Sensible Heat Fraction
  0,                                      !- Carbon Dioxide Generation Rate {m3/s-W}
  No,                                     !- Enable ASHRAE 55 Comfort Warnings
  ZoneAveraged;                           !- Mean Radiant Temperature Calculation Type

OS:People,
<<<<<<< HEAD
  {9a945c5a-a9a4-4f62-8333-2758405c44d7}, !- Handle
  res occupants|living space,             !- Name
  {0cfd5407-64da-4395-853c-2d479094fee4}, !- People Definition Name
  {7aaef4f2-bb8c-4b6f-997b-955c9df2f4fa}, !- Space or SpaceType Name
  {4b735610-2fb8-459e-8962-357a1f3fa36e}, !- Number of People Schedule Name
  {3b9ce83a-0473-48f8-b33e-4033454a6124}, !- Activity Level Schedule Name
=======
  {a2cabc0f-307c-4549-8786-b780422fa8ab}, !- Handle
  res occupants|living space,             !- Name
  {03aa5e7b-70b3-4ff4-92a7-968efa884a52}, !- People Definition Name
  {34281f22-1327-4448-b07f-ba8fd10a5d6b}, !- Space or SpaceType Name
  {0e2c81d0-a5e9-4314-a2de-341e899e3ebb}, !- Number of People Schedule Name
  {a6651fff-9001-435c-b02f-084e4f1869b3}, !- Activity Level Schedule Name
>>>>>>> 7902c0f9
  ,                                       !- Surface Name/Angle Factor List Name
  ,                                       !- Work Efficiency Schedule Name
  ,                                       !- Clothing Insulation Schedule Name
  ,                                       !- Air Velocity Schedule Name
  1;                                      !- Multiplier

OS:ScheduleTypeLimits,
<<<<<<< HEAD
  {4ab52f9f-12ee-4449-a08a-1ad42a3df3db}, !- Handle
=======
  {5954562c-65c8-4f4a-aaab-482faabbdbe7}, !- Handle
>>>>>>> 7902c0f9
  ActivityLevel,                          !- Name
  0,                                      !- Lower Limit Value
  ,                                       !- Upper Limit Value
  Continuous,                             !- Numeric Type
  ActivityLevel;                          !- Unit Type

OS:ScheduleTypeLimits,
<<<<<<< HEAD
  {a8525f0f-8c0f-47bd-8949-f9cd40f1367e}, !- Handle
=======
  {b26af7de-e4b9-4684-80a3-3e71b0591a8d}, !- Handle
>>>>>>> 7902c0f9
  Fractional,                             !- Name
  0,                                      !- Lower Limit Value
  1,                                      !- Upper Limit Value
  Continuous;                             !- Numeric Type

OS:ShadingSurfaceGroup,
<<<<<<< HEAD
  {f3202039-cc2f-4bcc-9fab-bbcf7c4c2ee6}, !- Handle
=======
  {9f92c439-ac75-4d3c-8804-76cded3eccb7}, !- Handle
>>>>>>> 7902c0f9
  res eaves,                              !- Name
  Building;                               !- Shading Surface Type

OS:ShadingSurface,
<<<<<<< HEAD
  {847d04b1-9884-466e-a254-805a4724882a}, !- Handle
  Surface 8 - res eaves,                  !- Name
  ,                                       !- Construction Name
  {f3202039-cc2f-4bcc-9fab-bbcf7c4c2ee6}, !- Shading Surface Group Name
=======
  {4f6d05d8-9de8-4446-ad70-c1d95097c516}, !- Handle
  Surface 8 - res eaves,                  !- Name
  ,                                       !- Construction Name
  {9f92c439-ac75-4d3c-8804-76cded3eccb7}, !- Shading Surface Group Name
>>>>>>> 7902c0f9
  ,                                       !- Transmittance Schedule Name
  ,                                       !- Number of Vertices
  -0.6096, 0, 2.7432,                     !- X,Y,Z Vertex 1 {m}
  -0.6096, -6.46578440716979, 5.9760922035849, !- X,Y,Z Vertex 2 {m}
  0, -6.46578440716979, 5.9760922035849,  !- X,Y,Z Vertex 3 {m}
  0, 0, 2.7432;                           !- X,Y,Z Vertex 4 {m}

OS:ShadingSurface,
<<<<<<< HEAD
  {f2654aa8-a342-4da0-b9df-e0c7ff112193}, !- Handle
  Surface 8 - res eaves 1,                !- Name
  ,                                       !- Construction Name
  {f3202039-cc2f-4bcc-9fab-bbcf7c4c2ee6}, !- Shading Surface Group Name
=======
  {5c5c4781-0ad8-4bb0-98d7-f2e788fd6c04}, !- Handle
  Surface 8 - res eaves 1,                !- Name
  ,                                       !- Construction Name
  {9f92c439-ac75-4d3c-8804-76cded3eccb7}, !- Shading Surface Group Name
>>>>>>> 7902c0f9
  ,                                       !- Transmittance Schedule Name
  ,                                       !- Number of Vertices
  7.07538440716979, -6.46578440716979, 5.9760922035849, !- X,Y,Z Vertex 1 {m}
  7.07538440716979, 0, 2.7432,            !- X,Y,Z Vertex 2 {m}
  6.46578440716979, 0, 2.7432,            !- X,Y,Z Vertex 3 {m}
  6.46578440716979, -6.46578440716979, 5.9760922035849; !- X,Y,Z Vertex 4 {m}

OS:ShadingSurface,
<<<<<<< HEAD
  {08af4e72-fc41-46eb-a23b-d1336497212b}, !- Handle
  Surface 8 - res eaves 2,                !- Name
  ,                                       !- Construction Name
  {f3202039-cc2f-4bcc-9fab-bbcf7c4c2ee6}, !- Shading Surface Group Name
=======
  {da4d5fa2-7fef-477b-a90f-468e05804257}, !- Handle
  Surface 8 - res eaves 2,                !- Name
  ,                                       !- Construction Name
  {9f92c439-ac75-4d3c-8804-76cded3eccb7}, !- Shading Surface Group Name
>>>>>>> 7902c0f9
  ,                                       !- Transmittance Schedule Name
  ,                                       !- Number of Vertices
  6.46578440716979, 0.6096, 2.4384,       !- X,Y,Z Vertex 1 {m}
  0, 0.6096, 2.4384,                      !- X,Y,Z Vertex 2 {m}
  0, 0, 2.7432,                           !- X,Y,Z Vertex 3 {m}
  6.46578440716979, 0, 2.7432;            !- X,Y,Z Vertex 4 {m}

OS:ShadingSurface,
<<<<<<< HEAD
  {ff0778c0-d364-4bf7-966e-669aa876e729}, !- Handle
  Surface 9 - res eaves,                  !- Name
  ,                                       !- Construction Name
  {f3202039-cc2f-4bcc-9fab-bbcf7c4c2ee6}, !- Shading Surface Group Name
=======
  {268a5e4d-59da-4245-8ac8-68ff3882d13b}, !- Handle
  Surface 9 - res eaves,                  !- Name
  ,                                       !- Construction Name
  {9f92c439-ac75-4d3c-8804-76cded3eccb7}, !- Shading Surface Group Name
>>>>>>> 7902c0f9
  ,                                       !- Transmittance Schedule Name
  ,                                       !- Number of Vertices
  7.07538440716979, -12.9315688143396, 2.7432, !- X,Y,Z Vertex 1 {m}
  7.07538440716979, -6.46578440716979, 5.9760922035849, !- X,Y,Z Vertex 2 {m}
  6.46578440716979, -6.46578440716979, 5.9760922035849, !- X,Y,Z Vertex 3 {m}
  6.46578440716979, -12.9315688143396, 2.7432; !- X,Y,Z Vertex 4 {m}

OS:ShadingSurface,
<<<<<<< HEAD
  {b4dc2847-c97a-4b61-9bb1-9c912c639eff}, !- Handle
  Surface 9 - res eaves 1,                !- Name
  ,                                       !- Construction Name
  {f3202039-cc2f-4bcc-9fab-bbcf7c4c2ee6}, !- Shading Surface Group Name
=======
  {63ed9607-0aaa-442b-967b-1ab60f767f66}, !- Handle
  Surface 9 - res eaves 1,                !- Name
  ,                                       !- Construction Name
  {9f92c439-ac75-4d3c-8804-76cded3eccb7}, !- Shading Surface Group Name
>>>>>>> 7902c0f9
  ,                                       !- Transmittance Schedule Name
  ,                                       !- Number of Vertices
  -0.6096, -6.46578440716979, 5.9760922035849, !- X,Y,Z Vertex 1 {m}
  -0.6096, -12.9315688143396, 2.7432,     !- X,Y,Z Vertex 2 {m}
  0, -12.9315688143396, 2.7432,           !- X,Y,Z Vertex 3 {m}
  0, -6.46578440716979, 5.9760922035849;  !- X,Y,Z Vertex 4 {m}

OS:ShadingSurface,
<<<<<<< HEAD
  {e75eff51-be8b-4206-b3cb-65ef781fd332}, !- Handle
  Surface 9 - res eaves 2,                !- Name
  ,                                       !- Construction Name
  {f3202039-cc2f-4bcc-9fab-bbcf7c4c2ee6}, !- Shading Surface Group Name
=======
  {3d567f58-cd21-4b7c-8ed7-660587cab9d7}, !- Handle
  Surface 9 - res eaves 2,                !- Name
  ,                                       !- Construction Name
  {9f92c439-ac75-4d3c-8804-76cded3eccb7}, !- Shading Surface Group Name
>>>>>>> 7902c0f9
  ,                                       !- Transmittance Schedule Name
  ,                                       !- Number of Vertices
  0, -13.5411688143396, 2.4384,           !- X,Y,Z Vertex 1 {m}
  6.46578440716979, -13.5411688143396, 2.4384, !- X,Y,Z Vertex 2 {m}
  6.46578440716979, -12.9315688143396, 2.7432, !- X,Y,Z Vertex 3 {m}
  0, -12.9315688143396, 2.7432;           !- X,Y,Z Vertex 4 {m}
<|MERGE_RESOLUTION|>--- conflicted
+++ resolved
@@ -1,73 +1,41 @@
 !- NOTE: Auto-generated from /test/osw_files/SFA_4units_1story_CS_UA_3Beds_2Baths_Denver.osw
 
 OS:Version,
-<<<<<<< HEAD
-  {11a0d900-0148-45dc-9d06-03a81dc06941}, !- Handle
+  {2032d7c0-a47b-498c-9c83-31543b8b795f}, !- Handle
   2.9.0;                                  !- Version Identifier
 
 OS:SimulationControl,
-  {44b14834-ebde-40f8-8aa4-c0f27794d1f6}, !- Handle
-=======
-  {9cb71071-be67-4131-bc06-369a2b2e7bee}, !- Handle
-  2.9.0;                                  !- Version Identifier
-
-OS:SimulationControl,
-  {5bebd9ed-d846-4621-b76d-792f32643a2e}, !- Handle
->>>>>>> 7902c0f9
+  {ecbb0c10-24b0-4c87-b3c1-521284ef5a1a}, !- Handle
   ,                                       !- Do Zone Sizing Calculation
   ,                                       !- Do System Sizing Calculation
   ,                                       !- Do Plant Sizing Calculation
   No;                                     !- Run Simulation for Sizing Periods
 
 OS:Timestep,
-<<<<<<< HEAD
-  {6bbfcb7b-e857-4819-a19a-59a5f16b7937}, !- Handle
+  {db5f1fb0-8508-4a37-bf90-83f8e24be56e}, !- Handle
   6;                                      !- Number of Timesteps per Hour
 
 OS:ShadowCalculation,
-  {114b02f8-5f97-4080-af52-a97e1899bf56}, !- Handle
-=======
-  {c7d85f73-7622-4142-9844-3fec0aec8635}, !- Handle
-  6;                                      !- Number of Timesteps per Hour
-
-OS:ShadowCalculation,
-  {7668b5b0-e5c0-445a-a6e7-66586d464af5}, !- Handle
->>>>>>> 7902c0f9
+  {f178e70d-d34d-4505-8f01-4891c8ef3aa3}, !- Handle
   20,                                     !- Calculation Frequency
   200;                                    !- Maximum Figures in Shadow Overlap Calculations
 
 OS:SurfaceConvectionAlgorithm:Outside,
-<<<<<<< HEAD
-  {feaab713-5f32-4873-b3d9-2f1a99973a95}, !- Handle
+  {6d64d424-469f-4a80-a787-278f10551ddc}, !- Handle
   DOE-2;                                  !- Algorithm
 
 OS:SurfaceConvectionAlgorithm:Inside,
-  {608f0703-4e98-4ff2-8ee2-ce0d7479e8e5}, !- Handle
+  {16439f8e-19f3-470a-b2cc-d253cfb40335}, !- Handle
   TARP;                                   !- Algorithm
 
 OS:ZoneCapacitanceMultiplier:ResearchSpecial,
-  {4668f206-daff-4189-84e8-190daf7216f1}, !- Handle
-=======
-  {590065a3-1443-482b-83c6-b7047a7d6268}, !- Handle
-  DOE-2;                                  !- Algorithm
-
-OS:SurfaceConvectionAlgorithm:Inside,
-  {f336073b-212c-40e3-a197-47d1bc0f438d}, !- Handle
-  TARP;                                   !- Algorithm
-
-OS:ZoneCapacitanceMultiplier:ResearchSpecial,
-  {5f6ee35a-1429-41f3-80c4-5f7788e19957}, !- Handle
->>>>>>> 7902c0f9
+  {52d0ab69-e2d8-4bec-9cae-1c712dbd879e}, !- Handle
   ,                                       !- Temperature Capacity Multiplier
   15,                                     !- Humidity Capacity Multiplier
   ;                                       !- Carbon Dioxide Capacity Multiplier
 
 OS:RunPeriod,
-<<<<<<< HEAD
-  {67980738-2ef9-407d-aeed-e31387d3f88f}, !- Handle
-=======
-  {c752f35b-14ed-44d8-be40-701f08ee6b8d}, !- Handle
->>>>>>> 7902c0f9
+  {3ae055b5-81fe-4411-99e8-9cb80a4555db}, !- Handle
   Run Period 1,                           !- Name
   1,                                      !- Begin Month
   1,                                      !- Begin Day of Month
@@ -81,21 +49,13 @@
   ;                                       !- Number of Times Runperiod to be Repeated
 
 OS:YearDescription,
-<<<<<<< HEAD
-  {cb11354b-e86d-4cec-b925-33d380e841f2}, !- Handle
-=======
-  {2177555b-fea3-44b8-8037-a836d86920c7}, !- Handle
->>>>>>> 7902c0f9
+  {bdda3ab3-e052-41bd-b0ba-d5a79d7dc54e}, !- Handle
   2007,                                   !- Calendar Year
   ,                                       !- Day of Week for Start Day
   ;                                       !- Is Leap Year
 
 OS:WeatherFile,
-<<<<<<< HEAD
-  {2fef87df-1e77-41f9-b6f1-6a53d2b96026}, !- Handle
-=======
-  {3a671923-a76d-4fdf-b180-c1a9eac230b5}, !- Handle
->>>>>>> 7902c0f9
+  {a9e1e1a2-437d-4a87-bc64-5be6b0976833}, !- Handle
   Denver Intl Ap,                         !- City
   CO,                                     !- State Province Region
   USA,                                    !- Country
@@ -109,13 +69,8 @@
   E23378AA;                               !- Checksum
 
 OS:AdditionalProperties,
-<<<<<<< HEAD
-  {c239de0b-7fa2-4734-9ff2-b06f1d44a472}, !- Handle
-  {2fef87df-1e77-41f9-b6f1-6a53d2b96026}, !- Object Name
-=======
-  {09a1a22c-255e-4c6a-aa75-b6b919c037bb}, !- Handle
-  {3a671923-a76d-4fdf-b180-c1a9eac230b5}, !- Object Name
->>>>>>> 7902c0f9
+  {f9e3fde7-345e-449b-8627-0f86f3fbb8aa}, !- Handle
+  {a9e1e1a2-437d-4a87-bc64-5be6b0976833}, !- Object Name
   EPWHeaderCity,                          !- Feature Name 1
   String,                                 !- Feature Data Type 1
   Denver Intl Ap,                         !- Feature Value 1
@@ -223,11 +178,7 @@
   84;                                     !- Feature Value 35
 
 OS:Site,
-<<<<<<< HEAD
-  {b169c23d-bd38-4fc2-951d-e874269c475e}, !- Handle
-=======
-  {d4427700-382f-43ec-b34c-aaa5e9cb57c7}, !- Handle
->>>>>>> 7902c0f9
+  {04e35662-570c-4361-aeaf-c0913ab49c97}, !- Handle
   Denver Intl Ap_CO_USA,                  !- Name
   39.83,                                  !- Latitude {deg}
   -104.65,                                !- Longitude {deg}
@@ -236,11 +187,7 @@
   ;                                       !- Terrain
 
 OS:ClimateZones,
-<<<<<<< HEAD
-  {3feefee7-6a40-4c1d-a184-72c7d34203fc}, !- Handle
-=======
-  {9549983c-09f3-46e6-8a6a-06283e87859e}, !- Handle
->>>>>>> 7902c0f9
+  {78c1d882-9f4b-4236-8481-6f13fd0a44b7}, !- Handle
   ,                                       !- Active Institution
   ,                                       !- Active Year
   ,                                       !- Climate Zone Institution Name 1
@@ -253,31 +200,19 @@
   Cold;                                   !- Climate Zone Value 2
 
 OS:Site:WaterMainsTemperature,
-<<<<<<< HEAD
-  {7d7368b2-5f74-40c2-a725-bbc4415678ad}, !- Handle
-=======
-  {8d264485-aba9-476a-9bda-78181952b48f}, !- Handle
->>>>>>> 7902c0f9
+  {8332d4d8-39cf-430f-b15b-d8ca72b155c1}, !- Handle
   Correlation,                            !- Calculation Method
   ,                                       !- Temperature Schedule Name
   10.8753424657535,                       !- Annual Average Outdoor Air Temperature {C}
   23.1524007936508;                       !- Maximum Difference In Monthly Average Outdoor Air Temperatures {deltaC}
 
 OS:RunPeriodControl:DaylightSavingTime,
-<<<<<<< HEAD
-  {4c2dc1d3-bbc1-48c3-a0da-c070501d4094}, !- Handle
-=======
-  {3f85528a-0cbd-4a88-b8b3-c2c71aa577e3}, !- Handle
->>>>>>> 7902c0f9
+  {9f590997-8624-4f7f-b70e-76396cb16056}, !- Handle
   3/12,                                   !- Start Date
   11/5;                                   !- End Date
 
 OS:Site:GroundTemperature:Deep,
-<<<<<<< HEAD
-  {ea42566b-2420-4883-b38b-0d187bc36578}, !- Handle
-=======
-  {0254f6f8-8ff6-4c53-901d-5870df17ef54}, !- Handle
->>>>>>> 7902c0f9
+  {61defb46-5a09-4458-ac5e-8c774d1c7605}, !- Handle
   10.8753424657535,                       !- January Deep Ground Temperature {C}
   10.8753424657535,                       !- February Deep Ground Temperature {C}
   10.8753424657535,                       !- March Deep Ground Temperature {C}
@@ -292,11 +227,7 @@
   10.8753424657535;                       !- December Deep Ground Temperature {C}
 
 OS:Building,
-<<<<<<< HEAD
-  {b954b104-810a-46a9-a908-04dc486f5757}, !- Handle
-=======
-  {b948896a-e95e-4c43-b997-4033e851f286}, !- Handle
->>>>>>> 7902c0f9
+  {6b568589-875d-4cfb-9d99-1947148a427c}, !- Handle
   Building 1,                             !- Name
   ,                                       !- Building Sector Type
   0,                                      !- North Axis {deg}
@@ -311,13 +242,8 @@
   4;                                      !- Standards Number of Living Units
 
 OS:AdditionalProperties,
-<<<<<<< HEAD
-  {28031c16-ea66-4f18-9897-bca4f8bc6975}, !- Handle
-  {b954b104-810a-46a9-a908-04dc486f5757}, !- Object Name
-=======
-  {4d9db041-4be5-40c8-91cd-28fcbab58f9b}, !- Handle
-  {b948896a-e95e-4c43-b997-4033e851f286}, !- Object Name
->>>>>>> 7902c0f9
+  {d4b997cf-81f1-4d11-990d-0a2548c34f9d}, !- Handle
+  {6b568589-875d-4cfb-9d99-1947148a427c}, !- Object Name
   num_units,                              !- Feature Name 1
   Integer,                                !- Feature Data Type 1
   4,                                      !- Feature Value 1
@@ -332,11 +258,7 @@
   1;                                      !- Feature Value 4
 
 OS:ThermalZone,
-<<<<<<< HEAD
-  {c5af7d7a-6c19-46c9-b7c2-63c0ef4b7a1b}, !- Handle
-=======
-  {f60c406f-ed15-4372-bbfd-3a53fb93a0c4}, !- Handle
->>>>>>> 7902c0f9
+  {f69028af-5026-44c8-abd7-9bd5453f3e31}, !- Handle
   living zone,                            !- Name
   ,                                       !- Multiplier
   ,                                       !- Ceiling Height {m}
@@ -345,17 +267,10 @@
   ,                                       !- Zone Inside Convection Algorithm
   ,                                       !- Zone Outside Convection Algorithm
   ,                                       !- Zone Conditioning Equipment List Name
-<<<<<<< HEAD
-  {41a5bade-3940-4247-8810-526ac5a9699e}, !- Zone Air Inlet Port List
-  {9bc8d655-1acc-4ba6-a8ec-f508c5ab6bf0}, !- Zone Air Exhaust Port List
-  {ece23ebe-3823-4a01-8e66-7672da1c469d}, !- Zone Air Node Name
-  {af60a91a-0042-42e6-8a65-4ac00ee50c92}, !- Zone Return Air Port List
-=======
-  {04433734-2078-4f2a-b32c-f75ac42b0ef3}, !- Zone Air Inlet Port List
-  {f728f804-c851-4020-ba41-ab9c9c8e86da}, !- Zone Air Exhaust Port List
-  {6f893ca3-620a-42e0-b6e5-339cef94ed94}, !- Zone Air Node Name
-  {7b17d25c-5dde-4bbc-b70e-877d92754328}, !- Zone Return Air Port List
->>>>>>> 7902c0f9
+  {3cf9844c-b750-4e37-9134-2767e0970d4b}, !- Zone Air Inlet Port List
+  {49d2420d-9b85-492d-a387-58d8ae1438d0}, !- Zone Air Exhaust Port List
+  {32b0bf1c-585c-41b8-aca3-83e2e9b56757}, !- Zone Air Node Name
+  {52aace19-a749-4256-88b8-f1b0016bd0cd}, !- Zone Return Air Port List
   ,                                       !- Primary Daylighting Control Name
   ,                                       !- Fraction of Zone Controlled by Primary Daylighting Control
   ,                                       !- Secondary Daylighting Control Name
@@ -366,71 +281,37 @@
   No;                                     !- Use Ideal Air Loads
 
 OS:Node,
-<<<<<<< HEAD
-  {7575d918-198b-4c14-91d2-ee7fefbfc626}, !- Handle
+  {12a617e4-4059-4a65-8b16-3117c9f3471a}, !- Handle
   Node 1,                                 !- Name
-  {ece23ebe-3823-4a01-8e66-7672da1c469d}, !- Inlet Port
+  {32b0bf1c-585c-41b8-aca3-83e2e9b56757}, !- Inlet Port
   ;                                       !- Outlet Port
 
 OS:Connection,
-  {ece23ebe-3823-4a01-8e66-7672da1c469d}, !- Handle
-  {b10b09e4-e6b0-4cfc-afce-3ec49f47b80c}, !- Name
-  {c5af7d7a-6c19-46c9-b7c2-63c0ef4b7a1b}, !- Source Object
+  {32b0bf1c-585c-41b8-aca3-83e2e9b56757}, !- Handle
+  {529c5427-89ce-4d79-8c10-f76fbe40233b}, !- Name
+  {f69028af-5026-44c8-abd7-9bd5453f3e31}, !- Source Object
   11,                                     !- Outlet Port
-  {7575d918-198b-4c14-91d2-ee7fefbfc626}, !- Target Object
+  {12a617e4-4059-4a65-8b16-3117c9f3471a}, !- Target Object
   2;                                      !- Inlet Port
 
 OS:PortList,
-  {41a5bade-3940-4247-8810-526ac5a9699e}, !- Handle
-  {b87a49af-a9a6-46df-967d-f5febb16848e}, !- Name
-  {c5af7d7a-6c19-46c9-b7c2-63c0ef4b7a1b}; !- HVAC Component
+  {3cf9844c-b750-4e37-9134-2767e0970d4b}, !- Handle
+  {b109ffc5-f9c4-43a4-a25a-de327c69779b}, !- Name
+  {f69028af-5026-44c8-abd7-9bd5453f3e31}; !- HVAC Component
 
 OS:PortList,
-  {9bc8d655-1acc-4ba6-a8ec-f508c5ab6bf0}, !- Handle
-  {123a53d1-3720-4075-8116-a9189ce024a7}, !- Name
-  {c5af7d7a-6c19-46c9-b7c2-63c0ef4b7a1b}; !- HVAC Component
+  {49d2420d-9b85-492d-a387-58d8ae1438d0}, !- Handle
+  {0d66e29a-f9ed-45e9-a053-caa08de27921}, !- Name
+  {f69028af-5026-44c8-abd7-9bd5453f3e31}; !- HVAC Component
 
 OS:PortList,
-  {af60a91a-0042-42e6-8a65-4ac00ee50c92}, !- Handle
-  {c4679b45-6190-4f48-9902-6a6c2bd971de}, !- Name
-  {c5af7d7a-6c19-46c9-b7c2-63c0ef4b7a1b}; !- HVAC Component
+  {52aace19-a749-4256-88b8-f1b0016bd0cd}, !- Handle
+  {cced0068-8568-402a-95dc-3a60b17724da}, !- Name
+  {f69028af-5026-44c8-abd7-9bd5453f3e31}; !- HVAC Component
 
 OS:Sizing:Zone,
-  {9c416fcc-a6f7-4a01-9170-5552e545a9e8}, !- Handle
-  {c5af7d7a-6c19-46c9-b7c2-63c0ef4b7a1b}, !- Zone or ZoneList Name
-=======
-  {79312e2a-aa0f-4640-a94e-1a4c14b7a79b}, !- Handle
-  Node 1,                                 !- Name
-  {6f893ca3-620a-42e0-b6e5-339cef94ed94}, !- Inlet Port
-  ;                                       !- Outlet Port
-
-OS:Connection,
-  {6f893ca3-620a-42e0-b6e5-339cef94ed94}, !- Handle
-  {babb1527-4f56-4e23-b1dd-46bcb108b0da}, !- Name
-  {f60c406f-ed15-4372-bbfd-3a53fb93a0c4}, !- Source Object
-  11,                                     !- Outlet Port
-  {79312e2a-aa0f-4640-a94e-1a4c14b7a79b}, !- Target Object
-  2;                                      !- Inlet Port
-
-OS:PortList,
-  {04433734-2078-4f2a-b32c-f75ac42b0ef3}, !- Handle
-  {9eed5776-ab82-4150-830e-d554b2bdae64}, !- Name
-  {f60c406f-ed15-4372-bbfd-3a53fb93a0c4}; !- HVAC Component
-
-OS:PortList,
-  {f728f804-c851-4020-ba41-ab9c9c8e86da}, !- Handle
-  {6c0e2596-79ab-4cea-974a-1bf8b5beac81}, !- Name
-  {f60c406f-ed15-4372-bbfd-3a53fb93a0c4}; !- HVAC Component
-
-OS:PortList,
-  {7b17d25c-5dde-4bbc-b70e-877d92754328}, !- Handle
-  {594ae85e-eafb-466d-b383-56f99d055c16}, !- Name
-  {f60c406f-ed15-4372-bbfd-3a53fb93a0c4}; !- HVAC Component
-
-OS:Sizing:Zone,
-  {70bc6e13-ce69-4e27-b7c0-7b0a9b84ddbe}, !- Handle
-  {f60c406f-ed15-4372-bbfd-3a53fb93a0c4}, !- Zone or ZoneList Name
->>>>>>> 7902c0f9
+  {572e4a32-19b8-4309-9bcf-40bb35f7b5dc}, !- Handle
+  {f69028af-5026-44c8-abd7-9bd5453f3e31}, !- Zone or ZoneList Name
   SupplyAirTemperature,                   !- Zone Cooling Design Supply Air Temperature Input Method
   14,                                     !- Zone Cooling Design Supply Air Temperature {C}
   11.11,                                  !- Zone Cooling Design Supply Air Temperature Difference {deltaC}
@@ -459,25 +340,14 @@
   autosize;                               !- Dedicated Outdoor Air High Setpoint Temperature for Design {C}
 
 OS:ZoneHVAC:EquipmentList,
-<<<<<<< HEAD
-  {b5e768ae-218c-4e48-bbc7-704dc39b0b14}, !- Handle
+  {8ece20fb-4495-40c9-9f6c-1e039019cdb0}, !- Handle
   Zone HVAC Equipment List 1,             !- Name
-  {c5af7d7a-6c19-46c9-b7c2-63c0ef4b7a1b}; !- Thermal Zone
+  {f69028af-5026-44c8-abd7-9bd5453f3e31}; !- Thermal Zone
 
 OS:Space,
-  {7aaef4f2-bb8c-4b6f-997b-955c9df2f4fa}, !- Handle
+  {e5548069-5db0-47b1-882c-eb55bf895ce9}, !- Handle
   living space,                           !- Name
-  {44f0fa6a-6d86-4667-ab98-484e00d588cb}, !- Space Type Name
-=======
-  {d61b0f9c-cfe9-43db-94b3-3ecae2f06419}, !- Handle
-  Zone HVAC Equipment List 1,             !- Name
-  {f60c406f-ed15-4372-bbfd-3a53fb93a0c4}; !- Thermal Zone
-
-OS:Space,
-  {34281f22-1327-4448-b07f-ba8fd10a5d6b}, !- Handle
-  living space,                           !- Name
-  {c82188e1-8c60-40c5-ba43-8fd5b08de522}, !- Space Type Name
->>>>>>> 7902c0f9
+  {0c040a08-d7c3-4b05-9839-f3df07b24512}, !- Space Type Name
   ,                                       !- Default Construction Set Name
   ,                                       !- Default Schedule Set Name
   ,                                       !- Direction of Relative North {deg}
@@ -485,35 +355,19 @@
   ,                                       !- Y Origin {m}
   ,                                       !- Z Origin {m}
   ,                                       !- Building Story Name
-<<<<<<< HEAD
-  {c5af7d7a-6c19-46c9-b7c2-63c0ef4b7a1b}, !- Thermal Zone Name
+  {f69028af-5026-44c8-abd7-9bd5453f3e31}, !- Thermal Zone Name
   ,                                       !- Part of Total Floor Area
   ,                                       !- Design Specification Outdoor Air Object Name
-  {3d71328d-b6cc-4055-a0d7-ec926bfcd8b8}; !- Building Unit Name
-
-OS:Surface,
-  {f7289f00-2ec4-4eb1-b1a3-cfeaa35fe6aa}, !- Handle
+  {dc5a002c-2fcd-444e-9c50-2abd3be40a1b}; !- Building Unit Name
+
+OS:Surface,
+  {359bd01c-c60b-435c-966d-e1ca61e78a9b}, !- Handle
   Surface 1,                              !- Name
   Floor,                                  !- Surface Type
   ,                                       !- Construction Name
-  {7aaef4f2-bb8c-4b6f-997b-955c9df2f4fa}, !- Space Name
+  {e5548069-5db0-47b1-882c-eb55bf895ce9}, !- Space Name
   Surface,                                !- Outside Boundary Condition
-  {47d0627f-e99e-4776-b927-a764d0ac7780}, !- Outside Boundary Condition Object
-=======
-  {f60c406f-ed15-4372-bbfd-3a53fb93a0c4}, !- Thermal Zone Name
-  ,                                       !- Part of Total Floor Area
-  ,                                       !- Design Specification Outdoor Air Object Name
-  {61147516-b076-4da5-82e5-22ce30fb1796}; !- Building Unit Name
-
-OS:Surface,
-  {f9dc4e21-44b7-450a-89f5-50850dba894e}, !- Handle
-  Surface 1,                              !- Name
-  Floor,                                  !- Surface Type
-  ,                                       !- Construction Name
-  {34281f22-1327-4448-b07f-ba8fd10a5d6b}, !- Space Name
-  Surface,                                !- Outside Boundary Condition
-  {43cc691e-f7a4-44f2-b3d0-46d868b8f4f5}, !- Outside Boundary Condition Object
->>>>>>> 7902c0f9
+  {b9ab9739-7708-444f-b333-939f1f9f7b92}, !- Outside Boundary Condition Object
   NoSun,                                  !- Sun Exposure
   NoWind,                                 !- Wind Exposure
   ,                                       !- View Factor to Ground
@@ -524,19 +378,11 @@
   6.46578440716979, -12.9315688143396, 0; !- X,Y,Z Vertex 4 {m}
 
 OS:Surface,
-<<<<<<< HEAD
-  {78d32315-e189-49d9-b8fe-7d39b4c851c3}, !- Handle
+  {874e2ff4-5910-4ac0-8933-a8b0aae679f7}, !- Handle
   Surface 2,                              !- Name
   Wall,                                   !- Surface Type
   ,                                       !- Construction Name
-  {7aaef4f2-bb8c-4b6f-997b-955c9df2f4fa}, !- Space Name
-=======
-  {97bd37a5-fd8a-4d2d-9589-c69a7facc3a2}, !- Handle
-  Surface 2,                              !- Name
-  Wall,                                   !- Surface Type
-  ,                                       !- Construction Name
-  {34281f22-1327-4448-b07f-ba8fd10a5d6b}, !- Space Name
->>>>>>> 7902c0f9
+  {e5548069-5db0-47b1-882c-eb55bf895ce9}, !- Space Name
   Outdoors,                               !- Outside Boundary Condition
   ,                                       !- Outside Boundary Condition Object
   SunExposed,                             !- Sun Exposure
@@ -549,19 +395,11 @@
   0, -12.9315688143396, 2.4384;           !- X,Y,Z Vertex 4 {m}
 
 OS:Surface,
-<<<<<<< HEAD
-  {851178d2-9b89-4444-b9d3-f872d71f66a4}, !- Handle
+  {b7a3207e-9eff-49ea-a660-34f95364a8f8}, !- Handle
   Surface 3,                              !- Name
   Wall,                                   !- Surface Type
   ,                                       !- Construction Name
-  {7aaef4f2-bb8c-4b6f-997b-955c9df2f4fa}, !- Space Name
-=======
-  {4918ec0b-ceeb-47c5-b49a-8252a45f4b01}, !- Handle
-  Surface 3,                              !- Name
-  Wall,                                   !- Surface Type
-  ,                                       !- Construction Name
-  {34281f22-1327-4448-b07f-ba8fd10a5d6b}, !- Space Name
->>>>>>> 7902c0f9
+  {e5548069-5db0-47b1-882c-eb55bf895ce9}, !- Space Name
   Outdoors,                               !- Outside Boundary Condition
   ,                                       !- Outside Boundary Condition Object
   SunExposed,                             !- Sun Exposure
@@ -574,19 +412,11 @@
   0, 0, 2.4384;                           !- X,Y,Z Vertex 4 {m}
 
 OS:Surface,
-<<<<<<< HEAD
-  {45cb420d-cfdf-4ecf-9ea3-1d1ab896ddcb}, !- Handle
+  {3e137de2-4871-435b-a555-45e64cd97fec}, !- Handle
   Surface 4,                              !- Name
   Wall,                                   !- Surface Type
   ,                                       !- Construction Name
-  {7aaef4f2-bb8c-4b6f-997b-955c9df2f4fa}, !- Space Name
-=======
-  {cd773561-76fc-4f40-beab-f8d11ab8559f}, !- Handle
-  Surface 4,                              !- Name
-  Wall,                                   !- Surface Type
-  ,                                       !- Construction Name
-  {34281f22-1327-4448-b07f-ba8fd10a5d6b}, !- Space Name
->>>>>>> 7902c0f9
+  {e5548069-5db0-47b1-882c-eb55bf895ce9}, !- Space Name
   Adiabatic,                              !- Outside Boundary Condition
   ,                                       !- Outside Boundary Condition Object
   NoSun,                                  !- Sun Exposure
@@ -599,19 +429,11 @@
   6.46578440716979, 0, 2.4384;            !- X,Y,Z Vertex 4 {m}
 
 OS:Surface,
-<<<<<<< HEAD
-  {524046d8-02db-4f12-b3ba-cd904bffdab6}, !- Handle
+  {3d1968a9-64a8-4486-89eb-c60895e15b08}, !- Handle
   Surface 5,                              !- Name
   Wall,                                   !- Surface Type
   ,                                       !- Construction Name
-  {7aaef4f2-bb8c-4b6f-997b-955c9df2f4fa}, !- Space Name
-=======
-  {6373aafa-0408-425d-a3a5-a9b6f049cbd6}, !- Handle
-  Surface 5,                              !- Name
-  Wall,                                   !- Surface Type
-  ,                                       !- Construction Name
-  {34281f22-1327-4448-b07f-ba8fd10a5d6b}, !- Space Name
->>>>>>> 7902c0f9
+  {e5548069-5db0-47b1-882c-eb55bf895ce9}, !- Space Name
   Outdoors,                               !- Outside Boundary Condition
   ,                                       !- Outside Boundary Condition Object
   SunExposed,                             !- Sun Exposure
@@ -624,23 +446,13 @@
   6.46578440716979, -12.9315688143396, 2.4384; !- X,Y,Z Vertex 4 {m}
 
 OS:Surface,
-<<<<<<< HEAD
-  {964c170d-ae45-448b-aa9d-4116f32e5e95}, !- Handle
+  {795eea1b-de85-44d4-bfa1-b395c21e439f}, !- Handle
   Surface 6,                              !- Name
   RoofCeiling,                            !- Surface Type
   ,                                       !- Construction Name
-  {7aaef4f2-bb8c-4b6f-997b-955c9df2f4fa}, !- Space Name
+  {e5548069-5db0-47b1-882c-eb55bf895ce9}, !- Space Name
   Surface,                                !- Outside Boundary Condition
-  {e9864e54-0224-4bb6-95eb-d6d951fc33c1}, !- Outside Boundary Condition Object
-=======
-  {853e50fa-9a49-4c3a-b9f2-a39856236400}, !- Handle
-  Surface 6,                              !- Name
-  RoofCeiling,                            !- Surface Type
-  ,                                       !- Construction Name
-  {34281f22-1327-4448-b07f-ba8fd10a5d6b}, !- Space Name
-  Surface,                                !- Outside Boundary Condition
-  {69a1526f-1725-4eb3-962b-dbfd9c6a1233}, !- Outside Boundary Condition Object
->>>>>>> 7902c0f9
+  {bc432c87-af40-44ea-a781-96b3870efe02}, !- Outside Boundary Condition Object
   NoSun,                                  !- Sun Exposure
   NoWind,                                 !- Wind Exposure
   ,                                       !- View Factor to Ground
@@ -651,11 +463,7 @@
   0, -12.9315688143396, 2.4384;           !- X,Y,Z Vertex 4 {m}
 
 OS:SpaceType,
-<<<<<<< HEAD
-  {44f0fa6a-6d86-4667-ab98-484e00d588cb}, !- Handle
-=======
-  {c82188e1-8c60-40c5-ba43-8fd5b08de522}, !- Handle
->>>>>>> 7902c0f9
+  {0c040a08-d7c3-4b05-9839-f3df07b24512}, !- Handle
   Space Type 1,                           !- Name
   ,                                       !- Default Construction Set Name
   ,                                       !- Default Schedule Set Name
@@ -666,19 +474,11 @@
   living;                                 !- Standards Space Type
 
 OS:Surface,
-<<<<<<< HEAD
-  {a40c3e44-14ae-4fe1-a825-13304798537b}, !- Handle
+  {092d2867-01bd-4b21-829b-19053bd2e55c}, !- Handle
   Surface 12,                             !- Name
   Floor,                                  !- Surface Type
   ,                                       !- Construction Name
-  {92f728e4-cb09-467f-a0f5-d3b997ac58a5}, !- Space Name
-=======
-  {657c847c-75a0-4ad8-b278-0e8dcfcc736b}, !- Handle
-  Surface 12,                             !- Name
-  Floor,                                  !- Surface Type
-  ,                                       !- Construction Name
-  {3bcc2d07-27b1-4e94-bce1-91a3b1eefcce}, !- Space Name
->>>>>>> 7902c0f9
+  {a0db75da-3503-49d5-a25d-515fb785b200}, !- Space Name
   Foundation,                             !- Outside Boundary Condition
   ,                                       !- Outside Boundary Condition Object
   NoSun,                                  !- Sun Exposure
@@ -691,19 +491,11 @@
   6.46578440716979, -12.9315688143396, -0.9144; !- X,Y,Z Vertex 4 {m}
 
 OS:Surface,
-<<<<<<< HEAD
-  {37bf5481-053e-4a42-8421-1e2e45914e1a}, !- Handle
+  {fd65560b-ec94-4fc8-9822-da4741c48a4e}, !- Handle
   Surface 13,                             !- Name
   Wall,                                   !- Surface Type
   ,                                       !- Construction Name
-  {92f728e4-cb09-467f-a0f5-d3b997ac58a5}, !- Space Name
-=======
-  {7d766703-786b-403a-b7ca-191279b37868}, !- Handle
-  Surface 13,                             !- Name
-  Wall,                                   !- Surface Type
-  ,                                       !- Construction Name
-  {3bcc2d07-27b1-4e94-bce1-91a3b1eefcce}, !- Space Name
->>>>>>> 7902c0f9
+  {a0db75da-3503-49d5-a25d-515fb785b200}, !- Space Name
   Foundation,                             !- Outside Boundary Condition
   ,                                       !- Outside Boundary Condition Object
   NoSun,                                  !- Sun Exposure
@@ -716,19 +508,11 @@
   0, -12.9315688143396, -1.11022302462516e-016; !- X,Y,Z Vertex 4 {m}
 
 OS:Surface,
-<<<<<<< HEAD
-  {5ae0f5ce-3f4f-451e-87c5-ffa13ddfa4fe}, !- Handle
+  {c2b9d9d8-547c-4a6f-981a-34cd93c7282b}, !- Handle
   Surface 14,                             !- Name
   Wall,                                   !- Surface Type
   ,                                       !- Construction Name
-  {92f728e4-cb09-467f-a0f5-d3b997ac58a5}, !- Space Name
-=======
-  {829c253b-06d3-4957-81e2-ab8a894bc6ea}, !- Handle
-  Surface 14,                             !- Name
-  Wall,                                   !- Surface Type
-  ,                                       !- Construction Name
-  {3bcc2d07-27b1-4e94-bce1-91a3b1eefcce}, !- Space Name
->>>>>>> 7902c0f9
+  {a0db75da-3503-49d5-a25d-515fb785b200}, !- Space Name
   Foundation,                             !- Outside Boundary Condition
   ,                                       !- Outside Boundary Condition Object
   NoSun,                                  !- Sun Exposure
@@ -741,19 +525,11 @@
   0, 0, -1.11022302462516e-016;           !- X,Y,Z Vertex 4 {m}
 
 OS:Surface,
-<<<<<<< HEAD
-  {7438ea57-e2c2-430e-96c5-705f3d920b21}, !- Handle
+  {b1240df5-6a02-440c-b4f7-c84109598021}, !- Handle
   Surface 15,                             !- Name
   Wall,                                   !- Surface Type
   ,                                       !- Construction Name
-  {92f728e4-cb09-467f-a0f5-d3b997ac58a5}, !- Space Name
-=======
-  {15cf413d-37ad-4cfc-8a4e-55965457d700}, !- Handle
-  Surface 15,                             !- Name
-  Wall,                                   !- Surface Type
-  ,                                       !- Construction Name
-  {3bcc2d07-27b1-4e94-bce1-91a3b1eefcce}, !- Space Name
->>>>>>> 7902c0f9
+  {a0db75da-3503-49d5-a25d-515fb785b200}, !- Space Name
   Adiabatic,                              !- Outside Boundary Condition
   ,                                       !- Outside Boundary Condition Object
   NoSun,                                  !- Sun Exposure
@@ -766,19 +542,11 @@
   6.46578440716979, 0, -1.11022302462516e-016; !- X,Y,Z Vertex 4 {m}
 
 OS:Surface,
-<<<<<<< HEAD
-  {652883df-eee4-416f-852b-d114472c379e}, !- Handle
+  {3c191ae2-d71b-4dfe-80c3-77c8d30d190e}, !- Handle
   Surface 16,                             !- Name
   Wall,                                   !- Surface Type
   ,                                       !- Construction Name
-  {92f728e4-cb09-467f-a0f5-d3b997ac58a5}, !- Space Name
-=======
-  {1ad02f45-44bf-4ec9-92f4-fd41a251fa5d}, !- Handle
-  Surface 16,                             !- Name
-  Wall,                                   !- Surface Type
-  ,                                       !- Construction Name
-  {3bcc2d07-27b1-4e94-bce1-91a3b1eefcce}, !- Space Name
->>>>>>> 7902c0f9
+  {a0db75da-3503-49d5-a25d-515fb785b200}, !- Space Name
   Foundation,                             !- Outside Boundary Condition
   ,                                       !- Outside Boundary Condition Object
   NoSun,                                  !- Sun Exposure
@@ -791,23 +559,13 @@
   6.46578440716979, -12.9315688143396, -1.11022302462516e-016; !- X,Y,Z Vertex 4 {m}
 
 OS:Surface,
-<<<<<<< HEAD
-  {47d0627f-e99e-4776-b927-a764d0ac7780}, !- Handle
+  {b9ab9739-7708-444f-b333-939f1f9f7b92}, !- Handle
   Surface 17,                             !- Name
   RoofCeiling,                            !- Surface Type
   ,                                       !- Construction Name
-  {92f728e4-cb09-467f-a0f5-d3b997ac58a5}, !- Space Name
+  {a0db75da-3503-49d5-a25d-515fb785b200}, !- Space Name
   Surface,                                !- Outside Boundary Condition
-  {f7289f00-2ec4-4eb1-b1a3-cfeaa35fe6aa}, !- Outside Boundary Condition Object
-=======
-  {43cc691e-f7a4-44f2-b3d0-46d868b8f4f5}, !- Handle
-  Surface 17,                             !- Name
-  RoofCeiling,                            !- Surface Type
-  ,                                       !- Construction Name
-  {3bcc2d07-27b1-4e94-bce1-91a3b1eefcce}, !- Space Name
-  Surface,                                !- Outside Boundary Condition
-  {f9dc4e21-44b7-450a-89f5-50850dba894e}, !- Outside Boundary Condition Object
->>>>>>> 7902c0f9
+  {359bd01c-c60b-435c-966d-e1ca61e78a9b}, !- Outside Boundary Condition Object
   NoSun,                                  !- Sun Exposure
   NoWind,                                 !- Wind Exposure
   ,                                       !- View Factor to Ground
@@ -818,15 +576,9 @@
   0, -12.9315688143396, -1.11022302462516e-016; !- X,Y,Z Vertex 4 {m}
 
 OS:Space,
-<<<<<<< HEAD
-  {92f728e4-cb09-467f-a0f5-d3b997ac58a5}, !- Handle
+  {a0db75da-3503-49d5-a25d-515fb785b200}, !- Handle
   crawl space,                            !- Name
-  {a5050fc1-8eb2-4fa5-81ee-6e1c0d2116e0}, !- Space Type Name
-=======
-  {3bcc2d07-27b1-4e94-bce1-91a3b1eefcce}, !- Handle
-  crawl space,                            !- Name
-  {c07ad1f1-8c2d-46cc-91e5-23836c05c6b1}, !- Space Type Name
->>>>>>> 7902c0f9
+  {c723c6e1-f053-4d80-9129-b6a76d8e45a5}, !- Space Type Name
   ,                                       !- Default Construction Set Name
   ,                                       !- Default Schedule Set Name
   ,                                       !- Direction of Relative North {deg}
@@ -834,17 +586,10 @@
   ,                                       !- Y Origin {m}
   ,                                       !- Z Origin {m}
   ,                                       !- Building Story Name
-<<<<<<< HEAD
-  {aebe3615-2528-4315-b92f-e15b7431ce12}; !- Thermal Zone Name
+  {b3ef54ee-c6fc-47ed-b904-2c799d7eaceb}; !- Thermal Zone Name
 
 OS:ThermalZone,
-  {aebe3615-2528-4315-b92f-e15b7431ce12}, !- Handle
-=======
-  {ab889c70-f125-4a82-8e3e-1079fdbd6f1b}; !- Thermal Zone Name
-
-OS:ThermalZone,
-  {ab889c70-f125-4a82-8e3e-1079fdbd6f1b}, !- Handle
->>>>>>> 7902c0f9
+  {b3ef54ee-c6fc-47ed-b904-2c799d7eaceb}, !- Handle
   crawl zone,                             !- Name
   ,                                       !- Multiplier
   ,                                       !- Ceiling Height {m}
@@ -853,17 +598,10 @@
   ,                                       !- Zone Inside Convection Algorithm
   ,                                       !- Zone Outside Convection Algorithm
   ,                                       !- Zone Conditioning Equipment List Name
-<<<<<<< HEAD
-  {ac10c792-1f6e-416c-95c5-c51481f97284}, !- Zone Air Inlet Port List
-  {fb467db2-b86a-4948-aa82-eeea26175de5}, !- Zone Air Exhaust Port List
-  {2bd695ef-0cde-403f-bb54-ec163847fd23}, !- Zone Air Node Name
-  {41c036d7-5918-4c02-9866-134fbc9e2c97}, !- Zone Return Air Port List
-=======
-  {243a9bc0-ec11-4bb8-8e23-4b1536db0404}, !- Zone Air Inlet Port List
-  {3f8664a5-d8e3-4a46-9efa-ee2f320ea658}, !- Zone Air Exhaust Port List
-  {1a12d30f-4a07-4255-9f7e-92c584e5e0db}, !- Zone Air Node Name
-  {cf9394b8-7144-441b-affe-c86f5bb6f89a}, !- Zone Return Air Port List
->>>>>>> 7902c0f9
+  {165c4a38-d0eb-4baa-97fe-681b80261f3e}, !- Zone Air Inlet Port List
+  {e03c7b2f-2644-4023-a476-b0ebcfedd170}, !- Zone Air Exhaust Port List
+  {f5d4c107-6e60-4ebf-bfdb-023ad65c236d}, !- Zone Air Node Name
+  {4fff8690-8fa4-4f74-8f61-237091a93e28}, !- Zone Return Air Port List
   ,                                       !- Primary Daylighting Control Name
   ,                                       !- Fraction of Zone Controlled by Primary Daylighting Control
   ,                                       !- Secondary Daylighting Control Name
@@ -874,71 +612,37 @@
   No;                                     !- Use Ideal Air Loads
 
 OS:Node,
-<<<<<<< HEAD
-  {0896df3e-3c57-477b-b931-955d21cd91b8}, !- Handle
+  {25a3846a-1e4c-4eff-b45c-0c74dca69b31}, !- Handle
   Node 2,                                 !- Name
-  {2bd695ef-0cde-403f-bb54-ec163847fd23}, !- Inlet Port
+  {f5d4c107-6e60-4ebf-bfdb-023ad65c236d}, !- Inlet Port
   ;                                       !- Outlet Port
 
 OS:Connection,
-  {2bd695ef-0cde-403f-bb54-ec163847fd23}, !- Handle
-  {f1d8d349-d462-41de-a86f-3713eb2a08af}, !- Name
-  {aebe3615-2528-4315-b92f-e15b7431ce12}, !- Source Object
+  {f5d4c107-6e60-4ebf-bfdb-023ad65c236d}, !- Handle
+  {a97d6d16-f318-4259-9476-a0dbc690d861}, !- Name
+  {b3ef54ee-c6fc-47ed-b904-2c799d7eaceb}, !- Source Object
   11,                                     !- Outlet Port
-  {0896df3e-3c57-477b-b931-955d21cd91b8}, !- Target Object
+  {25a3846a-1e4c-4eff-b45c-0c74dca69b31}, !- Target Object
   2;                                      !- Inlet Port
 
 OS:PortList,
-  {ac10c792-1f6e-416c-95c5-c51481f97284}, !- Handle
-  {9798fe37-2f74-4a5d-a4bb-9ff13e6867f4}, !- Name
-  {aebe3615-2528-4315-b92f-e15b7431ce12}; !- HVAC Component
+  {165c4a38-d0eb-4baa-97fe-681b80261f3e}, !- Handle
+  {0763a9cd-daf4-42af-8729-31cabd9dd60f}, !- Name
+  {b3ef54ee-c6fc-47ed-b904-2c799d7eaceb}; !- HVAC Component
 
 OS:PortList,
-  {fb467db2-b86a-4948-aa82-eeea26175de5}, !- Handle
-  {48157194-613b-4932-aa52-88bbf20fcb0e}, !- Name
-  {aebe3615-2528-4315-b92f-e15b7431ce12}; !- HVAC Component
+  {e03c7b2f-2644-4023-a476-b0ebcfedd170}, !- Handle
+  {6dc5fda7-e7ab-438b-b8df-1d81eec7c006}, !- Name
+  {b3ef54ee-c6fc-47ed-b904-2c799d7eaceb}; !- HVAC Component
 
 OS:PortList,
-  {41c036d7-5918-4c02-9866-134fbc9e2c97}, !- Handle
-  {b73d5507-db53-4624-a03c-34f13df97af1}, !- Name
-  {aebe3615-2528-4315-b92f-e15b7431ce12}; !- HVAC Component
+  {4fff8690-8fa4-4f74-8f61-237091a93e28}, !- Handle
+  {130b0476-9c54-4494-81f2-6f1efd5c34e6}, !- Name
+  {b3ef54ee-c6fc-47ed-b904-2c799d7eaceb}; !- HVAC Component
 
 OS:Sizing:Zone,
-  {95f2a953-6060-4b6f-acea-9376441ba5af}, !- Handle
-  {aebe3615-2528-4315-b92f-e15b7431ce12}, !- Zone or ZoneList Name
-=======
-  {9ca8f8d7-f6da-454d-b417-4e2b1ab1bd5d}, !- Handle
-  Node 2,                                 !- Name
-  {1a12d30f-4a07-4255-9f7e-92c584e5e0db}, !- Inlet Port
-  ;                                       !- Outlet Port
-
-OS:Connection,
-  {1a12d30f-4a07-4255-9f7e-92c584e5e0db}, !- Handle
-  {397643bb-05bd-4767-b281-b7d1879f488e}, !- Name
-  {ab889c70-f125-4a82-8e3e-1079fdbd6f1b}, !- Source Object
-  11,                                     !- Outlet Port
-  {9ca8f8d7-f6da-454d-b417-4e2b1ab1bd5d}, !- Target Object
-  2;                                      !- Inlet Port
-
-OS:PortList,
-  {243a9bc0-ec11-4bb8-8e23-4b1536db0404}, !- Handle
-  {addd0616-230b-49e2-aaef-5cdac9150413}, !- Name
-  {ab889c70-f125-4a82-8e3e-1079fdbd6f1b}; !- HVAC Component
-
-OS:PortList,
-  {3f8664a5-d8e3-4a46-9efa-ee2f320ea658}, !- Handle
-  {595af002-ed85-473f-861d-c93c8d28087c}, !- Name
-  {ab889c70-f125-4a82-8e3e-1079fdbd6f1b}; !- HVAC Component
-
-OS:PortList,
-  {cf9394b8-7144-441b-affe-c86f5bb6f89a}, !- Handle
-  {25c5492d-5c1d-4599-96dc-e9d72167e657}, !- Name
-  {ab889c70-f125-4a82-8e3e-1079fdbd6f1b}; !- HVAC Component
-
-OS:Sizing:Zone,
-  {edf14022-5fac-43ec-9d70-6b5019439331}, !- Handle
-  {ab889c70-f125-4a82-8e3e-1079fdbd6f1b}, !- Zone or ZoneList Name
->>>>>>> 7902c0f9
+  {82c3c779-b046-4892-983c-78342450261d}, !- Handle
+  {b3ef54ee-c6fc-47ed-b904-2c799d7eaceb}, !- Zone or ZoneList Name
   SupplyAirTemperature,                   !- Zone Cooling Design Supply Air Temperature Input Method
   14,                                     !- Zone Cooling Design Supply Air Temperature {C}
   11.11,                                  !- Zone Cooling Design Supply Air Temperature Difference {deltaC}
@@ -967,21 +671,12 @@
   autosize;                               !- Dedicated Outdoor Air High Setpoint Temperature for Design {C}
 
 OS:ZoneHVAC:EquipmentList,
-<<<<<<< HEAD
-  {60de63a1-7d54-408b-82e6-0f94e5844e11}, !- Handle
+  {98777cde-abb6-44f7-aa1a-236615249b55}, !- Handle
   Zone HVAC Equipment List 2,             !- Name
-  {aebe3615-2528-4315-b92f-e15b7431ce12}; !- Thermal Zone
+  {b3ef54ee-c6fc-47ed-b904-2c799d7eaceb}; !- Thermal Zone
 
 OS:SpaceType,
-  {a5050fc1-8eb2-4fa5-81ee-6e1c0d2116e0}, !- Handle
-=======
-  {af8ff9ff-3f5f-4d7d-a68f-aeb62d5f9ddd}, !- Handle
-  Zone HVAC Equipment List 2,             !- Name
-  {ab889c70-f125-4a82-8e3e-1079fdbd6f1b}; !- Thermal Zone
-
-OS:SpaceType,
-  {c07ad1f1-8c2d-46cc-91e5-23836c05c6b1}, !- Handle
->>>>>>> 7902c0f9
+  {c723c6e1-f053-4d80-9129-b6a76d8e45a5}, !- Handle
   Space Type 2,                           !- Name
   ,                                       !- Default Construction Set Name
   ,                                       !- Default Schedule Set Name
@@ -992,23 +687,13 @@
   crawlspace;                             !- Standards Space Type
 
 OS:Surface,
-<<<<<<< HEAD
-  {e9864e54-0224-4bb6-95eb-d6d951fc33c1}, !- Handle
+  {bc432c87-af40-44ea-a781-96b3870efe02}, !- Handle
   Surface 7,                              !- Name
   Floor,                                  !- Surface Type
   ,                                       !- Construction Name
-  {8a4e29f1-ac64-49be-bf62-2f48834bad28}, !- Space Name
+  {9a305d63-024e-4d3b-84e9-a1aaff0e033f}, !- Space Name
   Surface,                                !- Outside Boundary Condition
-  {964c170d-ae45-448b-aa9d-4116f32e5e95}, !- Outside Boundary Condition Object
-=======
-  {69a1526f-1725-4eb3-962b-dbfd9c6a1233}, !- Handle
-  Surface 7,                              !- Name
-  Floor,                                  !- Surface Type
-  ,                                       !- Construction Name
-  {7ade5362-a6dd-4bd1-b64e-0545f0d6b304}, !- Space Name
-  Surface,                                !- Outside Boundary Condition
-  {853e50fa-9a49-4c3a-b9f2-a39856236400}, !- Outside Boundary Condition Object
->>>>>>> 7902c0f9
+  {795eea1b-de85-44d4-bfa1-b395c21e439f}, !- Outside Boundary Condition Object
   NoSun,                                  !- Sun Exposure
   NoWind,                                 !- Wind Exposure
   ,                                       !- View Factor to Ground
@@ -1019,19 +704,11 @@
   6.46578440716979, -12.9315688143396, 2.4384; !- X,Y,Z Vertex 4 {m}
 
 OS:Surface,
-<<<<<<< HEAD
-  {2f7d023f-077c-45ef-aa8b-67d5c17116b8}, !- Handle
+  {15a32f17-1245-466c-83c9-84675cf64dc4}, !- Handle
   Surface 8,                              !- Name
   RoofCeiling,                            !- Surface Type
   ,                                       !- Construction Name
-  {8a4e29f1-ac64-49be-bf62-2f48834bad28}, !- Space Name
-=======
-  {f972d949-17a2-4ad0-81da-279cac45a9c2}, !- Handle
-  Surface 8,                              !- Name
-  RoofCeiling,                            !- Surface Type
-  ,                                       !- Construction Name
-  {7ade5362-a6dd-4bd1-b64e-0545f0d6b304}, !- Space Name
->>>>>>> 7902c0f9
+  {9a305d63-024e-4d3b-84e9-a1aaff0e033f}, !- Space Name
   Outdoors,                               !- Outside Boundary Condition
   ,                                       !- Outside Boundary Condition Object
   SunExposed,                             !- Sun Exposure
@@ -1044,19 +721,11 @@
   0, 0, 2.7432;                           !- X,Y,Z Vertex 4 {m}
 
 OS:Surface,
-<<<<<<< HEAD
-  {10675d78-d55d-4ed9-9318-31ab307eb933}, !- Handle
+  {40753e82-ea87-4ed8-be7f-4a6a7287e636}, !- Handle
   Surface 9,                              !- Name
   RoofCeiling,                            !- Surface Type
   ,                                       !- Construction Name
-  {8a4e29f1-ac64-49be-bf62-2f48834bad28}, !- Space Name
-=======
-  {718aa4ff-d91a-4717-91a5-492dcce68359}, !- Handle
-  Surface 9,                              !- Name
-  RoofCeiling,                            !- Surface Type
-  ,                                       !- Construction Name
-  {7ade5362-a6dd-4bd1-b64e-0545f0d6b304}, !- Space Name
->>>>>>> 7902c0f9
+  {9a305d63-024e-4d3b-84e9-a1aaff0e033f}, !- Space Name
   Outdoors,                               !- Outside Boundary Condition
   ,                                       !- Outside Boundary Condition Object
   SunExposed,                             !- Sun Exposure
@@ -1069,19 +738,11 @@
   6.46578440716979, -12.9315688143396, 2.7432; !- X,Y,Z Vertex 4 {m}
 
 OS:Surface,
-<<<<<<< HEAD
-  {f4ac0555-fdfa-409b-9208-ed4c91424592}, !- Handle
+  {8e2975d3-2bf1-482e-8ef9-4e889bee8282}, !- Handle
   Surface 10,                             !- Name
   Wall,                                   !- Surface Type
   ,                                       !- Construction Name
-  {8a4e29f1-ac64-49be-bf62-2f48834bad28}, !- Space Name
-=======
-  {6805826a-86cf-4987-9d8c-cb4d8a9c68b1}, !- Handle
-  Surface 10,                             !- Name
-  Wall,                                   !- Surface Type
-  ,                                       !- Construction Name
-  {7ade5362-a6dd-4bd1-b64e-0545f0d6b304}, !- Space Name
->>>>>>> 7902c0f9
+  {9a305d63-024e-4d3b-84e9-a1aaff0e033f}, !- Space Name
   Outdoors,                               !- Outside Boundary Condition
   ,                                       !- Outside Boundary Condition Object
   SunExposed,                             !- Sun Exposure
@@ -1093,19 +754,11 @@
   0, -12.9315688143396, 2.4384;           !- X,Y,Z Vertex 3 {m}
 
 OS:Surface,
-<<<<<<< HEAD
-  {616a862f-f950-4b71-bab5-4828e862a4e7}, !- Handle
+  {08e8be3a-4661-4b9c-a780-fceb1797cf8a}, !- Handle
   Surface 11,                             !- Name
   Wall,                                   !- Surface Type
   ,                                       !- Construction Name
-  {8a4e29f1-ac64-49be-bf62-2f48834bad28}, !- Space Name
-=======
-  {8cd06e66-e44a-48a9-bdd1-f7a59cf5a7b6}, !- Handle
-  Surface 11,                             !- Name
-  Wall,                                   !- Surface Type
-  ,                                       !- Construction Name
-  {7ade5362-a6dd-4bd1-b64e-0545f0d6b304}, !- Space Name
->>>>>>> 7902c0f9
+  {9a305d63-024e-4d3b-84e9-a1aaff0e033f}, !- Space Name
   Adiabatic,                              !- Outside Boundary Condition
   ,                                       !- Outside Boundary Condition Object
   NoSun,                                  !- Sun Exposure
@@ -1117,15 +770,9 @@
   6.46578440716979, 0, 2.4384;            !- X,Y,Z Vertex 3 {m}
 
 OS:Space,
-<<<<<<< HEAD
-  {8a4e29f1-ac64-49be-bf62-2f48834bad28}, !- Handle
+  {9a305d63-024e-4d3b-84e9-a1aaff0e033f}, !- Handle
   unfinished attic space,                 !- Name
-  {7851edc4-5b09-4adf-bcbd-a9f9252fcc36}, !- Space Type Name
-=======
-  {7ade5362-a6dd-4bd1-b64e-0545f0d6b304}, !- Handle
-  unfinished attic space,                 !- Name
-  {be4b2102-79d7-4aff-9026-adcb4d26968d}, !- Space Type Name
->>>>>>> 7902c0f9
+  {2a9f2cde-aba2-410b-9623-2705fe6ccb54}, !- Space Type Name
   ,                                       !- Default Construction Set Name
   ,                                       !- Default Schedule Set Name
   ,                                       !- Direction of Relative North {deg}
@@ -1133,17 +780,10 @@
   ,                                       !- Y Origin {m}
   ,                                       !- Z Origin {m}
   ,                                       !- Building Story Name
-<<<<<<< HEAD
-  {4c9a9911-0dce-438d-bb2f-3adf4e13ece2}; !- Thermal Zone Name
+  {81956b55-8719-41d3-90fe-a3ec2bb335d2}; !- Thermal Zone Name
 
 OS:ThermalZone,
-  {4c9a9911-0dce-438d-bb2f-3adf4e13ece2}, !- Handle
-=======
-  {b77aa320-9022-4dec-bb1c-d2561bb71dea}; !- Thermal Zone Name
-
-OS:ThermalZone,
-  {b77aa320-9022-4dec-bb1c-d2561bb71dea}, !- Handle
->>>>>>> 7902c0f9
+  {81956b55-8719-41d3-90fe-a3ec2bb335d2}, !- Handle
   unfinished attic zone,                  !- Name
   ,                                       !- Multiplier
   ,                                       !- Ceiling Height {m}
@@ -1152,17 +792,10 @@
   ,                                       !- Zone Inside Convection Algorithm
   ,                                       !- Zone Outside Convection Algorithm
   ,                                       !- Zone Conditioning Equipment List Name
-<<<<<<< HEAD
-  {c8d66a8e-00bc-4c29-98cd-d16d03388997}, !- Zone Air Inlet Port List
-  {9d8bf3ec-9434-4520-b5c0-5d9f1ca5ce8c}, !- Zone Air Exhaust Port List
-  {0832401a-60d8-432d-a45b-0d44c8f7c189}, !- Zone Air Node Name
-  {e4b30a15-6f92-4517-a32d-58f3933bee37}, !- Zone Return Air Port List
-=======
-  {1b884444-c7af-43d9-bd2e-a7c1deaec52d}, !- Zone Air Inlet Port List
-  {092aa31a-e93a-47e3-9e17-a7dca6952f96}, !- Zone Air Exhaust Port List
-  {9401926e-a711-4465-bcb9-537d4643c039}, !- Zone Air Node Name
-  {dbe8654e-4b60-489e-92f0-40216118ff2b}, !- Zone Return Air Port List
->>>>>>> 7902c0f9
+  {c4d17208-dc98-499b-bce7-351bfc2a5f37}, !- Zone Air Inlet Port List
+  {27511976-0139-4e5a-a252-4cff7dfdb637}, !- Zone Air Exhaust Port List
+  {a2024415-05ff-4dc7-a4ff-19eeeddb0b3d}, !- Zone Air Node Name
+  {38e34b0f-6f28-4e1f-8464-f41ec8b97779}, !- Zone Return Air Port List
   ,                                       !- Primary Daylighting Control Name
   ,                                       !- Fraction of Zone Controlled by Primary Daylighting Control
   ,                                       !- Secondary Daylighting Control Name
@@ -1173,71 +806,37 @@
   No;                                     !- Use Ideal Air Loads
 
 OS:Node,
-<<<<<<< HEAD
-  {164cb08d-b5e6-431e-a941-c6e7d8a975cd}, !- Handle
+  {4fd3cdfc-91e0-4417-930b-e89b39715c2d}, !- Handle
   Node 3,                                 !- Name
-  {0832401a-60d8-432d-a45b-0d44c8f7c189}, !- Inlet Port
+  {a2024415-05ff-4dc7-a4ff-19eeeddb0b3d}, !- Inlet Port
   ;                                       !- Outlet Port
 
 OS:Connection,
-  {0832401a-60d8-432d-a45b-0d44c8f7c189}, !- Handle
-  {aff2322a-475f-453c-a0ab-3aab17db17cd}, !- Name
-  {4c9a9911-0dce-438d-bb2f-3adf4e13ece2}, !- Source Object
+  {a2024415-05ff-4dc7-a4ff-19eeeddb0b3d}, !- Handle
+  {15725530-cffe-451d-b7b9-4e6fd0cbd7fd}, !- Name
+  {81956b55-8719-41d3-90fe-a3ec2bb335d2}, !- Source Object
   11,                                     !- Outlet Port
-  {164cb08d-b5e6-431e-a941-c6e7d8a975cd}, !- Target Object
+  {4fd3cdfc-91e0-4417-930b-e89b39715c2d}, !- Target Object
   2;                                      !- Inlet Port
 
 OS:PortList,
-  {c8d66a8e-00bc-4c29-98cd-d16d03388997}, !- Handle
-  {a5dcc631-29cc-4d2a-b4e0-7931238d36b8}, !- Name
-  {4c9a9911-0dce-438d-bb2f-3adf4e13ece2}; !- HVAC Component
+  {c4d17208-dc98-499b-bce7-351bfc2a5f37}, !- Handle
+  {cd4b5db4-518d-46c8-96a9-bb3e0ed6b650}, !- Name
+  {81956b55-8719-41d3-90fe-a3ec2bb335d2}; !- HVAC Component
 
 OS:PortList,
-  {9d8bf3ec-9434-4520-b5c0-5d9f1ca5ce8c}, !- Handle
-  {6fec8160-1849-4562-88f4-8861546975c9}, !- Name
-  {4c9a9911-0dce-438d-bb2f-3adf4e13ece2}; !- HVAC Component
+  {27511976-0139-4e5a-a252-4cff7dfdb637}, !- Handle
+  {620688a4-6d9d-46c4-ac55-12a744031a28}, !- Name
+  {81956b55-8719-41d3-90fe-a3ec2bb335d2}; !- HVAC Component
 
 OS:PortList,
-  {e4b30a15-6f92-4517-a32d-58f3933bee37}, !- Handle
-  {64b7933c-1882-47cc-bd9e-c8a9d96a526d}, !- Name
-  {4c9a9911-0dce-438d-bb2f-3adf4e13ece2}; !- HVAC Component
+  {38e34b0f-6f28-4e1f-8464-f41ec8b97779}, !- Handle
+  {dabff030-90e5-4557-b6a2-a872f1021b12}, !- Name
+  {81956b55-8719-41d3-90fe-a3ec2bb335d2}; !- HVAC Component
 
 OS:Sizing:Zone,
-  {eeeb3ea2-5fe7-4b70-9e2a-2d9694967ad2}, !- Handle
-  {4c9a9911-0dce-438d-bb2f-3adf4e13ece2}, !- Zone or ZoneList Name
-=======
-  {fe6961bb-e327-49cf-a20e-de35815fc02f}, !- Handle
-  Node 3,                                 !- Name
-  {9401926e-a711-4465-bcb9-537d4643c039}, !- Inlet Port
-  ;                                       !- Outlet Port
-
-OS:Connection,
-  {9401926e-a711-4465-bcb9-537d4643c039}, !- Handle
-  {a55511ff-36e1-48e6-982f-56ec18972af0}, !- Name
-  {b77aa320-9022-4dec-bb1c-d2561bb71dea}, !- Source Object
-  11,                                     !- Outlet Port
-  {fe6961bb-e327-49cf-a20e-de35815fc02f}, !- Target Object
-  2;                                      !- Inlet Port
-
-OS:PortList,
-  {1b884444-c7af-43d9-bd2e-a7c1deaec52d}, !- Handle
-  {982c978a-b2ac-4372-a571-0d9903f3a215}, !- Name
-  {b77aa320-9022-4dec-bb1c-d2561bb71dea}; !- HVAC Component
-
-OS:PortList,
-  {092aa31a-e93a-47e3-9e17-a7dca6952f96}, !- Handle
-  {6c10e894-cac5-4931-8df3-e8a8877b8930}, !- Name
-  {b77aa320-9022-4dec-bb1c-d2561bb71dea}; !- HVAC Component
-
-OS:PortList,
-  {dbe8654e-4b60-489e-92f0-40216118ff2b}, !- Handle
-  {d0b199e3-ac52-4af5-99fb-015b4e42a27c}, !- Name
-  {b77aa320-9022-4dec-bb1c-d2561bb71dea}; !- HVAC Component
-
-OS:Sizing:Zone,
-  {35ef3cf6-b3af-4e29-a51d-7b33b94ea65a}, !- Handle
-  {b77aa320-9022-4dec-bb1c-d2561bb71dea}, !- Zone or ZoneList Name
->>>>>>> 7902c0f9
+  {5897493a-6b72-4918-8e8d-4cfc360774b3}, !- Handle
+  {81956b55-8719-41d3-90fe-a3ec2bb335d2}, !- Zone or ZoneList Name
   SupplyAirTemperature,                   !- Zone Cooling Design Supply Air Temperature Input Method
   14,                                     !- Zone Cooling Design Supply Air Temperature {C}
   11.11,                                  !- Zone Cooling Design Supply Air Temperature Difference {deltaC}
@@ -1266,21 +865,12 @@
   autosize;                               !- Dedicated Outdoor Air High Setpoint Temperature for Design {C}
 
 OS:ZoneHVAC:EquipmentList,
-<<<<<<< HEAD
-  {6a408e5e-defb-41ea-a7bd-797b57145074}, !- Handle
+  {628d4642-70de-4239-9d9f-10660a793b22}, !- Handle
   Zone HVAC Equipment List 3,             !- Name
-  {4c9a9911-0dce-438d-bb2f-3adf4e13ece2}; !- Thermal Zone
+  {81956b55-8719-41d3-90fe-a3ec2bb335d2}; !- Thermal Zone
 
 OS:SpaceType,
-  {7851edc4-5b09-4adf-bcbd-a9f9252fcc36}, !- Handle
-=======
-  {9a7dfe2a-469e-4a49-8534-2e99055ed0fd}, !- Handle
-  Zone HVAC Equipment List 3,             !- Name
-  {b77aa320-9022-4dec-bb1c-d2561bb71dea}; !- Thermal Zone
-
-OS:SpaceType,
-  {be4b2102-79d7-4aff-9026-adcb4d26968d}, !- Handle
->>>>>>> 7902c0f9
+  {2a9f2cde-aba2-410b-9623-2705fe6ccb54}, !- Handle
   Space Type 3,                           !- Name
   ,                                       !- Default Construction Set Name
   ,                                       !- Default Schedule Set Name
@@ -1291,23 +881,14 @@
   unfinished attic;                       !- Standards Space Type
 
 OS:BuildingUnit,
-<<<<<<< HEAD
-  {3d71328d-b6cc-4055-a0d7-ec926bfcd8b8}, !- Handle
-=======
-  {61147516-b076-4da5-82e5-22ce30fb1796}, !- Handle
->>>>>>> 7902c0f9
+  {dc5a002c-2fcd-444e-9c50-2abd3be40a1b}, !- Handle
   unit 1,                                 !- Name
   ,                                       !- Rendering Color
   Residential;                            !- Building Unit Type
 
 OS:AdditionalProperties,
-<<<<<<< HEAD
-  {1b86d333-0118-4f54-b2ad-a596336dcd51}, !- Handle
-  {3d71328d-b6cc-4055-a0d7-ec926bfcd8b8}, !- Object Name
-=======
-  {cd21525b-d848-4afb-8d49-9f8616783354}, !- Handle
-  {61147516-b076-4da5-82e5-22ce30fb1796}, !- Object Name
->>>>>>> 7902c0f9
+  {ffb16ed8-a5a0-4248-8968-bba13e6f1ea2}, !- Handle
+  {dc5a002c-2fcd-444e-9c50-2abd3be40a1b}, !- Object Name
   NumberOfBedrooms,                       !- Feature Name 1
   Integer,                                !- Feature Data Type 1
   3,                                      !- Feature Value 1
@@ -1319,20 +900,12 @@
   3.3900000000000001;                     !- Feature Value 3
 
 OS:External:File,
-<<<<<<< HEAD
-  {41d94f53-574b-4218-a858-a53375e665b7}, !- Handle
-=======
-  {ec4a1962-ccca-43e5-8e7d-fbf46288dcc7}, !- Handle
->>>>>>> 7902c0f9
+  {330734bd-212e-468c-97a1-881f2d1e8987}, !- Handle
   8760.csv,                               !- Name
   8760.csv;                               !- File Name
 
 OS:Schedule:Day,
-<<<<<<< HEAD
-  {a8d03862-9622-4de4-a6ca-26772eab106a}, !- Handle
-=======
-  {d4f8909f-bce0-47c3-9533-5464bf31b894}, !- Handle
->>>>>>> 7902c0f9
+  {92375d13-00cb-4a62-9539-58d056cc1859}, !- Handle
   Schedule Day 1,                         !- Name
   ,                                       !- Schedule Type Limits Name
   ,                                       !- Interpolate to Timestep
@@ -1341,11 +914,7 @@
   0;                                      !- Value Until Time 1
 
 OS:Schedule:Day,
-<<<<<<< HEAD
-  {0983e919-762b-4b8d-9228-42b474bf082b}, !- Handle
-=======
-  {1259e747-5780-4614-bf72-dc25041cf551}, !- Handle
->>>>>>> 7902c0f9
+  {b786d6c9-0d93-4f91-ae0f-330f6ef3ce0f}, !- Handle
   Schedule Day 2,                         !- Name
   ,                                       !- Schedule Type Limits Name
   ,                                       !- Interpolate to Timestep
@@ -1354,17 +923,10 @@
   1;                                      !- Value Until Time 1
 
 OS:Schedule:File,
-<<<<<<< HEAD
-  {4b735610-2fb8-459e-8962-357a1f3fa36e}, !- Handle
+  {ab830911-e9f5-471c-98c4-85cf561ffa03}, !- Handle
   occupants,                              !- Name
-  {a8525f0f-8c0f-47bd-8949-f9cd40f1367e}, !- Schedule Type Limits Name
-  {41d94f53-574b-4218-a858-a53375e665b7}, !- External File Name
-=======
-  {0e2c81d0-a5e9-4314-a2de-341e899e3ebb}, !- Handle
-  occupants,                              !- Name
-  {b26af7de-e4b9-4684-80a3-3e71b0591a8d}, !- Schedule Type Limits Name
-  {ec4a1962-ccca-43e5-8e7d-fbf46288dcc7}, !- External File Name
->>>>>>> 7902c0f9
+  {c92d6103-aaf5-40f0-bd94-c0f0f77aa817}, !- Schedule Type Limits Name
+  {330734bd-212e-468c-97a1-881f2d1e8987}, !- External File Name
   1,                                      !- Column Number
   1,                                      !- Rows to Skip at Top
   8760,                                   !- Number of Hours of Data
@@ -1373,38 +935,22 @@
   60;                                     !- Minutes per Item
 
 OS:Schedule:Ruleset,
-<<<<<<< HEAD
-  {3b9ce83a-0473-48f8-b33e-4033454a6124}, !- Handle
+  {85669488-8517-4c33-be62-50635b6e1cec}, !- Handle
   Schedule Ruleset 1,                     !- Name
-  {4ab52f9f-12ee-4449-a08a-1ad42a3df3db}, !- Schedule Type Limits Name
-  {f9383dca-ff79-4778-9a7f-76d9d36ec4aa}; !- Default Day Schedule Name
+  {dc56c29b-c91d-463c-b566-5e25dde12800}, !- Schedule Type Limits Name
+  {c3cd31c7-9e8e-42ae-b933-708a05d50acd}; !- Default Day Schedule Name
 
 OS:Schedule:Day,
-  {f9383dca-ff79-4778-9a7f-76d9d36ec4aa}, !- Handle
+  {c3cd31c7-9e8e-42ae-b933-708a05d50acd}, !- Handle
   Schedule Day 3,                         !- Name
-  {4ab52f9f-12ee-4449-a08a-1ad42a3df3db}, !- Schedule Type Limits Name
-=======
-  {a6651fff-9001-435c-b02f-084e4f1869b3}, !- Handle
-  Schedule Ruleset 1,                     !- Name
-  {5954562c-65c8-4f4a-aaab-482faabbdbe7}, !- Schedule Type Limits Name
-  {d2229b1c-7ed5-41e7-9dbd-f55036eeae4f}; !- Default Day Schedule Name
-
-OS:Schedule:Day,
-  {d2229b1c-7ed5-41e7-9dbd-f55036eeae4f}, !- Handle
-  Schedule Day 3,                         !- Name
-  {5954562c-65c8-4f4a-aaab-482faabbdbe7}, !- Schedule Type Limits Name
->>>>>>> 7902c0f9
+  {dc56c29b-c91d-463c-b566-5e25dde12800}, !- Schedule Type Limits Name
   ,                                       !- Interpolate to Timestep
   24,                                     !- Hour 1
   0,                                      !- Minute 1
   112.539290946133;                       !- Value Until Time 1
 
 OS:People:Definition,
-<<<<<<< HEAD
-  {0cfd5407-64da-4395-853c-2d479094fee4}, !- Handle
-=======
-  {03aa5e7b-70b3-4ff4-92a7-968efa884a52}, !- Handle
->>>>>>> 7902c0f9
+  {618db105-5498-498b-9740-c907a5b747cd}, !- Handle
   res occupants|living space,             !- Name
   People,                                 !- Number of People Calculation Method
   3.39,                                   !- Number of People {people}
@@ -1417,21 +963,12 @@
   ZoneAveraged;                           !- Mean Radiant Temperature Calculation Type
 
 OS:People,
-<<<<<<< HEAD
-  {9a945c5a-a9a4-4f62-8333-2758405c44d7}, !- Handle
+  {6a88989b-8ee2-4bcf-b9f3-2f8863cfcfa9}, !- Handle
   res occupants|living space,             !- Name
-  {0cfd5407-64da-4395-853c-2d479094fee4}, !- People Definition Name
-  {7aaef4f2-bb8c-4b6f-997b-955c9df2f4fa}, !- Space or SpaceType Name
-  {4b735610-2fb8-459e-8962-357a1f3fa36e}, !- Number of People Schedule Name
-  {3b9ce83a-0473-48f8-b33e-4033454a6124}, !- Activity Level Schedule Name
-=======
-  {a2cabc0f-307c-4549-8786-b780422fa8ab}, !- Handle
-  res occupants|living space,             !- Name
-  {03aa5e7b-70b3-4ff4-92a7-968efa884a52}, !- People Definition Name
-  {34281f22-1327-4448-b07f-ba8fd10a5d6b}, !- Space or SpaceType Name
-  {0e2c81d0-a5e9-4314-a2de-341e899e3ebb}, !- Number of People Schedule Name
-  {a6651fff-9001-435c-b02f-084e4f1869b3}, !- Activity Level Schedule Name
->>>>>>> 7902c0f9
+  {618db105-5498-498b-9740-c907a5b747cd}, !- People Definition Name
+  {e5548069-5db0-47b1-882c-eb55bf895ce9}, !- Space or SpaceType Name
+  {ab830911-e9f5-471c-98c4-85cf561ffa03}, !- Number of People Schedule Name
+  {85669488-8517-4c33-be62-50635b6e1cec}, !- Activity Level Schedule Name
   ,                                       !- Surface Name/Angle Factor List Name
   ,                                       !- Work Efficiency Schedule Name
   ,                                       !- Clothing Insulation Schedule Name
@@ -1439,11 +976,7 @@
   1;                                      !- Multiplier
 
 OS:ScheduleTypeLimits,
-<<<<<<< HEAD
-  {4ab52f9f-12ee-4449-a08a-1ad42a3df3db}, !- Handle
-=======
-  {5954562c-65c8-4f4a-aaab-482faabbdbe7}, !- Handle
->>>>>>> 7902c0f9
+  {dc56c29b-c91d-463c-b566-5e25dde12800}, !- Handle
   ActivityLevel,                          !- Name
   0,                                      !- Lower Limit Value
   ,                                       !- Upper Limit Value
@@ -1451,37 +984,58 @@
   ActivityLevel;                          !- Unit Type
 
 OS:ScheduleTypeLimits,
-<<<<<<< HEAD
-  {a8525f0f-8c0f-47bd-8949-f9cd40f1367e}, !- Handle
-=======
-  {b26af7de-e4b9-4684-80a3-3e71b0591a8d}, !- Handle
->>>>>>> 7902c0f9
+  {c92d6103-aaf5-40f0-bd94-c0f0f77aa817}, !- Handle
   Fractional,                             !- Name
   0,                                      !- Lower Limit Value
   1,                                      !- Upper Limit Value
   Continuous;                             !- Numeric Type
 
 OS:ShadingSurfaceGroup,
-<<<<<<< HEAD
-  {f3202039-cc2f-4bcc-9fab-bbcf7c4c2ee6}, !- Handle
-=======
-  {9f92c439-ac75-4d3c-8804-76cded3eccb7}, !- Handle
->>>>>>> 7902c0f9
+  {b0dad645-f3ab-41e8-b918-24867b60013c}, !- Handle
   res eaves,                              !- Name
   Building;                               !- Shading Surface Type
 
 OS:ShadingSurface,
-<<<<<<< HEAD
-  {847d04b1-9884-466e-a254-805a4724882a}, !- Handle
+  {0dc5ae9e-c835-4ff9-88fa-e58f1217ddfc}, !- Handle
+  Surface 9 - res eaves,                  !- Name
+  ,                                       !- Construction Name
+  {b0dad645-f3ab-41e8-b918-24867b60013c}, !- Shading Surface Group Name
+  ,                                       !- Transmittance Schedule Name
+  ,                                       !- Number of Vertices
+  7.07538440716979, -12.9315688143396, 2.7432, !- X,Y,Z Vertex 1 {m}
+  7.07538440716979, -6.46578440716979, 5.9760922035849, !- X,Y,Z Vertex 2 {m}
+  6.46578440716979, -6.46578440716979, 5.9760922035849, !- X,Y,Z Vertex 3 {m}
+  6.46578440716979, -12.9315688143396, 2.7432; !- X,Y,Z Vertex 4 {m}
+
+OS:ShadingSurface,
+  {cd194dcf-6bcd-4835-94d1-986690de1d43}, !- Handle
+  Surface 9 - res eaves 1,                !- Name
+  ,                                       !- Construction Name
+  {b0dad645-f3ab-41e8-b918-24867b60013c}, !- Shading Surface Group Name
+  ,                                       !- Transmittance Schedule Name
+  ,                                       !- Number of Vertices
+  -0.6096, -6.46578440716979, 5.9760922035849, !- X,Y,Z Vertex 1 {m}
+  -0.6096, -12.9315688143396, 2.7432,     !- X,Y,Z Vertex 2 {m}
+  0, -12.9315688143396, 2.7432,           !- X,Y,Z Vertex 3 {m}
+  0, -6.46578440716979, 5.9760922035849;  !- X,Y,Z Vertex 4 {m}
+
+OS:ShadingSurface,
+  {8de92d3e-b3d4-479d-9236-793f83ebc492}, !- Handle
+  Surface 9 - res eaves 2,                !- Name
+  ,                                       !- Construction Name
+  {b0dad645-f3ab-41e8-b918-24867b60013c}, !- Shading Surface Group Name
+  ,                                       !- Transmittance Schedule Name
+  ,                                       !- Number of Vertices
+  0, -13.5411688143396, 2.4384,           !- X,Y,Z Vertex 1 {m}
+  6.46578440716979, -13.5411688143396, 2.4384, !- X,Y,Z Vertex 2 {m}
+  6.46578440716979, -12.9315688143396, 2.7432, !- X,Y,Z Vertex 3 {m}
+  0, -12.9315688143396, 2.7432;           !- X,Y,Z Vertex 4 {m}
+
+OS:ShadingSurface,
+  {c8b19fa3-8c45-4e37-bca2-78472e0a4961}, !- Handle
   Surface 8 - res eaves,                  !- Name
   ,                                       !- Construction Name
-  {f3202039-cc2f-4bcc-9fab-bbcf7c4c2ee6}, !- Shading Surface Group Name
-=======
-  {4f6d05d8-9de8-4446-ad70-c1d95097c516}, !- Handle
-  Surface 8 - res eaves,                  !- Name
-  ,                                       !- Construction Name
-  {9f92c439-ac75-4d3c-8804-76cded3eccb7}, !- Shading Surface Group Name
->>>>>>> 7902c0f9
+  {b0dad645-f3ab-41e8-b918-24867b60013c}, !- Shading Surface Group Name
   ,                                       !- Transmittance Schedule Name
   ,                                       !- Number of Vertices
   -0.6096, 0, 2.7432,                     !- X,Y,Z Vertex 1 {m}
@@ -1490,17 +1044,10 @@
   0, 0, 2.7432;                           !- X,Y,Z Vertex 4 {m}
 
 OS:ShadingSurface,
-<<<<<<< HEAD
-  {f2654aa8-a342-4da0-b9df-e0c7ff112193}, !- Handle
+  {928dae7e-f8a6-4709-9da0-c6568a441dba}, !- Handle
   Surface 8 - res eaves 1,                !- Name
   ,                                       !- Construction Name
-  {f3202039-cc2f-4bcc-9fab-bbcf7c4c2ee6}, !- Shading Surface Group Name
-=======
-  {5c5c4781-0ad8-4bb0-98d7-f2e788fd6c04}, !- Handle
-  Surface 8 - res eaves 1,                !- Name
-  ,                                       !- Construction Name
-  {9f92c439-ac75-4d3c-8804-76cded3eccb7}, !- Shading Surface Group Name
->>>>>>> 7902c0f9
+  {b0dad645-f3ab-41e8-b918-24867b60013c}, !- Shading Surface Group Name
   ,                                       !- Transmittance Schedule Name
   ,                                       !- Number of Vertices
   7.07538440716979, -6.46578440716979, 5.9760922035849, !- X,Y,Z Vertex 1 {m}
@@ -1509,77 +1056,13 @@
   6.46578440716979, -6.46578440716979, 5.9760922035849; !- X,Y,Z Vertex 4 {m}
 
 OS:ShadingSurface,
-<<<<<<< HEAD
-  {08af4e72-fc41-46eb-a23b-d1336497212b}, !- Handle
+  {13f76c57-88b8-4fe2-8bfe-e74c9fe42a3d}, !- Handle
   Surface 8 - res eaves 2,                !- Name
   ,                                       !- Construction Name
-  {f3202039-cc2f-4bcc-9fab-bbcf7c4c2ee6}, !- Shading Surface Group Name
-=======
-  {da4d5fa2-7fef-477b-a90f-468e05804257}, !- Handle
-  Surface 8 - res eaves 2,                !- Name
-  ,                                       !- Construction Name
-  {9f92c439-ac75-4d3c-8804-76cded3eccb7}, !- Shading Surface Group Name
->>>>>>> 7902c0f9
+  {b0dad645-f3ab-41e8-b918-24867b60013c}, !- Shading Surface Group Name
   ,                                       !- Transmittance Schedule Name
   ,                                       !- Number of Vertices
   6.46578440716979, 0.6096, 2.4384,       !- X,Y,Z Vertex 1 {m}
   0, 0.6096, 2.4384,                      !- X,Y,Z Vertex 2 {m}
   0, 0, 2.7432,                           !- X,Y,Z Vertex 3 {m}
   6.46578440716979, 0, 2.7432;            !- X,Y,Z Vertex 4 {m}
-
-OS:ShadingSurface,
-<<<<<<< HEAD
-  {ff0778c0-d364-4bf7-966e-669aa876e729}, !- Handle
-  Surface 9 - res eaves,                  !- Name
-  ,                                       !- Construction Name
-  {f3202039-cc2f-4bcc-9fab-bbcf7c4c2ee6}, !- Shading Surface Group Name
-=======
-  {268a5e4d-59da-4245-8ac8-68ff3882d13b}, !- Handle
-  Surface 9 - res eaves,                  !- Name
-  ,                                       !- Construction Name
-  {9f92c439-ac75-4d3c-8804-76cded3eccb7}, !- Shading Surface Group Name
->>>>>>> 7902c0f9
-  ,                                       !- Transmittance Schedule Name
-  ,                                       !- Number of Vertices
-  7.07538440716979, -12.9315688143396, 2.7432, !- X,Y,Z Vertex 1 {m}
-  7.07538440716979, -6.46578440716979, 5.9760922035849, !- X,Y,Z Vertex 2 {m}
-  6.46578440716979, -6.46578440716979, 5.9760922035849, !- X,Y,Z Vertex 3 {m}
-  6.46578440716979, -12.9315688143396, 2.7432; !- X,Y,Z Vertex 4 {m}
-
-OS:ShadingSurface,
-<<<<<<< HEAD
-  {b4dc2847-c97a-4b61-9bb1-9c912c639eff}, !- Handle
-  Surface 9 - res eaves 1,                !- Name
-  ,                                       !- Construction Name
-  {f3202039-cc2f-4bcc-9fab-bbcf7c4c2ee6}, !- Shading Surface Group Name
-=======
-  {63ed9607-0aaa-442b-967b-1ab60f767f66}, !- Handle
-  Surface 9 - res eaves 1,                !- Name
-  ,                                       !- Construction Name
-  {9f92c439-ac75-4d3c-8804-76cded3eccb7}, !- Shading Surface Group Name
->>>>>>> 7902c0f9
-  ,                                       !- Transmittance Schedule Name
-  ,                                       !- Number of Vertices
-  -0.6096, -6.46578440716979, 5.9760922035849, !- X,Y,Z Vertex 1 {m}
-  -0.6096, -12.9315688143396, 2.7432,     !- X,Y,Z Vertex 2 {m}
-  0, -12.9315688143396, 2.7432,           !- X,Y,Z Vertex 3 {m}
-  0, -6.46578440716979, 5.9760922035849;  !- X,Y,Z Vertex 4 {m}
-
-OS:ShadingSurface,
-<<<<<<< HEAD
-  {e75eff51-be8b-4206-b3cb-65ef781fd332}, !- Handle
-  Surface 9 - res eaves 2,                !- Name
-  ,                                       !- Construction Name
-  {f3202039-cc2f-4bcc-9fab-bbcf7c4c2ee6}, !- Shading Surface Group Name
-=======
-  {3d567f58-cd21-4b7c-8ed7-660587cab9d7}, !- Handle
-  Surface 9 - res eaves 2,                !- Name
-  ,                                       !- Construction Name
-  {9f92c439-ac75-4d3c-8804-76cded3eccb7}, !- Shading Surface Group Name
->>>>>>> 7902c0f9
-  ,                                       !- Transmittance Schedule Name
-  ,                                       !- Number of Vertices
-  0, -13.5411688143396, 2.4384,           !- X,Y,Z Vertex 1 {m}
-  6.46578440716979, -13.5411688143396, 2.4384, !- X,Y,Z Vertex 2 {m}
-  6.46578440716979, -12.9315688143396, 2.7432, !- X,Y,Z Vertex 3 {m}
-  0, -12.9315688143396, 2.7432;           !- X,Y,Z Vertex 4 {m}
