!- NOTE: Auto-generated from /test/osw_files/SFA_4units_1story_CS_UA_3Beds_2Baths_Denver.osw

OS:Version,
<<<<<<< HEAD
  {dff3b10d-9b32-4fab-a7ac-55b2e9cd67f1}, !- Handle
  2.9.0;                                  !- Version Identifier

OS:SimulationControl,
  {7a64aa9f-72ab-4b55-adce-2529b061df65}, !- Handle
=======
  {14bd1b7b-8382-4164-9b8c-c32ae2076de1}, !- Handle
  2.9.0;                                  !- Version Identifier

OS:SimulationControl,
  {5a7d9238-f426-449c-a2be-3e4497ad71e3}, !- Handle
>>>>>>> 3c1d7324
  ,                                       !- Do Zone Sizing Calculation
  ,                                       !- Do System Sizing Calculation
  ,                                       !- Do Plant Sizing Calculation
  No;                                     !- Run Simulation for Sizing Periods

OS:Timestep,
<<<<<<< HEAD
  {3b4043e6-99df-4685-9b9c-f87fb51c087e}, !- Handle
  6;                                      !- Number of Timesteps per Hour

OS:ShadowCalculation,
  {249e3f42-d405-4134-b0db-a3d5170edeb4}, !- Handle
=======
  {308d0f03-5972-420e-9994-df50a3421dba}, !- Handle
  6;                                      !- Number of Timesteps per Hour

OS:ShadowCalculation,
  {286a6268-b478-46fb-8da0-88fe9d199084}, !- Handle
>>>>>>> 3c1d7324
  20,                                     !- Calculation Frequency
  200;                                    !- Maximum Figures in Shadow Overlap Calculations

OS:SurfaceConvectionAlgorithm:Outside,
<<<<<<< HEAD
  {0bb82b13-a38c-4c29-a10d-d6f2073b70e0}, !- Handle
  DOE-2;                                  !- Algorithm

OS:SurfaceConvectionAlgorithm:Inside,
  {f3807f64-4056-4129-9fe5-84ed20eddb11}, !- Handle
  TARP;                                   !- Algorithm

OS:ZoneCapacitanceMultiplier:ResearchSpecial,
  {b2e9c033-e3d4-449e-baf6-a865e50ccf4a}, !- Handle
=======
  {07a38912-36c4-49e5-80dd-26a709eab3b5}, !- Handle
  DOE-2;                                  !- Algorithm

OS:SurfaceConvectionAlgorithm:Inside,
  {bb8fe7d5-0003-4e08-8029-ac9315616da2}, !- Handle
  TARP;                                   !- Algorithm

OS:ZoneCapacitanceMultiplier:ResearchSpecial,
  {b258d238-c905-45a3-b358-74cda9601736}, !- Handle
>>>>>>> 3c1d7324
  ,                                       !- Temperature Capacity Multiplier
  15,                                     !- Humidity Capacity Multiplier
  ;                                       !- Carbon Dioxide Capacity Multiplier

OS:RunPeriod,
<<<<<<< HEAD
  {d123fd4f-52fe-43c8-8510-faedfec83a7f}, !- Handle
=======
  {09400718-6ee3-4425-a032-a90b7fcbacba}, !- Handle
>>>>>>> 3c1d7324
  Run Period 1,                           !- Name
  1,                                      !- Begin Month
  1,                                      !- Begin Day of Month
  12,                                     !- End Month
  31,                                     !- End Day of Month
  ,                                       !- Use Weather File Holidays and Special Days
  ,                                       !- Use Weather File Daylight Saving Period
  ,                                       !- Apply Weekend Holiday Rule
  ,                                       !- Use Weather File Rain Indicators
  ,                                       !- Use Weather File Snow Indicators
  ;                                       !- Number of Times Runperiod to be Repeated

OS:YearDescription,
<<<<<<< HEAD
  {3784a34f-ca30-4a5e-8409-06d844cd6be7}, !- Handle
=======
  {ea5dc9c2-30de-4d91-b779-3a61b8318d9b}, !- Handle
>>>>>>> 3c1d7324
  2007,                                   !- Calendar Year
  ,                                       !- Day of Week for Start Day
  ;                                       !- Is Leap Year

OS:WeatherFile,
<<<<<<< HEAD
  {c121f53a-146c-4205-84d2-46027c84f11a}, !- Handle
=======
  {c4a25cd5-43c4-441e-9e07-ff36d3c576ff}, !- Handle
>>>>>>> 3c1d7324
  Denver Intl Ap,                         !- City
  CO,                                     !- State Province Region
  USA,                                    !- Country
  TMY3,                                   !- Data Source
  725650,                                 !- WMO Number
  39.83,                                  !- Latitude {deg}
  -104.65,                                !- Longitude {deg}
  -7,                                     !- Time Zone {hr}
  1650,                                   !- Elevation {m}
  file:../weather/USA_CO_Denver.Intl.AP.725650_TMY3.epw, !- Url
  E23378AA;                               !- Checksum

OS:AdditionalProperties,
<<<<<<< HEAD
  {3e8a51c7-db5a-43c4-994c-324021739b99}, !- Handle
  {c121f53a-146c-4205-84d2-46027c84f11a}, !- Object Name
=======
  {679c2fbf-3321-4f1e-af3d-74564a9552a4}, !- Handle
  {c4a25cd5-43c4-441e-9e07-ff36d3c576ff}, !- Object Name
>>>>>>> 3c1d7324
  EPWHeaderCity,                          !- Feature Name 1
  String,                                 !- Feature Data Type 1
  Denver Intl Ap,                         !- Feature Value 1
  EPWHeaderState,                         !- Feature Name 2
  String,                                 !- Feature Data Type 2
  CO,                                     !- Feature Value 2
  EPWHeaderCountry,                       !- Feature Name 3
  String,                                 !- Feature Data Type 3
  USA,                                    !- Feature Value 3
  EPWHeaderDataSource,                    !- Feature Name 4
  String,                                 !- Feature Data Type 4
  TMY3,                                   !- Feature Value 4
  EPWHeaderStation,                       !- Feature Name 5
  String,                                 !- Feature Data Type 5
  725650,                                 !- Feature Value 5
  EPWHeaderLatitude,                      !- Feature Name 6
  Double,                                 !- Feature Data Type 6
  39.829999999999998,                     !- Feature Value 6
  EPWHeaderLongitude,                     !- Feature Name 7
  Double,                                 !- Feature Data Type 7
  -104.65000000000001,                    !- Feature Value 7
  EPWHeaderTimezone,                      !- Feature Name 8
  Double,                                 !- Feature Data Type 8
  -7,                                     !- Feature Value 8
  EPWHeaderAltitude,                      !- Feature Name 9
  Double,                                 !- Feature Data Type 9
  5413.3858267716532,                     !- Feature Value 9
  EPWHeaderLocalPressure,                 !- Feature Name 10
  Double,                                 !- Feature Data Type 10
  0.81937567683596546,                    !- Feature Value 10
  EPWHeaderRecordsPerHour,                !- Feature Name 11
  Double,                                 !- Feature Data Type 11
  0,                                      !- Feature Value 11
  EPWDataAnnualAvgDrybulb,                !- Feature Name 12
  Double,                                 !- Feature Data Type 12
  51.575616438356228,                     !- Feature Value 12
  EPWDataAnnualMinDrybulb,                !- Feature Name 13
  Double,                                 !- Feature Data Type 13
  -2.9200000000000017,                    !- Feature Value 13
  EPWDataAnnualMaxDrybulb,                !- Feature Name 14
  Double,                                 !- Feature Data Type 14
  104,                                    !- Feature Value 14
  EPWDataCDD50F,                          !- Feature Name 15
  Double,                                 !- Feature Data Type 15
  3072.2925000000005,                     !- Feature Value 15
  EPWDataCDD65F,                          !- Feature Name 16
  Double,                                 !- Feature Data Type 16
  883.62000000000035,                     !- Feature Value 16
  EPWDataHDD50F,                          !- Feature Name 17
  Double,                                 !- Feature Data Type 17
  2497.1925000000001,                     !- Feature Value 17
  EPWDataHDD65F,                          !- Feature Name 18
  Double,                                 !- Feature Data Type 18
  5783.5200000000013,                     !- Feature Value 18
  EPWDataAnnualAvgWindspeed,              !- Feature Name 19
  Double,                                 !- Feature Data Type 19
  3.9165296803649667,                     !- Feature Value 19
  EPWDataMonthlyAvgDrybulbs,              !- Feature Name 20
  String,                                 !- Feature Data Type 20
  33.4191935483871&#4431.90142857142857&#4443.02620967741937&#4442.48624999999999&#4459.877741935483854&#4473.57574999999997&#4472.07975806451608&#4472.70008064516134&#4466.49200000000006&#4450.079112903225806&#4437.218250000000005&#4434.582177419354835, !- Feature Value 20
  EPWDataGroundMonthlyTemps,              !- Feature Name 21
  String,                                 !- Feature Data Type 21
  44.08306285945173&#4440.89570904991865&#4440.64045432632048&#4442.153016571250646&#4448.225111118704206&#4454.268919273837525&#4459.508577937551024&#4462.82777283423508&#4463.10975667174995&#4460.41014950381947&#4455.304105212311526&#4449.445696474514364, !- Feature Value 21
  EPWDataWSF,                             !- Feature Name 22
  Double,                                 !- Feature Data Type 22
  0.58999999999999997,                    !- Feature Value 22
  EPWDataMonthlyAvgDailyHighDrybulbs,     !- Feature Name 23
  String,                                 !- Feature Data Type 23
  47.41032258064516&#4446.58642857142857&#4455.15032258064517&#4453.708&#4472.80193548387098&#4488.67600000000002&#4486.1858064516129&#4485.87225806451613&#4482.082&#4463.18064516129033&#4448.73400000000001&#4448.87935483870968, !- Feature Value 23
  EPWDataMonthlyAvgDailyLowDrybulbs,      !- Feature Name 24
  String,                                 !- Feature Data Type 24
  19.347741935483874&#4419.856428571428573&#4430.316129032258065&#4431.112&#4447.41612903225806&#4457.901999999999994&#4459.063870967741934&#4460.956774193548384&#4452.352000000000004&#4438.41612903225806&#4427.002000000000002&#4423.02903225806451, !- Feature Value 24
  EPWDesignHeatingDrybulb,                !- Feature Name 25
  Double,                                 !- Feature Data Type 25
  12.02,                                  !- Feature Value 25
  EPWDesignHeatingWindspeed,              !- Feature Name 26
  Double,                                 !- Feature Data Type 26
  2.8062500000000004,                     !- Feature Value 26
  EPWDesignCoolingDrybulb,                !- Feature Name 27
  Double,                                 !- Feature Data Type 27
  91.939999999999998,                     !- Feature Value 27
  EPWDesignCoolingWetbulb,                !- Feature Name 28
  Double,                                 !- Feature Data Type 28
  59.95131430195849,                      !- Feature Value 28
  EPWDesignCoolingHumidityRatio,          !- Feature Name 29
  Double,                                 !- Feature Data Type 29
  0.0059161086834698092,                  !- Feature Value 29
  EPWDesignCoolingWindspeed,              !- Feature Name 30
  Double,                                 !- Feature Data Type 30
  3.7999999999999989,                     !- Feature Value 30
  EPWDesignDailyTemperatureRange,         !- Feature Name 31
  Double,                                 !- Feature Data Type 31
  24.915483870967748,                     !- Feature Value 31
  EPWDesignDehumidDrybulb,                !- Feature Name 32
  Double,                                 !- Feature Data Type 32
  67.996785714285721,                     !- Feature Value 32
  EPWDesignDehumidHumidityRatio,          !- Feature Name 33
  Double,                                 !- Feature Data Type 33
  0.012133744170488724,                   !- Feature Value 33
  EPWDesignCoolingDirectNormal,           !- Feature Name 34
  Double,                                 !- Feature Data Type 34
  985,                                    !- Feature Value 34
  EPWDesignCoolingDiffuseHorizontal,      !- Feature Name 35
  Double,                                 !- Feature Data Type 35
  84;                                     !- Feature Value 35

OS:Site,
<<<<<<< HEAD
  {cdfcc16e-f12c-49bc-b7f7-472741c03e9f}, !- Handle
=======
  {62c1c23d-9f53-4886-b700-bae1d91fed44}, !- Handle
>>>>>>> 3c1d7324
  Denver Intl Ap_CO_USA,                  !- Name
  39.83,                                  !- Latitude {deg}
  -104.65,                                !- Longitude {deg}
  -7,                                     !- Time Zone {hr}
  1650,                                   !- Elevation {m}
  ;                                       !- Terrain

OS:ClimateZones,
<<<<<<< HEAD
  {44eb6388-a2ad-4147-bda1-be57ee66702b}, !- Handle
=======
  {08cbe546-ee67-490e-8e47-2c235bd0ede5}, !- Handle
>>>>>>> 3c1d7324
  ,                                       !- Active Institution
  ,                                       !- Active Year
  ,                                       !- Climate Zone Institution Name 1
  ,                                       !- Climate Zone Document Name 1
  ,                                       !- Climate Zone Document Year 1
  ,                                       !- Climate Zone Value 1
  Building America,                       !- Climate Zone Institution Name 2
  ,                                       !- Climate Zone Document Name 2
  0,                                      !- Climate Zone Document Year 2
  Cold;                                   !- Climate Zone Value 2

OS:Site:WaterMainsTemperature,
<<<<<<< HEAD
  {de7996fd-85d8-45b9-9472-d38cd1df26c6}, !- Handle
=======
  {4eb2eeb1-9951-4fc9-a062-1e235152bb73}, !- Handle
>>>>>>> 3c1d7324
  Correlation,                            !- Calculation Method
  ,                                       !- Temperature Schedule Name
  10.8753424657535,                       !- Annual Average Outdoor Air Temperature {C}
  23.1524007936508;                       !- Maximum Difference In Monthly Average Outdoor Air Temperatures {deltaC}

OS:RunPeriodControl:DaylightSavingTime,
<<<<<<< HEAD
  {a9fc5dc8-be13-427b-9f26-ac24199c959d}, !- Handle
=======
  {3288d2d1-ca68-4d10-b2a3-2f491a25d287}, !- Handle
>>>>>>> 3c1d7324
  3/12,                                   !- Start Date
  11/5;                                   !- End Date

OS:Site:GroundTemperature:Deep,
<<<<<<< HEAD
  {5cbe34f8-44d7-4864-b444-82ef617b7a4c}, !- Handle
=======
  {6b903658-0caa-4f6e-906a-59b79312e74d}, !- Handle
>>>>>>> 3c1d7324
  10.8753424657535,                       !- January Deep Ground Temperature {C}
  10.8753424657535,                       !- February Deep Ground Temperature {C}
  10.8753424657535,                       !- March Deep Ground Temperature {C}
  10.8753424657535,                       !- April Deep Ground Temperature {C}
  10.8753424657535,                       !- May Deep Ground Temperature {C}
  10.8753424657535,                       !- June Deep Ground Temperature {C}
  10.8753424657535,                       !- July Deep Ground Temperature {C}
  10.8753424657535,                       !- August Deep Ground Temperature {C}
  10.8753424657535,                       !- September Deep Ground Temperature {C}
  10.8753424657535,                       !- October Deep Ground Temperature {C}
  10.8753424657535,                       !- November Deep Ground Temperature {C}
  10.8753424657535;                       !- December Deep Ground Temperature {C}

OS:Building,
<<<<<<< HEAD
  {23a19c7f-efd5-4f2a-81b5-e6c7e7df39b2}, !- Handle
=======
  {96638771-af92-43c0-8e1d-717cf6ad6f2f}, !- Handle
>>>>>>> 3c1d7324
  Building 1,                             !- Name
  ,                                       !- Building Sector Type
  0,                                      !- North Axis {deg}
  ,                                       !- Nominal Floor to Floor Height {m}
  ,                                       !- Space Type Name
  ,                                       !- Default Construction Set Name
  ,                                       !- Default Schedule Set Name
  1,                                      !- Standards Number of Stories
  1,                                      !- Standards Number of Above Ground Stories
  ,                                       !- Standards Template
  singlefamilyattached,                   !- Standards Building Type
  4;                                      !- Standards Number of Living Units

OS:AdditionalProperties,
<<<<<<< HEAD
  {b6f3cfdc-f710-4654-8c67-850fb10178d2}, !- Handle
  {23a19c7f-efd5-4f2a-81b5-e6c7e7df39b2}, !- Object Name
=======
  {6b81f7af-ceb2-4aca-986b-48e60df6c741}, !- Handle
  {96638771-af92-43c0-8e1d-717cf6ad6f2f}, !- Object Name
>>>>>>> 3c1d7324
  num_units,                              !- Feature Name 1
  Integer,                                !- Feature Data Type 1
  4,                                      !- Feature Value 1
  has_rear_units,                         !- Feature Name 2
  Boolean,                                !- Feature Data Type 2
  false,                                  !- Feature Value 2
  horz_location,                          !- Feature Name 3
  String,                                 !- Feature Data Type 3
  Left,                                   !- Feature Value 3
  num_floors,                             !- Feature Name 4
  Integer,                                !- Feature Data Type 4
  1;                                      !- Feature Value 4

OS:ThermalZone,
<<<<<<< HEAD
  {1ddd572b-de2c-405a-b01b-47bc60717523}, !- Handle
=======
  {b708eb9d-389e-4896-b270-bc2d1f94b6cc}, !- Handle
>>>>>>> 3c1d7324
  living zone,                            !- Name
  ,                                       !- Multiplier
  ,                                       !- Ceiling Height {m}
  ,                                       !- Volume {m3}
  ,                                       !- Floor Area {m2}
  ,                                       !- Zone Inside Convection Algorithm
  ,                                       !- Zone Outside Convection Algorithm
  ,                                       !- Zone Conditioning Equipment List Name
<<<<<<< HEAD
  {5aa411f0-dcd1-460f-8ebd-4b8d206ee8eb}, !- Zone Air Inlet Port List
  {a8bda2f2-6523-46f7-8f57-f8b95be25050}, !- Zone Air Exhaust Port List
  {0713e9ef-8cd4-4189-8a80-bbd54b5f936b}, !- Zone Air Node Name
  {49767e4b-ef8c-49fe-9b33-9f970da2c7af}, !- Zone Return Air Port List
=======
  {c191f845-ffab-4147-bc99-cb683f05db23}, !- Zone Air Inlet Port List
  {9474388a-e399-413d-ab44-c8915e5e35e8}, !- Zone Air Exhaust Port List
  {377c66ec-ff4b-4fd9-b463-eb86d8e9ed58}, !- Zone Air Node Name
  {a5e1f564-cba6-4496-84fa-9a4a60f010fc}, !- Zone Return Air Port List
>>>>>>> 3c1d7324
  ,                                       !- Primary Daylighting Control Name
  ,                                       !- Fraction of Zone Controlled by Primary Daylighting Control
  ,                                       !- Secondary Daylighting Control Name
  ,                                       !- Fraction of Zone Controlled by Secondary Daylighting Control
  ,                                       !- Illuminance Map Name
  ,                                       !- Group Rendering Name
  ,                                       !- Thermostat Name
  No;                                     !- Use Ideal Air Loads

OS:Node,
<<<<<<< HEAD
  {1556a312-b108-4d8e-b5f5-91ee30fea2c2}, !- Handle
  Node 1,                                 !- Name
  {0713e9ef-8cd4-4189-8a80-bbd54b5f936b}, !- Inlet Port
  ;                                       !- Outlet Port

OS:Connection,
  {0713e9ef-8cd4-4189-8a80-bbd54b5f936b}, !- Handle
  {8e404f7f-a699-4e07-af10-ae0e43423f62}, !- Name
  {1ddd572b-de2c-405a-b01b-47bc60717523}, !- Source Object
  11,                                     !- Outlet Port
  {1556a312-b108-4d8e-b5f5-91ee30fea2c2}, !- Target Object
  2;                                      !- Inlet Port

OS:PortList,
  {5aa411f0-dcd1-460f-8ebd-4b8d206ee8eb}, !- Handle
  {73805221-572f-45f8-b847-93bca2a16ae7}, !- Name
  {1ddd572b-de2c-405a-b01b-47bc60717523}; !- HVAC Component

OS:PortList,
  {a8bda2f2-6523-46f7-8f57-f8b95be25050}, !- Handle
  {e0603d05-9bc6-4dc3-ad31-7b0ef3c6ec4c}, !- Name
  {1ddd572b-de2c-405a-b01b-47bc60717523}; !- HVAC Component

OS:PortList,
  {49767e4b-ef8c-49fe-9b33-9f970da2c7af}, !- Handle
  {c9da2d8e-9ded-4f7c-b6ca-e0403acaa2fc}, !- Name
  {1ddd572b-de2c-405a-b01b-47bc60717523}; !- HVAC Component

OS:Sizing:Zone,
  {90b90f8e-86b5-4a06-a6bf-ae54ff1a3676}, !- Handle
  {1ddd572b-de2c-405a-b01b-47bc60717523}, !- Zone or ZoneList Name
=======
  {e74b2562-4ded-415b-a92f-a34b4fb3bd1b}, !- Handle
  Node 1,                                 !- Name
  {377c66ec-ff4b-4fd9-b463-eb86d8e9ed58}, !- Inlet Port
  ;                                       !- Outlet Port

OS:Connection,
  {377c66ec-ff4b-4fd9-b463-eb86d8e9ed58}, !- Handle
  {1cc09a58-8640-486f-9363-62b404d3c4f2}, !- Name
  {b708eb9d-389e-4896-b270-bc2d1f94b6cc}, !- Source Object
  11,                                     !- Outlet Port
  {e74b2562-4ded-415b-a92f-a34b4fb3bd1b}, !- Target Object
  2;                                      !- Inlet Port

OS:PortList,
  {c191f845-ffab-4147-bc99-cb683f05db23}, !- Handle
  {39e8b565-aafe-4b5c-8be9-ec5cef3422ef}, !- Name
  {b708eb9d-389e-4896-b270-bc2d1f94b6cc}; !- HVAC Component

OS:PortList,
  {9474388a-e399-413d-ab44-c8915e5e35e8}, !- Handle
  {e91328dd-9597-46ac-b0e1-15b962434dfb}, !- Name
  {b708eb9d-389e-4896-b270-bc2d1f94b6cc}; !- HVAC Component

OS:PortList,
  {a5e1f564-cba6-4496-84fa-9a4a60f010fc}, !- Handle
  {b59565bf-b8a0-457d-ab81-9bb919af0091}, !- Name
  {b708eb9d-389e-4896-b270-bc2d1f94b6cc}; !- HVAC Component

OS:Sizing:Zone,
  {7d44e670-2aff-40c8-8994-58e12ee43039}, !- Handle
  {b708eb9d-389e-4896-b270-bc2d1f94b6cc}, !- Zone or ZoneList Name
>>>>>>> 3c1d7324
  SupplyAirTemperature,                   !- Zone Cooling Design Supply Air Temperature Input Method
  14,                                     !- Zone Cooling Design Supply Air Temperature {C}
  11.11,                                  !- Zone Cooling Design Supply Air Temperature Difference {deltaC}
  SupplyAirTemperature,                   !- Zone Heating Design Supply Air Temperature Input Method
  40,                                     !- Zone Heating Design Supply Air Temperature {C}
  11.11,                                  !- Zone Heating Design Supply Air Temperature Difference {deltaC}
  0.0085,                                 !- Zone Cooling Design Supply Air Humidity Ratio {kg-H2O/kg-air}
  0.008,                                  !- Zone Heating Design Supply Air Humidity Ratio {kg-H2O/kg-air}
  ,                                       !- Zone Heating Sizing Factor
  ,                                       !- Zone Cooling Sizing Factor
  DesignDay,                              !- Cooling Design Air Flow Method
  ,                                       !- Cooling Design Air Flow Rate {m3/s}
  ,                                       !- Cooling Minimum Air Flow per Zone Floor Area {m3/s-m2}
  ,                                       !- Cooling Minimum Air Flow {m3/s}
  ,                                       !- Cooling Minimum Air Flow Fraction
  DesignDay,                              !- Heating Design Air Flow Method
  ,                                       !- Heating Design Air Flow Rate {m3/s}
  ,                                       !- Heating Maximum Air Flow per Zone Floor Area {m3/s-m2}
  ,                                       !- Heating Maximum Air Flow {m3/s}
  ,                                       !- Heating Maximum Air Flow Fraction
  ,                                       !- Design Zone Air Distribution Effectiveness in Cooling Mode
  ,                                       !- Design Zone Air Distribution Effectiveness in Heating Mode
  No,                                     !- Account for Dedicated Outdoor Air System
  NeutralSupplyAir,                       !- Dedicated Outdoor Air System Control Strategy
  autosize,                               !- Dedicated Outdoor Air Low Setpoint Temperature for Design {C}
  autosize;                               !- Dedicated Outdoor Air High Setpoint Temperature for Design {C}

OS:ZoneHVAC:EquipmentList,
<<<<<<< HEAD
  {fdcc032f-61f2-44bb-b569-262b3ad35372}, !- Handle
  Zone HVAC Equipment List 1,             !- Name
  {1ddd572b-de2c-405a-b01b-47bc60717523}; !- Thermal Zone

OS:Space,
  {28bbcc7f-906d-4f9d-8e3e-18c93d8fc339}, !- Handle
  living space,                           !- Name
  {e807b018-071c-4713-9303-97fb01c0a482}, !- Space Type Name
=======
  {fe5fb1c6-cf8f-4a40-b427-5b2f222b742e}, !- Handle
  Zone HVAC Equipment List 1,             !- Name
  {b708eb9d-389e-4896-b270-bc2d1f94b6cc}; !- Thermal Zone

OS:Space,
  {5e099f62-8da9-4c4a-a5f2-4a00fb77b99f}, !- Handle
  living space,                           !- Name
  {64c3ee62-8c26-4e35-ba0a-0e1f022a2d1b}, !- Space Type Name
>>>>>>> 3c1d7324
  ,                                       !- Default Construction Set Name
  ,                                       !- Default Schedule Set Name
  ,                                       !- Direction of Relative North {deg}
  ,                                       !- X Origin {m}
  ,                                       !- Y Origin {m}
  ,                                       !- Z Origin {m}
  ,                                       !- Building Story Name
<<<<<<< HEAD
  {1ddd572b-de2c-405a-b01b-47bc60717523}, !- Thermal Zone Name
  ,                                       !- Part of Total Floor Area
  ,                                       !- Design Specification Outdoor Air Object Name
  {b0b707b1-fd24-4068-999b-487639dd37a1}; !- Building Unit Name

OS:Surface,
  {b6b09430-84a6-493d-9055-3bb90ad73dd3}, !- Handle
  Surface 1,                              !- Name
  Floor,                                  !- Surface Type
  ,                                       !- Construction Name
  {28bbcc7f-906d-4f9d-8e3e-18c93d8fc339}, !- Space Name
  Surface,                                !- Outside Boundary Condition
  {7f67849b-f339-4b52-a4aa-c43ef0af7318}, !- Outside Boundary Condition Object
=======
  {b708eb9d-389e-4896-b270-bc2d1f94b6cc}, !- Thermal Zone Name
  ,                                       !- Part of Total Floor Area
  ,                                       !- Design Specification Outdoor Air Object Name
  {5ca2961e-4527-4254-9f39-3a8bf51c7ea2}; !- Building Unit Name

OS:Surface,
  {5d389829-017f-40c5-8279-b8e3270bfb68}, !- Handle
  Surface 1,                              !- Name
  Floor,                                  !- Surface Type
  ,                                       !- Construction Name
  {5e099f62-8da9-4c4a-a5f2-4a00fb77b99f}, !- Space Name
  Surface,                                !- Outside Boundary Condition
  {6db315e6-732c-404d-8acf-7d230a4d1c01}, !- Outside Boundary Condition Object
>>>>>>> 3c1d7324
  NoSun,                                  !- Sun Exposure
  NoWind,                                 !- Wind Exposure
  ,                                       !- View Factor to Ground
  ,                                       !- Number of Vertices
  0, -12.9315688143396, 0,                !- X,Y,Z Vertex 1 {m}
  0, 0, 0,                                !- X,Y,Z Vertex 2 {m}
  6.46578440716979, 0, 0,                 !- X,Y,Z Vertex 3 {m}
  6.46578440716979, -12.9315688143396, 0; !- X,Y,Z Vertex 4 {m}

OS:Surface,
<<<<<<< HEAD
  {a8d938bc-fa3a-4fa4-b849-aa2abb78bc2b}, !- Handle
  Surface 2,                              !- Name
  Wall,                                   !- Surface Type
  ,                                       !- Construction Name
  {28bbcc7f-906d-4f9d-8e3e-18c93d8fc339}, !- Space Name
=======
  {62f5e5b1-cce6-4efe-ac95-41b0d299fa33}, !- Handle
  Surface 2,                              !- Name
  Wall,                                   !- Surface Type
  ,                                       !- Construction Name
  {5e099f62-8da9-4c4a-a5f2-4a00fb77b99f}, !- Space Name
>>>>>>> 3c1d7324
  Outdoors,                               !- Outside Boundary Condition
  ,                                       !- Outside Boundary Condition Object
  SunExposed,                             !- Sun Exposure
  WindExposed,                            !- Wind Exposure
  ,                                       !- View Factor to Ground
  ,                                       !- Number of Vertices
  0, 0, 2.4384,                           !- X,Y,Z Vertex 1 {m}
  0, 0, 0,                                !- X,Y,Z Vertex 2 {m}
  0, -12.9315688143396, 0,                !- X,Y,Z Vertex 3 {m}
  0, -12.9315688143396, 2.4384;           !- X,Y,Z Vertex 4 {m}

OS:Surface,
<<<<<<< HEAD
  {1f7ed000-9bc0-467f-80ab-afa052b851dd}, !- Handle
  Surface 3,                              !- Name
  Wall,                                   !- Surface Type
  ,                                       !- Construction Name
  {28bbcc7f-906d-4f9d-8e3e-18c93d8fc339}, !- Space Name
=======
  {e8ccfa32-2d42-4f95-ae81-8f930ff4343f}, !- Handle
  Surface 3,                              !- Name
  Wall,                                   !- Surface Type
  ,                                       !- Construction Name
  {5e099f62-8da9-4c4a-a5f2-4a00fb77b99f}, !- Space Name
>>>>>>> 3c1d7324
  Outdoors,                               !- Outside Boundary Condition
  ,                                       !- Outside Boundary Condition Object
  SunExposed,                             !- Sun Exposure
  WindExposed,                            !- Wind Exposure
  ,                                       !- View Factor to Ground
  ,                                       !- Number of Vertices
  6.46578440716979, 0, 2.4384,            !- X,Y,Z Vertex 1 {m}
  6.46578440716979, 0, 0,                 !- X,Y,Z Vertex 2 {m}
  0, 0, 0,                                !- X,Y,Z Vertex 3 {m}
  0, 0, 2.4384;                           !- X,Y,Z Vertex 4 {m}

OS:Surface,
<<<<<<< HEAD
  {fd2474b8-de25-4060-b3e5-9b3daa2580ab}, !- Handle
  Surface 4,                              !- Name
  Wall,                                   !- Surface Type
  ,                                       !- Construction Name
  {28bbcc7f-906d-4f9d-8e3e-18c93d8fc339}, !- Space Name
=======
  {6d5ffcec-8b07-495d-8177-e546bce01da1}, !- Handle
  Surface 4,                              !- Name
  Wall,                                   !- Surface Type
  ,                                       !- Construction Name
  {5e099f62-8da9-4c4a-a5f2-4a00fb77b99f}, !- Space Name
>>>>>>> 3c1d7324
  Adiabatic,                              !- Outside Boundary Condition
  ,                                       !- Outside Boundary Condition Object
  NoSun,                                  !- Sun Exposure
  NoWind,                                 !- Wind Exposure
  ,                                       !- View Factor to Ground
  ,                                       !- Number of Vertices
  6.46578440716979, -12.9315688143396, 2.4384, !- X,Y,Z Vertex 1 {m}
  6.46578440716979, -12.9315688143396, 0, !- X,Y,Z Vertex 2 {m}
  6.46578440716979, 0, 0,                 !- X,Y,Z Vertex 3 {m}
  6.46578440716979, 0, 2.4384;            !- X,Y,Z Vertex 4 {m}

OS:Surface,
<<<<<<< HEAD
  {b4a6ff9c-d256-4771-a50b-ce6ee786cd34}, !- Handle
  Surface 5,                              !- Name
  Wall,                                   !- Surface Type
  ,                                       !- Construction Name
  {28bbcc7f-906d-4f9d-8e3e-18c93d8fc339}, !- Space Name
=======
  {1b80a479-953c-46ea-ae20-3c7061e4c5eb}, !- Handle
  Surface 5,                              !- Name
  Wall,                                   !- Surface Type
  ,                                       !- Construction Name
  {5e099f62-8da9-4c4a-a5f2-4a00fb77b99f}, !- Space Name
>>>>>>> 3c1d7324
  Outdoors,                               !- Outside Boundary Condition
  ,                                       !- Outside Boundary Condition Object
  SunExposed,                             !- Sun Exposure
  WindExposed,                            !- Wind Exposure
  ,                                       !- View Factor to Ground
  ,                                       !- Number of Vertices
  0, -12.9315688143396, 2.4384,           !- X,Y,Z Vertex 1 {m}
  0, -12.9315688143396, 0,                !- X,Y,Z Vertex 2 {m}
  6.46578440716979, -12.9315688143396, 0, !- X,Y,Z Vertex 3 {m}
  6.46578440716979, -12.9315688143396, 2.4384; !- X,Y,Z Vertex 4 {m}

OS:Surface,
<<<<<<< HEAD
  {de5c923b-4308-428e-bdd6-cad074da06d3}, !- Handle
  Surface 6,                              !- Name
  RoofCeiling,                            !- Surface Type
  ,                                       !- Construction Name
  {28bbcc7f-906d-4f9d-8e3e-18c93d8fc339}, !- Space Name
  Surface,                                !- Outside Boundary Condition
  {292f284e-1c1a-4df8-b9cf-e9072e5c00b4}, !- Outside Boundary Condition Object
=======
  {829207df-2f08-4037-892b-4b9605ed5c1c}, !- Handle
  Surface 6,                              !- Name
  RoofCeiling,                            !- Surface Type
  ,                                       !- Construction Name
  {5e099f62-8da9-4c4a-a5f2-4a00fb77b99f}, !- Space Name
  Surface,                                !- Outside Boundary Condition
  {a6ed1c1d-ae95-461c-8a52-0432be24e705}, !- Outside Boundary Condition Object
>>>>>>> 3c1d7324
  NoSun,                                  !- Sun Exposure
  NoWind,                                 !- Wind Exposure
  ,                                       !- View Factor to Ground
  ,                                       !- Number of Vertices
  6.46578440716979, -12.9315688143396, 2.4384, !- X,Y,Z Vertex 1 {m}
  6.46578440716979, 0, 2.4384,            !- X,Y,Z Vertex 2 {m}
  0, 0, 2.4384,                           !- X,Y,Z Vertex 3 {m}
  0, -12.9315688143396, 2.4384;           !- X,Y,Z Vertex 4 {m}

OS:SpaceType,
<<<<<<< HEAD
  {e807b018-071c-4713-9303-97fb01c0a482}, !- Handle
=======
  {64c3ee62-8c26-4e35-ba0a-0e1f022a2d1b}, !- Handle
>>>>>>> 3c1d7324
  Space Type 1,                           !- Name
  ,                                       !- Default Construction Set Name
  ,                                       !- Default Schedule Set Name
  ,                                       !- Group Rendering Name
  ,                                       !- Design Specification Outdoor Air Object Name
  ,                                       !- Standards Template
  ,                                       !- Standards Building Type
  living;                                 !- Standards Space Type

OS:Surface,
<<<<<<< HEAD
  {3184d337-2f38-47c4-b8f8-545f32659c27}, !- Handle
  Surface 12,                             !- Name
  Floor,                                  !- Surface Type
  ,                                       !- Construction Name
  {e4571533-170f-4962-9f8c-80cc866c280c}, !- Space Name
=======
  {fae93ef9-ca86-4287-b8b1-cf6d8baf6909}, !- Handle
  Surface 12,                             !- Name
  Floor,                                  !- Surface Type
  ,                                       !- Construction Name
  {cee5c6e3-f5f5-4c22-942f-a4e53d0375d4}, !- Space Name
>>>>>>> 3c1d7324
  Foundation,                             !- Outside Boundary Condition
  ,                                       !- Outside Boundary Condition Object
  NoSun,                                  !- Sun Exposure
  NoWind,                                 !- Wind Exposure
  ,                                       !- View Factor to Ground
  ,                                       !- Number of Vertices
  0, -12.9315688143396, -0.9144,          !- X,Y,Z Vertex 1 {m}
  0, 0, -0.9144,                          !- X,Y,Z Vertex 2 {m}
  6.46578440716979, 0, -0.9144,           !- X,Y,Z Vertex 3 {m}
  6.46578440716979, -12.9315688143396, -0.9144; !- X,Y,Z Vertex 4 {m}

OS:Surface,
<<<<<<< HEAD
  {dc2b62d7-b1c4-4b98-98df-821bce4dbd10}, !- Handle
  Surface 13,                             !- Name
  Wall,                                   !- Surface Type
  ,                                       !- Construction Name
  {e4571533-170f-4962-9f8c-80cc866c280c}, !- Space Name
=======
  {15bec7e0-4223-4afd-9927-e83ca5986738}, !- Handle
  Surface 13,                             !- Name
  Wall,                                   !- Surface Type
  ,                                       !- Construction Name
  {cee5c6e3-f5f5-4c22-942f-a4e53d0375d4}, !- Space Name
>>>>>>> 3c1d7324
  Foundation,                             !- Outside Boundary Condition
  ,                                       !- Outside Boundary Condition Object
  NoSun,                                  !- Sun Exposure
  NoWind,                                 !- Wind Exposure
  ,                                       !- View Factor to Ground
  ,                                       !- Number of Vertices
  0, 0, -1.11022302462516e-016,           !- X,Y,Z Vertex 1 {m}
  0, 0, -0.9144,                          !- X,Y,Z Vertex 2 {m}
  0, -12.9315688143396, -0.9144,          !- X,Y,Z Vertex 3 {m}
  0, -12.9315688143396, -1.11022302462516e-016; !- X,Y,Z Vertex 4 {m}

OS:Surface,
<<<<<<< HEAD
  {261d63b6-5ac6-44e5-b801-3f8b3a94217b}, !- Handle
  Surface 14,                             !- Name
  Wall,                                   !- Surface Type
  ,                                       !- Construction Name
  {e4571533-170f-4962-9f8c-80cc866c280c}, !- Space Name
=======
  {915ab66e-63b8-4613-8733-17968f1310be}, !- Handle
  Surface 14,                             !- Name
  Wall,                                   !- Surface Type
  ,                                       !- Construction Name
  {cee5c6e3-f5f5-4c22-942f-a4e53d0375d4}, !- Space Name
>>>>>>> 3c1d7324
  Foundation,                             !- Outside Boundary Condition
  ,                                       !- Outside Boundary Condition Object
  NoSun,                                  !- Sun Exposure
  NoWind,                                 !- Wind Exposure
  ,                                       !- View Factor to Ground
  ,                                       !- Number of Vertices
  6.46578440716979, 0, -1.11022302462516e-016, !- X,Y,Z Vertex 1 {m}
  6.46578440716979, 0, -0.9144,           !- X,Y,Z Vertex 2 {m}
  0, 0, -0.9144,                          !- X,Y,Z Vertex 3 {m}
  0, 0, -1.11022302462516e-016;           !- X,Y,Z Vertex 4 {m}

OS:Surface,
<<<<<<< HEAD
  {f64ef446-6284-4bc6-9b49-bb58c55de7ba}, !- Handle
  Surface 15,                             !- Name
  Wall,                                   !- Surface Type
  ,                                       !- Construction Name
  {e4571533-170f-4962-9f8c-80cc866c280c}, !- Space Name
=======
  {01a7d395-f1ed-4503-8ef5-835606b614ef}, !- Handle
  Surface 15,                             !- Name
  Wall,                                   !- Surface Type
  ,                                       !- Construction Name
  {cee5c6e3-f5f5-4c22-942f-a4e53d0375d4}, !- Space Name
>>>>>>> 3c1d7324
  Adiabatic,                              !- Outside Boundary Condition
  ,                                       !- Outside Boundary Condition Object
  NoSun,                                  !- Sun Exposure
  NoWind,                                 !- Wind Exposure
  ,                                       !- View Factor to Ground
  ,                                       !- Number of Vertices
  6.46578440716979, -12.9315688143396, -1.11022302462516e-016, !- X,Y,Z Vertex 1 {m}
  6.46578440716979, -12.9315688143396, -0.9144, !- X,Y,Z Vertex 2 {m}
  6.46578440716979, 0, -0.9144,           !- X,Y,Z Vertex 3 {m}
  6.46578440716979, 0, -1.11022302462516e-016; !- X,Y,Z Vertex 4 {m}

OS:Surface,
<<<<<<< HEAD
  {0b9abd8e-a7a8-49e7-8742-7af75238ede6}, !- Handle
  Surface 16,                             !- Name
  Wall,                                   !- Surface Type
  ,                                       !- Construction Name
  {e4571533-170f-4962-9f8c-80cc866c280c}, !- Space Name
=======
  {804b4466-042d-46d2-a586-61a764052156}, !- Handle
  Surface 16,                             !- Name
  Wall,                                   !- Surface Type
  ,                                       !- Construction Name
  {cee5c6e3-f5f5-4c22-942f-a4e53d0375d4}, !- Space Name
>>>>>>> 3c1d7324
  Foundation,                             !- Outside Boundary Condition
  ,                                       !- Outside Boundary Condition Object
  NoSun,                                  !- Sun Exposure
  NoWind,                                 !- Wind Exposure
  ,                                       !- View Factor to Ground
  ,                                       !- Number of Vertices
  0, -12.9315688143396, -1.11022302462516e-016, !- X,Y,Z Vertex 1 {m}
  0, -12.9315688143396, -0.9144,          !- X,Y,Z Vertex 2 {m}
  6.46578440716979, -12.9315688143396, -0.9144, !- X,Y,Z Vertex 3 {m}
  6.46578440716979, -12.9315688143396, -1.11022302462516e-016; !- X,Y,Z Vertex 4 {m}

OS:Surface,
<<<<<<< HEAD
  {7f67849b-f339-4b52-a4aa-c43ef0af7318}, !- Handle
  Surface 17,                             !- Name
  RoofCeiling,                            !- Surface Type
  ,                                       !- Construction Name
  {e4571533-170f-4962-9f8c-80cc866c280c}, !- Space Name
  Surface,                                !- Outside Boundary Condition
  {b6b09430-84a6-493d-9055-3bb90ad73dd3}, !- Outside Boundary Condition Object
=======
  {6db315e6-732c-404d-8acf-7d230a4d1c01}, !- Handle
  Surface 17,                             !- Name
  RoofCeiling,                            !- Surface Type
  ,                                       !- Construction Name
  {cee5c6e3-f5f5-4c22-942f-a4e53d0375d4}, !- Space Name
  Surface,                                !- Outside Boundary Condition
  {5d389829-017f-40c5-8279-b8e3270bfb68}, !- Outside Boundary Condition Object
>>>>>>> 3c1d7324
  NoSun,                                  !- Sun Exposure
  NoWind,                                 !- Wind Exposure
  ,                                       !- View Factor to Ground
  ,                                       !- Number of Vertices
  6.46578440716979, -12.9315688143396, -1.11022302462516e-016, !- X,Y,Z Vertex 1 {m}
  6.46578440716979, 0, -1.11022302462516e-016, !- X,Y,Z Vertex 2 {m}
  0, 0, -1.11022302462516e-016,           !- X,Y,Z Vertex 3 {m}
  0, -12.9315688143396, -1.11022302462516e-016; !- X,Y,Z Vertex 4 {m}

OS:Space,
<<<<<<< HEAD
  {e4571533-170f-4962-9f8c-80cc866c280c}, !- Handle
  crawl space,                            !- Name
  {694a1b8a-8f79-4116-8303-ebd783cca37e}, !- Space Type Name
=======
  {cee5c6e3-f5f5-4c22-942f-a4e53d0375d4}, !- Handle
  crawl space,                            !- Name
  {cb844a1e-271e-4dae-a436-e74762df1261}, !- Space Type Name
>>>>>>> 3c1d7324
  ,                                       !- Default Construction Set Name
  ,                                       !- Default Schedule Set Name
  ,                                       !- Direction of Relative North {deg}
  ,                                       !- X Origin {m}
  ,                                       !- Y Origin {m}
  ,                                       !- Z Origin {m}
  ,                                       !- Building Story Name
<<<<<<< HEAD
  {bec1e43a-09a4-4d83-911a-061174eff841}; !- Thermal Zone Name

OS:ThermalZone,
  {bec1e43a-09a4-4d83-911a-061174eff841}, !- Handle
=======
  {67fa2d82-68cc-4c83-9095-68f58c19e05c}; !- Thermal Zone Name

OS:ThermalZone,
  {67fa2d82-68cc-4c83-9095-68f58c19e05c}, !- Handle
>>>>>>> 3c1d7324
  crawl zone,                             !- Name
  ,                                       !- Multiplier
  ,                                       !- Ceiling Height {m}
  ,                                       !- Volume {m3}
  ,                                       !- Floor Area {m2}
  ,                                       !- Zone Inside Convection Algorithm
  ,                                       !- Zone Outside Convection Algorithm
  ,                                       !- Zone Conditioning Equipment List Name
<<<<<<< HEAD
  {27217790-9748-4a5e-8b9e-4be5a0b97414}, !- Zone Air Inlet Port List
  {5f3779c3-aee1-4962-b12c-dfb70fef77a4}, !- Zone Air Exhaust Port List
  {52d6bc6c-e8b9-46ae-9aa8-7cd0d378fc59}, !- Zone Air Node Name
  {d0c7d6f4-d476-4e5d-9cc7-088e1064494f}, !- Zone Return Air Port List
=======
  {3e985787-e25c-444e-b1ab-a25f4c30a181}, !- Zone Air Inlet Port List
  {05761884-e915-4836-bfc2-9d4b2f48ea92}, !- Zone Air Exhaust Port List
  {146f1e86-42ad-44ad-8084-5c33de01338b}, !- Zone Air Node Name
  {577cc475-6bcd-4c4b-ace3-7bbf273f67ed}, !- Zone Return Air Port List
>>>>>>> 3c1d7324
  ,                                       !- Primary Daylighting Control Name
  ,                                       !- Fraction of Zone Controlled by Primary Daylighting Control
  ,                                       !- Secondary Daylighting Control Name
  ,                                       !- Fraction of Zone Controlled by Secondary Daylighting Control
  ,                                       !- Illuminance Map Name
  ,                                       !- Group Rendering Name
  ,                                       !- Thermostat Name
  No;                                     !- Use Ideal Air Loads

OS:Node,
<<<<<<< HEAD
  {3f1580e8-bc98-4883-a1e9-0c67cc1718df}, !- Handle
  Node 2,                                 !- Name
  {52d6bc6c-e8b9-46ae-9aa8-7cd0d378fc59}, !- Inlet Port
  ;                                       !- Outlet Port

OS:Connection,
  {52d6bc6c-e8b9-46ae-9aa8-7cd0d378fc59}, !- Handle
  {6a5eeb98-0a2a-461e-b69b-ab44d801634b}, !- Name
  {bec1e43a-09a4-4d83-911a-061174eff841}, !- Source Object
  11,                                     !- Outlet Port
  {3f1580e8-bc98-4883-a1e9-0c67cc1718df}, !- Target Object
  2;                                      !- Inlet Port

OS:PortList,
  {27217790-9748-4a5e-8b9e-4be5a0b97414}, !- Handle
  {304b3b2c-27c4-4941-96c5-bffa2b4f082f}, !- Name
  {bec1e43a-09a4-4d83-911a-061174eff841}; !- HVAC Component

OS:PortList,
  {5f3779c3-aee1-4962-b12c-dfb70fef77a4}, !- Handle
  {28beccfb-0bae-49c8-8e68-33d00c55c91a}, !- Name
  {bec1e43a-09a4-4d83-911a-061174eff841}; !- HVAC Component

OS:PortList,
  {d0c7d6f4-d476-4e5d-9cc7-088e1064494f}, !- Handle
  {48c9706f-7d7b-42fd-8967-e38029a6967e}, !- Name
  {bec1e43a-09a4-4d83-911a-061174eff841}; !- HVAC Component

OS:Sizing:Zone,
  {777b0ec6-8ddb-4fc9-994c-0298a9b64dca}, !- Handle
  {bec1e43a-09a4-4d83-911a-061174eff841}, !- Zone or ZoneList Name
=======
  {67b77f54-f2c1-47eb-b3e1-9ef4fb00477e}, !- Handle
  Node 2,                                 !- Name
  {146f1e86-42ad-44ad-8084-5c33de01338b}, !- Inlet Port
  ;                                       !- Outlet Port

OS:Connection,
  {146f1e86-42ad-44ad-8084-5c33de01338b}, !- Handle
  {e73dc674-fac3-4668-88d5-a3a7bf6ce1f8}, !- Name
  {67fa2d82-68cc-4c83-9095-68f58c19e05c}, !- Source Object
  11,                                     !- Outlet Port
  {67b77f54-f2c1-47eb-b3e1-9ef4fb00477e}, !- Target Object
  2;                                      !- Inlet Port

OS:PortList,
  {3e985787-e25c-444e-b1ab-a25f4c30a181}, !- Handle
  {eb399add-c36a-41d2-92bd-d6ca6ce24887}, !- Name
  {67fa2d82-68cc-4c83-9095-68f58c19e05c}; !- HVAC Component

OS:PortList,
  {05761884-e915-4836-bfc2-9d4b2f48ea92}, !- Handle
  {68b003e2-d106-4427-ba22-7dc1bfe7bc9e}, !- Name
  {67fa2d82-68cc-4c83-9095-68f58c19e05c}; !- HVAC Component

OS:PortList,
  {577cc475-6bcd-4c4b-ace3-7bbf273f67ed}, !- Handle
  {158b8115-8839-4a96-a5e4-81e4ab939c79}, !- Name
  {67fa2d82-68cc-4c83-9095-68f58c19e05c}; !- HVAC Component

OS:Sizing:Zone,
  {6236dd70-3a24-4d17-8a21-121f75446521}, !- Handle
  {67fa2d82-68cc-4c83-9095-68f58c19e05c}, !- Zone or ZoneList Name
>>>>>>> 3c1d7324
  SupplyAirTemperature,                   !- Zone Cooling Design Supply Air Temperature Input Method
  14,                                     !- Zone Cooling Design Supply Air Temperature {C}
  11.11,                                  !- Zone Cooling Design Supply Air Temperature Difference {deltaC}
  SupplyAirTemperature,                   !- Zone Heating Design Supply Air Temperature Input Method
  40,                                     !- Zone Heating Design Supply Air Temperature {C}
  11.11,                                  !- Zone Heating Design Supply Air Temperature Difference {deltaC}
  0.0085,                                 !- Zone Cooling Design Supply Air Humidity Ratio {kg-H2O/kg-air}
  0.008,                                  !- Zone Heating Design Supply Air Humidity Ratio {kg-H2O/kg-air}
  ,                                       !- Zone Heating Sizing Factor
  ,                                       !- Zone Cooling Sizing Factor
  DesignDay,                              !- Cooling Design Air Flow Method
  ,                                       !- Cooling Design Air Flow Rate {m3/s}
  ,                                       !- Cooling Minimum Air Flow per Zone Floor Area {m3/s-m2}
  ,                                       !- Cooling Minimum Air Flow {m3/s}
  ,                                       !- Cooling Minimum Air Flow Fraction
  DesignDay,                              !- Heating Design Air Flow Method
  ,                                       !- Heating Design Air Flow Rate {m3/s}
  ,                                       !- Heating Maximum Air Flow per Zone Floor Area {m3/s-m2}
  ,                                       !- Heating Maximum Air Flow {m3/s}
  ,                                       !- Heating Maximum Air Flow Fraction
  ,                                       !- Design Zone Air Distribution Effectiveness in Cooling Mode
  ,                                       !- Design Zone Air Distribution Effectiveness in Heating Mode
  No,                                     !- Account for Dedicated Outdoor Air System
  NeutralSupplyAir,                       !- Dedicated Outdoor Air System Control Strategy
  autosize,                               !- Dedicated Outdoor Air Low Setpoint Temperature for Design {C}
  autosize;                               !- Dedicated Outdoor Air High Setpoint Temperature for Design {C}

OS:ZoneHVAC:EquipmentList,
<<<<<<< HEAD
  {a32a1aed-5f81-4fba-b757-516ac18ea59a}, !- Handle
  Zone HVAC Equipment List 2,             !- Name
  {bec1e43a-09a4-4d83-911a-061174eff841}; !- Thermal Zone

OS:SpaceType,
  {694a1b8a-8f79-4116-8303-ebd783cca37e}, !- Handle
=======
  {28d9c867-723e-496f-9818-c1e52ef6fd15}, !- Handle
  Zone HVAC Equipment List 2,             !- Name
  {67fa2d82-68cc-4c83-9095-68f58c19e05c}; !- Thermal Zone

OS:SpaceType,
  {cb844a1e-271e-4dae-a436-e74762df1261}, !- Handle
>>>>>>> 3c1d7324
  Space Type 2,                           !- Name
  ,                                       !- Default Construction Set Name
  ,                                       !- Default Schedule Set Name
  ,                                       !- Group Rendering Name
  ,                                       !- Design Specification Outdoor Air Object Name
  ,                                       !- Standards Template
  ,                                       !- Standards Building Type
  crawlspace;                             !- Standards Space Type

OS:Surface,
<<<<<<< HEAD
  {292f284e-1c1a-4df8-b9cf-e9072e5c00b4}, !- Handle
  Surface 7,                              !- Name
  Floor,                                  !- Surface Type
  ,                                       !- Construction Name
  {1c48493b-da30-4d10-80ec-2a6e1baa91a1}, !- Space Name
  Surface,                                !- Outside Boundary Condition
  {de5c923b-4308-428e-bdd6-cad074da06d3}, !- Outside Boundary Condition Object
=======
  {a6ed1c1d-ae95-461c-8a52-0432be24e705}, !- Handle
  Surface 7,                              !- Name
  Floor,                                  !- Surface Type
  ,                                       !- Construction Name
  {94e02e9c-f243-4f23-a0c9-3e4f6f3edda0}, !- Space Name
  Surface,                                !- Outside Boundary Condition
  {829207df-2f08-4037-892b-4b9605ed5c1c}, !- Outside Boundary Condition Object
>>>>>>> 3c1d7324
  NoSun,                                  !- Sun Exposure
  NoWind,                                 !- Wind Exposure
  ,                                       !- View Factor to Ground
  ,                                       !- Number of Vertices
  0, -12.9315688143396, 2.4384,           !- X,Y,Z Vertex 1 {m}
  0, 0, 2.4384,                           !- X,Y,Z Vertex 2 {m}
  6.46578440716979, 0, 2.4384,            !- X,Y,Z Vertex 3 {m}
  6.46578440716979, -12.9315688143396, 2.4384; !- X,Y,Z Vertex 4 {m}

OS:Surface,
<<<<<<< HEAD
  {1a0d4b5a-a4ab-4254-b0b7-25916124aff9}, !- Handle
  Surface 8,                              !- Name
  RoofCeiling,                            !- Surface Type
  ,                                       !- Construction Name
  {1c48493b-da30-4d10-80ec-2a6e1baa91a1}, !- Space Name
=======
  {ca6a255a-ea01-4642-ab8c-2c0249c7b822}, !- Handle
  Surface 8,                              !- Name
  RoofCeiling,                            !- Surface Type
  ,                                       !- Construction Name
  {94e02e9c-f243-4f23-a0c9-3e4f6f3edda0}, !- Space Name
>>>>>>> 3c1d7324
  Outdoors,                               !- Outside Boundary Condition
  ,                                       !- Outside Boundary Condition Object
  SunExposed,                             !- Sun Exposure
  WindExposed,                            !- Wind Exposure
  ,                                       !- View Factor to Ground
  ,                                       !- Number of Vertices
  0, -6.46578440716979, 5.9760922035849,  !- X,Y,Z Vertex 1 {m}
  6.46578440716979, -6.46578440716979, 5.9760922035849, !- X,Y,Z Vertex 2 {m}
  6.46578440716979, 0, 2.7432,            !- X,Y,Z Vertex 3 {m}
  0, 0, 2.7432;                           !- X,Y,Z Vertex 4 {m}

OS:Surface,
<<<<<<< HEAD
  {4447d0f3-6218-4e54-89fd-058cdc42be3f}, !- Handle
  Surface 9,                              !- Name
  RoofCeiling,                            !- Surface Type
  ,                                       !- Construction Name
  {1c48493b-da30-4d10-80ec-2a6e1baa91a1}, !- Space Name
=======
  {82013339-1aff-4249-8b6e-e3074bb0e3f7}, !- Handle
  Surface 9,                              !- Name
  RoofCeiling,                            !- Surface Type
  ,                                       !- Construction Name
  {94e02e9c-f243-4f23-a0c9-3e4f6f3edda0}, !- Space Name
>>>>>>> 3c1d7324
  Outdoors,                               !- Outside Boundary Condition
  ,                                       !- Outside Boundary Condition Object
  SunExposed,                             !- Sun Exposure
  WindExposed,                            !- Wind Exposure
  ,                                       !- View Factor to Ground
  ,                                       !- Number of Vertices
  6.46578440716979, -6.46578440716979, 5.9760922035849, !- X,Y,Z Vertex 1 {m}
  0, -6.46578440716979, 5.9760922035849,  !- X,Y,Z Vertex 2 {m}
  0, -12.9315688143396, 2.7432,           !- X,Y,Z Vertex 3 {m}
  6.46578440716979, -12.9315688143396, 2.7432; !- X,Y,Z Vertex 4 {m}

OS:Surface,
<<<<<<< HEAD
  {1512c449-929a-4cff-8a5c-ea8dc0ff305b}, !- Handle
  Surface 10,                             !- Name
  Wall,                                   !- Surface Type
  ,                                       !- Construction Name
  {1c48493b-da30-4d10-80ec-2a6e1baa91a1}, !- Space Name
=======
  {70ccb2d1-987d-4023-95d6-bba206e01911}, !- Handle
  Surface 10,                             !- Name
  Wall,                                   !- Surface Type
  ,                                       !- Construction Name
  {94e02e9c-f243-4f23-a0c9-3e4f6f3edda0}, !- Space Name
>>>>>>> 3c1d7324
  Outdoors,                               !- Outside Boundary Condition
  ,                                       !- Outside Boundary Condition Object
  SunExposed,                             !- Sun Exposure
  WindExposed,                            !- Wind Exposure
  ,                                       !- View Factor to Ground
  ,                                       !- Number of Vertices
  0, -6.46578440716979, 5.6712922035849,  !- X,Y,Z Vertex 1 {m}
  0, 0, 2.4384,                           !- X,Y,Z Vertex 2 {m}
  0, -12.9315688143396, 2.4384;           !- X,Y,Z Vertex 3 {m}

OS:Surface,
<<<<<<< HEAD
  {0eef47de-aaf3-428b-8f9f-0a4625aee2e6}, !- Handle
  Surface 11,                             !- Name
  Wall,                                   !- Surface Type
  ,                                       !- Construction Name
  {1c48493b-da30-4d10-80ec-2a6e1baa91a1}, !- Space Name
=======
  {d9663e5e-95ba-4f37-b834-71cb3ff5e370}, !- Handle
  Surface 11,                             !- Name
  Wall,                                   !- Surface Type
  ,                                       !- Construction Name
  {94e02e9c-f243-4f23-a0c9-3e4f6f3edda0}, !- Space Name
>>>>>>> 3c1d7324
  Adiabatic,                              !- Outside Boundary Condition
  ,                                       !- Outside Boundary Condition Object
  NoSun,                                  !- Sun Exposure
  NoWind,                                 !- Wind Exposure
  ,                                       !- View Factor to Ground
  ,                                       !- Number of Vertices
  6.46578440716979, -6.46578440716979, 5.6712922035849, !- X,Y,Z Vertex 1 {m}
  6.46578440716979, -12.9315688143396, 2.4384, !- X,Y,Z Vertex 2 {m}
  6.46578440716979, 0, 2.4384;            !- X,Y,Z Vertex 3 {m}

OS:Space,
<<<<<<< HEAD
  {1c48493b-da30-4d10-80ec-2a6e1baa91a1}, !- Handle
  unfinished attic space,                 !- Name
  {d8408798-6cd5-4892-994c-f30661575b36}, !- Space Type Name
=======
  {94e02e9c-f243-4f23-a0c9-3e4f6f3edda0}, !- Handle
  unfinished attic space,                 !- Name
  {7e25dd6f-ab02-42a5-bed1-6499c8d1c3ef}, !- Space Type Name
>>>>>>> 3c1d7324
  ,                                       !- Default Construction Set Name
  ,                                       !- Default Schedule Set Name
  ,                                       !- Direction of Relative North {deg}
  ,                                       !- X Origin {m}
  ,                                       !- Y Origin {m}
  ,                                       !- Z Origin {m}
  ,                                       !- Building Story Name
<<<<<<< HEAD
  {06ca9f7f-72c7-41af-870d-449a2544341f}; !- Thermal Zone Name

OS:ThermalZone,
  {06ca9f7f-72c7-41af-870d-449a2544341f}, !- Handle
=======
  {153a0840-cb97-497f-b979-3170257f568d}; !- Thermal Zone Name

OS:ThermalZone,
  {153a0840-cb97-497f-b979-3170257f568d}, !- Handle
>>>>>>> 3c1d7324
  unfinished attic zone,                  !- Name
  ,                                       !- Multiplier
  ,                                       !- Ceiling Height {m}
  ,                                       !- Volume {m3}
  ,                                       !- Floor Area {m2}
  ,                                       !- Zone Inside Convection Algorithm
  ,                                       !- Zone Outside Convection Algorithm
  ,                                       !- Zone Conditioning Equipment List Name
<<<<<<< HEAD
  {966de78a-0b83-4442-a67c-a7551af6266c}, !- Zone Air Inlet Port List
  {2c48cceb-5826-4f88-b6d2-c1130c943e68}, !- Zone Air Exhaust Port List
  {cf0f0fbd-71cc-4ac6-ba7b-42983c43961a}, !- Zone Air Node Name
  {c47a78e3-155f-4d9f-9583-f89b676a3aed}, !- Zone Return Air Port List
=======
  {93d98744-9425-44e5-96fc-2f61ef05315e}, !- Zone Air Inlet Port List
  {c86eb1b6-ff10-44fe-ad06-0eea82d81763}, !- Zone Air Exhaust Port List
  {fa898976-7137-4946-a19d-06b5db179ffa}, !- Zone Air Node Name
  {4f758772-ccb8-4e8a-be82-841f6fd5c3b5}, !- Zone Return Air Port List
>>>>>>> 3c1d7324
  ,                                       !- Primary Daylighting Control Name
  ,                                       !- Fraction of Zone Controlled by Primary Daylighting Control
  ,                                       !- Secondary Daylighting Control Name
  ,                                       !- Fraction of Zone Controlled by Secondary Daylighting Control
  ,                                       !- Illuminance Map Name
  ,                                       !- Group Rendering Name
  ,                                       !- Thermostat Name
  No;                                     !- Use Ideal Air Loads

OS:Node,
<<<<<<< HEAD
  {705b6ea2-ed3f-42f2-ac30-313cb63f652f}, !- Handle
  Node 3,                                 !- Name
  {cf0f0fbd-71cc-4ac6-ba7b-42983c43961a}, !- Inlet Port
  ;                                       !- Outlet Port

OS:Connection,
  {cf0f0fbd-71cc-4ac6-ba7b-42983c43961a}, !- Handle
  {ed00e184-fe6d-4c87-a5b4-491c32b845a1}, !- Name
  {06ca9f7f-72c7-41af-870d-449a2544341f}, !- Source Object
  11,                                     !- Outlet Port
  {705b6ea2-ed3f-42f2-ac30-313cb63f652f}, !- Target Object
  2;                                      !- Inlet Port

OS:PortList,
  {966de78a-0b83-4442-a67c-a7551af6266c}, !- Handle
  {4905124c-fb5d-49fd-9923-372fe19e449e}, !- Name
  {06ca9f7f-72c7-41af-870d-449a2544341f}; !- HVAC Component

OS:PortList,
  {2c48cceb-5826-4f88-b6d2-c1130c943e68}, !- Handle
  {eef2582d-9e8c-4e09-bf7b-7e684ec07bed}, !- Name
  {06ca9f7f-72c7-41af-870d-449a2544341f}; !- HVAC Component

OS:PortList,
  {c47a78e3-155f-4d9f-9583-f89b676a3aed}, !- Handle
  {2562250f-96a3-4538-a5d8-b28a6447af47}, !- Name
  {06ca9f7f-72c7-41af-870d-449a2544341f}; !- HVAC Component

OS:Sizing:Zone,
  {0209e3d8-1cb5-4c2b-889d-793271d7ad82}, !- Handle
  {06ca9f7f-72c7-41af-870d-449a2544341f}, !- Zone or ZoneList Name
=======
  {ecafdf86-d065-49cc-bbd4-61c1491188fb}, !- Handle
  Node 3,                                 !- Name
  {fa898976-7137-4946-a19d-06b5db179ffa}, !- Inlet Port
  ;                                       !- Outlet Port

OS:Connection,
  {fa898976-7137-4946-a19d-06b5db179ffa}, !- Handle
  {faff3561-8386-482c-81a7-625e48a39430}, !- Name
  {153a0840-cb97-497f-b979-3170257f568d}, !- Source Object
  11,                                     !- Outlet Port
  {ecafdf86-d065-49cc-bbd4-61c1491188fb}, !- Target Object
  2;                                      !- Inlet Port

OS:PortList,
  {93d98744-9425-44e5-96fc-2f61ef05315e}, !- Handle
  {9dc7bb2b-7de1-41d1-9306-9d0c0f80d5db}, !- Name
  {153a0840-cb97-497f-b979-3170257f568d}; !- HVAC Component

OS:PortList,
  {c86eb1b6-ff10-44fe-ad06-0eea82d81763}, !- Handle
  {6fb4b4e8-293c-4bfa-aa30-0890329d8aac}, !- Name
  {153a0840-cb97-497f-b979-3170257f568d}; !- HVAC Component

OS:PortList,
  {4f758772-ccb8-4e8a-be82-841f6fd5c3b5}, !- Handle
  {38408184-5c03-4626-884b-bfb9f7797d3b}, !- Name
  {153a0840-cb97-497f-b979-3170257f568d}; !- HVAC Component

OS:Sizing:Zone,
  {f1005942-a4b5-4324-bb7d-f237b0aa7d2e}, !- Handle
  {153a0840-cb97-497f-b979-3170257f568d}, !- Zone or ZoneList Name
>>>>>>> 3c1d7324
  SupplyAirTemperature,                   !- Zone Cooling Design Supply Air Temperature Input Method
  14,                                     !- Zone Cooling Design Supply Air Temperature {C}
  11.11,                                  !- Zone Cooling Design Supply Air Temperature Difference {deltaC}
  SupplyAirTemperature,                   !- Zone Heating Design Supply Air Temperature Input Method
  40,                                     !- Zone Heating Design Supply Air Temperature {C}
  11.11,                                  !- Zone Heating Design Supply Air Temperature Difference {deltaC}
  0.0085,                                 !- Zone Cooling Design Supply Air Humidity Ratio {kg-H2O/kg-air}
  0.008,                                  !- Zone Heating Design Supply Air Humidity Ratio {kg-H2O/kg-air}
  ,                                       !- Zone Heating Sizing Factor
  ,                                       !- Zone Cooling Sizing Factor
  DesignDay,                              !- Cooling Design Air Flow Method
  ,                                       !- Cooling Design Air Flow Rate {m3/s}
  ,                                       !- Cooling Minimum Air Flow per Zone Floor Area {m3/s-m2}
  ,                                       !- Cooling Minimum Air Flow {m3/s}
  ,                                       !- Cooling Minimum Air Flow Fraction
  DesignDay,                              !- Heating Design Air Flow Method
  ,                                       !- Heating Design Air Flow Rate {m3/s}
  ,                                       !- Heating Maximum Air Flow per Zone Floor Area {m3/s-m2}
  ,                                       !- Heating Maximum Air Flow {m3/s}
  ,                                       !- Heating Maximum Air Flow Fraction
  ,                                       !- Design Zone Air Distribution Effectiveness in Cooling Mode
  ,                                       !- Design Zone Air Distribution Effectiveness in Heating Mode
  No,                                     !- Account for Dedicated Outdoor Air System
  NeutralSupplyAir,                       !- Dedicated Outdoor Air System Control Strategy
  autosize,                               !- Dedicated Outdoor Air Low Setpoint Temperature for Design {C}
  autosize;                               !- Dedicated Outdoor Air High Setpoint Temperature for Design {C}

OS:ZoneHVAC:EquipmentList,
<<<<<<< HEAD
  {7565fa9e-4333-4613-8749-b6c7298b6d8c}, !- Handle
  Zone HVAC Equipment List 3,             !- Name
  {06ca9f7f-72c7-41af-870d-449a2544341f}; !- Thermal Zone

OS:SpaceType,
  {d8408798-6cd5-4892-994c-f30661575b36}, !- Handle
=======
  {94a7db33-8d5e-4034-b92e-567ba5a4f08b}, !- Handle
  Zone HVAC Equipment List 3,             !- Name
  {153a0840-cb97-497f-b979-3170257f568d}; !- Thermal Zone

OS:SpaceType,
  {7e25dd6f-ab02-42a5-bed1-6499c8d1c3ef}, !- Handle
>>>>>>> 3c1d7324
  Space Type 3,                           !- Name
  ,                                       !- Default Construction Set Name
  ,                                       !- Default Schedule Set Name
  ,                                       !- Group Rendering Name
  ,                                       !- Design Specification Outdoor Air Object Name
  ,                                       !- Standards Template
  ,                                       !- Standards Building Type
  unfinished attic;                       !- Standards Space Type

OS:BuildingUnit,
<<<<<<< HEAD
  {b0b707b1-fd24-4068-999b-487639dd37a1}, !- Handle
=======
  {5ca2961e-4527-4254-9f39-3a8bf51c7ea2}, !- Handle
>>>>>>> 3c1d7324
  unit 1,                                 !- Name
  ,                                       !- Rendering Color
  Residential;                            !- Building Unit Type

OS:AdditionalProperties,
<<<<<<< HEAD
  {6861cc7f-ac13-493a-891f-a02050c4a9d1}, !- Handle
  {b0b707b1-fd24-4068-999b-487639dd37a1}, !- Object Name
=======
  {d6f98c39-c4b8-47f6-9ec7-a5d6edf73d55}, !- Handle
  {5ca2961e-4527-4254-9f39-3a8bf51c7ea2}, !- Object Name
>>>>>>> 3c1d7324
  NumberOfBedrooms,                       !- Feature Name 1
  Integer,                                !- Feature Data Type 1
  3,                                      !- Feature Value 1
  NumberOfBathrooms,                      !- Feature Name 2
  Double,                                 !- Feature Data Type 2
  2,                                      !- Feature Value 2
  NumberOfOccupants,                      !- Feature Name 3
  Double,                                 !- Feature Data Type 3
  3.3900000000000001;                     !- Feature Value 3

OS:External:File,
<<<<<<< HEAD
  {f37b3209-f326-4239-87c9-6e30c85e2a03}, !- Handle
=======
  {1a2a09fa-606e-4963-a75d-98dd0681168b}, !- Handle
>>>>>>> 3c1d7324
  8760.csv,                               !- Name
  8760.csv;                               !- File Name

OS:Schedule:Day,
<<<<<<< HEAD
  {667fac9e-73b7-4fa1-8638-052888a7f5ab}, !- Handle
=======
  {44b9db15-6092-4eb2-8ec8-edf3e087cc35}, !- Handle
>>>>>>> 3c1d7324
  Schedule Day 1,                         !- Name
  ,                                       !- Schedule Type Limits Name
  ,                                       !- Interpolate to Timestep
  24,                                     !- Hour 1
  0,                                      !- Minute 1
  0;                                      !- Value Until Time 1

OS:Schedule:Day,
<<<<<<< HEAD
  {6de3128a-9924-4110-ac69-e231f88b668b}, !- Handle
=======
  {a773fc02-ebf8-44c4-905c-4a7c81656a5a}, !- Handle
>>>>>>> 3c1d7324
  Schedule Day 2,                         !- Name
  ,                                       !- Schedule Type Limits Name
  ,                                       !- Interpolate to Timestep
  24,                                     !- Hour 1
  0,                                      !- Minute 1
  1;                                      !- Value Until Time 1

OS:Schedule:File,
<<<<<<< HEAD
  {623d4c1c-8ab3-418b-be1c-472facfdade2}, !- Handle
  occupants,                              !- Name
  {dd73b205-0604-47ec-b543-f3520000438d}, !- Schedule Type Limits Name
  {f37b3209-f326-4239-87c9-6e30c85e2a03}, !- External File Name
=======
  {8b6ca2ef-cf16-4cd5-8f0c-0bceb164e38b}, !- Handle
  occupants,                              !- Name
  {b99d331f-6a60-47b3-aac8-47d109c2ec31}, !- Schedule Type Limits Name
  {1a2a09fa-606e-4963-a75d-98dd0681168b}, !- External File Name
>>>>>>> 3c1d7324
  1,                                      !- Column Number
  1,                                      !- Rows to Skip at Top
  8760,                                   !- Number of Hours of Data
  ,                                       !- Column Separator
  ,                                       !- Interpolate to Timestep
  60;                                     !- Minutes per Item

OS:Schedule:Ruleset,
<<<<<<< HEAD
  {40f07cf8-04b8-4323-939c-ffd8f3a0fb5a}, !- Handle
  Schedule Ruleset 1,                     !- Name
  {7e67a400-d7e9-4ae6-8202-08490bac741c}, !- Schedule Type Limits Name
  {770449f7-d052-416f-8313-411df3abd65e}; !- Default Day Schedule Name

OS:Schedule:Day,
  {770449f7-d052-416f-8313-411df3abd65e}, !- Handle
  Schedule Day 3,                         !- Name
  {7e67a400-d7e9-4ae6-8202-08490bac741c}, !- Schedule Type Limits Name
=======
  {9bb6f708-7f6b-4ed0-9501-1baa117e8e2f}, !- Handle
  Schedule Ruleset 1,                     !- Name
  {5414b4a3-9a30-4217-8dcf-5685a9aff8cf}, !- Schedule Type Limits Name
  {c75f78ad-9816-4e17-8e04-ad2dc553952a}; !- Default Day Schedule Name

OS:Schedule:Day,
  {c75f78ad-9816-4e17-8e04-ad2dc553952a}, !- Handle
  Schedule Day 3,                         !- Name
  {5414b4a3-9a30-4217-8dcf-5685a9aff8cf}, !- Schedule Type Limits Name
>>>>>>> 3c1d7324
  ,                                       !- Interpolate to Timestep
  24,                                     !- Hour 1
  0,                                      !- Minute 1
  112.539290946133;                       !- Value Until Time 1

OS:People:Definition,
<<<<<<< HEAD
  {2de4ba7e-c15d-43f2-b5b4-2d63c152eb6c}, !- Handle
=======
  {4a66aeaf-e749-4fda-b9c3-0e559ef083f5}, !- Handle
>>>>>>> 3c1d7324
  res occupants|living space,             !- Name
  People,                                 !- Number of People Calculation Method
  3.39,                                   !- Number of People {people}
  ,                                       !- People per Space Floor Area {person/m2}
  ,                                       !- Space Floor Area per Person {m2/person}
  0.319734,                               !- Fraction Radiant
  0.573,                                  !- Sensible Heat Fraction
  0,                                      !- Carbon Dioxide Generation Rate {m3/s-W}
  No,                                     !- Enable ASHRAE 55 Comfort Warnings
  ZoneAveraged;                           !- Mean Radiant Temperature Calculation Type

OS:People,
<<<<<<< HEAD
  {f3c35228-9320-4097-9102-927e16d998b3}, !- Handle
  res occupants|living space,             !- Name
  {2de4ba7e-c15d-43f2-b5b4-2d63c152eb6c}, !- People Definition Name
  {28bbcc7f-906d-4f9d-8e3e-18c93d8fc339}, !- Space or SpaceType Name
  {623d4c1c-8ab3-418b-be1c-472facfdade2}, !- Number of People Schedule Name
  {40f07cf8-04b8-4323-939c-ffd8f3a0fb5a}, !- Activity Level Schedule Name
=======
  {d877e592-3150-4209-84dc-db8c93fd89a3}, !- Handle
  res occupants|living space,             !- Name
  {4a66aeaf-e749-4fda-b9c3-0e559ef083f5}, !- People Definition Name
  {5e099f62-8da9-4c4a-a5f2-4a00fb77b99f}, !- Space or SpaceType Name
  {8b6ca2ef-cf16-4cd5-8f0c-0bceb164e38b}, !- Number of People Schedule Name
  {9bb6f708-7f6b-4ed0-9501-1baa117e8e2f}, !- Activity Level Schedule Name
>>>>>>> 3c1d7324
  ,                                       !- Surface Name/Angle Factor List Name
  ,                                       !- Work Efficiency Schedule Name
  ,                                       !- Clothing Insulation Schedule Name
  ,                                       !- Air Velocity Schedule Name
  1;                                      !- Multiplier

OS:ScheduleTypeLimits,
<<<<<<< HEAD
  {7e67a400-d7e9-4ae6-8202-08490bac741c}, !- Handle
=======
  {5414b4a3-9a30-4217-8dcf-5685a9aff8cf}, !- Handle
>>>>>>> 3c1d7324
  ActivityLevel,                          !- Name
  0,                                      !- Lower Limit Value
  ,                                       !- Upper Limit Value
  Continuous,                             !- Numeric Type
  ActivityLevel;                          !- Unit Type

OS:ScheduleTypeLimits,
<<<<<<< HEAD
  {dd73b205-0604-47ec-b543-f3520000438d}, !- Handle
=======
  {b99d331f-6a60-47b3-aac8-47d109c2ec31}, !- Handle
>>>>>>> 3c1d7324
  Fractional,                             !- Name
  0,                                      !- Lower Limit Value
  1,                                      !- Upper Limit Value
  Continuous;                             !- Numeric Type

OS:ShadingSurfaceGroup,
<<<<<<< HEAD
  {d3548fae-59fd-4417-bbb6-e804d0188f2f}, !- Handle
=======
  {8555e5e2-d8c3-4e7d-96e1-c7a2e3b5e0da}, !- Handle
>>>>>>> 3c1d7324
  res eaves,                              !- Name
  Building;                               !- Shading Surface Type

OS:ShadingSurface,
<<<<<<< HEAD
  {74ecc666-620a-40b4-9ab7-c392c4ec36bd}, !- Handle
  Surface 9 - res eaves,                  !- Name
  ,                                       !- Construction Name
  {d3548fae-59fd-4417-bbb6-e804d0188f2f}, !- Shading Surface Group Name
=======
  {11c1c59e-ca00-46ba-89ae-5b210476cbea}, !- Handle
  Surface 8 - res eaves,                  !- Name
  ,                                       !- Construction Name
  {8555e5e2-d8c3-4e7d-96e1-c7a2e3b5e0da}, !- Shading Surface Group Name
  ,                                       !- Transmittance Schedule Name
  ,                                       !- Number of Vertices
  -0.6096, 0, 2.7432,                     !- X,Y,Z Vertex 1 {m}
  -0.6096, -6.46578440716979, 5.9760922035849, !- X,Y,Z Vertex 2 {m}
  0, -6.46578440716979, 5.9760922035849,  !- X,Y,Z Vertex 3 {m}
  0, 0, 2.7432;                           !- X,Y,Z Vertex 4 {m}

OS:ShadingSurface,
  {14821c4d-6ef9-4d29-97b6-4b0870618aa6}, !- Handle
  Surface 8 - res eaves 1,                !- Name
  ,                                       !- Construction Name
  {8555e5e2-d8c3-4e7d-96e1-c7a2e3b5e0da}, !- Shading Surface Group Name
  ,                                       !- Transmittance Schedule Name
  ,                                       !- Number of Vertices
  7.07538440716979, -6.46578440716979, 5.9760922035849, !- X,Y,Z Vertex 1 {m}
  7.07538440716979, 0, 2.7432,            !- X,Y,Z Vertex 2 {m}
  6.46578440716979, 0, 2.7432,            !- X,Y,Z Vertex 3 {m}
  6.46578440716979, -6.46578440716979, 5.9760922035849; !- X,Y,Z Vertex 4 {m}

OS:ShadingSurface,
  {411ab739-b8de-4c28-9beb-56f3cdfadfbb}, !- Handle
  Surface 8 - res eaves 2,                !- Name
  ,                                       !- Construction Name
  {8555e5e2-d8c3-4e7d-96e1-c7a2e3b5e0da}, !- Shading Surface Group Name
  ,                                       !- Transmittance Schedule Name
  ,                                       !- Number of Vertices
  6.46578440716979, 0.6096, 2.4384,       !- X,Y,Z Vertex 1 {m}
  0, 0.6096, 2.4384,                      !- X,Y,Z Vertex 2 {m}
  0, 0, 2.7432,                           !- X,Y,Z Vertex 3 {m}
  6.46578440716979, 0, 2.7432;            !- X,Y,Z Vertex 4 {m}

OS:ShadingSurface,
  {f1dd47d6-5fbb-4754-8757-3bd8f633e295}, !- Handle
  Surface 9 - res eaves,                  !- Name
  ,                                       !- Construction Name
  {8555e5e2-d8c3-4e7d-96e1-c7a2e3b5e0da}, !- Shading Surface Group Name
>>>>>>> 3c1d7324
  ,                                       !- Transmittance Schedule Name
  ,                                       !- Number of Vertices
  7.07538440716979, -12.9315688143396, 2.7432, !- X,Y,Z Vertex 1 {m}
  7.07538440716979, -6.46578440716979, 5.9760922035849, !- X,Y,Z Vertex 2 {m}
  6.46578440716979, -6.46578440716979, 5.9760922035849, !- X,Y,Z Vertex 3 {m}
  6.46578440716979, -12.9315688143396, 2.7432; !- X,Y,Z Vertex 4 {m}

OS:ShadingSurface,
<<<<<<< HEAD
  {f137bf47-b4d4-41cf-8b72-9c21258be64e}, !- Handle
  Surface 9 - res eaves 1,                !- Name
  ,                                       !- Construction Name
  {d3548fae-59fd-4417-bbb6-e804d0188f2f}, !- Shading Surface Group Name
=======
  {cbd319f2-a0d9-4619-ad81-c4b30d979f7d}, !- Handle
  Surface 9 - res eaves 1,                !- Name
  ,                                       !- Construction Name
  {8555e5e2-d8c3-4e7d-96e1-c7a2e3b5e0da}, !- Shading Surface Group Name
>>>>>>> 3c1d7324
  ,                                       !- Transmittance Schedule Name
  ,                                       !- Number of Vertices
  -0.6096, -6.46578440716979, 5.9760922035849, !- X,Y,Z Vertex 1 {m}
  -0.6096, -12.9315688143396, 2.7432,     !- X,Y,Z Vertex 2 {m}
  0, -12.9315688143396, 2.7432,           !- X,Y,Z Vertex 3 {m}
  0, -6.46578440716979, 5.9760922035849;  !- X,Y,Z Vertex 4 {m}

OS:ShadingSurface,
<<<<<<< HEAD
  {97020ecc-01cd-4c79-881d-f85be8fef1e1}, !- Handle
  Surface 9 - res eaves 2,                !- Name
  ,                                       !- Construction Name
  {d3548fae-59fd-4417-bbb6-e804d0188f2f}, !- Shading Surface Group Name
=======
  {60e448af-cd18-4ee5-9998-b653a25e088f}, !- Handle
  Surface 9 - res eaves 2,                !- Name
  ,                                       !- Construction Name
  {8555e5e2-d8c3-4e7d-96e1-c7a2e3b5e0da}, !- Shading Surface Group Name
>>>>>>> 3c1d7324
  ,                                       !- Transmittance Schedule Name
  ,                                       !- Number of Vertices
  0, -13.5411688143396, 2.4384,           !- X,Y,Z Vertex 1 {m}
  6.46578440716979, -13.5411688143396, 2.4384, !- X,Y,Z Vertex 2 {m}
  6.46578440716979, -12.9315688143396, 2.7432, !- X,Y,Z Vertex 3 {m}
  0, -12.9315688143396, 2.7432;           !- X,Y,Z Vertex 4 {m}

OS:ShadingSurface,
  {a169e2c4-03b2-494b-8f8a-1523f8ebf6ab}, !- Handle
  Surface 8 - res eaves,                  !- Name
  ,                                       !- Construction Name
  {d3548fae-59fd-4417-bbb6-e804d0188f2f}, !- Shading Surface Group Name
  ,                                       !- Transmittance Schedule Name
  ,                                       !- Number of Vertices
  -0.6096, 0, 2.7432,                     !- X,Y,Z Vertex 1 {m}
  -0.6096, -6.46578440716979, 5.9760922035849, !- X,Y,Z Vertex 2 {m}
  0, -6.46578440716979, 5.9760922035849,  !- X,Y,Z Vertex 3 {m}
  0, 0, 2.7432;                           !- X,Y,Z Vertex 4 {m}

OS:ShadingSurface,
  {dc680130-5f7d-47c8-82da-72950cd7c7fd}, !- Handle
  Surface 8 - res eaves 1,                !- Name
  ,                                       !- Construction Name
  {d3548fae-59fd-4417-bbb6-e804d0188f2f}, !- Shading Surface Group Name
  ,                                       !- Transmittance Schedule Name
  ,                                       !- Number of Vertices
  7.07538440716979, -6.46578440716979, 5.9760922035849, !- X,Y,Z Vertex 1 {m}
  7.07538440716979, 0, 2.7432,            !- X,Y,Z Vertex 2 {m}
  6.46578440716979, 0, 2.7432,            !- X,Y,Z Vertex 3 {m}
  6.46578440716979, -6.46578440716979, 5.9760922035849; !- X,Y,Z Vertex 4 {m}

OS:ShadingSurface,
  {738d3713-9ac8-4132-bce3-1da2f95d82d3}, !- Handle
  Surface 8 - res eaves 2,                !- Name
  ,                                       !- Construction Name
  {d3548fae-59fd-4417-bbb6-e804d0188f2f}, !- Shading Surface Group Name
  ,                                       !- Transmittance Schedule Name
  ,                                       !- Number of Vertices
  6.46578440716979, 0.6096, 2.4384,       !- X,Y,Z Vertex 1 {m}
  0, 0.6096, 2.4384,                      !- X,Y,Z Vertex 2 {m}
  0, 0, 2.7432,                           !- X,Y,Z Vertex 3 {m}
  6.46578440716979, 0, 2.7432;            !- X,Y,Z Vertex 4 {m}
<|MERGE_RESOLUTION|>--- conflicted
+++ resolved
@@ -1,73 +1,41 @@
 !- NOTE: Auto-generated from /test/osw_files/SFA_4units_1story_CS_UA_3Beds_2Baths_Denver.osw
 
 OS:Version,
-<<<<<<< HEAD
-  {dff3b10d-9b32-4fab-a7ac-55b2e9cd67f1}, !- Handle
+  {1e7749b2-8a0d-43ff-ad00-c9bed82c630b}, !- Handle
   2.9.0;                                  !- Version Identifier
 
 OS:SimulationControl,
-  {7a64aa9f-72ab-4b55-adce-2529b061df65}, !- Handle
-=======
-  {14bd1b7b-8382-4164-9b8c-c32ae2076de1}, !- Handle
-  2.9.0;                                  !- Version Identifier
-
-OS:SimulationControl,
-  {5a7d9238-f426-449c-a2be-3e4497ad71e3}, !- Handle
->>>>>>> 3c1d7324
+  {e9f71d97-4a6d-41b5-8943-70cfb4e08755}, !- Handle
   ,                                       !- Do Zone Sizing Calculation
   ,                                       !- Do System Sizing Calculation
   ,                                       !- Do Plant Sizing Calculation
   No;                                     !- Run Simulation for Sizing Periods
 
 OS:Timestep,
-<<<<<<< HEAD
-  {3b4043e6-99df-4685-9b9c-f87fb51c087e}, !- Handle
+  {7dbcf8e5-0bc8-4421-bab4-61f2d90d530f}, !- Handle
   6;                                      !- Number of Timesteps per Hour
 
 OS:ShadowCalculation,
-  {249e3f42-d405-4134-b0db-a3d5170edeb4}, !- Handle
-=======
-  {308d0f03-5972-420e-9994-df50a3421dba}, !- Handle
-  6;                                      !- Number of Timesteps per Hour
-
-OS:ShadowCalculation,
-  {286a6268-b478-46fb-8da0-88fe9d199084}, !- Handle
->>>>>>> 3c1d7324
+  {3e1c3523-e655-4732-90a5-566d3d2d05af}, !- Handle
   20,                                     !- Calculation Frequency
   200;                                    !- Maximum Figures in Shadow Overlap Calculations
 
 OS:SurfaceConvectionAlgorithm:Outside,
-<<<<<<< HEAD
-  {0bb82b13-a38c-4c29-a10d-d6f2073b70e0}, !- Handle
+  {8d2ffa30-48c1-46d0-92d0-219a6ee53f3e}, !- Handle
   DOE-2;                                  !- Algorithm
 
 OS:SurfaceConvectionAlgorithm:Inside,
-  {f3807f64-4056-4129-9fe5-84ed20eddb11}, !- Handle
+  {c46ad9ac-ba12-4311-9f3d-dac024183c2a}, !- Handle
   TARP;                                   !- Algorithm
 
 OS:ZoneCapacitanceMultiplier:ResearchSpecial,
-  {b2e9c033-e3d4-449e-baf6-a865e50ccf4a}, !- Handle
-=======
-  {07a38912-36c4-49e5-80dd-26a709eab3b5}, !- Handle
-  DOE-2;                                  !- Algorithm
-
-OS:SurfaceConvectionAlgorithm:Inside,
-  {bb8fe7d5-0003-4e08-8029-ac9315616da2}, !- Handle
-  TARP;                                   !- Algorithm
-
-OS:ZoneCapacitanceMultiplier:ResearchSpecial,
-  {b258d238-c905-45a3-b358-74cda9601736}, !- Handle
->>>>>>> 3c1d7324
+  {349c2dd7-5957-466d-8ec4-ff9aa3499640}, !- Handle
   ,                                       !- Temperature Capacity Multiplier
   15,                                     !- Humidity Capacity Multiplier
   ;                                       !- Carbon Dioxide Capacity Multiplier
 
 OS:RunPeriod,
-<<<<<<< HEAD
-  {d123fd4f-52fe-43c8-8510-faedfec83a7f}, !- Handle
-=======
-  {09400718-6ee3-4425-a032-a90b7fcbacba}, !- Handle
->>>>>>> 3c1d7324
+  {b155b0e0-d2b6-41ad-988a-639a1f258680}, !- Handle
   Run Period 1,                           !- Name
   1,                                      !- Begin Month
   1,                                      !- Begin Day of Month
@@ -81,21 +49,13 @@
   ;                                       !- Number of Times Runperiod to be Repeated
 
 OS:YearDescription,
-<<<<<<< HEAD
-  {3784a34f-ca30-4a5e-8409-06d844cd6be7}, !- Handle
-=======
-  {ea5dc9c2-30de-4d91-b779-3a61b8318d9b}, !- Handle
->>>>>>> 3c1d7324
+  {d215ab8e-c554-4343-bd75-78ce75d073f7}, !- Handle
   2007,                                   !- Calendar Year
   ,                                       !- Day of Week for Start Day
   ;                                       !- Is Leap Year
 
 OS:WeatherFile,
-<<<<<<< HEAD
-  {c121f53a-146c-4205-84d2-46027c84f11a}, !- Handle
-=======
-  {c4a25cd5-43c4-441e-9e07-ff36d3c576ff}, !- Handle
->>>>>>> 3c1d7324
+  {c18306e7-7540-4500-8ca5-59c04246ec1e}, !- Handle
   Denver Intl Ap,                         !- City
   CO,                                     !- State Province Region
   USA,                                    !- Country
@@ -109,13 +69,8 @@
   E23378AA;                               !- Checksum
 
 OS:AdditionalProperties,
-<<<<<<< HEAD
-  {3e8a51c7-db5a-43c4-994c-324021739b99}, !- Handle
-  {c121f53a-146c-4205-84d2-46027c84f11a}, !- Object Name
-=======
-  {679c2fbf-3321-4f1e-af3d-74564a9552a4}, !- Handle
-  {c4a25cd5-43c4-441e-9e07-ff36d3c576ff}, !- Object Name
->>>>>>> 3c1d7324
+  {eb1a170a-dd0c-49c0-9aca-da53c134151e}, !- Handle
+  {c18306e7-7540-4500-8ca5-59c04246ec1e}, !- Object Name
   EPWHeaderCity,                          !- Feature Name 1
   String,                                 !- Feature Data Type 1
   Denver Intl Ap,                         !- Feature Value 1
@@ -223,11 +178,7 @@
   84;                                     !- Feature Value 35
 
 OS:Site,
-<<<<<<< HEAD
-  {cdfcc16e-f12c-49bc-b7f7-472741c03e9f}, !- Handle
-=======
-  {62c1c23d-9f53-4886-b700-bae1d91fed44}, !- Handle
->>>>>>> 3c1d7324
+  {e15a66d3-810f-4b75-bdbf-81027bd83ab2}, !- Handle
   Denver Intl Ap_CO_USA,                  !- Name
   39.83,                                  !- Latitude {deg}
   -104.65,                                !- Longitude {deg}
@@ -236,11 +187,7 @@
   ;                                       !- Terrain
 
 OS:ClimateZones,
-<<<<<<< HEAD
-  {44eb6388-a2ad-4147-bda1-be57ee66702b}, !- Handle
-=======
-  {08cbe546-ee67-490e-8e47-2c235bd0ede5}, !- Handle
->>>>>>> 3c1d7324
+  {51c950d7-09df-4547-a90d-de44a35c892c}, !- Handle
   ,                                       !- Active Institution
   ,                                       !- Active Year
   ,                                       !- Climate Zone Institution Name 1
@@ -253,31 +200,19 @@
   Cold;                                   !- Climate Zone Value 2
 
 OS:Site:WaterMainsTemperature,
-<<<<<<< HEAD
-  {de7996fd-85d8-45b9-9472-d38cd1df26c6}, !- Handle
-=======
-  {4eb2eeb1-9951-4fc9-a062-1e235152bb73}, !- Handle
->>>>>>> 3c1d7324
+  {df5dd4e7-d4bf-42d4-b449-cc2558167de6}, !- Handle
   Correlation,                            !- Calculation Method
   ,                                       !- Temperature Schedule Name
   10.8753424657535,                       !- Annual Average Outdoor Air Temperature {C}
   23.1524007936508;                       !- Maximum Difference In Monthly Average Outdoor Air Temperatures {deltaC}
 
 OS:RunPeriodControl:DaylightSavingTime,
-<<<<<<< HEAD
-  {a9fc5dc8-be13-427b-9f26-ac24199c959d}, !- Handle
-=======
-  {3288d2d1-ca68-4d10-b2a3-2f491a25d287}, !- Handle
->>>>>>> 3c1d7324
+  {7cc04705-28d1-414e-97ac-48217f14d5bf}, !- Handle
   3/12,                                   !- Start Date
   11/5;                                   !- End Date
 
 OS:Site:GroundTemperature:Deep,
-<<<<<<< HEAD
-  {5cbe34f8-44d7-4864-b444-82ef617b7a4c}, !- Handle
-=======
-  {6b903658-0caa-4f6e-906a-59b79312e74d}, !- Handle
->>>>>>> 3c1d7324
+  {c691e59d-a8eb-48f7-92ed-94e939c7bcdf}, !- Handle
   10.8753424657535,                       !- January Deep Ground Temperature {C}
   10.8753424657535,                       !- February Deep Ground Temperature {C}
   10.8753424657535,                       !- March Deep Ground Temperature {C}
@@ -292,11 +227,7 @@
   10.8753424657535;                       !- December Deep Ground Temperature {C}
 
 OS:Building,
-<<<<<<< HEAD
-  {23a19c7f-efd5-4f2a-81b5-e6c7e7df39b2}, !- Handle
-=======
-  {96638771-af92-43c0-8e1d-717cf6ad6f2f}, !- Handle
->>>>>>> 3c1d7324
+  {e096955f-4f31-49e5-83ca-33593e69384d}, !- Handle
   Building 1,                             !- Name
   ,                                       !- Building Sector Type
   0,                                      !- North Axis {deg}
@@ -311,13 +242,8 @@
   4;                                      !- Standards Number of Living Units
 
 OS:AdditionalProperties,
-<<<<<<< HEAD
-  {b6f3cfdc-f710-4654-8c67-850fb10178d2}, !- Handle
-  {23a19c7f-efd5-4f2a-81b5-e6c7e7df39b2}, !- Object Name
-=======
-  {6b81f7af-ceb2-4aca-986b-48e60df6c741}, !- Handle
-  {96638771-af92-43c0-8e1d-717cf6ad6f2f}, !- Object Name
->>>>>>> 3c1d7324
+  {d5551bf1-0e24-47b7-adf4-62a829f71c3b}, !- Handle
+  {e096955f-4f31-49e5-83ca-33593e69384d}, !- Object Name
   num_units,                              !- Feature Name 1
   Integer,                                !- Feature Data Type 1
   4,                                      !- Feature Value 1
@@ -332,11 +258,7 @@
   1;                                      !- Feature Value 4
 
 OS:ThermalZone,
-<<<<<<< HEAD
-  {1ddd572b-de2c-405a-b01b-47bc60717523}, !- Handle
-=======
-  {b708eb9d-389e-4896-b270-bc2d1f94b6cc}, !- Handle
->>>>>>> 3c1d7324
+  {d867f3ac-971d-4412-86fa-aa1a28b64821}, !- Handle
   living zone,                            !- Name
   ,                                       !- Multiplier
   ,                                       !- Ceiling Height {m}
@@ -345,17 +267,10 @@
   ,                                       !- Zone Inside Convection Algorithm
   ,                                       !- Zone Outside Convection Algorithm
   ,                                       !- Zone Conditioning Equipment List Name
-<<<<<<< HEAD
-  {5aa411f0-dcd1-460f-8ebd-4b8d206ee8eb}, !- Zone Air Inlet Port List
-  {a8bda2f2-6523-46f7-8f57-f8b95be25050}, !- Zone Air Exhaust Port List
-  {0713e9ef-8cd4-4189-8a80-bbd54b5f936b}, !- Zone Air Node Name
-  {49767e4b-ef8c-49fe-9b33-9f970da2c7af}, !- Zone Return Air Port List
-=======
-  {c191f845-ffab-4147-bc99-cb683f05db23}, !- Zone Air Inlet Port List
-  {9474388a-e399-413d-ab44-c8915e5e35e8}, !- Zone Air Exhaust Port List
-  {377c66ec-ff4b-4fd9-b463-eb86d8e9ed58}, !- Zone Air Node Name
-  {a5e1f564-cba6-4496-84fa-9a4a60f010fc}, !- Zone Return Air Port List
->>>>>>> 3c1d7324
+  {b1fb2ca5-36e9-49ae-83bb-9bc633775fb3}, !- Zone Air Inlet Port List
+  {57d1672f-e025-4b45-8daa-d82c24ea0384}, !- Zone Air Exhaust Port List
+  {afa87c25-0ae0-4f6a-80ba-c87f6a4757fe}, !- Zone Air Node Name
+  {76a425f5-d24d-4e29-ba51-dc12f3cfee03}, !- Zone Return Air Port List
   ,                                       !- Primary Daylighting Control Name
   ,                                       !- Fraction of Zone Controlled by Primary Daylighting Control
   ,                                       !- Secondary Daylighting Control Name
@@ -366,71 +281,37 @@
   No;                                     !- Use Ideal Air Loads
 
 OS:Node,
-<<<<<<< HEAD
-  {1556a312-b108-4d8e-b5f5-91ee30fea2c2}, !- Handle
+  {5d8c7d52-4ef8-4b0d-b96c-17af0b5d6c88}, !- Handle
   Node 1,                                 !- Name
-  {0713e9ef-8cd4-4189-8a80-bbd54b5f936b}, !- Inlet Port
+  {afa87c25-0ae0-4f6a-80ba-c87f6a4757fe}, !- Inlet Port
   ;                                       !- Outlet Port
 
 OS:Connection,
-  {0713e9ef-8cd4-4189-8a80-bbd54b5f936b}, !- Handle
-  {8e404f7f-a699-4e07-af10-ae0e43423f62}, !- Name
-  {1ddd572b-de2c-405a-b01b-47bc60717523}, !- Source Object
+  {afa87c25-0ae0-4f6a-80ba-c87f6a4757fe}, !- Handle
+  {d8523912-fba6-43c2-8531-439584fcbd8b}, !- Name
+  {d867f3ac-971d-4412-86fa-aa1a28b64821}, !- Source Object
   11,                                     !- Outlet Port
-  {1556a312-b108-4d8e-b5f5-91ee30fea2c2}, !- Target Object
+  {5d8c7d52-4ef8-4b0d-b96c-17af0b5d6c88}, !- Target Object
   2;                                      !- Inlet Port
 
 OS:PortList,
-  {5aa411f0-dcd1-460f-8ebd-4b8d206ee8eb}, !- Handle
-  {73805221-572f-45f8-b847-93bca2a16ae7}, !- Name
-  {1ddd572b-de2c-405a-b01b-47bc60717523}; !- HVAC Component
+  {b1fb2ca5-36e9-49ae-83bb-9bc633775fb3}, !- Handle
+  {e852ef59-e979-4ec3-adb8-187a2181594d}, !- Name
+  {d867f3ac-971d-4412-86fa-aa1a28b64821}; !- HVAC Component
 
 OS:PortList,
-  {a8bda2f2-6523-46f7-8f57-f8b95be25050}, !- Handle
-  {e0603d05-9bc6-4dc3-ad31-7b0ef3c6ec4c}, !- Name
-  {1ddd572b-de2c-405a-b01b-47bc60717523}; !- HVAC Component
+  {57d1672f-e025-4b45-8daa-d82c24ea0384}, !- Handle
+  {1812b354-8228-46f2-9cd5-ccd5193f24ce}, !- Name
+  {d867f3ac-971d-4412-86fa-aa1a28b64821}; !- HVAC Component
 
 OS:PortList,
-  {49767e4b-ef8c-49fe-9b33-9f970da2c7af}, !- Handle
-  {c9da2d8e-9ded-4f7c-b6ca-e0403acaa2fc}, !- Name
-  {1ddd572b-de2c-405a-b01b-47bc60717523}; !- HVAC Component
+  {76a425f5-d24d-4e29-ba51-dc12f3cfee03}, !- Handle
+  {d687708f-c55d-4eb8-8e0f-2a1a4a4fb195}, !- Name
+  {d867f3ac-971d-4412-86fa-aa1a28b64821}; !- HVAC Component
 
 OS:Sizing:Zone,
-  {90b90f8e-86b5-4a06-a6bf-ae54ff1a3676}, !- Handle
-  {1ddd572b-de2c-405a-b01b-47bc60717523}, !- Zone or ZoneList Name
-=======
-  {e74b2562-4ded-415b-a92f-a34b4fb3bd1b}, !- Handle
-  Node 1,                                 !- Name
-  {377c66ec-ff4b-4fd9-b463-eb86d8e9ed58}, !- Inlet Port
-  ;                                       !- Outlet Port
-
-OS:Connection,
-  {377c66ec-ff4b-4fd9-b463-eb86d8e9ed58}, !- Handle
-  {1cc09a58-8640-486f-9363-62b404d3c4f2}, !- Name
-  {b708eb9d-389e-4896-b270-bc2d1f94b6cc}, !- Source Object
-  11,                                     !- Outlet Port
-  {e74b2562-4ded-415b-a92f-a34b4fb3bd1b}, !- Target Object
-  2;                                      !- Inlet Port
-
-OS:PortList,
-  {c191f845-ffab-4147-bc99-cb683f05db23}, !- Handle
-  {39e8b565-aafe-4b5c-8be9-ec5cef3422ef}, !- Name
-  {b708eb9d-389e-4896-b270-bc2d1f94b6cc}; !- HVAC Component
-
-OS:PortList,
-  {9474388a-e399-413d-ab44-c8915e5e35e8}, !- Handle
-  {e91328dd-9597-46ac-b0e1-15b962434dfb}, !- Name
-  {b708eb9d-389e-4896-b270-bc2d1f94b6cc}; !- HVAC Component
-
-OS:PortList,
-  {a5e1f564-cba6-4496-84fa-9a4a60f010fc}, !- Handle
-  {b59565bf-b8a0-457d-ab81-9bb919af0091}, !- Name
-  {b708eb9d-389e-4896-b270-bc2d1f94b6cc}; !- HVAC Component
-
-OS:Sizing:Zone,
-  {7d44e670-2aff-40c8-8994-58e12ee43039}, !- Handle
-  {b708eb9d-389e-4896-b270-bc2d1f94b6cc}, !- Zone or ZoneList Name
->>>>>>> 3c1d7324
+  {06091859-eadf-42c6-9952-00d1390f6b6b}, !- Handle
+  {d867f3ac-971d-4412-86fa-aa1a28b64821}, !- Zone or ZoneList Name
   SupplyAirTemperature,                   !- Zone Cooling Design Supply Air Temperature Input Method
   14,                                     !- Zone Cooling Design Supply Air Temperature {C}
   11.11,                                  !- Zone Cooling Design Supply Air Temperature Difference {deltaC}
@@ -459,25 +340,14 @@
   autosize;                               !- Dedicated Outdoor Air High Setpoint Temperature for Design {C}
 
 OS:ZoneHVAC:EquipmentList,
-<<<<<<< HEAD
-  {fdcc032f-61f2-44bb-b569-262b3ad35372}, !- Handle
+  {aa4ed32a-b32f-4fb1-a686-a53470ac9056}, !- Handle
   Zone HVAC Equipment List 1,             !- Name
-  {1ddd572b-de2c-405a-b01b-47bc60717523}; !- Thermal Zone
+  {d867f3ac-971d-4412-86fa-aa1a28b64821}; !- Thermal Zone
 
 OS:Space,
-  {28bbcc7f-906d-4f9d-8e3e-18c93d8fc339}, !- Handle
+  {56986b0c-0f49-4b1e-8af9-9c5bdc981275}, !- Handle
   living space,                           !- Name
-  {e807b018-071c-4713-9303-97fb01c0a482}, !- Space Type Name
-=======
-  {fe5fb1c6-cf8f-4a40-b427-5b2f222b742e}, !- Handle
-  Zone HVAC Equipment List 1,             !- Name
-  {b708eb9d-389e-4896-b270-bc2d1f94b6cc}; !- Thermal Zone
-
-OS:Space,
-  {5e099f62-8da9-4c4a-a5f2-4a00fb77b99f}, !- Handle
-  living space,                           !- Name
-  {64c3ee62-8c26-4e35-ba0a-0e1f022a2d1b}, !- Space Type Name
->>>>>>> 3c1d7324
+  {12368465-f82b-4b12-ba16-598e5245ebc4}, !- Space Type Name
   ,                                       !- Default Construction Set Name
   ,                                       !- Default Schedule Set Name
   ,                                       !- Direction of Relative North {deg}
@@ -485,35 +355,19 @@
   ,                                       !- Y Origin {m}
   ,                                       !- Z Origin {m}
   ,                                       !- Building Story Name
-<<<<<<< HEAD
-  {1ddd572b-de2c-405a-b01b-47bc60717523}, !- Thermal Zone Name
+  {d867f3ac-971d-4412-86fa-aa1a28b64821}, !- Thermal Zone Name
   ,                                       !- Part of Total Floor Area
   ,                                       !- Design Specification Outdoor Air Object Name
-  {b0b707b1-fd24-4068-999b-487639dd37a1}; !- Building Unit Name
-
-OS:Surface,
-  {b6b09430-84a6-493d-9055-3bb90ad73dd3}, !- Handle
+  {c1d00cef-7e4f-4bfb-9e4d-c2ec9d11231e}; !- Building Unit Name
+
+OS:Surface,
+  {aa210cf1-4edc-4ff5-87ef-b30fe6a34906}, !- Handle
   Surface 1,                              !- Name
   Floor,                                  !- Surface Type
   ,                                       !- Construction Name
-  {28bbcc7f-906d-4f9d-8e3e-18c93d8fc339}, !- Space Name
+  {56986b0c-0f49-4b1e-8af9-9c5bdc981275}, !- Space Name
   Surface,                                !- Outside Boundary Condition
-  {7f67849b-f339-4b52-a4aa-c43ef0af7318}, !- Outside Boundary Condition Object
-=======
-  {b708eb9d-389e-4896-b270-bc2d1f94b6cc}, !- Thermal Zone Name
-  ,                                       !- Part of Total Floor Area
-  ,                                       !- Design Specification Outdoor Air Object Name
-  {5ca2961e-4527-4254-9f39-3a8bf51c7ea2}; !- Building Unit Name
-
-OS:Surface,
-  {5d389829-017f-40c5-8279-b8e3270bfb68}, !- Handle
-  Surface 1,                              !- Name
-  Floor,                                  !- Surface Type
-  ,                                       !- Construction Name
-  {5e099f62-8da9-4c4a-a5f2-4a00fb77b99f}, !- Space Name
-  Surface,                                !- Outside Boundary Condition
-  {6db315e6-732c-404d-8acf-7d230a4d1c01}, !- Outside Boundary Condition Object
->>>>>>> 3c1d7324
+  {41824193-1660-4972-a3ea-323236e03760}, !- Outside Boundary Condition Object
   NoSun,                                  !- Sun Exposure
   NoWind,                                 !- Wind Exposure
   ,                                       !- View Factor to Ground
@@ -524,19 +378,11 @@
   6.46578440716979, -12.9315688143396, 0; !- X,Y,Z Vertex 4 {m}
 
 OS:Surface,
-<<<<<<< HEAD
-  {a8d938bc-fa3a-4fa4-b849-aa2abb78bc2b}, !- Handle
+  {c67314c7-43fe-40da-b186-97c55c85e116}, !- Handle
   Surface 2,                              !- Name
   Wall,                                   !- Surface Type
   ,                                       !- Construction Name
-  {28bbcc7f-906d-4f9d-8e3e-18c93d8fc339}, !- Space Name
-=======
-  {62f5e5b1-cce6-4efe-ac95-41b0d299fa33}, !- Handle
-  Surface 2,                              !- Name
-  Wall,                                   !- Surface Type
-  ,                                       !- Construction Name
-  {5e099f62-8da9-4c4a-a5f2-4a00fb77b99f}, !- Space Name
->>>>>>> 3c1d7324
+  {56986b0c-0f49-4b1e-8af9-9c5bdc981275}, !- Space Name
   Outdoors,                               !- Outside Boundary Condition
   ,                                       !- Outside Boundary Condition Object
   SunExposed,                             !- Sun Exposure
@@ -549,19 +395,11 @@
   0, -12.9315688143396, 2.4384;           !- X,Y,Z Vertex 4 {m}
 
 OS:Surface,
-<<<<<<< HEAD
-  {1f7ed000-9bc0-467f-80ab-afa052b851dd}, !- Handle
+  {013e1c97-b85d-4ba1-bd86-8ab62ce71118}, !- Handle
   Surface 3,                              !- Name
   Wall,                                   !- Surface Type
   ,                                       !- Construction Name
-  {28bbcc7f-906d-4f9d-8e3e-18c93d8fc339}, !- Space Name
-=======
-  {e8ccfa32-2d42-4f95-ae81-8f930ff4343f}, !- Handle
-  Surface 3,                              !- Name
-  Wall,                                   !- Surface Type
-  ,                                       !- Construction Name
-  {5e099f62-8da9-4c4a-a5f2-4a00fb77b99f}, !- Space Name
->>>>>>> 3c1d7324
+  {56986b0c-0f49-4b1e-8af9-9c5bdc981275}, !- Space Name
   Outdoors,                               !- Outside Boundary Condition
   ,                                       !- Outside Boundary Condition Object
   SunExposed,                             !- Sun Exposure
@@ -574,19 +412,11 @@
   0, 0, 2.4384;                           !- X,Y,Z Vertex 4 {m}
 
 OS:Surface,
-<<<<<<< HEAD
-  {fd2474b8-de25-4060-b3e5-9b3daa2580ab}, !- Handle
+  {11c2fbaa-681c-443b-84e5-da151657a575}, !- Handle
   Surface 4,                              !- Name
   Wall,                                   !- Surface Type
   ,                                       !- Construction Name
-  {28bbcc7f-906d-4f9d-8e3e-18c93d8fc339}, !- Space Name
-=======
-  {6d5ffcec-8b07-495d-8177-e546bce01da1}, !- Handle
-  Surface 4,                              !- Name
-  Wall,                                   !- Surface Type
-  ,                                       !- Construction Name
-  {5e099f62-8da9-4c4a-a5f2-4a00fb77b99f}, !- Space Name
->>>>>>> 3c1d7324
+  {56986b0c-0f49-4b1e-8af9-9c5bdc981275}, !- Space Name
   Adiabatic,                              !- Outside Boundary Condition
   ,                                       !- Outside Boundary Condition Object
   NoSun,                                  !- Sun Exposure
@@ -599,19 +429,11 @@
   6.46578440716979, 0, 2.4384;            !- X,Y,Z Vertex 4 {m}
 
 OS:Surface,
-<<<<<<< HEAD
-  {b4a6ff9c-d256-4771-a50b-ce6ee786cd34}, !- Handle
+  {ad576bf0-eb98-487f-9611-56fad2dbf790}, !- Handle
   Surface 5,                              !- Name
   Wall,                                   !- Surface Type
   ,                                       !- Construction Name
-  {28bbcc7f-906d-4f9d-8e3e-18c93d8fc339}, !- Space Name
-=======
-  {1b80a479-953c-46ea-ae20-3c7061e4c5eb}, !- Handle
-  Surface 5,                              !- Name
-  Wall,                                   !- Surface Type
-  ,                                       !- Construction Name
-  {5e099f62-8da9-4c4a-a5f2-4a00fb77b99f}, !- Space Name
->>>>>>> 3c1d7324
+  {56986b0c-0f49-4b1e-8af9-9c5bdc981275}, !- Space Name
   Outdoors,                               !- Outside Boundary Condition
   ,                                       !- Outside Boundary Condition Object
   SunExposed,                             !- Sun Exposure
@@ -624,23 +446,13 @@
   6.46578440716979, -12.9315688143396, 2.4384; !- X,Y,Z Vertex 4 {m}
 
 OS:Surface,
-<<<<<<< HEAD
-  {de5c923b-4308-428e-bdd6-cad074da06d3}, !- Handle
+  {1a7ac4c3-6d84-4c0a-b6c9-e6126af69d21}, !- Handle
   Surface 6,                              !- Name
   RoofCeiling,                            !- Surface Type
   ,                                       !- Construction Name
-  {28bbcc7f-906d-4f9d-8e3e-18c93d8fc339}, !- Space Name
+  {56986b0c-0f49-4b1e-8af9-9c5bdc981275}, !- Space Name
   Surface,                                !- Outside Boundary Condition
-  {292f284e-1c1a-4df8-b9cf-e9072e5c00b4}, !- Outside Boundary Condition Object
-=======
-  {829207df-2f08-4037-892b-4b9605ed5c1c}, !- Handle
-  Surface 6,                              !- Name
-  RoofCeiling,                            !- Surface Type
-  ,                                       !- Construction Name
-  {5e099f62-8da9-4c4a-a5f2-4a00fb77b99f}, !- Space Name
-  Surface,                                !- Outside Boundary Condition
-  {a6ed1c1d-ae95-461c-8a52-0432be24e705}, !- Outside Boundary Condition Object
->>>>>>> 3c1d7324
+  {9afb61ce-670c-4b70-82bd-d2de2aefcd27}, !- Outside Boundary Condition Object
   NoSun,                                  !- Sun Exposure
   NoWind,                                 !- Wind Exposure
   ,                                       !- View Factor to Ground
@@ -651,11 +463,7 @@
   0, -12.9315688143396, 2.4384;           !- X,Y,Z Vertex 4 {m}
 
 OS:SpaceType,
-<<<<<<< HEAD
-  {e807b018-071c-4713-9303-97fb01c0a482}, !- Handle
-=======
-  {64c3ee62-8c26-4e35-ba0a-0e1f022a2d1b}, !- Handle
->>>>>>> 3c1d7324
+  {12368465-f82b-4b12-ba16-598e5245ebc4}, !- Handle
   Space Type 1,                           !- Name
   ,                                       !- Default Construction Set Name
   ,                                       !- Default Schedule Set Name
@@ -666,19 +474,11 @@
   living;                                 !- Standards Space Type
 
 OS:Surface,
-<<<<<<< HEAD
-  {3184d337-2f38-47c4-b8f8-545f32659c27}, !- Handle
+  {bbc88677-6a0b-4345-b8a5-509d4bff6eec}, !- Handle
   Surface 12,                             !- Name
   Floor,                                  !- Surface Type
   ,                                       !- Construction Name
-  {e4571533-170f-4962-9f8c-80cc866c280c}, !- Space Name
-=======
-  {fae93ef9-ca86-4287-b8b1-cf6d8baf6909}, !- Handle
-  Surface 12,                             !- Name
-  Floor,                                  !- Surface Type
-  ,                                       !- Construction Name
-  {cee5c6e3-f5f5-4c22-942f-a4e53d0375d4}, !- Space Name
->>>>>>> 3c1d7324
+  {6b7fce81-02d9-4c78-ad68-8ba2fcbcae7b}, !- Space Name
   Foundation,                             !- Outside Boundary Condition
   ,                                       !- Outside Boundary Condition Object
   NoSun,                                  !- Sun Exposure
@@ -691,19 +491,11 @@
   6.46578440716979, -12.9315688143396, -0.9144; !- X,Y,Z Vertex 4 {m}
 
 OS:Surface,
-<<<<<<< HEAD
-  {dc2b62d7-b1c4-4b98-98df-821bce4dbd10}, !- Handle
+  {64664908-a980-444e-9364-ac94e3fc6dbf}, !- Handle
   Surface 13,                             !- Name
   Wall,                                   !- Surface Type
   ,                                       !- Construction Name
-  {e4571533-170f-4962-9f8c-80cc866c280c}, !- Space Name
-=======
-  {15bec7e0-4223-4afd-9927-e83ca5986738}, !- Handle
-  Surface 13,                             !- Name
-  Wall,                                   !- Surface Type
-  ,                                       !- Construction Name
-  {cee5c6e3-f5f5-4c22-942f-a4e53d0375d4}, !- Space Name
->>>>>>> 3c1d7324
+  {6b7fce81-02d9-4c78-ad68-8ba2fcbcae7b}, !- Space Name
   Foundation,                             !- Outside Boundary Condition
   ,                                       !- Outside Boundary Condition Object
   NoSun,                                  !- Sun Exposure
@@ -716,19 +508,11 @@
   0, -12.9315688143396, -1.11022302462516e-016; !- X,Y,Z Vertex 4 {m}
 
 OS:Surface,
-<<<<<<< HEAD
-  {261d63b6-5ac6-44e5-b801-3f8b3a94217b}, !- Handle
+  {62dd0583-8793-4c3e-b2f6-4a20f64e7701}, !- Handle
   Surface 14,                             !- Name
   Wall,                                   !- Surface Type
   ,                                       !- Construction Name
-  {e4571533-170f-4962-9f8c-80cc866c280c}, !- Space Name
-=======
-  {915ab66e-63b8-4613-8733-17968f1310be}, !- Handle
-  Surface 14,                             !- Name
-  Wall,                                   !- Surface Type
-  ,                                       !- Construction Name
-  {cee5c6e3-f5f5-4c22-942f-a4e53d0375d4}, !- Space Name
->>>>>>> 3c1d7324
+  {6b7fce81-02d9-4c78-ad68-8ba2fcbcae7b}, !- Space Name
   Foundation,                             !- Outside Boundary Condition
   ,                                       !- Outside Boundary Condition Object
   NoSun,                                  !- Sun Exposure
@@ -741,19 +525,11 @@
   0, 0, -1.11022302462516e-016;           !- X,Y,Z Vertex 4 {m}
 
 OS:Surface,
-<<<<<<< HEAD
-  {f64ef446-6284-4bc6-9b49-bb58c55de7ba}, !- Handle
+  {678e85c0-81ed-4658-9bca-aec6a2b9d4ab}, !- Handle
   Surface 15,                             !- Name
   Wall,                                   !- Surface Type
   ,                                       !- Construction Name
-  {e4571533-170f-4962-9f8c-80cc866c280c}, !- Space Name
-=======
-  {01a7d395-f1ed-4503-8ef5-835606b614ef}, !- Handle
-  Surface 15,                             !- Name
-  Wall,                                   !- Surface Type
-  ,                                       !- Construction Name
-  {cee5c6e3-f5f5-4c22-942f-a4e53d0375d4}, !- Space Name
->>>>>>> 3c1d7324
+  {6b7fce81-02d9-4c78-ad68-8ba2fcbcae7b}, !- Space Name
   Adiabatic,                              !- Outside Boundary Condition
   ,                                       !- Outside Boundary Condition Object
   NoSun,                                  !- Sun Exposure
@@ -766,19 +542,11 @@
   6.46578440716979, 0, -1.11022302462516e-016; !- X,Y,Z Vertex 4 {m}
 
 OS:Surface,
-<<<<<<< HEAD
-  {0b9abd8e-a7a8-49e7-8742-7af75238ede6}, !- Handle
+  {4fdfca0a-2369-42ff-9715-8723979992c7}, !- Handle
   Surface 16,                             !- Name
   Wall,                                   !- Surface Type
   ,                                       !- Construction Name
-  {e4571533-170f-4962-9f8c-80cc866c280c}, !- Space Name
-=======
-  {804b4466-042d-46d2-a586-61a764052156}, !- Handle
-  Surface 16,                             !- Name
-  Wall,                                   !- Surface Type
-  ,                                       !- Construction Name
-  {cee5c6e3-f5f5-4c22-942f-a4e53d0375d4}, !- Space Name
->>>>>>> 3c1d7324
+  {6b7fce81-02d9-4c78-ad68-8ba2fcbcae7b}, !- Space Name
   Foundation,                             !- Outside Boundary Condition
   ,                                       !- Outside Boundary Condition Object
   NoSun,                                  !- Sun Exposure
@@ -791,23 +559,13 @@
   6.46578440716979, -12.9315688143396, -1.11022302462516e-016; !- X,Y,Z Vertex 4 {m}
 
 OS:Surface,
-<<<<<<< HEAD
-  {7f67849b-f339-4b52-a4aa-c43ef0af7318}, !- Handle
+  {41824193-1660-4972-a3ea-323236e03760}, !- Handle
   Surface 17,                             !- Name
   RoofCeiling,                            !- Surface Type
   ,                                       !- Construction Name
-  {e4571533-170f-4962-9f8c-80cc866c280c}, !- Space Name
+  {6b7fce81-02d9-4c78-ad68-8ba2fcbcae7b}, !- Space Name
   Surface,                                !- Outside Boundary Condition
-  {b6b09430-84a6-493d-9055-3bb90ad73dd3}, !- Outside Boundary Condition Object
-=======
-  {6db315e6-732c-404d-8acf-7d230a4d1c01}, !- Handle
-  Surface 17,                             !- Name
-  RoofCeiling,                            !- Surface Type
-  ,                                       !- Construction Name
-  {cee5c6e3-f5f5-4c22-942f-a4e53d0375d4}, !- Space Name
-  Surface,                                !- Outside Boundary Condition
-  {5d389829-017f-40c5-8279-b8e3270bfb68}, !- Outside Boundary Condition Object
->>>>>>> 3c1d7324
+  {aa210cf1-4edc-4ff5-87ef-b30fe6a34906}, !- Outside Boundary Condition Object
   NoSun,                                  !- Sun Exposure
   NoWind,                                 !- Wind Exposure
   ,                                       !- View Factor to Ground
@@ -818,15 +576,9 @@
   0, -12.9315688143396, -1.11022302462516e-016; !- X,Y,Z Vertex 4 {m}
 
 OS:Space,
-<<<<<<< HEAD
-  {e4571533-170f-4962-9f8c-80cc866c280c}, !- Handle
+  {6b7fce81-02d9-4c78-ad68-8ba2fcbcae7b}, !- Handle
   crawl space,                            !- Name
-  {694a1b8a-8f79-4116-8303-ebd783cca37e}, !- Space Type Name
-=======
-  {cee5c6e3-f5f5-4c22-942f-a4e53d0375d4}, !- Handle
-  crawl space,                            !- Name
-  {cb844a1e-271e-4dae-a436-e74762df1261}, !- Space Type Name
->>>>>>> 3c1d7324
+  {b534fae7-e6a9-4cb4-a872-1ae294017a11}, !- Space Type Name
   ,                                       !- Default Construction Set Name
   ,                                       !- Default Schedule Set Name
   ,                                       !- Direction of Relative North {deg}
@@ -834,17 +586,10 @@
   ,                                       !- Y Origin {m}
   ,                                       !- Z Origin {m}
   ,                                       !- Building Story Name
-<<<<<<< HEAD
-  {bec1e43a-09a4-4d83-911a-061174eff841}; !- Thermal Zone Name
+  {fdd9f4d2-3699-4727-89da-2aea93c762c3}; !- Thermal Zone Name
 
 OS:ThermalZone,
-  {bec1e43a-09a4-4d83-911a-061174eff841}, !- Handle
-=======
-  {67fa2d82-68cc-4c83-9095-68f58c19e05c}; !- Thermal Zone Name
-
-OS:ThermalZone,
-  {67fa2d82-68cc-4c83-9095-68f58c19e05c}, !- Handle
->>>>>>> 3c1d7324
+  {fdd9f4d2-3699-4727-89da-2aea93c762c3}, !- Handle
   crawl zone,                             !- Name
   ,                                       !- Multiplier
   ,                                       !- Ceiling Height {m}
@@ -853,17 +598,10 @@
   ,                                       !- Zone Inside Convection Algorithm
   ,                                       !- Zone Outside Convection Algorithm
   ,                                       !- Zone Conditioning Equipment List Name
-<<<<<<< HEAD
-  {27217790-9748-4a5e-8b9e-4be5a0b97414}, !- Zone Air Inlet Port List
-  {5f3779c3-aee1-4962-b12c-dfb70fef77a4}, !- Zone Air Exhaust Port List
-  {52d6bc6c-e8b9-46ae-9aa8-7cd0d378fc59}, !- Zone Air Node Name
-  {d0c7d6f4-d476-4e5d-9cc7-088e1064494f}, !- Zone Return Air Port List
-=======
-  {3e985787-e25c-444e-b1ab-a25f4c30a181}, !- Zone Air Inlet Port List
-  {05761884-e915-4836-bfc2-9d4b2f48ea92}, !- Zone Air Exhaust Port List
-  {146f1e86-42ad-44ad-8084-5c33de01338b}, !- Zone Air Node Name
-  {577cc475-6bcd-4c4b-ace3-7bbf273f67ed}, !- Zone Return Air Port List
->>>>>>> 3c1d7324
+  {40baeef1-ebbe-483f-9ea6-939f3d0b8410}, !- Zone Air Inlet Port List
+  {fc8a63fe-3988-4e3a-a6c6-23f3887d0fa7}, !- Zone Air Exhaust Port List
+  {b4126b30-04e7-4df9-8d84-8f93ea565687}, !- Zone Air Node Name
+  {0a5248c8-6c52-4b0f-bbbe-a132a0038514}, !- Zone Return Air Port List
   ,                                       !- Primary Daylighting Control Name
   ,                                       !- Fraction of Zone Controlled by Primary Daylighting Control
   ,                                       !- Secondary Daylighting Control Name
@@ -874,71 +612,37 @@
   No;                                     !- Use Ideal Air Loads
 
 OS:Node,
-<<<<<<< HEAD
-  {3f1580e8-bc98-4883-a1e9-0c67cc1718df}, !- Handle
+  {c2b3d1ff-fbbd-47e4-af62-924b6111a647}, !- Handle
   Node 2,                                 !- Name
-  {52d6bc6c-e8b9-46ae-9aa8-7cd0d378fc59}, !- Inlet Port
+  {b4126b30-04e7-4df9-8d84-8f93ea565687}, !- Inlet Port
   ;                                       !- Outlet Port
 
 OS:Connection,
-  {52d6bc6c-e8b9-46ae-9aa8-7cd0d378fc59}, !- Handle
-  {6a5eeb98-0a2a-461e-b69b-ab44d801634b}, !- Name
-  {bec1e43a-09a4-4d83-911a-061174eff841}, !- Source Object
+  {b4126b30-04e7-4df9-8d84-8f93ea565687}, !- Handle
+  {cf9e4891-bfb5-44ba-bac3-f8ee5951242e}, !- Name
+  {fdd9f4d2-3699-4727-89da-2aea93c762c3}, !- Source Object
   11,                                     !- Outlet Port
-  {3f1580e8-bc98-4883-a1e9-0c67cc1718df}, !- Target Object
+  {c2b3d1ff-fbbd-47e4-af62-924b6111a647}, !- Target Object
   2;                                      !- Inlet Port
 
 OS:PortList,
-  {27217790-9748-4a5e-8b9e-4be5a0b97414}, !- Handle
-  {304b3b2c-27c4-4941-96c5-bffa2b4f082f}, !- Name
-  {bec1e43a-09a4-4d83-911a-061174eff841}; !- HVAC Component
+  {40baeef1-ebbe-483f-9ea6-939f3d0b8410}, !- Handle
+  {e3e6d3a7-dd91-4fb6-8eff-7e6063328c4a}, !- Name
+  {fdd9f4d2-3699-4727-89da-2aea93c762c3}; !- HVAC Component
 
 OS:PortList,
-  {5f3779c3-aee1-4962-b12c-dfb70fef77a4}, !- Handle
-  {28beccfb-0bae-49c8-8e68-33d00c55c91a}, !- Name
-  {bec1e43a-09a4-4d83-911a-061174eff841}; !- HVAC Component
+  {fc8a63fe-3988-4e3a-a6c6-23f3887d0fa7}, !- Handle
+  {22036e4f-b486-404e-916d-b6a885c5d898}, !- Name
+  {fdd9f4d2-3699-4727-89da-2aea93c762c3}; !- HVAC Component
 
 OS:PortList,
-  {d0c7d6f4-d476-4e5d-9cc7-088e1064494f}, !- Handle
-  {48c9706f-7d7b-42fd-8967-e38029a6967e}, !- Name
-  {bec1e43a-09a4-4d83-911a-061174eff841}; !- HVAC Component
+  {0a5248c8-6c52-4b0f-bbbe-a132a0038514}, !- Handle
+  {035b8bf5-3c75-4633-858f-ee0fa93845d2}, !- Name
+  {fdd9f4d2-3699-4727-89da-2aea93c762c3}; !- HVAC Component
 
 OS:Sizing:Zone,
-  {777b0ec6-8ddb-4fc9-994c-0298a9b64dca}, !- Handle
-  {bec1e43a-09a4-4d83-911a-061174eff841}, !- Zone or ZoneList Name
-=======
-  {67b77f54-f2c1-47eb-b3e1-9ef4fb00477e}, !- Handle
-  Node 2,                                 !- Name
-  {146f1e86-42ad-44ad-8084-5c33de01338b}, !- Inlet Port
-  ;                                       !- Outlet Port
-
-OS:Connection,
-  {146f1e86-42ad-44ad-8084-5c33de01338b}, !- Handle
-  {e73dc674-fac3-4668-88d5-a3a7bf6ce1f8}, !- Name
-  {67fa2d82-68cc-4c83-9095-68f58c19e05c}, !- Source Object
-  11,                                     !- Outlet Port
-  {67b77f54-f2c1-47eb-b3e1-9ef4fb00477e}, !- Target Object
-  2;                                      !- Inlet Port
-
-OS:PortList,
-  {3e985787-e25c-444e-b1ab-a25f4c30a181}, !- Handle
-  {eb399add-c36a-41d2-92bd-d6ca6ce24887}, !- Name
-  {67fa2d82-68cc-4c83-9095-68f58c19e05c}; !- HVAC Component
-
-OS:PortList,
-  {05761884-e915-4836-bfc2-9d4b2f48ea92}, !- Handle
-  {68b003e2-d106-4427-ba22-7dc1bfe7bc9e}, !- Name
-  {67fa2d82-68cc-4c83-9095-68f58c19e05c}; !- HVAC Component
-
-OS:PortList,
-  {577cc475-6bcd-4c4b-ace3-7bbf273f67ed}, !- Handle
-  {158b8115-8839-4a96-a5e4-81e4ab939c79}, !- Name
-  {67fa2d82-68cc-4c83-9095-68f58c19e05c}; !- HVAC Component
-
-OS:Sizing:Zone,
-  {6236dd70-3a24-4d17-8a21-121f75446521}, !- Handle
-  {67fa2d82-68cc-4c83-9095-68f58c19e05c}, !- Zone or ZoneList Name
->>>>>>> 3c1d7324
+  {6131c0c3-62be-4509-8d1b-b0e5496b34ca}, !- Handle
+  {fdd9f4d2-3699-4727-89da-2aea93c762c3}, !- Zone or ZoneList Name
   SupplyAirTemperature,                   !- Zone Cooling Design Supply Air Temperature Input Method
   14,                                     !- Zone Cooling Design Supply Air Temperature {C}
   11.11,                                  !- Zone Cooling Design Supply Air Temperature Difference {deltaC}
@@ -967,21 +671,12 @@
   autosize;                               !- Dedicated Outdoor Air High Setpoint Temperature for Design {C}
 
 OS:ZoneHVAC:EquipmentList,
-<<<<<<< HEAD
-  {a32a1aed-5f81-4fba-b757-516ac18ea59a}, !- Handle
+  {b92c1676-3494-4336-80b6-960fe200327f}, !- Handle
   Zone HVAC Equipment List 2,             !- Name
-  {bec1e43a-09a4-4d83-911a-061174eff841}; !- Thermal Zone
+  {fdd9f4d2-3699-4727-89da-2aea93c762c3}; !- Thermal Zone
 
 OS:SpaceType,
-  {694a1b8a-8f79-4116-8303-ebd783cca37e}, !- Handle
-=======
-  {28d9c867-723e-496f-9818-c1e52ef6fd15}, !- Handle
-  Zone HVAC Equipment List 2,             !- Name
-  {67fa2d82-68cc-4c83-9095-68f58c19e05c}; !- Thermal Zone
-
-OS:SpaceType,
-  {cb844a1e-271e-4dae-a436-e74762df1261}, !- Handle
->>>>>>> 3c1d7324
+  {b534fae7-e6a9-4cb4-a872-1ae294017a11}, !- Handle
   Space Type 2,                           !- Name
   ,                                       !- Default Construction Set Name
   ,                                       !- Default Schedule Set Name
@@ -992,23 +687,13 @@
   crawlspace;                             !- Standards Space Type
 
 OS:Surface,
-<<<<<<< HEAD
-  {292f284e-1c1a-4df8-b9cf-e9072e5c00b4}, !- Handle
+  {9afb61ce-670c-4b70-82bd-d2de2aefcd27}, !- Handle
   Surface 7,                              !- Name
   Floor,                                  !- Surface Type
   ,                                       !- Construction Name
-  {1c48493b-da30-4d10-80ec-2a6e1baa91a1}, !- Space Name
+  {31b1ea06-e1d5-4484-8650-9473bb8c2ef2}, !- Space Name
   Surface,                                !- Outside Boundary Condition
-  {de5c923b-4308-428e-bdd6-cad074da06d3}, !- Outside Boundary Condition Object
-=======
-  {a6ed1c1d-ae95-461c-8a52-0432be24e705}, !- Handle
-  Surface 7,                              !- Name
-  Floor,                                  !- Surface Type
-  ,                                       !- Construction Name
-  {94e02e9c-f243-4f23-a0c9-3e4f6f3edda0}, !- Space Name
-  Surface,                                !- Outside Boundary Condition
-  {829207df-2f08-4037-892b-4b9605ed5c1c}, !- Outside Boundary Condition Object
->>>>>>> 3c1d7324
+  {1a7ac4c3-6d84-4c0a-b6c9-e6126af69d21}, !- Outside Boundary Condition Object
   NoSun,                                  !- Sun Exposure
   NoWind,                                 !- Wind Exposure
   ,                                       !- View Factor to Ground
@@ -1019,19 +704,11 @@
   6.46578440716979, -12.9315688143396, 2.4384; !- X,Y,Z Vertex 4 {m}
 
 OS:Surface,
-<<<<<<< HEAD
-  {1a0d4b5a-a4ab-4254-b0b7-25916124aff9}, !- Handle
+  {4370e9dd-e1d5-41af-98b6-790addc812d7}, !- Handle
   Surface 8,                              !- Name
   RoofCeiling,                            !- Surface Type
   ,                                       !- Construction Name
-  {1c48493b-da30-4d10-80ec-2a6e1baa91a1}, !- Space Name
-=======
-  {ca6a255a-ea01-4642-ab8c-2c0249c7b822}, !- Handle
-  Surface 8,                              !- Name
-  RoofCeiling,                            !- Surface Type
-  ,                                       !- Construction Name
-  {94e02e9c-f243-4f23-a0c9-3e4f6f3edda0}, !- Space Name
->>>>>>> 3c1d7324
+  {31b1ea06-e1d5-4484-8650-9473bb8c2ef2}, !- Space Name
   Outdoors,                               !- Outside Boundary Condition
   ,                                       !- Outside Boundary Condition Object
   SunExposed,                             !- Sun Exposure
@@ -1044,19 +721,11 @@
   0, 0, 2.7432;                           !- X,Y,Z Vertex 4 {m}
 
 OS:Surface,
-<<<<<<< HEAD
-  {4447d0f3-6218-4e54-89fd-058cdc42be3f}, !- Handle
+  {4445c3dc-4100-4fb3-ac89-3b591bca0371}, !- Handle
   Surface 9,                              !- Name
   RoofCeiling,                            !- Surface Type
   ,                                       !- Construction Name
-  {1c48493b-da30-4d10-80ec-2a6e1baa91a1}, !- Space Name
-=======
-  {82013339-1aff-4249-8b6e-e3074bb0e3f7}, !- Handle
-  Surface 9,                              !- Name
-  RoofCeiling,                            !- Surface Type
-  ,                                       !- Construction Name
-  {94e02e9c-f243-4f23-a0c9-3e4f6f3edda0}, !- Space Name
->>>>>>> 3c1d7324
+  {31b1ea06-e1d5-4484-8650-9473bb8c2ef2}, !- Space Name
   Outdoors,                               !- Outside Boundary Condition
   ,                                       !- Outside Boundary Condition Object
   SunExposed,                             !- Sun Exposure
@@ -1069,19 +738,11 @@
   6.46578440716979, -12.9315688143396, 2.7432; !- X,Y,Z Vertex 4 {m}
 
 OS:Surface,
-<<<<<<< HEAD
-  {1512c449-929a-4cff-8a5c-ea8dc0ff305b}, !- Handle
+  {6d1812f7-5cff-4243-98ef-3742a1357e13}, !- Handle
   Surface 10,                             !- Name
   Wall,                                   !- Surface Type
   ,                                       !- Construction Name
-  {1c48493b-da30-4d10-80ec-2a6e1baa91a1}, !- Space Name
-=======
-  {70ccb2d1-987d-4023-95d6-bba206e01911}, !- Handle
-  Surface 10,                             !- Name
-  Wall,                                   !- Surface Type
-  ,                                       !- Construction Name
-  {94e02e9c-f243-4f23-a0c9-3e4f6f3edda0}, !- Space Name
->>>>>>> 3c1d7324
+  {31b1ea06-e1d5-4484-8650-9473bb8c2ef2}, !- Space Name
   Outdoors,                               !- Outside Boundary Condition
   ,                                       !- Outside Boundary Condition Object
   SunExposed,                             !- Sun Exposure
@@ -1093,19 +754,11 @@
   0, -12.9315688143396, 2.4384;           !- X,Y,Z Vertex 3 {m}
 
 OS:Surface,
-<<<<<<< HEAD
-  {0eef47de-aaf3-428b-8f9f-0a4625aee2e6}, !- Handle
+  {2d19920b-898e-4ab0-ae35-abdb737a4683}, !- Handle
   Surface 11,                             !- Name
   Wall,                                   !- Surface Type
   ,                                       !- Construction Name
-  {1c48493b-da30-4d10-80ec-2a6e1baa91a1}, !- Space Name
-=======
-  {d9663e5e-95ba-4f37-b834-71cb3ff5e370}, !- Handle
-  Surface 11,                             !- Name
-  Wall,                                   !- Surface Type
-  ,                                       !- Construction Name
-  {94e02e9c-f243-4f23-a0c9-3e4f6f3edda0}, !- Space Name
->>>>>>> 3c1d7324
+  {31b1ea06-e1d5-4484-8650-9473bb8c2ef2}, !- Space Name
   Adiabatic,                              !- Outside Boundary Condition
   ,                                       !- Outside Boundary Condition Object
   NoSun,                                  !- Sun Exposure
@@ -1117,15 +770,9 @@
   6.46578440716979, 0, 2.4384;            !- X,Y,Z Vertex 3 {m}
 
 OS:Space,
-<<<<<<< HEAD
-  {1c48493b-da30-4d10-80ec-2a6e1baa91a1}, !- Handle
+  {31b1ea06-e1d5-4484-8650-9473bb8c2ef2}, !- Handle
   unfinished attic space,                 !- Name
-  {d8408798-6cd5-4892-994c-f30661575b36}, !- Space Type Name
-=======
-  {94e02e9c-f243-4f23-a0c9-3e4f6f3edda0}, !- Handle
-  unfinished attic space,                 !- Name
-  {7e25dd6f-ab02-42a5-bed1-6499c8d1c3ef}, !- Space Type Name
->>>>>>> 3c1d7324
+  {ed24a9d5-d6bf-4e2e-85b0-a635d15a2fa3}, !- Space Type Name
   ,                                       !- Default Construction Set Name
   ,                                       !- Default Schedule Set Name
   ,                                       !- Direction of Relative North {deg}
@@ -1133,17 +780,10 @@
   ,                                       !- Y Origin {m}
   ,                                       !- Z Origin {m}
   ,                                       !- Building Story Name
-<<<<<<< HEAD
-  {06ca9f7f-72c7-41af-870d-449a2544341f}; !- Thermal Zone Name
+  {279c96cb-c4ef-4681-b5e2-01ba3c243696}; !- Thermal Zone Name
 
 OS:ThermalZone,
-  {06ca9f7f-72c7-41af-870d-449a2544341f}, !- Handle
-=======
-  {153a0840-cb97-497f-b979-3170257f568d}; !- Thermal Zone Name
-
-OS:ThermalZone,
-  {153a0840-cb97-497f-b979-3170257f568d}, !- Handle
->>>>>>> 3c1d7324
+  {279c96cb-c4ef-4681-b5e2-01ba3c243696}, !- Handle
   unfinished attic zone,                  !- Name
   ,                                       !- Multiplier
   ,                                       !- Ceiling Height {m}
@@ -1152,17 +792,10 @@
   ,                                       !- Zone Inside Convection Algorithm
   ,                                       !- Zone Outside Convection Algorithm
   ,                                       !- Zone Conditioning Equipment List Name
-<<<<<<< HEAD
-  {966de78a-0b83-4442-a67c-a7551af6266c}, !- Zone Air Inlet Port List
-  {2c48cceb-5826-4f88-b6d2-c1130c943e68}, !- Zone Air Exhaust Port List
-  {cf0f0fbd-71cc-4ac6-ba7b-42983c43961a}, !- Zone Air Node Name
-  {c47a78e3-155f-4d9f-9583-f89b676a3aed}, !- Zone Return Air Port List
-=======
-  {93d98744-9425-44e5-96fc-2f61ef05315e}, !- Zone Air Inlet Port List
-  {c86eb1b6-ff10-44fe-ad06-0eea82d81763}, !- Zone Air Exhaust Port List
-  {fa898976-7137-4946-a19d-06b5db179ffa}, !- Zone Air Node Name
-  {4f758772-ccb8-4e8a-be82-841f6fd5c3b5}, !- Zone Return Air Port List
->>>>>>> 3c1d7324
+  {cf95a959-9ff0-4d71-817e-ba3ba7785848}, !- Zone Air Inlet Port List
+  {de676f58-fe3f-4596-b266-0091da3c3692}, !- Zone Air Exhaust Port List
+  {0e1af449-0aaa-4e1d-a760-5eaf0133087f}, !- Zone Air Node Name
+  {da2213d8-995f-451e-9eb5-2e1c19c273b0}, !- Zone Return Air Port List
   ,                                       !- Primary Daylighting Control Name
   ,                                       !- Fraction of Zone Controlled by Primary Daylighting Control
   ,                                       !- Secondary Daylighting Control Name
@@ -1173,71 +806,37 @@
   No;                                     !- Use Ideal Air Loads
 
 OS:Node,
-<<<<<<< HEAD
-  {705b6ea2-ed3f-42f2-ac30-313cb63f652f}, !- Handle
+  {81732549-be9d-46e3-83fa-10dd6babe1ed}, !- Handle
   Node 3,                                 !- Name
-  {cf0f0fbd-71cc-4ac6-ba7b-42983c43961a}, !- Inlet Port
+  {0e1af449-0aaa-4e1d-a760-5eaf0133087f}, !- Inlet Port
   ;                                       !- Outlet Port
 
 OS:Connection,
-  {cf0f0fbd-71cc-4ac6-ba7b-42983c43961a}, !- Handle
-  {ed00e184-fe6d-4c87-a5b4-491c32b845a1}, !- Name
-  {06ca9f7f-72c7-41af-870d-449a2544341f}, !- Source Object
+  {0e1af449-0aaa-4e1d-a760-5eaf0133087f}, !- Handle
+  {005c7082-a9ce-4a42-9e30-2e05fdcb46ef}, !- Name
+  {279c96cb-c4ef-4681-b5e2-01ba3c243696}, !- Source Object
   11,                                     !- Outlet Port
-  {705b6ea2-ed3f-42f2-ac30-313cb63f652f}, !- Target Object
+  {81732549-be9d-46e3-83fa-10dd6babe1ed}, !- Target Object
   2;                                      !- Inlet Port
 
 OS:PortList,
-  {966de78a-0b83-4442-a67c-a7551af6266c}, !- Handle
-  {4905124c-fb5d-49fd-9923-372fe19e449e}, !- Name
-  {06ca9f7f-72c7-41af-870d-449a2544341f}; !- HVAC Component
+  {cf95a959-9ff0-4d71-817e-ba3ba7785848}, !- Handle
+  {70e80e89-7d49-4971-8310-f659a536fc93}, !- Name
+  {279c96cb-c4ef-4681-b5e2-01ba3c243696}; !- HVAC Component
 
 OS:PortList,
-  {2c48cceb-5826-4f88-b6d2-c1130c943e68}, !- Handle
-  {eef2582d-9e8c-4e09-bf7b-7e684ec07bed}, !- Name
-  {06ca9f7f-72c7-41af-870d-449a2544341f}; !- HVAC Component
+  {de676f58-fe3f-4596-b266-0091da3c3692}, !- Handle
+  {bb9f150e-fdf0-4217-8510-36d9a70d886a}, !- Name
+  {279c96cb-c4ef-4681-b5e2-01ba3c243696}; !- HVAC Component
 
 OS:PortList,
-  {c47a78e3-155f-4d9f-9583-f89b676a3aed}, !- Handle
-  {2562250f-96a3-4538-a5d8-b28a6447af47}, !- Name
-  {06ca9f7f-72c7-41af-870d-449a2544341f}; !- HVAC Component
+  {da2213d8-995f-451e-9eb5-2e1c19c273b0}, !- Handle
+  {354643ae-7696-4e8e-b5dd-a98ebe38518d}, !- Name
+  {279c96cb-c4ef-4681-b5e2-01ba3c243696}; !- HVAC Component
 
 OS:Sizing:Zone,
-  {0209e3d8-1cb5-4c2b-889d-793271d7ad82}, !- Handle
-  {06ca9f7f-72c7-41af-870d-449a2544341f}, !- Zone or ZoneList Name
-=======
-  {ecafdf86-d065-49cc-bbd4-61c1491188fb}, !- Handle
-  Node 3,                                 !- Name
-  {fa898976-7137-4946-a19d-06b5db179ffa}, !- Inlet Port
-  ;                                       !- Outlet Port
-
-OS:Connection,
-  {fa898976-7137-4946-a19d-06b5db179ffa}, !- Handle
-  {faff3561-8386-482c-81a7-625e48a39430}, !- Name
-  {153a0840-cb97-497f-b979-3170257f568d}, !- Source Object
-  11,                                     !- Outlet Port
-  {ecafdf86-d065-49cc-bbd4-61c1491188fb}, !- Target Object
-  2;                                      !- Inlet Port
-
-OS:PortList,
-  {93d98744-9425-44e5-96fc-2f61ef05315e}, !- Handle
-  {9dc7bb2b-7de1-41d1-9306-9d0c0f80d5db}, !- Name
-  {153a0840-cb97-497f-b979-3170257f568d}; !- HVAC Component
-
-OS:PortList,
-  {c86eb1b6-ff10-44fe-ad06-0eea82d81763}, !- Handle
-  {6fb4b4e8-293c-4bfa-aa30-0890329d8aac}, !- Name
-  {153a0840-cb97-497f-b979-3170257f568d}; !- HVAC Component
-
-OS:PortList,
-  {4f758772-ccb8-4e8a-be82-841f6fd5c3b5}, !- Handle
-  {38408184-5c03-4626-884b-bfb9f7797d3b}, !- Name
-  {153a0840-cb97-497f-b979-3170257f568d}; !- HVAC Component
-
-OS:Sizing:Zone,
-  {f1005942-a4b5-4324-bb7d-f237b0aa7d2e}, !- Handle
-  {153a0840-cb97-497f-b979-3170257f568d}, !- Zone or ZoneList Name
->>>>>>> 3c1d7324
+  {2a9abc8a-0677-43a9-8687-8cd95ede9c26}, !- Handle
+  {279c96cb-c4ef-4681-b5e2-01ba3c243696}, !- Zone or ZoneList Name
   SupplyAirTemperature,                   !- Zone Cooling Design Supply Air Temperature Input Method
   14,                                     !- Zone Cooling Design Supply Air Temperature {C}
   11.11,                                  !- Zone Cooling Design Supply Air Temperature Difference {deltaC}
@@ -1266,21 +865,12 @@
   autosize;                               !- Dedicated Outdoor Air High Setpoint Temperature for Design {C}
 
 OS:ZoneHVAC:EquipmentList,
-<<<<<<< HEAD
-  {7565fa9e-4333-4613-8749-b6c7298b6d8c}, !- Handle
+  {ba367ad3-1c90-4ed4-91f1-97aa58daef6b}, !- Handle
   Zone HVAC Equipment List 3,             !- Name
-  {06ca9f7f-72c7-41af-870d-449a2544341f}; !- Thermal Zone
+  {279c96cb-c4ef-4681-b5e2-01ba3c243696}; !- Thermal Zone
 
 OS:SpaceType,
-  {d8408798-6cd5-4892-994c-f30661575b36}, !- Handle
-=======
-  {94a7db33-8d5e-4034-b92e-567ba5a4f08b}, !- Handle
-  Zone HVAC Equipment List 3,             !- Name
-  {153a0840-cb97-497f-b979-3170257f568d}; !- Thermal Zone
-
-OS:SpaceType,
-  {7e25dd6f-ab02-42a5-bed1-6499c8d1c3ef}, !- Handle
->>>>>>> 3c1d7324
+  {ed24a9d5-d6bf-4e2e-85b0-a635d15a2fa3}, !- Handle
   Space Type 3,                           !- Name
   ,                                       !- Default Construction Set Name
   ,                                       !- Default Schedule Set Name
@@ -1291,23 +881,14 @@
   unfinished attic;                       !- Standards Space Type
 
 OS:BuildingUnit,
-<<<<<<< HEAD
-  {b0b707b1-fd24-4068-999b-487639dd37a1}, !- Handle
-=======
-  {5ca2961e-4527-4254-9f39-3a8bf51c7ea2}, !- Handle
->>>>>>> 3c1d7324
+  {c1d00cef-7e4f-4bfb-9e4d-c2ec9d11231e}, !- Handle
   unit 1,                                 !- Name
   ,                                       !- Rendering Color
   Residential;                            !- Building Unit Type
 
 OS:AdditionalProperties,
-<<<<<<< HEAD
-  {6861cc7f-ac13-493a-891f-a02050c4a9d1}, !- Handle
-  {b0b707b1-fd24-4068-999b-487639dd37a1}, !- Object Name
-=======
-  {d6f98c39-c4b8-47f6-9ec7-a5d6edf73d55}, !- Handle
-  {5ca2961e-4527-4254-9f39-3a8bf51c7ea2}, !- Object Name
->>>>>>> 3c1d7324
+  {6ff80d68-e1be-45e7-aff5-d48853391955}, !- Handle
+  {c1d00cef-7e4f-4bfb-9e4d-c2ec9d11231e}, !- Object Name
   NumberOfBedrooms,                       !- Feature Name 1
   Integer,                                !- Feature Data Type 1
   3,                                      !- Feature Value 1
@@ -1319,20 +900,12 @@
   3.3900000000000001;                     !- Feature Value 3
 
 OS:External:File,
-<<<<<<< HEAD
-  {f37b3209-f326-4239-87c9-6e30c85e2a03}, !- Handle
-=======
-  {1a2a09fa-606e-4963-a75d-98dd0681168b}, !- Handle
->>>>>>> 3c1d7324
+  {0acbbf7c-c3a4-4f3e-8b23-f4eb52969cbf}, !- Handle
   8760.csv,                               !- Name
   8760.csv;                               !- File Name
 
 OS:Schedule:Day,
-<<<<<<< HEAD
-  {667fac9e-73b7-4fa1-8638-052888a7f5ab}, !- Handle
-=======
-  {44b9db15-6092-4eb2-8ec8-edf3e087cc35}, !- Handle
->>>>>>> 3c1d7324
+  {d34351a3-3675-43a2-b8ac-eed87bcc08af}, !- Handle
   Schedule Day 1,                         !- Name
   ,                                       !- Schedule Type Limits Name
   ,                                       !- Interpolate to Timestep
@@ -1341,11 +914,7 @@
   0;                                      !- Value Until Time 1
 
 OS:Schedule:Day,
-<<<<<<< HEAD
-  {6de3128a-9924-4110-ac69-e231f88b668b}, !- Handle
-=======
-  {a773fc02-ebf8-44c4-905c-4a7c81656a5a}, !- Handle
->>>>>>> 3c1d7324
+  {c8408241-abe2-4153-a46b-cd9eea11057d}, !- Handle
   Schedule Day 2,                         !- Name
   ,                                       !- Schedule Type Limits Name
   ,                                       !- Interpolate to Timestep
@@ -1354,17 +923,10 @@
   1;                                      !- Value Until Time 1
 
 OS:Schedule:File,
-<<<<<<< HEAD
-  {623d4c1c-8ab3-418b-be1c-472facfdade2}, !- Handle
+  {6433df54-0799-4eea-a05f-37e4728e221d}, !- Handle
   occupants,                              !- Name
-  {dd73b205-0604-47ec-b543-f3520000438d}, !- Schedule Type Limits Name
-  {f37b3209-f326-4239-87c9-6e30c85e2a03}, !- External File Name
-=======
-  {8b6ca2ef-cf16-4cd5-8f0c-0bceb164e38b}, !- Handle
-  occupants,                              !- Name
-  {b99d331f-6a60-47b3-aac8-47d109c2ec31}, !- Schedule Type Limits Name
-  {1a2a09fa-606e-4963-a75d-98dd0681168b}, !- External File Name
->>>>>>> 3c1d7324
+  {5d34d9bf-5338-4fee-95ee-fcf28558b423}, !- Schedule Type Limits Name
+  {0acbbf7c-c3a4-4f3e-8b23-f4eb52969cbf}, !- External File Name
   1,                                      !- Column Number
   1,                                      !- Rows to Skip at Top
   8760,                                   !- Number of Hours of Data
@@ -1373,38 +935,22 @@
   60;                                     !- Minutes per Item
 
 OS:Schedule:Ruleset,
-<<<<<<< HEAD
-  {40f07cf8-04b8-4323-939c-ffd8f3a0fb5a}, !- Handle
+  {58478a8c-5385-48ec-b8ef-5f2c0d0fb471}, !- Handle
   Schedule Ruleset 1,                     !- Name
-  {7e67a400-d7e9-4ae6-8202-08490bac741c}, !- Schedule Type Limits Name
-  {770449f7-d052-416f-8313-411df3abd65e}; !- Default Day Schedule Name
+  {faf54890-128c-48bb-bf3b-b783a2a50989}, !- Schedule Type Limits Name
+  {7a992b66-9a62-4447-bc43-e277f824ae71}; !- Default Day Schedule Name
 
 OS:Schedule:Day,
-  {770449f7-d052-416f-8313-411df3abd65e}, !- Handle
+  {7a992b66-9a62-4447-bc43-e277f824ae71}, !- Handle
   Schedule Day 3,                         !- Name
-  {7e67a400-d7e9-4ae6-8202-08490bac741c}, !- Schedule Type Limits Name
-=======
-  {9bb6f708-7f6b-4ed0-9501-1baa117e8e2f}, !- Handle
-  Schedule Ruleset 1,                     !- Name
-  {5414b4a3-9a30-4217-8dcf-5685a9aff8cf}, !- Schedule Type Limits Name
-  {c75f78ad-9816-4e17-8e04-ad2dc553952a}; !- Default Day Schedule Name
-
-OS:Schedule:Day,
-  {c75f78ad-9816-4e17-8e04-ad2dc553952a}, !- Handle
-  Schedule Day 3,                         !- Name
-  {5414b4a3-9a30-4217-8dcf-5685a9aff8cf}, !- Schedule Type Limits Name
->>>>>>> 3c1d7324
+  {faf54890-128c-48bb-bf3b-b783a2a50989}, !- Schedule Type Limits Name
   ,                                       !- Interpolate to Timestep
   24,                                     !- Hour 1
   0,                                      !- Minute 1
   112.539290946133;                       !- Value Until Time 1
 
 OS:People:Definition,
-<<<<<<< HEAD
-  {2de4ba7e-c15d-43f2-b5b4-2d63c152eb6c}, !- Handle
-=======
-  {4a66aeaf-e749-4fda-b9c3-0e559ef083f5}, !- Handle
->>>>>>> 3c1d7324
+  {5fe05640-d58f-4d94-82ab-aaf0b92c0513}, !- Handle
   res occupants|living space,             !- Name
   People,                                 !- Number of People Calculation Method
   3.39,                                   !- Number of People {people}
@@ -1417,21 +963,12 @@
   ZoneAveraged;                           !- Mean Radiant Temperature Calculation Type
 
 OS:People,
-<<<<<<< HEAD
-  {f3c35228-9320-4097-9102-927e16d998b3}, !- Handle
+  {04aff0f9-49db-4e8f-baed-2aa027203c1f}, !- Handle
   res occupants|living space,             !- Name
-  {2de4ba7e-c15d-43f2-b5b4-2d63c152eb6c}, !- People Definition Name
-  {28bbcc7f-906d-4f9d-8e3e-18c93d8fc339}, !- Space or SpaceType Name
-  {623d4c1c-8ab3-418b-be1c-472facfdade2}, !- Number of People Schedule Name
-  {40f07cf8-04b8-4323-939c-ffd8f3a0fb5a}, !- Activity Level Schedule Name
-=======
-  {d877e592-3150-4209-84dc-db8c93fd89a3}, !- Handle
-  res occupants|living space,             !- Name
-  {4a66aeaf-e749-4fda-b9c3-0e559ef083f5}, !- People Definition Name
-  {5e099f62-8da9-4c4a-a5f2-4a00fb77b99f}, !- Space or SpaceType Name
-  {8b6ca2ef-cf16-4cd5-8f0c-0bceb164e38b}, !- Number of People Schedule Name
-  {9bb6f708-7f6b-4ed0-9501-1baa117e8e2f}, !- Activity Level Schedule Name
->>>>>>> 3c1d7324
+  {5fe05640-d58f-4d94-82ab-aaf0b92c0513}, !- People Definition Name
+  {56986b0c-0f49-4b1e-8af9-9c5bdc981275}, !- Space or SpaceType Name
+  {6433df54-0799-4eea-a05f-37e4728e221d}, !- Number of People Schedule Name
+  {58478a8c-5385-48ec-b8ef-5f2c0d0fb471}, !- Activity Level Schedule Name
   ,                                       !- Surface Name/Angle Factor List Name
   ,                                       !- Work Efficiency Schedule Name
   ,                                       !- Clothing Insulation Schedule Name
@@ -1439,11 +976,7 @@
   1;                                      !- Multiplier
 
 OS:ScheduleTypeLimits,
-<<<<<<< HEAD
-  {7e67a400-d7e9-4ae6-8202-08490bac741c}, !- Handle
-=======
-  {5414b4a3-9a30-4217-8dcf-5685a9aff8cf}, !- Handle
->>>>>>> 3c1d7324
+  {faf54890-128c-48bb-bf3b-b783a2a50989}, !- Handle
   ActivityLevel,                          !- Name
   0,                                      !- Lower Limit Value
   ,                                       !- Upper Limit Value
@@ -1451,36 +984,58 @@
   ActivityLevel;                          !- Unit Type
 
 OS:ScheduleTypeLimits,
-<<<<<<< HEAD
-  {dd73b205-0604-47ec-b543-f3520000438d}, !- Handle
-=======
-  {b99d331f-6a60-47b3-aac8-47d109c2ec31}, !- Handle
->>>>>>> 3c1d7324
+  {5d34d9bf-5338-4fee-95ee-fcf28558b423}, !- Handle
   Fractional,                             !- Name
   0,                                      !- Lower Limit Value
   1,                                      !- Upper Limit Value
   Continuous;                             !- Numeric Type
 
 OS:ShadingSurfaceGroup,
-<<<<<<< HEAD
-  {d3548fae-59fd-4417-bbb6-e804d0188f2f}, !- Handle
-=======
-  {8555e5e2-d8c3-4e7d-96e1-c7a2e3b5e0da}, !- Handle
->>>>>>> 3c1d7324
+  {96f97b15-f105-4716-b5cd-581d7ed1ed3a}, !- Handle
   res eaves,                              !- Name
   Building;                               !- Shading Surface Type
 
 OS:ShadingSurface,
-<<<<<<< HEAD
-  {74ecc666-620a-40b4-9ab7-c392c4ec36bd}, !- Handle
+  {6e057c2e-757f-4c3d-b4ba-b0aa509d7b4e}, !- Handle
   Surface 9 - res eaves,                  !- Name
   ,                                       !- Construction Name
-  {d3548fae-59fd-4417-bbb6-e804d0188f2f}, !- Shading Surface Group Name
-=======
-  {11c1c59e-ca00-46ba-89ae-5b210476cbea}, !- Handle
+  {96f97b15-f105-4716-b5cd-581d7ed1ed3a}, !- Shading Surface Group Name
+  ,                                       !- Transmittance Schedule Name
+  ,                                       !- Number of Vertices
+  7.07538440716979, -12.9315688143396, 2.7432, !- X,Y,Z Vertex 1 {m}
+  7.07538440716979, -6.46578440716979, 5.9760922035849, !- X,Y,Z Vertex 2 {m}
+  6.46578440716979, -6.46578440716979, 5.9760922035849, !- X,Y,Z Vertex 3 {m}
+  6.46578440716979, -12.9315688143396, 2.7432; !- X,Y,Z Vertex 4 {m}
+
+OS:ShadingSurface,
+  {08066ca9-c207-4783-a5ee-a374445c5592}, !- Handle
+  Surface 9 - res eaves 1,                !- Name
+  ,                                       !- Construction Name
+  {96f97b15-f105-4716-b5cd-581d7ed1ed3a}, !- Shading Surface Group Name
+  ,                                       !- Transmittance Schedule Name
+  ,                                       !- Number of Vertices
+  -0.6096, -6.46578440716979, 5.9760922035849, !- X,Y,Z Vertex 1 {m}
+  -0.6096, -12.9315688143396, 2.7432,     !- X,Y,Z Vertex 2 {m}
+  0, -12.9315688143396, 2.7432,           !- X,Y,Z Vertex 3 {m}
+  0, -6.46578440716979, 5.9760922035849;  !- X,Y,Z Vertex 4 {m}
+
+OS:ShadingSurface,
+  {a555b786-45a4-48e9-a05b-bf0d77cffefe}, !- Handle
+  Surface 9 - res eaves 2,                !- Name
+  ,                                       !- Construction Name
+  {96f97b15-f105-4716-b5cd-581d7ed1ed3a}, !- Shading Surface Group Name
+  ,                                       !- Transmittance Schedule Name
+  ,                                       !- Number of Vertices
+  0, -13.5411688143396, 2.4384,           !- X,Y,Z Vertex 1 {m}
+  6.46578440716979, -13.5411688143396, 2.4384, !- X,Y,Z Vertex 2 {m}
+  6.46578440716979, -12.9315688143396, 2.7432, !- X,Y,Z Vertex 3 {m}
+  0, -12.9315688143396, 2.7432;           !- X,Y,Z Vertex 4 {m}
+
+OS:ShadingSurface,
+  {9ccb2c3a-4b3f-40e2-99a7-ed5324243c7c}, !- Handle
   Surface 8 - res eaves,                  !- Name
   ,                                       !- Construction Name
-  {8555e5e2-d8c3-4e7d-96e1-c7a2e3b5e0da}, !- Shading Surface Group Name
+  {96f97b15-f105-4716-b5cd-581d7ed1ed3a}, !- Shading Surface Group Name
   ,                                       !- Transmittance Schedule Name
   ,                                       !- Number of Vertices
   -0.6096, 0, 2.7432,                     !- X,Y,Z Vertex 1 {m}
@@ -1489,10 +1044,10 @@
   0, 0, 2.7432;                           !- X,Y,Z Vertex 4 {m}
 
 OS:ShadingSurface,
-  {14821c4d-6ef9-4d29-97b6-4b0870618aa6}, !- Handle
+  {9e495139-a09c-4161-8a5c-098e78104234}, !- Handle
   Surface 8 - res eaves 1,                !- Name
   ,                                       !- Construction Name
-  {8555e5e2-d8c3-4e7d-96e1-c7a2e3b5e0da}, !- Shading Surface Group Name
+  {96f97b15-f105-4716-b5cd-581d7ed1ed3a}, !- Shading Surface Group Name
   ,                                       !- Transmittance Schedule Name
   ,                                       !- Number of Vertices
   7.07538440716979, -6.46578440716979, 5.9760922035849, !- X,Y,Z Vertex 1 {m}
@@ -1501,100 +1056,13 @@
   6.46578440716979, -6.46578440716979, 5.9760922035849; !- X,Y,Z Vertex 4 {m}
 
 OS:ShadingSurface,
-  {411ab739-b8de-4c28-9beb-56f3cdfadfbb}, !- Handle
+  {74f3406b-35d7-4f03-9c36-e8186894e63b}, !- Handle
   Surface 8 - res eaves 2,                !- Name
   ,                                       !- Construction Name
-  {8555e5e2-d8c3-4e7d-96e1-c7a2e3b5e0da}, !- Shading Surface Group Name
+  {96f97b15-f105-4716-b5cd-581d7ed1ed3a}, !- Shading Surface Group Name
   ,                                       !- Transmittance Schedule Name
   ,                                       !- Number of Vertices
   6.46578440716979, 0.6096, 2.4384,       !- X,Y,Z Vertex 1 {m}
   0, 0.6096, 2.4384,                      !- X,Y,Z Vertex 2 {m}
   0, 0, 2.7432,                           !- X,Y,Z Vertex 3 {m}
   6.46578440716979, 0, 2.7432;            !- X,Y,Z Vertex 4 {m}
-
-OS:ShadingSurface,
-  {f1dd47d6-5fbb-4754-8757-3bd8f633e295}, !- Handle
-  Surface 9 - res eaves,                  !- Name
-  ,                                       !- Construction Name
-  {8555e5e2-d8c3-4e7d-96e1-c7a2e3b5e0da}, !- Shading Surface Group Name
->>>>>>> 3c1d7324
-  ,                                       !- Transmittance Schedule Name
-  ,                                       !- Number of Vertices
-  7.07538440716979, -12.9315688143396, 2.7432, !- X,Y,Z Vertex 1 {m}
-  7.07538440716979, -6.46578440716979, 5.9760922035849, !- X,Y,Z Vertex 2 {m}
-  6.46578440716979, -6.46578440716979, 5.9760922035849, !- X,Y,Z Vertex 3 {m}
-  6.46578440716979, -12.9315688143396, 2.7432; !- X,Y,Z Vertex 4 {m}
-
-OS:ShadingSurface,
-<<<<<<< HEAD
-  {f137bf47-b4d4-41cf-8b72-9c21258be64e}, !- Handle
-  Surface 9 - res eaves 1,                !- Name
-  ,                                       !- Construction Name
-  {d3548fae-59fd-4417-bbb6-e804d0188f2f}, !- Shading Surface Group Name
-=======
-  {cbd319f2-a0d9-4619-ad81-c4b30d979f7d}, !- Handle
-  Surface 9 - res eaves 1,                !- Name
-  ,                                       !- Construction Name
-  {8555e5e2-d8c3-4e7d-96e1-c7a2e3b5e0da}, !- Shading Surface Group Name
->>>>>>> 3c1d7324
-  ,                                       !- Transmittance Schedule Name
-  ,                                       !- Number of Vertices
-  -0.6096, -6.46578440716979, 5.9760922035849, !- X,Y,Z Vertex 1 {m}
-  -0.6096, -12.9315688143396, 2.7432,     !- X,Y,Z Vertex 2 {m}
-  0, -12.9315688143396, 2.7432,           !- X,Y,Z Vertex 3 {m}
-  0, -6.46578440716979, 5.9760922035849;  !- X,Y,Z Vertex 4 {m}
-
-OS:ShadingSurface,
-<<<<<<< HEAD
-  {97020ecc-01cd-4c79-881d-f85be8fef1e1}, !- Handle
-  Surface 9 - res eaves 2,                !- Name
-  ,                                       !- Construction Name
-  {d3548fae-59fd-4417-bbb6-e804d0188f2f}, !- Shading Surface Group Name
-=======
-  {60e448af-cd18-4ee5-9998-b653a25e088f}, !- Handle
-  Surface 9 - res eaves 2,                !- Name
-  ,                                       !- Construction Name
-  {8555e5e2-d8c3-4e7d-96e1-c7a2e3b5e0da}, !- Shading Surface Group Name
->>>>>>> 3c1d7324
-  ,                                       !- Transmittance Schedule Name
-  ,                                       !- Number of Vertices
-  0, -13.5411688143396, 2.4384,           !- X,Y,Z Vertex 1 {m}
-  6.46578440716979, -13.5411688143396, 2.4384, !- X,Y,Z Vertex 2 {m}
-  6.46578440716979, -12.9315688143396, 2.7432, !- X,Y,Z Vertex 3 {m}
-  0, -12.9315688143396, 2.7432;           !- X,Y,Z Vertex 4 {m}
-
-OS:ShadingSurface,
-  {a169e2c4-03b2-494b-8f8a-1523f8ebf6ab}, !- Handle
-  Surface 8 - res eaves,                  !- Name
-  ,                                       !- Construction Name
-  {d3548fae-59fd-4417-bbb6-e804d0188f2f}, !- Shading Surface Group Name
-  ,                                       !- Transmittance Schedule Name
-  ,                                       !- Number of Vertices
-  -0.6096, 0, 2.7432,                     !- X,Y,Z Vertex 1 {m}
-  -0.6096, -6.46578440716979, 5.9760922035849, !- X,Y,Z Vertex 2 {m}
-  0, -6.46578440716979, 5.9760922035849,  !- X,Y,Z Vertex 3 {m}
-  0, 0, 2.7432;                           !- X,Y,Z Vertex 4 {m}
-
-OS:ShadingSurface,
-  {dc680130-5f7d-47c8-82da-72950cd7c7fd}, !- Handle
-  Surface 8 - res eaves 1,                !- Name
-  ,                                       !- Construction Name
-  {d3548fae-59fd-4417-bbb6-e804d0188f2f}, !- Shading Surface Group Name
-  ,                                       !- Transmittance Schedule Name
-  ,                                       !- Number of Vertices
-  7.07538440716979, -6.46578440716979, 5.9760922035849, !- X,Y,Z Vertex 1 {m}
-  7.07538440716979, 0, 2.7432,            !- X,Y,Z Vertex 2 {m}
-  6.46578440716979, 0, 2.7432,            !- X,Y,Z Vertex 3 {m}
-  6.46578440716979, -6.46578440716979, 5.9760922035849; !- X,Y,Z Vertex 4 {m}
-
-OS:ShadingSurface,
-  {738d3713-9ac8-4132-bce3-1da2f95d82d3}, !- Handle
-  Surface 8 - res eaves 2,                !- Name
-  ,                                       !- Construction Name
-  {d3548fae-59fd-4417-bbb6-e804d0188f2f}, !- Shading Surface Group Name
-  ,                                       !- Transmittance Schedule Name
-  ,                                       !- Number of Vertices
-  6.46578440716979, 0.6096, 2.4384,       !- X,Y,Z Vertex 1 {m}
-  0, 0.6096, 2.4384,                      !- X,Y,Z Vertex 2 {m}
-  0, 0, 2.7432,                           !- X,Y,Z Vertex 3 {m}
-  6.46578440716979, 0, 2.7432;            !- X,Y,Z Vertex 4 {m}
