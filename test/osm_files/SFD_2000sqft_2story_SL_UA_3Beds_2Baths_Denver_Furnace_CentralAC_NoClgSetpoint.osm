!- NOTE: Auto-generated from /test/osw_files/SFD_2000sqft_2story_SL_UA_3Beds_2Baths_Denver_Furnace_CentralAC_NoClgSetpoint.osw

OS:Version,
<<<<<<< HEAD
  {62803ec0-99bf-462f-9b66-740e3da94c7b}, !- Handle
  2.9.0;                                  !- Version Identifier

OS:SimulationControl,
  {7225f149-aa6f-49c4-b1dd-4c791a1bacc5}, !- Handle
=======
  {8df76360-5059-4b78-8576-575f5024ffc0}, !- Handle
  2.9.0;                                  !- Version Identifier

OS:SimulationControl,
  {36dcf131-9335-426f-bc38-60f8271adb6f}, !- Handle
>>>>>>> 30cb9182
  ,                                       !- Do Zone Sizing Calculation
  ,                                       !- Do System Sizing Calculation
  ,                                       !- Do Plant Sizing Calculation
  No;                                     !- Run Simulation for Sizing Periods

OS:Timestep,
<<<<<<< HEAD
  {bfa87f07-e46e-4291-ac89-cd6c017a9013}, !- Handle
  6;                                      !- Number of Timesteps per Hour

OS:ShadowCalculation,
  {0088a13b-2913-4628-91d1-5f25b4c997bf}, !- Handle
=======
  {bdb3cfe6-478e-4bb4-867f-70528f881424}, !- Handle
  6;                                      !- Number of Timesteps per Hour

OS:ShadowCalculation,
  {3c2f1a99-27c2-4b1a-8fba-ea0c066c7dcd}, !- Handle
>>>>>>> 30cb9182
  20,                                     !- Calculation Frequency
  200;                                    !- Maximum Figures in Shadow Overlap Calculations

OS:SurfaceConvectionAlgorithm:Outside,
<<<<<<< HEAD
  {3fe29143-625f-4245-b862-00c06910c22b}, !- Handle
  DOE-2;                                  !- Algorithm

OS:SurfaceConvectionAlgorithm:Inside,
  {a9ba7fba-8765-47f9-b4e1-6d093bce2fb8}, !- Handle
  TARP;                                   !- Algorithm

OS:ZoneCapacitanceMultiplier:ResearchSpecial,
  {448b7a9b-c22a-4fdd-a71d-42bc43221358}, !- Handle
  ,                                       !- Temperature Capacity Multiplier
=======
  {41a44c44-09ef-4c4e-98a0-a0d5789f20ac}, !- Handle
  DOE-2;                                  !- Algorithm

OS:SurfaceConvectionAlgorithm:Inside,
  {cde51633-dbc7-4cc4-83a3-fc1cfb4d550a}, !- Handle
  TARP;                                   !- Algorithm

OS:ZoneCapacitanceMultiplier:ResearchSpecial,
  {a11fd240-0b38-4305-89f2-7c9177aef96c}, !- Handle
  3.6,                                    !- Temperature Capacity Multiplier
>>>>>>> 30cb9182
  15,                                     !- Humidity Capacity Multiplier
  ;                                       !- Carbon Dioxide Capacity Multiplier

OS:RunPeriod,
<<<<<<< HEAD
  {7ab266a6-e421-4eb8-b3df-a7675e0ae869}, !- Handle
=======
  {eb1a5a3d-ce7d-4faa-91e7-85ff4a106200}, !- Handle
>>>>>>> 30cb9182
  Run Period 1,                           !- Name
  1,                                      !- Begin Month
  1,                                      !- Begin Day of Month
  12,                                     !- End Month
  31,                                     !- End Day of Month
  ,                                       !- Use Weather File Holidays and Special Days
  ,                                       !- Use Weather File Daylight Saving Period
  ,                                       !- Apply Weekend Holiday Rule
  ,                                       !- Use Weather File Rain Indicators
  ,                                       !- Use Weather File Snow Indicators
  ;                                       !- Number of Times Runperiod to be Repeated

OS:YearDescription,
<<<<<<< HEAD
  {976276e2-4fe8-4406-9650-fab9915e2d55}, !- Handle
=======
  {57eb500a-b84b-4ff9-b7a5-118f6454c1ee}, !- Handle
>>>>>>> 30cb9182
  2007,                                   !- Calendar Year
  ,                                       !- Day of Week for Start Day
  ;                                       !- Is Leap Year

OS:WeatherFile,
<<<<<<< HEAD
  {78c369a9-b49b-4247-aa1d-92ff5a479ada}, !- Handle
=======
  {7a0bbde8-29d0-4191-a2af-c622c449d982}, !- Handle
>>>>>>> 30cb9182
  Denver Intl Ap,                         !- City
  CO,                                     !- State Province Region
  USA,                                    !- Country
  TMY3,                                   !- Data Source
  725650,                                 !- WMO Number
  39.83,                                  !- Latitude {deg}
  -104.65,                                !- Longitude {deg}
  -7,                                     !- Time Zone {hr}
  1650,                                   !- Elevation {m}
  file:../weather/USA_CO_Denver.Intl.AP.725650_TMY3.epw, !- Url
  E23378AA;                               !- Checksum

OS:AdditionalProperties,
<<<<<<< HEAD
  {c20e30f8-46d0-415a-a0c5-433efe8fe4b3}, !- Handle
  {78c369a9-b49b-4247-aa1d-92ff5a479ada}, !- Object Name
=======
  {11be5edd-1f4c-421c-99e7-94bb12b155fc}, !- Handle
  {7a0bbde8-29d0-4191-a2af-c622c449d982}, !- Object Name
>>>>>>> 30cb9182
  EPWHeaderCity,                          !- Feature Name 1
  String,                                 !- Feature Data Type 1
  Denver Intl Ap,                         !- Feature Value 1
  EPWHeaderState,                         !- Feature Name 2
  String,                                 !- Feature Data Type 2
  CO,                                     !- Feature Value 2
  EPWHeaderCountry,                       !- Feature Name 3
  String,                                 !- Feature Data Type 3
  USA,                                    !- Feature Value 3
  EPWHeaderDataSource,                    !- Feature Name 4
  String,                                 !- Feature Data Type 4
  TMY3,                                   !- Feature Value 4
  EPWHeaderStation,                       !- Feature Name 5
  String,                                 !- Feature Data Type 5
  725650,                                 !- Feature Value 5
  EPWHeaderLatitude,                      !- Feature Name 6
  Double,                                 !- Feature Data Type 6
  39.829999999999998,                     !- Feature Value 6
  EPWHeaderLongitude,                     !- Feature Name 7
  Double,                                 !- Feature Data Type 7
  -104.65000000000001,                    !- Feature Value 7
  EPWHeaderTimezone,                      !- Feature Name 8
  Double,                                 !- Feature Data Type 8
  -7,                                     !- Feature Value 8
  EPWHeaderAltitude,                      !- Feature Name 9
  Double,                                 !- Feature Data Type 9
  5413.3858267716532,                     !- Feature Value 9
  EPWHeaderLocalPressure,                 !- Feature Name 10
  Double,                                 !- Feature Data Type 10
  0.81937567683596546,                    !- Feature Value 10
  EPWHeaderRecordsPerHour,                !- Feature Name 11
  Double,                                 !- Feature Data Type 11
  0,                                      !- Feature Value 11
  EPWDataAnnualAvgDrybulb,                !- Feature Name 12
  Double,                                 !- Feature Data Type 12
  51.575616438356228,                     !- Feature Value 12
  EPWDataAnnualMinDrybulb,                !- Feature Name 13
  Double,                                 !- Feature Data Type 13
  -2.9200000000000017,                    !- Feature Value 13
  EPWDataAnnualMaxDrybulb,                !- Feature Name 14
  Double,                                 !- Feature Data Type 14
  104,                                    !- Feature Value 14
  EPWDataCDD50F,                          !- Feature Name 15
  Double,                                 !- Feature Data Type 15
  3072.2925000000005,                     !- Feature Value 15
  EPWDataCDD65F,                          !- Feature Name 16
  Double,                                 !- Feature Data Type 16
  883.62000000000035,                     !- Feature Value 16
  EPWDataHDD50F,                          !- Feature Name 17
  Double,                                 !- Feature Data Type 17
  2497.1925000000001,                     !- Feature Value 17
  EPWDataHDD65F,                          !- Feature Name 18
  Double,                                 !- Feature Data Type 18
  5783.5200000000013,                     !- Feature Value 18
  EPWDataAnnualAvgWindspeed,              !- Feature Name 19
  Double,                                 !- Feature Data Type 19
  3.9165296803649667,                     !- Feature Value 19
  EPWDataMonthlyAvgDrybulbs,              !- Feature Name 20
  String,                                 !- Feature Data Type 20
  33.4191935483871&#4431.90142857142857&#4443.02620967741937&#4442.48624999999999&#4459.877741935483854&#4473.57574999999997&#4472.07975806451608&#4472.70008064516134&#4466.49200000000006&#4450.079112903225806&#4437.218250000000005&#4434.582177419354835, !- Feature Value 20
  EPWDataGroundMonthlyTemps,              !- Feature Name 21
  String,                                 !- Feature Data Type 21
  44.08306285945173&#4440.89570904991865&#4440.64045432632048&#4442.153016571250646&#4448.225111118704206&#4454.268919273837525&#4459.508577937551024&#4462.82777283423508&#4463.10975667174995&#4460.41014950381947&#4455.304105212311526&#4449.445696474514364, !- Feature Value 21
  EPWDataWSF,                             !- Feature Name 22
  Double,                                 !- Feature Data Type 22
  0.58999999999999997,                    !- Feature Value 22
  EPWDataMonthlyAvgDailyHighDrybulbs,     !- Feature Name 23
  String,                                 !- Feature Data Type 23
  47.41032258064516&#4446.58642857142857&#4455.15032258064517&#4453.708&#4472.80193548387098&#4488.67600000000002&#4486.1858064516129&#4485.87225806451613&#4482.082&#4463.18064516129033&#4448.73400000000001&#4448.87935483870968, !- Feature Value 23
  EPWDataMonthlyAvgDailyLowDrybulbs,      !- Feature Name 24
  String,                                 !- Feature Data Type 24
  19.347741935483874&#4419.856428571428573&#4430.316129032258065&#4431.112&#4447.41612903225806&#4457.901999999999994&#4459.063870967741934&#4460.956774193548384&#4452.352000000000004&#4438.41612903225806&#4427.002000000000002&#4423.02903225806451, !- Feature Value 24
  EPWDesignHeatingDrybulb,                !- Feature Name 25
  Double,                                 !- Feature Data Type 25
  12.02,                                  !- Feature Value 25
  EPWDesignHeatingWindspeed,              !- Feature Name 26
  Double,                                 !- Feature Data Type 26
  2.8062500000000004,                     !- Feature Value 26
  EPWDesignCoolingDrybulb,                !- Feature Name 27
  Double,                                 !- Feature Data Type 27
  91.939999999999998,                     !- Feature Value 27
  EPWDesignCoolingWetbulb,                !- Feature Name 28
  Double,                                 !- Feature Data Type 28
  59.95131430195849,                      !- Feature Value 28
  EPWDesignCoolingHumidityRatio,          !- Feature Name 29
  Double,                                 !- Feature Data Type 29
  0.0059161086834698092,                  !- Feature Value 29
  EPWDesignCoolingWindspeed,              !- Feature Name 30
  Double,                                 !- Feature Data Type 30
  3.7999999999999989,                     !- Feature Value 30
  EPWDesignDailyTemperatureRange,         !- Feature Name 31
  Double,                                 !- Feature Data Type 31
  24.915483870967748,                     !- Feature Value 31
  EPWDesignDehumidDrybulb,                !- Feature Name 32
  Double,                                 !- Feature Data Type 32
  67.996785714285721,                     !- Feature Value 32
  EPWDesignDehumidHumidityRatio,          !- Feature Name 33
  Double,                                 !- Feature Data Type 33
  0.012133744170488724,                   !- Feature Value 33
  EPWDesignCoolingDirectNormal,           !- Feature Name 34
  Double,                                 !- Feature Data Type 34
  985,                                    !- Feature Value 34
  EPWDesignCoolingDiffuseHorizontal,      !- Feature Name 35
  Double,                                 !- Feature Data Type 35
  84;                                     !- Feature Value 35

OS:Site,
<<<<<<< HEAD
  {6f1cf3f2-20c2-4dc0-a343-e318d3f249b9}, !- Handle
=======
  {c39b60f1-12fa-466d-b1c7-635fc47dff35}, !- Handle
>>>>>>> 30cb9182
  Denver Intl Ap_CO_USA,                  !- Name
  39.83,                                  !- Latitude {deg}
  -104.65,                                !- Longitude {deg}
  -7,                                     !- Time Zone {hr}
  1650,                                   !- Elevation {m}
  ;                                       !- Terrain

OS:ClimateZones,
<<<<<<< HEAD
  {d45916fc-331b-487d-b22e-08959b4c618c}, !- Handle
=======
  {58606d59-3145-45ff-aa94-9207f9c8ba4f}, !- Handle
>>>>>>> 30cb9182
  ,                                       !- Active Institution
  ,                                       !- Active Year
  ,                                       !- Climate Zone Institution Name 1
  ,                                       !- Climate Zone Document Name 1
  ,                                       !- Climate Zone Document Year 1
  ,                                       !- Climate Zone Value 1
  Building America,                       !- Climate Zone Institution Name 2
  ,                                       !- Climate Zone Document Name 2
  0,                                      !- Climate Zone Document Year 2
  Cold;                                   !- Climate Zone Value 2

OS:Site:WaterMainsTemperature,
<<<<<<< HEAD
  {fd230d7d-7e64-42f2-9a31-0d3b48631616}, !- Handle
=======
  {032be9dd-3a55-4b10-b814-6b940796851c}, !- Handle
>>>>>>> 30cb9182
  Correlation,                            !- Calculation Method
  ,                                       !- Temperature Schedule Name
  10.8753424657535,                       !- Annual Average Outdoor Air Temperature {C}
  23.1524007936508;                       !- Maximum Difference In Monthly Average Outdoor Air Temperatures {deltaC}

OS:RunPeriodControl:DaylightSavingTime,
<<<<<<< HEAD
  {ead9ca82-1145-40b9-a022-2081f135f204}, !- Handle
=======
  {eeefc22c-add3-46b1-9a8e-ec8753aa97a2}, !- Handle
>>>>>>> 30cb9182
  4/7,                                    !- Start Date
  10/26;                                  !- End Date

OS:Site:GroundTemperature:Deep,
<<<<<<< HEAD
  {3d33f511-697b-4d37-b95f-7d21c65b8ee3}, !- Handle
=======
  {70969426-743f-4f85-a931-3d30c50f348a}, !- Handle
>>>>>>> 30cb9182
  10.8753424657535,                       !- January Deep Ground Temperature {C}
  10.8753424657535,                       !- February Deep Ground Temperature {C}
  10.8753424657535,                       !- March Deep Ground Temperature {C}
  10.8753424657535,                       !- April Deep Ground Temperature {C}
  10.8753424657535,                       !- May Deep Ground Temperature {C}
  10.8753424657535,                       !- June Deep Ground Temperature {C}
  10.8753424657535,                       !- July Deep Ground Temperature {C}
  10.8753424657535,                       !- August Deep Ground Temperature {C}
  10.8753424657535,                       !- September Deep Ground Temperature {C}
  10.8753424657535,                       !- October Deep Ground Temperature {C}
  10.8753424657535,                       !- November Deep Ground Temperature {C}
  10.8753424657535;                       !- December Deep Ground Temperature {C}

OS:Building,
<<<<<<< HEAD
  {300efec9-6877-4ee9-b8c9-54c72e6ac1dd}, !- Handle
=======
  {a497c4c0-9b38-449c-af6d-7387ddee8fcc}, !- Handle
>>>>>>> 30cb9182
  Building 1,                             !- Name
  ,                                       !- Building Sector Type
  ,                                       !- North Axis {deg}
  ,                                       !- Nominal Floor to Floor Height {m}
  ,                                       !- Space Type Name
  ,                                       !- Default Construction Set Name
  ,                                       !- Default Schedule Set Name
  2,                                      !- Standards Number of Stories
  2,                                      !- Standards Number of Above Ground Stories
  ,                                       !- Standards Template
  singlefamilydetached,                   !- Standards Building Type
  1;                                      !- Standards Number of Living Units

OS:AdditionalProperties,
<<<<<<< HEAD
  {8e7a909e-039b-493c-abd3-51b1212e1da0}, !- Handle
  {300efec9-6877-4ee9-b8c9-54c72e6ac1dd}, !- Object Name
=======
  {65b5730a-48fd-48ca-b3bc-49d12a47e8a0}, !- Handle
  {a497c4c0-9b38-449c-af6d-7387ddee8fcc}, !- Object Name
>>>>>>> 30cb9182
  Total Units Represented,                !- Feature Name 1
  Integer,                                !- Feature Data Type 1
  1,                                      !- Feature Value 1
  Total Units Modeled,                    !- Feature Name 2
  Integer,                                !- Feature Data Type 2
  1;                                      !- Feature Value 2

OS:ThermalZone,
<<<<<<< HEAD
  {b3421c50-f1f8-4854-8aae-dd63e61e84ce}, !- Handle
=======
  {db7f61fd-6a45-4a64-b457-620a43558df0}, !- Handle
>>>>>>> 30cb9182
  living zone,                            !- Name
  ,                                       !- Multiplier
  ,                                       !- Ceiling Height {m}
  ,                                       !- Volume {m3}
  ,                                       !- Floor Area {m2}
  ,                                       !- Zone Inside Convection Algorithm
  ,                                       !- Zone Outside Convection Algorithm
  ,                                       !- Zone Conditioning Equipment List Name
<<<<<<< HEAD
  {8dca9ae3-0b83-4384-8816-4e97288526ec}, !- Zone Air Inlet Port List
  {7c7c346f-1c72-4829-9bbb-1184da6ef0b3}, !- Zone Air Exhaust Port List
  {39154210-bb7a-478a-a211-a27e8b57611e}, !- Zone Air Node Name
  {9a973965-e5e5-4fc5-a539-1a1e55b0f339}, !- Zone Return Air Port List
=======
  {c1918f8a-24f7-4eb7-9330-863047a3b191}, !- Zone Air Inlet Port List
  {cf9900f1-a0c0-4121-a62c-afbfbed5a25d}, !- Zone Air Exhaust Port List
  {143f6e91-c5bc-4ca9-b68b-962f93b9d533}, !- Zone Air Node Name
  {22b5bbfb-0ac0-470e-a64a-f5cf22a7007d}, !- Zone Return Air Port List
>>>>>>> 30cb9182
  ,                                       !- Primary Daylighting Control Name
  ,                                       !- Fraction of Zone Controlled by Primary Daylighting Control
  ,                                       !- Secondary Daylighting Control Name
  ,                                       !- Fraction of Zone Controlled by Secondary Daylighting Control
  ,                                       !- Illuminance Map Name
  ,                                       !- Group Rendering Name
<<<<<<< HEAD
  {b189f2fe-cee6-48b7-876c-a0534f61244c}, !- Thermostat Name
  No;                                     !- Use Ideal Air Loads

OS:Node,
  {2aa234ec-2ecf-4397-909c-0941bdb55c20}, !- Handle
  Node 1,                                 !- Name
  {39154210-bb7a-478a-a211-a27e8b57611e}, !- Inlet Port
  ;                                       !- Outlet Port

OS:Connection,
  {39154210-bb7a-478a-a211-a27e8b57611e}, !- Handle
  {71fbd2c5-bf0e-473a-926e-afd5604e0a6a}, !- Name
  {b3421c50-f1f8-4854-8aae-dd63e61e84ce}, !- Source Object
  11,                                     !- Outlet Port
  {2aa234ec-2ecf-4397-909c-0941bdb55c20}, !- Target Object
  2;                                      !- Inlet Port

OS:PortList,
  {8dca9ae3-0b83-4384-8816-4e97288526ec}, !- Handle
  {4ff5f8f5-2745-428e-9672-005e6e2a045e}, !- Name
  {b3421c50-f1f8-4854-8aae-dd63e61e84ce}, !- HVAC Component
  {55fec0d5-3a82-44a9-8191-0e68de9b1bc2}, !- Port 1
  {984ffc27-01a0-4630-b270-e26bb27ef76d}; !- Port 2

OS:PortList,
  {7c7c346f-1c72-4829-9bbb-1184da6ef0b3}, !- Handle
  {53f7f454-7c6b-49a2-8056-6a36260dc404}, !- Name
  {b3421c50-f1f8-4854-8aae-dd63e61e84ce}; !- HVAC Component

OS:PortList,
  {9a973965-e5e5-4fc5-a539-1a1e55b0f339}, !- Handle
  {b17d77fe-3fe9-4c8d-b960-dc0837d058f2}, !- Name
  {b3421c50-f1f8-4854-8aae-dd63e61e84ce}, !- HVAC Component
  {9ef9d797-069b-47bc-9382-125c8a5225d9}, !- Port 1
  {00597f93-11df-4036-9486-f5e4658cc486}; !- Port 2

OS:Sizing:Zone,
  {f15a4f68-5355-4a18-8cd9-3706599a5ba9}, !- Handle
  {b3421c50-f1f8-4854-8aae-dd63e61e84ce}, !- Zone or ZoneList Name
=======
  ,                                       !- Thermostat Name
  No;                                     !- Use Ideal Air Loads

OS:Node,
  {842f4a81-38c3-47d8-a9c6-c300354f6501}, !- Handle
  Node 1,                                 !- Name
  {143f6e91-c5bc-4ca9-b68b-962f93b9d533}, !- Inlet Port
  ;                                       !- Outlet Port

OS:Connection,
  {143f6e91-c5bc-4ca9-b68b-962f93b9d533}, !- Handle
  {3704d0d9-6c2f-448f-a5e4-9afa9e9f8542}, !- Name
  {db7f61fd-6a45-4a64-b457-620a43558df0}, !- Source Object
  11,                                     !- Outlet Port
  {842f4a81-38c3-47d8-a9c6-c300354f6501}, !- Target Object
  2;                                      !- Inlet Port

OS:PortList,
  {c1918f8a-24f7-4eb7-9330-863047a3b191}, !- Handle
  {dc53d27f-b8ac-4c67-bee7-ff2a313123a1}, !- Name
  {db7f61fd-6a45-4a64-b457-620a43558df0}; !- HVAC Component

OS:PortList,
  {cf9900f1-a0c0-4121-a62c-afbfbed5a25d}, !- Handle
  {15cfb087-f12e-41a3-a90a-a584a1664b0f}, !- Name
  {db7f61fd-6a45-4a64-b457-620a43558df0}; !- HVAC Component

OS:PortList,
  {22b5bbfb-0ac0-470e-a64a-f5cf22a7007d}, !- Handle
  {4ba67159-eea7-43ec-ba12-368fc23b2789}, !- Name
  {db7f61fd-6a45-4a64-b457-620a43558df0}; !- HVAC Component

OS:Sizing:Zone,
  {d6269058-fb02-4565-846f-0054816582ba}, !- Handle
  {db7f61fd-6a45-4a64-b457-620a43558df0}, !- Zone or ZoneList Name
>>>>>>> 30cb9182
  SupplyAirTemperature,                   !- Zone Cooling Design Supply Air Temperature Input Method
  14,                                     !- Zone Cooling Design Supply Air Temperature {C}
  11.11,                                  !- Zone Cooling Design Supply Air Temperature Difference {deltaC}
  SupplyAirTemperature,                   !- Zone Heating Design Supply Air Temperature Input Method
  40,                                     !- Zone Heating Design Supply Air Temperature {C}
  11.11,                                  !- Zone Heating Design Supply Air Temperature Difference {deltaC}
  0.0085,                                 !- Zone Cooling Design Supply Air Humidity Ratio {kg-H2O/kg-air}
  0.008,                                  !- Zone Heating Design Supply Air Humidity Ratio {kg-H2O/kg-air}
  ,                                       !- Zone Heating Sizing Factor
  ,                                       !- Zone Cooling Sizing Factor
  DesignDay,                              !- Cooling Design Air Flow Method
  ,                                       !- Cooling Design Air Flow Rate {m3/s}
  ,                                       !- Cooling Minimum Air Flow per Zone Floor Area {m3/s-m2}
  ,                                       !- Cooling Minimum Air Flow {m3/s}
  ,                                       !- Cooling Minimum Air Flow Fraction
  DesignDay,                              !- Heating Design Air Flow Method
  ,                                       !- Heating Design Air Flow Rate {m3/s}
  ,                                       !- Heating Maximum Air Flow per Zone Floor Area {m3/s-m2}
  ,                                       !- Heating Maximum Air Flow {m3/s}
  ,                                       !- Heating Maximum Air Flow Fraction
  ,                                       !- Design Zone Air Distribution Effectiveness in Cooling Mode
  ,                                       !- Design Zone Air Distribution Effectiveness in Heating Mode
  No,                                     !- Account for Dedicated Outdoor Air System
  NeutralSupplyAir,                       !- Dedicated Outdoor Air System Control Strategy
  autosize,                               !- Dedicated Outdoor Air Low Setpoint Temperature for Design {C}
  autosize;                               !- Dedicated Outdoor Air High Setpoint Temperature for Design {C}

OS:ZoneHVAC:EquipmentList,
<<<<<<< HEAD
  {de408e74-8a50-4058-9c25-fdc7ec2f14a5}, !- Handle
  Zone HVAC Equipment List 1,             !- Name
  {b3421c50-f1f8-4854-8aae-dd63e61e84ce}, !- Thermal Zone
  SequentialLoad,                         !- Load Distribution Scheme
  {82245cf8-9672-4273-94a5-cd5249030123}, !- Zone Equipment 1
  1,                                      !- Zone Equipment Cooling Sequence 1
  1,                                      !- Zone Equipment Heating or No-Load Sequence 1
  ,                                       !- Zone Equipment Sequential Cooling Fraction Schedule Name 1
  ,                                       !- Zone Equipment Sequential Heating Fraction Schedule Name 1
  {0ebb84b3-12bf-4d9b-88d2-bb0ba8b7feb9}, !- Zone Equipment 2
  2,                                      !- Zone Equipment Cooling Sequence 2
  2,                                      !- Zone Equipment Heating or No-Load Sequence 2
  ,                                       !- Zone Equipment Sequential Cooling Fraction Schedule Name 2
  ;                                       !- Zone Equipment Sequential Heating Fraction Schedule Name 2

OS:Space,
  {41a40e99-b5e3-45c2-a5eb-a78fc03f53e4}, !- Handle
  living space,                           !- Name
  {8299b734-338a-49bb-92d3-66d9fcfedb23}, !- Space Type Name
=======
  {38190689-9a7e-46ea-a1d6-e071b80be562}, !- Handle
  Zone HVAC Equipment List 1,             !- Name
  {db7f61fd-6a45-4a64-b457-620a43558df0}; !- Thermal Zone

OS:Space,
  {1604fc8c-6256-446a-99e1-70aa53b17dee}, !- Handle
  living space,                           !- Name
  {3a2583a1-213e-4d34-80fa-708166eba005}, !- Space Type Name
>>>>>>> 30cb9182
  ,                                       !- Default Construction Set Name
  ,                                       !- Default Schedule Set Name
  -0,                                     !- Direction of Relative North {deg}
  0,                                      !- X Origin {m}
  0,                                      !- Y Origin {m}
  0,                                      !- Z Origin {m}
  ,                                       !- Building Story Name
<<<<<<< HEAD
  {b3421c50-f1f8-4854-8aae-dd63e61e84ce}, !- Thermal Zone Name
  ,                                       !- Part of Total Floor Area
  ,                                       !- Design Specification Outdoor Air Object Name
  {7c399dec-3fd1-4419-9e04-22164850778b}; !- Building Unit Name

OS:Surface,
  {fa6fde3d-7057-41e0-ac15-abd26785d13f}, !- Handle
  Surface 1,                              !- Name
  Floor,                                  !- Surface Type
  ,                                       !- Construction Name
  {41a40e99-b5e3-45c2-a5eb-a78fc03f53e4}, !- Space Name
=======
  {db7f61fd-6a45-4a64-b457-620a43558df0}, !- Thermal Zone Name
  ,                                       !- Part of Total Floor Area
  ,                                       !- Design Specification Outdoor Air Object Name
  {2ba8b2f2-998c-4cbb-8d64-88a387dafb3a}; !- Building Unit Name

OS:Surface,
  {3bd8e855-df2d-454b-8acb-76bb9c652d54}, !- Handle
  Surface 1,                              !- Name
  Floor,                                  !- Surface Type
  ,                                       !- Construction Name
  {1604fc8c-6256-446a-99e1-70aa53b17dee}, !- Space Name
>>>>>>> 30cb9182
  Foundation,                             !- Outside Boundary Condition
  ,                                       !- Outside Boundary Condition Object
  NoSun,                                  !- Sun Exposure
  NoWind,                                 !- Wind Exposure
  ,                                       !- View Factor to Ground
  ,                                       !- Number of Vertices
  0, 0, 0,                                !- X,Y,Z Vertex 1 {m}
  0, 6.81553519541936, 0,                 !- X,Y,Z Vertex 2 {m}
  13.6310703908387, 6.81553519541936, 0,  !- X,Y,Z Vertex 3 {m}
  13.6310703908387, 0, 0;                 !- X,Y,Z Vertex 4 {m}

OS:Surface,
<<<<<<< HEAD
  {62df55fa-ba8b-4433-bd97-975ad63e0459}, !- Handle
  Surface 2,                              !- Name
  Wall,                                   !- Surface Type
  ,                                       !- Construction Name
  {41a40e99-b5e3-45c2-a5eb-a78fc03f53e4}, !- Space Name
=======
  {3ddd1f20-12d6-419c-bad4-c39a5861879b}, !- Handle
  Surface 2,                              !- Name
  Wall,                                   !- Surface Type
  ,                                       !- Construction Name
  {1604fc8c-6256-446a-99e1-70aa53b17dee}, !- Space Name
>>>>>>> 30cb9182
  Outdoors,                               !- Outside Boundary Condition
  ,                                       !- Outside Boundary Condition Object
  SunExposed,                             !- Sun Exposure
  WindExposed,                            !- Wind Exposure
  ,                                       !- View Factor to Ground
  ,                                       !- Number of Vertices
  0, 6.81553519541936, 2.4384,            !- X,Y,Z Vertex 1 {m}
  0, 6.81553519541936, 0,                 !- X,Y,Z Vertex 2 {m}
  0, 0, 0,                                !- X,Y,Z Vertex 3 {m}
  0, 0, 2.4384;                           !- X,Y,Z Vertex 4 {m}

OS:Surface,
<<<<<<< HEAD
  {0ac89cf4-960e-426b-9982-5dfdf5c0cefa}, !- Handle
  Surface 3,                              !- Name
  Wall,                                   !- Surface Type
  ,                                       !- Construction Name
  {41a40e99-b5e3-45c2-a5eb-a78fc03f53e4}, !- Space Name
=======
  {212b528e-cdb6-483b-9f00-ffe6bc2d2d37}, !- Handle
  Surface 3,                              !- Name
  Wall,                                   !- Surface Type
  ,                                       !- Construction Name
  {1604fc8c-6256-446a-99e1-70aa53b17dee}, !- Space Name
>>>>>>> 30cb9182
  Outdoors,                               !- Outside Boundary Condition
  ,                                       !- Outside Boundary Condition Object
  SunExposed,                             !- Sun Exposure
  WindExposed,                            !- Wind Exposure
  ,                                       !- View Factor to Ground
  ,                                       !- Number of Vertices
  13.6310703908387, 6.81553519541936, 2.4384, !- X,Y,Z Vertex 1 {m}
  13.6310703908387, 6.81553519541936, 0,  !- X,Y,Z Vertex 2 {m}
  0, 6.81553519541936, 0,                 !- X,Y,Z Vertex 3 {m}
  0, 6.81553519541936, 2.4384;            !- X,Y,Z Vertex 4 {m}

OS:Surface,
<<<<<<< HEAD
  {2f0d3372-6617-4192-a219-9c811d2f3e48}, !- Handle
  Surface 4,                              !- Name
  Wall,                                   !- Surface Type
  ,                                       !- Construction Name
  {41a40e99-b5e3-45c2-a5eb-a78fc03f53e4}, !- Space Name
=======
  {d7b814c8-d69c-4f11-a084-91b604e1d7a5}, !- Handle
  Surface 4,                              !- Name
  Wall,                                   !- Surface Type
  ,                                       !- Construction Name
  {1604fc8c-6256-446a-99e1-70aa53b17dee}, !- Space Name
>>>>>>> 30cb9182
  Outdoors,                               !- Outside Boundary Condition
  ,                                       !- Outside Boundary Condition Object
  SunExposed,                             !- Sun Exposure
  WindExposed,                            !- Wind Exposure
  ,                                       !- View Factor to Ground
  ,                                       !- Number of Vertices
  13.6310703908387, 0, 2.4384,            !- X,Y,Z Vertex 1 {m}
  13.6310703908387, 0, 0,                 !- X,Y,Z Vertex 2 {m}
  13.6310703908387, 6.81553519541936, 0,  !- X,Y,Z Vertex 3 {m}
  13.6310703908387, 6.81553519541936, 2.4384; !- X,Y,Z Vertex 4 {m}

OS:Surface,
<<<<<<< HEAD
  {75e823c1-e719-4bc3-90f1-d86b1a9c9bd6}, !- Handle
  Surface 5,                              !- Name
  Wall,                                   !- Surface Type
  ,                                       !- Construction Name
  {41a40e99-b5e3-45c2-a5eb-a78fc03f53e4}, !- Space Name
=======
  {ada09ca1-ea4f-4f35-a332-5b170c74c996}, !- Handle
  Surface 5,                              !- Name
  Wall,                                   !- Surface Type
  ,                                       !- Construction Name
  {1604fc8c-6256-446a-99e1-70aa53b17dee}, !- Space Name
>>>>>>> 30cb9182
  Outdoors,                               !- Outside Boundary Condition
  ,                                       !- Outside Boundary Condition Object
  SunExposed,                             !- Sun Exposure
  WindExposed,                            !- Wind Exposure
  ,                                       !- View Factor to Ground
  ,                                       !- Number of Vertices
  0, 0, 2.4384,                           !- X,Y,Z Vertex 1 {m}
  0, 0, 0,                                !- X,Y,Z Vertex 2 {m}
  13.6310703908387, 0, 0,                 !- X,Y,Z Vertex 3 {m}
  13.6310703908387, 0, 2.4384;            !- X,Y,Z Vertex 4 {m}

OS:Surface,
<<<<<<< HEAD
  {45edfa87-533d-433e-bae2-75569ed27c72}, !- Handle
  Surface 6,                              !- Name
  RoofCeiling,                            !- Surface Type
  ,                                       !- Construction Name
  {41a40e99-b5e3-45c2-a5eb-a78fc03f53e4}, !- Space Name
  Surface,                                !- Outside Boundary Condition
  {2149db46-5a30-45b9-991e-b4ee355f87a1}, !- Outside Boundary Condition Object
=======
  {8d543e0b-f49c-434a-9492-6b0fca734cd1}, !- Handle
  Surface 6,                              !- Name
  RoofCeiling,                            !- Surface Type
  ,                                       !- Construction Name
  {1604fc8c-6256-446a-99e1-70aa53b17dee}, !- Space Name
  Surface,                                !- Outside Boundary Condition
  {59c9e1ac-5f7c-4373-be9a-be4141f5ac28}, !- Outside Boundary Condition Object
>>>>>>> 30cb9182
  NoSun,                                  !- Sun Exposure
  NoWind,                                 !- Wind Exposure
  ,                                       !- View Factor to Ground
  ,                                       !- Number of Vertices
  13.6310703908387, 0, 2.4384,            !- X,Y,Z Vertex 1 {m}
  13.6310703908387, 6.81553519541936, 2.4384, !- X,Y,Z Vertex 2 {m}
  0, 6.81553519541936, 2.4384,            !- X,Y,Z Vertex 3 {m}
  0, 0, 2.4384;                           !- X,Y,Z Vertex 4 {m}

OS:SpaceType,
<<<<<<< HEAD
  {8299b734-338a-49bb-92d3-66d9fcfedb23}, !- Handle
=======
  {3a2583a1-213e-4d34-80fa-708166eba005}, !- Handle
>>>>>>> 30cb9182
  Space Type 1,                           !- Name
  ,                                       !- Default Construction Set Name
  ,                                       !- Default Schedule Set Name
  ,                                       !- Group Rendering Name
  ,                                       !- Design Specification Outdoor Air Object Name
  ,                                       !- Standards Template
  ,                                       !- Standards Building Type
  living;                                 !- Standards Space Type

OS:Space,
<<<<<<< HEAD
  {408f6170-5855-4b01-9539-03ce129258d9}, !- Handle
  living space|story 2,                   !- Name
  {8299b734-338a-49bb-92d3-66d9fcfedb23}, !- Space Type Name
=======
  {67e9c8d9-8756-478a-8a3f-71203a302809}, !- Handle
  living space|story 2,                   !- Name
  {3a2583a1-213e-4d34-80fa-708166eba005}, !- Space Type Name
>>>>>>> 30cb9182
  ,                                       !- Default Construction Set Name
  ,                                       !- Default Schedule Set Name
  -0,                                     !- Direction of Relative North {deg}
  0,                                      !- X Origin {m}
  0,                                      !- Y Origin {m}
  2.4384,                                 !- Z Origin {m}
  ,                                       !- Building Story Name
<<<<<<< HEAD
  {b3421c50-f1f8-4854-8aae-dd63e61e84ce}, !- Thermal Zone Name
  ,                                       !- Part of Total Floor Area
  ,                                       !- Design Specification Outdoor Air Object Name
  {7c399dec-3fd1-4419-9e04-22164850778b}; !- Building Unit Name

OS:Surface,
  {2149db46-5a30-45b9-991e-b4ee355f87a1}, !- Handle
  Surface 7,                              !- Name
  Floor,                                  !- Surface Type
  ,                                       !- Construction Name
  {408f6170-5855-4b01-9539-03ce129258d9}, !- Space Name
  Surface,                                !- Outside Boundary Condition
  {45edfa87-533d-433e-bae2-75569ed27c72}, !- Outside Boundary Condition Object
=======
  {db7f61fd-6a45-4a64-b457-620a43558df0}, !- Thermal Zone Name
  ,                                       !- Part of Total Floor Area
  ,                                       !- Design Specification Outdoor Air Object Name
  {2ba8b2f2-998c-4cbb-8d64-88a387dafb3a}; !- Building Unit Name

OS:Surface,
  {59c9e1ac-5f7c-4373-be9a-be4141f5ac28}, !- Handle
  Surface 7,                              !- Name
  Floor,                                  !- Surface Type
  ,                                       !- Construction Name
  {67e9c8d9-8756-478a-8a3f-71203a302809}, !- Space Name
  Surface,                                !- Outside Boundary Condition
  {8d543e0b-f49c-434a-9492-6b0fca734cd1}, !- Outside Boundary Condition Object
>>>>>>> 30cb9182
  NoSun,                                  !- Sun Exposure
  NoWind,                                 !- Wind Exposure
  ,                                       !- View Factor to Ground
  ,                                       !- Number of Vertices
  0, 0, 0,                                !- X,Y,Z Vertex 1 {m}
  0, 6.81553519541936, 0,                 !- X,Y,Z Vertex 2 {m}
  13.6310703908387, 6.81553519541936, 0,  !- X,Y,Z Vertex 3 {m}
  13.6310703908387, 0, 0;                 !- X,Y,Z Vertex 4 {m}

OS:Surface,
<<<<<<< HEAD
  {962eec3c-82e7-4d80-a24e-46e9bf6eab32}, !- Handle
  Surface 8,                              !- Name
  Wall,                                   !- Surface Type
  ,                                       !- Construction Name
  {408f6170-5855-4b01-9539-03ce129258d9}, !- Space Name
=======
  {37f8d96a-4aed-40fe-8a50-ceddb5632c2c}, !- Handle
  Surface 8,                              !- Name
  Wall,                                   !- Surface Type
  ,                                       !- Construction Name
  {67e9c8d9-8756-478a-8a3f-71203a302809}, !- Space Name
>>>>>>> 30cb9182
  Outdoors,                               !- Outside Boundary Condition
  ,                                       !- Outside Boundary Condition Object
  SunExposed,                             !- Sun Exposure
  WindExposed,                            !- Wind Exposure
  ,                                       !- View Factor to Ground
  ,                                       !- Number of Vertices
  0, 6.81553519541936, 2.4384,            !- X,Y,Z Vertex 1 {m}
  0, 6.81553519541936, 0,                 !- X,Y,Z Vertex 2 {m}
  0, 0, 0,                                !- X,Y,Z Vertex 3 {m}
  0, 0, 2.4384;                           !- X,Y,Z Vertex 4 {m}

OS:Surface,
<<<<<<< HEAD
  {9e1c265f-3706-4dad-8506-8bd3649acf2b}, !- Handle
  Surface 9,                              !- Name
  Wall,                                   !- Surface Type
  ,                                       !- Construction Name
  {408f6170-5855-4b01-9539-03ce129258d9}, !- Space Name
=======
  {f548537c-4748-4d5f-8654-c63af937fd9c}, !- Handle
  Surface 9,                              !- Name
  Wall,                                   !- Surface Type
  ,                                       !- Construction Name
  {67e9c8d9-8756-478a-8a3f-71203a302809}, !- Space Name
>>>>>>> 30cb9182
  Outdoors,                               !- Outside Boundary Condition
  ,                                       !- Outside Boundary Condition Object
  SunExposed,                             !- Sun Exposure
  WindExposed,                            !- Wind Exposure
  ,                                       !- View Factor to Ground
  ,                                       !- Number of Vertices
  13.6310703908387, 6.81553519541936, 2.4384, !- X,Y,Z Vertex 1 {m}
  13.6310703908387, 6.81553519541936, 0,  !- X,Y,Z Vertex 2 {m}
  0, 6.81553519541936, 0,                 !- X,Y,Z Vertex 3 {m}
  0, 6.81553519541936, 2.4384;            !- X,Y,Z Vertex 4 {m}

OS:Surface,
<<<<<<< HEAD
  {ac51ff77-472f-4193-af56-faeb0cca6b4f}, !- Handle
  Surface 10,                             !- Name
  Wall,                                   !- Surface Type
  ,                                       !- Construction Name
  {408f6170-5855-4b01-9539-03ce129258d9}, !- Space Name
=======
  {9d2f39ca-2814-491b-9957-562a7949971e}, !- Handle
  Surface 10,                             !- Name
  Wall,                                   !- Surface Type
  ,                                       !- Construction Name
  {67e9c8d9-8756-478a-8a3f-71203a302809}, !- Space Name
>>>>>>> 30cb9182
  Outdoors,                               !- Outside Boundary Condition
  ,                                       !- Outside Boundary Condition Object
  SunExposed,                             !- Sun Exposure
  WindExposed,                            !- Wind Exposure
  ,                                       !- View Factor to Ground
  ,                                       !- Number of Vertices
  13.6310703908387, 0, 2.4384,            !- X,Y,Z Vertex 1 {m}
  13.6310703908387, 0, 0,                 !- X,Y,Z Vertex 2 {m}
  13.6310703908387, 6.81553519541936, 0,  !- X,Y,Z Vertex 3 {m}
  13.6310703908387, 6.81553519541936, 2.4384; !- X,Y,Z Vertex 4 {m}

OS:Surface,
<<<<<<< HEAD
  {62db6168-723c-4c44-8a9d-b838ca01988a}, !- Handle
  Surface 11,                             !- Name
  Wall,                                   !- Surface Type
  ,                                       !- Construction Name
  {408f6170-5855-4b01-9539-03ce129258d9}, !- Space Name
=======
  {1f1ba756-d070-417b-8029-d1c120b4c58f}, !- Handle
  Surface 11,                             !- Name
  Wall,                                   !- Surface Type
  ,                                       !- Construction Name
  {67e9c8d9-8756-478a-8a3f-71203a302809}, !- Space Name
>>>>>>> 30cb9182
  Outdoors,                               !- Outside Boundary Condition
  ,                                       !- Outside Boundary Condition Object
  SunExposed,                             !- Sun Exposure
  WindExposed,                            !- Wind Exposure
  ,                                       !- View Factor to Ground
  ,                                       !- Number of Vertices
  0, 0, 2.4384,                           !- X,Y,Z Vertex 1 {m}
  0, 0, 0,                                !- X,Y,Z Vertex 2 {m}
  13.6310703908387, 0, 0,                 !- X,Y,Z Vertex 3 {m}
  13.6310703908387, 0, 2.4384;            !- X,Y,Z Vertex 4 {m}

OS:Surface,
<<<<<<< HEAD
  {5ee61a14-0ac8-423f-86ed-e5d834f96703}, !- Handle
  Surface 12,                             !- Name
  RoofCeiling,                            !- Surface Type
  ,                                       !- Construction Name
  {408f6170-5855-4b01-9539-03ce129258d9}, !- Space Name
  Surface,                                !- Outside Boundary Condition
  {a07df1ec-cd8f-4f23-a658-7c665884b77a}, !- Outside Boundary Condition Object
=======
  {dab5f035-7d7d-4247-bad5-1095f40bb587}, !- Handle
  Surface 12,                             !- Name
  RoofCeiling,                            !- Surface Type
  ,                                       !- Construction Name
  {67e9c8d9-8756-478a-8a3f-71203a302809}, !- Space Name
  Surface,                                !- Outside Boundary Condition
  {3103f5eb-5451-4f1e-84f7-e7cc051eea2c}, !- Outside Boundary Condition Object
>>>>>>> 30cb9182
  NoSun,                                  !- Sun Exposure
  NoWind,                                 !- Wind Exposure
  ,                                       !- View Factor to Ground
  ,                                       !- Number of Vertices
  13.6310703908387, 0, 2.4384,            !- X,Y,Z Vertex 1 {m}
  13.6310703908387, 6.81553519541936, 2.4384, !- X,Y,Z Vertex 2 {m}
  0, 6.81553519541936, 2.4384,            !- X,Y,Z Vertex 3 {m}
  0, 0, 2.4384;                           !- X,Y,Z Vertex 4 {m}

OS:Surface,
<<<<<<< HEAD
  {a07df1ec-cd8f-4f23-a658-7c665884b77a}, !- Handle
  Surface 13,                             !- Name
  Floor,                                  !- Surface Type
  ,                                       !- Construction Name
  {e1d1bbea-1287-4481-bc4b-bdb346a5720b}, !- Space Name
  Surface,                                !- Outside Boundary Condition
  {5ee61a14-0ac8-423f-86ed-e5d834f96703}, !- Outside Boundary Condition Object
=======
  {3103f5eb-5451-4f1e-84f7-e7cc051eea2c}, !- Handle
  Surface 13,                             !- Name
  Floor,                                  !- Surface Type
  ,                                       !- Construction Name
  {3088ad11-92e2-42dd-8da5-0dc8fd904700}, !- Space Name
  Surface,                                !- Outside Boundary Condition
  {dab5f035-7d7d-4247-bad5-1095f40bb587}, !- Outside Boundary Condition Object
>>>>>>> 30cb9182
  NoSun,                                  !- Sun Exposure
  NoWind,                                 !- Wind Exposure
  ,                                       !- View Factor to Ground
  ,                                       !- Number of Vertices
  0, 6.81553519541936, 0,                 !- X,Y,Z Vertex 1 {m}
  13.6310703908387, 6.81553519541936, 0,  !- X,Y,Z Vertex 2 {m}
  13.6310703908387, 0, 0,                 !- X,Y,Z Vertex 3 {m}
  0, 0, 0;                                !- X,Y,Z Vertex 4 {m}

OS:Surface,
<<<<<<< HEAD
  {7e1008e8-c9f4-423b-8266-06eb44a46ccb}, !- Handle
  Surface 14,                             !- Name
  RoofCeiling,                            !- Surface Type
  ,                                       !- Construction Name
  {e1d1bbea-1287-4481-bc4b-bdb346a5720b}, !- Space Name
=======
  {216b8a2a-2cd4-468f-b2b1-c0017ca3de77}, !- Handle
  Surface 14,                             !- Name
  RoofCeiling,                            !- Surface Type
  ,                                       !- Construction Name
  {3088ad11-92e2-42dd-8da5-0dc8fd904700}, !- Space Name
>>>>>>> 30cb9182
  Outdoors,                               !- Outside Boundary Condition
  ,                                       !- Outside Boundary Condition Object
  SunExposed,                             !- Sun Exposure
  WindExposed,                            !- Wind Exposure
  ,                                       !- View Factor to Ground
  ,                                       !- Number of Vertices
  13.6310703908387, 3.40776759770968, 1.70388379885484, !- X,Y,Z Vertex 1 {m}
  0, 3.40776759770968, 1.70388379885484,  !- X,Y,Z Vertex 2 {m}
  0, 0, 0,                                !- X,Y,Z Vertex 3 {m}
  13.6310703908387, 0, 0;                 !- X,Y,Z Vertex 4 {m}

OS:Surface,
<<<<<<< HEAD
  {908ac4d6-2a3a-462c-8841-66b8a09cd5e7}, !- Handle
  Surface 15,                             !- Name
  RoofCeiling,                            !- Surface Type
  ,                                       !- Construction Name
  {e1d1bbea-1287-4481-bc4b-bdb346a5720b}, !- Space Name
=======
  {3d4f86c4-284a-4222-a3bb-4f10a06c338f}, !- Handle
  Surface 15,                             !- Name
  RoofCeiling,                            !- Surface Type
  ,                                       !- Construction Name
  {3088ad11-92e2-42dd-8da5-0dc8fd904700}, !- Space Name
>>>>>>> 30cb9182
  Outdoors,                               !- Outside Boundary Condition
  ,                                       !- Outside Boundary Condition Object
  SunExposed,                             !- Sun Exposure
  WindExposed,                            !- Wind Exposure
  ,                                       !- View Factor to Ground
  ,                                       !- Number of Vertices
  0, 3.40776759770968, 1.70388379885484,  !- X,Y,Z Vertex 1 {m}
  13.6310703908387, 3.40776759770968, 1.70388379885484, !- X,Y,Z Vertex 2 {m}
  13.6310703908387, 6.81553519541936, 0,  !- X,Y,Z Vertex 3 {m}
  0, 6.81553519541936, 0;                 !- X,Y,Z Vertex 4 {m}

OS:Surface,
<<<<<<< HEAD
  {e179690d-a949-4ab0-a60e-f3810bbacb41}, !- Handle
  Surface 16,                             !- Name
  Wall,                                   !- Surface Type
  ,                                       !- Construction Name
  {e1d1bbea-1287-4481-bc4b-bdb346a5720b}, !- Space Name
=======
  {8553d9cb-c403-498c-8f80-00e7a6a9c57e}, !- Handle
  Surface 16,                             !- Name
  Wall,                                   !- Surface Type
  ,                                       !- Construction Name
  {3088ad11-92e2-42dd-8da5-0dc8fd904700}, !- Space Name
>>>>>>> 30cb9182
  Outdoors,                               !- Outside Boundary Condition
  ,                                       !- Outside Boundary Condition Object
  SunExposed,                             !- Sun Exposure
  WindExposed,                            !- Wind Exposure
  ,                                       !- View Factor to Ground
  ,                                       !- Number of Vertices
  0, 3.40776759770968, 1.70388379885484,  !- X,Y,Z Vertex 1 {m}
  0, 6.81553519541936, 0,                 !- X,Y,Z Vertex 2 {m}
  0, 0, 0;                                !- X,Y,Z Vertex 3 {m}

OS:Surface,
<<<<<<< HEAD
  {693c646b-4d8d-4391-8a00-c5bb7e09b990}, !- Handle
  Surface 17,                             !- Name
  Wall,                                   !- Surface Type
  ,                                       !- Construction Name
  {e1d1bbea-1287-4481-bc4b-bdb346a5720b}, !- Space Name
=======
  {78832386-78a1-42e9-a1e9-f7169d6d736b}, !- Handle
  Surface 17,                             !- Name
  Wall,                                   !- Surface Type
  ,                                       !- Construction Name
  {3088ad11-92e2-42dd-8da5-0dc8fd904700}, !- Space Name
>>>>>>> 30cb9182
  Outdoors,                               !- Outside Boundary Condition
  ,                                       !- Outside Boundary Condition Object
  SunExposed,                             !- Sun Exposure
  WindExposed,                            !- Wind Exposure
  ,                                       !- View Factor to Ground
  ,                                       !- Number of Vertices
  13.6310703908387, 3.40776759770968, 1.70388379885484, !- X,Y,Z Vertex 1 {m}
  13.6310703908387, 0, 0,                 !- X,Y,Z Vertex 2 {m}
  13.6310703908387, 6.81553519541936, 0;  !- X,Y,Z Vertex 3 {m}

OS:Space,
<<<<<<< HEAD
  {e1d1bbea-1287-4481-bc4b-bdb346a5720b}, !- Handle
  unfinished attic space,                 !- Name
  {631a0aed-ec5c-4c1b-852f-77bcf15f8c8b}, !- Space Type Name
=======
  {3088ad11-92e2-42dd-8da5-0dc8fd904700}, !- Handle
  unfinished attic space,                 !- Name
  {8f66e53e-33e3-48cf-9943-e52f3ae36a80}, !- Space Type Name
>>>>>>> 30cb9182
  ,                                       !- Default Construction Set Name
  ,                                       !- Default Schedule Set Name
  -0,                                     !- Direction of Relative North {deg}
  0,                                      !- X Origin {m}
  0,                                      !- Y Origin {m}
  4.8768,                                 !- Z Origin {m}
  ,                                       !- Building Story Name
<<<<<<< HEAD
  {8e156057-7850-4cca-b2fc-7a81c53d01bb}; !- Thermal Zone Name

OS:ThermalZone,
  {8e156057-7850-4cca-b2fc-7a81c53d01bb}, !- Handle
=======
  {c19b4281-3147-4995-8b2b-ac96dc34c58b}; !- Thermal Zone Name

OS:ThermalZone,
  {c19b4281-3147-4995-8b2b-ac96dc34c58b}, !- Handle
>>>>>>> 30cb9182
  unfinished attic zone,                  !- Name
  ,                                       !- Multiplier
  ,                                       !- Ceiling Height {m}
  ,                                       !- Volume {m3}
  ,                                       !- Floor Area {m2}
  ,                                       !- Zone Inside Convection Algorithm
  ,                                       !- Zone Outside Convection Algorithm
  ,                                       !- Zone Conditioning Equipment List Name
<<<<<<< HEAD
  {2fb48363-680f-4fb0-8719-1ec9694417ed}, !- Zone Air Inlet Port List
  {1b7e1638-c953-4e94-ab3d-b62fca3648b2}, !- Zone Air Exhaust Port List
  {aee594b0-1c09-471d-a3a1-3c37ccd9f3c5}, !- Zone Air Node Name
  {b500bd6b-92c4-47af-b91f-04f51d81215a}, !- Zone Return Air Port List
=======
  {ba0f29c0-dff3-4ef7-a962-ee54c74d2818}, !- Zone Air Inlet Port List
  {d545ac21-f2a0-478a-9676-7a6016335d27}, !- Zone Air Exhaust Port List
  {cef9ecef-3de6-4e9d-9b86-bbf35904dfa0}, !- Zone Air Node Name
  {87d630cf-83ee-4c1d-afe2-f497a0abf98d}, !- Zone Return Air Port List
>>>>>>> 30cb9182
  ,                                       !- Primary Daylighting Control Name
  ,                                       !- Fraction of Zone Controlled by Primary Daylighting Control
  ,                                       !- Secondary Daylighting Control Name
  ,                                       !- Fraction of Zone Controlled by Secondary Daylighting Control
  ,                                       !- Illuminance Map Name
  ,                                       !- Group Rendering Name
  ,                                       !- Thermostat Name
  No;                                     !- Use Ideal Air Loads

OS:Node,
<<<<<<< HEAD
  {d5bb56a9-178c-414b-a942-b47f7394f39e}, !- Handle
  Node 2,                                 !- Name
  {aee594b0-1c09-471d-a3a1-3c37ccd9f3c5}, !- Inlet Port
  ;                                       !- Outlet Port

OS:Connection,
  {aee594b0-1c09-471d-a3a1-3c37ccd9f3c5}, !- Handle
  {99713fab-0d47-4be8-9047-d4c4b457efd8}, !- Name
  {8e156057-7850-4cca-b2fc-7a81c53d01bb}, !- Source Object
  11,                                     !- Outlet Port
  {d5bb56a9-178c-414b-a942-b47f7394f39e}, !- Target Object
  2;                                      !- Inlet Port

OS:PortList,
  {2fb48363-680f-4fb0-8719-1ec9694417ed}, !- Handle
  {62cce06e-7bf9-4bf8-afc4-3aa61ae1c8ef}, !- Name
  {8e156057-7850-4cca-b2fc-7a81c53d01bb}; !- HVAC Component

OS:PortList,
  {1b7e1638-c953-4e94-ab3d-b62fca3648b2}, !- Handle
  {128e6fcd-57bb-4704-abf3-074fcd38060c}, !- Name
  {8e156057-7850-4cca-b2fc-7a81c53d01bb}; !- HVAC Component

OS:PortList,
  {b500bd6b-92c4-47af-b91f-04f51d81215a}, !- Handle
  {cdb943e4-0668-496c-b16d-61d0bc279564}, !- Name
  {8e156057-7850-4cca-b2fc-7a81c53d01bb}; !- HVAC Component

OS:Sizing:Zone,
  {a5385c24-45ca-42c6-9cfc-71204778e6aa}, !- Handle
  {8e156057-7850-4cca-b2fc-7a81c53d01bb}, !- Zone or ZoneList Name
=======
  {464ada97-8711-4dd4-91ee-e2aa3e19470f}, !- Handle
  Node 2,                                 !- Name
  {cef9ecef-3de6-4e9d-9b86-bbf35904dfa0}, !- Inlet Port
  ;                                       !- Outlet Port

OS:Connection,
  {cef9ecef-3de6-4e9d-9b86-bbf35904dfa0}, !- Handle
  {18bcc952-b0a2-48f4-897a-be288712a829}, !- Name
  {c19b4281-3147-4995-8b2b-ac96dc34c58b}, !- Source Object
  11,                                     !- Outlet Port
  {464ada97-8711-4dd4-91ee-e2aa3e19470f}, !- Target Object
  2;                                      !- Inlet Port

OS:PortList,
  {ba0f29c0-dff3-4ef7-a962-ee54c74d2818}, !- Handle
  {07c55767-7ac3-401a-aa10-fd8c672e74ff}, !- Name
  {c19b4281-3147-4995-8b2b-ac96dc34c58b}; !- HVAC Component

OS:PortList,
  {d545ac21-f2a0-478a-9676-7a6016335d27}, !- Handle
  {dedba792-f3c0-43ca-bb4a-e86872b4dd6e}, !- Name
  {c19b4281-3147-4995-8b2b-ac96dc34c58b}; !- HVAC Component

OS:PortList,
  {87d630cf-83ee-4c1d-afe2-f497a0abf98d}, !- Handle
  {1c936b68-7819-48b2-a961-2a10b42321eb}, !- Name
  {c19b4281-3147-4995-8b2b-ac96dc34c58b}; !- HVAC Component

OS:Sizing:Zone,
  {20d141f8-eb84-409c-bfa6-14e5c2465666}, !- Handle
  {c19b4281-3147-4995-8b2b-ac96dc34c58b}, !- Zone or ZoneList Name
>>>>>>> 30cb9182
  SupplyAirTemperature,                   !- Zone Cooling Design Supply Air Temperature Input Method
  14,                                     !- Zone Cooling Design Supply Air Temperature {C}
  11.11,                                  !- Zone Cooling Design Supply Air Temperature Difference {deltaC}
  SupplyAirTemperature,                   !- Zone Heating Design Supply Air Temperature Input Method
  40,                                     !- Zone Heating Design Supply Air Temperature {C}
  11.11,                                  !- Zone Heating Design Supply Air Temperature Difference {deltaC}
  0.0085,                                 !- Zone Cooling Design Supply Air Humidity Ratio {kg-H2O/kg-air}
  0.008,                                  !- Zone Heating Design Supply Air Humidity Ratio {kg-H2O/kg-air}
  ,                                       !- Zone Heating Sizing Factor
  ,                                       !- Zone Cooling Sizing Factor
  DesignDay,                              !- Cooling Design Air Flow Method
  ,                                       !- Cooling Design Air Flow Rate {m3/s}
  ,                                       !- Cooling Minimum Air Flow per Zone Floor Area {m3/s-m2}
  ,                                       !- Cooling Minimum Air Flow {m3/s}
  ,                                       !- Cooling Minimum Air Flow Fraction
  DesignDay,                              !- Heating Design Air Flow Method
  ,                                       !- Heating Design Air Flow Rate {m3/s}
  ,                                       !- Heating Maximum Air Flow per Zone Floor Area {m3/s-m2}
  ,                                       !- Heating Maximum Air Flow {m3/s}
  ,                                       !- Heating Maximum Air Flow Fraction
  ,                                       !- Design Zone Air Distribution Effectiveness in Cooling Mode
  ,                                       !- Design Zone Air Distribution Effectiveness in Heating Mode
  No,                                     !- Account for Dedicated Outdoor Air System
  NeutralSupplyAir,                       !- Dedicated Outdoor Air System Control Strategy
  autosize,                               !- Dedicated Outdoor Air Low Setpoint Temperature for Design {C}
  autosize;                               !- Dedicated Outdoor Air High Setpoint Temperature for Design {C}

OS:ZoneHVAC:EquipmentList,
<<<<<<< HEAD
  {de7b8cf0-626f-47e4-b14c-c1bb8173e45b}, !- Handle
  Zone HVAC Equipment List 2,             !- Name
  {8e156057-7850-4cca-b2fc-7a81c53d01bb}; !- Thermal Zone

OS:SpaceType,
  {631a0aed-ec5c-4c1b-852f-77bcf15f8c8b}, !- Handle
=======
  {eeb3c0a3-66dd-41e6-92a3-88fd5730cbf9}, !- Handle
  Zone HVAC Equipment List 2,             !- Name
  {c19b4281-3147-4995-8b2b-ac96dc34c58b}; !- Thermal Zone

OS:SpaceType,
  {8f66e53e-33e3-48cf-9943-e52f3ae36a80}, !- Handle
>>>>>>> 30cb9182
  Space Type 2,                           !- Name
  ,                                       !- Default Construction Set Name
  ,                                       !- Default Schedule Set Name
  ,                                       !- Group Rendering Name
  ,                                       !- Design Specification Outdoor Air Object Name
  ,                                       !- Standards Template
  ,                                       !- Standards Building Type
  unfinished attic;                       !- Standards Space Type

OS:BuildingUnit,
<<<<<<< HEAD
  {7c399dec-3fd1-4419-9e04-22164850778b}, !- Handle
=======
  {2ba8b2f2-998c-4cbb-8d64-88a387dafb3a}, !- Handle
>>>>>>> 30cb9182
  unit 1,                                 !- Name
  ,                                       !- Rendering Color
  Residential;                            !- Building Unit Type

OS:AdditionalProperties,
<<<<<<< HEAD
  {6a825c44-9d72-4d38-97c7-3a56d7dbbbaa}, !- Handle
  {7c399dec-3fd1-4419-9e04-22164850778b}, !- Object Name
=======
  {7bb02d42-7ac7-4713-9925-73ac4b36f872}, !- Handle
  {2ba8b2f2-998c-4cbb-8d64-88a387dafb3a}, !- Object Name
>>>>>>> 30cb9182
  NumberOfBedrooms,                       !- Feature Name 1
  Integer,                                !- Feature Data Type 1
  3,                                      !- Feature Value 1
  NumberOfBathrooms,                      !- Feature Name 2
  Double,                                 !- Feature Data Type 2
  2,                                      !- Feature Value 2
  NumberOfOccupants,                      !- Feature Name 3
  Double,                                 !- Feature Data Type 3
  2.6400000000000001;                     !- Feature Value 3

<<<<<<< HEAD
OS:External:File,
  {0593ab07-1fe8-44a6-9c4c-21213e998fbc}, !- Handle
  8760.csv,                               !- Name
  8760.csv;                               !- File Name

OS:Schedule:File,
  {96509dc0-aa8e-4d23-ae3b-1e95f39f9556}, !- Handle
  occupants,                              !- Name
  {5e0ae6d1-24fc-46c9-b8fc-23d852b10565}, !- Schedule Type Limits Name
  {0593ab07-1fe8-44a6-9c4c-21213e998fbc}, !- External File Name
  1,                                      !- Column Number
  1,                                      !- Rows to Skip at Top
  8760,                                   !- Number of Hours of Data
  ,                                       !- Column Separator
  ,                                       !- Interpolate to Timestep
  60;                                     !- Minutes per Item

OS:Schedule:Ruleset,
  {22c220c2-1d8f-407f-9d91-cfebea557898}, !- Handle
  Schedule Ruleset 1,                     !- Name
  {17225d5a-320d-4807-95a1-44e321c30b42}, !- Schedule Type Limits Name
  {bed94990-db2f-4479-80ed-b4add1605efa}; !- Default Day Schedule Name

OS:Schedule:Day,
  {bed94990-db2f-4479-80ed-b4add1605efa}, !- Handle
  Schedule Day 3,                         !- Name
  {17225d5a-320d-4807-95a1-44e321c30b42}, !- Schedule Type Limits Name
  ,                                       !- Interpolate to Timestep
  24,                                     !- Hour 1
  0,                                      !- Minute 1
  112.539290946133;                       !- Value Until Time 1

OS:People:Definition,
  {5620936c-aeff-44e1-8648-4285126122c7}, !- Handle
  res occupants|living space,             !- Name
  People,                                 !- Number of People Calculation Method
  1.32,                                   !- Number of People {people}
  ,                                       !- People per Space Floor Area {person/m2}
  ,                                       !- Space Floor Area per Person {m2/person}
  0.319734,                               !- Fraction Radiant
  0.573,                                  !- Sensible Heat Fraction
  0,                                      !- Carbon Dioxide Generation Rate {m3/s-W}
  No,                                     !- Enable ASHRAE 55 Comfort Warnings
  ZoneAveraged;                           !- Mean Radiant Temperature Calculation Type

OS:People,
  {9c666eeb-e77d-4828-a55e-9d992eefd384}, !- Handle
  res occupants|living space,             !- Name
  {5620936c-aeff-44e1-8648-4285126122c7}, !- People Definition Name
  {41a40e99-b5e3-45c2-a5eb-a78fc03f53e4}, !- Space or SpaceType Name
  {96509dc0-aa8e-4d23-ae3b-1e95f39f9556}, !- Number of People Schedule Name
  {22c220c2-1d8f-407f-9d91-cfebea557898}, !- Activity Level Schedule Name
  ,                                       !- Surface Name/Angle Factor List Name
  ,                                       !- Work Efficiency Schedule Name
  ,                                       !- Clothing Insulation Schedule Name
  ,                                       !- Air Velocity Schedule Name
  1;                                      !- Multiplier

OS:ScheduleTypeLimits,
  {17225d5a-320d-4807-95a1-44e321c30b42}, !- Handle
  ActivityLevel,                          !- Name
  0,                                      !- Lower Limit Value
  ,                                       !- Upper Limit Value
  Continuous,                             !- Numeric Type
  ActivityLevel;                          !- Unit Type

OS:ScheduleTypeLimits,
  {5e0ae6d1-24fc-46c9-b8fc-23d852b10565}, !- Handle
  Fractional,                             !- Name
  0,                                      !- Lower Limit Value
  1,                                      !- Upper Limit Value
  Continuous;                             !- Numeric Type

OS:People:Definition,
  {9159a4b8-b5c1-4b44-a95e-d737e1c9b303}, !- Handle
  res occupants|living space|story 2,     !- Name
  People,                                 !- Number of People Calculation Method
  1.32,                                   !- Number of People {people}
  ,                                       !- People per Space Floor Area {person/m2}
  ,                                       !- Space Floor Area per Person {m2/person}
  0.319734,                               !- Fraction Radiant
  0.573,                                  !- Sensible Heat Fraction
  0,                                      !- Carbon Dioxide Generation Rate {m3/s-W}
  No,                                     !- Enable ASHRAE 55 Comfort Warnings
  ZoneAveraged;                           !- Mean Radiant Temperature Calculation Type

OS:People,
  {1b2f9996-f5dd-424e-b696-09f155ee2ee6}, !- Handle
  res occupants|living space|story 2,     !- Name
  {9159a4b8-b5c1-4b44-a95e-d737e1c9b303}, !- People Definition Name
  {408f6170-5855-4b01-9539-03ce129258d9}, !- Space or SpaceType Name
  {96509dc0-aa8e-4d23-ae3b-1e95f39f9556}, !- Number of People Schedule Name
  {22c220c2-1d8f-407f-9d91-cfebea557898}, !- Activity Level Schedule Name
  ,                                       !- Surface Name/Angle Factor List Name
  ,                                       !- Work Efficiency Schedule Name
  ,                                       !- Clothing Insulation Schedule Name
  ,                                       !- Air Velocity Schedule Name
  1;                                      !- Multiplier

OS:ShadingSurfaceGroup,
  {592a2ea5-64fc-442e-a6ca-263ea8ad3bff}, !- Handle
  res eaves,                              !- Name
  Building;                               !- Shading Surface Type

OS:ShadingSurface,
  {e7c6955a-26d9-46aa-802d-a73ba2042545}, !- Handle
  Surface 14 - res eaves,                 !- Name
  ,                                       !- Construction Name
  {592a2ea5-64fc-442e-a6ca-263ea8ad3bff}, !- Shading Surface Group Name
  ,                                       !- Transmittance Schedule Name
  ,                                       !- Number of Vertices
  14.2406703908387, 0, 5.1816,            !- X,Y,Z Vertex 1 {m}
  14.2406703908387, 3.40776759770968, 6.88548379885484, !- X,Y,Z Vertex 2 {m}
  13.6310703908387, 3.40776759770968, 6.88548379885484, !- X,Y,Z Vertex 3 {m}
  13.6310703908387, 0, 5.1816;            !- X,Y,Z Vertex 4 {m}

OS:ShadingSurface,
  {d636f6f0-2e2b-4562-8e17-49b2eb06c0f5}, !- Handle
  Surface 14 - res eaves 1,               !- Name
  ,                                       !- Construction Name
  {592a2ea5-64fc-442e-a6ca-263ea8ad3bff}, !- Shading Surface Group Name
  ,                                       !- Transmittance Schedule Name
  ,                                       !- Number of Vertices
  -0.6096, 3.40776759770968, 6.88548379885484, !- X,Y,Z Vertex 1 {m}
  -0.6096, 0, 5.1816,                     !- X,Y,Z Vertex 2 {m}
  0, 0, 5.1816,                           !- X,Y,Z Vertex 3 {m}
  0, 3.40776759770968, 6.88548379885484;  !- X,Y,Z Vertex 4 {m}

OS:ShadingSurface,
  {15838a04-a64e-44ac-8c26-d989f15cb16a}, !- Handle
  Surface 14 - res eaves 2,               !- Name
  ,                                       !- Construction Name
  {592a2ea5-64fc-442e-a6ca-263ea8ad3bff}, !- Shading Surface Group Name
  ,                                       !- Transmittance Schedule Name
  ,                                       !- Number of Vertices
  0, -0.6096, 4.8768,                     !- X,Y,Z Vertex 1 {m}
  13.6310703908387, -0.6096, 4.8768,      !- X,Y,Z Vertex 2 {m}
  13.6310703908387, 0, 5.1816,            !- X,Y,Z Vertex 3 {m}
  0, 0, 5.1816;                           !- X,Y,Z Vertex 4 {m}

OS:ShadingSurface,
  {9853d25f-af48-475f-8c24-d58d6b4d82c9}, !- Handle
  Surface 15 - res eaves,                 !- Name
  ,                                       !- Construction Name
  {592a2ea5-64fc-442e-a6ca-263ea8ad3bff}, !- Shading Surface Group Name
  ,                                       !- Transmittance Schedule Name
  ,                                       !- Number of Vertices
  -0.6096, 6.81553519541936, 5.1816,      !- X,Y,Z Vertex 1 {m}
  -0.6096, 3.40776759770968, 6.88548379885484, !- X,Y,Z Vertex 2 {m}
  0, 3.40776759770968, 6.88548379885484,  !- X,Y,Z Vertex 3 {m}
  0, 6.81553519541936, 5.1816;            !- X,Y,Z Vertex 4 {m}

OS:ShadingSurface,
  {3601240c-1af6-46c7-8835-b46e22dadae4}, !- Handle
  Surface 15 - res eaves 1,               !- Name
  ,                                       !- Construction Name
  {592a2ea5-64fc-442e-a6ca-263ea8ad3bff}, !- Shading Surface Group Name
  ,                                       !- Transmittance Schedule Name
  ,                                       !- Number of Vertices
  14.2406703908387, 3.40776759770968, 6.88548379885484, !- X,Y,Z Vertex 1 {m}
  14.2406703908387, 6.81553519541936, 5.1816, !- X,Y,Z Vertex 2 {m}
  13.6310703908387, 6.81553519541936, 5.1816, !- X,Y,Z Vertex 3 {m}
  13.6310703908387, 3.40776759770968, 6.88548379885484; !- X,Y,Z Vertex 4 {m}

OS:ShadingSurface,
  {50155eef-2ced-43b5-882b-8f1ad396f65d}, !- Handle
  Surface 15 - res eaves 2,               !- Name
  ,                                       !- Construction Name
  {592a2ea5-64fc-442e-a6ca-263ea8ad3bff}, !- Shading Surface Group Name
  ,                                       !- Transmittance Schedule Name
  ,                                       !- Number of Vertices
  13.6310703908387, 7.42513519541936, 4.8768, !- X,Y,Z Vertex 1 {m}
  0, 7.42513519541936, 4.8768,            !- X,Y,Z Vertex 2 {m}
  0, 6.81553519541936, 5.1816,            !- X,Y,Z Vertex 3 {m}
  13.6310703908387, 6.81553519541936, 5.1816; !- X,Y,Z Vertex 4 {m}

OS:ShadingSurfaceGroup,
  {784a4dbf-5765-4c3f-bfcb-e9daa0ffcccc}, !- Handle
  res neighbors,                          !- Name
  Building;                               !- Shading Surface Type

OS:ShadingSurface,
  {f2b6a85a-f81c-445f-8bab-6b6d4f115978}, !- Handle
  res neighbors left,                     !- Name
  ,                                       !- Construction Name
  {784a4dbf-5765-4c3f-bfcb-e9daa0ffcccc}, !- Shading Surface Group Name
  ,                                       !- Transmittance Schedule Name
  ,                                       !- Number of Vertices
  -3.048, 0, 0,                           !- X,Y,Z Vertex 1 {m}
  -3.048, 0, 6.58068379885484,            !- X,Y,Z Vertex 2 {m}
  -3.048, 6.81553519541936, 6.58068379885484, !- X,Y,Z Vertex 3 {m}
  -3.048, 6.81553519541936, 0;            !- X,Y,Z Vertex 4 {m}

OS:ShadingSurface,
  {3e950389-2e0f-452d-bd39-d46b109697c2}, !- Handle
  res neighbors right,                    !- Name
  ,                                       !- Construction Name
  {784a4dbf-5765-4c3f-bfcb-e9daa0ffcccc}, !- Shading Surface Group Name
  ,                                       !- Transmittance Schedule Name
  ,                                       !- Number of Vertices
  16.6790703908387, 6.81553519541936, 0,  !- X,Y,Z Vertex 1 {m}
  16.6790703908387, 6.81553519541936, 6.58068379885484, !- X,Y,Z Vertex 2 {m}
  16.6790703908387, 0, 6.58068379885484,  !- X,Y,Z Vertex 3 {m}
  16.6790703908387, 0, 0;                 !- X,Y,Z Vertex 4 {m}

OS:Coil:Heating:Gas,
  {916e3540-7e42-4a34-bd45-96b89fd1e9b7}, !- Handle
  res fur gas heating coil,               !- Name
  {f7471282-9235-48f1-87e3-75daa98ebbfe}, !- Availability Schedule Name
  0.78,                                   !- Gas Burner Efficiency
  AutoSize,                               !- Nominal Capacity {W}
  ,                                       !- Air Inlet Node Name
  ,                                       !- Air Outlet Node Name
  ,                                       !- Temperature Setpoint Node Name
  76,                                     !- Parasitic Electric Load {W}
  ,                                       !- Part Load Fraction Correlation Curve Name
  0,                                      !- Parasitic Gas Load {W}
  NaturalGas;                             !- Fuel Type

OS:Schedule:Constant,
  {f7471282-9235-48f1-87e3-75daa98ebbfe}, !- Handle
  Always On Discrete,                     !- Name
  {95209cd8-95f6-4d44-8c45-98c916648e2f}, !- Schedule Type Limits Name
  1;                                      !- Value

OS:ScheduleTypeLimits,
  {95209cd8-95f6-4d44-8c45-98c916648e2f}, !- Handle
  OnOff,                                  !- Name
  0,                                      !- Lower Limit Value
  1,                                      !- Upper Limit Value
  Discrete,                               !- Numeric Type
  Availability;                           !- Unit Type

OS:Fan:OnOff,
  {8c1f7c66-eaaf-421b-ac56-2f33ccbd44f9}, !- Handle
  res fur gas htg supply fan,             !- Name
  {f7471282-9235-48f1-87e3-75daa98ebbfe}, !- Availability Schedule Name
  0.75,                                   !- Fan Total Efficiency
  794.580001233493,                       !- Pressure Rise {Pa}
  autosize,                               !- Maximum Flow Rate {m3/s}
  1,                                      !- Motor Efficiency
  1,                                      !- Motor In Airstream Fraction
  ,                                       !- Air Inlet Node Name
  ,                                       !- Air Outlet Node Name
  {f5380833-7104-41b7-991d-97db23f327f6}, !- Fan Power Ratio Function of Speed Ratio Curve Name
  {4317b067-8406-4492-9759-9189465d2930}, !- Fan Efficiency Ratio Function of Speed Ratio Curve Name
  res fur gas htg supply fan;             !- End-Use Subcategory

OS:Curve:Exponent,
  {f5380833-7104-41b7-991d-97db23f327f6}, !- Handle
  Fan On Off Power Curve,                 !- Name
  1,                                      !- Coefficient1 Constant
  0,                                      !- Coefficient2 Constant
  0,                                      !- Coefficient3 Constant
  0,                                      !- Minimum Value of x
  1,                                      !- Maximum Value of x
  ,                                       !- Minimum Curve Output
  ,                                       !- Maximum Curve Output
  ,                                       !- Input Unit Type for X
  ;                                       !- Output Unit Type

OS:Curve:Cubic,
  {4317b067-8406-4492-9759-9189465d2930}, !- Handle
  Fan On Off Efficiency Curve,            !- Name
  1,                                      !- Coefficient1 Constant
  0,                                      !- Coefficient2 x
  0,                                      !- Coefficient3 x**2
  0,                                      !- Coefficient4 x**3
  0,                                      !- Minimum Value of x
  1;                                      !- Maximum Value of x

OS:AirLoopHVAC:UnitarySystem,
  {d7cc0261-f635-4a69-ab0a-45a8125b8c4c}, !- Handle
  res fur gas unitary system,             !- Name
  Load,                                   !- Control Type
  {b3421c50-f1f8-4854-8aae-dd63e61e84ce}, !- Controlling Zone or Thermostat Location
  None,                                   !- Dehumidification Control Type
  {f7471282-9235-48f1-87e3-75daa98ebbfe}, !- Availability Schedule Name
  {6f1b89f1-b9e1-4ee0-b121-1cf57bc0aca7}, !- Air Inlet Node Name
  {dce1fbbb-5642-42a7-b28c-62afd1a7cdf5}, !- Air Outlet Node Name
  {8c1f7c66-eaaf-421b-ac56-2f33ccbd44f9}, !- Supply Fan Name
  BlowThrough,                            !- Fan Placement
  {7800a54d-f024-462f-bc8a-5d01c583c441}, !- Supply Air Fan Operating Mode Schedule Name
  {916e3540-7e42-4a34-bd45-96b89fd1e9b7}, !- Heating Coil Name
  1,                                      !- DX Heating Coil Sizing Ratio
  ,                                       !- Cooling Coil Name
  No,                                     !- Use DOAS DX Cooling Coil
  2,                                      !- DOAS DX Cooling Coil Leaving Minimum Air Temperature {C}
  SensibleOnlyLoadControl,                !- Latent Load Control
  ,                                       !- Supplemental Heating Coil Name
  ,                                       !- Supply Air Flow Rate Method During Cooling Operation
  0,                                      !- Supply Air Flow Rate During Cooling Operation {m3/s}
  ,                                       !- Supply Air Flow Rate Per Floor Area During Cooling Operation {m3/s-m2}
  ,                                       !- Fraction of Autosized Design Cooling Supply Air Flow Rate
  ,                                       !- Design Supply Air Flow Rate Per Unit of Capacity During Cooling Operation {m3/s-W}
  ,                                       !- Supply Air Flow Rate Method During Heating Operation
  autosize,                               !- Supply Air Flow Rate During Heating Operation {m3/s}
  ,                                       !- Supply Air Flow Rate Per Floor Area during Heating Operation {m3/s-m2}
  ,                                       !- Fraction of Autosized Design Heating Supply Air Flow Rate
  ,                                       !- Design Supply Air Flow Rate Per Unit of Capacity During Heating Operation {m3/s-W}
  ,                                       !- Supply Air Flow Rate Method When No Cooling or Heating is Required
  0,                                      !- Supply Air Flow Rate When No Cooling or Heating is Required {m3/s}
  ,                                       !- Supply Air Flow Rate Per Floor Area When No Cooling or Heating is Required {m3/s-m2}
  ,                                       !- Fraction of Autosized Design Cooling Supply Air Flow Rate When No Cooling or Heating is Required
  ,                                       !- Fraction of Autosized Design Heating Supply Air Flow Rate When No Cooling or Heating is Required
  ,                                       !- Design Supply Air Flow Rate Per Unit of Capacity During Cooling Operation When No Cooling or Heating is Required {m3/s-W}
  ,                                       !- Design Supply Air Flow Rate Per Unit of Capacity During Heating Operation When No Cooling or Heating is Required {m3/s-W}
  48.8888888888889,                       !- Maximum Supply Air Temperature {C}
  21,                                     !- Maximum Outdoor Dry-Bulb Temperature for Supplemental Heater Operation {C}
  ,                                       !- Outdoor Dry-Bulb Temperature Sensor Node Name
  2.5,                                    !- Maximum Cycling Rate {cycles/hr}
  60,                                     !- Heat Pump Time Constant {s}
  0.01,                                   !- Fraction of On-Cycle Power Use
  60,                                     !- Heat Pump Fan Delay Time {s}
  0,                                      !- Ancilliary On-Cycle Electric Power {W}
  0;                                      !- Ancilliary Off-Cycle Electric Power {W}

OS:Schedule:Constant,
  {7800a54d-f024-462f-bc8a-5d01c583c441}, !- Handle
  Always Off Discrete,                    !- Name
  {2b85c75a-6fa5-4fad-beca-f5cf9001675b}, !- Schedule Type Limits Name
  0;                                      !- Value

OS:ScheduleTypeLimits,
  {2b85c75a-6fa5-4fad-beca-f5cf9001675b}, !- Handle
  OnOff 1,                                !- Name
  0,                                      !- Lower Limit Value
  1,                                      !- Upper Limit Value
  Discrete,                               !- Numeric Type
  Availability;                           !- Unit Type

OS:AirLoopHVAC,
  {51915dab-716e-4080-bdea-bb6c2d89078d}, !- Handle
  res fur gas asys,                       !- Name
  ,                                       !- Controller List Name
  {f7471282-9235-48f1-87e3-75daa98ebbfe}, !- Availability Schedule
  {9a61d401-7ae2-4ba0-9d96-3f8e105901e7}, !- Availability Manager List Name
  AutoSize,                               !- Design Supply Air Flow Rate {m3/s}
  ,                                       !- Branch List Name
  ,                                       !- Connector List Name
  {664dffdf-b015-4049-b4e4-f33e6d15d9ac}, !- Supply Side Inlet Node Name
  {380ed170-c9ab-4bf7-b1c8-0203677b3324}, !- Demand Side Outlet Node Name
  {5eaa4a61-3f77-4538-81b3-682d539ab514}, !- Demand Side Inlet Node A
  {62df224e-eb81-492f-a454-38c2f8076048}, !- Supply Side Outlet Node A
  ,                                       !- Demand Side Inlet Node B
  ,                                       !- Supply Side Outlet Node B
  ,                                       !- Return Air Bypass Flow Temperature Setpoint Schedule Name
  {e699aa1a-d950-48c6-9d6e-e5fed9177484}, !- Demand Mixer Name
  {02eeb945-c327-4b44-ae34-81d18faeac09}, !- Demand Splitter A Name
  ,                                       !- Demand Splitter B Name
  ;                                       !- Supply Splitter Name

OS:Node,
  {e9232653-916a-44f7-b0f0-d56b03d68d0e}, !- Handle
  Node 3,                                 !- Name
  {664dffdf-b015-4049-b4e4-f33e6d15d9ac}, !- Inlet Port
  {6f1b89f1-b9e1-4ee0-b121-1cf57bc0aca7}; !- Outlet Port

OS:Node,
  {b5690304-0f52-4ce6-927a-cdd64df3d702}, !- Handle
  Node 4,                                 !- Name
  {dce1fbbb-5642-42a7-b28c-62afd1a7cdf5}, !- Inlet Port
  {62df224e-eb81-492f-a454-38c2f8076048}; !- Outlet Port

OS:Connection,
  {664dffdf-b015-4049-b4e4-f33e6d15d9ac}, !- Handle
  {33981610-8b0f-4130-ae1a-ba56b0c53f30}, !- Name
  {51915dab-716e-4080-bdea-bb6c2d89078d}, !- Source Object
  8,                                      !- Outlet Port
  {e9232653-916a-44f7-b0f0-d56b03d68d0e}, !- Target Object
  2;                                      !- Inlet Port

OS:Connection,
  {62df224e-eb81-492f-a454-38c2f8076048}, !- Handle
  {6b2e4b40-6ff8-48ad-be59-090137c7a126}, !- Name
  {b5690304-0f52-4ce6-927a-cdd64df3d702}, !- Source Object
  3,                                      !- Outlet Port
  {51915dab-716e-4080-bdea-bb6c2d89078d}, !- Target Object
  11;                                     !- Inlet Port

OS:Node,
  {a9ec8557-3494-4627-8a4b-b8dff1f923ce}, !- Handle
  Node 5,                                 !- Name
  {5eaa4a61-3f77-4538-81b3-682d539ab514}, !- Inlet Port
  {362cf1e7-6ca4-4a4c-87ec-c9c8cf4c99ec}; !- Outlet Port

OS:Node,
  {13d4b162-48c9-4916-997d-af2e70d686a2}, !- Handle
  Node 6,                                 !- Name
  {2ef1ff2c-f4bc-44aa-9c84-f994be5b1aa0}, !- Inlet Port
  {380ed170-c9ab-4bf7-b1c8-0203677b3324}; !- Outlet Port

OS:Node,
  {238acd45-0e2f-4c58-b4a1-85d1725437e8}, !- Handle
  Node 7,                                 !- Name
  {86c0ec4b-e161-4353-88d3-2929f029b4b7}, !- Inlet Port
  {55fec0d5-3a82-44a9-8191-0e68de9b1bc2}; !- Outlet Port

OS:Connection,
  {5eaa4a61-3f77-4538-81b3-682d539ab514}, !- Handle
  {56e202c8-83ac-4f07-a399-49161c4f34d3}, !- Name
  {51915dab-716e-4080-bdea-bb6c2d89078d}, !- Source Object
  10,                                     !- Outlet Port
  {a9ec8557-3494-4627-8a4b-b8dff1f923ce}, !- Target Object
  2;                                      !- Inlet Port

OS:Connection,
  {380ed170-c9ab-4bf7-b1c8-0203677b3324}, !- Handle
  {1c94246a-8e57-4d6e-82f1-340df2bc6a63}, !- Name
  {13d4b162-48c9-4916-997d-af2e70d686a2}, !- Source Object
  3,                                      !- Outlet Port
  {51915dab-716e-4080-bdea-bb6c2d89078d}, !- Target Object
  9;                                      !- Inlet Port

OS:AirLoopHVAC:ZoneSplitter,
  {02eeb945-c327-4b44-ae34-81d18faeac09}, !- Handle
  res fur gas zone splitter,              !- Name
  {362cf1e7-6ca4-4a4c-87ec-c9c8cf4c99ec}, !- Inlet Node Name
  {3ebed067-4ef0-45c7-bbfb-e1fd1b29875c}; !- Outlet Node Name 1

OS:AirLoopHVAC:ZoneMixer,
  {e699aa1a-d950-48c6-9d6e-e5fed9177484}, !- Handle
  res fur gas zone mixer,                 !- Name
  {2ef1ff2c-f4bc-44aa-9c84-f994be5b1aa0}, !- Outlet Node Name
  {72a30cd6-aec2-44cc-8444-c2eb6d01f110}; !- Inlet Node Name 1

OS:Connection,
  {362cf1e7-6ca4-4a4c-87ec-c9c8cf4c99ec}, !- Handle
  {555e4ac0-fdee-4475-a32a-ffc90cb2e88c}, !- Name
  {a9ec8557-3494-4627-8a4b-b8dff1f923ce}, !- Source Object
  3,                                      !- Outlet Port
  {02eeb945-c327-4b44-ae34-81d18faeac09}, !- Target Object
  2;                                      !- Inlet Port

OS:Connection,
  {2ef1ff2c-f4bc-44aa-9c84-f994be5b1aa0}, !- Handle
  {19d9dae7-48c3-46ad-a616-bed7950925ac}, !- Name
  {e699aa1a-d950-48c6-9d6e-e5fed9177484}, !- Source Object
  2,                                      !- Outlet Port
  {13d4b162-48c9-4916-997d-af2e70d686a2}, !- Target Object
  2;                                      !- Inlet Port

OS:Sizing:System,
  {259b98ae-5631-4ee4-8917-a55797b79736}, !- Handle
  {51915dab-716e-4080-bdea-bb6c2d89078d}, !- AirLoop Name
  Sensible,                               !- Type of Load to Size On
  Autosize,                               !- Design Outdoor Air Flow Rate {m3/s}
  0.3,                                    !- Central Heating Maximum System Air Flow Ratio
  7,                                      !- Preheat Design Temperature {C}
  0.008,                                  !- Preheat Design Humidity Ratio {kg-H2O/kg-Air}
  12.8,                                   !- Precool Design Temperature {C}
  0.008,                                  !- Precool Design Humidity Ratio {kg-H2O/kg-Air}
  12.8,                                   !- Central Cooling Design Supply Air Temperature {C}
  16.7,                                   !- Central Heating Design Supply Air Temperature {C}
  NonCoincident,                          !- Sizing Option
  Yes,                                    !- 100% Outdoor Air in Cooling
  Yes,                                    !- 100% Outdoor Air in Heating
  0.0085,                                 !- Central Cooling Design Supply Air Humidity Ratio {kg-H2O/kg-Air}
  0.008,                                  !- Central Heating Design Supply Air Humidity Ratio {kg-H2O/kg-Air}
  DesignDay,                              !- Cooling Design Air Flow Method
  0,                                      !- Cooling Design Air Flow Rate {m3/s}
  DesignDay,                              !- Heating Design Air Flow Method
  0,                                      !- Heating Design Air Flow Rate {m3/s}
  ZoneSum,                                !- System Outdoor Air Method
  1,                                      !- Zone Maximum Outdoor Air Fraction {dimensionless}
  0.0099676501,                           !- Cooling Supply Air Flow Rate Per Floor Area {m3/s-m2}
  1,                                      !- Cooling Fraction of Autosized Cooling Supply Air Flow Rate
  3.9475456e-005,                         !- Cooling Supply Air Flow Rate Per Unit Cooling Capacity {m3/s-W}
  0.0099676501,                           !- Heating Supply Air Flow Rate Per Floor Area {m3/s-m2}
  1,                                      !- Heating Fraction of Autosized Heating Supply Air Flow Rate
  1,                                      !- Heating Fraction of Autosized Cooling Supply Air Flow Rate
  3.1588213e-005,                         !- Heating Supply Air Flow Rate Per Unit Heating Capacity {m3/s-W}
  CoolingDesignCapacity,                  !- Cooling Design Capacity Method
  autosize,                               !- Cooling Design Capacity {W}
  234.7,                                  !- Cooling Design Capacity Per Floor Area {W/m2}
  1,                                      !- Fraction of Autosized Cooling Design Capacity
  HeatingDesignCapacity,                  !- Heating Design Capacity Method
  autosize,                               !- Heating Design Capacity {W}
  157,                                    !- Heating Design Capacity Per Floor Area {W/m2}
  1,                                      !- Fraction of Autosized Heating Design Capacity
  OnOff;                                  !- Central Cooling Capacity Control Method

OS:AvailabilityManagerAssignmentList,
  {9a61d401-7ae2-4ba0-9d96-3f8e105901e7}, !- Handle
  Air Loop HVAC 1 AvailabilityManagerAssignmentList; !- Name

OS:Connection,
  {6f1b89f1-b9e1-4ee0-b121-1cf57bc0aca7}, !- Handle
  {d3340cbe-470b-49c7-abed-bc1f1d309da0}, !- Name
  {e9232653-916a-44f7-b0f0-d56b03d68d0e}, !- Source Object
  3,                                      !- Outlet Port
  {d7cc0261-f635-4a69-ab0a-45a8125b8c4c}, !- Target Object
  6;                                      !- Inlet Port

OS:Connection,
  {dce1fbbb-5642-42a7-b28c-62afd1a7cdf5}, !- Handle
  {6428f7f0-4053-4d7e-b1b8-fcb15d54cba4}, !- Name
  {d7cc0261-f635-4a69-ab0a-45a8125b8c4c}, !- Source Object
  7,                                      !- Outlet Port
  {b5690304-0f52-4ce6-927a-cdd64df3d702}, !- Target Object
  2;                                      !- Inlet Port

OS:AirTerminal:SingleDuct:ConstantVolume:NoReheat,
  {82245cf8-9672-4273-94a5-cd5249030123}, !- Handle
  res fur gas living zone direct air,     !- Name
  {f7471282-9235-48f1-87e3-75daa98ebbfe}, !- Availability Schedule Name
  {e9c3f30d-fc87-4bcd-a988-256b3a6f3b35}, !- Air Inlet Node Name
  {86c0ec4b-e161-4353-88d3-2929f029b4b7}, !- Air Outlet Node Name
  AutoSize;                               !- Maximum Air Flow Rate {m3/s}

OS:Node,
  {a17519b5-7dae-4093-b6be-dbbe1eab4614}, !- Handle
  Node 8,                                 !- Name
  {9ef9d797-069b-47bc-9382-125c8a5225d9}, !- Inlet Port
  {72a30cd6-aec2-44cc-8444-c2eb6d01f110}; !- Outlet Port

OS:Connection,
  {55fec0d5-3a82-44a9-8191-0e68de9b1bc2}, !- Handle
  {7ee0f6e3-6dcf-4a69-84a0-6885c92d5a71}, !- Name
  {238acd45-0e2f-4c58-b4a1-85d1725437e8}, !- Source Object
  3,                                      !- Outlet Port
  {8dca9ae3-0b83-4384-8816-4e97288526ec}, !- Target Object
  3;                                      !- Inlet Port

OS:Connection,
  {9ef9d797-069b-47bc-9382-125c8a5225d9}, !- Handle
  {b8b9cc92-9572-4fae-b75b-0a8b2305e02d}, !- Name
  {9a973965-e5e5-4fc5-a539-1a1e55b0f339}, !- Source Object
  3,                                      !- Outlet Port
  {a17519b5-7dae-4093-b6be-dbbe1eab4614}, !- Target Object
  2;                                      !- Inlet Port

OS:Connection,
  {72a30cd6-aec2-44cc-8444-c2eb6d01f110}, !- Handle
  {d05e6e35-e6de-4b0b-bb63-82bf4464c197}, !- Name
  {a17519b5-7dae-4093-b6be-dbbe1eab4614}, !- Source Object
  3,                                      !- Outlet Port
  {e699aa1a-d950-48c6-9d6e-e5fed9177484}, !- Target Object
  3;                                      !- Inlet Port

OS:Node,
  {0513fbfe-71d1-428a-832f-37941219ef67}, !- Handle
  Node 9,                                 !- Name
  {3ebed067-4ef0-45c7-bbfb-e1fd1b29875c}, !- Inlet Port
  {e9c3f30d-fc87-4bcd-a988-256b3a6f3b35}; !- Outlet Port

OS:Connection,
  {3ebed067-4ef0-45c7-bbfb-e1fd1b29875c}, !- Handle
  {1f09b2f4-6768-4510-a13f-05e780bef990}, !- Name
  {02eeb945-c327-4b44-ae34-81d18faeac09}, !- Source Object
  3,                                      !- Outlet Port
  {0513fbfe-71d1-428a-832f-37941219ef67}, !- Target Object
  2;                                      !- Inlet Port

OS:Connection,
  {e9c3f30d-fc87-4bcd-a988-256b3a6f3b35}, !- Handle
  {ecf74f35-4c25-4144-a18d-3155051b5696}, !- Name
  {0513fbfe-71d1-428a-832f-37941219ef67}, !- Source Object
  3,                                      !- Outlet Port
  {82245cf8-9672-4273-94a5-cd5249030123}, !- Target Object
  3;                                      !- Inlet Port

OS:Connection,
  {86c0ec4b-e161-4353-88d3-2929f029b4b7}, !- Handle
  {1e034582-aa4c-4ddd-ae3c-c279d7988097}, !- Name
  {82245cf8-9672-4273-94a5-cd5249030123}, !- Source Object
  4,                                      !- Outlet Port
  {238acd45-0e2f-4c58-b4a1-85d1725437e8}, !- Target Object
  2;                                      !- Inlet Port

OS:AdditionalProperties,
  {7c18e651-8274-4159-a2bd-a27db7a326e9}, !- Handle
  {d7cc0261-f635-4a69-ab0a-45a8125b8c4c}, !- Object Name
  SizingInfoHVACFracHeatLoadServed,       !- Feature Name 1
  Double,                                 !- Feature Data Type 1
  1;                                      !- Feature Value 1

OS:Curve:Biquadratic,
  {364c7210-9616-4ad0-af59-dce6d8820786}, !- Handle
  ConstantBiquadratic,                    !- Name
  1,                                      !- Coefficient1 Constant
  0,                                      !- Coefficient2 x
  0,                                      !- Coefficient3 x**2
  0,                                      !- Coefficient4 y
  0,                                      !- Coefficient5 y**2
  0,                                      !- Coefficient6 x*y
  -100,                                   !- Minimum Value of x
  100,                                    !- Maximum Value of x
  -100,                                   !- Minimum Value of y
  100;                                    !- Maximum Value of y

OS:Curve:Biquadratic,
  {3e09886f-a99f-4abf-9946-8b9834e2a69a}, !- Handle
  Cool-Cap-fT1,                           !- Name
  1.550902001,                            !- Coefficient1 Constant
  -0.0750500892,                          !- Coefficient2 x
  0.00309713544,                          !- Coefficient3 x**2
  0.00240111,                             !- Coefficient4 y
  -5.0544e-005,                           !- Coefficient5 y**2
  -0.00042728148,                         !- Coefficient6 x*y
  13.88,                                  !- Minimum Value of x
  23.88,                                  !- Maximum Value of x
  18.33,                                  !- Minimum Value of y
  51.66;                                  !- Maximum Value of y

OS:Curve:Biquadratic,
  {47bc645c-e5eb-4812-99d9-2be42e2526b5}, !- Handle
  Cool-EIR-fT1,                           !- Name
  -0.304282997000001,                     !- Coefficient1 Constant
  0.1180477062,                           !- Coefficient2 x
  -0.00342466704,                         !- Coefficient3 x**2
  -0.0062619138,                          !- Coefficient4 y
  0.00069542712,                          !- Coefficient5 y**2
  -0.00046997496,                         !- Coefficient6 x*y
  13.88,                                  !- Minimum Value of x
  23.88,                                  !- Maximum Value of x
  18.33,                                  !- Minimum Value of y
  51.66;                                  !- Maximum Value of y

OS:Curve:Quadratic,
  {82a41507-8cc2-4916-9f0c-e12b2efb7642}, !- Handle
  Cool-PLF-fPLR1,                         !- Name
  0.93,                                   !- Coefficient1 Constant
  0.07,                                   !- Coefficient2 x
  0,                                      !- Coefficient3 x**2
  0,                                      !- Minimum Value of x
  1,                                      !- Maximum Value of x
  0.7,                                    !- Minimum Curve Output
  1;                                      !- Maximum Curve Output

OS:Curve:Quadratic,
  {545a677a-4dcf-4570-bc59-37611780bd15}, !- Handle
  Cool-Cap-fFF1,                          !- Name
  0.718605468,                            !- Coefficient1 Constant
  0.410099989,                            !- Coefficient2 x
  -0.128705457,                           !- Coefficient3 x**2
  0,                                      !- Minimum Value of x
  2,                                      !- Maximum Value of x
  0,                                      !- Minimum Curve Output
  2;                                      !- Maximum Curve Output

OS:Curve:Quadratic,
  {73e6cfd7-40f0-4f7e-8353-f7f4ebf3bc60}, !- Handle
  Cool-EIR-fFF1,                          !- Name
  1.32299905,                             !- Coefficient1 Constant
  -0.477711207,                           !- Coefficient2 x
  0.154712157,                            !- Coefficient3 x**2
  0,                                      !- Minimum Value of x
  2,                                      !- Maximum Value of x
  0,                                      !- Minimum Curve Output
  2;                                      !- Maximum Curve Output

OS:Coil:Cooling:DX:SingleSpeed,
  {19ea83a6-eb4c-4ab6-baf4-e0affcab62f5}, !- Handle
  res ac cooling coil,                    !- Name
  {f7471282-9235-48f1-87e3-75daa98ebbfe}, !- Availability Schedule Name
  autosize,                               !- Rated Total Cooling Capacity {W}
  0.740402528813699,                      !- Rated Sensible Heat Ratio
  3.9505446283126,                        !- Rated COP {W/W}
  autosize,                               !- Rated Air Flow Rate {m3/s}
  773.3912012006,                         !- Rated Evaporator Fan Power Per Volume Flow Rate {W/(m3/s)}
  ,                                       !- Air Inlet Node Name
  ,                                       !- Air Outlet Node Name
  {3e09886f-a99f-4abf-9946-8b9834e2a69a}, !- Total Cooling Capacity Function of Temperature Curve Name
  {545a677a-4dcf-4570-bc59-37611780bd15}, !- Total Cooling Capacity Function of Flow Fraction Curve Name
  {47bc645c-e5eb-4812-99d9-2be42e2526b5}, !- Energy Input Ratio Function of Temperature Curve Name
  {73e6cfd7-40f0-4f7e-8353-f7f4ebf3bc60}, !- Energy Input Ratio Function of Flow Fraction Curve Name
  {82a41507-8cc2-4916-9f0c-e12b2efb7642}, !- Part Load Fraction Correlation Curve Name
  1000,                                   !- Nominal Time for Condensate Removal to Begin {s}
  1.5,                                    !- Ratio of Initial Moisture Evaporation Rate and Steady State Latent Capacity {dimensionless}
  3,                                      !- Maximum Cycling Rate {cycles/hr}
  45,                                     !- Latent Capacity Time Constant {s}
  ,                                       !- Condenser Air Inlet Node Name
  AirCooled,                              !- Condenser Type
  0,                                      !- Evaporative Condenser Effectiveness {dimensionless}
  Autosize,                               !- Evaporative Condenser Air Flow Rate {m3/s}
  Autosize,                               !- Evaporative Condenser Pump Rated Power Consumption {W}
  0,                                      !- Crankcase Heater Capacity {W}
  12.7777777777778,                       !- Maximum Outdoor Dry-Bulb Temperature for Crankcase Heater Operation {C}
  ,                                       !- Supply Water Storage Tank Name
  ,                                       !- Condensate Collection Water Storage Tank Name
  0,                                      !- Basin Heater Capacity {W/K}
  10,                                     !- Basin Heater Setpoint Temperature {C}
  ;                                       !- Basin Heater Operating Schedule Name

OS:Fan:OnOff,
  {027d0740-d112-4abc-a180-172c0e1591bc}, !- Handle
  res ac clg supply fan,                  !- Name
  {f7471282-9235-48f1-87e3-75daa98ebbfe}, !- Availability Schedule Name
  0.75,                                   !- Fan Total Efficiency
  794.580001233493,                       !- Pressure Rise {Pa}
  autosize,                               !- Maximum Flow Rate {m3/s}
  1,                                      !- Motor Efficiency
  1,                                      !- Motor In Airstream Fraction
  ,                                       !- Air Inlet Node Name
  ,                                       !- Air Outlet Node Name
  {9f60b6dc-70e4-4507-bfaa-0709f8e6baf3}, !- Fan Power Ratio Function of Speed Ratio Curve Name
  {13a2ab82-32da-4e6a-a7b6-39ed1840c383}, !- Fan Efficiency Ratio Function of Speed Ratio Curve Name
  res ac clg supply fan;                  !- End-Use Subcategory

OS:Curve:Exponent,
  {9f60b6dc-70e4-4507-bfaa-0709f8e6baf3}, !- Handle
  Fan On Off Power Curve 1,               !- Name
  1,                                      !- Coefficient1 Constant
  0,                                      !- Coefficient2 Constant
  0,                                      !- Coefficient3 Constant
  0,                                      !- Minimum Value of x
  1,                                      !- Maximum Value of x
  ,                                       !- Minimum Curve Output
  ,                                       !- Maximum Curve Output
  ,                                       !- Input Unit Type for X
  ;                                       !- Output Unit Type

OS:Curve:Cubic,
  {13a2ab82-32da-4e6a-a7b6-39ed1840c383}, !- Handle
  Fan On Off Efficiency Curve 1,          !- Name
  1,                                      !- Coefficient1 Constant
  0,                                      !- Coefficient2 x
  0,                                      !- Coefficient3 x**2
  0,                                      !- Coefficient4 x**3
  0,                                      !- Minimum Value of x
  1;                                      !- Maximum Value of x

OS:AirLoopHVAC:UnitarySystem,
  {746c50bd-6d6c-423d-b68e-e27165fe5e64}, !- Handle
  res ac unitary system,                  !- Name
  Load,                                   !- Control Type
  {b3421c50-f1f8-4854-8aae-dd63e61e84ce}, !- Controlling Zone or Thermostat Location
  None,                                   !- Dehumidification Control Type
  {f7471282-9235-48f1-87e3-75daa98ebbfe}, !- Availability Schedule Name
  {42ae7bec-d6be-4478-9163-ce7fd1a88b2c}, !- Air Inlet Node Name
  {ec3975d9-4bea-4cb1-95f7-ccb0549bd134}, !- Air Outlet Node Name
  {027d0740-d112-4abc-a180-172c0e1591bc}, !- Supply Fan Name
  BlowThrough,                            !- Fan Placement
  {7800a54d-f024-462f-bc8a-5d01c583c441}, !- Supply Air Fan Operating Mode Schedule Name
  ,                                       !- Heating Coil Name
  1,                                      !- DX Heating Coil Sizing Ratio
  {19ea83a6-eb4c-4ab6-baf4-e0affcab62f5}, !- Cooling Coil Name
  No,                                     !- Use DOAS DX Cooling Coil
  2,                                      !- DOAS DX Cooling Coil Leaving Minimum Air Temperature {C}
  SensibleOnlyLoadControl,                !- Latent Load Control
  ,                                       !- Supplemental Heating Coil Name
  ,                                       !- Supply Air Flow Rate Method During Cooling Operation
  autosize,                               !- Supply Air Flow Rate During Cooling Operation {m3/s}
  ,                                       !- Supply Air Flow Rate Per Floor Area During Cooling Operation {m3/s-m2}
  ,                                       !- Fraction of Autosized Design Cooling Supply Air Flow Rate
  ,                                       !- Design Supply Air Flow Rate Per Unit of Capacity During Cooling Operation {m3/s-W}
  ,                                       !- Supply Air Flow Rate Method During Heating Operation
  0,                                      !- Supply Air Flow Rate During Heating Operation {m3/s}
  ,                                       !- Supply Air Flow Rate Per Floor Area during Heating Operation {m3/s-m2}
  ,                                       !- Fraction of Autosized Design Heating Supply Air Flow Rate
  ,                                       !- Design Supply Air Flow Rate Per Unit of Capacity During Heating Operation {m3/s-W}
  ,                                       !- Supply Air Flow Rate Method When No Cooling or Heating is Required
  0,                                      !- Supply Air Flow Rate When No Cooling or Heating is Required {m3/s}
  ,                                       !- Supply Air Flow Rate Per Floor Area When No Cooling or Heating is Required {m3/s-m2}
  ,                                       !- Fraction of Autosized Design Cooling Supply Air Flow Rate When No Cooling or Heating is Required
  ,                                       !- Fraction of Autosized Design Heating Supply Air Flow Rate When No Cooling or Heating is Required
  ,                                       !- Design Supply Air Flow Rate Per Unit of Capacity During Cooling Operation When No Cooling or Heating is Required {m3/s-W}
  ,                                       !- Design Supply Air Flow Rate Per Unit of Capacity During Heating Operation When No Cooling or Heating is Required {m3/s-W}
  48.8888888888889,                       !- Maximum Supply Air Temperature {C}
  21,                                     !- Maximum Outdoor Dry-Bulb Temperature for Supplemental Heater Operation {C}
  ,                                       !- Outdoor Dry-Bulb Temperature Sensor Node Name
  2.5,                                    !- Maximum Cycling Rate {cycles/hr}
  60,                                     !- Heat Pump Time Constant {s}
  0.01,                                   !- Fraction of On-Cycle Power Use
  60,                                     !- Heat Pump Fan Delay Time {s}
  0,                                      !- Ancilliary On-Cycle Electric Power {W}
  0;                                      !- Ancilliary Off-Cycle Electric Power {W}

OS:AirLoopHVAC,
  {bd2ac803-d141-4823-a00d-e5572d0083f6}, !- Handle
  res ac asys,                            !- Name
  ,                                       !- Controller List Name
  {f7471282-9235-48f1-87e3-75daa98ebbfe}, !- Availability Schedule
  {5874c530-725e-4591-b51f-7226643b59f3}, !- Availability Manager List Name
  AutoSize,                               !- Design Supply Air Flow Rate {m3/s}
  ,                                       !- Branch List Name
  ,                                       !- Connector List Name
  {becb103c-d029-41b0-ad35-f4e9b7709642}, !- Supply Side Inlet Node Name
  {1953d698-8330-4fbd-aac4-2ff681966a5d}, !- Demand Side Outlet Node Name
  {7304f9d4-a376-42d7-ac80-2e34d3eadc0c}, !- Demand Side Inlet Node A
  {36fbef6d-75ab-448a-9f6d-922114351a3d}, !- Supply Side Outlet Node A
  ,                                       !- Demand Side Inlet Node B
  ,                                       !- Supply Side Outlet Node B
  ,                                       !- Return Air Bypass Flow Temperature Setpoint Schedule Name
  {0341ee6f-9ecb-4ee7-80ba-c431fd54faf1}, !- Demand Mixer Name
  {137d70a4-0ae2-4c79-bef5-db5b10587283}, !- Demand Splitter A Name
  ,                                       !- Demand Splitter B Name
  ;                                       !- Supply Splitter Name

OS:Node,
  {d72908d4-1505-4e0f-86ea-ecaf8b3af255}, !- Handle
  Node 10,                                !- Name
  {becb103c-d029-41b0-ad35-f4e9b7709642}, !- Inlet Port
  {42ae7bec-d6be-4478-9163-ce7fd1a88b2c}; !- Outlet Port

OS:Node,
  {8ad1aa25-50ec-49d9-9746-bcff4fce777b}, !- Handle
  Node 11,                                !- Name
  {ec3975d9-4bea-4cb1-95f7-ccb0549bd134}, !- Inlet Port
  {36fbef6d-75ab-448a-9f6d-922114351a3d}; !- Outlet Port

OS:Connection,
  {becb103c-d029-41b0-ad35-f4e9b7709642}, !- Handle
  {2dc7f10a-d529-4de3-91c3-58cb25420868}, !- Name
  {bd2ac803-d141-4823-a00d-e5572d0083f6}, !- Source Object
  8,                                      !- Outlet Port
  {d72908d4-1505-4e0f-86ea-ecaf8b3af255}, !- Target Object
  2;                                      !- Inlet Port

OS:Connection,
  {36fbef6d-75ab-448a-9f6d-922114351a3d}, !- Handle
  {a390b613-89be-4784-8ad9-890914622144}, !- Name
  {8ad1aa25-50ec-49d9-9746-bcff4fce777b}, !- Source Object
  3,                                      !- Outlet Port
  {bd2ac803-d141-4823-a00d-e5572d0083f6}, !- Target Object
  11;                                     !- Inlet Port

OS:Node,
  {bcb04ec8-2663-4d2f-b7ee-3940829332a3}, !- Handle
  Node 12,                                !- Name
  {7304f9d4-a376-42d7-ac80-2e34d3eadc0c}, !- Inlet Port
  {11de350d-51cb-4399-80cc-1feabdefe0df}; !- Outlet Port

OS:Node,
  {7f4da171-6098-42f5-af56-ddbfdb02f61a}, !- Handle
  Node 13,                                !- Name
  {35d1e0f7-f5db-4b55-bfae-9c8865000cd8}, !- Inlet Port
  {1953d698-8330-4fbd-aac4-2ff681966a5d}; !- Outlet Port

OS:Node,
  {c31c1232-d2be-4706-a1ae-c4201587c91f}, !- Handle
  Node 14,                                !- Name
  {2d8c91ec-4819-4763-94a0-aa3dda51e335}, !- Inlet Port
  {984ffc27-01a0-4630-b270-e26bb27ef76d}; !- Outlet Port

OS:Connection,
  {7304f9d4-a376-42d7-ac80-2e34d3eadc0c}, !- Handle
  {6c58adf5-aa6b-47fe-bff1-89039b9c896f}, !- Name
  {bd2ac803-d141-4823-a00d-e5572d0083f6}, !- Source Object
  10,                                     !- Outlet Port
  {bcb04ec8-2663-4d2f-b7ee-3940829332a3}, !- Target Object
  2;                                      !- Inlet Port

OS:Connection,
  {1953d698-8330-4fbd-aac4-2ff681966a5d}, !- Handle
  {2b663852-56b3-4308-a836-e4d591b641e9}, !- Name
  {7f4da171-6098-42f5-af56-ddbfdb02f61a}, !- Source Object
  3,                                      !- Outlet Port
  {bd2ac803-d141-4823-a00d-e5572d0083f6}, !- Target Object
  9;                                      !- Inlet Port

OS:AirLoopHVAC:ZoneSplitter,
  {137d70a4-0ae2-4c79-bef5-db5b10587283}, !- Handle
  res ac zone splitter,                   !- Name
  {11de350d-51cb-4399-80cc-1feabdefe0df}, !- Inlet Node Name
  {16277c97-442e-473a-99aa-ceacc42d5da2}; !- Outlet Node Name 1

OS:AirLoopHVAC:ZoneMixer,
  {0341ee6f-9ecb-4ee7-80ba-c431fd54faf1}, !- Handle
  res ac zone mixer,                      !- Name
  {35d1e0f7-f5db-4b55-bfae-9c8865000cd8}, !- Outlet Node Name
  {f01254a8-8d2d-412f-9267-3bfbdbc430be}; !- Inlet Node Name 1

OS:Connection,
  {11de350d-51cb-4399-80cc-1feabdefe0df}, !- Handle
  {7fbfa182-5c3e-484b-9be4-b46b63e833a7}, !- Name
  {bcb04ec8-2663-4d2f-b7ee-3940829332a3}, !- Source Object
  3,                                      !- Outlet Port
  {137d70a4-0ae2-4c79-bef5-db5b10587283}, !- Target Object
  2;                                      !- Inlet Port

OS:Connection,
  {35d1e0f7-f5db-4b55-bfae-9c8865000cd8}, !- Handle
  {224932dd-f673-474b-84ce-7163798768af}, !- Name
  {0341ee6f-9ecb-4ee7-80ba-c431fd54faf1}, !- Source Object
  2,                                      !- Outlet Port
  {7f4da171-6098-42f5-af56-ddbfdb02f61a}, !- Target Object
  2;                                      !- Inlet Port

OS:Sizing:System,
  {a15c75eb-a040-4662-8e41-f7e13aa3a55b}, !- Handle
  {bd2ac803-d141-4823-a00d-e5572d0083f6}, !- AirLoop Name
  Sensible,                               !- Type of Load to Size On
  Autosize,                               !- Design Outdoor Air Flow Rate {m3/s}
  0.3,                                    !- Central Heating Maximum System Air Flow Ratio
  7,                                      !- Preheat Design Temperature {C}
  0.008,                                  !- Preheat Design Humidity Ratio {kg-H2O/kg-Air}
  12.8,                                   !- Precool Design Temperature {C}
  0.008,                                  !- Precool Design Humidity Ratio {kg-H2O/kg-Air}
  12.8,                                   !- Central Cooling Design Supply Air Temperature {C}
  16.7,                                   !- Central Heating Design Supply Air Temperature {C}
  NonCoincident,                          !- Sizing Option
  Yes,                                    !- 100% Outdoor Air in Cooling
  Yes,                                    !- 100% Outdoor Air in Heating
  0.0085,                                 !- Central Cooling Design Supply Air Humidity Ratio {kg-H2O/kg-Air}
  0.008,                                  !- Central Heating Design Supply Air Humidity Ratio {kg-H2O/kg-Air}
  DesignDay,                              !- Cooling Design Air Flow Method
  0,                                      !- Cooling Design Air Flow Rate {m3/s}
  DesignDay,                              !- Heating Design Air Flow Method
  0,                                      !- Heating Design Air Flow Rate {m3/s}
  ZoneSum,                                !- System Outdoor Air Method
  1,                                      !- Zone Maximum Outdoor Air Fraction {dimensionless}
  0.0099676501,                           !- Cooling Supply Air Flow Rate Per Floor Area {m3/s-m2}
  1,                                      !- Cooling Fraction of Autosized Cooling Supply Air Flow Rate
  3.9475456e-005,                         !- Cooling Supply Air Flow Rate Per Unit Cooling Capacity {m3/s-W}
  0.0099676501,                           !- Heating Supply Air Flow Rate Per Floor Area {m3/s-m2}
  1,                                      !- Heating Fraction of Autosized Heating Supply Air Flow Rate
  1,                                      !- Heating Fraction of Autosized Cooling Supply Air Flow Rate
  3.1588213e-005,                         !- Heating Supply Air Flow Rate Per Unit Heating Capacity {m3/s-W}
  CoolingDesignCapacity,                  !- Cooling Design Capacity Method
  autosize,                               !- Cooling Design Capacity {W}
  234.7,                                  !- Cooling Design Capacity Per Floor Area {W/m2}
  1,                                      !- Fraction of Autosized Cooling Design Capacity
  HeatingDesignCapacity,                  !- Heating Design Capacity Method
  autosize,                               !- Heating Design Capacity {W}
  157,                                    !- Heating Design Capacity Per Floor Area {W/m2}
  1,                                      !- Fraction of Autosized Heating Design Capacity
  OnOff;                                  !- Central Cooling Capacity Control Method

OS:AvailabilityManagerAssignmentList,
  {5874c530-725e-4591-b51f-7226643b59f3}, !- Handle
  Air Loop HVAC 1 AvailabilityManagerAssignmentList 1; !- Name

OS:Connection,
  {42ae7bec-d6be-4478-9163-ce7fd1a88b2c}, !- Handle
  {7c8ad139-549c-4fab-9312-39324ffca2b4}, !- Name
  {d72908d4-1505-4e0f-86ea-ecaf8b3af255}, !- Source Object
  3,                                      !- Outlet Port
  {746c50bd-6d6c-423d-b68e-e27165fe5e64}, !- Target Object
  6;                                      !- Inlet Port

OS:Connection,
  {ec3975d9-4bea-4cb1-95f7-ccb0549bd134}, !- Handle
  {87503ec4-24b8-4b41-ad18-160d989e7099}, !- Name
  {746c50bd-6d6c-423d-b68e-e27165fe5e64}, !- Source Object
  7,                                      !- Outlet Port
  {8ad1aa25-50ec-49d9-9746-bcff4fce777b}, !- Target Object
  2;                                      !- Inlet Port

OS:AirTerminal:SingleDuct:ConstantVolume:NoReheat,
  {0ebb84b3-12bf-4d9b-88d2-bb0ba8b7feb9}, !- Handle
  res ac living zone direct air,          !- Name
  {f7471282-9235-48f1-87e3-75daa98ebbfe}, !- Availability Schedule Name
  {056d4688-9df2-422c-b895-8d60161b0c65}, !- Air Inlet Node Name
  {2d8c91ec-4819-4763-94a0-aa3dda51e335}, !- Air Outlet Node Name
  AutoSize;                               !- Maximum Air Flow Rate {m3/s}

OS:Node,
  {58dcc3e4-8d33-4fbf-8866-9f093c1ad22f}, !- Handle
  Node 15,                                !- Name
  {00597f93-11df-4036-9486-f5e4658cc486}, !- Inlet Port
  {f01254a8-8d2d-412f-9267-3bfbdbc430be}; !- Outlet Port

OS:Connection,
  {984ffc27-01a0-4630-b270-e26bb27ef76d}, !- Handle
  {c68a2353-69b4-4a00-b319-105b440a2834}, !- Name
  {c31c1232-d2be-4706-a1ae-c4201587c91f}, !- Source Object
  3,                                      !- Outlet Port
  {8dca9ae3-0b83-4384-8816-4e97288526ec}, !- Target Object
  4;                                      !- Inlet Port

OS:Connection,
  {00597f93-11df-4036-9486-f5e4658cc486}, !- Handle
  {d4363eb2-9ae4-431a-9e0a-c3c426d8254c}, !- Name
  {9a973965-e5e5-4fc5-a539-1a1e55b0f339}, !- Source Object
  4,                                      !- Outlet Port
  {58dcc3e4-8d33-4fbf-8866-9f093c1ad22f}, !- Target Object
  2;                                      !- Inlet Port

OS:Connection,
  {f01254a8-8d2d-412f-9267-3bfbdbc430be}, !- Handle
  {0373e9ba-546f-4d70-94f8-5e1eee697220}, !- Name
  {58dcc3e4-8d33-4fbf-8866-9f093c1ad22f}, !- Source Object
  3,                                      !- Outlet Port
  {0341ee6f-9ecb-4ee7-80ba-c431fd54faf1}, !- Target Object
  3;                                      !- Inlet Port

OS:Node,
  {79ae5f5f-5165-4646-a8fe-eaa0892647e5}, !- Handle
  Node 16,                                !- Name
  {16277c97-442e-473a-99aa-ceacc42d5da2}, !- Inlet Port
  {056d4688-9df2-422c-b895-8d60161b0c65}; !- Outlet Port

OS:Connection,
  {16277c97-442e-473a-99aa-ceacc42d5da2}, !- Handle
  {089c8f67-88cd-4472-8cd7-89fe84963000}, !- Name
  {137d70a4-0ae2-4c79-bef5-db5b10587283}, !- Source Object
  3,                                      !- Outlet Port
  {79ae5f5f-5165-4646-a8fe-eaa0892647e5}, !- Target Object
  2;                                      !- Inlet Port

OS:Connection,
  {056d4688-9df2-422c-b895-8d60161b0c65}, !- Handle
  {dbc39ed4-d6d9-40ea-a8cb-3e44406056ff}, !- Name
  {79ae5f5f-5165-4646-a8fe-eaa0892647e5}, !- Source Object
  3,                                      !- Outlet Port
  {0ebb84b3-12bf-4d9b-88d2-bb0ba8b7feb9}, !- Target Object
  3;                                      !- Inlet Port

OS:Connection,
  {2d8c91ec-4819-4763-94a0-aa3dda51e335}, !- Handle
  {ad13eb6f-5dcf-4360-9e3b-6fd588bd73a0}, !- Name
  {0ebb84b3-12bf-4d9b-88d2-bb0ba8b7feb9}, !- Source Object
  4,                                      !- Outlet Port
  {c31c1232-d2be-4706-a1ae-c4201587c91f}, !- Target Object
  2;                                      !- Inlet Port

OS:AdditionalProperties,
  {efe137c2-a9f1-43bc-9fe0-802dd579992d}, !- Handle
  {746c50bd-6d6c-423d-b68e-e27165fe5e64}, !- Object Name
  SizingInfoHVACCapacityDerateFactorEER,  !- Feature Name 1
  String,                                 !- Feature Data Type 1
  1.0&#441.0&#441.0&#441.0&#441.0,        !- Feature Value 1
  SizingInfoHVACRatedCFMperTonCooling,    !- Feature Name 2
  String,                                 !- Feature Data Type 2
  386.1,                                  !- Feature Value 2
  SizingInfoHVACFracCoolLoadServed,       !- Feature Name 3
  Double,                                 !- Feature Data Type 3
  1;                                      !- Feature Value 3

OS:Schedule:Ruleset,
  {b94c116a-5ec2-477d-a4f9-ce39e95b9c89}, !- Handle
  res heating season,                     !- Name
  {95209cd8-95f6-4d44-8c45-98c916648e2f}, !- Schedule Type Limits Name
  {7cef8145-a894-4517-9d23-91ddb10a6c71}; !- Default Day Schedule Name

OS:Schedule:Day,
  {7cef8145-a894-4517-9d23-91ddb10a6c71}, !- Handle
  Schedule Day 4,                         !- Name
  {95209cd8-95f6-4d44-8c45-98c916648e2f}, !- Schedule Type Limits Name
=======
OS:Schedule:Day,
  {b04a5e60-aede-44b9-9e4b-8b4ee1a35869}, !- Handle
  Schedule Day 1,                         !- Name
  ,                                       !- Schedule Type Limits Name
>>>>>>> 30cb9182
  ,                                       !- Interpolate to Timestep
  24,                                     !- Hour 1
  0,                                      !- Minute 1
  0;                                      !- Value Until Time 1

<<<<<<< HEAD
OS:Schedule:Rule,
  {ec732983-ce51-489b-9fa4-b63ecc81e9db}, !- Handle
  res heating season allday rule1,        !- Name
  {b94c116a-5ec2-477d-a4f9-ce39e95b9c89}, !- Schedule Ruleset Name
  11,                                     !- Rule Order
  {0275cf46-b081-4385-825d-21f3e2bbd750}, !- Day Schedule Name
  Yes,                                    !- Apply Sunday
  Yes,                                    !- Apply Monday
  Yes,                                    !- Apply Tuesday
  Yes,                                    !- Apply Wednesday
  Yes,                                    !- Apply Thursday
  Yes,                                    !- Apply Friday
  Yes,                                    !- Apply Saturday
  ,                                       !- Apply Holiday
  DateRange,                              !- Date Specification Type
  1,                                      !- Start Month
  1,                                      !- Start Day
  1,                                      !- End Month
  31;                                     !- End Day

OS:Schedule:Day,
  {0275cf46-b081-4385-825d-21f3e2bbd750}, !- Handle
  res heating season allday1,             !- Name
  {95209cd8-95f6-4d44-8c45-98c916648e2f}, !- Schedule Type Limits Name
=======
OS:Schedule:Day,
  {77903ee4-4bcc-4128-96f2-f3b8cf5835d4}, !- Handle
  Schedule Day 2,                         !- Name
  ,                                       !- Schedule Type Limits Name
>>>>>>> 30cb9182
  ,                                       !- Interpolate to Timestep
  24,                                     !- Hour 1
  0,                                      !- Minute 1
  1;                                      !- Value Until Time 1
<<<<<<< HEAD

OS:Schedule:Rule,
  {e35bcc96-963b-40e0-ad8a-e9c34bb393fd}, !- Handle
  res heating season allday rule2,        !- Name
  {b94c116a-5ec2-477d-a4f9-ce39e95b9c89}, !- Schedule Ruleset Name
  10,                                     !- Rule Order
  {d07e3fa4-9ec2-4029-a181-b79166725fb3}, !- Day Schedule Name
  Yes,                                    !- Apply Sunday
  Yes,                                    !- Apply Monday
  Yes,                                    !- Apply Tuesday
  Yes,                                    !- Apply Wednesday
  Yes,                                    !- Apply Thursday
  Yes,                                    !- Apply Friday
  Yes,                                    !- Apply Saturday
  ,                                       !- Apply Holiday
  DateRange,                              !- Date Specification Type
  2,                                      !- Start Month
  1,                                      !- Start Day
  2,                                      !- End Month
  28;                                     !- End Day

OS:Schedule:Day,
  {d07e3fa4-9ec2-4029-a181-b79166725fb3}, !- Handle
  res heating season allday2,             !- Name
  {95209cd8-95f6-4d44-8c45-98c916648e2f}, !- Schedule Type Limits Name
  ,                                       !- Interpolate to Timestep
  24,                                     !- Hour 1
  0,                                      !- Minute 1
  1;                                      !- Value Until Time 1

OS:Schedule:Rule,
  {6902c962-c0ac-4038-9e19-190fc6a3b1cc}, !- Handle
  res heating season allday rule3,        !- Name
  {b94c116a-5ec2-477d-a4f9-ce39e95b9c89}, !- Schedule Ruleset Name
  9,                                      !- Rule Order
  {bbf3b68f-5018-466b-bf42-4487de0f48c1}, !- Day Schedule Name
  Yes,                                    !- Apply Sunday
  Yes,                                    !- Apply Monday
  Yes,                                    !- Apply Tuesday
  Yes,                                    !- Apply Wednesday
  Yes,                                    !- Apply Thursday
  Yes,                                    !- Apply Friday
  Yes,                                    !- Apply Saturday
  ,                                       !- Apply Holiday
  DateRange,                              !- Date Specification Type
  3,                                      !- Start Month
  1,                                      !- Start Day
  3,                                      !- End Month
  31;                                     !- End Day

OS:Schedule:Day,
  {bbf3b68f-5018-466b-bf42-4487de0f48c1}, !- Handle
  res heating season allday3,             !- Name
  {95209cd8-95f6-4d44-8c45-98c916648e2f}, !- Schedule Type Limits Name
  ,                                       !- Interpolate to Timestep
  24,                                     !- Hour 1
  0,                                      !- Minute 1
  1;                                      !- Value Until Time 1

OS:Schedule:Rule,
  {d8402c6d-0ab6-4af5-8967-3f1e38f1754b}, !- Handle
  res heating season allday rule4,        !- Name
  {b94c116a-5ec2-477d-a4f9-ce39e95b9c89}, !- Schedule Ruleset Name
  8,                                      !- Rule Order
  {15c543c9-548c-46a9-83b6-f537a85cb527}, !- Day Schedule Name
  Yes,                                    !- Apply Sunday
  Yes,                                    !- Apply Monday
  Yes,                                    !- Apply Tuesday
  Yes,                                    !- Apply Wednesday
  Yes,                                    !- Apply Thursday
  Yes,                                    !- Apply Friday
  Yes,                                    !- Apply Saturday
  ,                                       !- Apply Holiday
  DateRange,                              !- Date Specification Type
  4,                                      !- Start Month
  1,                                      !- Start Day
  4,                                      !- End Month
  30;                                     !- End Day

OS:Schedule:Day,
  {15c543c9-548c-46a9-83b6-f537a85cb527}, !- Handle
  res heating season allday4,             !- Name
  {95209cd8-95f6-4d44-8c45-98c916648e2f}, !- Schedule Type Limits Name
  ,                                       !- Interpolate to Timestep
  24,                                     !- Hour 1
  0,                                      !- Minute 1
  1;                                      !- Value Until Time 1

OS:Schedule:Rule,
  {89916bd6-fcd4-4c2c-beb2-82d4e31fb9c7}, !- Handle
  res heating season allday rule5,        !- Name
  {b94c116a-5ec2-477d-a4f9-ce39e95b9c89}, !- Schedule Ruleset Name
  7,                                      !- Rule Order
  {254f5c1b-c497-47b2-ba2b-5a1356ac40c9}, !- Day Schedule Name
  Yes,                                    !- Apply Sunday
  Yes,                                    !- Apply Monday
  Yes,                                    !- Apply Tuesday
  Yes,                                    !- Apply Wednesday
  Yes,                                    !- Apply Thursday
  Yes,                                    !- Apply Friday
  Yes,                                    !- Apply Saturday
  ,                                       !- Apply Holiday
  DateRange,                              !- Date Specification Type
  5,                                      !- Start Month
  1,                                      !- Start Day
  5,                                      !- End Month
  31;                                     !- End Day

OS:Schedule:Day,
  {254f5c1b-c497-47b2-ba2b-5a1356ac40c9}, !- Handle
  res heating season allday5,             !- Name
  {95209cd8-95f6-4d44-8c45-98c916648e2f}, !- Schedule Type Limits Name
  ,                                       !- Interpolate to Timestep
  24,                                     !- Hour 1
  0,                                      !- Minute 1
  1;                                      !- Value Until Time 1

OS:Schedule:Rule,
  {624b8631-82f5-4a33-981e-b5023299bd5a}, !- Handle
  res heating season allday rule6,        !- Name
  {b94c116a-5ec2-477d-a4f9-ce39e95b9c89}, !- Schedule Ruleset Name
  6,                                      !- Rule Order
  {d82802c8-9825-467e-a3f2-f51cced2521a}, !- Day Schedule Name
  Yes,                                    !- Apply Sunday
  Yes,                                    !- Apply Monday
  Yes,                                    !- Apply Tuesday
  Yes,                                    !- Apply Wednesday
  Yes,                                    !- Apply Thursday
  Yes,                                    !- Apply Friday
  Yes,                                    !- Apply Saturday
  ,                                       !- Apply Holiday
  DateRange,                              !- Date Specification Type
  6,                                      !- Start Month
  1,                                      !- Start Day
  6,                                      !- End Month
  30;                                     !- End Day

OS:Schedule:Day,
  {d82802c8-9825-467e-a3f2-f51cced2521a}, !- Handle
  res heating season allday6,             !- Name
  {95209cd8-95f6-4d44-8c45-98c916648e2f}, !- Schedule Type Limits Name
  ,                                       !- Interpolate to Timestep
  24,                                     !- Hour 1
  0,                                      !- Minute 1
  1;                                      !- Value Until Time 1

OS:Schedule:Rule,
  {e2048389-c58f-4f59-b988-a3b6a610584c}, !- Handle
  res heating season allday rule7,        !- Name
  {b94c116a-5ec2-477d-a4f9-ce39e95b9c89}, !- Schedule Ruleset Name
  5,                                      !- Rule Order
  {5783b1ae-c12d-45f7-b86f-ff909673cc6a}, !- Day Schedule Name
  Yes,                                    !- Apply Sunday
  Yes,                                    !- Apply Monday
  Yes,                                    !- Apply Tuesday
  Yes,                                    !- Apply Wednesday
  Yes,                                    !- Apply Thursday
  Yes,                                    !- Apply Friday
  Yes,                                    !- Apply Saturday
  ,                                       !- Apply Holiday
  DateRange,                              !- Date Specification Type
  7,                                      !- Start Month
  1,                                      !- Start Day
  7,                                      !- End Month
  31;                                     !- End Day

OS:Schedule:Day,
  {5783b1ae-c12d-45f7-b86f-ff909673cc6a}, !- Handle
  res heating season allday7,             !- Name
  {95209cd8-95f6-4d44-8c45-98c916648e2f}, !- Schedule Type Limits Name
  ,                                       !- Interpolate to Timestep
  24,                                     !- Hour 1
  0,                                      !- Minute 1
  1;                                      !- Value Until Time 1

OS:Schedule:Rule,
  {36f27017-9e9b-43df-b982-345d496c9c26}, !- Handle
  res heating season allday rule8,        !- Name
  {b94c116a-5ec2-477d-a4f9-ce39e95b9c89}, !- Schedule Ruleset Name
  4,                                      !- Rule Order
  {0df66237-0e8f-48f1-93f3-87e7d344a131}, !- Day Schedule Name
  Yes,                                    !- Apply Sunday
  Yes,                                    !- Apply Monday
  Yes,                                    !- Apply Tuesday
  Yes,                                    !- Apply Wednesday
  Yes,                                    !- Apply Thursday
  Yes,                                    !- Apply Friday
  Yes,                                    !- Apply Saturday
  ,                                       !- Apply Holiday
  DateRange,                              !- Date Specification Type
  8,                                      !- Start Month
  1,                                      !- Start Day
  8,                                      !- End Month
  31;                                     !- End Day

OS:Schedule:Day,
  {0df66237-0e8f-48f1-93f3-87e7d344a131}, !- Handle
  res heating season allday8,             !- Name
  {95209cd8-95f6-4d44-8c45-98c916648e2f}, !- Schedule Type Limits Name
  ,                                       !- Interpolate to Timestep
  24,                                     !- Hour 1
  0,                                      !- Minute 1
  1;                                      !- Value Until Time 1

OS:Schedule:Rule,
  {5f61f98d-b085-4124-9572-933cad25b8df}, !- Handle
  res heating season allday rule9,        !- Name
  {b94c116a-5ec2-477d-a4f9-ce39e95b9c89}, !- Schedule Ruleset Name
  3,                                      !- Rule Order
  {70713e48-00ef-4a05-a0d7-6164777ee8af}, !- Day Schedule Name
  Yes,                                    !- Apply Sunday
  Yes,                                    !- Apply Monday
  Yes,                                    !- Apply Tuesday
  Yes,                                    !- Apply Wednesday
  Yes,                                    !- Apply Thursday
  Yes,                                    !- Apply Friday
  Yes,                                    !- Apply Saturday
  ,                                       !- Apply Holiday
  DateRange,                              !- Date Specification Type
  9,                                      !- Start Month
  1,                                      !- Start Day
  9,                                      !- End Month
  30;                                     !- End Day

OS:Schedule:Day,
  {70713e48-00ef-4a05-a0d7-6164777ee8af}, !- Handle
  res heating season allday9,             !- Name
  {95209cd8-95f6-4d44-8c45-98c916648e2f}, !- Schedule Type Limits Name
  ,                                       !- Interpolate to Timestep
  24,                                     !- Hour 1
  0,                                      !- Minute 1
  1;                                      !- Value Until Time 1

OS:Schedule:Rule,
  {08fe7992-c4a4-4802-960e-1dbfe2aec35a}, !- Handle
  res heating season allday rule10,       !- Name
  {b94c116a-5ec2-477d-a4f9-ce39e95b9c89}, !- Schedule Ruleset Name
  2,                                      !- Rule Order
  {a0c9faa9-26de-4be9-913f-d83cdfde815d}, !- Day Schedule Name
  Yes,                                    !- Apply Sunday
  Yes,                                    !- Apply Monday
  Yes,                                    !- Apply Tuesday
  Yes,                                    !- Apply Wednesday
  Yes,                                    !- Apply Thursday
  Yes,                                    !- Apply Friday
  Yes,                                    !- Apply Saturday
  ,                                       !- Apply Holiday
  DateRange,                              !- Date Specification Type
  10,                                     !- Start Month
  1,                                      !- Start Day
  10,                                     !- End Month
  31;                                     !- End Day

OS:Schedule:Day,
  {a0c9faa9-26de-4be9-913f-d83cdfde815d}, !- Handle
  res heating season allday10,            !- Name
  {95209cd8-95f6-4d44-8c45-98c916648e2f}, !- Schedule Type Limits Name
  ,                                       !- Interpolate to Timestep
  24,                                     !- Hour 1
  0,                                      !- Minute 1
  1;                                      !- Value Until Time 1

OS:Schedule:Rule,
  {2cb4b97c-33ae-43c4-8630-15e44ff713da}, !- Handle
  res heating season allday rule11,       !- Name
  {b94c116a-5ec2-477d-a4f9-ce39e95b9c89}, !- Schedule Ruleset Name
  1,                                      !- Rule Order
  {18dd0bc0-aec8-48f5-90d2-08b9cbda1ecd}, !- Day Schedule Name
  Yes,                                    !- Apply Sunday
  Yes,                                    !- Apply Monday
  Yes,                                    !- Apply Tuesday
  Yes,                                    !- Apply Wednesday
  Yes,                                    !- Apply Thursday
  Yes,                                    !- Apply Friday
  Yes,                                    !- Apply Saturday
  ,                                       !- Apply Holiday
  DateRange,                              !- Date Specification Type
  11,                                     !- Start Month
  1,                                      !- Start Day
  11,                                     !- End Month
  30;                                     !- End Day

OS:Schedule:Day,
  {18dd0bc0-aec8-48f5-90d2-08b9cbda1ecd}, !- Handle
  res heating season allday11,            !- Name
  {95209cd8-95f6-4d44-8c45-98c916648e2f}, !- Schedule Type Limits Name
  ,                                       !- Interpolate to Timestep
  24,                                     !- Hour 1
  0,                                      !- Minute 1
  1;                                      !- Value Until Time 1

OS:Schedule:Rule,
  {120baba8-c012-430b-a387-f107590ed5b7}, !- Handle
  res heating season allday rule12,       !- Name
  {b94c116a-5ec2-477d-a4f9-ce39e95b9c89}, !- Schedule Ruleset Name
  0,                                      !- Rule Order
  {5b0d6a24-d2fb-494e-a791-ec05ed99f56f}, !- Day Schedule Name
  Yes,                                    !- Apply Sunday
  Yes,                                    !- Apply Monday
  Yes,                                    !- Apply Tuesday
  Yes,                                    !- Apply Wednesday
  Yes,                                    !- Apply Thursday
  Yes,                                    !- Apply Friday
  Yes,                                    !- Apply Saturday
  ,                                       !- Apply Holiday
  DateRange,                              !- Date Specification Type
  12,                                     !- Start Month
  1,                                      !- Start Day
  12,                                     !- End Month
  31;                                     !- End Day

OS:Schedule:Day,
  {5b0d6a24-d2fb-494e-a791-ec05ed99f56f}, !- Handle
  res heating season allday12,            !- Name
  {95209cd8-95f6-4d44-8c45-98c916648e2f}, !- Schedule Type Limits Name
  ,                                       !- Interpolate to Timestep
  24,                                     !- Hour 1
  0,                                      !- Minute 1
  0;                                      !- Value Until Time 1

OS:Schedule:Ruleset,
  {c80b9de1-9c54-4a2c-8c1f-0bf89ceb7e1a}, !- Handle
  res heating setpoint,                   !- Name
  {d19943d6-e53c-4c40-b6c5-b2ded72fb131}, !- Schedule Type Limits Name
  {ce83530c-7160-45c1-a728-e6a72a8d2fdc}, !- Default Day Schedule Name
  {986c916b-4ace-49e6-ab76-ef1d2105c6e4}, !- Summer Design Day Schedule Name
  {d03c70ad-e589-4f05-be9e-e16aecffec39}; !- Winter Design Day Schedule Name

OS:Schedule:Day,
  {ce83530c-7160-45c1-a728-e6a72a8d2fdc}, !- Handle
  Schedule Day 7,                         !- Name
  {d19943d6-e53c-4c40-b6c5-b2ded72fb131}, !- Schedule Type Limits Name
  ,                                       !- Interpolate to Timestep
  24,                                     !- Hour 1
  0,                                      !- Minute 1
  0;                                      !- Value Until Time 1

OS:Schedule:Rule,
  {3c6ced09-15fc-460f-887b-f85db82a4858}, !- Handle
  res heating setpoint weekday rule1,     !- Name
  {c80b9de1-9c54-4a2c-8c1f-0bf89ceb7e1a}, !- Schedule Ruleset Name
  22,                                     !- Rule Order
  {7231203b-1425-4ef3-a23c-df3e8d5c80ed}, !- Day Schedule Name
  ,                                       !- Apply Sunday
  Yes,                                    !- Apply Monday
  Yes,                                    !- Apply Tuesday
  Yes,                                    !- Apply Wednesday
  Yes,                                    !- Apply Thursday
  Yes,                                    !- Apply Friday
  ,                                       !- Apply Saturday
  ,                                       !- Apply Holiday
  DateRange,                              !- Date Specification Type
  1,                                      !- Start Month
  1,                                      !- Start Day
  1,                                      !- End Month
  31;                                     !- End Day

OS:Schedule:Day,
  {7231203b-1425-4ef3-a23c-df3e8d5c80ed}, !- Handle
  res heating setpoint weekday1,          !- Name
  {d19943d6-e53c-4c40-b6c5-b2ded72fb131}, !- Schedule Type Limits Name
  ,                                       !- Interpolate to Timestep
  24,                                     !- Hour 1
  0,                                      !- Minute 1
  23.8888888888889;                       !- Value Until Time 1

OS:Schedule:Rule,
  {f841aa15-9da6-4428-a994-42faf9d5cb19}, !- Handle
  res heating setpoint weekend rule1,     !- Name
  {c80b9de1-9c54-4a2c-8c1f-0bf89ceb7e1a}, !- Schedule Ruleset Name
  21,                                     !- Rule Order
  {a183785d-aba9-4d59-acb4-ec7d2c8f764d}, !- Day Schedule Name
  Yes,                                    !- Apply Sunday
  ,                                       !- Apply Monday
  ,                                       !- Apply Tuesday
  ,                                       !- Apply Wednesday
  ,                                       !- Apply Thursday
  ,                                       !- Apply Friday
  Yes,                                    !- Apply Saturday
  ,                                       !- Apply Holiday
  DateRange,                              !- Date Specification Type
  1,                                      !- Start Month
  1,                                      !- Start Day
  1,                                      !- End Month
  31;                                     !- End Day

OS:Schedule:Day,
  {a183785d-aba9-4d59-acb4-ec7d2c8f764d}, !- Handle
  res heating setpoint weekend1,          !- Name
  {d19943d6-e53c-4c40-b6c5-b2ded72fb131}, !- Schedule Type Limits Name
  ,                                       !- Interpolate to Timestep
  24,                                     !- Hour 1
  0,                                      !- Minute 1
  21.6666666666667;                       !- Value Until Time 1

OS:Schedule:Rule,
  {d634f107-448b-4029-9fac-052778bc8cfa}, !- Handle
  res heating setpoint weekday rule2,     !- Name
  {c80b9de1-9c54-4a2c-8c1f-0bf89ceb7e1a}, !- Schedule Ruleset Name
  20,                                     !- Rule Order
  {e939129d-c96e-471c-877f-30b023043b18}, !- Day Schedule Name
  ,                                       !- Apply Sunday
  Yes,                                    !- Apply Monday
  Yes,                                    !- Apply Tuesday
  Yes,                                    !- Apply Wednesday
  Yes,                                    !- Apply Thursday
  Yes,                                    !- Apply Friday
  ,                                       !- Apply Saturday
  ,                                       !- Apply Holiday
  DateRange,                              !- Date Specification Type
  2,                                      !- Start Month
  1,                                      !- Start Day
  2,                                      !- End Month
  28;                                     !- End Day

OS:Schedule:Day,
  {e939129d-c96e-471c-877f-30b023043b18}, !- Handle
  res heating setpoint weekday2,          !- Name
  {d19943d6-e53c-4c40-b6c5-b2ded72fb131}, !- Schedule Type Limits Name
  ,                                       !- Interpolate to Timestep
  24,                                     !- Hour 1
  0,                                      !- Minute 1
  23.8888888888889;                       !- Value Until Time 1

OS:Schedule:Rule,
  {90c95229-5ada-418e-b6ab-6ffe0bda9023}, !- Handle
  res heating setpoint weekend rule2,     !- Name
  {c80b9de1-9c54-4a2c-8c1f-0bf89ceb7e1a}, !- Schedule Ruleset Name
  19,                                     !- Rule Order
  {0e82e921-7508-4b82-82e4-06ee22976f58}, !- Day Schedule Name
  Yes,                                    !- Apply Sunday
  ,                                       !- Apply Monday
  ,                                       !- Apply Tuesday
  ,                                       !- Apply Wednesday
  ,                                       !- Apply Thursday
  ,                                       !- Apply Friday
  Yes,                                    !- Apply Saturday
  ,                                       !- Apply Holiday
  DateRange,                              !- Date Specification Type
  2,                                      !- Start Month
  1,                                      !- Start Day
  2,                                      !- End Month
  28;                                     !- End Day

OS:Schedule:Day,
  {0e82e921-7508-4b82-82e4-06ee22976f58}, !- Handle
  res heating setpoint weekend2,          !- Name
  {d19943d6-e53c-4c40-b6c5-b2ded72fb131}, !- Schedule Type Limits Name
  ,                                       !- Interpolate to Timestep
  24,                                     !- Hour 1
  0,                                      !- Minute 1
  21.6666666666667;                       !- Value Until Time 1

OS:Schedule:Rule,
  {0af40135-0dcf-4949-a992-63271f685633}, !- Handle
  res heating setpoint weekday rule3,     !- Name
  {c80b9de1-9c54-4a2c-8c1f-0bf89ceb7e1a}, !- Schedule Ruleset Name
  18,                                     !- Rule Order
  {f4c45922-1263-4f08-a0e6-58d86441614f}, !- Day Schedule Name
  ,                                       !- Apply Sunday
  Yes,                                    !- Apply Monday
  Yes,                                    !- Apply Tuesday
  Yes,                                    !- Apply Wednesday
  Yes,                                    !- Apply Thursday
  Yes,                                    !- Apply Friday
  ,                                       !- Apply Saturday
  ,                                       !- Apply Holiday
  DateRange,                              !- Date Specification Type
  3,                                      !- Start Month
  1,                                      !- Start Day
  3,                                      !- End Month
  31;                                     !- End Day

OS:Schedule:Day,
  {f4c45922-1263-4f08-a0e6-58d86441614f}, !- Handle
  res heating setpoint weekday3,          !- Name
  {d19943d6-e53c-4c40-b6c5-b2ded72fb131}, !- Schedule Type Limits Name
  ,                                       !- Interpolate to Timestep
  24,                                     !- Hour 1
  0,                                      !- Minute 1
  23.8888888888889;                       !- Value Until Time 1

OS:Schedule:Rule,
  {998aec12-002e-48b8-8ce4-91ecd5cef63e}, !- Handle
  res heating setpoint weekend rule3,     !- Name
  {c80b9de1-9c54-4a2c-8c1f-0bf89ceb7e1a}, !- Schedule Ruleset Name
  17,                                     !- Rule Order
  {bf25bebd-93b3-44fd-b253-557476c825d4}, !- Day Schedule Name
  Yes,                                    !- Apply Sunday
  ,                                       !- Apply Monday
  ,                                       !- Apply Tuesday
  ,                                       !- Apply Wednesday
  ,                                       !- Apply Thursday
  ,                                       !- Apply Friday
  Yes,                                    !- Apply Saturday
  ,                                       !- Apply Holiday
  DateRange,                              !- Date Specification Type
  3,                                      !- Start Month
  1,                                      !- Start Day
  3,                                      !- End Month
  31;                                     !- End Day

OS:Schedule:Day,
  {bf25bebd-93b3-44fd-b253-557476c825d4}, !- Handle
  res heating setpoint weekend3,          !- Name
  {d19943d6-e53c-4c40-b6c5-b2ded72fb131}, !- Schedule Type Limits Name
  ,                                       !- Interpolate to Timestep
  24,                                     !- Hour 1
  0,                                      !- Minute 1
  21.6666666666667;                       !- Value Until Time 1

OS:Schedule:Rule,
  {3b12a23c-7cd0-4b36-9d78-d35e75db8860}, !- Handle
  res heating setpoint weekday rule4,     !- Name
  {c80b9de1-9c54-4a2c-8c1f-0bf89ceb7e1a}, !- Schedule Ruleset Name
  16,                                     !- Rule Order
  {4c2ff72e-a96c-410a-a260-945136a18b8c}, !- Day Schedule Name
  ,                                       !- Apply Sunday
  Yes,                                    !- Apply Monday
  Yes,                                    !- Apply Tuesday
  Yes,                                    !- Apply Wednesday
  Yes,                                    !- Apply Thursday
  Yes,                                    !- Apply Friday
  ,                                       !- Apply Saturday
  ,                                       !- Apply Holiday
  DateRange,                              !- Date Specification Type
  4,                                      !- Start Month
  1,                                      !- Start Day
  4,                                      !- End Month
  30;                                     !- End Day

OS:Schedule:Day,
  {4c2ff72e-a96c-410a-a260-945136a18b8c}, !- Handle
  res heating setpoint weekday4,          !- Name
  {d19943d6-e53c-4c40-b6c5-b2ded72fb131}, !- Schedule Type Limits Name
  ,                                       !- Interpolate to Timestep
  24,                                     !- Hour 1
  0,                                      !- Minute 1
  23.8888888888889;                       !- Value Until Time 1

OS:Schedule:Rule,
  {af2b8b87-17d6-4650-8748-de2f37cec321}, !- Handle
  res heating setpoint weekend rule4,     !- Name
  {c80b9de1-9c54-4a2c-8c1f-0bf89ceb7e1a}, !- Schedule Ruleset Name
  15,                                     !- Rule Order
  {21f60808-0ec5-4028-a356-801a6462c025}, !- Day Schedule Name
  Yes,                                    !- Apply Sunday
  ,                                       !- Apply Monday
  ,                                       !- Apply Tuesday
  ,                                       !- Apply Wednesday
  ,                                       !- Apply Thursday
  ,                                       !- Apply Friday
  Yes,                                    !- Apply Saturday
  ,                                       !- Apply Holiday
  DateRange,                              !- Date Specification Type
  4,                                      !- Start Month
  1,                                      !- Start Day
  4,                                      !- End Month
  30;                                     !- End Day

OS:Schedule:Day,
  {21f60808-0ec5-4028-a356-801a6462c025}, !- Handle
  res heating setpoint weekend4,          !- Name
  {d19943d6-e53c-4c40-b6c5-b2ded72fb131}, !- Schedule Type Limits Name
  ,                                       !- Interpolate to Timestep
  24,                                     !- Hour 1
  0,                                      !- Minute 1
  21.6666666666667;                       !- Value Until Time 1

OS:Schedule:Rule,
  {56775296-25d1-4107-b8c2-58ae4729dcb3}, !- Handle
  res heating setpoint weekday rule5,     !- Name
  {c80b9de1-9c54-4a2c-8c1f-0bf89ceb7e1a}, !- Schedule Ruleset Name
  14,                                     !- Rule Order
  {8d9a59a0-1b06-4369-9218-838ffb0558a4}, !- Day Schedule Name
  ,                                       !- Apply Sunday
  Yes,                                    !- Apply Monday
  Yes,                                    !- Apply Tuesday
  Yes,                                    !- Apply Wednesday
  Yes,                                    !- Apply Thursday
  Yes,                                    !- Apply Friday
  ,                                       !- Apply Saturday
  ,                                       !- Apply Holiday
  DateRange,                              !- Date Specification Type
  5,                                      !- Start Month
  1,                                      !- Start Day
  5,                                      !- End Month
  31;                                     !- End Day

OS:Schedule:Day,
  {8d9a59a0-1b06-4369-9218-838ffb0558a4}, !- Handle
  res heating setpoint weekday5,          !- Name
  {d19943d6-e53c-4c40-b6c5-b2ded72fb131}, !- Schedule Type Limits Name
  ,                                       !- Interpolate to Timestep
  24,                                     !- Hour 1
  0,                                      !- Minute 1
  23.8888888888889;                       !- Value Until Time 1

OS:Schedule:Rule,
  {d7c885c8-8a71-4ea4-9e1d-cd45dedba5ad}, !- Handle
  res heating setpoint weekend rule5,     !- Name
  {c80b9de1-9c54-4a2c-8c1f-0bf89ceb7e1a}, !- Schedule Ruleset Name
  13,                                     !- Rule Order
  {be3685ff-cf29-4d34-96a7-4acac97c4dd3}, !- Day Schedule Name
  Yes,                                    !- Apply Sunday
  ,                                       !- Apply Monday
  ,                                       !- Apply Tuesday
  ,                                       !- Apply Wednesday
  ,                                       !- Apply Thursday
  ,                                       !- Apply Friday
  Yes,                                    !- Apply Saturday
  ,                                       !- Apply Holiday
  DateRange,                              !- Date Specification Type
  5,                                      !- Start Month
  1,                                      !- Start Day
  5,                                      !- End Month
  31;                                     !- End Day

OS:Schedule:Day,
  {be3685ff-cf29-4d34-96a7-4acac97c4dd3}, !- Handle
  res heating setpoint weekend5,          !- Name
  {d19943d6-e53c-4c40-b6c5-b2ded72fb131}, !- Schedule Type Limits Name
  ,                                       !- Interpolate to Timestep
  24,                                     !- Hour 1
  0,                                      !- Minute 1
  21.6666666666667;                       !- Value Until Time 1

OS:Schedule:Rule,
  {33940648-4e24-4162-a168-6e0276f2781d}, !- Handle
  res heating setpoint weekday rule6,     !- Name
  {c80b9de1-9c54-4a2c-8c1f-0bf89ceb7e1a}, !- Schedule Ruleset Name
  12,                                     !- Rule Order
  {27703d43-f65f-4486-b3bd-e14861f09f6a}, !- Day Schedule Name
  ,                                       !- Apply Sunday
  Yes,                                    !- Apply Monday
  Yes,                                    !- Apply Tuesday
  Yes,                                    !- Apply Wednesday
  Yes,                                    !- Apply Thursday
  Yes,                                    !- Apply Friday
  ,                                       !- Apply Saturday
  ,                                       !- Apply Holiday
  DateRange,                              !- Date Specification Type
  6,                                      !- Start Month
  1,                                      !- Start Day
  6,                                      !- End Month
  30;                                     !- End Day

OS:Schedule:Day,
  {27703d43-f65f-4486-b3bd-e14861f09f6a}, !- Handle
  res heating setpoint weekday6,          !- Name
  {d19943d6-e53c-4c40-b6c5-b2ded72fb131}, !- Schedule Type Limits Name
  ,                                       !- Interpolate to Timestep
  24,                                     !- Hour 1
  0,                                      !- Minute 1
  23.8888888888889;                       !- Value Until Time 1

OS:Schedule:Rule,
  {298c22e3-8097-4821-bc68-a30ff8583e59}, !- Handle
  res heating setpoint weekend rule6,     !- Name
  {c80b9de1-9c54-4a2c-8c1f-0bf89ceb7e1a}, !- Schedule Ruleset Name
  11,                                     !- Rule Order
  {f9b35e6b-0b8d-498f-8344-4ec73d427b2a}, !- Day Schedule Name
  Yes,                                    !- Apply Sunday
  ,                                       !- Apply Monday
  ,                                       !- Apply Tuesday
  ,                                       !- Apply Wednesday
  ,                                       !- Apply Thursday
  ,                                       !- Apply Friday
  Yes,                                    !- Apply Saturday
  ,                                       !- Apply Holiday
  DateRange,                              !- Date Specification Type
  6,                                      !- Start Month
  1,                                      !- Start Day
  6,                                      !- End Month
  30;                                     !- End Day

OS:Schedule:Day,
  {f9b35e6b-0b8d-498f-8344-4ec73d427b2a}, !- Handle
  res heating setpoint weekend6,          !- Name
  {d19943d6-e53c-4c40-b6c5-b2ded72fb131}, !- Schedule Type Limits Name
  ,                                       !- Interpolate to Timestep
  24,                                     !- Hour 1
  0,                                      !- Minute 1
  21.6666666666667;                       !- Value Until Time 1

OS:Schedule:Rule,
  {01f8f6c6-f40c-4c5a-bc8a-20946ec8d9f3}, !- Handle
  res heating setpoint weekday rule7,     !- Name
  {c80b9de1-9c54-4a2c-8c1f-0bf89ceb7e1a}, !- Schedule Ruleset Name
  10,                                     !- Rule Order
  {87541192-5437-43a6-b7ce-0f5e7acb1551}, !- Day Schedule Name
  ,                                       !- Apply Sunday
  Yes,                                    !- Apply Monday
  Yes,                                    !- Apply Tuesday
  Yes,                                    !- Apply Wednesday
  Yes,                                    !- Apply Thursday
  Yes,                                    !- Apply Friday
  ,                                       !- Apply Saturday
  ,                                       !- Apply Holiday
  DateRange,                              !- Date Specification Type
  7,                                      !- Start Month
  1,                                      !- Start Day
  7,                                      !- End Month
  31;                                     !- End Day

OS:Schedule:Day,
  {87541192-5437-43a6-b7ce-0f5e7acb1551}, !- Handle
  res heating setpoint weekday7,          !- Name
  {d19943d6-e53c-4c40-b6c5-b2ded72fb131}, !- Schedule Type Limits Name
  ,                                       !- Interpolate to Timestep
  24,                                     !- Hour 1
  0,                                      !- Minute 1
  23.8888888888889;                       !- Value Until Time 1

OS:Schedule:Rule,
  {c7d29fff-df9e-4d2b-b0fe-66b8f5cda659}, !- Handle
  res heating setpoint weekend rule7,     !- Name
  {c80b9de1-9c54-4a2c-8c1f-0bf89ceb7e1a}, !- Schedule Ruleset Name
  9,                                      !- Rule Order
  {90932f81-4ffb-428c-bfe9-01e9098a438c}, !- Day Schedule Name
  Yes,                                    !- Apply Sunday
  ,                                       !- Apply Monday
  ,                                       !- Apply Tuesday
  ,                                       !- Apply Wednesday
  ,                                       !- Apply Thursday
  ,                                       !- Apply Friday
  Yes,                                    !- Apply Saturday
  ,                                       !- Apply Holiday
  DateRange,                              !- Date Specification Type
  7,                                      !- Start Month
  1,                                      !- Start Day
  7,                                      !- End Month
  31;                                     !- End Day

OS:Schedule:Day,
  {90932f81-4ffb-428c-bfe9-01e9098a438c}, !- Handle
  res heating setpoint weekend7,          !- Name
  {d19943d6-e53c-4c40-b6c5-b2ded72fb131}, !- Schedule Type Limits Name
  ,                                       !- Interpolate to Timestep
  24,                                     !- Hour 1
  0,                                      !- Minute 1
  21.6666666666667;                       !- Value Until Time 1

OS:Schedule:Rule,
  {8fad7697-53bf-4a40-9750-fbd923749f96}, !- Handle
  res heating setpoint weekday rule8,     !- Name
  {c80b9de1-9c54-4a2c-8c1f-0bf89ceb7e1a}, !- Schedule Ruleset Name
  8,                                      !- Rule Order
  {72a3654e-d491-4896-a938-2b9ab6a00539}, !- Day Schedule Name
  ,                                       !- Apply Sunday
  Yes,                                    !- Apply Monday
  Yes,                                    !- Apply Tuesday
  Yes,                                    !- Apply Wednesday
  Yes,                                    !- Apply Thursday
  Yes,                                    !- Apply Friday
  ,                                       !- Apply Saturday
  ,                                       !- Apply Holiday
  DateRange,                              !- Date Specification Type
  8,                                      !- Start Month
  1,                                      !- Start Day
  8,                                      !- End Month
  31;                                     !- End Day

OS:Schedule:Day,
  {72a3654e-d491-4896-a938-2b9ab6a00539}, !- Handle
  res heating setpoint weekday8,          !- Name
  {d19943d6-e53c-4c40-b6c5-b2ded72fb131}, !- Schedule Type Limits Name
  ,                                       !- Interpolate to Timestep
  24,                                     !- Hour 1
  0,                                      !- Minute 1
  23.8888888888889;                       !- Value Until Time 1

OS:Schedule:Rule,
  {0bb0bf53-5ebf-4f09-9477-96104a43cceb}, !- Handle
  res heating setpoint weekend rule8,     !- Name
  {c80b9de1-9c54-4a2c-8c1f-0bf89ceb7e1a}, !- Schedule Ruleset Name
  7,                                      !- Rule Order
  {e923236c-2f6f-4ca0-8f63-135e54f081bc}, !- Day Schedule Name
  Yes,                                    !- Apply Sunday
  ,                                       !- Apply Monday
  ,                                       !- Apply Tuesday
  ,                                       !- Apply Wednesday
  ,                                       !- Apply Thursday
  ,                                       !- Apply Friday
  Yes,                                    !- Apply Saturday
  ,                                       !- Apply Holiday
  DateRange,                              !- Date Specification Type
  8,                                      !- Start Month
  1,                                      !- Start Day
  8,                                      !- End Month
  31;                                     !- End Day

OS:Schedule:Day,
  {e923236c-2f6f-4ca0-8f63-135e54f081bc}, !- Handle
  res heating setpoint weekend8,          !- Name
  {d19943d6-e53c-4c40-b6c5-b2ded72fb131}, !- Schedule Type Limits Name
  ,                                       !- Interpolate to Timestep
  24,                                     !- Hour 1
  0,                                      !- Minute 1
  21.6666666666667;                       !- Value Until Time 1

OS:Schedule:Rule,
  {f58c860e-8067-4e60-9397-1adf73777d16}, !- Handle
  res heating setpoint weekday rule9,     !- Name
  {c80b9de1-9c54-4a2c-8c1f-0bf89ceb7e1a}, !- Schedule Ruleset Name
  6,                                      !- Rule Order
  {87f6bf02-7d98-4608-9218-14ee1a82b302}, !- Day Schedule Name
  ,                                       !- Apply Sunday
  Yes,                                    !- Apply Monday
  Yes,                                    !- Apply Tuesday
  Yes,                                    !- Apply Wednesday
  Yes,                                    !- Apply Thursday
  Yes,                                    !- Apply Friday
  ,                                       !- Apply Saturday
  ,                                       !- Apply Holiday
  DateRange,                              !- Date Specification Type
  9,                                      !- Start Month
  1,                                      !- Start Day
  9,                                      !- End Month
  30;                                     !- End Day

OS:Schedule:Day,
  {87f6bf02-7d98-4608-9218-14ee1a82b302}, !- Handle
  res heating setpoint weekday9,          !- Name
  {d19943d6-e53c-4c40-b6c5-b2ded72fb131}, !- Schedule Type Limits Name
  ,                                       !- Interpolate to Timestep
  24,                                     !- Hour 1
  0,                                      !- Minute 1
  23.8888888888889;                       !- Value Until Time 1

OS:Schedule:Rule,
  {1133a4a6-6f6e-4119-ac5d-83f8a4251dc3}, !- Handle
  res heating setpoint weekend rule9,     !- Name
  {c80b9de1-9c54-4a2c-8c1f-0bf89ceb7e1a}, !- Schedule Ruleset Name
  5,                                      !- Rule Order
  {3903f9df-b9db-4511-9bf6-3fe2dcdb2617}, !- Day Schedule Name
  Yes,                                    !- Apply Sunday
  ,                                       !- Apply Monday
  ,                                       !- Apply Tuesday
  ,                                       !- Apply Wednesday
  ,                                       !- Apply Thursday
  ,                                       !- Apply Friday
  Yes,                                    !- Apply Saturday
  ,                                       !- Apply Holiday
  DateRange,                              !- Date Specification Type
  9,                                      !- Start Month
  1,                                      !- Start Day
  9,                                      !- End Month
  30;                                     !- End Day

OS:Schedule:Day,
  {3903f9df-b9db-4511-9bf6-3fe2dcdb2617}, !- Handle
  res heating setpoint weekend9,          !- Name
  {d19943d6-e53c-4c40-b6c5-b2ded72fb131}, !- Schedule Type Limits Name
  ,                                       !- Interpolate to Timestep
  24,                                     !- Hour 1
  0,                                      !- Minute 1
  21.6666666666667;                       !- Value Until Time 1

OS:Schedule:Rule,
  {ba8251dc-09e9-464a-b652-d4a257b07b8a}, !- Handle
  res heating setpoint weekday rule10,    !- Name
  {c80b9de1-9c54-4a2c-8c1f-0bf89ceb7e1a}, !- Schedule Ruleset Name
  4,                                      !- Rule Order
  {c543041e-9759-442f-89fc-9404ec051937}, !- Day Schedule Name
  ,                                       !- Apply Sunday
  Yes,                                    !- Apply Monday
  Yes,                                    !- Apply Tuesday
  Yes,                                    !- Apply Wednesday
  Yes,                                    !- Apply Thursday
  Yes,                                    !- Apply Friday
  ,                                       !- Apply Saturday
  ,                                       !- Apply Holiday
  DateRange,                              !- Date Specification Type
  10,                                     !- Start Month
  1,                                      !- Start Day
  10,                                     !- End Month
  31;                                     !- End Day

OS:Schedule:Day,
  {c543041e-9759-442f-89fc-9404ec051937}, !- Handle
  res heating setpoint weekday10,         !- Name
  {d19943d6-e53c-4c40-b6c5-b2ded72fb131}, !- Schedule Type Limits Name
  ,                                       !- Interpolate to Timestep
  24,                                     !- Hour 1
  0,                                      !- Minute 1
  23.8888888888889;                       !- Value Until Time 1

OS:Schedule:Rule,
  {956685fc-8eda-446f-8160-d78e62295a1a}, !- Handle
  res heating setpoint weekend rule10,    !- Name
  {c80b9de1-9c54-4a2c-8c1f-0bf89ceb7e1a}, !- Schedule Ruleset Name
  3,                                      !- Rule Order
  {277d71f9-9805-4d49-b40a-c90e14adcbbb}, !- Day Schedule Name
  Yes,                                    !- Apply Sunday
  ,                                       !- Apply Monday
  ,                                       !- Apply Tuesday
  ,                                       !- Apply Wednesday
  ,                                       !- Apply Thursday
  ,                                       !- Apply Friday
  Yes,                                    !- Apply Saturday
  ,                                       !- Apply Holiday
  DateRange,                              !- Date Specification Type
  10,                                     !- Start Month
  1,                                      !- Start Day
  10,                                     !- End Month
  31;                                     !- End Day

OS:Schedule:Day,
  {277d71f9-9805-4d49-b40a-c90e14adcbbb}, !- Handle
  res heating setpoint weekend10,         !- Name
  {d19943d6-e53c-4c40-b6c5-b2ded72fb131}, !- Schedule Type Limits Name
  ,                                       !- Interpolate to Timestep
  24,                                     !- Hour 1
  0,                                      !- Minute 1
  21.6666666666667;                       !- Value Until Time 1

OS:Schedule:Rule,
  {7f1da082-2abf-488c-a237-668fb015eeda}, !- Handle
  res heating setpoint weekday rule11,    !- Name
  {c80b9de1-9c54-4a2c-8c1f-0bf89ceb7e1a}, !- Schedule Ruleset Name
  2,                                      !- Rule Order
  {20e2ced8-2eda-4529-af49-9e18a919bb9e}, !- Day Schedule Name
  ,                                       !- Apply Sunday
  Yes,                                    !- Apply Monday
  Yes,                                    !- Apply Tuesday
  Yes,                                    !- Apply Wednesday
  Yes,                                    !- Apply Thursday
  Yes,                                    !- Apply Friday
  ,                                       !- Apply Saturday
  ,                                       !- Apply Holiday
  DateRange,                              !- Date Specification Type
  11,                                     !- Start Month
  1,                                      !- Start Day
  11,                                     !- End Month
  30;                                     !- End Day

OS:Schedule:Day,
  {20e2ced8-2eda-4529-af49-9e18a919bb9e}, !- Handle
  res heating setpoint weekday11,         !- Name
  {d19943d6-e53c-4c40-b6c5-b2ded72fb131}, !- Schedule Type Limits Name
  ,                                       !- Interpolate to Timestep
  24,                                     !- Hour 1
  0,                                      !- Minute 1
  23.8888888888889;                       !- Value Until Time 1

OS:Schedule:Rule,
  {da16ebf1-d02f-44ac-a330-971a7c2c0ca6}, !- Handle
  res heating setpoint weekend rule11,    !- Name
  {c80b9de1-9c54-4a2c-8c1f-0bf89ceb7e1a}, !- Schedule Ruleset Name
  1,                                      !- Rule Order
  {789c00b5-2401-4727-8fd3-153f193adbd4}, !- Day Schedule Name
  Yes,                                    !- Apply Sunday
  ,                                       !- Apply Monday
  ,                                       !- Apply Tuesday
  ,                                       !- Apply Wednesday
  ,                                       !- Apply Thursday
  ,                                       !- Apply Friday
  Yes,                                    !- Apply Saturday
  ,                                       !- Apply Holiday
  DateRange,                              !- Date Specification Type
  11,                                     !- Start Month
  1,                                      !- Start Day
  11,                                     !- End Month
  30;                                     !- End Day

OS:Schedule:Day,
  {789c00b5-2401-4727-8fd3-153f193adbd4}, !- Handle
  res heating setpoint weekend11,         !- Name
  {d19943d6-e53c-4c40-b6c5-b2ded72fb131}, !- Schedule Type Limits Name
  ,                                       !- Interpolate to Timestep
  24,                                     !- Hour 1
  0,                                      !- Minute 1
  21.6666666666667;                       !- Value Until Time 1

OS:Schedule:Rule,
  {5d9e14c0-7c09-4ff3-804f-2c1343830940}, !- Handle
  res heating setpoint allday rule12,     !- Name
  {c80b9de1-9c54-4a2c-8c1f-0bf89ceb7e1a}, !- Schedule Ruleset Name
  0,                                      !- Rule Order
  {9c8aaca3-9190-4a7e-84bd-5b07d2f1a06e}, !- Day Schedule Name
  Yes,                                    !- Apply Sunday
  Yes,                                    !- Apply Monday
  Yes,                                    !- Apply Tuesday
  Yes,                                    !- Apply Wednesday
  Yes,                                    !- Apply Thursday
  Yes,                                    !- Apply Friday
  Yes,                                    !- Apply Saturday
  ,                                       !- Apply Holiday
  DateRange,                              !- Date Specification Type
  12,                                     !- Start Month
  1,                                      !- Start Day
  12,                                     !- End Month
  31;                                     !- End Day

OS:Schedule:Day,
  {9c8aaca3-9190-4a7e-84bd-5b07d2f1a06e}, !- Handle
  res heating setpoint allday12,          !- Name
  {d19943d6-e53c-4c40-b6c5-b2ded72fb131}, !- Schedule Type Limits Name
  ,                                       !- Interpolate to Timestep
  24,                                     !- Hour 1
  0,                                      !- Minute 1
  21.6666666666667;                       !- Value Until Time 1

OS:Schedule:Day,
  {d03c70ad-e589-4f05-be9e-e16aecffec39}, !- Handle
  res heating setpoint winter design,     !- Name
  {d19943d6-e53c-4c40-b6c5-b2ded72fb131}, !- Schedule Type Limits Name
  ,                                       !- Interpolate to Timestep
  24,                                     !- Hour 1
  0,                                      !- Minute 1
  21.1111111111111;                       !- Value Until Time 1

OS:Schedule:Day,
  {986c916b-4ace-49e6-ab76-ef1d2105c6e4}, !- Handle
  res heating setpoint summer design,     !- Name
  {d19943d6-e53c-4c40-b6c5-b2ded72fb131}, !- Schedule Type Limits Name
  ,                                       !- Interpolate to Timestep
  24,                                     !- Hour 1
  0,                                      !- Minute 1
  23.8888888888889;                       !- Value Until Time 1

OS:Schedule:Ruleset,
  {0d1e8421-4c28-4112-9eeb-7ac3808ff1b0}, !- Handle
  res cooling setpoint,                   !- Name
  {d19943d6-e53c-4c40-b6c5-b2ded72fb131}, !- Schedule Type Limits Name
  {e874d57b-bd55-4a56-a84d-94e39b75def0}, !- Default Day Schedule Name
  {4ef86409-9585-4f65-9568-cd3668a3b27c}, !- Summer Design Day Schedule Name
  {07ccb46d-b277-49a3-bb91-3d74a9be2b3a}; !- Winter Design Day Schedule Name

OS:Schedule:Day,
  {e874d57b-bd55-4a56-a84d-94e39b75def0}, !- Handle
  Schedule Day 8,                         !- Name
  {d19943d6-e53c-4c40-b6c5-b2ded72fb131}, !- Schedule Type Limits Name
  ,                                       !- Interpolate to Timestep
  24,                                     !- Hour 1
  0,                                      !- Minute 1
  0;                                      !- Value Until Time 1

OS:Schedule:Rule,
  {7d4db623-3c51-4bf1-9583-016643e6ac7c}, !- Handle
  res cooling setpoint allday rule1,      !- Name
  {0d1e8421-4c28-4112-9eeb-7ac3808ff1b0}, !- Schedule Ruleset Name
  11,                                     !- Rule Order
  {57a23eb0-b9ea-41c5-8176-bbab3071e7e4}, !- Day Schedule Name
  Yes,                                    !- Apply Sunday
  Yes,                                    !- Apply Monday
  Yes,                                    !- Apply Tuesday
  Yes,                                    !- Apply Wednesday
  Yes,                                    !- Apply Thursday
  Yes,                                    !- Apply Friday
  Yes,                                    !- Apply Saturday
  ,                                       !- Apply Holiday
  DateRange,                              !- Date Specification Type
  1,                                      !- Start Month
  1,                                      !- Start Day
  1,                                      !- End Month
  31;                                     !- End Day

OS:Schedule:Day,
  {57a23eb0-b9ea-41c5-8176-bbab3071e7e4}, !- Handle
  res cooling setpoint allday1,           !- Name
  {d19943d6-e53c-4c40-b6c5-b2ded72fb131}, !- Schedule Type Limits Name
  ,                                       !- Interpolate to Timestep
  24,                                     !- Hour 1
  0,                                      !- Minute 1
  24.4444444444444;                       !- Value Until Time 1

OS:Schedule:Rule,
  {e507359b-9447-4093-acca-0ea4146e7ede}, !- Handle
  res cooling setpoint allday rule2,      !- Name
  {0d1e8421-4c28-4112-9eeb-7ac3808ff1b0}, !- Schedule Ruleset Name
  10,                                     !- Rule Order
  {efa02fcc-b740-4077-b3a8-420ef81d3897}, !- Day Schedule Name
  Yes,                                    !- Apply Sunday
  Yes,                                    !- Apply Monday
  Yes,                                    !- Apply Tuesday
  Yes,                                    !- Apply Wednesday
  Yes,                                    !- Apply Thursday
  Yes,                                    !- Apply Friday
  Yes,                                    !- Apply Saturday
  ,                                       !- Apply Holiday
  DateRange,                              !- Date Specification Type
  2,                                      !- Start Month
  1,                                      !- Start Day
  2,                                      !- End Month
  28;                                     !- End Day

OS:Schedule:Day,
  {efa02fcc-b740-4077-b3a8-420ef81d3897}, !- Handle
  res cooling setpoint allday2,           !- Name
  {d19943d6-e53c-4c40-b6c5-b2ded72fb131}, !- Schedule Type Limits Name
  ,                                       !- Interpolate to Timestep
  24,                                     !- Hour 1
  0,                                      !- Minute 1
  24.4444444444444;                       !- Value Until Time 1

OS:Schedule:Rule,
  {0c053e89-244b-454e-9fc1-fb2ab4928091}, !- Handle
  res cooling setpoint allday rule3,      !- Name
  {0d1e8421-4c28-4112-9eeb-7ac3808ff1b0}, !- Schedule Ruleset Name
  9,                                      !- Rule Order
  {35bb73d1-a4fa-4519-84d6-761bd40466d4}, !- Day Schedule Name
  Yes,                                    !- Apply Sunday
  Yes,                                    !- Apply Monday
  Yes,                                    !- Apply Tuesday
  Yes,                                    !- Apply Wednesday
  Yes,                                    !- Apply Thursday
  Yes,                                    !- Apply Friday
  Yes,                                    !- Apply Saturday
  ,                                       !- Apply Holiday
  DateRange,                              !- Date Specification Type
  3,                                      !- Start Month
  1,                                      !- Start Day
  3,                                      !- End Month
  31;                                     !- End Day

OS:Schedule:Day,
  {35bb73d1-a4fa-4519-84d6-761bd40466d4}, !- Handle
  res cooling setpoint allday3,           !- Name
  {d19943d6-e53c-4c40-b6c5-b2ded72fb131}, !- Schedule Type Limits Name
  ,                                       !- Interpolate to Timestep
  24,                                     !- Hour 1
  0,                                      !- Minute 1
  24.4444444444444;                       !- Value Until Time 1

OS:Schedule:Rule,
  {df798bf4-6e3d-4b88-9d5a-fd27e993f59c}, !- Handle
  res cooling setpoint allday rule4,      !- Name
  {0d1e8421-4c28-4112-9eeb-7ac3808ff1b0}, !- Schedule Ruleset Name
  8,                                      !- Rule Order
  {0a5e5af6-facd-4d81-afe7-28fe5b0d06fd}, !- Day Schedule Name
  Yes,                                    !- Apply Sunday
  Yes,                                    !- Apply Monday
  Yes,                                    !- Apply Tuesday
  Yes,                                    !- Apply Wednesday
  Yes,                                    !- Apply Thursday
  Yes,                                    !- Apply Friday
  Yes,                                    !- Apply Saturday
  ,                                       !- Apply Holiday
  DateRange,                              !- Date Specification Type
  4,                                      !- Start Month
  1,                                      !- Start Day
  4,                                      !- End Month
  30;                                     !- End Day

OS:Schedule:Day,
  {0a5e5af6-facd-4d81-afe7-28fe5b0d06fd}, !- Handle
  res cooling setpoint allday4,           !- Name
  {d19943d6-e53c-4c40-b6c5-b2ded72fb131}, !- Schedule Type Limits Name
  ,                                       !- Interpolate to Timestep
  24,                                     !- Hour 1
  0,                                      !- Minute 1
  24.4444444444444;                       !- Value Until Time 1

OS:Schedule:Rule,
  {8f462d71-7ddf-4bd4-a01f-b0d28e5ec6c0}, !- Handle
  res cooling setpoint allday rule5,      !- Name
  {0d1e8421-4c28-4112-9eeb-7ac3808ff1b0}, !- Schedule Ruleset Name
  7,                                      !- Rule Order
  {a4bd9f7a-f4b9-4f57-b092-d6a7b3305c31}, !- Day Schedule Name
  Yes,                                    !- Apply Sunday
  Yes,                                    !- Apply Monday
  Yes,                                    !- Apply Tuesday
  Yes,                                    !- Apply Wednesday
  Yes,                                    !- Apply Thursday
  Yes,                                    !- Apply Friday
  Yes,                                    !- Apply Saturday
  ,                                       !- Apply Holiday
  DateRange,                              !- Date Specification Type
  5,                                      !- Start Month
  1,                                      !- Start Day
  5,                                      !- End Month
  31;                                     !- End Day

OS:Schedule:Day,
  {a4bd9f7a-f4b9-4f57-b092-d6a7b3305c31}, !- Handle
  res cooling setpoint allday5,           !- Name
  {d19943d6-e53c-4c40-b6c5-b2ded72fb131}, !- Schedule Type Limits Name
  ,                                       !- Interpolate to Timestep
  24,                                     !- Hour 1
  0,                                      !- Minute 1
  24.4444444444444;                       !- Value Until Time 1

OS:Schedule:Rule,
  {bd832305-ddac-4e2c-84d4-3e4c600b0f12}, !- Handle
  res cooling setpoint allday rule6,      !- Name
  {0d1e8421-4c28-4112-9eeb-7ac3808ff1b0}, !- Schedule Ruleset Name
  6,                                      !- Rule Order
  {cf7884d3-7394-446e-aaa4-fed458df730a}, !- Day Schedule Name
  Yes,                                    !- Apply Sunday
  Yes,                                    !- Apply Monday
  Yes,                                    !- Apply Tuesday
  Yes,                                    !- Apply Wednesday
  Yes,                                    !- Apply Thursday
  Yes,                                    !- Apply Friday
  Yes,                                    !- Apply Saturday
  ,                                       !- Apply Holiday
  DateRange,                              !- Date Specification Type
  6,                                      !- Start Month
  1,                                      !- Start Day
  6,                                      !- End Month
  30;                                     !- End Day

OS:Schedule:Day,
  {cf7884d3-7394-446e-aaa4-fed458df730a}, !- Handle
  res cooling setpoint allday6,           !- Name
  {d19943d6-e53c-4c40-b6c5-b2ded72fb131}, !- Schedule Type Limits Name
  ,                                       !- Interpolate to Timestep
  24,                                     !- Hour 1
  0,                                      !- Minute 1
  24.4444444444444;                       !- Value Until Time 1

OS:Schedule:Rule,
  {96ee5076-ca1f-4a07-b1ce-5815b0c8e667}, !- Handle
  res cooling setpoint allday rule7,      !- Name
  {0d1e8421-4c28-4112-9eeb-7ac3808ff1b0}, !- Schedule Ruleset Name
  5,                                      !- Rule Order
  {ed7e152f-b9c1-4d51-ada6-af9d65fe1617}, !- Day Schedule Name
  Yes,                                    !- Apply Sunday
  Yes,                                    !- Apply Monday
  Yes,                                    !- Apply Tuesday
  Yes,                                    !- Apply Wednesday
  Yes,                                    !- Apply Thursday
  Yes,                                    !- Apply Friday
  Yes,                                    !- Apply Saturday
  ,                                       !- Apply Holiday
  DateRange,                              !- Date Specification Type
  7,                                      !- Start Month
  1,                                      !- Start Day
  7,                                      !- End Month
  31;                                     !- End Day

OS:Schedule:Day,
  {ed7e152f-b9c1-4d51-ada6-af9d65fe1617}, !- Handle
  res cooling setpoint allday7,           !- Name
  {d19943d6-e53c-4c40-b6c5-b2ded72fb131}, !- Schedule Type Limits Name
  ,                                       !- Interpolate to Timestep
  24,                                     !- Hour 1
  0,                                      !- Minute 1
  24.4444444444444;                       !- Value Until Time 1

OS:Schedule:Rule,
  {c7394fa1-2abc-4a55-9f16-d535209c2e67}, !- Handle
  res cooling setpoint allday rule8,      !- Name
  {0d1e8421-4c28-4112-9eeb-7ac3808ff1b0}, !- Schedule Ruleset Name
  4,                                      !- Rule Order
  {8c5b774d-799b-41f3-b2be-7eff5a5b4b04}, !- Day Schedule Name
  Yes,                                    !- Apply Sunday
  Yes,                                    !- Apply Monday
  Yes,                                    !- Apply Tuesday
  Yes,                                    !- Apply Wednesday
  Yes,                                    !- Apply Thursday
  Yes,                                    !- Apply Friday
  Yes,                                    !- Apply Saturday
  ,                                       !- Apply Holiday
  DateRange,                              !- Date Specification Type
  8,                                      !- Start Month
  1,                                      !- Start Day
  8,                                      !- End Month
  31;                                     !- End Day

OS:Schedule:Day,
  {8c5b774d-799b-41f3-b2be-7eff5a5b4b04}, !- Handle
  res cooling setpoint allday8,           !- Name
  {d19943d6-e53c-4c40-b6c5-b2ded72fb131}, !- Schedule Type Limits Name
  ,                                       !- Interpolate to Timestep
  24,                                     !- Hour 1
  0,                                      !- Minute 1
  24.4444444444444;                       !- Value Until Time 1

OS:Schedule:Rule,
  {259fb205-796b-4fc3-829a-828fe9dda277}, !- Handle
  res cooling setpoint allday rule9,      !- Name
  {0d1e8421-4c28-4112-9eeb-7ac3808ff1b0}, !- Schedule Ruleset Name
  3,                                      !- Rule Order
  {36490835-86c6-4b1e-8cfc-9c7672095f9d}, !- Day Schedule Name
  Yes,                                    !- Apply Sunday
  Yes,                                    !- Apply Monday
  Yes,                                    !- Apply Tuesday
  Yes,                                    !- Apply Wednesday
  Yes,                                    !- Apply Thursday
  Yes,                                    !- Apply Friday
  Yes,                                    !- Apply Saturday
  ,                                       !- Apply Holiday
  DateRange,                              !- Date Specification Type
  9,                                      !- Start Month
  1,                                      !- Start Day
  9,                                      !- End Month
  30;                                     !- End Day

OS:Schedule:Day,
  {36490835-86c6-4b1e-8cfc-9c7672095f9d}, !- Handle
  res cooling setpoint allday9,           !- Name
  {d19943d6-e53c-4c40-b6c5-b2ded72fb131}, !- Schedule Type Limits Name
  ,                                       !- Interpolate to Timestep
  24,                                     !- Hour 1
  0,                                      !- Minute 1
  24.4444444444444;                       !- Value Until Time 1

OS:Schedule:Rule,
  {6a5bbde0-0bbe-4f78-a6b9-690d64cd38b9}, !- Handle
  res cooling setpoint allday rule10,     !- Name
  {0d1e8421-4c28-4112-9eeb-7ac3808ff1b0}, !- Schedule Ruleset Name
  2,                                      !- Rule Order
  {2f1b2e20-1978-47e5-868a-1097a6f92549}, !- Day Schedule Name
  Yes,                                    !- Apply Sunday
  Yes,                                    !- Apply Monday
  Yes,                                    !- Apply Tuesday
  Yes,                                    !- Apply Wednesday
  Yes,                                    !- Apply Thursday
  Yes,                                    !- Apply Friday
  Yes,                                    !- Apply Saturday
  ,                                       !- Apply Holiday
  DateRange,                              !- Date Specification Type
  10,                                     !- Start Month
  1,                                      !- Start Day
  10,                                     !- End Month
  31;                                     !- End Day

OS:Schedule:Day,
  {2f1b2e20-1978-47e5-868a-1097a6f92549}, !- Handle
  res cooling setpoint allday10,          !- Name
  {d19943d6-e53c-4c40-b6c5-b2ded72fb131}, !- Schedule Type Limits Name
  ,                                       !- Interpolate to Timestep
  24,                                     !- Hour 1
  0,                                      !- Minute 1
  24.4444444444444;                       !- Value Until Time 1

OS:Schedule:Rule,
  {ebfd4e4a-b0b7-488d-9493-c88c9bdac411}, !- Handle
  res cooling setpoint allday rule11,     !- Name
  {0d1e8421-4c28-4112-9eeb-7ac3808ff1b0}, !- Schedule Ruleset Name
  1,                                      !- Rule Order
  {715a8e6f-45db-4034-9fdb-3a89ac4b8bd5}, !- Day Schedule Name
  Yes,                                    !- Apply Sunday
  Yes,                                    !- Apply Monday
  Yes,                                    !- Apply Tuesday
  Yes,                                    !- Apply Wednesday
  Yes,                                    !- Apply Thursday
  Yes,                                    !- Apply Friday
  Yes,                                    !- Apply Saturday
  ,                                       !- Apply Holiday
  DateRange,                              !- Date Specification Type
  11,                                     !- Start Month
  1,                                      !- Start Day
  11,                                     !- End Month
  30;                                     !- End Day

OS:Schedule:Day,
  {715a8e6f-45db-4034-9fdb-3a89ac4b8bd5}, !- Handle
  res cooling setpoint allday11,          !- Name
  {d19943d6-e53c-4c40-b6c5-b2ded72fb131}, !- Schedule Type Limits Name
  ,                                       !- Interpolate to Timestep
  24,                                     !- Hour 1
  0,                                      !- Minute 1
  24.4444444444444;                       !- Value Until Time 1

OS:Schedule:Rule,
  {c8ba34b8-0c24-41cd-8a73-2f30e41e4fb3}, !- Handle
  res cooling setpoint allday rule12,     !- Name
  {0d1e8421-4c28-4112-9eeb-7ac3808ff1b0}, !- Schedule Ruleset Name
  0,                                      !- Rule Order
  {b27252b8-f459-492f-abb0-ed690abf76fa}, !- Day Schedule Name
  Yes,                                    !- Apply Sunday
  Yes,                                    !- Apply Monday
  Yes,                                    !- Apply Tuesday
  Yes,                                    !- Apply Wednesday
  Yes,                                    !- Apply Thursday
  Yes,                                    !- Apply Friday
  Yes,                                    !- Apply Saturday
  ,                                       !- Apply Holiday
  DateRange,                              !- Date Specification Type
  12,                                     !- Start Month
  1,                                      !- Start Day
  12,                                     !- End Month
  31;                                     !- End Day

OS:Schedule:Day,
  {b27252b8-f459-492f-abb0-ed690abf76fa}, !- Handle
  res cooling setpoint allday12,          !- Name
  {d19943d6-e53c-4c40-b6c5-b2ded72fb131}, !- Schedule Type Limits Name
  ,                                       !- Interpolate to Timestep
  24,                                     !- Hour 1
  0,                                      !- Minute 1
  24.4444444444444;                       !- Value Until Time 1

OS:Schedule:Day,
  {07ccb46d-b277-49a3-bb91-3d74a9be2b3a}, !- Handle
  res cooling setpoint winter design,     !- Name
  {d19943d6-e53c-4c40-b6c5-b2ded72fb131}, !- Schedule Type Limits Name
  ,                                       !- Interpolate to Timestep
  24,                                     !- Hour 1
  0,                                      !- Minute 1
  21.1111111111111;                       !- Value Until Time 1

OS:Schedule:Day,
  {4ef86409-9585-4f65-9568-cd3668a3b27c}, !- Handle
  res cooling setpoint summer design,     !- Name
  {d19943d6-e53c-4c40-b6c5-b2ded72fb131}, !- Schedule Type Limits Name
  ,                                       !- Interpolate to Timestep
  24,                                     !- Hour 1
  0,                                      !- Minute 1
  23.8888888888889;                       !- Value Until Time 1

OS:ThermostatSetpoint:DualSetpoint,
  {b189f2fe-cee6-48b7-876c-a0534f61244c}, !- Handle
  living zone temperature setpoint,       !- Name
  {c80b9de1-9c54-4a2c-8c1f-0bf89ceb7e1a}, !- Heating Setpoint Temperature Schedule Name
  {0d1e8421-4c28-4112-9eeb-7ac3808ff1b0}; !- Cooling Setpoint Temperature Schedule Name

OS:ScheduleTypeLimits,
  {d19943d6-e53c-4c40-b6c5-b2ded72fb131}, !- Handle
  Temperature,                            !- Name
  ,                                       !- Lower Limit Value
  ,                                       !- Upper Limit Value
  Continuous,                             !- Numeric Type
  Temperature;                            !- Unit Type
=======
>>>>>>> 30cb9182
<|MERGE_RESOLUTION|>--- conflicted
+++ resolved
@@ -1,54 +1,26 @@
 !- NOTE: Auto-generated from /test/osw_files/SFD_2000sqft_2story_SL_UA_3Beds_2Baths_Denver_Furnace_CentralAC_NoClgSetpoint.osw
 
 OS:Version,
-<<<<<<< HEAD
-  {62803ec0-99bf-462f-9b66-740e3da94c7b}, !- Handle
-  2.9.0;                                  !- Version Identifier
-
-OS:SimulationControl,
-  {7225f149-aa6f-49c4-b1dd-4c791a1bacc5}, !- Handle
-=======
   {8df76360-5059-4b78-8576-575f5024ffc0}, !- Handle
   2.9.0;                                  !- Version Identifier
 
 OS:SimulationControl,
   {36dcf131-9335-426f-bc38-60f8271adb6f}, !- Handle
->>>>>>> 30cb9182
   ,                                       !- Do Zone Sizing Calculation
   ,                                       !- Do System Sizing Calculation
   ,                                       !- Do Plant Sizing Calculation
   No;                                     !- Run Simulation for Sizing Periods
 
 OS:Timestep,
-<<<<<<< HEAD
-  {bfa87f07-e46e-4291-ac89-cd6c017a9013}, !- Handle
-  6;                                      !- Number of Timesteps per Hour
-
-OS:ShadowCalculation,
-  {0088a13b-2913-4628-91d1-5f25b4c997bf}, !- Handle
-=======
   {bdb3cfe6-478e-4bb4-867f-70528f881424}, !- Handle
   6;                                      !- Number of Timesteps per Hour
 
 OS:ShadowCalculation,
   {3c2f1a99-27c2-4b1a-8fba-ea0c066c7dcd}, !- Handle
->>>>>>> 30cb9182
   20,                                     !- Calculation Frequency
   200;                                    !- Maximum Figures in Shadow Overlap Calculations
 
 OS:SurfaceConvectionAlgorithm:Outside,
-<<<<<<< HEAD
-  {3fe29143-625f-4245-b862-00c06910c22b}, !- Handle
-  DOE-2;                                  !- Algorithm
-
-OS:SurfaceConvectionAlgorithm:Inside,
-  {a9ba7fba-8765-47f9-b4e1-6d093bce2fb8}, !- Handle
-  TARP;                                   !- Algorithm
-
-OS:ZoneCapacitanceMultiplier:ResearchSpecial,
-  {448b7a9b-c22a-4fdd-a71d-42bc43221358}, !- Handle
-  ,                                       !- Temperature Capacity Multiplier
-=======
   {41a44c44-09ef-4c4e-98a0-a0d5789f20ac}, !- Handle
   DOE-2;                                  !- Algorithm
 
@@ -59,16 +31,11 @@
 OS:ZoneCapacitanceMultiplier:ResearchSpecial,
   {a11fd240-0b38-4305-89f2-7c9177aef96c}, !- Handle
   3.6,                                    !- Temperature Capacity Multiplier
->>>>>>> 30cb9182
   15,                                     !- Humidity Capacity Multiplier
   ;                                       !- Carbon Dioxide Capacity Multiplier
 
 OS:RunPeriod,
-<<<<<<< HEAD
-  {7ab266a6-e421-4eb8-b3df-a7675e0ae869}, !- Handle
-=======
   {eb1a5a3d-ce7d-4faa-91e7-85ff4a106200}, !- Handle
->>>>>>> 30cb9182
   Run Period 1,                           !- Name
   1,                                      !- Begin Month
   1,                                      !- Begin Day of Month
@@ -82,21 +49,13 @@
   ;                                       !- Number of Times Runperiod to be Repeated
 
 OS:YearDescription,
-<<<<<<< HEAD
-  {976276e2-4fe8-4406-9650-fab9915e2d55}, !- Handle
-=======
   {57eb500a-b84b-4ff9-b7a5-118f6454c1ee}, !- Handle
->>>>>>> 30cb9182
   2007,                                   !- Calendar Year
   ,                                       !- Day of Week for Start Day
   ;                                       !- Is Leap Year
 
 OS:WeatherFile,
-<<<<<<< HEAD
-  {78c369a9-b49b-4247-aa1d-92ff5a479ada}, !- Handle
-=======
   {7a0bbde8-29d0-4191-a2af-c622c449d982}, !- Handle
->>>>>>> 30cb9182
   Denver Intl Ap,                         !- City
   CO,                                     !- State Province Region
   USA,                                    !- Country
@@ -110,13 +69,8 @@
   E23378AA;                               !- Checksum
 
 OS:AdditionalProperties,
-<<<<<<< HEAD
-  {c20e30f8-46d0-415a-a0c5-433efe8fe4b3}, !- Handle
-  {78c369a9-b49b-4247-aa1d-92ff5a479ada}, !- Object Name
-=======
   {11be5edd-1f4c-421c-99e7-94bb12b155fc}, !- Handle
   {7a0bbde8-29d0-4191-a2af-c622c449d982}, !- Object Name
->>>>>>> 30cb9182
   EPWHeaderCity,                          !- Feature Name 1
   String,                                 !- Feature Data Type 1
   Denver Intl Ap,                         !- Feature Value 1
@@ -224,11 +178,7 @@
   84;                                     !- Feature Value 35
 
 OS:Site,
-<<<<<<< HEAD
-  {6f1cf3f2-20c2-4dc0-a343-e318d3f249b9}, !- Handle
-=======
   {c39b60f1-12fa-466d-b1c7-635fc47dff35}, !- Handle
->>>>>>> 30cb9182
   Denver Intl Ap_CO_USA,                  !- Name
   39.83,                                  !- Latitude {deg}
   -104.65,                                !- Longitude {deg}
@@ -237,11 +187,7 @@
   ;                                       !- Terrain
 
 OS:ClimateZones,
-<<<<<<< HEAD
-  {d45916fc-331b-487d-b22e-08959b4c618c}, !- Handle
-=======
   {58606d59-3145-45ff-aa94-9207f9c8ba4f}, !- Handle
->>>>>>> 30cb9182
   ,                                       !- Active Institution
   ,                                       !- Active Year
   ,                                       !- Climate Zone Institution Name 1
@@ -254,31 +200,19 @@
   Cold;                                   !- Climate Zone Value 2
 
 OS:Site:WaterMainsTemperature,
-<<<<<<< HEAD
-  {fd230d7d-7e64-42f2-9a31-0d3b48631616}, !- Handle
-=======
   {032be9dd-3a55-4b10-b814-6b940796851c}, !- Handle
->>>>>>> 30cb9182
   Correlation,                            !- Calculation Method
   ,                                       !- Temperature Schedule Name
   10.8753424657535,                       !- Annual Average Outdoor Air Temperature {C}
   23.1524007936508;                       !- Maximum Difference In Monthly Average Outdoor Air Temperatures {deltaC}
 
 OS:RunPeriodControl:DaylightSavingTime,
-<<<<<<< HEAD
-  {ead9ca82-1145-40b9-a022-2081f135f204}, !- Handle
-=======
   {eeefc22c-add3-46b1-9a8e-ec8753aa97a2}, !- Handle
->>>>>>> 30cb9182
   4/7,                                    !- Start Date
   10/26;                                  !- End Date
 
 OS:Site:GroundTemperature:Deep,
-<<<<<<< HEAD
-  {3d33f511-697b-4d37-b95f-7d21c65b8ee3}, !- Handle
-=======
   {70969426-743f-4f85-a931-3d30c50f348a}, !- Handle
->>>>>>> 30cb9182
   10.8753424657535,                       !- January Deep Ground Temperature {C}
   10.8753424657535,                       !- February Deep Ground Temperature {C}
   10.8753424657535,                       !- March Deep Ground Temperature {C}
@@ -293,11 +227,7 @@
   10.8753424657535;                       !- December Deep Ground Temperature {C}
 
 OS:Building,
-<<<<<<< HEAD
-  {300efec9-6877-4ee9-b8c9-54c72e6ac1dd}, !- Handle
-=======
   {a497c4c0-9b38-449c-af6d-7387ddee8fcc}, !- Handle
->>>>>>> 30cb9182
   Building 1,                             !- Name
   ,                                       !- Building Sector Type
   ,                                       !- North Axis {deg}
@@ -312,13 +242,8 @@
   1;                                      !- Standards Number of Living Units
 
 OS:AdditionalProperties,
-<<<<<<< HEAD
-  {8e7a909e-039b-493c-abd3-51b1212e1da0}, !- Handle
-  {300efec9-6877-4ee9-b8c9-54c72e6ac1dd}, !- Object Name
-=======
   {65b5730a-48fd-48ca-b3bc-49d12a47e8a0}, !- Handle
   {a497c4c0-9b38-449c-af6d-7387ddee8fcc}, !- Object Name
->>>>>>> 30cb9182
   Total Units Represented,                !- Feature Name 1
   Integer,                                !- Feature Data Type 1
   1,                                      !- Feature Value 1
@@ -327,11 +252,7 @@
   1;                                      !- Feature Value 2
 
 OS:ThermalZone,
-<<<<<<< HEAD
-  {b3421c50-f1f8-4854-8aae-dd63e61e84ce}, !- Handle
-=======
   {db7f61fd-6a45-4a64-b457-620a43558df0}, !- Handle
->>>>>>> 30cb9182
   living zone,                            !- Name
   ,                                       !- Multiplier
   ,                                       !- Ceiling Height {m}
@@ -340,64 +261,16 @@
   ,                                       !- Zone Inside Convection Algorithm
   ,                                       !- Zone Outside Convection Algorithm
   ,                                       !- Zone Conditioning Equipment List Name
-<<<<<<< HEAD
-  {8dca9ae3-0b83-4384-8816-4e97288526ec}, !- Zone Air Inlet Port List
-  {7c7c346f-1c72-4829-9bbb-1184da6ef0b3}, !- Zone Air Exhaust Port List
-  {39154210-bb7a-478a-a211-a27e8b57611e}, !- Zone Air Node Name
-  {9a973965-e5e5-4fc5-a539-1a1e55b0f339}, !- Zone Return Air Port List
-=======
   {c1918f8a-24f7-4eb7-9330-863047a3b191}, !- Zone Air Inlet Port List
   {cf9900f1-a0c0-4121-a62c-afbfbed5a25d}, !- Zone Air Exhaust Port List
   {143f6e91-c5bc-4ca9-b68b-962f93b9d533}, !- Zone Air Node Name
   {22b5bbfb-0ac0-470e-a64a-f5cf22a7007d}, !- Zone Return Air Port List
->>>>>>> 30cb9182
   ,                                       !- Primary Daylighting Control Name
   ,                                       !- Fraction of Zone Controlled by Primary Daylighting Control
   ,                                       !- Secondary Daylighting Control Name
   ,                                       !- Fraction of Zone Controlled by Secondary Daylighting Control
   ,                                       !- Illuminance Map Name
   ,                                       !- Group Rendering Name
-<<<<<<< HEAD
-  {b189f2fe-cee6-48b7-876c-a0534f61244c}, !- Thermostat Name
-  No;                                     !- Use Ideal Air Loads
-
-OS:Node,
-  {2aa234ec-2ecf-4397-909c-0941bdb55c20}, !- Handle
-  Node 1,                                 !- Name
-  {39154210-bb7a-478a-a211-a27e8b57611e}, !- Inlet Port
-  ;                                       !- Outlet Port
-
-OS:Connection,
-  {39154210-bb7a-478a-a211-a27e8b57611e}, !- Handle
-  {71fbd2c5-bf0e-473a-926e-afd5604e0a6a}, !- Name
-  {b3421c50-f1f8-4854-8aae-dd63e61e84ce}, !- Source Object
-  11,                                     !- Outlet Port
-  {2aa234ec-2ecf-4397-909c-0941bdb55c20}, !- Target Object
-  2;                                      !- Inlet Port
-
-OS:PortList,
-  {8dca9ae3-0b83-4384-8816-4e97288526ec}, !- Handle
-  {4ff5f8f5-2745-428e-9672-005e6e2a045e}, !- Name
-  {b3421c50-f1f8-4854-8aae-dd63e61e84ce}, !- HVAC Component
-  {55fec0d5-3a82-44a9-8191-0e68de9b1bc2}, !- Port 1
-  {984ffc27-01a0-4630-b270-e26bb27ef76d}; !- Port 2
-
-OS:PortList,
-  {7c7c346f-1c72-4829-9bbb-1184da6ef0b3}, !- Handle
-  {53f7f454-7c6b-49a2-8056-6a36260dc404}, !- Name
-  {b3421c50-f1f8-4854-8aae-dd63e61e84ce}; !- HVAC Component
-
-OS:PortList,
-  {9a973965-e5e5-4fc5-a539-1a1e55b0f339}, !- Handle
-  {b17d77fe-3fe9-4c8d-b960-dc0837d058f2}, !- Name
-  {b3421c50-f1f8-4854-8aae-dd63e61e84ce}, !- HVAC Component
-  {9ef9d797-069b-47bc-9382-125c8a5225d9}, !- Port 1
-  {00597f93-11df-4036-9486-f5e4658cc486}; !- Port 2
-
-OS:Sizing:Zone,
-  {f15a4f68-5355-4a18-8cd9-3706599a5ba9}, !- Handle
-  {b3421c50-f1f8-4854-8aae-dd63e61e84ce}, !- Zone or ZoneList Name
-=======
   ,                                       !- Thermostat Name
   No;                                     !- Use Ideal Air Loads
 
@@ -433,7 +306,6 @@
 OS:Sizing:Zone,
   {d6269058-fb02-4565-846f-0054816582ba}, !- Handle
   {db7f61fd-6a45-4a64-b457-620a43558df0}, !- Zone or ZoneList Name
->>>>>>> 30cb9182
   SupplyAirTemperature,                   !- Zone Cooling Design Supply Air Temperature Input Method
   14,                                     !- Zone Cooling Design Supply Air Temperature {C}
   11.11,                                  !- Zone Cooling Design Supply Air Temperature Difference {deltaC}
@@ -462,27 +334,6 @@
   autosize;                               !- Dedicated Outdoor Air High Setpoint Temperature for Design {C}
 
 OS:ZoneHVAC:EquipmentList,
-<<<<<<< HEAD
-  {de408e74-8a50-4058-9c25-fdc7ec2f14a5}, !- Handle
-  Zone HVAC Equipment List 1,             !- Name
-  {b3421c50-f1f8-4854-8aae-dd63e61e84ce}, !- Thermal Zone
-  SequentialLoad,                         !- Load Distribution Scheme
-  {82245cf8-9672-4273-94a5-cd5249030123}, !- Zone Equipment 1
-  1,                                      !- Zone Equipment Cooling Sequence 1
-  1,                                      !- Zone Equipment Heating or No-Load Sequence 1
-  ,                                       !- Zone Equipment Sequential Cooling Fraction Schedule Name 1
-  ,                                       !- Zone Equipment Sequential Heating Fraction Schedule Name 1
-  {0ebb84b3-12bf-4d9b-88d2-bb0ba8b7feb9}, !- Zone Equipment 2
-  2,                                      !- Zone Equipment Cooling Sequence 2
-  2,                                      !- Zone Equipment Heating or No-Load Sequence 2
-  ,                                       !- Zone Equipment Sequential Cooling Fraction Schedule Name 2
-  ;                                       !- Zone Equipment Sequential Heating Fraction Schedule Name 2
-
-OS:Space,
-  {41a40e99-b5e3-45c2-a5eb-a78fc03f53e4}, !- Handle
-  living space,                           !- Name
-  {8299b734-338a-49bb-92d3-66d9fcfedb23}, !- Space Type Name
-=======
   {38190689-9a7e-46ea-a1d6-e071b80be562}, !- Handle
   Zone HVAC Equipment List 1,             !- Name
   {db7f61fd-6a45-4a64-b457-620a43558df0}; !- Thermal Zone
@@ -491,7 +342,6 @@
   {1604fc8c-6256-446a-99e1-70aa53b17dee}, !- Handle
   living space,                           !- Name
   {3a2583a1-213e-4d34-80fa-708166eba005}, !- Space Type Name
->>>>>>> 30cb9182
   ,                                       !- Default Construction Set Name
   ,                                       !- Default Schedule Set Name
   -0,                                     !- Direction of Relative North {deg}
@@ -499,19 +349,6 @@
   0,                                      !- Y Origin {m}
   0,                                      !- Z Origin {m}
   ,                                       !- Building Story Name
-<<<<<<< HEAD
-  {b3421c50-f1f8-4854-8aae-dd63e61e84ce}, !- Thermal Zone Name
-  ,                                       !- Part of Total Floor Area
-  ,                                       !- Design Specification Outdoor Air Object Name
-  {7c399dec-3fd1-4419-9e04-22164850778b}; !- Building Unit Name
-
-OS:Surface,
-  {fa6fde3d-7057-41e0-ac15-abd26785d13f}, !- Handle
-  Surface 1,                              !- Name
-  Floor,                                  !- Surface Type
-  ,                                       !- Construction Name
-  {41a40e99-b5e3-45c2-a5eb-a78fc03f53e4}, !- Space Name
-=======
   {db7f61fd-6a45-4a64-b457-620a43558df0}, !- Thermal Zone Name
   ,                                       !- Part of Total Floor Area
   ,                                       !- Design Specification Outdoor Air Object Name
@@ -523,7 +360,6 @@
   Floor,                                  !- Surface Type
   ,                                       !- Construction Name
   {1604fc8c-6256-446a-99e1-70aa53b17dee}, !- Space Name
->>>>>>> 30cb9182
   Foundation,                             !- Outside Boundary Condition
   ,                                       !- Outside Boundary Condition Object
   NoSun,                                  !- Sun Exposure
@@ -536,19 +372,11 @@
   13.6310703908387, 0, 0;                 !- X,Y,Z Vertex 4 {m}
 
 OS:Surface,
-<<<<<<< HEAD
-  {62df55fa-ba8b-4433-bd97-975ad63e0459}, !- Handle
-  Surface 2,                              !- Name
-  Wall,                                   !- Surface Type
-  ,                                       !- Construction Name
-  {41a40e99-b5e3-45c2-a5eb-a78fc03f53e4}, !- Space Name
-=======
   {3ddd1f20-12d6-419c-bad4-c39a5861879b}, !- Handle
   Surface 2,                              !- Name
   Wall,                                   !- Surface Type
   ,                                       !- Construction Name
   {1604fc8c-6256-446a-99e1-70aa53b17dee}, !- Space Name
->>>>>>> 30cb9182
   Outdoors,                               !- Outside Boundary Condition
   ,                                       !- Outside Boundary Condition Object
   SunExposed,                             !- Sun Exposure
@@ -561,19 +389,11 @@
   0, 0, 2.4384;                           !- X,Y,Z Vertex 4 {m}
 
 OS:Surface,
-<<<<<<< HEAD
-  {0ac89cf4-960e-426b-9982-5dfdf5c0cefa}, !- Handle
-  Surface 3,                              !- Name
-  Wall,                                   !- Surface Type
-  ,                                       !- Construction Name
-  {41a40e99-b5e3-45c2-a5eb-a78fc03f53e4}, !- Space Name
-=======
   {212b528e-cdb6-483b-9f00-ffe6bc2d2d37}, !- Handle
   Surface 3,                              !- Name
   Wall,                                   !- Surface Type
   ,                                       !- Construction Name
   {1604fc8c-6256-446a-99e1-70aa53b17dee}, !- Space Name
->>>>>>> 30cb9182
   Outdoors,                               !- Outside Boundary Condition
   ,                                       !- Outside Boundary Condition Object
   SunExposed,                             !- Sun Exposure
@@ -586,19 +406,11 @@
   0, 6.81553519541936, 2.4384;            !- X,Y,Z Vertex 4 {m}
 
 OS:Surface,
-<<<<<<< HEAD
-  {2f0d3372-6617-4192-a219-9c811d2f3e48}, !- Handle
-  Surface 4,                              !- Name
-  Wall,                                   !- Surface Type
-  ,                                       !- Construction Name
-  {41a40e99-b5e3-45c2-a5eb-a78fc03f53e4}, !- Space Name
-=======
   {d7b814c8-d69c-4f11-a084-91b604e1d7a5}, !- Handle
   Surface 4,                              !- Name
   Wall,                                   !- Surface Type
   ,                                       !- Construction Name
   {1604fc8c-6256-446a-99e1-70aa53b17dee}, !- Space Name
->>>>>>> 30cb9182
   Outdoors,                               !- Outside Boundary Condition
   ,                                       !- Outside Boundary Condition Object
   SunExposed,                             !- Sun Exposure
@@ -611,19 +423,11 @@
   13.6310703908387, 6.81553519541936, 2.4384; !- X,Y,Z Vertex 4 {m}
 
 OS:Surface,
-<<<<<<< HEAD
-  {75e823c1-e719-4bc3-90f1-d86b1a9c9bd6}, !- Handle
-  Surface 5,                              !- Name
-  Wall,                                   !- Surface Type
-  ,                                       !- Construction Name
-  {41a40e99-b5e3-45c2-a5eb-a78fc03f53e4}, !- Space Name
-=======
   {ada09ca1-ea4f-4f35-a332-5b170c74c996}, !- Handle
   Surface 5,                              !- Name
   Wall,                                   !- Surface Type
   ,                                       !- Construction Name
   {1604fc8c-6256-446a-99e1-70aa53b17dee}, !- Space Name
->>>>>>> 30cb9182
   Outdoors,                               !- Outside Boundary Condition
   ,                                       !- Outside Boundary Condition Object
   SunExposed,                             !- Sun Exposure
@@ -636,15 +440,6 @@
   13.6310703908387, 0, 2.4384;            !- X,Y,Z Vertex 4 {m}
 
 OS:Surface,
-<<<<<<< HEAD
-  {45edfa87-533d-433e-bae2-75569ed27c72}, !- Handle
-  Surface 6,                              !- Name
-  RoofCeiling,                            !- Surface Type
-  ,                                       !- Construction Name
-  {41a40e99-b5e3-45c2-a5eb-a78fc03f53e4}, !- Space Name
-  Surface,                                !- Outside Boundary Condition
-  {2149db46-5a30-45b9-991e-b4ee355f87a1}, !- Outside Boundary Condition Object
-=======
   {8d543e0b-f49c-434a-9492-6b0fca734cd1}, !- Handle
   Surface 6,                              !- Name
   RoofCeiling,                            !- Surface Type
@@ -652,7 +447,6 @@
   {1604fc8c-6256-446a-99e1-70aa53b17dee}, !- Space Name
   Surface,                                !- Outside Boundary Condition
   {59c9e1ac-5f7c-4373-be9a-be4141f5ac28}, !- Outside Boundary Condition Object
->>>>>>> 30cb9182
   NoSun,                                  !- Sun Exposure
   NoWind,                                 !- Wind Exposure
   ,                                       !- View Factor to Ground
@@ -663,11 +457,7 @@
   0, 0, 2.4384;                           !- X,Y,Z Vertex 4 {m}
 
 OS:SpaceType,
-<<<<<<< HEAD
-  {8299b734-338a-49bb-92d3-66d9fcfedb23}, !- Handle
-=======
   {3a2583a1-213e-4d34-80fa-708166eba005}, !- Handle
->>>>>>> 30cb9182
   Space Type 1,                           !- Name
   ,                                       !- Default Construction Set Name
   ,                                       !- Default Schedule Set Name
@@ -678,15 +468,9 @@
   living;                                 !- Standards Space Type
 
 OS:Space,
-<<<<<<< HEAD
-  {408f6170-5855-4b01-9539-03ce129258d9}, !- Handle
-  living space|story 2,                   !- Name
-  {8299b734-338a-49bb-92d3-66d9fcfedb23}, !- Space Type Name
-=======
   {67e9c8d9-8756-478a-8a3f-71203a302809}, !- Handle
   living space|story 2,                   !- Name
   {3a2583a1-213e-4d34-80fa-708166eba005}, !- Space Type Name
->>>>>>> 30cb9182
   ,                                       !- Default Construction Set Name
   ,                                       !- Default Schedule Set Name
   -0,                                     !- Direction of Relative North {deg}
@@ -694,21 +478,6 @@
   0,                                      !- Y Origin {m}
   2.4384,                                 !- Z Origin {m}
   ,                                       !- Building Story Name
-<<<<<<< HEAD
-  {b3421c50-f1f8-4854-8aae-dd63e61e84ce}, !- Thermal Zone Name
-  ,                                       !- Part of Total Floor Area
-  ,                                       !- Design Specification Outdoor Air Object Name
-  {7c399dec-3fd1-4419-9e04-22164850778b}; !- Building Unit Name
-
-OS:Surface,
-  {2149db46-5a30-45b9-991e-b4ee355f87a1}, !- Handle
-  Surface 7,                              !- Name
-  Floor,                                  !- Surface Type
-  ,                                       !- Construction Name
-  {408f6170-5855-4b01-9539-03ce129258d9}, !- Space Name
-  Surface,                                !- Outside Boundary Condition
-  {45edfa87-533d-433e-bae2-75569ed27c72}, !- Outside Boundary Condition Object
-=======
   {db7f61fd-6a45-4a64-b457-620a43558df0}, !- Thermal Zone Name
   ,                                       !- Part of Total Floor Area
   ,                                       !- Design Specification Outdoor Air Object Name
@@ -722,7 +491,6 @@
   {67e9c8d9-8756-478a-8a3f-71203a302809}, !- Space Name
   Surface,                                !- Outside Boundary Condition
   {8d543e0b-f49c-434a-9492-6b0fca734cd1}, !- Outside Boundary Condition Object
->>>>>>> 30cb9182
   NoSun,                                  !- Sun Exposure
   NoWind,                                 !- Wind Exposure
   ,                                       !- View Factor to Ground
@@ -733,19 +501,11 @@
   13.6310703908387, 0, 0;                 !- X,Y,Z Vertex 4 {m}
 
 OS:Surface,
-<<<<<<< HEAD
-  {962eec3c-82e7-4d80-a24e-46e9bf6eab32}, !- Handle
-  Surface 8,                              !- Name
-  Wall,                                   !- Surface Type
-  ,                                       !- Construction Name
-  {408f6170-5855-4b01-9539-03ce129258d9}, !- Space Name
-=======
   {37f8d96a-4aed-40fe-8a50-ceddb5632c2c}, !- Handle
   Surface 8,                              !- Name
   Wall,                                   !- Surface Type
   ,                                       !- Construction Name
   {67e9c8d9-8756-478a-8a3f-71203a302809}, !- Space Name
->>>>>>> 30cb9182
   Outdoors,                               !- Outside Boundary Condition
   ,                                       !- Outside Boundary Condition Object
   SunExposed,                             !- Sun Exposure
@@ -758,19 +518,11 @@
   0, 0, 2.4384;                           !- X,Y,Z Vertex 4 {m}
 
 OS:Surface,
-<<<<<<< HEAD
-  {9e1c265f-3706-4dad-8506-8bd3649acf2b}, !- Handle
-  Surface 9,                              !- Name
-  Wall,                                   !- Surface Type
-  ,                                       !- Construction Name
-  {408f6170-5855-4b01-9539-03ce129258d9}, !- Space Name
-=======
   {f548537c-4748-4d5f-8654-c63af937fd9c}, !- Handle
   Surface 9,                              !- Name
   Wall,                                   !- Surface Type
   ,                                       !- Construction Name
   {67e9c8d9-8756-478a-8a3f-71203a302809}, !- Space Name
->>>>>>> 30cb9182
   Outdoors,                               !- Outside Boundary Condition
   ,                                       !- Outside Boundary Condition Object
   SunExposed,                             !- Sun Exposure
@@ -783,19 +535,11 @@
   0, 6.81553519541936, 2.4384;            !- X,Y,Z Vertex 4 {m}
 
 OS:Surface,
-<<<<<<< HEAD
-  {ac51ff77-472f-4193-af56-faeb0cca6b4f}, !- Handle
-  Surface 10,                             !- Name
-  Wall,                                   !- Surface Type
-  ,                                       !- Construction Name
-  {408f6170-5855-4b01-9539-03ce129258d9}, !- Space Name
-=======
   {9d2f39ca-2814-491b-9957-562a7949971e}, !- Handle
   Surface 10,                             !- Name
   Wall,                                   !- Surface Type
   ,                                       !- Construction Name
   {67e9c8d9-8756-478a-8a3f-71203a302809}, !- Space Name
->>>>>>> 30cb9182
   Outdoors,                               !- Outside Boundary Condition
   ,                                       !- Outside Boundary Condition Object
   SunExposed,                             !- Sun Exposure
@@ -808,19 +552,11 @@
   13.6310703908387, 6.81553519541936, 2.4384; !- X,Y,Z Vertex 4 {m}
 
 OS:Surface,
-<<<<<<< HEAD
-  {62db6168-723c-4c44-8a9d-b838ca01988a}, !- Handle
-  Surface 11,                             !- Name
-  Wall,                                   !- Surface Type
-  ,                                       !- Construction Name
-  {408f6170-5855-4b01-9539-03ce129258d9}, !- Space Name
-=======
   {1f1ba756-d070-417b-8029-d1c120b4c58f}, !- Handle
   Surface 11,                             !- Name
   Wall,                                   !- Surface Type
   ,                                       !- Construction Name
   {67e9c8d9-8756-478a-8a3f-71203a302809}, !- Space Name
->>>>>>> 30cb9182
   Outdoors,                               !- Outside Boundary Condition
   ,                                       !- Outside Boundary Condition Object
   SunExposed,                             !- Sun Exposure
@@ -833,15 +569,6 @@
   13.6310703908387, 0, 2.4384;            !- X,Y,Z Vertex 4 {m}
 
 OS:Surface,
-<<<<<<< HEAD
-  {5ee61a14-0ac8-423f-86ed-e5d834f96703}, !- Handle
-  Surface 12,                             !- Name
-  RoofCeiling,                            !- Surface Type
-  ,                                       !- Construction Name
-  {408f6170-5855-4b01-9539-03ce129258d9}, !- Space Name
-  Surface,                                !- Outside Boundary Condition
-  {a07df1ec-cd8f-4f23-a658-7c665884b77a}, !- Outside Boundary Condition Object
-=======
   {dab5f035-7d7d-4247-bad5-1095f40bb587}, !- Handle
   Surface 12,                             !- Name
   RoofCeiling,                            !- Surface Type
@@ -849,7 +576,6 @@
   {67e9c8d9-8756-478a-8a3f-71203a302809}, !- Space Name
   Surface,                                !- Outside Boundary Condition
   {3103f5eb-5451-4f1e-84f7-e7cc051eea2c}, !- Outside Boundary Condition Object
->>>>>>> 30cb9182
   NoSun,                                  !- Sun Exposure
   NoWind,                                 !- Wind Exposure
   ,                                       !- View Factor to Ground
@@ -860,15 +586,6 @@
   0, 0, 2.4384;                           !- X,Y,Z Vertex 4 {m}
 
 OS:Surface,
-<<<<<<< HEAD
-  {a07df1ec-cd8f-4f23-a658-7c665884b77a}, !- Handle
-  Surface 13,                             !- Name
-  Floor,                                  !- Surface Type
-  ,                                       !- Construction Name
-  {e1d1bbea-1287-4481-bc4b-bdb346a5720b}, !- Space Name
-  Surface,                                !- Outside Boundary Condition
-  {5ee61a14-0ac8-423f-86ed-e5d834f96703}, !- Outside Boundary Condition Object
-=======
   {3103f5eb-5451-4f1e-84f7-e7cc051eea2c}, !- Handle
   Surface 13,                             !- Name
   Floor,                                  !- Surface Type
@@ -876,7 +593,6 @@
   {3088ad11-92e2-42dd-8da5-0dc8fd904700}, !- Space Name
   Surface,                                !- Outside Boundary Condition
   {dab5f035-7d7d-4247-bad5-1095f40bb587}, !- Outside Boundary Condition Object
->>>>>>> 30cb9182
   NoSun,                                  !- Sun Exposure
   NoWind,                                 !- Wind Exposure
   ,                                       !- View Factor to Ground
@@ -887,19 +603,11 @@
   0, 0, 0;                                !- X,Y,Z Vertex 4 {m}
 
 OS:Surface,
-<<<<<<< HEAD
-  {7e1008e8-c9f4-423b-8266-06eb44a46ccb}, !- Handle
-  Surface 14,                             !- Name
-  RoofCeiling,                            !- Surface Type
-  ,                                       !- Construction Name
-  {e1d1bbea-1287-4481-bc4b-bdb346a5720b}, !- Space Name
-=======
   {216b8a2a-2cd4-468f-b2b1-c0017ca3de77}, !- Handle
   Surface 14,                             !- Name
   RoofCeiling,                            !- Surface Type
   ,                                       !- Construction Name
   {3088ad11-92e2-42dd-8da5-0dc8fd904700}, !- Space Name
->>>>>>> 30cb9182
   Outdoors,                               !- Outside Boundary Condition
   ,                                       !- Outside Boundary Condition Object
   SunExposed,                             !- Sun Exposure
@@ -912,19 +620,11 @@
   13.6310703908387, 0, 0;                 !- X,Y,Z Vertex 4 {m}
 
 OS:Surface,
-<<<<<<< HEAD
-  {908ac4d6-2a3a-462c-8841-66b8a09cd5e7}, !- Handle
-  Surface 15,                             !- Name
-  RoofCeiling,                            !- Surface Type
-  ,                                       !- Construction Name
-  {e1d1bbea-1287-4481-bc4b-bdb346a5720b}, !- Space Name
-=======
   {3d4f86c4-284a-4222-a3bb-4f10a06c338f}, !- Handle
   Surface 15,                             !- Name
   RoofCeiling,                            !- Surface Type
   ,                                       !- Construction Name
   {3088ad11-92e2-42dd-8da5-0dc8fd904700}, !- Space Name
->>>>>>> 30cb9182
   Outdoors,                               !- Outside Boundary Condition
   ,                                       !- Outside Boundary Condition Object
   SunExposed,                             !- Sun Exposure
@@ -937,19 +637,11 @@
   0, 6.81553519541936, 0;                 !- X,Y,Z Vertex 4 {m}
 
 OS:Surface,
-<<<<<<< HEAD
-  {e179690d-a949-4ab0-a60e-f3810bbacb41}, !- Handle
-  Surface 16,                             !- Name
-  Wall,                                   !- Surface Type
-  ,                                       !- Construction Name
-  {e1d1bbea-1287-4481-bc4b-bdb346a5720b}, !- Space Name
-=======
   {8553d9cb-c403-498c-8f80-00e7a6a9c57e}, !- Handle
   Surface 16,                             !- Name
   Wall,                                   !- Surface Type
   ,                                       !- Construction Name
   {3088ad11-92e2-42dd-8da5-0dc8fd904700}, !- Space Name
->>>>>>> 30cb9182
   Outdoors,                               !- Outside Boundary Condition
   ,                                       !- Outside Boundary Condition Object
   SunExposed,                             !- Sun Exposure
@@ -961,19 +653,11 @@
   0, 0, 0;                                !- X,Y,Z Vertex 3 {m}
 
 OS:Surface,
-<<<<<<< HEAD
-  {693c646b-4d8d-4391-8a00-c5bb7e09b990}, !- Handle
-  Surface 17,                             !- Name
-  Wall,                                   !- Surface Type
-  ,                                       !- Construction Name
-  {e1d1bbea-1287-4481-bc4b-bdb346a5720b}, !- Space Name
-=======
   {78832386-78a1-42e9-a1e9-f7169d6d736b}, !- Handle
   Surface 17,                             !- Name
   Wall,                                   !- Surface Type
   ,                                       !- Construction Name
   {3088ad11-92e2-42dd-8da5-0dc8fd904700}, !- Space Name
->>>>>>> 30cb9182
   Outdoors,                               !- Outside Boundary Condition
   ,                                       !- Outside Boundary Condition Object
   SunExposed,                             !- Sun Exposure
@@ -985,15 +669,9 @@
   13.6310703908387, 6.81553519541936, 0;  !- X,Y,Z Vertex 3 {m}
 
 OS:Space,
-<<<<<<< HEAD
-  {e1d1bbea-1287-4481-bc4b-bdb346a5720b}, !- Handle
-  unfinished attic space,                 !- Name
-  {631a0aed-ec5c-4c1b-852f-77bcf15f8c8b}, !- Space Type Name
-=======
   {3088ad11-92e2-42dd-8da5-0dc8fd904700}, !- Handle
   unfinished attic space,                 !- Name
   {8f66e53e-33e3-48cf-9943-e52f3ae36a80}, !- Space Type Name
->>>>>>> 30cb9182
   ,                                       !- Default Construction Set Name
   ,                                       !- Default Schedule Set Name
   -0,                                     !- Direction of Relative North {deg}
@@ -1001,17 +679,10 @@
   0,                                      !- Y Origin {m}
   4.8768,                                 !- Z Origin {m}
   ,                                       !- Building Story Name
-<<<<<<< HEAD
-  {8e156057-7850-4cca-b2fc-7a81c53d01bb}; !- Thermal Zone Name
-
-OS:ThermalZone,
-  {8e156057-7850-4cca-b2fc-7a81c53d01bb}, !- Handle
-=======
   {c19b4281-3147-4995-8b2b-ac96dc34c58b}; !- Thermal Zone Name
 
 OS:ThermalZone,
   {c19b4281-3147-4995-8b2b-ac96dc34c58b}, !- Handle
->>>>>>> 30cb9182
   unfinished attic zone,                  !- Name
   ,                                       !- Multiplier
   ,                                       !- Ceiling Height {m}
@@ -1020,17 +691,10 @@
   ,                                       !- Zone Inside Convection Algorithm
   ,                                       !- Zone Outside Convection Algorithm
   ,                                       !- Zone Conditioning Equipment List Name
-<<<<<<< HEAD
-  {2fb48363-680f-4fb0-8719-1ec9694417ed}, !- Zone Air Inlet Port List
-  {1b7e1638-c953-4e94-ab3d-b62fca3648b2}, !- Zone Air Exhaust Port List
-  {aee594b0-1c09-471d-a3a1-3c37ccd9f3c5}, !- Zone Air Node Name
-  {b500bd6b-92c4-47af-b91f-04f51d81215a}, !- Zone Return Air Port List
-=======
   {ba0f29c0-dff3-4ef7-a962-ee54c74d2818}, !- Zone Air Inlet Port List
   {d545ac21-f2a0-478a-9676-7a6016335d27}, !- Zone Air Exhaust Port List
   {cef9ecef-3de6-4e9d-9b86-bbf35904dfa0}, !- Zone Air Node Name
   {87d630cf-83ee-4c1d-afe2-f497a0abf98d}, !- Zone Return Air Port List
->>>>>>> 30cb9182
   ,                                       !- Primary Daylighting Control Name
   ,                                       !- Fraction of Zone Controlled by Primary Daylighting Control
   ,                                       !- Secondary Daylighting Control Name
@@ -1041,39 +705,6 @@
   No;                                     !- Use Ideal Air Loads
 
 OS:Node,
-<<<<<<< HEAD
-  {d5bb56a9-178c-414b-a942-b47f7394f39e}, !- Handle
-  Node 2,                                 !- Name
-  {aee594b0-1c09-471d-a3a1-3c37ccd9f3c5}, !- Inlet Port
-  ;                                       !- Outlet Port
-
-OS:Connection,
-  {aee594b0-1c09-471d-a3a1-3c37ccd9f3c5}, !- Handle
-  {99713fab-0d47-4be8-9047-d4c4b457efd8}, !- Name
-  {8e156057-7850-4cca-b2fc-7a81c53d01bb}, !- Source Object
-  11,                                     !- Outlet Port
-  {d5bb56a9-178c-414b-a942-b47f7394f39e}, !- Target Object
-  2;                                      !- Inlet Port
-
-OS:PortList,
-  {2fb48363-680f-4fb0-8719-1ec9694417ed}, !- Handle
-  {62cce06e-7bf9-4bf8-afc4-3aa61ae1c8ef}, !- Name
-  {8e156057-7850-4cca-b2fc-7a81c53d01bb}; !- HVAC Component
-
-OS:PortList,
-  {1b7e1638-c953-4e94-ab3d-b62fca3648b2}, !- Handle
-  {128e6fcd-57bb-4704-abf3-074fcd38060c}, !- Name
-  {8e156057-7850-4cca-b2fc-7a81c53d01bb}; !- HVAC Component
-
-OS:PortList,
-  {b500bd6b-92c4-47af-b91f-04f51d81215a}, !- Handle
-  {cdb943e4-0668-496c-b16d-61d0bc279564}, !- Name
-  {8e156057-7850-4cca-b2fc-7a81c53d01bb}; !- HVAC Component
-
-OS:Sizing:Zone,
-  {a5385c24-45ca-42c6-9cfc-71204778e6aa}, !- Handle
-  {8e156057-7850-4cca-b2fc-7a81c53d01bb}, !- Zone or ZoneList Name
-=======
   {464ada97-8711-4dd4-91ee-e2aa3e19470f}, !- Handle
   Node 2,                                 !- Name
   {cef9ecef-3de6-4e9d-9b86-bbf35904dfa0}, !- Inlet Port
@@ -1105,7 +736,6 @@
 OS:Sizing:Zone,
   {20d141f8-eb84-409c-bfa6-14e5c2465666}, !- Handle
   {c19b4281-3147-4995-8b2b-ac96dc34c58b}, !- Zone or ZoneList Name
->>>>>>> 30cb9182
   SupplyAirTemperature,                   !- Zone Cooling Design Supply Air Temperature Input Method
   14,                                     !- Zone Cooling Design Supply Air Temperature {C}
   11.11,                                  !- Zone Cooling Design Supply Air Temperature Difference {deltaC}
@@ -1134,21 +764,12 @@
   autosize;                               !- Dedicated Outdoor Air High Setpoint Temperature for Design {C}
 
 OS:ZoneHVAC:EquipmentList,
-<<<<<<< HEAD
-  {de7b8cf0-626f-47e4-b14c-c1bb8173e45b}, !- Handle
-  Zone HVAC Equipment List 2,             !- Name
-  {8e156057-7850-4cca-b2fc-7a81c53d01bb}; !- Thermal Zone
-
-OS:SpaceType,
-  {631a0aed-ec5c-4c1b-852f-77bcf15f8c8b}, !- Handle
-=======
   {eeb3c0a3-66dd-41e6-92a3-88fd5730cbf9}, !- Handle
   Zone HVAC Equipment List 2,             !- Name
   {c19b4281-3147-4995-8b2b-ac96dc34c58b}; !- Thermal Zone
 
 OS:SpaceType,
   {8f66e53e-33e3-48cf-9943-e52f3ae36a80}, !- Handle
->>>>>>> 30cb9182
   Space Type 2,                           !- Name
   ,                                       !- Default Construction Set Name
   ,                                       !- Default Schedule Set Name
@@ -1159,23 +780,14 @@
   unfinished attic;                       !- Standards Space Type
 
 OS:BuildingUnit,
-<<<<<<< HEAD
-  {7c399dec-3fd1-4419-9e04-22164850778b}, !- Handle
-=======
   {2ba8b2f2-998c-4cbb-8d64-88a387dafb3a}, !- Handle
->>>>>>> 30cb9182
   unit 1,                                 !- Name
   ,                                       !- Rendering Color
   Residential;                            !- Building Unit Type
 
 OS:AdditionalProperties,
-<<<<<<< HEAD
-  {6a825c44-9d72-4d38-97c7-3a56d7dbbbaa}, !- Handle
-  {7c399dec-3fd1-4419-9e04-22164850778b}, !- Object Name
-=======
   {7bb02d42-7ac7-4713-9925-73ac4b36f872}, !- Handle
   {2ba8b2f2-998c-4cbb-8d64-88a387dafb3a}, !- Object Name
->>>>>>> 30cb9182
   NumberOfBedrooms,                       !- Feature Name 1
   Integer,                                !- Feature Data Type 1
   3,                                      !- Feature Value 1
@@ -1186,2502 +798,20 @@
   Double,                                 !- Feature Data Type 3
   2.6400000000000001;                     !- Feature Value 3
 
-<<<<<<< HEAD
-OS:External:File,
-  {0593ab07-1fe8-44a6-9c4c-21213e998fbc}, !- Handle
-  8760.csv,                               !- Name
-  8760.csv;                               !- File Name
-
-OS:Schedule:File,
-  {96509dc0-aa8e-4d23-ae3b-1e95f39f9556}, !- Handle
-  occupants,                              !- Name
-  {5e0ae6d1-24fc-46c9-b8fc-23d852b10565}, !- Schedule Type Limits Name
-  {0593ab07-1fe8-44a6-9c4c-21213e998fbc}, !- External File Name
-  1,                                      !- Column Number
-  1,                                      !- Rows to Skip at Top
-  8760,                                   !- Number of Hours of Data
-  ,                                       !- Column Separator
-  ,                                       !- Interpolate to Timestep
-  60;                                     !- Minutes per Item
-
-OS:Schedule:Ruleset,
-  {22c220c2-1d8f-407f-9d91-cfebea557898}, !- Handle
-  Schedule Ruleset 1,                     !- Name
-  {17225d5a-320d-4807-95a1-44e321c30b42}, !- Schedule Type Limits Name
-  {bed94990-db2f-4479-80ed-b4add1605efa}; !- Default Day Schedule Name
-
-OS:Schedule:Day,
-  {bed94990-db2f-4479-80ed-b4add1605efa}, !- Handle
-  Schedule Day 3,                         !- Name
-  {17225d5a-320d-4807-95a1-44e321c30b42}, !- Schedule Type Limits Name
-  ,                                       !- Interpolate to Timestep
-  24,                                     !- Hour 1
-  0,                                      !- Minute 1
-  112.539290946133;                       !- Value Until Time 1
-
-OS:People:Definition,
-  {5620936c-aeff-44e1-8648-4285126122c7}, !- Handle
-  res occupants|living space,             !- Name
-  People,                                 !- Number of People Calculation Method
-  1.32,                                   !- Number of People {people}
-  ,                                       !- People per Space Floor Area {person/m2}
-  ,                                       !- Space Floor Area per Person {m2/person}
-  0.319734,                               !- Fraction Radiant
-  0.573,                                  !- Sensible Heat Fraction
-  0,                                      !- Carbon Dioxide Generation Rate {m3/s-W}
-  No,                                     !- Enable ASHRAE 55 Comfort Warnings
-  ZoneAveraged;                           !- Mean Radiant Temperature Calculation Type
-
-OS:People,
-  {9c666eeb-e77d-4828-a55e-9d992eefd384}, !- Handle
-  res occupants|living space,             !- Name
-  {5620936c-aeff-44e1-8648-4285126122c7}, !- People Definition Name
-  {41a40e99-b5e3-45c2-a5eb-a78fc03f53e4}, !- Space or SpaceType Name
-  {96509dc0-aa8e-4d23-ae3b-1e95f39f9556}, !- Number of People Schedule Name
-  {22c220c2-1d8f-407f-9d91-cfebea557898}, !- Activity Level Schedule Name
-  ,                                       !- Surface Name/Angle Factor List Name
-  ,                                       !- Work Efficiency Schedule Name
-  ,                                       !- Clothing Insulation Schedule Name
-  ,                                       !- Air Velocity Schedule Name
-  1;                                      !- Multiplier
-
-OS:ScheduleTypeLimits,
-  {17225d5a-320d-4807-95a1-44e321c30b42}, !- Handle
-  ActivityLevel,                          !- Name
-  0,                                      !- Lower Limit Value
-  ,                                       !- Upper Limit Value
-  Continuous,                             !- Numeric Type
-  ActivityLevel;                          !- Unit Type
-
-OS:ScheduleTypeLimits,
-  {5e0ae6d1-24fc-46c9-b8fc-23d852b10565}, !- Handle
-  Fractional,                             !- Name
-  0,                                      !- Lower Limit Value
-  1,                                      !- Upper Limit Value
-  Continuous;                             !- Numeric Type
-
-OS:People:Definition,
-  {9159a4b8-b5c1-4b44-a95e-d737e1c9b303}, !- Handle
-  res occupants|living space|story 2,     !- Name
-  People,                                 !- Number of People Calculation Method
-  1.32,                                   !- Number of People {people}
-  ,                                       !- People per Space Floor Area {person/m2}
-  ,                                       !- Space Floor Area per Person {m2/person}
-  0.319734,                               !- Fraction Radiant
-  0.573,                                  !- Sensible Heat Fraction
-  0,                                      !- Carbon Dioxide Generation Rate {m3/s-W}
-  No,                                     !- Enable ASHRAE 55 Comfort Warnings
-  ZoneAveraged;                           !- Mean Radiant Temperature Calculation Type
-
-OS:People,
-  {1b2f9996-f5dd-424e-b696-09f155ee2ee6}, !- Handle
-  res occupants|living space|story 2,     !- Name
-  {9159a4b8-b5c1-4b44-a95e-d737e1c9b303}, !- People Definition Name
-  {408f6170-5855-4b01-9539-03ce129258d9}, !- Space or SpaceType Name
-  {96509dc0-aa8e-4d23-ae3b-1e95f39f9556}, !- Number of People Schedule Name
-  {22c220c2-1d8f-407f-9d91-cfebea557898}, !- Activity Level Schedule Name
-  ,                                       !- Surface Name/Angle Factor List Name
-  ,                                       !- Work Efficiency Schedule Name
-  ,                                       !- Clothing Insulation Schedule Name
-  ,                                       !- Air Velocity Schedule Name
-  1;                                      !- Multiplier
-
-OS:ShadingSurfaceGroup,
-  {592a2ea5-64fc-442e-a6ca-263ea8ad3bff}, !- Handle
-  res eaves,                              !- Name
-  Building;                               !- Shading Surface Type
-
-OS:ShadingSurface,
-  {e7c6955a-26d9-46aa-802d-a73ba2042545}, !- Handle
-  Surface 14 - res eaves,                 !- Name
-  ,                                       !- Construction Name
-  {592a2ea5-64fc-442e-a6ca-263ea8ad3bff}, !- Shading Surface Group Name
-  ,                                       !- Transmittance Schedule Name
-  ,                                       !- Number of Vertices
-  14.2406703908387, 0, 5.1816,            !- X,Y,Z Vertex 1 {m}
-  14.2406703908387, 3.40776759770968, 6.88548379885484, !- X,Y,Z Vertex 2 {m}
-  13.6310703908387, 3.40776759770968, 6.88548379885484, !- X,Y,Z Vertex 3 {m}
-  13.6310703908387, 0, 5.1816;            !- X,Y,Z Vertex 4 {m}
-
-OS:ShadingSurface,
-  {d636f6f0-2e2b-4562-8e17-49b2eb06c0f5}, !- Handle
-  Surface 14 - res eaves 1,               !- Name
-  ,                                       !- Construction Name
-  {592a2ea5-64fc-442e-a6ca-263ea8ad3bff}, !- Shading Surface Group Name
-  ,                                       !- Transmittance Schedule Name
-  ,                                       !- Number of Vertices
-  -0.6096, 3.40776759770968, 6.88548379885484, !- X,Y,Z Vertex 1 {m}
-  -0.6096, 0, 5.1816,                     !- X,Y,Z Vertex 2 {m}
-  0, 0, 5.1816,                           !- X,Y,Z Vertex 3 {m}
-  0, 3.40776759770968, 6.88548379885484;  !- X,Y,Z Vertex 4 {m}
-
-OS:ShadingSurface,
-  {15838a04-a64e-44ac-8c26-d989f15cb16a}, !- Handle
-  Surface 14 - res eaves 2,               !- Name
-  ,                                       !- Construction Name
-  {592a2ea5-64fc-442e-a6ca-263ea8ad3bff}, !- Shading Surface Group Name
-  ,                                       !- Transmittance Schedule Name
-  ,                                       !- Number of Vertices
-  0, -0.6096, 4.8768,                     !- X,Y,Z Vertex 1 {m}
-  13.6310703908387, -0.6096, 4.8768,      !- X,Y,Z Vertex 2 {m}
-  13.6310703908387, 0, 5.1816,            !- X,Y,Z Vertex 3 {m}
-  0, 0, 5.1816;                           !- X,Y,Z Vertex 4 {m}
-
-OS:ShadingSurface,
-  {9853d25f-af48-475f-8c24-d58d6b4d82c9}, !- Handle
-  Surface 15 - res eaves,                 !- Name
-  ,                                       !- Construction Name
-  {592a2ea5-64fc-442e-a6ca-263ea8ad3bff}, !- Shading Surface Group Name
-  ,                                       !- Transmittance Schedule Name
-  ,                                       !- Number of Vertices
-  -0.6096, 6.81553519541936, 5.1816,      !- X,Y,Z Vertex 1 {m}
-  -0.6096, 3.40776759770968, 6.88548379885484, !- X,Y,Z Vertex 2 {m}
-  0, 3.40776759770968, 6.88548379885484,  !- X,Y,Z Vertex 3 {m}
-  0, 6.81553519541936, 5.1816;            !- X,Y,Z Vertex 4 {m}
-
-OS:ShadingSurface,
-  {3601240c-1af6-46c7-8835-b46e22dadae4}, !- Handle
-  Surface 15 - res eaves 1,               !- Name
-  ,                                       !- Construction Name
-  {592a2ea5-64fc-442e-a6ca-263ea8ad3bff}, !- Shading Surface Group Name
-  ,                                       !- Transmittance Schedule Name
-  ,                                       !- Number of Vertices
-  14.2406703908387, 3.40776759770968, 6.88548379885484, !- X,Y,Z Vertex 1 {m}
-  14.2406703908387, 6.81553519541936, 5.1816, !- X,Y,Z Vertex 2 {m}
-  13.6310703908387, 6.81553519541936, 5.1816, !- X,Y,Z Vertex 3 {m}
-  13.6310703908387, 3.40776759770968, 6.88548379885484; !- X,Y,Z Vertex 4 {m}
-
-OS:ShadingSurface,
-  {50155eef-2ced-43b5-882b-8f1ad396f65d}, !- Handle
-  Surface 15 - res eaves 2,               !- Name
-  ,                                       !- Construction Name
-  {592a2ea5-64fc-442e-a6ca-263ea8ad3bff}, !- Shading Surface Group Name
-  ,                                       !- Transmittance Schedule Name
-  ,                                       !- Number of Vertices
-  13.6310703908387, 7.42513519541936, 4.8768, !- X,Y,Z Vertex 1 {m}
-  0, 7.42513519541936, 4.8768,            !- X,Y,Z Vertex 2 {m}
-  0, 6.81553519541936, 5.1816,            !- X,Y,Z Vertex 3 {m}
-  13.6310703908387, 6.81553519541936, 5.1816; !- X,Y,Z Vertex 4 {m}
-
-OS:ShadingSurfaceGroup,
-  {784a4dbf-5765-4c3f-bfcb-e9daa0ffcccc}, !- Handle
-  res neighbors,                          !- Name
-  Building;                               !- Shading Surface Type
-
-OS:ShadingSurface,
-  {f2b6a85a-f81c-445f-8bab-6b6d4f115978}, !- Handle
-  res neighbors left,                     !- Name
-  ,                                       !- Construction Name
-  {784a4dbf-5765-4c3f-bfcb-e9daa0ffcccc}, !- Shading Surface Group Name
-  ,                                       !- Transmittance Schedule Name
-  ,                                       !- Number of Vertices
-  -3.048, 0, 0,                           !- X,Y,Z Vertex 1 {m}
-  -3.048, 0, 6.58068379885484,            !- X,Y,Z Vertex 2 {m}
-  -3.048, 6.81553519541936, 6.58068379885484, !- X,Y,Z Vertex 3 {m}
-  -3.048, 6.81553519541936, 0;            !- X,Y,Z Vertex 4 {m}
-
-OS:ShadingSurface,
-  {3e950389-2e0f-452d-bd39-d46b109697c2}, !- Handle
-  res neighbors right,                    !- Name
-  ,                                       !- Construction Name
-  {784a4dbf-5765-4c3f-bfcb-e9daa0ffcccc}, !- Shading Surface Group Name
-  ,                                       !- Transmittance Schedule Name
-  ,                                       !- Number of Vertices
-  16.6790703908387, 6.81553519541936, 0,  !- X,Y,Z Vertex 1 {m}
-  16.6790703908387, 6.81553519541936, 6.58068379885484, !- X,Y,Z Vertex 2 {m}
-  16.6790703908387, 0, 6.58068379885484,  !- X,Y,Z Vertex 3 {m}
-  16.6790703908387, 0, 0;                 !- X,Y,Z Vertex 4 {m}
-
-OS:Coil:Heating:Gas,
-  {916e3540-7e42-4a34-bd45-96b89fd1e9b7}, !- Handle
-  res fur gas heating coil,               !- Name
-  {f7471282-9235-48f1-87e3-75daa98ebbfe}, !- Availability Schedule Name
-  0.78,                                   !- Gas Burner Efficiency
-  AutoSize,                               !- Nominal Capacity {W}
-  ,                                       !- Air Inlet Node Name
-  ,                                       !- Air Outlet Node Name
-  ,                                       !- Temperature Setpoint Node Name
-  76,                                     !- Parasitic Electric Load {W}
-  ,                                       !- Part Load Fraction Correlation Curve Name
-  0,                                      !- Parasitic Gas Load {W}
-  NaturalGas;                             !- Fuel Type
-
-OS:Schedule:Constant,
-  {f7471282-9235-48f1-87e3-75daa98ebbfe}, !- Handle
-  Always On Discrete,                     !- Name
-  {95209cd8-95f6-4d44-8c45-98c916648e2f}, !- Schedule Type Limits Name
-  1;                                      !- Value
-
-OS:ScheduleTypeLimits,
-  {95209cd8-95f6-4d44-8c45-98c916648e2f}, !- Handle
-  OnOff,                                  !- Name
-  0,                                      !- Lower Limit Value
-  1,                                      !- Upper Limit Value
-  Discrete,                               !- Numeric Type
-  Availability;                           !- Unit Type
-
-OS:Fan:OnOff,
-  {8c1f7c66-eaaf-421b-ac56-2f33ccbd44f9}, !- Handle
-  res fur gas htg supply fan,             !- Name
-  {f7471282-9235-48f1-87e3-75daa98ebbfe}, !- Availability Schedule Name
-  0.75,                                   !- Fan Total Efficiency
-  794.580001233493,                       !- Pressure Rise {Pa}
-  autosize,                               !- Maximum Flow Rate {m3/s}
-  1,                                      !- Motor Efficiency
-  1,                                      !- Motor In Airstream Fraction
-  ,                                       !- Air Inlet Node Name
-  ,                                       !- Air Outlet Node Name
-  {f5380833-7104-41b7-991d-97db23f327f6}, !- Fan Power Ratio Function of Speed Ratio Curve Name
-  {4317b067-8406-4492-9759-9189465d2930}, !- Fan Efficiency Ratio Function of Speed Ratio Curve Name
-  res fur gas htg supply fan;             !- End-Use Subcategory
-
-OS:Curve:Exponent,
-  {f5380833-7104-41b7-991d-97db23f327f6}, !- Handle
-  Fan On Off Power Curve,                 !- Name
-  1,                                      !- Coefficient1 Constant
-  0,                                      !- Coefficient2 Constant
-  0,                                      !- Coefficient3 Constant
-  0,                                      !- Minimum Value of x
-  1,                                      !- Maximum Value of x
-  ,                                       !- Minimum Curve Output
-  ,                                       !- Maximum Curve Output
-  ,                                       !- Input Unit Type for X
-  ;                                       !- Output Unit Type
-
-OS:Curve:Cubic,
-  {4317b067-8406-4492-9759-9189465d2930}, !- Handle
-  Fan On Off Efficiency Curve,            !- Name
-  1,                                      !- Coefficient1 Constant
-  0,                                      !- Coefficient2 x
-  0,                                      !- Coefficient3 x**2
-  0,                                      !- Coefficient4 x**3
-  0,                                      !- Minimum Value of x
-  1;                                      !- Maximum Value of x
-
-OS:AirLoopHVAC:UnitarySystem,
-  {d7cc0261-f635-4a69-ab0a-45a8125b8c4c}, !- Handle
-  res fur gas unitary system,             !- Name
-  Load,                                   !- Control Type
-  {b3421c50-f1f8-4854-8aae-dd63e61e84ce}, !- Controlling Zone or Thermostat Location
-  None,                                   !- Dehumidification Control Type
-  {f7471282-9235-48f1-87e3-75daa98ebbfe}, !- Availability Schedule Name
-  {6f1b89f1-b9e1-4ee0-b121-1cf57bc0aca7}, !- Air Inlet Node Name
-  {dce1fbbb-5642-42a7-b28c-62afd1a7cdf5}, !- Air Outlet Node Name
-  {8c1f7c66-eaaf-421b-ac56-2f33ccbd44f9}, !- Supply Fan Name
-  BlowThrough,                            !- Fan Placement
-  {7800a54d-f024-462f-bc8a-5d01c583c441}, !- Supply Air Fan Operating Mode Schedule Name
-  {916e3540-7e42-4a34-bd45-96b89fd1e9b7}, !- Heating Coil Name
-  1,                                      !- DX Heating Coil Sizing Ratio
-  ,                                       !- Cooling Coil Name
-  No,                                     !- Use DOAS DX Cooling Coil
-  2,                                      !- DOAS DX Cooling Coil Leaving Minimum Air Temperature {C}
-  SensibleOnlyLoadControl,                !- Latent Load Control
-  ,                                       !- Supplemental Heating Coil Name
-  ,                                       !- Supply Air Flow Rate Method During Cooling Operation
-  0,                                      !- Supply Air Flow Rate During Cooling Operation {m3/s}
-  ,                                       !- Supply Air Flow Rate Per Floor Area During Cooling Operation {m3/s-m2}
-  ,                                       !- Fraction of Autosized Design Cooling Supply Air Flow Rate
-  ,                                       !- Design Supply Air Flow Rate Per Unit of Capacity During Cooling Operation {m3/s-W}
-  ,                                       !- Supply Air Flow Rate Method During Heating Operation
-  autosize,                               !- Supply Air Flow Rate During Heating Operation {m3/s}
-  ,                                       !- Supply Air Flow Rate Per Floor Area during Heating Operation {m3/s-m2}
-  ,                                       !- Fraction of Autosized Design Heating Supply Air Flow Rate
-  ,                                       !- Design Supply Air Flow Rate Per Unit of Capacity During Heating Operation {m3/s-W}
-  ,                                       !- Supply Air Flow Rate Method When No Cooling or Heating is Required
-  0,                                      !- Supply Air Flow Rate When No Cooling or Heating is Required {m3/s}
-  ,                                       !- Supply Air Flow Rate Per Floor Area When No Cooling or Heating is Required {m3/s-m2}
-  ,                                       !- Fraction of Autosized Design Cooling Supply Air Flow Rate When No Cooling or Heating is Required
-  ,                                       !- Fraction of Autosized Design Heating Supply Air Flow Rate When No Cooling or Heating is Required
-  ,                                       !- Design Supply Air Flow Rate Per Unit of Capacity During Cooling Operation When No Cooling or Heating is Required {m3/s-W}
-  ,                                       !- Design Supply Air Flow Rate Per Unit of Capacity During Heating Operation When No Cooling or Heating is Required {m3/s-W}
-  48.8888888888889,                       !- Maximum Supply Air Temperature {C}
-  21,                                     !- Maximum Outdoor Dry-Bulb Temperature for Supplemental Heater Operation {C}
-  ,                                       !- Outdoor Dry-Bulb Temperature Sensor Node Name
-  2.5,                                    !- Maximum Cycling Rate {cycles/hr}
-  60,                                     !- Heat Pump Time Constant {s}
-  0.01,                                   !- Fraction of On-Cycle Power Use
-  60,                                     !- Heat Pump Fan Delay Time {s}
-  0,                                      !- Ancilliary On-Cycle Electric Power {W}
-  0;                                      !- Ancilliary Off-Cycle Electric Power {W}
-
-OS:Schedule:Constant,
-  {7800a54d-f024-462f-bc8a-5d01c583c441}, !- Handle
-  Always Off Discrete,                    !- Name
-  {2b85c75a-6fa5-4fad-beca-f5cf9001675b}, !- Schedule Type Limits Name
-  0;                                      !- Value
-
-OS:ScheduleTypeLimits,
-  {2b85c75a-6fa5-4fad-beca-f5cf9001675b}, !- Handle
-  OnOff 1,                                !- Name
-  0,                                      !- Lower Limit Value
-  1,                                      !- Upper Limit Value
-  Discrete,                               !- Numeric Type
-  Availability;                           !- Unit Type
-
-OS:AirLoopHVAC,
-  {51915dab-716e-4080-bdea-bb6c2d89078d}, !- Handle
-  res fur gas asys,                       !- Name
-  ,                                       !- Controller List Name
-  {f7471282-9235-48f1-87e3-75daa98ebbfe}, !- Availability Schedule
-  {9a61d401-7ae2-4ba0-9d96-3f8e105901e7}, !- Availability Manager List Name
-  AutoSize,                               !- Design Supply Air Flow Rate {m3/s}
-  ,                                       !- Branch List Name
-  ,                                       !- Connector List Name
-  {664dffdf-b015-4049-b4e4-f33e6d15d9ac}, !- Supply Side Inlet Node Name
-  {380ed170-c9ab-4bf7-b1c8-0203677b3324}, !- Demand Side Outlet Node Name
-  {5eaa4a61-3f77-4538-81b3-682d539ab514}, !- Demand Side Inlet Node A
-  {62df224e-eb81-492f-a454-38c2f8076048}, !- Supply Side Outlet Node A
-  ,                                       !- Demand Side Inlet Node B
-  ,                                       !- Supply Side Outlet Node B
-  ,                                       !- Return Air Bypass Flow Temperature Setpoint Schedule Name
-  {e699aa1a-d950-48c6-9d6e-e5fed9177484}, !- Demand Mixer Name
-  {02eeb945-c327-4b44-ae34-81d18faeac09}, !- Demand Splitter A Name
-  ,                                       !- Demand Splitter B Name
-  ;                                       !- Supply Splitter Name
-
-OS:Node,
-  {e9232653-916a-44f7-b0f0-d56b03d68d0e}, !- Handle
-  Node 3,                                 !- Name
-  {664dffdf-b015-4049-b4e4-f33e6d15d9ac}, !- Inlet Port
-  {6f1b89f1-b9e1-4ee0-b121-1cf57bc0aca7}; !- Outlet Port
-
-OS:Node,
-  {b5690304-0f52-4ce6-927a-cdd64df3d702}, !- Handle
-  Node 4,                                 !- Name
-  {dce1fbbb-5642-42a7-b28c-62afd1a7cdf5}, !- Inlet Port
-  {62df224e-eb81-492f-a454-38c2f8076048}; !- Outlet Port
-
-OS:Connection,
-  {664dffdf-b015-4049-b4e4-f33e6d15d9ac}, !- Handle
-  {33981610-8b0f-4130-ae1a-ba56b0c53f30}, !- Name
-  {51915dab-716e-4080-bdea-bb6c2d89078d}, !- Source Object
-  8,                                      !- Outlet Port
-  {e9232653-916a-44f7-b0f0-d56b03d68d0e}, !- Target Object
-  2;                                      !- Inlet Port
-
-OS:Connection,
-  {62df224e-eb81-492f-a454-38c2f8076048}, !- Handle
-  {6b2e4b40-6ff8-48ad-be59-090137c7a126}, !- Name
-  {b5690304-0f52-4ce6-927a-cdd64df3d702}, !- Source Object
-  3,                                      !- Outlet Port
-  {51915dab-716e-4080-bdea-bb6c2d89078d}, !- Target Object
-  11;                                     !- Inlet Port
-
-OS:Node,
-  {a9ec8557-3494-4627-8a4b-b8dff1f923ce}, !- Handle
-  Node 5,                                 !- Name
-  {5eaa4a61-3f77-4538-81b3-682d539ab514}, !- Inlet Port
-  {362cf1e7-6ca4-4a4c-87ec-c9c8cf4c99ec}; !- Outlet Port
-
-OS:Node,
-  {13d4b162-48c9-4916-997d-af2e70d686a2}, !- Handle
-  Node 6,                                 !- Name
-  {2ef1ff2c-f4bc-44aa-9c84-f994be5b1aa0}, !- Inlet Port
-  {380ed170-c9ab-4bf7-b1c8-0203677b3324}; !- Outlet Port
-
-OS:Node,
-  {238acd45-0e2f-4c58-b4a1-85d1725437e8}, !- Handle
-  Node 7,                                 !- Name
-  {86c0ec4b-e161-4353-88d3-2929f029b4b7}, !- Inlet Port
-  {55fec0d5-3a82-44a9-8191-0e68de9b1bc2}; !- Outlet Port
-
-OS:Connection,
-  {5eaa4a61-3f77-4538-81b3-682d539ab514}, !- Handle
-  {56e202c8-83ac-4f07-a399-49161c4f34d3}, !- Name
-  {51915dab-716e-4080-bdea-bb6c2d89078d}, !- Source Object
-  10,                                     !- Outlet Port
-  {a9ec8557-3494-4627-8a4b-b8dff1f923ce}, !- Target Object
-  2;                                      !- Inlet Port
-
-OS:Connection,
-  {380ed170-c9ab-4bf7-b1c8-0203677b3324}, !- Handle
-  {1c94246a-8e57-4d6e-82f1-340df2bc6a63}, !- Name
-  {13d4b162-48c9-4916-997d-af2e70d686a2}, !- Source Object
-  3,                                      !- Outlet Port
-  {51915dab-716e-4080-bdea-bb6c2d89078d}, !- Target Object
-  9;                                      !- Inlet Port
-
-OS:AirLoopHVAC:ZoneSplitter,
-  {02eeb945-c327-4b44-ae34-81d18faeac09}, !- Handle
-  res fur gas zone splitter,              !- Name
-  {362cf1e7-6ca4-4a4c-87ec-c9c8cf4c99ec}, !- Inlet Node Name
-  {3ebed067-4ef0-45c7-bbfb-e1fd1b29875c}; !- Outlet Node Name 1
-
-OS:AirLoopHVAC:ZoneMixer,
-  {e699aa1a-d950-48c6-9d6e-e5fed9177484}, !- Handle
-  res fur gas zone mixer,                 !- Name
-  {2ef1ff2c-f4bc-44aa-9c84-f994be5b1aa0}, !- Outlet Node Name
-  {72a30cd6-aec2-44cc-8444-c2eb6d01f110}; !- Inlet Node Name 1
-
-OS:Connection,
-  {362cf1e7-6ca4-4a4c-87ec-c9c8cf4c99ec}, !- Handle
-  {555e4ac0-fdee-4475-a32a-ffc90cb2e88c}, !- Name
-  {a9ec8557-3494-4627-8a4b-b8dff1f923ce}, !- Source Object
-  3,                                      !- Outlet Port
-  {02eeb945-c327-4b44-ae34-81d18faeac09}, !- Target Object
-  2;                                      !- Inlet Port
-
-OS:Connection,
-  {2ef1ff2c-f4bc-44aa-9c84-f994be5b1aa0}, !- Handle
-  {19d9dae7-48c3-46ad-a616-bed7950925ac}, !- Name
-  {e699aa1a-d950-48c6-9d6e-e5fed9177484}, !- Source Object
-  2,                                      !- Outlet Port
-  {13d4b162-48c9-4916-997d-af2e70d686a2}, !- Target Object
-  2;                                      !- Inlet Port
-
-OS:Sizing:System,
-  {259b98ae-5631-4ee4-8917-a55797b79736}, !- Handle
-  {51915dab-716e-4080-bdea-bb6c2d89078d}, !- AirLoop Name
-  Sensible,                               !- Type of Load to Size On
-  Autosize,                               !- Design Outdoor Air Flow Rate {m3/s}
-  0.3,                                    !- Central Heating Maximum System Air Flow Ratio
-  7,                                      !- Preheat Design Temperature {C}
-  0.008,                                  !- Preheat Design Humidity Ratio {kg-H2O/kg-Air}
-  12.8,                                   !- Precool Design Temperature {C}
-  0.008,                                  !- Precool Design Humidity Ratio {kg-H2O/kg-Air}
-  12.8,                                   !- Central Cooling Design Supply Air Temperature {C}
-  16.7,                                   !- Central Heating Design Supply Air Temperature {C}
-  NonCoincident,                          !- Sizing Option
-  Yes,                                    !- 100% Outdoor Air in Cooling
-  Yes,                                    !- 100% Outdoor Air in Heating
-  0.0085,                                 !- Central Cooling Design Supply Air Humidity Ratio {kg-H2O/kg-Air}
-  0.008,                                  !- Central Heating Design Supply Air Humidity Ratio {kg-H2O/kg-Air}
-  DesignDay,                              !- Cooling Design Air Flow Method
-  0,                                      !- Cooling Design Air Flow Rate {m3/s}
-  DesignDay,                              !- Heating Design Air Flow Method
-  0,                                      !- Heating Design Air Flow Rate {m3/s}
-  ZoneSum,                                !- System Outdoor Air Method
-  1,                                      !- Zone Maximum Outdoor Air Fraction {dimensionless}
-  0.0099676501,                           !- Cooling Supply Air Flow Rate Per Floor Area {m3/s-m2}
-  1,                                      !- Cooling Fraction of Autosized Cooling Supply Air Flow Rate
-  3.9475456e-005,                         !- Cooling Supply Air Flow Rate Per Unit Cooling Capacity {m3/s-W}
-  0.0099676501,                           !- Heating Supply Air Flow Rate Per Floor Area {m3/s-m2}
-  1,                                      !- Heating Fraction of Autosized Heating Supply Air Flow Rate
-  1,                                      !- Heating Fraction of Autosized Cooling Supply Air Flow Rate
-  3.1588213e-005,                         !- Heating Supply Air Flow Rate Per Unit Heating Capacity {m3/s-W}
-  CoolingDesignCapacity,                  !- Cooling Design Capacity Method
-  autosize,                               !- Cooling Design Capacity {W}
-  234.7,                                  !- Cooling Design Capacity Per Floor Area {W/m2}
-  1,                                      !- Fraction of Autosized Cooling Design Capacity
-  HeatingDesignCapacity,                  !- Heating Design Capacity Method
-  autosize,                               !- Heating Design Capacity {W}
-  157,                                    !- Heating Design Capacity Per Floor Area {W/m2}
-  1,                                      !- Fraction of Autosized Heating Design Capacity
-  OnOff;                                  !- Central Cooling Capacity Control Method
-
-OS:AvailabilityManagerAssignmentList,
-  {9a61d401-7ae2-4ba0-9d96-3f8e105901e7}, !- Handle
-  Air Loop HVAC 1 AvailabilityManagerAssignmentList; !- Name
-
-OS:Connection,
-  {6f1b89f1-b9e1-4ee0-b121-1cf57bc0aca7}, !- Handle
-  {d3340cbe-470b-49c7-abed-bc1f1d309da0}, !- Name
-  {e9232653-916a-44f7-b0f0-d56b03d68d0e}, !- Source Object
-  3,                                      !- Outlet Port
-  {d7cc0261-f635-4a69-ab0a-45a8125b8c4c}, !- Target Object
-  6;                                      !- Inlet Port
-
-OS:Connection,
-  {dce1fbbb-5642-42a7-b28c-62afd1a7cdf5}, !- Handle
-  {6428f7f0-4053-4d7e-b1b8-fcb15d54cba4}, !- Name
-  {d7cc0261-f635-4a69-ab0a-45a8125b8c4c}, !- Source Object
-  7,                                      !- Outlet Port
-  {b5690304-0f52-4ce6-927a-cdd64df3d702}, !- Target Object
-  2;                                      !- Inlet Port
-
-OS:AirTerminal:SingleDuct:ConstantVolume:NoReheat,
-  {82245cf8-9672-4273-94a5-cd5249030123}, !- Handle
-  res fur gas living zone direct air,     !- Name
-  {f7471282-9235-48f1-87e3-75daa98ebbfe}, !- Availability Schedule Name
-  {e9c3f30d-fc87-4bcd-a988-256b3a6f3b35}, !- Air Inlet Node Name
-  {86c0ec4b-e161-4353-88d3-2929f029b4b7}, !- Air Outlet Node Name
-  AutoSize;                               !- Maximum Air Flow Rate {m3/s}
-
-OS:Node,
-  {a17519b5-7dae-4093-b6be-dbbe1eab4614}, !- Handle
-  Node 8,                                 !- Name
-  {9ef9d797-069b-47bc-9382-125c8a5225d9}, !- Inlet Port
-  {72a30cd6-aec2-44cc-8444-c2eb6d01f110}; !- Outlet Port
-
-OS:Connection,
-  {55fec0d5-3a82-44a9-8191-0e68de9b1bc2}, !- Handle
-  {7ee0f6e3-6dcf-4a69-84a0-6885c92d5a71}, !- Name
-  {238acd45-0e2f-4c58-b4a1-85d1725437e8}, !- Source Object
-  3,                                      !- Outlet Port
-  {8dca9ae3-0b83-4384-8816-4e97288526ec}, !- Target Object
-  3;                                      !- Inlet Port
-
-OS:Connection,
-  {9ef9d797-069b-47bc-9382-125c8a5225d9}, !- Handle
-  {b8b9cc92-9572-4fae-b75b-0a8b2305e02d}, !- Name
-  {9a973965-e5e5-4fc5-a539-1a1e55b0f339}, !- Source Object
-  3,                                      !- Outlet Port
-  {a17519b5-7dae-4093-b6be-dbbe1eab4614}, !- Target Object
-  2;                                      !- Inlet Port
-
-OS:Connection,
-  {72a30cd6-aec2-44cc-8444-c2eb6d01f110}, !- Handle
-  {d05e6e35-e6de-4b0b-bb63-82bf4464c197}, !- Name
-  {a17519b5-7dae-4093-b6be-dbbe1eab4614}, !- Source Object
-  3,                                      !- Outlet Port
-  {e699aa1a-d950-48c6-9d6e-e5fed9177484}, !- Target Object
-  3;                                      !- Inlet Port
-
-OS:Node,
-  {0513fbfe-71d1-428a-832f-37941219ef67}, !- Handle
-  Node 9,                                 !- Name
-  {3ebed067-4ef0-45c7-bbfb-e1fd1b29875c}, !- Inlet Port
-  {e9c3f30d-fc87-4bcd-a988-256b3a6f3b35}; !- Outlet Port
-
-OS:Connection,
-  {3ebed067-4ef0-45c7-bbfb-e1fd1b29875c}, !- Handle
-  {1f09b2f4-6768-4510-a13f-05e780bef990}, !- Name
-  {02eeb945-c327-4b44-ae34-81d18faeac09}, !- Source Object
-  3,                                      !- Outlet Port
-  {0513fbfe-71d1-428a-832f-37941219ef67}, !- Target Object
-  2;                                      !- Inlet Port
-
-OS:Connection,
-  {e9c3f30d-fc87-4bcd-a988-256b3a6f3b35}, !- Handle
-  {ecf74f35-4c25-4144-a18d-3155051b5696}, !- Name
-  {0513fbfe-71d1-428a-832f-37941219ef67}, !- Source Object
-  3,                                      !- Outlet Port
-  {82245cf8-9672-4273-94a5-cd5249030123}, !- Target Object
-  3;                                      !- Inlet Port
-
-OS:Connection,
-  {86c0ec4b-e161-4353-88d3-2929f029b4b7}, !- Handle
-  {1e034582-aa4c-4ddd-ae3c-c279d7988097}, !- Name
-  {82245cf8-9672-4273-94a5-cd5249030123}, !- Source Object
-  4,                                      !- Outlet Port
-  {238acd45-0e2f-4c58-b4a1-85d1725437e8}, !- Target Object
-  2;                                      !- Inlet Port
-
-OS:AdditionalProperties,
-  {7c18e651-8274-4159-a2bd-a27db7a326e9}, !- Handle
-  {d7cc0261-f635-4a69-ab0a-45a8125b8c4c}, !- Object Name
-  SizingInfoHVACFracHeatLoadServed,       !- Feature Name 1
-  Double,                                 !- Feature Data Type 1
-  1;                                      !- Feature Value 1
-
-OS:Curve:Biquadratic,
-  {364c7210-9616-4ad0-af59-dce6d8820786}, !- Handle
-  ConstantBiquadratic,                    !- Name
-  1,                                      !- Coefficient1 Constant
-  0,                                      !- Coefficient2 x
-  0,                                      !- Coefficient3 x**2
-  0,                                      !- Coefficient4 y
-  0,                                      !- Coefficient5 y**2
-  0,                                      !- Coefficient6 x*y
-  -100,                                   !- Minimum Value of x
-  100,                                    !- Maximum Value of x
-  -100,                                   !- Minimum Value of y
-  100;                                    !- Maximum Value of y
-
-OS:Curve:Biquadratic,
-  {3e09886f-a99f-4abf-9946-8b9834e2a69a}, !- Handle
-  Cool-Cap-fT1,                           !- Name
-  1.550902001,                            !- Coefficient1 Constant
-  -0.0750500892,                          !- Coefficient2 x
-  0.00309713544,                          !- Coefficient3 x**2
-  0.00240111,                             !- Coefficient4 y
-  -5.0544e-005,                           !- Coefficient5 y**2
-  -0.00042728148,                         !- Coefficient6 x*y
-  13.88,                                  !- Minimum Value of x
-  23.88,                                  !- Maximum Value of x
-  18.33,                                  !- Minimum Value of y
-  51.66;                                  !- Maximum Value of y
-
-OS:Curve:Biquadratic,
-  {47bc645c-e5eb-4812-99d9-2be42e2526b5}, !- Handle
-  Cool-EIR-fT1,                           !- Name
-  -0.304282997000001,                     !- Coefficient1 Constant
-  0.1180477062,                           !- Coefficient2 x
-  -0.00342466704,                         !- Coefficient3 x**2
-  -0.0062619138,                          !- Coefficient4 y
-  0.00069542712,                          !- Coefficient5 y**2
-  -0.00046997496,                         !- Coefficient6 x*y
-  13.88,                                  !- Minimum Value of x
-  23.88,                                  !- Maximum Value of x
-  18.33,                                  !- Minimum Value of y
-  51.66;                                  !- Maximum Value of y
-
-OS:Curve:Quadratic,
-  {82a41507-8cc2-4916-9f0c-e12b2efb7642}, !- Handle
-  Cool-PLF-fPLR1,                         !- Name
-  0.93,                                   !- Coefficient1 Constant
-  0.07,                                   !- Coefficient2 x
-  0,                                      !- Coefficient3 x**2
-  0,                                      !- Minimum Value of x
-  1,                                      !- Maximum Value of x
-  0.7,                                    !- Minimum Curve Output
-  1;                                      !- Maximum Curve Output
-
-OS:Curve:Quadratic,
-  {545a677a-4dcf-4570-bc59-37611780bd15}, !- Handle
-  Cool-Cap-fFF1,                          !- Name
-  0.718605468,                            !- Coefficient1 Constant
-  0.410099989,                            !- Coefficient2 x
-  -0.128705457,                           !- Coefficient3 x**2
-  0,                                      !- Minimum Value of x
-  2,                                      !- Maximum Value of x
-  0,                                      !- Minimum Curve Output
-  2;                                      !- Maximum Curve Output
-
-OS:Curve:Quadratic,
-  {73e6cfd7-40f0-4f7e-8353-f7f4ebf3bc60}, !- Handle
-  Cool-EIR-fFF1,                          !- Name
-  1.32299905,                             !- Coefficient1 Constant
-  -0.477711207,                           !- Coefficient2 x
-  0.154712157,                            !- Coefficient3 x**2
-  0,                                      !- Minimum Value of x
-  2,                                      !- Maximum Value of x
-  0,                                      !- Minimum Curve Output
-  2;                                      !- Maximum Curve Output
-
-OS:Coil:Cooling:DX:SingleSpeed,
-  {19ea83a6-eb4c-4ab6-baf4-e0affcab62f5}, !- Handle
-  res ac cooling coil,                    !- Name
-  {f7471282-9235-48f1-87e3-75daa98ebbfe}, !- Availability Schedule Name
-  autosize,                               !- Rated Total Cooling Capacity {W}
-  0.740402528813699,                      !- Rated Sensible Heat Ratio
-  3.9505446283126,                        !- Rated COP {W/W}
-  autosize,                               !- Rated Air Flow Rate {m3/s}
-  773.3912012006,                         !- Rated Evaporator Fan Power Per Volume Flow Rate {W/(m3/s)}
-  ,                                       !- Air Inlet Node Name
-  ,                                       !- Air Outlet Node Name
-  {3e09886f-a99f-4abf-9946-8b9834e2a69a}, !- Total Cooling Capacity Function of Temperature Curve Name
-  {545a677a-4dcf-4570-bc59-37611780bd15}, !- Total Cooling Capacity Function of Flow Fraction Curve Name
-  {47bc645c-e5eb-4812-99d9-2be42e2526b5}, !- Energy Input Ratio Function of Temperature Curve Name
-  {73e6cfd7-40f0-4f7e-8353-f7f4ebf3bc60}, !- Energy Input Ratio Function of Flow Fraction Curve Name
-  {82a41507-8cc2-4916-9f0c-e12b2efb7642}, !- Part Load Fraction Correlation Curve Name
-  1000,                                   !- Nominal Time for Condensate Removal to Begin {s}
-  1.5,                                    !- Ratio of Initial Moisture Evaporation Rate and Steady State Latent Capacity {dimensionless}
-  3,                                      !- Maximum Cycling Rate {cycles/hr}
-  45,                                     !- Latent Capacity Time Constant {s}
-  ,                                       !- Condenser Air Inlet Node Name
-  AirCooled,                              !- Condenser Type
-  0,                                      !- Evaporative Condenser Effectiveness {dimensionless}
-  Autosize,                               !- Evaporative Condenser Air Flow Rate {m3/s}
-  Autosize,                               !- Evaporative Condenser Pump Rated Power Consumption {W}
-  0,                                      !- Crankcase Heater Capacity {W}
-  12.7777777777778,                       !- Maximum Outdoor Dry-Bulb Temperature for Crankcase Heater Operation {C}
-  ,                                       !- Supply Water Storage Tank Name
-  ,                                       !- Condensate Collection Water Storage Tank Name
-  0,                                      !- Basin Heater Capacity {W/K}
-  10,                                     !- Basin Heater Setpoint Temperature {C}
-  ;                                       !- Basin Heater Operating Schedule Name
-
-OS:Fan:OnOff,
-  {027d0740-d112-4abc-a180-172c0e1591bc}, !- Handle
-  res ac clg supply fan,                  !- Name
-  {f7471282-9235-48f1-87e3-75daa98ebbfe}, !- Availability Schedule Name
-  0.75,                                   !- Fan Total Efficiency
-  794.580001233493,                       !- Pressure Rise {Pa}
-  autosize,                               !- Maximum Flow Rate {m3/s}
-  1,                                      !- Motor Efficiency
-  1,                                      !- Motor In Airstream Fraction
-  ,                                       !- Air Inlet Node Name
-  ,                                       !- Air Outlet Node Name
-  {9f60b6dc-70e4-4507-bfaa-0709f8e6baf3}, !- Fan Power Ratio Function of Speed Ratio Curve Name
-  {13a2ab82-32da-4e6a-a7b6-39ed1840c383}, !- Fan Efficiency Ratio Function of Speed Ratio Curve Name
-  res ac clg supply fan;                  !- End-Use Subcategory
-
-OS:Curve:Exponent,
-  {9f60b6dc-70e4-4507-bfaa-0709f8e6baf3}, !- Handle
-  Fan On Off Power Curve 1,               !- Name
-  1,                                      !- Coefficient1 Constant
-  0,                                      !- Coefficient2 Constant
-  0,                                      !- Coefficient3 Constant
-  0,                                      !- Minimum Value of x
-  1,                                      !- Maximum Value of x
-  ,                                       !- Minimum Curve Output
-  ,                                       !- Maximum Curve Output
-  ,                                       !- Input Unit Type for X
-  ;                                       !- Output Unit Type
-
-OS:Curve:Cubic,
-  {13a2ab82-32da-4e6a-a7b6-39ed1840c383}, !- Handle
-  Fan On Off Efficiency Curve 1,          !- Name
-  1,                                      !- Coefficient1 Constant
-  0,                                      !- Coefficient2 x
-  0,                                      !- Coefficient3 x**2
-  0,                                      !- Coefficient4 x**3
-  0,                                      !- Minimum Value of x
-  1;                                      !- Maximum Value of x
-
-OS:AirLoopHVAC:UnitarySystem,
-  {746c50bd-6d6c-423d-b68e-e27165fe5e64}, !- Handle
-  res ac unitary system,                  !- Name
-  Load,                                   !- Control Type
-  {b3421c50-f1f8-4854-8aae-dd63e61e84ce}, !- Controlling Zone or Thermostat Location
-  None,                                   !- Dehumidification Control Type
-  {f7471282-9235-48f1-87e3-75daa98ebbfe}, !- Availability Schedule Name
-  {42ae7bec-d6be-4478-9163-ce7fd1a88b2c}, !- Air Inlet Node Name
-  {ec3975d9-4bea-4cb1-95f7-ccb0549bd134}, !- Air Outlet Node Name
-  {027d0740-d112-4abc-a180-172c0e1591bc}, !- Supply Fan Name
-  BlowThrough,                            !- Fan Placement
-  {7800a54d-f024-462f-bc8a-5d01c583c441}, !- Supply Air Fan Operating Mode Schedule Name
-  ,                                       !- Heating Coil Name
-  1,                                      !- DX Heating Coil Sizing Ratio
-  {19ea83a6-eb4c-4ab6-baf4-e0affcab62f5}, !- Cooling Coil Name
-  No,                                     !- Use DOAS DX Cooling Coil
-  2,                                      !- DOAS DX Cooling Coil Leaving Minimum Air Temperature {C}
-  SensibleOnlyLoadControl,                !- Latent Load Control
-  ,                                       !- Supplemental Heating Coil Name
-  ,                                       !- Supply Air Flow Rate Method During Cooling Operation
-  autosize,                               !- Supply Air Flow Rate During Cooling Operation {m3/s}
-  ,                                       !- Supply Air Flow Rate Per Floor Area During Cooling Operation {m3/s-m2}
-  ,                                       !- Fraction of Autosized Design Cooling Supply Air Flow Rate
-  ,                                       !- Design Supply Air Flow Rate Per Unit of Capacity During Cooling Operation {m3/s-W}
-  ,                                       !- Supply Air Flow Rate Method During Heating Operation
-  0,                                      !- Supply Air Flow Rate During Heating Operation {m3/s}
-  ,                                       !- Supply Air Flow Rate Per Floor Area during Heating Operation {m3/s-m2}
-  ,                                       !- Fraction of Autosized Design Heating Supply Air Flow Rate
-  ,                                       !- Design Supply Air Flow Rate Per Unit of Capacity During Heating Operation {m3/s-W}
-  ,                                       !- Supply Air Flow Rate Method When No Cooling or Heating is Required
-  0,                                      !- Supply Air Flow Rate When No Cooling or Heating is Required {m3/s}
-  ,                                       !- Supply Air Flow Rate Per Floor Area When No Cooling or Heating is Required {m3/s-m2}
-  ,                                       !- Fraction of Autosized Design Cooling Supply Air Flow Rate When No Cooling or Heating is Required
-  ,                                       !- Fraction of Autosized Design Heating Supply Air Flow Rate When No Cooling or Heating is Required
-  ,                                       !- Design Supply Air Flow Rate Per Unit of Capacity During Cooling Operation When No Cooling or Heating is Required {m3/s-W}
-  ,                                       !- Design Supply Air Flow Rate Per Unit of Capacity During Heating Operation When No Cooling or Heating is Required {m3/s-W}
-  48.8888888888889,                       !- Maximum Supply Air Temperature {C}
-  21,                                     !- Maximum Outdoor Dry-Bulb Temperature for Supplemental Heater Operation {C}
-  ,                                       !- Outdoor Dry-Bulb Temperature Sensor Node Name
-  2.5,                                    !- Maximum Cycling Rate {cycles/hr}
-  60,                                     !- Heat Pump Time Constant {s}
-  0.01,                                   !- Fraction of On-Cycle Power Use
-  60,                                     !- Heat Pump Fan Delay Time {s}
-  0,                                      !- Ancilliary On-Cycle Electric Power {W}
-  0;                                      !- Ancilliary Off-Cycle Electric Power {W}
-
-OS:AirLoopHVAC,
-  {bd2ac803-d141-4823-a00d-e5572d0083f6}, !- Handle
-  res ac asys,                            !- Name
-  ,                                       !- Controller List Name
-  {f7471282-9235-48f1-87e3-75daa98ebbfe}, !- Availability Schedule
-  {5874c530-725e-4591-b51f-7226643b59f3}, !- Availability Manager List Name
-  AutoSize,                               !- Design Supply Air Flow Rate {m3/s}
-  ,                                       !- Branch List Name
-  ,                                       !- Connector List Name
-  {becb103c-d029-41b0-ad35-f4e9b7709642}, !- Supply Side Inlet Node Name
-  {1953d698-8330-4fbd-aac4-2ff681966a5d}, !- Demand Side Outlet Node Name
-  {7304f9d4-a376-42d7-ac80-2e34d3eadc0c}, !- Demand Side Inlet Node A
-  {36fbef6d-75ab-448a-9f6d-922114351a3d}, !- Supply Side Outlet Node A
-  ,                                       !- Demand Side Inlet Node B
-  ,                                       !- Supply Side Outlet Node B
-  ,                                       !- Return Air Bypass Flow Temperature Setpoint Schedule Name
-  {0341ee6f-9ecb-4ee7-80ba-c431fd54faf1}, !- Demand Mixer Name
-  {137d70a4-0ae2-4c79-bef5-db5b10587283}, !- Demand Splitter A Name
-  ,                                       !- Demand Splitter B Name
-  ;                                       !- Supply Splitter Name
-
-OS:Node,
-  {d72908d4-1505-4e0f-86ea-ecaf8b3af255}, !- Handle
-  Node 10,                                !- Name
-  {becb103c-d029-41b0-ad35-f4e9b7709642}, !- Inlet Port
-  {42ae7bec-d6be-4478-9163-ce7fd1a88b2c}; !- Outlet Port
-
-OS:Node,
-  {8ad1aa25-50ec-49d9-9746-bcff4fce777b}, !- Handle
-  Node 11,                                !- Name
-  {ec3975d9-4bea-4cb1-95f7-ccb0549bd134}, !- Inlet Port
-  {36fbef6d-75ab-448a-9f6d-922114351a3d}; !- Outlet Port
-
-OS:Connection,
-  {becb103c-d029-41b0-ad35-f4e9b7709642}, !- Handle
-  {2dc7f10a-d529-4de3-91c3-58cb25420868}, !- Name
-  {bd2ac803-d141-4823-a00d-e5572d0083f6}, !- Source Object
-  8,                                      !- Outlet Port
-  {d72908d4-1505-4e0f-86ea-ecaf8b3af255}, !- Target Object
-  2;                                      !- Inlet Port
-
-OS:Connection,
-  {36fbef6d-75ab-448a-9f6d-922114351a3d}, !- Handle
-  {a390b613-89be-4784-8ad9-890914622144}, !- Name
-  {8ad1aa25-50ec-49d9-9746-bcff4fce777b}, !- Source Object
-  3,                                      !- Outlet Port
-  {bd2ac803-d141-4823-a00d-e5572d0083f6}, !- Target Object
-  11;                                     !- Inlet Port
-
-OS:Node,
-  {bcb04ec8-2663-4d2f-b7ee-3940829332a3}, !- Handle
-  Node 12,                                !- Name
-  {7304f9d4-a376-42d7-ac80-2e34d3eadc0c}, !- Inlet Port
-  {11de350d-51cb-4399-80cc-1feabdefe0df}; !- Outlet Port
-
-OS:Node,
-  {7f4da171-6098-42f5-af56-ddbfdb02f61a}, !- Handle
-  Node 13,                                !- Name
-  {35d1e0f7-f5db-4b55-bfae-9c8865000cd8}, !- Inlet Port
-  {1953d698-8330-4fbd-aac4-2ff681966a5d}; !- Outlet Port
-
-OS:Node,
-  {c31c1232-d2be-4706-a1ae-c4201587c91f}, !- Handle
-  Node 14,                                !- Name
-  {2d8c91ec-4819-4763-94a0-aa3dda51e335}, !- Inlet Port
-  {984ffc27-01a0-4630-b270-e26bb27ef76d}; !- Outlet Port
-
-OS:Connection,
-  {7304f9d4-a376-42d7-ac80-2e34d3eadc0c}, !- Handle
-  {6c58adf5-aa6b-47fe-bff1-89039b9c896f}, !- Name
-  {bd2ac803-d141-4823-a00d-e5572d0083f6}, !- Source Object
-  10,                                     !- Outlet Port
-  {bcb04ec8-2663-4d2f-b7ee-3940829332a3}, !- Target Object
-  2;                                      !- Inlet Port
-
-OS:Connection,
-  {1953d698-8330-4fbd-aac4-2ff681966a5d}, !- Handle
-  {2b663852-56b3-4308-a836-e4d591b641e9}, !- Name
-  {7f4da171-6098-42f5-af56-ddbfdb02f61a}, !- Source Object
-  3,                                      !- Outlet Port
-  {bd2ac803-d141-4823-a00d-e5572d0083f6}, !- Target Object
-  9;                                      !- Inlet Port
-
-OS:AirLoopHVAC:ZoneSplitter,
-  {137d70a4-0ae2-4c79-bef5-db5b10587283}, !- Handle
-  res ac zone splitter,                   !- Name
-  {11de350d-51cb-4399-80cc-1feabdefe0df}, !- Inlet Node Name
-  {16277c97-442e-473a-99aa-ceacc42d5da2}; !- Outlet Node Name 1
-
-OS:AirLoopHVAC:ZoneMixer,
-  {0341ee6f-9ecb-4ee7-80ba-c431fd54faf1}, !- Handle
-  res ac zone mixer,                      !- Name
-  {35d1e0f7-f5db-4b55-bfae-9c8865000cd8}, !- Outlet Node Name
-  {f01254a8-8d2d-412f-9267-3bfbdbc430be}; !- Inlet Node Name 1
-
-OS:Connection,
-  {11de350d-51cb-4399-80cc-1feabdefe0df}, !- Handle
-  {7fbfa182-5c3e-484b-9be4-b46b63e833a7}, !- Name
-  {bcb04ec8-2663-4d2f-b7ee-3940829332a3}, !- Source Object
-  3,                                      !- Outlet Port
-  {137d70a4-0ae2-4c79-bef5-db5b10587283}, !- Target Object
-  2;                                      !- Inlet Port
-
-OS:Connection,
-  {35d1e0f7-f5db-4b55-bfae-9c8865000cd8}, !- Handle
-  {224932dd-f673-474b-84ce-7163798768af}, !- Name
-  {0341ee6f-9ecb-4ee7-80ba-c431fd54faf1}, !- Source Object
-  2,                                      !- Outlet Port
-  {7f4da171-6098-42f5-af56-ddbfdb02f61a}, !- Target Object
-  2;                                      !- Inlet Port
-
-OS:Sizing:System,
-  {a15c75eb-a040-4662-8e41-f7e13aa3a55b}, !- Handle
-  {bd2ac803-d141-4823-a00d-e5572d0083f6}, !- AirLoop Name
-  Sensible,                               !- Type of Load to Size On
-  Autosize,                               !- Design Outdoor Air Flow Rate {m3/s}
-  0.3,                                    !- Central Heating Maximum System Air Flow Ratio
-  7,                                      !- Preheat Design Temperature {C}
-  0.008,                                  !- Preheat Design Humidity Ratio {kg-H2O/kg-Air}
-  12.8,                                   !- Precool Design Temperature {C}
-  0.008,                                  !- Precool Design Humidity Ratio {kg-H2O/kg-Air}
-  12.8,                                   !- Central Cooling Design Supply Air Temperature {C}
-  16.7,                                   !- Central Heating Design Supply Air Temperature {C}
-  NonCoincident,                          !- Sizing Option
-  Yes,                                    !- 100% Outdoor Air in Cooling
-  Yes,                                    !- 100% Outdoor Air in Heating
-  0.0085,                                 !- Central Cooling Design Supply Air Humidity Ratio {kg-H2O/kg-Air}
-  0.008,                                  !- Central Heating Design Supply Air Humidity Ratio {kg-H2O/kg-Air}
-  DesignDay,                              !- Cooling Design Air Flow Method
-  0,                                      !- Cooling Design Air Flow Rate {m3/s}
-  DesignDay,                              !- Heating Design Air Flow Method
-  0,                                      !- Heating Design Air Flow Rate {m3/s}
-  ZoneSum,                                !- System Outdoor Air Method
-  1,                                      !- Zone Maximum Outdoor Air Fraction {dimensionless}
-  0.0099676501,                           !- Cooling Supply Air Flow Rate Per Floor Area {m3/s-m2}
-  1,                                      !- Cooling Fraction of Autosized Cooling Supply Air Flow Rate
-  3.9475456e-005,                         !- Cooling Supply Air Flow Rate Per Unit Cooling Capacity {m3/s-W}
-  0.0099676501,                           !- Heating Supply Air Flow Rate Per Floor Area {m3/s-m2}
-  1,                                      !- Heating Fraction of Autosized Heating Supply Air Flow Rate
-  1,                                      !- Heating Fraction of Autosized Cooling Supply Air Flow Rate
-  3.1588213e-005,                         !- Heating Supply Air Flow Rate Per Unit Heating Capacity {m3/s-W}
-  CoolingDesignCapacity,                  !- Cooling Design Capacity Method
-  autosize,                               !- Cooling Design Capacity {W}
-  234.7,                                  !- Cooling Design Capacity Per Floor Area {W/m2}
-  1,                                      !- Fraction of Autosized Cooling Design Capacity
-  HeatingDesignCapacity,                  !- Heating Design Capacity Method
-  autosize,                               !- Heating Design Capacity {W}
-  157,                                    !- Heating Design Capacity Per Floor Area {W/m2}
-  1,                                      !- Fraction of Autosized Heating Design Capacity
-  OnOff;                                  !- Central Cooling Capacity Control Method
-
-OS:AvailabilityManagerAssignmentList,
-  {5874c530-725e-4591-b51f-7226643b59f3}, !- Handle
-  Air Loop HVAC 1 AvailabilityManagerAssignmentList 1; !- Name
-
-OS:Connection,
-  {42ae7bec-d6be-4478-9163-ce7fd1a88b2c}, !- Handle
-  {7c8ad139-549c-4fab-9312-39324ffca2b4}, !- Name
-  {d72908d4-1505-4e0f-86ea-ecaf8b3af255}, !- Source Object
-  3,                                      !- Outlet Port
-  {746c50bd-6d6c-423d-b68e-e27165fe5e64}, !- Target Object
-  6;                                      !- Inlet Port
-
-OS:Connection,
-  {ec3975d9-4bea-4cb1-95f7-ccb0549bd134}, !- Handle
-  {87503ec4-24b8-4b41-ad18-160d989e7099}, !- Name
-  {746c50bd-6d6c-423d-b68e-e27165fe5e64}, !- Source Object
-  7,                                      !- Outlet Port
-  {8ad1aa25-50ec-49d9-9746-bcff4fce777b}, !- Target Object
-  2;                                      !- Inlet Port
-
-OS:AirTerminal:SingleDuct:ConstantVolume:NoReheat,
-  {0ebb84b3-12bf-4d9b-88d2-bb0ba8b7feb9}, !- Handle
-  res ac living zone direct air,          !- Name
-  {f7471282-9235-48f1-87e3-75daa98ebbfe}, !- Availability Schedule Name
-  {056d4688-9df2-422c-b895-8d60161b0c65}, !- Air Inlet Node Name
-  {2d8c91ec-4819-4763-94a0-aa3dda51e335}, !- Air Outlet Node Name
-  AutoSize;                               !- Maximum Air Flow Rate {m3/s}
-
-OS:Node,
-  {58dcc3e4-8d33-4fbf-8866-9f093c1ad22f}, !- Handle
-  Node 15,                                !- Name
-  {00597f93-11df-4036-9486-f5e4658cc486}, !- Inlet Port
-  {f01254a8-8d2d-412f-9267-3bfbdbc430be}; !- Outlet Port
-
-OS:Connection,
-  {984ffc27-01a0-4630-b270-e26bb27ef76d}, !- Handle
-  {c68a2353-69b4-4a00-b319-105b440a2834}, !- Name
-  {c31c1232-d2be-4706-a1ae-c4201587c91f}, !- Source Object
-  3,                                      !- Outlet Port
-  {8dca9ae3-0b83-4384-8816-4e97288526ec}, !- Target Object
-  4;                                      !- Inlet Port
-
-OS:Connection,
-  {00597f93-11df-4036-9486-f5e4658cc486}, !- Handle
-  {d4363eb2-9ae4-431a-9e0a-c3c426d8254c}, !- Name
-  {9a973965-e5e5-4fc5-a539-1a1e55b0f339}, !- Source Object
-  4,                                      !- Outlet Port
-  {58dcc3e4-8d33-4fbf-8866-9f093c1ad22f}, !- Target Object
-  2;                                      !- Inlet Port
-
-OS:Connection,
-  {f01254a8-8d2d-412f-9267-3bfbdbc430be}, !- Handle
-  {0373e9ba-546f-4d70-94f8-5e1eee697220}, !- Name
-  {58dcc3e4-8d33-4fbf-8866-9f093c1ad22f}, !- Source Object
-  3,                                      !- Outlet Port
-  {0341ee6f-9ecb-4ee7-80ba-c431fd54faf1}, !- Target Object
-  3;                                      !- Inlet Port
-
-OS:Node,
-  {79ae5f5f-5165-4646-a8fe-eaa0892647e5}, !- Handle
-  Node 16,                                !- Name
-  {16277c97-442e-473a-99aa-ceacc42d5da2}, !- Inlet Port
-  {056d4688-9df2-422c-b895-8d60161b0c65}; !- Outlet Port
-
-OS:Connection,
-  {16277c97-442e-473a-99aa-ceacc42d5da2}, !- Handle
-  {089c8f67-88cd-4472-8cd7-89fe84963000}, !- Name
-  {137d70a4-0ae2-4c79-bef5-db5b10587283}, !- Source Object
-  3,                                      !- Outlet Port
-  {79ae5f5f-5165-4646-a8fe-eaa0892647e5}, !- Target Object
-  2;                                      !- Inlet Port
-
-OS:Connection,
-  {056d4688-9df2-422c-b895-8d60161b0c65}, !- Handle
-  {dbc39ed4-d6d9-40ea-a8cb-3e44406056ff}, !- Name
-  {79ae5f5f-5165-4646-a8fe-eaa0892647e5}, !- Source Object
-  3,                                      !- Outlet Port
-  {0ebb84b3-12bf-4d9b-88d2-bb0ba8b7feb9}, !- Target Object
-  3;                                      !- Inlet Port
-
-OS:Connection,
-  {2d8c91ec-4819-4763-94a0-aa3dda51e335}, !- Handle
-  {ad13eb6f-5dcf-4360-9e3b-6fd588bd73a0}, !- Name
-  {0ebb84b3-12bf-4d9b-88d2-bb0ba8b7feb9}, !- Source Object
-  4,                                      !- Outlet Port
-  {c31c1232-d2be-4706-a1ae-c4201587c91f}, !- Target Object
-  2;                                      !- Inlet Port
-
-OS:AdditionalProperties,
-  {efe137c2-a9f1-43bc-9fe0-802dd579992d}, !- Handle
-  {746c50bd-6d6c-423d-b68e-e27165fe5e64}, !- Object Name
-  SizingInfoHVACCapacityDerateFactorEER,  !- Feature Name 1
-  String,                                 !- Feature Data Type 1
-  1.0&#441.0&#441.0&#441.0&#441.0,        !- Feature Value 1
-  SizingInfoHVACRatedCFMperTonCooling,    !- Feature Name 2
-  String,                                 !- Feature Data Type 2
-  386.1,                                  !- Feature Value 2
-  SizingInfoHVACFracCoolLoadServed,       !- Feature Name 3
-  Double,                                 !- Feature Data Type 3
-  1;                                      !- Feature Value 3
-
-OS:Schedule:Ruleset,
-  {b94c116a-5ec2-477d-a4f9-ce39e95b9c89}, !- Handle
-  res heating season,                     !- Name
-  {95209cd8-95f6-4d44-8c45-98c916648e2f}, !- Schedule Type Limits Name
-  {7cef8145-a894-4517-9d23-91ddb10a6c71}; !- Default Day Schedule Name
-
-OS:Schedule:Day,
-  {7cef8145-a894-4517-9d23-91ddb10a6c71}, !- Handle
-  Schedule Day 4,                         !- Name
-  {95209cd8-95f6-4d44-8c45-98c916648e2f}, !- Schedule Type Limits Name
-=======
 OS:Schedule:Day,
   {b04a5e60-aede-44b9-9e4b-8b4ee1a35869}, !- Handle
   Schedule Day 1,                         !- Name
   ,                                       !- Schedule Type Limits Name
->>>>>>> 30cb9182
   ,                                       !- Interpolate to Timestep
   24,                                     !- Hour 1
   0,                                      !- Minute 1
   0;                                      !- Value Until Time 1
 
-<<<<<<< HEAD
-OS:Schedule:Rule,
-  {ec732983-ce51-489b-9fa4-b63ecc81e9db}, !- Handle
-  res heating season allday rule1,        !- Name
-  {b94c116a-5ec2-477d-a4f9-ce39e95b9c89}, !- Schedule Ruleset Name
-  11,                                     !- Rule Order
-  {0275cf46-b081-4385-825d-21f3e2bbd750}, !- Day Schedule Name
-  Yes,                                    !- Apply Sunday
-  Yes,                                    !- Apply Monday
-  Yes,                                    !- Apply Tuesday
-  Yes,                                    !- Apply Wednesday
-  Yes,                                    !- Apply Thursday
-  Yes,                                    !- Apply Friday
-  Yes,                                    !- Apply Saturday
-  ,                                       !- Apply Holiday
-  DateRange,                              !- Date Specification Type
-  1,                                      !- Start Month
-  1,                                      !- Start Day
-  1,                                      !- End Month
-  31;                                     !- End Day
-
-OS:Schedule:Day,
-  {0275cf46-b081-4385-825d-21f3e2bbd750}, !- Handle
-  res heating season allday1,             !- Name
-  {95209cd8-95f6-4d44-8c45-98c916648e2f}, !- Schedule Type Limits Name
-=======
 OS:Schedule:Day,
   {77903ee4-4bcc-4128-96f2-f3b8cf5835d4}, !- Handle
   Schedule Day 2,                         !- Name
   ,                                       !- Schedule Type Limits Name
->>>>>>> 30cb9182
   ,                                       !- Interpolate to Timestep
   24,                                     !- Hour 1
   0,                                      !- Minute 1
   1;                                      !- Value Until Time 1
-<<<<<<< HEAD
-
-OS:Schedule:Rule,
-  {e35bcc96-963b-40e0-ad8a-e9c34bb393fd}, !- Handle
-  res heating season allday rule2,        !- Name
-  {b94c116a-5ec2-477d-a4f9-ce39e95b9c89}, !- Schedule Ruleset Name
-  10,                                     !- Rule Order
-  {d07e3fa4-9ec2-4029-a181-b79166725fb3}, !- Day Schedule Name
-  Yes,                                    !- Apply Sunday
-  Yes,                                    !- Apply Monday
-  Yes,                                    !- Apply Tuesday
-  Yes,                                    !- Apply Wednesday
-  Yes,                                    !- Apply Thursday
-  Yes,                                    !- Apply Friday
-  Yes,                                    !- Apply Saturday
-  ,                                       !- Apply Holiday
-  DateRange,                              !- Date Specification Type
-  2,                                      !- Start Month
-  1,                                      !- Start Day
-  2,                                      !- End Month
-  28;                                     !- End Day
-
-OS:Schedule:Day,
-  {d07e3fa4-9ec2-4029-a181-b79166725fb3}, !- Handle
-  res heating season allday2,             !- Name
-  {95209cd8-95f6-4d44-8c45-98c916648e2f}, !- Schedule Type Limits Name
-  ,                                       !- Interpolate to Timestep
-  24,                                     !- Hour 1
-  0,                                      !- Minute 1
-  1;                                      !- Value Until Time 1
-
-OS:Schedule:Rule,
-  {6902c962-c0ac-4038-9e19-190fc6a3b1cc}, !- Handle
-  res heating season allday rule3,        !- Name
-  {b94c116a-5ec2-477d-a4f9-ce39e95b9c89}, !- Schedule Ruleset Name
-  9,                                      !- Rule Order
-  {bbf3b68f-5018-466b-bf42-4487de0f48c1}, !- Day Schedule Name
-  Yes,                                    !- Apply Sunday
-  Yes,                                    !- Apply Monday
-  Yes,                                    !- Apply Tuesday
-  Yes,                                    !- Apply Wednesday
-  Yes,                                    !- Apply Thursday
-  Yes,                                    !- Apply Friday
-  Yes,                                    !- Apply Saturday
-  ,                                       !- Apply Holiday
-  DateRange,                              !- Date Specification Type
-  3,                                      !- Start Month
-  1,                                      !- Start Day
-  3,                                      !- End Month
-  31;                                     !- End Day
-
-OS:Schedule:Day,
-  {bbf3b68f-5018-466b-bf42-4487de0f48c1}, !- Handle
-  res heating season allday3,             !- Name
-  {95209cd8-95f6-4d44-8c45-98c916648e2f}, !- Schedule Type Limits Name
-  ,                                       !- Interpolate to Timestep
-  24,                                     !- Hour 1
-  0,                                      !- Minute 1
-  1;                                      !- Value Until Time 1
-
-OS:Schedule:Rule,
-  {d8402c6d-0ab6-4af5-8967-3f1e38f1754b}, !- Handle
-  res heating season allday rule4,        !- Name
-  {b94c116a-5ec2-477d-a4f9-ce39e95b9c89}, !- Schedule Ruleset Name
-  8,                                      !- Rule Order
-  {15c543c9-548c-46a9-83b6-f537a85cb527}, !- Day Schedule Name
-  Yes,                                    !- Apply Sunday
-  Yes,                                    !- Apply Monday
-  Yes,                                    !- Apply Tuesday
-  Yes,                                    !- Apply Wednesday
-  Yes,                                    !- Apply Thursday
-  Yes,                                    !- Apply Friday
-  Yes,                                    !- Apply Saturday
-  ,                                       !- Apply Holiday
-  DateRange,                              !- Date Specification Type
-  4,                                      !- Start Month
-  1,                                      !- Start Day
-  4,                                      !- End Month
-  30;                                     !- End Day
-
-OS:Schedule:Day,
-  {15c543c9-548c-46a9-83b6-f537a85cb527}, !- Handle
-  res heating season allday4,             !- Name
-  {95209cd8-95f6-4d44-8c45-98c916648e2f}, !- Schedule Type Limits Name
-  ,                                       !- Interpolate to Timestep
-  24,                                     !- Hour 1
-  0,                                      !- Minute 1
-  1;                                      !- Value Until Time 1
-
-OS:Schedule:Rule,
-  {89916bd6-fcd4-4c2c-beb2-82d4e31fb9c7}, !- Handle
-  res heating season allday rule5,        !- Name
-  {b94c116a-5ec2-477d-a4f9-ce39e95b9c89}, !- Schedule Ruleset Name
-  7,                                      !- Rule Order
-  {254f5c1b-c497-47b2-ba2b-5a1356ac40c9}, !- Day Schedule Name
-  Yes,                                    !- Apply Sunday
-  Yes,                                    !- Apply Monday
-  Yes,                                    !- Apply Tuesday
-  Yes,                                    !- Apply Wednesday
-  Yes,                                    !- Apply Thursday
-  Yes,                                    !- Apply Friday
-  Yes,                                    !- Apply Saturday
-  ,                                       !- Apply Holiday
-  DateRange,                              !- Date Specification Type
-  5,                                      !- Start Month
-  1,                                      !- Start Day
-  5,                                      !- End Month
-  31;                                     !- End Day
-
-OS:Schedule:Day,
-  {254f5c1b-c497-47b2-ba2b-5a1356ac40c9}, !- Handle
-  res heating season allday5,             !- Name
-  {95209cd8-95f6-4d44-8c45-98c916648e2f}, !- Schedule Type Limits Name
-  ,                                       !- Interpolate to Timestep
-  24,                                     !- Hour 1
-  0,                                      !- Minute 1
-  1;                                      !- Value Until Time 1
-
-OS:Schedule:Rule,
-  {624b8631-82f5-4a33-981e-b5023299bd5a}, !- Handle
-  res heating season allday rule6,        !- Name
-  {b94c116a-5ec2-477d-a4f9-ce39e95b9c89}, !- Schedule Ruleset Name
-  6,                                      !- Rule Order
-  {d82802c8-9825-467e-a3f2-f51cced2521a}, !- Day Schedule Name
-  Yes,                                    !- Apply Sunday
-  Yes,                                    !- Apply Monday
-  Yes,                                    !- Apply Tuesday
-  Yes,                                    !- Apply Wednesday
-  Yes,                                    !- Apply Thursday
-  Yes,                                    !- Apply Friday
-  Yes,                                    !- Apply Saturday
-  ,                                       !- Apply Holiday
-  DateRange,                              !- Date Specification Type
-  6,                                      !- Start Month
-  1,                                      !- Start Day
-  6,                                      !- End Month
-  30;                                     !- End Day
-
-OS:Schedule:Day,
-  {d82802c8-9825-467e-a3f2-f51cced2521a}, !- Handle
-  res heating season allday6,             !- Name
-  {95209cd8-95f6-4d44-8c45-98c916648e2f}, !- Schedule Type Limits Name
-  ,                                       !- Interpolate to Timestep
-  24,                                     !- Hour 1
-  0,                                      !- Minute 1
-  1;                                      !- Value Until Time 1
-
-OS:Schedule:Rule,
-  {e2048389-c58f-4f59-b988-a3b6a610584c}, !- Handle
-  res heating season allday rule7,        !- Name
-  {b94c116a-5ec2-477d-a4f9-ce39e95b9c89}, !- Schedule Ruleset Name
-  5,                                      !- Rule Order
-  {5783b1ae-c12d-45f7-b86f-ff909673cc6a}, !- Day Schedule Name
-  Yes,                                    !- Apply Sunday
-  Yes,                                    !- Apply Monday
-  Yes,                                    !- Apply Tuesday
-  Yes,                                    !- Apply Wednesday
-  Yes,                                    !- Apply Thursday
-  Yes,                                    !- Apply Friday
-  Yes,                                    !- Apply Saturday
-  ,                                       !- Apply Holiday
-  DateRange,                              !- Date Specification Type
-  7,                                      !- Start Month
-  1,                                      !- Start Day
-  7,                                      !- End Month
-  31;                                     !- End Day
-
-OS:Schedule:Day,
-  {5783b1ae-c12d-45f7-b86f-ff909673cc6a}, !- Handle
-  res heating season allday7,             !- Name
-  {95209cd8-95f6-4d44-8c45-98c916648e2f}, !- Schedule Type Limits Name
-  ,                                       !- Interpolate to Timestep
-  24,                                     !- Hour 1
-  0,                                      !- Minute 1
-  1;                                      !- Value Until Time 1
-
-OS:Schedule:Rule,
-  {36f27017-9e9b-43df-b982-345d496c9c26}, !- Handle
-  res heating season allday rule8,        !- Name
-  {b94c116a-5ec2-477d-a4f9-ce39e95b9c89}, !- Schedule Ruleset Name
-  4,                                      !- Rule Order
-  {0df66237-0e8f-48f1-93f3-87e7d344a131}, !- Day Schedule Name
-  Yes,                                    !- Apply Sunday
-  Yes,                                    !- Apply Monday
-  Yes,                                    !- Apply Tuesday
-  Yes,                                    !- Apply Wednesday
-  Yes,                                    !- Apply Thursday
-  Yes,                                    !- Apply Friday
-  Yes,                                    !- Apply Saturday
-  ,                                       !- Apply Holiday
-  DateRange,                              !- Date Specification Type
-  8,                                      !- Start Month
-  1,                                      !- Start Day
-  8,                                      !- End Month
-  31;                                     !- End Day
-
-OS:Schedule:Day,
-  {0df66237-0e8f-48f1-93f3-87e7d344a131}, !- Handle
-  res heating season allday8,             !- Name
-  {95209cd8-95f6-4d44-8c45-98c916648e2f}, !- Schedule Type Limits Name
-  ,                                       !- Interpolate to Timestep
-  24,                                     !- Hour 1
-  0,                                      !- Minute 1
-  1;                                      !- Value Until Time 1
-
-OS:Schedule:Rule,
-  {5f61f98d-b085-4124-9572-933cad25b8df}, !- Handle
-  res heating season allday rule9,        !- Name
-  {b94c116a-5ec2-477d-a4f9-ce39e95b9c89}, !- Schedule Ruleset Name
-  3,                                      !- Rule Order
-  {70713e48-00ef-4a05-a0d7-6164777ee8af}, !- Day Schedule Name
-  Yes,                                    !- Apply Sunday
-  Yes,                                    !- Apply Monday
-  Yes,                                    !- Apply Tuesday
-  Yes,                                    !- Apply Wednesday
-  Yes,                                    !- Apply Thursday
-  Yes,                                    !- Apply Friday
-  Yes,                                    !- Apply Saturday
-  ,                                       !- Apply Holiday
-  DateRange,                              !- Date Specification Type
-  9,                                      !- Start Month
-  1,                                      !- Start Day
-  9,                                      !- End Month
-  30;                                     !- End Day
-
-OS:Schedule:Day,
-  {70713e48-00ef-4a05-a0d7-6164777ee8af}, !- Handle
-  res heating season allday9,             !- Name
-  {95209cd8-95f6-4d44-8c45-98c916648e2f}, !- Schedule Type Limits Name
-  ,                                       !- Interpolate to Timestep
-  24,                                     !- Hour 1
-  0,                                      !- Minute 1
-  1;                                      !- Value Until Time 1
-
-OS:Schedule:Rule,
-  {08fe7992-c4a4-4802-960e-1dbfe2aec35a}, !- Handle
-  res heating season allday rule10,       !- Name
-  {b94c116a-5ec2-477d-a4f9-ce39e95b9c89}, !- Schedule Ruleset Name
-  2,                                      !- Rule Order
-  {a0c9faa9-26de-4be9-913f-d83cdfde815d}, !- Day Schedule Name
-  Yes,                                    !- Apply Sunday
-  Yes,                                    !- Apply Monday
-  Yes,                                    !- Apply Tuesday
-  Yes,                                    !- Apply Wednesday
-  Yes,                                    !- Apply Thursday
-  Yes,                                    !- Apply Friday
-  Yes,                                    !- Apply Saturday
-  ,                                       !- Apply Holiday
-  DateRange,                              !- Date Specification Type
-  10,                                     !- Start Month
-  1,                                      !- Start Day
-  10,                                     !- End Month
-  31;                                     !- End Day
-
-OS:Schedule:Day,
-  {a0c9faa9-26de-4be9-913f-d83cdfde815d}, !- Handle
-  res heating season allday10,            !- Name
-  {95209cd8-95f6-4d44-8c45-98c916648e2f}, !- Schedule Type Limits Name
-  ,                                       !- Interpolate to Timestep
-  24,                                     !- Hour 1
-  0,                                      !- Minute 1
-  1;                                      !- Value Until Time 1
-
-OS:Schedule:Rule,
-  {2cb4b97c-33ae-43c4-8630-15e44ff713da}, !- Handle
-  res heating season allday rule11,       !- Name
-  {b94c116a-5ec2-477d-a4f9-ce39e95b9c89}, !- Schedule Ruleset Name
-  1,                                      !- Rule Order
-  {18dd0bc0-aec8-48f5-90d2-08b9cbda1ecd}, !- Day Schedule Name
-  Yes,                                    !- Apply Sunday
-  Yes,                                    !- Apply Monday
-  Yes,                                    !- Apply Tuesday
-  Yes,                                    !- Apply Wednesday
-  Yes,                                    !- Apply Thursday
-  Yes,                                    !- Apply Friday
-  Yes,                                    !- Apply Saturday
-  ,                                       !- Apply Holiday
-  DateRange,                              !- Date Specification Type
-  11,                                     !- Start Month
-  1,                                      !- Start Day
-  11,                                     !- End Month
-  30;                                     !- End Day
-
-OS:Schedule:Day,
-  {18dd0bc0-aec8-48f5-90d2-08b9cbda1ecd}, !- Handle
-  res heating season allday11,            !- Name
-  {95209cd8-95f6-4d44-8c45-98c916648e2f}, !- Schedule Type Limits Name
-  ,                                       !- Interpolate to Timestep
-  24,                                     !- Hour 1
-  0,                                      !- Minute 1
-  1;                                      !- Value Until Time 1
-
-OS:Schedule:Rule,
-  {120baba8-c012-430b-a387-f107590ed5b7}, !- Handle
-  res heating season allday rule12,       !- Name
-  {b94c116a-5ec2-477d-a4f9-ce39e95b9c89}, !- Schedule Ruleset Name
-  0,                                      !- Rule Order
-  {5b0d6a24-d2fb-494e-a791-ec05ed99f56f}, !- Day Schedule Name
-  Yes,                                    !- Apply Sunday
-  Yes,                                    !- Apply Monday
-  Yes,                                    !- Apply Tuesday
-  Yes,                                    !- Apply Wednesday
-  Yes,                                    !- Apply Thursday
-  Yes,                                    !- Apply Friday
-  Yes,                                    !- Apply Saturday
-  ,                                       !- Apply Holiday
-  DateRange,                              !- Date Specification Type
-  12,                                     !- Start Month
-  1,                                      !- Start Day
-  12,                                     !- End Month
-  31;                                     !- End Day
-
-OS:Schedule:Day,
-  {5b0d6a24-d2fb-494e-a791-ec05ed99f56f}, !- Handle
-  res heating season allday12,            !- Name
-  {95209cd8-95f6-4d44-8c45-98c916648e2f}, !- Schedule Type Limits Name
-  ,                                       !- Interpolate to Timestep
-  24,                                     !- Hour 1
-  0,                                      !- Minute 1
-  0;                                      !- Value Until Time 1
-
-OS:Schedule:Ruleset,
-  {c80b9de1-9c54-4a2c-8c1f-0bf89ceb7e1a}, !- Handle
-  res heating setpoint,                   !- Name
-  {d19943d6-e53c-4c40-b6c5-b2ded72fb131}, !- Schedule Type Limits Name
-  {ce83530c-7160-45c1-a728-e6a72a8d2fdc}, !- Default Day Schedule Name
-  {986c916b-4ace-49e6-ab76-ef1d2105c6e4}, !- Summer Design Day Schedule Name
-  {d03c70ad-e589-4f05-be9e-e16aecffec39}; !- Winter Design Day Schedule Name
-
-OS:Schedule:Day,
-  {ce83530c-7160-45c1-a728-e6a72a8d2fdc}, !- Handle
-  Schedule Day 7,                         !- Name
-  {d19943d6-e53c-4c40-b6c5-b2ded72fb131}, !- Schedule Type Limits Name
-  ,                                       !- Interpolate to Timestep
-  24,                                     !- Hour 1
-  0,                                      !- Minute 1
-  0;                                      !- Value Until Time 1
-
-OS:Schedule:Rule,
-  {3c6ced09-15fc-460f-887b-f85db82a4858}, !- Handle
-  res heating setpoint weekday rule1,     !- Name
-  {c80b9de1-9c54-4a2c-8c1f-0bf89ceb7e1a}, !- Schedule Ruleset Name
-  22,                                     !- Rule Order
-  {7231203b-1425-4ef3-a23c-df3e8d5c80ed}, !- Day Schedule Name
-  ,                                       !- Apply Sunday
-  Yes,                                    !- Apply Monday
-  Yes,                                    !- Apply Tuesday
-  Yes,                                    !- Apply Wednesday
-  Yes,                                    !- Apply Thursday
-  Yes,                                    !- Apply Friday
-  ,                                       !- Apply Saturday
-  ,                                       !- Apply Holiday
-  DateRange,                              !- Date Specification Type
-  1,                                      !- Start Month
-  1,                                      !- Start Day
-  1,                                      !- End Month
-  31;                                     !- End Day
-
-OS:Schedule:Day,
-  {7231203b-1425-4ef3-a23c-df3e8d5c80ed}, !- Handle
-  res heating setpoint weekday1,          !- Name
-  {d19943d6-e53c-4c40-b6c5-b2ded72fb131}, !- Schedule Type Limits Name
-  ,                                       !- Interpolate to Timestep
-  24,                                     !- Hour 1
-  0,                                      !- Minute 1
-  23.8888888888889;                       !- Value Until Time 1
-
-OS:Schedule:Rule,
-  {f841aa15-9da6-4428-a994-42faf9d5cb19}, !- Handle
-  res heating setpoint weekend rule1,     !- Name
-  {c80b9de1-9c54-4a2c-8c1f-0bf89ceb7e1a}, !- Schedule Ruleset Name
-  21,                                     !- Rule Order
-  {a183785d-aba9-4d59-acb4-ec7d2c8f764d}, !- Day Schedule Name
-  Yes,                                    !- Apply Sunday
-  ,                                       !- Apply Monday
-  ,                                       !- Apply Tuesday
-  ,                                       !- Apply Wednesday
-  ,                                       !- Apply Thursday
-  ,                                       !- Apply Friday
-  Yes,                                    !- Apply Saturday
-  ,                                       !- Apply Holiday
-  DateRange,                              !- Date Specification Type
-  1,                                      !- Start Month
-  1,                                      !- Start Day
-  1,                                      !- End Month
-  31;                                     !- End Day
-
-OS:Schedule:Day,
-  {a183785d-aba9-4d59-acb4-ec7d2c8f764d}, !- Handle
-  res heating setpoint weekend1,          !- Name
-  {d19943d6-e53c-4c40-b6c5-b2ded72fb131}, !- Schedule Type Limits Name
-  ,                                       !- Interpolate to Timestep
-  24,                                     !- Hour 1
-  0,                                      !- Minute 1
-  21.6666666666667;                       !- Value Until Time 1
-
-OS:Schedule:Rule,
-  {d634f107-448b-4029-9fac-052778bc8cfa}, !- Handle
-  res heating setpoint weekday rule2,     !- Name
-  {c80b9de1-9c54-4a2c-8c1f-0bf89ceb7e1a}, !- Schedule Ruleset Name
-  20,                                     !- Rule Order
-  {e939129d-c96e-471c-877f-30b023043b18}, !- Day Schedule Name
-  ,                                       !- Apply Sunday
-  Yes,                                    !- Apply Monday
-  Yes,                                    !- Apply Tuesday
-  Yes,                                    !- Apply Wednesday
-  Yes,                                    !- Apply Thursday
-  Yes,                                    !- Apply Friday
-  ,                                       !- Apply Saturday
-  ,                                       !- Apply Holiday
-  DateRange,                              !- Date Specification Type
-  2,                                      !- Start Month
-  1,                                      !- Start Day
-  2,                                      !- End Month
-  28;                                     !- End Day
-
-OS:Schedule:Day,
-  {e939129d-c96e-471c-877f-30b023043b18}, !- Handle
-  res heating setpoint weekday2,          !- Name
-  {d19943d6-e53c-4c40-b6c5-b2ded72fb131}, !- Schedule Type Limits Name
-  ,                                       !- Interpolate to Timestep
-  24,                                     !- Hour 1
-  0,                                      !- Minute 1
-  23.8888888888889;                       !- Value Until Time 1
-
-OS:Schedule:Rule,
-  {90c95229-5ada-418e-b6ab-6ffe0bda9023}, !- Handle
-  res heating setpoint weekend rule2,     !- Name
-  {c80b9de1-9c54-4a2c-8c1f-0bf89ceb7e1a}, !- Schedule Ruleset Name
-  19,                                     !- Rule Order
-  {0e82e921-7508-4b82-82e4-06ee22976f58}, !- Day Schedule Name
-  Yes,                                    !- Apply Sunday
-  ,                                       !- Apply Monday
-  ,                                       !- Apply Tuesday
-  ,                                       !- Apply Wednesday
-  ,                                       !- Apply Thursday
-  ,                                       !- Apply Friday
-  Yes,                                    !- Apply Saturday
-  ,                                       !- Apply Holiday
-  DateRange,                              !- Date Specification Type
-  2,                                      !- Start Month
-  1,                                      !- Start Day
-  2,                                      !- End Month
-  28;                                     !- End Day
-
-OS:Schedule:Day,
-  {0e82e921-7508-4b82-82e4-06ee22976f58}, !- Handle
-  res heating setpoint weekend2,          !- Name
-  {d19943d6-e53c-4c40-b6c5-b2ded72fb131}, !- Schedule Type Limits Name
-  ,                                       !- Interpolate to Timestep
-  24,                                     !- Hour 1
-  0,                                      !- Minute 1
-  21.6666666666667;                       !- Value Until Time 1
-
-OS:Schedule:Rule,
-  {0af40135-0dcf-4949-a992-63271f685633}, !- Handle
-  res heating setpoint weekday rule3,     !- Name
-  {c80b9de1-9c54-4a2c-8c1f-0bf89ceb7e1a}, !- Schedule Ruleset Name
-  18,                                     !- Rule Order
-  {f4c45922-1263-4f08-a0e6-58d86441614f}, !- Day Schedule Name
-  ,                                       !- Apply Sunday
-  Yes,                                    !- Apply Monday
-  Yes,                                    !- Apply Tuesday
-  Yes,                                    !- Apply Wednesday
-  Yes,                                    !- Apply Thursday
-  Yes,                                    !- Apply Friday
-  ,                                       !- Apply Saturday
-  ,                                       !- Apply Holiday
-  DateRange,                              !- Date Specification Type
-  3,                                      !- Start Month
-  1,                                      !- Start Day
-  3,                                      !- End Month
-  31;                                     !- End Day
-
-OS:Schedule:Day,
-  {f4c45922-1263-4f08-a0e6-58d86441614f}, !- Handle
-  res heating setpoint weekday3,          !- Name
-  {d19943d6-e53c-4c40-b6c5-b2ded72fb131}, !- Schedule Type Limits Name
-  ,                                       !- Interpolate to Timestep
-  24,                                     !- Hour 1
-  0,                                      !- Minute 1
-  23.8888888888889;                       !- Value Until Time 1
-
-OS:Schedule:Rule,
-  {998aec12-002e-48b8-8ce4-91ecd5cef63e}, !- Handle
-  res heating setpoint weekend rule3,     !- Name
-  {c80b9de1-9c54-4a2c-8c1f-0bf89ceb7e1a}, !- Schedule Ruleset Name
-  17,                                     !- Rule Order
-  {bf25bebd-93b3-44fd-b253-557476c825d4}, !- Day Schedule Name
-  Yes,                                    !- Apply Sunday
-  ,                                       !- Apply Monday
-  ,                                       !- Apply Tuesday
-  ,                                       !- Apply Wednesday
-  ,                                       !- Apply Thursday
-  ,                                       !- Apply Friday
-  Yes,                                    !- Apply Saturday
-  ,                                       !- Apply Holiday
-  DateRange,                              !- Date Specification Type
-  3,                                      !- Start Month
-  1,                                      !- Start Day
-  3,                                      !- End Month
-  31;                                     !- End Day
-
-OS:Schedule:Day,
-  {bf25bebd-93b3-44fd-b253-557476c825d4}, !- Handle
-  res heating setpoint weekend3,          !- Name
-  {d19943d6-e53c-4c40-b6c5-b2ded72fb131}, !- Schedule Type Limits Name
-  ,                                       !- Interpolate to Timestep
-  24,                                     !- Hour 1
-  0,                                      !- Minute 1
-  21.6666666666667;                       !- Value Until Time 1
-
-OS:Schedule:Rule,
-  {3b12a23c-7cd0-4b36-9d78-d35e75db8860}, !- Handle
-  res heating setpoint weekday rule4,     !- Name
-  {c80b9de1-9c54-4a2c-8c1f-0bf89ceb7e1a}, !- Schedule Ruleset Name
-  16,                                     !- Rule Order
-  {4c2ff72e-a96c-410a-a260-945136a18b8c}, !- Day Schedule Name
-  ,                                       !- Apply Sunday
-  Yes,                                    !- Apply Monday
-  Yes,                                    !- Apply Tuesday
-  Yes,                                    !- Apply Wednesday
-  Yes,                                    !- Apply Thursday
-  Yes,                                    !- Apply Friday
-  ,                                       !- Apply Saturday
-  ,                                       !- Apply Holiday
-  DateRange,                              !- Date Specification Type
-  4,                                      !- Start Month
-  1,                                      !- Start Day
-  4,                                      !- End Month
-  30;                                     !- End Day
-
-OS:Schedule:Day,
-  {4c2ff72e-a96c-410a-a260-945136a18b8c}, !- Handle
-  res heating setpoint weekday4,          !- Name
-  {d19943d6-e53c-4c40-b6c5-b2ded72fb131}, !- Schedule Type Limits Name
-  ,                                       !- Interpolate to Timestep
-  24,                                     !- Hour 1
-  0,                                      !- Minute 1
-  23.8888888888889;                       !- Value Until Time 1
-
-OS:Schedule:Rule,
-  {af2b8b87-17d6-4650-8748-de2f37cec321}, !- Handle
-  res heating setpoint weekend rule4,     !- Name
-  {c80b9de1-9c54-4a2c-8c1f-0bf89ceb7e1a}, !- Schedule Ruleset Name
-  15,                                     !- Rule Order
-  {21f60808-0ec5-4028-a356-801a6462c025}, !- Day Schedule Name
-  Yes,                                    !- Apply Sunday
-  ,                                       !- Apply Monday
-  ,                                       !- Apply Tuesday
-  ,                                       !- Apply Wednesday
-  ,                                       !- Apply Thursday
-  ,                                       !- Apply Friday
-  Yes,                                    !- Apply Saturday
-  ,                                       !- Apply Holiday
-  DateRange,                              !- Date Specification Type
-  4,                                      !- Start Month
-  1,                                      !- Start Day
-  4,                                      !- End Month
-  30;                                     !- End Day
-
-OS:Schedule:Day,
-  {21f60808-0ec5-4028-a356-801a6462c025}, !- Handle
-  res heating setpoint weekend4,          !- Name
-  {d19943d6-e53c-4c40-b6c5-b2ded72fb131}, !- Schedule Type Limits Name
-  ,                                       !- Interpolate to Timestep
-  24,                                     !- Hour 1
-  0,                                      !- Minute 1
-  21.6666666666667;                       !- Value Until Time 1
-
-OS:Schedule:Rule,
-  {56775296-25d1-4107-b8c2-58ae4729dcb3}, !- Handle
-  res heating setpoint weekday rule5,     !- Name
-  {c80b9de1-9c54-4a2c-8c1f-0bf89ceb7e1a}, !- Schedule Ruleset Name
-  14,                                     !- Rule Order
-  {8d9a59a0-1b06-4369-9218-838ffb0558a4}, !- Day Schedule Name
-  ,                                       !- Apply Sunday
-  Yes,                                    !- Apply Monday
-  Yes,                                    !- Apply Tuesday
-  Yes,                                    !- Apply Wednesday
-  Yes,                                    !- Apply Thursday
-  Yes,                                    !- Apply Friday
-  ,                                       !- Apply Saturday
-  ,                                       !- Apply Holiday
-  DateRange,                              !- Date Specification Type
-  5,                                      !- Start Month
-  1,                                      !- Start Day
-  5,                                      !- End Month
-  31;                                     !- End Day
-
-OS:Schedule:Day,
-  {8d9a59a0-1b06-4369-9218-838ffb0558a4}, !- Handle
-  res heating setpoint weekday5,          !- Name
-  {d19943d6-e53c-4c40-b6c5-b2ded72fb131}, !- Schedule Type Limits Name
-  ,                                       !- Interpolate to Timestep
-  24,                                     !- Hour 1
-  0,                                      !- Minute 1
-  23.8888888888889;                       !- Value Until Time 1
-
-OS:Schedule:Rule,
-  {d7c885c8-8a71-4ea4-9e1d-cd45dedba5ad}, !- Handle
-  res heating setpoint weekend rule5,     !- Name
-  {c80b9de1-9c54-4a2c-8c1f-0bf89ceb7e1a}, !- Schedule Ruleset Name
-  13,                                     !- Rule Order
-  {be3685ff-cf29-4d34-96a7-4acac97c4dd3}, !- Day Schedule Name
-  Yes,                                    !- Apply Sunday
-  ,                                       !- Apply Monday
-  ,                                       !- Apply Tuesday
-  ,                                       !- Apply Wednesday
-  ,                                       !- Apply Thursday
-  ,                                       !- Apply Friday
-  Yes,                                    !- Apply Saturday
-  ,                                       !- Apply Holiday
-  DateRange,                              !- Date Specification Type
-  5,                                      !- Start Month
-  1,                                      !- Start Day
-  5,                                      !- End Month
-  31;                                     !- End Day
-
-OS:Schedule:Day,
-  {be3685ff-cf29-4d34-96a7-4acac97c4dd3}, !- Handle
-  res heating setpoint weekend5,          !- Name
-  {d19943d6-e53c-4c40-b6c5-b2ded72fb131}, !- Schedule Type Limits Name
-  ,                                       !- Interpolate to Timestep
-  24,                                     !- Hour 1
-  0,                                      !- Minute 1
-  21.6666666666667;                       !- Value Until Time 1
-
-OS:Schedule:Rule,
-  {33940648-4e24-4162-a168-6e0276f2781d}, !- Handle
-  res heating setpoint weekday rule6,     !- Name
-  {c80b9de1-9c54-4a2c-8c1f-0bf89ceb7e1a}, !- Schedule Ruleset Name
-  12,                                     !- Rule Order
-  {27703d43-f65f-4486-b3bd-e14861f09f6a}, !- Day Schedule Name
-  ,                                       !- Apply Sunday
-  Yes,                                    !- Apply Monday
-  Yes,                                    !- Apply Tuesday
-  Yes,                                    !- Apply Wednesday
-  Yes,                                    !- Apply Thursday
-  Yes,                                    !- Apply Friday
-  ,                                       !- Apply Saturday
-  ,                                       !- Apply Holiday
-  DateRange,                              !- Date Specification Type
-  6,                                      !- Start Month
-  1,                                      !- Start Day
-  6,                                      !- End Month
-  30;                                     !- End Day
-
-OS:Schedule:Day,
-  {27703d43-f65f-4486-b3bd-e14861f09f6a}, !- Handle
-  res heating setpoint weekday6,          !- Name
-  {d19943d6-e53c-4c40-b6c5-b2ded72fb131}, !- Schedule Type Limits Name
-  ,                                       !- Interpolate to Timestep
-  24,                                     !- Hour 1
-  0,                                      !- Minute 1
-  23.8888888888889;                       !- Value Until Time 1
-
-OS:Schedule:Rule,
-  {298c22e3-8097-4821-bc68-a30ff8583e59}, !- Handle
-  res heating setpoint weekend rule6,     !- Name
-  {c80b9de1-9c54-4a2c-8c1f-0bf89ceb7e1a}, !- Schedule Ruleset Name
-  11,                                     !- Rule Order
-  {f9b35e6b-0b8d-498f-8344-4ec73d427b2a}, !- Day Schedule Name
-  Yes,                                    !- Apply Sunday
-  ,                                       !- Apply Monday
-  ,                                       !- Apply Tuesday
-  ,                                       !- Apply Wednesday
-  ,                                       !- Apply Thursday
-  ,                                       !- Apply Friday
-  Yes,                                    !- Apply Saturday
-  ,                                       !- Apply Holiday
-  DateRange,                              !- Date Specification Type
-  6,                                      !- Start Month
-  1,                                      !- Start Day
-  6,                                      !- End Month
-  30;                                     !- End Day
-
-OS:Schedule:Day,
-  {f9b35e6b-0b8d-498f-8344-4ec73d427b2a}, !- Handle
-  res heating setpoint weekend6,          !- Name
-  {d19943d6-e53c-4c40-b6c5-b2ded72fb131}, !- Schedule Type Limits Name
-  ,                                       !- Interpolate to Timestep
-  24,                                     !- Hour 1
-  0,                                      !- Minute 1
-  21.6666666666667;                       !- Value Until Time 1
-
-OS:Schedule:Rule,
-  {01f8f6c6-f40c-4c5a-bc8a-20946ec8d9f3}, !- Handle
-  res heating setpoint weekday rule7,     !- Name
-  {c80b9de1-9c54-4a2c-8c1f-0bf89ceb7e1a}, !- Schedule Ruleset Name
-  10,                                     !- Rule Order
-  {87541192-5437-43a6-b7ce-0f5e7acb1551}, !- Day Schedule Name
-  ,                                       !- Apply Sunday
-  Yes,                                    !- Apply Monday
-  Yes,                                    !- Apply Tuesday
-  Yes,                                    !- Apply Wednesday
-  Yes,                                    !- Apply Thursday
-  Yes,                                    !- Apply Friday
-  ,                                       !- Apply Saturday
-  ,                                       !- Apply Holiday
-  DateRange,                              !- Date Specification Type
-  7,                                      !- Start Month
-  1,                                      !- Start Day
-  7,                                      !- End Month
-  31;                                     !- End Day
-
-OS:Schedule:Day,
-  {87541192-5437-43a6-b7ce-0f5e7acb1551}, !- Handle
-  res heating setpoint weekday7,          !- Name
-  {d19943d6-e53c-4c40-b6c5-b2ded72fb131}, !- Schedule Type Limits Name
-  ,                                       !- Interpolate to Timestep
-  24,                                     !- Hour 1
-  0,                                      !- Minute 1
-  23.8888888888889;                       !- Value Until Time 1
-
-OS:Schedule:Rule,
-  {c7d29fff-df9e-4d2b-b0fe-66b8f5cda659}, !- Handle
-  res heating setpoint weekend rule7,     !- Name
-  {c80b9de1-9c54-4a2c-8c1f-0bf89ceb7e1a}, !- Schedule Ruleset Name
-  9,                                      !- Rule Order
-  {90932f81-4ffb-428c-bfe9-01e9098a438c}, !- Day Schedule Name
-  Yes,                                    !- Apply Sunday
-  ,                                       !- Apply Monday
-  ,                                       !- Apply Tuesday
-  ,                                       !- Apply Wednesday
-  ,                                       !- Apply Thursday
-  ,                                       !- Apply Friday
-  Yes,                                    !- Apply Saturday
-  ,                                       !- Apply Holiday
-  DateRange,                              !- Date Specification Type
-  7,                                      !- Start Month
-  1,                                      !- Start Day
-  7,                                      !- End Month
-  31;                                     !- End Day
-
-OS:Schedule:Day,
-  {90932f81-4ffb-428c-bfe9-01e9098a438c}, !- Handle
-  res heating setpoint weekend7,          !- Name
-  {d19943d6-e53c-4c40-b6c5-b2ded72fb131}, !- Schedule Type Limits Name
-  ,                                       !- Interpolate to Timestep
-  24,                                     !- Hour 1
-  0,                                      !- Minute 1
-  21.6666666666667;                       !- Value Until Time 1
-
-OS:Schedule:Rule,
-  {8fad7697-53bf-4a40-9750-fbd923749f96}, !- Handle
-  res heating setpoint weekday rule8,     !- Name
-  {c80b9de1-9c54-4a2c-8c1f-0bf89ceb7e1a}, !- Schedule Ruleset Name
-  8,                                      !- Rule Order
-  {72a3654e-d491-4896-a938-2b9ab6a00539}, !- Day Schedule Name
-  ,                                       !- Apply Sunday
-  Yes,                                    !- Apply Monday
-  Yes,                                    !- Apply Tuesday
-  Yes,                                    !- Apply Wednesday
-  Yes,                                    !- Apply Thursday
-  Yes,                                    !- Apply Friday
-  ,                                       !- Apply Saturday
-  ,                                       !- Apply Holiday
-  DateRange,                              !- Date Specification Type
-  8,                                      !- Start Month
-  1,                                      !- Start Day
-  8,                                      !- End Month
-  31;                                     !- End Day
-
-OS:Schedule:Day,
-  {72a3654e-d491-4896-a938-2b9ab6a00539}, !- Handle
-  res heating setpoint weekday8,          !- Name
-  {d19943d6-e53c-4c40-b6c5-b2ded72fb131}, !- Schedule Type Limits Name
-  ,                                       !- Interpolate to Timestep
-  24,                                     !- Hour 1
-  0,                                      !- Minute 1
-  23.8888888888889;                       !- Value Until Time 1
-
-OS:Schedule:Rule,
-  {0bb0bf53-5ebf-4f09-9477-96104a43cceb}, !- Handle
-  res heating setpoint weekend rule8,     !- Name
-  {c80b9de1-9c54-4a2c-8c1f-0bf89ceb7e1a}, !- Schedule Ruleset Name
-  7,                                      !- Rule Order
-  {e923236c-2f6f-4ca0-8f63-135e54f081bc}, !- Day Schedule Name
-  Yes,                                    !- Apply Sunday
-  ,                                       !- Apply Monday
-  ,                                       !- Apply Tuesday
-  ,                                       !- Apply Wednesday
-  ,                                       !- Apply Thursday
-  ,                                       !- Apply Friday
-  Yes,                                    !- Apply Saturday
-  ,                                       !- Apply Holiday
-  DateRange,                              !- Date Specification Type
-  8,                                      !- Start Month
-  1,                                      !- Start Day
-  8,                                      !- End Month
-  31;                                     !- End Day
-
-OS:Schedule:Day,
-  {e923236c-2f6f-4ca0-8f63-135e54f081bc}, !- Handle
-  res heating setpoint weekend8,          !- Name
-  {d19943d6-e53c-4c40-b6c5-b2ded72fb131}, !- Schedule Type Limits Name
-  ,                                       !- Interpolate to Timestep
-  24,                                     !- Hour 1
-  0,                                      !- Minute 1
-  21.6666666666667;                       !- Value Until Time 1
-
-OS:Schedule:Rule,
-  {f58c860e-8067-4e60-9397-1adf73777d16}, !- Handle
-  res heating setpoint weekday rule9,     !- Name
-  {c80b9de1-9c54-4a2c-8c1f-0bf89ceb7e1a}, !- Schedule Ruleset Name
-  6,                                      !- Rule Order
-  {87f6bf02-7d98-4608-9218-14ee1a82b302}, !- Day Schedule Name
-  ,                                       !- Apply Sunday
-  Yes,                                    !- Apply Monday
-  Yes,                                    !- Apply Tuesday
-  Yes,                                    !- Apply Wednesday
-  Yes,                                    !- Apply Thursday
-  Yes,                                    !- Apply Friday
-  ,                                       !- Apply Saturday
-  ,                                       !- Apply Holiday
-  DateRange,                              !- Date Specification Type
-  9,                                      !- Start Month
-  1,                                      !- Start Day
-  9,                                      !- End Month
-  30;                                     !- End Day
-
-OS:Schedule:Day,
-  {87f6bf02-7d98-4608-9218-14ee1a82b302}, !- Handle
-  res heating setpoint weekday9,          !- Name
-  {d19943d6-e53c-4c40-b6c5-b2ded72fb131}, !- Schedule Type Limits Name
-  ,                                       !- Interpolate to Timestep
-  24,                                     !- Hour 1
-  0,                                      !- Minute 1
-  23.8888888888889;                       !- Value Until Time 1
-
-OS:Schedule:Rule,
-  {1133a4a6-6f6e-4119-ac5d-83f8a4251dc3}, !- Handle
-  res heating setpoint weekend rule9,     !- Name
-  {c80b9de1-9c54-4a2c-8c1f-0bf89ceb7e1a}, !- Schedule Ruleset Name
-  5,                                      !- Rule Order
-  {3903f9df-b9db-4511-9bf6-3fe2dcdb2617}, !- Day Schedule Name
-  Yes,                                    !- Apply Sunday
-  ,                                       !- Apply Monday
-  ,                                       !- Apply Tuesday
-  ,                                       !- Apply Wednesday
-  ,                                       !- Apply Thursday
-  ,                                       !- Apply Friday
-  Yes,                                    !- Apply Saturday
-  ,                                       !- Apply Holiday
-  DateRange,                              !- Date Specification Type
-  9,                                      !- Start Month
-  1,                                      !- Start Day
-  9,                                      !- End Month
-  30;                                     !- End Day
-
-OS:Schedule:Day,
-  {3903f9df-b9db-4511-9bf6-3fe2dcdb2617}, !- Handle
-  res heating setpoint weekend9,          !- Name
-  {d19943d6-e53c-4c40-b6c5-b2ded72fb131}, !- Schedule Type Limits Name
-  ,                                       !- Interpolate to Timestep
-  24,                                     !- Hour 1
-  0,                                      !- Minute 1
-  21.6666666666667;                       !- Value Until Time 1
-
-OS:Schedule:Rule,
-  {ba8251dc-09e9-464a-b652-d4a257b07b8a}, !- Handle
-  res heating setpoint weekday rule10,    !- Name
-  {c80b9de1-9c54-4a2c-8c1f-0bf89ceb7e1a}, !- Schedule Ruleset Name
-  4,                                      !- Rule Order
-  {c543041e-9759-442f-89fc-9404ec051937}, !- Day Schedule Name
-  ,                                       !- Apply Sunday
-  Yes,                                    !- Apply Monday
-  Yes,                                    !- Apply Tuesday
-  Yes,                                    !- Apply Wednesday
-  Yes,                                    !- Apply Thursday
-  Yes,                                    !- Apply Friday
-  ,                                       !- Apply Saturday
-  ,                                       !- Apply Holiday
-  DateRange,                              !- Date Specification Type
-  10,                                     !- Start Month
-  1,                                      !- Start Day
-  10,                                     !- End Month
-  31;                                     !- End Day
-
-OS:Schedule:Day,
-  {c543041e-9759-442f-89fc-9404ec051937}, !- Handle
-  res heating setpoint weekday10,         !- Name
-  {d19943d6-e53c-4c40-b6c5-b2ded72fb131}, !- Schedule Type Limits Name
-  ,                                       !- Interpolate to Timestep
-  24,                                     !- Hour 1
-  0,                                      !- Minute 1
-  23.8888888888889;                       !- Value Until Time 1
-
-OS:Schedule:Rule,
-  {956685fc-8eda-446f-8160-d78e62295a1a}, !- Handle
-  res heating setpoint weekend rule10,    !- Name
-  {c80b9de1-9c54-4a2c-8c1f-0bf89ceb7e1a}, !- Schedule Ruleset Name
-  3,                                      !- Rule Order
-  {277d71f9-9805-4d49-b40a-c90e14adcbbb}, !- Day Schedule Name
-  Yes,                                    !- Apply Sunday
-  ,                                       !- Apply Monday
-  ,                                       !- Apply Tuesday
-  ,                                       !- Apply Wednesday
-  ,                                       !- Apply Thursday
-  ,                                       !- Apply Friday
-  Yes,                                    !- Apply Saturday
-  ,                                       !- Apply Holiday
-  DateRange,                              !- Date Specification Type
-  10,                                     !- Start Month
-  1,                                      !- Start Day
-  10,                                     !- End Month
-  31;                                     !- End Day
-
-OS:Schedule:Day,
-  {277d71f9-9805-4d49-b40a-c90e14adcbbb}, !- Handle
-  res heating setpoint weekend10,         !- Name
-  {d19943d6-e53c-4c40-b6c5-b2ded72fb131}, !- Schedule Type Limits Name
-  ,                                       !- Interpolate to Timestep
-  24,                                     !- Hour 1
-  0,                                      !- Minute 1
-  21.6666666666667;                       !- Value Until Time 1
-
-OS:Schedule:Rule,
-  {7f1da082-2abf-488c-a237-668fb015eeda}, !- Handle
-  res heating setpoint weekday rule11,    !- Name
-  {c80b9de1-9c54-4a2c-8c1f-0bf89ceb7e1a}, !- Schedule Ruleset Name
-  2,                                      !- Rule Order
-  {20e2ced8-2eda-4529-af49-9e18a919bb9e}, !- Day Schedule Name
-  ,                                       !- Apply Sunday
-  Yes,                                    !- Apply Monday
-  Yes,                                    !- Apply Tuesday
-  Yes,                                    !- Apply Wednesday
-  Yes,                                    !- Apply Thursday
-  Yes,                                    !- Apply Friday
-  ,                                       !- Apply Saturday
-  ,                                       !- Apply Holiday
-  DateRange,                              !- Date Specification Type
-  11,                                     !- Start Month
-  1,                                      !- Start Day
-  11,                                     !- End Month
-  30;                                     !- End Day
-
-OS:Schedule:Day,
-  {20e2ced8-2eda-4529-af49-9e18a919bb9e}, !- Handle
-  res heating setpoint weekday11,         !- Name
-  {d19943d6-e53c-4c40-b6c5-b2ded72fb131}, !- Schedule Type Limits Name
-  ,                                       !- Interpolate to Timestep
-  24,                                     !- Hour 1
-  0,                                      !- Minute 1
-  23.8888888888889;                       !- Value Until Time 1
-
-OS:Schedule:Rule,
-  {da16ebf1-d02f-44ac-a330-971a7c2c0ca6}, !- Handle
-  res heating setpoint weekend rule11,    !- Name
-  {c80b9de1-9c54-4a2c-8c1f-0bf89ceb7e1a}, !- Schedule Ruleset Name
-  1,                                      !- Rule Order
-  {789c00b5-2401-4727-8fd3-153f193adbd4}, !- Day Schedule Name
-  Yes,                                    !- Apply Sunday
-  ,                                       !- Apply Monday
-  ,                                       !- Apply Tuesday
-  ,                                       !- Apply Wednesday
-  ,                                       !- Apply Thursday
-  ,                                       !- Apply Friday
-  Yes,                                    !- Apply Saturday
-  ,                                       !- Apply Holiday
-  DateRange,                              !- Date Specification Type
-  11,                                     !- Start Month
-  1,                                      !- Start Day
-  11,                                     !- End Month
-  30;                                     !- End Day
-
-OS:Schedule:Day,
-  {789c00b5-2401-4727-8fd3-153f193adbd4}, !- Handle
-  res heating setpoint weekend11,         !- Name
-  {d19943d6-e53c-4c40-b6c5-b2ded72fb131}, !- Schedule Type Limits Name
-  ,                                       !- Interpolate to Timestep
-  24,                                     !- Hour 1
-  0,                                      !- Minute 1
-  21.6666666666667;                       !- Value Until Time 1
-
-OS:Schedule:Rule,
-  {5d9e14c0-7c09-4ff3-804f-2c1343830940}, !- Handle
-  res heating setpoint allday rule12,     !- Name
-  {c80b9de1-9c54-4a2c-8c1f-0bf89ceb7e1a}, !- Schedule Ruleset Name
-  0,                                      !- Rule Order
-  {9c8aaca3-9190-4a7e-84bd-5b07d2f1a06e}, !- Day Schedule Name
-  Yes,                                    !- Apply Sunday
-  Yes,                                    !- Apply Monday
-  Yes,                                    !- Apply Tuesday
-  Yes,                                    !- Apply Wednesday
-  Yes,                                    !- Apply Thursday
-  Yes,                                    !- Apply Friday
-  Yes,                                    !- Apply Saturday
-  ,                                       !- Apply Holiday
-  DateRange,                              !- Date Specification Type
-  12,                                     !- Start Month
-  1,                                      !- Start Day
-  12,                                     !- End Month
-  31;                                     !- End Day
-
-OS:Schedule:Day,
-  {9c8aaca3-9190-4a7e-84bd-5b07d2f1a06e}, !- Handle
-  res heating setpoint allday12,          !- Name
-  {d19943d6-e53c-4c40-b6c5-b2ded72fb131}, !- Schedule Type Limits Name
-  ,                                       !- Interpolate to Timestep
-  24,                                     !- Hour 1
-  0,                                      !- Minute 1
-  21.6666666666667;                       !- Value Until Time 1
-
-OS:Schedule:Day,
-  {d03c70ad-e589-4f05-be9e-e16aecffec39}, !- Handle
-  res heating setpoint winter design,     !- Name
-  {d19943d6-e53c-4c40-b6c5-b2ded72fb131}, !- Schedule Type Limits Name
-  ,                                       !- Interpolate to Timestep
-  24,                                     !- Hour 1
-  0,                                      !- Minute 1
-  21.1111111111111;                       !- Value Until Time 1
-
-OS:Schedule:Day,
-  {986c916b-4ace-49e6-ab76-ef1d2105c6e4}, !- Handle
-  res heating setpoint summer design,     !- Name
-  {d19943d6-e53c-4c40-b6c5-b2ded72fb131}, !- Schedule Type Limits Name
-  ,                                       !- Interpolate to Timestep
-  24,                                     !- Hour 1
-  0,                                      !- Minute 1
-  23.8888888888889;                       !- Value Until Time 1
-
-OS:Schedule:Ruleset,
-  {0d1e8421-4c28-4112-9eeb-7ac3808ff1b0}, !- Handle
-  res cooling setpoint,                   !- Name
-  {d19943d6-e53c-4c40-b6c5-b2ded72fb131}, !- Schedule Type Limits Name
-  {e874d57b-bd55-4a56-a84d-94e39b75def0}, !- Default Day Schedule Name
-  {4ef86409-9585-4f65-9568-cd3668a3b27c}, !- Summer Design Day Schedule Name
-  {07ccb46d-b277-49a3-bb91-3d74a9be2b3a}; !- Winter Design Day Schedule Name
-
-OS:Schedule:Day,
-  {e874d57b-bd55-4a56-a84d-94e39b75def0}, !- Handle
-  Schedule Day 8,                         !- Name
-  {d19943d6-e53c-4c40-b6c5-b2ded72fb131}, !- Schedule Type Limits Name
-  ,                                       !- Interpolate to Timestep
-  24,                                     !- Hour 1
-  0,                                      !- Minute 1
-  0;                                      !- Value Until Time 1
-
-OS:Schedule:Rule,
-  {7d4db623-3c51-4bf1-9583-016643e6ac7c}, !- Handle
-  res cooling setpoint allday rule1,      !- Name
-  {0d1e8421-4c28-4112-9eeb-7ac3808ff1b0}, !- Schedule Ruleset Name
-  11,                                     !- Rule Order
-  {57a23eb0-b9ea-41c5-8176-bbab3071e7e4}, !- Day Schedule Name
-  Yes,                                    !- Apply Sunday
-  Yes,                                    !- Apply Monday
-  Yes,                                    !- Apply Tuesday
-  Yes,                                    !- Apply Wednesday
-  Yes,                                    !- Apply Thursday
-  Yes,                                    !- Apply Friday
-  Yes,                                    !- Apply Saturday
-  ,                                       !- Apply Holiday
-  DateRange,                              !- Date Specification Type
-  1,                                      !- Start Month
-  1,                                      !- Start Day
-  1,                                      !- End Month
-  31;                                     !- End Day
-
-OS:Schedule:Day,
-  {57a23eb0-b9ea-41c5-8176-bbab3071e7e4}, !- Handle
-  res cooling setpoint allday1,           !- Name
-  {d19943d6-e53c-4c40-b6c5-b2ded72fb131}, !- Schedule Type Limits Name
-  ,                                       !- Interpolate to Timestep
-  24,                                     !- Hour 1
-  0,                                      !- Minute 1
-  24.4444444444444;                       !- Value Until Time 1
-
-OS:Schedule:Rule,
-  {e507359b-9447-4093-acca-0ea4146e7ede}, !- Handle
-  res cooling setpoint allday rule2,      !- Name
-  {0d1e8421-4c28-4112-9eeb-7ac3808ff1b0}, !- Schedule Ruleset Name
-  10,                                     !- Rule Order
-  {efa02fcc-b740-4077-b3a8-420ef81d3897}, !- Day Schedule Name
-  Yes,                                    !- Apply Sunday
-  Yes,                                    !- Apply Monday
-  Yes,                                    !- Apply Tuesday
-  Yes,                                    !- Apply Wednesday
-  Yes,                                    !- Apply Thursday
-  Yes,                                    !- Apply Friday
-  Yes,                                    !- Apply Saturday
-  ,                                       !- Apply Holiday
-  DateRange,                              !- Date Specification Type
-  2,                                      !- Start Month
-  1,                                      !- Start Day
-  2,                                      !- End Month
-  28;                                     !- End Day
-
-OS:Schedule:Day,
-  {efa02fcc-b740-4077-b3a8-420ef81d3897}, !- Handle
-  res cooling setpoint allday2,           !- Name
-  {d19943d6-e53c-4c40-b6c5-b2ded72fb131}, !- Schedule Type Limits Name
-  ,                                       !- Interpolate to Timestep
-  24,                                     !- Hour 1
-  0,                                      !- Minute 1
-  24.4444444444444;                       !- Value Until Time 1
-
-OS:Schedule:Rule,
-  {0c053e89-244b-454e-9fc1-fb2ab4928091}, !- Handle
-  res cooling setpoint allday rule3,      !- Name
-  {0d1e8421-4c28-4112-9eeb-7ac3808ff1b0}, !- Schedule Ruleset Name
-  9,                                      !- Rule Order
-  {35bb73d1-a4fa-4519-84d6-761bd40466d4}, !- Day Schedule Name
-  Yes,                                    !- Apply Sunday
-  Yes,                                    !- Apply Monday
-  Yes,                                    !- Apply Tuesday
-  Yes,                                    !- Apply Wednesday
-  Yes,                                    !- Apply Thursday
-  Yes,                                    !- Apply Friday
-  Yes,                                    !- Apply Saturday
-  ,                                       !- Apply Holiday
-  DateRange,                              !- Date Specification Type
-  3,                                      !- Start Month
-  1,                                      !- Start Day
-  3,                                      !- End Month
-  31;                                     !- End Day
-
-OS:Schedule:Day,
-  {35bb73d1-a4fa-4519-84d6-761bd40466d4}, !- Handle
-  res cooling setpoint allday3,           !- Name
-  {d19943d6-e53c-4c40-b6c5-b2ded72fb131}, !- Schedule Type Limits Name
-  ,                                       !- Interpolate to Timestep
-  24,                                     !- Hour 1
-  0,                                      !- Minute 1
-  24.4444444444444;                       !- Value Until Time 1
-
-OS:Schedule:Rule,
-  {df798bf4-6e3d-4b88-9d5a-fd27e993f59c}, !- Handle
-  res cooling setpoint allday rule4,      !- Name
-  {0d1e8421-4c28-4112-9eeb-7ac3808ff1b0}, !- Schedule Ruleset Name
-  8,                                      !- Rule Order
-  {0a5e5af6-facd-4d81-afe7-28fe5b0d06fd}, !- Day Schedule Name
-  Yes,                                    !- Apply Sunday
-  Yes,                                    !- Apply Monday
-  Yes,                                    !- Apply Tuesday
-  Yes,                                    !- Apply Wednesday
-  Yes,                                    !- Apply Thursday
-  Yes,                                    !- Apply Friday
-  Yes,                                    !- Apply Saturday
-  ,                                       !- Apply Holiday
-  DateRange,                              !- Date Specification Type
-  4,                                      !- Start Month
-  1,                                      !- Start Day
-  4,                                      !- End Month
-  30;                                     !- End Day
-
-OS:Schedule:Day,
-  {0a5e5af6-facd-4d81-afe7-28fe5b0d06fd}, !- Handle
-  res cooling setpoint allday4,           !- Name
-  {d19943d6-e53c-4c40-b6c5-b2ded72fb131}, !- Schedule Type Limits Name
-  ,                                       !- Interpolate to Timestep
-  24,                                     !- Hour 1
-  0,                                      !- Minute 1
-  24.4444444444444;                       !- Value Until Time 1
-
-OS:Schedule:Rule,
-  {8f462d71-7ddf-4bd4-a01f-b0d28e5ec6c0}, !- Handle
-  res cooling setpoint allday rule5,      !- Name
-  {0d1e8421-4c28-4112-9eeb-7ac3808ff1b0}, !- Schedule Ruleset Name
-  7,                                      !- Rule Order
-  {a4bd9f7a-f4b9-4f57-b092-d6a7b3305c31}, !- Day Schedule Name
-  Yes,                                    !- Apply Sunday
-  Yes,                                    !- Apply Monday
-  Yes,                                    !- Apply Tuesday
-  Yes,                                    !- Apply Wednesday
-  Yes,                                    !- Apply Thursday
-  Yes,                                    !- Apply Friday
-  Yes,                                    !- Apply Saturday
-  ,                                       !- Apply Holiday
-  DateRange,                              !- Date Specification Type
-  5,                                      !- Start Month
-  1,                                      !- Start Day
-  5,                                      !- End Month
-  31;                                     !- End Day
-
-OS:Schedule:Day,
-  {a4bd9f7a-f4b9-4f57-b092-d6a7b3305c31}, !- Handle
-  res cooling setpoint allday5,           !- Name
-  {d19943d6-e53c-4c40-b6c5-b2ded72fb131}, !- Schedule Type Limits Name
-  ,                                       !- Interpolate to Timestep
-  24,                                     !- Hour 1
-  0,                                      !- Minute 1
-  24.4444444444444;                       !- Value Until Time 1
-
-OS:Schedule:Rule,
-  {bd832305-ddac-4e2c-84d4-3e4c600b0f12}, !- Handle
-  res cooling setpoint allday rule6,      !- Name
-  {0d1e8421-4c28-4112-9eeb-7ac3808ff1b0}, !- Schedule Ruleset Name
-  6,                                      !- Rule Order
-  {cf7884d3-7394-446e-aaa4-fed458df730a}, !- Day Schedule Name
-  Yes,                                    !- Apply Sunday
-  Yes,                                    !- Apply Monday
-  Yes,                                    !- Apply Tuesday
-  Yes,                                    !- Apply Wednesday
-  Yes,                                    !- Apply Thursday
-  Yes,                                    !- Apply Friday
-  Yes,                                    !- Apply Saturday
-  ,                                       !- Apply Holiday
-  DateRange,                              !- Date Specification Type
-  6,                                      !- Start Month
-  1,                                      !- Start Day
-  6,                                      !- End Month
-  30;                                     !- End Day
-
-OS:Schedule:Day,
-  {cf7884d3-7394-446e-aaa4-fed458df730a}, !- Handle
-  res cooling setpoint allday6,           !- Name
-  {d19943d6-e53c-4c40-b6c5-b2ded72fb131}, !- Schedule Type Limits Name
-  ,                                       !- Interpolate to Timestep
-  24,                                     !- Hour 1
-  0,                                      !- Minute 1
-  24.4444444444444;                       !- Value Until Time 1
-
-OS:Schedule:Rule,
-  {96ee5076-ca1f-4a07-b1ce-5815b0c8e667}, !- Handle
-  res cooling setpoint allday rule7,      !- Name
-  {0d1e8421-4c28-4112-9eeb-7ac3808ff1b0}, !- Schedule Ruleset Name
-  5,                                      !- Rule Order
-  {ed7e152f-b9c1-4d51-ada6-af9d65fe1617}, !- Day Schedule Name
-  Yes,                                    !- Apply Sunday
-  Yes,                                    !- Apply Monday
-  Yes,                                    !- Apply Tuesday
-  Yes,                                    !- Apply Wednesday
-  Yes,                                    !- Apply Thursday
-  Yes,                                    !- Apply Friday
-  Yes,                                    !- Apply Saturday
-  ,                                       !- Apply Holiday
-  DateRange,                              !- Date Specification Type
-  7,                                      !- Start Month
-  1,                                      !- Start Day
-  7,                                      !- End Month
-  31;                                     !- End Day
-
-OS:Schedule:Day,
-  {ed7e152f-b9c1-4d51-ada6-af9d65fe1617}, !- Handle
-  res cooling setpoint allday7,           !- Name
-  {d19943d6-e53c-4c40-b6c5-b2ded72fb131}, !- Schedule Type Limits Name
-  ,                                       !- Interpolate to Timestep
-  24,                                     !- Hour 1
-  0,                                      !- Minute 1
-  24.4444444444444;                       !- Value Until Time 1
-
-OS:Schedule:Rule,
-  {c7394fa1-2abc-4a55-9f16-d535209c2e67}, !- Handle
-  res cooling setpoint allday rule8,      !- Name
-  {0d1e8421-4c28-4112-9eeb-7ac3808ff1b0}, !- Schedule Ruleset Name
-  4,                                      !- Rule Order
-  {8c5b774d-799b-41f3-b2be-7eff5a5b4b04}, !- Day Schedule Name
-  Yes,                                    !- Apply Sunday
-  Yes,                                    !- Apply Monday
-  Yes,                                    !- Apply Tuesday
-  Yes,                                    !- Apply Wednesday
-  Yes,                                    !- Apply Thursday
-  Yes,                                    !- Apply Friday
-  Yes,                                    !- Apply Saturday
-  ,                                       !- Apply Holiday
-  DateRange,                              !- Date Specification Type
-  8,                                      !- Start Month
-  1,                                      !- Start Day
-  8,                                      !- End Month
-  31;                                     !- End Day
-
-OS:Schedule:Day,
-  {8c5b774d-799b-41f3-b2be-7eff5a5b4b04}, !- Handle
-  res cooling setpoint allday8,           !- Name
-  {d19943d6-e53c-4c40-b6c5-b2ded72fb131}, !- Schedule Type Limits Name
-  ,                                       !- Interpolate to Timestep
-  24,                                     !- Hour 1
-  0,                                      !- Minute 1
-  24.4444444444444;                       !- Value Until Time 1
-
-OS:Schedule:Rule,
-  {259fb205-796b-4fc3-829a-828fe9dda277}, !- Handle
-  res cooling setpoint allday rule9,      !- Name
-  {0d1e8421-4c28-4112-9eeb-7ac3808ff1b0}, !- Schedule Ruleset Name
-  3,                                      !- Rule Order
-  {36490835-86c6-4b1e-8cfc-9c7672095f9d}, !- Day Schedule Name
-  Yes,                                    !- Apply Sunday
-  Yes,                                    !- Apply Monday
-  Yes,                                    !- Apply Tuesday
-  Yes,                                    !- Apply Wednesday
-  Yes,                                    !- Apply Thursday
-  Yes,                                    !- Apply Friday
-  Yes,                                    !- Apply Saturday
-  ,                                       !- Apply Holiday
-  DateRange,                              !- Date Specification Type
-  9,                                      !- Start Month
-  1,                                      !- Start Day
-  9,                                      !- End Month
-  30;                                     !- End Day
-
-OS:Schedule:Day,
-  {36490835-86c6-4b1e-8cfc-9c7672095f9d}, !- Handle
-  res cooling setpoint allday9,           !- Name
-  {d19943d6-e53c-4c40-b6c5-b2ded72fb131}, !- Schedule Type Limits Name
-  ,                                       !- Interpolate to Timestep
-  24,                                     !- Hour 1
-  0,                                      !- Minute 1
-  24.4444444444444;                       !- Value Until Time 1
-
-OS:Schedule:Rule,
-  {6a5bbde0-0bbe-4f78-a6b9-690d64cd38b9}, !- Handle
-  res cooling setpoint allday rule10,     !- Name
-  {0d1e8421-4c28-4112-9eeb-7ac3808ff1b0}, !- Schedule Ruleset Name
-  2,                                      !- Rule Order
-  {2f1b2e20-1978-47e5-868a-1097a6f92549}, !- Day Schedule Name
-  Yes,                                    !- Apply Sunday
-  Yes,                                    !- Apply Monday
-  Yes,                                    !- Apply Tuesday
-  Yes,                                    !- Apply Wednesday
-  Yes,                                    !- Apply Thursday
-  Yes,                                    !- Apply Friday
-  Yes,                                    !- Apply Saturday
-  ,                                       !- Apply Holiday
-  DateRange,                              !- Date Specification Type
-  10,                                     !- Start Month
-  1,                                      !- Start Day
-  10,                                     !- End Month
-  31;                                     !- End Day
-
-OS:Schedule:Day,
-  {2f1b2e20-1978-47e5-868a-1097a6f92549}, !- Handle
-  res cooling setpoint allday10,          !- Name
-  {d19943d6-e53c-4c40-b6c5-b2ded72fb131}, !- Schedule Type Limits Name
-  ,                                       !- Interpolate to Timestep
-  24,                                     !- Hour 1
-  0,                                      !- Minute 1
-  24.4444444444444;                       !- Value Until Time 1
-
-OS:Schedule:Rule,
-  {ebfd4e4a-b0b7-488d-9493-c88c9bdac411}, !- Handle
-  res cooling setpoint allday rule11,     !- Name
-  {0d1e8421-4c28-4112-9eeb-7ac3808ff1b0}, !- Schedule Ruleset Name
-  1,                                      !- Rule Order
-  {715a8e6f-45db-4034-9fdb-3a89ac4b8bd5}, !- Day Schedule Name
-  Yes,                                    !- Apply Sunday
-  Yes,                                    !- Apply Monday
-  Yes,                                    !- Apply Tuesday
-  Yes,                                    !- Apply Wednesday
-  Yes,                                    !- Apply Thursday
-  Yes,                                    !- Apply Friday
-  Yes,                                    !- Apply Saturday
-  ,                                       !- Apply Holiday
-  DateRange,                              !- Date Specification Type
-  11,                                     !- Start Month
-  1,                                      !- Start Day
-  11,                                     !- End Month
-  30;                                     !- End Day
-
-OS:Schedule:Day,
-  {715a8e6f-45db-4034-9fdb-3a89ac4b8bd5}, !- Handle
-  res cooling setpoint allday11,          !- Name
-  {d19943d6-e53c-4c40-b6c5-b2ded72fb131}, !- Schedule Type Limits Name
-  ,                                       !- Interpolate to Timestep
-  24,                                     !- Hour 1
-  0,                                      !- Minute 1
-  24.4444444444444;                       !- Value Until Time 1
-
-OS:Schedule:Rule,
-  {c8ba34b8-0c24-41cd-8a73-2f30e41e4fb3}, !- Handle
-  res cooling setpoint allday rule12,     !- Name
-  {0d1e8421-4c28-4112-9eeb-7ac3808ff1b0}, !- Schedule Ruleset Name
-  0,                                      !- Rule Order
-  {b27252b8-f459-492f-abb0-ed690abf76fa}, !- Day Schedule Name
-  Yes,                                    !- Apply Sunday
-  Yes,                                    !- Apply Monday
-  Yes,                                    !- Apply Tuesday
-  Yes,                                    !- Apply Wednesday
-  Yes,                                    !- Apply Thursday
-  Yes,                                    !- Apply Friday
-  Yes,                                    !- Apply Saturday
-  ,                                       !- Apply Holiday
-  DateRange,                              !- Date Specification Type
-  12,                                     !- Start Month
-  1,                                      !- Start Day
-  12,                                     !- End Month
-  31;                                     !- End Day
-
-OS:Schedule:Day,
-  {b27252b8-f459-492f-abb0-ed690abf76fa}, !- Handle
-  res cooling setpoint allday12,          !- Name
-  {d19943d6-e53c-4c40-b6c5-b2ded72fb131}, !- Schedule Type Limits Name
-  ,                                       !- Interpolate to Timestep
-  24,                                     !- Hour 1
-  0,                                      !- Minute 1
-  24.4444444444444;                       !- Value Until Time 1
-
-OS:Schedule:Day,
-  {07ccb46d-b277-49a3-bb91-3d74a9be2b3a}, !- Handle
-  res cooling setpoint winter design,     !- Name
-  {d19943d6-e53c-4c40-b6c5-b2ded72fb131}, !- Schedule Type Limits Name
-  ,                                       !- Interpolate to Timestep
-  24,                                     !- Hour 1
-  0,                                      !- Minute 1
-  21.1111111111111;                       !- Value Until Time 1
-
-OS:Schedule:Day,
-  {4ef86409-9585-4f65-9568-cd3668a3b27c}, !- Handle
-  res cooling setpoint summer design,     !- Name
-  {d19943d6-e53c-4c40-b6c5-b2ded72fb131}, !- Schedule Type Limits Name
-  ,                                       !- Interpolate to Timestep
-  24,                                     !- Hour 1
-  0,                                      !- Minute 1
-  23.8888888888889;                       !- Value Until Time 1
-
-OS:ThermostatSetpoint:DualSetpoint,
-  {b189f2fe-cee6-48b7-876c-a0534f61244c}, !- Handle
-  living zone temperature setpoint,       !- Name
-  {c80b9de1-9c54-4a2c-8c1f-0bf89ceb7e1a}, !- Heating Setpoint Temperature Schedule Name
-  {0d1e8421-4c28-4112-9eeb-7ac3808ff1b0}; !- Cooling Setpoint Temperature Schedule Name
-
-OS:ScheduleTypeLimits,
-  {d19943d6-e53c-4c40-b6c5-b2ded72fb131}, !- Handle
-  Temperature,                            !- Name
-  ,                                       !- Lower Limit Value
-  ,                                       !- Upper Limit Value
-  Continuous,                             !- Numeric Type
-  Temperature;                            !- Unit Type
-=======
->>>>>>> 30cb9182
