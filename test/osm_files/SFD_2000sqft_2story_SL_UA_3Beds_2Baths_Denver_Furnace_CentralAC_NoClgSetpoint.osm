--- conflicted
+++ resolved
@@ -1,69 +1,41 @@
 !- NOTE: Auto-generated from /test/osw_files/SFD_2000sqft_2story_SL_UA_3Beds_2Baths_Denver_Furnace_CentralAC_NoClgSetpoint.osw
 
 OS:Version,
-<<<<<<< HEAD
-  {5e1e5f6a-fe0b-421b-9b69-096651fd16f1}, !- Handle
-  3.0.1;                                  !- Version Identifier
+  {127a7099-31c0-4868-bbd5-a4cac713f3a6}, !- Handle
+  2.9.0;                                  !- Version Identifier
 
 OS:SimulationControl,
-  {44b0b3af-0254-4cb0-9974-fcef6c484759}, !- Handle
-=======
-  {8df76360-5059-4b78-8576-575f5024ffc0}, !- Handle
-  2.9.0;                                  !- Version Identifier
-
-OS:SimulationControl,
-  {36dcf131-9335-426f-bc38-60f8271adb6f}, !- Handle
->>>>>>> 1e74590c
+  {e142a914-5871-4db1-8061-85d974267161}, !- Handle
   ,                                       !- Do Zone Sizing Calculation
   ,                                       !- Do System Sizing Calculation
   ,                                       !- Do Plant Sizing Calculation
   No;                                     !- Run Simulation for Sizing Periods
 
 OS:Timestep,
-<<<<<<< HEAD
-  {53dae6ec-ebc8-4845-b433-61aa22fd8d61}, !- Handle
+  {3ebd1809-0147-4355-ba3f-f8ac632e829e}, !- Handle
   6;                                      !- Number of Timesteps per Hour
 
 OS:ShadowCalculation,
-  {4a0d0579-3045-4755-a085-c145207ba066}, !- Handle
-  PolygonClipping,                        !- Shading Calculation Method
-  ,                                       !- Shading Calculation Update Frequency Method
-  20,                                     !- Shading Calculation Update Frequency
-  15000,                                  !- Maximum Figures in Shadow Overlap Calculations
-  ,                                       !- Polygon Clipping Algorithm
-  512,                                    !- Pixel Counting Resolution
-  ,                                       !- Sky Diffuse Modeling Algorithm
-  No,                                     !- Output External Shading Calculation Results
-  No,                                     !- Disable Self-Shading Within Shading Zone Groups
-  No;                                     !- Disable Self-Shading From Shading Zone Groups to Other Zones
-
-OS:WeatherFile,
-  {029b98a9-eb8d-44db-bef4-5acb6e97bf3b}, !- Handle
-=======
-  {bdb3cfe6-478e-4bb4-867f-70528f881424}, !- Handle
-  6;                                      !- Number of Timesteps per Hour
-
-OS:ShadowCalculation,
-  {3c2f1a99-27c2-4b1a-8fba-ea0c066c7dcd}, !- Handle
+  {f466d8a1-f201-4108-863c-33b341d93e25}, !- Handle
   20,                                     !- Calculation Frequency
   200;                                    !- Maximum Figures in Shadow Overlap Calculations
 
 OS:SurfaceConvectionAlgorithm:Outside,
-  {41a44c44-09ef-4c4e-98a0-a0d5789f20ac}, !- Handle
+  {3e0f67a0-f1ef-4855-bf6a-f77cc925ebee}, !- Handle
   DOE-2;                                  !- Algorithm
 
 OS:SurfaceConvectionAlgorithm:Inside,
-  {cde51633-dbc7-4cc4-83a3-fc1cfb4d550a}, !- Handle
+  {2e7e0ecb-ac59-412c-b7b4-848a9cf0268a}, !- Handle
   TARP;                                   !- Algorithm
 
 OS:ZoneCapacitanceMultiplier:ResearchSpecial,
-  {a11fd240-0b38-4305-89f2-7c9177aef96c}, !- Handle
+  {8d586225-11b5-4326-b51a-736b7a27c2ed}, !- Handle
   3.6,                                    !- Temperature Capacity Multiplier
   15,                                     !- Humidity Capacity Multiplier
   ;                                       !- Carbon Dioxide Capacity Multiplier
 
 OS:RunPeriod,
-  {eb1a5a3d-ce7d-4faa-91e7-85ff4a106200}, !- Handle
+  {be2ad191-589f-4c50-a9fb-42470e56e0c4}, !- Handle
   Run Period 1,                           !- Name
   1,                                      !- Begin Month
   1,                                      !- Begin Day of Month
@@ -77,14 +49,13 @@
   ;                                       !- Number of Times Runperiod to be Repeated
 
 OS:YearDescription,
-  {57eb500a-b84b-4ff9-b7a5-118f6454c1ee}, !- Handle
+  {c6889dd8-0c4f-46e0-8007-7e9ac40b36b8}, !- Handle
   2007,                                   !- Calendar Year
   ,                                       !- Day of Week for Start Day
   ;                                       !- Is Leap Year
 
 OS:WeatherFile,
-  {7a0bbde8-29d0-4191-a2af-c622c449d982}, !- Handle
->>>>>>> 1e74590c
+  {2160043c-edb7-4da2-90bc-3f9b58badfe2}, !- Handle
   Denver Intl Ap,                         !- City
   CO,                                     !- State Province Region
   USA,                                    !- Country
@@ -94,17 +65,12 @@
   -104.65,                                !- Longitude {deg}
   -7,                                     !- Time Zone {hr}
   1650,                                   !- Elevation {m}
-  C:/OpenStudio/OpenStudio-BuildStock/resources/measures/HPXMLtoOpenStudio/weather/USA_CO_Denver.Intl.AP.725650_TMY3.epw, !- Url
+  file:../weather/USA_CO_Denver.Intl.AP.725650_TMY3.epw, !- Url
   E23378AA;                               !- Checksum
 
 OS:AdditionalProperties,
-<<<<<<< HEAD
-  {a69518c3-fc23-4ecc-8c5e-1adb8f38dab8}, !- Handle
-  {029b98a9-eb8d-44db-bef4-5acb6e97bf3b}, !- Object Name
-=======
-  {11be5edd-1f4c-421c-99e7-94bb12b155fc}, !- Handle
-  {7a0bbde8-29d0-4191-a2af-c622c449d982}, !- Object Name
->>>>>>> 1e74590c
+  {aaeffe2c-524e-42aa-be5b-c44787c28472}, !- Handle
+  {2160043c-edb7-4da2-90bc-3f9b58badfe2}, !- Object Name
   EPWHeaderCity,                          !- Feature Name 1
   String,                                 !- Feature Data Type 1
   Denver Intl Ap,                         !- Feature Value 1
@@ -211,15 +177,8 @@
   Double,                                 !- Feature Data Type 35
   84;                                     !- Feature Value 35
 
-OS:YearDescription,
-  {bec6bfc0-86ea-410e-ba53-e843eec272f5}; !- Handle
-
 OS:Site,
-<<<<<<< HEAD
-  {288fbac4-a88f-442d-a978-def9e39b1e59}, !- Handle
-=======
-  {c39b60f1-12fa-466d-b1c7-635fc47dff35}, !- Handle
->>>>>>> 1e74590c
+  {0eab241d-6a1f-4ef7-8b83-d3f598259328}, !- Handle
   Denver Intl Ap_CO_USA,                  !- Name
   39.83,                                  !- Latitude {deg}
   -104.65,                                !- Longitude {deg}
@@ -228,45 +187,32 @@
   ;                                       !- Terrain
 
 OS:ClimateZones,
-<<<<<<< HEAD
-  {c3c711d5-60fa-4596-a57e-854c1a842cdc}, !- Handle
-  Building America,                       !- Climate Zone Institution Name 1
-=======
-  {58606d59-3145-45ff-aa94-9207f9c8ba4f}, !- Handle
+  {30757aac-7b18-4350-aeeb-dab7d9e686f8}, !- Handle
   ,                                       !- Active Institution
   ,                                       !- Active Year
   ,                                       !- Climate Zone Institution Name 1
->>>>>>> 1e74590c
   ,                                       !- Climate Zone Document Name 1
-  0,                                      !- Climate Zone Document Year 1
-  Cold;                                   !- Climate Zone Value 1
+  ,                                       !- Climate Zone Document Year 1
+  ,                                       !- Climate Zone Value 1
+  Building America,                       !- Climate Zone Institution Name 2
+  ,                                       !- Climate Zone Document Name 2
+  0,                                      !- Climate Zone Document Year 2
+  Cold;                                   !- Climate Zone Value 2
 
 OS:Site:WaterMainsTemperature,
-<<<<<<< HEAD
-  {e8989d72-8a66-431e-b60f-7d8ee6c3bdc8}, !- Handle
-=======
-  {032be9dd-3a55-4b10-b814-6b940796851c}, !- Handle
->>>>>>> 1e74590c
+  {0976bac3-8384-458e-a041-35fbc3a92176}, !- Handle
   Correlation,                            !- Calculation Method
   ,                                       !- Temperature Schedule Name
   10.8753424657535,                       !- Annual Average Outdoor Air Temperature {C}
   23.1524007936508;                       !- Maximum Difference In Monthly Average Outdoor Air Temperatures {deltaC}
 
 OS:RunPeriodControl:DaylightSavingTime,
-<<<<<<< HEAD
-  {7e6ff4c3-ef70-4e35-8639-cf57b82ec25f}, !- Handle
-=======
-  {eeefc22c-add3-46b1-9a8e-ec8753aa97a2}, !- Handle
->>>>>>> 1e74590c
+  {740d1163-79d3-4b83-ad9a-50e1b16d1cf8}, !- Handle
   4/7,                                    !- Start Date
   10/26;                                  !- End Date
 
 OS:Site:GroundTemperature:Deep,
-<<<<<<< HEAD
-  {94e29bf1-36bc-41c2-9662-788d0506eac3}, !- Handle
-=======
-  {70969426-743f-4f85-a931-3d30c50f348a}, !- Handle
->>>>>>> 1e74590c
+  {c1dfc744-7b83-432b-a8e3-8e2f9fadbdc9}, !- Handle
   10.8753424657535,                       !- January Deep Ground Temperature {C}
   10.8753424657535,                       !- February Deep Ground Temperature {C}
   10.8753424657535,                       !- March Deep Ground Temperature {C}
@@ -281,11 +227,7 @@
   10.8753424657535;                       !- December Deep Ground Temperature {C}
 
 OS:Building,
-<<<<<<< HEAD
-  {cad1a160-7313-43f8-8387-d531a2af6779}, !- Handle
-=======
-  {a497c4c0-9b38-449c-af6d-7387ddee8fcc}, !- Handle
->>>>>>> 1e74590c
+  {7c51ce06-5c75-4186-b6e5-3e8b1c9b79cb}, !- Handle
   Building 1,                             !- Name
   ,                                       !- Building Sector Type
   ,                                       !- North Axis {deg}
@@ -300,13 +242,8 @@
   1;                                      !- Standards Number of Living Units
 
 OS:AdditionalProperties,
-<<<<<<< HEAD
-  {34d2c654-9258-4255-a451-f0e39fe73820}, !- Handle
-  {cad1a160-7313-43f8-8387-d531a2af6779}, !- Object Name
-=======
-  {65b5730a-48fd-48ca-b3bc-49d12a47e8a0}, !- Handle
-  {a497c4c0-9b38-449c-af6d-7387ddee8fcc}, !- Object Name
->>>>>>> 1e74590c
+  {41703576-b10c-4c43-8206-9730c1789b73}, !- Handle
+  {7c51ce06-5c75-4186-b6e5-3e8b1c9b79cb}, !- Object Name
   Total Units Represented,                !- Feature Name 1
   Integer,                                !- Feature Data Type 1
   1,                                      !- Feature Value 1
@@ -315,11 +252,7 @@
   1;                                      !- Feature Value 2
 
 OS:ThermalZone,
-<<<<<<< HEAD
-  {1c54c3f7-7a18-4f38-b78b-2f2c6cb3133b}, !- Handle
-=======
-  {db7f61fd-6a45-4a64-b457-620a43558df0}, !- Handle
->>>>>>> 1e74590c
+  {e0217aaa-0f91-4981-adfb-8ae5d7be5258}, !- Handle
   living zone,                            !- Name
   ,                                       !- Multiplier
   ,                                       !- Ceiling Height {m}
@@ -328,100 +261,51 @@
   ,                                       !- Zone Inside Convection Algorithm
   ,                                       !- Zone Outside Convection Algorithm
   ,                                       !- Zone Conditioning Equipment List Name
-<<<<<<< HEAD
-  {45488341-2ff8-456c-95cb-4a8950e08ba2}, !- Zone Air Inlet Port List
-  {81384064-4bd8-45e3-b941-df0278819a3e}, !- Zone Air Exhaust Port List
-  {35f43821-da2d-4c8c-adbe-b5d024b84ee2}, !- Zone Air Node Name
-  {8898972f-fd45-4900-8673-8f122542acea}, !- Zone Return Air Port List
-=======
-  {c1918f8a-24f7-4eb7-9330-863047a3b191}, !- Zone Air Inlet Port List
-  {cf9900f1-a0c0-4121-a62c-afbfbed5a25d}, !- Zone Air Exhaust Port List
-  {143f6e91-c5bc-4ca9-b68b-962f93b9d533}, !- Zone Air Node Name
-  {22b5bbfb-0ac0-470e-a64a-f5cf22a7007d}, !- Zone Return Air Port List
->>>>>>> 1e74590c
+  {05c609fd-3982-4292-bf61-13078ed765ff}, !- Zone Air Inlet Port List
+  {3b640885-2bdd-45a7-aec9-b8850159e741}, !- Zone Air Exhaust Port List
+  {e6192798-c3e0-415c-87bc-ea6c0657b4b0}, !- Zone Air Node Name
+  {c7e7f76d-9929-49ec-a4dd-d8275a8e070c}, !- Zone Return Air Port List
   ,                                       !- Primary Daylighting Control Name
   ,                                       !- Fraction of Zone Controlled by Primary Daylighting Control
   ,                                       !- Secondary Daylighting Control Name
   ,                                       !- Fraction of Zone Controlled by Secondary Daylighting Control
   ,                                       !- Illuminance Map Name
   ,                                       !- Group Rendering Name
-<<<<<<< HEAD
-  {1d1a882f-eaf7-4d5a-b197-5e1c05dcc26e}, !- Thermostat Name
-  No;                                     !- Use Ideal Air Loads
-
-OS:Node,
-  {d3a347b7-8c28-48cc-9e50-135b64f5b441}, !- Handle
-  Node 1,                                 !- Name
-  {35f43821-da2d-4c8c-adbe-b5d024b84ee2}, !- Inlet Port
-  ;                                       !- Outlet Port
-
-OS:Connection,
-  {35f43821-da2d-4c8c-adbe-b5d024b84ee2}, !- Handle
-  {72b06a92-0d9f-4927-86a3-43062633ee32}, !- Name
-  {1c54c3f7-7a18-4f38-b78b-2f2c6cb3133b}, !- Source Object
-  11,                                     !- Outlet Port
-  {d3a347b7-8c28-48cc-9e50-135b64f5b441}, !- Target Object
-  2;                                      !- Inlet Port
-
-OS:PortList,
-  {45488341-2ff8-456c-95cb-4a8950e08ba2}, !- Handle
-  {8b9f4203-3c39-4adb-9f36-370704976b42}, !- Name
-  {1c54c3f7-7a18-4f38-b78b-2f2c6cb3133b}, !- HVAC Component
-  {2ebd2141-86cc-459c-b80d-7dfbc026bdd4}, !- Port 1
-  {6a265572-2a48-4d64-9b5c-2653ee20d2cc}; !- Port 2
-
-OS:PortList,
-  {81384064-4bd8-45e3-b941-df0278819a3e}, !- Handle
-  {da3c2f3d-93f6-42d6-917e-5b68b5a1d312}, !- Name
-  {1c54c3f7-7a18-4f38-b78b-2f2c6cb3133b}; !- HVAC Component
-
-OS:PortList,
-  {8898972f-fd45-4900-8673-8f122542acea}, !- Handle
-  {6d886f19-e32a-4c9d-8cd2-60150080f05c}, !- Name
-  {1c54c3f7-7a18-4f38-b78b-2f2c6cb3133b}, !- HVAC Component
-  {130c7bcd-bfd6-4e25-8f87-aa3aaaa65049}, !- Port 1
-  {761388d8-0d72-4718-9e6a-07efd040f4bd}; !- Port 2
-
-OS:Sizing:Zone,
-  {85e9827e-6530-41e9-939e-c460c39c7c0d}, !- Handle
-  {1c54c3f7-7a18-4f38-b78b-2f2c6cb3133b}, !- Zone or ZoneList Name
-=======
   ,                                       !- Thermostat Name
   No;                                     !- Use Ideal Air Loads
 
 OS:Node,
-  {842f4a81-38c3-47d8-a9c6-c300354f6501}, !- Handle
+  {aceff1d1-222e-4ea7-8a7d-a9a1fb605b28}, !- Handle
   Node 1,                                 !- Name
-  {143f6e91-c5bc-4ca9-b68b-962f93b9d533}, !- Inlet Port
+  {e6192798-c3e0-415c-87bc-ea6c0657b4b0}, !- Inlet Port
   ;                                       !- Outlet Port
 
 OS:Connection,
-  {143f6e91-c5bc-4ca9-b68b-962f93b9d533}, !- Handle
-  {3704d0d9-6c2f-448f-a5e4-9afa9e9f8542}, !- Name
-  {db7f61fd-6a45-4a64-b457-620a43558df0}, !- Source Object
+  {e6192798-c3e0-415c-87bc-ea6c0657b4b0}, !- Handle
+  {569cca41-1f6a-439f-a3ba-f37ea4acfe70}, !- Name
+  {e0217aaa-0f91-4981-adfb-8ae5d7be5258}, !- Source Object
   11,                                     !- Outlet Port
-  {842f4a81-38c3-47d8-a9c6-c300354f6501}, !- Target Object
+  {aceff1d1-222e-4ea7-8a7d-a9a1fb605b28}, !- Target Object
   2;                                      !- Inlet Port
 
 OS:PortList,
-  {c1918f8a-24f7-4eb7-9330-863047a3b191}, !- Handle
-  {dc53d27f-b8ac-4c67-bee7-ff2a313123a1}, !- Name
-  {db7f61fd-6a45-4a64-b457-620a43558df0}; !- HVAC Component
+  {05c609fd-3982-4292-bf61-13078ed765ff}, !- Handle
+  {23c3b274-c832-4da2-b427-db1b7acb0d3e}, !- Name
+  {e0217aaa-0f91-4981-adfb-8ae5d7be5258}; !- HVAC Component
 
 OS:PortList,
-  {cf9900f1-a0c0-4121-a62c-afbfbed5a25d}, !- Handle
-  {15cfb087-f12e-41a3-a90a-a584a1664b0f}, !- Name
-  {db7f61fd-6a45-4a64-b457-620a43558df0}; !- HVAC Component
+  {3b640885-2bdd-45a7-aec9-b8850159e741}, !- Handle
+  {b237fa7f-5176-4e78-aa6c-e0afe8d85c81}, !- Name
+  {e0217aaa-0f91-4981-adfb-8ae5d7be5258}; !- HVAC Component
 
 OS:PortList,
-  {22b5bbfb-0ac0-470e-a64a-f5cf22a7007d}, !- Handle
-  {4ba67159-eea7-43ec-ba12-368fc23b2789}, !- Name
-  {db7f61fd-6a45-4a64-b457-620a43558df0}; !- HVAC Component
+  {c7e7f76d-9929-49ec-a4dd-d8275a8e070c}, !- Handle
+  {a76bb22f-aff4-4d78-88db-e0dd29280c5e}, !- Name
+  {e0217aaa-0f91-4981-adfb-8ae5d7be5258}; !- HVAC Component
 
 OS:Sizing:Zone,
-  {d6269058-fb02-4565-846f-0054816582ba}, !- Handle
-  {db7f61fd-6a45-4a64-b457-620a43558df0}, !- Zone or ZoneList Name
->>>>>>> 1e74590c
+  {deaec356-7cab-4dc9-ab71-e4ba60493835}, !- Handle
+  {e0217aaa-0f91-4981-adfb-8ae5d7be5258}, !- Zone or ZoneList Name
   SupplyAirTemperature,                   !- Zone Cooling Design Supply Air Temperature Input Method
   14,                                     !- Zone Cooling Design Supply Air Temperature {C}
   11.11,                                  !- Zone Cooling Design Supply Air Temperature Difference {deltaC}
@@ -442,42 +326,22 @@
   ,                                       !- Heating Maximum Air Flow per Zone Floor Area {m3/s-m2}
   ,                                       !- Heating Maximum Air Flow {m3/s}
   ,                                       !- Heating Maximum Air Flow Fraction
+  ,                                       !- Design Zone Air Distribution Effectiveness in Cooling Mode
+  ,                                       !- Design Zone Air Distribution Effectiveness in Heating Mode
   No,                                     !- Account for Dedicated Outdoor Air System
   NeutralSupplyAir,                       !- Dedicated Outdoor Air System Control Strategy
   autosize,                               !- Dedicated Outdoor Air Low Setpoint Temperature for Design {C}
   autosize;                               !- Dedicated Outdoor Air High Setpoint Temperature for Design {C}
 
 OS:ZoneHVAC:EquipmentList,
-<<<<<<< HEAD
-  {7b29a11d-2d1d-4500-a3ca-e146783c65bd}, !- Handle
+  {38788ad4-0d00-415f-a956-b2bc1b8735e8}, !- Handle
   Zone HVAC Equipment List 1,             !- Name
-  {1c54c3f7-7a18-4f38-b78b-2f2c6cb3133b}, !- Thermal Zone
-  SequentialLoad,                         !- Load Distribution Scheme
-  {4238ea17-4b51-4c14-bea7-3a9d21479d8f}, !- Zone Equipment 1
-  1,                                      !- Zone Equipment Cooling Sequence 1
-  1,                                      !- Zone Equipment Heating or No-Load Sequence 1
-  ,                                       !- Zone Equipment Sequential Cooling Fraction Schedule Name 1
-  ,                                       !- Zone Equipment Sequential Heating Fraction Schedule Name 1
-  {5ffbeb2b-a3e4-420b-8021-3ccf95168e25}, !- Zone Equipment 2
-  2,                                      !- Zone Equipment Cooling Sequence 2
-  2,                                      !- Zone Equipment Heating or No-Load Sequence 2
-  ,                                       !- Zone Equipment Sequential Cooling Fraction Schedule Name 2
-  ;                                       !- Zone Equipment Sequential Heating Fraction Schedule Name 2
+  {e0217aaa-0f91-4981-adfb-8ae5d7be5258}; !- Thermal Zone
 
 OS:Space,
-  {f612de2e-40d0-4c2e-90ae-a34a8e54695a}, !- Handle
+  {fe1aee0c-8b53-4577-bbfa-eba6d69b3fa0}, !- Handle
   living space,                           !- Name
-  {5f329e0a-b56e-4588-92f9-71fc1c7123b8}, !- Space Type Name
-=======
-  {38190689-9a7e-46ea-a1d6-e071b80be562}, !- Handle
-  Zone HVAC Equipment List 1,             !- Name
-  {db7f61fd-6a45-4a64-b457-620a43558df0}; !- Thermal Zone
-
-OS:Space,
-  {1604fc8c-6256-446a-99e1-70aa53b17dee}, !- Handle
-  living space,                           !- Name
-  {3a2583a1-213e-4d34-80fa-708166eba005}, !- Space Type Name
->>>>>>> 1e74590c
+  {4cfd7bf4-fa03-4f6d-bfed-158c69e2ea6a}, !- Space Type Name
   ,                                       !- Default Construction Set Name
   ,                                       !- Default Schedule Set Name
   -0,                                     !- Direction of Relative North {deg}
@@ -485,31 +349,17 @@
   0,                                      !- Y Origin {m}
   0,                                      !- Z Origin {m}
   ,                                       !- Building Story Name
-<<<<<<< HEAD
-  {1c54c3f7-7a18-4f38-b78b-2f2c6cb3133b}, !- Thermal Zone Name
+  {e0217aaa-0f91-4981-adfb-8ae5d7be5258}, !- Thermal Zone Name
   ,                                       !- Part of Total Floor Area
   ,                                       !- Design Specification Outdoor Air Object Name
-  {b5a6b9dd-99a4-4025-acd3-5b5aea8d7961}; !- Building Unit Name
-
-OS:Surface,
-  {f2297d35-4cbb-4219-92a6-e7181c5ff9b9}, !- Handle
+  {3584d1d6-270b-4f65-8714-4afba39edc3d}; !- Building Unit Name
+
+OS:Surface,
+  {c60fbb7d-6cbe-45b8-8db1-b1ba7b883aac}, !- Handle
   Surface 1,                              !- Name
   Floor,                                  !- Surface Type
   ,                                       !- Construction Name
-  {f612de2e-40d0-4c2e-90ae-a34a8e54695a}, !- Space Name
-=======
-  {db7f61fd-6a45-4a64-b457-620a43558df0}, !- Thermal Zone Name
-  ,                                       !- Part of Total Floor Area
-  ,                                       !- Design Specification Outdoor Air Object Name
-  {2ba8b2f2-998c-4cbb-8d64-88a387dafb3a}; !- Building Unit Name
-
-OS:Surface,
-  {3bd8e855-df2d-454b-8acb-76bb9c652d54}, !- Handle
-  Surface 1,                              !- Name
-  Floor,                                  !- Surface Type
-  ,                                       !- Construction Name
-  {1604fc8c-6256-446a-99e1-70aa53b17dee}, !- Space Name
->>>>>>> 1e74590c
+  {fe1aee0c-8b53-4577-bbfa-eba6d69b3fa0}, !- Space Name
   Foundation,                             !- Outside Boundary Condition
   ,                                       !- Outside Boundary Condition Object
   NoSun,                                  !- Sun Exposure
@@ -522,19 +372,11 @@
   13.6310703908387, 0, 0;                 !- X,Y,Z Vertex 4 {m}
 
 OS:Surface,
-<<<<<<< HEAD
-  {884bafba-2790-4f5c-b2bd-52c57f192ef8}, !- Handle
+  {1aa30581-d269-4293-95f5-70196b786abc}, !- Handle
   Surface 2,                              !- Name
   Wall,                                   !- Surface Type
   ,                                       !- Construction Name
-  {f612de2e-40d0-4c2e-90ae-a34a8e54695a}, !- Space Name
-=======
-  {3ddd1f20-12d6-419c-bad4-c39a5861879b}, !- Handle
-  Surface 2,                              !- Name
-  Wall,                                   !- Surface Type
-  ,                                       !- Construction Name
-  {1604fc8c-6256-446a-99e1-70aa53b17dee}, !- Space Name
->>>>>>> 1e74590c
+  {fe1aee0c-8b53-4577-bbfa-eba6d69b3fa0}, !- Space Name
   Outdoors,                               !- Outside Boundary Condition
   ,                                       !- Outside Boundary Condition Object
   SunExposed,                             !- Sun Exposure
@@ -547,19 +389,11 @@
   0, 0, 2.4384;                           !- X,Y,Z Vertex 4 {m}
 
 OS:Surface,
-<<<<<<< HEAD
-  {6401b0c6-91ec-439b-9641-7a3c016004da}, !- Handle
+  {61dbf412-9b7a-4a9f-9c9b-582c3f38cd20}, !- Handle
   Surface 3,                              !- Name
   Wall,                                   !- Surface Type
   ,                                       !- Construction Name
-  {f612de2e-40d0-4c2e-90ae-a34a8e54695a}, !- Space Name
-=======
-  {212b528e-cdb6-483b-9f00-ffe6bc2d2d37}, !- Handle
-  Surface 3,                              !- Name
-  Wall,                                   !- Surface Type
-  ,                                       !- Construction Name
-  {1604fc8c-6256-446a-99e1-70aa53b17dee}, !- Space Name
->>>>>>> 1e74590c
+  {fe1aee0c-8b53-4577-bbfa-eba6d69b3fa0}, !- Space Name
   Outdoors,                               !- Outside Boundary Condition
   ,                                       !- Outside Boundary Condition Object
   SunExposed,                             !- Sun Exposure
@@ -572,19 +406,11 @@
   0, 6.81553519541936, 2.4384;            !- X,Y,Z Vertex 4 {m}
 
 OS:Surface,
-<<<<<<< HEAD
-  {122b293e-9220-41eb-a1e4-caaf7e39927b}, !- Handle
+  {58d19c7a-3849-4076-a622-313fee225ca9}, !- Handle
   Surface 4,                              !- Name
   Wall,                                   !- Surface Type
   ,                                       !- Construction Name
-  {f612de2e-40d0-4c2e-90ae-a34a8e54695a}, !- Space Name
-=======
-  {d7b814c8-d69c-4f11-a084-91b604e1d7a5}, !- Handle
-  Surface 4,                              !- Name
-  Wall,                                   !- Surface Type
-  ,                                       !- Construction Name
-  {1604fc8c-6256-446a-99e1-70aa53b17dee}, !- Space Name
->>>>>>> 1e74590c
+  {fe1aee0c-8b53-4577-bbfa-eba6d69b3fa0}, !- Space Name
   Outdoors,                               !- Outside Boundary Condition
   ,                                       !- Outside Boundary Condition Object
   SunExposed,                             !- Sun Exposure
@@ -597,19 +423,11 @@
   13.6310703908387, 6.81553519541936, 2.4384; !- X,Y,Z Vertex 4 {m}
 
 OS:Surface,
-<<<<<<< HEAD
-  {2a8a3411-7583-4d6a-bf3f-9361cc3a1db6}, !- Handle
+  {f93a82c4-ef76-46fd-85ec-716800f4edbd}, !- Handle
   Surface 5,                              !- Name
   Wall,                                   !- Surface Type
   ,                                       !- Construction Name
-  {f612de2e-40d0-4c2e-90ae-a34a8e54695a}, !- Space Name
-=======
-  {ada09ca1-ea4f-4f35-a332-5b170c74c996}, !- Handle
-  Surface 5,                              !- Name
-  Wall,                                   !- Surface Type
-  ,                                       !- Construction Name
-  {1604fc8c-6256-446a-99e1-70aa53b17dee}, !- Space Name
->>>>>>> 1e74590c
+  {fe1aee0c-8b53-4577-bbfa-eba6d69b3fa0}, !- Space Name
   Outdoors,                               !- Outside Boundary Condition
   ,                                       !- Outside Boundary Condition Object
   SunExposed,                             !- Sun Exposure
@@ -622,23 +440,13 @@
   13.6310703908387, 0, 2.4384;            !- X,Y,Z Vertex 4 {m}
 
 OS:Surface,
-<<<<<<< HEAD
-  {afc190ee-9686-420a-9876-38d08381032a}, !- Handle
+  {2e245f5d-c244-4501-ae64-085d01070cd6}, !- Handle
   Surface 6,                              !- Name
   RoofCeiling,                            !- Surface Type
   ,                                       !- Construction Name
-  {f612de2e-40d0-4c2e-90ae-a34a8e54695a}, !- Space Name
+  {fe1aee0c-8b53-4577-bbfa-eba6d69b3fa0}, !- Space Name
   Surface,                                !- Outside Boundary Condition
-  {c0d71a69-2770-442f-b7de-ce22c64d656b}, !- Outside Boundary Condition Object
-=======
-  {8d543e0b-f49c-434a-9492-6b0fca734cd1}, !- Handle
-  Surface 6,                              !- Name
-  RoofCeiling,                            !- Surface Type
-  ,                                       !- Construction Name
-  {1604fc8c-6256-446a-99e1-70aa53b17dee}, !- Space Name
-  Surface,                                !- Outside Boundary Condition
-  {59c9e1ac-5f7c-4373-be9a-be4141f5ac28}, !- Outside Boundary Condition Object
->>>>>>> 1e74590c
+  {94c96f2d-f4dc-44a9-ba58-16c4fd662113}, !- Outside Boundary Condition Object
   NoSun,                                  !- Sun Exposure
   NoWind,                                 !- Wind Exposure
   ,                                       !- View Factor to Ground
@@ -649,11 +457,7 @@
   0, 0, 2.4384;                           !- X,Y,Z Vertex 4 {m}
 
 OS:SpaceType,
-<<<<<<< HEAD
-  {5f329e0a-b56e-4588-92f9-71fc1c7123b8}, !- Handle
-=======
-  {3a2583a1-213e-4d34-80fa-708166eba005}, !- Handle
->>>>>>> 1e74590c
+  {4cfd7bf4-fa03-4f6d-bfed-158c69e2ea6a}, !- Handle
   Space Type 1,                           !- Name
   ,                                       !- Default Construction Set Name
   ,                                       !- Default Schedule Set Name
@@ -664,15 +468,9 @@
   living;                                 !- Standards Space Type
 
 OS:Space,
-<<<<<<< HEAD
-  {c315a948-e642-48d1-a3d6-c314c45b1987}, !- Handle
+  {c93a3d0b-79fa-4448-a542-8295a57b8890}, !- Handle
   living space|story 2,                   !- Name
-  {5f329e0a-b56e-4588-92f9-71fc1c7123b8}, !- Space Type Name
-=======
-  {67e9c8d9-8756-478a-8a3f-71203a302809}, !- Handle
-  living space|story 2,                   !- Name
-  {3a2583a1-213e-4d34-80fa-708166eba005}, !- Space Type Name
->>>>>>> 1e74590c
+  {4cfd7bf4-fa03-4f6d-bfed-158c69e2ea6a}, !- Space Type Name
   ,                                       !- Default Construction Set Name
   ,                                       !- Default Schedule Set Name
   -0,                                     !- Direction of Relative North {deg}
@@ -680,35 +478,19 @@
   0,                                      !- Y Origin {m}
   2.4384,                                 !- Z Origin {m}
   ,                                       !- Building Story Name
-<<<<<<< HEAD
-  {1c54c3f7-7a18-4f38-b78b-2f2c6cb3133b}, !- Thermal Zone Name
+  {e0217aaa-0f91-4981-adfb-8ae5d7be5258}, !- Thermal Zone Name
   ,                                       !- Part of Total Floor Area
   ,                                       !- Design Specification Outdoor Air Object Name
-  {b5a6b9dd-99a4-4025-acd3-5b5aea8d7961}; !- Building Unit Name
-
-OS:Surface,
-  {c0d71a69-2770-442f-b7de-ce22c64d656b}, !- Handle
+  {3584d1d6-270b-4f65-8714-4afba39edc3d}; !- Building Unit Name
+
+OS:Surface,
+  {94c96f2d-f4dc-44a9-ba58-16c4fd662113}, !- Handle
   Surface 7,                              !- Name
   Floor,                                  !- Surface Type
   ,                                       !- Construction Name
-  {c315a948-e642-48d1-a3d6-c314c45b1987}, !- Space Name
+  {c93a3d0b-79fa-4448-a542-8295a57b8890}, !- Space Name
   Surface,                                !- Outside Boundary Condition
-  {afc190ee-9686-420a-9876-38d08381032a}, !- Outside Boundary Condition Object
-=======
-  {db7f61fd-6a45-4a64-b457-620a43558df0}, !- Thermal Zone Name
-  ,                                       !- Part of Total Floor Area
-  ,                                       !- Design Specification Outdoor Air Object Name
-  {2ba8b2f2-998c-4cbb-8d64-88a387dafb3a}; !- Building Unit Name
-
-OS:Surface,
-  {59c9e1ac-5f7c-4373-be9a-be4141f5ac28}, !- Handle
-  Surface 7,                              !- Name
-  Floor,                                  !- Surface Type
-  ,                                       !- Construction Name
-  {67e9c8d9-8756-478a-8a3f-71203a302809}, !- Space Name
-  Surface,                                !- Outside Boundary Condition
-  {8d543e0b-f49c-434a-9492-6b0fca734cd1}, !- Outside Boundary Condition Object
->>>>>>> 1e74590c
+  {2e245f5d-c244-4501-ae64-085d01070cd6}, !- Outside Boundary Condition Object
   NoSun,                                  !- Sun Exposure
   NoWind,                                 !- Wind Exposure
   ,                                       !- View Factor to Ground
@@ -719,19 +501,11 @@
   13.6310703908387, 0, 0;                 !- X,Y,Z Vertex 4 {m}
 
 OS:Surface,
-<<<<<<< HEAD
-  {10e8941d-f782-4c01-9a62-5e09bf78ffef}, !- Handle
+  {621d3038-09db-4e21-a527-3108992ffa62}, !- Handle
   Surface 8,                              !- Name
   Wall,                                   !- Surface Type
   ,                                       !- Construction Name
-  {c315a948-e642-48d1-a3d6-c314c45b1987}, !- Space Name
-=======
-  {37f8d96a-4aed-40fe-8a50-ceddb5632c2c}, !- Handle
-  Surface 8,                              !- Name
-  Wall,                                   !- Surface Type
-  ,                                       !- Construction Name
-  {67e9c8d9-8756-478a-8a3f-71203a302809}, !- Space Name
->>>>>>> 1e74590c
+  {c93a3d0b-79fa-4448-a542-8295a57b8890}, !- Space Name
   Outdoors,                               !- Outside Boundary Condition
   ,                                       !- Outside Boundary Condition Object
   SunExposed,                             !- Sun Exposure
@@ -744,19 +518,11 @@
   0, 0, 2.4384;                           !- X,Y,Z Vertex 4 {m}
 
 OS:Surface,
-<<<<<<< HEAD
-  {6ffb0440-4f88-4af8-9bfb-b5e977a21cab}, !- Handle
+  {9aa39837-b85c-4cfc-a0b0-22f3ce84361a}, !- Handle
   Surface 9,                              !- Name
   Wall,                                   !- Surface Type
   ,                                       !- Construction Name
-  {c315a948-e642-48d1-a3d6-c314c45b1987}, !- Space Name
-=======
-  {f548537c-4748-4d5f-8654-c63af937fd9c}, !- Handle
-  Surface 9,                              !- Name
-  Wall,                                   !- Surface Type
-  ,                                       !- Construction Name
-  {67e9c8d9-8756-478a-8a3f-71203a302809}, !- Space Name
->>>>>>> 1e74590c
+  {c93a3d0b-79fa-4448-a542-8295a57b8890}, !- Space Name
   Outdoors,                               !- Outside Boundary Condition
   ,                                       !- Outside Boundary Condition Object
   SunExposed,                             !- Sun Exposure
@@ -769,19 +535,11 @@
   0, 6.81553519541936, 2.4384;            !- X,Y,Z Vertex 4 {m}
 
 OS:Surface,
-<<<<<<< HEAD
-  {b154ca9a-52b1-4683-8202-275cdfcffa5b}, !- Handle
+  {b2378884-5fe8-4735-beaf-401e7b502e61}, !- Handle
   Surface 10,                             !- Name
   Wall,                                   !- Surface Type
   ,                                       !- Construction Name
-  {c315a948-e642-48d1-a3d6-c314c45b1987}, !- Space Name
-=======
-  {9d2f39ca-2814-491b-9957-562a7949971e}, !- Handle
-  Surface 10,                             !- Name
-  Wall,                                   !- Surface Type
-  ,                                       !- Construction Name
-  {67e9c8d9-8756-478a-8a3f-71203a302809}, !- Space Name
->>>>>>> 1e74590c
+  {c93a3d0b-79fa-4448-a542-8295a57b8890}, !- Space Name
   Outdoors,                               !- Outside Boundary Condition
   ,                                       !- Outside Boundary Condition Object
   SunExposed,                             !- Sun Exposure
@@ -794,19 +552,11 @@
   13.6310703908387, 6.81553519541936, 2.4384; !- X,Y,Z Vertex 4 {m}
 
 OS:Surface,
-<<<<<<< HEAD
-  {980cf594-0b3b-4b66-9e7e-d368dd4fd080}, !- Handle
+  {9eb586f4-23f3-4124-9a2c-3e0637412ce9}, !- Handle
   Surface 11,                             !- Name
   Wall,                                   !- Surface Type
   ,                                       !- Construction Name
-  {c315a948-e642-48d1-a3d6-c314c45b1987}, !- Space Name
-=======
-  {1f1ba756-d070-417b-8029-d1c120b4c58f}, !- Handle
-  Surface 11,                             !- Name
-  Wall,                                   !- Surface Type
-  ,                                       !- Construction Name
-  {67e9c8d9-8756-478a-8a3f-71203a302809}, !- Space Name
->>>>>>> 1e74590c
+  {c93a3d0b-79fa-4448-a542-8295a57b8890}, !- Space Name
   Outdoors,                               !- Outside Boundary Condition
   ,                                       !- Outside Boundary Condition Object
   SunExposed,                             !- Sun Exposure
@@ -819,23 +569,13 @@
   13.6310703908387, 0, 2.4384;            !- X,Y,Z Vertex 4 {m}
 
 OS:Surface,
-<<<<<<< HEAD
-  {87a03462-85e9-45a4-ba1c-d55bf641c7c2}, !- Handle
+  {1e608a50-04fa-4999-abb9-79d087f2a5b1}, !- Handle
   Surface 12,                             !- Name
   RoofCeiling,                            !- Surface Type
   ,                                       !- Construction Name
-  {c315a948-e642-48d1-a3d6-c314c45b1987}, !- Space Name
+  {c93a3d0b-79fa-4448-a542-8295a57b8890}, !- Space Name
   Surface,                                !- Outside Boundary Condition
-  {c7301fac-c414-4136-9292-ea37e8b846ba}, !- Outside Boundary Condition Object
-=======
-  {dab5f035-7d7d-4247-bad5-1095f40bb587}, !- Handle
-  Surface 12,                             !- Name
-  RoofCeiling,                            !- Surface Type
-  ,                                       !- Construction Name
-  {67e9c8d9-8756-478a-8a3f-71203a302809}, !- Space Name
-  Surface,                                !- Outside Boundary Condition
-  {3103f5eb-5451-4f1e-84f7-e7cc051eea2c}, !- Outside Boundary Condition Object
->>>>>>> 1e74590c
+  {e9c8dd42-0d2d-475a-b972-ce24d0939c2b}, !- Outside Boundary Condition Object
   NoSun,                                  !- Sun Exposure
   NoWind,                                 !- Wind Exposure
   ,                                       !- View Factor to Ground
@@ -846,23 +586,13 @@
   0, 0, 2.4384;                           !- X,Y,Z Vertex 4 {m}
 
 OS:Surface,
-<<<<<<< HEAD
-  {c7301fac-c414-4136-9292-ea37e8b846ba}, !- Handle
+  {e9c8dd42-0d2d-475a-b972-ce24d0939c2b}, !- Handle
   Surface 13,                             !- Name
   Floor,                                  !- Surface Type
   ,                                       !- Construction Name
-  {bac386cb-1500-4e5a-921e-c164beae52f1}, !- Space Name
+  {c5db66a7-3867-433f-9a35-8bbb59e8e23e}, !- Space Name
   Surface,                                !- Outside Boundary Condition
-  {87a03462-85e9-45a4-ba1c-d55bf641c7c2}, !- Outside Boundary Condition Object
-=======
-  {3103f5eb-5451-4f1e-84f7-e7cc051eea2c}, !- Handle
-  Surface 13,                             !- Name
-  Floor,                                  !- Surface Type
-  ,                                       !- Construction Name
-  {3088ad11-92e2-42dd-8da5-0dc8fd904700}, !- Space Name
-  Surface,                                !- Outside Boundary Condition
-  {dab5f035-7d7d-4247-bad5-1095f40bb587}, !- Outside Boundary Condition Object
->>>>>>> 1e74590c
+  {1e608a50-04fa-4999-abb9-79d087f2a5b1}, !- Outside Boundary Condition Object
   NoSun,                                  !- Sun Exposure
   NoWind,                                 !- Wind Exposure
   ,                                       !- View Factor to Ground
@@ -873,19 +603,11 @@
   0, 0, 0;                                !- X,Y,Z Vertex 4 {m}
 
 OS:Surface,
-<<<<<<< HEAD
-  {50b54fba-1d19-4900-8deb-a2ea83f0af01}, !- Handle
+  {64a8aadd-c4c3-4c59-a0f6-1ad803cdefb5}, !- Handle
   Surface 14,                             !- Name
   RoofCeiling,                            !- Surface Type
   ,                                       !- Construction Name
-  {bac386cb-1500-4e5a-921e-c164beae52f1}, !- Space Name
-=======
-  {216b8a2a-2cd4-468f-b2b1-c0017ca3de77}, !- Handle
-  Surface 14,                             !- Name
-  RoofCeiling,                            !- Surface Type
-  ,                                       !- Construction Name
-  {3088ad11-92e2-42dd-8da5-0dc8fd904700}, !- Space Name
->>>>>>> 1e74590c
+  {c5db66a7-3867-433f-9a35-8bbb59e8e23e}, !- Space Name
   Outdoors,                               !- Outside Boundary Condition
   ,                                       !- Outside Boundary Condition Object
   SunExposed,                             !- Sun Exposure
@@ -898,19 +620,11 @@
   13.6310703908387, 0, 0;                 !- X,Y,Z Vertex 4 {m}
 
 OS:Surface,
-<<<<<<< HEAD
-  {a13862de-ce25-4796-a4a3-43059786b833}, !- Handle
+  {31a2125f-8000-4c82-901e-746eda2210b8}, !- Handle
   Surface 15,                             !- Name
   RoofCeiling,                            !- Surface Type
   ,                                       !- Construction Name
-  {bac386cb-1500-4e5a-921e-c164beae52f1}, !- Space Name
-=======
-  {3d4f86c4-284a-4222-a3bb-4f10a06c338f}, !- Handle
-  Surface 15,                             !- Name
-  RoofCeiling,                            !- Surface Type
-  ,                                       !- Construction Name
-  {3088ad11-92e2-42dd-8da5-0dc8fd904700}, !- Space Name
->>>>>>> 1e74590c
+  {c5db66a7-3867-433f-9a35-8bbb59e8e23e}, !- Space Name
   Outdoors,                               !- Outside Boundary Condition
   ,                                       !- Outside Boundary Condition Object
   SunExposed,                             !- Sun Exposure
@@ -923,19 +637,11 @@
   0, 6.81553519541936, 0;                 !- X,Y,Z Vertex 4 {m}
 
 OS:Surface,
-<<<<<<< HEAD
-  {f5f6f324-b698-48f0-a322-6e1d5cbac0dc}, !- Handle
+  {3f51f4f6-872b-42e6-8bff-22fff4fb3f33}, !- Handle
   Surface 16,                             !- Name
   Wall,                                   !- Surface Type
   ,                                       !- Construction Name
-  {bac386cb-1500-4e5a-921e-c164beae52f1}, !- Space Name
-=======
-  {8553d9cb-c403-498c-8f80-00e7a6a9c57e}, !- Handle
-  Surface 16,                             !- Name
-  Wall,                                   !- Surface Type
-  ,                                       !- Construction Name
-  {3088ad11-92e2-42dd-8da5-0dc8fd904700}, !- Space Name
->>>>>>> 1e74590c
+  {c5db66a7-3867-433f-9a35-8bbb59e8e23e}, !- Space Name
   Outdoors,                               !- Outside Boundary Condition
   ,                                       !- Outside Boundary Condition Object
   SunExposed,                             !- Sun Exposure
@@ -947,19 +653,11 @@
   0, 0, 0;                                !- X,Y,Z Vertex 3 {m}
 
 OS:Surface,
-<<<<<<< HEAD
-  {50a40660-2059-4a4d-b166-3dff41928bf9}, !- Handle
+  {303bddbe-c98a-450a-b33f-ea09838adc74}, !- Handle
   Surface 17,                             !- Name
   Wall,                                   !- Surface Type
   ,                                       !- Construction Name
-  {bac386cb-1500-4e5a-921e-c164beae52f1}, !- Space Name
-=======
-  {78832386-78a1-42e9-a1e9-f7169d6d736b}, !- Handle
-  Surface 17,                             !- Name
-  Wall,                                   !- Surface Type
-  ,                                       !- Construction Name
-  {3088ad11-92e2-42dd-8da5-0dc8fd904700}, !- Space Name
->>>>>>> 1e74590c
+  {c5db66a7-3867-433f-9a35-8bbb59e8e23e}, !- Space Name
   Outdoors,                               !- Outside Boundary Condition
   ,                                       !- Outside Boundary Condition Object
   SunExposed,                             !- Sun Exposure
@@ -971,15 +669,9 @@
   13.6310703908387, 6.81553519541936, 0;  !- X,Y,Z Vertex 3 {m}
 
 OS:Space,
-<<<<<<< HEAD
-  {bac386cb-1500-4e5a-921e-c164beae52f1}, !- Handle
+  {c5db66a7-3867-433f-9a35-8bbb59e8e23e}, !- Handle
   unfinished attic space,                 !- Name
-  {9ff46586-93d2-4179-bcef-0eff0efdb06d}, !- Space Type Name
-=======
-  {3088ad11-92e2-42dd-8da5-0dc8fd904700}, !- Handle
-  unfinished attic space,                 !- Name
-  {8f66e53e-33e3-48cf-9943-e52f3ae36a80}, !- Space Type Name
->>>>>>> 1e74590c
+  {657fea84-0ea9-45f1-a653-d0bcff63d1d0}, !- Space Type Name
   ,                                       !- Default Construction Set Name
   ,                                       !- Default Schedule Set Name
   -0,                                     !- Direction of Relative North {deg}
@@ -987,17 +679,10 @@
   0,                                      !- Y Origin {m}
   4.8768,                                 !- Z Origin {m}
   ,                                       !- Building Story Name
-<<<<<<< HEAD
-  {3c74e6b6-2dbb-4eab-889f-435a6d4e1653}; !- Thermal Zone Name
+  {e4708481-28d9-415d-9859-92216b705c96}; !- Thermal Zone Name
 
 OS:ThermalZone,
-  {3c74e6b6-2dbb-4eab-889f-435a6d4e1653}, !- Handle
-=======
-  {c19b4281-3147-4995-8b2b-ac96dc34c58b}; !- Thermal Zone Name
-
-OS:ThermalZone,
-  {c19b4281-3147-4995-8b2b-ac96dc34c58b}, !- Handle
->>>>>>> 1e74590c
+  {e4708481-28d9-415d-9859-92216b705c96}, !- Handle
   unfinished attic zone,                  !- Name
   ,                                       !- Multiplier
   ,                                       !- Ceiling Height {m}
@@ -1006,17 +691,10 @@
   ,                                       !- Zone Inside Convection Algorithm
   ,                                       !- Zone Outside Convection Algorithm
   ,                                       !- Zone Conditioning Equipment List Name
-<<<<<<< HEAD
-  {53f4e34d-479a-43fa-90db-6851cf12f8a9}, !- Zone Air Inlet Port List
-  {a71a903c-1b46-47f5-a3d8-68b14234ad9e}, !- Zone Air Exhaust Port List
-  {74a8d9ad-d88c-4288-a621-c947718579dc}, !- Zone Air Node Name
-  {b21ac646-1fcf-4713-8011-90240897d8a7}, !- Zone Return Air Port List
-=======
-  {ba0f29c0-dff3-4ef7-a962-ee54c74d2818}, !- Zone Air Inlet Port List
-  {d545ac21-f2a0-478a-9676-7a6016335d27}, !- Zone Air Exhaust Port List
-  {cef9ecef-3de6-4e9d-9b86-bbf35904dfa0}, !- Zone Air Node Name
-  {87d630cf-83ee-4c1d-afe2-f497a0abf98d}, !- Zone Return Air Port List
->>>>>>> 1e74590c
+  {476db101-31a2-414d-a86f-15aad401ec82}, !- Zone Air Inlet Port List
+  {4182c402-5f2c-4688-b32e-8c37f6793c44}, !- Zone Air Exhaust Port List
+  {faadc898-7bac-4e76-9766-70ef8d93a965}, !- Zone Air Node Name
+  {0a842eeb-9eb4-4d7c-9466-695d71bd089d}, !- Zone Return Air Port List
   ,                                       !- Primary Daylighting Control Name
   ,                                       !- Fraction of Zone Controlled by Primary Daylighting Control
   ,                                       !- Secondary Daylighting Control Name
@@ -1027,71 +705,37 @@
   No;                                     !- Use Ideal Air Loads
 
 OS:Node,
-<<<<<<< HEAD
-  {1601604a-584a-42cb-a391-1e42a6de710d}, !- Handle
+  {604525a5-f109-443d-80b2-cfbd18bf1484}, !- Handle
   Node 2,                                 !- Name
-  {74a8d9ad-d88c-4288-a621-c947718579dc}, !- Inlet Port
+  {faadc898-7bac-4e76-9766-70ef8d93a965}, !- Inlet Port
   ;                                       !- Outlet Port
 
 OS:Connection,
-  {74a8d9ad-d88c-4288-a621-c947718579dc}, !- Handle
-  {db785a88-9024-4c60-8b2b-f981cc35710a}, !- Name
-  {3c74e6b6-2dbb-4eab-889f-435a6d4e1653}, !- Source Object
+  {faadc898-7bac-4e76-9766-70ef8d93a965}, !- Handle
+  {dd42c353-ce44-481c-a63f-4668db08c37b}, !- Name
+  {e4708481-28d9-415d-9859-92216b705c96}, !- Source Object
   11,                                     !- Outlet Port
-  {1601604a-584a-42cb-a391-1e42a6de710d}, !- Target Object
+  {604525a5-f109-443d-80b2-cfbd18bf1484}, !- Target Object
   2;                                      !- Inlet Port
 
 OS:PortList,
-  {53f4e34d-479a-43fa-90db-6851cf12f8a9}, !- Handle
-  {29693b32-7210-4d55-8f2e-703504d28ab5}, !- Name
-  {3c74e6b6-2dbb-4eab-889f-435a6d4e1653}; !- HVAC Component
+  {476db101-31a2-414d-a86f-15aad401ec82}, !- Handle
+  {e076e994-c2dc-47ef-80fd-5cdf64b38029}, !- Name
+  {e4708481-28d9-415d-9859-92216b705c96}; !- HVAC Component
 
 OS:PortList,
-  {a71a903c-1b46-47f5-a3d8-68b14234ad9e}, !- Handle
-  {a8593838-e707-471d-93eb-68c6e1af8baf}, !- Name
-  {3c74e6b6-2dbb-4eab-889f-435a6d4e1653}; !- HVAC Component
+  {4182c402-5f2c-4688-b32e-8c37f6793c44}, !- Handle
+  {f6882f7a-b982-4eff-91cf-c11f92d3cbb2}, !- Name
+  {e4708481-28d9-415d-9859-92216b705c96}; !- HVAC Component
 
 OS:PortList,
-  {b21ac646-1fcf-4713-8011-90240897d8a7}, !- Handle
-  {f34a2a52-bf19-45b3-ba62-9e3fb83608f5}, !- Name
-  {3c74e6b6-2dbb-4eab-889f-435a6d4e1653}; !- HVAC Component
+  {0a842eeb-9eb4-4d7c-9466-695d71bd089d}, !- Handle
+  {d19ff5d3-be89-46f2-8b1a-c054e9a7ee9c}, !- Name
+  {e4708481-28d9-415d-9859-92216b705c96}; !- HVAC Component
 
 OS:Sizing:Zone,
-  {37d467c2-2a2c-47b5-b626-05b7db477ba7}, !- Handle
-  {3c74e6b6-2dbb-4eab-889f-435a6d4e1653}, !- Zone or ZoneList Name
-=======
-  {464ada97-8711-4dd4-91ee-e2aa3e19470f}, !- Handle
-  Node 2,                                 !- Name
-  {cef9ecef-3de6-4e9d-9b86-bbf35904dfa0}, !- Inlet Port
-  ;                                       !- Outlet Port
-
-OS:Connection,
-  {cef9ecef-3de6-4e9d-9b86-bbf35904dfa0}, !- Handle
-  {18bcc952-b0a2-48f4-897a-be288712a829}, !- Name
-  {c19b4281-3147-4995-8b2b-ac96dc34c58b}, !- Source Object
-  11,                                     !- Outlet Port
-  {464ada97-8711-4dd4-91ee-e2aa3e19470f}, !- Target Object
-  2;                                      !- Inlet Port
-
-OS:PortList,
-  {ba0f29c0-dff3-4ef7-a962-ee54c74d2818}, !- Handle
-  {07c55767-7ac3-401a-aa10-fd8c672e74ff}, !- Name
-  {c19b4281-3147-4995-8b2b-ac96dc34c58b}; !- HVAC Component
-
-OS:PortList,
-  {d545ac21-f2a0-478a-9676-7a6016335d27}, !- Handle
-  {dedba792-f3c0-43ca-bb4a-e86872b4dd6e}, !- Name
-  {c19b4281-3147-4995-8b2b-ac96dc34c58b}; !- HVAC Component
-
-OS:PortList,
-  {87d630cf-83ee-4c1d-afe2-f497a0abf98d}, !- Handle
-  {1c936b68-7819-48b2-a961-2a10b42321eb}, !- Name
-  {c19b4281-3147-4995-8b2b-ac96dc34c58b}; !- HVAC Component
-
-OS:Sizing:Zone,
-  {20d141f8-eb84-409c-bfa6-14e5c2465666}, !- Handle
-  {c19b4281-3147-4995-8b2b-ac96dc34c58b}, !- Zone or ZoneList Name
->>>>>>> 1e74590c
+  {d16d8ad9-8004-4e2c-a73d-3c0ef1329a03}, !- Handle
+  {e4708481-28d9-415d-9859-92216b705c96}, !- Zone or ZoneList Name
   SupplyAirTemperature,                   !- Zone Cooling Design Supply Air Temperature Input Method
   14,                                     !- Zone Cooling Design Supply Air Temperature {C}
   11.11,                                  !- Zone Cooling Design Supply Air Temperature Difference {deltaC}
@@ -1112,27 +756,20 @@
   ,                                       !- Heating Maximum Air Flow per Zone Floor Area {m3/s-m2}
   ,                                       !- Heating Maximum Air Flow {m3/s}
   ,                                       !- Heating Maximum Air Flow Fraction
+  ,                                       !- Design Zone Air Distribution Effectiveness in Cooling Mode
+  ,                                       !- Design Zone Air Distribution Effectiveness in Heating Mode
   No,                                     !- Account for Dedicated Outdoor Air System
   NeutralSupplyAir,                       !- Dedicated Outdoor Air System Control Strategy
   autosize,                               !- Dedicated Outdoor Air Low Setpoint Temperature for Design {C}
   autosize;                               !- Dedicated Outdoor Air High Setpoint Temperature for Design {C}
 
 OS:ZoneHVAC:EquipmentList,
-<<<<<<< HEAD
-  {c53741c1-54fb-4136-b25a-104ce746827f}, !- Handle
+  {33eb411e-46f2-489c-ac70-d563ceb7d9a3}, !- Handle
   Zone HVAC Equipment List 2,             !- Name
-  {3c74e6b6-2dbb-4eab-889f-435a6d4e1653}; !- Thermal Zone
+  {e4708481-28d9-415d-9859-92216b705c96}; !- Thermal Zone
 
 OS:SpaceType,
-  {9ff46586-93d2-4179-bcef-0eff0efdb06d}, !- Handle
-=======
-  {eeb3c0a3-66dd-41e6-92a3-88fd5730cbf9}, !- Handle
-  Zone HVAC Equipment List 2,             !- Name
-  {c19b4281-3147-4995-8b2b-ac96dc34c58b}; !- Thermal Zone
-
-OS:SpaceType,
-  {8f66e53e-33e3-48cf-9943-e52f3ae36a80}, !- Handle
->>>>>>> 1e74590c
+  {657fea84-0ea9-45f1-a653-d0bcff63d1d0}, !- Handle
   Space Type 2,                           !- Name
   ,                                       !- Default Construction Set Name
   ,                                       !- Default Schedule Set Name
@@ -1143,23 +780,14 @@
   unfinished attic;                       !- Standards Space Type
 
 OS:BuildingUnit,
-<<<<<<< HEAD
-  {b5a6b9dd-99a4-4025-acd3-5b5aea8d7961}, !- Handle
-=======
-  {2ba8b2f2-998c-4cbb-8d64-88a387dafb3a}, !- Handle
->>>>>>> 1e74590c
+  {3584d1d6-270b-4f65-8714-4afba39edc3d}, !- Handle
   unit 1,                                 !- Name
   ,                                       !- Rendering Color
   Residential;                            !- Building Unit Type
 
 OS:AdditionalProperties,
-<<<<<<< HEAD
-  {d929605a-7677-4d5a-80d8-8f86f0f51e97}, !- Handle
-  {b5a6b9dd-99a4-4025-acd3-5b5aea8d7961}, !- Object Name
-=======
-  {7bb02d42-7ac7-4713-9925-73ac4b36f872}, !- Handle
-  {2ba8b2f2-998c-4cbb-8d64-88a387dafb3a}, !- Object Name
->>>>>>> 1e74590c
+  {4c96bcd9-88f5-465d-8159-ce82ec32db41}, !- Handle
+  {3584d1d6-270b-4f65-8714-4afba39edc3d}, !- Object Name
   NumberOfBedrooms,                       !- Feature Name 1
   Integer,                                !- Feature Data Type 1
   3,                                      !- Feature Value 1
@@ -1170,2442 +798,20 @@
   Double,                                 !- Feature Data Type 3
   2.6400000000000001;                     !- Feature Value 3
 
-<<<<<<< HEAD
-OS:External:File,
-  {853ff3a8-64e7-43db-a2cd-72d3ef3bd022}, !- Handle
-  8760.csv,                               !- Name
-  8760.csv;                               !- File Name
-
-OS:Schedule:File,
-  {27828f95-5cfb-4cc5-be51-04bce3ba9d66}, !- Handle
-  occupants,                              !- Name
-  {c8bd99d9-545c-4236-8b24-bb97b447f9dd}, !- Schedule Type Limits Name
-  {853ff3a8-64e7-43db-a2cd-72d3ef3bd022}, !- External File Name
-  1,                                      !- Column Number
-  1,                                      !- Rows to Skip at Top
-  8760,                                   !- Number of Hours of Data
-  ,                                       !- Column Separator
-  ,                                       !- Interpolate to Timestep
-  60;                                     !- Minutes per Item
-
-OS:Schedule:Ruleset,
-  {9255e256-6ca4-44c0-9fe6-e0d7c6f90ec5}, !- Handle
-  Schedule Ruleset 1,                     !- Name
-  {296fdb4f-9f25-4c4c-a702-9bf459d99b1a}, !- Schedule Type Limits Name
-  {47f2ef58-f8b8-4bc6-99a7-2151108b5ee3}; !- Default Day Schedule Name
-
 OS:Schedule:Day,
-  {47f2ef58-f8b8-4bc6-99a7-2151108b5ee3}, !- Handle
-  Schedule Day 3,                         !- Name
-  {296fdb4f-9f25-4c4c-a702-9bf459d99b1a}, !- Schedule Type Limits Name
-  ,                                       !- Interpolate to Timestep
-  24,                                     !- Hour 1
-  0,                                      !- Minute 1
-  112.539290946133;                       !- Value Until Time 1
-
-OS:People:Definition,
-  {04f096ff-8cb4-4b1d-9bb7-40451bfed79e}, !- Handle
-  res occupants|living space|story 2,     !- Name
-  People,                                 !- Number of People Calculation Method
-  1.32,                                   !- Number of People {people}
-  ,                                       !- People per Space Floor Area {person/m2}
-  ,                                       !- Space Floor Area per Person {m2/person}
-  0.319734,                               !- Fraction Radiant
-  0.573,                                  !- Sensible Heat Fraction
-  0,                                      !- Carbon Dioxide Generation Rate {m3/s-W}
-  No,                                     !- Enable ASHRAE 55 Comfort Warnings
-  ZoneAveraged;                           !- Mean Radiant Temperature Calculation Type
-
-OS:People,
-  {2289caf1-c808-4039-9c86-dffdb0c1ec9a}, !- Handle
-  res occupants|living space|story 2,     !- Name
-  {04f096ff-8cb4-4b1d-9bb7-40451bfed79e}, !- People Definition Name
-  {c315a948-e642-48d1-a3d6-c314c45b1987}, !- Space or SpaceType Name
-  {27828f95-5cfb-4cc5-be51-04bce3ba9d66}, !- Number of People Schedule Name
-  {9255e256-6ca4-44c0-9fe6-e0d7c6f90ec5}, !- Activity Level Schedule Name
-  ,                                       !- Surface Name/Angle Factor List Name
-  ,                                       !- Work Efficiency Schedule Name
-  ,                                       !- Clothing Insulation Schedule Name
-  ,                                       !- Air Velocity Schedule Name
-  1;                                      !- Multiplier
-
-OS:ScheduleTypeLimits,
-  {296fdb4f-9f25-4c4c-a702-9bf459d99b1a}, !- Handle
-  ActivityLevel,                          !- Name
-  0,                                      !- Lower Limit Value
-  ,                                       !- Upper Limit Value
-  Continuous,                             !- Numeric Type
-  ActivityLevel;                          !- Unit Type
-
-OS:ScheduleTypeLimits,
-  {c8bd99d9-545c-4236-8b24-bb97b447f9dd}, !- Handle
-  Fractional,                             !- Name
-  0,                                      !- Lower Limit Value
-  1,                                      !- Upper Limit Value
-  Continuous;                             !- Numeric Type
-
-OS:People:Definition,
-  {df0c1dc2-56fa-428b-8a1a-9671636a417f}, !- Handle
-  res occupants|living space,             !- Name
-  People,                                 !- Number of People Calculation Method
-  1.32,                                   !- Number of People {people}
-  ,                                       !- People per Space Floor Area {person/m2}
-  ,                                       !- Space Floor Area per Person {m2/person}
-  0.319734,                               !- Fraction Radiant
-  0.573,                                  !- Sensible Heat Fraction
-  0,                                      !- Carbon Dioxide Generation Rate {m3/s-W}
-  No,                                     !- Enable ASHRAE 55 Comfort Warnings
-  ZoneAveraged;                           !- Mean Radiant Temperature Calculation Type
-
-OS:People,
-  {251fa253-0c8c-47fa-99eb-96f5e564447b}, !- Handle
-  res occupants|living space,             !- Name
-  {df0c1dc2-56fa-428b-8a1a-9671636a417f}, !- People Definition Name
-  {f612de2e-40d0-4c2e-90ae-a34a8e54695a}, !- Space or SpaceType Name
-  {27828f95-5cfb-4cc5-be51-04bce3ba9d66}, !- Number of People Schedule Name
-  {9255e256-6ca4-44c0-9fe6-e0d7c6f90ec5}, !- Activity Level Schedule Name
-  ,                                       !- Surface Name/Angle Factor List Name
-  ,                                       !- Work Efficiency Schedule Name
-  ,                                       !- Clothing Insulation Schedule Name
-  ,                                       !- Air Velocity Schedule Name
-  1;                                      !- Multiplier
-
-OS:ShadingSurfaceGroup,
-  {9af9d1ad-fa04-49f0-8531-87a2ebaaaf42}, !- Handle
-  res eaves,                              !- Name
-  Building;                               !- Shading Surface Type
-
-OS:ShadingSurface,
-  {75b42da8-e7c5-484a-95ea-c18b9cf3915a}, !- Handle
-  Surface 14 - res eaves,                 !- Name
-  ,                                       !- Construction Name
-  {9af9d1ad-fa04-49f0-8531-87a2ebaaaf42}, !- Shading Surface Group Name
-  ,                                       !- Transmittance Schedule Name
-  ,                                       !- Number of Vertices
-  14.2406703908387, 0, 5.1816,            !- X,Y,Z Vertex 1 {m}
-  14.2406703908387, 3.40776759770968, 6.88548379885484, !- X,Y,Z Vertex 2 {m}
-  13.6310703908387, 3.40776759770968, 6.88548379885484, !- X,Y,Z Vertex 3 {m}
-  13.6310703908387, 0, 5.1816;            !- X,Y,Z Vertex 4 {m}
-
-OS:ShadingSurface,
-  {a5934eb2-3786-4ab6-ab5a-7bd418d38a9e}, !- Handle
-  Surface 14 - res eaves 1,               !- Name
-  ,                                       !- Construction Name
-  {9af9d1ad-fa04-49f0-8531-87a2ebaaaf42}, !- Shading Surface Group Name
-  ,                                       !- Transmittance Schedule Name
-  ,                                       !- Number of Vertices
-  -0.6096, 3.40776759770968, 6.88548379885484, !- X,Y,Z Vertex 1 {m}
-  -0.6096, 0, 5.1816,                     !- X,Y,Z Vertex 2 {m}
-  0, 0, 5.1816,                           !- X,Y,Z Vertex 3 {m}
-  0, 3.40776759770968, 6.88548379885484;  !- X,Y,Z Vertex 4 {m}
-
-OS:ShadingSurface,
-  {8df432fc-072f-4e47-9afa-1dc91c891cc4}, !- Handle
-  Surface 14 - res eaves 2,               !- Name
-  ,                                       !- Construction Name
-  {9af9d1ad-fa04-49f0-8531-87a2ebaaaf42}, !- Shading Surface Group Name
-  ,                                       !- Transmittance Schedule Name
-  ,                                       !- Number of Vertices
-  0, -0.6096, 4.8768,                     !- X,Y,Z Vertex 1 {m}
-  13.6310703908387, -0.6096, 4.8768,      !- X,Y,Z Vertex 2 {m}
-  13.6310703908387, 0, 5.1816,            !- X,Y,Z Vertex 3 {m}
-  0, 0, 5.1816;                           !- X,Y,Z Vertex 4 {m}
-
-OS:ShadingSurface,
-  {e3d11f9e-6df2-4b6b-b84c-9b03dfc9025a}, !- Handle
-  Surface 15 - res eaves,                 !- Name
-  ,                                       !- Construction Name
-  {9af9d1ad-fa04-49f0-8531-87a2ebaaaf42}, !- Shading Surface Group Name
-  ,                                       !- Transmittance Schedule Name
-  ,                                       !- Number of Vertices
-  -0.6096, 6.81553519541936, 5.1816,      !- X,Y,Z Vertex 1 {m}
-  -0.6096, 3.40776759770968, 6.88548379885484, !- X,Y,Z Vertex 2 {m}
-  0, 3.40776759770968, 6.88548379885484,  !- X,Y,Z Vertex 3 {m}
-  0, 6.81553519541936, 5.1816;            !- X,Y,Z Vertex 4 {m}
-
-OS:ShadingSurface,
-  {bcc0832c-6982-420a-b652-206bec9b81b9}, !- Handle
-  Surface 15 - res eaves 1,               !- Name
-  ,                                       !- Construction Name
-  {9af9d1ad-fa04-49f0-8531-87a2ebaaaf42}, !- Shading Surface Group Name
-  ,                                       !- Transmittance Schedule Name
-  ,                                       !- Number of Vertices
-  14.2406703908387, 3.40776759770968, 6.88548379885484, !- X,Y,Z Vertex 1 {m}
-  14.2406703908387, 6.81553519541936, 5.1816, !- X,Y,Z Vertex 2 {m}
-  13.6310703908387, 6.81553519541936, 5.1816, !- X,Y,Z Vertex 3 {m}
-  13.6310703908387, 3.40776759770968, 6.88548379885484; !- X,Y,Z Vertex 4 {m}
-
-OS:ShadingSurface,
-  {1118f35b-daea-452f-bea5-5161a0fc79a6}, !- Handle
-  Surface 15 - res eaves 2,               !- Name
-  ,                                       !- Construction Name
-  {9af9d1ad-fa04-49f0-8531-87a2ebaaaf42}, !- Shading Surface Group Name
-  ,                                       !- Transmittance Schedule Name
-  ,                                       !- Number of Vertices
-  13.6310703908387, 7.42513519541936, 4.8768, !- X,Y,Z Vertex 1 {m}
-  0, 7.42513519541936, 4.8768,            !- X,Y,Z Vertex 2 {m}
-  0, 6.81553519541936, 5.1816,            !- X,Y,Z Vertex 3 {m}
-  13.6310703908387, 6.81553519541936, 5.1816; !- X,Y,Z Vertex 4 {m}
-
-OS:ShadingSurfaceGroup,
-  {9a3a3a4e-4cd4-430c-9f54-7005f415c4e0}, !- Handle
-  res neighbors,                          !- Name
-  Building;                               !- Shading Surface Type
-
-OS:ShadingSurface,
-  {7b4fda95-1182-4149-94ad-01863c2a7aca}, !- Handle
-  res neighbors left,                     !- Name
-  ,                                       !- Construction Name
-  {9a3a3a4e-4cd4-430c-9f54-7005f415c4e0}, !- Shading Surface Group Name
-  ,                                       !- Transmittance Schedule Name
-  ,                                       !- Number of Vertices
-  -3.048, 0, 0,                           !- X,Y,Z Vertex 1 {m}
-  -3.048, 0, 6.58068379885484,            !- X,Y,Z Vertex 2 {m}
-  -3.048, 6.81553519541936, 6.58068379885484, !- X,Y,Z Vertex 3 {m}
-  -3.048, 6.81553519541936, 0;            !- X,Y,Z Vertex 4 {m}
-
-OS:ShadingSurface,
-  {de923ae9-828e-42e6-a680-b20db9ef4d5e}, !- Handle
-  res neighbors right,                    !- Name
-  ,                                       !- Construction Name
-  {9a3a3a4e-4cd4-430c-9f54-7005f415c4e0}, !- Shading Surface Group Name
-  ,                                       !- Transmittance Schedule Name
-  ,                                       !- Number of Vertices
-  16.6790703908387, 6.81553519541936, 0,  !- X,Y,Z Vertex 1 {m}
-  16.6790703908387, 6.81553519541936, 6.58068379885484, !- X,Y,Z Vertex 2 {m}
-  16.6790703908387, 0, 6.58068379885484,  !- X,Y,Z Vertex 3 {m}
-  16.6790703908387, 0, 0;                 !- X,Y,Z Vertex 4 {m}
-
-OS:Coil:Heating:Gas,
-  {1a66f73f-f19c-4b29-9b82-5daf4a27ec80}, !- Handle
-  res fur gas heating coil,               !- Name
-  {fb74b6f9-5339-4e61-840e-62cfdd2b949d}, !- Availability Schedule Name
-  0.78,                                   !- Gas Burner Efficiency
-  AutoSize,                               !- Nominal Capacity {W}
-  ,                                       !- Air Inlet Node Name
-  ,                                       !- Air Outlet Node Name
-  ,                                       !- Temperature Setpoint Node Name
-  76,                                     !- Parasitic Electric Load {W}
-  ,                                       !- Part Load Fraction Correlation Curve Name
-  0,                                      !- Parasitic Gas Load {W}
-  NaturalGas;                             !- Fuel Type
-
-OS:Schedule:Constant,
-  {fb74b6f9-5339-4e61-840e-62cfdd2b949d}, !- Handle
-  Always On Discrete,                     !- Name
-  {8f055dcc-cd17-4303-a203-e62b457e4eea}, !- Schedule Type Limits Name
-  1;                                      !- Value
-
-OS:ScheduleTypeLimits,
-  {8f055dcc-cd17-4303-a203-e62b457e4eea}, !- Handle
-  OnOff,                                  !- Name
-  0,                                      !- Lower Limit Value
-  1,                                      !- Upper Limit Value
-  Discrete,                               !- Numeric Type
-  Availability;                           !- Unit Type
-
-OS:Fan:OnOff,
-  {af4bb339-2c88-46ca-bf83-57b87f56fb85}, !- Handle
-  res fur gas htg supply fan,             !- Name
-  {fb74b6f9-5339-4e61-840e-62cfdd2b949d}, !- Availability Schedule Name
-  0.75,                                   !- Fan Total Efficiency
-  794.580001233493,                       !- Pressure Rise {Pa}
-  autosize,                               !- Maximum Flow Rate {m3/s}
-  1,                                      !- Motor Efficiency
-  1,                                      !- Motor In Airstream Fraction
-  ,                                       !- Air Inlet Node Name
-  ,                                       !- Air Outlet Node Name
-  {12d5dd6d-5fa6-4ab0-9964-1b611fcb914a}, !- Fan Power Ratio Function of Speed Ratio Curve Name
-  {38b70591-d2ce-4b5c-bc43-dc4113b7cf6e}, !- Fan Efficiency Ratio Function of Speed Ratio Curve Name
-  res fur gas htg supply fan;             !- End-Use Subcategory
-
-OS:Curve:Exponent,
-  {12d5dd6d-5fa6-4ab0-9964-1b611fcb914a}, !- Handle
-  Fan On Off Power Curve,                 !- Name
-  1,                                      !- Coefficient1 Constant
-  0,                                      !- Coefficient2 Constant
-  0,                                      !- Coefficient3 Constant
-  0,                                      !- Minimum Value of x
-  1,                                      !- Maximum Value of x
-  ,                                       !- Minimum Curve Output
-  ,                                       !- Maximum Curve Output
-  ,                                       !- Input Unit Type for X
-  ;                                       !- Output Unit Type
-
-OS:Curve:Cubic,
-  {38b70591-d2ce-4b5c-bc43-dc4113b7cf6e}, !- Handle
-  Fan On Off Efficiency Curve,            !- Name
-  1,                                      !- Coefficient1 Constant
-  0,                                      !- Coefficient2 x
-  0,                                      !- Coefficient3 x**2
-  0,                                      !- Coefficient4 x**3
-  0,                                      !- Minimum Value of x
-  1;                                      !- Maximum Value of x
-
-OS:AirLoopHVAC:UnitarySystem,
-  {c059514b-863d-4579-8034-b977120a2222}, !- Handle
-  res fur gas unitary system,             !- Name
-  Load,                                   !- Control Type
-  {1c54c3f7-7a18-4f38-b78b-2f2c6cb3133b}, !- Controlling Zone or Thermostat Location
-  None,                                   !- Dehumidification Control Type
-  {fb74b6f9-5339-4e61-840e-62cfdd2b949d}, !- Availability Schedule Name
-  {9d6c44f1-f856-486b-a0d6-b2a0ee8d4291}, !- Air Inlet Node Name
-  {eaf0af93-3435-40d1-8e5f-58e95f22577d}, !- Air Outlet Node Name
-  {af4bb339-2c88-46ca-bf83-57b87f56fb85}, !- Supply Fan Name
-  BlowThrough,                            !- Fan Placement
-  {a266e737-f653-4fdc-9083-3872881a387d}, !- Supply Air Fan Operating Mode Schedule Name
-  {1a66f73f-f19c-4b29-9b82-5daf4a27ec80}, !- Heating Coil Name
-  1,                                      !- DX Heating Coil Sizing Ratio
-  ,                                       !- Cooling Coil Name
-  No,                                     !- Use DOAS DX Cooling Coil
-  2,                                      !- DOAS DX Cooling Coil Leaving Minimum Air Temperature {C}
-  SensibleOnlyLoadControl,                !- Latent Load Control
-  ,                                       !- Supplemental Heating Coil Name
-  ,                                       !- Supply Air Flow Rate Method During Cooling Operation
-  0,                                      !- Supply Air Flow Rate During Cooling Operation {m3/s}
-  ,                                       !- Supply Air Flow Rate Per Floor Area During Cooling Operation {m3/s-m2}
-  ,                                       !- Fraction of Autosized Design Cooling Supply Air Flow Rate
-  ,                                       !- Design Supply Air Flow Rate Per Unit of Capacity During Cooling Operation {m3/s-W}
-  ,                                       !- Supply Air Flow Rate Method During Heating Operation
-  Autosize,                               !- Supply Air Flow Rate During Heating Operation {m3/s}
-  ,                                       !- Supply Air Flow Rate Per Floor Area during Heating Operation {m3/s-m2}
-  ,                                       !- Fraction of Autosized Design Heating Supply Air Flow Rate
-  ,                                       !- Design Supply Air Flow Rate Per Unit of Capacity During Heating Operation {m3/s-W}
-  ,                                       !- Supply Air Flow Rate Method When No Cooling or Heating is Required
-  0,                                      !- Supply Air Flow Rate When No Cooling or Heating is Required {m3/s}
-  ,                                       !- Supply Air Flow Rate Per Floor Area When No Cooling or Heating is Required {m3/s-m2}
-  ,                                       !- Fraction of Autosized Design Cooling Supply Air Flow Rate When No Cooling or Heating is Required
-  ,                                       !- Fraction of Autosized Design Heating Supply Air Flow Rate When No Cooling or Heating is Required
-  ,                                       !- Design Supply Air Flow Rate Per Unit of Capacity During Cooling Operation When No Cooling or Heating is Required {m3/s-W}
-  ,                                       !- Design Supply Air Flow Rate Per Unit of Capacity During Heating Operation When No Cooling or Heating is Required {m3/s-W}
-  48.8888888888889,                       !- Maximum Supply Air Temperature {C}
-  21,                                     !- Maximum Outdoor Dry-Bulb Temperature for Supplemental Heater Operation {C}
-  ,                                       !- Outdoor Dry-Bulb Temperature Sensor Node Name
-  2.5,                                    !- Maximum Cycling Rate {cycles/hr}
-  60,                                     !- Heat Pump Time Constant {s}
-  0.01,                                   !- Fraction of On-Cycle Power Use
-  60,                                     !- Heat Pump Fan Delay Time {s}
-  0,                                      !- Ancilliary On-Cycle Electric Power {W}
-  0;                                      !- Ancilliary Off-Cycle Electric Power {W}
-
-OS:Schedule:Constant,
-  {a266e737-f653-4fdc-9083-3872881a387d}, !- Handle
-  Always Off Discrete,                    !- Name
-  {df508026-2435-420e-a987-b4262709d84a}, !- Schedule Type Limits Name
-  0;                                      !- Value
-
-OS:ScheduleTypeLimits,
-  {df508026-2435-420e-a987-b4262709d84a}, !- Handle
-  OnOff 1,                                !- Name
-  0,                                      !- Lower Limit Value
-  1,                                      !- Upper Limit Value
-  Discrete,                               !- Numeric Type
-  Availability;                           !- Unit Type
-
-OS:AirLoopHVAC,
-  {699e6c98-7f85-474a-8a3c-b67a82c53786}, !- Handle
-  res fur gas asys,                       !- Name
-  ,                                       !- Controller List Name
-  {fb74b6f9-5339-4e61-840e-62cfdd2b949d}, !- Availability Schedule
-  {3d0d3dbf-9aa9-4f23-bd2a-d02cfc49d475}, !- Availability Manager List Name
-  AutoSize,                               !- Design Supply Air Flow Rate {m3/s}
-  ,                                       !- Branch List Name
-  ,                                       !- Connector List Name
-  {18fead31-32d2-4580-a332-2ab2ade4b8dc}, !- Supply Side Inlet Node Name
-  {64caecb1-5c8c-4f4c-97bd-d084d19ed528}, !- Demand Side Outlet Node Name
-  {61294266-7236-4e2c-9b24-7494cdde548b}, !- Demand Side Inlet Node A
-  {f9a9db62-e62c-431d-925e-b56f5c440aa8}, !- Supply Side Outlet Node A
-  ,                                       !- Demand Side Inlet Node B
-  ,                                       !- Supply Side Outlet Node B
-  ,                                       !- Return Air Bypass Flow Temperature Setpoint Schedule Name
-  {6091d608-1f09-42a3-b8ca-ab52d69230d3}, !- Demand Mixer Name
-  {9567f327-5482-44c3-831b-2d1cae5a405a}, !- Demand Splitter A Name
-  ,                                       !- Demand Splitter B Name
-  ;                                       !- Supply Splitter Name
-
-OS:Node,
-  {441ec74a-3c4a-4ae2-9eb6-10f21d6374d7}, !- Handle
-  Node 3,                                 !- Name
-  {18fead31-32d2-4580-a332-2ab2ade4b8dc}, !- Inlet Port
-  {9d6c44f1-f856-486b-a0d6-b2a0ee8d4291}; !- Outlet Port
-
-OS:Node,
-  {468346f4-22d5-4901-a0a9-4e78bf3d6ac4}, !- Handle
-  Node 4,                                 !- Name
-  {eaf0af93-3435-40d1-8e5f-58e95f22577d}, !- Inlet Port
-  {f9a9db62-e62c-431d-925e-b56f5c440aa8}; !- Outlet Port
-
-OS:Connection,
-  {18fead31-32d2-4580-a332-2ab2ade4b8dc}, !- Handle
-  {f7c08e1d-0514-4c72-a5dd-c790c307442e}, !- Name
-  {699e6c98-7f85-474a-8a3c-b67a82c53786}, !- Source Object
-  8,                                      !- Outlet Port
-  {441ec74a-3c4a-4ae2-9eb6-10f21d6374d7}, !- Target Object
-  2;                                      !- Inlet Port
-
-OS:Connection,
-  {f9a9db62-e62c-431d-925e-b56f5c440aa8}, !- Handle
-  {77b04acc-9118-4ab3-860c-41602e2f6af3}, !- Name
-  {468346f4-22d5-4901-a0a9-4e78bf3d6ac4}, !- Source Object
-  3,                                      !- Outlet Port
-  {699e6c98-7f85-474a-8a3c-b67a82c53786}, !- Target Object
-  11;                                     !- Inlet Port
-
-OS:Node,
-  {ceb3cf49-44c2-4fa5-bf9b-46864d097ff2}, !- Handle
-  Node 5,                                 !- Name
-  {61294266-7236-4e2c-9b24-7494cdde548b}, !- Inlet Port
-  {5aa78458-070a-415e-9a07-0cadeb870c87}; !- Outlet Port
-
-OS:Node,
-  {eaece6a7-aa3f-4917-8e61-adee0aa93ea2}, !- Handle
-  Node 6,                                 !- Name
-  {d94f3d7a-2589-48af-b616-3d0acc80782f}, !- Inlet Port
-  {64caecb1-5c8c-4f4c-97bd-d084d19ed528}; !- Outlet Port
-
-OS:Node,
-  {966a7fd3-aedb-4fb1-9edc-90f735bd4d21}, !- Handle
-  Node 7,                                 !- Name
-  {3742847c-dbe2-4c6a-9487-ce7d8b910c51}, !- Inlet Port
-  {2ebd2141-86cc-459c-b80d-7dfbc026bdd4}; !- Outlet Port
-
-OS:Connection,
-  {61294266-7236-4e2c-9b24-7494cdde548b}, !- Handle
-  {3380e059-c3ca-43c8-812e-3d43501c5ec3}, !- Name
-  {699e6c98-7f85-474a-8a3c-b67a82c53786}, !- Source Object
-  10,                                     !- Outlet Port
-  {ceb3cf49-44c2-4fa5-bf9b-46864d097ff2}, !- Target Object
-  2;                                      !- Inlet Port
-
-OS:Connection,
-  {64caecb1-5c8c-4f4c-97bd-d084d19ed528}, !- Handle
-  {2713d037-99bd-4dc3-8c22-9051bf95b18c}, !- Name
-  {eaece6a7-aa3f-4917-8e61-adee0aa93ea2}, !- Source Object
-  3,                                      !- Outlet Port
-  {699e6c98-7f85-474a-8a3c-b67a82c53786}, !- Target Object
-  9;                                      !- Inlet Port
-
-OS:AirLoopHVAC:ZoneSplitter,
-  {9567f327-5482-44c3-831b-2d1cae5a405a}, !- Handle
-  res fur gas zone splitter,              !- Name
-  {5aa78458-070a-415e-9a07-0cadeb870c87}, !- Inlet Node Name
-  {ae3cfff0-e481-4418-9e9e-7133aab92e5b}; !- Outlet Node Name 1
-
-OS:AirLoopHVAC:ZoneMixer,
-  {6091d608-1f09-42a3-b8ca-ab52d69230d3}, !- Handle
-  res fur gas zone mixer,                 !- Name
-  {d94f3d7a-2589-48af-b616-3d0acc80782f}, !- Outlet Node Name
-  {79e8b774-2e6e-4191-9417-69f9d64cf8e7}; !- Inlet Node Name 1
-
-OS:Connection,
-  {5aa78458-070a-415e-9a07-0cadeb870c87}, !- Handle
-  {c484f6b8-287b-465d-b8c6-8a13b1dcbf49}, !- Name
-  {ceb3cf49-44c2-4fa5-bf9b-46864d097ff2}, !- Source Object
-  3,                                      !- Outlet Port
-  {9567f327-5482-44c3-831b-2d1cae5a405a}, !- Target Object
-  2;                                      !- Inlet Port
-
-OS:Connection,
-  {d94f3d7a-2589-48af-b616-3d0acc80782f}, !- Handle
-  {ef71657c-bfc5-42f1-bab8-cc180c97efa8}, !- Name
-  {6091d608-1f09-42a3-b8ca-ab52d69230d3}, !- Source Object
-  2,                                      !- Outlet Port
-  {eaece6a7-aa3f-4917-8e61-adee0aa93ea2}, !- Target Object
-  2;                                      !- Inlet Port
-
-OS:Sizing:System,
-  {0e0cfd6d-38dd-468c-a5e2-2cdee4ab3357}, !- Handle
-  {699e6c98-7f85-474a-8a3c-b67a82c53786}, !- AirLoop Name
-  Sensible,                               !- Type of Load to Size On
-  Autosize,                               !- Design Outdoor Air Flow Rate {m3/s}
-  0.3,                                    !- Central Heating Maximum System Air Flow Ratio
-  7,                                      !- Preheat Design Temperature {C}
-  0.008,                                  !- Preheat Design Humidity Ratio {kg-H2O/kg-Air}
-  12.8,                                   !- Precool Design Temperature {C}
-  0.008,                                  !- Precool Design Humidity Ratio {kg-H2O/kg-Air}
-  12.8,                                   !- Central Cooling Design Supply Air Temperature {C}
-  16.7,                                   !- Central Heating Design Supply Air Temperature {C}
-  NonCoincident,                          !- Sizing Option
-  Yes,                                    !- 100% Outdoor Air in Cooling
-  Yes,                                    !- 100% Outdoor Air in Heating
-  0.0085,                                 !- Central Cooling Design Supply Air Humidity Ratio {kg-H2O/kg-Air}
-  0.008,                                  !- Central Heating Design Supply Air Humidity Ratio {kg-H2O/kg-Air}
-  DesignDay,                              !- Cooling Design Air Flow Method
-  0,                                      !- Cooling Design Air Flow Rate {m3/s}
-  DesignDay,                              !- Heating Design Air Flow Method
-  0,                                      !- Heating Design Air Flow Rate {m3/s}
-  ZoneSum,                                !- System Outdoor Air Method
-  1,                                      !- Zone Maximum Outdoor Air Fraction {dimensionless}
-  0.0099676501,                           !- Cooling Supply Air Flow Rate Per Floor Area {m3/s-m2}
-  1,                                      !- Cooling Fraction of Autosized Cooling Supply Air Flow Rate
-  3.9475456e-05,                          !- Cooling Supply Air Flow Rate Per Unit Cooling Capacity {m3/s-W}
-  0.0099676501,                           !- Heating Supply Air Flow Rate Per Floor Area {m3/s-m2}
-  1,                                      !- Heating Fraction of Autosized Heating Supply Air Flow Rate
-  1,                                      !- Heating Fraction of Autosized Cooling Supply Air Flow Rate
-  3.1588213e-05,                          !- Heating Supply Air Flow Rate Per Unit Heating Capacity {m3/s-W}
-  CoolingDesignCapacity,                  !- Cooling Design Capacity Method
-  autosize,                               !- Cooling Design Capacity {W}
-  234.7,                                  !- Cooling Design Capacity Per Floor Area {W/m2}
-  1,                                      !- Fraction of Autosized Cooling Design Capacity
-  HeatingDesignCapacity,                  !- Heating Design Capacity Method
-  autosize,                               !- Heating Design Capacity {W}
-  157,                                    !- Heating Design Capacity Per Floor Area {W/m2}
-  1,                                      !- Fraction of Autosized Heating Design Capacity
-  OnOff;                                  !- Central Cooling Capacity Control Method
-
-OS:AvailabilityManagerAssignmentList,
-  {3d0d3dbf-9aa9-4f23-bd2a-d02cfc49d475}, !- Handle
-  Air Loop HVAC 1 AvailabilityManagerAssignmentList; !- Name
-
-OS:Connection,
-  {9d6c44f1-f856-486b-a0d6-b2a0ee8d4291}, !- Handle
-  {409d05b6-99ae-4069-af51-69b0a365f8e0}, !- Name
-  {441ec74a-3c4a-4ae2-9eb6-10f21d6374d7}, !- Source Object
-  3,                                      !- Outlet Port
-  {c059514b-863d-4579-8034-b977120a2222}, !- Target Object
-  6;                                      !- Inlet Port
-
-OS:Connection,
-  {eaf0af93-3435-40d1-8e5f-58e95f22577d}, !- Handle
-  {08e59e43-d94f-48b7-aae6-de2557ba05ac}, !- Name
-  {c059514b-863d-4579-8034-b977120a2222}, !- Source Object
-  7,                                      !- Outlet Port
-  {468346f4-22d5-4901-a0a9-4e78bf3d6ac4}, !- Target Object
-  2;                                      !- Inlet Port
-
-OS:AirTerminal:SingleDuct:ConstantVolume:NoReheat,
-  {4238ea17-4b51-4c14-bea7-3a9d21479d8f}, !- Handle
-  res fur gas living zone direct air,     !- Name
-  {fb74b6f9-5339-4e61-840e-62cfdd2b949d}, !- Availability Schedule Name
-  {ce29f688-edd3-468b-bf2f-67c975437c6b}, !- Air Inlet Node Name
-  {3742847c-dbe2-4c6a-9487-ce7d8b910c51}, !- Air Outlet Node Name
-  AutoSize;                               !- Maximum Air Flow Rate {m3/s}
-
-OS:Node,
-  {c794ef6d-1f42-48ae-90da-28d9e3dbf7ae}, !- Handle
-  Node 8,                                 !- Name
-  {130c7bcd-bfd6-4e25-8f87-aa3aaaa65049}, !- Inlet Port
-  {79e8b774-2e6e-4191-9417-69f9d64cf8e7}; !- Outlet Port
-
-OS:Connection,
-  {2ebd2141-86cc-459c-b80d-7dfbc026bdd4}, !- Handle
-  {3876a467-5eb7-4f40-aac4-b8bdff611ffb}, !- Name
-  {966a7fd3-aedb-4fb1-9edc-90f735bd4d21}, !- Source Object
-  3,                                      !- Outlet Port
-  {45488341-2ff8-456c-95cb-4a8950e08ba2}, !- Target Object
-  3;                                      !- Inlet Port
-
-OS:Connection,
-  {130c7bcd-bfd6-4e25-8f87-aa3aaaa65049}, !- Handle
-  {5ba1bf38-a5b2-47a2-a99a-9aaa4f4b3ad6}, !- Name
-  {8898972f-fd45-4900-8673-8f122542acea}, !- Source Object
-  3,                                      !- Outlet Port
-  {c794ef6d-1f42-48ae-90da-28d9e3dbf7ae}, !- Target Object
-  2;                                      !- Inlet Port
-
-OS:Connection,
-  {79e8b774-2e6e-4191-9417-69f9d64cf8e7}, !- Handle
-  {f723b82e-3923-4ce5-a21d-9e02e97a5bb8}, !- Name
-  {c794ef6d-1f42-48ae-90da-28d9e3dbf7ae}, !- Source Object
-  3,                                      !- Outlet Port
-  {6091d608-1f09-42a3-b8ca-ab52d69230d3}, !- Target Object
-  3;                                      !- Inlet Port
-
-OS:Node,
-  {b2dd5422-fab1-444f-81e6-f1ce84dc6a10}, !- Handle
-  Node 9,                                 !- Name
-  {ae3cfff0-e481-4418-9e9e-7133aab92e5b}, !- Inlet Port
-  {ce29f688-edd3-468b-bf2f-67c975437c6b}; !- Outlet Port
-
-OS:Connection,
-  {ae3cfff0-e481-4418-9e9e-7133aab92e5b}, !- Handle
-  {cdfbd9e0-0af7-4759-95ab-d8baff862186}, !- Name
-  {9567f327-5482-44c3-831b-2d1cae5a405a}, !- Source Object
-  3,                                      !- Outlet Port
-  {b2dd5422-fab1-444f-81e6-f1ce84dc6a10}, !- Target Object
-  2;                                      !- Inlet Port
-
-OS:Connection,
-  {ce29f688-edd3-468b-bf2f-67c975437c6b}, !- Handle
-  {65dea7d8-6e6a-47a6-b1ee-b3924dd9e78e}, !- Name
-  {b2dd5422-fab1-444f-81e6-f1ce84dc6a10}, !- Source Object
-  3,                                      !- Outlet Port
-  {4238ea17-4b51-4c14-bea7-3a9d21479d8f}, !- Target Object
-  3;                                      !- Inlet Port
-
-OS:Connection,
-  {3742847c-dbe2-4c6a-9487-ce7d8b910c51}, !- Handle
-  {dfa7c034-ed87-4bfb-8579-ddecc8e42896}, !- Name
-  {4238ea17-4b51-4c14-bea7-3a9d21479d8f}, !- Source Object
-  4,                                      !- Outlet Port
-  {966a7fd3-aedb-4fb1-9edc-90f735bd4d21}, !- Target Object
-  2;                                      !- Inlet Port
-
-OS:AdditionalProperties,
-  {7c803767-cf22-4029-8759-9aa5bb73c11b}, !- Handle
-  {c059514b-863d-4579-8034-b977120a2222}, !- Object Name
-  SizingInfoHVACFracHeatLoadServed,       !- Feature Name 1
-  Double,                                 !- Feature Data Type 1
-  1;                                      !- Feature Value 1
-
-OS:Curve:Biquadratic,
-  {9331f0e2-4cd0-4f37-ad0f-69ab682d6a1c}, !- Handle
-  Cool-Cap-fT1,                           !- Name
-  1.550902001,                            !- Coefficient1 Constant
-  -0.0750500892,                          !- Coefficient2 x
-  0.00309713544,                          !- Coefficient3 x**2
-  0.00240111,                             !- Coefficient4 y
-  -5.0544e-05,                            !- Coefficient5 y**2
-  -0.00042728148,                         !- Coefficient6 x*y
-  13.88,                                  !- Minimum Value of x
-  23.88,                                  !- Maximum Value of x
-  18.33,                                  !- Minimum Value of y
-  51.66;                                  !- Maximum Value of y
-
-OS:Curve:Biquadratic,
-  {d420e1f1-a6c9-4f11-be07-68e7941aa62a}, !- Handle
-  Cool-EIR-fT1,                           !- Name
-  -0.304282997,                           !- Coefficient1 Constant
-  0.1180477062,                           !- Coefficient2 x
-  -0.00342466704,                         !- Coefficient3 x**2
-  -0.0062619138,                          !- Coefficient4 y
-  0.00069542712,                          !- Coefficient5 y**2
-  -0.00046997496,                         !- Coefficient6 x*y
-  13.88,                                  !- Minimum Value of x
-  23.88,                                  !- Maximum Value of x
-  18.33,                                  !- Minimum Value of y
-  51.66;                                  !- Maximum Value of y
-
-OS:Curve:Quadratic,
-  {5eac0eca-e97e-4635-986c-193d9d1c0f6a}, !- Handle
-  Cool-PLF-fPLR1,                         !- Name
-  0.93,                                   !- Coefficient1 Constant
-  0.07,                                   !- Coefficient2 x
-  0,                                      !- Coefficient3 x**2
-  0,                                      !- Minimum Value of x
-  1,                                      !- Maximum Value of x
-  0.7,                                    !- Minimum Curve Output
-  1;                                      !- Maximum Curve Output
-
-OS:Curve:Quadratic,
-  {8e7352fb-9783-4ffd-a1cd-810566d8f1c9}, !- Handle
-  Cool-Cap-fFF1,                          !- Name
-  0.718605468,                            !- Coefficient1 Constant
-  0.410099989,                            !- Coefficient2 x
-  -0.128705457,                           !- Coefficient3 x**2
-  0,                                      !- Minimum Value of x
-  2,                                      !- Maximum Value of x
-  0,                                      !- Minimum Curve Output
-  2;                                      !- Maximum Curve Output
-
-OS:Curve:Quadratic,
-  {ec7180c5-1273-4014-8e54-dbf9960c7565}, !- Handle
-  Cool-EIR-fFF1,                          !- Name
-  1.32299905,                             !- Coefficient1 Constant
-  -0.477711207,                           !- Coefficient2 x
-  0.154712157,                            !- Coefficient3 x**2
-  0,                                      !- Minimum Value of x
-  2,                                      !- Maximum Value of x
-  0,                                      !- Minimum Curve Output
-  2;                                      !- Maximum Curve Output
-
-OS:Coil:Cooling:DX:SingleSpeed,
-  {318698af-9d09-464b-8128-aae682e7bc15}, !- Handle
-  res ac cooling coil,                    !- Name
-  {fb74b6f9-5339-4e61-840e-62cfdd2b949d}, !- Availability Schedule Name
-  autosize,                               !- Rated Total Cooling Capacity {W}
-  0.740402528813699,                      !- Rated Sensible Heat Ratio
-  3.9505446283126,                        !- Rated COP {W/W}
-  autosize,                               !- Rated Air Flow Rate {m3/s}
-  773.3912012006,                         !- Rated Evaporator Fan Power Per Volume Flow Rate {W/(m3/s)}
-  ,                                       !- Air Inlet Node Name
-  ,                                       !- Air Outlet Node Name
-  {9331f0e2-4cd0-4f37-ad0f-69ab682d6a1c}, !- Total Cooling Capacity Function of Temperature Curve Name
-  {8e7352fb-9783-4ffd-a1cd-810566d8f1c9}, !- Total Cooling Capacity Function of Flow Fraction Curve Name
-  {d420e1f1-a6c9-4f11-be07-68e7941aa62a}, !- Energy Input Ratio Function of Temperature Curve Name
-  {ec7180c5-1273-4014-8e54-dbf9960c7565}, !- Energy Input Ratio Function of Flow Fraction Curve Name
-  {5eac0eca-e97e-4635-986c-193d9d1c0f6a}, !- Part Load Fraction Correlation Curve Name
-  -25,                                    !- Minimum Outdoor Dry-Bulb Temperature for Compressor Operation {C}
-  1000,                                   !- Nominal Time for Condensate Removal to Begin {s}
-  1.5,                                    !- Ratio of Initial Moisture Evaporation Rate and Steady State Latent Capacity {dimensionless}
-  3,                                      !- Maximum Cycling Rate {cycles/hr}
-  45,                                     !- Latent Capacity Time Constant {s}
-  ,                                       !- Condenser Air Inlet Node Name
-  AirCooled,                              !- Condenser Type
-  0,                                      !- Evaporative Condenser Effectiveness {dimensionless}
-  Autosize,                               !- Evaporative Condenser Air Flow Rate {m3/s}
-  Autosize,                               !- Evaporative Condenser Pump Rated Power Consumption {W}
-  0,                                      !- Crankcase Heater Capacity {W}
-  12.7777777777778,                       !- Maximum Outdoor Dry-Bulb Temperature for Crankcase Heater Operation {C}
-  ,                                       !- Supply Water Storage Tank Name
-  ,                                       !- Condensate Collection Water Storage Tank Name
-  0,                                      !- Basin Heater Capacity {W/K}
-  10,                                     !- Basin Heater Setpoint Temperature {C}
-  ;                                       !- Basin Heater Operating Schedule Name
-
-OS:Fan:OnOff,
-  {aba5a34c-e366-4b26-941a-f5323b37f3e0}, !- Handle
-  res ac clg supply fan,                  !- Name
-  {fb74b6f9-5339-4e61-840e-62cfdd2b949d}, !- Availability Schedule Name
-  0.75,                                   !- Fan Total Efficiency
-  794.580001233493,                       !- Pressure Rise {Pa}
-  autosize,                               !- Maximum Flow Rate {m3/s}
-  1,                                      !- Motor Efficiency
-  1,                                      !- Motor In Airstream Fraction
-  ,                                       !- Air Inlet Node Name
-  ,                                       !- Air Outlet Node Name
-  {b3061a56-b54f-4d93-9b21-545754e7b0ca}, !- Fan Power Ratio Function of Speed Ratio Curve Name
-  {d7c35c16-c594-4a63-9e57-91ece4e215f8}, !- Fan Efficiency Ratio Function of Speed Ratio Curve Name
-  res ac clg supply fan;                  !- End-Use Subcategory
-
-OS:Curve:Exponent,
-  {b3061a56-b54f-4d93-9b21-545754e7b0ca}, !- Handle
-  Fan On Off Power Curve 1,               !- Name
-  1,                                      !- Coefficient1 Constant
-  0,                                      !- Coefficient2 Constant
-  0,                                      !- Coefficient3 Constant
-  0,                                      !- Minimum Value of x
-  1,                                      !- Maximum Value of x
-  ,                                       !- Minimum Curve Output
-  ,                                       !- Maximum Curve Output
-  ,                                       !- Input Unit Type for X
-  ;                                       !- Output Unit Type
-
-OS:Curve:Cubic,
-  {d7c35c16-c594-4a63-9e57-91ece4e215f8}, !- Handle
-  Fan On Off Efficiency Curve 1,          !- Name
-  1,                                      !- Coefficient1 Constant
-  0,                                      !- Coefficient2 x
-  0,                                      !- Coefficient3 x**2
-  0,                                      !- Coefficient4 x**3
-  0,                                      !- Minimum Value of x
-  1;                                      !- Maximum Value of x
-
-OS:AirLoopHVAC:UnitarySystem,
-  {16951ae8-8d80-4efc-8c42-1a9a8743d6e9}, !- Handle
-  res ac unitary system,                  !- Name
-  Load,                                   !- Control Type
-  {1c54c3f7-7a18-4f38-b78b-2f2c6cb3133b}, !- Controlling Zone or Thermostat Location
-  None,                                   !- Dehumidification Control Type
-  {fb74b6f9-5339-4e61-840e-62cfdd2b949d}, !- Availability Schedule Name
-  {236d74a4-1bb5-4fa0-9892-6b6c722c6e9b}, !- Air Inlet Node Name
-  {d188b8d3-cce1-42ec-9440-c0d1f9c86f28}, !- Air Outlet Node Name
-  {aba5a34c-e366-4b26-941a-f5323b37f3e0}, !- Supply Fan Name
-  BlowThrough,                            !- Fan Placement
-  {a266e737-f653-4fdc-9083-3872881a387d}, !- Supply Air Fan Operating Mode Schedule Name
-  ,                                       !- Heating Coil Name
-  1,                                      !- DX Heating Coil Sizing Ratio
-  {318698af-9d09-464b-8128-aae682e7bc15}, !- Cooling Coil Name
-  No,                                     !- Use DOAS DX Cooling Coil
-  2,                                      !- DOAS DX Cooling Coil Leaving Minimum Air Temperature {C}
-  SensibleOnlyLoadControl,                !- Latent Load Control
-  ,                                       !- Supplemental Heating Coil Name
-  ,                                       !- Supply Air Flow Rate Method During Cooling Operation
-  Autosize,                               !- Supply Air Flow Rate During Cooling Operation {m3/s}
-  ,                                       !- Supply Air Flow Rate Per Floor Area During Cooling Operation {m3/s-m2}
-  ,                                       !- Fraction of Autosized Design Cooling Supply Air Flow Rate
-  ,                                       !- Design Supply Air Flow Rate Per Unit of Capacity During Cooling Operation {m3/s-W}
-  ,                                       !- Supply Air Flow Rate Method During Heating Operation
-  0,                                      !- Supply Air Flow Rate During Heating Operation {m3/s}
-  ,                                       !- Supply Air Flow Rate Per Floor Area during Heating Operation {m3/s-m2}
-  ,                                       !- Fraction of Autosized Design Heating Supply Air Flow Rate
-  ,                                       !- Design Supply Air Flow Rate Per Unit of Capacity During Heating Operation {m3/s-W}
-  ,                                       !- Supply Air Flow Rate Method When No Cooling or Heating is Required
-  0,                                      !- Supply Air Flow Rate When No Cooling or Heating is Required {m3/s}
-  ,                                       !- Supply Air Flow Rate Per Floor Area When No Cooling or Heating is Required {m3/s-m2}
-  ,                                       !- Fraction of Autosized Design Cooling Supply Air Flow Rate When No Cooling or Heating is Required
-  ,                                       !- Fraction of Autosized Design Heating Supply Air Flow Rate When No Cooling or Heating is Required
-  ,                                       !- Design Supply Air Flow Rate Per Unit of Capacity During Cooling Operation When No Cooling or Heating is Required {m3/s-W}
-  ,                                       !- Design Supply Air Flow Rate Per Unit of Capacity During Heating Operation When No Cooling or Heating is Required {m3/s-W}
-  48.8888888888889,                       !- Maximum Supply Air Temperature {C}
-  21,                                     !- Maximum Outdoor Dry-Bulb Temperature for Supplemental Heater Operation {C}
-  ,                                       !- Outdoor Dry-Bulb Temperature Sensor Node Name
-  2.5,                                    !- Maximum Cycling Rate {cycles/hr}
-  60,                                     !- Heat Pump Time Constant {s}
-  0.01,                                   !- Fraction of On-Cycle Power Use
-  60,                                     !- Heat Pump Fan Delay Time {s}
-  0,                                      !- Ancilliary On-Cycle Electric Power {W}
-  0;                                      !- Ancilliary Off-Cycle Electric Power {W}
-
-OS:AirLoopHVAC,
-  {7cb793d7-5863-444a-8825-c7c238b614fc}, !- Handle
-  res ac asys,                            !- Name
-  ,                                       !- Controller List Name
-  {fb74b6f9-5339-4e61-840e-62cfdd2b949d}, !- Availability Schedule
-  {6d926b6e-76ab-4d1a-bbef-767bf841b35e}, !- Availability Manager List Name
-  AutoSize,                               !- Design Supply Air Flow Rate {m3/s}
-  ,                                       !- Branch List Name
-  ,                                       !- Connector List Name
-  {b4a7cf1b-560e-4319-a238-4c405ef9f6cc}, !- Supply Side Inlet Node Name
-  {cfecf1d7-9d79-454b-8b97-173a50419e0a}, !- Demand Side Outlet Node Name
-  {7c9f9280-c9be-4dc2-870a-01c6f5251757}, !- Demand Side Inlet Node A
-  {5fa42bb5-0535-44d9-b408-379ea2def531}, !- Supply Side Outlet Node A
-  ,                                       !- Demand Side Inlet Node B
-  ,                                       !- Supply Side Outlet Node B
-  ,                                       !- Return Air Bypass Flow Temperature Setpoint Schedule Name
-  {2a5d6e2d-3446-47b3-b3c3-7bd929382d7e}, !- Demand Mixer Name
-  {8f57fafb-bd34-4a5b-9eaf-e51bff8953b4}, !- Demand Splitter A Name
-  ,                                       !- Demand Splitter B Name
-  ;                                       !- Supply Splitter Name
-
-OS:Node,
-  {fc008f61-c167-4b00-91fa-db1756da7dad}, !- Handle
-  Node 10,                                !- Name
-  {b4a7cf1b-560e-4319-a238-4c405ef9f6cc}, !- Inlet Port
-  {236d74a4-1bb5-4fa0-9892-6b6c722c6e9b}; !- Outlet Port
-
-OS:Node,
-  {8fda3cde-fbcd-4129-b331-23d08b1f39a5}, !- Handle
-  Node 11,                                !- Name
-  {d188b8d3-cce1-42ec-9440-c0d1f9c86f28}, !- Inlet Port
-  {5fa42bb5-0535-44d9-b408-379ea2def531}; !- Outlet Port
-
-OS:Connection,
-  {b4a7cf1b-560e-4319-a238-4c405ef9f6cc}, !- Handle
-  {091cb85d-2857-4325-9a47-126c253763e8}, !- Name
-  {7cb793d7-5863-444a-8825-c7c238b614fc}, !- Source Object
-  8,                                      !- Outlet Port
-  {fc008f61-c167-4b00-91fa-db1756da7dad}, !- Target Object
-  2;                                      !- Inlet Port
-
-OS:Connection,
-  {5fa42bb5-0535-44d9-b408-379ea2def531}, !- Handle
-  {17af7d65-f792-4890-8655-c4a1da9ba96c}, !- Name
-  {8fda3cde-fbcd-4129-b331-23d08b1f39a5}, !- Source Object
-  3,                                      !- Outlet Port
-  {7cb793d7-5863-444a-8825-c7c238b614fc}, !- Target Object
-  11;                                     !- Inlet Port
-
-OS:Node,
-  {f8242a19-e9e3-4663-a98b-a812414551db}, !- Handle
-  Node 12,                                !- Name
-  {7c9f9280-c9be-4dc2-870a-01c6f5251757}, !- Inlet Port
-  {4cb66c41-44eb-44e9-96d3-67079e7e66ec}; !- Outlet Port
-
-OS:Node,
-  {8d61baa9-dc6d-46d7-9682-83d5bba6b386}, !- Handle
-  Node 13,                                !- Name
-  {d5476037-af55-4454-afab-11257c6d0e5b}, !- Inlet Port
-  {cfecf1d7-9d79-454b-8b97-173a50419e0a}; !- Outlet Port
-
-OS:Node,
-  {2fb4b241-1f51-494c-8dc3-12a4e8975011}, !- Handle
-  Node 14,                                !- Name
-  {67e5c291-d993-4e25-a8d3-bc9e8a81e3e9}, !- Inlet Port
-  {6a265572-2a48-4d64-9b5c-2653ee20d2cc}; !- Outlet Port
-
-OS:Connection,
-  {7c9f9280-c9be-4dc2-870a-01c6f5251757}, !- Handle
-  {77a81e0f-be9d-4da7-bff5-ec98bf80b6b2}, !- Name
-  {7cb793d7-5863-444a-8825-c7c238b614fc}, !- Source Object
-  10,                                     !- Outlet Port
-  {f8242a19-e9e3-4663-a98b-a812414551db}, !- Target Object
-  2;                                      !- Inlet Port
-
-OS:Connection,
-  {cfecf1d7-9d79-454b-8b97-173a50419e0a}, !- Handle
-  {b031e99e-efc8-4114-bb8c-617bd1ed675c}, !- Name
-  {8d61baa9-dc6d-46d7-9682-83d5bba6b386}, !- Source Object
-  3,                                      !- Outlet Port
-  {7cb793d7-5863-444a-8825-c7c238b614fc}, !- Target Object
-  9;                                      !- Inlet Port
-
-OS:AirLoopHVAC:ZoneSplitter,
-  {8f57fafb-bd34-4a5b-9eaf-e51bff8953b4}, !- Handle
-  res ac zone splitter,                   !- Name
-  {4cb66c41-44eb-44e9-96d3-67079e7e66ec}, !- Inlet Node Name
-  {47b81f88-55f2-4f90-88ef-3c1b91aabc18}; !- Outlet Node Name 1
-
-OS:AirLoopHVAC:ZoneMixer,
-  {2a5d6e2d-3446-47b3-b3c3-7bd929382d7e}, !- Handle
-  res ac zone mixer,                      !- Name
-  {d5476037-af55-4454-afab-11257c6d0e5b}, !- Outlet Node Name
-  {d5a2056d-def9-418d-ae7d-d89734aa1409}; !- Inlet Node Name 1
-
-OS:Connection,
-  {4cb66c41-44eb-44e9-96d3-67079e7e66ec}, !- Handle
-  {ba37262f-e5b1-496d-a758-0f956cb20a3a}, !- Name
-  {f8242a19-e9e3-4663-a98b-a812414551db}, !- Source Object
-  3,                                      !- Outlet Port
-  {8f57fafb-bd34-4a5b-9eaf-e51bff8953b4}, !- Target Object
-  2;                                      !- Inlet Port
-
-OS:Connection,
-  {d5476037-af55-4454-afab-11257c6d0e5b}, !- Handle
-  {2f1d5f66-5961-4d6a-95ab-15943c9921ac}, !- Name
-  {2a5d6e2d-3446-47b3-b3c3-7bd929382d7e}, !- Source Object
-  2,                                      !- Outlet Port
-  {8d61baa9-dc6d-46d7-9682-83d5bba6b386}, !- Target Object
-  2;                                      !- Inlet Port
-
-OS:Sizing:System,
-  {50ac21e6-f4ef-4801-8025-57a8978f836c}, !- Handle
-  {7cb793d7-5863-444a-8825-c7c238b614fc}, !- AirLoop Name
-  Sensible,                               !- Type of Load to Size On
-  Autosize,                               !- Design Outdoor Air Flow Rate {m3/s}
-  0.3,                                    !- Central Heating Maximum System Air Flow Ratio
-  7,                                      !- Preheat Design Temperature {C}
-  0.008,                                  !- Preheat Design Humidity Ratio {kg-H2O/kg-Air}
-  12.8,                                   !- Precool Design Temperature {C}
-  0.008,                                  !- Precool Design Humidity Ratio {kg-H2O/kg-Air}
-  12.8,                                   !- Central Cooling Design Supply Air Temperature {C}
-  16.7,                                   !- Central Heating Design Supply Air Temperature {C}
-  NonCoincident,                          !- Sizing Option
-  Yes,                                    !- 100% Outdoor Air in Cooling
-  Yes,                                    !- 100% Outdoor Air in Heating
-  0.0085,                                 !- Central Cooling Design Supply Air Humidity Ratio {kg-H2O/kg-Air}
-  0.008,                                  !- Central Heating Design Supply Air Humidity Ratio {kg-H2O/kg-Air}
-  DesignDay,                              !- Cooling Design Air Flow Method
-  0,                                      !- Cooling Design Air Flow Rate {m3/s}
-  DesignDay,                              !- Heating Design Air Flow Method
-  0,                                      !- Heating Design Air Flow Rate {m3/s}
-  ZoneSum,                                !- System Outdoor Air Method
-  1,                                      !- Zone Maximum Outdoor Air Fraction {dimensionless}
-  0.0099676501,                           !- Cooling Supply Air Flow Rate Per Floor Area {m3/s-m2}
-  1,                                      !- Cooling Fraction of Autosized Cooling Supply Air Flow Rate
-  3.9475456e-05,                          !- Cooling Supply Air Flow Rate Per Unit Cooling Capacity {m3/s-W}
-  0.0099676501,                           !- Heating Supply Air Flow Rate Per Floor Area {m3/s-m2}
-  1,                                      !- Heating Fraction of Autosized Heating Supply Air Flow Rate
-  1,                                      !- Heating Fraction of Autosized Cooling Supply Air Flow Rate
-  3.1588213e-05,                          !- Heating Supply Air Flow Rate Per Unit Heating Capacity {m3/s-W}
-  CoolingDesignCapacity,                  !- Cooling Design Capacity Method
-  autosize,                               !- Cooling Design Capacity {W}
-  234.7,                                  !- Cooling Design Capacity Per Floor Area {W/m2}
-  1,                                      !- Fraction of Autosized Cooling Design Capacity
-  HeatingDesignCapacity,                  !- Heating Design Capacity Method
-  autosize,                               !- Heating Design Capacity {W}
-  157,                                    !- Heating Design Capacity Per Floor Area {W/m2}
-  1,                                      !- Fraction of Autosized Heating Design Capacity
-  OnOff;                                  !- Central Cooling Capacity Control Method
-
-OS:AvailabilityManagerAssignmentList,
-  {6d926b6e-76ab-4d1a-bbef-767bf841b35e}, !- Handle
-  Air Loop HVAC 1 AvailabilityManagerAssignmentList 1; !- Name
-
-OS:Connection,
-  {236d74a4-1bb5-4fa0-9892-6b6c722c6e9b}, !- Handle
-  {e49fe77c-1a87-4e85-98ba-37f62d5e64a3}, !- Name
-  {fc008f61-c167-4b00-91fa-db1756da7dad}, !- Source Object
-  3,                                      !- Outlet Port
-  {16951ae8-8d80-4efc-8c42-1a9a8743d6e9}, !- Target Object
-  6;                                      !- Inlet Port
-
-OS:Connection,
-  {d188b8d3-cce1-42ec-9440-c0d1f9c86f28}, !- Handle
-  {a195831e-d7e6-4cff-a625-eb398c94f55a}, !- Name
-  {16951ae8-8d80-4efc-8c42-1a9a8743d6e9}, !- Source Object
-  7,                                      !- Outlet Port
-  {8fda3cde-fbcd-4129-b331-23d08b1f39a5}, !- Target Object
-  2;                                      !- Inlet Port
-
-OS:AirTerminal:SingleDuct:ConstantVolume:NoReheat,
-  {5ffbeb2b-a3e4-420b-8021-3ccf95168e25}, !- Handle
-  res ac living zone direct air,          !- Name
-  {fb74b6f9-5339-4e61-840e-62cfdd2b949d}, !- Availability Schedule Name
-  {c2a5d8c9-7a6f-40da-8ce1-91993a01dfdd}, !- Air Inlet Node Name
-  {67e5c291-d993-4e25-a8d3-bc9e8a81e3e9}, !- Air Outlet Node Name
-  AutoSize;                               !- Maximum Air Flow Rate {m3/s}
-
-OS:Node,
-  {e637bb6b-4733-4468-97e3-fb332e50db2f}, !- Handle
-  Node 15,                                !- Name
-  {761388d8-0d72-4718-9e6a-07efd040f4bd}, !- Inlet Port
-  {d5a2056d-def9-418d-ae7d-d89734aa1409}; !- Outlet Port
-
-OS:Connection,
-  {6a265572-2a48-4d64-9b5c-2653ee20d2cc}, !- Handle
-  {b66a81e8-57a2-489c-b206-32a3717bd4f6}, !- Name
-  {2fb4b241-1f51-494c-8dc3-12a4e8975011}, !- Source Object
-  3,                                      !- Outlet Port
-  {45488341-2ff8-456c-95cb-4a8950e08ba2}, !- Target Object
-  4;                                      !- Inlet Port
-
-OS:Connection,
-  {761388d8-0d72-4718-9e6a-07efd040f4bd}, !- Handle
-  {b43028ff-4a7a-44d2-af09-5cd570a53202}, !- Name
-  {8898972f-fd45-4900-8673-8f122542acea}, !- Source Object
-  4,                                      !- Outlet Port
-  {e637bb6b-4733-4468-97e3-fb332e50db2f}, !- Target Object
-  2;                                      !- Inlet Port
-
-OS:Connection,
-  {d5a2056d-def9-418d-ae7d-d89734aa1409}, !- Handle
-  {f94dfcfa-4620-4d10-a2f5-ba39d49b4aa1}, !- Name
-  {e637bb6b-4733-4468-97e3-fb332e50db2f}, !- Source Object
-  3,                                      !- Outlet Port
-  {2a5d6e2d-3446-47b3-b3c3-7bd929382d7e}, !- Target Object
-  3;                                      !- Inlet Port
-
-OS:Node,
-  {bd84abfa-49b0-44d9-9458-6dfc9eba280a}, !- Handle
-  Node 16,                                !- Name
-  {47b81f88-55f2-4f90-88ef-3c1b91aabc18}, !- Inlet Port
-  {c2a5d8c9-7a6f-40da-8ce1-91993a01dfdd}; !- Outlet Port
-
-OS:Connection,
-  {47b81f88-55f2-4f90-88ef-3c1b91aabc18}, !- Handle
-  {050182aa-b0c2-4cb6-a9fe-39dd0e5fcaf1}, !- Name
-  {8f57fafb-bd34-4a5b-9eaf-e51bff8953b4}, !- Source Object
-  3,                                      !- Outlet Port
-  {bd84abfa-49b0-44d9-9458-6dfc9eba280a}, !- Target Object
-  2;                                      !- Inlet Port
-
-OS:Connection,
-  {c2a5d8c9-7a6f-40da-8ce1-91993a01dfdd}, !- Handle
-  {94c9c042-91c6-497e-94ba-d26c4993f735}, !- Name
-  {bd84abfa-49b0-44d9-9458-6dfc9eba280a}, !- Source Object
-  3,                                      !- Outlet Port
-  {5ffbeb2b-a3e4-420b-8021-3ccf95168e25}, !- Target Object
-  3;                                      !- Inlet Port
-
-OS:Connection,
-  {67e5c291-d993-4e25-a8d3-bc9e8a81e3e9}, !- Handle
-  {5cec1698-0f00-45b6-8ec7-a0e2d0973700}, !- Name
-  {5ffbeb2b-a3e4-420b-8021-3ccf95168e25}, !- Source Object
-  4,                                      !- Outlet Port
-  {2fb4b241-1f51-494c-8dc3-12a4e8975011}, !- Target Object
-  2;                                      !- Inlet Port
-
-OS:AdditionalProperties,
-  {edd317d4-239e-4f72-9eaa-c02d022128df}, !- Handle
-  {16951ae8-8d80-4efc-8c42-1a9a8743d6e9}, !- Object Name
-  SizingInfoHVACCapacityDerateFactorEER,  !- Feature Name 1
-  String,                                 !- Feature Data Type 1
-  1.0&#441.0&#441.0&#441.0&#441.0,        !- Feature Value 1
-  SizingInfoHVACRatedCFMperTonCooling,    !- Feature Name 2
-  String,                                 !- Feature Data Type 2
-  386.1,                                  !- Feature Value 2
-  SizingInfoHVACFracCoolLoadServed,       !- Feature Name 3
-  Double,                                 !- Feature Data Type 3
-  1;                                      !- Feature Value 3
-
-OS:Schedule:Ruleset,
-  {e43ffdfd-a3b3-43f4-9ca2-400642d0767e}, !- Handle
-  res heating season,                     !- Name
-  {8f055dcc-cd17-4303-a203-e62b457e4eea}, !- Schedule Type Limits Name
-  {489b0c23-0046-4269-bbb0-a4ed5c0549f4}; !- Default Day Schedule Name
-
-OS:Schedule:Day,
-  {489b0c23-0046-4269-bbb0-a4ed5c0549f4}, !- Handle
-  Schedule Day 4,                         !- Name
-  {8f055dcc-cd17-4303-a203-e62b457e4eea}, !- Schedule Type Limits Name
-=======
-OS:Schedule:Day,
-  {b04a5e60-aede-44b9-9e4b-8b4ee1a35869}, !- Handle
+  {e63a0014-8d91-446c-8bee-168d4644589e}, !- Handle
   Schedule Day 1,                         !- Name
   ,                                       !- Schedule Type Limits Name
->>>>>>> 1e74590c
   ,                                       !- Interpolate to Timestep
   24,                                     !- Hour 1
   0,                                      !- Minute 1
   0;                                      !- Value Until Time 1
 
-<<<<<<< HEAD
-OS:Schedule:Rule,
-  {cd460f85-41da-423b-9fc2-372e1944f8a8}, !- Handle
-  res heating season allday rule1,        !- Name
-  {e43ffdfd-a3b3-43f4-9ca2-400642d0767e}, !- Schedule Ruleset Name
-  11,                                     !- Rule Order
-  {da0da7ea-16ee-443d-ac4d-2401e5abc099}, !- Day Schedule Name
-  Yes,                                    !- Apply Sunday
-  Yes,                                    !- Apply Monday
-  Yes,                                    !- Apply Tuesday
-  Yes,                                    !- Apply Wednesday
-  Yes,                                    !- Apply Thursday
-  Yes,                                    !- Apply Friday
-  Yes,                                    !- Apply Saturday
-  DateRange,                              !- Date Specification Type
-  1,                                      !- Start Month
-  1,                                      !- Start Day
-  1,                                      !- End Month
-  31;                                     !- End Day
-
 OS:Schedule:Day,
-  {da0da7ea-16ee-443d-ac4d-2401e5abc099}, !- Handle
-  res heating season allday1,             !- Name
-  {8f055dcc-cd17-4303-a203-e62b457e4eea}, !- Schedule Type Limits Name
-=======
-OS:Schedule:Day,
-  {77903ee4-4bcc-4128-96f2-f3b8cf5835d4}, !- Handle
+  {33a1bc66-e092-470e-b671-65c4323ff7a8}, !- Handle
   Schedule Day 2,                         !- Name
   ,                                       !- Schedule Type Limits Name
->>>>>>> 1e74590c
   ,                                       !- Interpolate to Timestep
   24,                                     !- Hour 1
   0,                                      !- Minute 1
   1;                                      !- Value Until Time 1
-<<<<<<< HEAD
-
-OS:Schedule:Rule,
-  {4b03cafc-be07-4a62-b5cc-72c9a47209ac}, !- Handle
-  res heating season allday rule2,        !- Name
-  {e43ffdfd-a3b3-43f4-9ca2-400642d0767e}, !- Schedule Ruleset Name
-  10,                                     !- Rule Order
-  {13ca4278-f888-4980-b114-9da61d73e196}, !- Day Schedule Name
-  Yes,                                    !- Apply Sunday
-  Yes,                                    !- Apply Monday
-  Yes,                                    !- Apply Tuesday
-  Yes,                                    !- Apply Wednesday
-  Yes,                                    !- Apply Thursday
-  Yes,                                    !- Apply Friday
-  Yes,                                    !- Apply Saturday
-  DateRange,                              !- Date Specification Type
-  2,                                      !- Start Month
-  1,                                      !- Start Day
-  2,                                      !- End Month
-  28;                                     !- End Day
-
-OS:Schedule:Day,
-  {13ca4278-f888-4980-b114-9da61d73e196}, !- Handle
-  res heating season allday2,             !- Name
-  {8f055dcc-cd17-4303-a203-e62b457e4eea}, !- Schedule Type Limits Name
-  ,                                       !- Interpolate to Timestep
-  24,                                     !- Hour 1
-  0,                                      !- Minute 1
-  1;                                      !- Value Until Time 1
-
-OS:Schedule:Rule,
-  {7546ff73-6c72-4d18-ac6d-5d218cdd42a7}, !- Handle
-  res heating season allday rule3,        !- Name
-  {e43ffdfd-a3b3-43f4-9ca2-400642d0767e}, !- Schedule Ruleset Name
-  9,                                      !- Rule Order
-  {d53f55a1-63bb-4534-a1b2-3f56ed6793c6}, !- Day Schedule Name
-  Yes,                                    !- Apply Sunday
-  Yes,                                    !- Apply Monday
-  Yes,                                    !- Apply Tuesday
-  Yes,                                    !- Apply Wednesday
-  Yes,                                    !- Apply Thursday
-  Yes,                                    !- Apply Friday
-  Yes,                                    !- Apply Saturday
-  DateRange,                              !- Date Specification Type
-  3,                                      !- Start Month
-  1,                                      !- Start Day
-  3,                                      !- End Month
-  31;                                     !- End Day
-
-OS:Schedule:Day,
-  {d53f55a1-63bb-4534-a1b2-3f56ed6793c6}, !- Handle
-  res heating season allday3,             !- Name
-  {8f055dcc-cd17-4303-a203-e62b457e4eea}, !- Schedule Type Limits Name
-  ,                                       !- Interpolate to Timestep
-  24,                                     !- Hour 1
-  0,                                      !- Minute 1
-  1;                                      !- Value Until Time 1
-
-OS:Schedule:Rule,
-  {0f080ef3-9ff6-46fe-9a6e-b3d066216092}, !- Handle
-  res heating season allday rule4,        !- Name
-  {e43ffdfd-a3b3-43f4-9ca2-400642d0767e}, !- Schedule Ruleset Name
-  8,                                      !- Rule Order
-  {fc40d98f-1168-44e9-ae36-cbc40e328be0}, !- Day Schedule Name
-  Yes,                                    !- Apply Sunday
-  Yes,                                    !- Apply Monday
-  Yes,                                    !- Apply Tuesday
-  Yes,                                    !- Apply Wednesday
-  Yes,                                    !- Apply Thursday
-  Yes,                                    !- Apply Friday
-  Yes,                                    !- Apply Saturday
-  DateRange,                              !- Date Specification Type
-  4,                                      !- Start Month
-  1,                                      !- Start Day
-  4,                                      !- End Month
-  30;                                     !- End Day
-
-OS:Schedule:Day,
-  {fc40d98f-1168-44e9-ae36-cbc40e328be0}, !- Handle
-  res heating season allday4,             !- Name
-  {8f055dcc-cd17-4303-a203-e62b457e4eea}, !- Schedule Type Limits Name
-  ,                                       !- Interpolate to Timestep
-  24,                                     !- Hour 1
-  0,                                      !- Minute 1
-  1;                                      !- Value Until Time 1
-
-OS:Schedule:Rule,
-  {b9a06ff7-ab7a-4b66-9edc-8ae9197d7919}, !- Handle
-  res heating season allday rule5,        !- Name
-  {e43ffdfd-a3b3-43f4-9ca2-400642d0767e}, !- Schedule Ruleset Name
-  7,                                      !- Rule Order
-  {f01c9d52-eb24-4c68-83b3-5b83350a160b}, !- Day Schedule Name
-  Yes,                                    !- Apply Sunday
-  Yes,                                    !- Apply Monday
-  Yes,                                    !- Apply Tuesday
-  Yes,                                    !- Apply Wednesday
-  Yes,                                    !- Apply Thursday
-  Yes,                                    !- Apply Friday
-  Yes,                                    !- Apply Saturday
-  DateRange,                              !- Date Specification Type
-  5,                                      !- Start Month
-  1,                                      !- Start Day
-  5,                                      !- End Month
-  31;                                     !- End Day
-
-OS:Schedule:Day,
-  {f01c9d52-eb24-4c68-83b3-5b83350a160b}, !- Handle
-  res heating season allday5,             !- Name
-  {8f055dcc-cd17-4303-a203-e62b457e4eea}, !- Schedule Type Limits Name
-  ,                                       !- Interpolate to Timestep
-  24,                                     !- Hour 1
-  0,                                      !- Minute 1
-  1;                                      !- Value Until Time 1
-
-OS:Schedule:Rule,
-  {19194567-cb84-4e6b-9193-a777fe5ee81a}, !- Handle
-  res heating season allday rule6,        !- Name
-  {e43ffdfd-a3b3-43f4-9ca2-400642d0767e}, !- Schedule Ruleset Name
-  6,                                      !- Rule Order
-  {16382474-bb5e-4b00-ad31-72fca6d834f6}, !- Day Schedule Name
-  Yes,                                    !- Apply Sunday
-  Yes,                                    !- Apply Monday
-  Yes,                                    !- Apply Tuesday
-  Yes,                                    !- Apply Wednesday
-  Yes,                                    !- Apply Thursday
-  Yes,                                    !- Apply Friday
-  Yes,                                    !- Apply Saturday
-  DateRange,                              !- Date Specification Type
-  6,                                      !- Start Month
-  1,                                      !- Start Day
-  6,                                      !- End Month
-  30;                                     !- End Day
-
-OS:Schedule:Day,
-  {16382474-bb5e-4b00-ad31-72fca6d834f6}, !- Handle
-  res heating season allday6,             !- Name
-  {8f055dcc-cd17-4303-a203-e62b457e4eea}, !- Schedule Type Limits Name
-  ,                                       !- Interpolate to Timestep
-  24,                                     !- Hour 1
-  0,                                      !- Minute 1
-  1;                                      !- Value Until Time 1
-
-OS:Schedule:Rule,
-  {a1c98fd0-40d7-44b7-bc06-e92da8b4ef01}, !- Handle
-  res heating season allday rule7,        !- Name
-  {e43ffdfd-a3b3-43f4-9ca2-400642d0767e}, !- Schedule Ruleset Name
-  5,                                      !- Rule Order
-  {636d473a-43dd-4a7a-bce8-567e511a91bb}, !- Day Schedule Name
-  Yes,                                    !- Apply Sunday
-  Yes,                                    !- Apply Monday
-  Yes,                                    !- Apply Tuesday
-  Yes,                                    !- Apply Wednesday
-  Yes,                                    !- Apply Thursday
-  Yes,                                    !- Apply Friday
-  Yes,                                    !- Apply Saturday
-  DateRange,                              !- Date Specification Type
-  7,                                      !- Start Month
-  1,                                      !- Start Day
-  7,                                      !- End Month
-  31;                                     !- End Day
-
-OS:Schedule:Day,
-  {636d473a-43dd-4a7a-bce8-567e511a91bb}, !- Handle
-  res heating season allday7,             !- Name
-  {8f055dcc-cd17-4303-a203-e62b457e4eea}, !- Schedule Type Limits Name
-  ,                                       !- Interpolate to Timestep
-  24,                                     !- Hour 1
-  0,                                      !- Minute 1
-  1;                                      !- Value Until Time 1
-
-OS:Schedule:Rule,
-  {27efc39e-5933-4f60-9fa0-093e37545e07}, !- Handle
-  res heating season allday rule8,        !- Name
-  {e43ffdfd-a3b3-43f4-9ca2-400642d0767e}, !- Schedule Ruleset Name
-  4,                                      !- Rule Order
-  {3dda7bb5-50d9-4ef7-ae64-fc1a361ec5c5}, !- Day Schedule Name
-  Yes,                                    !- Apply Sunday
-  Yes,                                    !- Apply Monday
-  Yes,                                    !- Apply Tuesday
-  Yes,                                    !- Apply Wednesday
-  Yes,                                    !- Apply Thursday
-  Yes,                                    !- Apply Friday
-  Yes,                                    !- Apply Saturday
-  DateRange,                              !- Date Specification Type
-  8,                                      !- Start Month
-  1,                                      !- Start Day
-  8,                                      !- End Month
-  31;                                     !- End Day
-
-OS:Schedule:Day,
-  {3dda7bb5-50d9-4ef7-ae64-fc1a361ec5c5}, !- Handle
-  res heating season allday8,             !- Name
-  {8f055dcc-cd17-4303-a203-e62b457e4eea}, !- Schedule Type Limits Name
-  ,                                       !- Interpolate to Timestep
-  24,                                     !- Hour 1
-  0,                                      !- Minute 1
-  1;                                      !- Value Until Time 1
-
-OS:Schedule:Rule,
-  {6b2d14c7-e16a-4d57-b2ed-b62513085ba5}, !- Handle
-  res heating season allday rule9,        !- Name
-  {e43ffdfd-a3b3-43f4-9ca2-400642d0767e}, !- Schedule Ruleset Name
-  3,                                      !- Rule Order
-  {804088c3-8f99-4f04-beb2-326290291396}, !- Day Schedule Name
-  Yes,                                    !- Apply Sunday
-  Yes,                                    !- Apply Monday
-  Yes,                                    !- Apply Tuesday
-  Yes,                                    !- Apply Wednesday
-  Yes,                                    !- Apply Thursday
-  Yes,                                    !- Apply Friday
-  Yes,                                    !- Apply Saturday
-  DateRange,                              !- Date Specification Type
-  9,                                      !- Start Month
-  1,                                      !- Start Day
-  9,                                      !- End Month
-  30;                                     !- End Day
-
-OS:Schedule:Day,
-  {804088c3-8f99-4f04-beb2-326290291396}, !- Handle
-  res heating season allday9,             !- Name
-  {8f055dcc-cd17-4303-a203-e62b457e4eea}, !- Schedule Type Limits Name
-  ,                                       !- Interpolate to Timestep
-  24,                                     !- Hour 1
-  0,                                      !- Minute 1
-  1;                                      !- Value Until Time 1
-
-OS:Schedule:Rule,
-  {5434ab29-5302-4e54-8166-9aec8247694d}, !- Handle
-  res heating season allday rule10,       !- Name
-  {e43ffdfd-a3b3-43f4-9ca2-400642d0767e}, !- Schedule Ruleset Name
-  2,                                      !- Rule Order
-  {81e73825-5c55-4df4-a228-2c2091c9e1d6}, !- Day Schedule Name
-  Yes,                                    !- Apply Sunday
-  Yes,                                    !- Apply Monday
-  Yes,                                    !- Apply Tuesday
-  Yes,                                    !- Apply Wednesday
-  Yes,                                    !- Apply Thursday
-  Yes,                                    !- Apply Friday
-  Yes,                                    !- Apply Saturday
-  DateRange,                              !- Date Specification Type
-  10,                                     !- Start Month
-  1,                                      !- Start Day
-  10,                                     !- End Month
-  31;                                     !- End Day
-
-OS:Schedule:Day,
-  {81e73825-5c55-4df4-a228-2c2091c9e1d6}, !- Handle
-  res heating season allday10,            !- Name
-  {8f055dcc-cd17-4303-a203-e62b457e4eea}, !- Schedule Type Limits Name
-  ,                                       !- Interpolate to Timestep
-  24,                                     !- Hour 1
-  0,                                      !- Minute 1
-  1;                                      !- Value Until Time 1
-
-OS:Schedule:Rule,
-  {4d7ce950-d8e7-418e-950d-3f2228299f84}, !- Handle
-  res heating season allday rule11,       !- Name
-  {e43ffdfd-a3b3-43f4-9ca2-400642d0767e}, !- Schedule Ruleset Name
-  1,                                      !- Rule Order
-  {99749b7d-e123-44c4-bb0c-f98f062c661b}, !- Day Schedule Name
-  Yes,                                    !- Apply Sunday
-  Yes,                                    !- Apply Monday
-  Yes,                                    !- Apply Tuesday
-  Yes,                                    !- Apply Wednesday
-  Yes,                                    !- Apply Thursday
-  Yes,                                    !- Apply Friday
-  Yes,                                    !- Apply Saturday
-  DateRange,                              !- Date Specification Type
-  11,                                     !- Start Month
-  1,                                      !- Start Day
-  11,                                     !- End Month
-  30;                                     !- End Day
-
-OS:Schedule:Day,
-  {99749b7d-e123-44c4-bb0c-f98f062c661b}, !- Handle
-  res heating season allday11,            !- Name
-  {8f055dcc-cd17-4303-a203-e62b457e4eea}, !- Schedule Type Limits Name
-  ,                                       !- Interpolate to Timestep
-  24,                                     !- Hour 1
-  0,                                      !- Minute 1
-  1;                                      !- Value Until Time 1
-
-OS:Schedule:Rule,
-  {c0b46978-b26c-4e61-ab3b-367f78d560f7}, !- Handle
-  res heating season allday rule12,       !- Name
-  {e43ffdfd-a3b3-43f4-9ca2-400642d0767e}, !- Schedule Ruleset Name
-  0,                                      !- Rule Order
-  {1a6d01d4-87fd-4e13-a1ad-1e32d51c467c}, !- Day Schedule Name
-  Yes,                                    !- Apply Sunday
-  Yes,                                    !- Apply Monday
-  Yes,                                    !- Apply Tuesday
-  Yes,                                    !- Apply Wednesday
-  Yes,                                    !- Apply Thursday
-  Yes,                                    !- Apply Friday
-  Yes,                                    !- Apply Saturday
-  DateRange,                              !- Date Specification Type
-  12,                                     !- Start Month
-  1,                                      !- Start Day
-  12,                                     !- End Month
-  31;                                     !- End Day
-
-OS:Schedule:Day,
-  {1a6d01d4-87fd-4e13-a1ad-1e32d51c467c}, !- Handle
-  res heating season allday12,            !- Name
-  {8f055dcc-cd17-4303-a203-e62b457e4eea}, !- Schedule Type Limits Name
-  ,                                       !- Interpolate to Timestep
-  24,                                     !- Hour 1
-  0,                                      !- Minute 1
-  0;                                      !- Value Until Time 1
-
-OS:Schedule:Ruleset,
-  {6ff862f4-7d0c-47a4-a1f8-4e1ddad7e917}, !- Handle
-  res heating setpoint,                   !- Name
-  {949d6cb7-d0de-4650-8b90-01cdfec77120}, !- Schedule Type Limits Name
-  {e1379f94-4a52-424f-9ec3-296ee892eef5}, !- Default Day Schedule Name
-  {6af9d55f-2c3c-4715-ae58-786c630ac6d3}, !- Summer Design Day Schedule Name
-  {c28f77a1-d70c-49cb-ac6c-44626d8e0ad0}; !- Winter Design Day Schedule Name
-
-OS:Schedule:Day,
-  {e1379f94-4a52-424f-9ec3-296ee892eef5}, !- Handle
-  Schedule Day 7,                         !- Name
-  {949d6cb7-d0de-4650-8b90-01cdfec77120}, !- Schedule Type Limits Name
-  ,                                       !- Interpolate to Timestep
-  24,                                     !- Hour 1
-  0,                                      !- Minute 1
-  0;                                      !- Value Until Time 1
-
-OS:Schedule:Rule,
-  {da7dbd75-3b78-4593-b37d-00110b13e6a3}, !- Handle
-  res heating setpoint weekday rule1,     !- Name
-  {6ff862f4-7d0c-47a4-a1f8-4e1ddad7e917}, !- Schedule Ruleset Name
-  22,                                     !- Rule Order
-  {01ca6893-469c-4c9d-8f0b-70ad2719eecc}, !- Day Schedule Name
-  ,                                       !- Apply Sunday
-  Yes,                                    !- Apply Monday
-  Yes,                                    !- Apply Tuesday
-  Yes,                                    !- Apply Wednesday
-  Yes,                                    !- Apply Thursday
-  Yes,                                    !- Apply Friday
-  ,                                       !- Apply Saturday
-  DateRange,                              !- Date Specification Type
-  1,                                      !- Start Month
-  1,                                      !- Start Day
-  1,                                      !- End Month
-  31;                                     !- End Day
-
-OS:Schedule:Day,
-  {01ca6893-469c-4c9d-8f0b-70ad2719eecc}, !- Handle
-  res heating setpoint weekday1,          !- Name
-  {949d6cb7-d0de-4650-8b90-01cdfec77120}, !- Schedule Type Limits Name
-  ,                                       !- Interpolate to Timestep
-  24,                                     !- Hour 1
-  0,                                      !- Minute 1
-  23.8888888888889;                       !- Value Until Time 1
-
-OS:Schedule:Rule,
-  {cbd580d8-e46b-4ba3-a650-e11bbd1581d0}, !- Handle
-  res heating setpoint weekend rule1,     !- Name
-  {6ff862f4-7d0c-47a4-a1f8-4e1ddad7e917}, !- Schedule Ruleset Name
-  21,                                     !- Rule Order
-  {963cef1e-34e5-43c7-9f57-6973458fb9ce}, !- Day Schedule Name
-  Yes,                                    !- Apply Sunday
-  ,                                       !- Apply Monday
-  ,                                       !- Apply Tuesday
-  ,                                       !- Apply Wednesday
-  ,                                       !- Apply Thursday
-  ,                                       !- Apply Friday
-  Yes,                                    !- Apply Saturday
-  DateRange,                              !- Date Specification Type
-  1,                                      !- Start Month
-  1,                                      !- Start Day
-  1,                                      !- End Month
-  31;                                     !- End Day
-
-OS:Schedule:Day,
-  {963cef1e-34e5-43c7-9f57-6973458fb9ce}, !- Handle
-  res heating setpoint weekend1,          !- Name
-  {949d6cb7-d0de-4650-8b90-01cdfec77120}, !- Schedule Type Limits Name
-  ,                                       !- Interpolate to Timestep
-  24,                                     !- Hour 1
-  0,                                      !- Minute 1
-  21.6666666666667;                       !- Value Until Time 1
-
-OS:Schedule:Rule,
-  {6b411e81-4863-442b-b7cc-80bb5d5e1cae}, !- Handle
-  res heating setpoint weekday rule2,     !- Name
-  {6ff862f4-7d0c-47a4-a1f8-4e1ddad7e917}, !- Schedule Ruleset Name
-  20,                                     !- Rule Order
-  {9be735d5-9fb3-4053-8d1e-862bbc5777bf}, !- Day Schedule Name
-  ,                                       !- Apply Sunday
-  Yes,                                    !- Apply Monday
-  Yes,                                    !- Apply Tuesday
-  Yes,                                    !- Apply Wednesday
-  Yes,                                    !- Apply Thursday
-  Yes,                                    !- Apply Friday
-  ,                                       !- Apply Saturday
-  DateRange,                              !- Date Specification Type
-  2,                                      !- Start Month
-  1,                                      !- Start Day
-  2,                                      !- End Month
-  28;                                     !- End Day
-
-OS:Schedule:Day,
-  {9be735d5-9fb3-4053-8d1e-862bbc5777bf}, !- Handle
-  res heating setpoint weekday2,          !- Name
-  {949d6cb7-d0de-4650-8b90-01cdfec77120}, !- Schedule Type Limits Name
-  ,                                       !- Interpolate to Timestep
-  24,                                     !- Hour 1
-  0,                                      !- Minute 1
-  23.8888888888889;                       !- Value Until Time 1
-
-OS:Schedule:Rule,
-  {312335a5-44d3-40e0-8ef5-62994185963f}, !- Handle
-  res heating setpoint weekend rule2,     !- Name
-  {6ff862f4-7d0c-47a4-a1f8-4e1ddad7e917}, !- Schedule Ruleset Name
-  19,                                     !- Rule Order
-  {d7daa779-e982-4ab4-acd8-cb52a50804c2}, !- Day Schedule Name
-  Yes,                                    !- Apply Sunday
-  ,                                       !- Apply Monday
-  ,                                       !- Apply Tuesday
-  ,                                       !- Apply Wednesday
-  ,                                       !- Apply Thursday
-  ,                                       !- Apply Friday
-  Yes,                                    !- Apply Saturday
-  DateRange,                              !- Date Specification Type
-  2,                                      !- Start Month
-  1,                                      !- Start Day
-  2,                                      !- End Month
-  28;                                     !- End Day
-
-OS:Schedule:Day,
-  {d7daa779-e982-4ab4-acd8-cb52a50804c2}, !- Handle
-  res heating setpoint weekend2,          !- Name
-  {949d6cb7-d0de-4650-8b90-01cdfec77120}, !- Schedule Type Limits Name
-  ,                                       !- Interpolate to Timestep
-  24,                                     !- Hour 1
-  0,                                      !- Minute 1
-  21.6666666666667;                       !- Value Until Time 1
-
-OS:Schedule:Rule,
-  {36849a8d-bfa2-4288-a98b-4a3795d86df3}, !- Handle
-  res heating setpoint weekday rule3,     !- Name
-  {6ff862f4-7d0c-47a4-a1f8-4e1ddad7e917}, !- Schedule Ruleset Name
-  18,                                     !- Rule Order
-  {ef40304e-67db-4194-88c5-40e058b856c7}, !- Day Schedule Name
-  ,                                       !- Apply Sunday
-  Yes,                                    !- Apply Monday
-  Yes,                                    !- Apply Tuesday
-  Yes,                                    !- Apply Wednesday
-  Yes,                                    !- Apply Thursday
-  Yes,                                    !- Apply Friday
-  ,                                       !- Apply Saturday
-  DateRange,                              !- Date Specification Type
-  3,                                      !- Start Month
-  1,                                      !- Start Day
-  3,                                      !- End Month
-  31;                                     !- End Day
-
-OS:Schedule:Day,
-  {ef40304e-67db-4194-88c5-40e058b856c7}, !- Handle
-  res heating setpoint weekday3,          !- Name
-  {949d6cb7-d0de-4650-8b90-01cdfec77120}, !- Schedule Type Limits Name
-  ,                                       !- Interpolate to Timestep
-  24,                                     !- Hour 1
-  0,                                      !- Minute 1
-  23.8888888888889;                       !- Value Until Time 1
-
-OS:Schedule:Rule,
-  {e51ae626-bd33-46ce-a3c0-47f4d32132b9}, !- Handle
-  res heating setpoint weekend rule3,     !- Name
-  {6ff862f4-7d0c-47a4-a1f8-4e1ddad7e917}, !- Schedule Ruleset Name
-  17,                                     !- Rule Order
-  {d066b4c1-da3c-4331-b082-b25130f20a85}, !- Day Schedule Name
-  Yes,                                    !- Apply Sunday
-  ,                                       !- Apply Monday
-  ,                                       !- Apply Tuesday
-  ,                                       !- Apply Wednesday
-  ,                                       !- Apply Thursday
-  ,                                       !- Apply Friday
-  Yes,                                    !- Apply Saturday
-  DateRange,                              !- Date Specification Type
-  3,                                      !- Start Month
-  1,                                      !- Start Day
-  3,                                      !- End Month
-  31;                                     !- End Day
-
-OS:Schedule:Day,
-  {d066b4c1-da3c-4331-b082-b25130f20a85}, !- Handle
-  res heating setpoint weekend3,          !- Name
-  {949d6cb7-d0de-4650-8b90-01cdfec77120}, !- Schedule Type Limits Name
-  ,                                       !- Interpolate to Timestep
-  24,                                     !- Hour 1
-  0,                                      !- Minute 1
-  21.6666666666667;                       !- Value Until Time 1
-
-OS:Schedule:Rule,
-  {6004586f-e8a7-46f7-8a4f-f1d42b684cef}, !- Handle
-  res heating setpoint weekday rule4,     !- Name
-  {6ff862f4-7d0c-47a4-a1f8-4e1ddad7e917}, !- Schedule Ruleset Name
-  16,                                     !- Rule Order
-  {7ec5d63f-5bec-4389-8742-87f5cadcff6f}, !- Day Schedule Name
-  ,                                       !- Apply Sunday
-  Yes,                                    !- Apply Monday
-  Yes,                                    !- Apply Tuesday
-  Yes,                                    !- Apply Wednesday
-  Yes,                                    !- Apply Thursday
-  Yes,                                    !- Apply Friday
-  ,                                       !- Apply Saturday
-  DateRange,                              !- Date Specification Type
-  4,                                      !- Start Month
-  1,                                      !- Start Day
-  4,                                      !- End Month
-  30;                                     !- End Day
-
-OS:Schedule:Day,
-  {7ec5d63f-5bec-4389-8742-87f5cadcff6f}, !- Handle
-  res heating setpoint weekday4,          !- Name
-  {949d6cb7-d0de-4650-8b90-01cdfec77120}, !- Schedule Type Limits Name
-  ,                                       !- Interpolate to Timestep
-  24,                                     !- Hour 1
-  0,                                      !- Minute 1
-  23.8888888888889;                       !- Value Until Time 1
-
-OS:Schedule:Rule,
-  {f2f7af85-eb93-4d80-9fa8-11bae66fcbcc}, !- Handle
-  res heating setpoint weekend rule4,     !- Name
-  {6ff862f4-7d0c-47a4-a1f8-4e1ddad7e917}, !- Schedule Ruleset Name
-  15,                                     !- Rule Order
-  {30062395-e85f-44f3-8e33-4aced19f3858}, !- Day Schedule Name
-  Yes,                                    !- Apply Sunday
-  ,                                       !- Apply Monday
-  ,                                       !- Apply Tuesday
-  ,                                       !- Apply Wednesday
-  ,                                       !- Apply Thursday
-  ,                                       !- Apply Friday
-  Yes,                                    !- Apply Saturday
-  DateRange,                              !- Date Specification Type
-  4,                                      !- Start Month
-  1,                                      !- Start Day
-  4,                                      !- End Month
-  30;                                     !- End Day
-
-OS:Schedule:Day,
-  {30062395-e85f-44f3-8e33-4aced19f3858}, !- Handle
-  res heating setpoint weekend4,          !- Name
-  {949d6cb7-d0de-4650-8b90-01cdfec77120}, !- Schedule Type Limits Name
-  ,                                       !- Interpolate to Timestep
-  24,                                     !- Hour 1
-  0,                                      !- Minute 1
-  21.6666666666667;                       !- Value Until Time 1
-
-OS:Schedule:Rule,
-  {4b4d8566-f589-4c58-bce5-a2e36122acb4}, !- Handle
-  res heating setpoint weekday rule5,     !- Name
-  {6ff862f4-7d0c-47a4-a1f8-4e1ddad7e917}, !- Schedule Ruleset Name
-  14,                                     !- Rule Order
-  {8d5d9ffa-8428-4aa2-bc35-eb6f60b6c683}, !- Day Schedule Name
-  ,                                       !- Apply Sunday
-  Yes,                                    !- Apply Monday
-  Yes,                                    !- Apply Tuesday
-  Yes,                                    !- Apply Wednesday
-  Yes,                                    !- Apply Thursday
-  Yes,                                    !- Apply Friday
-  ,                                       !- Apply Saturday
-  DateRange,                              !- Date Specification Type
-  5,                                      !- Start Month
-  1,                                      !- Start Day
-  5,                                      !- End Month
-  31;                                     !- End Day
-
-OS:Schedule:Day,
-  {8d5d9ffa-8428-4aa2-bc35-eb6f60b6c683}, !- Handle
-  res heating setpoint weekday5,          !- Name
-  {949d6cb7-d0de-4650-8b90-01cdfec77120}, !- Schedule Type Limits Name
-  ,                                       !- Interpolate to Timestep
-  24,                                     !- Hour 1
-  0,                                      !- Minute 1
-  23.8888888888889;                       !- Value Until Time 1
-
-OS:Schedule:Rule,
-  {9d130fd7-9de3-4a06-a0bd-1d31eba4013f}, !- Handle
-  res heating setpoint weekend rule5,     !- Name
-  {6ff862f4-7d0c-47a4-a1f8-4e1ddad7e917}, !- Schedule Ruleset Name
-  13,                                     !- Rule Order
-  {c2c6c24c-248d-44a6-bcee-545fe890803d}, !- Day Schedule Name
-  Yes,                                    !- Apply Sunday
-  ,                                       !- Apply Monday
-  ,                                       !- Apply Tuesday
-  ,                                       !- Apply Wednesday
-  ,                                       !- Apply Thursday
-  ,                                       !- Apply Friday
-  Yes,                                    !- Apply Saturday
-  DateRange,                              !- Date Specification Type
-  5,                                      !- Start Month
-  1,                                      !- Start Day
-  5,                                      !- End Month
-  31;                                     !- End Day
-
-OS:Schedule:Day,
-  {c2c6c24c-248d-44a6-bcee-545fe890803d}, !- Handle
-  res heating setpoint weekend5,          !- Name
-  {949d6cb7-d0de-4650-8b90-01cdfec77120}, !- Schedule Type Limits Name
-  ,                                       !- Interpolate to Timestep
-  24,                                     !- Hour 1
-  0,                                      !- Minute 1
-  21.6666666666667;                       !- Value Until Time 1
-
-OS:Schedule:Rule,
-  {2f3aa561-9ad8-4d8d-99d1-2656b99e1de5}, !- Handle
-  res heating setpoint weekday rule6,     !- Name
-  {6ff862f4-7d0c-47a4-a1f8-4e1ddad7e917}, !- Schedule Ruleset Name
-  12,                                     !- Rule Order
-  {0cec1f3a-120a-4c4c-984c-24dc6f2d1887}, !- Day Schedule Name
-  ,                                       !- Apply Sunday
-  Yes,                                    !- Apply Monday
-  Yes,                                    !- Apply Tuesday
-  Yes,                                    !- Apply Wednesday
-  Yes,                                    !- Apply Thursday
-  Yes,                                    !- Apply Friday
-  ,                                       !- Apply Saturday
-  DateRange,                              !- Date Specification Type
-  6,                                      !- Start Month
-  1,                                      !- Start Day
-  6,                                      !- End Month
-  30;                                     !- End Day
-
-OS:Schedule:Day,
-  {0cec1f3a-120a-4c4c-984c-24dc6f2d1887}, !- Handle
-  res heating setpoint weekday6,          !- Name
-  {949d6cb7-d0de-4650-8b90-01cdfec77120}, !- Schedule Type Limits Name
-  ,                                       !- Interpolate to Timestep
-  24,                                     !- Hour 1
-  0,                                      !- Minute 1
-  23.8888888888889;                       !- Value Until Time 1
-
-OS:Schedule:Rule,
-  {4deee9ae-34ec-41ab-804e-6109800bc68a}, !- Handle
-  res heating setpoint weekend rule6,     !- Name
-  {6ff862f4-7d0c-47a4-a1f8-4e1ddad7e917}, !- Schedule Ruleset Name
-  11,                                     !- Rule Order
-  {618ebcbe-c1d3-4ed2-8043-56a7daaf50c7}, !- Day Schedule Name
-  Yes,                                    !- Apply Sunday
-  ,                                       !- Apply Monday
-  ,                                       !- Apply Tuesday
-  ,                                       !- Apply Wednesday
-  ,                                       !- Apply Thursday
-  ,                                       !- Apply Friday
-  Yes,                                    !- Apply Saturday
-  DateRange,                              !- Date Specification Type
-  6,                                      !- Start Month
-  1,                                      !- Start Day
-  6,                                      !- End Month
-  30;                                     !- End Day
-
-OS:Schedule:Day,
-  {618ebcbe-c1d3-4ed2-8043-56a7daaf50c7}, !- Handle
-  res heating setpoint weekend6,          !- Name
-  {949d6cb7-d0de-4650-8b90-01cdfec77120}, !- Schedule Type Limits Name
-  ,                                       !- Interpolate to Timestep
-  24,                                     !- Hour 1
-  0,                                      !- Minute 1
-  21.6666666666667;                       !- Value Until Time 1
-
-OS:Schedule:Rule,
-  {5e6a3738-c4a7-49e3-9122-a0300093ea3d}, !- Handle
-  res heating setpoint weekday rule7,     !- Name
-  {6ff862f4-7d0c-47a4-a1f8-4e1ddad7e917}, !- Schedule Ruleset Name
-  10,                                     !- Rule Order
-  {b406490b-f5bd-4e22-9de2-953fcfa3a00c}, !- Day Schedule Name
-  ,                                       !- Apply Sunday
-  Yes,                                    !- Apply Monday
-  Yes,                                    !- Apply Tuesday
-  Yes,                                    !- Apply Wednesday
-  Yes,                                    !- Apply Thursday
-  Yes,                                    !- Apply Friday
-  ,                                       !- Apply Saturday
-  DateRange,                              !- Date Specification Type
-  7,                                      !- Start Month
-  1,                                      !- Start Day
-  7,                                      !- End Month
-  31;                                     !- End Day
-
-OS:Schedule:Day,
-  {b406490b-f5bd-4e22-9de2-953fcfa3a00c}, !- Handle
-  res heating setpoint weekday7,          !- Name
-  {949d6cb7-d0de-4650-8b90-01cdfec77120}, !- Schedule Type Limits Name
-  ,                                       !- Interpolate to Timestep
-  24,                                     !- Hour 1
-  0,                                      !- Minute 1
-  23.8888888888889;                       !- Value Until Time 1
-
-OS:Schedule:Rule,
-  {f6f4af2a-6fdb-4350-a455-7951c2cd2f6b}, !- Handle
-  res heating setpoint weekend rule7,     !- Name
-  {6ff862f4-7d0c-47a4-a1f8-4e1ddad7e917}, !- Schedule Ruleset Name
-  9,                                      !- Rule Order
-  {61125f31-160c-470d-914b-2bb4b73d425d}, !- Day Schedule Name
-  Yes,                                    !- Apply Sunday
-  ,                                       !- Apply Monday
-  ,                                       !- Apply Tuesday
-  ,                                       !- Apply Wednesday
-  ,                                       !- Apply Thursday
-  ,                                       !- Apply Friday
-  Yes,                                    !- Apply Saturday
-  DateRange,                              !- Date Specification Type
-  7,                                      !- Start Month
-  1,                                      !- Start Day
-  7,                                      !- End Month
-  31;                                     !- End Day
-
-OS:Schedule:Day,
-  {61125f31-160c-470d-914b-2bb4b73d425d}, !- Handle
-  res heating setpoint weekend7,          !- Name
-  {949d6cb7-d0de-4650-8b90-01cdfec77120}, !- Schedule Type Limits Name
-  ,                                       !- Interpolate to Timestep
-  24,                                     !- Hour 1
-  0,                                      !- Minute 1
-  21.6666666666667;                       !- Value Until Time 1
-
-OS:Schedule:Rule,
-  {a34aecde-e246-4304-8e77-ea05445b6ee9}, !- Handle
-  res heating setpoint weekday rule8,     !- Name
-  {6ff862f4-7d0c-47a4-a1f8-4e1ddad7e917}, !- Schedule Ruleset Name
-  8,                                      !- Rule Order
-  {154c90c8-5798-43cc-8dde-1333baface05}, !- Day Schedule Name
-  ,                                       !- Apply Sunday
-  Yes,                                    !- Apply Monday
-  Yes,                                    !- Apply Tuesday
-  Yes,                                    !- Apply Wednesday
-  Yes,                                    !- Apply Thursday
-  Yes,                                    !- Apply Friday
-  ,                                       !- Apply Saturday
-  DateRange,                              !- Date Specification Type
-  8,                                      !- Start Month
-  1,                                      !- Start Day
-  8,                                      !- End Month
-  31;                                     !- End Day
-
-OS:Schedule:Day,
-  {154c90c8-5798-43cc-8dde-1333baface05}, !- Handle
-  res heating setpoint weekday8,          !- Name
-  {949d6cb7-d0de-4650-8b90-01cdfec77120}, !- Schedule Type Limits Name
-  ,                                       !- Interpolate to Timestep
-  24,                                     !- Hour 1
-  0,                                      !- Minute 1
-  23.8888888888889;                       !- Value Until Time 1
-
-OS:Schedule:Rule,
-  {a47dfba3-55ad-48f3-8ff8-b24711b19b8b}, !- Handle
-  res heating setpoint weekend rule8,     !- Name
-  {6ff862f4-7d0c-47a4-a1f8-4e1ddad7e917}, !- Schedule Ruleset Name
-  7,                                      !- Rule Order
-  {3d59806b-f8d2-4fb1-b446-1d8ba9bbd604}, !- Day Schedule Name
-  Yes,                                    !- Apply Sunday
-  ,                                       !- Apply Monday
-  ,                                       !- Apply Tuesday
-  ,                                       !- Apply Wednesday
-  ,                                       !- Apply Thursday
-  ,                                       !- Apply Friday
-  Yes,                                    !- Apply Saturday
-  DateRange,                              !- Date Specification Type
-  8,                                      !- Start Month
-  1,                                      !- Start Day
-  8,                                      !- End Month
-  31;                                     !- End Day
-
-OS:Schedule:Day,
-  {3d59806b-f8d2-4fb1-b446-1d8ba9bbd604}, !- Handle
-  res heating setpoint weekend8,          !- Name
-  {949d6cb7-d0de-4650-8b90-01cdfec77120}, !- Schedule Type Limits Name
-  ,                                       !- Interpolate to Timestep
-  24,                                     !- Hour 1
-  0,                                      !- Minute 1
-  21.6666666666667;                       !- Value Until Time 1
-
-OS:Schedule:Rule,
-  {1283ebef-de8c-420b-98e1-9838671f17d3}, !- Handle
-  res heating setpoint weekday rule9,     !- Name
-  {6ff862f4-7d0c-47a4-a1f8-4e1ddad7e917}, !- Schedule Ruleset Name
-  6,                                      !- Rule Order
-  {f5195602-d26b-411f-9466-a4bcbdb564e3}, !- Day Schedule Name
-  ,                                       !- Apply Sunday
-  Yes,                                    !- Apply Monday
-  Yes,                                    !- Apply Tuesday
-  Yes,                                    !- Apply Wednesday
-  Yes,                                    !- Apply Thursday
-  Yes,                                    !- Apply Friday
-  ,                                       !- Apply Saturday
-  DateRange,                              !- Date Specification Type
-  9,                                      !- Start Month
-  1,                                      !- Start Day
-  9,                                      !- End Month
-  30;                                     !- End Day
-
-OS:Schedule:Day,
-  {f5195602-d26b-411f-9466-a4bcbdb564e3}, !- Handle
-  res heating setpoint weekday9,          !- Name
-  {949d6cb7-d0de-4650-8b90-01cdfec77120}, !- Schedule Type Limits Name
-  ,                                       !- Interpolate to Timestep
-  24,                                     !- Hour 1
-  0,                                      !- Minute 1
-  23.8888888888889;                       !- Value Until Time 1
-
-OS:Schedule:Rule,
-  {8560154e-d04c-4f35-82aa-9ae58f5e8633}, !- Handle
-  res heating setpoint weekend rule9,     !- Name
-  {6ff862f4-7d0c-47a4-a1f8-4e1ddad7e917}, !- Schedule Ruleset Name
-  5,                                      !- Rule Order
-  {cd234ded-2ebb-4ab1-bb35-401c727dcd82}, !- Day Schedule Name
-  Yes,                                    !- Apply Sunday
-  ,                                       !- Apply Monday
-  ,                                       !- Apply Tuesday
-  ,                                       !- Apply Wednesday
-  ,                                       !- Apply Thursday
-  ,                                       !- Apply Friday
-  Yes,                                    !- Apply Saturday
-  DateRange,                              !- Date Specification Type
-  9,                                      !- Start Month
-  1,                                      !- Start Day
-  9,                                      !- End Month
-  30;                                     !- End Day
-
-OS:Schedule:Day,
-  {cd234ded-2ebb-4ab1-bb35-401c727dcd82}, !- Handle
-  res heating setpoint weekend9,          !- Name
-  {949d6cb7-d0de-4650-8b90-01cdfec77120}, !- Schedule Type Limits Name
-  ,                                       !- Interpolate to Timestep
-  24,                                     !- Hour 1
-  0,                                      !- Minute 1
-  21.6666666666667;                       !- Value Until Time 1
-
-OS:Schedule:Rule,
-  {58fffbcf-461e-43be-96ac-36d73eb55b93}, !- Handle
-  res heating setpoint weekday rule10,    !- Name
-  {6ff862f4-7d0c-47a4-a1f8-4e1ddad7e917}, !- Schedule Ruleset Name
-  4,                                      !- Rule Order
-  {a5f364d4-9904-4616-b40c-417f11dd2104}, !- Day Schedule Name
-  ,                                       !- Apply Sunday
-  Yes,                                    !- Apply Monday
-  Yes,                                    !- Apply Tuesday
-  Yes,                                    !- Apply Wednesday
-  Yes,                                    !- Apply Thursday
-  Yes,                                    !- Apply Friday
-  ,                                       !- Apply Saturday
-  DateRange,                              !- Date Specification Type
-  10,                                     !- Start Month
-  1,                                      !- Start Day
-  10,                                     !- End Month
-  31;                                     !- End Day
-
-OS:Schedule:Day,
-  {a5f364d4-9904-4616-b40c-417f11dd2104}, !- Handle
-  res heating setpoint weekday10,         !- Name
-  {949d6cb7-d0de-4650-8b90-01cdfec77120}, !- Schedule Type Limits Name
-  ,                                       !- Interpolate to Timestep
-  24,                                     !- Hour 1
-  0,                                      !- Minute 1
-  23.8888888888889;                       !- Value Until Time 1
-
-OS:Schedule:Rule,
-  {388de874-1f60-45b6-b140-c063a5806753}, !- Handle
-  res heating setpoint weekend rule10,    !- Name
-  {6ff862f4-7d0c-47a4-a1f8-4e1ddad7e917}, !- Schedule Ruleset Name
-  3,                                      !- Rule Order
-  {469ade27-0aa5-4323-acdd-e66ad07bcb0c}, !- Day Schedule Name
-  Yes,                                    !- Apply Sunday
-  ,                                       !- Apply Monday
-  ,                                       !- Apply Tuesday
-  ,                                       !- Apply Wednesday
-  ,                                       !- Apply Thursday
-  ,                                       !- Apply Friday
-  Yes,                                    !- Apply Saturday
-  DateRange,                              !- Date Specification Type
-  10,                                     !- Start Month
-  1,                                      !- Start Day
-  10,                                     !- End Month
-  31;                                     !- End Day
-
-OS:Schedule:Day,
-  {469ade27-0aa5-4323-acdd-e66ad07bcb0c}, !- Handle
-  res heating setpoint weekend10,         !- Name
-  {949d6cb7-d0de-4650-8b90-01cdfec77120}, !- Schedule Type Limits Name
-  ,                                       !- Interpolate to Timestep
-  24,                                     !- Hour 1
-  0,                                      !- Minute 1
-  21.6666666666667;                       !- Value Until Time 1
-
-OS:Schedule:Rule,
-  {3a8dc093-737a-4169-94e4-27cc9412d87a}, !- Handle
-  res heating setpoint weekday rule11,    !- Name
-  {6ff862f4-7d0c-47a4-a1f8-4e1ddad7e917}, !- Schedule Ruleset Name
-  2,                                      !- Rule Order
-  {082b761a-ea88-46cf-9b42-294a89e6cc4a}, !- Day Schedule Name
-  ,                                       !- Apply Sunday
-  Yes,                                    !- Apply Monday
-  Yes,                                    !- Apply Tuesday
-  Yes,                                    !- Apply Wednesday
-  Yes,                                    !- Apply Thursday
-  Yes,                                    !- Apply Friday
-  ,                                       !- Apply Saturday
-  DateRange,                              !- Date Specification Type
-  11,                                     !- Start Month
-  1,                                      !- Start Day
-  11,                                     !- End Month
-  30;                                     !- End Day
-
-OS:Schedule:Day,
-  {082b761a-ea88-46cf-9b42-294a89e6cc4a}, !- Handle
-  res heating setpoint weekday11,         !- Name
-  {949d6cb7-d0de-4650-8b90-01cdfec77120}, !- Schedule Type Limits Name
-  ,                                       !- Interpolate to Timestep
-  24,                                     !- Hour 1
-  0,                                      !- Minute 1
-  23.8888888888889;                       !- Value Until Time 1
-
-OS:Schedule:Rule,
-  {78e493c7-dc2e-4a3b-b555-c82900d0c5d9}, !- Handle
-  res heating setpoint weekend rule11,    !- Name
-  {6ff862f4-7d0c-47a4-a1f8-4e1ddad7e917}, !- Schedule Ruleset Name
-  1,                                      !- Rule Order
-  {e596f82e-f63d-4134-b9a4-bc49c8b5abc0}, !- Day Schedule Name
-  Yes,                                    !- Apply Sunday
-  ,                                       !- Apply Monday
-  ,                                       !- Apply Tuesday
-  ,                                       !- Apply Wednesday
-  ,                                       !- Apply Thursday
-  ,                                       !- Apply Friday
-  Yes,                                    !- Apply Saturday
-  DateRange,                              !- Date Specification Type
-  11,                                     !- Start Month
-  1,                                      !- Start Day
-  11,                                     !- End Month
-  30;                                     !- End Day
-
-OS:Schedule:Day,
-  {e596f82e-f63d-4134-b9a4-bc49c8b5abc0}, !- Handle
-  res heating setpoint weekend11,         !- Name
-  {949d6cb7-d0de-4650-8b90-01cdfec77120}, !- Schedule Type Limits Name
-  ,                                       !- Interpolate to Timestep
-  24,                                     !- Hour 1
-  0,                                      !- Minute 1
-  21.6666666666667;                       !- Value Until Time 1
-
-OS:Schedule:Rule,
-  {2980d651-784b-40a6-9e40-cbe0d5115447}, !- Handle
-  res heating setpoint allday rule12,     !- Name
-  {6ff862f4-7d0c-47a4-a1f8-4e1ddad7e917}, !- Schedule Ruleset Name
-  0,                                      !- Rule Order
-  {922324a4-52c3-4f3f-9147-71c1401543f9}, !- Day Schedule Name
-  Yes,                                    !- Apply Sunday
-  Yes,                                    !- Apply Monday
-  Yes,                                    !- Apply Tuesday
-  Yes,                                    !- Apply Wednesday
-  Yes,                                    !- Apply Thursday
-  Yes,                                    !- Apply Friday
-  Yes,                                    !- Apply Saturday
-  DateRange,                              !- Date Specification Type
-  12,                                     !- Start Month
-  1,                                      !- Start Day
-  12,                                     !- End Month
-  31;                                     !- End Day
-
-OS:Schedule:Day,
-  {922324a4-52c3-4f3f-9147-71c1401543f9}, !- Handle
-  res heating setpoint allday12,          !- Name
-  {949d6cb7-d0de-4650-8b90-01cdfec77120}, !- Schedule Type Limits Name
-  ,                                       !- Interpolate to Timestep
-  24,                                     !- Hour 1
-  0,                                      !- Minute 1
-  21.6666666666667;                       !- Value Until Time 1
-
-OS:Schedule:Day,
-  {c28f77a1-d70c-49cb-ac6c-44626d8e0ad0}, !- Handle
-  res heating setpoint winter design,     !- Name
-  {949d6cb7-d0de-4650-8b90-01cdfec77120}, !- Schedule Type Limits Name
-  ,                                       !- Interpolate to Timestep
-  24,                                     !- Hour 1
-  0,                                      !- Minute 1
-  21.1111111111111;                       !- Value Until Time 1
-
-OS:Schedule:Day,
-  {6af9d55f-2c3c-4715-ae58-786c630ac6d3}, !- Handle
-  res heating setpoint summer design,     !- Name
-  {949d6cb7-d0de-4650-8b90-01cdfec77120}, !- Schedule Type Limits Name
-  ,                                       !- Interpolate to Timestep
-  24,                                     !- Hour 1
-  0,                                      !- Minute 1
-  23.8888888888889;                       !- Value Until Time 1
-
-OS:Schedule:Ruleset,
-  {27aa89ec-34da-4387-b92e-8efa27bc74b5}, !- Handle
-  res cooling setpoint,                   !- Name
-  {949d6cb7-d0de-4650-8b90-01cdfec77120}, !- Schedule Type Limits Name
-  {d4ae4316-e205-4f0a-9ed6-860af9060596}, !- Default Day Schedule Name
-  {5f161d62-0495-423b-92a8-34c76f416fcb}, !- Summer Design Day Schedule Name
-  {d913520e-0f20-4125-b5e2-3d30ed785882}; !- Winter Design Day Schedule Name
-
-OS:Schedule:Day,
-  {d4ae4316-e205-4f0a-9ed6-860af9060596}, !- Handle
-  Schedule Day 8,                         !- Name
-  {949d6cb7-d0de-4650-8b90-01cdfec77120}, !- Schedule Type Limits Name
-  ,                                       !- Interpolate to Timestep
-  24,                                     !- Hour 1
-  0,                                      !- Minute 1
-  0;                                      !- Value Until Time 1
-
-OS:Schedule:Rule,
-  {349784c6-8668-4bea-a871-eed02b1ca5fa}, !- Handle
-  res cooling setpoint allday rule1,      !- Name
-  {27aa89ec-34da-4387-b92e-8efa27bc74b5}, !- Schedule Ruleset Name
-  11,                                     !- Rule Order
-  {12e1e193-39a2-4f90-8a89-4c32a97f1bb5}, !- Day Schedule Name
-  Yes,                                    !- Apply Sunday
-  Yes,                                    !- Apply Monday
-  Yes,                                    !- Apply Tuesday
-  Yes,                                    !- Apply Wednesday
-  Yes,                                    !- Apply Thursday
-  Yes,                                    !- Apply Friday
-  Yes,                                    !- Apply Saturday
-  DateRange,                              !- Date Specification Type
-  1,                                      !- Start Month
-  1,                                      !- Start Day
-  1,                                      !- End Month
-  31;                                     !- End Day
-
-OS:Schedule:Day,
-  {12e1e193-39a2-4f90-8a89-4c32a97f1bb5}, !- Handle
-  res cooling setpoint allday1,           !- Name
-  {949d6cb7-d0de-4650-8b90-01cdfec77120}, !- Schedule Type Limits Name
-  ,                                       !- Interpolate to Timestep
-  24,                                     !- Hour 1
-  0,                                      !- Minute 1
-  24.4444444444444;                       !- Value Until Time 1
-
-OS:Schedule:Rule,
-  {ff7a518e-c9f8-4d2d-aeda-ec5e143e8ac7}, !- Handle
-  res cooling setpoint allday rule2,      !- Name
-  {27aa89ec-34da-4387-b92e-8efa27bc74b5}, !- Schedule Ruleset Name
-  10,                                     !- Rule Order
-  {cbed07c4-a8b9-4e35-9162-7e4454336fb8}, !- Day Schedule Name
-  Yes,                                    !- Apply Sunday
-  Yes,                                    !- Apply Monday
-  Yes,                                    !- Apply Tuesday
-  Yes,                                    !- Apply Wednesday
-  Yes,                                    !- Apply Thursday
-  Yes,                                    !- Apply Friday
-  Yes,                                    !- Apply Saturday
-  DateRange,                              !- Date Specification Type
-  2,                                      !- Start Month
-  1,                                      !- Start Day
-  2,                                      !- End Month
-  28;                                     !- End Day
-
-OS:Schedule:Day,
-  {cbed07c4-a8b9-4e35-9162-7e4454336fb8}, !- Handle
-  res cooling setpoint allday2,           !- Name
-  {949d6cb7-d0de-4650-8b90-01cdfec77120}, !- Schedule Type Limits Name
-  ,                                       !- Interpolate to Timestep
-  24,                                     !- Hour 1
-  0,                                      !- Minute 1
-  24.4444444444444;                       !- Value Until Time 1
-
-OS:Schedule:Rule,
-  {f6d432b9-5ba6-4314-9500-782154580cb2}, !- Handle
-  res cooling setpoint allday rule3,      !- Name
-  {27aa89ec-34da-4387-b92e-8efa27bc74b5}, !- Schedule Ruleset Name
-  9,                                      !- Rule Order
-  {b7de7a5e-8ab6-48c2-8dbf-78bbaf983f04}, !- Day Schedule Name
-  Yes,                                    !- Apply Sunday
-  Yes,                                    !- Apply Monday
-  Yes,                                    !- Apply Tuesday
-  Yes,                                    !- Apply Wednesday
-  Yes,                                    !- Apply Thursday
-  Yes,                                    !- Apply Friday
-  Yes,                                    !- Apply Saturday
-  DateRange,                              !- Date Specification Type
-  3,                                      !- Start Month
-  1,                                      !- Start Day
-  3,                                      !- End Month
-  31;                                     !- End Day
-
-OS:Schedule:Day,
-  {b7de7a5e-8ab6-48c2-8dbf-78bbaf983f04}, !- Handle
-  res cooling setpoint allday3,           !- Name
-  {949d6cb7-d0de-4650-8b90-01cdfec77120}, !- Schedule Type Limits Name
-  ,                                       !- Interpolate to Timestep
-  24,                                     !- Hour 1
-  0,                                      !- Minute 1
-  24.4444444444444;                       !- Value Until Time 1
-
-OS:Schedule:Rule,
-  {cae01c55-72c7-4554-a1fe-61cbcf897724}, !- Handle
-  res cooling setpoint allday rule4,      !- Name
-  {27aa89ec-34da-4387-b92e-8efa27bc74b5}, !- Schedule Ruleset Name
-  8,                                      !- Rule Order
-  {ff300878-56c0-4076-89b1-1dd197bee34e}, !- Day Schedule Name
-  Yes,                                    !- Apply Sunday
-  Yes,                                    !- Apply Monday
-  Yes,                                    !- Apply Tuesday
-  Yes,                                    !- Apply Wednesday
-  Yes,                                    !- Apply Thursday
-  Yes,                                    !- Apply Friday
-  Yes,                                    !- Apply Saturday
-  DateRange,                              !- Date Specification Type
-  4,                                      !- Start Month
-  1,                                      !- Start Day
-  4,                                      !- End Month
-  30;                                     !- End Day
-
-OS:Schedule:Day,
-  {ff300878-56c0-4076-89b1-1dd197bee34e}, !- Handle
-  res cooling setpoint allday4,           !- Name
-  {949d6cb7-d0de-4650-8b90-01cdfec77120}, !- Schedule Type Limits Name
-  ,                                       !- Interpolate to Timestep
-  24,                                     !- Hour 1
-  0,                                      !- Minute 1
-  24.4444444444444;                       !- Value Until Time 1
-
-OS:Schedule:Rule,
-  {1d445faf-5585-45ea-8ac7-dea2b9cb67b8}, !- Handle
-  res cooling setpoint allday rule5,      !- Name
-  {27aa89ec-34da-4387-b92e-8efa27bc74b5}, !- Schedule Ruleset Name
-  7,                                      !- Rule Order
-  {2c04590a-43e8-45ba-ba7d-359151c9ad84}, !- Day Schedule Name
-  Yes,                                    !- Apply Sunday
-  Yes,                                    !- Apply Monday
-  Yes,                                    !- Apply Tuesday
-  Yes,                                    !- Apply Wednesday
-  Yes,                                    !- Apply Thursday
-  Yes,                                    !- Apply Friday
-  Yes,                                    !- Apply Saturday
-  DateRange,                              !- Date Specification Type
-  5,                                      !- Start Month
-  1,                                      !- Start Day
-  5,                                      !- End Month
-  31;                                     !- End Day
-
-OS:Schedule:Day,
-  {2c04590a-43e8-45ba-ba7d-359151c9ad84}, !- Handle
-  res cooling setpoint allday5,           !- Name
-  {949d6cb7-d0de-4650-8b90-01cdfec77120}, !- Schedule Type Limits Name
-  ,                                       !- Interpolate to Timestep
-  24,                                     !- Hour 1
-  0,                                      !- Minute 1
-  24.4444444444444;                       !- Value Until Time 1
-
-OS:Schedule:Rule,
-  {0d496451-6129-40f0-bacb-20be9b0bec7a}, !- Handle
-  res cooling setpoint allday rule6,      !- Name
-  {27aa89ec-34da-4387-b92e-8efa27bc74b5}, !- Schedule Ruleset Name
-  6,                                      !- Rule Order
-  {35f5013b-7d80-4e53-9b3d-cd07ee800690}, !- Day Schedule Name
-  Yes,                                    !- Apply Sunday
-  Yes,                                    !- Apply Monday
-  Yes,                                    !- Apply Tuesday
-  Yes,                                    !- Apply Wednesday
-  Yes,                                    !- Apply Thursday
-  Yes,                                    !- Apply Friday
-  Yes,                                    !- Apply Saturday
-  DateRange,                              !- Date Specification Type
-  6,                                      !- Start Month
-  1,                                      !- Start Day
-  6,                                      !- End Month
-  30;                                     !- End Day
-
-OS:Schedule:Day,
-  {35f5013b-7d80-4e53-9b3d-cd07ee800690}, !- Handle
-  res cooling setpoint allday6,           !- Name
-  {949d6cb7-d0de-4650-8b90-01cdfec77120}, !- Schedule Type Limits Name
-  ,                                       !- Interpolate to Timestep
-  24,                                     !- Hour 1
-  0,                                      !- Minute 1
-  24.4444444444444;                       !- Value Until Time 1
-
-OS:Schedule:Rule,
-  {a627f8f6-70d2-415e-8615-ab6b5d3b6615}, !- Handle
-  res cooling setpoint allday rule7,      !- Name
-  {27aa89ec-34da-4387-b92e-8efa27bc74b5}, !- Schedule Ruleset Name
-  5,                                      !- Rule Order
-  {a582e5f8-a08f-44cb-9b29-b848210d33bf}, !- Day Schedule Name
-  Yes,                                    !- Apply Sunday
-  Yes,                                    !- Apply Monday
-  Yes,                                    !- Apply Tuesday
-  Yes,                                    !- Apply Wednesday
-  Yes,                                    !- Apply Thursday
-  Yes,                                    !- Apply Friday
-  Yes,                                    !- Apply Saturday
-  DateRange,                              !- Date Specification Type
-  7,                                      !- Start Month
-  1,                                      !- Start Day
-  7,                                      !- End Month
-  31;                                     !- End Day
-
-OS:Schedule:Day,
-  {a582e5f8-a08f-44cb-9b29-b848210d33bf}, !- Handle
-  res cooling setpoint allday7,           !- Name
-  {949d6cb7-d0de-4650-8b90-01cdfec77120}, !- Schedule Type Limits Name
-  ,                                       !- Interpolate to Timestep
-  24,                                     !- Hour 1
-  0,                                      !- Minute 1
-  24.4444444444444;                       !- Value Until Time 1
-
-OS:Schedule:Rule,
-  {fcbb6d28-73ce-4942-a4f3-8da5194103b6}, !- Handle
-  res cooling setpoint allday rule8,      !- Name
-  {27aa89ec-34da-4387-b92e-8efa27bc74b5}, !- Schedule Ruleset Name
-  4,                                      !- Rule Order
-  {63c449c0-119d-4ea4-89a6-031616749dc8}, !- Day Schedule Name
-  Yes,                                    !- Apply Sunday
-  Yes,                                    !- Apply Monday
-  Yes,                                    !- Apply Tuesday
-  Yes,                                    !- Apply Wednesday
-  Yes,                                    !- Apply Thursday
-  Yes,                                    !- Apply Friday
-  Yes,                                    !- Apply Saturday
-  DateRange,                              !- Date Specification Type
-  8,                                      !- Start Month
-  1,                                      !- Start Day
-  8,                                      !- End Month
-  31;                                     !- End Day
-
-OS:Schedule:Day,
-  {63c449c0-119d-4ea4-89a6-031616749dc8}, !- Handle
-  res cooling setpoint allday8,           !- Name
-  {949d6cb7-d0de-4650-8b90-01cdfec77120}, !- Schedule Type Limits Name
-  ,                                       !- Interpolate to Timestep
-  24,                                     !- Hour 1
-  0,                                      !- Minute 1
-  24.4444444444444;                       !- Value Until Time 1
-
-OS:Schedule:Rule,
-  {89e0224a-7251-4f6e-9c32-56ce28f31135}, !- Handle
-  res cooling setpoint allday rule9,      !- Name
-  {27aa89ec-34da-4387-b92e-8efa27bc74b5}, !- Schedule Ruleset Name
-  3,                                      !- Rule Order
-  {a083ba8b-44dd-42aa-95af-d93f9cddc16b}, !- Day Schedule Name
-  Yes,                                    !- Apply Sunday
-  Yes,                                    !- Apply Monday
-  Yes,                                    !- Apply Tuesday
-  Yes,                                    !- Apply Wednesday
-  Yes,                                    !- Apply Thursday
-  Yes,                                    !- Apply Friday
-  Yes,                                    !- Apply Saturday
-  DateRange,                              !- Date Specification Type
-  9,                                      !- Start Month
-  1,                                      !- Start Day
-  9,                                      !- End Month
-  30;                                     !- End Day
-
-OS:Schedule:Day,
-  {a083ba8b-44dd-42aa-95af-d93f9cddc16b}, !- Handle
-  res cooling setpoint allday9,           !- Name
-  {949d6cb7-d0de-4650-8b90-01cdfec77120}, !- Schedule Type Limits Name
-  ,                                       !- Interpolate to Timestep
-  24,                                     !- Hour 1
-  0,                                      !- Minute 1
-  24.4444444444444;                       !- Value Until Time 1
-
-OS:Schedule:Rule,
-  {3d70757e-80a1-4dac-943a-3e3219f250d9}, !- Handle
-  res cooling setpoint allday rule10,     !- Name
-  {27aa89ec-34da-4387-b92e-8efa27bc74b5}, !- Schedule Ruleset Name
-  2,                                      !- Rule Order
-  {c3cf60c4-e216-489c-b873-16e992fed8be}, !- Day Schedule Name
-  Yes,                                    !- Apply Sunday
-  Yes,                                    !- Apply Monday
-  Yes,                                    !- Apply Tuesday
-  Yes,                                    !- Apply Wednesday
-  Yes,                                    !- Apply Thursday
-  Yes,                                    !- Apply Friday
-  Yes,                                    !- Apply Saturday
-  DateRange,                              !- Date Specification Type
-  10,                                     !- Start Month
-  1,                                      !- Start Day
-  10,                                     !- End Month
-  31;                                     !- End Day
-
-OS:Schedule:Day,
-  {c3cf60c4-e216-489c-b873-16e992fed8be}, !- Handle
-  res cooling setpoint allday10,          !- Name
-  {949d6cb7-d0de-4650-8b90-01cdfec77120}, !- Schedule Type Limits Name
-  ,                                       !- Interpolate to Timestep
-  24,                                     !- Hour 1
-  0,                                      !- Minute 1
-  24.4444444444444;                       !- Value Until Time 1
-
-OS:Schedule:Rule,
-  {f9793325-4fc5-4e38-befa-23809fae5399}, !- Handle
-  res cooling setpoint allday rule11,     !- Name
-  {27aa89ec-34da-4387-b92e-8efa27bc74b5}, !- Schedule Ruleset Name
-  1,                                      !- Rule Order
-  {4d59f70e-f402-436c-bc49-3fcc0a658695}, !- Day Schedule Name
-  Yes,                                    !- Apply Sunday
-  Yes,                                    !- Apply Monday
-  Yes,                                    !- Apply Tuesday
-  Yes,                                    !- Apply Wednesday
-  Yes,                                    !- Apply Thursday
-  Yes,                                    !- Apply Friday
-  Yes,                                    !- Apply Saturday
-  DateRange,                              !- Date Specification Type
-  11,                                     !- Start Month
-  1,                                      !- Start Day
-  11,                                     !- End Month
-  30;                                     !- End Day
-
-OS:Schedule:Day,
-  {4d59f70e-f402-436c-bc49-3fcc0a658695}, !- Handle
-  res cooling setpoint allday11,          !- Name
-  {949d6cb7-d0de-4650-8b90-01cdfec77120}, !- Schedule Type Limits Name
-  ,                                       !- Interpolate to Timestep
-  24,                                     !- Hour 1
-  0,                                      !- Minute 1
-  24.4444444444444;                       !- Value Until Time 1
-
-OS:Schedule:Rule,
-  {d81ff704-8cab-4b7b-b361-360fa0598165}, !- Handle
-  res cooling setpoint allday rule12,     !- Name
-  {27aa89ec-34da-4387-b92e-8efa27bc74b5}, !- Schedule Ruleset Name
-  0,                                      !- Rule Order
-  {1e69aea3-51fc-4b1b-a44a-5445ec25b653}, !- Day Schedule Name
-  Yes,                                    !- Apply Sunday
-  Yes,                                    !- Apply Monday
-  Yes,                                    !- Apply Tuesday
-  Yes,                                    !- Apply Wednesday
-  Yes,                                    !- Apply Thursday
-  Yes,                                    !- Apply Friday
-  Yes,                                    !- Apply Saturday
-  DateRange,                              !- Date Specification Type
-  12,                                     !- Start Month
-  1,                                      !- Start Day
-  12,                                     !- End Month
-  31;                                     !- End Day
-
-OS:Schedule:Day,
-  {1e69aea3-51fc-4b1b-a44a-5445ec25b653}, !- Handle
-  res cooling setpoint allday12,          !- Name
-  {949d6cb7-d0de-4650-8b90-01cdfec77120}, !- Schedule Type Limits Name
-  ,                                       !- Interpolate to Timestep
-  24,                                     !- Hour 1
-  0,                                      !- Minute 1
-  24.4444444444444;                       !- Value Until Time 1
-
-OS:Schedule:Day,
-  {d913520e-0f20-4125-b5e2-3d30ed785882}, !- Handle
-  res cooling setpoint winter design,     !- Name
-  {949d6cb7-d0de-4650-8b90-01cdfec77120}, !- Schedule Type Limits Name
-  ,                                       !- Interpolate to Timestep
-  24,                                     !- Hour 1
-  0,                                      !- Minute 1
-  21.1111111111111;                       !- Value Until Time 1
-
-OS:Schedule:Day,
-  {5f161d62-0495-423b-92a8-34c76f416fcb}, !- Handle
-  res cooling setpoint summer design,     !- Name
-  {949d6cb7-d0de-4650-8b90-01cdfec77120}, !- Schedule Type Limits Name
-  ,                                       !- Interpolate to Timestep
-  24,                                     !- Hour 1
-  0,                                      !- Minute 1
-  23.8888888888889;                       !- Value Until Time 1
-
-OS:ThermostatSetpoint:DualSetpoint,
-  {1d1a882f-eaf7-4d5a-b197-5e1c05dcc26e}, !- Handle
-  living zone temperature setpoint,       !- Name
-  {6ff862f4-7d0c-47a4-a1f8-4e1ddad7e917}, !- Heating Setpoint Temperature Schedule Name
-  {27aa89ec-34da-4387-b92e-8efa27bc74b5}; !- Cooling Setpoint Temperature Schedule Name
-
-OS:ScheduleTypeLimits,
-  {949d6cb7-d0de-4650-8b90-01cdfec77120}, !- Handle
-  Temperature,                            !- Name
-  ,                                       !- Lower Limit Value
-  ,                                       !- Upper Limit Value
-  Continuous,                             !- Numeric Type
-  Temperature;                            !- Unit Type
-=======
->>>>>>> 1e74590c
