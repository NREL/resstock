--- conflicted
+++ resolved
@@ -1,73 +1,41 @@
 !- NOTE: Auto-generated from /test/osw_files/SFD_2000sqft_2story_PB_UA.osw
 
 OS:Version,
-<<<<<<< HEAD
-  {ba1ddb57-33ca-4dd8-a86a-7399a7d754f1}, !- Handle
+  {6da9f737-3857-4fed-855f-8501f8e8aeca}, !- Handle
   2.9.1;                                  !- Version Identifier
 
 OS:SimulationControl,
-  {76af862d-10a7-47a6-8f64-c25d7113c515}, !- Handle
-=======
-  {12885969-558b-47d7-ac85-e666d0c122d4}, !- Handle
-  2.9.0;                                  !- Version Identifier
-
-OS:SimulationControl,
-  {9fa32d9b-ce69-4778-85a5-32b59c830974}, !- Handle
->>>>>>> 3c1d7324
+  {29c7b08c-6992-4f37-9562-9a3b6e6beed7}, !- Handle
   ,                                       !- Do Zone Sizing Calculation
   ,                                       !- Do System Sizing Calculation
   ,                                       !- Do Plant Sizing Calculation
   No;                                     !- Run Simulation for Sizing Periods
 
 OS:Timestep,
-<<<<<<< HEAD
-  {bfc4e7f7-29f5-4d3f-a537-90519104f0c9}, !- Handle
+  {34826ba0-1015-468d-b197-797c6395f1ca}, !- Handle
   6;                                      !- Number of Timesteps per Hour
 
 OS:ShadowCalculation,
-  {40729404-e24d-48df-a7a9-01c89fb97e53}, !- Handle
-=======
-  {2fc4fe0a-e8f7-4dc4-983c-68415b9d6420}, !- Handle
-  6;                                      !- Number of Timesteps per Hour
-
-OS:ShadowCalculation,
-  {5e01c191-afb9-4071-a800-32313068d443}, !- Handle
->>>>>>> 3c1d7324
+  {d26c0d74-f2eb-4c4b-b601-98dc4ded5b98}, !- Handle
   20,                                     !- Calculation Frequency
   200;                                    !- Maximum Figures in Shadow Overlap Calculations
 
 OS:SurfaceConvectionAlgorithm:Outside,
-<<<<<<< HEAD
-  {4032e785-7532-4e69-9dc0-5f40333a8bc0}, !- Handle
+  {5266ec59-c122-42ed-8eeb-ace5a07d9e26}, !- Handle
   DOE-2;                                  !- Algorithm
 
 OS:SurfaceConvectionAlgorithm:Inside,
-  {8290b2e5-af0e-48ee-81f7-b1e670ec71fd}, !- Handle
+  {2d8f79e3-df97-4130-b0c9-d65b0dc74843}, !- Handle
   TARP;                                   !- Algorithm
 
 OS:ZoneCapacitanceMultiplier:ResearchSpecial,
-  {d7724dba-4bb8-41aa-9638-483118d5a553}, !- Handle
-=======
-  {4023cd37-59de-4c32-a869-4efabbb2fb3d}, !- Handle
-  DOE-2;                                  !- Algorithm
-
-OS:SurfaceConvectionAlgorithm:Inside,
-  {966ffd6f-0bbe-40eb-b301-7b0e47d7e1e9}, !- Handle
-  TARP;                                   !- Algorithm
-
-OS:ZoneCapacitanceMultiplier:ResearchSpecial,
-  {2c62fc5f-e5b9-4a06-90ab-c7d927b23f29}, !- Handle
->>>>>>> 3c1d7324
+  {475bcbab-25c8-42c3-a2b3-b1609433f2df}, !- Handle
   ,                                       !- Temperature Capacity Multiplier
   15,                                     !- Humidity Capacity Multiplier
   ;                                       !- Carbon Dioxide Capacity Multiplier
 
 OS:RunPeriod,
-<<<<<<< HEAD
-  {8d2e504d-bf8b-429e-8ff9-c5f5add2155d}, !- Handle
-=======
-  {bf98c0dd-85d2-4d8c-8442-9a302b7d1aac}, !- Handle
->>>>>>> 3c1d7324
+  {c1c4833d-3d7e-4061-9720-a0d88405cd0e}, !- Handle
   Run Period 1,                           !- Name
   1,                                      !- Begin Month
   1,                                      !- Begin Day of Month
@@ -81,21 +49,13 @@
   ;                                       !- Number of Times Runperiod to be Repeated
 
 OS:YearDescription,
-<<<<<<< HEAD
-  {6c16f10a-bd02-4596-a237-f0bc396182d8}, !- Handle
-=======
-  {2efd0fdb-1992-4663-b257-ac6698f56db3}, !- Handle
->>>>>>> 3c1d7324
+  {7c2ddc29-b721-47c9-94c6-4d3893cd7d55}, !- Handle
   2007,                                   !- Calendar Year
   ,                                       !- Day of Week for Start Day
   ;                                       !- Is Leap Year
 
 OS:Building,
-<<<<<<< HEAD
-  {f9296d4f-fc32-45ac-af01-ed815853ec10}, !- Handle
-=======
-  {0556ad42-97ae-4e48-a424-b68fb85b5442}, !- Handle
->>>>>>> 3c1d7324
+  {acda5c53-84ab-454f-8951-c66ac8e78eb5}, !- Handle
   Building 1,                             !- Name
   ,                                       !- Building Sector Type
   0,                                      !- North Axis {deg}
@@ -110,23 +70,14 @@
   1;                                      !- Standards Number of Living Units
 
 OS:AdditionalProperties,
-<<<<<<< HEAD
-  {9d6e0028-71cf-495f-b35c-6353781c10e1}, !- Handle
-  {f9296d4f-fc32-45ac-af01-ed815853ec10}, !- Object Name
-=======
-  {9bf4ae79-1138-4752-923c-579d18f912b3}, !- Handle
-  {0556ad42-97ae-4e48-a424-b68fb85b5442}, !- Object Name
->>>>>>> 3c1d7324
+  {c6fc4445-7acf-4431-bc1d-a05bc696a9b2}, !- Handle
+  {acda5c53-84ab-454f-8951-c66ac8e78eb5}, !- Object Name
   Total Units Modeled,                    !- Feature Name 1
   Integer,                                !- Feature Data Type 1
   1;                                      !- Feature Value 1
 
 OS:ThermalZone,
-<<<<<<< HEAD
-  {cd559c39-be3b-4aa0-aa5d-6e3ed3e5ca80}, !- Handle
-=======
-  {72b69141-a5b3-48c2-8f80-3d0a033447ec}, !- Handle
->>>>>>> 3c1d7324
+  {3c5e1946-b89b-4bbb-93f5-9e408848604e}, !- Handle
   living zone,                            !- Name
   ,                                       !- Multiplier
   ,                                       !- Ceiling Height {m}
@@ -135,17 +86,10 @@
   ,                                       !- Zone Inside Convection Algorithm
   ,                                       !- Zone Outside Convection Algorithm
   ,                                       !- Zone Conditioning Equipment List Name
-<<<<<<< HEAD
-  {b9f759e6-2d7a-4590-b269-019f0a03972c}, !- Zone Air Inlet Port List
-  {7e023f0e-6486-47c0-b0d4-b572fc73a231}, !- Zone Air Exhaust Port List
-  {a63d73a8-93ba-4144-8a9d-696f57e704d3}, !- Zone Air Node Name
-  {32b675fb-7138-49fe-a204-14d0c18477da}, !- Zone Return Air Port List
-=======
-  {f9f522d5-7ffc-4e5d-a028-4a528aa89cfd}, !- Zone Air Inlet Port List
-  {07a86b6d-bf02-44ae-834f-aa586289247a}, !- Zone Air Exhaust Port List
-  {a25570c0-8db6-4036-b04e-4ec9b6c81bee}, !- Zone Air Node Name
-  {e11a5f47-718e-4650-bbec-7741c630173a}, !- Zone Return Air Port List
->>>>>>> 3c1d7324
+  {77d091d6-2b6f-4267-ba6a-5248cdac1758}, !- Zone Air Inlet Port List
+  {b7a1cab4-cdb9-491b-9753-97df0b5d3368}, !- Zone Air Exhaust Port List
+  {09402f6f-418c-4906-9a93-74d1ab54ff01}, !- Zone Air Node Name
+  {1fb290fe-d090-47db-b775-ef1199461e18}, !- Zone Return Air Port List
   ,                                       !- Primary Daylighting Control Name
   ,                                       !- Fraction of Zone Controlled by Primary Daylighting Control
   ,                                       !- Secondary Daylighting Control Name
@@ -156,71 +100,37 @@
   No;                                     !- Use Ideal Air Loads
 
 OS:Node,
-<<<<<<< HEAD
-  {06cc899c-5e33-4105-ba61-a41f86f568b2}, !- Handle
+  {13d9dd7b-7c91-4fd1-92c9-f5f28388773e}, !- Handle
   Node 1,                                 !- Name
-  {a63d73a8-93ba-4144-8a9d-696f57e704d3}, !- Inlet Port
+  {09402f6f-418c-4906-9a93-74d1ab54ff01}, !- Inlet Port
   ;                                       !- Outlet Port
 
 OS:Connection,
-  {a63d73a8-93ba-4144-8a9d-696f57e704d3}, !- Handle
-  {6a07ed2e-797e-4ec6-b491-8df252f49c03}, !- Name
-  {cd559c39-be3b-4aa0-aa5d-6e3ed3e5ca80}, !- Source Object
+  {09402f6f-418c-4906-9a93-74d1ab54ff01}, !- Handle
+  {0e6cbc86-6315-40aa-9444-28970b67e139}, !- Name
+  {3c5e1946-b89b-4bbb-93f5-9e408848604e}, !- Source Object
   11,                                     !- Outlet Port
-  {06cc899c-5e33-4105-ba61-a41f86f568b2}, !- Target Object
+  {13d9dd7b-7c91-4fd1-92c9-f5f28388773e}, !- Target Object
   2;                                      !- Inlet Port
 
 OS:PortList,
-  {b9f759e6-2d7a-4590-b269-019f0a03972c}, !- Handle
-  {5caf81d0-3f2b-46de-b89a-e0eac439c437}, !- Name
-  {cd559c39-be3b-4aa0-aa5d-6e3ed3e5ca80}; !- HVAC Component
+  {77d091d6-2b6f-4267-ba6a-5248cdac1758}, !- Handle
+  {66a9e269-a368-42fd-b465-c67531b6aaa2}, !- Name
+  {3c5e1946-b89b-4bbb-93f5-9e408848604e}; !- HVAC Component
 
 OS:PortList,
-  {7e023f0e-6486-47c0-b0d4-b572fc73a231}, !- Handle
-  {0ee7361b-9048-41c4-8a42-c0f2e80b3731}, !- Name
-  {cd559c39-be3b-4aa0-aa5d-6e3ed3e5ca80}; !- HVAC Component
+  {b7a1cab4-cdb9-491b-9753-97df0b5d3368}, !- Handle
+  {3d09dee7-11ce-4124-b1d3-657ea3e73e64}, !- Name
+  {3c5e1946-b89b-4bbb-93f5-9e408848604e}; !- HVAC Component
 
 OS:PortList,
-  {32b675fb-7138-49fe-a204-14d0c18477da}, !- Handle
-  {d3e74875-0cc8-49f4-9671-231719b3a0c4}, !- Name
-  {cd559c39-be3b-4aa0-aa5d-6e3ed3e5ca80}; !- HVAC Component
+  {1fb290fe-d090-47db-b775-ef1199461e18}, !- Handle
+  {ff0a807e-8c1c-49ea-99f6-8964e6d18dc0}, !- Name
+  {3c5e1946-b89b-4bbb-93f5-9e408848604e}; !- HVAC Component
 
 OS:Sizing:Zone,
-  {32194151-a2b0-4ef2-a87b-bcfa857da5cc}, !- Handle
-  {cd559c39-be3b-4aa0-aa5d-6e3ed3e5ca80}, !- Zone or ZoneList Name
-=======
-  {1d434e09-65a3-457f-83b7-e574ccb09380}, !- Handle
-  Node 1,                                 !- Name
-  {a25570c0-8db6-4036-b04e-4ec9b6c81bee}, !- Inlet Port
-  ;                                       !- Outlet Port
-
-OS:Connection,
-  {a25570c0-8db6-4036-b04e-4ec9b6c81bee}, !- Handle
-  {f5676cc5-3f72-46a4-b0ad-ad90f8bd0104}, !- Name
-  {72b69141-a5b3-48c2-8f80-3d0a033447ec}, !- Source Object
-  11,                                     !- Outlet Port
-  {1d434e09-65a3-457f-83b7-e574ccb09380}, !- Target Object
-  2;                                      !- Inlet Port
-
-OS:PortList,
-  {f9f522d5-7ffc-4e5d-a028-4a528aa89cfd}, !- Handle
-  {8ed60c7d-376b-45f5-8fbf-d525c175f59a}, !- Name
-  {72b69141-a5b3-48c2-8f80-3d0a033447ec}; !- HVAC Component
-
-OS:PortList,
-  {07a86b6d-bf02-44ae-834f-aa586289247a}, !- Handle
-  {e0ac3d04-29d3-4bef-a153-274ae770e1fe}, !- Name
-  {72b69141-a5b3-48c2-8f80-3d0a033447ec}; !- HVAC Component
-
-OS:PortList,
-  {e11a5f47-718e-4650-bbec-7741c630173a}, !- Handle
-  {9e71cc87-c607-473e-890f-d69ab3b8ba91}, !- Name
-  {72b69141-a5b3-48c2-8f80-3d0a033447ec}; !- HVAC Component
-
-OS:Sizing:Zone,
-  {1dc3d662-874f-44e9-a61f-428d6807cf6a}, !- Handle
-  {72b69141-a5b3-48c2-8f80-3d0a033447ec}, !- Zone or ZoneList Name
->>>>>>> 3c1d7324
+  {3522775a-0c6a-4fb6-8934-60f292345a39}, !- Handle
+  {3c5e1946-b89b-4bbb-93f5-9e408848604e}, !- Zone or ZoneList Name
   SupplyAirTemperature,                   !- Zone Cooling Design Supply Air Temperature Input Method
   14,                                     !- Zone Cooling Design Supply Air Temperature {C}
   11.11,                                  !- Zone Cooling Design Supply Air Temperature Difference {deltaC}
@@ -249,25 +159,14 @@
   autosize;                               !- Dedicated Outdoor Air High Setpoint Temperature for Design {C}
 
 OS:ZoneHVAC:EquipmentList,
-<<<<<<< HEAD
-  {8b51161f-c441-463d-92b9-1cd84ff75562}, !- Handle
+  {106c1ea6-f847-45bb-899d-cdad8bc3d226}, !- Handle
   Zone HVAC Equipment List 1,             !- Name
-  {cd559c39-be3b-4aa0-aa5d-6e3ed3e5ca80}; !- Thermal Zone
+  {3c5e1946-b89b-4bbb-93f5-9e408848604e}; !- Thermal Zone
 
 OS:Space,
-  {13080aac-f93f-4b7b-912f-1793e4ccec94}, !- Handle
+  {cf4ea6ab-988a-4c49-825b-4abed91d647c}, !- Handle
   living space,                           !- Name
-  {0218fe54-82f3-44e3-a4a5-cf4c21d6814c}, !- Space Type Name
-=======
-  {3c8c58a1-fcff-4d9b-aed1-96887a6e049d}, !- Handle
-  Zone HVAC Equipment List 1,             !- Name
-  {72b69141-a5b3-48c2-8f80-3d0a033447ec}; !- Thermal Zone
-
-OS:Space,
-  {7eb9f9ec-0bb7-4ccc-9955-42586f7777d4}, !- Handle
-  living space,                           !- Name
-  {ed4b3d51-8530-4f71-8da2-348c39637cbd}, !- Space Type Name
->>>>>>> 3c1d7324
+  {065a848f-5a9a-4c29-ab16-201ab328c31c}, !- Space Type Name
   ,                                       !- Default Construction Set Name
   ,                                       !- Default Schedule Set Name
   -0,                                     !- Direction of Relative North {deg}
@@ -275,35 +174,19 @@
   0,                                      !- Y Origin {m}
   0.9144,                                 !- Z Origin {m}
   ,                                       !- Building Story Name
-<<<<<<< HEAD
-  {cd559c39-be3b-4aa0-aa5d-6e3ed3e5ca80}, !- Thermal Zone Name
+  {3c5e1946-b89b-4bbb-93f5-9e408848604e}, !- Thermal Zone Name
   ,                                       !- Part of Total Floor Area
   ,                                       !- Design Specification Outdoor Air Object Name
-  {ef9eda45-ad51-4b54-aa6c-0b55ea0828df}; !- Building Unit Name
-
-OS:Surface,
-  {00b85063-ea94-4f45-9670-04f4fb386bb4}, !- Handle
+  {6721bee8-3ea7-4022-99d9-e5e8d057658f}; !- Building Unit Name
+
+OS:Surface,
+  {a8d16adf-41b0-44ed-b3fa-ab686f281bf1}, !- Handle
   Surface 1,                              !- Name
   Floor,                                  !- Surface Type
   ,                                       !- Construction Name
-  {13080aac-f93f-4b7b-912f-1793e4ccec94}, !- Space Name
+  {cf4ea6ab-988a-4c49-825b-4abed91d647c}, !- Space Name
   Surface,                                !- Outside Boundary Condition
-  {c6c6ae7c-9363-4309-810e-78cf31e1f720}, !- Outside Boundary Condition Object
-=======
-  {72b69141-a5b3-48c2-8f80-3d0a033447ec}, !- Thermal Zone Name
-  ,                                       !- Part of Total Floor Area
-  ,                                       !- Design Specification Outdoor Air Object Name
-  {d23fe857-fe98-4888-85fc-995ce19f927c}; !- Building Unit Name
-
-OS:Surface,
-  {c00f6f63-2146-4437-b794-0435f79ddd72}, !- Handle
-  Surface 1,                              !- Name
-  Floor,                                  !- Surface Type
-  ,                                       !- Construction Name
-  {7eb9f9ec-0bb7-4ccc-9955-42586f7777d4}, !- Space Name
-  Surface,                                !- Outside Boundary Condition
-  {db5b0ff3-b2f0-4c7c-b64c-cda5e841d633}, !- Outside Boundary Condition Object
->>>>>>> 3c1d7324
+  {40d0476e-26c4-4d85-8c42-1ae79fa302dd}, !- Outside Boundary Condition Object
   NoSun,                                  !- Sun Exposure
   NoWind,                                 !- Wind Exposure
   ,                                       !- View Factor to Ground
@@ -314,19 +197,11 @@
   13.6310703908387, 0, -1.11022302462516e-016; !- X,Y,Z Vertex 4 {m}
 
 OS:Surface,
-<<<<<<< HEAD
-  {3f28c36e-8e20-4470-8efe-967cb07fe204}, !- Handle
+  {0404ee97-42ad-40a1-8093-6223658d85a9}, !- Handle
   Surface 2,                              !- Name
   Wall,                                   !- Surface Type
   ,                                       !- Construction Name
-  {13080aac-f93f-4b7b-912f-1793e4ccec94}, !- Space Name
-=======
-  {2d4c31ee-d216-40e5-b6dc-33c9c490c3bb}, !- Handle
-  Surface 2,                              !- Name
-  Wall,                                   !- Surface Type
-  ,                                       !- Construction Name
-  {7eb9f9ec-0bb7-4ccc-9955-42586f7777d4}, !- Space Name
->>>>>>> 3c1d7324
+  {cf4ea6ab-988a-4c49-825b-4abed91d647c}, !- Space Name
   Outdoors,                               !- Outside Boundary Condition
   ,                                       !- Outside Boundary Condition Object
   SunExposed,                             !- Sun Exposure
@@ -339,19 +214,11 @@
   0, 0, 2.4384;                           !- X,Y,Z Vertex 4 {m}
 
 OS:Surface,
-<<<<<<< HEAD
-  {1510b8a9-7465-471e-af4a-611334321e36}, !- Handle
+  {f995d954-b30a-4b73-99a7-d91c97c33c14}, !- Handle
   Surface 3,                              !- Name
   Wall,                                   !- Surface Type
   ,                                       !- Construction Name
-  {13080aac-f93f-4b7b-912f-1793e4ccec94}, !- Space Name
-=======
-  {6dff7a9d-5770-4664-a7f1-567fd6639fda}, !- Handle
-  Surface 3,                              !- Name
-  Wall,                                   !- Surface Type
-  ,                                       !- Construction Name
-  {7eb9f9ec-0bb7-4ccc-9955-42586f7777d4}, !- Space Name
->>>>>>> 3c1d7324
+  {cf4ea6ab-988a-4c49-825b-4abed91d647c}, !- Space Name
   Outdoors,                               !- Outside Boundary Condition
   ,                                       !- Outside Boundary Condition Object
   SunExposed,                             !- Sun Exposure
@@ -364,19 +231,11 @@
   0, 6.81553519541936, 2.4384;            !- X,Y,Z Vertex 4 {m}
 
 OS:Surface,
-<<<<<<< HEAD
-  {407f189f-e893-4d11-81d6-75becf70058a}, !- Handle
+  {2c3b44a9-ca45-427f-becf-8fde9c19be7f}, !- Handle
   Surface 4,                              !- Name
   Wall,                                   !- Surface Type
   ,                                       !- Construction Name
-  {13080aac-f93f-4b7b-912f-1793e4ccec94}, !- Space Name
-=======
-  {ee907ec6-99ad-401b-9907-9be7ccfc2574}, !- Handle
-  Surface 4,                              !- Name
-  Wall,                                   !- Surface Type
-  ,                                       !- Construction Name
-  {7eb9f9ec-0bb7-4ccc-9955-42586f7777d4}, !- Space Name
->>>>>>> 3c1d7324
+  {cf4ea6ab-988a-4c49-825b-4abed91d647c}, !- Space Name
   Outdoors,                               !- Outside Boundary Condition
   ,                                       !- Outside Boundary Condition Object
   SunExposed,                             !- Sun Exposure
@@ -389,19 +248,11 @@
   13.6310703908387, 6.81553519541936, 2.4384; !- X,Y,Z Vertex 4 {m}
 
 OS:Surface,
-<<<<<<< HEAD
-  {58d1877e-5e23-4d2e-828c-3bd9c3833323}, !- Handle
+  {48a2a102-485b-4f86-9818-9d1a43927490}, !- Handle
   Surface 5,                              !- Name
   Wall,                                   !- Surface Type
   ,                                       !- Construction Name
-  {13080aac-f93f-4b7b-912f-1793e4ccec94}, !- Space Name
-=======
-  {79797bfa-539c-4991-a661-3418085f4bd1}, !- Handle
-  Surface 5,                              !- Name
-  Wall,                                   !- Surface Type
-  ,                                       !- Construction Name
-  {7eb9f9ec-0bb7-4ccc-9955-42586f7777d4}, !- Space Name
->>>>>>> 3c1d7324
+  {cf4ea6ab-988a-4c49-825b-4abed91d647c}, !- Space Name
   Outdoors,                               !- Outside Boundary Condition
   ,                                       !- Outside Boundary Condition Object
   SunExposed,                             !- Sun Exposure
@@ -414,23 +265,13 @@
   13.6310703908387, 0, 2.4384;            !- X,Y,Z Vertex 4 {m}
 
 OS:Surface,
-<<<<<<< HEAD
-  {149ebd4c-03e3-47b5-b6ba-528dc074c22d}, !- Handle
+  {658c3cf4-6053-427c-bae7-0a5298c9456c}, !- Handle
   Surface 6,                              !- Name
   RoofCeiling,                            !- Surface Type
   ,                                       !- Construction Name
-  {13080aac-f93f-4b7b-912f-1793e4ccec94}, !- Space Name
+  {cf4ea6ab-988a-4c49-825b-4abed91d647c}, !- Space Name
   Surface,                                !- Outside Boundary Condition
-  {8113e934-1792-4062-9a0a-aaa6dd0a7e65}, !- Outside Boundary Condition Object
-=======
-  {50a45dc5-93f6-4b50-953e-e65a7aee0c6d}, !- Handle
-  Surface 6,                              !- Name
-  RoofCeiling,                            !- Surface Type
-  ,                                       !- Construction Name
-  {7eb9f9ec-0bb7-4ccc-9955-42586f7777d4}, !- Space Name
-  Surface,                                !- Outside Boundary Condition
-  {334a27ff-9c38-49d7-9606-521b4221ae35}, !- Outside Boundary Condition Object
->>>>>>> 3c1d7324
+  {b7f9d2d7-6f15-43c1-bd39-bcbfb8c53142}, !- Outside Boundary Condition Object
   NoSun,                                  !- Sun Exposure
   NoWind,                                 !- Wind Exposure
   ,                                       !- View Factor to Ground
@@ -441,11 +282,7 @@
   0, 0, 2.4384;                           !- X,Y,Z Vertex 4 {m}
 
 OS:SpaceType,
-<<<<<<< HEAD
-  {0218fe54-82f3-44e3-a4a5-cf4c21d6814c}, !- Handle
-=======
-  {ed4b3d51-8530-4f71-8da2-348c39637cbd}, !- Handle
->>>>>>> 3c1d7324
+  {065a848f-5a9a-4c29-ab16-201ab328c31c}, !- Handle
   Space Type 1,                           !- Name
   ,                                       !- Default Construction Set Name
   ,                                       !- Default Schedule Set Name
@@ -456,15 +293,9 @@
   living;                                 !- Standards Space Type
 
 OS:Space,
-<<<<<<< HEAD
-  {0d6bfe4e-58e6-4141-9133-b841183e54ed}, !- Handle
+  {3aedc735-79af-4072-ac6e-22cc948fa8c5}, !- Handle
   living space|story 2,                   !- Name
-  {0218fe54-82f3-44e3-a4a5-cf4c21d6814c}, !- Space Type Name
-=======
-  {88aa2870-46c7-48c2-b70a-97f63a28056e}, !- Handle
-  living space|story 2,                   !- Name
-  {ed4b3d51-8530-4f71-8da2-348c39637cbd}, !- Space Type Name
->>>>>>> 3c1d7324
+  {065a848f-5a9a-4c29-ab16-201ab328c31c}, !- Space Type Name
   ,                                       !- Default Construction Set Name
   ,                                       !- Default Schedule Set Name
   -0,                                     !- Direction of Relative North {deg}
@@ -472,35 +303,19 @@
   0,                                      !- Y Origin {m}
   3.3528,                                 !- Z Origin {m}
   ,                                       !- Building Story Name
-<<<<<<< HEAD
-  {cd559c39-be3b-4aa0-aa5d-6e3ed3e5ca80}, !- Thermal Zone Name
+  {3c5e1946-b89b-4bbb-93f5-9e408848604e}, !- Thermal Zone Name
   ,                                       !- Part of Total Floor Area
   ,                                       !- Design Specification Outdoor Air Object Name
-  {ef9eda45-ad51-4b54-aa6c-0b55ea0828df}; !- Building Unit Name
-
-OS:Surface,
-  {8113e934-1792-4062-9a0a-aaa6dd0a7e65}, !- Handle
+  {6721bee8-3ea7-4022-99d9-e5e8d057658f}; !- Building Unit Name
+
+OS:Surface,
+  {b7f9d2d7-6f15-43c1-bd39-bcbfb8c53142}, !- Handle
   Surface 7,                              !- Name
   Floor,                                  !- Surface Type
   ,                                       !- Construction Name
-  {0d6bfe4e-58e6-4141-9133-b841183e54ed}, !- Space Name
+  {3aedc735-79af-4072-ac6e-22cc948fa8c5}, !- Space Name
   Surface,                                !- Outside Boundary Condition
-  {149ebd4c-03e3-47b5-b6ba-528dc074c22d}, !- Outside Boundary Condition Object
-=======
-  {72b69141-a5b3-48c2-8f80-3d0a033447ec}, !- Thermal Zone Name
-  ,                                       !- Part of Total Floor Area
-  ,                                       !- Design Specification Outdoor Air Object Name
-  {d23fe857-fe98-4888-85fc-995ce19f927c}; !- Building Unit Name
-
-OS:Surface,
-  {334a27ff-9c38-49d7-9606-521b4221ae35}, !- Handle
-  Surface 7,                              !- Name
-  Floor,                                  !- Surface Type
-  ,                                       !- Construction Name
-  {88aa2870-46c7-48c2-b70a-97f63a28056e}, !- Space Name
-  Surface,                                !- Outside Boundary Condition
-  {50a45dc5-93f6-4b50-953e-e65a7aee0c6d}, !- Outside Boundary Condition Object
->>>>>>> 3c1d7324
+  {658c3cf4-6053-427c-bae7-0a5298c9456c}, !- Outside Boundary Condition Object
   NoSun,                                  !- Sun Exposure
   NoWind,                                 !- Wind Exposure
   ,                                       !- View Factor to Ground
@@ -511,19 +326,11 @@
   13.6310703908387, 0, -4.44089209850063e-016; !- X,Y,Z Vertex 4 {m}
 
 OS:Surface,
-<<<<<<< HEAD
-  {6b3a9d85-10c2-43e1-ae6f-a3ff0237a945}, !- Handle
+  {0ea85dd0-d681-450f-aab1-7cea7d540ccd}, !- Handle
   Surface 8,                              !- Name
   Wall,                                   !- Surface Type
   ,                                       !- Construction Name
-  {0d6bfe4e-58e6-4141-9133-b841183e54ed}, !- Space Name
-=======
-  {60ce646f-0102-4fdd-badc-5c1ddaf48c70}, !- Handle
-  Surface 8,                              !- Name
-  Wall,                                   !- Surface Type
-  ,                                       !- Construction Name
-  {88aa2870-46c7-48c2-b70a-97f63a28056e}, !- Space Name
->>>>>>> 3c1d7324
+  {3aedc735-79af-4072-ac6e-22cc948fa8c5}, !- Space Name
   Outdoors,                               !- Outside Boundary Condition
   ,                                       !- Outside Boundary Condition Object
   SunExposed,                             !- Sun Exposure
@@ -536,19 +343,11 @@
   0, 0, 2.4384;                           !- X,Y,Z Vertex 4 {m}
 
 OS:Surface,
-<<<<<<< HEAD
-  {1fbe03f6-8167-4369-b3dc-48cf4a746fbf}, !- Handle
+  {e6473da0-0df4-4047-97b2-c345daea732a}, !- Handle
   Surface 9,                              !- Name
   Wall,                                   !- Surface Type
   ,                                       !- Construction Name
-  {0d6bfe4e-58e6-4141-9133-b841183e54ed}, !- Space Name
-=======
-  {f20e39ab-8ee3-48e3-a350-efb0b44790c4}, !- Handle
-  Surface 9,                              !- Name
-  Wall,                                   !- Surface Type
-  ,                                       !- Construction Name
-  {88aa2870-46c7-48c2-b70a-97f63a28056e}, !- Space Name
->>>>>>> 3c1d7324
+  {3aedc735-79af-4072-ac6e-22cc948fa8c5}, !- Space Name
   Outdoors,                               !- Outside Boundary Condition
   ,                                       !- Outside Boundary Condition Object
   SunExposed,                             !- Sun Exposure
@@ -561,19 +360,11 @@
   0, 6.81553519541936, 2.4384;            !- X,Y,Z Vertex 4 {m}
 
 OS:Surface,
-<<<<<<< HEAD
-  {8fa43b9b-a910-4c20-8435-b0818fc20047}, !- Handle
+  {dcde2b93-7b0e-4bef-839e-bffbfb03ed32}, !- Handle
   Surface 10,                             !- Name
   Wall,                                   !- Surface Type
   ,                                       !- Construction Name
-  {0d6bfe4e-58e6-4141-9133-b841183e54ed}, !- Space Name
-=======
-  {485c1706-3569-4c36-a136-54066b1d9204}, !- Handle
-  Surface 10,                             !- Name
-  Wall,                                   !- Surface Type
-  ,                                       !- Construction Name
-  {88aa2870-46c7-48c2-b70a-97f63a28056e}, !- Space Name
->>>>>>> 3c1d7324
+  {3aedc735-79af-4072-ac6e-22cc948fa8c5}, !- Space Name
   Outdoors,                               !- Outside Boundary Condition
   ,                                       !- Outside Boundary Condition Object
   SunExposed,                             !- Sun Exposure
@@ -586,19 +377,11 @@
   13.6310703908387, 6.81553519541936, 2.4384; !- X,Y,Z Vertex 4 {m}
 
 OS:Surface,
-<<<<<<< HEAD
-  {b6d7bbc3-b75c-45b3-86af-5158b0169011}, !- Handle
+  {895f41ba-9977-4e7e-8978-00806d6f3ba5}, !- Handle
   Surface 11,                             !- Name
   Wall,                                   !- Surface Type
   ,                                       !- Construction Name
-  {0d6bfe4e-58e6-4141-9133-b841183e54ed}, !- Space Name
-=======
-  {daae59eb-daa7-4501-b422-bee662adecaf}, !- Handle
-  Surface 11,                             !- Name
-  Wall,                                   !- Surface Type
-  ,                                       !- Construction Name
-  {88aa2870-46c7-48c2-b70a-97f63a28056e}, !- Space Name
->>>>>>> 3c1d7324
+  {3aedc735-79af-4072-ac6e-22cc948fa8c5}, !- Space Name
   Outdoors,                               !- Outside Boundary Condition
   ,                                       !- Outside Boundary Condition Object
   SunExposed,                             !- Sun Exposure
@@ -611,23 +394,13 @@
   13.6310703908387, 0, 2.4384;            !- X,Y,Z Vertex 4 {m}
 
 OS:Surface,
-<<<<<<< HEAD
-  {b3dde580-fa7f-4de3-b846-5964e34f508a}, !- Handle
+  {9f1246b0-6205-4a0f-997a-f87b4176f508}, !- Handle
   Surface 12,                             !- Name
   RoofCeiling,                            !- Surface Type
   ,                                       !- Construction Name
-  {0d6bfe4e-58e6-4141-9133-b841183e54ed}, !- Space Name
+  {3aedc735-79af-4072-ac6e-22cc948fa8c5}, !- Space Name
   Surface,                                !- Outside Boundary Condition
-  {bbd24115-facc-4b08-8fda-b637a971d191}, !- Outside Boundary Condition Object
-=======
-  {ba34a77e-4fb1-4b18-a4ba-1b77d1583499}, !- Handle
-  Surface 12,                             !- Name
-  RoofCeiling,                            !- Surface Type
-  ,                                       !- Construction Name
-  {88aa2870-46c7-48c2-b70a-97f63a28056e}, !- Space Name
-  Surface,                                !- Outside Boundary Condition
-  {17edca39-f195-4c1d-b50d-474fe98c6eaa}, !- Outside Boundary Condition Object
->>>>>>> 3c1d7324
+  {35902d30-25ce-41f4-acfc-54ca72650de2}, !- Outside Boundary Condition Object
   NoSun,                                  !- Sun Exposure
   NoWind,                                 !- Wind Exposure
   ,                                       !- View Factor to Ground
@@ -638,23 +411,13 @@
   0, 0, 2.4384;                           !- X,Y,Z Vertex 4 {m}
 
 OS:Surface,
-<<<<<<< HEAD
-  {bbd24115-facc-4b08-8fda-b637a971d191}, !- Handle
+  {35902d30-25ce-41f4-acfc-54ca72650de2}, !- Handle
   Surface 13,                             !- Name
   Floor,                                  !- Surface Type
   ,                                       !- Construction Name
-  {bc19d5ab-d70b-47d1-b852-cc5293405dd2}, !- Space Name
+  {1d09a2a2-7491-4bc2-b27e-948747c4288e}, !- Space Name
   Surface,                                !- Outside Boundary Condition
-  {b3dde580-fa7f-4de3-b846-5964e34f508a}, !- Outside Boundary Condition Object
-=======
-  {17edca39-f195-4c1d-b50d-474fe98c6eaa}, !- Handle
-  Surface 13,                             !- Name
-  Floor,                                  !- Surface Type
-  ,                                       !- Construction Name
-  {ef715809-c5f0-4746-b62e-0a4327bf1ef4}, !- Space Name
-  Surface,                                !- Outside Boundary Condition
-  {ba34a77e-4fb1-4b18-a4ba-1b77d1583499}, !- Outside Boundary Condition Object
->>>>>>> 3c1d7324
+  {9f1246b0-6205-4a0f-997a-f87b4176f508}, !- Outside Boundary Condition Object
   NoSun,                                  !- Sun Exposure
   NoWind,                                 !- Wind Exposure
   ,                                       !- View Factor to Ground
@@ -665,19 +428,11 @@
   0, 0, 0;                                !- X,Y,Z Vertex 4 {m}
 
 OS:Surface,
-<<<<<<< HEAD
-  {14e62454-7c03-4526-ae1b-6723454cb700}, !- Handle
+  {d192e302-9b7c-4ec8-9cbb-1079aaa02cde}, !- Handle
   Surface 14,                             !- Name
   RoofCeiling,                            !- Surface Type
   ,                                       !- Construction Name
-  {bc19d5ab-d70b-47d1-b852-cc5293405dd2}, !- Space Name
-=======
-  {5b44e737-17a4-49ec-9af0-34544af6c3cd}, !- Handle
-  Surface 14,                             !- Name
-  RoofCeiling,                            !- Surface Type
-  ,                                       !- Construction Name
-  {ef715809-c5f0-4746-b62e-0a4327bf1ef4}, !- Space Name
->>>>>>> 3c1d7324
+  {1d09a2a2-7491-4bc2-b27e-948747c4288e}, !- Space Name
   Outdoors,                               !- Outside Boundary Condition
   ,                                       !- Outside Boundary Condition Object
   SunExposed,                             !- Sun Exposure
@@ -690,19 +445,11 @@
   13.6310703908387, 0, 0;                 !- X,Y,Z Vertex 4 {m}
 
 OS:Surface,
-<<<<<<< HEAD
-  {eef5f366-46cd-436a-9f7f-7380f675025e}, !- Handle
+  {bc671fd8-1484-4937-b37c-a3c7112c56f5}, !- Handle
   Surface 15,                             !- Name
   RoofCeiling,                            !- Surface Type
   ,                                       !- Construction Name
-  {bc19d5ab-d70b-47d1-b852-cc5293405dd2}, !- Space Name
-=======
-  {6f636867-8851-4b01-9c6e-db1c8dfdaf2a}, !- Handle
-  Surface 15,                             !- Name
-  RoofCeiling,                            !- Surface Type
-  ,                                       !- Construction Name
-  {ef715809-c5f0-4746-b62e-0a4327bf1ef4}, !- Space Name
->>>>>>> 3c1d7324
+  {1d09a2a2-7491-4bc2-b27e-948747c4288e}, !- Space Name
   Outdoors,                               !- Outside Boundary Condition
   ,                                       !- Outside Boundary Condition Object
   SunExposed,                             !- Sun Exposure
@@ -715,19 +462,11 @@
   0, 6.81553519541936, 0;                 !- X,Y,Z Vertex 4 {m}
 
 OS:Surface,
-<<<<<<< HEAD
-  {48a0789f-9491-4743-85fc-5d2c0a442fde}, !- Handle
+  {a7f0c800-5a8f-4ae2-97e4-f2f1a7b57af3}, !- Handle
   Surface 16,                             !- Name
   Wall,                                   !- Surface Type
   ,                                       !- Construction Name
-  {bc19d5ab-d70b-47d1-b852-cc5293405dd2}, !- Space Name
-=======
-  {1fa18416-3ec1-4f3c-b179-a2741cf80c1a}, !- Handle
-  Surface 16,                             !- Name
-  Wall,                                   !- Surface Type
-  ,                                       !- Construction Name
-  {ef715809-c5f0-4746-b62e-0a4327bf1ef4}, !- Space Name
->>>>>>> 3c1d7324
+  {1d09a2a2-7491-4bc2-b27e-948747c4288e}, !- Space Name
   Outdoors,                               !- Outside Boundary Condition
   ,                                       !- Outside Boundary Condition Object
   SunExposed,                             !- Sun Exposure
@@ -739,19 +478,11 @@
   0, 0, 0;                                !- X,Y,Z Vertex 3 {m}
 
 OS:Surface,
-<<<<<<< HEAD
-  {1d1fa637-a98d-4f9c-b7ff-249c26b43809}, !- Handle
+  {3d73307c-6f65-479a-8d94-c9d39893bb62}, !- Handle
   Surface 17,                             !- Name
   Wall,                                   !- Surface Type
   ,                                       !- Construction Name
-  {bc19d5ab-d70b-47d1-b852-cc5293405dd2}, !- Space Name
-=======
-  {83a32819-c0bf-4b43-856e-82f0b1f56fc1}, !- Handle
-  Surface 17,                             !- Name
-  Wall,                                   !- Surface Type
-  ,                                       !- Construction Name
-  {ef715809-c5f0-4746-b62e-0a4327bf1ef4}, !- Space Name
->>>>>>> 3c1d7324
+  {1d09a2a2-7491-4bc2-b27e-948747c4288e}, !- Space Name
   Outdoors,                               !- Outside Boundary Condition
   ,                                       !- Outside Boundary Condition Object
   SunExposed,                             !- Sun Exposure
@@ -763,15 +494,9 @@
   13.6310703908387, 6.81553519541936, 0;  !- X,Y,Z Vertex 3 {m}
 
 OS:Space,
-<<<<<<< HEAD
-  {bc19d5ab-d70b-47d1-b852-cc5293405dd2}, !- Handle
+  {1d09a2a2-7491-4bc2-b27e-948747c4288e}, !- Handle
   unfinished attic space,                 !- Name
-  {3f014040-c7bc-497c-befb-4a9c2a0d9f21}, !- Space Type Name
-=======
-  {ef715809-c5f0-4746-b62e-0a4327bf1ef4}, !- Handle
-  unfinished attic space,                 !- Name
-  {f8596bb9-76ab-4159-b27e-d7ec41d518a4}, !- Space Type Name
->>>>>>> 3c1d7324
+  {2e07d8b7-eabd-47cd-a777-8156d3355f04}, !- Space Type Name
   ,                                       !- Default Construction Set Name
   ,                                       !- Default Schedule Set Name
   -0,                                     !- Direction of Relative North {deg}
@@ -779,17 +504,10 @@
   0,                                      !- Y Origin {m}
   5.7912,                                 !- Z Origin {m}
   ,                                       !- Building Story Name
-<<<<<<< HEAD
-  {246d45ca-1f92-4134-a4ad-d4983dcdf1d5}; !- Thermal Zone Name
+  {6cae3a63-e27d-45c9-90fe-47d11d0bd7e0}; !- Thermal Zone Name
 
 OS:ThermalZone,
-  {246d45ca-1f92-4134-a4ad-d4983dcdf1d5}, !- Handle
-=======
-  {5761ac74-8d54-4d4f-b54c-ae8339400d66}; !- Thermal Zone Name
-
-OS:ThermalZone,
-  {5761ac74-8d54-4d4f-b54c-ae8339400d66}, !- Handle
->>>>>>> 3c1d7324
+  {6cae3a63-e27d-45c9-90fe-47d11d0bd7e0}, !- Handle
   unfinished attic zone,                  !- Name
   ,                                       !- Multiplier
   ,                                       !- Ceiling Height {m}
@@ -798,17 +516,10 @@
   ,                                       !- Zone Inside Convection Algorithm
   ,                                       !- Zone Outside Convection Algorithm
   ,                                       !- Zone Conditioning Equipment List Name
-<<<<<<< HEAD
-  {0cdeff5a-41e6-4aec-966c-0a9d273806c3}, !- Zone Air Inlet Port List
-  {48df6de7-908b-4527-901a-4808410c5668}, !- Zone Air Exhaust Port List
-  {2d9f0489-2138-4ead-9f28-0fe201102254}, !- Zone Air Node Name
-  {9b4a87b9-9b5d-481a-8159-8b6f59d9c6ce}, !- Zone Return Air Port List
-=======
-  {7d981243-e04e-49fd-8793-e0f7f0412fb7}, !- Zone Air Inlet Port List
-  {157388f0-7167-4f27-8acf-cc9e75aeadb3}, !- Zone Air Exhaust Port List
-  {8c81dab3-2d1e-43ac-b24e-172b5d5f3f1e}, !- Zone Air Node Name
-  {2f94be52-e85b-426a-bfd1-94f971f10816}, !- Zone Return Air Port List
->>>>>>> 3c1d7324
+  {8ec70aed-4b98-46bd-a1eb-2b1bf1d4b703}, !- Zone Air Inlet Port List
+  {2cc1e48b-e819-4f85-9953-c19df62e3b59}, !- Zone Air Exhaust Port List
+  {07cb42b1-d941-4193-a2f3-126ff7ee8e2c}, !- Zone Air Node Name
+  {5a875ab0-56a8-439a-80ca-44f1fdf231a1}, !- Zone Return Air Port List
   ,                                       !- Primary Daylighting Control Name
   ,                                       !- Fraction of Zone Controlled by Primary Daylighting Control
   ,                                       !- Secondary Daylighting Control Name
@@ -819,71 +530,37 @@
   No;                                     !- Use Ideal Air Loads
 
 OS:Node,
-<<<<<<< HEAD
-  {85cd6881-0a11-44a8-94b4-4f2369471226}, !- Handle
+  {01b16784-3137-4f4f-9c07-d168f79d1056}, !- Handle
   Node 2,                                 !- Name
-  {2d9f0489-2138-4ead-9f28-0fe201102254}, !- Inlet Port
+  {07cb42b1-d941-4193-a2f3-126ff7ee8e2c}, !- Inlet Port
   ;                                       !- Outlet Port
 
 OS:Connection,
-  {2d9f0489-2138-4ead-9f28-0fe201102254}, !- Handle
-  {105177b4-c63b-41bb-96d2-c8369f8d6ab6}, !- Name
-  {246d45ca-1f92-4134-a4ad-d4983dcdf1d5}, !- Source Object
+  {07cb42b1-d941-4193-a2f3-126ff7ee8e2c}, !- Handle
+  {baccd9e6-13f6-46d2-a337-1bd7d99e9235}, !- Name
+  {6cae3a63-e27d-45c9-90fe-47d11d0bd7e0}, !- Source Object
   11,                                     !- Outlet Port
-  {85cd6881-0a11-44a8-94b4-4f2369471226}, !- Target Object
+  {01b16784-3137-4f4f-9c07-d168f79d1056}, !- Target Object
   2;                                      !- Inlet Port
 
 OS:PortList,
-  {0cdeff5a-41e6-4aec-966c-0a9d273806c3}, !- Handle
-  {25747589-93f7-4343-8b1b-1628dc5bf72d}, !- Name
-  {246d45ca-1f92-4134-a4ad-d4983dcdf1d5}; !- HVAC Component
+  {8ec70aed-4b98-46bd-a1eb-2b1bf1d4b703}, !- Handle
+  {173ceaf0-e930-4a1d-a3e5-dc477f16125d}, !- Name
+  {6cae3a63-e27d-45c9-90fe-47d11d0bd7e0}; !- HVAC Component
 
 OS:PortList,
-  {48df6de7-908b-4527-901a-4808410c5668}, !- Handle
-  {cabf418b-3b8f-41a5-a05f-2ba9bcffba55}, !- Name
-  {246d45ca-1f92-4134-a4ad-d4983dcdf1d5}; !- HVAC Component
+  {2cc1e48b-e819-4f85-9953-c19df62e3b59}, !- Handle
+  {c08183cd-4b85-4eb3-802a-f14fe382b9cf}, !- Name
+  {6cae3a63-e27d-45c9-90fe-47d11d0bd7e0}; !- HVAC Component
 
 OS:PortList,
-  {9b4a87b9-9b5d-481a-8159-8b6f59d9c6ce}, !- Handle
-  {45c1e216-1324-4a2e-ba20-5b5d26bf3c6f}, !- Name
-  {246d45ca-1f92-4134-a4ad-d4983dcdf1d5}; !- HVAC Component
+  {5a875ab0-56a8-439a-80ca-44f1fdf231a1}, !- Handle
+  {14c1ebbb-904d-41fc-a047-008aefb2259e}, !- Name
+  {6cae3a63-e27d-45c9-90fe-47d11d0bd7e0}; !- HVAC Component
 
 OS:Sizing:Zone,
-  {841fc076-e617-4609-8d1e-fc2e8505cc22}, !- Handle
-  {246d45ca-1f92-4134-a4ad-d4983dcdf1d5}, !- Zone or ZoneList Name
-=======
-  {09ec159f-0460-48fb-995b-6738d6383fee}, !- Handle
-  Node 2,                                 !- Name
-  {8c81dab3-2d1e-43ac-b24e-172b5d5f3f1e}, !- Inlet Port
-  ;                                       !- Outlet Port
-
-OS:Connection,
-  {8c81dab3-2d1e-43ac-b24e-172b5d5f3f1e}, !- Handle
-  {57a0514e-60b1-4aa0-9bbd-6888f88cc7d1}, !- Name
-  {5761ac74-8d54-4d4f-b54c-ae8339400d66}, !- Source Object
-  11,                                     !- Outlet Port
-  {09ec159f-0460-48fb-995b-6738d6383fee}, !- Target Object
-  2;                                      !- Inlet Port
-
-OS:PortList,
-  {7d981243-e04e-49fd-8793-e0f7f0412fb7}, !- Handle
-  {d3c5ad5b-e824-4dbe-8ddf-afb5b7fe0cd5}, !- Name
-  {5761ac74-8d54-4d4f-b54c-ae8339400d66}; !- HVAC Component
-
-OS:PortList,
-  {157388f0-7167-4f27-8acf-cc9e75aeadb3}, !- Handle
-  {6a63b918-a142-4b73-870f-8daa05ee064a}, !- Name
-  {5761ac74-8d54-4d4f-b54c-ae8339400d66}; !- HVAC Component
-
-OS:PortList,
-  {2f94be52-e85b-426a-bfd1-94f971f10816}, !- Handle
-  {a4d35954-6c58-49cb-b5cb-f1af0f5c2f67}, !- Name
-  {5761ac74-8d54-4d4f-b54c-ae8339400d66}; !- HVAC Component
-
-OS:Sizing:Zone,
-  {994a5b27-7bfe-4a85-9296-ca0c73e8f188}, !- Handle
-  {5761ac74-8d54-4d4f-b54c-ae8339400d66}, !- Zone or ZoneList Name
->>>>>>> 3c1d7324
+  {32684f74-7ec7-44f8-8969-e838259f4a7f}, !- Handle
+  {6cae3a63-e27d-45c9-90fe-47d11d0bd7e0}, !- Zone or ZoneList Name
   SupplyAirTemperature,                   !- Zone Cooling Design Supply Air Temperature Input Method
   14,                                     !- Zone Cooling Design Supply Air Temperature {C}
   11.11,                                  !- Zone Cooling Design Supply Air Temperature Difference {deltaC}
@@ -912,21 +589,12 @@
   autosize;                               !- Dedicated Outdoor Air High Setpoint Temperature for Design {C}
 
 OS:ZoneHVAC:EquipmentList,
-<<<<<<< HEAD
-  {450515ba-8d5d-43e8-a6ac-f72247e8564b}, !- Handle
+  {0f5b22a4-5b8b-441e-a703-a901fa1bcee0}, !- Handle
   Zone HVAC Equipment List 2,             !- Name
-  {246d45ca-1f92-4134-a4ad-d4983dcdf1d5}; !- Thermal Zone
+  {6cae3a63-e27d-45c9-90fe-47d11d0bd7e0}; !- Thermal Zone
 
 OS:SpaceType,
-  {3f014040-c7bc-497c-befb-4a9c2a0d9f21}, !- Handle
-=======
-  {2f4dbcc1-4032-4058-a375-0b255d9d9665}, !- Handle
-  Zone HVAC Equipment List 2,             !- Name
-  {5761ac74-8d54-4d4f-b54c-ae8339400d66}; !- Thermal Zone
-
-OS:SpaceType,
-  {f8596bb9-76ab-4159-b27e-d7ec41d518a4}, !- Handle
->>>>>>> 3c1d7324
+  {2e07d8b7-eabd-47cd-a777-8156d3355f04}, !- Handle
   Space Type 2,                           !- Name
   ,                                       !- Default Construction Set Name
   ,                                       !- Default Schedule Set Name
@@ -937,11 +605,7 @@
   unfinished attic;                       !- Standards Space Type
 
 OS:ThermalZone,
-<<<<<<< HEAD
-  {a83e98cb-3628-4a78-8956-76992201c3e5}, !- Handle
-=======
-  {cd42003a-d5af-4735-b310-32e998b39caf}, !- Handle
->>>>>>> 3c1d7324
+  {1c3783d8-1a30-42c6-98d1-2ea80f8ababf}, !- Handle
   pier and beam zone,                     !- Name
   ,                                       !- Multiplier
   ,                                       !- Ceiling Height {m}
@@ -950,17 +614,10 @@
   ,                                       !- Zone Inside Convection Algorithm
   ,                                       !- Zone Outside Convection Algorithm
   ,                                       !- Zone Conditioning Equipment List Name
-<<<<<<< HEAD
-  {59b44b6d-9b11-4063-ba28-ab3f59670826}, !- Zone Air Inlet Port List
-  {5a585175-834d-4049-a6e9-77bfb01057fb}, !- Zone Air Exhaust Port List
-  {febd94fc-46d8-4a4b-82be-36088336c821}, !- Zone Air Node Name
-  {65869ad9-a415-4bf6-84f7-e6b4cd47f228}, !- Zone Return Air Port List
-=======
-  {f1d70140-f483-4354-b003-b1b7bf9f2c04}, !- Zone Air Inlet Port List
-  {c1db151b-674c-4570-a9da-fd02d6e92522}, !- Zone Air Exhaust Port List
-  {634658f9-fbbf-4182-a840-73c72b66ba2c}, !- Zone Air Node Name
-  {5fbf2203-457f-4f12-b770-7337fe47463a}, !- Zone Return Air Port List
->>>>>>> 3c1d7324
+  {9fafa7db-e702-4e8f-9c5b-0300d1bfc574}, !- Zone Air Inlet Port List
+  {6d903b37-7b6a-471d-8994-3e86133b1cd0}, !- Zone Air Exhaust Port List
+  {b00be205-5f4e-46b0-b621-437d985b9a75}, !- Zone Air Node Name
+  {7f9703ea-3f7f-4183-8693-4273d4caa054}, !- Zone Return Air Port List
   ,                                       !- Primary Daylighting Control Name
   ,                                       !- Fraction of Zone Controlled by Primary Daylighting Control
   ,                                       !- Secondary Daylighting Control Name
@@ -971,71 +628,37 @@
   No;                                     !- Use Ideal Air Loads
 
 OS:Node,
-<<<<<<< HEAD
-  {72a68ea4-fdfa-4401-bf36-504cb8f25112}, !- Handle
+  {13109b07-83c2-4e15-b188-c4f6a3561de5}, !- Handle
   Node 3,                                 !- Name
-  {febd94fc-46d8-4a4b-82be-36088336c821}, !- Inlet Port
+  {b00be205-5f4e-46b0-b621-437d985b9a75}, !- Inlet Port
   ;                                       !- Outlet Port
 
 OS:Connection,
-  {febd94fc-46d8-4a4b-82be-36088336c821}, !- Handle
-  {93f510fe-8ea3-4944-974a-3aa899309133}, !- Name
-  {a83e98cb-3628-4a78-8956-76992201c3e5}, !- Source Object
+  {b00be205-5f4e-46b0-b621-437d985b9a75}, !- Handle
+  {b8ee9097-7ea0-4da6-b8a1-4eeba0c0d992}, !- Name
+  {1c3783d8-1a30-42c6-98d1-2ea80f8ababf}, !- Source Object
   11,                                     !- Outlet Port
-  {72a68ea4-fdfa-4401-bf36-504cb8f25112}, !- Target Object
+  {13109b07-83c2-4e15-b188-c4f6a3561de5}, !- Target Object
   2;                                      !- Inlet Port
 
 OS:PortList,
-  {59b44b6d-9b11-4063-ba28-ab3f59670826}, !- Handle
-  {755a57b4-8967-48fd-9bd5-246ee4017e63}, !- Name
-  {a83e98cb-3628-4a78-8956-76992201c3e5}; !- HVAC Component
+  {9fafa7db-e702-4e8f-9c5b-0300d1bfc574}, !- Handle
+  {1324d7ee-bec6-467a-ac35-be614cfc6884}, !- Name
+  {1c3783d8-1a30-42c6-98d1-2ea80f8ababf}; !- HVAC Component
 
 OS:PortList,
-  {5a585175-834d-4049-a6e9-77bfb01057fb}, !- Handle
-  {226954c9-d13a-4f65-a229-c5f3d175de3d}, !- Name
-  {a83e98cb-3628-4a78-8956-76992201c3e5}; !- HVAC Component
+  {6d903b37-7b6a-471d-8994-3e86133b1cd0}, !- Handle
+  {63ec1682-ca41-47a2-9670-88c6a0fa7e28}, !- Name
+  {1c3783d8-1a30-42c6-98d1-2ea80f8ababf}; !- HVAC Component
 
 OS:PortList,
-  {65869ad9-a415-4bf6-84f7-e6b4cd47f228}, !- Handle
-  {f5f9baf2-385f-4f8f-80f0-d10fc78c42c1}, !- Name
-  {a83e98cb-3628-4a78-8956-76992201c3e5}; !- HVAC Component
+  {7f9703ea-3f7f-4183-8693-4273d4caa054}, !- Handle
+  {115f203f-c014-473f-b78d-e20e6337cec0}, !- Name
+  {1c3783d8-1a30-42c6-98d1-2ea80f8ababf}; !- HVAC Component
 
 OS:Sizing:Zone,
-  {08b1e8ba-bb53-4f76-9606-6a411c49b601}, !- Handle
-  {a83e98cb-3628-4a78-8956-76992201c3e5}, !- Zone or ZoneList Name
-=======
-  {f83c6cca-415f-40af-aa1a-b7b8aeed12bc}, !- Handle
-  Node 3,                                 !- Name
-  {634658f9-fbbf-4182-a840-73c72b66ba2c}, !- Inlet Port
-  ;                                       !- Outlet Port
-
-OS:Connection,
-  {634658f9-fbbf-4182-a840-73c72b66ba2c}, !- Handle
-  {bc3c53ef-2a77-4e1b-88e7-acb5699f9455}, !- Name
-  {cd42003a-d5af-4735-b310-32e998b39caf}, !- Source Object
-  11,                                     !- Outlet Port
-  {f83c6cca-415f-40af-aa1a-b7b8aeed12bc}, !- Target Object
-  2;                                      !- Inlet Port
-
-OS:PortList,
-  {f1d70140-f483-4354-b003-b1b7bf9f2c04}, !- Handle
-  {af5e5854-beef-4a07-8eff-652d0eebe7a8}, !- Name
-  {cd42003a-d5af-4735-b310-32e998b39caf}; !- HVAC Component
-
-OS:PortList,
-  {c1db151b-674c-4570-a9da-fd02d6e92522}, !- Handle
-  {b904ffca-357d-41fc-b314-78fe09495a64}, !- Name
-  {cd42003a-d5af-4735-b310-32e998b39caf}; !- HVAC Component
-
-OS:PortList,
-  {5fbf2203-457f-4f12-b770-7337fe47463a}, !- Handle
-  {abd951fc-3828-409d-8ea2-47ba727d608e}, !- Name
-  {cd42003a-d5af-4735-b310-32e998b39caf}; !- HVAC Component
-
-OS:Sizing:Zone,
-  {9c98d64a-c776-4256-8cde-60e5bfe963f5}, !- Handle
-  {cd42003a-d5af-4735-b310-32e998b39caf}, !- Zone or ZoneList Name
->>>>>>> 3c1d7324
+  {c4b97564-7fa9-438e-bc12-7f142272146e}, !- Handle
+  {1c3783d8-1a30-42c6-98d1-2ea80f8ababf}, !- Zone or ZoneList Name
   SupplyAirTemperature,                   !- Zone Cooling Design Supply Air Temperature Input Method
   14,                                     !- Zone Cooling Design Supply Air Temperature {C}
   11.11,                                  !- Zone Cooling Design Supply Air Temperature Difference {deltaC}
@@ -1064,25 +687,14 @@
   autosize;                               !- Dedicated Outdoor Air High Setpoint Temperature for Design {C}
 
 OS:ZoneHVAC:EquipmentList,
-<<<<<<< HEAD
-  {3c4ff04c-fa09-4ff0-a865-62d83b4d363a}, !- Handle
+  {06371b5a-00a7-4b56-8deb-d1ce02e8c4d7}, !- Handle
   Zone HVAC Equipment List 3,             !- Name
-  {a83e98cb-3628-4a78-8956-76992201c3e5}; !- Thermal Zone
+  {1c3783d8-1a30-42c6-98d1-2ea80f8ababf}; !- Thermal Zone
 
 OS:Space,
-  {7b2aeee6-f017-4965-b2c9-6d9213c41c74}, !- Handle
+  {7e5c7e5c-25c1-4031-9223-fd08bd892857}, !- Handle
   pier and beam space,                    !- Name
-  {de8fa545-dff1-4829-b85d-86549858316b}, !- Space Type Name
-=======
-  {7b3c7f2b-8839-4c4a-a6f8-a365b1b99630}, !- Handle
-  Zone HVAC Equipment List 3,             !- Name
-  {cd42003a-d5af-4735-b310-32e998b39caf}; !- Thermal Zone
-
-OS:Space,
-  {d950c385-8de1-48b3-90b5-8a93d46f9a64}, !- Handle
-  pier and beam space,                    !- Name
-  {b75b538b-22a7-4192-9560-a336bc50cd3b}, !- Space Type Name
->>>>>>> 3c1d7324
+  {7c011351-6d41-4faf-98c5-37cb1c3f0b2e}, !- Space Type Name
   ,                                       !- Default Construction Set Name
   ,                                       !- Default Schedule Set Name
   -0,                                     !- Direction of Relative North {deg}
@@ -1090,25 +702,14 @@
   0,                                      !- Y Origin {m}
   0,                                      !- Z Origin {m}
   ,                                       !- Building Story Name
-<<<<<<< HEAD
-  {a83e98cb-3628-4a78-8956-76992201c3e5}; !- Thermal Zone Name
-
-OS:Surface,
-  {5f1eed1b-9287-4689-a01d-fe5434086177}, !- Handle
+  {1c3783d8-1a30-42c6-98d1-2ea80f8ababf}; !- Thermal Zone Name
+
+OS:Surface,
+  {4b109d2b-1ce4-485a-8a7a-065def3f03ca}, !- Handle
   Surface 18,                             !- Name
   Floor,                                  !- Surface Type
   ,                                       !- Construction Name
-  {7b2aeee6-f017-4965-b2c9-6d9213c41c74}, !- Space Name
-=======
-  {cd42003a-d5af-4735-b310-32e998b39caf}; !- Thermal Zone Name
-
-OS:Surface,
-  {872c71ef-33d2-4ab6-a58c-8e8bb89b136c}, !- Handle
-  Surface 18,                             !- Name
-  Floor,                                  !- Surface Type
-  ,                                       !- Construction Name
-  {d950c385-8de1-48b3-90b5-8a93d46f9a64}, !- Space Name
->>>>>>> 3c1d7324
+  {7e5c7e5c-25c1-4031-9223-fd08bd892857}, !- Space Name
   Foundation,                             !- Outside Boundary Condition
   ,                                       !- Outside Boundary Condition Object
   NoSun,                                  !- Sun Exposure
@@ -1121,19 +722,11 @@
   13.6310703908387, 0, 0;                 !- X,Y,Z Vertex 4 {m}
 
 OS:Surface,
-<<<<<<< HEAD
-  {dcf590d3-a21b-456b-adf1-77713db3d141}, !- Handle
+  {1592c935-53b8-4661-b178-04cc6a4cdc9a}, !- Handle
   Surface 19,                             !- Name
   Wall,                                   !- Surface Type
   ,                                       !- Construction Name
-  {7b2aeee6-f017-4965-b2c9-6d9213c41c74}, !- Space Name
-=======
-  {5ae035a0-a951-4226-b835-8dd7c80bcbee}, !- Handle
-  Surface 19,                             !- Name
-  Wall,                                   !- Surface Type
-  ,                                       !- Construction Name
-  {d950c385-8de1-48b3-90b5-8a93d46f9a64}, !- Space Name
->>>>>>> 3c1d7324
+  {7e5c7e5c-25c1-4031-9223-fd08bd892857}, !- Space Name
   Outdoors,                               !- Outside Boundary Condition
   ,                                       !- Outside Boundary Condition Object
   SunExposed,                             !- Sun Exposure
@@ -1146,19 +739,11 @@
   0, 0, 0.9144;                           !- X,Y,Z Vertex 4 {m}
 
 OS:Surface,
-<<<<<<< HEAD
-  {6a13b8ce-e3c6-45fe-b785-d14cac563ce4}, !- Handle
+  {960711ab-af2f-4709-84ad-eee5e75babb6}, !- Handle
   Surface 20,                             !- Name
   Wall,                                   !- Surface Type
   ,                                       !- Construction Name
-  {7b2aeee6-f017-4965-b2c9-6d9213c41c74}, !- Space Name
-=======
-  {30e2c3df-e695-4be8-b9ac-4af6ac9d1655}, !- Handle
-  Surface 20,                             !- Name
-  Wall,                                   !- Surface Type
-  ,                                       !- Construction Name
-  {d950c385-8de1-48b3-90b5-8a93d46f9a64}, !- Space Name
->>>>>>> 3c1d7324
+  {7e5c7e5c-25c1-4031-9223-fd08bd892857}, !- Space Name
   Outdoors,                               !- Outside Boundary Condition
   ,                                       !- Outside Boundary Condition Object
   SunExposed,                             !- Sun Exposure
@@ -1171,19 +756,11 @@
   0, 6.81553519541936, 0.9144;            !- X,Y,Z Vertex 4 {m}
 
 OS:Surface,
-<<<<<<< HEAD
-  {47f38e4d-bf39-4729-a33a-9cd64eeba5cb}, !- Handle
+  {0f1444d2-a6f7-44de-bbd7-b42448bb22af}, !- Handle
   Surface 21,                             !- Name
   Wall,                                   !- Surface Type
   ,                                       !- Construction Name
-  {7b2aeee6-f017-4965-b2c9-6d9213c41c74}, !- Space Name
-=======
-  {0e310e99-bba3-4620-8964-7adb596c0a1c}, !- Handle
-  Surface 21,                             !- Name
-  Wall,                                   !- Surface Type
-  ,                                       !- Construction Name
-  {d950c385-8de1-48b3-90b5-8a93d46f9a64}, !- Space Name
->>>>>>> 3c1d7324
+  {7e5c7e5c-25c1-4031-9223-fd08bd892857}, !- Space Name
   Outdoors,                               !- Outside Boundary Condition
   ,                                       !- Outside Boundary Condition Object
   SunExposed,                             !- Sun Exposure
@@ -1196,19 +773,11 @@
   13.6310703908387, 6.81553519541936, 0.9144; !- X,Y,Z Vertex 4 {m}
 
 OS:Surface,
-<<<<<<< HEAD
-  {1638b60e-c450-4416-b496-b388b1d4c52b}, !- Handle
+  {d86c6ac9-29f1-417a-a02a-43e2a3447fa4}, !- Handle
   Surface 22,                             !- Name
   Wall,                                   !- Surface Type
   ,                                       !- Construction Name
-  {7b2aeee6-f017-4965-b2c9-6d9213c41c74}, !- Space Name
-=======
-  {5a5dcb47-cbd9-4cc1-b83e-5c8623685134}, !- Handle
-  Surface 22,                             !- Name
-  Wall,                                   !- Surface Type
-  ,                                       !- Construction Name
-  {d950c385-8de1-48b3-90b5-8a93d46f9a64}, !- Space Name
->>>>>>> 3c1d7324
+  {7e5c7e5c-25c1-4031-9223-fd08bd892857}, !- Space Name
   Outdoors,                               !- Outside Boundary Condition
   ,                                       !- Outside Boundary Condition Object
   SunExposed,                             !- Sun Exposure
@@ -1221,23 +790,13 @@
   13.6310703908387, 0, 0.9144;            !- X,Y,Z Vertex 4 {m}
 
 OS:Surface,
-<<<<<<< HEAD
-  {c6c6ae7c-9363-4309-810e-78cf31e1f720}, !- Handle
+  {40d0476e-26c4-4d85-8c42-1ae79fa302dd}, !- Handle
   Surface 23,                             !- Name
   RoofCeiling,                            !- Surface Type
   ,                                       !- Construction Name
-  {7b2aeee6-f017-4965-b2c9-6d9213c41c74}, !- Space Name
+  {7e5c7e5c-25c1-4031-9223-fd08bd892857}, !- Space Name
   Surface,                                !- Outside Boundary Condition
-  {00b85063-ea94-4f45-9670-04f4fb386bb4}, !- Outside Boundary Condition Object
-=======
-  {db5b0ff3-b2f0-4c7c-b64c-cda5e841d633}, !- Handle
-  Surface 23,                             !- Name
-  RoofCeiling,                            !- Surface Type
-  ,                                       !- Construction Name
-  {d950c385-8de1-48b3-90b5-8a93d46f9a64}, !- Space Name
-  Surface,                                !- Outside Boundary Condition
-  {c00f6f63-2146-4437-b794-0435f79ddd72}, !- Outside Boundary Condition Object
->>>>>>> 3c1d7324
+  {a8d16adf-41b0-44ed-b3fa-ab686f281bf1}, !- Outside Boundary Condition Object
   NoSun,                                  !- Sun Exposure
   NoWind,                                 !- Wind Exposure
   ,                                       !- View Factor to Ground
@@ -1248,11 +807,7 @@
   0, 0, 0.9144;                           !- X,Y,Z Vertex 4 {m}
 
 OS:SpaceType,
-<<<<<<< HEAD
-  {de8fa545-dff1-4829-b85d-86549858316b}, !- Handle
-=======
-  {b75b538b-22a7-4192-9560-a336bc50cd3b}, !- Handle
->>>>>>> 3c1d7324
+  {7c011351-6d41-4faf-98c5-37cb1c3f0b2e}, !- Handle
   Space Type 3,                           !- Name
   ,                                       !- Default Construction Set Name
   ,                                       !- Default Schedule Set Name
@@ -1263,23 +818,14 @@
   pier and beam;                          !- Standards Space Type
 
 OS:BuildingUnit,
-<<<<<<< HEAD
-  {ef9eda45-ad51-4b54-aa6c-0b55ea0828df}, !- Handle
-=======
-  {d23fe857-fe98-4888-85fc-995ce19f927c}, !- Handle
->>>>>>> 3c1d7324
+  {6721bee8-3ea7-4022-99d9-e5e8d057658f}, !- Handle
   unit 1,                                 !- Name
   ,                                       !- Rendering Color
   Residential;                            !- Building Unit Type
 
 OS:AdditionalProperties,
-<<<<<<< HEAD
-  {a5a080a3-7878-4d4a-acc9-d7c2b707d69a}, !- Handle
-  {ef9eda45-ad51-4b54-aa6c-0b55ea0828df}, !- Object Name
-=======
-  {f22ef3f1-cc43-4d6f-9447-9ac07677101c}, !- Handle
-  {d23fe857-fe98-4888-85fc-995ce19f927c}, !- Object Name
->>>>>>> 3c1d7324
+  {9bbca09e-e756-4581-ac01-a49adb37faf1}, !- Handle
+  {6721bee8-3ea7-4022-99d9-e5e8d057658f}, !- Object Name
   NumberOfBedrooms,                       !- Feature Name 1
   Integer,                                !- Feature Data Type 1
   3,                                      !- Feature Value 1
@@ -1291,20 +837,12 @@
   2.6400000000000001;                     !- Feature Value 3
 
 OS:External:File,
-<<<<<<< HEAD
-  {f173277f-af1a-4ace-84bd-b88915a68f28}, !- Handle
-=======
-  {b42af297-0fcf-43b6-8168-2ccc09b3a7b4}, !- Handle
->>>>>>> 3c1d7324
+  {f754f235-5132-4ba7-9080-fcfe3cb71749}, !- Handle
   8760.csv,                               !- Name
   8760.csv;                               !- File Name
 
 OS:Schedule:Day,
-<<<<<<< HEAD
-  {7c0c8981-1b16-413d-afa9-bb99b4ac56b8}, !- Handle
-=======
-  {64425270-8dc5-4939-9be3-869186d8d71e}, !- Handle
->>>>>>> 3c1d7324
+  {47730f7e-5810-47c5-9a52-0b875c56912c}, !- Handle
   Schedule Day 1,                         !- Name
   ,                                       !- Schedule Type Limits Name
   ,                                       !- Interpolate to Timestep
@@ -1313,11 +851,7 @@
   0;                                      !- Value Until Time 1
 
 OS:Schedule:Day,
-<<<<<<< HEAD
-  {14c59bfc-2d8e-4587-acf2-c55034da1cb7}, !- Handle
-=======
-  {e9322f12-106f-4ddf-8a95-6a2972363af2}, !- Handle
->>>>>>> 3c1d7324
+  {9c953f78-fdf3-4eb9-bd3a-2561b8d36e0e}, !- Handle
   Schedule Day 2,                         !- Name
   ,                                       !- Schedule Type Limits Name
   ,                                       !- Interpolate to Timestep
@@ -1326,17 +860,10 @@
   1;                                      !- Value Until Time 1
 
 OS:Schedule:File,
-<<<<<<< HEAD
-  {b7d680b1-d1d6-4279-8898-6ac63f6dc18e}, !- Handle
+  {9c6e471e-08d2-44f2-b28b-4e9a8aa42e11}, !- Handle
   occupants,                              !- Name
-  {781898ec-af9b-45b7-81f8-054e94c90315}, !- Schedule Type Limits Name
-  {f173277f-af1a-4ace-84bd-b88915a68f28}, !- External File Name
-=======
-  {f851ef7b-b72d-47b2-ac1b-6d860b86ab05}, !- Handle
-  occupants,                              !- Name
-  {8807b81d-e32a-4705-830d-f673394dcafe}, !- Schedule Type Limits Name
-  {b42af297-0fcf-43b6-8168-2ccc09b3a7b4}, !- External File Name
->>>>>>> 3c1d7324
+  {7c794003-853a-44df-88ec-67a94c88db31}, !- Schedule Type Limits Name
+  {f754f235-5132-4ba7-9080-fcfe3cb71749}, !- External File Name
   1,                                      !- Column Number
   1,                                      !- Rows to Skip at Top
   8760,                                   !- Number of Hours of Data
@@ -1345,40 +872,23 @@
   60;                                     !- Minutes per Item
 
 OS:Schedule:Ruleset,
-<<<<<<< HEAD
-  {1977027d-4b74-4b7b-a277-26092405d88d}, !- Handle
+  {776ed264-988e-4ee7-8467-578a1f7da721}, !- Handle
   Schedule Ruleset 1,                     !- Name
-  {f6d8308d-440b-4fea-96f7-8650a75f6b40}, !- Schedule Type Limits Name
-  {f8f45326-635d-466b-8a87-d0f22e264def}; !- Default Day Schedule Name
+  {7548142e-62b8-449f-b72f-73866c42dc0b}, !- Schedule Type Limits Name
+  {67273c6d-e0a8-4c73-8528-20564e462e60}; !- Default Day Schedule Name
 
 OS:Schedule:Day,
-  {f8f45326-635d-466b-8a87-d0f22e264def}, !- Handle
+  {67273c6d-e0a8-4c73-8528-20564e462e60}, !- Handle
   Schedule Day 3,                         !- Name
-  {f6d8308d-440b-4fea-96f7-8650a75f6b40}, !- Schedule Type Limits Name
-=======
-  {158bb185-c423-4232-bdba-9e73fc92b62c}, !- Handle
-  Schedule Ruleset 1,                     !- Name
-  {c0d58d92-5acb-42da-978c-a743d3db0e51}, !- Schedule Type Limits Name
-  {ac10752d-0714-4571-ae4d-95476a6c2d47}; !- Default Day Schedule Name
-
-OS:Schedule:Day,
-  {ac10752d-0714-4571-ae4d-95476a6c2d47}, !- Handle
-  Schedule Day 3,                         !- Name
-  {c0d58d92-5acb-42da-978c-a743d3db0e51}, !- Schedule Type Limits Name
->>>>>>> 3c1d7324
+  {7548142e-62b8-449f-b72f-73866c42dc0b}, !- Schedule Type Limits Name
   ,                                       !- Interpolate to Timestep
   24,                                     !- Hour 1
   0,                                      !- Minute 1
   112.539290946133;                       !- Value Until Time 1
 
 OS:People:Definition,
-<<<<<<< HEAD
-  {9a461f2f-fb5e-4b5b-8748-f72b8c5cff74}, !- Handle
+  {eeccb463-a115-41ba-9d64-50abf161469e}, !- Handle
   res occupants|living space,             !- Name
-=======
-  {d73c9b5f-e3ee-44af-8692-047360e2d06e}, !- Handle
-  res occupants|living space|story 2,     !- Name
->>>>>>> 3c1d7324
   People,                                 !- Number of People Calculation Method
   1.32,                                   !- Number of People {people}
   ,                                       !- People per Space Floor Area {person/m2}
@@ -1390,21 +900,12 @@
   ZoneAveraged;                           !- Mean Radiant Temperature Calculation Type
 
 OS:People,
-<<<<<<< HEAD
-  {5f58cab6-069e-435a-8f48-3650ab34b1e3}, !- Handle
+  {249e13ec-bc5a-4d54-a5a6-dcfbb8d8fc2d}, !- Handle
   res occupants|living space,             !- Name
-  {9a461f2f-fb5e-4b5b-8748-f72b8c5cff74}, !- People Definition Name
-  {13080aac-f93f-4b7b-912f-1793e4ccec94}, !- Space or SpaceType Name
-  {b7d680b1-d1d6-4279-8898-6ac63f6dc18e}, !- Number of People Schedule Name
-  {1977027d-4b74-4b7b-a277-26092405d88d}, !- Activity Level Schedule Name
-=======
-  {1d6c824f-8d25-4dce-882d-4a67d5a611de}, !- Handle
-  res occupants|living space|story 2,     !- Name
-  {d73c9b5f-e3ee-44af-8692-047360e2d06e}, !- People Definition Name
-  {88aa2870-46c7-48c2-b70a-97f63a28056e}, !- Space or SpaceType Name
-  {f851ef7b-b72d-47b2-ac1b-6d860b86ab05}, !- Number of People Schedule Name
-  {158bb185-c423-4232-bdba-9e73fc92b62c}, !- Activity Level Schedule Name
->>>>>>> 3c1d7324
+  {eeccb463-a115-41ba-9d64-50abf161469e}, !- People Definition Name
+  {cf4ea6ab-988a-4c49-825b-4abed91d647c}, !- Space or SpaceType Name
+  {9c6e471e-08d2-44f2-b28b-4e9a8aa42e11}, !- Number of People Schedule Name
+  {776ed264-988e-4ee7-8467-578a1f7da721}, !- Activity Level Schedule Name
   ,                                       !- Surface Name/Angle Factor List Name
   ,                                       !- Work Efficiency Schedule Name
   ,                                       !- Clothing Insulation Schedule Name
@@ -1412,11 +913,7 @@
   1;                                      !- Multiplier
 
 OS:ScheduleTypeLimits,
-<<<<<<< HEAD
-  {f6d8308d-440b-4fea-96f7-8650a75f6b40}, !- Handle
-=======
-  {c0d58d92-5acb-42da-978c-a743d3db0e51}, !- Handle
->>>>>>> 3c1d7324
+  {7548142e-62b8-449f-b72f-73866c42dc0b}, !- Handle
   ActivityLevel,                          !- Name
   0,                                      !- Lower Limit Value
   ,                                       !- Upper Limit Value
@@ -1424,24 +921,15 @@
   ActivityLevel;                          !- Unit Type
 
 OS:ScheduleTypeLimits,
-<<<<<<< HEAD
-  {781898ec-af9b-45b7-81f8-054e94c90315}, !- Handle
-=======
-  {8807b81d-e32a-4705-830d-f673394dcafe}, !- Handle
->>>>>>> 3c1d7324
+  {7c794003-853a-44df-88ec-67a94c88db31}, !- Handle
   Fractional,                             !- Name
   0,                                      !- Lower Limit Value
   1,                                      !- Upper Limit Value
   Continuous;                             !- Numeric Type
 
 OS:People:Definition,
-<<<<<<< HEAD
-  {7c62edda-2c08-4986-ba71-4bf696b738d0}, !- Handle
+  {649a911f-2de2-4dee-8a58-74ae584ac4f1}, !- Handle
   res occupants|living space|story 2,     !- Name
-=======
-  {b1b63a5b-1f0b-4da3-a7fe-805638205594}, !- Handle
-  res occupants|living space,             !- Name
->>>>>>> 3c1d7324
   People,                                 !- Number of People Calculation Method
   1.32,                                   !- Number of People {people}
   ,                                       !- People per Space Floor Area {person/m2}
@@ -1453,21 +941,12 @@
   ZoneAveraged;                           !- Mean Radiant Temperature Calculation Type
 
 OS:People,
-<<<<<<< HEAD
-  {be8ef7ba-5e26-4122-a930-64c10eb5fb8a}, !- Handle
+  {d815d922-32e3-40e8-b929-4e99f992aaa6}, !- Handle
   res occupants|living space|story 2,     !- Name
-  {7c62edda-2c08-4986-ba71-4bf696b738d0}, !- People Definition Name
-  {0d6bfe4e-58e6-4141-9133-b841183e54ed}, !- Space or SpaceType Name
-  {b7d680b1-d1d6-4279-8898-6ac63f6dc18e}, !- Number of People Schedule Name
-  {1977027d-4b74-4b7b-a277-26092405d88d}, !- Activity Level Schedule Name
-=======
-  {f2bf106d-777c-4500-92a3-a68247a8111a}, !- Handle
-  res occupants|living space,             !- Name
-  {b1b63a5b-1f0b-4da3-a7fe-805638205594}, !- People Definition Name
-  {7eb9f9ec-0bb7-4ccc-9955-42586f7777d4}, !- Space or SpaceType Name
-  {f851ef7b-b72d-47b2-ac1b-6d860b86ab05}, !- Number of People Schedule Name
-  {158bb185-c423-4232-bdba-9e73fc92b62c}, !- Activity Level Schedule Name
->>>>>>> 3c1d7324
+  {649a911f-2de2-4dee-8a58-74ae584ac4f1}, !- People Definition Name
+  {3aedc735-79af-4072-ac6e-22cc948fa8c5}, !- Space or SpaceType Name
+  {9c6e471e-08d2-44f2-b28b-4e9a8aa42e11}, !- Number of People Schedule Name
+  {776ed264-988e-4ee7-8467-578a1f7da721}, !- Activity Level Schedule Name
   ,                                       !- Surface Name/Angle Factor List Name
   ,                                       !- Work Efficiency Schedule Name
   ,                                       !- Clothing Insulation Schedule Name
