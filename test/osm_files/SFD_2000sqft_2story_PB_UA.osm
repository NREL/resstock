--- conflicted
+++ resolved
@@ -1,73 +1,41 @@
 !- NOTE: Auto-generated from /test/osw_files/SFD_2000sqft_2story_PB_UA.osw
 
 OS:Version,
-<<<<<<< HEAD
-  {3b7d5277-b5e3-4482-a685-48029c447fd6}, !- Handle
+  {bd1e9e64-1a01-4edd-9009-8a71f20681aa}, !- Handle
   2.9.0;                                  !- Version Identifier
 
 OS:SimulationControl,
-  {6eb508be-e0c4-4997-ac20-76864299183e}, !- Handle
-=======
-  {ae234d14-e417-4d14-90f2-77aee002c8cf}, !- Handle
-  2.9.0;                                  !- Version Identifier
-
-OS:SimulationControl,
-  {8b3ac9e2-a405-44da-be7f-e9f1472f560e}, !- Handle
->>>>>>> 7902c0f9
+  {65f614e2-30b2-4035-a22e-08fefb24b229}, !- Handle
   ,                                       !- Do Zone Sizing Calculation
   ,                                       !- Do System Sizing Calculation
   ,                                       !- Do Plant Sizing Calculation
   No;                                     !- Run Simulation for Sizing Periods
 
 OS:Timestep,
-<<<<<<< HEAD
-  {36969c63-f88c-49d9-a735-9635248c06f6}, !- Handle
+  {eedc293a-6fb2-4d5f-a78b-5b8578c2fd31}, !- Handle
   6;                                      !- Number of Timesteps per Hour
 
 OS:ShadowCalculation,
-  {ba58134c-50c5-4476-8f24-b6196bc33b36}, !- Handle
-=======
-  {32d13052-6d84-440a-8a2b-774b41fd061d}, !- Handle
-  6;                                      !- Number of Timesteps per Hour
-
-OS:ShadowCalculation,
-  {c3356d9d-d27d-4a33-a74f-b2c32474fcb8}, !- Handle
->>>>>>> 7902c0f9
+  {012e16af-8638-4330-8980-09195271a29f}, !- Handle
   20,                                     !- Calculation Frequency
   200;                                    !- Maximum Figures in Shadow Overlap Calculations
 
 OS:SurfaceConvectionAlgorithm:Outside,
-<<<<<<< HEAD
-  {369edd57-4d33-46a8-82e0-644c1544a37e}, !- Handle
+  {cf6a5721-8eb4-4c52-8341-87734c3d0f29}, !- Handle
   DOE-2;                                  !- Algorithm
 
 OS:SurfaceConvectionAlgorithm:Inside,
-  {0cc7e30b-3491-4dee-b6af-f50b802aeb36}, !- Handle
+  {b4832157-1915-4f29-ae89-d1afcea760a4}, !- Handle
   TARP;                                   !- Algorithm
 
 OS:ZoneCapacitanceMultiplier:ResearchSpecial,
-  {2789b0e2-7f79-43d0-870a-80def491262b}, !- Handle
-=======
-  {0c00f095-2966-40dc-a215-668d298a3798}, !- Handle
-  DOE-2;                                  !- Algorithm
-
-OS:SurfaceConvectionAlgorithm:Inside,
-  {a0eeef1a-ded6-4620-9827-2b508d74ee28}, !- Handle
-  TARP;                                   !- Algorithm
-
-OS:ZoneCapacitanceMultiplier:ResearchSpecial,
-  {3e72a454-0de5-43e9-8893-f84947c71565}, !- Handle
->>>>>>> 7902c0f9
+  {ae2d7c98-be7b-4820-ae13-8e0d62c988d6}, !- Handle
   ,                                       !- Temperature Capacity Multiplier
   15,                                     !- Humidity Capacity Multiplier
   ;                                       !- Carbon Dioxide Capacity Multiplier
 
 OS:RunPeriod,
-<<<<<<< HEAD
-  {e9c4ae8e-6a41-4141-b318-a7163baca50e}, !- Handle
-=======
-  {580a5017-84d3-49a1-821d-6a627f2a9ddb}, !- Handle
->>>>>>> 7902c0f9
+  {6b81daa6-4a30-4cdc-b29b-a1a1a251d0e0}, !- Handle
   Run Period 1,                           !- Name
   1,                                      !- Begin Month
   1,                                      !- Begin Day of Month
@@ -81,21 +49,13 @@
   ;                                       !- Number of Times Runperiod to be Repeated
 
 OS:YearDescription,
-<<<<<<< HEAD
-  {2e35fa54-0e0e-4bd0-849e-ae1a8832217d}, !- Handle
-=======
-  {db8f5737-0487-4b40-8dd2-ac60c8cfeaa0}, !- Handle
->>>>>>> 7902c0f9
+  {77b2111a-1d84-46d8-b165-67848b34b9ee}, !- Handle
   2007,                                   !- Calendar Year
   ,                                       !- Day of Week for Start Day
   ;                                       !- Is Leap Year
 
 OS:Building,
-<<<<<<< HEAD
-  {5b9f8143-3d9a-4a89-ba10-042d98b81abb}, !- Handle
-=======
-  {f8b44e37-b750-4e54-82f7-4c60f06b1087}, !- Handle
->>>>>>> 7902c0f9
+  {4f04678c-160f-48e8-b091-da7b14135622}, !- Handle
   Building 1,                             !- Name
   ,                                       !- Building Sector Type
   0,                                      !- North Axis {deg}
@@ -110,23 +70,14 @@
   1;                                      !- Standards Number of Living Units
 
 OS:AdditionalProperties,
-<<<<<<< HEAD
-  {9cd1320a-3d6a-455e-83eb-b7f1ada04649}, !- Handle
-  {5b9f8143-3d9a-4a89-ba10-042d98b81abb}, !- Object Name
-=======
-  {0ab72879-fcee-4265-ab3e-65c461a953ad}, !- Handle
-  {f8b44e37-b750-4e54-82f7-4c60f06b1087}, !- Object Name
->>>>>>> 7902c0f9
+  {968a6039-e307-493a-ad67-71404e50cbf2}, !- Handle
+  {4f04678c-160f-48e8-b091-da7b14135622}, !- Object Name
   Total Units Modeled,                    !- Feature Name 1
   Integer,                                !- Feature Data Type 1
   1;                                      !- Feature Value 1
 
 OS:ThermalZone,
-<<<<<<< HEAD
-  {2a693dff-9e50-43c8-bff6-2e609ff5bf6d}, !- Handle
-=======
-  {c9f0ee98-b573-4408-9acd-796fa389b16d}, !- Handle
->>>>>>> 7902c0f9
+  {387d8d3c-c853-4a45-a3f9-bb0801e6e680}, !- Handle
   living zone,                            !- Name
   ,                                       !- Multiplier
   ,                                       !- Ceiling Height {m}
@@ -135,17 +86,10 @@
   ,                                       !- Zone Inside Convection Algorithm
   ,                                       !- Zone Outside Convection Algorithm
   ,                                       !- Zone Conditioning Equipment List Name
-<<<<<<< HEAD
-  {ae2dc69b-3c8a-4c9e-bee0-0fb02576c8ed}, !- Zone Air Inlet Port List
-  {2841e11e-1aa9-4e23-b51c-61e09c5e6dbd}, !- Zone Air Exhaust Port List
-  {074ae2be-4dbb-48d3-9888-9df877a83e53}, !- Zone Air Node Name
-  {fa2edb12-e2a6-4f05-b514-4d6abf0da800}, !- Zone Return Air Port List
-=======
-  {4e05eb42-5187-44e3-ab1d-893a017dc19a}, !- Zone Air Inlet Port List
-  {20722e61-2a3d-4e5c-bd64-f7229a38b4ee}, !- Zone Air Exhaust Port List
-  {0f481dfb-b4bb-4daf-b3a3-e3e004756d73}, !- Zone Air Node Name
-  {46d5b88d-d44f-46db-83fe-f9e1b55e0a8b}, !- Zone Return Air Port List
->>>>>>> 7902c0f9
+  {a2523256-709a-4f1c-a52f-766d1455c344}, !- Zone Air Inlet Port List
+  {7b6ab57c-87f9-43c0-b692-44f293990860}, !- Zone Air Exhaust Port List
+  {69eb2141-4d4c-4632-afa4-b6ca1d05c2ea}, !- Zone Air Node Name
+  {1d0e9c33-d1b9-4df1-968a-ed35e45c36ff}, !- Zone Return Air Port List
   ,                                       !- Primary Daylighting Control Name
   ,                                       !- Fraction of Zone Controlled by Primary Daylighting Control
   ,                                       !- Secondary Daylighting Control Name
@@ -156,71 +100,37 @@
   No;                                     !- Use Ideal Air Loads
 
 OS:Node,
-<<<<<<< HEAD
-  {33172821-337e-40d8-862d-9e34cbb0f452}, !- Handle
+  {dc06a230-7102-4208-8f27-b35836f0e802}, !- Handle
   Node 1,                                 !- Name
-  {074ae2be-4dbb-48d3-9888-9df877a83e53}, !- Inlet Port
+  {69eb2141-4d4c-4632-afa4-b6ca1d05c2ea}, !- Inlet Port
   ;                                       !- Outlet Port
 
 OS:Connection,
-  {074ae2be-4dbb-48d3-9888-9df877a83e53}, !- Handle
-  {53e07c87-378c-47b8-a8d0-beeff545f8c4}, !- Name
-  {2a693dff-9e50-43c8-bff6-2e609ff5bf6d}, !- Source Object
+  {69eb2141-4d4c-4632-afa4-b6ca1d05c2ea}, !- Handle
+  {79f7c8b2-3bce-45b5-a760-d8d58b0d56c0}, !- Name
+  {387d8d3c-c853-4a45-a3f9-bb0801e6e680}, !- Source Object
   11,                                     !- Outlet Port
-  {33172821-337e-40d8-862d-9e34cbb0f452}, !- Target Object
+  {dc06a230-7102-4208-8f27-b35836f0e802}, !- Target Object
   2;                                      !- Inlet Port
 
 OS:PortList,
-  {ae2dc69b-3c8a-4c9e-bee0-0fb02576c8ed}, !- Handle
-  {60a393fb-de69-43aa-bf0d-99d30ba379c4}, !- Name
-  {2a693dff-9e50-43c8-bff6-2e609ff5bf6d}; !- HVAC Component
+  {a2523256-709a-4f1c-a52f-766d1455c344}, !- Handle
+  {87935c8f-b53a-4fac-8b0a-1923f07c3a0e}, !- Name
+  {387d8d3c-c853-4a45-a3f9-bb0801e6e680}; !- HVAC Component
 
 OS:PortList,
-  {2841e11e-1aa9-4e23-b51c-61e09c5e6dbd}, !- Handle
-  {ddf42eae-ce62-4d5e-a2e7-52f6c8a24de0}, !- Name
-  {2a693dff-9e50-43c8-bff6-2e609ff5bf6d}; !- HVAC Component
+  {7b6ab57c-87f9-43c0-b692-44f293990860}, !- Handle
+  {25caf00a-d3a0-40ab-ab8f-98201f8895d9}, !- Name
+  {387d8d3c-c853-4a45-a3f9-bb0801e6e680}; !- HVAC Component
 
 OS:PortList,
-  {fa2edb12-e2a6-4f05-b514-4d6abf0da800}, !- Handle
-  {fbf1709d-d319-4c8e-9885-74329a6cad4f}, !- Name
-  {2a693dff-9e50-43c8-bff6-2e609ff5bf6d}; !- HVAC Component
+  {1d0e9c33-d1b9-4df1-968a-ed35e45c36ff}, !- Handle
+  {94457174-60de-4435-bb67-5cec323a2cde}, !- Name
+  {387d8d3c-c853-4a45-a3f9-bb0801e6e680}; !- HVAC Component
 
 OS:Sizing:Zone,
-  {ed5787a2-40ab-48e0-976f-64848a15c1c3}, !- Handle
-  {2a693dff-9e50-43c8-bff6-2e609ff5bf6d}, !- Zone or ZoneList Name
-=======
-  {56a1fae0-110d-4ea5-a40d-27b09f6e4570}, !- Handle
-  Node 1,                                 !- Name
-  {0f481dfb-b4bb-4daf-b3a3-e3e004756d73}, !- Inlet Port
-  ;                                       !- Outlet Port
-
-OS:Connection,
-  {0f481dfb-b4bb-4daf-b3a3-e3e004756d73}, !- Handle
-  {ae926a92-00f4-41f7-9c49-7f3b4ebcc053}, !- Name
-  {c9f0ee98-b573-4408-9acd-796fa389b16d}, !- Source Object
-  11,                                     !- Outlet Port
-  {56a1fae0-110d-4ea5-a40d-27b09f6e4570}, !- Target Object
-  2;                                      !- Inlet Port
-
-OS:PortList,
-  {4e05eb42-5187-44e3-ab1d-893a017dc19a}, !- Handle
-  {e5633327-46b2-4e14-8919-29340bb582b9}, !- Name
-  {c9f0ee98-b573-4408-9acd-796fa389b16d}; !- HVAC Component
-
-OS:PortList,
-  {20722e61-2a3d-4e5c-bd64-f7229a38b4ee}, !- Handle
-  {9f493956-89f5-4c53-8222-4317c7ddf9ce}, !- Name
-  {c9f0ee98-b573-4408-9acd-796fa389b16d}; !- HVAC Component
-
-OS:PortList,
-  {46d5b88d-d44f-46db-83fe-f9e1b55e0a8b}, !- Handle
-  {d074a7d0-7f0e-4ec0-b39a-c669f61c128d}, !- Name
-  {c9f0ee98-b573-4408-9acd-796fa389b16d}; !- HVAC Component
-
-OS:Sizing:Zone,
-  {59f71d5d-6d6f-416c-b07c-ef3f45b6467b}, !- Handle
-  {c9f0ee98-b573-4408-9acd-796fa389b16d}, !- Zone or ZoneList Name
->>>>>>> 7902c0f9
+  {2089ee5a-0cdf-4816-9c11-6d190bbbd1cf}, !- Handle
+  {387d8d3c-c853-4a45-a3f9-bb0801e6e680}, !- Zone or ZoneList Name
   SupplyAirTemperature,                   !- Zone Cooling Design Supply Air Temperature Input Method
   14,                                     !- Zone Cooling Design Supply Air Temperature {C}
   11.11,                                  !- Zone Cooling Design Supply Air Temperature Difference {deltaC}
@@ -249,25 +159,14 @@
   autosize;                               !- Dedicated Outdoor Air High Setpoint Temperature for Design {C}
 
 OS:ZoneHVAC:EquipmentList,
-<<<<<<< HEAD
-  {bf14d89a-2bdc-4345-a4f7-4d7f1e467e25}, !- Handle
+  {8bd26a8d-cf4a-416c-9d89-e0628b5a160e}, !- Handle
   Zone HVAC Equipment List 1,             !- Name
-  {2a693dff-9e50-43c8-bff6-2e609ff5bf6d}; !- Thermal Zone
+  {387d8d3c-c853-4a45-a3f9-bb0801e6e680}; !- Thermal Zone
 
 OS:Space,
-  {58ea6e8a-b81f-4941-a3e8-24f5c67439f9}, !- Handle
+  {b93b89db-17a8-423d-9e52-ce390f48e77f}, !- Handle
   living space,                           !- Name
-  {d328389f-38da-4b39-83f0-32dfb72ca945}, !- Space Type Name
-=======
-  {a9ef3821-634f-44be-8837-0225dda10456}, !- Handle
-  Zone HVAC Equipment List 1,             !- Name
-  {c9f0ee98-b573-4408-9acd-796fa389b16d}; !- Thermal Zone
-
-OS:Space,
-  {8773004d-59f8-4d45-af99-c683ebbb19e3}, !- Handle
-  living space,                           !- Name
-  {b5ec860c-bd60-4394-b36e-f0163b73ed88}, !- Space Type Name
->>>>>>> 7902c0f9
+  {740ae9c2-608e-4bad-8bfd-ac132ae69632}, !- Space Type Name
   ,                                       !- Default Construction Set Name
   ,                                       !- Default Schedule Set Name
   -0,                                     !- Direction of Relative North {deg}
@@ -275,35 +174,19 @@
   0,                                      !- Y Origin {m}
   0.9144,                                 !- Z Origin {m}
   ,                                       !- Building Story Name
-<<<<<<< HEAD
-  {2a693dff-9e50-43c8-bff6-2e609ff5bf6d}, !- Thermal Zone Name
+  {387d8d3c-c853-4a45-a3f9-bb0801e6e680}, !- Thermal Zone Name
   ,                                       !- Part of Total Floor Area
   ,                                       !- Design Specification Outdoor Air Object Name
-  {1dc06ffe-f3be-4c0f-ae3c-d5d2683c3ece}; !- Building Unit Name
-
-OS:Surface,
-  {e8090727-3a67-4c14-b708-ef3517241d06}, !- Handle
+  {c3e40f64-6891-44c7-834d-7454f3afe195}; !- Building Unit Name
+
+OS:Surface,
+  {38b6db75-27f6-408a-95d1-e1bdb62bef1c}, !- Handle
   Surface 1,                              !- Name
   Floor,                                  !- Surface Type
   ,                                       !- Construction Name
-  {58ea6e8a-b81f-4941-a3e8-24f5c67439f9}, !- Space Name
+  {b93b89db-17a8-423d-9e52-ce390f48e77f}, !- Space Name
   Surface,                                !- Outside Boundary Condition
-  {2821aaaf-5eda-41a2-bc0c-9e367d85c826}, !- Outside Boundary Condition Object
-=======
-  {c9f0ee98-b573-4408-9acd-796fa389b16d}, !- Thermal Zone Name
-  ,                                       !- Part of Total Floor Area
-  ,                                       !- Design Specification Outdoor Air Object Name
-  {af807e08-4fdb-4244-805a-517aa2011df2}; !- Building Unit Name
-
-OS:Surface,
-  {52065679-4785-47c4-b1d3-d36ea4750502}, !- Handle
-  Surface 1,                              !- Name
-  Floor,                                  !- Surface Type
-  ,                                       !- Construction Name
-  {8773004d-59f8-4d45-af99-c683ebbb19e3}, !- Space Name
-  Surface,                                !- Outside Boundary Condition
-  {51d40339-cccf-4f40-98f3-49e89f06265a}, !- Outside Boundary Condition Object
->>>>>>> 7902c0f9
+  {c21aa0d3-8834-410b-8e78-f7bb8d9e9ad2}, !- Outside Boundary Condition Object
   NoSun,                                  !- Sun Exposure
   NoWind,                                 !- Wind Exposure
   ,                                       !- View Factor to Ground
@@ -314,19 +197,11 @@
   13.6310703908387, 0, -1.11022302462516e-016; !- X,Y,Z Vertex 4 {m}
 
 OS:Surface,
-<<<<<<< HEAD
-  {b867e62f-9097-4f12-8e5c-c8e34dc2a92a}, !- Handle
+  {0695eabd-13a7-49c6-a6d8-a4de15d69e66}, !- Handle
   Surface 2,                              !- Name
   Wall,                                   !- Surface Type
   ,                                       !- Construction Name
-  {58ea6e8a-b81f-4941-a3e8-24f5c67439f9}, !- Space Name
-=======
-  {8dfa9b6d-c9fe-4030-a944-1cde1bf54b8f}, !- Handle
-  Surface 2,                              !- Name
-  Wall,                                   !- Surface Type
-  ,                                       !- Construction Name
-  {8773004d-59f8-4d45-af99-c683ebbb19e3}, !- Space Name
->>>>>>> 7902c0f9
+  {b93b89db-17a8-423d-9e52-ce390f48e77f}, !- Space Name
   Outdoors,                               !- Outside Boundary Condition
   ,                                       !- Outside Boundary Condition Object
   SunExposed,                             !- Sun Exposure
@@ -339,19 +214,11 @@
   0, 0, 2.4384;                           !- X,Y,Z Vertex 4 {m}
 
 OS:Surface,
-<<<<<<< HEAD
-  {cd3dff17-38c7-47b8-a5bc-36d2d16e49e0}, !- Handle
+  {845a5770-1fb8-4176-9123-70b8a2e35908}, !- Handle
   Surface 3,                              !- Name
   Wall,                                   !- Surface Type
   ,                                       !- Construction Name
-  {58ea6e8a-b81f-4941-a3e8-24f5c67439f9}, !- Space Name
-=======
-  {27878b75-5bc3-47b9-bb81-73f64b355d1c}, !- Handle
-  Surface 3,                              !- Name
-  Wall,                                   !- Surface Type
-  ,                                       !- Construction Name
-  {8773004d-59f8-4d45-af99-c683ebbb19e3}, !- Space Name
->>>>>>> 7902c0f9
+  {b93b89db-17a8-423d-9e52-ce390f48e77f}, !- Space Name
   Outdoors,                               !- Outside Boundary Condition
   ,                                       !- Outside Boundary Condition Object
   SunExposed,                             !- Sun Exposure
@@ -364,19 +231,11 @@
   0, 6.81553519541936, 2.4384;            !- X,Y,Z Vertex 4 {m}
 
 OS:Surface,
-<<<<<<< HEAD
-  {af3b72a6-1b67-48ec-86ed-5229f80097f7}, !- Handle
+  {e8147580-2e9b-4aa6-a2d0-ed5ab8c2518e}, !- Handle
   Surface 4,                              !- Name
   Wall,                                   !- Surface Type
   ,                                       !- Construction Name
-  {58ea6e8a-b81f-4941-a3e8-24f5c67439f9}, !- Space Name
-=======
-  {c6cfa054-282c-4e5f-aeec-91e492c4b090}, !- Handle
-  Surface 4,                              !- Name
-  Wall,                                   !- Surface Type
-  ,                                       !- Construction Name
-  {8773004d-59f8-4d45-af99-c683ebbb19e3}, !- Space Name
->>>>>>> 7902c0f9
+  {b93b89db-17a8-423d-9e52-ce390f48e77f}, !- Space Name
   Outdoors,                               !- Outside Boundary Condition
   ,                                       !- Outside Boundary Condition Object
   SunExposed,                             !- Sun Exposure
@@ -389,19 +248,11 @@
   13.6310703908387, 6.81553519541936, 2.4384; !- X,Y,Z Vertex 4 {m}
 
 OS:Surface,
-<<<<<<< HEAD
-  {098cae23-2967-47dc-9aa9-a1209009483e}, !- Handle
+  {aaa74343-4523-4a6f-adae-43c414dadedd}, !- Handle
   Surface 5,                              !- Name
   Wall,                                   !- Surface Type
   ,                                       !- Construction Name
-  {58ea6e8a-b81f-4941-a3e8-24f5c67439f9}, !- Space Name
-=======
-  {50fb7ea4-aa2e-48e6-8cee-c16af28e6cf4}, !- Handle
-  Surface 5,                              !- Name
-  Wall,                                   !- Surface Type
-  ,                                       !- Construction Name
-  {8773004d-59f8-4d45-af99-c683ebbb19e3}, !- Space Name
->>>>>>> 7902c0f9
+  {b93b89db-17a8-423d-9e52-ce390f48e77f}, !- Space Name
   Outdoors,                               !- Outside Boundary Condition
   ,                                       !- Outside Boundary Condition Object
   SunExposed,                             !- Sun Exposure
@@ -414,23 +265,13 @@
   13.6310703908387, 0, 2.4384;            !- X,Y,Z Vertex 4 {m}
 
 OS:Surface,
-<<<<<<< HEAD
-  {8cc7eeeb-aaec-4719-8fb9-55dc51fa04c3}, !- Handle
+  {c33e44ce-9d9e-4ead-9c7e-98a9b67577e7}, !- Handle
   Surface 6,                              !- Name
   RoofCeiling,                            !- Surface Type
   ,                                       !- Construction Name
-  {58ea6e8a-b81f-4941-a3e8-24f5c67439f9}, !- Space Name
+  {b93b89db-17a8-423d-9e52-ce390f48e77f}, !- Space Name
   Surface,                                !- Outside Boundary Condition
-  {a9e11ebd-4ca2-40bc-9385-7b59834dc812}, !- Outside Boundary Condition Object
-=======
-  {503a5a86-6321-4bb5-83f0-a071665678c5}, !- Handle
-  Surface 6,                              !- Name
-  RoofCeiling,                            !- Surface Type
-  ,                                       !- Construction Name
-  {8773004d-59f8-4d45-af99-c683ebbb19e3}, !- Space Name
-  Surface,                                !- Outside Boundary Condition
-  {42a40fd1-c3af-4a04-884b-9707aec64690}, !- Outside Boundary Condition Object
->>>>>>> 7902c0f9
+  {81e72863-1032-4063-bd9c-64a384e6e97c}, !- Outside Boundary Condition Object
   NoSun,                                  !- Sun Exposure
   NoWind,                                 !- Wind Exposure
   ,                                       !- View Factor to Ground
@@ -441,11 +282,7 @@
   0, 0, 2.4384;                           !- X,Y,Z Vertex 4 {m}
 
 OS:SpaceType,
-<<<<<<< HEAD
-  {d328389f-38da-4b39-83f0-32dfb72ca945}, !- Handle
-=======
-  {b5ec860c-bd60-4394-b36e-f0163b73ed88}, !- Handle
->>>>>>> 7902c0f9
+  {740ae9c2-608e-4bad-8bfd-ac132ae69632}, !- Handle
   Space Type 1,                           !- Name
   ,                                       !- Default Construction Set Name
   ,                                       !- Default Schedule Set Name
@@ -456,15 +293,9 @@
   living;                                 !- Standards Space Type
 
 OS:Space,
-<<<<<<< HEAD
-  {e05769c3-5eb0-46b2-8af9-2233b2bf18ad}, !- Handle
+  {c604fd37-1d07-4dfc-9318-f2ef269cbc03}, !- Handle
   living space|story 2,                   !- Name
-  {d328389f-38da-4b39-83f0-32dfb72ca945}, !- Space Type Name
-=======
-  {abdaf270-392b-4dfb-8eba-c59b1837d174}, !- Handle
-  living space|story 2,                   !- Name
-  {b5ec860c-bd60-4394-b36e-f0163b73ed88}, !- Space Type Name
->>>>>>> 7902c0f9
+  {740ae9c2-608e-4bad-8bfd-ac132ae69632}, !- Space Type Name
   ,                                       !- Default Construction Set Name
   ,                                       !- Default Schedule Set Name
   -0,                                     !- Direction of Relative North {deg}
@@ -472,35 +303,19 @@
   0,                                      !- Y Origin {m}
   3.3528,                                 !- Z Origin {m}
   ,                                       !- Building Story Name
-<<<<<<< HEAD
-  {2a693dff-9e50-43c8-bff6-2e609ff5bf6d}, !- Thermal Zone Name
+  {387d8d3c-c853-4a45-a3f9-bb0801e6e680}, !- Thermal Zone Name
   ,                                       !- Part of Total Floor Area
   ,                                       !- Design Specification Outdoor Air Object Name
-  {1dc06ffe-f3be-4c0f-ae3c-d5d2683c3ece}; !- Building Unit Name
-
-OS:Surface,
-  {a9e11ebd-4ca2-40bc-9385-7b59834dc812}, !- Handle
+  {c3e40f64-6891-44c7-834d-7454f3afe195}; !- Building Unit Name
+
+OS:Surface,
+  {81e72863-1032-4063-bd9c-64a384e6e97c}, !- Handle
   Surface 7,                              !- Name
   Floor,                                  !- Surface Type
   ,                                       !- Construction Name
-  {e05769c3-5eb0-46b2-8af9-2233b2bf18ad}, !- Space Name
+  {c604fd37-1d07-4dfc-9318-f2ef269cbc03}, !- Space Name
   Surface,                                !- Outside Boundary Condition
-  {8cc7eeeb-aaec-4719-8fb9-55dc51fa04c3}, !- Outside Boundary Condition Object
-=======
-  {c9f0ee98-b573-4408-9acd-796fa389b16d}, !- Thermal Zone Name
-  ,                                       !- Part of Total Floor Area
-  ,                                       !- Design Specification Outdoor Air Object Name
-  {af807e08-4fdb-4244-805a-517aa2011df2}; !- Building Unit Name
-
-OS:Surface,
-  {42a40fd1-c3af-4a04-884b-9707aec64690}, !- Handle
-  Surface 7,                              !- Name
-  Floor,                                  !- Surface Type
-  ,                                       !- Construction Name
-  {abdaf270-392b-4dfb-8eba-c59b1837d174}, !- Space Name
-  Surface,                                !- Outside Boundary Condition
-  {503a5a86-6321-4bb5-83f0-a071665678c5}, !- Outside Boundary Condition Object
->>>>>>> 7902c0f9
+  {c33e44ce-9d9e-4ead-9c7e-98a9b67577e7}, !- Outside Boundary Condition Object
   NoSun,                                  !- Sun Exposure
   NoWind,                                 !- Wind Exposure
   ,                                       !- View Factor to Ground
@@ -511,19 +326,11 @@
   13.6310703908387, 0, -4.44089209850063e-016; !- X,Y,Z Vertex 4 {m}
 
 OS:Surface,
-<<<<<<< HEAD
-  {1ccad03e-c102-4db7-b1aa-18d1e69200c2}, !- Handle
+  {12af035a-2142-41ae-89be-352842c2828b}, !- Handle
   Surface 8,                              !- Name
   Wall,                                   !- Surface Type
   ,                                       !- Construction Name
-  {e05769c3-5eb0-46b2-8af9-2233b2bf18ad}, !- Space Name
-=======
-  {4b20ef9f-68f7-4aa7-9feb-1bdf66500cf7}, !- Handle
-  Surface 8,                              !- Name
-  Wall,                                   !- Surface Type
-  ,                                       !- Construction Name
-  {abdaf270-392b-4dfb-8eba-c59b1837d174}, !- Space Name
->>>>>>> 7902c0f9
+  {c604fd37-1d07-4dfc-9318-f2ef269cbc03}, !- Space Name
   Outdoors,                               !- Outside Boundary Condition
   ,                                       !- Outside Boundary Condition Object
   SunExposed,                             !- Sun Exposure
@@ -536,19 +343,11 @@
   0, 0, 2.4384;                           !- X,Y,Z Vertex 4 {m}
 
 OS:Surface,
-<<<<<<< HEAD
-  {000ae0d0-34ce-4b20-81e4-e6688a5d986b}, !- Handle
+  {0a25aa7c-e7b9-43e7-aca7-ca2db8c31ed0}, !- Handle
   Surface 9,                              !- Name
   Wall,                                   !- Surface Type
   ,                                       !- Construction Name
-  {e05769c3-5eb0-46b2-8af9-2233b2bf18ad}, !- Space Name
-=======
-  {bfc067f8-0968-413a-97fc-f1b60b1ddf20}, !- Handle
-  Surface 9,                              !- Name
-  Wall,                                   !- Surface Type
-  ,                                       !- Construction Name
-  {abdaf270-392b-4dfb-8eba-c59b1837d174}, !- Space Name
->>>>>>> 7902c0f9
+  {c604fd37-1d07-4dfc-9318-f2ef269cbc03}, !- Space Name
   Outdoors,                               !- Outside Boundary Condition
   ,                                       !- Outside Boundary Condition Object
   SunExposed,                             !- Sun Exposure
@@ -561,19 +360,11 @@
   0, 6.81553519541936, 2.4384;            !- X,Y,Z Vertex 4 {m}
 
 OS:Surface,
-<<<<<<< HEAD
-  {02b2f396-f596-46d0-bde4-7e69b33d000e}, !- Handle
+  {6c5d4a23-dbb3-4cb3-9231-852506928bab}, !- Handle
   Surface 10,                             !- Name
   Wall,                                   !- Surface Type
   ,                                       !- Construction Name
-  {e05769c3-5eb0-46b2-8af9-2233b2bf18ad}, !- Space Name
-=======
-  {071baad7-3be8-454d-8f79-e3a32acec3c5}, !- Handle
-  Surface 10,                             !- Name
-  Wall,                                   !- Surface Type
-  ,                                       !- Construction Name
-  {abdaf270-392b-4dfb-8eba-c59b1837d174}, !- Space Name
->>>>>>> 7902c0f9
+  {c604fd37-1d07-4dfc-9318-f2ef269cbc03}, !- Space Name
   Outdoors,                               !- Outside Boundary Condition
   ,                                       !- Outside Boundary Condition Object
   SunExposed,                             !- Sun Exposure
@@ -586,19 +377,11 @@
   13.6310703908387, 6.81553519541936, 2.4384; !- X,Y,Z Vertex 4 {m}
 
 OS:Surface,
-<<<<<<< HEAD
-  {6e51c6fe-95df-44e3-b161-0fbc8a28068c}, !- Handle
+  {e6231028-8b92-4592-b57b-4edd2455b1bd}, !- Handle
   Surface 11,                             !- Name
   Wall,                                   !- Surface Type
   ,                                       !- Construction Name
-  {e05769c3-5eb0-46b2-8af9-2233b2bf18ad}, !- Space Name
-=======
-  {9bd29518-52b6-466e-ba13-28e69da06432}, !- Handle
-  Surface 11,                             !- Name
-  Wall,                                   !- Surface Type
-  ,                                       !- Construction Name
-  {abdaf270-392b-4dfb-8eba-c59b1837d174}, !- Space Name
->>>>>>> 7902c0f9
+  {c604fd37-1d07-4dfc-9318-f2ef269cbc03}, !- Space Name
   Outdoors,                               !- Outside Boundary Condition
   ,                                       !- Outside Boundary Condition Object
   SunExposed,                             !- Sun Exposure
@@ -611,23 +394,13 @@
   13.6310703908387, 0, 2.4384;            !- X,Y,Z Vertex 4 {m}
 
 OS:Surface,
-<<<<<<< HEAD
-  {bf0ee1c9-c580-4a19-81c9-0d153c376124}, !- Handle
+  {8822c7b7-ff6a-4455-9cd2-337b13e8b0c7}, !- Handle
   Surface 12,                             !- Name
   RoofCeiling,                            !- Surface Type
   ,                                       !- Construction Name
-  {e05769c3-5eb0-46b2-8af9-2233b2bf18ad}, !- Space Name
+  {c604fd37-1d07-4dfc-9318-f2ef269cbc03}, !- Space Name
   Surface,                                !- Outside Boundary Condition
-  {e118838a-feb9-42ac-8faa-61f0a9687c33}, !- Outside Boundary Condition Object
-=======
-  {828d68b1-014b-48d2-86c6-cd779fc66697}, !- Handle
-  Surface 12,                             !- Name
-  RoofCeiling,                            !- Surface Type
-  ,                                       !- Construction Name
-  {abdaf270-392b-4dfb-8eba-c59b1837d174}, !- Space Name
-  Surface,                                !- Outside Boundary Condition
-  {e24201d6-ad08-41d9-af88-c94a45f8974a}, !- Outside Boundary Condition Object
->>>>>>> 7902c0f9
+  {07962849-afca-4775-8beb-73c392fd77d7}, !- Outside Boundary Condition Object
   NoSun,                                  !- Sun Exposure
   NoWind,                                 !- Wind Exposure
   ,                                       !- View Factor to Ground
@@ -638,23 +411,13 @@
   0, 0, 2.4384;                           !- X,Y,Z Vertex 4 {m}
 
 OS:Surface,
-<<<<<<< HEAD
-  {e118838a-feb9-42ac-8faa-61f0a9687c33}, !- Handle
+  {07962849-afca-4775-8beb-73c392fd77d7}, !- Handle
   Surface 13,                             !- Name
   Floor,                                  !- Surface Type
   ,                                       !- Construction Name
-  {e562467c-60d7-4fff-8769-a7a372f5bbc3}, !- Space Name
+  {1b88a0cf-c59e-4069-8bcb-3177a3f4a3a3}, !- Space Name
   Surface,                                !- Outside Boundary Condition
-  {bf0ee1c9-c580-4a19-81c9-0d153c376124}, !- Outside Boundary Condition Object
-=======
-  {e24201d6-ad08-41d9-af88-c94a45f8974a}, !- Handle
-  Surface 13,                             !- Name
-  Floor,                                  !- Surface Type
-  ,                                       !- Construction Name
-  {76714d21-b2c9-4f71-a260-fa16cc996df8}, !- Space Name
-  Surface,                                !- Outside Boundary Condition
-  {828d68b1-014b-48d2-86c6-cd779fc66697}, !- Outside Boundary Condition Object
->>>>>>> 7902c0f9
+  {8822c7b7-ff6a-4455-9cd2-337b13e8b0c7}, !- Outside Boundary Condition Object
   NoSun,                                  !- Sun Exposure
   NoWind,                                 !- Wind Exposure
   ,                                       !- View Factor to Ground
@@ -665,19 +428,11 @@
   0, 0, 0;                                !- X,Y,Z Vertex 4 {m}
 
 OS:Surface,
-<<<<<<< HEAD
-  {6843504d-91a6-4d35-ae8c-fbab583840a8}, !- Handle
+  {85e42395-08df-45a9-b432-4796f3ec5348}, !- Handle
   Surface 14,                             !- Name
   RoofCeiling,                            !- Surface Type
   ,                                       !- Construction Name
-  {e562467c-60d7-4fff-8769-a7a372f5bbc3}, !- Space Name
-=======
-  {1949c5ef-13e0-483f-bb5a-9eec4ca8b2d7}, !- Handle
-  Surface 14,                             !- Name
-  RoofCeiling,                            !- Surface Type
-  ,                                       !- Construction Name
-  {76714d21-b2c9-4f71-a260-fa16cc996df8}, !- Space Name
->>>>>>> 7902c0f9
+  {1b88a0cf-c59e-4069-8bcb-3177a3f4a3a3}, !- Space Name
   Outdoors,                               !- Outside Boundary Condition
   ,                                       !- Outside Boundary Condition Object
   SunExposed,                             !- Sun Exposure
@@ -690,19 +445,11 @@
   13.6310703908387, 0, 0;                 !- X,Y,Z Vertex 4 {m}
 
 OS:Surface,
-<<<<<<< HEAD
-  {6287c520-b8ff-4fea-9ce3-0c6a931eb169}, !- Handle
+  {4d2f0dc8-2038-4a44-87be-9dad5edeac8d}, !- Handle
   Surface 15,                             !- Name
   RoofCeiling,                            !- Surface Type
   ,                                       !- Construction Name
-  {e562467c-60d7-4fff-8769-a7a372f5bbc3}, !- Space Name
-=======
-  {e7892714-3d5d-4e98-bc18-1ec2ba5b0ec3}, !- Handle
-  Surface 15,                             !- Name
-  RoofCeiling,                            !- Surface Type
-  ,                                       !- Construction Name
-  {76714d21-b2c9-4f71-a260-fa16cc996df8}, !- Space Name
->>>>>>> 7902c0f9
+  {1b88a0cf-c59e-4069-8bcb-3177a3f4a3a3}, !- Space Name
   Outdoors,                               !- Outside Boundary Condition
   ,                                       !- Outside Boundary Condition Object
   SunExposed,                             !- Sun Exposure
@@ -715,19 +462,11 @@
   0, 6.81553519541936, 0;                 !- X,Y,Z Vertex 4 {m}
 
 OS:Surface,
-<<<<<<< HEAD
-  {5996a67a-2b2d-46c8-9de9-e98097e5c831}, !- Handle
+  {7c8eac5e-5f88-43c9-b56c-fef0061b0fcd}, !- Handle
   Surface 16,                             !- Name
   Wall,                                   !- Surface Type
   ,                                       !- Construction Name
-  {e562467c-60d7-4fff-8769-a7a372f5bbc3}, !- Space Name
-=======
-  {c5410ce6-5c58-4220-9725-ff339318ea6b}, !- Handle
-  Surface 16,                             !- Name
-  Wall,                                   !- Surface Type
-  ,                                       !- Construction Name
-  {76714d21-b2c9-4f71-a260-fa16cc996df8}, !- Space Name
->>>>>>> 7902c0f9
+  {1b88a0cf-c59e-4069-8bcb-3177a3f4a3a3}, !- Space Name
   Outdoors,                               !- Outside Boundary Condition
   ,                                       !- Outside Boundary Condition Object
   SunExposed,                             !- Sun Exposure
@@ -739,19 +478,11 @@
   0, 0, 0;                                !- X,Y,Z Vertex 3 {m}
 
 OS:Surface,
-<<<<<<< HEAD
-  {edd02f60-b0d1-4133-aca6-75317a3a7f81}, !- Handle
+  {4980ba06-7cff-4d06-98df-81d9358744ac}, !- Handle
   Surface 17,                             !- Name
   Wall,                                   !- Surface Type
   ,                                       !- Construction Name
-  {e562467c-60d7-4fff-8769-a7a372f5bbc3}, !- Space Name
-=======
-  {d43da733-ead5-4a5e-a33e-32e01f73b277}, !- Handle
-  Surface 17,                             !- Name
-  Wall,                                   !- Surface Type
-  ,                                       !- Construction Name
-  {76714d21-b2c9-4f71-a260-fa16cc996df8}, !- Space Name
->>>>>>> 7902c0f9
+  {1b88a0cf-c59e-4069-8bcb-3177a3f4a3a3}, !- Space Name
   Outdoors,                               !- Outside Boundary Condition
   ,                                       !- Outside Boundary Condition Object
   SunExposed,                             !- Sun Exposure
@@ -763,15 +494,9 @@
   13.6310703908387, 6.81553519541936, 0;  !- X,Y,Z Vertex 3 {m}
 
 OS:Space,
-<<<<<<< HEAD
-  {e562467c-60d7-4fff-8769-a7a372f5bbc3}, !- Handle
+  {1b88a0cf-c59e-4069-8bcb-3177a3f4a3a3}, !- Handle
   unfinished attic space,                 !- Name
-  {dc7b08b0-a97c-4577-8495-2178c4888c03}, !- Space Type Name
-=======
-  {76714d21-b2c9-4f71-a260-fa16cc996df8}, !- Handle
-  unfinished attic space,                 !- Name
-  {9410bcfe-9bd4-4135-b62c-1fd3fb50a5ce}, !- Space Type Name
->>>>>>> 7902c0f9
+  {da2acdd9-1fd6-4442-a53b-c5573b09e08b}, !- Space Type Name
   ,                                       !- Default Construction Set Name
   ,                                       !- Default Schedule Set Name
   -0,                                     !- Direction of Relative North {deg}
@@ -779,17 +504,10 @@
   0,                                      !- Y Origin {m}
   5.7912,                                 !- Z Origin {m}
   ,                                       !- Building Story Name
-<<<<<<< HEAD
-  {6c9403e8-67b6-4d10-aac1-f86d14844570}; !- Thermal Zone Name
+  {bda9df33-c522-4012-8992-a0fc0653cd6c}; !- Thermal Zone Name
 
 OS:ThermalZone,
-  {6c9403e8-67b6-4d10-aac1-f86d14844570}, !- Handle
-=======
-  {cc78073b-95e4-46f7-9bc0-09625b452287}; !- Thermal Zone Name
-
-OS:ThermalZone,
-  {cc78073b-95e4-46f7-9bc0-09625b452287}, !- Handle
->>>>>>> 7902c0f9
+  {bda9df33-c522-4012-8992-a0fc0653cd6c}, !- Handle
   unfinished attic zone,                  !- Name
   ,                                       !- Multiplier
   ,                                       !- Ceiling Height {m}
@@ -798,17 +516,10 @@
   ,                                       !- Zone Inside Convection Algorithm
   ,                                       !- Zone Outside Convection Algorithm
   ,                                       !- Zone Conditioning Equipment List Name
-<<<<<<< HEAD
-  {13123e3e-b02a-4c6b-98cd-7e787e710891}, !- Zone Air Inlet Port List
-  {e91e1e37-ea6f-40af-b908-07b9b3500ace}, !- Zone Air Exhaust Port List
-  {7e00ff49-a9f5-4594-8128-5188b48ebad8}, !- Zone Air Node Name
-  {85629bef-e8ae-4aca-8128-d5bad59e40bb}, !- Zone Return Air Port List
-=======
-  {92c0698a-83f3-48f8-8799-55c4fd774a26}, !- Zone Air Inlet Port List
-  {5bc888d9-e1bb-483e-9762-a68e82da4e4c}, !- Zone Air Exhaust Port List
-  {abb4714b-e44a-4470-9fb4-1d88211fd1f6}, !- Zone Air Node Name
-  {51210c46-15b3-43e8-88c7-99ddb6de3b81}, !- Zone Return Air Port List
->>>>>>> 7902c0f9
+  {1c3b6376-362b-4ada-b6e2-df3112e5415f}, !- Zone Air Inlet Port List
+  {4ec5cceb-a3c7-483b-914f-8fe2af5a31d5}, !- Zone Air Exhaust Port List
+  {b0dbc71a-e4a1-42c3-aea4-7c41aa787c92}, !- Zone Air Node Name
+  {8830cf18-8b96-4797-90f9-2b76483747c8}, !- Zone Return Air Port List
   ,                                       !- Primary Daylighting Control Name
   ,                                       !- Fraction of Zone Controlled by Primary Daylighting Control
   ,                                       !- Secondary Daylighting Control Name
@@ -819,71 +530,37 @@
   No;                                     !- Use Ideal Air Loads
 
 OS:Node,
-<<<<<<< HEAD
-  {558d890c-e7ec-4a97-9f93-17b324f20ff0}, !- Handle
+  {d8be13c4-9367-4b22-8ec2-ac82b782258f}, !- Handle
   Node 2,                                 !- Name
-  {7e00ff49-a9f5-4594-8128-5188b48ebad8}, !- Inlet Port
+  {b0dbc71a-e4a1-42c3-aea4-7c41aa787c92}, !- Inlet Port
   ;                                       !- Outlet Port
 
 OS:Connection,
-  {7e00ff49-a9f5-4594-8128-5188b48ebad8}, !- Handle
-  {aaadfea6-8cef-4a0f-b0c9-2369dd22d81c}, !- Name
-  {6c9403e8-67b6-4d10-aac1-f86d14844570}, !- Source Object
+  {b0dbc71a-e4a1-42c3-aea4-7c41aa787c92}, !- Handle
+  {d5155fba-4799-4109-bc12-a0922c71d1c5}, !- Name
+  {bda9df33-c522-4012-8992-a0fc0653cd6c}, !- Source Object
   11,                                     !- Outlet Port
-  {558d890c-e7ec-4a97-9f93-17b324f20ff0}, !- Target Object
+  {d8be13c4-9367-4b22-8ec2-ac82b782258f}, !- Target Object
   2;                                      !- Inlet Port
 
 OS:PortList,
-  {13123e3e-b02a-4c6b-98cd-7e787e710891}, !- Handle
-  {e991c7b0-101b-459f-9658-fa7ea517c74a}, !- Name
-  {6c9403e8-67b6-4d10-aac1-f86d14844570}; !- HVAC Component
+  {1c3b6376-362b-4ada-b6e2-df3112e5415f}, !- Handle
+  {e8a7871a-36fc-4925-9f67-b74b817457f6}, !- Name
+  {bda9df33-c522-4012-8992-a0fc0653cd6c}; !- HVAC Component
 
 OS:PortList,
-  {e91e1e37-ea6f-40af-b908-07b9b3500ace}, !- Handle
-  {574ed3bb-943b-401f-88a7-300339cb6d1f}, !- Name
-  {6c9403e8-67b6-4d10-aac1-f86d14844570}; !- HVAC Component
+  {4ec5cceb-a3c7-483b-914f-8fe2af5a31d5}, !- Handle
+  {733cccfc-ce4a-4399-ab39-e4c6b5fe2cae}, !- Name
+  {bda9df33-c522-4012-8992-a0fc0653cd6c}; !- HVAC Component
 
 OS:PortList,
-  {85629bef-e8ae-4aca-8128-d5bad59e40bb}, !- Handle
-  {c2361c5f-ef00-45de-96ab-42c8b9c9826d}, !- Name
-  {6c9403e8-67b6-4d10-aac1-f86d14844570}; !- HVAC Component
+  {8830cf18-8b96-4797-90f9-2b76483747c8}, !- Handle
+  {75ed6636-424a-4587-8e59-173979edfa05}, !- Name
+  {bda9df33-c522-4012-8992-a0fc0653cd6c}; !- HVAC Component
 
 OS:Sizing:Zone,
-  {464c15aa-eda4-4b98-a63e-56d4ffcbe23a}, !- Handle
-  {6c9403e8-67b6-4d10-aac1-f86d14844570}, !- Zone or ZoneList Name
-=======
-  {38d81a99-19f1-495d-80ab-e3e5a4f84754}, !- Handle
-  Node 2,                                 !- Name
-  {abb4714b-e44a-4470-9fb4-1d88211fd1f6}, !- Inlet Port
-  ;                                       !- Outlet Port
-
-OS:Connection,
-  {abb4714b-e44a-4470-9fb4-1d88211fd1f6}, !- Handle
-  {b9f3c068-b39a-48ad-a7f6-b0e2ee4c3889}, !- Name
-  {cc78073b-95e4-46f7-9bc0-09625b452287}, !- Source Object
-  11,                                     !- Outlet Port
-  {38d81a99-19f1-495d-80ab-e3e5a4f84754}, !- Target Object
-  2;                                      !- Inlet Port
-
-OS:PortList,
-  {92c0698a-83f3-48f8-8799-55c4fd774a26}, !- Handle
-  {3aad1a7c-2a2a-44f7-a885-d8a6d97550e8}, !- Name
-  {cc78073b-95e4-46f7-9bc0-09625b452287}; !- HVAC Component
-
-OS:PortList,
-  {5bc888d9-e1bb-483e-9762-a68e82da4e4c}, !- Handle
-  {16ea100b-e54e-4250-92df-869c0c6a9fb2}, !- Name
-  {cc78073b-95e4-46f7-9bc0-09625b452287}; !- HVAC Component
-
-OS:PortList,
-  {51210c46-15b3-43e8-88c7-99ddb6de3b81}, !- Handle
-  {7d8cacb8-885f-465f-8334-1e75c9820075}, !- Name
-  {cc78073b-95e4-46f7-9bc0-09625b452287}; !- HVAC Component
-
-OS:Sizing:Zone,
-  {7f7da602-2295-4406-8261-d6e53621553b}, !- Handle
-  {cc78073b-95e4-46f7-9bc0-09625b452287}, !- Zone or ZoneList Name
->>>>>>> 7902c0f9
+  {14479c21-0027-466f-832f-db82e89c1fb6}, !- Handle
+  {bda9df33-c522-4012-8992-a0fc0653cd6c}, !- Zone or ZoneList Name
   SupplyAirTemperature,                   !- Zone Cooling Design Supply Air Temperature Input Method
   14,                                     !- Zone Cooling Design Supply Air Temperature {C}
   11.11,                                  !- Zone Cooling Design Supply Air Temperature Difference {deltaC}
@@ -912,21 +589,12 @@
   autosize;                               !- Dedicated Outdoor Air High Setpoint Temperature for Design {C}
 
 OS:ZoneHVAC:EquipmentList,
-<<<<<<< HEAD
-  {1d25511b-ec60-4b0c-92cf-cbaa360124e7}, !- Handle
+  {e216079e-9cd9-445b-a5e9-abbc0068af17}, !- Handle
   Zone HVAC Equipment List 2,             !- Name
-  {6c9403e8-67b6-4d10-aac1-f86d14844570}; !- Thermal Zone
+  {bda9df33-c522-4012-8992-a0fc0653cd6c}; !- Thermal Zone
 
 OS:SpaceType,
-  {dc7b08b0-a97c-4577-8495-2178c4888c03}, !- Handle
-=======
-  {ceac1291-aaf8-44a2-a6d8-0a94496d2f32}, !- Handle
-  Zone HVAC Equipment List 2,             !- Name
-  {cc78073b-95e4-46f7-9bc0-09625b452287}; !- Thermal Zone
-
-OS:SpaceType,
-  {9410bcfe-9bd4-4135-b62c-1fd3fb50a5ce}, !- Handle
->>>>>>> 7902c0f9
+  {da2acdd9-1fd6-4442-a53b-c5573b09e08b}, !- Handle
   Space Type 2,                           !- Name
   ,                                       !- Default Construction Set Name
   ,                                       !- Default Schedule Set Name
@@ -937,11 +605,7 @@
   unfinished attic;                       !- Standards Space Type
 
 OS:ThermalZone,
-<<<<<<< HEAD
-  {e87b145a-3b32-4de5-83db-f8e388579875}, !- Handle
-=======
-  {68418653-e37c-4a4e-ab5b-f7ff550f889f}, !- Handle
->>>>>>> 7902c0f9
+  {517efdbe-5ea9-4c90-b336-92fa231ba00a}, !- Handle
   pier and beam zone,                     !- Name
   ,                                       !- Multiplier
   ,                                       !- Ceiling Height {m}
@@ -950,17 +614,10 @@
   ,                                       !- Zone Inside Convection Algorithm
   ,                                       !- Zone Outside Convection Algorithm
   ,                                       !- Zone Conditioning Equipment List Name
-<<<<<<< HEAD
-  {5e428321-593f-4237-a7d2-97f6f2a5cf5c}, !- Zone Air Inlet Port List
-  {754107d5-2113-4d2c-a346-554ee5192892}, !- Zone Air Exhaust Port List
-  {7b3299d4-2ac5-42e0-b5e3-05790666ba32}, !- Zone Air Node Name
-  {6256ce63-14c3-4cc0-b288-bf383071a008}, !- Zone Return Air Port List
-=======
-  {206c2490-76fc-414d-a5df-5f95a12673b2}, !- Zone Air Inlet Port List
-  {d0cb19b7-31a9-42cf-b773-da1a1dfc7ce8}, !- Zone Air Exhaust Port List
-  {b012e313-df01-490e-ad02-54eb9346fbfa}, !- Zone Air Node Name
-  {c7b1dbf4-bc7b-4882-aaaa-862d064714f7}, !- Zone Return Air Port List
->>>>>>> 7902c0f9
+  {e0e31061-85ed-4f68-b9e6-58d007540feb}, !- Zone Air Inlet Port List
+  {00bd7050-8199-4422-92e5-0b8bfa3adaae}, !- Zone Air Exhaust Port List
+  {5b02488f-5850-4028-970b-0e65ebd84258}, !- Zone Air Node Name
+  {9716ad7d-78f6-4e5f-a556-c8e67dc97466}, !- Zone Return Air Port List
   ,                                       !- Primary Daylighting Control Name
   ,                                       !- Fraction of Zone Controlled by Primary Daylighting Control
   ,                                       !- Secondary Daylighting Control Name
@@ -971,71 +628,37 @@
   No;                                     !- Use Ideal Air Loads
 
 OS:Node,
-<<<<<<< HEAD
-  {ea3949f8-f778-4eca-87aa-f9db86a26c09}, !- Handle
+  {6127f785-d4e9-417d-9fad-d708f8bed085}, !- Handle
   Node 3,                                 !- Name
-  {7b3299d4-2ac5-42e0-b5e3-05790666ba32}, !- Inlet Port
+  {5b02488f-5850-4028-970b-0e65ebd84258}, !- Inlet Port
   ;                                       !- Outlet Port
 
 OS:Connection,
-  {7b3299d4-2ac5-42e0-b5e3-05790666ba32}, !- Handle
-  {c7d3c956-532d-43dc-a4e3-01b91e1ef2ff}, !- Name
-  {e87b145a-3b32-4de5-83db-f8e388579875}, !- Source Object
+  {5b02488f-5850-4028-970b-0e65ebd84258}, !- Handle
+  {5b91a5ad-ca96-4d2c-9a99-62811d04b4bf}, !- Name
+  {517efdbe-5ea9-4c90-b336-92fa231ba00a}, !- Source Object
   11,                                     !- Outlet Port
-  {ea3949f8-f778-4eca-87aa-f9db86a26c09}, !- Target Object
+  {6127f785-d4e9-417d-9fad-d708f8bed085}, !- Target Object
   2;                                      !- Inlet Port
 
 OS:PortList,
-  {5e428321-593f-4237-a7d2-97f6f2a5cf5c}, !- Handle
-  {da76923d-7d1a-466a-bfa0-911ebeb9dbff}, !- Name
-  {e87b145a-3b32-4de5-83db-f8e388579875}; !- HVAC Component
+  {e0e31061-85ed-4f68-b9e6-58d007540feb}, !- Handle
+  {9c37ebbb-6a7a-40ad-b096-9fa633052dc0}, !- Name
+  {517efdbe-5ea9-4c90-b336-92fa231ba00a}; !- HVAC Component
 
 OS:PortList,
-  {754107d5-2113-4d2c-a346-554ee5192892}, !- Handle
-  {739a4bc0-3ecb-4df0-91fc-b93b9f36a398}, !- Name
-  {e87b145a-3b32-4de5-83db-f8e388579875}; !- HVAC Component
+  {00bd7050-8199-4422-92e5-0b8bfa3adaae}, !- Handle
+  {6b8c9350-89b6-4cc9-8f33-e7b97ec0e6a3}, !- Name
+  {517efdbe-5ea9-4c90-b336-92fa231ba00a}; !- HVAC Component
 
 OS:PortList,
-  {6256ce63-14c3-4cc0-b288-bf383071a008}, !- Handle
-  {c9ac7d2d-2f50-4325-ba95-24416186a366}, !- Name
-  {e87b145a-3b32-4de5-83db-f8e388579875}; !- HVAC Component
+  {9716ad7d-78f6-4e5f-a556-c8e67dc97466}, !- Handle
+  {7dc9edda-2d76-4cfb-a953-1a82d3e05c63}, !- Name
+  {517efdbe-5ea9-4c90-b336-92fa231ba00a}; !- HVAC Component
 
 OS:Sizing:Zone,
-  {673c3878-8d52-4c13-8aba-c39f384233f8}, !- Handle
-  {e87b145a-3b32-4de5-83db-f8e388579875}, !- Zone or ZoneList Name
-=======
-  {927b5f2f-b9d7-4d9f-a336-0a4a915652b2}, !- Handle
-  Node 3,                                 !- Name
-  {b012e313-df01-490e-ad02-54eb9346fbfa}, !- Inlet Port
-  ;                                       !- Outlet Port
-
-OS:Connection,
-  {b012e313-df01-490e-ad02-54eb9346fbfa}, !- Handle
-  {0b392983-d07a-463a-9eda-32b5cb3cd6c8}, !- Name
-  {68418653-e37c-4a4e-ab5b-f7ff550f889f}, !- Source Object
-  11,                                     !- Outlet Port
-  {927b5f2f-b9d7-4d9f-a336-0a4a915652b2}, !- Target Object
-  2;                                      !- Inlet Port
-
-OS:PortList,
-  {206c2490-76fc-414d-a5df-5f95a12673b2}, !- Handle
-  {4ecc3338-92a7-473a-88a8-a61696b9c0c9}, !- Name
-  {68418653-e37c-4a4e-ab5b-f7ff550f889f}; !- HVAC Component
-
-OS:PortList,
-  {d0cb19b7-31a9-42cf-b773-da1a1dfc7ce8}, !- Handle
-  {f785d941-93eb-4f80-b9e8-407048975227}, !- Name
-  {68418653-e37c-4a4e-ab5b-f7ff550f889f}; !- HVAC Component
-
-OS:PortList,
-  {c7b1dbf4-bc7b-4882-aaaa-862d064714f7}, !- Handle
-  {b4cca671-a08e-4741-a378-730f7cf04e4a}, !- Name
-  {68418653-e37c-4a4e-ab5b-f7ff550f889f}; !- HVAC Component
-
-OS:Sizing:Zone,
-  {eb87b548-3b14-4b79-ba99-8f849597761c}, !- Handle
-  {68418653-e37c-4a4e-ab5b-f7ff550f889f}, !- Zone or ZoneList Name
->>>>>>> 7902c0f9
+  {8c932927-8274-4d98-b581-a719ebfe7750}, !- Handle
+  {517efdbe-5ea9-4c90-b336-92fa231ba00a}, !- Zone or ZoneList Name
   SupplyAirTemperature,                   !- Zone Cooling Design Supply Air Temperature Input Method
   14,                                     !- Zone Cooling Design Supply Air Temperature {C}
   11.11,                                  !- Zone Cooling Design Supply Air Temperature Difference {deltaC}
@@ -1064,25 +687,14 @@
   autosize;                               !- Dedicated Outdoor Air High Setpoint Temperature for Design {C}
 
 OS:ZoneHVAC:EquipmentList,
-<<<<<<< HEAD
-  {5fcf2fee-5c17-484d-b783-1f6bffafbb10}, !- Handle
+  {3d512a71-00e1-4907-9db1-3d9ed87eba29}, !- Handle
   Zone HVAC Equipment List 3,             !- Name
-  {e87b145a-3b32-4de5-83db-f8e388579875}; !- Thermal Zone
+  {517efdbe-5ea9-4c90-b336-92fa231ba00a}; !- Thermal Zone
 
 OS:Space,
-  {c0391fb8-da1f-4e37-8d20-34735aad4846}, !- Handle
+  {8f844e97-c9a2-4d77-8330-a26faec17a5c}, !- Handle
   pier and beam space,                    !- Name
-  {f2102dc7-31cd-4c47-bb8c-aed8ded6f1c8}, !- Space Type Name
-=======
-  {5ab61541-3ca2-4f8f-bb09-429182a1f4fa}, !- Handle
-  Zone HVAC Equipment List 3,             !- Name
-  {68418653-e37c-4a4e-ab5b-f7ff550f889f}; !- Thermal Zone
-
-OS:Space,
-  {687f1ead-e993-4db5-a755-2e49cb516378}, !- Handle
-  pier and beam space,                    !- Name
-  {8c2e1ed1-6137-41ba-bcb2-041eac921e67}, !- Space Type Name
->>>>>>> 7902c0f9
+  {9a0925a8-8175-4d05-bc6e-b2f7eb62b7b5}, !- Space Type Name
   ,                                       !- Default Construction Set Name
   ,                                       !- Default Schedule Set Name
   -0,                                     !- Direction of Relative North {deg}
@@ -1090,25 +702,14 @@
   0,                                      !- Y Origin {m}
   0,                                      !- Z Origin {m}
   ,                                       !- Building Story Name
-<<<<<<< HEAD
-  {e87b145a-3b32-4de5-83db-f8e388579875}; !- Thermal Zone Name
-
-OS:Surface,
-  {99d5568f-1535-4f49-8d8b-26799b3d7976}, !- Handle
+  {517efdbe-5ea9-4c90-b336-92fa231ba00a}; !- Thermal Zone Name
+
+OS:Surface,
+  {3bc04773-d5b0-412d-a481-3e45d419aa45}, !- Handle
   Surface 18,                             !- Name
   Floor,                                  !- Surface Type
   ,                                       !- Construction Name
-  {c0391fb8-da1f-4e37-8d20-34735aad4846}, !- Space Name
-=======
-  {68418653-e37c-4a4e-ab5b-f7ff550f889f}; !- Thermal Zone Name
-
-OS:Surface,
-  {91269132-fc7c-41c9-bdf8-600552631ed7}, !- Handle
-  Surface 18,                             !- Name
-  Floor,                                  !- Surface Type
-  ,                                       !- Construction Name
-  {687f1ead-e993-4db5-a755-2e49cb516378}, !- Space Name
->>>>>>> 7902c0f9
+  {8f844e97-c9a2-4d77-8330-a26faec17a5c}, !- Space Name
   Foundation,                             !- Outside Boundary Condition
   ,                                       !- Outside Boundary Condition Object
   NoSun,                                  !- Sun Exposure
@@ -1121,19 +722,11 @@
   13.6310703908387, 0, 0;                 !- X,Y,Z Vertex 4 {m}
 
 OS:Surface,
-<<<<<<< HEAD
-  {04f2e569-e355-450e-a3ad-2a1972d8a128}, !- Handle
+  {6ee96fa1-54cb-4316-bb63-07af72a47484}, !- Handle
   Surface 19,                             !- Name
   Wall,                                   !- Surface Type
   ,                                       !- Construction Name
-  {c0391fb8-da1f-4e37-8d20-34735aad4846}, !- Space Name
-=======
-  {ebf48ef2-a4cf-4644-aeed-a57b8a7991b9}, !- Handle
-  Surface 19,                             !- Name
-  Wall,                                   !- Surface Type
-  ,                                       !- Construction Name
-  {687f1ead-e993-4db5-a755-2e49cb516378}, !- Space Name
->>>>>>> 7902c0f9
+  {8f844e97-c9a2-4d77-8330-a26faec17a5c}, !- Space Name
   Outdoors,                               !- Outside Boundary Condition
   ,                                       !- Outside Boundary Condition Object
   SunExposed,                             !- Sun Exposure
@@ -1146,19 +739,11 @@
   0, 0, 0.9144;                           !- X,Y,Z Vertex 4 {m}
 
 OS:Surface,
-<<<<<<< HEAD
-  {ea58ec6c-bcae-4653-a007-44cf4ebc0f9f}, !- Handle
+  {9cb30fa1-c154-4d55-b91c-6c80ed5c62ae}, !- Handle
   Surface 20,                             !- Name
   Wall,                                   !- Surface Type
   ,                                       !- Construction Name
-  {c0391fb8-da1f-4e37-8d20-34735aad4846}, !- Space Name
-=======
-  {0118e6b5-8059-4e9e-9cde-9f2acb675f1e}, !- Handle
-  Surface 20,                             !- Name
-  Wall,                                   !- Surface Type
-  ,                                       !- Construction Name
-  {687f1ead-e993-4db5-a755-2e49cb516378}, !- Space Name
->>>>>>> 7902c0f9
+  {8f844e97-c9a2-4d77-8330-a26faec17a5c}, !- Space Name
   Outdoors,                               !- Outside Boundary Condition
   ,                                       !- Outside Boundary Condition Object
   SunExposed,                             !- Sun Exposure
@@ -1171,19 +756,11 @@
   0, 6.81553519541936, 0.9144;            !- X,Y,Z Vertex 4 {m}
 
 OS:Surface,
-<<<<<<< HEAD
-  {089b8de7-cc2c-4397-9bec-f27723fbfb4f}, !- Handle
+  {b547fd08-72f0-4739-b84a-d99e155e020c}, !- Handle
   Surface 21,                             !- Name
   Wall,                                   !- Surface Type
   ,                                       !- Construction Name
-  {c0391fb8-da1f-4e37-8d20-34735aad4846}, !- Space Name
-=======
-  {e7e14330-c78a-4d5b-9e67-2b5a9f836b6f}, !- Handle
-  Surface 21,                             !- Name
-  Wall,                                   !- Surface Type
-  ,                                       !- Construction Name
-  {687f1ead-e993-4db5-a755-2e49cb516378}, !- Space Name
->>>>>>> 7902c0f9
+  {8f844e97-c9a2-4d77-8330-a26faec17a5c}, !- Space Name
   Outdoors,                               !- Outside Boundary Condition
   ,                                       !- Outside Boundary Condition Object
   SunExposed,                             !- Sun Exposure
@@ -1196,19 +773,11 @@
   13.6310703908387, 6.81553519541936, 0.9144; !- X,Y,Z Vertex 4 {m}
 
 OS:Surface,
-<<<<<<< HEAD
-  {2a15937e-cc41-4610-a4ef-9ad260b494fe}, !- Handle
+  {16c20b25-05fd-4bf3-bc16-674dc412fea5}, !- Handle
   Surface 22,                             !- Name
   Wall,                                   !- Surface Type
   ,                                       !- Construction Name
-  {c0391fb8-da1f-4e37-8d20-34735aad4846}, !- Space Name
-=======
-  {66adb6a4-0d76-4864-b294-1a7c639e206c}, !- Handle
-  Surface 22,                             !- Name
-  Wall,                                   !- Surface Type
-  ,                                       !- Construction Name
-  {687f1ead-e993-4db5-a755-2e49cb516378}, !- Space Name
->>>>>>> 7902c0f9
+  {8f844e97-c9a2-4d77-8330-a26faec17a5c}, !- Space Name
   Outdoors,                               !- Outside Boundary Condition
   ,                                       !- Outside Boundary Condition Object
   SunExposed,                             !- Sun Exposure
@@ -1221,23 +790,13 @@
   13.6310703908387, 0, 0.9144;            !- X,Y,Z Vertex 4 {m}
 
 OS:Surface,
-<<<<<<< HEAD
-  {2821aaaf-5eda-41a2-bc0c-9e367d85c826}, !- Handle
+  {c21aa0d3-8834-410b-8e78-f7bb8d9e9ad2}, !- Handle
   Surface 23,                             !- Name
   RoofCeiling,                            !- Surface Type
   ,                                       !- Construction Name
-  {c0391fb8-da1f-4e37-8d20-34735aad4846}, !- Space Name
+  {8f844e97-c9a2-4d77-8330-a26faec17a5c}, !- Space Name
   Surface,                                !- Outside Boundary Condition
-  {e8090727-3a67-4c14-b708-ef3517241d06}, !- Outside Boundary Condition Object
-=======
-  {51d40339-cccf-4f40-98f3-49e89f06265a}, !- Handle
-  Surface 23,                             !- Name
-  RoofCeiling,                            !- Surface Type
-  ,                                       !- Construction Name
-  {687f1ead-e993-4db5-a755-2e49cb516378}, !- Space Name
-  Surface,                                !- Outside Boundary Condition
-  {52065679-4785-47c4-b1d3-d36ea4750502}, !- Outside Boundary Condition Object
->>>>>>> 7902c0f9
+  {38b6db75-27f6-408a-95d1-e1bdb62bef1c}, !- Outside Boundary Condition Object
   NoSun,                                  !- Sun Exposure
   NoWind,                                 !- Wind Exposure
   ,                                       !- View Factor to Ground
@@ -1248,11 +807,7 @@
   0, 0, 0.9144;                           !- X,Y,Z Vertex 4 {m}
 
 OS:SpaceType,
-<<<<<<< HEAD
-  {f2102dc7-31cd-4c47-bb8c-aed8ded6f1c8}, !- Handle
-=======
-  {8c2e1ed1-6137-41ba-bcb2-041eac921e67}, !- Handle
->>>>>>> 7902c0f9
+  {9a0925a8-8175-4d05-bc6e-b2f7eb62b7b5}, !- Handle
   Space Type 3,                           !- Name
   ,                                       !- Default Construction Set Name
   ,                                       !- Default Schedule Set Name
@@ -1263,23 +818,14 @@
   pier and beam;                          !- Standards Space Type
 
 OS:BuildingUnit,
-<<<<<<< HEAD
-  {1dc06ffe-f3be-4c0f-ae3c-d5d2683c3ece}, !- Handle
-=======
-  {af807e08-4fdb-4244-805a-517aa2011df2}, !- Handle
->>>>>>> 7902c0f9
+  {c3e40f64-6891-44c7-834d-7454f3afe195}, !- Handle
   unit 1,                                 !- Name
   ,                                       !- Rendering Color
   Residential;                            !- Building Unit Type
 
 OS:AdditionalProperties,
-<<<<<<< HEAD
-  {dadab0d4-d6d1-4549-9464-3a3e61aa6494}, !- Handle
-  {1dc06ffe-f3be-4c0f-ae3c-d5d2683c3ece}, !- Object Name
-=======
-  {ee05baaf-1217-4486-b64b-cd7e28aa919b}, !- Handle
-  {af807e08-4fdb-4244-805a-517aa2011df2}, !- Object Name
->>>>>>> 7902c0f9
+  {5ff704d9-b67b-48be-a37c-8f2a7dfb1216}, !- Handle
+  {c3e40f64-6891-44c7-834d-7454f3afe195}, !- Object Name
   NumberOfBedrooms,                       !- Feature Name 1
   Integer,                                !- Feature Data Type 1
   3,                                      !- Feature Value 1
@@ -1291,20 +837,12 @@
   2.6400000000000001;                     !- Feature Value 3
 
 OS:External:File,
-<<<<<<< HEAD
-  {db781904-ee48-4618-92c4-b8fb1a1b725b}, !- Handle
-=======
-  {fd1f8a3a-2a6a-4cc6-bd8b-df5505b1649a}, !- Handle
->>>>>>> 7902c0f9
+  {b6b0090b-5fb3-4d5c-9d46-e10586ae183e}, !- Handle
   8760.csv,                               !- Name
   8760.csv;                               !- File Name
 
 OS:Schedule:Day,
-<<<<<<< HEAD
-  {3d6888fa-690d-4afb-b40d-7b73ebb8337f}, !- Handle
-=======
-  {874fc48b-5696-4da3-822e-bd929131955a}, !- Handle
->>>>>>> 7902c0f9
+  {afc61484-e9d7-42f9-abcb-954b7ae46f8d}, !- Handle
   Schedule Day 1,                         !- Name
   ,                                       !- Schedule Type Limits Name
   ,                                       !- Interpolate to Timestep
@@ -1313,11 +851,7 @@
   0;                                      !- Value Until Time 1
 
 OS:Schedule:Day,
-<<<<<<< HEAD
-  {1572cc1f-9bfb-41d0-9580-665e712bf737}, !- Handle
-=======
-  {3ad3d3f0-8d4f-4345-9d7d-5271a4a435dc}, !- Handle
->>>>>>> 7902c0f9
+  {7619c138-9e6e-4350-8deb-32db3ee3f237}, !- Handle
   Schedule Day 2,                         !- Name
   ,                                       !- Schedule Type Limits Name
   ,                                       !- Interpolate to Timestep
@@ -1326,17 +860,10 @@
   1;                                      !- Value Until Time 1
 
 OS:Schedule:File,
-<<<<<<< HEAD
-  {b44a39b6-bece-4d95-b2d6-0971c92263f0}, !- Handle
+  {4fabb731-3b8b-4e37-93bd-bf84d187d6f6}, !- Handle
   occupants,                              !- Name
-  {1048c49a-93ce-42f0-b656-1b48e3b0c155}, !- Schedule Type Limits Name
-  {db781904-ee48-4618-92c4-b8fb1a1b725b}, !- External File Name
-=======
-  {e9edd3dc-9a5c-459c-b741-1bb18788cff3}, !- Handle
-  occupants,                              !- Name
-  {a866460a-dec6-4749-b5e5-a1164009aa0a}, !- Schedule Type Limits Name
-  {fd1f8a3a-2a6a-4cc6-bd8b-df5505b1649a}, !- External File Name
->>>>>>> 7902c0f9
+  {c54349ac-2f62-4a60-a198-6924b3945158}, !- Schedule Type Limits Name
+  {b6b0090b-5fb3-4d5c-9d46-e10586ae183e}, !- External File Name
   1,                                      !- Column Number
   1,                                      !- Rows to Skip at Top
   8760,                                   !- Number of Hours of Data
@@ -1345,38 +872,63 @@
   60;                                     !- Minutes per Item
 
 OS:Schedule:Ruleset,
-<<<<<<< HEAD
-  {68cc4445-94d5-400f-807c-fd62b3b8f2c3}, !- Handle
+  {e03e4443-f4f7-49c4-80b4-dc6279203f95}, !- Handle
   Schedule Ruleset 1,                     !- Name
-  {c0dd8010-e865-49e7-b18b-65ec3edc66ab}, !- Schedule Type Limits Name
-  {2c87ee75-27b2-4280-8568-b9b02ebf7b2a}; !- Default Day Schedule Name
+  {01155ed4-7433-45cf-8c5d-5579a6010ae4}, !- Schedule Type Limits Name
+  {f78f75ef-9660-4a55-87b2-f4701097fbcc}; !- Default Day Schedule Name
 
 OS:Schedule:Day,
-  {2c87ee75-27b2-4280-8568-b9b02ebf7b2a}, !- Handle
+  {f78f75ef-9660-4a55-87b2-f4701097fbcc}, !- Handle
   Schedule Day 3,                         !- Name
-  {c0dd8010-e865-49e7-b18b-65ec3edc66ab}, !- Schedule Type Limits Name
-=======
-  {d9b754b6-98ce-4bd5-b99e-fefaff30c10a}, !- Handle
-  Schedule Ruleset 1,                     !- Name
-  {4575b35e-2208-49f6-a7e7-72ef1470b1c2}, !- Schedule Type Limits Name
-  {26823b5a-41f1-43b2-9769-cc031e41e4d5}; !- Default Day Schedule Name
-
-OS:Schedule:Day,
-  {26823b5a-41f1-43b2-9769-cc031e41e4d5}, !- Handle
-  Schedule Day 3,                         !- Name
-  {4575b35e-2208-49f6-a7e7-72ef1470b1c2}, !- Schedule Type Limits Name
->>>>>>> 7902c0f9
+  {01155ed4-7433-45cf-8c5d-5579a6010ae4}, !- Schedule Type Limits Name
   ,                                       !- Interpolate to Timestep
   24,                                     !- Hour 1
   0,                                      !- Minute 1
   112.539290946133;                       !- Value Until Time 1
 
 OS:People:Definition,
-<<<<<<< HEAD
-  {f76cd561-9e20-4047-ac71-330e4cef0d6f}, !- Handle
-=======
-  {31f9ac23-12a7-426f-8cbd-452ed201f17d}, !- Handle
->>>>>>> 7902c0f9
+  {3741f21b-3110-4a90-80c1-d3985b512e4e}, !- Handle
+  res occupants|living space|story 2,     !- Name
+  People,                                 !- Number of People Calculation Method
+  1.32,                                   !- Number of People {people}
+  ,                                       !- People per Space Floor Area {person/m2}
+  ,                                       !- Space Floor Area per Person {m2/person}
+  0.319734,                               !- Fraction Radiant
+  0.573,                                  !- Sensible Heat Fraction
+  0,                                      !- Carbon Dioxide Generation Rate {m3/s-W}
+  No,                                     !- Enable ASHRAE 55 Comfort Warnings
+  ZoneAveraged;                           !- Mean Radiant Temperature Calculation Type
+
+OS:People,
+  {c82aaa2e-4591-4e56-8a3b-2ad0bf40302d}, !- Handle
+  res occupants|living space|story 2,     !- Name
+  {3741f21b-3110-4a90-80c1-d3985b512e4e}, !- People Definition Name
+  {c604fd37-1d07-4dfc-9318-f2ef269cbc03}, !- Space or SpaceType Name
+  {4fabb731-3b8b-4e37-93bd-bf84d187d6f6}, !- Number of People Schedule Name
+  {e03e4443-f4f7-49c4-80b4-dc6279203f95}, !- Activity Level Schedule Name
+  ,                                       !- Surface Name/Angle Factor List Name
+  ,                                       !- Work Efficiency Schedule Name
+  ,                                       !- Clothing Insulation Schedule Name
+  ,                                       !- Air Velocity Schedule Name
+  1;                                      !- Multiplier
+
+OS:ScheduleTypeLimits,
+  {01155ed4-7433-45cf-8c5d-5579a6010ae4}, !- Handle
+  ActivityLevel,                          !- Name
+  0,                                      !- Lower Limit Value
+  ,                                       !- Upper Limit Value
+  Continuous,                             !- Numeric Type
+  ActivityLevel;                          !- Unit Type
+
+OS:ScheduleTypeLimits,
+  {c54349ac-2f62-4a60-a198-6924b3945158}, !- Handle
+  Fractional,                             !- Name
+  0,                                      !- Lower Limit Value
+  1,                                      !- Upper Limit Value
+  Continuous;                             !- Numeric Type
+
+OS:People:Definition,
+  {ce27fb40-b137-4de8-923c-7a3d14b090ef}, !- Handle
   res occupants|living space,             !- Name
   People,                                 !- Number of People Calculation Method
   1.32,                                   !- Number of People {people}
@@ -1389,85 +941,14 @@
   ZoneAveraged;                           !- Mean Radiant Temperature Calculation Type
 
 OS:People,
-<<<<<<< HEAD
-  {fb08ccaf-d140-4403-86a6-2aababb47774}, !- Handle
+  {290fa166-7d5d-4764-ac8f-a2295ad259ec}, !- Handle
   res occupants|living space,             !- Name
-  {f76cd561-9e20-4047-ac71-330e4cef0d6f}, !- People Definition Name
-  {58ea6e8a-b81f-4941-a3e8-24f5c67439f9}, !- Space or SpaceType Name
-  {b44a39b6-bece-4d95-b2d6-0971c92263f0}, !- Number of People Schedule Name
-  {68cc4445-94d5-400f-807c-fd62b3b8f2c3}, !- Activity Level Schedule Name
-=======
-  {c19e789a-64a9-4cfb-a399-e1e8734126e3}, !- Handle
-  res occupants|living space,             !- Name
-  {31f9ac23-12a7-426f-8cbd-452ed201f17d}, !- People Definition Name
-  {8773004d-59f8-4d45-af99-c683ebbb19e3}, !- Space or SpaceType Name
-  {e9edd3dc-9a5c-459c-b741-1bb18788cff3}, !- Number of People Schedule Name
-  {d9b754b6-98ce-4bd5-b99e-fefaff30c10a}, !- Activity Level Schedule Name
->>>>>>> 7902c0f9
+  {ce27fb40-b137-4de8-923c-7a3d14b090ef}, !- People Definition Name
+  {b93b89db-17a8-423d-9e52-ce390f48e77f}, !- Space or SpaceType Name
+  {4fabb731-3b8b-4e37-93bd-bf84d187d6f6}, !- Number of People Schedule Name
+  {e03e4443-f4f7-49c4-80b4-dc6279203f95}, !- Activity Level Schedule Name
   ,                                       !- Surface Name/Angle Factor List Name
   ,                                       !- Work Efficiency Schedule Name
   ,                                       !- Clothing Insulation Schedule Name
   ,                                       !- Air Velocity Schedule Name
   1;                                      !- Multiplier
-
-OS:ScheduleTypeLimits,
-<<<<<<< HEAD
-  {c0dd8010-e865-49e7-b18b-65ec3edc66ab}, !- Handle
-=======
-  {4575b35e-2208-49f6-a7e7-72ef1470b1c2}, !- Handle
->>>>>>> 7902c0f9
-  ActivityLevel,                          !- Name
-  0,                                      !- Lower Limit Value
-  ,                                       !- Upper Limit Value
-  Continuous,                             !- Numeric Type
-  ActivityLevel;                          !- Unit Type
-
-OS:ScheduleTypeLimits,
-<<<<<<< HEAD
-  {1048c49a-93ce-42f0-b656-1b48e3b0c155}, !- Handle
-=======
-  {a866460a-dec6-4749-b5e5-a1164009aa0a}, !- Handle
->>>>>>> 7902c0f9
-  Fractional,                             !- Name
-  0,                                      !- Lower Limit Value
-  1,                                      !- Upper Limit Value
-  Continuous;                             !- Numeric Type
-
-OS:People:Definition,
-<<<<<<< HEAD
-  {8b5fa0fc-5bab-4742-a4ca-b79b671c971c}, !- Handle
-=======
-  {5573756f-8bf0-4de6-889c-e18397de9501}, !- Handle
->>>>>>> 7902c0f9
-  res occupants|living space|story 2,     !- Name
-  People,                                 !- Number of People Calculation Method
-  1.32,                                   !- Number of People {people}
-  ,                                       !- People per Space Floor Area {person/m2}
-  ,                                       !- Space Floor Area per Person {m2/person}
-  0.319734,                               !- Fraction Radiant
-  0.573,                                  !- Sensible Heat Fraction
-  0,                                      !- Carbon Dioxide Generation Rate {m3/s-W}
-  No,                                     !- Enable ASHRAE 55 Comfort Warnings
-  ZoneAveraged;                           !- Mean Radiant Temperature Calculation Type
-
-OS:People,
-<<<<<<< HEAD
-  {b7365142-e643-4b2d-9ab2-488d89682337}, !- Handle
-  res occupants|living space|story 2,     !- Name
-  {8b5fa0fc-5bab-4742-a4ca-b79b671c971c}, !- People Definition Name
-  {e05769c3-5eb0-46b2-8af9-2233b2bf18ad}, !- Space or SpaceType Name
-  {b44a39b6-bece-4d95-b2d6-0971c92263f0}, !- Number of People Schedule Name
-  {68cc4445-94d5-400f-807c-fd62b3b8f2c3}, !- Activity Level Schedule Name
-=======
-  {4115721d-5faa-404f-8888-de2eeaadc6b5}, !- Handle
-  res occupants|living space|story 2,     !- Name
-  {5573756f-8bf0-4de6-889c-e18397de9501}, !- People Definition Name
-  {abdaf270-392b-4dfb-8eba-c59b1837d174}, !- Space or SpaceType Name
-  {e9edd3dc-9a5c-459c-b741-1bb18788cff3}, !- Number of People Schedule Name
-  {d9b754b6-98ce-4bd5-b99e-fefaff30c10a}, !- Activity Level Schedule Name
->>>>>>> 7902c0f9
-  ,                                       !- Surface Name/Angle Factor List Name
-  ,                                       !- Work Efficiency Schedule Name
-  ,                                       !- Clothing Insulation Schedule Name
-  ,                                       !- Air Velocity Schedule Name
-  1;                                      !- Multiplier
