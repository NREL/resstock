!- NOTE: Auto-generated from /test/osw_files/SFD_2000sqft_2story_PB_UA.osw

OS:Version,
<<<<<<< HEAD
  {cd658bed-7112-49a2-a0ef-a916cd3da7fd}, !- Handle
  2.9.0;                                  !- Version Identifier

OS:SimulationControl,
  {e4f0305e-51e5-4bcb-bf59-a630764e7d09}, !- Handle
=======
  {12885969-558b-47d7-ac85-e666d0c122d4}, !- Handle
  2.9.0;                                  !- Version Identifier

OS:SimulationControl,
  {9fa32d9b-ce69-4778-85a5-32b59c830974}, !- Handle
>>>>>>> 3c1d7324
  ,                                       !- Do Zone Sizing Calculation
  ,                                       !- Do System Sizing Calculation
  ,                                       !- Do Plant Sizing Calculation
  No;                                     !- Run Simulation for Sizing Periods

OS:Timestep,
<<<<<<< HEAD
  {324ef52a-2f06-4207-8276-daf0aac3228c}, !- Handle
  6;                                      !- Number of Timesteps per Hour

OS:ShadowCalculation,
  {959745ba-db12-410e-aa16-5b83b1e69fd0}, !- Handle
=======
  {2fc4fe0a-e8f7-4dc4-983c-68415b9d6420}, !- Handle
  6;                                      !- Number of Timesteps per Hour

OS:ShadowCalculation,
  {5e01c191-afb9-4071-a800-32313068d443}, !- Handle
>>>>>>> 3c1d7324
  20,                                     !- Calculation Frequency
  200;                                    !- Maximum Figures in Shadow Overlap Calculations

OS:SurfaceConvectionAlgorithm:Outside,
<<<<<<< HEAD
  {c4b4e91c-2f02-411a-8448-cde374d747af}, !- Handle
  DOE-2;                                  !- Algorithm

OS:SurfaceConvectionAlgorithm:Inside,
  {fbc5b1a9-5d57-45c4-8edb-82a962b7ac05}, !- Handle
  TARP;                                   !- Algorithm

OS:ZoneCapacitanceMultiplier:ResearchSpecial,
  {9f636db7-6e5c-423c-bbd6-595d47b5a605}, !- Handle
=======
  {4023cd37-59de-4c32-a869-4efabbb2fb3d}, !- Handle
  DOE-2;                                  !- Algorithm

OS:SurfaceConvectionAlgorithm:Inside,
  {966ffd6f-0bbe-40eb-b301-7b0e47d7e1e9}, !- Handle
  TARP;                                   !- Algorithm

OS:ZoneCapacitanceMultiplier:ResearchSpecial,
  {2c62fc5f-e5b9-4a06-90ab-c7d927b23f29}, !- Handle
>>>>>>> 3c1d7324
  ,                                       !- Temperature Capacity Multiplier
  15,                                     !- Humidity Capacity Multiplier
  ;                                       !- Carbon Dioxide Capacity Multiplier

OS:RunPeriod,
<<<<<<< HEAD
  {fd83b41a-7347-4b22-84c4-687114560b69}, !- Handle
=======
  {bf98c0dd-85d2-4d8c-8442-9a302b7d1aac}, !- Handle
>>>>>>> 3c1d7324
  Run Period 1,                           !- Name
  1,                                      !- Begin Month
  1,                                      !- Begin Day of Month
  12,                                     !- End Month
  31,                                     !- End Day of Month
  ,                                       !- Use Weather File Holidays and Special Days
  ,                                       !- Use Weather File Daylight Saving Period
  ,                                       !- Apply Weekend Holiday Rule
  ,                                       !- Use Weather File Rain Indicators
  ,                                       !- Use Weather File Snow Indicators
  ;                                       !- Number of Times Runperiod to be Repeated

OS:YearDescription,
<<<<<<< HEAD
  {b92ed13d-ee1d-4ecb-af3a-22a48c91b561}, !- Handle
=======
  {2efd0fdb-1992-4663-b257-ac6698f56db3}, !- Handle
>>>>>>> 3c1d7324
  2007,                                   !- Calendar Year
  ,                                       !- Day of Week for Start Day
  ;                                       !- Is Leap Year

OS:Building,
<<<<<<< HEAD
  {a754609f-f73c-41b1-a9cf-a88d33da49b5}, !- Handle
=======
  {0556ad42-97ae-4e48-a424-b68fb85b5442}, !- Handle
>>>>>>> 3c1d7324
  Building 1,                             !- Name
  ,                                       !- Building Sector Type
  0,                                      !- North Axis {deg}
  ,                                       !- Nominal Floor to Floor Height {m}
  ,                                       !- Space Type Name
  ,                                       !- Default Construction Set Name
  ,                                       !- Default Schedule Set Name
  2,                                      !- Standards Number of Stories
  2,                                      !- Standards Number of Above Ground Stories
  ,                                       !- Standards Template
  singlefamilydetached,                   !- Standards Building Type
  1;                                      !- Standards Number of Living Units

OS:AdditionalProperties,
<<<<<<< HEAD
  {ab4d4fba-b48f-45aa-a50d-54e562a4dc12}, !- Handle
  {a754609f-f73c-41b1-a9cf-a88d33da49b5}, !- Object Name
=======
  {9bf4ae79-1138-4752-923c-579d18f912b3}, !- Handle
  {0556ad42-97ae-4e48-a424-b68fb85b5442}, !- Object Name
>>>>>>> 3c1d7324
  Total Units Modeled,                    !- Feature Name 1
  Integer,                                !- Feature Data Type 1
  1;                                      !- Feature Value 1

OS:ThermalZone,
<<<<<<< HEAD
  {29acfc62-953b-44bf-afac-3f4b982ce9c8}, !- Handle
=======
  {72b69141-a5b3-48c2-8f80-3d0a033447ec}, !- Handle
>>>>>>> 3c1d7324
  living zone,                            !- Name
  ,                                       !- Multiplier
  ,                                       !- Ceiling Height {m}
  ,                                       !- Volume {m3}
  ,                                       !- Floor Area {m2}
  ,                                       !- Zone Inside Convection Algorithm
  ,                                       !- Zone Outside Convection Algorithm
  ,                                       !- Zone Conditioning Equipment List Name
<<<<<<< HEAD
  {fd3b3487-6e96-4431-80ad-cdd4ae479066}, !- Zone Air Inlet Port List
  {0027f0c9-3182-459a-8573-bfe7c739487b}, !- Zone Air Exhaust Port List
  {84a205a7-1c6b-4376-a301-e220fe81f551}, !- Zone Air Node Name
  {1e79ec5d-fb7e-4401-bc61-fcaf6b9cdd0d}, !- Zone Return Air Port List
=======
  {f9f522d5-7ffc-4e5d-a028-4a528aa89cfd}, !- Zone Air Inlet Port List
  {07a86b6d-bf02-44ae-834f-aa586289247a}, !- Zone Air Exhaust Port List
  {a25570c0-8db6-4036-b04e-4ec9b6c81bee}, !- Zone Air Node Name
  {e11a5f47-718e-4650-bbec-7741c630173a}, !- Zone Return Air Port List
>>>>>>> 3c1d7324
  ,                                       !- Primary Daylighting Control Name
  ,                                       !- Fraction of Zone Controlled by Primary Daylighting Control
  ,                                       !- Secondary Daylighting Control Name
  ,                                       !- Fraction of Zone Controlled by Secondary Daylighting Control
  ,                                       !- Illuminance Map Name
  ,                                       !- Group Rendering Name
  ,                                       !- Thermostat Name
  No;                                     !- Use Ideal Air Loads

OS:Node,
<<<<<<< HEAD
  {3179ee3e-701d-46a8-ae57-81655745b9ac}, !- Handle
  Node 1,                                 !- Name
  {84a205a7-1c6b-4376-a301-e220fe81f551}, !- Inlet Port
  ;                                       !- Outlet Port

OS:Connection,
  {84a205a7-1c6b-4376-a301-e220fe81f551}, !- Handle
  {1a1e5731-09f7-41cf-bb24-ac2a1150354c}, !- Name
  {29acfc62-953b-44bf-afac-3f4b982ce9c8}, !- Source Object
  11,                                     !- Outlet Port
  {3179ee3e-701d-46a8-ae57-81655745b9ac}, !- Target Object
  2;                                      !- Inlet Port

OS:PortList,
  {fd3b3487-6e96-4431-80ad-cdd4ae479066}, !- Handle
  {aa880012-0a58-4440-a369-31379a7fa8e3}, !- Name
  {29acfc62-953b-44bf-afac-3f4b982ce9c8}; !- HVAC Component

OS:PortList,
  {0027f0c9-3182-459a-8573-bfe7c739487b}, !- Handle
  {5e18eb1d-dd67-4893-a9d1-281774798094}, !- Name
  {29acfc62-953b-44bf-afac-3f4b982ce9c8}; !- HVAC Component

OS:PortList,
  {1e79ec5d-fb7e-4401-bc61-fcaf6b9cdd0d}, !- Handle
  {16c7f3c1-f1c8-4ac1-9ba8-90c2b1175c63}, !- Name
  {29acfc62-953b-44bf-afac-3f4b982ce9c8}; !- HVAC Component

OS:Sizing:Zone,
  {6b6fe83e-8003-4f47-93f0-852cce0f714c}, !- Handle
  {29acfc62-953b-44bf-afac-3f4b982ce9c8}, !- Zone or ZoneList Name
=======
  {1d434e09-65a3-457f-83b7-e574ccb09380}, !- Handle
  Node 1,                                 !- Name
  {a25570c0-8db6-4036-b04e-4ec9b6c81bee}, !- Inlet Port
  ;                                       !- Outlet Port

OS:Connection,
  {a25570c0-8db6-4036-b04e-4ec9b6c81bee}, !- Handle
  {f5676cc5-3f72-46a4-b0ad-ad90f8bd0104}, !- Name
  {72b69141-a5b3-48c2-8f80-3d0a033447ec}, !- Source Object
  11,                                     !- Outlet Port
  {1d434e09-65a3-457f-83b7-e574ccb09380}, !- Target Object
  2;                                      !- Inlet Port

OS:PortList,
  {f9f522d5-7ffc-4e5d-a028-4a528aa89cfd}, !- Handle
  {8ed60c7d-376b-45f5-8fbf-d525c175f59a}, !- Name
  {72b69141-a5b3-48c2-8f80-3d0a033447ec}; !- HVAC Component

OS:PortList,
  {07a86b6d-bf02-44ae-834f-aa586289247a}, !- Handle
  {e0ac3d04-29d3-4bef-a153-274ae770e1fe}, !- Name
  {72b69141-a5b3-48c2-8f80-3d0a033447ec}; !- HVAC Component

OS:PortList,
  {e11a5f47-718e-4650-bbec-7741c630173a}, !- Handle
  {9e71cc87-c607-473e-890f-d69ab3b8ba91}, !- Name
  {72b69141-a5b3-48c2-8f80-3d0a033447ec}; !- HVAC Component

OS:Sizing:Zone,
  {1dc3d662-874f-44e9-a61f-428d6807cf6a}, !- Handle
  {72b69141-a5b3-48c2-8f80-3d0a033447ec}, !- Zone or ZoneList Name
>>>>>>> 3c1d7324
  SupplyAirTemperature,                   !- Zone Cooling Design Supply Air Temperature Input Method
  14,                                     !- Zone Cooling Design Supply Air Temperature {C}
  11.11,                                  !- Zone Cooling Design Supply Air Temperature Difference {deltaC}
  SupplyAirTemperature,                   !- Zone Heating Design Supply Air Temperature Input Method
  40,                                     !- Zone Heating Design Supply Air Temperature {C}
  11.11,                                  !- Zone Heating Design Supply Air Temperature Difference {deltaC}
  0.0085,                                 !- Zone Cooling Design Supply Air Humidity Ratio {kg-H2O/kg-air}
  0.008,                                  !- Zone Heating Design Supply Air Humidity Ratio {kg-H2O/kg-air}
  ,                                       !- Zone Heating Sizing Factor
  ,                                       !- Zone Cooling Sizing Factor
  DesignDay,                              !- Cooling Design Air Flow Method
  ,                                       !- Cooling Design Air Flow Rate {m3/s}
  ,                                       !- Cooling Minimum Air Flow per Zone Floor Area {m3/s-m2}
  ,                                       !- Cooling Minimum Air Flow {m3/s}
  ,                                       !- Cooling Minimum Air Flow Fraction
  DesignDay,                              !- Heating Design Air Flow Method
  ,                                       !- Heating Design Air Flow Rate {m3/s}
  ,                                       !- Heating Maximum Air Flow per Zone Floor Area {m3/s-m2}
  ,                                       !- Heating Maximum Air Flow {m3/s}
  ,                                       !- Heating Maximum Air Flow Fraction
  ,                                       !- Design Zone Air Distribution Effectiveness in Cooling Mode
  ,                                       !- Design Zone Air Distribution Effectiveness in Heating Mode
  No,                                     !- Account for Dedicated Outdoor Air System
  NeutralSupplyAir,                       !- Dedicated Outdoor Air System Control Strategy
  autosize,                               !- Dedicated Outdoor Air Low Setpoint Temperature for Design {C}
  autosize;                               !- Dedicated Outdoor Air High Setpoint Temperature for Design {C}

OS:ZoneHVAC:EquipmentList,
<<<<<<< HEAD
  {61edd0b8-8ba0-426a-a7b4-34ff1f3d6d9a}, !- Handle
  Zone HVAC Equipment List 1,             !- Name
  {29acfc62-953b-44bf-afac-3f4b982ce9c8}; !- Thermal Zone

OS:Space,
  {8cbb5de4-b029-4a4c-904d-fa0f7a021ab3}, !- Handle
  living space,                           !- Name
  {d4c0671e-8a41-4596-b7bf-f41071957a41}, !- Space Type Name
=======
  {3c8c58a1-fcff-4d9b-aed1-96887a6e049d}, !- Handle
  Zone HVAC Equipment List 1,             !- Name
  {72b69141-a5b3-48c2-8f80-3d0a033447ec}; !- Thermal Zone

OS:Space,
  {7eb9f9ec-0bb7-4ccc-9955-42586f7777d4}, !- Handle
  living space,                           !- Name
  {ed4b3d51-8530-4f71-8da2-348c39637cbd}, !- Space Type Name
>>>>>>> 3c1d7324
  ,                                       !- Default Construction Set Name
  ,                                       !- Default Schedule Set Name
  -0,                                     !- Direction of Relative North {deg}
  0,                                      !- X Origin {m}
  0,                                      !- Y Origin {m}
  0.9144,                                 !- Z Origin {m}
  ,                                       !- Building Story Name
<<<<<<< HEAD
  {29acfc62-953b-44bf-afac-3f4b982ce9c8}, !- Thermal Zone Name
  ,                                       !- Part of Total Floor Area
  ,                                       !- Design Specification Outdoor Air Object Name
  {6794cb14-d86d-49f3-bdd8-50df76a6d183}; !- Building Unit Name

OS:Surface,
  {c01fb518-adad-4dfb-928c-408c74aa13d5}, !- Handle
  Surface 1,                              !- Name
  Floor,                                  !- Surface Type
  ,                                       !- Construction Name
  {8cbb5de4-b029-4a4c-904d-fa0f7a021ab3}, !- Space Name
  Surface,                                !- Outside Boundary Condition
  {3708b1c0-51c3-46cb-b33f-fd828f1b786f}, !- Outside Boundary Condition Object
=======
  {72b69141-a5b3-48c2-8f80-3d0a033447ec}, !- Thermal Zone Name
  ,                                       !- Part of Total Floor Area
  ,                                       !- Design Specification Outdoor Air Object Name
  {d23fe857-fe98-4888-85fc-995ce19f927c}; !- Building Unit Name

OS:Surface,
  {c00f6f63-2146-4437-b794-0435f79ddd72}, !- Handle
  Surface 1,                              !- Name
  Floor,                                  !- Surface Type
  ,                                       !- Construction Name
  {7eb9f9ec-0bb7-4ccc-9955-42586f7777d4}, !- Space Name
  Surface,                                !- Outside Boundary Condition
  {db5b0ff3-b2f0-4c7c-b64c-cda5e841d633}, !- Outside Boundary Condition Object
>>>>>>> 3c1d7324
  NoSun,                                  !- Sun Exposure
  NoWind,                                 !- Wind Exposure
  ,                                       !- View Factor to Ground
  ,                                       !- Number of Vertices
  0, 0, -1.11022302462516e-016,           !- X,Y,Z Vertex 1 {m}
  0, 6.81553519541936, -1.11022302462516e-016, !- X,Y,Z Vertex 2 {m}
  13.6310703908387, 6.81553519541936, -1.11022302462516e-016, !- X,Y,Z Vertex 3 {m}
  13.6310703908387, 0, -1.11022302462516e-016; !- X,Y,Z Vertex 4 {m}

OS:Surface,
<<<<<<< HEAD
  {f034bbdb-27d3-4892-aac1-90f5fa70c51c}, !- Handle
  Surface 2,                              !- Name
  Wall,                                   !- Surface Type
  ,                                       !- Construction Name
  {8cbb5de4-b029-4a4c-904d-fa0f7a021ab3}, !- Space Name
=======
  {2d4c31ee-d216-40e5-b6dc-33c9c490c3bb}, !- Handle
  Surface 2,                              !- Name
  Wall,                                   !- Surface Type
  ,                                       !- Construction Name
  {7eb9f9ec-0bb7-4ccc-9955-42586f7777d4}, !- Space Name
>>>>>>> 3c1d7324
  Outdoors,                               !- Outside Boundary Condition
  ,                                       !- Outside Boundary Condition Object
  SunExposed,                             !- Sun Exposure
  WindExposed,                            !- Wind Exposure
  ,                                       !- View Factor to Ground
  ,                                       !- Number of Vertices
  0, 6.81553519541936, 2.4384,            !- X,Y,Z Vertex 1 {m}
  0, 6.81553519541936, -1.11022302462516e-016, !- X,Y,Z Vertex 2 {m}
  0, 0, -1.11022302462516e-016,           !- X,Y,Z Vertex 3 {m}
  0, 0, 2.4384;                           !- X,Y,Z Vertex 4 {m}

OS:Surface,
<<<<<<< HEAD
  {1fd68f4a-05f0-4a85-93c5-5cc068698d86}, !- Handle
  Surface 3,                              !- Name
  Wall,                                   !- Surface Type
  ,                                       !- Construction Name
  {8cbb5de4-b029-4a4c-904d-fa0f7a021ab3}, !- Space Name
=======
  {6dff7a9d-5770-4664-a7f1-567fd6639fda}, !- Handle
  Surface 3,                              !- Name
  Wall,                                   !- Surface Type
  ,                                       !- Construction Name
  {7eb9f9ec-0bb7-4ccc-9955-42586f7777d4}, !- Space Name
>>>>>>> 3c1d7324
  Outdoors,                               !- Outside Boundary Condition
  ,                                       !- Outside Boundary Condition Object
  SunExposed,                             !- Sun Exposure
  WindExposed,                            !- Wind Exposure
  ,                                       !- View Factor to Ground
  ,                                       !- Number of Vertices
  13.6310703908387, 6.81553519541936, 2.4384, !- X,Y,Z Vertex 1 {m}
  13.6310703908387, 6.81553519541936, -1.11022302462516e-016, !- X,Y,Z Vertex 2 {m}
  0, 6.81553519541936, -1.11022302462516e-016, !- X,Y,Z Vertex 3 {m}
  0, 6.81553519541936, 2.4384;            !- X,Y,Z Vertex 4 {m}

OS:Surface,
<<<<<<< HEAD
  {ded5ca19-90b9-4e8f-95ac-cc80adcae47e}, !- Handle
  Surface 4,                              !- Name
  Wall,                                   !- Surface Type
  ,                                       !- Construction Name
  {8cbb5de4-b029-4a4c-904d-fa0f7a021ab3}, !- Space Name
=======
  {ee907ec6-99ad-401b-9907-9be7ccfc2574}, !- Handle
  Surface 4,                              !- Name
  Wall,                                   !- Surface Type
  ,                                       !- Construction Name
  {7eb9f9ec-0bb7-4ccc-9955-42586f7777d4}, !- Space Name
>>>>>>> 3c1d7324
  Outdoors,                               !- Outside Boundary Condition
  ,                                       !- Outside Boundary Condition Object
  SunExposed,                             !- Sun Exposure
  WindExposed,                            !- Wind Exposure
  ,                                       !- View Factor to Ground
  ,                                       !- Number of Vertices
  13.6310703908387, 0, 2.4384,            !- X,Y,Z Vertex 1 {m}
  13.6310703908387, 0, -1.11022302462516e-016, !- X,Y,Z Vertex 2 {m}
  13.6310703908387, 6.81553519541936, -1.11022302462516e-016, !- X,Y,Z Vertex 3 {m}
  13.6310703908387, 6.81553519541936, 2.4384; !- X,Y,Z Vertex 4 {m}

OS:Surface,
<<<<<<< HEAD
  {adc9ddf5-0f52-4f20-a03c-e2d4cbb23818}, !- Handle
  Surface 5,                              !- Name
  Wall,                                   !- Surface Type
  ,                                       !- Construction Name
  {8cbb5de4-b029-4a4c-904d-fa0f7a021ab3}, !- Space Name
=======
  {79797bfa-539c-4991-a661-3418085f4bd1}, !- Handle
  Surface 5,                              !- Name
  Wall,                                   !- Surface Type
  ,                                       !- Construction Name
  {7eb9f9ec-0bb7-4ccc-9955-42586f7777d4}, !- Space Name
>>>>>>> 3c1d7324
  Outdoors,                               !- Outside Boundary Condition
  ,                                       !- Outside Boundary Condition Object
  SunExposed,                             !- Sun Exposure
  WindExposed,                            !- Wind Exposure
  ,                                       !- View Factor to Ground
  ,                                       !- Number of Vertices
  0, 0, 2.4384,                           !- X,Y,Z Vertex 1 {m}
  0, 0, -1.11022302462516e-016,           !- X,Y,Z Vertex 2 {m}
  13.6310703908387, 0, -1.11022302462516e-016, !- X,Y,Z Vertex 3 {m}
  13.6310703908387, 0, 2.4384;            !- X,Y,Z Vertex 4 {m}

OS:Surface,
<<<<<<< HEAD
  {8d4fb61c-bf43-4603-936a-003fafc5a025}, !- Handle
  Surface 6,                              !- Name
  RoofCeiling,                            !- Surface Type
  ,                                       !- Construction Name
  {8cbb5de4-b029-4a4c-904d-fa0f7a021ab3}, !- Space Name
  Surface,                                !- Outside Boundary Condition
  {e1e365d8-875a-477d-94d7-46cec590f3db}, !- Outside Boundary Condition Object
=======
  {50a45dc5-93f6-4b50-953e-e65a7aee0c6d}, !- Handle
  Surface 6,                              !- Name
  RoofCeiling,                            !- Surface Type
  ,                                       !- Construction Name
  {7eb9f9ec-0bb7-4ccc-9955-42586f7777d4}, !- Space Name
  Surface,                                !- Outside Boundary Condition
  {334a27ff-9c38-49d7-9606-521b4221ae35}, !- Outside Boundary Condition Object
>>>>>>> 3c1d7324
  NoSun,                                  !- Sun Exposure
  NoWind,                                 !- Wind Exposure
  ,                                       !- View Factor to Ground
  ,                                       !- Number of Vertices
  13.6310703908387, 0, 2.4384,            !- X,Y,Z Vertex 1 {m}
  13.6310703908387, 6.81553519541936, 2.4384, !- X,Y,Z Vertex 2 {m}
  0, 6.81553519541936, 2.4384,            !- X,Y,Z Vertex 3 {m}
  0, 0, 2.4384;                           !- X,Y,Z Vertex 4 {m}

OS:SpaceType,
<<<<<<< HEAD
  {d4c0671e-8a41-4596-b7bf-f41071957a41}, !- Handle
=======
  {ed4b3d51-8530-4f71-8da2-348c39637cbd}, !- Handle
>>>>>>> 3c1d7324
  Space Type 1,                           !- Name
  ,                                       !- Default Construction Set Name
  ,                                       !- Default Schedule Set Name
  ,                                       !- Group Rendering Name
  ,                                       !- Design Specification Outdoor Air Object Name
  ,                                       !- Standards Template
  ,                                       !- Standards Building Type
  living;                                 !- Standards Space Type

OS:Space,
<<<<<<< HEAD
  {f5a553ef-f7eb-40b4-b189-7cbbbafafea5}, !- Handle
  living space|story 2,                   !- Name
  {d4c0671e-8a41-4596-b7bf-f41071957a41}, !- Space Type Name
=======
  {88aa2870-46c7-48c2-b70a-97f63a28056e}, !- Handle
  living space|story 2,                   !- Name
  {ed4b3d51-8530-4f71-8da2-348c39637cbd}, !- Space Type Name
>>>>>>> 3c1d7324
  ,                                       !- Default Construction Set Name
  ,                                       !- Default Schedule Set Name
  -0,                                     !- Direction of Relative North {deg}
  0,                                      !- X Origin {m}
  0,                                      !- Y Origin {m}
  3.3528,                                 !- Z Origin {m}
  ,                                       !- Building Story Name
<<<<<<< HEAD
  {29acfc62-953b-44bf-afac-3f4b982ce9c8}, !- Thermal Zone Name
  ,                                       !- Part of Total Floor Area
  ,                                       !- Design Specification Outdoor Air Object Name
  {6794cb14-d86d-49f3-bdd8-50df76a6d183}; !- Building Unit Name

OS:Surface,
  {e1e365d8-875a-477d-94d7-46cec590f3db}, !- Handle
  Surface 7,                              !- Name
  Floor,                                  !- Surface Type
  ,                                       !- Construction Name
  {f5a553ef-f7eb-40b4-b189-7cbbbafafea5}, !- Space Name
  Surface,                                !- Outside Boundary Condition
  {8d4fb61c-bf43-4603-936a-003fafc5a025}, !- Outside Boundary Condition Object
=======
  {72b69141-a5b3-48c2-8f80-3d0a033447ec}, !- Thermal Zone Name
  ,                                       !- Part of Total Floor Area
  ,                                       !- Design Specification Outdoor Air Object Name
  {d23fe857-fe98-4888-85fc-995ce19f927c}; !- Building Unit Name

OS:Surface,
  {334a27ff-9c38-49d7-9606-521b4221ae35}, !- Handle
  Surface 7,                              !- Name
  Floor,                                  !- Surface Type
  ,                                       !- Construction Name
  {88aa2870-46c7-48c2-b70a-97f63a28056e}, !- Space Name
  Surface,                                !- Outside Boundary Condition
  {50a45dc5-93f6-4b50-953e-e65a7aee0c6d}, !- Outside Boundary Condition Object
>>>>>>> 3c1d7324
  NoSun,                                  !- Sun Exposure
  NoWind,                                 !- Wind Exposure
  ,                                       !- View Factor to Ground
  ,                                       !- Number of Vertices
  0, 0, -4.44089209850063e-016,           !- X,Y,Z Vertex 1 {m}
  0, 6.81553519541936, -4.44089209850063e-016, !- X,Y,Z Vertex 2 {m}
  13.6310703908387, 6.81553519541936, -4.44089209850063e-016, !- X,Y,Z Vertex 3 {m}
  13.6310703908387, 0, -4.44089209850063e-016; !- X,Y,Z Vertex 4 {m}

OS:Surface,
<<<<<<< HEAD
  {2d91bb79-0e74-4dcc-a0fc-4150466d667a}, !- Handle
  Surface 8,                              !- Name
  Wall,                                   !- Surface Type
  ,                                       !- Construction Name
  {f5a553ef-f7eb-40b4-b189-7cbbbafafea5}, !- Space Name
=======
  {60ce646f-0102-4fdd-badc-5c1ddaf48c70}, !- Handle
  Surface 8,                              !- Name
  Wall,                                   !- Surface Type
  ,                                       !- Construction Name
  {88aa2870-46c7-48c2-b70a-97f63a28056e}, !- Space Name
>>>>>>> 3c1d7324
  Outdoors,                               !- Outside Boundary Condition
  ,                                       !- Outside Boundary Condition Object
  SunExposed,                             !- Sun Exposure
  WindExposed,                            !- Wind Exposure
  ,                                       !- View Factor to Ground
  ,                                       !- Number of Vertices
  0, 6.81553519541936, 2.4384,            !- X,Y,Z Vertex 1 {m}
  0, 6.81553519541936, -4.44089209850063e-016, !- X,Y,Z Vertex 2 {m}
  0, 0, -4.44089209850063e-016,           !- X,Y,Z Vertex 3 {m}
  0, 0, 2.4384;                           !- X,Y,Z Vertex 4 {m}

OS:Surface,
<<<<<<< HEAD
  {8c0be878-3531-41d4-817f-807b494d1484}, !- Handle
  Surface 9,                              !- Name
  Wall,                                   !- Surface Type
  ,                                       !- Construction Name
  {f5a553ef-f7eb-40b4-b189-7cbbbafafea5}, !- Space Name
=======
  {f20e39ab-8ee3-48e3-a350-efb0b44790c4}, !- Handle
  Surface 9,                              !- Name
  Wall,                                   !- Surface Type
  ,                                       !- Construction Name
  {88aa2870-46c7-48c2-b70a-97f63a28056e}, !- Space Name
>>>>>>> 3c1d7324
  Outdoors,                               !- Outside Boundary Condition
  ,                                       !- Outside Boundary Condition Object
  SunExposed,                             !- Sun Exposure
  WindExposed,                            !- Wind Exposure
  ,                                       !- View Factor to Ground
  ,                                       !- Number of Vertices
  13.6310703908387, 6.81553519541936, 2.4384, !- X,Y,Z Vertex 1 {m}
  13.6310703908387, 6.81553519541936, -4.44089209850063e-016, !- X,Y,Z Vertex 2 {m}
  0, 6.81553519541936, -4.44089209850063e-016, !- X,Y,Z Vertex 3 {m}
  0, 6.81553519541936, 2.4384;            !- X,Y,Z Vertex 4 {m}

OS:Surface,
<<<<<<< HEAD
  {2ce2fa27-f824-44a2-a95a-6244fdb86d55}, !- Handle
  Surface 10,                             !- Name
  Wall,                                   !- Surface Type
  ,                                       !- Construction Name
  {f5a553ef-f7eb-40b4-b189-7cbbbafafea5}, !- Space Name
=======
  {485c1706-3569-4c36-a136-54066b1d9204}, !- Handle
  Surface 10,                             !- Name
  Wall,                                   !- Surface Type
  ,                                       !- Construction Name
  {88aa2870-46c7-48c2-b70a-97f63a28056e}, !- Space Name
>>>>>>> 3c1d7324
  Outdoors,                               !- Outside Boundary Condition
  ,                                       !- Outside Boundary Condition Object
  SunExposed,                             !- Sun Exposure
  WindExposed,                            !- Wind Exposure
  ,                                       !- View Factor to Ground
  ,                                       !- Number of Vertices
  13.6310703908387, 0, 2.4384,            !- X,Y,Z Vertex 1 {m}
  13.6310703908387, 0, -4.44089209850063e-016, !- X,Y,Z Vertex 2 {m}
  13.6310703908387, 6.81553519541936, -4.44089209850063e-016, !- X,Y,Z Vertex 3 {m}
  13.6310703908387, 6.81553519541936, 2.4384; !- X,Y,Z Vertex 4 {m}

OS:Surface,
<<<<<<< HEAD
  {a79613aa-8943-4a2e-9b09-506f6bbd11ce}, !- Handle
  Surface 11,                             !- Name
  Wall,                                   !- Surface Type
  ,                                       !- Construction Name
  {f5a553ef-f7eb-40b4-b189-7cbbbafafea5}, !- Space Name
=======
  {daae59eb-daa7-4501-b422-bee662adecaf}, !- Handle
  Surface 11,                             !- Name
  Wall,                                   !- Surface Type
  ,                                       !- Construction Name
  {88aa2870-46c7-48c2-b70a-97f63a28056e}, !- Space Name
>>>>>>> 3c1d7324
  Outdoors,                               !- Outside Boundary Condition
  ,                                       !- Outside Boundary Condition Object
  SunExposed,                             !- Sun Exposure
  WindExposed,                            !- Wind Exposure
  ,                                       !- View Factor to Ground
  ,                                       !- Number of Vertices
  0, 0, 2.4384,                           !- X,Y,Z Vertex 1 {m}
  0, 0, -4.44089209850063e-016,           !- X,Y,Z Vertex 2 {m}
  13.6310703908387, 0, -4.44089209850063e-016, !- X,Y,Z Vertex 3 {m}
  13.6310703908387, 0, 2.4384;            !- X,Y,Z Vertex 4 {m}

OS:Surface,
<<<<<<< HEAD
  {738b6b68-2907-45d9-b1c9-6ab9136650fd}, !- Handle
  Surface 12,                             !- Name
  RoofCeiling,                            !- Surface Type
  ,                                       !- Construction Name
  {f5a553ef-f7eb-40b4-b189-7cbbbafafea5}, !- Space Name
  Surface,                                !- Outside Boundary Condition
  {e4996514-bce8-45b9-8895-dd62593942f0}, !- Outside Boundary Condition Object
=======
  {ba34a77e-4fb1-4b18-a4ba-1b77d1583499}, !- Handle
  Surface 12,                             !- Name
  RoofCeiling,                            !- Surface Type
  ,                                       !- Construction Name
  {88aa2870-46c7-48c2-b70a-97f63a28056e}, !- Space Name
  Surface,                                !- Outside Boundary Condition
  {17edca39-f195-4c1d-b50d-474fe98c6eaa}, !- Outside Boundary Condition Object
>>>>>>> 3c1d7324
  NoSun,                                  !- Sun Exposure
  NoWind,                                 !- Wind Exposure
  ,                                       !- View Factor to Ground
  ,                                       !- Number of Vertices
  13.6310703908387, 0, 2.4384,            !- X,Y,Z Vertex 1 {m}
  13.6310703908387, 6.81553519541936, 2.4384, !- X,Y,Z Vertex 2 {m}
  0, 6.81553519541936, 2.4384,            !- X,Y,Z Vertex 3 {m}
  0, 0, 2.4384;                           !- X,Y,Z Vertex 4 {m}

OS:Surface,
<<<<<<< HEAD
  {e4996514-bce8-45b9-8895-dd62593942f0}, !- Handle
  Surface 13,                             !- Name
  Floor,                                  !- Surface Type
  ,                                       !- Construction Name
  {a4c521a9-c9a7-4f8c-92c2-1804d500f79e}, !- Space Name
  Surface,                                !- Outside Boundary Condition
  {738b6b68-2907-45d9-b1c9-6ab9136650fd}, !- Outside Boundary Condition Object
=======
  {17edca39-f195-4c1d-b50d-474fe98c6eaa}, !- Handle
  Surface 13,                             !- Name
  Floor,                                  !- Surface Type
  ,                                       !- Construction Name
  {ef715809-c5f0-4746-b62e-0a4327bf1ef4}, !- Space Name
  Surface,                                !- Outside Boundary Condition
  {ba34a77e-4fb1-4b18-a4ba-1b77d1583499}, !- Outside Boundary Condition Object
>>>>>>> 3c1d7324
  NoSun,                                  !- Sun Exposure
  NoWind,                                 !- Wind Exposure
  ,                                       !- View Factor to Ground
  ,                                       !- Number of Vertices
  0, 6.81553519541936, 0,                 !- X,Y,Z Vertex 1 {m}
  13.6310703908387, 6.81553519541936, 0,  !- X,Y,Z Vertex 2 {m}
  13.6310703908387, 0, 0,                 !- X,Y,Z Vertex 3 {m}
  0, 0, 0;                                !- X,Y,Z Vertex 4 {m}

OS:Surface,
<<<<<<< HEAD
  {3686aae7-45bd-44d2-9fc0-bd0c9e3fbe29}, !- Handle
  Surface 14,                             !- Name
  RoofCeiling,                            !- Surface Type
  ,                                       !- Construction Name
  {a4c521a9-c9a7-4f8c-92c2-1804d500f79e}, !- Space Name
=======
  {5b44e737-17a4-49ec-9af0-34544af6c3cd}, !- Handle
  Surface 14,                             !- Name
  RoofCeiling,                            !- Surface Type
  ,                                       !- Construction Name
  {ef715809-c5f0-4746-b62e-0a4327bf1ef4}, !- Space Name
>>>>>>> 3c1d7324
  Outdoors,                               !- Outside Boundary Condition
  ,                                       !- Outside Boundary Condition Object
  SunExposed,                             !- Sun Exposure
  WindExposed,                            !- Wind Exposure
  ,                                       !- View Factor to Ground
  ,                                       !- Number of Vertices
  13.6310703908387, 3.40776759770968, 1.70388379885484, !- X,Y,Z Vertex 1 {m}
  0, 3.40776759770968, 1.70388379885484,  !- X,Y,Z Vertex 2 {m}
  0, 0, 0,                                !- X,Y,Z Vertex 3 {m}
  13.6310703908387, 0, 0;                 !- X,Y,Z Vertex 4 {m}

OS:Surface,
<<<<<<< HEAD
  {3b4e05e6-0da7-49dc-91bb-a2070bcac7c1}, !- Handle
  Surface 15,                             !- Name
  RoofCeiling,                            !- Surface Type
  ,                                       !- Construction Name
  {a4c521a9-c9a7-4f8c-92c2-1804d500f79e}, !- Space Name
=======
  {6f636867-8851-4b01-9c6e-db1c8dfdaf2a}, !- Handle
  Surface 15,                             !- Name
  RoofCeiling,                            !- Surface Type
  ,                                       !- Construction Name
  {ef715809-c5f0-4746-b62e-0a4327bf1ef4}, !- Space Name
>>>>>>> 3c1d7324
  Outdoors,                               !- Outside Boundary Condition
  ,                                       !- Outside Boundary Condition Object
  SunExposed,                             !- Sun Exposure
  WindExposed,                            !- Wind Exposure
  ,                                       !- View Factor to Ground
  ,                                       !- Number of Vertices
  0, 3.40776759770968, 1.70388379885484,  !- X,Y,Z Vertex 1 {m}
  13.6310703908387, 3.40776759770968, 1.70388379885484, !- X,Y,Z Vertex 2 {m}
  13.6310703908387, 6.81553519541936, 0,  !- X,Y,Z Vertex 3 {m}
  0, 6.81553519541936, 0;                 !- X,Y,Z Vertex 4 {m}

OS:Surface,
<<<<<<< HEAD
  {01ea3953-bfef-4055-89ef-3b8a0cf2385f}, !- Handle
  Surface 16,                             !- Name
  Wall,                                   !- Surface Type
  ,                                       !- Construction Name
  {a4c521a9-c9a7-4f8c-92c2-1804d500f79e}, !- Space Name
=======
  {1fa18416-3ec1-4f3c-b179-a2741cf80c1a}, !- Handle
  Surface 16,                             !- Name
  Wall,                                   !- Surface Type
  ,                                       !- Construction Name
  {ef715809-c5f0-4746-b62e-0a4327bf1ef4}, !- Space Name
>>>>>>> 3c1d7324
  Outdoors,                               !- Outside Boundary Condition
  ,                                       !- Outside Boundary Condition Object
  SunExposed,                             !- Sun Exposure
  WindExposed,                            !- Wind Exposure
  ,                                       !- View Factor to Ground
  ,                                       !- Number of Vertices
  0, 3.40776759770968, 1.70388379885484,  !- X,Y,Z Vertex 1 {m}
  0, 6.81553519541936, 0,                 !- X,Y,Z Vertex 2 {m}
  0, 0, 0;                                !- X,Y,Z Vertex 3 {m}

OS:Surface,
<<<<<<< HEAD
  {127fed10-6661-4b85-94a1-6380fbd0368b}, !- Handle
  Surface 17,                             !- Name
  Wall,                                   !- Surface Type
  ,                                       !- Construction Name
  {a4c521a9-c9a7-4f8c-92c2-1804d500f79e}, !- Space Name
=======
  {83a32819-c0bf-4b43-856e-82f0b1f56fc1}, !- Handle
  Surface 17,                             !- Name
  Wall,                                   !- Surface Type
  ,                                       !- Construction Name
  {ef715809-c5f0-4746-b62e-0a4327bf1ef4}, !- Space Name
>>>>>>> 3c1d7324
  Outdoors,                               !- Outside Boundary Condition
  ,                                       !- Outside Boundary Condition Object
  SunExposed,                             !- Sun Exposure
  WindExposed,                            !- Wind Exposure
  ,                                       !- View Factor to Ground
  ,                                       !- Number of Vertices
  13.6310703908387, 3.40776759770968, 1.70388379885484, !- X,Y,Z Vertex 1 {m}
  13.6310703908387, 0, 0,                 !- X,Y,Z Vertex 2 {m}
  13.6310703908387, 6.81553519541936, 0;  !- X,Y,Z Vertex 3 {m}

OS:Space,
<<<<<<< HEAD
  {a4c521a9-c9a7-4f8c-92c2-1804d500f79e}, !- Handle
  unfinished attic space,                 !- Name
  {affddaed-006b-4c34-bf24-3354ca668da7}, !- Space Type Name
=======
  {ef715809-c5f0-4746-b62e-0a4327bf1ef4}, !- Handle
  unfinished attic space,                 !- Name
  {f8596bb9-76ab-4159-b27e-d7ec41d518a4}, !- Space Type Name
>>>>>>> 3c1d7324
  ,                                       !- Default Construction Set Name
  ,                                       !- Default Schedule Set Name
  -0,                                     !- Direction of Relative North {deg}
  0,                                      !- X Origin {m}
  0,                                      !- Y Origin {m}
  5.7912,                                 !- Z Origin {m}
  ,                                       !- Building Story Name
<<<<<<< HEAD
  {2999de52-5aa4-4768-b617-39b58b66ad76}; !- Thermal Zone Name

OS:ThermalZone,
  {2999de52-5aa4-4768-b617-39b58b66ad76}, !- Handle
=======
  {5761ac74-8d54-4d4f-b54c-ae8339400d66}; !- Thermal Zone Name

OS:ThermalZone,
  {5761ac74-8d54-4d4f-b54c-ae8339400d66}, !- Handle
>>>>>>> 3c1d7324
  unfinished attic zone,                  !- Name
  ,                                       !- Multiplier
  ,                                       !- Ceiling Height {m}
  ,                                       !- Volume {m3}
  ,                                       !- Floor Area {m2}
  ,                                       !- Zone Inside Convection Algorithm
  ,                                       !- Zone Outside Convection Algorithm
  ,                                       !- Zone Conditioning Equipment List Name
<<<<<<< HEAD
  {edea4fa2-a9c4-4d9e-98fd-b9197dab7431}, !- Zone Air Inlet Port List
  {40785c73-21fa-4dca-a611-034b807fd7de}, !- Zone Air Exhaust Port List
  {fca7f5e9-8119-4576-87d9-3295d64dd322}, !- Zone Air Node Name
  {f851e63b-5442-44e4-a6d3-e44281021442}, !- Zone Return Air Port List
=======
  {7d981243-e04e-49fd-8793-e0f7f0412fb7}, !- Zone Air Inlet Port List
  {157388f0-7167-4f27-8acf-cc9e75aeadb3}, !- Zone Air Exhaust Port List
  {8c81dab3-2d1e-43ac-b24e-172b5d5f3f1e}, !- Zone Air Node Name
  {2f94be52-e85b-426a-bfd1-94f971f10816}, !- Zone Return Air Port List
>>>>>>> 3c1d7324
  ,                                       !- Primary Daylighting Control Name
  ,                                       !- Fraction of Zone Controlled by Primary Daylighting Control
  ,                                       !- Secondary Daylighting Control Name
  ,                                       !- Fraction of Zone Controlled by Secondary Daylighting Control
  ,                                       !- Illuminance Map Name
  ,                                       !- Group Rendering Name
  ,                                       !- Thermostat Name
  No;                                     !- Use Ideal Air Loads

OS:Node,
<<<<<<< HEAD
  {a9d61740-d396-46fa-82e4-e59c6a667253}, !- Handle
  Node 2,                                 !- Name
  {fca7f5e9-8119-4576-87d9-3295d64dd322}, !- Inlet Port
  ;                                       !- Outlet Port

OS:Connection,
  {fca7f5e9-8119-4576-87d9-3295d64dd322}, !- Handle
  {2f126819-8838-4ce9-a242-25692a592ace}, !- Name
  {2999de52-5aa4-4768-b617-39b58b66ad76}, !- Source Object
  11,                                     !- Outlet Port
  {a9d61740-d396-46fa-82e4-e59c6a667253}, !- Target Object
  2;                                      !- Inlet Port

OS:PortList,
  {edea4fa2-a9c4-4d9e-98fd-b9197dab7431}, !- Handle
  {c621a17d-583b-4dc7-8d91-7dffae101b66}, !- Name
  {2999de52-5aa4-4768-b617-39b58b66ad76}; !- HVAC Component

OS:PortList,
  {40785c73-21fa-4dca-a611-034b807fd7de}, !- Handle
  {dc0fa405-fbce-4223-9074-56dcc2b93203}, !- Name
  {2999de52-5aa4-4768-b617-39b58b66ad76}; !- HVAC Component

OS:PortList,
  {f851e63b-5442-44e4-a6d3-e44281021442}, !- Handle
  {c0ef37dc-59e1-4890-a530-dc79752c2479}, !- Name
  {2999de52-5aa4-4768-b617-39b58b66ad76}; !- HVAC Component

OS:Sizing:Zone,
  {171a8685-5317-4c2d-a14f-01bdcb276e26}, !- Handle
  {2999de52-5aa4-4768-b617-39b58b66ad76}, !- Zone or ZoneList Name
=======
  {09ec159f-0460-48fb-995b-6738d6383fee}, !- Handle
  Node 2,                                 !- Name
  {8c81dab3-2d1e-43ac-b24e-172b5d5f3f1e}, !- Inlet Port
  ;                                       !- Outlet Port

OS:Connection,
  {8c81dab3-2d1e-43ac-b24e-172b5d5f3f1e}, !- Handle
  {57a0514e-60b1-4aa0-9bbd-6888f88cc7d1}, !- Name
  {5761ac74-8d54-4d4f-b54c-ae8339400d66}, !- Source Object
  11,                                     !- Outlet Port
  {09ec159f-0460-48fb-995b-6738d6383fee}, !- Target Object
  2;                                      !- Inlet Port

OS:PortList,
  {7d981243-e04e-49fd-8793-e0f7f0412fb7}, !- Handle
  {d3c5ad5b-e824-4dbe-8ddf-afb5b7fe0cd5}, !- Name
  {5761ac74-8d54-4d4f-b54c-ae8339400d66}; !- HVAC Component

OS:PortList,
  {157388f0-7167-4f27-8acf-cc9e75aeadb3}, !- Handle
  {6a63b918-a142-4b73-870f-8daa05ee064a}, !- Name
  {5761ac74-8d54-4d4f-b54c-ae8339400d66}; !- HVAC Component

OS:PortList,
  {2f94be52-e85b-426a-bfd1-94f971f10816}, !- Handle
  {a4d35954-6c58-49cb-b5cb-f1af0f5c2f67}, !- Name
  {5761ac74-8d54-4d4f-b54c-ae8339400d66}; !- HVAC Component

OS:Sizing:Zone,
  {994a5b27-7bfe-4a85-9296-ca0c73e8f188}, !- Handle
  {5761ac74-8d54-4d4f-b54c-ae8339400d66}, !- Zone or ZoneList Name
>>>>>>> 3c1d7324
  SupplyAirTemperature,                   !- Zone Cooling Design Supply Air Temperature Input Method
  14,                                     !- Zone Cooling Design Supply Air Temperature {C}
  11.11,                                  !- Zone Cooling Design Supply Air Temperature Difference {deltaC}
  SupplyAirTemperature,                   !- Zone Heating Design Supply Air Temperature Input Method
  40,                                     !- Zone Heating Design Supply Air Temperature {C}
  11.11,                                  !- Zone Heating Design Supply Air Temperature Difference {deltaC}
  0.0085,                                 !- Zone Cooling Design Supply Air Humidity Ratio {kg-H2O/kg-air}
  0.008,                                  !- Zone Heating Design Supply Air Humidity Ratio {kg-H2O/kg-air}
  ,                                       !- Zone Heating Sizing Factor
  ,                                       !- Zone Cooling Sizing Factor
  DesignDay,                              !- Cooling Design Air Flow Method
  ,                                       !- Cooling Design Air Flow Rate {m3/s}
  ,                                       !- Cooling Minimum Air Flow per Zone Floor Area {m3/s-m2}
  ,                                       !- Cooling Minimum Air Flow {m3/s}
  ,                                       !- Cooling Minimum Air Flow Fraction
  DesignDay,                              !- Heating Design Air Flow Method
  ,                                       !- Heating Design Air Flow Rate {m3/s}
  ,                                       !- Heating Maximum Air Flow per Zone Floor Area {m3/s-m2}
  ,                                       !- Heating Maximum Air Flow {m3/s}
  ,                                       !- Heating Maximum Air Flow Fraction
  ,                                       !- Design Zone Air Distribution Effectiveness in Cooling Mode
  ,                                       !- Design Zone Air Distribution Effectiveness in Heating Mode
  No,                                     !- Account for Dedicated Outdoor Air System
  NeutralSupplyAir,                       !- Dedicated Outdoor Air System Control Strategy
  autosize,                               !- Dedicated Outdoor Air Low Setpoint Temperature for Design {C}
  autosize;                               !- Dedicated Outdoor Air High Setpoint Temperature for Design {C}

OS:ZoneHVAC:EquipmentList,
<<<<<<< HEAD
  {7d2b0744-ea07-48f1-bb5b-daa3bc38eaa7}, !- Handle
  Zone HVAC Equipment List 2,             !- Name
  {2999de52-5aa4-4768-b617-39b58b66ad76}; !- Thermal Zone

OS:SpaceType,
  {affddaed-006b-4c34-bf24-3354ca668da7}, !- Handle
=======
  {2f4dbcc1-4032-4058-a375-0b255d9d9665}, !- Handle
  Zone HVAC Equipment List 2,             !- Name
  {5761ac74-8d54-4d4f-b54c-ae8339400d66}; !- Thermal Zone

OS:SpaceType,
  {f8596bb9-76ab-4159-b27e-d7ec41d518a4}, !- Handle
>>>>>>> 3c1d7324
  Space Type 2,                           !- Name
  ,                                       !- Default Construction Set Name
  ,                                       !- Default Schedule Set Name
  ,                                       !- Group Rendering Name
  ,                                       !- Design Specification Outdoor Air Object Name
  ,                                       !- Standards Template
  ,                                       !- Standards Building Type
  unfinished attic;                       !- Standards Space Type

OS:ThermalZone,
<<<<<<< HEAD
  {d89399ba-780b-4337-9d09-de6e3bc4facd}, !- Handle
=======
  {cd42003a-d5af-4735-b310-32e998b39caf}, !- Handle
>>>>>>> 3c1d7324
  pier and beam zone,                     !- Name
  ,                                       !- Multiplier
  ,                                       !- Ceiling Height {m}
  ,                                       !- Volume {m3}
  ,                                       !- Floor Area {m2}
  ,                                       !- Zone Inside Convection Algorithm
  ,                                       !- Zone Outside Convection Algorithm
  ,                                       !- Zone Conditioning Equipment List Name
<<<<<<< HEAD
  {22e18c06-ebb6-4687-9214-5948af22642a}, !- Zone Air Inlet Port List
  {eba823f4-7468-4a73-b251-ab73dd02c0d6}, !- Zone Air Exhaust Port List
  {0e18d80b-48d5-4e67-96a9-57d2e24f8146}, !- Zone Air Node Name
  {4156a4e0-e000-4e6e-98b5-a7cae342b2c9}, !- Zone Return Air Port List
=======
  {f1d70140-f483-4354-b003-b1b7bf9f2c04}, !- Zone Air Inlet Port List
  {c1db151b-674c-4570-a9da-fd02d6e92522}, !- Zone Air Exhaust Port List
  {634658f9-fbbf-4182-a840-73c72b66ba2c}, !- Zone Air Node Name
  {5fbf2203-457f-4f12-b770-7337fe47463a}, !- Zone Return Air Port List
>>>>>>> 3c1d7324
  ,                                       !- Primary Daylighting Control Name
  ,                                       !- Fraction of Zone Controlled by Primary Daylighting Control
  ,                                       !- Secondary Daylighting Control Name
  ,                                       !- Fraction of Zone Controlled by Secondary Daylighting Control
  ,                                       !- Illuminance Map Name
  ,                                       !- Group Rendering Name
  ,                                       !- Thermostat Name
  No;                                     !- Use Ideal Air Loads

OS:Node,
<<<<<<< HEAD
  {c8fafece-5474-499f-8735-bf89b2b9c803}, !- Handle
  Node 3,                                 !- Name
  {0e18d80b-48d5-4e67-96a9-57d2e24f8146}, !- Inlet Port
  ;                                       !- Outlet Port

OS:Connection,
  {0e18d80b-48d5-4e67-96a9-57d2e24f8146}, !- Handle
  {f53407e3-be86-4de0-8ef5-f7ec5e1d8e76}, !- Name
  {d89399ba-780b-4337-9d09-de6e3bc4facd}, !- Source Object
  11,                                     !- Outlet Port
  {c8fafece-5474-499f-8735-bf89b2b9c803}, !- Target Object
  2;                                      !- Inlet Port

OS:PortList,
  {22e18c06-ebb6-4687-9214-5948af22642a}, !- Handle
  {1da3ce13-9d99-46b7-96e3-3aa2026bd685}, !- Name
  {d89399ba-780b-4337-9d09-de6e3bc4facd}; !- HVAC Component

OS:PortList,
  {eba823f4-7468-4a73-b251-ab73dd02c0d6}, !- Handle
  {a5bf7824-a657-4352-99eb-87af496b479f}, !- Name
  {d89399ba-780b-4337-9d09-de6e3bc4facd}; !- HVAC Component

OS:PortList,
  {4156a4e0-e000-4e6e-98b5-a7cae342b2c9}, !- Handle
  {d0bf10c2-0a1d-4db0-a94f-fb83cd93d67a}, !- Name
  {d89399ba-780b-4337-9d09-de6e3bc4facd}; !- HVAC Component

OS:Sizing:Zone,
  {cc05d226-6ce0-421f-aa29-4a3f011e8e45}, !- Handle
  {d89399ba-780b-4337-9d09-de6e3bc4facd}, !- Zone or ZoneList Name
=======
  {f83c6cca-415f-40af-aa1a-b7b8aeed12bc}, !- Handle
  Node 3,                                 !- Name
  {634658f9-fbbf-4182-a840-73c72b66ba2c}, !- Inlet Port
  ;                                       !- Outlet Port

OS:Connection,
  {634658f9-fbbf-4182-a840-73c72b66ba2c}, !- Handle
  {bc3c53ef-2a77-4e1b-88e7-acb5699f9455}, !- Name
  {cd42003a-d5af-4735-b310-32e998b39caf}, !- Source Object
  11,                                     !- Outlet Port
  {f83c6cca-415f-40af-aa1a-b7b8aeed12bc}, !- Target Object
  2;                                      !- Inlet Port

OS:PortList,
  {f1d70140-f483-4354-b003-b1b7bf9f2c04}, !- Handle
  {af5e5854-beef-4a07-8eff-652d0eebe7a8}, !- Name
  {cd42003a-d5af-4735-b310-32e998b39caf}; !- HVAC Component

OS:PortList,
  {c1db151b-674c-4570-a9da-fd02d6e92522}, !- Handle
  {b904ffca-357d-41fc-b314-78fe09495a64}, !- Name
  {cd42003a-d5af-4735-b310-32e998b39caf}; !- HVAC Component

OS:PortList,
  {5fbf2203-457f-4f12-b770-7337fe47463a}, !- Handle
  {abd951fc-3828-409d-8ea2-47ba727d608e}, !- Name
  {cd42003a-d5af-4735-b310-32e998b39caf}; !- HVAC Component

OS:Sizing:Zone,
  {9c98d64a-c776-4256-8cde-60e5bfe963f5}, !- Handle
  {cd42003a-d5af-4735-b310-32e998b39caf}, !- Zone or ZoneList Name
>>>>>>> 3c1d7324
  SupplyAirTemperature,                   !- Zone Cooling Design Supply Air Temperature Input Method
  14,                                     !- Zone Cooling Design Supply Air Temperature {C}
  11.11,                                  !- Zone Cooling Design Supply Air Temperature Difference {deltaC}
  SupplyAirTemperature,                   !- Zone Heating Design Supply Air Temperature Input Method
  40,                                     !- Zone Heating Design Supply Air Temperature {C}
  11.11,                                  !- Zone Heating Design Supply Air Temperature Difference {deltaC}
  0.0085,                                 !- Zone Cooling Design Supply Air Humidity Ratio {kg-H2O/kg-air}
  0.008,                                  !- Zone Heating Design Supply Air Humidity Ratio {kg-H2O/kg-air}
  ,                                       !- Zone Heating Sizing Factor
  ,                                       !- Zone Cooling Sizing Factor
  DesignDay,                              !- Cooling Design Air Flow Method
  ,                                       !- Cooling Design Air Flow Rate {m3/s}
  ,                                       !- Cooling Minimum Air Flow per Zone Floor Area {m3/s-m2}
  ,                                       !- Cooling Minimum Air Flow {m3/s}
  ,                                       !- Cooling Minimum Air Flow Fraction
  DesignDay,                              !- Heating Design Air Flow Method
  ,                                       !- Heating Design Air Flow Rate {m3/s}
  ,                                       !- Heating Maximum Air Flow per Zone Floor Area {m3/s-m2}
  ,                                       !- Heating Maximum Air Flow {m3/s}
  ,                                       !- Heating Maximum Air Flow Fraction
  ,                                       !- Design Zone Air Distribution Effectiveness in Cooling Mode
  ,                                       !- Design Zone Air Distribution Effectiveness in Heating Mode
  No,                                     !- Account for Dedicated Outdoor Air System
  NeutralSupplyAir,                       !- Dedicated Outdoor Air System Control Strategy
  autosize,                               !- Dedicated Outdoor Air Low Setpoint Temperature for Design {C}
  autosize;                               !- Dedicated Outdoor Air High Setpoint Temperature for Design {C}

OS:ZoneHVAC:EquipmentList,
<<<<<<< HEAD
  {10b7b429-6776-47b6-93ce-307112308a1f}, !- Handle
  Zone HVAC Equipment List 3,             !- Name
  {d89399ba-780b-4337-9d09-de6e3bc4facd}; !- Thermal Zone

OS:Space,
  {ba36397a-8d7b-4b99-a5ce-546bbda8c9a8}, !- Handle
  pier and beam space,                    !- Name
  {25ed1dc0-1571-47a3-b90e-535539003805}, !- Space Type Name
=======
  {7b3c7f2b-8839-4c4a-a6f8-a365b1b99630}, !- Handle
  Zone HVAC Equipment List 3,             !- Name
  {cd42003a-d5af-4735-b310-32e998b39caf}; !- Thermal Zone

OS:Space,
  {d950c385-8de1-48b3-90b5-8a93d46f9a64}, !- Handle
  pier and beam space,                    !- Name
  {b75b538b-22a7-4192-9560-a336bc50cd3b}, !- Space Type Name
>>>>>>> 3c1d7324
  ,                                       !- Default Construction Set Name
  ,                                       !- Default Schedule Set Name
  -0,                                     !- Direction of Relative North {deg}
  0,                                      !- X Origin {m}
  0,                                      !- Y Origin {m}
  0,                                      !- Z Origin {m}
  ,                                       !- Building Story Name
<<<<<<< HEAD
  {d89399ba-780b-4337-9d09-de6e3bc4facd}; !- Thermal Zone Name

OS:Surface,
  {a60ca302-f11e-41c2-b05f-a056ca6f0d0a}, !- Handle
  Surface 18,                             !- Name
  Floor,                                  !- Surface Type
  ,                                       !- Construction Name
  {ba36397a-8d7b-4b99-a5ce-546bbda8c9a8}, !- Space Name
=======
  {cd42003a-d5af-4735-b310-32e998b39caf}; !- Thermal Zone Name

OS:Surface,
  {872c71ef-33d2-4ab6-a58c-8e8bb89b136c}, !- Handle
  Surface 18,                             !- Name
  Floor,                                  !- Surface Type
  ,                                       !- Construction Name
  {d950c385-8de1-48b3-90b5-8a93d46f9a64}, !- Space Name
>>>>>>> 3c1d7324
  Foundation,                             !- Outside Boundary Condition
  ,                                       !- Outside Boundary Condition Object
  NoSun,                                  !- Sun Exposure
  NoWind,                                 !- Wind Exposure
  ,                                       !- View Factor to Ground
  ,                                       !- Number of Vertices
  0, 0, 0,                                !- X,Y,Z Vertex 1 {m}
  0, 6.81553519541936, 0,                 !- X,Y,Z Vertex 2 {m}
  13.6310703908387, 6.81553519541936, 0,  !- X,Y,Z Vertex 3 {m}
  13.6310703908387, 0, 0;                 !- X,Y,Z Vertex 4 {m}

OS:Surface,
<<<<<<< HEAD
  {f0b31e8a-2e16-4e29-bcf6-d29547a96a6d}, !- Handle
  Surface 19,                             !- Name
  Wall,                                   !- Surface Type
  ,                                       !- Construction Name
  {ba36397a-8d7b-4b99-a5ce-546bbda8c9a8}, !- Space Name
=======
  {5ae035a0-a951-4226-b835-8dd7c80bcbee}, !- Handle
  Surface 19,                             !- Name
  Wall,                                   !- Surface Type
  ,                                       !- Construction Name
  {d950c385-8de1-48b3-90b5-8a93d46f9a64}, !- Space Name
>>>>>>> 3c1d7324
  Outdoors,                               !- Outside Boundary Condition
  ,                                       !- Outside Boundary Condition Object
  SunExposed,                             !- Sun Exposure
  WindExposed,                            !- Wind Exposure
  ,                                       !- View Factor to Ground
  ,                                       !- Number of Vertices
  0, 6.81553519541936, 0.9144,            !- X,Y,Z Vertex 1 {m}
  0, 6.81553519541936, 0,                 !- X,Y,Z Vertex 2 {m}
  0, 0, 0,                                !- X,Y,Z Vertex 3 {m}
  0, 0, 0.9144;                           !- X,Y,Z Vertex 4 {m}

OS:Surface,
<<<<<<< HEAD
  {614084f4-064d-402e-af9f-e264ebca4f30}, !- Handle
  Surface 20,                             !- Name
  Wall,                                   !- Surface Type
  ,                                       !- Construction Name
  {ba36397a-8d7b-4b99-a5ce-546bbda8c9a8}, !- Space Name
=======
  {30e2c3df-e695-4be8-b9ac-4af6ac9d1655}, !- Handle
  Surface 20,                             !- Name
  Wall,                                   !- Surface Type
  ,                                       !- Construction Name
  {d950c385-8de1-48b3-90b5-8a93d46f9a64}, !- Space Name
>>>>>>> 3c1d7324
  Outdoors,                               !- Outside Boundary Condition
  ,                                       !- Outside Boundary Condition Object
  SunExposed,                             !- Sun Exposure
  WindExposed,                            !- Wind Exposure
  ,                                       !- View Factor to Ground
  ,                                       !- Number of Vertices
  13.6310703908387, 6.81553519541936, 0.9144, !- X,Y,Z Vertex 1 {m}
  13.6310703908387, 6.81553519541936, 0,  !- X,Y,Z Vertex 2 {m}
  0, 6.81553519541936, 0,                 !- X,Y,Z Vertex 3 {m}
  0, 6.81553519541936, 0.9144;            !- X,Y,Z Vertex 4 {m}

OS:Surface,
<<<<<<< HEAD
  {318e6e3a-4d4a-402a-8d44-3f86bb7f97a2}, !- Handle
  Surface 21,                             !- Name
  Wall,                                   !- Surface Type
  ,                                       !- Construction Name
  {ba36397a-8d7b-4b99-a5ce-546bbda8c9a8}, !- Space Name
=======
  {0e310e99-bba3-4620-8964-7adb596c0a1c}, !- Handle
  Surface 21,                             !- Name
  Wall,                                   !- Surface Type
  ,                                       !- Construction Name
  {d950c385-8de1-48b3-90b5-8a93d46f9a64}, !- Space Name
>>>>>>> 3c1d7324
  Outdoors,                               !- Outside Boundary Condition
  ,                                       !- Outside Boundary Condition Object
  SunExposed,                             !- Sun Exposure
  WindExposed,                            !- Wind Exposure
  ,                                       !- View Factor to Ground
  ,                                       !- Number of Vertices
  13.6310703908387, 0, 0.9144,            !- X,Y,Z Vertex 1 {m}
  13.6310703908387, 0, 0,                 !- X,Y,Z Vertex 2 {m}
  13.6310703908387, 6.81553519541936, 0,  !- X,Y,Z Vertex 3 {m}
  13.6310703908387, 6.81553519541936, 0.9144; !- X,Y,Z Vertex 4 {m}

OS:Surface,
<<<<<<< HEAD
  {eb6e4ddc-69d5-499e-8f2e-76c93cc3b7e6}, !- Handle
  Surface 22,                             !- Name
  Wall,                                   !- Surface Type
  ,                                       !- Construction Name
  {ba36397a-8d7b-4b99-a5ce-546bbda8c9a8}, !- Space Name
=======
  {5a5dcb47-cbd9-4cc1-b83e-5c8623685134}, !- Handle
  Surface 22,                             !- Name
  Wall,                                   !- Surface Type
  ,                                       !- Construction Name
  {d950c385-8de1-48b3-90b5-8a93d46f9a64}, !- Space Name
>>>>>>> 3c1d7324
  Outdoors,                               !- Outside Boundary Condition
  ,                                       !- Outside Boundary Condition Object
  SunExposed,                             !- Sun Exposure
  WindExposed,                            !- Wind Exposure
  ,                                       !- View Factor to Ground
  ,                                       !- Number of Vertices
  0, 0, 0.9144,                           !- X,Y,Z Vertex 1 {m}
  0, 0, 0,                                !- X,Y,Z Vertex 2 {m}
  13.6310703908387, 0, 0,                 !- X,Y,Z Vertex 3 {m}
  13.6310703908387, 0, 0.9144;            !- X,Y,Z Vertex 4 {m}

OS:Surface,
<<<<<<< HEAD
  {3708b1c0-51c3-46cb-b33f-fd828f1b786f}, !- Handle
  Surface 23,                             !- Name
  RoofCeiling,                            !- Surface Type
  ,                                       !- Construction Name
  {ba36397a-8d7b-4b99-a5ce-546bbda8c9a8}, !- Space Name
  Surface,                                !- Outside Boundary Condition
  {c01fb518-adad-4dfb-928c-408c74aa13d5}, !- Outside Boundary Condition Object
=======
  {db5b0ff3-b2f0-4c7c-b64c-cda5e841d633}, !- Handle
  Surface 23,                             !- Name
  RoofCeiling,                            !- Surface Type
  ,                                       !- Construction Name
  {d950c385-8de1-48b3-90b5-8a93d46f9a64}, !- Space Name
  Surface,                                !- Outside Boundary Condition
  {c00f6f63-2146-4437-b794-0435f79ddd72}, !- Outside Boundary Condition Object
>>>>>>> 3c1d7324
  NoSun,                                  !- Sun Exposure
  NoWind,                                 !- Wind Exposure
  ,                                       !- View Factor to Ground
  ,                                       !- Number of Vertices
  13.6310703908387, 0, 0.9144,            !- X,Y,Z Vertex 1 {m}
  13.6310703908387, 6.81553519541936, 0.9144, !- X,Y,Z Vertex 2 {m}
  0, 6.81553519541936, 0.9144,            !- X,Y,Z Vertex 3 {m}
  0, 0, 0.9144;                           !- X,Y,Z Vertex 4 {m}

OS:SpaceType,
<<<<<<< HEAD
  {25ed1dc0-1571-47a3-b90e-535539003805}, !- Handle
=======
  {b75b538b-22a7-4192-9560-a336bc50cd3b}, !- Handle
>>>>>>> 3c1d7324
  Space Type 3,                           !- Name
  ,                                       !- Default Construction Set Name
  ,                                       !- Default Schedule Set Name
  ,                                       !- Group Rendering Name
  ,                                       !- Design Specification Outdoor Air Object Name
  ,                                       !- Standards Template
  ,                                       !- Standards Building Type
  pier and beam;                          !- Standards Space Type

OS:BuildingUnit,
<<<<<<< HEAD
  {6794cb14-d86d-49f3-bdd8-50df76a6d183}, !- Handle
=======
  {d23fe857-fe98-4888-85fc-995ce19f927c}, !- Handle
>>>>>>> 3c1d7324
  unit 1,                                 !- Name
  ,                                       !- Rendering Color
  Residential;                            !- Building Unit Type

OS:AdditionalProperties,
<<<<<<< HEAD
  {17686252-350a-419d-b23e-4b65b3402380}, !- Handle
  {6794cb14-d86d-49f3-bdd8-50df76a6d183}, !- Object Name
=======
  {f22ef3f1-cc43-4d6f-9447-9ac07677101c}, !- Handle
  {d23fe857-fe98-4888-85fc-995ce19f927c}, !- Object Name
>>>>>>> 3c1d7324
  NumberOfBedrooms,                       !- Feature Name 1
  Integer,                                !- Feature Data Type 1
  3,                                      !- Feature Value 1
  NumberOfBathrooms,                      !- Feature Name 2
  Double,                                 !- Feature Data Type 2
  2,                                      !- Feature Value 2
  NumberOfOccupants,                      !- Feature Name 3
  Double,                                 !- Feature Data Type 3
  2.6400000000000001;                     !- Feature Value 3

OS:External:File,
<<<<<<< HEAD
  {75a49894-ae97-49a5-a268-eb5977da5f2a}, !- Handle
=======
  {b42af297-0fcf-43b6-8168-2ccc09b3a7b4}, !- Handle
>>>>>>> 3c1d7324
  8760.csv,                               !- Name
  8760.csv;                               !- File Name

OS:Schedule:Day,
<<<<<<< HEAD
  {afc40b60-44c2-4dfd-bf77-876f3b0fd760}, !- Handle
=======
  {64425270-8dc5-4939-9be3-869186d8d71e}, !- Handle
>>>>>>> 3c1d7324
  Schedule Day 1,                         !- Name
  ,                                       !- Schedule Type Limits Name
  ,                                       !- Interpolate to Timestep
  24,                                     !- Hour 1
  0,                                      !- Minute 1
  0;                                      !- Value Until Time 1

OS:Schedule:Day,
<<<<<<< HEAD
  {8a41bf41-76b6-4ff7-80a9-f852ef17fd16}, !- Handle
=======
  {e9322f12-106f-4ddf-8a95-6a2972363af2}, !- Handle
>>>>>>> 3c1d7324
  Schedule Day 2,                         !- Name
  ,                                       !- Schedule Type Limits Name
  ,                                       !- Interpolate to Timestep
  24,                                     !- Hour 1
  0,                                      !- Minute 1
  1;                                      !- Value Until Time 1

OS:Schedule:File,
<<<<<<< HEAD
  {42557cf6-2199-4662-a8e6-3912b6dd381d}, !- Handle
  occupants,                              !- Name
  {8e313df1-7bda-4bc8-beaa-40372ad10162}, !- Schedule Type Limits Name
  {75a49894-ae97-49a5-a268-eb5977da5f2a}, !- External File Name
=======
  {f851ef7b-b72d-47b2-ac1b-6d860b86ab05}, !- Handle
  occupants,                              !- Name
  {8807b81d-e32a-4705-830d-f673394dcafe}, !- Schedule Type Limits Name
  {b42af297-0fcf-43b6-8168-2ccc09b3a7b4}, !- External File Name
>>>>>>> 3c1d7324
  1,                                      !- Column Number
  1,                                      !- Rows to Skip at Top
  8760,                                   !- Number of Hours of Data
  ,                                       !- Column Separator
  ,                                       !- Interpolate to Timestep
  60;                                     !- Minutes per Item

OS:Schedule:Ruleset,
<<<<<<< HEAD
  {64fd15a4-4cbd-4951-8175-4cd4941816d0}, !- Handle
  Schedule Ruleset 1,                     !- Name
  {8f250711-5c55-4640-88c7-5d7ea2eb5918}, !- Schedule Type Limits Name
  {2cf4b7c7-a0ec-4e1d-a9ac-1424a4fc3b95}; !- Default Day Schedule Name

OS:Schedule:Day,
  {2cf4b7c7-a0ec-4e1d-a9ac-1424a4fc3b95}, !- Handle
  Schedule Day 3,                         !- Name
  {8f250711-5c55-4640-88c7-5d7ea2eb5918}, !- Schedule Type Limits Name
=======
  {158bb185-c423-4232-bdba-9e73fc92b62c}, !- Handle
  Schedule Ruleset 1,                     !- Name
  {c0d58d92-5acb-42da-978c-a743d3db0e51}, !- Schedule Type Limits Name
  {ac10752d-0714-4571-ae4d-95476a6c2d47}; !- Default Day Schedule Name

OS:Schedule:Day,
  {ac10752d-0714-4571-ae4d-95476a6c2d47}, !- Handle
  Schedule Day 3,                         !- Name
  {c0d58d92-5acb-42da-978c-a743d3db0e51}, !- Schedule Type Limits Name
>>>>>>> 3c1d7324
  ,                                       !- Interpolate to Timestep
  24,                                     !- Hour 1
  0,                                      !- Minute 1
  112.539290946133;                       !- Value Until Time 1

OS:People:Definition,
<<<<<<< HEAD
  {d77f1063-61c8-4af0-b629-40f99783723d}, !- Handle
  res occupants|living space,             !- Name
=======
  {d73c9b5f-e3ee-44af-8692-047360e2d06e}, !- Handle
  res occupants|living space|story 2,     !- Name
>>>>>>> 3c1d7324
  People,                                 !- Number of People Calculation Method
  1.32,                                   !- Number of People {people}
  ,                                       !- People per Space Floor Area {person/m2}
  ,                                       !- Space Floor Area per Person {m2/person}
  0.319734,                               !- Fraction Radiant
  0.573,                                  !- Sensible Heat Fraction
  0,                                      !- Carbon Dioxide Generation Rate {m3/s-W}
  No,                                     !- Enable ASHRAE 55 Comfort Warnings
  ZoneAveraged;                           !- Mean Radiant Temperature Calculation Type

OS:People,
<<<<<<< HEAD
  {60ea99a6-9e93-4143-97c3-2605fe937adc}, !- Handle
  res occupants|living space,             !- Name
  {d77f1063-61c8-4af0-b629-40f99783723d}, !- People Definition Name
  {8cbb5de4-b029-4a4c-904d-fa0f7a021ab3}, !- Space or SpaceType Name
  {42557cf6-2199-4662-a8e6-3912b6dd381d}, !- Number of People Schedule Name
  {64fd15a4-4cbd-4951-8175-4cd4941816d0}, !- Activity Level Schedule Name
=======
  {1d6c824f-8d25-4dce-882d-4a67d5a611de}, !- Handle
  res occupants|living space|story 2,     !- Name
  {d73c9b5f-e3ee-44af-8692-047360e2d06e}, !- People Definition Name
  {88aa2870-46c7-48c2-b70a-97f63a28056e}, !- Space or SpaceType Name
  {f851ef7b-b72d-47b2-ac1b-6d860b86ab05}, !- Number of People Schedule Name
  {158bb185-c423-4232-bdba-9e73fc92b62c}, !- Activity Level Schedule Name
>>>>>>> 3c1d7324
  ,                                       !- Surface Name/Angle Factor List Name
  ,                                       !- Work Efficiency Schedule Name
  ,                                       !- Clothing Insulation Schedule Name
  ,                                       !- Air Velocity Schedule Name
  1;                                      !- Multiplier

OS:ScheduleTypeLimits,
<<<<<<< HEAD
  {8f250711-5c55-4640-88c7-5d7ea2eb5918}, !- Handle
=======
  {c0d58d92-5acb-42da-978c-a743d3db0e51}, !- Handle
>>>>>>> 3c1d7324
  ActivityLevel,                          !- Name
  0,                                      !- Lower Limit Value
  ,                                       !- Upper Limit Value
  Continuous,                             !- Numeric Type
  ActivityLevel;                          !- Unit Type

OS:ScheduleTypeLimits,
<<<<<<< HEAD
  {8e313df1-7bda-4bc8-beaa-40372ad10162}, !- Handle
=======
  {8807b81d-e32a-4705-830d-f673394dcafe}, !- Handle
>>>>>>> 3c1d7324
  Fractional,                             !- Name
  0,                                      !- Lower Limit Value
  1,                                      !- Upper Limit Value
  Continuous;                             !- Numeric Type

OS:People:Definition,
<<<<<<< HEAD
  {9f8db915-05b7-47bd-97a7-99e8660b5a53}, !- Handle
  res occupants|living space|story 2,     !- Name
=======
  {b1b63a5b-1f0b-4da3-a7fe-805638205594}, !- Handle
  res occupants|living space,             !- Name
>>>>>>> 3c1d7324
  People,                                 !- Number of People Calculation Method
  1.32,                                   !- Number of People {people}
  ,                                       !- People per Space Floor Area {person/m2}
  ,                                       !- Space Floor Area per Person {m2/person}
  0.319734,                               !- Fraction Radiant
  0.573,                                  !- Sensible Heat Fraction
  0,                                      !- Carbon Dioxide Generation Rate {m3/s-W}
  No,                                     !- Enable ASHRAE 55 Comfort Warnings
  ZoneAveraged;                           !- Mean Radiant Temperature Calculation Type

OS:People,
<<<<<<< HEAD
  {367a299e-bc81-4fe2-be14-2882b9d23de1}, !- Handle
  res occupants|living space|story 2,     !- Name
  {9f8db915-05b7-47bd-97a7-99e8660b5a53}, !- People Definition Name
  {f5a553ef-f7eb-40b4-b189-7cbbbafafea5}, !- Space or SpaceType Name
  {42557cf6-2199-4662-a8e6-3912b6dd381d}, !- Number of People Schedule Name
  {64fd15a4-4cbd-4951-8175-4cd4941816d0}, !- Activity Level Schedule Name
=======
  {f2bf106d-777c-4500-92a3-a68247a8111a}, !- Handle
  res occupants|living space,             !- Name
  {b1b63a5b-1f0b-4da3-a7fe-805638205594}, !- People Definition Name
  {7eb9f9ec-0bb7-4ccc-9955-42586f7777d4}, !- Space or SpaceType Name
  {f851ef7b-b72d-47b2-ac1b-6d860b86ab05}, !- Number of People Schedule Name
  {158bb185-c423-4232-bdba-9e73fc92b62c}, !- Activity Level Schedule Name
>>>>>>> 3c1d7324
  ,                                       !- Surface Name/Angle Factor List Name
  ,                                       !- Work Efficiency Schedule Name
  ,                                       !- Clothing Insulation Schedule Name
  ,                                       !- Air Velocity Schedule Name
  1;                                      !- Multiplier
<|MERGE_RESOLUTION|>--- conflicted
+++ resolved
@@ -1,73 +1,41 @@
 !- NOTE: Auto-generated from /test/osw_files/SFD_2000sqft_2story_PB_UA.osw
 
 OS:Version,
-<<<<<<< HEAD
-  {cd658bed-7112-49a2-a0ef-a916cd3da7fd}, !- Handle
+  {83a924f4-7233-4dd3-be78-9de9f83f84eb}, !- Handle
   2.9.0;                                  !- Version Identifier
 
 OS:SimulationControl,
-  {e4f0305e-51e5-4bcb-bf59-a630764e7d09}, !- Handle
-=======
-  {12885969-558b-47d7-ac85-e666d0c122d4}, !- Handle
-  2.9.0;                                  !- Version Identifier
-
-OS:SimulationControl,
-  {9fa32d9b-ce69-4778-85a5-32b59c830974}, !- Handle
->>>>>>> 3c1d7324
+  {414f2266-17e3-4732-9f9a-718ee570fdeb}, !- Handle
   ,                                       !- Do Zone Sizing Calculation
   ,                                       !- Do System Sizing Calculation
   ,                                       !- Do Plant Sizing Calculation
   No;                                     !- Run Simulation for Sizing Periods
 
 OS:Timestep,
-<<<<<<< HEAD
-  {324ef52a-2f06-4207-8276-daf0aac3228c}, !- Handle
+  {ceb6d590-6f30-4889-b130-f99b3594002d}, !- Handle
   6;                                      !- Number of Timesteps per Hour
 
 OS:ShadowCalculation,
-  {959745ba-db12-410e-aa16-5b83b1e69fd0}, !- Handle
-=======
-  {2fc4fe0a-e8f7-4dc4-983c-68415b9d6420}, !- Handle
-  6;                                      !- Number of Timesteps per Hour
-
-OS:ShadowCalculation,
-  {5e01c191-afb9-4071-a800-32313068d443}, !- Handle
->>>>>>> 3c1d7324
+  {bc0da324-1b68-45d1-8561-a2b1219a0144}, !- Handle
   20,                                     !- Calculation Frequency
   200;                                    !- Maximum Figures in Shadow Overlap Calculations
 
 OS:SurfaceConvectionAlgorithm:Outside,
-<<<<<<< HEAD
-  {c4b4e91c-2f02-411a-8448-cde374d747af}, !- Handle
+  {ac8fecf8-68a5-4686-934d-5d89fdbf9a3a}, !- Handle
   DOE-2;                                  !- Algorithm
 
 OS:SurfaceConvectionAlgorithm:Inside,
-  {fbc5b1a9-5d57-45c4-8edb-82a962b7ac05}, !- Handle
+  {fb4a9462-94cb-477c-a9d9-5dc31c449921}, !- Handle
   TARP;                                   !- Algorithm
 
 OS:ZoneCapacitanceMultiplier:ResearchSpecial,
-  {9f636db7-6e5c-423c-bbd6-595d47b5a605}, !- Handle
-=======
-  {4023cd37-59de-4c32-a869-4efabbb2fb3d}, !- Handle
-  DOE-2;                                  !- Algorithm
-
-OS:SurfaceConvectionAlgorithm:Inside,
-  {966ffd6f-0bbe-40eb-b301-7b0e47d7e1e9}, !- Handle
-  TARP;                                   !- Algorithm
-
-OS:ZoneCapacitanceMultiplier:ResearchSpecial,
-  {2c62fc5f-e5b9-4a06-90ab-c7d927b23f29}, !- Handle
->>>>>>> 3c1d7324
+  {0744b848-43a3-47a2-9351-b487fa6ecf62}, !- Handle
   ,                                       !- Temperature Capacity Multiplier
   15,                                     !- Humidity Capacity Multiplier
   ;                                       !- Carbon Dioxide Capacity Multiplier
 
 OS:RunPeriod,
-<<<<<<< HEAD
-  {fd83b41a-7347-4b22-84c4-687114560b69}, !- Handle
-=======
-  {bf98c0dd-85d2-4d8c-8442-9a302b7d1aac}, !- Handle
->>>>>>> 3c1d7324
+  {700ffe40-b6d2-466c-9422-263f8688bb52}, !- Handle
   Run Period 1,                           !- Name
   1,                                      !- Begin Month
   1,                                      !- Begin Day of Month
@@ -81,21 +49,13 @@
   ;                                       !- Number of Times Runperiod to be Repeated
 
 OS:YearDescription,
-<<<<<<< HEAD
-  {b92ed13d-ee1d-4ecb-af3a-22a48c91b561}, !- Handle
-=======
-  {2efd0fdb-1992-4663-b257-ac6698f56db3}, !- Handle
->>>>>>> 3c1d7324
+  {83a4dd9a-aa0e-4343-b54b-3a04b2e7efc4}, !- Handle
   2007,                                   !- Calendar Year
   ,                                       !- Day of Week for Start Day
   ;                                       !- Is Leap Year
 
 OS:Building,
-<<<<<<< HEAD
-  {a754609f-f73c-41b1-a9cf-a88d33da49b5}, !- Handle
-=======
-  {0556ad42-97ae-4e48-a424-b68fb85b5442}, !- Handle
->>>>>>> 3c1d7324
+  {eb9711e5-5b3d-4f57-89d4-215818ef556c}, !- Handle
   Building 1,                             !- Name
   ,                                       !- Building Sector Type
   0,                                      !- North Axis {deg}
@@ -110,23 +70,14 @@
   1;                                      !- Standards Number of Living Units
 
 OS:AdditionalProperties,
-<<<<<<< HEAD
-  {ab4d4fba-b48f-45aa-a50d-54e562a4dc12}, !- Handle
-  {a754609f-f73c-41b1-a9cf-a88d33da49b5}, !- Object Name
-=======
-  {9bf4ae79-1138-4752-923c-579d18f912b3}, !- Handle
-  {0556ad42-97ae-4e48-a424-b68fb85b5442}, !- Object Name
->>>>>>> 3c1d7324
+  {519576a1-07a1-4a61-b198-17e2691f159d}, !- Handle
+  {eb9711e5-5b3d-4f57-89d4-215818ef556c}, !- Object Name
   Total Units Modeled,                    !- Feature Name 1
   Integer,                                !- Feature Data Type 1
   1;                                      !- Feature Value 1
 
 OS:ThermalZone,
-<<<<<<< HEAD
-  {29acfc62-953b-44bf-afac-3f4b982ce9c8}, !- Handle
-=======
-  {72b69141-a5b3-48c2-8f80-3d0a033447ec}, !- Handle
->>>>>>> 3c1d7324
+  {4e4e50da-2bd1-493a-af03-1802c84816d8}, !- Handle
   living zone,                            !- Name
   ,                                       !- Multiplier
   ,                                       !- Ceiling Height {m}
@@ -135,17 +86,10 @@
   ,                                       !- Zone Inside Convection Algorithm
   ,                                       !- Zone Outside Convection Algorithm
   ,                                       !- Zone Conditioning Equipment List Name
-<<<<<<< HEAD
-  {fd3b3487-6e96-4431-80ad-cdd4ae479066}, !- Zone Air Inlet Port List
-  {0027f0c9-3182-459a-8573-bfe7c739487b}, !- Zone Air Exhaust Port List
-  {84a205a7-1c6b-4376-a301-e220fe81f551}, !- Zone Air Node Name
-  {1e79ec5d-fb7e-4401-bc61-fcaf6b9cdd0d}, !- Zone Return Air Port List
-=======
-  {f9f522d5-7ffc-4e5d-a028-4a528aa89cfd}, !- Zone Air Inlet Port List
-  {07a86b6d-bf02-44ae-834f-aa586289247a}, !- Zone Air Exhaust Port List
-  {a25570c0-8db6-4036-b04e-4ec9b6c81bee}, !- Zone Air Node Name
-  {e11a5f47-718e-4650-bbec-7741c630173a}, !- Zone Return Air Port List
->>>>>>> 3c1d7324
+  {6a857700-555d-41d9-92f0-ce99e68f41df}, !- Zone Air Inlet Port List
+  {73733d1b-3d5e-4fce-9703-cc02a70dddc0}, !- Zone Air Exhaust Port List
+  {10070f15-ae85-49ef-ad46-aac8cf87f971}, !- Zone Air Node Name
+  {1f450d8a-f1bf-4635-a70e-0a7a4e27a363}, !- Zone Return Air Port List
   ,                                       !- Primary Daylighting Control Name
   ,                                       !- Fraction of Zone Controlled by Primary Daylighting Control
   ,                                       !- Secondary Daylighting Control Name
@@ -156,71 +100,37 @@
   No;                                     !- Use Ideal Air Loads
 
 OS:Node,
-<<<<<<< HEAD
-  {3179ee3e-701d-46a8-ae57-81655745b9ac}, !- Handle
+  {876b6c90-2d51-4af6-9bd9-8482dd0fa1b0}, !- Handle
   Node 1,                                 !- Name
-  {84a205a7-1c6b-4376-a301-e220fe81f551}, !- Inlet Port
+  {10070f15-ae85-49ef-ad46-aac8cf87f971}, !- Inlet Port
   ;                                       !- Outlet Port
 
 OS:Connection,
-  {84a205a7-1c6b-4376-a301-e220fe81f551}, !- Handle
-  {1a1e5731-09f7-41cf-bb24-ac2a1150354c}, !- Name
-  {29acfc62-953b-44bf-afac-3f4b982ce9c8}, !- Source Object
+  {10070f15-ae85-49ef-ad46-aac8cf87f971}, !- Handle
+  {5259cd2b-21bb-4d16-9508-bbb4fadf2f55}, !- Name
+  {4e4e50da-2bd1-493a-af03-1802c84816d8}, !- Source Object
   11,                                     !- Outlet Port
-  {3179ee3e-701d-46a8-ae57-81655745b9ac}, !- Target Object
+  {876b6c90-2d51-4af6-9bd9-8482dd0fa1b0}, !- Target Object
   2;                                      !- Inlet Port
 
 OS:PortList,
-  {fd3b3487-6e96-4431-80ad-cdd4ae479066}, !- Handle
-  {aa880012-0a58-4440-a369-31379a7fa8e3}, !- Name
-  {29acfc62-953b-44bf-afac-3f4b982ce9c8}; !- HVAC Component
+  {6a857700-555d-41d9-92f0-ce99e68f41df}, !- Handle
+  {420276fb-5ba2-4e04-8c27-e838a7ae2679}, !- Name
+  {4e4e50da-2bd1-493a-af03-1802c84816d8}; !- HVAC Component
 
 OS:PortList,
-  {0027f0c9-3182-459a-8573-bfe7c739487b}, !- Handle
-  {5e18eb1d-dd67-4893-a9d1-281774798094}, !- Name
-  {29acfc62-953b-44bf-afac-3f4b982ce9c8}; !- HVAC Component
+  {73733d1b-3d5e-4fce-9703-cc02a70dddc0}, !- Handle
+  {0bc62e1c-47df-4e80-a8b9-dffd5159978c}, !- Name
+  {4e4e50da-2bd1-493a-af03-1802c84816d8}; !- HVAC Component
 
 OS:PortList,
-  {1e79ec5d-fb7e-4401-bc61-fcaf6b9cdd0d}, !- Handle
-  {16c7f3c1-f1c8-4ac1-9ba8-90c2b1175c63}, !- Name
-  {29acfc62-953b-44bf-afac-3f4b982ce9c8}; !- HVAC Component
+  {1f450d8a-f1bf-4635-a70e-0a7a4e27a363}, !- Handle
+  {92d07fdf-5fe0-4bff-82d2-cc78e99bb7c0}, !- Name
+  {4e4e50da-2bd1-493a-af03-1802c84816d8}; !- HVAC Component
 
 OS:Sizing:Zone,
-  {6b6fe83e-8003-4f47-93f0-852cce0f714c}, !- Handle
-  {29acfc62-953b-44bf-afac-3f4b982ce9c8}, !- Zone or ZoneList Name
-=======
-  {1d434e09-65a3-457f-83b7-e574ccb09380}, !- Handle
-  Node 1,                                 !- Name
-  {a25570c0-8db6-4036-b04e-4ec9b6c81bee}, !- Inlet Port
-  ;                                       !- Outlet Port
-
-OS:Connection,
-  {a25570c0-8db6-4036-b04e-4ec9b6c81bee}, !- Handle
-  {f5676cc5-3f72-46a4-b0ad-ad90f8bd0104}, !- Name
-  {72b69141-a5b3-48c2-8f80-3d0a033447ec}, !- Source Object
-  11,                                     !- Outlet Port
-  {1d434e09-65a3-457f-83b7-e574ccb09380}, !- Target Object
-  2;                                      !- Inlet Port
-
-OS:PortList,
-  {f9f522d5-7ffc-4e5d-a028-4a528aa89cfd}, !- Handle
-  {8ed60c7d-376b-45f5-8fbf-d525c175f59a}, !- Name
-  {72b69141-a5b3-48c2-8f80-3d0a033447ec}; !- HVAC Component
-
-OS:PortList,
-  {07a86b6d-bf02-44ae-834f-aa586289247a}, !- Handle
-  {e0ac3d04-29d3-4bef-a153-274ae770e1fe}, !- Name
-  {72b69141-a5b3-48c2-8f80-3d0a033447ec}; !- HVAC Component
-
-OS:PortList,
-  {e11a5f47-718e-4650-bbec-7741c630173a}, !- Handle
-  {9e71cc87-c607-473e-890f-d69ab3b8ba91}, !- Name
-  {72b69141-a5b3-48c2-8f80-3d0a033447ec}; !- HVAC Component
-
-OS:Sizing:Zone,
-  {1dc3d662-874f-44e9-a61f-428d6807cf6a}, !- Handle
-  {72b69141-a5b3-48c2-8f80-3d0a033447ec}, !- Zone or ZoneList Name
->>>>>>> 3c1d7324
+  {a00d64bb-c6fc-469d-ace1-810a95d22682}, !- Handle
+  {4e4e50da-2bd1-493a-af03-1802c84816d8}, !- Zone or ZoneList Name
   SupplyAirTemperature,                   !- Zone Cooling Design Supply Air Temperature Input Method
   14,                                     !- Zone Cooling Design Supply Air Temperature {C}
   11.11,                                  !- Zone Cooling Design Supply Air Temperature Difference {deltaC}
@@ -249,25 +159,14 @@
   autosize;                               !- Dedicated Outdoor Air High Setpoint Temperature for Design {C}
 
 OS:ZoneHVAC:EquipmentList,
-<<<<<<< HEAD
-  {61edd0b8-8ba0-426a-a7b4-34ff1f3d6d9a}, !- Handle
+  {72a45d8d-d55f-4b94-9364-315b5250a24f}, !- Handle
   Zone HVAC Equipment List 1,             !- Name
-  {29acfc62-953b-44bf-afac-3f4b982ce9c8}; !- Thermal Zone
+  {4e4e50da-2bd1-493a-af03-1802c84816d8}; !- Thermal Zone
 
 OS:Space,
-  {8cbb5de4-b029-4a4c-904d-fa0f7a021ab3}, !- Handle
+  {6098f816-1774-4eaa-b40b-e6e7bdab1804}, !- Handle
   living space,                           !- Name
-  {d4c0671e-8a41-4596-b7bf-f41071957a41}, !- Space Type Name
-=======
-  {3c8c58a1-fcff-4d9b-aed1-96887a6e049d}, !- Handle
-  Zone HVAC Equipment List 1,             !- Name
-  {72b69141-a5b3-48c2-8f80-3d0a033447ec}; !- Thermal Zone
-
-OS:Space,
-  {7eb9f9ec-0bb7-4ccc-9955-42586f7777d4}, !- Handle
-  living space,                           !- Name
-  {ed4b3d51-8530-4f71-8da2-348c39637cbd}, !- Space Type Name
->>>>>>> 3c1d7324
+  {b40bf1c8-ff70-42b4-b128-828a5860f822}, !- Space Type Name
   ,                                       !- Default Construction Set Name
   ,                                       !- Default Schedule Set Name
   -0,                                     !- Direction of Relative North {deg}
@@ -275,35 +174,19 @@
   0,                                      !- Y Origin {m}
   0.9144,                                 !- Z Origin {m}
   ,                                       !- Building Story Name
-<<<<<<< HEAD
-  {29acfc62-953b-44bf-afac-3f4b982ce9c8}, !- Thermal Zone Name
+  {4e4e50da-2bd1-493a-af03-1802c84816d8}, !- Thermal Zone Name
   ,                                       !- Part of Total Floor Area
   ,                                       !- Design Specification Outdoor Air Object Name
-  {6794cb14-d86d-49f3-bdd8-50df76a6d183}; !- Building Unit Name
-
-OS:Surface,
-  {c01fb518-adad-4dfb-928c-408c74aa13d5}, !- Handle
+  {a41a3786-ea03-4021-8f47-5e717f655f2a}; !- Building Unit Name
+
+OS:Surface,
+  {50e9116d-cbd1-4ccd-b253-f5022eadcc71}, !- Handle
   Surface 1,                              !- Name
   Floor,                                  !- Surface Type
   ,                                       !- Construction Name
-  {8cbb5de4-b029-4a4c-904d-fa0f7a021ab3}, !- Space Name
+  {6098f816-1774-4eaa-b40b-e6e7bdab1804}, !- Space Name
   Surface,                                !- Outside Boundary Condition
-  {3708b1c0-51c3-46cb-b33f-fd828f1b786f}, !- Outside Boundary Condition Object
-=======
-  {72b69141-a5b3-48c2-8f80-3d0a033447ec}, !- Thermal Zone Name
-  ,                                       !- Part of Total Floor Area
-  ,                                       !- Design Specification Outdoor Air Object Name
-  {d23fe857-fe98-4888-85fc-995ce19f927c}; !- Building Unit Name
-
-OS:Surface,
-  {c00f6f63-2146-4437-b794-0435f79ddd72}, !- Handle
-  Surface 1,                              !- Name
-  Floor,                                  !- Surface Type
-  ,                                       !- Construction Name
-  {7eb9f9ec-0bb7-4ccc-9955-42586f7777d4}, !- Space Name
-  Surface,                                !- Outside Boundary Condition
-  {db5b0ff3-b2f0-4c7c-b64c-cda5e841d633}, !- Outside Boundary Condition Object
->>>>>>> 3c1d7324
+  {25038201-bc1d-4a98-89de-a36c56f2547c}, !- Outside Boundary Condition Object
   NoSun,                                  !- Sun Exposure
   NoWind,                                 !- Wind Exposure
   ,                                       !- View Factor to Ground
@@ -314,19 +197,11 @@
   13.6310703908387, 0, -1.11022302462516e-016; !- X,Y,Z Vertex 4 {m}
 
 OS:Surface,
-<<<<<<< HEAD
-  {f034bbdb-27d3-4892-aac1-90f5fa70c51c}, !- Handle
+  {a4699630-47ca-40ab-81f0-902aa4e0899f}, !- Handle
   Surface 2,                              !- Name
   Wall,                                   !- Surface Type
   ,                                       !- Construction Name
-  {8cbb5de4-b029-4a4c-904d-fa0f7a021ab3}, !- Space Name
-=======
-  {2d4c31ee-d216-40e5-b6dc-33c9c490c3bb}, !- Handle
-  Surface 2,                              !- Name
-  Wall,                                   !- Surface Type
-  ,                                       !- Construction Name
-  {7eb9f9ec-0bb7-4ccc-9955-42586f7777d4}, !- Space Name
->>>>>>> 3c1d7324
+  {6098f816-1774-4eaa-b40b-e6e7bdab1804}, !- Space Name
   Outdoors,                               !- Outside Boundary Condition
   ,                                       !- Outside Boundary Condition Object
   SunExposed,                             !- Sun Exposure
@@ -339,19 +214,11 @@
   0, 0, 2.4384;                           !- X,Y,Z Vertex 4 {m}
 
 OS:Surface,
-<<<<<<< HEAD
-  {1fd68f4a-05f0-4a85-93c5-5cc068698d86}, !- Handle
+  {caab463a-f87d-43fb-97cc-b0171401e260}, !- Handle
   Surface 3,                              !- Name
   Wall,                                   !- Surface Type
   ,                                       !- Construction Name
-  {8cbb5de4-b029-4a4c-904d-fa0f7a021ab3}, !- Space Name
-=======
-  {6dff7a9d-5770-4664-a7f1-567fd6639fda}, !- Handle
-  Surface 3,                              !- Name
-  Wall,                                   !- Surface Type
-  ,                                       !- Construction Name
-  {7eb9f9ec-0bb7-4ccc-9955-42586f7777d4}, !- Space Name
->>>>>>> 3c1d7324
+  {6098f816-1774-4eaa-b40b-e6e7bdab1804}, !- Space Name
   Outdoors,                               !- Outside Boundary Condition
   ,                                       !- Outside Boundary Condition Object
   SunExposed,                             !- Sun Exposure
@@ -364,19 +231,11 @@
   0, 6.81553519541936, 2.4384;            !- X,Y,Z Vertex 4 {m}
 
 OS:Surface,
-<<<<<<< HEAD
-  {ded5ca19-90b9-4e8f-95ac-cc80adcae47e}, !- Handle
+  {cbd48ac8-e25f-491a-b382-fc0f42795bc4}, !- Handle
   Surface 4,                              !- Name
   Wall,                                   !- Surface Type
   ,                                       !- Construction Name
-  {8cbb5de4-b029-4a4c-904d-fa0f7a021ab3}, !- Space Name
-=======
-  {ee907ec6-99ad-401b-9907-9be7ccfc2574}, !- Handle
-  Surface 4,                              !- Name
-  Wall,                                   !- Surface Type
-  ,                                       !- Construction Name
-  {7eb9f9ec-0bb7-4ccc-9955-42586f7777d4}, !- Space Name
->>>>>>> 3c1d7324
+  {6098f816-1774-4eaa-b40b-e6e7bdab1804}, !- Space Name
   Outdoors,                               !- Outside Boundary Condition
   ,                                       !- Outside Boundary Condition Object
   SunExposed,                             !- Sun Exposure
@@ -389,19 +248,11 @@
   13.6310703908387, 6.81553519541936, 2.4384; !- X,Y,Z Vertex 4 {m}
 
 OS:Surface,
-<<<<<<< HEAD
-  {adc9ddf5-0f52-4f20-a03c-e2d4cbb23818}, !- Handle
+  {b1e13ad6-a038-4097-81aa-1932251a8706}, !- Handle
   Surface 5,                              !- Name
   Wall,                                   !- Surface Type
   ,                                       !- Construction Name
-  {8cbb5de4-b029-4a4c-904d-fa0f7a021ab3}, !- Space Name
-=======
-  {79797bfa-539c-4991-a661-3418085f4bd1}, !- Handle
-  Surface 5,                              !- Name
-  Wall,                                   !- Surface Type
-  ,                                       !- Construction Name
-  {7eb9f9ec-0bb7-4ccc-9955-42586f7777d4}, !- Space Name
->>>>>>> 3c1d7324
+  {6098f816-1774-4eaa-b40b-e6e7bdab1804}, !- Space Name
   Outdoors,                               !- Outside Boundary Condition
   ,                                       !- Outside Boundary Condition Object
   SunExposed,                             !- Sun Exposure
@@ -414,23 +265,13 @@
   13.6310703908387, 0, 2.4384;            !- X,Y,Z Vertex 4 {m}
 
 OS:Surface,
-<<<<<<< HEAD
-  {8d4fb61c-bf43-4603-936a-003fafc5a025}, !- Handle
+  {088c14bd-db1b-4152-93e9-dbaa4f97ab3d}, !- Handle
   Surface 6,                              !- Name
   RoofCeiling,                            !- Surface Type
   ,                                       !- Construction Name
-  {8cbb5de4-b029-4a4c-904d-fa0f7a021ab3}, !- Space Name
+  {6098f816-1774-4eaa-b40b-e6e7bdab1804}, !- Space Name
   Surface,                                !- Outside Boundary Condition
-  {e1e365d8-875a-477d-94d7-46cec590f3db}, !- Outside Boundary Condition Object
-=======
-  {50a45dc5-93f6-4b50-953e-e65a7aee0c6d}, !- Handle
-  Surface 6,                              !- Name
-  RoofCeiling,                            !- Surface Type
-  ,                                       !- Construction Name
-  {7eb9f9ec-0bb7-4ccc-9955-42586f7777d4}, !- Space Name
-  Surface,                                !- Outside Boundary Condition
-  {334a27ff-9c38-49d7-9606-521b4221ae35}, !- Outside Boundary Condition Object
->>>>>>> 3c1d7324
+  {b24c8223-5b12-4e89-8429-41770cc6d515}, !- Outside Boundary Condition Object
   NoSun,                                  !- Sun Exposure
   NoWind,                                 !- Wind Exposure
   ,                                       !- View Factor to Ground
@@ -441,11 +282,7 @@
   0, 0, 2.4384;                           !- X,Y,Z Vertex 4 {m}
 
 OS:SpaceType,
-<<<<<<< HEAD
-  {d4c0671e-8a41-4596-b7bf-f41071957a41}, !- Handle
-=======
-  {ed4b3d51-8530-4f71-8da2-348c39637cbd}, !- Handle
->>>>>>> 3c1d7324
+  {b40bf1c8-ff70-42b4-b128-828a5860f822}, !- Handle
   Space Type 1,                           !- Name
   ,                                       !- Default Construction Set Name
   ,                                       !- Default Schedule Set Name
@@ -456,15 +293,9 @@
   living;                                 !- Standards Space Type
 
 OS:Space,
-<<<<<<< HEAD
-  {f5a553ef-f7eb-40b4-b189-7cbbbafafea5}, !- Handle
+  {2fb7c521-bb94-42d5-a47a-8f40444016a0}, !- Handle
   living space|story 2,                   !- Name
-  {d4c0671e-8a41-4596-b7bf-f41071957a41}, !- Space Type Name
-=======
-  {88aa2870-46c7-48c2-b70a-97f63a28056e}, !- Handle
-  living space|story 2,                   !- Name
-  {ed4b3d51-8530-4f71-8da2-348c39637cbd}, !- Space Type Name
->>>>>>> 3c1d7324
+  {b40bf1c8-ff70-42b4-b128-828a5860f822}, !- Space Type Name
   ,                                       !- Default Construction Set Name
   ,                                       !- Default Schedule Set Name
   -0,                                     !- Direction of Relative North {deg}
@@ -472,35 +303,19 @@
   0,                                      !- Y Origin {m}
   3.3528,                                 !- Z Origin {m}
   ,                                       !- Building Story Name
-<<<<<<< HEAD
-  {29acfc62-953b-44bf-afac-3f4b982ce9c8}, !- Thermal Zone Name
+  {4e4e50da-2bd1-493a-af03-1802c84816d8}, !- Thermal Zone Name
   ,                                       !- Part of Total Floor Area
   ,                                       !- Design Specification Outdoor Air Object Name
-  {6794cb14-d86d-49f3-bdd8-50df76a6d183}; !- Building Unit Name
-
-OS:Surface,
-  {e1e365d8-875a-477d-94d7-46cec590f3db}, !- Handle
+  {a41a3786-ea03-4021-8f47-5e717f655f2a}; !- Building Unit Name
+
+OS:Surface,
+  {b24c8223-5b12-4e89-8429-41770cc6d515}, !- Handle
   Surface 7,                              !- Name
   Floor,                                  !- Surface Type
   ,                                       !- Construction Name
-  {f5a553ef-f7eb-40b4-b189-7cbbbafafea5}, !- Space Name
+  {2fb7c521-bb94-42d5-a47a-8f40444016a0}, !- Space Name
   Surface,                                !- Outside Boundary Condition
-  {8d4fb61c-bf43-4603-936a-003fafc5a025}, !- Outside Boundary Condition Object
-=======
-  {72b69141-a5b3-48c2-8f80-3d0a033447ec}, !- Thermal Zone Name
-  ,                                       !- Part of Total Floor Area
-  ,                                       !- Design Specification Outdoor Air Object Name
-  {d23fe857-fe98-4888-85fc-995ce19f927c}; !- Building Unit Name
-
-OS:Surface,
-  {334a27ff-9c38-49d7-9606-521b4221ae35}, !- Handle
-  Surface 7,                              !- Name
-  Floor,                                  !- Surface Type
-  ,                                       !- Construction Name
-  {88aa2870-46c7-48c2-b70a-97f63a28056e}, !- Space Name
-  Surface,                                !- Outside Boundary Condition
-  {50a45dc5-93f6-4b50-953e-e65a7aee0c6d}, !- Outside Boundary Condition Object
->>>>>>> 3c1d7324
+  {088c14bd-db1b-4152-93e9-dbaa4f97ab3d}, !- Outside Boundary Condition Object
   NoSun,                                  !- Sun Exposure
   NoWind,                                 !- Wind Exposure
   ,                                       !- View Factor to Ground
@@ -511,19 +326,11 @@
   13.6310703908387, 0, -4.44089209850063e-016; !- X,Y,Z Vertex 4 {m}
 
 OS:Surface,
-<<<<<<< HEAD
-  {2d91bb79-0e74-4dcc-a0fc-4150466d667a}, !- Handle
+  {d4950f42-9b49-4e9f-a7c2-91b759ac7529}, !- Handle
   Surface 8,                              !- Name
   Wall,                                   !- Surface Type
   ,                                       !- Construction Name
-  {f5a553ef-f7eb-40b4-b189-7cbbbafafea5}, !- Space Name
-=======
-  {60ce646f-0102-4fdd-badc-5c1ddaf48c70}, !- Handle
-  Surface 8,                              !- Name
-  Wall,                                   !- Surface Type
-  ,                                       !- Construction Name
-  {88aa2870-46c7-48c2-b70a-97f63a28056e}, !- Space Name
->>>>>>> 3c1d7324
+  {2fb7c521-bb94-42d5-a47a-8f40444016a0}, !- Space Name
   Outdoors,                               !- Outside Boundary Condition
   ,                                       !- Outside Boundary Condition Object
   SunExposed,                             !- Sun Exposure
@@ -536,19 +343,11 @@
   0, 0, 2.4384;                           !- X,Y,Z Vertex 4 {m}
 
 OS:Surface,
-<<<<<<< HEAD
-  {8c0be878-3531-41d4-817f-807b494d1484}, !- Handle
+  {f571c6fd-2b0c-4048-8309-6278d9beefce}, !- Handle
   Surface 9,                              !- Name
   Wall,                                   !- Surface Type
   ,                                       !- Construction Name
-  {f5a553ef-f7eb-40b4-b189-7cbbbafafea5}, !- Space Name
-=======
-  {f20e39ab-8ee3-48e3-a350-efb0b44790c4}, !- Handle
-  Surface 9,                              !- Name
-  Wall,                                   !- Surface Type
-  ,                                       !- Construction Name
-  {88aa2870-46c7-48c2-b70a-97f63a28056e}, !- Space Name
->>>>>>> 3c1d7324
+  {2fb7c521-bb94-42d5-a47a-8f40444016a0}, !- Space Name
   Outdoors,                               !- Outside Boundary Condition
   ,                                       !- Outside Boundary Condition Object
   SunExposed,                             !- Sun Exposure
@@ -561,19 +360,11 @@
   0, 6.81553519541936, 2.4384;            !- X,Y,Z Vertex 4 {m}
 
 OS:Surface,
-<<<<<<< HEAD
-  {2ce2fa27-f824-44a2-a95a-6244fdb86d55}, !- Handle
+  {d6a8a25f-499e-4d6e-af90-9baff473ca04}, !- Handle
   Surface 10,                             !- Name
   Wall,                                   !- Surface Type
   ,                                       !- Construction Name
-  {f5a553ef-f7eb-40b4-b189-7cbbbafafea5}, !- Space Name
-=======
-  {485c1706-3569-4c36-a136-54066b1d9204}, !- Handle
-  Surface 10,                             !- Name
-  Wall,                                   !- Surface Type
-  ,                                       !- Construction Name
-  {88aa2870-46c7-48c2-b70a-97f63a28056e}, !- Space Name
->>>>>>> 3c1d7324
+  {2fb7c521-bb94-42d5-a47a-8f40444016a0}, !- Space Name
   Outdoors,                               !- Outside Boundary Condition
   ,                                       !- Outside Boundary Condition Object
   SunExposed,                             !- Sun Exposure
@@ -586,19 +377,11 @@
   13.6310703908387, 6.81553519541936, 2.4384; !- X,Y,Z Vertex 4 {m}
 
 OS:Surface,
-<<<<<<< HEAD
-  {a79613aa-8943-4a2e-9b09-506f6bbd11ce}, !- Handle
+  {32d8e710-77c3-4a81-a22f-313a542e2f09}, !- Handle
   Surface 11,                             !- Name
   Wall,                                   !- Surface Type
   ,                                       !- Construction Name
-  {f5a553ef-f7eb-40b4-b189-7cbbbafafea5}, !- Space Name
-=======
-  {daae59eb-daa7-4501-b422-bee662adecaf}, !- Handle
-  Surface 11,                             !- Name
-  Wall,                                   !- Surface Type
-  ,                                       !- Construction Name
-  {88aa2870-46c7-48c2-b70a-97f63a28056e}, !- Space Name
->>>>>>> 3c1d7324
+  {2fb7c521-bb94-42d5-a47a-8f40444016a0}, !- Space Name
   Outdoors,                               !- Outside Boundary Condition
   ,                                       !- Outside Boundary Condition Object
   SunExposed,                             !- Sun Exposure
@@ -611,23 +394,13 @@
   13.6310703908387, 0, 2.4384;            !- X,Y,Z Vertex 4 {m}
 
 OS:Surface,
-<<<<<<< HEAD
-  {738b6b68-2907-45d9-b1c9-6ab9136650fd}, !- Handle
+  {14364fd4-5254-4fb0-aa02-bd2dd4f0e4ed}, !- Handle
   Surface 12,                             !- Name
   RoofCeiling,                            !- Surface Type
   ,                                       !- Construction Name
-  {f5a553ef-f7eb-40b4-b189-7cbbbafafea5}, !- Space Name
+  {2fb7c521-bb94-42d5-a47a-8f40444016a0}, !- Space Name
   Surface,                                !- Outside Boundary Condition
-  {e4996514-bce8-45b9-8895-dd62593942f0}, !- Outside Boundary Condition Object
-=======
-  {ba34a77e-4fb1-4b18-a4ba-1b77d1583499}, !- Handle
-  Surface 12,                             !- Name
-  RoofCeiling,                            !- Surface Type
-  ,                                       !- Construction Name
-  {88aa2870-46c7-48c2-b70a-97f63a28056e}, !- Space Name
-  Surface,                                !- Outside Boundary Condition
-  {17edca39-f195-4c1d-b50d-474fe98c6eaa}, !- Outside Boundary Condition Object
->>>>>>> 3c1d7324
+  {80ace12e-d7bf-41a7-89bd-dfb0030031e6}, !- Outside Boundary Condition Object
   NoSun,                                  !- Sun Exposure
   NoWind,                                 !- Wind Exposure
   ,                                       !- View Factor to Ground
@@ -638,23 +411,13 @@
   0, 0, 2.4384;                           !- X,Y,Z Vertex 4 {m}
 
 OS:Surface,
-<<<<<<< HEAD
-  {e4996514-bce8-45b9-8895-dd62593942f0}, !- Handle
+  {80ace12e-d7bf-41a7-89bd-dfb0030031e6}, !- Handle
   Surface 13,                             !- Name
   Floor,                                  !- Surface Type
   ,                                       !- Construction Name
-  {a4c521a9-c9a7-4f8c-92c2-1804d500f79e}, !- Space Name
+  {09955992-90c4-42fa-ad5f-8b1fe1fb998f}, !- Space Name
   Surface,                                !- Outside Boundary Condition
-  {738b6b68-2907-45d9-b1c9-6ab9136650fd}, !- Outside Boundary Condition Object
-=======
-  {17edca39-f195-4c1d-b50d-474fe98c6eaa}, !- Handle
-  Surface 13,                             !- Name
-  Floor,                                  !- Surface Type
-  ,                                       !- Construction Name
-  {ef715809-c5f0-4746-b62e-0a4327bf1ef4}, !- Space Name
-  Surface,                                !- Outside Boundary Condition
-  {ba34a77e-4fb1-4b18-a4ba-1b77d1583499}, !- Outside Boundary Condition Object
->>>>>>> 3c1d7324
+  {14364fd4-5254-4fb0-aa02-bd2dd4f0e4ed}, !- Outside Boundary Condition Object
   NoSun,                                  !- Sun Exposure
   NoWind,                                 !- Wind Exposure
   ,                                       !- View Factor to Ground
@@ -665,19 +428,11 @@
   0, 0, 0;                                !- X,Y,Z Vertex 4 {m}
 
 OS:Surface,
-<<<<<<< HEAD
-  {3686aae7-45bd-44d2-9fc0-bd0c9e3fbe29}, !- Handle
+  {d928d4c2-e298-47c7-8d97-abc0f89b5a8c}, !- Handle
   Surface 14,                             !- Name
   RoofCeiling,                            !- Surface Type
   ,                                       !- Construction Name
-  {a4c521a9-c9a7-4f8c-92c2-1804d500f79e}, !- Space Name
-=======
-  {5b44e737-17a4-49ec-9af0-34544af6c3cd}, !- Handle
-  Surface 14,                             !- Name
-  RoofCeiling,                            !- Surface Type
-  ,                                       !- Construction Name
-  {ef715809-c5f0-4746-b62e-0a4327bf1ef4}, !- Space Name
->>>>>>> 3c1d7324
+  {09955992-90c4-42fa-ad5f-8b1fe1fb998f}, !- Space Name
   Outdoors,                               !- Outside Boundary Condition
   ,                                       !- Outside Boundary Condition Object
   SunExposed,                             !- Sun Exposure
@@ -690,19 +445,11 @@
   13.6310703908387, 0, 0;                 !- X,Y,Z Vertex 4 {m}
 
 OS:Surface,
-<<<<<<< HEAD
-  {3b4e05e6-0da7-49dc-91bb-a2070bcac7c1}, !- Handle
+  {bd97d55c-213d-4429-98cd-6beb58cc19e6}, !- Handle
   Surface 15,                             !- Name
   RoofCeiling,                            !- Surface Type
   ,                                       !- Construction Name
-  {a4c521a9-c9a7-4f8c-92c2-1804d500f79e}, !- Space Name
-=======
-  {6f636867-8851-4b01-9c6e-db1c8dfdaf2a}, !- Handle
-  Surface 15,                             !- Name
-  RoofCeiling,                            !- Surface Type
-  ,                                       !- Construction Name
-  {ef715809-c5f0-4746-b62e-0a4327bf1ef4}, !- Space Name
->>>>>>> 3c1d7324
+  {09955992-90c4-42fa-ad5f-8b1fe1fb998f}, !- Space Name
   Outdoors,                               !- Outside Boundary Condition
   ,                                       !- Outside Boundary Condition Object
   SunExposed,                             !- Sun Exposure
@@ -715,19 +462,11 @@
   0, 6.81553519541936, 0;                 !- X,Y,Z Vertex 4 {m}
 
 OS:Surface,
-<<<<<<< HEAD
-  {01ea3953-bfef-4055-89ef-3b8a0cf2385f}, !- Handle
+  {fc2983e1-86b5-47ca-a78b-603317739494}, !- Handle
   Surface 16,                             !- Name
   Wall,                                   !- Surface Type
   ,                                       !- Construction Name
-  {a4c521a9-c9a7-4f8c-92c2-1804d500f79e}, !- Space Name
-=======
-  {1fa18416-3ec1-4f3c-b179-a2741cf80c1a}, !- Handle
-  Surface 16,                             !- Name
-  Wall,                                   !- Surface Type
-  ,                                       !- Construction Name
-  {ef715809-c5f0-4746-b62e-0a4327bf1ef4}, !- Space Name
->>>>>>> 3c1d7324
+  {09955992-90c4-42fa-ad5f-8b1fe1fb998f}, !- Space Name
   Outdoors,                               !- Outside Boundary Condition
   ,                                       !- Outside Boundary Condition Object
   SunExposed,                             !- Sun Exposure
@@ -739,19 +478,11 @@
   0, 0, 0;                                !- X,Y,Z Vertex 3 {m}
 
 OS:Surface,
-<<<<<<< HEAD
-  {127fed10-6661-4b85-94a1-6380fbd0368b}, !- Handle
+  {63973ce9-52e1-469c-a3d1-5fdb792bfe97}, !- Handle
   Surface 17,                             !- Name
   Wall,                                   !- Surface Type
   ,                                       !- Construction Name
-  {a4c521a9-c9a7-4f8c-92c2-1804d500f79e}, !- Space Name
-=======
-  {83a32819-c0bf-4b43-856e-82f0b1f56fc1}, !- Handle
-  Surface 17,                             !- Name
-  Wall,                                   !- Surface Type
-  ,                                       !- Construction Name
-  {ef715809-c5f0-4746-b62e-0a4327bf1ef4}, !- Space Name
->>>>>>> 3c1d7324
+  {09955992-90c4-42fa-ad5f-8b1fe1fb998f}, !- Space Name
   Outdoors,                               !- Outside Boundary Condition
   ,                                       !- Outside Boundary Condition Object
   SunExposed,                             !- Sun Exposure
@@ -763,15 +494,9 @@
   13.6310703908387, 6.81553519541936, 0;  !- X,Y,Z Vertex 3 {m}
 
 OS:Space,
-<<<<<<< HEAD
-  {a4c521a9-c9a7-4f8c-92c2-1804d500f79e}, !- Handle
+  {09955992-90c4-42fa-ad5f-8b1fe1fb998f}, !- Handle
   unfinished attic space,                 !- Name
-  {affddaed-006b-4c34-bf24-3354ca668da7}, !- Space Type Name
-=======
-  {ef715809-c5f0-4746-b62e-0a4327bf1ef4}, !- Handle
-  unfinished attic space,                 !- Name
-  {f8596bb9-76ab-4159-b27e-d7ec41d518a4}, !- Space Type Name
->>>>>>> 3c1d7324
+  {7bb550aa-51c7-43d7-a41f-cc1f49b5aa41}, !- Space Type Name
   ,                                       !- Default Construction Set Name
   ,                                       !- Default Schedule Set Name
   -0,                                     !- Direction of Relative North {deg}
@@ -779,17 +504,10 @@
   0,                                      !- Y Origin {m}
   5.7912,                                 !- Z Origin {m}
   ,                                       !- Building Story Name
-<<<<<<< HEAD
-  {2999de52-5aa4-4768-b617-39b58b66ad76}; !- Thermal Zone Name
+  {05123f6b-cc61-452f-86f5-83b3069bb1c3}; !- Thermal Zone Name
 
 OS:ThermalZone,
-  {2999de52-5aa4-4768-b617-39b58b66ad76}, !- Handle
-=======
-  {5761ac74-8d54-4d4f-b54c-ae8339400d66}; !- Thermal Zone Name
-
-OS:ThermalZone,
-  {5761ac74-8d54-4d4f-b54c-ae8339400d66}, !- Handle
->>>>>>> 3c1d7324
+  {05123f6b-cc61-452f-86f5-83b3069bb1c3}, !- Handle
   unfinished attic zone,                  !- Name
   ,                                       !- Multiplier
   ,                                       !- Ceiling Height {m}
@@ -798,17 +516,10 @@
   ,                                       !- Zone Inside Convection Algorithm
   ,                                       !- Zone Outside Convection Algorithm
   ,                                       !- Zone Conditioning Equipment List Name
-<<<<<<< HEAD
-  {edea4fa2-a9c4-4d9e-98fd-b9197dab7431}, !- Zone Air Inlet Port List
-  {40785c73-21fa-4dca-a611-034b807fd7de}, !- Zone Air Exhaust Port List
-  {fca7f5e9-8119-4576-87d9-3295d64dd322}, !- Zone Air Node Name
-  {f851e63b-5442-44e4-a6d3-e44281021442}, !- Zone Return Air Port List
-=======
-  {7d981243-e04e-49fd-8793-e0f7f0412fb7}, !- Zone Air Inlet Port List
-  {157388f0-7167-4f27-8acf-cc9e75aeadb3}, !- Zone Air Exhaust Port List
-  {8c81dab3-2d1e-43ac-b24e-172b5d5f3f1e}, !- Zone Air Node Name
-  {2f94be52-e85b-426a-bfd1-94f971f10816}, !- Zone Return Air Port List
->>>>>>> 3c1d7324
+  {ce849be7-f569-4ef2-bb24-6d8149154997}, !- Zone Air Inlet Port List
+  {97a58273-7c2c-4b43-8072-6b07ee2f64fb}, !- Zone Air Exhaust Port List
+  {05007e41-6dc7-4a6e-ba60-17aa9a03cdeb}, !- Zone Air Node Name
+  {728e1efe-0d85-4ec8-808b-402ca16e1f13}, !- Zone Return Air Port List
   ,                                       !- Primary Daylighting Control Name
   ,                                       !- Fraction of Zone Controlled by Primary Daylighting Control
   ,                                       !- Secondary Daylighting Control Name
@@ -819,71 +530,37 @@
   No;                                     !- Use Ideal Air Loads
 
 OS:Node,
-<<<<<<< HEAD
-  {a9d61740-d396-46fa-82e4-e59c6a667253}, !- Handle
+  {ab2f9145-5307-435c-b085-cbd3c1980196}, !- Handle
   Node 2,                                 !- Name
-  {fca7f5e9-8119-4576-87d9-3295d64dd322}, !- Inlet Port
+  {05007e41-6dc7-4a6e-ba60-17aa9a03cdeb}, !- Inlet Port
   ;                                       !- Outlet Port
 
 OS:Connection,
-  {fca7f5e9-8119-4576-87d9-3295d64dd322}, !- Handle
-  {2f126819-8838-4ce9-a242-25692a592ace}, !- Name
-  {2999de52-5aa4-4768-b617-39b58b66ad76}, !- Source Object
+  {05007e41-6dc7-4a6e-ba60-17aa9a03cdeb}, !- Handle
+  {f51f8770-a6c4-435e-a96e-dcb102541a03}, !- Name
+  {05123f6b-cc61-452f-86f5-83b3069bb1c3}, !- Source Object
   11,                                     !- Outlet Port
-  {a9d61740-d396-46fa-82e4-e59c6a667253}, !- Target Object
+  {ab2f9145-5307-435c-b085-cbd3c1980196}, !- Target Object
   2;                                      !- Inlet Port
 
 OS:PortList,
-  {edea4fa2-a9c4-4d9e-98fd-b9197dab7431}, !- Handle
-  {c621a17d-583b-4dc7-8d91-7dffae101b66}, !- Name
-  {2999de52-5aa4-4768-b617-39b58b66ad76}; !- HVAC Component
+  {ce849be7-f569-4ef2-bb24-6d8149154997}, !- Handle
+  {cb802777-40c8-42db-b451-869d670eeefd}, !- Name
+  {05123f6b-cc61-452f-86f5-83b3069bb1c3}; !- HVAC Component
 
 OS:PortList,
-  {40785c73-21fa-4dca-a611-034b807fd7de}, !- Handle
-  {dc0fa405-fbce-4223-9074-56dcc2b93203}, !- Name
-  {2999de52-5aa4-4768-b617-39b58b66ad76}; !- HVAC Component
+  {97a58273-7c2c-4b43-8072-6b07ee2f64fb}, !- Handle
+  {fedba20c-8662-4565-91e6-70e0a39c6bd0}, !- Name
+  {05123f6b-cc61-452f-86f5-83b3069bb1c3}; !- HVAC Component
 
 OS:PortList,
-  {f851e63b-5442-44e4-a6d3-e44281021442}, !- Handle
-  {c0ef37dc-59e1-4890-a530-dc79752c2479}, !- Name
-  {2999de52-5aa4-4768-b617-39b58b66ad76}; !- HVAC Component
+  {728e1efe-0d85-4ec8-808b-402ca16e1f13}, !- Handle
+  {fc18cc8c-4935-4b93-90a7-ad3867dd30fc}, !- Name
+  {05123f6b-cc61-452f-86f5-83b3069bb1c3}; !- HVAC Component
 
 OS:Sizing:Zone,
-  {171a8685-5317-4c2d-a14f-01bdcb276e26}, !- Handle
-  {2999de52-5aa4-4768-b617-39b58b66ad76}, !- Zone or ZoneList Name
-=======
-  {09ec159f-0460-48fb-995b-6738d6383fee}, !- Handle
-  Node 2,                                 !- Name
-  {8c81dab3-2d1e-43ac-b24e-172b5d5f3f1e}, !- Inlet Port
-  ;                                       !- Outlet Port
-
-OS:Connection,
-  {8c81dab3-2d1e-43ac-b24e-172b5d5f3f1e}, !- Handle
-  {57a0514e-60b1-4aa0-9bbd-6888f88cc7d1}, !- Name
-  {5761ac74-8d54-4d4f-b54c-ae8339400d66}, !- Source Object
-  11,                                     !- Outlet Port
-  {09ec159f-0460-48fb-995b-6738d6383fee}, !- Target Object
-  2;                                      !- Inlet Port
-
-OS:PortList,
-  {7d981243-e04e-49fd-8793-e0f7f0412fb7}, !- Handle
-  {d3c5ad5b-e824-4dbe-8ddf-afb5b7fe0cd5}, !- Name
-  {5761ac74-8d54-4d4f-b54c-ae8339400d66}; !- HVAC Component
-
-OS:PortList,
-  {157388f0-7167-4f27-8acf-cc9e75aeadb3}, !- Handle
-  {6a63b918-a142-4b73-870f-8daa05ee064a}, !- Name
-  {5761ac74-8d54-4d4f-b54c-ae8339400d66}; !- HVAC Component
-
-OS:PortList,
-  {2f94be52-e85b-426a-bfd1-94f971f10816}, !- Handle
-  {a4d35954-6c58-49cb-b5cb-f1af0f5c2f67}, !- Name
-  {5761ac74-8d54-4d4f-b54c-ae8339400d66}; !- HVAC Component
-
-OS:Sizing:Zone,
-  {994a5b27-7bfe-4a85-9296-ca0c73e8f188}, !- Handle
-  {5761ac74-8d54-4d4f-b54c-ae8339400d66}, !- Zone or ZoneList Name
->>>>>>> 3c1d7324
+  {806865c3-10d9-454a-b51b-6fb5139cd2c9}, !- Handle
+  {05123f6b-cc61-452f-86f5-83b3069bb1c3}, !- Zone or ZoneList Name
   SupplyAirTemperature,                   !- Zone Cooling Design Supply Air Temperature Input Method
   14,                                     !- Zone Cooling Design Supply Air Temperature {C}
   11.11,                                  !- Zone Cooling Design Supply Air Temperature Difference {deltaC}
@@ -912,21 +589,12 @@
   autosize;                               !- Dedicated Outdoor Air High Setpoint Temperature for Design {C}
 
 OS:ZoneHVAC:EquipmentList,
-<<<<<<< HEAD
-  {7d2b0744-ea07-48f1-bb5b-daa3bc38eaa7}, !- Handle
+  {9a065dc7-e690-4e92-9a1e-caa3f218f7cc}, !- Handle
   Zone HVAC Equipment List 2,             !- Name
-  {2999de52-5aa4-4768-b617-39b58b66ad76}; !- Thermal Zone
+  {05123f6b-cc61-452f-86f5-83b3069bb1c3}; !- Thermal Zone
 
 OS:SpaceType,
-  {affddaed-006b-4c34-bf24-3354ca668da7}, !- Handle
-=======
-  {2f4dbcc1-4032-4058-a375-0b255d9d9665}, !- Handle
-  Zone HVAC Equipment List 2,             !- Name
-  {5761ac74-8d54-4d4f-b54c-ae8339400d66}; !- Thermal Zone
-
-OS:SpaceType,
-  {f8596bb9-76ab-4159-b27e-d7ec41d518a4}, !- Handle
->>>>>>> 3c1d7324
+  {7bb550aa-51c7-43d7-a41f-cc1f49b5aa41}, !- Handle
   Space Type 2,                           !- Name
   ,                                       !- Default Construction Set Name
   ,                                       !- Default Schedule Set Name
@@ -937,11 +605,7 @@
   unfinished attic;                       !- Standards Space Type
 
 OS:ThermalZone,
-<<<<<<< HEAD
-  {d89399ba-780b-4337-9d09-de6e3bc4facd}, !- Handle
-=======
-  {cd42003a-d5af-4735-b310-32e998b39caf}, !- Handle
->>>>>>> 3c1d7324
+  {3d62a6ca-a8f5-4b0a-8866-38e8acc634a0}, !- Handle
   pier and beam zone,                     !- Name
   ,                                       !- Multiplier
   ,                                       !- Ceiling Height {m}
@@ -950,17 +614,10 @@
   ,                                       !- Zone Inside Convection Algorithm
   ,                                       !- Zone Outside Convection Algorithm
   ,                                       !- Zone Conditioning Equipment List Name
-<<<<<<< HEAD
-  {22e18c06-ebb6-4687-9214-5948af22642a}, !- Zone Air Inlet Port List
-  {eba823f4-7468-4a73-b251-ab73dd02c0d6}, !- Zone Air Exhaust Port List
-  {0e18d80b-48d5-4e67-96a9-57d2e24f8146}, !- Zone Air Node Name
-  {4156a4e0-e000-4e6e-98b5-a7cae342b2c9}, !- Zone Return Air Port List
-=======
-  {f1d70140-f483-4354-b003-b1b7bf9f2c04}, !- Zone Air Inlet Port List
-  {c1db151b-674c-4570-a9da-fd02d6e92522}, !- Zone Air Exhaust Port List
-  {634658f9-fbbf-4182-a840-73c72b66ba2c}, !- Zone Air Node Name
-  {5fbf2203-457f-4f12-b770-7337fe47463a}, !- Zone Return Air Port List
->>>>>>> 3c1d7324
+  {d1288dcc-9399-4197-b1e0-af479de596e0}, !- Zone Air Inlet Port List
+  {ed50d94f-80ee-478b-86d9-950aa71947a7}, !- Zone Air Exhaust Port List
+  {5d7d7e32-5409-4900-a373-9a57e63032b2}, !- Zone Air Node Name
+  {e9b3a687-45dc-4f0f-8b61-489f12d40ca6}, !- Zone Return Air Port List
   ,                                       !- Primary Daylighting Control Name
   ,                                       !- Fraction of Zone Controlled by Primary Daylighting Control
   ,                                       !- Secondary Daylighting Control Name
@@ -971,71 +628,37 @@
   No;                                     !- Use Ideal Air Loads
 
 OS:Node,
-<<<<<<< HEAD
-  {c8fafece-5474-499f-8735-bf89b2b9c803}, !- Handle
+  {9eab6b27-4db0-4452-bcd1-4523026cec5e}, !- Handle
   Node 3,                                 !- Name
-  {0e18d80b-48d5-4e67-96a9-57d2e24f8146}, !- Inlet Port
+  {5d7d7e32-5409-4900-a373-9a57e63032b2}, !- Inlet Port
   ;                                       !- Outlet Port
 
 OS:Connection,
-  {0e18d80b-48d5-4e67-96a9-57d2e24f8146}, !- Handle
-  {f53407e3-be86-4de0-8ef5-f7ec5e1d8e76}, !- Name
-  {d89399ba-780b-4337-9d09-de6e3bc4facd}, !- Source Object
+  {5d7d7e32-5409-4900-a373-9a57e63032b2}, !- Handle
+  {1b0b9ed3-14ea-479a-b286-d15d27f855f8}, !- Name
+  {3d62a6ca-a8f5-4b0a-8866-38e8acc634a0}, !- Source Object
   11,                                     !- Outlet Port
-  {c8fafece-5474-499f-8735-bf89b2b9c803}, !- Target Object
+  {9eab6b27-4db0-4452-bcd1-4523026cec5e}, !- Target Object
   2;                                      !- Inlet Port
 
 OS:PortList,
-  {22e18c06-ebb6-4687-9214-5948af22642a}, !- Handle
-  {1da3ce13-9d99-46b7-96e3-3aa2026bd685}, !- Name
-  {d89399ba-780b-4337-9d09-de6e3bc4facd}; !- HVAC Component
+  {d1288dcc-9399-4197-b1e0-af479de596e0}, !- Handle
+  {c6b807fd-f0c4-45ec-9429-d51a96b93e5d}, !- Name
+  {3d62a6ca-a8f5-4b0a-8866-38e8acc634a0}; !- HVAC Component
 
 OS:PortList,
-  {eba823f4-7468-4a73-b251-ab73dd02c0d6}, !- Handle
-  {a5bf7824-a657-4352-99eb-87af496b479f}, !- Name
-  {d89399ba-780b-4337-9d09-de6e3bc4facd}; !- HVAC Component
+  {ed50d94f-80ee-478b-86d9-950aa71947a7}, !- Handle
+  {7e855dea-d23b-48ec-84ea-bd6e8dfa9d81}, !- Name
+  {3d62a6ca-a8f5-4b0a-8866-38e8acc634a0}; !- HVAC Component
 
 OS:PortList,
-  {4156a4e0-e000-4e6e-98b5-a7cae342b2c9}, !- Handle
-  {d0bf10c2-0a1d-4db0-a94f-fb83cd93d67a}, !- Name
-  {d89399ba-780b-4337-9d09-de6e3bc4facd}; !- HVAC Component
+  {e9b3a687-45dc-4f0f-8b61-489f12d40ca6}, !- Handle
+  {cd25c1a3-d8de-40e2-b7ca-782a8567a2a3}, !- Name
+  {3d62a6ca-a8f5-4b0a-8866-38e8acc634a0}; !- HVAC Component
 
 OS:Sizing:Zone,
-  {cc05d226-6ce0-421f-aa29-4a3f011e8e45}, !- Handle
-  {d89399ba-780b-4337-9d09-de6e3bc4facd}, !- Zone or ZoneList Name
-=======
-  {f83c6cca-415f-40af-aa1a-b7b8aeed12bc}, !- Handle
-  Node 3,                                 !- Name
-  {634658f9-fbbf-4182-a840-73c72b66ba2c}, !- Inlet Port
-  ;                                       !- Outlet Port
-
-OS:Connection,
-  {634658f9-fbbf-4182-a840-73c72b66ba2c}, !- Handle
-  {bc3c53ef-2a77-4e1b-88e7-acb5699f9455}, !- Name
-  {cd42003a-d5af-4735-b310-32e998b39caf}, !- Source Object
-  11,                                     !- Outlet Port
-  {f83c6cca-415f-40af-aa1a-b7b8aeed12bc}, !- Target Object
-  2;                                      !- Inlet Port
-
-OS:PortList,
-  {f1d70140-f483-4354-b003-b1b7bf9f2c04}, !- Handle
-  {af5e5854-beef-4a07-8eff-652d0eebe7a8}, !- Name
-  {cd42003a-d5af-4735-b310-32e998b39caf}; !- HVAC Component
-
-OS:PortList,
-  {c1db151b-674c-4570-a9da-fd02d6e92522}, !- Handle
-  {b904ffca-357d-41fc-b314-78fe09495a64}, !- Name
-  {cd42003a-d5af-4735-b310-32e998b39caf}; !- HVAC Component
-
-OS:PortList,
-  {5fbf2203-457f-4f12-b770-7337fe47463a}, !- Handle
-  {abd951fc-3828-409d-8ea2-47ba727d608e}, !- Name
-  {cd42003a-d5af-4735-b310-32e998b39caf}; !- HVAC Component
-
-OS:Sizing:Zone,
-  {9c98d64a-c776-4256-8cde-60e5bfe963f5}, !- Handle
-  {cd42003a-d5af-4735-b310-32e998b39caf}, !- Zone or ZoneList Name
->>>>>>> 3c1d7324
+  {2d7d9ee6-279a-4bb5-bafc-c8f9a139ec0b}, !- Handle
+  {3d62a6ca-a8f5-4b0a-8866-38e8acc634a0}, !- Zone or ZoneList Name
   SupplyAirTemperature,                   !- Zone Cooling Design Supply Air Temperature Input Method
   14,                                     !- Zone Cooling Design Supply Air Temperature {C}
   11.11,                                  !- Zone Cooling Design Supply Air Temperature Difference {deltaC}
@@ -1064,25 +687,14 @@
   autosize;                               !- Dedicated Outdoor Air High Setpoint Temperature for Design {C}
 
 OS:ZoneHVAC:EquipmentList,
-<<<<<<< HEAD
-  {10b7b429-6776-47b6-93ce-307112308a1f}, !- Handle
+  {1a9e165c-4102-4fc5-b13a-16c3f2e0d18c}, !- Handle
   Zone HVAC Equipment List 3,             !- Name
-  {d89399ba-780b-4337-9d09-de6e3bc4facd}; !- Thermal Zone
+  {3d62a6ca-a8f5-4b0a-8866-38e8acc634a0}; !- Thermal Zone
 
 OS:Space,
-  {ba36397a-8d7b-4b99-a5ce-546bbda8c9a8}, !- Handle
+  {2f73ef5e-c03b-448d-860e-2003e1e4dd07}, !- Handle
   pier and beam space,                    !- Name
-  {25ed1dc0-1571-47a3-b90e-535539003805}, !- Space Type Name
-=======
-  {7b3c7f2b-8839-4c4a-a6f8-a365b1b99630}, !- Handle
-  Zone HVAC Equipment List 3,             !- Name
-  {cd42003a-d5af-4735-b310-32e998b39caf}; !- Thermal Zone
-
-OS:Space,
-  {d950c385-8de1-48b3-90b5-8a93d46f9a64}, !- Handle
-  pier and beam space,                    !- Name
-  {b75b538b-22a7-4192-9560-a336bc50cd3b}, !- Space Type Name
->>>>>>> 3c1d7324
+  {d8008978-fa37-452e-9c90-c56ec4907a1c}, !- Space Type Name
   ,                                       !- Default Construction Set Name
   ,                                       !- Default Schedule Set Name
   -0,                                     !- Direction of Relative North {deg}
@@ -1090,25 +702,14 @@
   0,                                      !- Y Origin {m}
   0,                                      !- Z Origin {m}
   ,                                       !- Building Story Name
-<<<<<<< HEAD
-  {d89399ba-780b-4337-9d09-de6e3bc4facd}; !- Thermal Zone Name
-
-OS:Surface,
-  {a60ca302-f11e-41c2-b05f-a056ca6f0d0a}, !- Handle
+  {3d62a6ca-a8f5-4b0a-8866-38e8acc634a0}; !- Thermal Zone Name
+
+OS:Surface,
+  {c7bfaafd-7f86-40ed-8ded-5d92b93259d6}, !- Handle
   Surface 18,                             !- Name
   Floor,                                  !- Surface Type
   ,                                       !- Construction Name
-  {ba36397a-8d7b-4b99-a5ce-546bbda8c9a8}, !- Space Name
-=======
-  {cd42003a-d5af-4735-b310-32e998b39caf}; !- Thermal Zone Name
-
-OS:Surface,
-  {872c71ef-33d2-4ab6-a58c-8e8bb89b136c}, !- Handle
-  Surface 18,                             !- Name
-  Floor,                                  !- Surface Type
-  ,                                       !- Construction Name
-  {d950c385-8de1-48b3-90b5-8a93d46f9a64}, !- Space Name
->>>>>>> 3c1d7324
+  {2f73ef5e-c03b-448d-860e-2003e1e4dd07}, !- Space Name
   Foundation,                             !- Outside Boundary Condition
   ,                                       !- Outside Boundary Condition Object
   NoSun,                                  !- Sun Exposure
@@ -1121,19 +722,11 @@
   13.6310703908387, 0, 0;                 !- X,Y,Z Vertex 4 {m}
 
 OS:Surface,
-<<<<<<< HEAD
-  {f0b31e8a-2e16-4e29-bcf6-d29547a96a6d}, !- Handle
+  {2dc7dbc3-4ee2-4029-92ef-40f8d0b9f664}, !- Handle
   Surface 19,                             !- Name
   Wall,                                   !- Surface Type
   ,                                       !- Construction Name
-  {ba36397a-8d7b-4b99-a5ce-546bbda8c9a8}, !- Space Name
-=======
-  {5ae035a0-a951-4226-b835-8dd7c80bcbee}, !- Handle
-  Surface 19,                             !- Name
-  Wall,                                   !- Surface Type
-  ,                                       !- Construction Name
-  {d950c385-8de1-48b3-90b5-8a93d46f9a64}, !- Space Name
->>>>>>> 3c1d7324
+  {2f73ef5e-c03b-448d-860e-2003e1e4dd07}, !- Space Name
   Outdoors,                               !- Outside Boundary Condition
   ,                                       !- Outside Boundary Condition Object
   SunExposed,                             !- Sun Exposure
@@ -1146,19 +739,11 @@
   0, 0, 0.9144;                           !- X,Y,Z Vertex 4 {m}
 
 OS:Surface,
-<<<<<<< HEAD
-  {614084f4-064d-402e-af9f-e264ebca4f30}, !- Handle
+  {dc2146af-3700-4966-8298-8205df92bd36}, !- Handle
   Surface 20,                             !- Name
   Wall,                                   !- Surface Type
   ,                                       !- Construction Name
-  {ba36397a-8d7b-4b99-a5ce-546bbda8c9a8}, !- Space Name
-=======
-  {30e2c3df-e695-4be8-b9ac-4af6ac9d1655}, !- Handle
-  Surface 20,                             !- Name
-  Wall,                                   !- Surface Type
-  ,                                       !- Construction Name
-  {d950c385-8de1-48b3-90b5-8a93d46f9a64}, !- Space Name
->>>>>>> 3c1d7324
+  {2f73ef5e-c03b-448d-860e-2003e1e4dd07}, !- Space Name
   Outdoors,                               !- Outside Boundary Condition
   ,                                       !- Outside Boundary Condition Object
   SunExposed,                             !- Sun Exposure
@@ -1171,19 +756,11 @@
   0, 6.81553519541936, 0.9144;            !- X,Y,Z Vertex 4 {m}
 
 OS:Surface,
-<<<<<<< HEAD
-  {318e6e3a-4d4a-402a-8d44-3f86bb7f97a2}, !- Handle
+  {3d42e986-d260-4eaf-94a7-4ae10ad2fbc7}, !- Handle
   Surface 21,                             !- Name
   Wall,                                   !- Surface Type
   ,                                       !- Construction Name
-  {ba36397a-8d7b-4b99-a5ce-546bbda8c9a8}, !- Space Name
-=======
-  {0e310e99-bba3-4620-8964-7adb596c0a1c}, !- Handle
-  Surface 21,                             !- Name
-  Wall,                                   !- Surface Type
-  ,                                       !- Construction Name
-  {d950c385-8de1-48b3-90b5-8a93d46f9a64}, !- Space Name
->>>>>>> 3c1d7324
+  {2f73ef5e-c03b-448d-860e-2003e1e4dd07}, !- Space Name
   Outdoors,                               !- Outside Boundary Condition
   ,                                       !- Outside Boundary Condition Object
   SunExposed,                             !- Sun Exposure
@@ -1196,19 +773,11 @@
   13.6310703908387, 6.81553519541936, 0.9144; !- X,Y,Z Vertex 4 {m}
 
 OS:Surface,
-<<<<<<< HEAD
-  {eb6e4ddc-69d5-499e-8f2e-76c93cc3b7e6}, !- Handle
+  {03a12919-04c8-4528-9480-53c3a2800d2c}, !- Handle
   Surface 22,                             !- Name
   Wall,                                   !- Surface Type
   ,                                       !- Construction Name
-  {ba36397a-8d7b-4b99-a5ce-546bbda8c9a8}, !- Space Name
-=======
-  {5a5dcb47-cbd9-4cc1-b83e-5c8623685134}, !- Handle
-  Surface 22,                             !- Name
-  Wall,                                   !- Surface Type
-  ,                                       !- Construction Name
-  {d950c385-8de1-48b3-90b5-8a93d46f9a64}, !- Space Name
->>>>>>> 3c1d7324
+  {2f73ef5e-c03b-448d-860e-2003e1e4dd07}, !- Space Name
   Outdoors,                               !- Outside Boundary Condition
   ,                                       !- Outside Boundary Condition Object
   SunExposed,                             !- Sun Exposure
@@ -1221,23 +790,13 @@
   13.6310703908387, 0, 0.9144;            !- X,Y,Z Vertex 4 {m}
 
 OS:Surface,
-<<<<<<< HEAD
-  {3708b1c0-51c3-46cb-b33f-fd828f1b786f}, !- Handle
+  {25038201-bc1d-4a98-89de-a36c56f2547c}, !- Handle
   Surface 23,                             !- Name
   RoofCeiling,                            !- Surface Type
   ,                                       !- Construction Name
-  {ba36397a-8d7b-4b99-a5ce-546bbda8c9a8}, !- Space Name
+  {2f73ef5e-c03b-448d-860e-2003e1e4dd07}, !- Space Name
   Surface,                                !- Outside Boundary Condition
-  {c01fb518-adad-4dfb-928c-408c74aa13d5}, !- Outside Boundary Condition Object
-=======
-  {db5b0ff3-b2f0-4c7c-b64c-cda5e841d633}, !- Handle
-  Surface 23,                             !- Name
-  RoofCeiling,                            !- Surface Type
-  ,                                       !- Construction Name
-  {d950c385-8de1-48b3-90b5-8a93d46f9a64}, !- Space Name
-  Surface,                                !- Outside Boundary Condition
-  {c00f6f63-2146-4437-b794-0435f79ddd72}, !- Outside Boundary Condition Object
->>>>>>> 3c1d7324
+  {50e9116d-cbd1-4ccd-b253-f5022eadcc71}, !- Outside Boundary Condition Object
   NoSun,                                  !- Sun Exposure
   NoWind,                                 !- Wind Exposure
   ,                                       !- View Factor to Ground
@@ -1248,11 +807,7 @@
   0, 0, 0.9144;                           !- X,Y,Z Vertex 4 {m}
 
 OS:SpaceType,
-<<<<<<< HEAD
-  {25ed1dc0-1571-47a3-b90e-535539003805}, !- Handle
-=======
-  {b75b538b-22a7-4192-9560-a336bc50cd3b}, !- Handle
->>>>>>> 3c1d7324
+  {d8008978-fa37-452e-9c90-c56ec4907a1c}, !- Handle
   Space Type 3,                           !- Name
   ,                                       !- Default Construction Set Name
   ,                                       !- Default Schedule Set Name
@@ -1263,23 +818,14 @@
   pier and beam;                          !- Standards Space Type
 
 OS:BuildingUnit,
-<<<<<<< HEAD
-  {6794cb14-d86d-49f3-bdd8-50df76a6d183}, !- Handle
-=======
-  {d23fe857-fe98-4888-85fc-995ce19f927c}, !- Handle
->>>>>>> 3c1d7324
+  {a41a3786-ea03-4021-8f47-5e717f655f2a}, !- Handle
   unit 1,                                 !- Name
   ,                                       !- Rendering Color
   Residential;                            !- Building Unit Type
 
 OS:AdditionalProperties,
-<<<<<<< HEAD
-  {17686252-350a-419d-b23e-4b65b3402380}, !- Handle
-  {6794cb14-d86d-49f3-bdd8-50df76a6d183}, !- Object Name
-=======
-  {f22ef3f1-cc43-4d6f-9447-9ac07677101c}, !- Handle
-  {d23fe857-fe98-4888-85fc-995ce19f927c}, !- Object Name
->>>>>>> 3c1d7324
+  {d53ac469-a4f7-4ed7-8a85-50b08ee0054c}, !- Handle
+  {a41a3786-ea03-4021-8f47-5e717f655f2a}, !- Object Name
   NumberOfBedrooms,                       !- Feature Name 1
   Integer,                                !- Feature Data Type 1
   3,                                      !- Feature Value 1
@@ -1291,20 +837,12 @@
   2.6400000000000001;                     !- Feature Value 3
 
 OS:External:File,
-<<<<<<< HEAD
-  {75a49894-ae97-49a5-a268-eb5977da5f2a}, !- Handle
-=======
-  {b42af297-0fcf-43b6-8168-2ccc09b3a7b4}, !- Handle
->>>>>>> 3c1d7324
+  {af1bbcb4-3fc1-4b68-8ac1-3e517ca529e8}, !- Handle
   8760.csv,                               !- Name
   8760.csv;                               !- File Name
 
 OS:Schedule:Day,
-<<<<<<< HEAD
-  {afc40b60-44c2-4dfd-bf77-876f3b0fd760}, !- Handle
-=======
-  {64425270-8dc5-4939-9be3-869186d8d71e}, !- Handle
->>>>>>> 3c1d7324
+  {46ab67af-eeb3-4dfa-9020-1178e10bead7}, !- Handle
   Schedule Day 1,                         !- Name
   ,                                       !- Schedule Type Limits Name
   ,                                       !- Interpolate to Timestep
@@ -1313,11 +851,7 @@
   0;                                      !- Value Until Time 1
 
 OS:Schedule:Day,
-<<<<<<< HEAD
-  {8a41bf41-76b6-4ff7-80a9-f852ef17fd16}, !- Handle
-=======
-  {e9322f12-106f-4ddf-8a95-6a2972363af2}, !- Handle
->>>>>>> 3c1d7324
+  {9a67f9b1-50b2-46d7-8904-bb4b6be8ad7e}, !- Handle
   Schedule Day 2,                         !- Name
   ,                                       !- Schedule Type Limits Name
   ,                                       !- Interpolate to Timestep
@@ -1326,17 +860,10 @@
   1;                                      !- Value Until Time 1
 
 OS:Schedule:File,
-<<<<<<< HEAD
-  {42557cf6-2199-4662-a8e6-3912b6dd381d}, !- Handle
+  {47683ebb-098a-4c40-bf57-c7fd4627a170}, !- Handle
   occupants,                              !- Name
-  {8e313df1-7bda-4bc8-beaa-40372ad10162}, !- Schedule Type Limits Name
-  {75a49894-ae97-49a5-a268-eb5977da5f2a}, !- External File Name
-=======
-  {f851ef7b-b72d-47b2-ac1b-6d860b86ab05}, !- Handle
-  occupants,                              !- Name
-  {8807b81d-e32a-4705-830d-f673394dcafe}, !- Schedule Type Limits Name
-  {b42af297-0fcf-43b6-8168-2ccc09b3a7b4}, !- External File Name
->>>>>>> 3c1d7324
+  {ba150e1b-2799-4766-a2d7-bc793642dd41}, !- Schedule Type Limits Name
+  {af1bbcb4-3fc1-4b68-8ac1-3e517ca529e8}, !- External File Name
   1,                                      !- Column Number
   1,                                      !- Rows to Skip at Top
   8760,                                   !- Number of Hours of Data
@@ -1345,40 +872,23 @@
   60;                                     !- Minutes per Item
 
 OS:Schedule:Ruleset,
-<<<<<<< HEAD
-  {64fd15a4-4cbd-4951-8175-4cd4941816d0}, !- Handle
+  {45ce6387-6c84-435a-aca7-99e5481eca7c}, !- Handle
   Schedule Ruleset 1,                     !- Name
-  {8f250711-5c55-4640-88c7-5d7ea2eb5918}, !- Schedule Type Limits Name
-  {2cf4b7c7-a0ec-4e1d-a9ac-1424a4fc3b95}; !- Default Day Schedule Name
+  {0beb04c7-e6ab-4cfa-91cc-503e8a7112fe}, !- Schedule Type Limits Name
+  {440ba5ad-0814-4aa5-9655-6da9c73bfcc9}; !- Default Day Schedule Name
 
 OS:Schedule:Day,
-  {2cf4b7c7-a0ec-4e1d-a9ac-1424a4fc3b95}, !- Handle
+  {440ba5ad-0814-4aa5-9655-6da9c73bfcc9}, !- Handle
   Schedule Day 3,                         !- Name
-  {8f250711-5c55-4640-88c7-5d7ea2eb5918}, !- Schedule Type Limits Name
-=======
-  {158bb185-c423-4232-bdba-9e73fc92b62c}, !- Handle
-  Schedule Ruleset 1,                     !- Name
-  {c0d58d92-5acb-42da-978c-a743d3db0e51}, !- Schedule Type Limits Name
-  {ac10752d-0714-4571-ae4d-95476a6c2d47}; !- Default Day Schedule Name
-
-OS:Schedule:Day,
-  {ac10752d-0714-4571-ae4d-95476a6c2d47}, !- Handle
-  Schedule Day 3,                         !- Name
-  {c0d58d92-5acb-42da-978c-a743d3db0e51}, !- Schedule Type Limits Name
->>>>>>> 3c1d7324
+  {0beb04c7-e6ab-4cfa-91cc-503e8a7112fe}, !- Schedule Type Limits Name
   ,                                       !- Interpolate to Timestep
   24,                                     !- Hour 1
   0,                                      !- Minute 1
   112.539290946133;                       !- Value Until Time 1
 
 OS:People:Definition,
-<<<<<<< HEAD
-  {d77f1063-61c8-4af0-b629-40f99783723d}, !- Handle
+  {73e45237-70d1-4f6a-b073-1a191fce3fe8}, !- Handle
   res occupants|living space,             !- Name
-=======
-  {d73c9b5f-e3ee-44af-8692-047360e2d06e}, !- Handle
-  res occupants|living space|story 2,     !- Name
->>>>>>> 3c1d7324
   People,                                 !- Number of People Calculation Method
   1.32,                                   !- Number of People {people}
   ,                                       !- People per Space Floor Area {person/m2}
@@ -1390,21 +900,12 @@
   ZoneAveraged;                           !- Mean Radiant Temperature Calculation Type
 
 OS:People,
-<<<<<<< HEAD
-  {60ea99a6-9e93-4143-97c3-2605fe937adc}, !- Handle
+  {e0eb4322-5fc4-4a84-aa3c-e022ef838897}, !- Handle
   res occupants|living space,             !- Name
-  {d77f1063-61c8-4af0-b629-40f99783723d}, !- People Definition Name
-  {8cbb5de4-b029-4a4c-904d-fa0f7a021ab3}, !- Space or SpaceType Name
-  {42557cf6-2199-4662-a8e6-3912b6dd381d}, !- Number of People Schedule Name
-  {64fd15a4-4cbd-4951-8175-4cd4941816d0}, !- Activity Level Schedule Name
-=======
-  {1d6c824f-8d25-4dce-882d-4a67d5a611de}, !- Handle
-  res occupants|living space|story 2,     !- Name
-  {d73c9b5f-e3ee-44af-8692-047360e2d06e}, !- People Definition Name
-  {88aa2870-46c7-48c2-b70a-97f63a28056e}, !- Space or SpaceType Name
-  {f851ef7b-b72d-47b2-ac1b-6d860b86ab05}, !- Number of People Schedule Name
-  {158bb185-c423-4232-bdba-9e73fc92b62c}, !- Activity Level Schedule Name
->>>>>>> 3c1d7324
+  {73e45237-70d1-4f6a-b073-1a191fce3fe8}, !- People Definition Name
+  {6098f816-1774-4eaa-b40b-e6e7bdab1804}, !- Space or SpaceType Name
+  {47683ebb-098a-4c40-bf57-c7fd4627a170}, !- Number of People Schedule Name
+  {45ce6387-6c84-435a-aca7-99e5481eca7c}, !- Activity Level Schedule Name
   ,                                       !- Surface Name/Angle Factor List Name
   ,                                       !- Work Efficiency Schedule Name
   ,                                       !- Clothing Insulation Schedule Name
@@ -1412,11 +913,7 @@
   1;                                      !- Multiplier
 
 OS:ScheduleTypeLimits,
-<<<<<<< HEAD
-  {8f250711-5c55-4640-88c7-5d7ea2eb5918}, !- Handle
-=======
-  {c0d58d92-5acb-42da-978c-a743d3db0e51}, !- Handle
->>>>>>> 3c1d7324
+  {0beb04c7-e6ab-4cfa-91cc-503e8a7112fe}, !- Handle
   ActivityLevel,                          !- Name
   0,                                      !- Lower Limit Value
   ,                                       !- Upper Limit Value
@@ -1424,24 +921,15 @@
   ActivityLevel;                          !- Unit Type
 
 OS:ScheduleTypeLimits,
-<<<<<<< HEAD
-  {8e313df1-7bda-4bc8-beaa-40372ad10162}, !- Handle
-=======
-  {8807b81d-e32a-4705-830d-f673394dcafe}, !- Handle
->>>>>>> 3c1d7324
+  {ba150e1b-2799-4766-a2d7-bc793642dd41}, !- Handle
   Fractional,                             !- Name
   0,                                      !- Lower Limit Value
   1,                                      !- Upper Limit Value
   Continuous;                             !- Numeric Type
 
 OS:People:Definition,
-<<<<<<< HEAD
-  {9f8db915-05b7-47bd-97a7-99e8660b5a53}, !- Handle
+  {69a840c3-289b-4edb-ab27-194727afcea4}, !- Handle
   res occupants|living space|story 2,     !- Name
-=======
-  {b1b63a5b-1f0b-4da3-a7fe-805638205594}, !- Handle
-  res occupants|living space,             !- Name
->>>>>>> 3c1d7324
   People,                                 !- Number of People Calculation Method
   1.32,                                   !- Number of People {people}
   ,                                       !- People per Space Floor Area {person/m2}
@@ -1453,21 +941,12 @@
   ZoneAveraged;                           !- Mean Radiant Temperature Calculation Type
 
 OS:People,
-<<<<<<< HEAD
-  {367a299e-bc81-4fe2-be14-2882b9d23de1}, !- Handle
+  {3fb9d85d-47cd-42e8-917b-7fd8515015aa}, !- Handle
   res occupants|living space|story 2,     !- Name
-  {9f8db915-05b7-47bd-97a7-99e8660b5a53}, !- People Definition Name
-  {f5a553ef-f7eb-40b4-b189-7cbbbafafea5}, !- Space or SpaceType Name
-  {42557cf6-2199-4662-a8e6-3912b6dd381d}, !- Number of People Schedule Name
-  {64fd15a4-4cbd-4951-8175-4cd4941816d0}, !- Activity Level Schedule Name
-=======
-  {f2bf106d-777c-4500-92a3-a68247a8111a}, !- Handle
-  res occupants|living space,             !- Name
-  {b1b63a5b-1f0b-4da3-a7fe-805638205594}, !- People Definition Name
-  {7eb9f9ec-0bb7-4ccc-9955-42586f7777d4}, !- Space or SpaceType Name
-  {f851ef7b-b72d-47b2-ac1b-6d860b86ab05}, !- Number of People Schedule Name
-  {158bb185-c423-4232-bdba-9e73fc92b62c}, !- Activity Level Schedule Name
->>>>>>> 3c1d7324
+  {69a840c3-289b-4edb-ab27-194727afcea4}, !- People Definition Name
+  {2fb7c521-bb94-42d5-a47a-8f40444016a0}, !- Space or SpaceType Name
+  {47683ebb-098a-4c40-bf57-c7fd4627a170}, !- Number of People Schedule Name
+  {45ce6387-6c84-435a-aca7-99e5481eca7c}, !- Activity Level Schedule Name
   ,                                       !- Surface Name/Angle Factor List Name
   ,                                       !- Work Efficiency Schedule Name
   ,                                       !- Clothing Insulation Schedule Name
