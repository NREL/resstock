!- NOTE: Auto-generated from /test/osw_files/SFD_2000sqft_2story_PB_UA.osw

OS:Version,
<<<<<<< HEAD
  {9f223c6a-1460-4923-a541-ace66a80a1ef}, !- Handle
  2.9.1;                                  !- Version Identifier

OS:SimulationControl,
  {fde9f787-c6e6-4b72-935f-771a46cccf17}, !- Handle
=======
  {bd1e9e64-1a01-4edd-9009-8a71f20681aa}, !- Handle
  2.9.0;                                  !- Version Identifier

OS:SimulationControl,
  {65f614e2-30b2-4035-a22e-08fefb24b229}, !- Handle
>>>>>>> 78927444
  ,                                       !- Do Zone Sizing Calculation
  ,                                       !- Do System Sizing Calculation
  ,                                       !- Do Plant Sizing Calculation
  No;                                     !- Run Simulation for Sizing Periods

OS:Timestep,
<<<<<<< HEAD
  {4a308df9-0280-4a42-96ff-64c539285c11}, !- Handle
  6;                                      !- Number of Timesteps per Hour

OS:ShadowCalculation,
  {a593e0c3-16a6-4573-8fc0-7615c8eab3ee}, !- Handle
=======
  {eedc293a-6fb2-4d5f-a78b-5b8578c2fd31}, !- Handle
  6;                                      !- Number of Timesteps per Hour

OS:ShadowCalculation,
  {012e16af-8638-4330-8980-09195271a29f}, !- Handle
>>>>>>> 78927444
  20,                                     !- Calculation Frequency
  200;                                    !- Maximum Figures in Shadow Overlap Calculations

OS:SurfaceConvectionAlgorithm:Outside,
<<<<<<< HEAD
  {e7273501-8172-4ba5-9ce0-77497be33d1f}, !- Handle
  DOE-2;                                  !- Algorithm

OS:SurfaceConvectionAlgorithm:Inside,
  {afdb1c23-74f0-4675-a4a4-bc566ce5381f}, !- Handle
  TARP;                                   !- Algorithm

OS:ZoneCapacitanceMultiplier:ResearchSpecial,
  {b96c74d6-0de2-4c8d-989e-4bc43d5b23c4}, !- Handle
=======
  {cf6a5721-8eb4-4c52-8341-87734c3d0f29}, !- Handle
  DOE-2;                                  !- Algorithm

OS:SurfaceConvectionAlgorithm:Inside,
  {b4832157-1915-4f29-ae89-d1afcea760a4}, !- Handle
  TARP;                                   !- Algorithm

OS:ZoneCapacitanceMultiplier:ResearchSpecial,
  {ae2d7c98-be7b-4820-ae13-8e0d62c988d6}, !- Handle
>>>>>>> 78927444
  ,                                       !- Temperature Capacity Multiplier
  15,                                     !- Humidity Capacity Multiplier
  ;                                       !- Carbon Dioxide Capacity Multiplier

OS:RunPeriod,
<<<<<<< HEAD
  {c7097225-209c-4833-923f-a3ecf96291b7}, !- Handle
=======
  {6b81daa6-4a30-4cdc-b29b-a1a1a251d0e0}, !- Handle
>>>>>>> 78927444
  Run Period 1,                           !- Name
  1,                                      !- Begin Month
  1,                                      !- Begin Day of Month
  12,                                     !- End Month
  31,                                     !- End Day of Month
  ,                                       !- Use Weather File Holidays and Special Days
  ,                                       !- Use Weather File Daylight Saving Period
  ,                                       !- Apply Weekend Holiday Rule
  ,                                       !- Use Weather File Rain Indicators
  ,                                       !- Use Weather File Snow Indicators
  ;                                       !- Number of Times Runperiod to be Repeated

OS:YearDescription,
<<<<<<< HEAD
  {059e9fb9-2f11-4d8e-a45d-09df98a9cd9a}, !- Handle
=======
  {77b2111a-1d84-46d8-b165-67848b34b9ee}, !- Handle
>>>>>>> 78927444
  2007,                                   !- Calendar Year
  ,                                       !- Day of Week for Start Day
  ;                                       !- Is Leap Year

OS:Building,
<<<<<<< HEAD
  {7843b7b6-99b1-4ebc-b456-a912f9d3aaae}, !- Handle
=======
  {4f04678c-160f-48e8-b091-da7b14135622}, !- Handle
>>>>>>> 78927444
  Building 1,                             !- Name
  ,                                       !- Building Sector Type
  0,                                      !- North Axis {deg}
  ,                                       !- Nominal Floor to Floor Height {m}
  ,                                       !- Space Type Name
  ,                                       !- Default Construction Set Name
  ,                                       !- Default Schedule Set Name
  2,                                      !- Standards Number of Stories
  2,                                      !- Standards Number of Above Ground Stories
  ,                                       !- Standards Template
  singlefamilydetached,                   !- Standards Building Type
  1;                                      !- Standards Number of Living Units

OS:AdditionalProperties,
<<<<<<< HEAD
  {7b73b9e1-1570-4112-b62a-aede5044e188}, !- Handle
  {7843b7b6-99b1-4ebc-b456-a912f9d3aaae}, !- Object Name
=======
  {968a6039-e307-493a-ad67-71404e50cbf2}, !- Handle
  {4f04678c-160f-48e8-b091-da7b14135622}, !- Object Name
>>>>>>> 78927444
  Total Units Modeled,                    !- Feature Name 1
  Integer,                                !- Feature Data Type 1
  1;                                      !- Feature Value 1

OS:ThermalZone,
<<<<<<< HEAD
  {4b71e2f4-4163-470b-864a-41c89edc42b0}, !- Handle
=======
  {387d8d3c-c853-4a45-a3f9-bb0801e6e680}, !- Handle
>>>>>>> 78927444
  living zone,                            !- Name
  ,                                       !- Multiplier
  ,                                       !- Ceiling Height {m}
  ,                                       !- Volume {m3}
  ,                                       !- Floor Area {m2}
  ,                                       !- Zone Inside Convection Algorithm
  ,                                       !- Zone Outside Convection Algorithm
  ,                                       !- Zone Conditioning Equipment List Name
<<<<<<< HEAD
  {34de3817-bb2f-48fc-889a-7a990d692853}, !- Zone Air Inlet Port List
  {7f4badfd-359b-460c-a5a2-24b3f1895972}, !- Zone Air Exhaust Port List
  {1fb08aee-216f-499f-b72c-81af7dca955d}, !- Zone Air Node Name
  {f5f3d58d-d36e-46b4-a6bb-2705f531a203}, !- Zone Return Air Port List
=======
  {a2523256-709a-4f1c-a52f-766d1455c344}, !- Zone Air Inlet Port List
  {7b6ab57c-87f9-43c0-b692-44f293990860}, !- Zone Air Exhaust Port List
  {69eb2141-4d4c-4632-afa4-b6ca1d05c2ea}, !- Zone Air Node Name
  {1d0e9c33-d1b9-4df1-968a-ed35e45c36ff}, !- Zone Return Air Port List
>>>>>>> 78927444
  ,                                       !- Primary Daylighting Control Name
  ,                                       !- Fraction of Zone Controlled by Primary Daylighting Control
  ,                                       !- Secondary Daylighting Control Name
  ,                                       !- Fraction of Zone Controlled by Secondary Daylighting Control
  ,                                       !- Illuminance Map Name
  ,                                       !- Group Rendering Name
  ,                                       !- Thermostat Name
  No;                                     !- Use Ideal Air Loads

OS:Node,
<<<<<<< HEAD
  {1801ce6e-a916-43bb-a3cb-78a36ee91627}, !- Handle
  Node 1,                                 !- Name
  {1fb08aee-216f-499f-b72c-81af7dca955d}, !- Inlet Port
  ;                                       !- Outlet Port

OS:Connection,
  {1fb08aee-216f-499f-b72c-81af7dca955d}, !- Handle
  {bb62a661-d8b6-40b1-854f-390a54f4bff2}, !- Name
  {4b71e2f4-4163-470b-864a-41c89edc42b0}, !- Source Object
  11,                                     !- Outlet Port
  {1801ce6e-a916-43bb-a3cb-78a36ee91627}, !- Target Object
  2;                                      !- Inlet Port

OS:PortList,
  {34de3817-bb2f-48fc-889a-7a990d692853}, !- Handle
  {026d9160-35b3-4b4e-a80b-0a93703fe693}, !- Name
  {4b71e2f4-4163-470b-864a-41c89edc42b0}; !- HVAC Component

OS:PortList,
  {7f4badfd-359b-460c-a5a2-24b3f1895972}, !- Handle
  {ec1cd374-e321-41b4-8381-8c6bc7937f13}, !- Name
  {4b71e2f4-4163-470b-864a-41c89edc42b0}; !- HVAC Component

OS:PortList,
  {f5f3d58d-d36e-46b4-a6bb-2705f531a203}, !- Handle
  {2a9a732a-bfb2-45e4-8bb7-82edb347363a}, !- Name
  {4b71e2f4-4163-470b-864a-41c89edc42b0}; !- HVAC Component

OS:Sizing:Zone,
  {f7987889-31c9-4896-be6a-a4d1a7e16170}, !- Handle
  {4b71e2f4-4163-470b-864a-41c89edc42b0}, !- Zone or ZoneList Name
=======
  {dc06a230-7102-4208-8f27-b35836f0e802}, !- Handle
  Node 1,                                 !- Name
  {69eb2141-4d4c-4632-afa4-b6ca1d05c2ea}, !- Inlet Port
  ;                                       !- Outlet Port

OS:Connection,
  {69eb2141-4d4c-4632-afa4-b6ca1d05c2ea}, !- Handle
  {79f7c8b2-3bce-45b5-a760-d8d58b0d56c0}, !- Name
  {387d8d3c-c853-4a45-a3f9-bb0801e6e680}, !- Source Object
  11,                                     !- Outlet Port
  {dc06a230-7102-4208-8f27-b35836f0e802}, !- Target Object
  2;                                      !- Inlet Port

OS:PortList,
  {a2523256-709a-4f1c-a52f-766d1455c344}, !- Handle
  {87935c8f-b53a-4fac-8b0a-1923f07c3a0e}, !- Name
  {387d8d3c-c853-4a45-a3f9-bb0801e6e680}; !- HVAC Component

OS:PortList,
  {7b6ab57c-87f9-43c0-b692-44f293990860}, !- Handle
  {25caf00a-d3a0-40ab-ab8f-98201f8895d9}, !- Name
  {387d8d3c-c853-4a45-a3f9-bb0801e6e680}; !- HVAC Component

OS:PortList,
  {1d0e9c33-d1b9-4df1-968a-ed35e45c36ff}, !- Handle
  {94457174-60de-4435-bb67-5cec323a2cde}, !- Name
  {387d8d3c-c853-4a45-a3f9-bb0801e6e680}; !- HVAC Component

OS:Sizing:Zone,
  {2089ee5a-0cdf-4816-9c11-6d190bbbd1cf}, !- Handle
  {387d8d3c-c853-4a45-a3f9-bb0801e6e680}, !- Zone or ZoneList Name
>>>>>>> 78927444
  SupplyAirTemperature,                   !- Zone Cooling Design Supply Air Temperature Input Method
  14,                                     !- Zone Cooling Design Supply Air Temperature {C}
  11.11,                                  !- Zone Cooling Design Supply Air Temperature Difference {deltaC}
  SupplyAirTemperature,                   !- Zone Heating Design Supply Air Temperature Input Method
  40,                                     !- Zone Heating Design Supply Air Temperature {C}
  11.11,                                  !- Zone Heating Design Supply Air Temperature Difference {deltaC}
  0.0085,                                 !- Zone Cooling Design Supply Air Humidity Ratio {kg-H2O/kg-air}
  0.008,                                  !- Zone Heating Design Supply Air Humidity Ratio {kg-H2O/kg-air}
  ,                                       !- Zone Heating Sizing Factor
  ,                                       !- Zone Cooling Sizing Factor
  DesignDay,                              !- Cooling Design Air Flow Method
  ,                                       !- Cooling Design Air Flow Rate {m3/s}
  ,                                       !- Cooling Minimum Air Flow per Zone Floor Area {m3/s-m2}
  ,                                       !- Cooling Minimum Air Flow {m3/s}
  ,                                       !- Cooling Minimum Air Flow Fraction
  DesignDay,                              !- Heating Design Air Flow Method
  ,                                       !- Heating Design Air Flow Rate {m3/s}
  ,                                       !- Heating Maximum Air Flow per Zone Floor Area {m3/s-m2}
  ,                                       !- Heating Maximum Air Flow {m3/s}
  ,                                       !- Heating Maximum Air Flow Fraction
  ,                                       !- Design Zone Air Distribution Effectiveness in Cooling Mode
  ,                                       !- Design Zone Air Distribution Effectiveness in Heating Mode
  No,                                     !- Account for Dedicated Outdoor Air System
  NeutralSupplyAir,                       !- Dedicated Outdoor Air System Control Strategy
  autosize,                               !- Dedicated Outdoor Air Low Setpoint Temperature for Design {C}
  autosize;                               !- Dedicated Outdoor Air High Setpoint Temperature for Design {C}

OS:ZoneHVAC:EquipmentList,
<<<<<<< HEAD
  {fa4e33a9-7f2d-4ff8-80a2-c87d36d900d7}, !- Handle
  Zone HVAC Equipment List 1,             !- Name
  {4b71e2f4-4163-470b-864a-41c89edc42b0}; !- Thermal Zone

OS:Space,
  {335ec1d2-f4ef-4274-8725-c8eb4b81725d}, !- Handle
  living space,                           !- Name
  {0de59f76-a706-4cc1-bd54-0641a30373e1}, !- Space Type Name
=======
  {8bd26a8d-cf4a-416c-9d89-e0628b5a160e}, !- Handle
  Zone HVAC Equipment List 1,             !- Name
  {387d8d3c-c853-4a45-a3f9-bb0801e6e680}; !- Thermal Zone

OS:Space,
  {b93b89db-17a8-423d-9e52-ce390f48e77f}, !- Handle
  living space,                           !- Name
  {740ae9c2-608e-4bad-8bfd-ac132ae69632}, !- Space Type Name
>>>>>>> 78927444
  ,                                       !- Default Construction Set Name
  ,                                       !- Default Schedule Set Name
  -0,                                     !- Direction of Relative North {deg}
  0,                                      !- X Origin {m}
  0,                                      !- Y Origin {m}
  0.9144,                                 !- Z Origin {m}
  ,                                       !- Building Story Name
<<<<<<< HEAD
  {4b71e2f4-4163-470b-864a-41c89edc42b0}, !- Thermal Zone Name
  ,                                       !- Part of Total Floor Area
  ,                                       !- Design Specification Outdoor Air Object Name
  {41b67608-6bad-4008-ac85-aafe6030255f}; !- Building Unit Name

OS:Surface,
  {f07ffd62-c52c-4ddc-a6be-4945a022b2c3}, !- Handle
  Surface 1,                              !- Name
  Floor,                                  !- Surface Type
  ,                                       !- Construction Name
  {335ec1d2-f4ef-4274-8725-c8eb4b81725d}, !- Space Name
  Surface,                                !- Outside Boundary Condition
  {aac03057-89c5-4a71-a665-9b19e662d9b4}, !- Outside Boundary Condition Object
=======
  {387d8d3c-c853-4a45-a3f9-bb0801e6e680}, !- Thermal Zone Name
  ,                                       !- Part of Total Floor Area
  ,                                       !- Design Specification Outdoor Air Object Name
  {c3e40f64-6891-44c7-834d-7454f3afe195}; !- Building Unit Name

OS:Surface,
  {38b6db75-27f6-408a-95d1-e1bdb62bef1c}, !- Handle
  Surface 1,                              !- Name
  Floor,                                  !- Surface Type
  ,                                       !- Construction Name
  {b93b89db-17a8-423d-9e52-ce390f48e77f}, !- Space Name
  Surface,                                !- Outside Boundary Condition
  {c21aa0d3-8834-410b-8e78-f7bb8d9e9ad2}, !- Outside Boundary Condition Object
>>>>>>> 78927444
  NoSun,                                  !- Sun Exposure
  NoWind,                                 !- Wind Exposure
  ,                                       !- View Factor to Ground
  ,                                       !- Number of Vertices
  0, 0, -1.11022302462516e-016,           !- X,Y,Z Vertex 1 {m}
  0, 6.81553519541936, -1.11022302462516e-016, !- X,Y,Z Vertex 2 {m}
  13.6310703908387, 6.81553519541936, -1.11022302462516e-016, !- X,Y,Z Vertex 3 {m}
  13.6310703908387, 0, -1.11022302462516e-016; !- X,Y,Z Vertex 4 {m}

OS:Surface,
<<<<<<< HEAD
  {919d8607-047a-4afb-989c-d6f80ac09580}, !- Handle
  Surface 2,                              !- Name
  Wall,                                   !- Surface Type
  ,                                       !- Construction Name
  {335ec1d2-f4ef-4274-8725-c8eb4b81725d}, !- Space Name
=======
  {0695eabd-13a7-49c6-a6d8-a4de15d69e66}, !- Handle
  Surface 2,                              !- Name
  Wall,                                   !- Surface Type
  ,                                       !- Construction Name
  {b93b89db-17a8-423d-9e52-ce390f48e77f}, !- Space Name
>>>>>>> 78927444
  Outdoors,                               !- Outside Boundary Condition
  ,                                       !- Outside Boundary Condition Object
  SunExposed,                             !- Sun Exposure
  WindExposed,                            !- Wind Exposure
  ,                                       !- View Factor to Ground
  ,                                       !- Number of Vertices
  0, 6.81553519541936, 2.4384,            !- X,Y,Z Vertex 1 {m}
  0, 6.81553519541936, -1.11022302462516e-016, !- X,Y,Z Vertex 2 {m}
  0, 0, -1.11022302462516e-016,           !- X,Y,Z Vertex 3 {m}
  0, 0, 2.4384;                           !- X,Y,Z Vertex 4 {m}

OS:Surface,
<<<<<<< HEAD
  {82188ef1-7e5d-4107-b503-d019450be722}, !- Handle
  Surface 3,                              !- Name
  Wall,                                   !- Surface Type
  ,                                       !- Construction Name
  {335ec1d2-f4ef-4274-8725-c8eb4b81725d}, !- Space Name
=======
  {845a5770-1fb8-4176-9123-70b8a2e35908}, !- Handle
  Surface 3,                              !- Name
  Wall,                                   !- Surface Type
  ,                                       !- Construction Name
  {b93b89db-17a8-423d-9e52-ce390f48e77f}, !- Space Name
>>>>>>> 78927444
  Outdoors,                               !- Outside Boundary Condition
  ,                                       !- Outside Boundary Condition Object
  SunExposed,                             !- Sun Exposure
  WindExposed,                            !- Wind Exposure
  ,                                       !- View Factor to Ground
  ,                                       !- Number of Vertices
  13.6310703908387, 6.81553519541936, 2.4384, !- X,Y,Z Vertex 1 {m}
  13.6310703908387, 6.81553519541936, -1.11022302462516e-016, !- X,Y,Z Vertex 2 {m}
  0, 6.81553519541936, -1.11022302462516e-016, !- X,Y,Z Vertex 3 {m}
  0, 6.81553519541936, 2.4384;            !- X,Y,Z Vertex 4 {m}

OS:Surface,
<<<<<<< HEAD
  {6f3c5b3a-b5d9-405e-a905-91eb51622f90}, !- Handle
  Surface 4,                              !- Name
  Wall,                                   !- Surface Type
  ,                                       !- Construction Name
  {335ec1d2-f4ef-4274-8725-c8eb4b81725d}, !- Space Name
=======
  {e8147580-2e9b-4aa6-a2d0-ed5ab8c2518e}, !- Handle
  Surface 4,                              !- Name
  Wall,                                   !- Surface Type
  ,                                       !- Construction Name
  {b93b89db-17a8-423d-9e52-ce390f48e77f}, !- Space Name
>>>>>>> 78927444
  Outdoors,                               !- Outside Boundary Condition
  ,                                       !- Outside Boundary Condition Object
  SunExposed,                             !- Sun Exposure
  WindExposed,                            !- Wind Exposure
  ,                                       !- View Factor to Ground
  ,                                       !- Number of Vertices
  13.6310703908387, 0, 2.4384,            !- X,Y,Z Vertex 1 {m}
  13.6310703908387, 0, -1.11022302462516e-016, !- X,Y,Z Vertex 2 {m}
  13.6310703908387, 6.81553519541936, -1.11022302462516e-016, !- X,Y,Z Vertex 3 {m}
  13.6310703908387, 6.81553519541936, 2.4384; !- X,Y,Z Vertex 4 {m}

OS:Surface,
<<<<<<< HEAD
  {e51b2c1a-7d22-4981-88f7-7dd04a3488fb}, !- Handle
  Surface 5,                              !- Name
  Wall,                                   !- Surface Type
  ,                                       !- Construction Name
  {335ec1d2-f4ef-4274-8725-c8eb4b81725d}, !- Space Name
=======
  {aaa74343-4523-4a6f-adae-43c414dadedd}, !- Handle
  Surface 5,                              !- Name
  Wall,                                   !- Surface Type
  ,                                       !- Construction Name
  {b93b89db-17a8-423d-9e52-ce390f48e77f}, !- Space Name
>>>>>>> 78927444
  Outdoors,                               !- Outside Boundary Condition
  ,                                       !- Outside Boundary Condition Object
  SunExposed,                             !- Sun Exposure
  WindExposed,                            !- Wind Exposure
  ,                                       !- View Factor to Ground
  ,                                       !- Number of Vertices
  0, 0, 2.4384,                           !- X,Y,Z Vertex 1 {m}
  0, 0, -1.11022302462516e-016,           !- X,Y,Z Vertex 2 {m}
  13.6310703908387, 0, -1.11022302462516e-016, !- X,Y,Z Vertex 3 {m}
  13.6310703908387, 0, 2.4384;            !- X,Y,Z Vertex 4 {m}

OS:Surface,
<<<<<<< HEAD
  {7991abfe-abd6-4672-96b4-c4a81f775551}, !- Handle
  Surface 6,                              !- Name
  RoofCeiling,                            !- Surface Type
  ,                                       !- Construction Name
  {335ec1d2-f4ef-4274-8725-c8eb4b81725d}, !- Space Name
  Surface,                                !- Outside Boundary Condition
  {184cd84a-fadc-44f2-b2f6-a254fdafa0f1}, !- Outside Boundary Condition Object
=======
  {c33e44ce-9d9e-4ead-9c7e-98a9b67577e7}, !- Handle
  Surface 6,                              !- Name
  RoofCeiling,                            !- Surface Type
  ,                                       !- Construction Name
  {b93b89db-17a8-423d-9e52-ce390f48e77f}, !- Space Name
  Surface,                                !- Outside Boundary Condition
  {81e72863-1032-4063-bd9c-64a384e6e97c}, !- Outside Boundary Condition Object
>>>>>>> 78927444
  NoSun,                                  !- Sun Exposure
  NoWind,                                 !- Wind Exposure
  ,                                       !- View Factor to Ground
  ,                                       !- Number of Vertices
  13.6310703908387, 0, 2.4384,            !- X,Y,Z Vertex 1 {m}
  13.6310703908387, 6.81553519541936, 2.4384, !- X,Y,Z Vertex 2 {m}
  0, 6.81553519541936, 2.4384,            !- X,Y,Z Vertex 3 {m}
  0, 0, 2.4384;                           !- X,Y,Z Vertex 4 {m}

OS:SpaceType,
<<<<<<< HEAD
  {0de59f76-a706-4cc1-bd54-0641a30373e1}, !- Handle
=======
  {740ae9c2-608e-4bad-8bfd-ac132ae69632}, !- Handle
>>>>>>> 78927444
  Space Type 1,                           !- Name
  ,                                       !- Default Construction Set Name
  ,                                       !- Default Schedule Set Name
  ,                                       !- Group Rendering Name
  ,                                       !- Design Specification Outdoor Air Object Name
  ,                                       !- Standards Template
  ,                                       !- Standards Building Type
  living;                                 !- Standards Space Type

OS:Space,
<<<<<<< HEAD
  {423789d6-58f7-42e8-b9cf-2fb5eea06e57}, !- Handle
  living space|story 2,                   !- Name
  {0de59f76-a706-4cc1-bd54-0641a30373e1}, !- Space Type Name
=======
  {c604fd37-1d07-4dfc-9318-f2ef269cbc03}, !- Handle
  living space|story 2,                   !- Name
  {740ae9c2-608e-4bad-8bfd-ac132ae69632}, !- Space Type Name
>>>>>>> 78927444
  ,                                       !- Default Construction Set Name
  ,                                       !- Default Schedule Set Name
  -0,                                     !- Direction of Relative North {deg}
  0,                                      !- X Origin {m}
  0,                                      !- Y Origin {m}
  3.3528,                                 !- Z Origin {m}
  ,                                       !- Building Story Name
<<<<<<< HEAD
  {4b71e2f4-4163-470b-864a-41c89edc42b0}, !- Thermal Zone Name
  ,                                       !- Part of Total Floor Area
  ,                                       !- Design Specification Outdoor Air Object Name
  {41b67608-6bad-4008-ac85-aafe6030255f}; !- Building Unit Name

OS:Surface,
  {184cd84a-fadc-44f2-b2f6-a254fdafa0f1}, !- Handle
  Surface 7,                              !- Name
  Floor,                                  !- Surface Type
  ,                                       !- Construction Name
  {423789d6-58f7-42e8-b9cf-2fb5eea06e57}, !- Space Name
  Surface,                                !- Outside Boundary Condition
  {7991abfe-abd6-4672-96b4-c4a81f775551}, !- Outside Boundary Condition Object
=======
  {387d8d3c-c853-4a45-a3f9-bb0801e6e680}, !- Thermal Zone Name
  ,                                       !- Part of Total Floor Area
  ,                                       !- Design Specification Outdoor Air Object Name
  {c3e40f64-6891-44c7-834d-7454f3afe195}; !- Building Unit Name

OS:Surface,
  {81e72863-1032-4063-bd9c-64a384e6e97c}, !- Handle
  Surface 7,                              !- Name
  Floor,                                  !- Surface Type
  ,                                       !- Construction Name
  {c604fd37-1d07-4dfc-9318-f2ef269cbc03}, !- Space Name
  Surface,                                !- Outside Boundary Condition
  {c33e44ce-9d9e-4ead-9c7e-98a9b67577e7}, !- Outside Boundary Condition Object
>>>>>>> 78927444
  NoSun,                                  !- Sun Exposure
  NoWind,                                 !- Wind Exposure
  ,                                       !- View Factor to Ground
  ,                                       !- Number of Vertices
  0, 0, -4.44089209850063e-016,           !- X,Y,Z Vertex 1 {m}
  0, 6.81553519541936, -4.44089209850063e-016, !- X,Y,Z Vertex 2 {m}
  13.6310703908387, 6.81553519541936, -4.44089209850063e-016, !- X,Y,Z Vertex 3 {m}
  13.6310703908387, 0, -4.44089209850063e-016; !- X,Y,Z Vertex 4 {m}

OS:Surface,
<<<<<<< HEAD
  {59eaab91-a673-4678-995b-90202ae993e0}, !- Handle
  Surface 8,                              !- Name
  Wall,                                   !- Surface Type
  ,                                       !- Construction Name
  {423789d6-58f7-42e8-b9cf-2fb5eea06e57}, !- Space Name
=======
  {12af035a-2142-41ae-89be-352842c2828b}, !- Handle
  Surface 8,                              !- Name
  Wall,                                   !- Surface Type
  ,                                       !- Construction Name
  {c604fd37-1d07-4dfc-9318-f2ef269cbc03}, !- Space Name
>>>>>>> 78927444
  Outdoors,                               !- Outside Boundary Condition
  ,                                       !- Outside Boundary Condition Object
  SunExposed,                             !- Sun Exposure
  WindExposed,                            !- Wind Exposure
  ,                                       !- View Factor to Ground
  ,                                       !- Number of Vertices
  0, 6.81553519541936, 2.4384,            !- X,Y,Z Vertex 1 {m}
  0, 6.81553519541936, -4.44089209850063e-016, !- X,Y,Z Vertex 2 {m}
  0, 0, -4.44089209850063e-016,           !- X,Y,Z Vertex 3 {m}
  0, 0, 2.4384;                           !- X,Y,Z Vertex 4 {m}

OS:Surface,
<<<<<<< HEAD
  {447a39b1-a5b4-4015-aa34-67616017b469}, !- Handle
  Surface 9,                              !- Name
  Wall,                                   !- Surface Type
  ,                                       !- Construction Name
  {423789d6-58f7-42e8-b9cf-2fb5eea06e57}, !- Space Name
=======
  {0a25aa7c-e7b9-43e7-aca7-ca2db8c31ed0}, !- Handle
  Surface 9,                              !- Name
  Wall,                                   !- Surface Type
  ,                                       !- Construction Name
  {c604fd37-1d07-4dfc-9318-f2ef269cbc03}, !- Space Name
>>>>>>> 78927444
  Outdoors,                               !- Outside Boundary Condition
  ,                                       !- Outside Boundary Condition Object
  SunExposed,                             !- Sun Exposure
  WindExposed,                            !- Wind Exposure
  ,                                       !- View Factor to Ground
  ,                                       !- Number of Vertices
  13.6310703908387, 6.81553519541936, 2.4384, !- X,Y,Z Vertex 1 {m}
  13.6310703908387, 6.81553519541936, -4.44089209850063e-016, !- X,Y,Z Vertex 2 {m}
  0, 6.81553519541936, -4.44089209850063e-016, !- X,Y,Z Vertex 3 {m}
  0, 6.81553519541936, 2.4384;            !- X,Y,Z Vertex 4 {m}

OS:Surface,
<<<<<<< HEAD
  {5369d5e8-1dbb-453e-b5ab-97de980358ff}, !- Handle
  Surface 10,                             !- Name
  Wall,                                   !- Surface Type
  ,                                       !- Construction Name
  {423789d6-58f7-42e8-b9cf-2fb5eea06e57}, !- Space Name
=======
  {6c5d4a23-dbb3-4cb3-9231-852506928bab}, !- Handle
  Surface 10,                             !- Name
  Wall,                                   !- Surface Type
  ,                                       !- Construction Name
  {c604fd37-1d07-4dfc-9318-f2ef269cbc03}, !- Space Name
>>>>>>> 78927444
  Outdoors,                               !- Outside Boundary Condition
  ,                                       !- Outside Boundary Condition Object
  SunExposed,                             !- Sun Exposure
  WindExposed,                            !- Wind Exposure
  ,                                       !- View Factor to Ground
  ,                                       !- Number of Vertices
  13.6310703908387, 0, 2.4384,            !- X,Y,Z Vertex 1 {m}
  13.6310703908387, 0, -4.44089209850063e-016, !- X,Y,Z Vertex 2 {m}
  13.6310703908387, 6.81553519541936, -4.44089209850063e-016, !- X,Y,Z Vertex 3 {m}
  13.6310703908387, 6.81553519541936, 2.4384; !- X,Y,Z Vertex 4 {m}

OS:Surface,
<<<<<<< HEAD
  {34dd989f-3e0d-4346-ba37-668233740eb2}, !- Handle
  Surface 11,                             !- Name
  Wall,                                   !- Surface Type
  ,                                       !- Construction Name
  {423789d6-58f7-42e8-b9cf-2fb5eea06e57}, !- Space Name
=======
  {e6231028-8b92-4592-b57b-4edd2455b1bd}, !- Handle
  Surface 11,                             !- Name
  Wall,                                   !- Surface Type
  ,                                       !- Construction Name
  {c604fd37-1d07-4dfc-9318-f2ef269cbc03}, !- Space Name
>>>>>>> 78927444
  Outdoors,                               !- Outside Boundary Condition
  ,                                       !- Outside Boundary Condition Object
  SunExposed,                             !- Sun Exposure
  WindExposed,                            !- Wind Exposure
  ,                                       !- View Factor to Ground
  ,                                       !- Number of Vertices
  0, 0, 2.4384,                           !- X,Y,Z Vertex 1 {m}
  0, 0, -4.44089209850063e-016,           !- X,Y,Z Vertex 2 {m}
  13.6310703908387, 0, -4.44089209850063e-016, !- X,Y,Z Vertex 3 {m}
  13.6310703908387, 0, 2.4384;            !- X,Y,Z Vertex 4 {m}

OS:Surface,
<<<<<<< HEAD
  {dfa8cfcf-8f9c-4fdc-8f79-e6864af4e919}, !- Handle
  Surface 12,                             !- Name
  RoofCeiling,                            !- Surface Type
  ,                                       !- Construction Name
  {423789d6-58f7-42e8-b9cf-2fb5eea06e57}, !- Space Name
  Surface,                                !- Outside Boundary Condition
  {7c6b5182-815c-468c-8c6e-6f290cc1b1c9}, !- Outside Boundary Condition Object
=======
  {8822c7b7-ff6a-4455-9cd2-337b13e8b0c7}, !- Handle
  Surface 12,                             !- Name
  RoofCeiling,                            !- Surface Type
  ,                                       !- Construction Name
  {c604fd37-1d07-4dfc-9318-f2ef269cbc03}, !- Space Name
  Surface,                                !- Outside Boundary Condition
  {07962849-afca-4775-8beb-73c392fd77d7}, !- Outside Boundary Condition Object
>>>>>>> 78927444
  NoSun,                                  !- Sun Exposure
  NoWind,                                 !- Wind Exposure
  ,                                       !- View Factor to Ground
  ,                                       !- Number of Vertices
  13.6310703908387, 0, 2.4384,            !- X,Y,Z Vertex 1 {m}
  13.6310703908387, 6.81553519541936, 2.4384, !- X,Y,Z Vertex 2 {m}
  0, 6.81553519541936, 2.4384,            !- X,Y,Z Vertex 3 {m}
  0, 0, 2.4384;                           !- X,Y,Z Vertex 4 {m}

OS:Surface,
<<<<<<< HEAD
  {7c6b5182-815c-468c-8c6e-6f290cc1b1c9}, !- Handle
  Surface 13,                             !- Name
  Floor,                                  !- Surface Type
  ,                                       !- Construction Name
  {e84b556a-2dd6-4bf9-b768-c53aa9f389cf}, !- Space Name
  Surface,                                !- Outside Boundary Condition
  {dfa8cfcf-8f9c-4fdc-8f79-e6864af4e919}, !- Outside Boundary Condition Object
=======
  {07962849-afca-4775-8beb-73c392fd77d7}, !- Handle
  Surface 13,                             !- Name
  Floor,                                  !- Surface Type
  ,                                       !- Construction Name
  {1b88a0cf-c59e-4069-8bcb-3177a3f4a3a3}, !- Space Name
  Surface,                                !- Outside Boundary Condition
  {8822c7b7-ff6a-4455-9cd2-337b13e8b0c7}, !- Outside Boundary Condition Object
>>>>>>> 78927444
  NoSun,                                  !- Sun Exposure
  NoWind,                                 !- Wind Exposure
  ,                                       !- View Factor to Ground
  ,                                       !- Number of Vertices
  0, 6.81553519541936, 0,                 !- X,Y,Z Vertex 1 {m}
  13.6310703908387, 6.81553519541936, 0,  !- X,Y,Z Vertex 2 {m}
  13.6310703908387, 0, 0,                 !- X,Y,Z Vertex 3 {m}
  0, 0, 0;                                !- X,Y,Z Vertex 4 {m}

OS:Surface,
<<<<<<< HEAD
  {f6203c96-2243-4a4d-85a4-87b85360ab78}, !- Handle
  Surface 14,                             !- Name
  RoofCeiling,                            !- Surface Type
  ,                                       !- Construction Name
  {e84b556a-2dd6-4bf9-b768-c53aa9f389cf}, !- Space Name
=======
  {85e42395-08df-45a9-b432-4796f3ec5348}, !- Handle
  Surface 14,                             !- Name
  RoofCeiling,                            !- Surface Type
  ,                                       !- Construction Name
  {1b88a0cf-c59e-4069-8bcb-3177a3f4a3a3}, !- Space Name
>>>>>>> 78927444
  Outdoors,                               !- Outside Boundary Condition
  ,                                       !- Outside Boundary Condition Object
  SunExposed,                             !- Sun Exposure
  WindExposed,                            !- Wind Exposure
  ,                                       !- View Factor to Ground
  ,                                       !- Number of Vertices
  13.6310703908387, 3.40776759770968, 1.70388379885484, !- X,Y,Z Vertex 1 {m}
  0, 3.40776759770968, 1.70388379885484,  !- X,Y,Z Vertex 2 {m}
  0, 0, 0,                                !- X,Y,Z Vertex 3 {m}
  13.6310703908387, 0, 0;                 !- X,Y,Z Vertex 4 {m}

OS:Surface,
<<<<<<< HEAD
  {8ec324c0-4ac3-436d-98a9-3a1d7a149cf7}, !- Handle
  Surface 15,                             !- Name
  RoofCeiling,                            !- Surface Type
  ,                                       !- Construction Name
  {e84b556a-2dd6-4bf9-b768-c53aa9f389cf}, !- Space Name
=======
  {4d2f0dc8-2038-4a44-87be-9dad5edeac8d}, !- Handle
  Surface 15,                             !- Name
  RoofCeiling,                            !- Surface Type
  ,                                       !- Construction Name
  {1b88a0cf-c59e-4069-8bcb-3177a3f4a3a3}, !- Space Name
>>>>>>> 78927444
  Outdoors,                               !- Outside Boundary Condition
  ,                                       !- Outside Boundary Condition Object
  SunExposed,                             !- Sun Exposure
  WindExposed,                            !- Wind Exposure
  ,                                       !- View Factor to Ground
  ,                                       !- Number of Vertices
  0, 3.40776759770968, 1.70388379885484,  !- X,Y,Z Vertex 1 {m}
  13.6310703908387, 3.40776759770968, 1.70388379885484, !- X,Y,Z Vertex 2 {m}
  13.6310703908387, 6.81553519541936, 0,  !- X,Y,Z Vertex 3 {m}
  0, 6.81553519541936, 0;                 !- X,Y,Z Vertex 4 {m}

OS:Surface,
<<<<<<< HEAD
  {df470bcc-42a7-4ebe-94d8-68b6a37f5f46}, !- Handle
  Surface 16,                             !- Name
  Wall,                                   !- Surface Type
  ,                                       !- Construction Name
  {e84b556a-2dd6-4bf9-b768-c53aa9f389cf}, !- Space Name
=======
  {7c8eac5e-5f88-43c9-b56c-fef0061b0fcd}, !- Handle
  Surface 16,                             !- Name
  Wall,                                   !- Surface Type
  ,                                       !- Construction Name
  {1b88a0cf-c59e-4069-8bcb-3177a3f4a3a3}, !- Space Name
>>>>>>> 78927444
  Outdoors,                               !- Outside Boundary Condition
  ,                                       !- Outside Boundary Condition Object
  SunExposed,                             !- Sun Exposure
  WindExposed,                            !- Wind Exposure
  ,                                       !- View Factor to Ground
  ,                                       !- Number of Vertices
  0, 3.40776759770968, 1.70388379885484,  !- X,Y,Z Vertex 1 {m}
  0, 6.81553519541936, 0,                 !- X,Y,Z Vertex 2 {m}
  0, 0, 0;                                !- X,Y,Z Vertex 3 {m}

OS:Surface,
<<<<<<< HEAD
  {c44a57cd-86a9-45fb-8227-32c7ad2c8e74}, !- Handle
  Surface 17,                             !- Name
  Wall,                                   !- Surface Type
  ,                                       !- Construction Name
  {e84b556a-2dd6-4bf9-b768-c53aa9f389cf}, !- Space Name
=======
  {4980ba06-7cff-4d06-98df-81d9358744ac}, !- Handle
  Surface 17,                             !- Name
  Wall,                                   !- Surface Type
  ,                                       !- Construction Name
  {1b88a0cf-c59e-4069-8bcb-3177a3f4a3a3}, !- Space Name
>>>>>>> 78927444
  Outdoors,                               !- Outside Boundary Condition
  ,                                       !- Outside Boundary Condition Object
  SunExposed,                             !- Sun Exposure
  WindExposed,                            !- Wind Exposure
  ,                                       !- View Factor to Ground
  ,                                       !- Number of Vertices
  13.6310703908387, 3.40776759770968, 1.70388379885484, !- X,Y,Z Vertex 1 {m}
  13.6310703908387, 0, 0,                 !- X,Y,Z Vertex 2 {m}
  13.6310703908387, 6.81553519541936, 0;  !- X,Y,Z Vertex 3 {m}

OS:Space,
<<<<<<< HEAD
  {e84b556a-2dd6-4bf9-b768-c53aa9f389cf}, !- Handle
  unfinished attic space,                 !- Name
  {6835c24d-5582-46c6-a0ce-9d934636f362}, !- Space Type Name
=======
  {1b88a0cf-c59e-4069-8bcb-3177a3f4a3a3}, !- Handle
  unfinished attic space,                 !- Name
  {da2acdd9-1fd6-4442-a53b-c5573b09e08b}, !- Space Type Name
>>>>>>> 78927444
  ,                                       !- Default Construction Set Name
  ,                                       !- Default Schedule Set Name
  -0,                                     !- Direction of Relative North {deg}
  0,                                      !- X Origin {m}
  0,                                      !- Y Origin {m}
  5.7912,                                 !- Z Origin {m}
  ,                                       !- Building Story Name
<<<<<<< HEAD
  {d7620109-6bce-444d-b3b6-2ca8b8caa669}; !- Thermal Zone Name

OS:ThermalZone,
  {d7620109-6bce-444d-b3b6-2ca8b8caa669}, !- Handle
=======
  {bda9df33-c522-4012-8992-a0fc0653cd6c}; !- Thermal Zone Name

OS:ThermalZone,
  {bda9df33-c522-4012-8992-a0fc0653cd6c}, !- Handle
>>>>>>> 78927444
  unfinished attic zone,                  !- Name
  ,                                       !- Multiplier
  ,                                       !- Ceiling Height {m}
  ,                                       !- Volume {m3}
  ,                                       !- Floor Area {m2}
  ,                                       !- Zone Inside Convection Algorithm
  ,                                       !- Zone Outside Convection Algorithm
  ,                                       !- Zone Conditioning Equipment List Name
<<<<<<< HEAD
  {82f669fa-dc0f-46e9-a3e0-1938899aecde}, !- Zone Air Inlet Port List
  {b22204c2-b7f4-4a8c-b97e-0c11dcc0ddbc}, !- Zone Air Exhaust Port List
  {28db7b3d-f29d-446c-b5f7-a81f9c6821e0}, !- Zone Air Node Name
  {a65a925f-bb81-496e-aace-58fcae51ee4c}, !- Zone Return Air Port List
=======
  {1c3b6376-362b-4ada-b6e2-df3112e5415f}, !- Zone Air Inlet Port List
  {4ec5cceb-a3c7-483b-914f-8fe2af5a31d5}, !- Zone Air Exhaust Port List
  {b0dbc71a-e4a1-42c3-aea4-7c41aa787c92}, !- Zone Air Node Name
  {8830cf18-8b96-4797-90f9-2b76483747c8}, !- Zone Return Air Port List
>>>>>>> 78927444
  ,                                       !- Primary Daylighting Control Name
  ,                                       !- Fraction of Zone Controlled by Primary Daylighting Control
  ,                                       !- Secondary Daylighting Control Name
  ,                                       !- Fraction of Zone Controlled by Secondary Daylighting Control
  ,                                       !- Illuminance Map Name
  ,                                       !- Group Rendering Name
  ,                                       !- Thermostat Name
  No;                                     !- Use Ideal Air Loads

OS:Node,
<<<<<<< HEAD
  {1965162c-179c-4419-b668-d773eb117500}, !- Handle
  Node 2,                                 !- Name
  {28db7b3d-f29d-446c-b5f7-a81f9c6821e0}, !- Inlet Port
  ;                                       !- Outlet Port

OS:Connection,
  {28db7b3d-f29d-446c-b5f7-a81f9c6821e0}, !- Handle
  {d7e178ae-290f-49a3-b47a-088ecdc1138a}, !- Name
  {d7620109-6bce-444d-b3b6-2ca8b8caa669}, !- Source Object
  11,                                     !- Outlet Port
  {1965162c-179c-4419-b668-d773eb117500}, !- Target Object
  2;                                      !- Inlet Port

OS:PortList,
  {82f669fa-dc0f-46e9-a3e0-1938899aecde}, !- Handle
  {fbde39f1-5eb8-4fb5-a0f7-807c12b21247}, !- Name
  {d7620109-6bce-444d-b3b6-2ca8b8caa669}; !- HVAC Component

OS:PortList,
  {b22204c2-b7f4-4a8c-b97e-0c11dcc0ddbc}, !- Handle
  {c8606980-de86-4b80-ac6b-a02f594c31a0}, !- Name
  {d7620109-6bce-444d-b3b6-2ca8b8caa669}; !- HVAC Component

OS:PortList,
  {a65a925f-bb81-496e-aace-58fcae51ee4c}, !- Handle
  {a922d3a8-9c29-499e-ad80-a33d9d4af0e3}, !- Name
  {d7620109-6bce-444d-b3b6-2ca8b8caa669}; !- HVAC Component

OS:Sizing:Zone,
  {62c0e019-3ef6-4787-8469-ebb75ddcf4bf}, !- Handle
  {d7620109-6bce-444d-b3b6-2ca8b8caa669}, !- Zone or ZoneList Name
=======
  {d8be13c4-9367-4b22-8ec2-ac82b782258f}, !- Handle
  Node 2,                                 !- Name
  {b0dbc71a-e4a1-42c3-aea4-7c41aa787c92}, !- Inlet Port
  ;                                       !- Outlet Port

OS:Connection,
  {b0dbc71a-e4a1-42c3-aea4-7c41aa787c92}, !- Handle
  {d5155fba-4799-4109-bc12-a0922c71d1c5}, !- Name
  {bda9df33-c522-4012-8992-a0fc0653cd6c}, !- Source Object
  11,                                     !- Outlet Port
  {d8be13c4-9367-4b22-8ec2-ac82b782258f}, !- Target Object
  2;                                      !- Inlet Port

OS:PortList,
  {1c3b6376-362b-4ada-b6e2-df3112e5415f}, !- Handle
  {e8a7871a-36fc-4925-9f67-b74b817457f6}, !- Name
  {bda9df33-c522-4012-8992-a0fc0653cd6c}; !- HVAC Component

OS:PortList,
  {4ec5cceb-a3c7-483b-914f-8fe2af5a31d5}, !- Handle
  {733cccfc-ce4a-4399-ab39-e4c6b5fe2cae}, !- Name
  {bda9df33-c522-4012-8992-a0fc0653cd6c}; !- HVAC Component

OS:PortList,
  {8830cf18-8b96-4797-90f9-2b76483747c8}, !- Handle
  {75ed6636-424a-4587-8e59-173979edfa05}, !- Name
  {bda9df33-c522-4012-8992-a0fc0653cd6c}; !- HVAC Component

OS:Sizing:Zone,
  {14479c21-0027-466f-832f-db82e89c1fb6}, !- Handle
  {bda9df33-c522-4012-8992-a0fc0653cd6c}, !- Zone or ZoneList Name
>>>>>>> 78927444
  SupplyAirTemperature,                   !- Zone Cooling Design Supply Air Temperature Input Method
  14,                                     !- Zone Cooling Design Supply Air Temperature {C}
  11.11,                                  !- Zone Cooling Design Supply Air Temperature Difference {deltaC}
  SupplyAirTemperature,                   !- Zone Heating Design Supply Air Temperature Input Method
  40,                                     !- Zone Heating Design Supply Air Temperature {C}
  11.11,                                  !- Zone Heating Design Supply Air Temperature Difference {deltaC}
  0.0085,                                 !- Zone Cooling Design Supply Air Humidity Ratio {kg-H2O/kg-air}
  0.008,                                  !- Zone Heating Design Supply Air Humidity Ratio {kg-H2O/kg-air}
  ,                                       !- Zone Heating Sizing Factor
  ,                                       !- Zone Cooling Sizing Factor
  DesignDay,                              !- Cooling Design Air Flow Method
  ,                                       !- Cooling Design Air Flow Rate {m3/s}
  ,                                       !- Cooling Minimum Air Flow per Zone Floor Area {m3/s-m2}
  ,                                       !- Cooling Minimum Air Flow {m3/s}
  ,                                       !- Cooling Minimum Air Flow Fraction
  DesignDay,                              !- Heating Design Air Flow Method
  ,                                       !- Heating Design Air Flow Rate {m3/s}
  ,                                       !- Heating Maximum Air Flow per Zone Floor Area {m3/s-m2}
  ,                                       !- Heating Maximum Air Flow {m3/s}
  ,                                       !- Heating Maximum Air Flow Fraction
  ,                                       !- Design Zone Air Distribution Effectiveness in Cooling Mode
  ,                                       !- Design Zone Air Distribution Effectiveness in Heating Mode
  No,                                     !- Account for Dedicated Outdoor Air System
  NeutralSupplyAir,                       !- Dedicated Outdoor Air System Control Strategy
  autosize,                               !- Dedicated Outdoor Air Low Setpoint Temperature for Design {C}
  autosize;                               !- Dedicated Outdoor Air High Setpoint Temperature for Design {C}

OS:ZoneHVAC:EquipmentList,
<<<<<<< HEAD
  {2b1a3eee-1c99-4927-9ab4-36ca37caedd2}, !- Handle
  Zone HVAC Equipment List 2,             !- Name
  {d7620109-6bce-444d-b3b6-2ca8b8caa669}; !- Thermal Zone

OS:SpaceType,
  {6835c24d-5582-46c6-a0ce-9d934636f362}, !- Handle
=======
  {e216079e-9cd9-445b-a5e9-abbc0068af17}, !- Handle
  Zone HVAC Equipment List 2,             !- Name
  {bda9df33-c522-4012-8992-a0fc0653cd6c}; !- Thermal Zone

OS:SpaceType,
  {da2acdd9-1fd6-4442-a53b-c5573b09e08b}, !- Handle
>>>>>>> 78927444
  Space Type 2,                           !- Name
  ,                                       !- Default Construction Set Name
  ,                                       !- Default Schedule Set Name
  ,                                       !- Group Rendering Name
  ,                                       !- Design Specification Outdoor Air Object Name
  ,                                       !- Standards Template
  ,                                       !- Standards Building Type
  unfinished attic;                       !- Standards Space Type

OS:ThermalZone,
<<<<<<< HEAD
  {2758b5ed-f35d-4fe6-89ae-718117d82e5b}, !- Handle
=======
  {517efdbe-5ea9-4c90-b336-92fa231ba00a}, !- Handle
>>>>>>> 78927444
  pier and beam zone,                     !- Name
  ,                                       !- Multiplier
  ,                                       !- Ceiling Height {m}
  ,                                       !- Volume {m3}
  ,                                       !- Floor Area {m2}
  ,                                       !- Zone Inside Convection Algorithm
  ,                                       !- Zone Outside Convection Algorithm
  ,                                       !- Zone Conditioning Equipment List Name
<<<<<<< HEAD
  {87a82e0c-70fe-4645-a487-7720c00d4edb}, !- Zone Air Inlet Port List
  {49bafb0c-1bbb-49fe-bd8f-0da3f873d0f6}, !- Zone Air Exhaust Port List
  {6a2b4fbd-2b0f-4624-ac0b-ef0a0fdaf1cb}, !- Zone Air Node Name
  {48fbddd9-9c96-41c9-a031-1be3733260d5}, !- Zone Return Air Port List
=======
  {e0e31061-85ed-4f68-b9e6-58d007540feb}, !- Zone Air Inlet Port List
  {00bd7050-8199-4422-92e5-0b8bfa3adaae}, !- Zone Air Exhaust Port List
  {5b02488f-5850-4028-970b-0e65ebd84258}, !- Zone Air Node Name
  {9716ad7d-78f6-4e5f-a556-c8e67dc97466}, !- Zone Return Air Port List
>>>>>>> 78927444
  ,                                       !- Primary Daylighting Control Name
  ,                                       !- Fraction of Zone Controlled by Primary Daylighting Control
  ,                                       !- Secondary Daylighting Control Name
  ,                                       !- Fraction of Zone Controlled by Secondary Daylighting Control
  ,                                       !- Illuminance Map Name
  ,                                       !- Group Rendering Name
  ,                                       !- Thermostat Name
  No;                                     !- Use Ideal Air Loads

OS:Node,
<<<<<<< HEAD
  {9f1e5889-7afc-456e-af75-d5b54d41f66c}, !- Handle
  Node 3,                                 !- Name
  {6a2b4fbd-2b0f-4624-ac0b-ef0a0fdaf1cb}, !- Inlet Port
  ;                                       !- Outlet Port

OS:Connection,
  {6a2b4fbd-2b0f-4624-ac0b-ef0a0fdaf1cb}, !- Handle
  {d83195cf-2718-4f80-b401-24db34026057}, !- Name
  {2758b5ed-f35d-4fe6-89ae-718117d82e5b}, !- Source Object
  11,                                     !- Outlet Port
  {9f1e5889-7afc-456e-af75-d5b54d41f66c}, !- Target Object
  2;                                      !- Inlet Port

OS:PortList,
  {87a82e0c-70fe-4645-a487-7720c00d4edb}, !- Handle
  {f8592cf9-232e-4c64-a8d0-c46e5aa720cf}, !- Name
  {2758b5ed-f35d-4fe6-89ae-718117d82e5b}; !- HVAC Component

OS:PortList,
  {49bafb0c-1bbb-49fe-bd8f-0da3f873d0f6}, !- Handle
  {f45168e6-0c90-4d96-a0ed-79d5818eb557}, !- Name
  {2758b5ed-f35d-4fe6-89ae-718117d82e5b}; !- HVAC Component

OS:PortList,
  {48fbddd9-9c96-41c9-a031-1be3733260d5}, !- Handle
  {5a2606ba-f736-49e9-8d45-85b88612f3f9}, !- Name
  {2758b5ed-f35d-4fe6-89ae-718117d82e5b}; !- HVAC Component

OS:Sizing:Zone,
  {e7cf6cde-c3eb-4e4d-a55a-fa616e2529b4}, !- Handle
  {2758b5ed-f35d-4fe6-89ae-718117d82e5b}, !- Zone or ZoneList Name
=======
  {6127f785-d4e9-417d-9fad-d708f8bed085}, !- Handle
  Node 3,                                 !- Name
  {5b02488f-5850-4028-970b-0e65ebd84258}, !- Inlet Port
  ;                                       !- Outlet Port

OS:Connection,
  {5b02488f-5850-4028-970b-0e65ebd84258}, !- Handle
  {5b91a5ad-ca96-4d2c-9a99-62811d04b4bf}, !- Name
  {517efdbe-5ea9-4c90-b336-92fa231ba00a}, !- Source Object
  11,                                     !- Outlet Port
  {6127f785-d4e9-417d-9fad-d708f8bed085}, !- Target Object
  2;                                      !- Inlet Port

OS:PortList,
  {e0e31061-85ed-4f68-b9e6-58d007540feb}, !- Handle
  {9c37ebbb-6a7a-40ad-b096-9fa633052dc0}, !- Name
  {517efdbe-5ea9-4c90-b336-92fa231ba00a}; !- HVAC Component

OS:PortList,
  {00bd7050-8199-4422-92e5-0b8bfa3adaae}, !- Handle
  {6b8c9350-89b6-4cc9-8f33-e7b97ec0e6a3}, !- Name
  {517efdbe-5ea9-4c90-b336-92fa231ba00a}; !- HVAC Component

OS:PortList,
  {9716ad7d-78f6-4e5f-a556-c8e67dc97466}, !- Handle
  {7dc9edda-2d76-4cfb-a953-1a82d3e05c63}, !- Name
  {517efdbe-5ea9-4c90-b336-92fa231ba00a}; !- HVAC Component

OS:Sizing:Zone,
  {8c932927-8274-4d98-b581-a719ebfe7750}, !- Handle
  {517efdbe-5ea9-4c90-b336-92fa231ba00a}, !- Zone or ZoneList Name
>>>>>>> 78927444
  SupplyAirTemperature,                   !- Zone Cooling Design Supply Air Temperature Input Method
  14,                                     !- Zone Cooling Design Supply Air Temperature {C}
  11.11,                                  !- Zone Cooling Design Supply Air Temperature Difference {deltaC}
  SupplyAirTemperature,                   !- Zone Heating Design Supply Air Temperature Input Method
  40,                                     !- Zone Heating Design Supply Air Temperature {C}
  11.11,                                  !- Zone Heating Design Supply Air Temperature Difference {deltaC}
  0.0085,                                 !- Zone Cooling Design Supply Air Humidity Ratio {kg-H2O/kg-air}
  0.008,                                  !- Zone Heating Design Supply Air Humidity Ratio {kg-H2O/kg-air}
  ,                                       !- Zone Heating Sizing Factor
  ,                                       !- Zone Cooling Sizing Factor
  DesignDay,                              !- Cooling Design Air Flow Method
  ,                                       !- Cooling Design Air Flow Rate {m3/s}
  ,                                       !- Cooling Minimum Air Flow per Zone Floor Area {m3/s-m2}
  ,                                       !- Cooling Minimum Air Flow {m3/s}
  ,                                       !- Cooling Minimum Air Flow Fraction
  DesignDay,                              !- Heating Design Air Flow Method
  ,                                       !- Heating Design Air Flow Rate {m3/s}
  ,                                       !- Heating Maximum Air Flow per Zone Floor Area {m3/s-m2}
  ,                                       !- Heating Maximum Air Flow {m3/s}
  ,                                       !- Heating Maximum Air Flow Fraction
  ,                                       !- Design Zone Air Distribution Effectiveness in Cooling Mode
  ,                                       !- Design Zone Air Distribution Effectiveness in Heating Mode
  No,                                     !- Account for Dedicated Outdoor Air System
  NeutralSupplyAir,                       !- Dedicated Outdoor Air System Control Strategy
  autosize,                               !- Dedicated Outdoor Air Low Setpoint Temperature for Design {C}
  autosize;                               !- Dedicated Outdoor Air High Setpoint Temperature for Design {C}

OS:ZoneHVAC:EquipmentList,
<<<<<<< HEAD
  {a194c8e0-4d97-4839-b042-ae6560fd9912}, !- Handle
  Zone HVAC Equipment List 3,             !- Name
  {2758b5ed-f35d-4fe6-89ae-718117d82e5b}; !- Thermal Zone

OS:Space,
  {f9d70787-306c-4efd-bddc-46d598d7017e}, !- Handle
  pier and beam space,                    !- Name
  {23c3113d-8f75-4097-87f3-63a5a81da9a9}, !- Space Type Name
=======
  {3d512a71-00e1-4907-9db1-3d9ed87eba29}, !- Handle
  Zone HVAC Equipment List 3,             !- Name
  {517efdbe-5ea9-4c90-b336-92fa231ba00a}; !- Thermal Zone

OS:Space,
  {8f844e97-c9a2-4d77-8330-a26faec17a5c}, !- Handle
  pier and beam space,                    !- Name
  {9a0925a8-8175-4d05-bc6e-b2f7eb62b7b5}, !- Space Type Name
>>>>>>> 78927444
  ,                                       !- Default Construction Set Name
  ,                                       !- Default Schedule Set Name
  -0,                                     !- Direction of Relative North {deg}
  0,                                      !- X Origin {m}
  0,                                      !- Y Origin {m}
  0,                                      !- Z Origin {m}
  ,                                       !- Building Story Name
<<<<<<< HEAD
  {2758b5ed-f35d-4fe6-89ae-718117d82e5b}; !- Thermal Zone Name

OS:Surface,
  {817c2313-c7b5-4e15-a58d-30b9362ef704}, !- Handle
  Surface 18,                             !- Name
  Floor,                                  !- Surface Type
  ,                                       !- Construction Name
  {f9d70787-306c-4efd-bddc-46d598d7017e}, !- Space Name
=======
  {517efdbe-5ea9-4c90-b336-92fa231ba00a}; !- Thermal Zone Name

OS:Surface,
  {3bc04773-d5b0-412d-a481-3e45d419aa45}, !- Handle
  Surface 18,                             !- Name
  Floor,                                  !- Surface Type
  ,                                       !- Construction Name
  {8f844e97-c9a2-4d77-8330-a26faec17a5c}, !- Space Name
>>>>>>> 78927444
  Foundation,                             !- Outside Boundary Condition
  ,                                       !- Outside Boundary Condition Object
  NoSun,                                  !- Sun Exposure
  NoWind,                                 !- Wind Exposure
  ,                                       !- View Factor to Ground
  ,                                       !- Number of Vertices
  0, 0, 0,                                !- X,Y,Z Vertex 1 {m}
  0, 6.81553519541936, 0,                 !- X,Y,Z Vertex 2 {m}
  13.6310703908387, 6.81553519541936, 0,  !- X,Y,Z Vertex 3 {m}
  13.6310703908387, 0, 0;                 !- X,Y,Z Vertex 4 {m}

OS:Surface,
<<<<<<< HEAD
  {d2a1f3b0-6586-430f-958a-73aa6362c0be}, !- Handle
  Surface 19,                             !- Name
  Wall,                                   !- Surface Type
  ,                                       !- Construction Name
  {f9d70787-306c-4efd-bddc-46d598d7017e}, !- Space Name
=======
  {6ee96fa1-54cb-4316-bb63-07af72a47484}, !- Handle
  Surface 19,                             !- Name
  Wall,                                   !- Surface Type
  ,                                       !- Construction Name
  {8f844e97-c9a2-4d77-8330-a26faec17a5c}, !- Space Name
>>>>>>> 78927444
  Outdoors,                               !- Outside Boundary Condition
  ,                                       !- Outside Boundary Condition Object
  SunExposed,                             !- Sun Exposure
  WindExposed,                            !- Wind Exposure
  ,                                       !- View Factor to Ground
  ,                                       !- Number of Vertices
  0, 6.81553519541936, 0.9144,            !- X,Y,Z Vertex 1 {m}
  0, 6.81553519541936, 0,                 !- X,Y,Z Vertex 2 {m}
  0, 0, 0,                                !- X,Y,Z Vertex 3 {m}
  0, 0, 0.9144;                           !- X,Y,Z Vertex 4 {m}

OS:Surface,
<<<<<<< HEAD
  {73540a86-587b-46a9-9c1c-659fca7b7ebc}, !- Handle
  Surface 20,                             !- Name
  Wall,                                   !- Surface Type
  ,                                       !- Construction Name
  {f9d70787-306c-4efd-bddc-46d598d7017e}, !- Space Name
=======
  {9cb30fa1-c154-4d55-b91c-6c80ed5c62ae}, !- Handle
  Surface 20,                             !- Name
  Wall,                                   !- Surface Type
  ,                                       !- Construction Name
  {8f844e97-c9a2-4d77-8330-a26faec17a5c}, !- Space Name
>>>>>>> 78927444
  Outdoors,                               !- Outside Boundary Condition
  ,                                       !- Outside Boundary Condition Object
  SunExposed,                             !- Sun Exposure
  WindExposed,                            !- Wind Exposure
  ,                                       !- View Factor to Ground
  ,                                       !- Number of Vertices
  13.6310703908387, 6.81553519541936, 0.9144, !- X,Y,Z Vertex 1 {m}
  13.6310703908387, 6.81553519541936, 0,  !- X,Y,Z Vertex 2 {m}
  0, 6.81553519541936, 0,                 !- X,Y,Z Vertex 3 {m}
  0, 6.81553519541936, 0.9144;            !- X,Y,Z Vertex 4 {m}

OS:Surface,
<<<<<<< HEAD
  {426ac9da-6df7-43bb-a027-88deac063662}, !- Handle
  Surface 21,                             !- Name
  Wall,                                   !- Surface Type
  ,                                       !- Construction Name
  {f9d70787-306c-4efd-bddc-46d598d7017e}, !- Space Name
=======
  {b547fd08-72f0-4739-b84a-d99e155e020c}, !- Handle
  Surface 21,                             !- Name
  Wall,                                   !- Surface Type
  ,                                       !- Construction Name
  {8f844e97-c9a2-4d77-8330-a26faec17a5c}, !- Space Name
>>>>>>> 78927444
  Outdoors,                               !- Outside Boundary Condition
  ,                                       !- Outside Boundary Condition Object
  SunExposed,                             !- Sun Exposure
  WindExposed,                            !- Wind Exposure
  ,                                       !- View Factor to Ground
  ,                                       !- Number of Vertices
  13.6310703908387, 0, 0.9144,            !- X,Y,Z Vertex 1 {m}
  13.6310703908387, 0, 0,                 !- X,Y,Z Vertex 2 {m}
  13.6310703908387, 6.81553519541936, 0,  !- X,Y,Z Vertex 3 {m}
  13.6310703908387, 6.81553519541936, 0.9144; !- X,Y,Z Vertex 4 {m}

OS:Surface,
<<<<<<< HEAD
  {179f08d3-907b-44e6-b54d-19cf56fc1fea}, !- Handle
  Surface 22,                             !- Name
  Wall,                                   !- Surface Type
  ,                                       !- Construction Name
  {f9d70787-306c-4efd-bddc-46d598d7017e}, !- Space Name
=======
  {16c20b25-05fd-4bf3-bc16-674dc412fea5}, !- Handle
  Surface 22,                             !- Name
  Wall,                                   !- Surface Type
  ,                                       !- Construction Name
  {8f844e97-c9a2-4d77-8330-a26faec17a5c}, !- Space Name
>>>>>>> 78927444
  Outdoors,                               !- Outside Boundary Condition
  ,                                       !- Outside Boundary Condition Object
  SunExposed,                             !- Sun Exposure
  WindExposed,                            !- Wind Exposure
  ,                                       !- View Factor to Ground
  ,                                       !- Number of Vertices
  0, 0, 0.9144,                           !- X,Y,Z Vertex 1 {m}
  0, 0, 0,                                !- X,Y,Z Vertex 2 {m}
  13.6310703908387, 0, 0,                 !- X,Y,Z Vertex 3 {m}
  13.6310703908387, 0, 0.9144;            !- X,Y,Z Vertex 4 {m}

OS:Surface,
<<<<<<< HEAD
  {aac03057-89c5-4a71-a665-9b19e662d9b4}, !- Handle
  Surface 23,                             !- Name
  RoofCeiling,                            !- Surface Type
  ,                                       !- Construction Name
  {f9d70787-306c-4efd-bddc-46d598d7017e}, !- Space Name
  Surface,                                !- Outside Boundary Condition
  {f07ffd62-c52c-4ddc-a6be-4945a022b2c3}, !- Outside Boundary Condition Object
=======
  {c21aa0d3-8834-410b-8e78-f7bb8d9e9ad2}, !- Handle
  Surface 23,                             !- Name
  RoofCeiling,                            !- Surface Type
  ,                                       !- Construction Name
  {8f844e97-c9a2-4d77-8330-a26faec17a5c}, !- Space Name
  Surface,                                !- Outside Boundary Condition
  {38b6db75-27f6-408a-95d1-e1bdb62bef1c}, !- Outside Boundary Condition Object
>>>>>>> 78927444
  NoSun,                                  !- Sun Exposure
  NoWind,                                 !- Wind Exposure
  ,                                       !- View Factor to Ground
  ,                                       !- Number of Vertices
  13.6310703908387, 0, 0.9144,            !- X,Y,Z Vertex 1 {m}
  13.6310703908387, 6.81553519541936, 0.9144, !- X,Y,Z Vertex 2 {m}
  0, 6.81553519541936, 0.9144,            !- X,Y,Z Vertex 3 {m}
  0, 0, 0.9144;                           !- X,Y,Z Vertex 4 {m}

OS:SpaceType,
<<<<<<< HEAD
  {23c3113d-8f75-4097-87f3-63a5a81da9a9}, !- Handle
=======
  {9a0925a8-8175-4d05-bc6e-b2f7eb62b7b5}, !- Handle
>>>>>>> 78927444
  Space Type 3,                           !- Name
  ,                                       !- Default Construction Set Name
  ,                                       !- Default Schedule Set Name
  ,                                       !- Group Rendering Name
  ,                                       !- Design Specification Outdoor Air Object Name
  ,                                       !- Standards Template
  ,                                       !- Standards Building Type
  pier and beam;                          !- Standards Space Type

OS:BuildingUnit,
<<<<<<< HEAD
  {41b67608-6bad-4008-ac85-aafe6030255f}, !- Handle
=======
  {c3e40f64-6891-44c7-834d-7454f3afe195}, !- Handle
>>>>>>> 78927444
  unit 1,                                 !- Name
  ,                                       !- Rendering Color
  Residential;                            !- Building Unit Type

OS:AdditionalProperties,
<<<<<<< HEAD
  {1cc6e2f7-76a5-4d2e-bce2-6175892f61ae}, !- Handle
  {41b67608-6bad-4008-ac85-aafe6030255f}, !- Object Name
=======
  {5ff704d9-b67b-48be-a37c-8f2a7dfb1216}, !- Handle
  {c3e40f64-6891-44c7-834d-7454f3afe195}, !- Object Name
>>>>>>> 78927444
  NumberOfBedrooms,                       !- Feature Name 1
  Integer,                                !- Feature Data Type 1
  3,                                      !- Feature Value 1
  NumberOfBathrooms,                      !- Feature Name 2
  Double,                                 !- Feature Data Type 2
  2,                                      !- Feature Value 2
  NumberOfOccupants,                      !- Feature Name 3
  Double,                                 !- Feature Data Type 3
  2.6400000000000001;                     !- Feature Value 3

OS:External:File,
<<<<<<< HEAD
  {6e69059e-1b53-430f-afd2-7f8cc1da9255}, !- Handle
=======
  {b6b0090b-5fb3-4d5c-9d46-e10586ae183e}, !- Handle
>>>>>>> 78927444
  8760.csv,                               !- Name
  8760.csv;                               !- File Name

OS:Schedule:Day,
<<<<<<< HEAD
  {b0f37fef-e40d-4319-b0b2-040d2d38e3e9}, !- Handle
=======
  {afc61484-e9d7-42f9-abcb-954b7ae46f8d}, !- Handle
>>>>>>> 78927444
  Schedule Day 1,                         !- Name
  ,                                       !- Schedule Type Limits Name
  ,                                       !- Interpolate to Timestep
  24,                                     !- Hour 1
  0,                                      !- Minute 1
  0;                                      !- Value Until Time 1

OS:Schedule:Day,
<<<<<<< HEAD
  {d00e8203-6a20-417a-b92b-4728bd3edb78}, !- Handle
=======
  {7619c138-9e6e-4350-8deb-32db3ee3f237}, !- Handle
>>>>>>> 78927444
  Schedule Day 2,                         !- Name
  ,                                       !- Schedule Type Limits Name
  ,                                       !- Interpolate to Timestep
  24,                                     !- Hour 1
  0,                                      !- Minute 1
  1;                                      !- Value Until Time 1

OS:Schedule:File,
<<<<<<< HEAD
  {722c5153-d648-47ab-aa0a-93d85007d39d}, !- Handle
  occupants,                              !- Name
  {e1380966-6c12-4d9f-9684-a81dcaa9c7d8}, !- Schedule Type Limits Name
  {6e69059e-1b53-430f-afd2-7f8cc1da9255}, !- External File Name
=======
  {4fabb731-3b8b-4e37-93bd-bf84d187d6f6}, !- Handle
  occupants,                              !- Name
  {c54349ac-2f62-4a60-a198-6924b3945158}, !- Schedule Type Limits Name
  {b6b0090b-5fb3-4d5c-9d46-e10586ae183e}, !- External File Name
>>>>>>> 78927444
  1,                                      !- Column Number
  1,                                      !- Rows to Skip at Top
  8760,                                   !- Number of Hours of Data
  ,                                       !- Column Separator
  ,                                       !- Interpolate to Timestep
  60;                                     !- Minutes per Item

OS:Schedule:Ruleset,
<<<<<<< HEAD
  {5f7956da-77c6-4638-91c0-ebdb01109f8d}, !- Handle
  Schedule Ruleset 1,                     !- Name
  {313b0b64-6e8d-4166-8f12-483b748b2b4c}, !- Schedule Type Limits Name
  {84a278f2-3168-4469-b308-0b73e4f91f40}; !- Default Day Schedule Name

OS:Schedule:Day,
  {84a278f2-3168-4469-b308-0b73e4f91f40}, !- Handle
  Schedule Day 3,                         !- Name
  {313b0b64-6e8d-4166-8f12-483b748b2b4c}, !- Schedule Type Limits Name
=======
  {e03e4443-f4f7-49c4-80b4-dc6279203f95}, !- Handle
  Schedule Ruleset 1,                     !- Name
  {01155ed4-7433-45cf-8c5d-5579a6010ae4}, !- Schedule Type Limits Name
  {f78f75ef-9660-4a55-87b2-f4701097fbcc}; !- Default Day Schedule Name

OS:Schedule:Day,
  {f78f75ef-9660-4a55-87b2-f4701097fbcc}, !- Handle
  Schedule Day 3,                         !- Name
  {01155ed4-7433-45cf-8c5d-5579a6010ae4}, !- Schedule Type Limits Name
>>>>>>> 78927444
  ,                                       !- Interpolate to Timestep
  24,                                     !- Hour 1
  0,                                      !- Minute 1
  112.539290946133;                       !- Value Until Time 1

OS:People:Definition,
<<<<<<< HEAD
  {3a4787ea-83f3-44a9-b6ce-f4ff2c8cee1a}, !- Handle
  res occupants|living space,             !- Name
=======
  {3741f21b-3110-4a90-80c1-d3985b512e4e}, !- Handle
  res occupants|living space|story 2,     !- Name
>>>>>>> 78927444
  People,                                 !- Number of People Calculation Method
  1.32,                                   !- Number of People {people}
  ,                                       !- People per Space Floor Area {person/m2}
  ,                                       !- Space Floor Area per Person {m2/person}
  0.319734,                               !- Fraction Radiant
  0.573,                                  !- Sensible Heat Fraction
  0,                                      !- Carbon Dioxide Generation Rate {m3/s-W}
  No,                                     !- Enable ASHRAE 55 Comfort Warnings
  ZoneAveraged;                           !- Mean Radiant Temperature Calculation Type

OS:People,
<<<<<<< HEAD
  {b255d3b5-9583-4262-84de-1414dcdbd750}, !- Handle
  res occupants|living space,             !- Name
  {3a4787ea-83f3-44a9-b6ce-f4ff2c8cee1a}, !- People Definition Name
  {335ec1d2-f4ef-4274-8725-c8eb4b81725d}, !- Space or SpaceType Name
  {722c5153-d648-47ab-aa0a-93d85007d39d}, !- Number of People Schedule Name
  {5f7956da-77c6-4638-91c0-ebdb01109f8d}, !- Activity Level Schedule Name
=======
  {c82aaa2e-4591-4e56-8a3b-2ad0bf40302d}, !- Handle
  res occupants|living space|story 2,     !- Name
  {3741f21b-3110-4a90-80c1-d3985b512e4e}, !- People Definition Name
  {c604fd37-1d07-4dfc-9318-f2ef269cbc03}, !- Space or SpaceType Name
  {4fabb731-3b8b-4e37-93bd-bf84d187d6f6}, !- Number of People Schedule Name
  {e03e4443-f4f7-49c4-80b4-dc6279203f95}, !- Activity Level Schedule Name
>>>>>>> 78927444
  ,                                       !- Surface Name/Angle Factor List Name
  ,                                       !- Work Efficiency Schedule Name
  ,                                       !- Clothing Insulation Schedule Name
  ,                                       !- Air Velocity Schedule Name
  1;                                      !- Multiplier

OS:ScheduleTypeLimits,
<<<<<<< HEAD
  {313b0b64-6e8d-4166-8f12-483b748b2b4c}, !- Handle
=======
  {01155ed4-7433-45cf-8c5d-5579a6010ae4}, !- Handle
>>>>>>> 78927444
  ActivityLevel,                          !- Name
  0,                                      !- Lower Limit Value
  ,                                       !- Upper Limit Value
  Continuous,                             !- Numeric Type
  ActivityLevel;                          !- Unit Type

OS:ScheduleTypeLimits,
<<<<<<< HEAD
  {e1380966-6c12-4d9f-9684-a81dcaa9c7d8}, !- Handle
=======
  {c54349ac-2f62-4a60-a198-6924b3945158}, !- Handle
>>>>>>> 78927444
  Fractional,                             !- Name
  0,                                      !- Lower Limit Value
  1,                                      !- Upper Limit Value
  Continuous;                             !- Numeric Type

OS:People:Definition,
<<<<<<< HEAD
  {f95c4339-515c-49cd-9406-79a1cf7b2e5f}, !- Handle
  res occupants|living space|story 2,     !- Name
=======
  {ce27fb40-b137-4de8-923c-7a3d14b090ef}, !- Handle
  res occupants|living space,             !- Name
>>>>>>> 78927444
  People,                                 !- Number of People Calculation Method
  1.32,                                   !- Number of People {people}
  ,                                       !- People per Space Floor Area {person/m2}
  ,                                       !- Space Floor Area per Person {m2/person}
  0.319734,                               !- Fraction Radiant
  0.573,                                  !- Sensible Heat Fraction
  0,                                      !- Carbon Dioxide Generation Rate {m3/s-W}
  No,                                     !- Enable ASHRAE 55 Comfort Warnings
  ZoneAveraged;                           !- Mean Radiant Temperature Calculation Type

OS:People,
<<<<<<< HEAD
  {ceb579d7-8674-4f78-89ce-7f690fdc6004}, !- Handle
  res occupants|living space|story 2,     !- Name
  {f95c4339-515c-49cd-9406-79a1cf7b2e5f}, !- People Definition Name
  {423789d6-58f7-42e8-b9cf-2fb5eea06e57}, !- Space or SpaceType Name
  {722c5153-d648-47ab-aa0a-93d85007d39d}, !- Number of People Schedule Name
  {5f7956da-77c6-4638-91c0-ebdb01109f8d}, !- Activity Level Schedule Name
=======
  {290fa166-7d5d-4764-ac8f-a2295ad259ec}, !- Handle
  res occupants|living space,             !- Name
  {ce27fb40-b137-4de8-923c-7a3d14b090ef}, !- People Definition Name
  {b93b89db-17a8-423d-9e52-ce390f48e77f}, !- Space or SpaceType Name
  {4fabb731-3b8b-4e37-93bd-bf84d187d6f6}, !- Number of People Schedule Name
  {e03e4443-f4f7-49c4-80b4-dc6279203f95}, !- Activity Level Schedule Name
>>>>>>> 78927444
  ,                                       !- Surface Name/Angle Factor List Name
  ,                                       !- Work Efficiency Schedule Name
  ,                                       !- Clothing Insulation Schedule Name
  ,                                       !- Air Velocity Schedule Name
  1;                                      !- Multiplier
<|MERGE_RESOLUTION|>--- conflicted
+++ resolved
@@ -1,73 +1,41 @@
 !- NOTE: Auto-generated from /test/osw_files/SFD_2000sqft_2story_PB_UA.osw
 
 OS:Version,
-<<<<<<< HEAD
-  {9f223c6a-1460-4923-a541-ace66a80a1ef}, !- Handle
+  {91feb20d-7ffb-4cbc-b746-82c5bede14d0}, !- Handle
   2.9.1;                                  !- Version Identifier
 
 OS:SimulationControl,
-  {fde9f787-c6e6-4b72-935f-771a46cccf17}, !- Handle
-=======
-  {bd1e9e64-1a01-4edd-9009-8a71f20681aa}, !- Handle
-  2.9.0;                                  !- Version Identifier
-
-OS:SimulationControl,
-  {65f614e2-30b2-4035-a22e-08fefb24b229}, !- Handle
->>>>>>> 78927444
+  {5b3d4e32-8345-4e46-9d51-d627bc86827b}, !- Handle
   ,                                       !- Do Zone Sizing Calculation
   ,                                       !- Do System Sizing Calculation
   ,                                       !- Do Plant Sizing Calculation
   No;                                     !- Run Simulation for Sizing Periods
 
 OS:Timestep,
-<<<<<<< HEAD
-  {4a308df9-0280-4a42-96ff-64c539285c11}, !- Handle
+  {c3e216f1-1281-4177-80ac-470955b155f3}, !- Handle
   6;                                      !- Number of Timesteps per Hour
 
 OS:ShadowCalculation,
-  {a593e0c3-16a6-4573-8fc0-7615c8eab3ee}, !- Handle
-=======
-  {eedc293a-6fb2-4d5f-a78b-5b8578c2fd31}, !- Handle
-  6;                                      !- Number of Timesteps per Hour
-
-OS:ShadowCalculation,
-  {012e16af-8638-4330-8980-09195271a29f}, !- Handle
->>>>>>> 78927444
+  {9dbb7339-822c-43d9-86a0-73139bb3391d}, !- Handle
   20,                                     !- Calculation Frequency
   200;                                    !- Maximum Figures in Shadow Overlap Calculations
 
 OS:SurfaceConvectionAlgorithm:Outside,
-<<<<<<< HEAD
-  {e7273501-8172-4ba5-9ce0-77497be33d1f}, !- Handle
+  {25f67b33-ca84-4c4e-8780-a5c4af454c6c}, !- Handle
   DOE-2;                                  !- Algorithm
 
 OS:SurfaceConvectionAlgorithm:Inside,
-  {afdb1c23-74f0-4675-a4a4-bc566ce5381f}, !- Handle
+  {63847963-63bc-48e7-9258-d77fd890076e}, !- Handle
   TARP;                                   !- Algorithm
 
 OS:ZoneCapacitanceMultiplier:ResearchSpecial,
-  {b96c74d6-0de2-4c8d-989e-4bc43d5b23c4}, !- Handle
-=======
-  {cf6a5721-8eb4-4c52-8341-87734c3d0f29}, !- Handle
-  DOE-2;                                  !- Algorithm
-
-OS:SurfaceConvectionAlgorithm:Inside,
-  {b4832157-1915-4f29-ae89-d1afcea760a4}, !- Handle
-  TARP;                                   !- Algorithm
-
-OS:ZoneCapacitanceMultiplier:ResearchSpecial,
-  {ae2d7c98-be7b-4820-ae13-8e0d62c988d6}, !- Handle
->>>>>>> 78927444
+  {87c36b91-b0ae-4605-87ef-450b2e8a5e9c}, !- Handle
   ,                                       !- Temperature Capacity Multiplier
   15,                                     !- Humidity Capacity Multiplier
   ;                                       !- Carbon Dioxide Capacity Multiplier
 
 OS:RunPeriod,
-<<<<<<< HEAD
-  {c7097225-209c-4833-923f-a3ecf96291b7}, !- Handle
-=======
-  {6b81daa6-4a30-4cdc-b29b-a1a1a251d0e0}, !- Handle
->>>>>>> 78927444
+  {db53478b-fd0a-438a-b62b-63f578d1c4a8}, !- Handle
   Run Period 1,                           !- Name
   1,                                      !- Begin Month
   1,                                      !- Begin Day of Month
@@ -81,21 +49,13 @@
   ;                                       !- Number of Times Runperiod to be Repeated
 
 OS:YearDescription,
-<<<<<<< HEAD
-  {059e9fb9-2f11-4d8e-a45d-09df98a9cd9a}, !- Handle
-=======
-  {77b2111a-1d84-46d8-b165-67848b34b9ee}, !- Handle
->>>>>>> 78927444
+  {a2f9bb46-a58b-43a9-bf50-b01e9d69fee0}, !- Handle
   2007,                                   !- Calendar Year
   ,                                       !- Day of Week for Start Day
   ;                                       !- Is Leap Year
 
 OS:Building,
-<<<<<<< HEAD
-  {7843b7b6-99b1-4ebc-b456-a912f9d3aaae}, !- Handle
-=======
-  {4f04678c-160f-48e8-b091-da7b14135622}, !- Handle
->>>>>>> 78927444
+  {3236e375-ba6e-4bc7-ae8a-9346e4c23b87}, !- Handle
   Building 1,                             !- Name
   ,                                       !- Building Sector Type
   0,                                      !- North Axis {deg}
@@ -110,23 +70,14 @@
   1;                                      !- Standards Number of Living Units
 
 OS:AdditionalProperties,
-<<<<<<< HEAD
-  {7b73b9e1-1570-4112-b62a-aede5044e188}, !- Handle
-  {7843b7b6-99b1-4ebc-b456-a912f9d3aaae}, !- Object Name
-=======
-  {968a6039-e307-493a-ad67-71404e50cbf2}, !- Handle
-  {4f04678c-160f-48e8-b091-da7b14135622}, !- Object Name
->>>>>>> 78927444
+  {d8cdb9d3-3872-4ba4-9055-07ddc52e7734}, !- Handle
+  {3236e375-ba6e-4bc7-ae8a-9346e4c23b87}, !- Object Name
   Total Units Modeled,                    !- Feature Name 1
   Integer,                                !- Feature Data Type 1
   1;                                      !- Feature Value 1
 
 OS:ThermalZone,
-<<<<<<< HEAD
-  {4b71e2f4-4163-470b-864a-41c89edc42b0}, !- Handle
-=======
-  {387d8d3c-c853-4a45-a3f9-bb0801e6e680}, !- Handle
->>>>>>> 78927444
+  {1f8be599-9d50-408d-8a6c-7d00a179a334}, !- Handle
   living zone,                            !- Name
   ,                                       !- Multiplier
   ,                                       !- Ceiling Height {m}
@@ -135,17 +86,10 @@
   ,                                       !- Zone Inside Convection Algorithm
   ,                                       !- Zone Outside Convection Algorithm
   ,                                       !- Zone Conditioning Equipment List Name
-<<<<<<< HEAD
-  {34de3817-bb2f-48fc-889a-7a990d692853}, !- Zone Air Inlet Port List
-  {7f4badfd-359b-460c-a5a2-24b3f1895972}, !- Zone Air Exhaust Port List
-  {1fb08aee-216f-499f-b72c-81af7dca955d}, !- Zone Air Node Name
-  {f5f3d58d-d36e-46b4-a6bb-2705f531a203}, !- Zone Return Air Port List
-=======
-  {a2523256-709a-4f1c-a52f-766d1455c344}, !- Zone Air Inlet Port List
-  {7b6ab57c-87f9-43c0-b692-44f293990860}, !- Zone Air Exhaust Port List
-  {69eb2141-4d4c-4632-afa4-b6ca1d05c2ea}, !- Zone Air Node Name
-  {1d0e9c33-d1b9-4df1-968a-ed35e45c36ff}, !- Zone Return Air Port List
->>>>>>> 78927444
+  {1f443f41-afa0-43aa-b84f-8f77f803dfe1}, !- Zone Air Inlet Port List
+  {e51d8b4f-7cf9-4a31-8d9a-8cb13eff78d0}, !- Zone Air Exhaust Port List
+  {4af99b92-ecae-44af-bded-93cfd2a4c193}, !- Zone Air Node Name
+  {f365ae46-945a-4de5-9ed8-cd5e56af7437}, !- Zone Return Air Port List
   ,                                       !- Primary Daylighting Control Name
   ,                                       !- Fraction of Zone Controlled by Primary Daylighting Control
   ,                                       !- Secondary Daylighting Control Name
@@ -156,71 +100,37 @@
   No;                                     !- Use Ideal Air Loads
 
 OS:Node,
-<<<<<<< HEAD
-  {1801ce6e-a916-43bb-a3cb-78a36ee91627}, !- Handle
+  {7c6293a8-38a9-4bda-b963-178393b83f6d}, !- Handle
   Node 1,                                 !- Name
-  {1fb08aee-216f-499f-b72c-81af7dca955d}, !- Inlet Port
+  {4af99b92-ecae-44af-bded-93cfd2a4c193}, !- Inlet Port
   ;                                       !- Outlet Port
 
 OS:Connection,
-  {1fb08aee-216f-499f-b72c-81af7dca955d}, !- Handle
-  {bb62a661-d8b6-40b1-854f-390a54f4bff2}, !- Name
-  {4b71e2f4-4163-470b-864a-41c89edc42b0}, !- Source Object
+  {4af99b92-ecae-44af-bded-93cfd2a4c193}, !- Handle
+  {1a92be6a-ed79-457f-a639-daab486cdd68}, !- Name
+  {1f8be599-9d50-408d-8a6c-7d00a179a334}, !- Source Object
   11,                                     !- Outlet Port
-  {1801ce6e-a916-43bb-a3cb-78a36ee91627}, !- Target Object
+  {7c6293a8-38a9-4bda-b963-178393b83f6d}, !- Target Object
   2;                                      !- Inlet Port
 
 OS:PortList,
-  {34de3817-bb2f-48fc-889a-7a990d692853}, !- Handle
-  {026d9160-35b3-4b4e-a80b-0a93703fe693}, !- Name
-  {4b71e2f4-4163-470b-864a-41c89edc42b0}; !- HVAC Component
+  {1f443f41-afa0-43aa-b84f-8f77f803dfe1}, !- Handle
+  {030e9467-42c5-4784-9b6d-2707f7303a29}, !- Name
+  {1f8be599-9d50-408d-8a6c-7d00a179a334}; !- HVAC Component
 
 OS:PortList,
-  {7f4badfd-359b-460c-a5a2-24b3f1895972}, !- Handle
-  {ec1cd374-e321-41b4-8381-8c6bc7937f13}, !- Name
-  {4b71e2f4-4163-470b-864a-41c89edc42b0}; !- HVAC Component
+  {e51d8b4f-7cf9-4a31-8d9a-8cb13eff78d0}, !- Handle
+  {89747eb1-7c73-4c94-bca1-1d26a0a961ee}, !- Name
+  {1f8be599-9d50-408d-8a6c-7d00a179a334}; !- HVAC Component
 
 OS:PortList,
-  {f5f3d58d-d36e-46b4-a6bb-2705f531a203}, !- Handle
-  {2a9a732a-bfb2-45e4-8bb7-82edb347363a}, !- Name
-  {4b71e2f4-4163-470b-864a-41c89edc42b0}; !- HVAC Component
+  {f365ae46-945a-4de5-9ed8-cd5e56af7437}, !- Handle
+  {13408638-e3c8-4fd9-8d42-37d5f6bb5bc4}, !- Name
+  {1f8be599-9d50-408d-8a6c-7d00a179a334}; !- HVAC Component
 
 OS:Sizing:Zone,
-  {f7987889-31c9-4896-be6a-a4d1a7e16170}, !- Handle
-  {4b71e2f4-4163-470b-864a-41c89edc42b0}, !- Zone or ZoneList Name
-=======
-  {dc06a230-7102-4208-8f27-b35836f0e802}, !- Handle
-  Node 1,                                 !- Name
-  {69eb2141-4d4c-4632-afa4-b6ca1d05c2ea}, !- Inlet Port
-  ;                                       !- Outlet Port
-
-OS:Connection,
-  {69eb2141-4d4c-4632-afa4-b6ca1d05c2ea}, !- Handle
-  {79f7c8b2-3bce-45b5-a760-d8d58b0d56c0}, !- Name
-  {387d8d3c-c853-4a45-a3f9-bb0801e6e680}, !- Source Object
-  11,                                     !- Outlet Port
-  {dc06a230-7102-4208-8f27-b35836f0e802}, !- Target Object
-  2;                                      !- Inlet Port
-
-OS:PortList,
-  {a2523256-709a-4f1c-a52f-766d1455c344}, !- Handle
-  {87935c8f-b53a-4fac-8b0a-1923f07c3a0e}, !- Name
-  {387d8d3c-c853-4a45-a3f9-bb0801e6e680}; !- HVAC Component
-
-OS:PortList,
-  {7b6ab57c-87f9-43c0-b692-44f293990860}, !- Handle
-  {25caf00a-d3a0-40ab-ab8f-98201f8895d9}, !- Name
-  {387d8d3c-c853-4a45-a3f9-bb0801e6e680}; !- HVAC Component
-
-OS:PortList,
-  {1d0e9c33-d1b9-4df1-968a-ed35e45c36ff}, !- Handle
-  {94457174-60de-4435-bb67-5cec323a2cde}, !- Name
-  {387d8d3c-c853-4a45-a3f9-bb0801e6e680}; !- HVAC Component
-
-OS:Sizing:Zone,
-  {2089ee5a-0cdf-4816-9c11-6d190bbbd1cf}, !- Handle
-  {387d8d3c-c853-4a45-a3f9-bb0801e6e680}, !- Zone or ZoneList Name
->>>>>>> 78927444
+  {4a7d9d5c-9ffe-4340-9dde-7650531d946b}, !- Handle
+  {1f8be599-9d50-408d-8a6c-7d00a179a334}, !- Zone or ZoneList Name
   SupplyAirTemperature,                   !- Zone Cooling Design Supply Air Temperature Input Method
   14,                                     !- Zone Cooling Design Supply Air Temperature {C}
   11.11,                                  !- Zone Cooling Design Supply Air Temperature Difference {deltaC}
@@ -249,25 +159,14 @@
   autosize;                               !- Dedicated Outdoor Air High Setpoint Temperature for Design {C}
 
 OS:ZoneHVAC:EquipmentList,
-<<<<<<< HEAD
-  {fa4e33a9-7f2d-4ff8-80a2-c87d36d900d7}, !- Handle
+  {e9bf4bf2-9226-4b82-a9f2-2549cdb8b41a}, !- Handle
   Zone HVAC Equipment List 1,             !- Name
-  {4b71e2f4-4163-470b-864a-41c89edc42b0}; !- Thermal Zone
+  {1f8be599-9d50-408d-8a6c-7d00a179a334}; !- Thermal Zone
 
 OS:Space,
-  {335ec1d2-f4ef-4274-8725-c8eb4b81725d}, !- Handle
+  {1297b3db-3459-439f-ac67-9c9b5f5914e2}, !- Handle
   living space,                           !- Name
-  {0de59f76-a706-4cc1-bd54-0641a30373e1}, !- Space Type Name
-=======
-  {8bd26a8d-cf4a-416c-9d89-e0628b5a160e}, !- Handle
-  Zone HVAC Equipment List 1,             !- Name
-  {387d8d3c-c853-4a45-a3f9-bb0801e6e680}; !- Thermal Zone
-
-OS:Space,
-  {b93b89db-17a8-423d-9e52-ce390f48e77f}, !- Handle
-  living space,                           !- Name
-  {740ae9c2-608e-4bad-8bfd-ac132ae69632}, !- Space Type Name
->>>>>>> 78927444
+  {89b4f8c0-798e-4b4d-b323-22a97a94885e}, !- Space Type Name
   ,                                       !- Default Construction Set Name
   ,                                       !- Default Schedule Set Name
   -0,                                     !- Direction of Relative North {deg}
@@ -275,35 +174,19 @@
   0,                                      !- Y Origin {m}
   0.9144,                                 !- Z Origin {m}
   ,                                       !- Building Story Name
-<<<<<<< HEAD
-  {4b71e2f4-4163-470b-864a-41c89edc42b0}, !- Thermal Zone Name
+  {1f8be599-9d50-408d-8a6c-7d00a179a334}, !- Thermal Zone Name
   ,                                       !- Part of Total Floor Area
   ,                                       !- Design Specification Outdoor Air Object Name
-  {41b67608-6bad-4008-ac85-aafe6030255f}; !- Building Unit Name
-
-OS:Surface,
-  {f07ffd62-c52c-4ddc-a6be-4945a022b2c3}, !- Handle
+  {a63915ec-10ff-4b8e-a2a6-e0ac1af5acb7}; !- Building Unit Name
+
+OS:Surface,
+  {2247693d-db8f-46ea-b1be-52d80f02a0a9}, !- Handle
   Surface 1,                              !- Name
   Floor,                                  !- Surface Type
   ,                                       !- Construction Name
-  {335ec1d2-f4ef-4274-8725-c8eb4b81725d}, !- Space Name
+  {1297b3db-3459-439f-ac67-9c9b5f5914e2}, !- Space Name
   Surface,                                !- Outside Boundary Condition
-  {aac03057-89c5-4a71-a665-9b19e662d9b4}, !- Outside Boundary Condition Object
-=======
-  {387d8d3c-c853-4a45-a3f9-bb0801e6e680}, !- Thermal Zone Name
-  ,                                       !- Part of Total Floor Area
-  ,                                       !- Design Specification Outdoor Air Object Name
-  {c3e40f64-6891-44c7-834d-7454f3afe195}; !- Building Unit Name
-
-OS:Surface,
-  {38b6db75-27f6-408a-95d1-e1bdb62bef1c}, !- Handle
-  Surface 1,                              !- Name
-  Floor,                                  !- Surface Type
-  ,                                       !- Construction Name
-  {b93b89db-17a8-423d-9e52-ce390f48e77f}, !- Space Name
-  Surface,                                !- Outside Boundary Condition
-  {c21aa0d3-8834-410b-8e78-f7bb8d9e9ad2}, !- Outside Boundary Condition Object
->>>>>>> 78927444
+  {2b36b38d-f0ac-4e94-8b27-30b375300dd2}, !- Outside Boundary Condition Object
   NoSun,                                  !- Sun Exposure
   NoWind,                                 !- Wind Exposure
   ,                                       !- View Factor to Ground
@@ -314,19 +197,11 @@
   13.6310703908387, 0, -1.11022302462516e-016; !- X,Y,Z Vertex 4 {m}
 
 OS:Surface,
-<<<<<<< HEAD
-  {919d8607-047a-4afb-989c-d6f80ac09580}, !- Handle
+  {71943a75-b806-4b9d-9c83-d0f846af5c69}, !- Handle
   Surface 2,                              !- Name
   Wall,                                   !- Surface Type
   ,                                       !- Construction Name
-  {335ec1d2-f4ef-4274-8725-c8eb4b81725d}, !- Space Name
-=======
-  {0695eabd-13a7-49c6-a6d8-a4de15d69e66}, !- Handle
-  Surface 2,                              !- Name
-  Wall,                                   !- Surface Type
-  ,                                       !- Construction Name
-  {b93b89db-17a8-423d-9e52-ce390f48e77f}, !- Space Name
->>>>>>> 78927444
+  {1297b3db-3459-439f-ac67-9c9b5f5914e2}, !- Space Name
   Outdoors,                               !- Outside Boundary Condition
   ,                                       !- Outside Boundary Condition Object
   SunExposed,                             !- Sun Exposure
@@ -339,19 +214,11 @@
   0, 0, 2.4384;                           !- X,Y,Z Vertex 4 {m}
 
 OS:Surface,
-<<<<<<< HEAD
-  {82188ef1-7e5d-4107-b503-d019450be722}, !- Handle
+  {df6dd060-043c-47e8-a90a-53257b311ebc}, !- Handle
   Surface 3,                              !- Name
   Wall,                                   !- Surface Type
   ,                                       !- Construction Name
-  {335ec1d2-f4ef-4274-8725-c8eb4b81725d}, !- Space Name
-=======
-  {845a5770-1fb8-4176-9123-70b8a2e35908}, !- Handle
-  Surface 3,                              !- Name
-  Wall,                                   !- Surface Type
-  ,                                       !- Construction Name
-  {b93b89db-17a8-423d-9e52-ce390f48e77f}, !- Space Name
->>>>>>> 78927444
+  {1297b3db-3459-439f-ac67-9c9b5f5914e2}, !- Space Name
   Outdoors,                               !- Outside Boundary Condition
   ,                                       !- Outside Boundary Condition Object
   SunExposed,                             !- Sun Exposure
@@ -364,19 +231,11 @@
   0, 6.81553519541936, 2.4384;            !- X,Y,Z Vertex 4 {m}
 
 OS:Surface,
-<<<<<<< HEAD
-  {6f3c5b3a-b5d9-405e-a905-91eb51622f90}, !- Handle
+  {a24ebe15-06be-4b8a-adc1-3a651a42704d}, !- Handle
   Surface 4,                              !- Name
   Wall,                                   !- Surface Type
   ,                                       !- Construction Name
-  {335ec1d2-f4ef-4274-8725-c8eb4b81725d}, !- Space Name
-=======
-  {e8147580-2e9b-4aa6-a2d0-ed5ab8c2518e}, !- Handle
-  Surface 4,                              !- Name
-  Wall,                                   !- Surface Type
-  ,                                       !- Construction Name
-  {b93b89db-17a8-423d-9e52-ce390f48e77f}, !- Space Name
->>>>>>> 78927444
+  {1297b3db-3459-439f-ac67-9c9b5f5914e2}, !- Space Name
   Outdoors,                               !- Outside Boundary Condition
   ,                                       !- Outside Boundary Condition Object
   SunExposed,                             !- Sun Exposure
@@ -389,19 +248,11 @@
   13.6310703908387, 6.81553519541936, 2.4384; !- X,Y,Z Vertex 4 {m}
 
 OS:Surface,
-<<<<<<< HEAD
-  {e51b2c1a-7d22-4981-88f7-7dd04a3488fb}, !- Handle
+  {93e85630-8dfc-4786-86f5-da6c7c973682}, !- Handle
   Surface 5,                              !- Name
   Wall,                                   !- Surface Type
   ,                                       !- Construction Name
-  {335ec1d2-f4ef-4274-8725-c8eb4b81725d}, !- Space Name
-=======
-  {aaa74343-4523-4a6f-adae-43c414dadedd}, !- Handle
-  Surface 5,                              !- Name
-  Wall,                                   !- Surface Type
-  ,                                       !- Construction Name
-  {b93b89db-17a8-423d-9e52-ce390f48e77f}, !- Space Name
->>>>>>> 78927444
+  {1297b3db-3459-439f-ac67-9c9b5f5914e2}, !- Space Name
   Outdoors,                               !- Outside Boundary Condition
   ,                                       !- Outside Boundary Condition Object
   SunExposed,                             !- Sun Exposure
@@ -414,23 +265,13 @@
   13.6310703908387, 0, 2.4384;            !- X,Y,Z Vertex 4 {m}
 
 OS:Surface,
-<<<<<<< HEAD
-  {7991abfe-abd6-4672-96b4-c4a81f775551}, !- Handle
+  {a10c472f-50e2-4a0f-b2c8-1c4a0efaf39c}, !- Handle
   Surface 6,                              !- Name
   RoofCeiling,                            !- Surface Type
   ,                                       !- Construction Name
-  {335ec1d2-f4ef-4274-8725-c8eb4b81725d}, !- Space Name
+  {1297b3db-3459-439f-ac67-9c9b5f5914e2}, !- Space Name
   Surface,                                !- Outside Boundary Condition
-  {184cd84a-fadc-44f2-b2f6-a254fdafa0f1}, !- Outside Boundary Condition Object
-=======
-  {c33e44ce-9d9e-4ead-9c7e-98a9b67577e7}, !- Handle
-  Surface 6,                              !- Name
-  RoofCeiling,                            !- Surface Type
-  ,                                       !- Construction Name
-  {b93b89db-17a8-423d-9e52-ce390f48e77f}, !- Space Name
-  Surface,                                !- Outside Boundary Condition
-  {81e72863-1032-4063-bd9c-64a384e6e97c}, !- Outside Boundary Condition Object
->>>>>>> 78927444
+  {421bb6a4-6735-4fda-8455-f6fff75957ba}, !- Outside Boundary Condition Object
   NoSun,                                  !- Sun Exposure
   NoWind,                                 !- Wind Exposure
   ,                                       !- View Factor to Ground
@@ -441,11 +282,7 @@
   0, 0, 2.4384;                           !- X,Y,Z Vertex 4 {m}
 
 OS:SpaceType,
-<<<<<<< HEAD
-  {0de59f76-a706-4cc1-bd54-0641a30373e1}, !- Handle
-=======
-  {740ae9c2-608e-4bad-8bfd-ac132ae69632}, !- Handle
->>>>>>> 78927444
+  {89b4f8c0-798e-4b4d-b323-22a97a94885e}, !- Handle
   Space Type 1,                           !- Name
   ,                                       !- Default Construction Set Name
   ,                                       !- Default Schedule Set Name
@@ -456,15 +293,9 @@
   living;                                 !- Standards Space Type
 
 OS:Space,
-<<<<<<< HEAD
-  {423789d6-58f7-42e8-b9cf-2fb5eea06e57}, !- Handle
+  {b1390ce4-ceaa-4da4-b12b-aa99388ed414}, !- Handle
   living space|story 2,                   !- Name
-  {0de59f76-a706-4cc1-bd54-0641a30373e1}, !- Space Type Name
-=======
-  {c604fd37-1d07-4dfc-9318-f2ef269cbc03}, !- Handle
-  living space|story 2,                   !- Name
-  {740ae9c2-608e-4bad-8bfd-ac132ae69632}, !- Space Type Name
->>>>>>> 78927444
+  {89b4f8c0-798e-4b4d-b323-22a97a94885e}, !- Space Type Name
   ,                                       !- Default Construction Set Name
   ,                                       !- Default Schedule Set Name
   -0,                                     !- Direction of Relative North {deg}
@@ -472,35 +303,19 @@
   0,                                      !- Y Origin {m}
   3.3528,                                 !- Z Origin {m}
   ,                                       !- Building Story Name
-<<<<<<< HEAD
-  {4b71e2f4-4163-470b-864a-41c89edc42b0}, !- Thermal Zone Name
+  {1f8be599-9d50-408d-8a6c-7d00a179a334}, !- Thermal Zone Name
   ,                                       !- Part of Total Floor Area
   ,                                       !- Design Specification Outdoor Air Object Name
-  {41b67608-6bad-4008-ac85-aafe6030255f}; !- Building Unit Name
-
-OS:Surface,
-  {184cd84a-fadc-44f2-b2f6-a254fdafa0f1}, !- Handle
+  {a63915ec-10ff-4b8e-a2a6-e0ac1af5acb7}; !- Building Unit Name
+
+OS:Surface,
+  {421bb6a4-6735-4fda-8455-f6fff75957ba}, !- Handle
   Surface 7,                              !- Name
   Floor,                                  !- Surface Type
   ,                                       !- Construction Name
-  {423789d6-58f7-42e8-b9cf-2fb5eea06e57}, !- Space Name
+  {b1390ce4-ceaa-4da4-b12b-aa99388ed414}, !- Space Name
   Surface,                                !- Outside Boundary Condition
-  {7991abfe-abd6-4672-96b4-c4a81f775551}, !- Outside Boundary Condition Object
-=======
-  {387d8d3c-c853-4a45-a3f9-bb0801e6e680}, !- Thermal Zone Name
-  ,                                       !- Part of Total Floor Area
-  ,                                       !- Design Specification Outdoor Air Object Name
-  {c3e40f64-6891-44c7-834d-7454f3afe195}; !- Building Unit Name
-
-OS:Surface,
-  {81e72863-1032-4063-bd9c-64a384e6e97c}, !- Handle
-  Surface 7,                              !- Name
-  Floor,                                  !- Surface Type
-  ,                                       !- Construction Name
-  {c604fd37-1d07-4dfc-9318-f2ef269cbc03}, !- Space Name
-  Surface,                                !- Outside Boundary Condition
-  {c33e44ce-9d9e-4ead-9c7e-98a9b67577e7}, !- Outside Boundary Condition Object
->>>>>>> 78927444
+  {a10c472f-50e2-4a0f-b2c8-1c4a0efaf39c}, !- Outside Boundary Condition Object
   NoSun,                                  !- Sun Exposure
   NoWind,                                 !- Wind Exposure
   ,                                       !- View Factor to Ground
@@ -511,19 +326,11 @@
   13.6310703908387, 0, -4.44089209850063e-016; !- X,Y,Z Vertex 4 {m}
 
 OS:Surface,
-<<<<<<< HEAD
-  {59eaab91-a673-4678-995b-90202ae993e0}, !- Handle
+  {ae6a7c46-1a39-4b41-a62a-a5283faf9f29}, !- Handle
   Surface 8,                              !- Name
   Wall,                                   !- Surface Type
   ,                                       !- Construction Name
-  {423789d6-58f7-42e8-b9cf-2fb5eea06e57}, !- Space Name
-=======
-  {12af035a-2142-41ae-89be-352842c2828b}, !- Handle
-  Surface 8,                              !- Name
-  Wall,                                   !- Surface Type
-  ,                                       !- Construction Name
-  {c604fd37-1d07-4dfc-9318-f2ef269cbc03}, !- Space Name
->>>>>>> 78927444
+  {b1390ce4-ceaa-4da4-b12b-aa99388ed414}, !- Space Name
   Outdoors,                               !- Outside Boundary Condition
   ,                                       !- Outside Boundary Condition Object
   SunExposed,                             !- Sun Exposure
@@ -536,19 +343,11 @@
   0, 0, 2.4384;                           !- X,Y,Z Vertex 4 {m}
 
 OS:Surface,
-<<<<<<< HEAD
-  {447a39b1-a5b4-4015-aa34-67616017b469}, !- Handle
+  {84554cac-743c-4ff9-baae-5c5cee8b38f4}, !- Handle
   Surface 9,                              !- Name
   Wall,                                   !- Surface Type
   ,                                       !- Construction Name
-  {423789d6-58f7-42e8-b9cf-2fb5eea06e57}, !- Space Name
-=======
-  {0a25aa7c-e7b9-43e7-aca7-ca2db8c31ed0}, !- Handle
-  Surface 9,                              !- Name
-  Wall,                                   !- Surface Type
-  ,                                       !- Construction Name
-  {c604fd37-1d07-4dfc-9318-f2ef269cbc03}, !- Space Name
->>>>>>> 78927444
+  {b1390ce4-ceaa-4da4-b12b-aa99388ed414}, !- Space Name
   Outdoors,                               !- Outside Boundary Condition
   ,                                       !- Outside Boundary Condition Object
   SunExposed,                             !- Sun Exposure
@@ -561,19 +360,11 @@
   0, 6.81553519541936, 2.4384;            !- X,Y,Z Vertex 4 {m}
 
 OS:Surface,
-<<<<<<< HEAD
-  {5369d5e8-1dbb-453e-b5ab-97de980358ff}, !- Handle
+  {74ce340a-6c37-4f87-9ad4-3a44a09f82e2}, !- Handle
   Surface 10,                             !- Name
   Wall,                                   !- Surface Type
   ,                                       !- Construction Name
-  {423789d6-58f7-42e8-b9cf-2fb5eea06e57}, !- Space Name
-=======
-  {6c5d4a23-dbb3-4cb3-9231-852506928bab}, !- Handle
-  Surface 10,                             !- Name
-  Wall,                                   !- Surface Type
-  ,                                       !- Construction Name
-  {c604fd37-1d07-4dfc-9318-f2ef269cbc03}, !- Space Name
->>>>>>> 78927444
+  {b1390ce4-ceaa-4da4-b12b-aa99388ed414}, !- Space Name
   Outdoors,                               !- Outside Boundary Condition
   ,                                       !- Outside Boundary Condition Object
   SunExposed,                             !- Sun Exposure
@@ -586,19 +377,11 @@
   13.6310703908387, 6.81553519541936, 2.4384; !- X,Y,Z Vertex 4 {m}
 
 OS:Surface,
-<<<<<<< HEAD
-  {34dd989f-3e0d-4346-ba37-668233740eb2}, !- Handle
+  {1318917b-71d8-4d36-91da-519737888cd6}, !- Handle
   Surface 11,                             !- Name
   Wall,                                   !- Surface Type
   ,                                       !- Construction Name
-  {423789d6-58f7-42e8-b9cf-2fb5eea06e57}, !- Space Name
-=======
-  {e6231028-8b92-4592-b57b-4edd2455b1bd}, !- Handle
-  Surface 11,                             !- Name
-  Wall,                                   !- Surface Type
-  ,                                       !- Construction Name
-  {c604fd37-1d07-4dfc-9318-f2ef269cbc03}, !- Space Name
->>>>>>> 78927444
+  {b1390ce4-ceaa-4da4-b12b-aa99388ed414}, !- Space Name
   Outdoors,                               !- Outside Boundary Condition
   ,                                       !- Outside Boundary Condition Object
   SunExposed,                             !- Sun Exposure
@@ -611,23 +394,13 @@
   13.6310703908387, 0, 2.4384;            !- X,Y,Z Vertex 4 {m}
 
 OS:Surface,
-<<<<<<< HEAD
-  {dfa8cfcf-8f9c-4fdc-8f79-e6864af4e919}, !- Handle
+  {dc92a585-f0fc-42b9-9645-d3f7341ee7eb}, !- Handle
   Surface 12,                             !- Name
   RoofCeiling,                            !- Surface Type
   ,                                       !- Construction Name
-  {423789d6-58f7-42e8-b9cf-2fb5eea06e57}, !- Space Name
+  {b1390ce4-ceaa-4da4-b12b-aa99388ed414}, !- Space Name
   Surface,                                !- Outside Boundary Condition
-  {7c6b5182-815c-468c-8c6e-6f290cc1b1c9}, !- Outside Boundary Condition Object
-=======
-  {8822c7b7-ff6a-4455-9cd2-337b13e8b0c7}, !- Handle
-  Surface 12,                             !- Name
-  RoofCeiling,                            !- Surface Type
-  ,                                       !- Construction Name
-  {c604fd37-1d07-4dfc-9318-f2ef269cbc03}, !- Space Name
-  Surface,                                !- Outside Boundary Condition
-  {07962849-afca-4775-8beb-73c392fd77d7}, !- Outside Boundary Condition Object
->>>>>>> 78927444
+  {1f96d8c6-0fbd-42e3-827d-a3a6947f921b}, !- Outside Boundary Condition Object
   NoSun,                                  !- Sun Exposure
   NoWind,                                 !- Wind Exposure
   ,                                       !- View Factor to Ground
@@ -638,23 +411,13 @@
   0, 0, 2.4384;                           !- X,Y,Z Vertex 4 {m}
 
 OS:Surface,
-<<<<<<< HEAD
-  {7c6b5182-815c-468c-8c6e-6f290cc1b1c9}, !- Handle
+  {1f96d8c6-0fbd-42e3-827d-a3a6947f921b}, !- Handle
   Surface 13,                             !- Name
   Floor,                                  !- Surface Type
   ,                                       !- Construction Name
-  {e84b556a-2dd6-4bf9-b768-c53aa9f389cf}, !- Space Name
+  {6c010ec1-6da7-4efa-9456-aee3861cbb2b}, !- Space Name
   Surface,                                !- Outside Boundary Condition
-  {dfa8cfcf-8f9c-4fdc-8f79-e6864af4e919}, !- Outside Boundary Condition Object
-=======
-  {07962849-afca-4775-8beb-73c392fd77d7}, !- Handle
-  Surface 13,                             !- Name
-  Floor,                                  !- Surface Type
-  ,                                       !- Construction Name
-  {1b88a0cf-c59e-4069-8bcb-3177a3f4a3a3}, !- Space Name
-  Surface,                                !- Outside Boundary Condition
-  {8822c7b7-ff6a-4455-9cd2-337b13e8b0c7}, !- Outside Boundary Condition Object
->>>>>>> 78927444
+  {dc92a585-f0fc-42b9-9645-d3f7341ee7eb}, !- Outside Boundary Condition Object
   NoSun,                                  !- Sun Exposure
   NoWind,                                 !- Wind Exposure
   ,                                       !- View Factor to Ground
@@ -665,19 +428,11 @@
   0, 0, 0;                                !- X,Y,Z Vertex 4 {m}
 
 OS:Surface,
-<<<<<<< HEAD
-  {f6203c96-2243-4a4d-85a4-87b85360ab78}, !- Handle
+  {241fba48-67a3-4709-9c28-3d8d2e8a7542}, !- Handle
   Surface 14,                             !- Name
   RoofCeiling,                            !- Surface Type
   ,                                       !- Construction Name
-  {e84b556a-2dd6-4bf9-b768-c53aa9f389cf}, !- Space Name
-=======
-  {85e42395-08df-45a9-b432-4796f3ec5348}, !- Handle
-  Surface 14,                             !- Name
-  RoofCeiling,                            !- Surface Type
-  ,                                       !- Construction Name
-  {1b88a0cf-c59e-4069-8bcb-3177a3f4a3a3}, !- Space Name
->>>>>>> 78927444
+  {6c010ec1-6da7-4efa-9456-aee3861cbb2b}, !- Space Name
   Outdoors,                               !- Outside Boundary Condition
   ,                                       !- Outside Boundary Condition Object
   SunExposed,                             !- Sun Exposure
@@ -690,19 +445,11 @@
   13.6310703908387, 0, 0;                 !- X,Y,Z Vertex 4 {m}
 
 OS:Surface,
-<<<<<<< HEAD
-  {8ec324c0-4ac3-436d-98a9-3a1d7a149cf7}, !- Handle
+  {c4fb1608-fb2f-4f99-9d65-11984ebe05b0}, !- Handle
   Surface 15,                             !- Name
   RoofCeiling,                            !- Surface Type
   ,                                       !- Construction Name
-  {e84b556a-2dd6-4bf9-b768-c53aa9f389cf}, !- Space Name
-=======
-  {4d2f0dc8-2038-4a44-87be-9dad5edeac8d}, !- Handle
-  Surface 15,                             !- Name
-  RoofCeiling,                            !- Surface Type
-  ,                                       !- Construction Name
-  {1b88a0cf-c59e-4069-8bcb-3177a3f4a3a3}, !- Space Name
->>>>>>> 78927444
+  {6c010ec1-6da7-4efa-9456-aee3861cbb2b}, !- Space Name
   Outdoors,                               !- Outside Boundary Condition
   ,                                       !- Outside Boundary Condition Object
   SunExposed,                             !- Sun Exposure
@@ -715,19 +462,11 @@
   0, 6.81553519541936, 0;                 !- X,Y,Z Vertex 4 {m}
 
 OS:Surface,
-<<<<<<< HEAD
-  {df470bcc-42a7-4ebe-94d8-68b6a37f5f46}, !- Handle
+  {faa211ce-b06d-49ba-92b2-d8d176aae74d}, !- Handle
   Surface 16,                             !- Name
   Wall,                                   !- Surface Type
   ,                                       !- Construction Name
-  {e84b556a-2dd6-4bf9-b768-c53aa9f389cf}, !- Space Name
-=======
-  {7c8eac5e-5f88-43c9-b56c-fef0061b0fcd}, !- Handle
-  Surface 16,                             !- Name
-  Wall,                                   !- Surface Type
-  ,                                       !- Construction Name
-  {1b88a0cf-c59e-4069-8bcb-3177a3f4a3a3}, !- Space Name
->>>>>>> 78927444
+  {6c010ec1-6da7-4efa-9456-aee3861cbb2b}, !- Space Name
   Outdoors,                               !- Outside Boundary Condition
   ,                                       !- Outside Boundary Condition Object
   SunExposed,                             !- Sun Exposure
@@ -739,19 +478,11 @@
   0, 0, 0;                                !- X,Y,Z Vertex 3 {m}
 
 OS:Surface,
-<<<<<<< HEAD
-  {c44a57cd-86a9-45fb-8227-32c7ad2c8e74}, !- Handle
+  {10267902-7a10-40bc-b789-f9883b72a8d3}, !- Handle
   Surface 17,                             !- Name
   Wall,                                   !- Surface Type
   ,                                       !- Construction Name
-  {e84b556a-2dd6-4bf9-b768-c53aa9f389cf}, !- Space Name
-=======
-  {4980ba06-7cff-4d06-98df-81d9358744ac}, !- Handle
-  Surface 17,                             !- Name
-  Wall,                                   !- Surface Type
-  ,                                       !- Construction Name
-  {1b88a0cf-c59e-4069-8bcb-3177a3f4a3a3}, !- Space Name
->>>>>>> 78927444
+  {6c010ec1-6da7-4efa-9456-aee3861cbb2b}, !- Space Name
   Outdoors,                               !- Outside Boundary Condition
   ,                                       !- Outside Boundary Condition Object
   SunExposed,                             !- Sun Exposure
@@ -763,15 +494,9 @@
   13.6310703908387, 6.81553519541936, 0;  !- X,Y,Z Vertex 3 {m}
 
 OS:Space,
-<<<<<<< HEAD
-  {e84b556a-2dd6-4bf9-b768-c53aa9f389cf}, !- Handle
+  {6c010ec1-6da7-4efa-9456-aee3861cbb2b}, !- Handle
   unfinished attic space,                 !- Name
-  {6835c24d-5582-46c6-a0ce-9d934636f362}, !- Space Type Name
-=======
-  {1b88a0cf-c59e-4069-8bcb-3177a3f4a3a3}, !- Handle
-  unfinished attic space,                 !- Name
-  {da2acdd9-1fd6-4442-a53b-c5573b09e08b}, !- Space Type Name
->>>>>>> 78927444
+  {0de64fd4-f00d-49fb-a1fb-4cda80f6b4fb}, !- Space Type Name
   ,                                       !- Default Construction Set Name
   ,                                       !- Default Schedule Set Name
   -0,                                     !- Direction of Relative North {deg}
@@ -779,17 +504,10 @@
   0,                                      !- Y Origin {m}
   5.7912,                                 !- Z Origin {m}
   ,                                       !- Building Story Name
-<<<<<<< HEAD
-  {d7620109-6bce-444d-b3b6-2ca8b8caa669}; !- Thermal Zone Name
+  {63eebb04-c37f-43f7-8882-3a6153ea6dfe}; !- Thermal Zone Name
 
 OS:ThermalZone,
-  {d7620109-6bce-444d-b3b6-2ca8b8caa669}, !- Handle
-=======
-  {bda9df33-c522-4012-8992-a0fc0653cd6c}; !- Thermal Zone Name
-
-OS:ThermalZone,
-  {bda9df33-c522-4012-8992-a0fc0653cd6c}, !- Handle
->>>>>>> 78927444
+  {63eebb04-c37f-43f7-8882-3a6153ea6dfe}, !- Handle
   unfinished attic zone,                  !- Name
   ,                                       !- Multiplier
   ,                                       !- Ceiling Height {m}
@@ -798,17 +516,10 @@
   ,                                       !- Zone Inside Convection Algorithm
   ,                                       !- Zone Outside Convection Algorithm
   ,                                       !- Zone Conditioning Equipment List Name
-<<<<<<< HEAD
-  {82f669fa-dc0f-46e9-a3e0-1938899aecde}, !- Zone Air Inlet Port List
-  {b22204c2-b7f4-4a8c-b97e-0c11dcc0ddbc}, !- Zone Air Exhaust Port List
-  {28db7b3d-f29d-446c-b5f7-a81f9c6821e0}, !- Zone Air Node Name
-  {a65a925f-bb81-496e-aace-58fcae51ee4c}, !- Zone Return Air Port List
-=======
-  {1c3b6376-362b-4ada-b6e2-df3112e5415f}, !- Zone Air Inlet Port List
-  {4ec5cceb-a3c7-483b-914f-8fe2af5a31d5}, !- Zone Air Exhaust Port List
-  {b0dbc71a-e4a1-42c3-aea4-7c41aa787c92}, !- Zone Air Node Name
-  {8830cf18-8b96-4797-90f9-2b76483747c8}, !- Zone Return Air Port List
->>>>>>> 78927444
+  {40b0a5d5-2253-413e-8e02-cdede028c34b}, !- Zone Air Inlet Port List
+  {5515870a-d465-49ea-9c7f-808590ad3801}, !- Zone Air Exhaust Port List
+  {b832be3c-b2b2-4d34-be78-43b9c494499b}, !- Zone Air Node Name
+  {0203cf54-c8df-479e-89c2-d9c0ad98c4b3}, !- Zone Return Air Port List
   ,                                       !- Primary Daylighting Control Name
   ,                                       !- Fraction of Zone Controlled by Primary Daylighting Control
   ,                                       !- Secondary Daylighting Control Name
@@ -819,71 +530,37 @@
   No;                                     !- Use Ideal Air Loads
 
 OS:Node,
-<<<<<<< HEAD
-  {1965162c-179c-4419-b668-d773eb117500}, !- Handle
+  {795895db-0d72-4824-a4a5-7a5a61ba46c4}, !- Handle
   Node 2,                                 !- Name
-  {28db7b3d-f29d-446c-b5f7-a81f9c6821e0}, !- Inlet Port
+  {b832be3c-b2b2-4d34-be78-43b9c494499b}, !- Inlet Port
   ;                                       !- Outlet Port
 
 OS:Connection,
-  {28db7b3d-f29d-446c-b5f7-a81f9c6821e0}, !- Handle
-  {d7e178ae-290f-49a3-b47a-088ecdc1138a}, !- Name
-  {d7620109-6bce-444d-b3b6-2ca8b8caa669}, !- Source Object
+  {b832be3c-b2b2-4d34-be78-43b9c494499b}, !- Handle
+  {0bc267ae-779b-4705-adbd-fcb73795478c}, !- Name
+  {63eebb04-c37f-43f7-8882-3a6153ea6dfe}, !- Source Object
   11,                                     !- Outlet Port
-  {1965162c-179c-4419-b668-d773eb117500}, !- Target Object
+  {795895db-0d72-4824-a4a5-7a5a61ba46c4}, !- Target Object
   2;                                      !- Inlet Port
 
 OS:PortList,
-  {82f669fa-dc0f-46e9-a3e0-1938899aecde}, !- Handle
-  {fbde39f1-5eb8-4fb5-a0f7-807c12b21247}, !- Name
-  {d7620109-6bce-444d-b3b6-2ca8b8caa669}; !- HVAC Component
+  {40b0a5d5-2253-413e-8e02-cdede028c34b}, !- Handle
+  {92f4012d-9b3d-4bfb-91af-ab5a24c644de}, !- Name
+  {63eebb04-c37f-43f7-8882-3a6153ea6dfe}; !- HVAC Component
 
 OS:PortList,
-  {b22204c2-b7f4-4a8c-b97e-0c11dcc0ddbc}, !- Handle
-  {c8606980-de86-4b80-ac6b-a02f594c31a0}, !- Name
-  {d7620109-6bce-444d-b3b6-2ca8b8caa669}; !- HVAC Component
+  {5515870a-d465-49ea-9c7f-808590ad3801}, !- Handle
+  {9cfbc503-a614-476a-98f6-2af6e74a6133}, !- Name
+  {63eebb04-c37f-43f7-8882-3a6153ea6dfe}; !- HVAC Component
 
 OS:PortList,
-  {a65a925f-bb81-496e-aace-58fcae51ee4c}, !- Handle
-  {a922d3a8-9c29-499e-ad80-a33d9d4af0e3}, !- Name
-  {d7620109-6bce-444d-b3b6-2ca8b8caa669}; !- HVAC Component
+  {0203cf54-c8df-479e-89c2-d9c0ad98c4b3}, !- Handle
+  {47b6fc48-a4a5-46c2-9a3f-41725046dfaf}, !- Name
+  {63eebb04-c37f-43f7-8882-3a6153ea6dfe}; !- HVAC Component
 
 OS:Sizing:Zone,
-  {62c0e019-3ef6-4787-8469-ebb75ddcf4bf}, !- Handle
-  {d7620109-6bce-444d-b3b6-2ca8b8caa669}, !- Zone or ZoneList Name
-=======
-  {d8be13c4-9367-4b22-8ec2-ac82b782258f}, !- Handle
-  Node 2,                                 !- Name
-  {b0dbc71a-e4a1-42c3-aea4-7c41aa787c92}, !- Inlet Port
-  ;                                       !- Outlet Port
-
-OS:Connection,
-  {b0dbc71a-e4a1-42c3-aea4-7c41aa787c92}, !- Handle
-  {d5155fba-4799-4109-bc12-a0922c71d1c5}, !- Name
-  {bda9df33-c522-4012-8992-a0fc0653cd6c}, !- Source Object
-  11,                                     !- Outlet Port
-  {d8be13c4-9367-4b22-8ec2-ac82b782258f}, !- Target Object
-  2;                                      !- Inlet Port
-
-OS:PortList,
-  {1c3b6376-362b-4ada-b6e2-df3112e5415f}, !- Handle
-  {e8a7871a-36fc-4925-9f67-b74b817457f6}, !- Name
-  {bda9df33-c522-4012-8992-a0fc0653cd6c}; !- HVAC Component
-
-OS:PortList,
-  {4ec5cceb-a3c7-483b-914f-8fe2af5a31d5}, !- Handle
-  {733cccfc-ce4a-4399-ab39-e4c6b5fe2cae}, !- Name
-  {bda9df33-c522-4012-8992-a0fc0653cd6c}; !- HVAC Component
-
-OS:PortList,
-  {8830cf18-8b96-4797-90f9-2b76483747c8}, !- Handle
-  {75ed6636-424a-4587-8e59-173979edfa05}, !- Name
-  {bda9df33-c522-4012-8992-a0fc0653cd6c}; !- HVAC Component
-
-OS:Sizing:Zone,
-  {14479c21-0027-466f-832f-db82e89c1fb6}, !- Handle
-  {bda9df33-c522-4012-8992-a0fc0653cd6c}, !- Zone or ZoneList Name
->>>>>>> 78927444
+  {7a1088f8-7b99-4fc4-bc30-7e9a5a0d18d5}, !- Handle
+  {63eebb04-c37f-43f7-8882-3a6153ea6dfe}, !- Zone or ZoneList Name
   SupplyAirTemperature,                   !- Zone Cooling Design Supply Air Temperature Input Method
   14,                                     !- Zone Cooling Design Supply Air Temperature {C}
   11.11,                                  !- Zone Cooling Design Supply Air Temperature Difference {deltaC}
@@ -912,21 +589,12 @@
   autosize;                               !- Dedicated Outdoor Air High Setpoint Temperature for Design {C}
 
 OS:ZoneHVAC:EquipmentList,
-<<<<<<< HEAD
-  {2b1a3eee-1c99-4927-9ab4-36ca37caedd2}, !- Handle
+  {8e0982d3-fb83-41f8-8f33-d055ce9c14c4}, !- Handle
   Zone HVAC Equipment List 2,             !- Name
-  {d7620109-6bce-444d-b3b6-2ca8b8caa669}; !- Thermal Zone
+  {63eebb04-c37f-43f7-8882-3a6153ea6dfe}; !- Thermal Zone
 
 OS:SpaceType,
-  {6835c24d-5582-46c6-a0ce-9d934636f362}, !- Handle
-=======
-  {e216079e-9cd9-445b-a5e9-abbc0068af17}, !- Handle
-  Zone HVAC Equipment List 2,             !- Name
-  {bda9df33-c522-4012-8992-a0fc0653cd6c}; !- Thermal Zone
-
-OS:SpaceType,
-  {da2acdd9-1fd6-4442-a53b-c5573b09e08b}, !- Handle
->>>>>>> 78927444
+  {0de64fd4-f00d-49fb-a1fb-4cda80f6b4fb}, !- Handle
   Space Type 2,                           !- Name
   ,                                       !- Default Construction Set Name
   ,                                       !- Default Schedule Set Name
@@ -937,11 +605,7 @@
   unfinished attic;                       !- Standards Space Type
 
 OS:ThermalZone,
-<<<<<<< HEAD
-  {2758b5ed-f35d-4fe6-89ae-718117d82e5b}, !- Handle
-=======
-  {517efdbe-5ea9-4c90-b336-92fa231ba00a}, !- Handle
->>>>>>> 78927444
+  {b2018c32-824d-43f2-8470-8055c3b9b8a5}, !- Handle
   pier and beam zone,                     !- Name
   ,                                       !- Multiplier
   ,                                       !- Ceiling Height {m}
@@ -950,17 +614,10 @@
   ,                                       !- Zone Inside Convection Algorithm
   ,                                       !- Zone Outside Convection Algorithm
   ,                                       !- Zone Conditioning Equipment List Name
-<<<<<<< HEAD
-  {87a82e0c-70fe-4645-a487-7720c00d4edb}, !- Zone Air Inlet Port List
-  {49bafb0c-1bbb-49fe-bd8f-0da3f873d0f6}, !- Zone Air Exhaust Port List
-  {6a2b4fbd-2b0f-4624-ac0b-ef0a0fdaf1cb}, !- Zone Air Node Name
-  {48fbddd9-9c96-41c9-a031-1be3733260d5}, !- Zone Return Air Port List
-=======
-  {e0e31061-85ed-4f68-b9e6-58d007540feb}, !- Zone Air Inlet Port List
-  {00bd7050-8199-4422-92e5-0b8bfa3adaae}, !- Zone Air Exhaust Port List
-  {5b02488f-5850-4028-970b-0e65ebd84258}, !- Zone Air Node Name
-  {9716ad7d-78f6-4e5f-a556-c8e67dc97466}, !- Zone Return Air Port List
->>>>>>> 78927444
+  {a69c9885-046d-4015-bef7-129d1af63805}, !- Zone Air Inlet Port List
+  {0ed4eab6-379f-48e6-968f-4186af12ca8c}, !- Zone Air Exhaust Port List
+  {26e20ac4-edb6-436d-8699-35548824bc44}, !- Zone Air Node Name
+  {874f5dab-d737-4db3-bfea-6aff7f791888}, !- Zone Return Air Port List
   ,                                       !- Primary Daylighting Control Name
   ,                                       !- Fraction of Zone Controlled by Primary Daylighting Control
   ,                                       !- Secondary Daylighting Control Name
@@ -971,71 +628,37 @@
   No;                                     !- Use Ideal Air Loads
 
 OS:Node,
-<<<<<<< HEAD
-  {9f1e5889-7afc-456e-af75-d5b54d41f66c}, !- Handle
+  {0e620514-70ef-4aa1-ad5a-d53fa7fe949d}, !- Handle
   Node 3,                                 !- Name
-  {6a2b4fbd-2b0f-4624-ac0b-ef0a0fdaf1cb}, !- Inlet Port
+  {26e20ac4-edb6-436d-8699-35548824bc44}, !- Inlet Port
   ;                                       !- Outlet Port
 
 OS:Connection,
-  {6a2b4fbd-2b0f-4624-ac0b-ef0a0fdaf1cb}, !- Handle
-  {d83195cf-2718-4f80-b401-24db34026057}, !- Name
-  {2758b5ed-f35d-4fe6-89ae-718117d82e5b}, !- Source Object
+  {26e20ac4-edb6-436d-8699-35548824bc44}, !- Handle
+  {35ffda3a-c6ef-424e-982c-2c65fde25306}, !- Name
+  {b2018c32-824d-43f2-8470-8055c3b9b8a5}, !- Source Object
   11,                                     !- Outlet Port
-  {9f1e5889-7afc-456e-af75-d5b54d41f66c}, !- Target Object
+  {0e620514-70ef-4aa1-ad5a-d53fa7fe949d}, !- Target Object
   2;                                      !- Inlet Port
 
 OS:PortList,
-  {87a82e0c-70fe-4645-a487-7720c00d4edb}, !- Handle
-  {f8592cf9-232e-4c64-a8d0-c46e5aa720cf}, !- Name
-  {2758b5ed-f35d-4fe6-89ae-718117d82e5b}; !- HVAC Component
+  {a69c9885-046d-4015-bef7-129d1af63805}, !- Handle
+  {8b3de44c-056f-43f8-8f75-acf592c6849a}, !- Name
+  {b2018c32-824d-43f2-8470-8055c3b9b8a5}; !- HVAC Component
 
 OS:PortList,
-  {49bafb0c-1bbb-49fe-bd8f-0da3f873d0f6}, !- Handle
-  {f45168e6-0c90-4d96-a0ed-79d5818eb557}, !- Name
-  {2758b5ed-f35d-4fe6-89ae-718117d82e5b}; !- HVAC Component
+  {0ed4eab6-379f-48e6-968f-4186af12ca8c}, !- Handle
+  {3b79c075-7a53-48a3-b610-7ddfe7deca83}, !- Name
+  {b2018c32-824d-43f2-8470-8055c3b9b8a5}; !- HVAC Component
 
 OS:PortList,
-  {48fbddd9-9c96-41c9-a031-1be3733260d5}, !- Handle
-  {5a2606ba-f736-49e9-8d45-85b88612f3f9}, !- Name
-  {2758b5ed-f35d-4fe6-89ae-718117d82e5b}; !- HVAC Component
+  {874f5dab-d737-4db3-bfea-6aff7f791888}, !- Handle
+  {3f2b9e02-149c-4a78-9144-91bc229afaf1}, !- Name
+  {b2018c32-824d-43f2-8470-8055c3b9b8a5}; !- HVAC Component
 
 OS:Sizing:Zone,
-  {e7cf6cde-c3eb-4e4d-a55a-fa616e2529b4}, !- Handle
-  {2758b5ed-f35d-4fe6-89ae-718117d82e5b}, !- Zone or ZoneList Name
-=======
-  {6127f785-d4e9-417d-9fad-d708f8bed085}, !- Handle
-  Node 3,                                 !- Name
-  {5b02488f-5850-4028-970b-0e65ebd84258}, !- Inlet Port
-  ;                                       !- Outlet Port
-
-OS:Connection,
-  {5b02488f-5850-4028-970b-0e65ebd84258}, !- Handle
-  {5b91a5ad-ca96-4d2c-9a99-62811d04b4bf}, !- Name
-  {517efdbe-5ea9-4c90-b336-92fa231ba00a}, !- Source Object
-  11,                                     !- Outlet Port
-  {6127f785-d4e9-417d-9fad-d708f8bed085}, !- Target Object
-  2;                                      !- Inlet Port
-
-OS:PortList,
-  {e0e31061-85ed-4f68-b9e6-58d007540feb}, !- Handle
-  {9c37ebbb-6a7a-40ad-b096-9fa633052dc0}, !- Name
-  {517efdbe-5ea9-4c90-b336-92fa231ba00a}; !- HVAC Component
-
-OS:PortList,
-  {00bd7050-8199-4422-92e5-0b8bfa3adaae}, !- Handle
-  {6b8c9350-89b6-4cc9-8f33-e7b97ec0e6a3}, !- Name
-  {517efdbe-5ea9-4c90-b336-92fa231ba00a}; !- HVAC Component
-
-OS:PortList,
-  {9716ad7d-78f6-4e5f-a556-c8e67dc97466}, !- Handle
-  {7dc9edda-2d76-4cfb-a953-1a82d3e05c63}, !- Name
-  {517efdbe-5ea9-4c90-b336-92fa231ba00a}; !- HVAC Component
-
-OS:Sizing:Zone,
-  {8c932927-8274-4d98-b581-a719ebfe7750}, !- Handle
-  {517efdbe-5ea9-4c90-b336-92fa231ba00a}, !- Zone or ZoneList Name
->>>>>>> 78927444
+  {ac33cb04-5f00-4d06-8bd6-81e7a17115a8}, !- Handle
+  {b2018c32-824d-43f2-8470-8055c3b9b8a5}, !- Zone or ZoneList Name
   SupplyAirTemperature,                   !- Zone Cooling Design Supply Air Temperature Input Method
   14,                                     !- Zone Cooling Design Supply Air Temperature {C}
   11.11,                                  !- Zone Cooling Design Supply Air Temperature Difference {deltaC}
@@ -1064,25 +687,14 @@
   autosize;                               !- Dedicated Outdoor Air High Setpoint Temperature for Design {C}
 
 OS:ZoneHVAC:EquipmentList,
-<<<<<<< HEAD
-  {a194c8e0-4d97-4839-b042-ae6560fd9912}, !- Handle
+  {6bccc4e3-f87f-4dc1-adcc-b4958bd3aa21}, !- Handle
   Zone HVAC Equipment List 3,             !- Name
-  {2758b5ed-f35d-4fe6-89ae-718117d82e5b}; !- Thermal Zone
+  {b2018c32-824d-43f2-8470-8055c3b9b8a5}; !- Thermal Zone
 
 OS:Space,
-  {f9d70787-306c-4efd-bddc-46d598d7017e}, !- Handle
+  {2b9f28b3-e098-446c-b421-0bc430fd11d7}, !- Handle
   pier and beam space,                    !- Name
-  {23c3113d-8f75-4097-87f3-63a5a81da9a9}, !- Space Type Name
-=======
-  {3d512a71-00e1-4907-9db1-3d9ed87eba29}, !- Handle
-  Zone HVAC Equipment List 3,             !- Name
-  {517efdbe-5ea9-4c90-b336-92fa231ba00a}; !- Thermal Zone
-
-OS:Space,
-  {8f844e97-c9a2-4d77-8330-a26faec17a5c}, !- Handle
-  pier and beam space,                    !- Name
-  {9a0925a8-8175-4d05-bc6e-b2f7eb62b7b5}, !- Space Type Name
->>>>>>> 78927444
+  {9224ecbc-4b81-4be8-b013-0419726be56f}, !- Space Type Name
   ,                                       !- Default Construction Set Name
   ,                                       !- Default Schedule Set Name
   -0,                                     !- Direction of Relative North {deg}
@@ -1090,25 +702,14 @@
   0,                                      !- Y Origin {m}
   0,                                      !- Z Origin {m}
   ,                                       !- Building Story Name
-<<<<<<< HEAD
-  {2758b5ed-f35d-4fe6-89ae-718117d82e5b}; !- Thermal Zone Name
-
-OS:Surface,
-  {817c2313-c7b5-4e15-a58d-30b9362ef704}, !- Handle
+  {b2018c32-824d-43f2-8470-8055c3b9b8a5}; !- Thermal Zone Name
+
+OS:Surface,
+  {289de5fb-b17f-48a3-b381-bc6319348cfc}, !- Handle
   Surface 18,                             !- Name
   Floor,                                  !- Surface Type
   ,                                       !- Construction Name
-  {f9d70787-306c-4efd-bddc-46d598d7017e}, !- Space Name
-=======
-  {517efdbe-5ea9-4c90-b336-92fa231ba00a}; !- Thermal Zone Name
-
-OS:Surface,
-  {3bc04773-d5b0-412d-a481-3e45d419aa45}, !- Handle
-  Surface 18,                             !- Name
-  Floor,                                  !- Surface Type
-  ,                                       !- Construction Name
-  {8f844e97-c9a2-4d77-8330-a26faec17a5c}, !- Space Name
->>>>>>> 78927444
+  {2b9f28b3-e098-446c-b421-0bc430fd11d7}, !- Space Name
   Foundation,                             !- Outside Boundary Condition
   ,                                       !- Outside Boundary Condition Object
   NoSun,                                  !- Sun Exposure
@@ -1121,19 +722,11 @@
   13.6310703908387, 0, 0;                 !- X,Y,Z Vertex 4 {m}
 
 OS:Surface,
-<<<<<<< HEAD
-  {d2a1f3b0-6586-430f-958a-73aa6362c0be}, !- Handle
+  {5e71b44e-d92c-4338-9b5e-851f3cdac89b}, !- Handle
   Surface 19,                             !- Name
   Wall,                                   !- Surface Type
   ,                                       !- Construction Name
-  {f9d70787-306c-4efd-bddc-46d598d7017e}, !- Space Name
-=======
-  {6ee96fa1-54cb-4316-bb63-07af72a47484}, !- Handle
-  Surface 19,                             !- Name
-  Wall,                                   !- Surface Type
-  ,                                       !- Construction Name
-  {8f844e97-c9a2-4d77-8330-a26faec17a5c}, !- Space Name
->>>>>>> 78927444
+  {2b9f28b3-e098-446c-b421-0bc430fd11d7}, !- Space Name
   Outdoors,                               !- Outside Boundary Condition
   ,                                       !- Outside Boundary Condition Object
   SunExposed,                             !- Sun Exposure
@@ -1146,19 +739,11 @@
   0, 0, 0.9144;                           !- X,Y,Z Vertex 4 {m}
 
 OS:Surface,
-<<<<<<< HEAD
-  {73540a86-587b-46a9-9c1c-659fca7b7ebc}, !- Handle
+  {66701c53-39e9-43d9-b2d7-6eb51c97dd7a}, !- Handle
   Surface 20,                             !- Name
   Wall,                                   !- Surface Type
   ,                                       !- Construction Name
-  {f9d70787-306c-4efd-bddc-46d598d7017e}, !- Space Name
-=======
-  {9cb30fa1-c154-4d55-b91c-6c80ed5c62ae}, !- Handle
-  Surface 20,                             !- Name
-  Wall,                                   !- Surface Type
-  ,                                       !- Construction Name
-  {8f844e97-c9a2-4d77-8330-a26faec17a5c}, !- Space Name
->>>>>>> 78927444
+  {2b9f28b3-e098-446c-b421-0bc430fd11d7}, !- Space Name
   Outdoors,                               !- Outside Boundary Condition
   ,                                       !- Outside Boundary Condition Object
   SunExposed,                             !- Sun Exposure
@@ -1171,19 +756,11 @@
   0, 6.81553519541936, 0.9144;            !- X,Y,Z Vertex 4 {m}
 
 OS:Surface,
-<<<<<<< HEAD
-  {426ac9da-6df7-43bb-a027-88deac063662}, !- Handle
+  {dc61ebe1-fbb1-4aaa-b4e5-3ece5912ddb7}, !- Handle
   Surface 21,                             !- Name
   Wall,                                   !- Surface Type
   ,                                       !- Construction Name
-  {f9d70787-306c-4efd-bddc-46d598d7017e}, !- Space Name
-=======
-  {b547fd08-72f0-4739-b84a-d99e155e020c}, !- Handle
-  Surface 21,                             !- Name
-  Wall,                                   !- Surface Type
-  ,                                       !- Construction Name
-  {8f844e97-c9a2-4d77-8330-a26faec17a5c}, !- Space Name
->>>>>>> 78927444
+  {2b9f28b3-e098-446c-b421-0bc430fd11d7}, !- Space Name
   Outdoors,                               !- Outside Boundary Condition
   ,                                       !- Outside Boundary Condition Object
   SunExposed,                             !- Sun Exposure
@@ -1196,19 +773,11 @@
   13.6310703908387, 6.81553519541936, 0.9144; !- X,Y,Z Vertex 4 {m}
 
 OS:Surface,
-<<<<<<< HEAD
-  {179f08d3-907b-44e6-b54d-19cf56fc1fea}, !- Handle
+  {22cf3982-6cfd-4c6e-a1c5-a33f33c7d6a3}, !- Handle
   Surface 22,                             !- Name
   Wall,                                   !- Surface Type
   ,                                       !- Construction Name
-  {f9d70787-306c-4efd-bddc-46d598d7017e}, !- Space Name
-=======
-  {16c20b25-05fd-4bf3-bc16-674dc412fea5}, !- Handle
-  Surface 22,                             !- Name
-  Wall,                                   !- Surface Type
-  ,                                       !- Construction Name
-  {8f844e97-c9a2-4d77-8330-a26faec17a5c}, !- Space Name
->>>>>>> 78927444
+  {2b9f28b3-e098-446c-b421-0bc430fd11d7}, !- Space Name
   Outdoors,                               !- Outside Boundary Condition
   ,                                       !- Outside Boundary Condition Object
   SunExposed,                             !- Sun Exposure
@@ -1221,23 +790,13 @@
   13.6310703908387, 0, 0.9144;            !- X,Y,Z Vertex 4 {m}
 
 OS:Surface,
-<<<<<<< HEAD
-  {aac03057-89c5-4a71-a665-9b19e662d9b4}, !- Handle
+  {2b36b38d-f0ac-4e94-8b27-30b375300dd2}, !- Handle
   Surface 23,                             !- Name
   RoofCeiling,                            !- Surface Type
   ,                                       !- Construction Name
-  {f9d70787-306c-4efd-bddc-46d598d7017e}, !- Space Name
+  {2b9f28b3-e098-446c-b421-0bc430fd11d7}, !- Space Name
   Surface,                                !- Outside Boundary Condition
-  {f07ffd62-c52c-4ddc-a6be-4945a022b2c3}, !- Outside Boundary Condition Object
-=======
-  {c21aa0d3-8834-410b-8e78-f7bb8d9e9ad2}, !- Handle
-  Surface 23,                             !- Name
-  RoofCeiling,                            !- Surface Type
-  ,                                       !- Construction Name
-  {8f844e97-c9a2-4d77-8330-a26faec17a5c}, !- Space Name
-  Surface,                                !- Outside Boundary Condition
-  {38b6db75-27f6-408a-95d1-e1bdb62bef1c}, !- Outside Boundary Condition Object
->>>>>>> 78927444
+  {2247693d-db8f-46ea-b1be-52d80f02a0a9}, !- Outside Boundary Condition Object
   NoSun,                                  !- Sun Exposure
   NoWind,                                 !- Wind Exposure
   ,                                       !- View Factor to Ground
@@ -1248,11 +807,7 @@
   0, 0, 0.9144;                           !- X,Y,Z Vertex 4 {m}
 
 OS:SpaceType,
-<<<<<<< HEAD
-  {23c3113d-8f75-4097-87f3-63a5a81da9a9}, !- Handle
-=======
-  {9a0925a8-8175-4d05-bc6e-b2f7eb62b7b5}, !- Handle
->>>>>>> 78927444
+  {9224ecbc-4b81-4be8-b013-0419726be56f}, !- Handle
   Space Type 3,                           !- Name
   ,                                       !- Default Construction Set Name
   ,                                       !- Default Schedule Set Name
@@ -1263,23 +818,14 @@
   pier and beam;                          !- Standards Space Type
 
 OS:BuildingUnit,
-<<<<<<< HEAD
-  {41b67608-6bad-4008-ac85-aafe6030255f}, !- Handle
-=======
-  {c3e40f64-6891-44c7-834d-7454f3afe195}, !- Handle
->>>>>>> 78927444
+  {a63915ec-10ff-4b8e-a2a6-e0ac1af5acb7}, !- Handle
   unit 1,                                 !- Name
   ,                                       !- Rendering Color
   Residential;                            !- Building Unit Type
 
 OS:AdditionalProperties,
-<<<<<<< HEAD
-  {1cc6e2f7-76a5-4d2e-bce2-6175892f61ae}, !- Handle
-  {41b67608-6bad-4008-ac85-aafe6030255f}, !- Object Name
-=======
-  {5ff704d9-b67b-48be-a37c-8f2a7dfb1216}, !- Handle
-  {c3e40f64-6891-44c7-834d-7454f3afe195}, !- Object Name
->>>>>>> 78927444
+  {0ebba760-7a57-4102-a134-3abd2aff8d8a}, !- Handle
+  {a63915ec-10ff-4b8e-a2a6-e0ac1af5acb7}, !- Object Name
   NumberOfBedrooms,                       !- Feature Name 1
   Integer,                                !- Feature Data Type 1
   3,                                      !- Feature Value 1
@@ -1291,20 +837,12 @@
   2.6400000000000001;                     !- Feature Value 3
 
 OS:External:File,
-<<<<<<< HEAD
-  {6e69059e-1b53-430f-afd2-7f8cc1da9255}, !- Handle
-=======
-  {b6b0090b-5fb3-4d5c-9d46-e10586ae183e}, !- Handle
->>>>>>> 78927444
+  {2cc0dcdc-b976-40b6-9b41-d8ebc8da515c}, !- Handle
   8760.csv,                               !- Name
   8760.csv;                               !- File Name
 
 OS:Schedule:Day,
-<<<<<<< HEAD
-  {b0f37fef-e40d-4319-b0b2-040d2d38e3e9}, !- Handle
-=======
-  {afc61484-e9d7-42f9-abcb-954b7ae46f8d}, !- Handle
->>>>>>> 78927444
+  {1569cab8-9b3b-4afe-a350-ab5f9bb30fe6}, !- Handle
   Schedule Day 1,                         !- Name
   ,                                       !- Schedule Type Limits Name
   ,                                       !- Interpolate to Timestep
@@ -1313,11 +851,7 @@
   0;                                      !- Value Until Time 1
 
 OS:Schedule:Day,
-<<<<<<< HEAD
-  {d00e8203-6a20-417a-b92b-4728bd3edb78}, !- Handle
-=======
-  {7619c138-9e6e-4350-8deb-32db3ee3f237}, !- Handle
->>>>>>> 78927444
+  {63ce0a9f-b2c1-4f7d-a319-e42771f4009c}, !- Handle
   Schedule Day 2,                         !- Name
   ,                                       !- Schedule Type Limits Name
   ,                                       !- Interpolate to Timestep
@@ -1326,17 +860,10 @@
   1;                                      !- Value Until Time 1
 
 OS:Schedule:File,
-<<<<<<< HEAD
-  {722c5153-d648-47ab-aa0a-93d85007d39d}, !- Handle
+  {f87f3f52-c595-4c07-b9f3-8fcff39e43ff}, !- Handle
   occupants,                              !- Name
-  {e1380966-6c12-4d9f-9684-a81dcaa9c7d8}, !- Schedule Type Limits Name
-  {6e69059e-1b53-430f-afd2-7f8cc1da9255}, !- External File Name
-=======
-  {4fabb731-3b8b-4e37-93bd-bf84d187d6f6}, !- Handle
-  occupants,                              !- Name
-  {c54349ac-2f62-4a60-a198-6924b3945158}, !- Schedule Type Limits Name
-  {b6b0090b-5fb3-4d5c-9d46-e10586ae183e}, !- External File Name
->>>>>>> 78927444
+  {87b3f499-b300-4ca1-8c61-971c0d17312d}, !- Schedule Type Limits Name
+  {2cc0dcdc-b976-40b6-9b41-d8ebc8da515c}, !- External File Name
   1,                                      !- Column Number
   1,                                      !- Rows to Skip at Top
   8760,                                   !- Number of Hours of Data
@@ -1345,40 +872,23 @@
   60;                                     !- Minutes per Item
 
 OS:Schedule:Ruleset,
-<<<<<<< HEAD
-  {5f7956da-77c6-4638-91c0-ebdb01109f8d}, !- Handle
+  {34b12244-09dd-4a27-9ac3-8b24654abc5d}, !- Handle
   Schedule Ruleset 1,                     !- Name
-  {313b0b64-6e8d-4166-8f12-483b748b2b4c}, !- Schedule Type Limits Name
-  {84a278f2-3168-4469-b308-0b73e4f91f40}; !- Default Day Schedule Name
+  {45cd3c1d-68f7-4313-9175-8da84d160a46}, !- Schedule Type Limits Name
+  {b402be89-a4b4-4f34-bfa3-4012d28b0067}; !- Default Day Schedule Name
 
 OS:Schedule:Day,
-  {84a278f2-3168-4469-b308-0b73e4f91f40}, !- Handle
+  {b402be89-a4b4-4f34-bfa3-4012d28b0067}, !- Handle
   Schedule Day 3,                         !- Name
-  {313b0b64-6e8d-4166-8f12-483b748b2b4c}, !- Schedule Type Limits Name
-=======
-  {e03e4443-f4f7-49c4-80b4-dc6279203f95}, !- Handle
-  Schedule Ruleset 1,                     !- Name
-  {01155ed4-7433-45cf-8c5d-5579a6010ae4}, !- Schedule Type Limits Name
-  {f78f75ef-9660-4a55-87b2-f4701097fbcc}; !- Default Day Schedule Name
-
-OS:Schedule:Day,
-  {f78f75ef-9660-4a55-87b2-f4701097fbcc}, !- Handle
-  Schedule Day 3,                         !- Name
-  {01155ed4-7433-45cf-8c5d-5579a6010ae4}, !- Schedule Type Limits Name
->>>>>>> 78927444
+  {45cd3c1d-68f7-4313-9175-8da84d160a46}, !- Schedule Type Limits Name
   ,                                       !- Interpolate to Timestep
   24,                                     !- Hour 1
   0,                                      !- Minute 1
   112.539290946133;                       !- Value Until Time 1
 
 OS:People:Definition,
-<<<<<<< HEAD
-  {3a4787ea-83f3-44a9-b6ce-f4ff2c8cee1a}, !- Handle
+  {306ec1c0-8c26-41ef-9982-dec0897e0ae5}, !- Handle
   res occupants|living space,             !- Name
-=======
-  {3741f21b-3110-4a90-80c1-d3985b512e4e}, !- Handle
-  res occupants|living space|story 2,     !- Name
->>>>>>> 78927444
   People,                                 !- Number of People Calculation Method
   1.32,                                   !- Number of People {people}
   ,                                       !- People per Space Floor Area {person/m2}
@@ -1390,21 +900,12 @@
   ZoneAveraged;                           !- Mean Radiant Temperature Calculation Type
 
 OS:People,
-<<<<<<< HEAD
-  {b255d3b5-9583-4262-84de-1414dcdbd750}, !- Handle
+  {1e85b671-ab49-41d2-a84d-667c4b8095a1}, !- Handle
   res occupants|living space,             !- Name
-  {3a4787ea-83f3-44a9-b6ce-f4ff2c8cee1a}, !- People Definition Name
-  {335ec1d2-f4ef-4274-8725-c8eb4b81725d}, !- Space or SpaceType Name
-  {722c5153-d648-47ab-aa0a-93d85007d39d}, !- Number of People Schedule Name
-  {5f7956da-77c6-4638-91c0-ebdb01109f8d}, !- Activity Level Schedule Name
-=======
-  {c82aaa2e-4591-4e56-8a3b-2ad0bf40302d}, !- Handle
-  res occupants|living space|story 2,     !- Name
-  {3741f21b-3110-4a90-80c1-d3985b512e4e}, !- People Definition Name
-  {c604fd37-1d07-4dfc-9318-f2ef269cbc03}, !- Space or SpaceType Name
-  {4fabb731-3b8b-4e37-93bd-bf84d187d6f6}, !- Number of People Schedule Name
-  {e03e4443-f4f7-49c4-80b4-dc6279203f95}, !- Activity Level Schedule Name
->>>>>>> 78927444
+  {306ec1c0-8c26-41ef-9982-dec0897e0ae5}, !- People Definition Name
+  {1297b3db-3459-439f-ac67-9c9b5f5914e2}, !- Space or SpaceType Name
+  {f87f3f52-c595-4c07-b9f3-8fcff39e43ff}, !- Number of People Schedule Name
+  {34b12244-09dd-4a27-9ac3-8b24654abc5d}, !- Activity Level Schedule Name
   ,                                       !- Surface Name/Angle Factor List Name
   ,                                       !- Work Efficiency Schedule Name
   ,                                       !- Clothing Insulation Schedule Name
@@ -1412,11 +913,7 @@
   1;                                      !- Multiplier
 
 OS:ScheduleTypeLimits,
-<<<<<<< HEAD
-  {313b0b64-6e8d-4166-8f12-483b748b2b4c}, !- Handle
-=======
-  {01155ed4-7433-45cf-8c5d-5579a6010ae4}, !- Handle
->>>>>>> 78927444
+  {45cd3c1d-68f7-4313-9175-8da84d160a46}, !- Handle
   ActivityLevel,                          !- Name
   0,                                      !- Lower Limit Value
   ,                                       !- Upper Limit Value
@@ -1424,24 +921,15 @@
   ActivityLevel;                          !- Unit Type
 
 OS:ScheduleTypeLimits,
-<<<<<<< HEAD
-  {e1380966-6c12-4d9f-9684-a81dcaa9c7d8}, !- Handle
-=======
-  {c54349ac-2f62-4a60-a198-6924b3945158}, !- Handle
->>>>>>> 78927444
+  {87b3f499-b300-4ca1-8c61-971c0d17312d}, !- Handle
   Fractional,                             !- Name
   0,                                      !- Lower Limit Value
   1,                                      !- Upper Limit Value
   Continuous;                             !- Numeric Type
 
 OS:People:Definition,
-<<<<<<< HEAD
-  {f95c4339-515c-49cd-9406-79a1cf7b2e5f}, !- Handle
+  {3aac7efa-0ffb-42bd-a665-41091176b4b0}, !- Handle
   res occupants|living space|story 2,     !- Name
-=======
-  {ce27fb40-b137-4de8-923c-7a3d14b090ef}, !- Handle
-  res occupants|living space,             !- Name
->>>>>>> 78927444
   People,                                 !- Number of People Calculation Method
   1.32,                                   !- Number of People {people}
   ,                                       !- People per Space Floor Area {person/m2}
@@ -1453,21 +941,12 @@
   ZoneAveraged;                           !- Mean Radiant Temperature Calculation Type
 
 OS:People,
-<<<<<<< HEAD
-  {ceb579d7-8674-4f78-89ce-7f690fdc6004}, !- Handle
+  {ed09c1e7-afa0-4521-8241-1614cc638ea8}, !- Handle
   res occupants|living space|story 2,     !- Name
-  {f95c4339-515c-49cd-9406-79a1cf7b2e5f}, !- People Definition Name
-  {423789d6-58f7-42e8-b9cf-2fb5eea06e57}, !- Space or SpaceType Name
-  {722c5153-d648-47ab-aa0a-93d85007d39d}, !- Number of People Schedule Name
-  {5f7956da-77c6-4638-91c0-ebdb01109f8d}, !- Activity Level Schedule Name
-=======
-  {290fa166-7d5d-4764-ac8f-a2295ad259ec}, !- Handle
-  res occupants|living space,             !- Name
-  {ce27fb40-b137-4de8-923c-7a3d14b090ef}, !- People Definition Name
-  {b93b89db-17a8-423d-9e52-ce390f48e77f}, !- Space or SpaceType Name
-  {4fabb731-3b8b-4e37-93bd-bf84d187d6f6}, !- Number of People Schedule Name
-  {e03e4443-f4f7-49c4-80b4-dc6279203f95}, !- Activity Level Schedule Name
->>>>>>> 78927444
+  {3aac7efa-0ffb-42bd-a665-41091176b4b0}, !- People Definition Name
+  {b1390ce4-ceaa-4da4-b12b-aa99388ed414}, !- Space or SpaceType Name
+  {f87f3f52-c595-4c07-b9f3-8fcff39e43ff}, !- Number of People Schedule Name
+  {34b12244-09dd-4a27-9ac3-8b24654abc5d}, !- Activity Level Schedule Name
   ,                                       !- Surface Name/Angle Factor List Name
   ,                                       !- Work Efficiency Schedule Name
   ,                                       !- Clothing Insulation Schedule Name
