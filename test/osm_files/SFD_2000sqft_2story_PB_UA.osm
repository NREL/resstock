!- NOTE: Auto-generated from /test/osw_files/SFD_2000sqft_2story_PB_UA.osw

OS:Version,
<<<<<<< HEAD
  {a000c47d-e22e-4de8-9f20-362bd0760c8c}, !- Handle
  2.9.0;                                  !- Version Identifier

OS:SimulationControl,
  {582c0ac1-214a-4265-b6d3-754a6efb0219}, !- Handle
=======
  {12885969-558b-47d7-ac85-e666d0c122d4}, !- Handle
  2.9.0;                                  !- Version Identifier

OS:SimulationControl,
  {9fa32d9b-ce69-4778-85a5-32b59c830974}, !- Handle
>>>>>>> 3c1d7324
  ,                                       !- Do Zone Sizing Calculation
  ,                                       !- Do System Sizing Calculation
  ,                                       !- Do Plant Sizing Calculation
  No;                                     !- Run Simulation for Sizing Periods

OS:Timestep,
<<<<<<< HEAD
  {8f94c280-9108-411f-8d44-d9a9c81b8b8b}, !- Handle
  6;                                      !- Number of Timesteps per Hour

OS:ShadowCalculation,
  {eac3ef94-3108-4d34-a176-0eba80401d79}, !- Handle
=======
  {2fc4fe0a-e8f7-4dc4-983c-68415b9d6420}, !- Handle
  6;                                      !- Number of Timesteps per Hour

OS:ShadowCalculation,
  {5e01c191-afb9-4071-a800-32313068d443}, !- Handle
>>>>>>> 3c1d7324
  20,                                     !- Calculation Frequency
  200;                                    !- Maximum Figures in Shadow Overlap Calculations

OS:SurfaceConvectionAlgorithm:Outside,
<<<<<<< HEAD
  {0e078644-8063-42a5-90b8-9f61aec33a45}, !- Handle
  DOE-2;                                  !- Algorithm

OS:SurfaceConvectionAlgorithm:Inside,
  {f484aeee-767d-47ac-94c8-89c2dba435e8}, !- Handle
  TARP;                                   !- Algorithm

OS:ZoneCapacitanceMultiplier:ResearchSpecial,
  {3d07406f-1a39-45df-b3fa-86b1deef50d2}, !- Handle
=======
  {4023cd37-59de-4c32-a869-4efabbb2fb3d}, !- Handle
  DOE-2;                                  !- Algorithm

OS:SurfaceConvectionAlgorithm:Inside,
  {966ffd6f-0bbe-40eb-b301-7b0e47d7e1e9}, !- Handle
  TARP;                                   !- Algorithm

OS:ZoneCapacitanceMultiplier:ResearchSpecial,
  {2c62fc5f-e5b9-4a06-90ab-c7d927b23f29}, !- Handle
>>>>>>> 3c1d7324
  ,                                       !- Temperature Capacity Multiplier
  15,                                     !- Humidity Capacity Multiplier
  ;                                       !- Carbon Dioxide Capacity Multiplier

OS:RunPeriod,
<<<<<<< HEAD
  {d424e6c5-00b1-4651-b932-75651540ed67}, !- Handle
=======
  {bf98c0dd-85d2-4d8c-8442-9a302b7d1aac}, !- Handle
>>>>>>> 3c1d7324
  Run Period 1,                           !- Name
  1,                                      !- Begin Month
  1,                                      !- Begin Day of Month
  12,                                     !- End Month
  31,                                     !- End Day of Month
  ,                                       !- Use Weather File Holidays and Special Days
  ,                                       !- Use Weather File Daylight Saving Period
  ,                                       !- Apply Weekend Holiday Rule
  ,                                       !- Use Weather File Rain Indicators
  ,                                       !- Use Weather File Snow Indicators
  ;                                       !- Number of Times Runperiod to be Repeated

OS:YearDescription,
<<<<<<< HEAD
  {1860718d-cb54-451b-8951-3b5f3c18eb68}, !- Handle
=======
  {2efd0fdb-1992-4663-b257-ac6698f56db3}, !- Handle
>>>>>>> 3c1d7324
  2007,                                   !- Calendar Year
  ,                                       !- Day of Week for Start Day
  ;                                       !- Is Leap Year

OS:Building,
<<<<<<< HEAD
  {352dc814-aa29-4d5f-a63d-c3ec88fe541f}, !- Handle
=======
  {0556ad42-97ae-4e48-a424-b68fb85b5442}, !- Handle
>>>>>>> 3c1d7324
  Building 1,                             !- Name
  ,                                       !- Building Sector Type
  0,                                      !- North Axis {deg}
  ,                                       !- Nominal Floor to Floor Height {m}
  ,                                       !- Space Type Name
  ,                                       !- Default Construction Set Name
  ,                                       !- Default Schedule Set Name
  2,                                      !- Standards Number of Stories
  2,                                      !- Standards Number of Above Ground Stories
  ,                                       !- Standards Template
  singlefamilydetached,                   !- Standards Building Type
  1;                                      !- Standards Number of Living Units

OS:AdditionalProperties,
<<<<<<< HEAD
  {c2384ae9-09de-4d3c-98b7-fd53d4f8257e}, !- Handle
  {352dc814-aa29-4d5f-a63d-c3ec88fe541f}, !- Object Name
=======
  {9bf4ae79-1138-4752-923c-579d18f912b3}, !- Handle
  {0556ad42-97ae-4e48-a424-b68fb85b5442}, !- Object Name
>>>>>>> 3c1d7324
  Total Units Modeled,                    !- Feature Name 1
  Integer,                                !- Feature Data Type 1
  1;                                      !- Feature Value 1

OS:ThermalZone,
<<<<<<< HEAD
  {811f4599-0ca7-47b6-8a23-4ca1934bc10e}, !- Handle
=======
  {72b69141-a5b3-48c2-8f80-3d0a033447ec}, !- Handle
>>>>>>> 3c1d7324
  living zone,                            !- Name
  ,                                       !- Multiplier
  ,                                       !- Ceiling Height {m}
  ,                                       !- Volume {m3}
  ,                                       !- Floor Area {m2}
  ,                                       !- Zone Inside Convection Algorithm
  ,                                       !- Zone Outside Convection Algorithm
  ,                                       !- Zone Conditioning Equipment List Name
<<<<<<< HEAD
  {49899cdd-d414-4875-b954-ed26f7928912}, !- Zone Air Inlet Port List
  {2147b647-6626-463a-b691-c3a43237a174}, !- Zone Air Exhaust Port List
  {02fa7117-1354-4dbb-888f-d23cd7c46a9f}, !- Zone Air Node Name
  {f0ec6c83-2f9b-486b-9753-bd52246c242c}, !- Zone Return Air Port List
=======
  {f9f522d5-7ffc-4e5d-a028-4a528aa89cfd}, !- Zone Air Inlet Port List
  {07a86b6d-bf02-44ae-834f-aa586289247a}, !- Zone Air Exhaust Port List
  {a25570c0-8db6-4036-b04e-4ec9b6c81bee}, !- Zone Air Node Name
  {e11a5f47-718e-4650-bbec-7741c630173a}, !- Zone Return Air Port List
>>>>>>> 3c1d7324
  ,                                       !- Primary Daylighting Control Name
  ,                                       !- Fraction of Zone Controlled by Primary Daylighting Control
  ,                                       !- Secondary Daylighting Control Name
  ,                                       !- Fraction of Zone Controlled by Secondary Daylighting Control
  ,                                       !- Illuminance Map Name
  ,                                       !- Group Rendering Name
  ,                                       !- Thermostat Name
  No;                                     !- Use Ideal Air Loads

OS:Node,
<<<<<<< HEAD
  {09f5ca7c-f1e9-4d5c-8f61-83d8f9a12af4}, !- Handle
  Node 1,                                 !- Name
  {02fa7117-1354-4dbb-888f-d23cd7c46a9f}, !- Inlet Port
  ;                                       !- Outlet Port

OS:Connection,
  {02fa7117-1354-4dbb-888f-d23cd7c46a9f}, !- Handle
  {749ff425-60f3-4312-bd4a-cadadf72fec8}, !- Name
  {811f4599-0ca7-47b6-8a23-4ca1934bc10e}, !- Source Object
  11,                                     !- Outlet Port
  {09f5ca7c-f1e9-4d5c-8f61-83d8f9a12af4}, !- Target Object
  2;                                      !- Inlet Port

OS:PortList,
  {49899cdd-d414-4875-b954-ed26f7928912}, !- Handle
  {a6e03aeb-e340-442d-b986-9a9cd458a45d}, !- Name
  {811f4599-0ca7-47b6-8a23-4ca1934bc10e}; !- HVAC Component

OS:PortList,
  {2147b647-6626-463a-b691-c3a43237a174}, !- Handle
  {e386914f-7a68-455f-80cc-07f488b440e4}, !- Name
  {811f4599-0ca7-47b6-8a23-4ca1934bc10e}; !- HVAC Component

OS:PortList,
  {f0ec6c83-2f9b-486b-9753-bd52246c242c}, !- Handle
  {2f6c69f0-a42a-45ac-8f02-5ddcfd866761}, !- Name
  {811f4599-0ca7-47b6-8a23-4ca1934bc10e}; !- HVAC Component

OS:Sizing:Zone,
  {93f2074d-1ade-4ff6-bbc0-5d4a7a7e19be}, !- Handle
  {811f4599-0ca7-47b6-8a23-4ca1934bc10e}, !- Zone or ZoneList Name
=======
  {1d434e09-65a3-457f-83b7-e574ccb09380}, !- Handle
  Node 1,                                 !- Name
  {a25570c0-8db6-4036-b04e-4ec9b6c81bee}, !- Inlet Port
  ;                                       !- Outlet Port

OS:Connection,
  {a25570c0-8db6-4036-b04e-4ec9b6c81bee}, !- Handle
  {f5676cc5-3f72-46a4-b0ad-ad90f8bd0104}, !- Name
  {72b69141-a5b3-48c2-8f80-3d0a033447ec}, !- Source Object
  11,                                     !- Outlet Port
  {1d434e09-65a3-457f-83b7-e574ccb09380}, !- Target Object
  2;                                      !- Inlet Port

OS:PortList,
  {f9f522d5-7ffc-4e5d-a028-4a528aa89cfd}, !- Handle
  {8ed60c7d-376b-45f5-8fbf-d525c175f59a}, !- Name
  {72b69141-a5b3-48c2-8f80-3d0a033447ec}; !- HVAC Component

OS:PortList,
  {07a86b6d-bf02-44ae-834f-aa586289247a}, !- Handle
  {e0ac3d04-29d3-4bef-a153-274ae770e1fe}, !- Name
  {72b69141-a5b3-48c2-8f80-3d0a033447ec}; !- HVAC Component

OS:PortList,
  {e11a5f47-718e-4650-bbec-7741c630173a}, !- Handle
  {9e71cc87-c607-473e-890f-d69ab3b8ba91}, !- Name
  {72b69141-a5b3-48c2-8f80-3d0a033447ec}; !- HVAC Component

OS:Sizing:Zone,
  {1dc3d662-874f-44e9-a61f-428d6807cf6a}, !- Handle
  {72b69141-a5b3-48c2-8f80-3d0a033447ec}, !- Zone or ZoneList Name
>>>>>>> 3c1d7324
  SupplyAirTemperature,                   !- Zone Cooling Design Supply Air Temperature Input Method
  14,                                     !- Zone Cooling Design Supply Air Temperature {C}
  11.11,                                  !- Zone Cooling Design Supply Air Temperature Difference {deltaC}
  SupplyAirTemperature,                   !- Zone Heating Design Supply Air Temperature Input Method
  40,                                     !- Zone Heating Design Supply Air Temperature {C}
  11.11,                                  !- Zone Heating Design Supply Air Temperature Difference {deltaC}
  0.0085,                                 !- Zone Cooling Design Supply Air Humidity Ratio {kg-H2O/kg-air}
  0.008,                                  !- Zone Heating Design Supply Air Humidity Ratio {kg-H2O/kg-air}
  ,                                       !- Zone Heating Sizing Factor
  ,                                       !- Zone Cooling Sizing Factor
  DesignDay,                              !- Cooling Design Air Flow Method
  ,                                       !- Cooling Design Air Flow Rate {m3/s}
  ,                                       !- Cooling Minimum Air Flow per Zone Floor Area {m3/s-m2}
  ,                                       !- Cooling Minimum Air Flow {m3/s}
  ,                                       !- Cooling Minimum Air Flow Fraction
  DesignDay,                              !- Heating Design Air Flow Method
  ,                                       !- Heating Design Air Flow Rate {m3/s}
  ,                                       !- Heating Maximum Air Flow per Zone Floor Area {m3/s-m2}
  ,                                       !- Heating Maximum Air Flow {m3/s}
  ,                                       !- Heating Maximum Air Flow Fraction
  ,                                       !- Design Zone Air Distribution Effectiveness in Cooling Mode
  ,                                       !- Design Zone Air Distribution Effectiveness in Heating Mode
  No,                                     !- Account for Dedicated Outdoor Air System
  NeutralSupplyAir,                       !- Dedicated Outdoor Air System Control Strategy
  autosize,                               !- Dedicated Outdoor Air Low Setpoint Temperature for Design {C}
  autosize;                               !- Dedicated Outdoor Air High Setpoint Temperature for Design {C}

OS:ZoneHVAC:EquipmentList,
<<<<<<< HEAD
  {b7774899-cb30-4071-b176-05a5aa01b1b8}, !- Handle
  Zone HVAC Equipment List 1,             !- Name
  {811f4599-0ca7-47b6-8a23-4ca1934bc10e}; !- Thermal Zone

OS:Space,
  {93bf3daa-5274-41a1-aac6-304a8e8fbe2a}, !- Handle
  living space,                           !- Name
  {c9a40ff0-75f9-4deb-92ed-99baee747132}, !- Space Type Name
=======
  {3c8c58a1-fcff-4d9b-aed1-96887a6e049d}, !- Handle
  Zone HVAC Equipment List 1,             !- Name
  {72b69141-a5b3-48c2-8f80-3d0a033447ec}; !- Thermal Zone

OS:Space,
  {7eb9f9ec-0bb7-4ccc-9955-42586f7777d4}, !- Handle
  living space,                           !- Name
  {ed4b3d51-8530-4f71-8da2-348c39637cbd}, !- Space Type Name
>>>>>>> 3c1d7324
  ,                                       !- Default Construction Set Name
  ,                                       !- Default Schedule Set Name
  -0,                                     !- Direction of Relative North {deg}
  0,                                      !- X Origin {m}
  0,                                      !- Y Origin {m}
  0.9144,                                 !- Z Origin {m}
  ,                                       !- Building Story Name
<<<<<<< HEAD
  {811f4599-0ca7-47b6-8a23-4ca1934bc10e}, !- Thermal Zone Name
  ,                                       !- Part of Total Floor Area
  ,                                       !- Design Specification Outdoor Air Object Name
  {99a70264-c9d3-4b59-8398-d8daf33f0412}; !- Building Unit Name

OS:Surface,
  {dbc45616-3cbb-4b12-909f-6417c531ea22}, !- Handle
  Surface 1,                              !- Name
  Floor,                                  !- Surface Type
  ,                                       !- Construction Name
  {93bf3daa-5274-41a1-aac6-304a8e8fbe2a}, !- Space Name
  Surface,                                !- Outside Boundary Condition
  {a762c802-e29d-436b-96fa-ba53daf54c2f}, !- Outside Boundary Condition Object
=======
  {72b69141-a5b3-48c2-8f80-3d0a033447ec}, !- Thermal Zone Name
  ,                                       !- Part of Total Floor Area
  ,                                       !- Design Specification Outdoor Air Object Name
  {d23fe857-fe98-4888-85fc-995ce19f927c}; !- Building Unit Name

OS:Surface,
  {c00f6f63-2146-4437-b794-0435f79ddd72}, !- Handle
  Surface 1,                              !- Name
  Floor,                                  !- Surface Type
  ,                                       !- Construction Name
  {7eb9f9ec-0bb7-4ccc-9955-42586f7777d4}, !- Space Name
  Surface,                                !- Outside Boundary Condition
  {db5b0ff3-b2f0-4c7c-b64c-cda5e841d633}, !- Outside Boundary Condition Object
>>>>>>> 3c1d7324
  NoSun,                                  !- Sun Exposure
  NoWind,                                 !- Wind Exposure
  ,                                       !- View Factor to Ground
  ,                                       !- Number of Vertices
  0, 0, -1.11022302462516e-016,           !- X,Y,Z Vertex 1 {m}
  0, 6.81553519541936, -1.11022302462516e-016, !- X,Y,Z Vertex 2 {m}
  13.6310703908387, 6.81553519541936, -1.11022302462516e-016, !- X,Y,Z Vertex 3 {m}
  13.6310703908387, 0, -1.11022302462516e-016; !- X,Y,Z Vertex 4 {m}

OS:Surface,
<<<<<<< HEAD
  {594a4b6d-9e72-4b52-94ab-ab6dd39ce6c8}, !- Handle
  Surface 2,                              !- Name
  Wall,                                   !- Surface Type
  ,                                       !- Construction Name
  {93bf3daa-5274-41a1-aac6-304a8e8fbe2a}, !- Space Name
=======
  {2d4c31ee-d216-40e5-b6dc-33c9c490c3bb}, !- Handle
  Surface 2,                              !- Name
  Wall,                                   !- Surface Type
  ,                                       !- Construction Name
  {7eb9f9ec-0bb7-4ccc-9955-42586f7777d4}, !- Space Name
>>>>>>> 3c1d7324
  Outdoors,                               !- Outside Boundary Condition
  ,                                       !- Outside Boundary Condition Object
  SunExposed,                             !- Sun Exposure
  WindExposed,                            !- Wind Exposure
  ,                                       !- View Factor to Ground
  ,                                       !- Number of Vertices
  0, 6.81553519541936, 2.4384,            !- X,Y,Z Vertex 1 {m}
  0, 6.81553519541936, -1.11022302462516e-016, !- X,Y,Z Vertex 2 {m}
  0, 0, -1.11022302462516e-016,           !- X,Y,Z Vertex 3 {m}
  0, 0, 2.4384;                           !- X,Y,Z Vertex 4 {m}

OS:Surface,
<<<<<<< HEAD
  {72119715-5768-474f-830b-c340766b34d6}, !- Handle
  Surface 3,                              !- Name
  Wall,                                   !- Surface Type
  ,                                       !- Construction Name
  {93bf3daa-5274-41a1-aac6-304a8e8fbe2a}, !- Space Name
=======
  {6dff7a9d-5770-4664-a7f1-567fd6639fda}, !- Handle
  Surface 3,                              !- Name
  Wall,                                   !- Surface Type
  ,                                       !- Construction Name
  {7eb9f9ec-0bb7-4ccc-9955-42586f7777d4}, !- Space Name
>>>>>>> 3c1d7324
  Outdoors,                               !- Outside Boundary Condition
  ,                                       !- Outside Boundary Condition Object
  SunExposed,                             !- Sun Exposure
  WindExposed,                            !- Wind Exposure
  ,                                       !- View Factor to Ground
  ,                                       !- Number of Vertices
  13.6310703908387, 6.81553519541936, 2.4384, !- X,Y,Z Vertex 1 {m}
  13.6310703908387, 6.81553519541936, -1.11022302462516e-016, !- X,Y,Z Vertex 2 {m}
  0, 6.81553519541936, -1.11022302462516e-016, !- X,Y,Z Vertex 3 {m}
  0, 6.81553519541936, 2.4384;            !- X,Y,Z Vertex 4 {m}

OS:Surface,
<<<<<<< HEAD
  {4bcbac08-71e5-4219-96c2-950611f5d768}, !- Handle
  Surface 4,                              !- Name
  Wall,                                   !- Surface Type
  ,                                       !- Construction Name
  {93bf3daa-5274-41a1-aac6-304a8e8fbe2a}, !- Space Name
=======
  {ee907ec6-99ad-401b-9907-9be7ccfc2574}, !- Handle
  Surface 4,                              !- Name
  Wall,                                   !- Surface Type
  ,                                       !- Construction Name
  {7eb9f9ec-0bb7-4ccc-9955-42586f7777d4}, !- Space Name
>>>>>>> 3c1d7324
  Outdoors,                               !- Outside Boundary Condition
  ,                                       !- Outside Boundary Condition Object
  SunExposed,                             !- Sun Exposure
  WindExposed,                            !- Wind Exposure
  ,                                       !- View Factor to Ground
  ,                                       !- Number of Vertices
  13.6310703908387, 0, 2.4384,            !- X,Y,Z Vertex 1 {m}
  13.6310703908387, 0, -1.11022302462516e-016, !- X,Y,Z Vertex 2 {m}
  13.6310703908387, 6.81553519541936, -1.11022302462516e-016, !- X,Y,Z Vertex 3 {m}
  13.6310703908387, 6.81553519541936, 2.4384; !- X,Y,Z Vertex 4 {m}

OS:Surface,
<<<<<<< HEAD
  {84022037-c770-4869-bd8e-2aa62788fd10}, !- Handle
  Surface 5,                              !- Name
  Wall,                                   !- Surface Type
  ,                                       !- Construction Name
  {93bf3daa-5274-41a1-aac6-304a8e8fbe2a}, !- Space Name
=======
  {79797bfa-539c-4991-a661-3418085f4bd1}, !- Handle
  Surface 5,                              !- Name
  Wall,                                   !- Surface Type
  ,                                       !- Construction Name
  {7eb9f9ec-0bb7-4ccc-9955-42586f7777d4}, !- Space Name
>>>>>>> 3c1d7324
  Outdoors,                               !- Outside Boundary Condition
  ,                                       !- Outside Boundary Condition Object
  SunExposed,                             !- Sun Exposure
  WindExposed,                            !- Wind Exposure
  ,                                       !- View Factor to Ground
  ,                                       !- Number of Vertices
  0, 0, 2.4384,                           !- X,Y,Z Vertex 1 {m}
  0, 0, -1.11022302462516e-016,           !- X,Y,Z Vertex 2 {m}
  13.6310703908387, 0, -1.11022302462516e-016, !- X,Y,Z Vertex 3 {m}
  13.6310703908387, 0, 2.4384;            !- X,Y,Z Vertex 4 {m}

OS:Surface,
<<<<<<< HEAD
  {4b9dc2fb-4cda-4adf-bf46-080415a6cc42}, !- Handle
  Surface 6,                              !- Name
  RoofCeiling,                            !- Surface Type
  ,                                       !- Construction Name
  {93bf3daa-5274-41a1-aac6-304a8e8fbe2a}, !- Space Name
  Surface,                                !- Outside Boundary Condition
  {f6f488d3-9cca-49f5-a4a6-0610ba42e128}, !- Outside Boundary Condition Object
=======
  {50a45dc5-93f6-4b50-953e-e65a7aee0c6d}, !- Handle
  Surface 6,                              !- Name
  RoofCeiling,                            !- Surface Type
  ,                                       !- Construction Name
  {7eb9f9ec-0bb7-4ccc-9955-42586f7777d4}, !- Space Name
  Surface,                                !- Outside Boundary Condition
  {334a27ff-9c38-49d7-9606-521b4221ae35}, !- Outside Boundary Condition Object
>>>>>>> 3c1d7324
  NoSun,                                  !- Sun Exposure
  NoWind,                                 !- Wind Exposure
  ,                                       !- View Factor to Ground
  ,                                       !- Number of Vertices
  13.6310703908387, 0, 2.4384,            !- X,Y,Z Vertex 1 {m}
  13.6310703908387, 6.81553519541936, 2.4384, !- X,Y,Z Vertex 2 {m}
  0, 6.81553519541936, 2.4384,            !- X,Y,Z Vertex 3 {m}
  0, 0, 2.4384;                           !- X,Y,Z Vertex 4 {m}

OS:SpaceType,
<<<<<<< HEAD
  {c9a40ff0-75f9-4deb-92ed-99baee747132}, !- Handle
=======
  {ed4b3d51-8530-4f71-8da2-348c39637cbd}, !- Handle
>>>>>>> 3c1d7324
  Space Type 1,                           !- Name
  ,                                       !- Default Construction Set Name
  ,                                       !- Default Schedule Set Name
  ,                                       !- Group Rendering Name
  ,                                       !- Design Specification Outdoor Air Object Name
  ,                                       !- Standards Template
  ,                                       !- Standards Building Type
  living;                                 !- Standards Space Type

OS:Space,
<<<<<<< HEAD
  {d590c092-4617-43d9-aaa9-faeeb9bd712f}, !- Handle
  living space|story 2,                   !- Name
  {c9a40ff0-75f9-4deb-92ed-99baee747132}, !- Space Type Name
=======
  {88aa2870-46c7-48c2-b70a-97f63a28056e}, !- Handle
  living space|story 2,                   !- Name
  {ed4b3d51-8530-4f71-8da2-348c39637cbd}, !- Space Type Name
>>>>>>> 3c1d7324
  ,                                       !- Default Construction Set Name
  ,                                       !- Default Schedule Set Name
  -0,                                     !- Direction of Relative North {deg}
  0,                                      !- X Origin {m}
  0,                                      !- Y Origin {m}
  3.3528,                                 !- Z Origin {m}
  ,                                       !- Building Story Name
<<<<<<< HEAD
  {811f4599-0ca7-47b6-8a23-4ca1934bc10e}, !- Thermal Zone Name
  ,                                       !- Part of Total Floor Area
  ,                                       !- Design Specification Outdoor Air Object Name
  {99a70264-c9d3-4b59-8398-d8daf33f0412}; !- Building Unit Name

OS:Surface,
  {f6f488d3-9cca-49f5-a4a6-0610ba42e128}, !- Handle
  Surface 7,                              !- Name
  Floor,                                  !- Surface Type
  ,                                       !- Construction Name
  {d590c092-4617-43d9-aaa9-faeeb9bd712f}, !- Space Name
  Surface,                                !- Outside Boundary Condition
  {4b9dc2fb-4cda-4adf-bf46-080415a6cc42}, !- Outside Boundary Condition Object
=======
  {72b69141-a5b3-48c2-8f80-3d0a033447ec}, !- Thermal Zone Name
  ,                                       !- Part of Total Floor Area
  ,                                       !- Design Specification Outdoor Air Object Name
  {d23fe857-fe98-4888-85fc-995ce19f927c}; !- Building Unit Name

OS:Surface,
  {334a27ff-9c38-49d7-9606-521b4221ae35}, !- Handle
  Surface 7,                              !- Name
  Floor,                                  !- Surface Type
  ,                                       !- Construction Name
  {88aa2870-46c7-48c2-b70a-97f63a28056e}, !- Space Name
  Surface,                                !- Outside Boundary Condition
  {50a45dc5-93f6-4b50-953e-e65a7aee0c6d}, !- Outside Boundary Condition Object
>>>>>>> 3c1d7324
  NoSun,                                  !- Sun Exposure
  NoWind,                                 !- Wind Exposure
  ,                                       !- View Factor to Ground
  ,                                       !- Number of Vertices
  0, 0, -4.44089209850063e-016,           !- X,Y,Z Vertex 1 {m}
  0, 6.81553519541936, -4.44089209850063e-016, !- X,Y,Z Vertex 2 {m}
  13.6310703908387, 6.81553519541936, -4.44089209850063e-016, !- X,Y,Z Vertex 3 {m}
  13.6310703908387, 0, -4.44089209850063e-016; !- X,Y,Z Vertex 4 {m}

OS:Surface,
<<<<<<< HEAD
  {65f19530-765c-4282-a09a-4983dd09c95e}, !- Handle
  Surface 8,                              !- Name
  Wall,                                   !- Surface Type
  ,                                       !- Construction Name
  {d590c092-4617-43d9-aaa9-faeeb9bd712f}, !- Space Name
=======
  {60ce646f-0102-4fdd-badc-5c1ddaf48c70}, !- Handle
  Surface 8,                              !- Name
  Wall,                                   !- Surface Type
  ,                                       !- Construction Name
  {88aa2870-46c7-48c2-b70a-97f63a28056e}, !- Space Name
>>>>>>> 3c1d7324
  Outdoors,                               !- Outside Boundary Condition
  ,                                       !- Outside Boundary Condition Object
  SunExposed,                             !- Sun Exposure
  WindExposed,                            !- Wind Exposure
  ,                                       !- View Factor to Ground
  ,                                       !- Number of Vertices
  0, 6.81553519541936, 2.4384,            !- X,Y,Z Vertex 1 {m}
  0, 6.81553519541936, -4.44089209850063e-016, !- X,Y,Z Vertex 2 {m}
  0, 0, -4.44089209850063e-016,           !- X,Y,Z Vertex 3 {m}
  0, 0, 2.4384;                           !- X,Y,Z Vertex 4 {m}

OS:Surface,
<<<<<<< HEAD
  {e30ddeda-d297-4285-afbe-1fb55b611083}, !- Handle
  Surface 9,                              !- Name
  Wall,                                   !- Surface Type
  ,                                       !- Construction Name
  {d590c092-4617-43d9-aaa9-faeeb9bd712f}, !- Space Name
=======
  {f20e39ab-8ee3-48e3-a350-efb0b44790c4}, !- Handle
  Surface 9,                              !- Name
  Wall,                                   !- Surface Type
  ,                                       !- Construction Name
  {88aa2870-46c7-48c2-b70a-97f63a28056e}, !- Space Name
>>>>>>> 3c1d7324
  Outdoors,                               !- Outside Boundary Condition
  ,                                       !- Outside Boundary Condition Object
  SunExposed,                             !- Sun Exposure
  WindExposed,                            !- Wind Exposure
  ,                                       !- View Factor to Ground
  ,                                       !- Number of Vertices
  13.6310703908387, 6.81553519541936, 2.4384, !- X,Y,Z Vertex 1 {m}
  13.6310703908387, 6.81553519541936, -4.44089209850063e-016, !- X,Y,Z Vertex 2 {m}
  0, 6.81553519541936, -4.44089209850063e-016, !- X,Y,Z Vertex 3 {m}
  0, 6.81553519541936, 2.4384;            !- X,Y,Z Vertex 4 {m}

OS:Surface,
<<<<<<< HEAD
  {44228543-4457-4f49-8f5d-30957483a14b}, !- Handle
  Surface 10,                             !- Name
  Wall,                                   !- Surface Type
  ,                                       !- Construction Name
  {d590c092-4617-43d9-aaa9-faeeb9bd712f}, !- Space Name
=======
  {485c1706-3569-4c36-a136-54066b1d9204}, !- Handle
  Surface 10,                             !- Name
  Wall,                                   !- Surface Type
  ,                                       !- Construction Name
  {88aa2870-46c7-48c2-b70a-97f63a28056e}, !- Space Name
>>>>>>> 3c1d7324
  Outdoors,                               !- Outside Boundary Condition
  ,                                       !- Outside Boundary Condition Object
  SunExposed,                             !- Sun Exposure
  WindExposed,                            !- Wind Exposure
  ,                                       !- View Factor to Ground
  ,                                       !- Number of Vertices
  13.6310703908387, 0, 2.4384,            !- X,Y,Z Vertex 1 {m}
  13.6310703908387, 0, -4.44089209850063e-016, !- X,Y,Z Vertex 2 {m}
  13.6310703908387, 6.81553519541936, -4.44089209850063e-016, !- X,Y,Z Vertex 3 {m}
  13.6310703908387, 6.81553519541936, 2.4384; !- X,Y,Z Vertex 4 {m}

OS:Surface,
<<<<<<< HEAD
  {d7647f95-ac91-45b5-b90a-7e6215e1f6e2}, !- Handle
  Surface 11,                             !- Name
  Wall,                                   !- Surface Type
  ,                                       !- Construction Name
  {d590c092-4617-43d9-aaa9-faeeb9bd712f}, !- Space Name
=======
  {daae59eb-daa7-4501-b422-bee662adecaf}, !- Handle
  Surface 11,                             !- Name
  Wall,                                   !- Surface Type
  ,                                       !- Construction Name
  {88aa2870-46c7-48c2-b70a-97f63a28056e}, !- Space Name
>>>>>>> 3c1d7324
  Outdoors,                               !- Outside Boundary Condition
  ,                                       !- Outside Boundary Condition Object
  SunExposed,                             !- Sun Exposure
  WindExposed,                            !- Wind Exposure
  ,                                       !- View Factor to Ground
  ,                                       !- Number of Vertices
  0, 0, 2.4384,                           !- X,Y,Z Vertex 1 {m}
  0, 0, -4.44089209850063e-016,           !- X,Y,Z Vertex 2 {m}
  13.6310703908387, 0, -4.44089209850063e-016, !- X,Y,Z Vertex 3 {m}
  13.6310703908387, 0, 2.4384;            !- X,Y,Z Vertex 4 {m}

OS:Surface,
<<<<<<< HEAD
  {b85818a6-9b6a-4602-a4c0-9f7e91e4dbaa}, !- Handle
  Surface 12,                             !- Name
  RoofCeiling,                            !- Surface Type
  ,                                       !- Construction Name
  {d590c092-4617-43d9-aaa9-faeeb9bd712f}, !- Space Name
  Surface,                                !- Outside Boundary Condition
  {faabfa68-f1e9-4e5a-8d63-b3e35dcb534d}, !- Outside Boundary Condition Object
=======
  {ba34a77e-4fb1-4b18-a4ba-1b77d1583499}, !- Handle
  Surface 12,                             !- Name
  RoofCeiling,                            !- Surface Type
  ,                                       !- Construction Name
  {88aa2870-46c7-48c2-b70a-97f63a28056e}, !- Space Name
  Surface,                                !- Outside Boundary Condition
  {17edca39-f195-4c1d-b50d-474fe98c6eaa}, !- Outside Boundary Condition Object
>>>>>>> 3c1d7324
  NoSun,                                  !- Sun Exposure
  NoWind,                                 !- Wind Exposure
  ,                                       !- View Factor to Ground
  ,                                       !- Number of Vertices
  13.6310703908387, 0, 2.4384,            !- X,Y,Z Vertex 1 {m}
  13.6310703908387, 6.81553519541936, 2.4384, !- X,Y,Z Vertex 2 {m}
  0, 6.81553519541936, 2.4384,            !- X,Y,Z Vertex 3 {m}
  0, 0, 2.4384;                           !- X,Y,Z Vertex 4 {m}

OS:Surface,
<<<<<<< HEAD
  {faabfa68-f1e9-4e5a-8d63-b3e35dcb534d}, !- Handle
  Surface 13,                             !- Name
  Floor,                                  !- Surface Type
  ,                                       !- Construction Name
  {477d65ac-3af2-40c3-8b76-560a20168a13}, !- Space Name
  Surface,                                !- Outside Boundary Condition
  {b85818a6-9b6a-4602-a4c0-9f7e91e4dbaa}, !- Outside Boundary Condition Object
=======
  {17edca39-f195-4c1d-b50d-474fe98c6eaa}, !- Handle
  Surface 13,                             !- Name
  Floor,                                  !- Surface Type
  ,                                       !- Construction Name
  {ef715809-c5f0-4746-b62e-0a4327bf1ef4}, !- Space Name
  Surface,                                !- Outside Boundary Condition
  {ba34a77e-4fb1-4b18-a4ba-1b77d1583499}, !- Outside Boundary Condition Object
>>>>>>> 3c1d7324
  NoSun,                                  !- Sun Exposure
  NoWind,                                 !- Wind Exposure
  ,                                       !- View Factor to Ground
  ,                                       !- Number of Vertices
  0, 6.81553519541936, 0,                 !- X,Y,Z Vertex 1 {m}
  13.6310703908387, 6.81553519541936, 0,  !- X,Y,Z Vertex 2 {m}
  13.6310703908387, 0, 0,                 !- X,Y,Z Vertex 3 {m}
  0, 0, 0;                                !- X,Y,Z Vertex 4 {m}

OS:Surface,
<<<<<<< HEAD
  {f924eea1-4a2e-4a96-a981-c5d967d4e32b}, !- Handle
  Surface 14,                             !- Name
  RoofCeiling,                            !- Surface Type
  ,                                       !- Construction Name
  {477d65ac-3af2-40c3-8b76-560a20168a13}, !- Space Name
=======
  {5b44e737-17a4-49ec-9af0-34544af6c3cd}, !- Handle
  Surface 14,                             !- Name
  RoofCeiling,                            !- Surface Type
  ,                                       !- Construction Name
  {ef715809-c5f0-4746-b62e-0a4327bf1ef4}, !- Space Name
>>>>>>> 3c1d7324
  Outdoors,                               !- Outside Boundary Condition
  ,                                       !- Outside Boundary Condition Object
  SunExposed,                             !- Sun Exposure
  WindExposed,                            !- Wind Exposure
  ,                                       !- View Factor to Ground
  ,                                       !- Number of Vertices
  13.6310703908387, 3.40776759770968, 1.70388379885484, !- X,Y,Z Vertex 1 {m}
  0, 3.40776759770968, 1.70388379885484,  !- X,Y,Z Vertex 2 {m}
  0, 0, 0,                                !- X,Y,Z Vertex 3 {m}
  13.6310703908387, 0, 0;                 !- X,Y,Z Vertex 4 {m}

OS:Surface,
<<<<<<< HEAD
  {046cb244-f9d4-4e72-a044-5a5ba85bbb57}, !- Handle
  Surface 15,                             !- Name
  RoofCeiling,                            !- Surface Type
  ,                                       !- Construction Name
  {477d65ac-3af2-40c3-8b76-560a20168a13}, !- Space Name
=======
  {6f636867-8851-4b01-9c6e-db1c8dfdaf2a}, !- Handle
  Surface 15,                             !- Name
  RoofCeiling,                            !- Surface Type
  ,                                       !- Construction Name
  {ef715809-c5f0-4746-b62e-0a4327bf1ef4}, !- Space Name
>>>>>>> 3c1d7324
  Outdoors,                               !- Outside Boundary Condition
  ,                                       !- Outside Boundary Condition Object
  SunExposed,                             !- Sun Exposure
  WindExposed,                            !- Wind Exposure
  ,                                       !- View Factor to Ground
  ,                                       !- Number of Vertices
  0, 3.40776759770968, 1.70388379885484,  !- X,Y,Z Vertex 1 {m}
  13.6310703908387, 3.40776759770968, 1.70388379885484, !- X,Y,Z Vertex 2 {m}
  13.6310703908387, 6.81553519541936, 0,  !- X,Y,Z Vertex 3 {m}
  0, 6.81553519541936, 0;                 !- X,Y,Z Vertex 4 {m}

OS:Surface,
<<<<<<< HEAD
  {c7a00cf3-98ee-45ec-85a5-d240b6d8d721}, !- Handle
  Surface 16,                             !- Name
  Wall,                                   !- Surface Type
  ,                                       !- Construction Name
  {477d65ac-3af2-40c3-8b76-560a20168a13}, !- Space Name
=======
  {1fa18416-3ec1-4f3c-b179-a2741cf80c1a}, !- Handle
  Surface 16,                             !- Name
  Wall,                                   !- Surface Type
  ,                                       !- Construction Name
  {ef715809-c5f0-4746-b62e-0a4327bf1ef4}, !- Space Name
>>>>>>> 3c1d7324
  Outdoors,                               !- Outside Boundary Condition
  ,                                       !- Outside Boundary Condition Object
  SunExposed,                             !- Sun Exposure
  WindExposed,                            !- Wind Exposure
  ,                                       !- View Factor to Ground
  ,                                       !- Number of Vertices
  0, 3.40776759770968, 1.70388379885484,  !- X,Y,Z Vertex 1 {m}
  0, 6.81553519541936, 0,                 !- X,Y,Z Vertex 2 {m}
  0, 0, 0;                                !- X,Y,Z Vertex 3 {m}

OS:Surface,
<<<<<<< HEAD
  {82d0dddb-463e-4b41-9661-6b02cb885d3a}, !- Handle
  Surface 17,                             !- Name
  Wall,                                   !- Surface Type
  ,                                       !- Construction Name
  {477d65ac-3af2-40c3-8b76-560a20168a13}, !- Space Name
=======
  {83a32819-c0bf-4b43-856e-82f0b1f56fc1}, !- Handle
  Surface 17,                             !- Name
  Wall,                                   !- Surface Type
  ,                                       !- Construction Name
  {ef715809-c5f0-4746-b62e-0a4327bf1ef4}, !- Space Name
>>>>>>> 3c1d7324
  Outdoors,                               !- Outside Boundary Condition
  ,                                       !- Outside Boundary Condition Object
  SunExposed,                             !- Sun Exposure
  WindExposed,                            !- Wind Exposure
  ,                                       !- View Factor to Ground
  ,                                       !- Number of Vertices
  13.6310703908387, 3.40776759770968, 1.70388379885484, !- X,Y,Z Vertex 1 {m}
  13.6310703908387, 0, 0,                 !- X,Y,Z Vertex 2 {m}
  13.6310703908387, 6.81553519541936, 0;  !- X,Y,Z Vertex 3 {m}

OS:Space,
<<<<<<< HEAD
  {477d65ac-3af2-40c3-8b76-560a20168a13}, !- Handle
  unfinished attic space,                 !- Name
  {27f88118-6d5f-4c3e-bb96-228b37a4ceb1}, !- Space Type Name
=======
  {ef715809-c5f0-4746-b62e-0a4327bf1ef4}, !- Handle
  unfinished attic space,                 !- Name
  {f8596bb9-76ab-4159-b27e-d7ec41d518a4}, !- Space Type Name
>>>>>>> 3c1d7324
  ,                                       !- Default Construction Set Name
  ,                                       !- Default Schedule Set Name
  -0,                                     !- Direction of Relative North {deg}
  0,                                      !- X Origin {m}
  0,                                      !- Y Origin {m}
  5.7912,                                 !- Z Origin {m}
  ,                                       !- Building Story Name
<<<<<<< HEAD
  {a0f7fc7b-5162-48c8-9aba-9101f2423866}; !- Thermal Zone Name

OS:ThermalZone,
  {a0f7fc7b-5162-48c8-9aba-9101f2423866}, !- Handle
=======
  {5761ac74-8d54-4d4f-b54c-ae8339400d66}; !- Thermal Zone Name

OS:ThermalZone,
  {5761ac74-8d54-4d4f-b54c-ae8339400d66}, !- Handle
>>>>>>> 3c1d7324
  unfinished attic zone,                  !- Name
  ,                                       !- Multiplier
  ,                                       !- Ceiling Height {m}
  ,                                       !- Volume {m3}
  ,                                       !- Floor Area {m2}
  ,                                       !- Zone Inside Convection Algorithm
  ,                                       !- Zone Outside Convection Algorithm
  ,                                       !- Zone Conditioning Equipment List Name
<<<<<<< HEAD
  {9b063db3-e0b1-49d8-ba79-10af5b25cd23}, !- Zone Air Inlet Port List
  {09f49a86-de08-425c-8b9b-6a13080231b8}, !- Zone Air Exhaust Port List
  {4d518b13-8f05-4521-a652-495423149a36}, !- Zone Air Node Name
  {73a97cfe-ef06-4867-8510-214d831d2f73}, !- Zone Return Air Port List
=======
  {7d981243-e04e-49fd-8793-e0f7f0412fb7}, !- Zone Air Inlet Port List
  {157388f0-7167-4f27-8acf-cc9e75aeadb3}, !- Zone Air Exhaust Port List
  {8c81dab3-2d1e-43ac-b24e-172b5d5f3f1e}, !- Zone Air Node Name
  {2f94be52-e85b-426a-bfd1-94f971f10816}, !- Zone Return Air Port List
>>>>>>> 3c1d7324
  ,                                       !- Primary Daylighting Control Name
  ,                                       !- Fraction of Zone Controlled by Primary Daylighting Control
  ,                                       !- Secondary Daylighting Control Name
  ,                                       !- Fraction of Zone Controlled by Secondary Daylighting Control
  ,                                       !- Illuminance Map Name
  ,                                       !- Group Rendering Name
  ,                                       !- Thermostat Name
  No;                                     !- Use Ideal Air Loads

OS:Node,
<<<<<<< HEAD
  {6a23eb5d-c9c6-4077-8ca4-6093d3fd4d57}, !- Handle
  Node 2,                                 !- Name
  {4d518b13-8f05-4521-a652-495423149a36}, !- Inlet Port
  ;                                       !- Outlet Port

OS:Connection,
  {4d518b13-8f05-4521-a652-495423149a36}, !- Handle
  {31f2d1c0-9a47-4828-9db2-c41f0a5eb42a}, !- Name
  {a0f7fc7b-5162-48c8-9aba-9101f2423866}, !- Source Object
  11,                                     !- Outlet Port
  {6a23eb5d-c9c6-4077-8ca4-6093d3fd4d57}, !- Target Object
  2;                                      !- Inlet Port

OS:PortList,
  {9b063db3-e0b1-49d8-ba79-10af5b25cd23}, !- Handle
  {881c8ef9-f328-4d87-ae2d-7e4d45d72a01}, !- Name
  {a0f7fc7b-5162-48c8-9aba-9101f2423866}; !- HVAC Component

OS:PortList,
  {09f49a86-de08-425c-8b9b-6a13080231b8}, !- Handle
  {ef12617b-3f44-47db-8f60-f017b657b0f9}, !- Name
  {a0f7fc7b-5162-48c8-9aba-9101f2423866}; !- HVAC Component

OS:PortList,
  {73a97cfe-ef06-4867-8510-214d831d2f73}, !- Handle
  {7c443984-2516-4a21-89fe-04eacf8b3f97}, !- Name
  {a0f7fc7b-5162-48c8-9aba-9101f2423866}; !- HVAC Component

OS:Sizing:Zone,
  {393db5a9-d140-4c45-9f4c-15f0ed71246b}, !- Handle
  {a0f7fc7b-5162-48c8-9aba-9101f2423866}, !- Zone or ZoneList Name
=======
  {09ec159f-0460-48fb-995b-6738d6383fee}, !- Handle
  Node 2,                                 !- Name
  {8c81dab3-2d1e-43ac-b24e-172b5d5f3f1e}, !- Inlet Port
  ;                                       !- Outlet Port

OS:Connection,
  {8c81dab3-2d1e-43ac-b24e-172b5d5f3f1e}, !- Handle
  {57a0514e-60b1-4aa0-9bbd-6888f88cc7d1}, !- Name
  {5761ac74-8d54-4d4f-b54c-ae8339400d66}, !- Source Object
  11,                                     !- Outlet Port
  {09ec159f-0460-48fb-995b-6738d6383fee}, !- Target Object
  2;                                      !- Inlet Port

OS:PortList,
  {7d981243-e04e-49fd-8793-e0f7f0412fb7}, !- Handle
  {d3c5ad5b-e824-4dbe-8ddf-afb5b7fe0cd5}, !- Name
  {5761ac74-8d54-4d4f-b54c-ae8339400d66}; !- HVAC Component

OS:PortList,
  {157388f0-7167-4f27-8acf-cc9e75aeadb3}, !- Handle
  {6a63b918-a142-4b73-870f-8daa05ee064a}, !- Name
  {5761ac74-8d54-4d4f-b54c-ae8339400d66}; !- HVAC Component

OS:PortList,
  {2f94be52-e85b-426a-bfd1-94f971f10816}, !- Handle
  {a4d35954-6c58-49cb-b5cb-f1af0f5c2f67}, !- Name
  {5761ac74-8d54-4d4f-b54c-ae8339400d66}; !- HVAC Component

OS:Sizing:Zone,
  {994a5b27-7bfe-4a85-9296-ca0c73e8f188}, !- Handle
  {5761ac74-8d54-4d4f-b54c-ae8339400d66}, !- Zone or ZoneList Name
>>>>>>> 3c1d7324
  SupplyAirTemperature,                   !- Zone Cooling Design Supply Air Temperature Input Method
  14,                                     !- Zone Cooling Design Supply Air Temperature {C}
  11.11,                                  !- Zone Cooling Design Supply Air Temperature Difference {deltaC}
  SupplyAirTemperature,                   !- Zone Heating Design Supply Air Temperature Input Method
  40,                                     !- Zone Heating Design Supply Air Temperature {C}
  11.11,                                  !- Zone Heating Design Supply Air Temperature Difference {deltaC}
  0.0085,                                 !- Zone Cooling Design Supply Air Humidity Ratio {kg-H2O/kg-air}
  0.008,                                  !- Zone Heating Design Supply Air Humidity Ratio {kg-H2O/kg-air}
  ,                                       !- Zone Heating Sizing Factor
  ,                                       !- Zone Cooling Sizing Factor
  DesignDay,                              !- Cooling Design Air Flow Method
  ,                                       !- Cooling Design Air Flow Rate {m3/s}
  ,                                       !- Cooling Minimum Air Flow per Zone Floor Area {m3/s-m2}
  ,                                       !- Cooling Minimum Air Flow {m3/s}
  ,                                       !- Cooling Minimum Air Flow Fraction
  DesignDay,                              !- Heating Design Air Flow Method
  ,                                       !- Heating Design Air Flow Rate {m3/s}
  ,                                       !- Heating Maximum Air Flow per Zone Floor Area {m3/s-m2}
  ,                                       !- Heating Maximum Air Flow {m3/s}
  ,                                       !- Heating Maximum Air Flow Fraction
  ,                                       !- Design Zone Air Distribution Effectiveness in Cooling Mode
  ,                                       !- Design Zone Air Distribution Effectiveness in Heating Mode
  No,                                     !- Account for Dedicated Outdoor Air System
  NeutralSupplyAir,                       !- Dedicated Outdoor Air System Control Strategy
  autosize,                               !- Dedicated Outdoor Air Low Setpoint Temperature for Design {C}
  autosize;                               !- Dedicated Outdoor Air High Setpoint Temperature for Design {C}

OS:ZoneHVAC:EquipmentList,
<<<<<<< HEAD
  {685a99b5-21bf-41df-895d-7d9cbed8dfea}, !- Handle
  Zone HVAC Equipment List 2,             !- Name
  {a0f7fc7b-5162-48c8-9aba-9101f2423866}; !- Thermal Zone

OS:SpaceType,
  {27f88118-6d5f-4c3e-bb96-228b37a4ceb1}, !- Handle
=======
  {2f4dbcc1-4032-4058-a375-0b255d9d9665}, !- Handle
  Zone HVAC Equipment List 2,             !- Name
  {5761ac74-8d54-4d4f-b54c-ae8339400d66}; !- Thermal Zone

OS:SpaceType,
  {f8596bb9-76ab-4159-b27e-d7ec41d518a4}, !- Handle
>>>>>>> 3c1d7324
  Space Type 2,                           !- Name
  ,                                       !- Default Construction Set Name
  ,                                       !- Default Schedule Set Name
  ,                                       !- Group Rendering Name
  ,                                       !- Design Specification Outdoor Air Object Name
  ,                                       !- Standards Template
  ,                                       !- Standards Building Type
  unfinished attic;                       !- Standards Space Type

OS:ThermalZone,
<<<<<<< HEAD
  {5b4c7ab6-e4b9-4a8a-a295-fb66961d35d5}, !- Handle
=======
  {cd42003a-d5af-4735-b310-32e998b39caf}, !- Handle
>>>>>>> 3c1d7324
  pier and beam zone,                     !- Name
  ,                                       !- Multiplier
  ,                                       !- Ceiling Height {m}
  ,                                       !- Volume {m3}
  ,                                       !- Floor Area {m2}
  ,                                       !- Zone Inside Convection Algorithm
  ,                                       !- Zone Outside Convection Algorithm
  ,                                       !- Zone Conditioning Equipment List Name
<<<<<<< HEAD
  {4ff6eef1-cb28-4eb5-ab03-4d289c1cad5f}, !- Zone Air Inlet Port List
  {68b1b2ca-269e-469a-8925-9b02fe4f3066}, !- Zone Air Exhaust Port List
  {249d6ab4-c444-4244-b0fd-e9ec260932ac}, !- Zone Air Node Name
  {46c92e50-e2b5-4e60-937c-b16d118bdac6}, !- Zone Return Air Port List
=======
  {f1d70140-f483-4354-b003-b1b7bf9f2c04}, !- Zone Air Inlet Port List
  {c1db151b-674c-4570-a9da-fd02d6e92522}, !- Zone Air Exhaust Port List
  {634658f9-fbbf-4182-a840-73c72b66ba2c}, !- Zone Air Node Name
  {5fbf2203-457f-4f12-b770-7337fe47463a}, !- Zone Return Air Port List
>>>>>>> 3c1d7324
  ,                                       !- Primary Daylighting Control Name
  ,                                       !- Fraction of Zone Controlled by Primary Daylighting Control
  ,                                       !- Secondary Daylighting Control Name
  ,                                       !- Fraction of Zone Controlled by Secondary Daylighting Control
  ,                                       !- Illuminance Map Name
  ,                                       !- Group Rendering Name
  ,                                       !- Thermostat Name
  No;                                     !- Use Ideal Air Loads

OS:Node,
<<<<<<< HEAD
  {275db28b-307d-491e-9e6b-1d72ff864079}, !- Handle
  Node 3,                                 !- Name
  {249d6ab4-c444-4244-b0fd-e9ec260932ac}, !- Inlet Port
  ;                                       !- Outlet Port

OS:Connection,
  {249d6ab4-c444-4244-b0fd-e9ec260932ac}, !- Handle
  {a6f949d1-57fd-45a1-97bb-3d51a0cf0633}, !- Name
  {5b4c7ab6-e4b9-4a8a-a295-fb66961d35d5}, !- Source Object
  11,                                     !- Outlet Port
  {275db28b-307d-491e-9e6b-1d72ff864079}, !- Target Object
  2;                                      !- Inlet Port

OS:PortList,
  {4ff6eef1-cb28-4eb5-ab03-4d289c1cad5f}, !- Handle
  {88e19fa8-26d6-492e-9389-03d5bd67c9a7}, !- Name
  {5b4c7ab6-e4b9-4a8a-a295-fb66961d35d5}; !- HVAC Component

OS:PortList,
  {68b1b2ca-269e-469a-8925-9b02fe4f3066}, !- Handle
  {6339bdca-cabe-4844-b09e-06fedbcb17c7}, !- Name
  {5b4c7ab6-e4b9-4a8a-a295-fb66961d35d5}; !- HVAC Component

OS:PortList,
  {46c92e50-e2b5-4e60-937c-b16d118bdac6}, !- Handle
  {ac3a8da0-2d39-4dc8-a5d0-6be1350ec5c9}, !- Name
  {5b4c7ab6-e4b9-4a8a-a295-fb66961d35d5}; !- HVAC Component

OS:Sizing:Zone,
  {e4d47323-b451-492f-9205-9e13ce9ac197}, !- Handle
  {5b4c7ab6-e4b9-4a8a-a295-fb66961d35d5}, !- Zone or ZoneList Name
=======
  {f83c6cca-415f-40af-aa1a-b7b8aeed12bc}, !- Handle
  Node 3,                                 !- Name
  {634658f9-fbbf-4182-a840-73c72b66ba2c}, !- Inlet Port
  ;                                       !- Outlet Port

OS:Connection,
  {634658f9-fbbf-4182-a840-73c72b66ba2c}, !- Handle
  {bc3c53ef-2a77-4e1b-88e7-acb5699f9455}, !- Name
  {cd42003a-d5af-4735-b310-32e998b39caf}, !- Source Object
  11,                                     !- Outlet Port
  {f83c6cca-415f-40af-aa1a-b7b8aeed12bc}, !- Target Object
  2;                                      !- Inlet Port

OS:PortList,
  {f1d70140-f483-4354-b003-b1b7bf9f2c04}, !- Handle
  {af5e5854-beef-4a07-8eff-652d0eebe7a8}, !- Name
  {cd42003a-d5af-4735-b310-32e998b39caf}; !- HVAC Component

OS:PortList,
  {c1db151b-674c-4570-a9da-fd02d6e92522}, !- Handle
  {b904ffca-357d-41fc-b314-78fe09495a64}, !- Name
  {cd42003a-d5af-4735-b310-32e998b39caf}; !- HVAC Component

OS:PortList,
  {5fbf2203-457f-4f12-b770-7337fe47463a}, !- Handle
  {abd951fc-3828-409d-8ea2-47ba727d608e}, !- Name
  {cd42003a-d5af-4735-b310-32e998b39caf}; !- HVAC Component

OS:Sizing:Zone,
  {9c98d64a-c776-4256-8cde-60e5bfe963f5}, !- Handle
  {cd42003a-d5af-4735-b310-32e998b39caf}, !- Zone or ZoneList Name
>>>>>>> 3c1d7324
  SupplyAirTemperature,                   !- Zone Cooling Design Supply Air Temperature Input Method
  14,                                     !- Zone Cooling Design Supply Air Temperature {C}
  11.11,                                  !- Zone Cooling Design Supply Air Temperature Difference {deltaC}
  SupplyAirTemperature,                   !- Zone Heating Design Supply Air Temperature Input Method
  40,                                     !- Zone Heating Design Supply Air Temperature {C}
  11.11,                                  !- Zone Heating Design Supply Air Temperature Difference {deltaC}
  0.0085,                                 !- Zone Cooling Design Supply Air Humidity Ratio {kg-H2O/kg-air}
  0.008,                                  !- Zone Heating Design Supply Air Humidity Ratio {kg-H2O/kg-air}
  ,                                       !- Zone Heating Sizing Factor
  ,                                       !- Zone Cooling Sizing Factor
  DesignDay,                              !- Cooling Design Air Flow Method
  ,                                       !- Cooling Design Air Flow Rate {m3/s}
  ,                                       !- Cooling Minimum Air Flow per Zone Floor Area {m3/s-m2}
  ,                                       !- Cooling Minimum Air Flow {m3/s}
  ,                                       !- Cooling Minimum Air Flow Fraction
  DesignDay,                              !- Heating Design Air Flow Method
  ,                                       !- Heating Design Air Flow Rate {m3/s}
  ,                                       !- Heating Maximum Air Flow per Zone Floor Area {m3/s-m2}
  ,                                       !- Heating Maximum Air Flow {m3/s}
  ,                                       !- Heating Maximum Air Flow Fraction
  ,                                       !- Design Zone Air Distribution Effectiveness in Cooling Mode
  ,                                       !- Design Zone Air Distribution Effectiveness in Heating Mode
  No,                                     !- Account for Dedicated Outdoor Air System
  NeutralSupplyAir,                       !- Dedicated Outdoor Air System Control Strategy
  autosize,                               !- Dedicated Outdoor Air Low Setpoint Temperature for Design {C}
  autosize;                               !- Dedicated Outdoor Air High Setpoint Temperature for Design {C}

OS:ZoneHVAC:EquipmentList,
<<<<<<< HEAD
  {edfab79f-c718-4dd5-af86-559882309a71}, !- Handle
  Zone HVAC Equipment List 3,             !- Name
  {5b4c7ab6-e4b9-4a8a-a295-fb66961d35d5}; !- Thermal Zone

OS:Space,
  {ea8d05b6-8003-4227-a52e-1cf6a919cc3e}, !- Handle
  pier and beam space,                    !- Name
  {dedca861-a8bc-41e3-992b-cb001fe10b83}, !- Space Type Name
=======
  {7b3c7f2b-8839-4c4a-a6f8-a365b1b99630}, !- Handle
  Zone HVAC Equipment List 3,             !- Name
  {cd42003a-d5af-4735-b310-32e998b39caf}; !- Thermal Zone

OS:Space,
  {d950c385-8de1-48b3-90b5-8a93d46f9a64}, !- Handle
  pier and beam space,                    !- Name
  {b75b538b-22a7-4192-9560-a336bc50cd3b}, !- Space Type Name
>>>>>>> 3c1d7324
  ,                                       !- Default Construction Set Name
  ,                                       !- Default Schedule Set Name
  -0,                                     !- Direction of Relative North {deg}
  0,                                      !- X Origin {m}
  0,                                      !- Y Origin {m}
  0,                                      !- Z Origin {m}
  ,                                       !- Building Story Name
<<<<<<< HEAD
  {5b4c7ab6-e4b9-4a8a-a295-fb66961d35d5}; !- Thermal Zone Name

OS:Surface,
  {77b551d2-98ef-4e61-bad1-3928859eacdd}, !- Handle
  Surface 18,                             !- Name
  Floor,                                  !- Surface Type
  ,                                       !- Construction Name
  {ea8d05b6-8003-4227-a52e-1cf6a919cc3e}, !- Space Name
=======
  {cd42003a-d5af-4735-b310-32e998b39caf}; !- Thermal Zone Name

OS:Surface,
  {872c71ef-33d2-4ab6-a58c-8e8bb89b136c}, !- Handle
  Surface 18,                             !- Name
  Floor,                                  !- Surface Type
  ,                                       !- Construction Name
  {d950c385-8de1-48b3-90b5-8a93d46f9a64}, !- Space Name
>>>>>>> 3c1d7324
  Foundation,                             !- Outside Boundary Condition
  ,                                       !- Outside Boundary Condition Object
  NoSun,                                  !- Sun Exposure
  NoWind,                                 !- Wind Exposure
  ,                                       !- View Factor to Ground
  ,                                       !- Number of Vertices
  0, 0, 0,                                !- X,Y,Z Vertex 1 {m}
  0, 6.81553519541936, 0,                 !- X,Y,Z Vertex 2 {m}
  13.6310703908387, 6.81553519541936, 0,  !- X,Y,Z Vertex 3 {m}
  13.6310703908387, 0, 0;                 !- X,Y,Z Vertex 4 {m}

OS:Surface,
<<<<<<< HEAD
  {f8a449f8-b08e-4af1-be33-251fc7dddd05}, !- Handle
  Surface 19,                             !- Name
  Wall,                                   !- Surface Type
  ,                                       !- Construction Name
  {ea8d05b6-8003-4227-a52e-1cf6a919cc3e}, !- Space Name
=======
  {5ae035a0-a951-4226-b835-8dd7c80bcbee}, !- Handle
  Surface 19,                             !- Name
  Wall,                                   !- Surface Type
  ,                                       !- Construction Name
  {d950c385-8de1-48b3-90b5-8a93d46f9a64}, !- Space Name
>>>>>>> 3c1d7324
  Outdoors,                               !- Outside Boundary Condition
  ,                                       !- Outside Boundary Condition Object
  SunExposed,                             !- Sun Exposure
  WindExposed,                            !- Wind Exposure
  ,                                       !- View Factor to Ground
  ,                                       !- Number of Vertices
  0, 6.81553519541936, 0.9144,            !- X,Y,Z Vertex 1 {m}
  0, 6.81553519541936, 0,                 !- X,Y,Z Vertex 2 {m}
  0, 0, 0,                                !- X,Y,Z Vertex 3 {m}
  0, 0, 0.9144;                           !- X,Y,Z Vertex 4 {m}

OS:Surface,
<<<<<<< HEAD
  {6a49bd6c-3c4e-437d-8dfa-062c6c2b383e}, !- Handle
  Surface 20,                             !- Name
  Wall,                                   !- Surface Type
  ,                                       !- Construction Name
  {ea8d05b6-8003-4227-a52e-1cf6a919cc3e}, !- Space Name
=======
  {30e2c3df-e695-4be8-b9ac-4af6ac9d1655}, !- Handle
  Surface 20,                             !- Name
  Wall,                                   !- Surface Type
  ,                                       !- Construction Name
  {d950c385-8de1-48b3-90b5-8a93d46f9a64}, !- Space Name
>>>>>>> 3c1d7324
  Outdoors,                               !- Outside Boundary Condition
  ,                                       !- Outside Boundary Condition Object
  SunExposed,                             !- Sun Exposure
  WindExposed,                            !- Wind Exposure
  ,                                       !- View Factor to Ground
  ,                                       !- Number of Vertices
  13.6310703908387, 6.81553519541936, 0.9144, !- X,Y,Z Vertex 1 {m}
  13.6310703908387, 6.81553519541936, 0,  !- X,Y,Z Vertex 2 {m}
  0, 6.81553519541936, 0,                 !- X,Y,Z Vertex 3 {m}
  0, 6.81553519541936, 0.9144;            !- X,Y,Z Vertex 4 {m}

OS:Surface,
<<<<<<< HEAD
  {f8bc5a9e-384d-4229-bd47-572a94030a00}, !- Handle
  Surface 21,                             !- Name
  Wall,                                   !- Surface Type
  ,                                       !- Construction Name
  {ea8d05b6-8003-4227-a52e-1cf6a919cc3e}, !- Space Name
=======
  {0e310e99-bba3-4620-8964-7adb596c0a1c}, !- Handle
  Surface 21,                             !- Name
  Wall,                                   !- Surface Type
  ,                                       !- Construction Name
  {d950c385-8de1-48b3-90b5-8a93d46f9a64}, !- Space Name
>>>>>>> 3c1d7324
  Outdoors,                               !- Outside Boundary Condition
  ,                                       !- Outside Boundary Condition Object
  SunExposed,                             !- Sun Exposure
  WindExposed,                            !- Wind Exposure
  ,                                       !- View Factor to Ground
  ,                                       !- Number of Vertices
  13.6310703908387, 0, 0.9144,            !- X,Y,Z Vertex 1 {m}
  13.6310703908387, 0, 0,                 !- X,Y,Z Vertex 2 {m}
  13.6310703908387, 6.81553519541936, 0,  !- X,Y,Z Vertex 3 {m}
  13.6310703908387, 6.81553519541936, 0.9144; !- X,Y,Z Vertex 4 {m}

OS:Surface,
<<<<<<< HEAD
  {6527c1f7-e64e-4095-a836-f8f667ee40a8}, !- Handle
  Surface 22,                             !- Name
  Wall,                                   !- Surface Type
  ,                                       !- Construction Name
  {ea8d05b6-8003-4227-a52e-1cf6a919cc3e}, !- Space Name
=======
  {5a5dcb47-cbd9-4cc1-b83e-5c8623685134}, !- Handle
  Surface 22,                             !- Name
  Wall,                                   !- Surface Type
  ,                                       !- Construction Name
  {d950c385-8de1-48b3-90b5-8a93d46f9a64}, !- Space Name
>>>>>>> 3c1d7324
  Outdoors,                               !- Outside Boundary Condition
  ,                                       !- Outside Boundary Condition Object
  SunExposed,                             !- Sun Exposure
  WindExposed,                            !- Wind Exposure
  ,                                       !- View Factor to Ground
  ,                                       !- Number of Vertices
  0, 0, 0.9144,                           !- X,Y,Z Vertex 1 {m}
  0, 0, 0,                                !- X,Y,Z Vertex 2 {m}
  13.6310703908387, 0, 0,                 !- X,Y,Z Vertex 3 {m}
  13.6310703908387, 0, 0.9144;            !- X,Y,Z Vertex 4 {m}

OS:Surface,
<<<<<<< HEAD
  {a762c802-e29d-436b-96fa-ba53daf54c2f}, !- Handle
  Surface 23,                             !- Name
  RoofCeiling,                            !- Surface Type
  ,                                       !- Construction Name
  {ea8d05b6-8003-4227-a52e-1cf6a919cc3e}, !- Space Name
  Surface,                                !- Outside Boundary Condition
  {dbc45616-3cbb-4b12-909f-6417c531ea22}, !- Outside Boundary Condition Object
=======
  {db5b0ff3-b2f0-4c7c-b64c-cda5e841d633}, !- Handle
  Surface 23,                             !- Name
  RoofCeiling,                            !- Surface Type
  ,                                       !- Construction Name
  {d950c385-8de1-48b3-90b5-8a93d46f9a64}, !- Space Name
  Surface,                                !- Outside Boundary Condition
  {c00f6f63-2146-4437-b794-0435f79ddd72}, !- Outside Boundary Condition Object
>>>>>>> 3c1d7324
  NoSun,                                  !- Sun Exposure
  NoWind,                                 !- Wind Exposure
  ,                                       !- View Factor to Ground
  ,                                       !- Number of Vertices
  13.6310703908387, 0, 0.9144,            !- X,Y,Z Vertex 1 {m}
  13.6310703908387, 6.81553519541936, 0.9144, !- X,Y,Z Vertex 2 {m}
  0, 6.81553519541936, 0.9144,            !- X,Y,Z Vertex 3 {m}
  0, 0, 0.9144;                           !- X,Y,Z Vertex 4 {m}

OS:SpaceType,
<<<<<<< HEAD
  {dedca861-a8bc-41e3-992b-cb001fe10b83}, !- Handle
=======
  {b75b538b-22a7-4192-9560-a336bc50cd3b}, !- Handle
>>>>>>> 3c1d7324
  Space Type 3,                           !- Name
  ,                                       !- Default Construction Set Name
  ,                                       !- Default Schedule Set Name
  ,                                       !- Group Rendering Name
  ,                                       !- Design Specification Outdoor Air Object Name
  ,                                       !- Standards Template
  ,                                       !- Standards Building Type
  pier and beam;                          !- Standards Space Type

OS:BuildingUnit,
<<<<<<< HEAD
  {99a70264-c9d3-4b59-8398-d8daf33f0412}, !- Handle
=======
  {d23fe857-fe98-4888-85fc-995ce19f927c}, !- Handle
>>>>>>> 3c1d7324
  unit 1,                                 !- Name
  ,                                       !- Rendering Color
  Residential;                            !- Building Unit Type

OS:AdditionalProperties,
<<<<<<< HEAD
  {4f163296-07cd-47cd-ab55-84decca6faec}, !- Handle
  {99a70264-c9d3-4b59-8398-d8daf33f0412}, !- Object Name
=======
  {f22ef3f1-cc43-4d6f-9447-9ac07677101c}, !- Handle
  {d23fe857-fe98-4888-85fc-995ce19f927c}, !- Object Name
>>>>>>> 3c1d7324
  NumberOfBedrooms,                       !- Feature Name 1
  Integer,                                !- Feature Data Type 1
  3,                                      !- Feature Value 1
  NumberOfBathrooms,                      !- Feature Name 2
  Double,                                 !- Feature Data Type 2
  2,                                      !- Feature Value 2
  NumberOfOccupants,                      !- Feature Name 3
  Double,                                 !- Feature Data Type 3
  2.6400000000000001;                     !- Feature Value 3

OS:External:File,
<<<<<<< HEAD
  {c39f37f3-be64-4665-954d-3a6e18990744}, !- Handle
=======
  {b42af297-0fcf-43b6-8168-2ccc09b3a7b4}, !- Handle
>>>>>>> 3c1d7324
  8760.csv,                               !- Name
  8760.csv;                               !- File Name

OS:Schedule:Day,
<<<<<<< HEAD
  {04578f90-6b17-4932-92cf-c769107d816a}, !- Handle
=======
  {64425270-8dc5-4939-9be3-869186d8d71e}, !- Handle
>>>>>>> 3c1d7324
  Schedule Day 1,                         !- Name
  ,                                       !- Schedule Type Limits Name
  ,                                       !- Interpolate to Timestep
  24,                                     !- Hour 1
  0,                                      !- Minute 1
  0;                                      !- Value Until Time 1

OS:Schedule:Day,
<<<<<<< HEAD
  {841e1a3c-8c48-4d7d-a7bb-3cc718ac05ed}, !- Handle
=======
  {e9322f12-106f-4ddf-8a95-6a2972363af2}, !- Handle
>>>>>>> 3c1d7324
  Schedule Day 2,                         !- Name
  ,                                       !- Schedule Type Limits Name
  ,                                       !- Interpolate to Timestep
  24,                                     !- Hour 1
  0,                                      !- Minute 1
  1;                                      !- Value Until Time 1

OS:Schedule:File,
<<<<<<< HEAD
  {57ebd9e3-ca72-45e8-bcca-bc528857f3f4}, !- Handle
  occupants,                              !- Name
  {dd13422d-efb0-4f5d-850d-43646a2a39ba}, !- Schedule Type Limits Name
  {c39f37f3-be64-4665-954d-3a6e18990744}, !- External File Name
=======
  {f851ef7b-b72d-47b2-ac1b-6d860b86ab05}, !- Handle
  occupants,                              !- Name
  {8807b81d-e32a-4705-830d-f673394dcafe}, !- Schedule Type Limits Name
  {b42af297-0fcf-43b6-8168-2ccc09b3a7b4}, !- External File Name
>>>>>>> 3c1d7324
  1,                                      !- Column Number
  1,                                      !- Rows to Skip at Top
  8760,                                   !- Number of Hours of Data
  ,                                       !- Column Separator
  ,                                       !- Interpolate to Timestep
  60;                                     !- Minutes per Item

OS:Schedule:Ruleset,
<<<<<<< HEAD
  {19ae7537-6670-4223-8fd2-5ac69fba0699}, !- Handle
  Schedule Ruleset 1,                     !- Name
  {7db2194f-69ba-405c-ba9a-e4aaf236a7bf}, !- Schedule Type Limits Name
  {c6a48831-e864-4737-83a5-094d1447d231}; !- Default Day Schedule Name

OS:Schedule:Day,
  {c6a48831-e864-4737-83a5-094d1447d231}, !- Handle
  Schedule Day 3,                         !- Name
  {7db2194f-69ba-405c-ba9a-e4aaf236a7bf}, !- Schedule Type Limits Name
=======
  {158bb185-c423-4232-bdba-9e73fc92b62c}, !- Handle
  Schedule Ruleset 1,                     !- Name
  {c0d58d92-5acb-42da-978c-a743d3db0e51}, !- Schedule Type Limits Name
  {ac10752d-0714-4571-ae4d-95476a6c2d47}; !- Default Day Schedule Name

OS:Schedule:Day,
  {ac10752d-0714-4571-ae4d-95476a6c2d47}, !- Handle
  Schedule Day 3,                         !- Name
  {c0d58d92-5acb-42da-978c-a743d3db0e51}, !- Schedule Type Limits Name
>>>>>>> 3c1d7324
  ,                                       !- Interpolate to Timestep
  24,                                     !- Hour 1
  0,                                      !- Minute 1
  112.539290946133;                       !- Value Until Time 1

OS:People:Definition,
<<<<<<< HEAD
  {cd2da989-030f-47ad-ad00-6f7d9910ad10}, !- Handle
  res occupants|living space,             !- Name
=======
  {d73c9b5f-e3ee-44af-8692-047360e2d06e}, !- Handle
  res occupants|living space|story 2,     !- Name
>>>>>>> 3c1d7324
  People,                                 !- Number of People Calculation Method
  1.32,                                   !- Number of People {people}
  ,                                       !- People per Space Floor Area {person/m2}
  ,                                       !- Space Floor Area per Person {m2/person}
  0.319734,                               !- Fraction Radiant
  0.573,                                  !- Sensible Heat Fraction
  0,                                      !- Carbon Dioxide Generation Rate {m3/s-W}
  No,                                     !- Enable ASHRAE 55 Comfort Warnings
  ZoneAveraged;                           !- Mean Radiant Temperature Calculation Type

OS:People,
<<<<<<< HEAD
  {cb6678cf-7f12-4dd9-8abb-b2b0096cff3f}, !- Handle
  res occupants|living space,             !- Name
  {cd2da989-030f-47ad-ad00-6f7d9910ad10}, !- People Definition Name
  {93bf3daa-5274-41a1-aac6-304a8e8fbe2a}, !- Space or SpaceType Name
  {57ebd9e3-ca72-45e8-bcca-bc528857f3f4}, !- Number of People Schedule Name
  {19ae7537-6670-4223-8fd2-5ac69fba0699}, !- Activity Level Schedule Name
=======
  {1d6c824f-8d25-4dce-882d-4a67d5a611de}, !- Handle
  res occupants|living space|story 2,     !- Name
  {d73c9b5f-e3ee-44af-8692-047360e2d06e}, !- People Definition Name
  {88aa2870-46c7-48c2-b70a-97f63a28056e}, !- Space or SpaceType Name
  {f851ef7b-b72d-47b2-ac1b-6d860b86ab05}, !- Number of People Schedule Name
  {158bb185-c423-4232-bdba-9e73fc92b62c}, !- Activity Level Schedule Name
>>>>>>> 3c1d7324
  ,                                       !- Surface Name/Angle Factor List Name
  ,                                       !- Work Efficiency Schedule Name
  ,                                       !- Clothing Insulation Schedule Name
  ,                                       !- Air Velocity Schedule Name
  1;                                      !- Multiplier

OS:ScheduleTypeLimits,
<<<<<<< HEAD
  {7db2194f-69ba-405c-ba9a-e4aaf236a7bf}, !- Handle
=======
  {c0d58d92-5acb-42da-978c-a743d3db0e51}, !- Handle
>>>>>>> 3c1d7324
  ActivityLevel,                          !- Name
  0,                                      !- Lower Limit Value
  ,                                       !- Upper Limit Value
  Continuous,                             !- Numeric Type
  ActivityLevel;                          !- Unit Type

OS:ScheduleTypeLimits,
<<<<<<< HEAD
  {dd13422d-efb0-4f5d-850d-43646a2a39ba}, !- Handle
=======
  {8807b81d-e32a-4705-830d-f673394dcafe}, !- Handle
>>>>>>> 3c1d7324
  Fractional,                             !- Name
  0,                                      !- Lower Limit Value
  1,                                      !- Upper Limit Value
  Continuous;                             !- Numeric Type

OS:People:Definition,
<<<<<<< HEAD
  {d113b797-43b7-47e2-8fb0-7c480bfe232f}, !- Handle
  res occupants|living space|story 2,     !- Name
=======
  {b1b63a5b-1f0b-4da3-a7fe-805638205594}, !- Handle
  res occupants|living space,             !- Name
>>>>>>> 3c1d7324
  People,                                 !- Number of People Calculation Method
  1.32,                                   !- Number of People {people}
  ,                                       !- People per Space Floor Area {person/m2}
  ,                                       !- Space Floor Area per Person {m2/person}
  0.319734,                               !- Fraction Radiant
  0.573,                                  !- Sensible Heat Fraction
  0,                                      !- Carbon Dioxide Generation Rate {m3/s-W}
  No,                                     !- Enable ASHRAE 55 Comfort Warnings
  ZoneAveraged;                           !- Mean Radiant Temperature Calculation Type

OS:People,
<<<<<<< HEAD
  {73bf040e-5ea8-4277-8329-74dae0d7af63}, !- Handle
  res occupants|living space|story 2,     !- Name
  {d113b797-43b7-47e2-8fb0-7c480bfe232f}, !- People Definition Name
  {d590c092-4617-43d9-aaa9-faeeb9bd712f}, !- Space or SpaceType Name
  {57ebd9e3-ca72-45e8-bcca-bc528857f3f4}, !- Number of People Schedule Name
  {19ae7537-6670-4223-8fd2-5ac69fba0699}, !- Activity Level Schedule Name
=======
  {f2bf106d-777c-4500-92a3-a68247a8111a}, !- Handle
  res occupants|living space,             !- Name
  {b1b63a5b-1f0b-4da3-a7fe-805638205594}, !- People Definition Name
  {7eb9f9ec-0bb7-4ccc-9955-42586f7777d4}, !- Space or SpaceType Name
  {f851ef7b-b72d-47b2-ac1b-6d860b86ab05}, !- Number of People Schedule Name
  {158bb185-c423-4232-bdba-9e73fc92b62c}, !- Activity Level Schedule Name
>>>>>>> 3c1d7324
  ,                                       !- Surface Name/Angle Factor List Name
  ,                                       !- Work Efficiency Schedule Name
  ,                                       !- Clothing Insulation Schedule Name
  ,                                       !- Air Velocity Schedule Name
  1;                                      !- Multiplier
<|MERGE_RESOLUTION|>--- conflicted
+++ resolved
@@ -1,73 +1,41 @@
 !- NOTE: Auto-generated from /test/osw_files/SFD_2000sqft_2story_PB_UA.osw
 
 OS:Version,
-<<<<<<< HEAD
-  {a000c47d-e22e-4de8-9f20-362bd0760c8c}, !- Handle
+  {3b7d5277-b5e3-4482-a685-48029c447fd6}, !- Handle
   2.9.0;                                  !- Version Identifier
 
 OS:SimulationControl,
-  {582c0ac1-214a-4265-b6d3-754a6efb0219}, !- Handle
-=======
-  {12885969-558b-47d7-ac85-e666d0c122d4}, !- Handle
-  2.9.0;                                  !- Version Identifier
-
-OS:SimulationControl,
-  {9fa32d9b-ce69-4778-85a5-32b59c830974}, !- Handle
->>>>>>> 3c1d7324
+  {6eb508be-e0c4-4997-ac20-76864299183e}, !- Handle
   ,                                       !- Do Zone Sizing Calculation
   ,                                       !- Do System Sizing Calculation
   ,                                       !- Do Plant Sizing Calculation
   No;                                     !- Run Simulation for Sizing Periods
 
 OS:Timestep,
-<<<<<<< HEAD
-  {8f94c280-9108-411f-8d44-d9a9c81b8b8b}, !- Handle
+  {36969c63-f88c-49d9-a735-9635248c06f6}, !- Handle
   6;                                      !- Number of Timesteps per Hour
 
 OS:ShadowCalculation,
-  {eac3ef94-3108-4d34-a176-0eba80401d79}, !- Handle
-=======
-  {2fc4fe0a-e8f7-4dc4-983c-68415b9d6420}, !- Handle
-  6;                                      !- Number of Timesteps per Hour
-
-OS:ShadowCalculation,
-  {5e01c191-afb9-4071-a800-32313068d443}, !- Handle
->>>>>>> 3c1d7324
+  {ba58134c-50c5-4476-8f24-b6196bc33b36}, !- Handle
   20,                                     !- Calculation Frequency
   200;                                    !- Maximum Figures in Shadow Overlap Calculations
 
 OS:SurfaceConvectionAlgorithm:Outside,
-<<<<<<< HEAD
-  {0e078644-8063-42a5-90b8-9f61aec33a45}, !- Handle
+  {369edd57-4d33-46a8-82e0-644c1544a37e}, !- Handle
   DOE-2;                                  !- Algorithm
 
 OS:SurfaceConvectionAlgorithm:Inside,
-  {f484aeee-767d-47ac-94c8-89c2dba435e8}, !- Handle
+  {0cc7e30b-3491-4dee-b6af-f50b802aeb36}, !- Handle
   TARP;                                   !- Algorithm
 
 OS:ZoneCapacitanceMultiplier:ResearchSpecial,
-  {3d07406f-1a39-45df-b3fa-86b1deef50d2}, !- Handle
-=======
-  {4023cd37-59de-4c32-a869-4efabbb2fb3d}, !- Handle
-  DOE-2;                                  !- Algorithm
-
-OS:SurfaceConvectionAlgorithm:Inside,
-  {966ffd6f-0bbe-40eb-b301-7b0e47d7e1e9}, !- Handle
-  TARP;                                   !- Algorithm
-
-OS:ZoneCapacitanceMultiplier:ResearchSpecial,
-  {2c62fc5f-e5b9-4a06-90ab-c7d927b23f29}, !- Handle
->>>>>>> 3c1d7324
+  {2789b0e2-7f79-43d0-870a-80def491262b}, !- Handle
   ,                                       !- Temperature Capacity Multiplier
   15,                                     !- Humidity Capacity Multiplier
   ;                                       !- Carbon Dioxide Capacity Multiplier
 
 OS:RunPeriod,
-<<<<<<< HEAD
-  {d424e6c5-00b1-4651-b932-75651540ed67}, !- Handle
-=======
-  {bf98c0dd-85d2-4d8c-8442-9a302b7d1aac}, !- Handle
->>>>>>> 3c1d7324
+  {e9c4ae8e-6a41-4141-b318-a7163baca50e}, !- Handle
   Run Period 1,                           !- Name
   1,                                      !- Begin Month
   1,                                      !- Begin Day of Month
@@ -81,21 +49,13 @@
   ;                                       !- Number of Times Runperiod to be Repeated
 
 OS:YearDescription,
-<<<<<<< HEAD
-  {1860718d-cb54-451b-8951-3b5f3c18eb68}, !- Handle
-=======
-  {2efd0fdb-1992-4663-b257-ac6698f56db3}, !- Handle
->>>>>>> 3c1d7324
+  {2e35fa54-0e0e-4bd0-849e-ae1a8832217d}, !- Handle
   2007,                                   !- Calendar Year
   ,                                       !- Day of Week for Start Day
   ;                                       !- Is Leap Year
 
 OS:Building,
-<<<<<<< HEAD
-  {352dc814-aa29-4d5f-a63d-c3ec88fe541f}, !- Handle
-=======
-  {0556ad42-97ae-4e48-a424-b68fb85b5442}, !- Handle
->>>>>>> 3c1d7324
+  {5b9f8143-3d9a-4a89-ba10-042d98b81abb}, !- Handle
   Building 1,                             !- Name
   ,                                       !- Building Sector Type
   0,                                      !- North Axis {deg}
@@ -110,23 +70,14 @@
   1;                                      !- Standards Number of Living Units
 
 OS:AdditionalProperties,
-<<<<<<< HEAD
-  {c2384ae9-09de-4d3c-98b7-fd53d4f8257e}, !- Handle
-  {352dc814-aa29-4d5f-a63d-c3ec88fe541f}, !- Object Name
-=======
-  {9bf4ae79-1138-4752-923c-579d18f912b3}, !- Handle
-  {0556ad42-97ae-4e48-a424-b68fb85b5442}, !- Object Name
->>>>>>> 3c1d7324
+  {9cd1320a-3d6a-455e-83eb-b7f1ada04649}, !- Handle
+  {5b9f8143-3d9a-4a89-ba10-042d98b81abb}, !- Object Name
   Total Units Modeled,                    !- Feature Name 1
   Integer,                                !- Feature Data Type 1
   1;                                      !- Feature Value 1
 
 OS:ThermalZone,
-<<<<<<< HEAD
-  {811f4599-0ca7-47b6-8a23-4ca1934bc10e}, !- Handle
-=======
-  {72b69141-a5b3-48c2-8f80-3d0a033447ec}, !- Handle
->>>>>>> 3c1d7324
+  {2a693dff-9e50-43c8-bff6-2e609ff5bf6d}, !- Handle
   living zone,                            !- Name
   ,                                       !- Multiplier
   ,                                       !- Ceiling Height {m}
@@ -135,17 +86,10 @@
   ,                                       !- Zone Inside Convection Algorithm
   ,                                       !- Zone Outside Convection Algorithm
   ,                                       !- Zone Conditioning Equipment List Name
-<<<<<<< HEAD
-  {49899cdd-d414-4875-b954-ed26f7928912}, !- Zone Air Inlet Port List
-  {2147b647-6626-463a-b691-c3a43237a174}, !- Zone Air Exhaust Port List
-  {02fa7117-1354-4dbb-888f-d23cd7c46a9f}, !- Zone Air Node Name
-  {f0ec6c83-2f9b-486b-9753-bd52246c242c}, !- Zone Return Air Port List
-=======
-  {f9f522d5-7ffc-4e5d-a028-4a528aa89cfd}, !- Zone Air Inlet Port List
-  {07a86b6d-bf02-44ae-834f-aa586289247a}, !- Zone Air Exhaust Port List
-  {a25570c0-8db6-4036-b04e-4ec9b6c81bee}, !- Zone Air Node Name
-  {e11a5f47-718e-4650-bbec-7741c630173a}, !- Zone Return Air Port List
->>>>>>> 3c1d7324
+  {ae2dc69b-3c8a-4c9e-bee0-0fb02576c8ed}, !- Zone Air Inlet Port List
+  {2841e11e-1aa9-4e23-b51c-61e09c5e6dbd}, !- Zone Air Exhaust Port List
+  {074ae2be-4dbb-48d3-9888-9df877a83e53}, !- Zone Air Node Name
+  {fa2edb12-e2a6-4f05-b514-4d6abf0da800}, !- Zone Return Air Port List
   ,                                       !- Primary Daylighting Control Name
   ,                                       !- Fraction of Zone Controlled by Primary Daylighting Control
   ,                                       !- Secondary Daylighting Control Name
@@ -156,71 +100,37 @@
   No;                                     !- Use Ideal Air Loads
 
 OS:Node,
-<<<<<<< HEAD
-  {09f5ca7c-f1e9-4d5c-8f61-83d8f9a12af4}, !- Handle
+  {33172821-337e-40d8-862d-9e34cbb0f452}, !- Handle
   Node 1,                                 !- Name
-  {02fa7117-1354-4dbb-888f-d23cd7c46a9f}, !- Inlet Port
+  {074ae2be-4dbb-48d3-9888-9df877a83e53}, !- Inlet Port
   ;                                       !- Outlet Port
 
 OS:Connection,
-  {02fa7117-1354-4dbb-888f-d23cd7c46a9f}, !- Handle
-  {749ff425-60f3-4312-bd4a-cadadf72fec8}, !- Name
-  {811f4599-0ca7-47b6-8a23-4ca1934bc10e}, !- Source Object
+  {074ae2be-4dbb-48d3-9888-9df877a83e53}, !- Handle
+  {53e07c87-378c-47b8-a8d0-beeff545f8c4}, !- Name
+  {2a693dff-9e50-43c8-bff6-2e609ff5bf6d}, !- Source Object
   11,                                     !- Outlet Port
-  {09f5ca7c-f1e9-4d5c-8f61-83d8f9a12af4}, !- Target Object
+  {33172821-337e-40d8-862d-9e34cbb0f452}, !- Target Object
   2;                                      !- Inlet Port
 
 OS:PortList,
-  {49899cdd-d414-4875-b954-ed26f7928912}, !- Handle
-  {a6e03aeb-e340-442d-b986-9a9cd458a45d}, !- Name
-  {811f4599-0ca7-47b6-8a23-4ca1934bc10e}; !- HVAC Component
+  {ae2dc69b-3c8a-4c9e-bee0-0fb02576c8ed}, !- Handle
+  {60a393fb-de69-43aa-bf0d-99d30ba379c4}, !- Name
+  {2a693dff-9e50-43c8-bff6-2e609ff5bf6d}; !- HVAC Component
 
 OS:PortList,
-  {2147b647-6626-463a-b691-c3a43237a174}, !- Handle
-  {e386914f-7a68-455f-80cc-07f488b440e4}, !- Name
-  {811f4599-0ca7-47b6-8a23-4ca1934bc10e}; !- HVAC Component
+  {2841e11e-1aa9-4e23-b51c-61e09c5e6dbd}, !- Handle
+  {ddf42eae-ce62-4d5e-a2e7-52f6c8a24de0}, !- Name
+  {2a693dff-9e50-43c8-bff6-2e609ff5bf6d}; !- HVAC Component
 
 OS:PortList,
-  {f0ec6c83-2f9b-486b-9753-bd52246c242c}, !- Handle
-  {2f6c69f0-a42a-45ac-8f02-5ddcfd866761}, !- Name
-  {811f4599-0ca7-47b6-8a23-4ca1934bc10e}; !- HVAC Component
+  {fa2edb12-e2a6-4f05-b514-4d6abf0da800}, !- Handle
+  {fbf1709d-d319-4c8e-9885-74329a6cad4f}, !- Name
+  {2a693dff-9e50-43c8-bff6-2e609ff5bf6d}; !- HVAC Component
 
 OS:Sizing:Zone,
-  {93f2074d-1ade-4ff6-bbc0-5d4a7a7e19be}, !- Handle
-  {811f4599-0ca7-47b6-8a23-4ca1934bc10e}, !- Zone or ZoneList Name
-=======
-  {1d434e09-65a3-457f-83b7-e574ccb09380}, !- Handle
-  Node 1,                                 !- Name
-  {a25570c0-8db6-4036-b04e-4ec9b6c81bee}, !- Inlet Port
-  ;                                       !- Outlet Port
-
-OS:Connection,
-  {a25570c0-8db6-4036-b04e-4ec9b6c81bee}, !- Handle
-  {f5676cc5-3f72-46a4-b0ad-ad90f8bd0104}, !- Name
-  {72b69141-a5b3-48c2-8f80-3d0a033447ec}, !- Source Object
-  11,                                     !- Outlet Port
-  {1d434e09-65a3-457f-83b7-e574ccb09380}, !- Target Object
-  2;                                      !- Inlet Port
-
-OS:PortList,
-  {f9f522d5-7ffc-4e5d-a028-4a528aa89cfd}, !- Handle
-  {8ed60c7d-376b-45f5-8fbf-d525c175f59a}, !- Name
-  {72b69141-a5b3-48c2-8f80-3d0a033447ec}; !- HVAC Component
-
-OS:PortList,
-  {07a86b6d-bf02-44ae-834f-aa586289247a}, !- Handle
-  {e0ac3d04-29d3-4bef-a153-274ae770e1fe}, !- Name
-  {72b69141-a5b3-48c2-8f80-3d0a033447ec}; !- HVAC Component
-
-OS:PortList,
-  {e11a5f47-718e-4650-bbec-7741c630173a}, !- Handle
-  {9e71cc87-c607-473e-890f-d69ab3b8ba91}, !- Name
-  {72b69141-a5b3-48c2-8f80-3d0a033447ec}; !- HVAC Component
-
-OS:Sizing:Zone,
-  {1dc3d662-874f-44e9-a61f-428d6807cf6a}, !- Handle
-  {72b69141-a5b3-48c2-8f80-3d0a033447ec}, !- Zone or ZoneList Name
->>>>>>> 3c1d7324
+  {ed5787a2-40ab-48e0-976f-64848a15c1c3}, !- Handle
+  {2a693dff-9e50-43c8-bff6-2e609ff5bf6d}, !- Zone or ZoneList Name
   SupplyAirTemperature,                   !- Zone Cooling Design Supply Air Temperature Input Method
   14,                                     !- Zone Cooling Design Supply Air Temperature {C}
   11.11,                                  !- Zone Cooling Design Supply Air Temperature Difference {deltaC}
@@ -249,25 +159,14 @@
   autosize;                               !- Dedicated Outdoor Air High Setpoint Temperature for Design {C}
 
 OS:ZoneHVAC:EquipmentList,
-<<<<<<< HEAD
-  {b7774899-cb30-4071-b176-05a5aa01b1b8}, !- Handle
+  {bf14d89a-2bdc-4345-a4f7-4d7f1e467e25}, !- Handle
   Zone HVAC Equipment List 1,             !- Name
-  {811f4599-0ca7-47b6-8a23-4ca1934bc10e}; !- Thermal Zone
+  {2a693dff-9e50-43c8-bff6-2e609ff5bf6d}; !- Thermal Zone
 
 OS:Space,
-  {93bf3daa-5274-41a1-aac6-304a8e8fbe2a}, !- Handle
+  {58ea6e8a-b81f-4941-a3e8-24f5c67439f9}, !- Handle
   living space,                           !- Name
-  {c9a40ff0-75f9-4deb-92ed-99baee747132}, !- Space Type Name
-=======
-  {3c8c58a1-fcff-4d9b-aed1-96887a6e049d}, !- Handle
-  Zone HVAC Equipment List 1,             !- Name
-  {72b69141-a5b3-48c2-8f80-3d0a033447ec}; !- Thermal Zone
-
-OS:Space,
-  {7eb9f9ec-0bb7-4ccc-9955-42586f7777d4}, !- Handle
-  living space,                           !- Name
-  {ed4b3d51-8530-4f71-8da2-348c39637cbd}, !- Space Type Name
->>>>>>> 3c1d7324
+  {d328389f-38da-4b39-83f0-32dfb72ca945}, !- Space Type Name
   ,                                       !- Default Construction Set Name
   ,                                       !- Default Schedule Set Name
   -0,                                     !- Direction of Relative North {deg}
@@ -275,35 +174,19 @@
   0,                                      !- Y Origin {m}
   0.9144,                                 !- Z Origin {m}
   ,                                       !- Building Story Name
-<<<<<<< HEAD
-  {811f4599-0ca7-47b6-8a23-4ca1934bc10e}, !- Thermal Zone Name
+  {2a693dff-9e50-43c8-bff6-2e609ff5bf6d}, !- Thermal Zone Name
   ,                                       !- Part of Total Floor Area
   ,                                       !- Design Specification Outdoor Air Object Name
-  {99a70264-c9d3-4b59-8398-d8daf33f0412}; !- Building Unit Name
-
-OS:Surface,
-  {dbc45616-3cbb-4b12-909f-6417c531ea22}, !- Handle
+  {1dc06ffe-f3be-4c0f-ae3c-d5d2683c3ece}; !- Building Unit Name
+
+OS:Surface,
+  {e8090727-3a67-4c14-b708-ef3517241d06}, !- Handle
   Surface 1,                              !- Name
   Floor,                                  !- Surface Type
   ,                                       !- Construction Name
-  {93bf3daa-5274-41a1-aac6-304a8e8fbe2a}, !- Space Name
+  {58ea6e8a-b81f-4941-a3e8-24f5c67439f9}, !- Space Name
   Surface,                                !- Outside Boundary Condition
-  {a762c802-e29d-436b-96fa-ba53daf54c2f}, !- Outside Boundary Condition Object
-=======
-  {72b69141-a5b3-48c2-8f80-3d0a033447ec}, !- Thermal Zone Name
-  ,                                       !- Part of Total Floor Area
-  ,                                       !- Design Specification Outdoor Air Object Name
-  {d23fe857-fe98-4888-85fc-995ce19f927c}; !- Building Unit Name
-
-OS:Surface,
-  {c00f6f63-2146-4437-b794-0435f79ddd72}, !- Handle
-  Surface 1,                              !- Name
-  Floor,                                  !- Surface Type
-  ,                                       !- Construction Name
-  {7eb9f9ec-0bb7-4ccc-9955-42586f7777d4}, !- Space Name
-  Surface,                                !- Outside Boundary Condition
-  {db5b0ff3-b2f0-4c7c-b64c-cda5e841d633}, !- Outside Boundary Condition Object
->>>>>>> 3c1d7324
+  {2821aaaf-5eda-41a2-bc0c-9e367d85c826}, !- Outside Boundary Condition Object
   NoSun,                                  !- Sun Exposure
   NoWind,                                 !- Wind Exposure
   ,                                       !- View Factor to Ground
@@ -314,19 +197,11 @@
   13.6310703908387, 0, -1.11022302462516e-016; !- X,Y,Z Vertex 4 {m}
 
 OS:Surface,
-<<<<<<< HEAD
-  {594a4b6d-9e72-4b52-94ab-ab6dd39ce6c8}, !- Handle
+  {b867e62f-9097-4f12-8e5c-c8e34dc2a92a}, !- Handle
   Surface 2,                              !- Name
   Wall,                                   !- Surface Type
   ,                                       !- Construction Name
-  {93bf3daa-5274-41a1-aac6-304a8e8fbe2a}, !- Space Name
-=======
-  {2d4c31ee-d216-40e5-b6dc-33c9c490c3bb}, !- Handle
-  Surface 2,                              !- Name
-  Wall,                                   !- Surface Type
-  ,                                       !- Construction Name
-  {7eb9f9ec-0bb7-4ccc-9955-42586f7777d4}, !- Space Name
->>>>>>> 3c1d7324
+  {58ea6e8a-b81f-4941-a3e8-24f5c67439f9}, !- Space Name
   Outdoors,                               !- Outside Boundary Condition
   ,                                       !- Outside Boundary Condition Object
   SunExposed,                             !- Sun Exposure
@@ -339,19 +214,11 @@
   0, 0, 2.4384;                           !- X,Y,Z Vertex 4 {m}
 
 OS:Surface,
-<<<<<<< HEAD
-  {72119715-5768-474f-830b-c340766b34d6}, !- Handle
+  {cd3dff17-38c7-47b8-a5bc-36d2d16e49e0}, !- Handle
   Surface 3,                              !- Name
   Wall,                                   !- Surface Type
   ,                                       !- Construction Name
-  {93bf3daa-5274-41a1-aac6-304a8e8fbe2a}, !- Space Name
-=======
-  {6dff7a9d-5770-4664-a7f1-567fd6639fda}, !- Handle
-  Surface 3,                              !- Name
-  Wall,                                   !- Surface Type
-  ,                                       !- Construction Name
-  {7eb9f9ec-0bb7-4ccc-9955-42586f7777d4}, !- Space Name
->>>>>>> 3c1d7324
+  {58ea6e8a-b81f-4941-a3e8-24f5c67439f9}, !- Space Name
   Outdoors,                               !- Outside Boundary Condition
   ,                                       !- Outside Boundary Condition Object
   SunExposed,                             !- Sun Exposure
@@ -364,19 +231,11 @@
   0, 6.81553519541936, 2.4384;            !- X,Y,Z Vertex 4 {m}
 
 OS:Surface,
-<<<<<<< HEAD
-  {4bcbac08-71e5-4219-96c2-950611f5d768}, !- Handle
+  {af3b72a6-1b67-48ec-86ed-5229f80097f7}, !- Handle
   Surface 4,                              !- Name
   Wall,                                   !- Surface Type
   ,                                       !- Construction Name
-  {93bf3daa-5274-41a1-aac6-304a8e8fbe2a}, !- Space Name
-=======
-  {ee907ec6-99ad-401b-9907-9be7ccfc2574}, !- Handle
-  Surface 4,                              !- Name
-  Wall,                                   !- Surface Type
-  ,                                       !- Construction Name
-  {7eb9f9ec-0bb7-4ccc-9955-42586f7777d4}, !- Space Name
->>>>>>> 3c1d7324
+  {58ea6e8a-b81f-4941-a3e8-24f5c67439f9}, !- Space Name
   Outdoors,                               !- Outside Boundary Condition
   ,                                       !- Outside Boundary Condition Object
   SunExposed,                             !- Sun Exposure
@@ -389,19 +248,11 @@
   13.6310703908387, 6.81553519541936, 2.4384; !- X,Y,Z Vertex 4 {m}
 
 OS:Surface,
-<<<<<<< HEAD
-  {84022037-c770-4869-bd8e-2aa62788fd10}, !- Handle
+  {098cae23-2967-47dc-9aa9-a1209009483e}, !- Handle
   Surface 5,                              !- Name
   Wall,                                   !- Surface Type
   ,                                       !- Construction Name
-  {93bf3daa-5274-41a1-aac6-304a8e8fbe2a}, !- Space Name
-=======
-  {79797bfa-539c-4991-a661-3418085f4bd1}, !- Handle
-  Surface 5,                              !- Name
-  Wall,                                   !- Surface Type
-  ,                                       !- Construction Name
-  {7eb9f9ec-0bb7-4ccc-9955-42586f7777d4}, !- Space Name
->>>>>>> 3c1d7324
+  {58ea6e8a-b81f-4941-a3e8-24f5c67439f9}, !- Space Name
   Outdoors,                               !- Outside Boundary Condition
   ,                                       !- Outside Boundary Condition Object
   SunExposed,                             !- Sun Exposure
@@ -414,23 +265,13 @@
   13.6310703908387, 0, 2.4384;            !- X,Y,Z Vertex 4 {m}
 
 OS:Surface,
-<<<<<<< HEAD
-  {4b9dc2fb-4cda-4adf-bf46-080415a6cc42}, !- Handle
+  {8cc7eeeb-aaec-4719-8fb9-55dc51fa04c3}, !- Handle
   Surface 6,                              !- Name
   RoofCeiling,                            !- Surface Type
   ,                                       !- Construction Name
-  {93bf3daa-5274-41a1-aac6-304a8e8fbe2a}, !- Space Name
+  {58ea6e8a-b81f-4941-a3e8-24f5c67439f9}, !- Space Name
   Surface,                                !- Outside Boundary Condition
-  {f6f488d3-9cca-49f5-a4a6-0610ba42e128}, !- Outside Boundary Condition Object
-=======
-  {50a45dc5-93f6-4b50-953e-e65a7aee0c6d}, !- Handle
-  Surface 6,                              !- Name
-  RoofCeiling,                            !- Surface Type
-  ,                                       !- Construction Name
-  {7eb9f9ec-0bb7-4ccc-9955-42586f7777d4}, !- Space Name
-  Surface,                                !- Outside Boundary Condition
-  {334a27ff-9c38-49d7-9606-521b4221ae35}, !- Outside Boundary Condition Object
->>>>>>> 3c1d7324
+  {a9e11ebd-4ca2-40bc-9385-7b59834dc812}, !- Outside Boundary Condition Object
   NoSun,                                  !- Sun Exposure
   NoWind,                                 !- Wind Exposure
   ,                                       !- View Factor to Ground
@@ -441,11 +282,7 @@
   0, 0, 2.4384;                           !- X,Y,Z Vertex 4 {m}
 
 OS:SpaceType,
-<<<<<<< HEAD
-  {c9a40ff0-75f9-4deb-92ed-99baee747132}, !- Handle
-=======
-  {ed4b3d51-8530-4f71-8da2-348c39637cbd}, !- Handle
->>>>>>> 3c1d7324
+  {d328389f-38da-4b39-83f0-32dfb72ca945}, !- Handle
   Space Type 1,                           !- Name
   ,                                       !- Default Construction Set Name
   ,                                       !- Default Schedule Set Name
@@ -456,15 +293,9 @@
   living;                                 !- Standards Space Type
 
 OS:Space,
-<<<<<<< HEAD
-  {d590c092-4617-43d9-aaa9-faeeb9bd712f}, !- Handle
+  {e05769c3-5eb0-46b2-8af9-2233b2bf18ad}, !- Handle
   living space|story 2,                   !- Name
-  {c9a40ff0-75f9-4deb-92ed-99baee747132}, !- Space Type Name
-=======
-  {88aa2870-46c7-48c2-b70a-97f63a28056e}, !- Handle
-  living space|story 2,                   !- Name
-  {ed4b3d51-8530-4f71-8da2-348c39637cbd}, !- Space Type Name
->>>>>>> 3c1d7324
+  {d328389f-38da-4b39-83f0-32dfb72ca945}, !- Space Type Name
   ,                                       !- Default Construction Set Name
   ,                                       !- Default Schedule Set Name
   -0,                                     !- Direction of Relative North {deg}
@@ -472,35 +303,19 @@
   0,                                      !- Y Origin {m}
   3.3528,                                 !- Z Origin {m}
   ,                                       !- Building Story Name
-<<<<<<< HEAD
-  {811f4599-0ca7-47b6-8a23-4ca1934bc10e}, !- Thermal Zone Name
+  {2a693dff-9e50-43c8-bff6-2e609ff5bf6d}, !- Thermal Zone Name
   ,                                       !- Part of Total Floor Area
   ,                                       !- Design Specification Outdoor Air Object Name
-  {99a70264-c9d3-4b59-8398-d8daf33f0412}; !- Building Unit Name
-
-OS:Surface,
-  {f6f488d3-9cca-49f5-a4a6-0610ba42e128}, !- Handle
+  {1dc06ffe-f3be-4c0f-ae3c-d5d2683c3ece}; !- Building Unit Name
+
+OS:Surface,
+  {a9e11ebd-4ca2-40bc-9385-7b59834dc812}, !- Handle
   Surface 7,                              !- Name
   Floor,                                  !- Surface Type
   ,                                       !- Construction Name
-  {d590c092-4617-43d9-aaa9-faeeb9bd712f}, !- Space Name
+  {e05769c3-5eb0-46b2-8af9-2233b2bf18ad}, !- Space Name
   Surface,                                !- Outside Boundary Condition
-  {4b9dc2fb-4cda-4adf-bf46-080415a6cc42}, !- Outside Boundary Condition Object
-=======
-  {72b69141-a5b3-48c2-8f80-3d0a033447ec}, !- Thermal Zone Name
-  ,                                       !- Part of Total Floor Area
-  ,                                       !- Design Specification Outdoor Air Object Name
-  {d23fe857-fe98-4888-85fc-995ce19f927c}; !- Building Unit Name
-
-OS:Surface,
-  {334a27ff-9c38-49d7-9606-521b4221ae35}, !- Handle
-  Surface 7,                              !- Name
-  Floor,                                  !- Surface Type
-  ,                                       !- Construction Name
-  {88aa2870-46c7-48c2-b70a-97f63a28056e}, !- Space Name
-  Surface,                                !- Outside Boundary Condition
-  {50a45dc5-93f6-4b50-953e-e65a7aee0c6d}, !- Outside Boundary Condition Object
->>>>>>> 3c1d7324
+  {8cc7eeeb-aaec-4719-8fb9-55dc51fa04c3}, !- Outside Boundary Condition Object
   NoSun,                                  !- Sun Exposure
   NoWind,                                 !- Wind Exposure
   ,                                       !- View Factor to Ground
@@ -511,19 +326,11 @@
   13.6310703908387, 0, -4.44089209850063e-016; !- X,Y,Z Vertex 4 {m}
 
 OS:Surface,
-<<<<<<< HEAD
-  {65f19530-765c-4282-a09a-4983dd09c95e}, !- Handle
+  {1ccad03e-c102-4db7-b1aa-18d1e69200c2}, !- Handle
   Surface 8,                              !- Name
   Wall,                                   !- Surface Type
   ,                                       !- Construction Name
-  {d590c092-4617-43d9-aaa9-faeeb9bd712f}, !- Space Name
-=======
-  {60ce646f-0102-4fdd-badc-5c1ddaf48c70}, !- Handle
-  Surface 8,                              !- Name
-  Wall,                                   !- Surface Type
-  ,                                       !- Construction Name
-  {88aa2870-46c7-48c2-b70a-97f63a28056e}, !- Space Name
->>>>>>> 3c1d7324
+  {e05769c3-5eb0-46b2-8af9-2233b2bf18ad}, !- Space Name
   Outdoors,                               !- Outside Boundary Condition
   ,                                       !- Outside Boundary Condition Object
   SunExposed,                             !- Sun Exposure
@@ -536,19 +343,11 @@
   0, 0, 2.4384;                           !- X,Y,Z Vertex 4 {m}
 
 OS:Surface,
-<<<<<<< HEAD
-  {e30ddeda-d297-4285-afbe-1fb55b611083}, !- Handle
+  {000ae0d0-34ce-4b20-81e4-e6688a5d986b}, !- Handle
   Surface 9,                              !- Name
   Wall,                                   !- Surface Type
   ,                                       !- Construction Name
-  {d590c092-4617-43d9-aaa9-faeeb9bd712f}, !- Space Name
-=======
-  {f20e39ab-8ee3-48e3-a350-efb0b44790c4}, !- Handle
-  Surface 9,                              !- Name
-  Wall,                                   !- Surface Type
-  ,                                       !- Construction Name
-  {88aa2870-46c7-48c2-b70a-97f63a28056e}, !- Space Name
->>>>>>> 3c1d7324
+  {e05769c3-5eb0-46b2-8af9-2233b2bf18ad}, !- Space Name
   Outdoors,                               !- Outside Boundary Condition
   ,                                       !- Outside Boundary Condition Object
   SunExposed,                             !- Sun Exposure
@@ -561,19 +360,11 @@
   0, 6.81553519541936, 2.4384;            !- X,Y,Z Vertex 4 {m}
 
 OS:Surface,
-<<<<<<< HEAD
-  {44228543-4457-4f49-8f5d-30957483a14b}, !- Handle
+  {02b2f396-f596-46d0-bde4-7e69b33d000e}, !- Handle
   Surface 10,                             !- Name
   Wall,                                   !- Surface Type
   ,                                       !- Construction Name
-  {d590c092-4617-43d9-aaa9-faeeb9bd712f}, !- Space Name
-=======
-  {485c1706-3569-4c36-a136-54066b1d9204}, !- Handle
-  Surface 10,                             !- Name
-  Wall,                                   !- Surface Type
-  ,                                       !- Construction Name
-  {88aa2870-46c7-48c2-b70a-97f63a28056e}, !- Space Name
->>>>>>> 3c1d7324
+  {e05769c3-5eb0-46b2-8af9-2233b2bf18ad}, !- Space Name
   Outdoors,                               !- Outside Boundary Condition
   ,                                       !- Outside Boundary Condition Object
   SunExposed,                             !- Sun Exposure
@@ -586,19 +377,11 @@
   13.6310703908387, 6.81553519541936, 2.4384; !- X,Y,Z Vertex 4 {m}
 
 OS:Surface,
-<<<<<<< HEAD
-  {d7647f95-ac91-45b5-b90a-7e6215e1f6e2}, !- Handle
+  {6e51c6fe-95df-44e3-b161-0fbc8a28068c}, !- Handle
   Surface 11,                             !- Name
   Wall,                                   !- Surface Type
   ,                                       !- Construction Name
-  {d590c092-4617-43d9-aaa9-faeeb9bd712f}, !- Space Name
-=======
-  {daae59eb-daa7-4501-b422-bee662adecaf}, !- Handle
-  Surface 11,                             !- Name
-  Wall,                                   !- Surface Type
-  ,                                       !- Construction Name
-  {88aa2870-46c7-48c2-b70a-97f63a28056e}, !- Space Name
->>>>>>> 3c1d7324
+  {e05769c3-5eb0-46b2-8af9-2233b2bf18ad}, !- Space Name
   Outdoors,                               !- Outside Boundary Condition
   ,                                       !- Outside Boundary Condition Object
   SunExposed,                             !- Sun Exposure
@@ -611,23 +394,13 @@
   13.6310703908387, 0, 2.4384;            !- X,Y,Z Vertex 4 {m}
 
 OS:Surface,
-<<<<<<< HEAD
-  {b85818a6-9b6a-4602-a4c0-9f7e91e4dbaa}, !- Handle
+  {bf0ee1c9-c580-4a19-81c9-0d153c376124}, !- Handle
   Surface 12,                             !- Name
   RoofCeiling,                            !- Surface Type
   ,                                       !- Construction Name
-  {d590c092-4617-43d9-aaa9-faeeb9bd712f}, !- Space Name
+  {e05769c3-5eb0-46b2-8af9-2233b2bf18ad}, !- Space Name
   Surface,                                !- Outside Boundary Condition
-  {faabfa68-f1e9-4e5a-8d63-b3e35dcb534d}, !- Outside Boundary Condition Object
-=======
-  {ba34a77e-4fb1-4b18-a4ba-1b77d1583499}, !- Handle
-  Surface 12,                             !- Name
-  RoofCeiling,                            !- Surface Type
-  ,                                       !- Construction Name
-  {88aa2870-46c7-48c2-b70a-97f63a28056e}, !- Space Name
-  Surface,                                !- Outside Boundary Condition
-  {17edca39-f195-4c1d-b50d-474fe98c6eaa}, !- Outside Boundary Condition Object
->>>>>>> 3c1d7324
+  {e118838a-feb9-42ac-8faa-61f0a9687c33}, !- Outside Boundary Condition Object
   NoSun,                                  !- Sun Exposure
   NoWind,                                 !- Wind Exposure
   ,                                       !- View Factor to Ground
@@ -638,23 +411,13 @@
   0, 0, 2.4384;                           !- X,Y,Z Vertex 4 {m}
 
 OS:Surface,
-<<<<<<< HEAD
-  {faabfa68-f1e9-4e5a-8d63-b3e35dcb534d}, !- Handle
+  {e118838a-feb9-42ac-8faa-61f0a9687c33}, !- Handle
   Surface 13,                             !- Name
   Floor,                                  !- Surface Type
   ,                                       !- Construction Name
-  {477d65ac-3af2-40c3-8b76-560a20168a13}, !- Space Name
+  {e562467c-60d7-4fff-8769-a7a372f5bbc3}, !- Space Name
   Surface,                                !- Outside Boundary Condition
-  {b85818a6-9b6a-4602-a4c0-9f7e91e4dbaa}, !- Outside Boundary Condition Object
-=======
-  {17edca39-f195-4c1d-b50d-474fe98c6eaa}, !- Handle
-  Surface 13,                             !- Name
-  Floor,                                  !- Surface Type
-  ,                                       !- Construction Name
-  {ef715809-c5f0-4746-b62e-0a4327bf1ef4}, !- Space Name
-  Surface,                                !- Outside Boundary Condition
-  {ba34a77e-4fb1-4b18-a4ba-1b77d1583499}, !- Outside Boundary Condition Object
->>>>>>> 3c1d7324
+  {bf0ee1c9-c580-4a19-81c9-0d153c376124}, !- Outside Boundary Condition Object
   NoSun,                                  !- Sun Exposure
   NoWind,                                 !- Wind Exposure
   ,                                       !- View Factor to Ground
@@ -665,19 +428,11 @@
   0, 0, 0;                                !- X,Y,Z Vertex 4 {m}
 
 OS:Surface,
-<<<<<<< HEAD
-  {f924eea1-4a2e-4a96-a981-c5d967d4e32b}, !- Handle
+  {6843504d-91a6-4d35-ae8c-fbab583840a8}, !- Handle
   Surface 14,                             !- Name
   RoofCeiling,                            !- Surface Type
   ,                                       !- Construction Name
-  {477d65ac-3af2-40c3-8b76-560a20168a13}, !- Space Name
-=======
-  {5b44e737-17a4-49ec-9af0-34544af6c3cd}, !- Handle
-  Surface 14,                             !- Name
-  RoofCeiling,                            !- Surface Type
-  ,                                       !- Construction Name
-  {ef715809-c5f0-4746-b62e-0a4327bf1ef4}, !- Space Name
->>>>>>> 3c1d7324
+  {e562467c-60d7-4fff-8769-a7a372f5bbc3}, !- Space Name
   Outdoors,                               !- Outside Boundary Condition
   ,                                       !- Outside Boundary Condition Object
   SunExposed,                             !- Sun Exposure
@@ -690,19 +445,11 @@
   13.6310703908387, 0, 0;                 !- X,Y,Z Vertex 4 {m}
 
 OS:Surface,
-<<<<<<< HEAD
-  {046cb244-f9d4-4e72-a044-5a5ba85bbb57}, !- Handle
+  {6287c520-b8ff-4fea-9ce3-0c6a931eb169}, !- Handle
   Surface 15,                             !- Name
   RoofCeiling,                            !- Surface Type
   ,                                       !- Construction Name
-  {477d65ac-3af2-40c3-8b76-560a20168a13}, !- Space Name
-=======
-  {6f636867-8851-4b01-9c6e-db1c8dfdaf2a}, !- Handle
-  Surface 15,                             !- Name
-  RoofCeiling,                            !- Surface Type
-  ,                                       !- Construction Name
-  {ef715809-c5f0-4746-b62e-0a4327bf1ef4}, !- Space Name
->>>>>>> 3c1d7324
+  {e562467c-60d7-4fff-8769-a7a372f5bbc3}, !- Space Name
   Outdoors,                               !- Outside Boundary Condition
   ,                                       !- Outside Boundary Condition Object
   SunExposed,                             !- Sun Exposure
@@ -715,19 +462,11 @@
   0, 6.81553519541936, 0;                 !- X,Y,Z Vertex 4 {m}
 
 OS:Surface,
-<<<<<<< HEAD
-  {c7a00cf3-98ee-45ec-85a5-d240b6d8d721}, !- Handle
+  {5996a67a-2b2d-46c8-9de9-e98097e5c831}, !- Handle
   Surface 16,                             !- Name
   Wall,                                   !- Surface Type
   ,                                       !- Construction Name
-  {477d65ac-3af2-40c3-8b76-560a20168a13}, !- Space Name
-=======
-  {1fa18416-3ec1-4f3c-b179-a2741cf80c1a}, !- Handle
-  Surface 16,                             !- Name
-  Wall,                                   !- Surface Type
-  ,                                       !- Construction Name
-  {ef715809-c5f0-4746-b62e-0a4327bf1ef4}, !- Space Name
->>>>>>> 3c1d7324
+  {e562467c-60d7-4fff-8769-a7a372f5bbc3}, !- Space Name
   Outdoors,                               !- Outside Boundary Condition
   ,                                       !- Outside Boundary Condition Object
   SunExposed,                             !- Sun Exposure
@@ -739,19 +478,11 @@
   0, 0, 0;                                !- X,Y,Z Vertex 3 {m}
 
 OS:Surface,
-<<<<<<< HEAD
-  {82d0dddb-463e-4b41-9661-6b02cb885d3a}, !- Handle
+  {edd02f60-b0d1-4133-aca6-75317a3a7f81}, !- Handle
   Surface 17,                             !- Name
   Wall,                                   !- Surface Type
   ,                                       !- Construction Name
-  {477d65ac-3af2-40c3-8b76-560a20168a13}, !- Space Name
-=======
-  {83a32819-c0bf-4b43-856e-82f0b1f56fc1}, !- Handle
-  Surface 17,                             !- Name
-  Wall,                                   !- Surface Type
-  ,                                       !- Construction Name
-  {ef715809-c5f0-4746-b62e-0a4327bf1ef4}, !- Space Name
->>>>>>> 3c1d7324
+  {e562467c-60d7-4fff-8769-a7a372f5bbc3}, !- Space Name
   Outdoors,                               !- Outside Boundary Condition
   ,                                       !- Outside Boundary Condition Object
   SunExposed,                             !- Sun Exposure
@@ -763,15 +494,9 @@
   13.6310703908387, 6.81553519541936, 0;  !- X,Y,Z Vertex 3 {m}
 
 OS:Space,
-<<<<<<< HEAD
-  {477d65ac-3af2-40c3-8b76-560a20168a13}, !- Handle
+  {e562467c-60d7-4fff-8769-a7a372f5bbc3}, !- Handle
   unfinished attic space,                 !- Name
-  {27f88118-6d5f-4c3e-bb96-228b37a4ceb1}, !- Space Type Name
-=======
-  {ef715809-c5f0-4746-b62e-0a4327bf1ef4}, !- Handle
-  unfinished attic space,                 !- Name
-  {f8596bb9-76ab-4159-b27e-d7ec41d518a4}, !- Space Type Name
->>>>>>> 3c1d7324
+  {dc7b08b0-a97c-4577-8495-2178c4888c03}, !- Space Type Name
   ,                                       !- Default Construction Set Name
   ,                                       !- Default Schedule Set Name
   -0,                                     !- Direction of Relative North {deg}
@@ -779,17 +504,10 @@
   0,                                      !- Y Origin {m}
   5.7912,                                 !- Z Origin {m}
   ,                                       !- Building Story Name
-<<<<<<< HEAD
-  {a0f7fc7b-5162-48c8-9aba-9101f2423866}; !- Thermal Zone Name
+  {6c9403e8-67b6-4d10-aac1-f86d14844570}; !- Thermal Zone Name
 
 OS:ThermalZone,
-  {a0f7fc7b-5162-48c8-9aba-9101f2423866}, !- Handle
-=======
-  {5761ac74-8d54-4d4f-b54c-ae8339400d66}; !- Thermal Zone Name
-
-OS:ThermalZone,
-  {5761ac74-8d54-4d4f-b54c-ae8339400d66}, !- Handle
->>>>>>> 3c1d7324
+  {6c9403e8-67b6-4d10-aac1-f86d14844570}, !- Handle
   unfinished attic zone,                  !- Name
   ,                                       !- Multiplier
   ,                                       !- Ceiling Height {m}
@@ -798,17 +516,10 @@
   ,                                       !- Zone Inside Convection Algorithm
   ,                                       !- Zone Outside Convection Algorithm
   ,                                       !- Zone Conditioning Equipment List Name
-<<<<<<< HEAD
-  {9b063db3-e0b1-49d8-ba79-10af5b25cd23}, !- Zone Air Inlet Port List
-  {09f49a86-de08-425c-8b9b-6a13080231b8}, !- Zone Air Exhaust Port List
-  {4d518b13-8f05-4521-a652-495423149a36}, !- Zone Air Node Name
-  {73a97cfe-ef06-4867-8510-214d831d2f73}, !- Zone Return Air Port List
-=======
-  {7d981243-e04e-49fd-8793-e0f7f0412fb7}, !- Zone Air Inlet Port List
-  {157388f0-7167-4f27-8acf-cc9e75aeadb3}, !- Zone Air Exhaust Port List
-  {8c81dab3-2d1e-43ac-b24e-172b5d5f3f1e}, !- Zone Air Node Name
-  {2f94be52-e85b-426a-bfd1-94f971f10816}, !- Zone Return Air Port List
->>>>>>> 3c1d7324
+  {13123e3e-b02a-4c6b-98cd-7e787e710891}, !- Zone Air Inlet Port List
+  {e91e1e37-ea6f-40af-b908-07b9b3500ace}, !- Zone Air Exhaust Port List
+  {7e00ff49-a9f5-4594-8128-5188b48ebad8}, !- Zone Air Node Name
+  {85629bef-e8ae-4aca-8128-d5bad59e40bb}, !- Zone Return Air Port List
   ,                                       !- Primary Daylighting Control Name
   ,                                       !- Fraction of Zone Controlled by Primary Daylighting Control
   ,                                       !- Secondary Daylighting Control Name
@@ -819,71 +530,37 @@
   No;                                     !- Use Ideal Air Loads
 
 OS:Node,
-<<<<<<< HEAD
-  {6a23eb5d-c9c6-4077-8ca4-6093d3fd4d57}, !- Handle
+  {558d890c-e7ec-4a97-9f93-17b324f20ff0}, !- Handle
   Node 2,                                 !- Name
-  {4d518b13-8f05-4521-a652-495423149a36}, !- Inlet Port
+  {7e00ff49-a9f5-4594-8128-5188b48ebad8}, !- Inlet Port
   ;                                       !- Outlet Port
 
 OS:Connection,
-  {4d518b13-8f05-4521-a652-495423149a36}, !- Handle
-  {31f2d1c0-9a47-4828-9db2-c41f0a5eb42a}, !- Name
-  {a0f7fc7b-5162-48c8-9aba-9101f2423866}, !- Source Object
+  {7e00ff49-a9f5-4594-8128-5188b48ebad8}, !- Handle
+  {aaadfea6-8cef-4a0f-b0c9-2369dd22d81c}, !- Name
+  {6c9403e8-67b6-4d10-aac1-f86d14844570}, !- Source Object
   11,                                     !- Outlet Port
-  {6a23eb5d-c9c6-4077-8ca4-6093d3fd4d57}, !- Target Object
+  {558d890c-e7ec-4a97-9f93-17b324f20ff0}, !- Target Object
   2;                                      !- Inlet Port
 
 OS:PortList,
-  {9b063db3-e0b1-49d8-ba79-10af5b25cd23}, !- Handle
-  {881c8ef9-f328-4d87-ae2d-7e4d45d72a01}, !- Name
-  {a0f7fc7b-5162-48c8-9aba-9101f2423866}; !- HVAC Component
+  {13123e3e-b02a-4c6b-98cd-7e787e710891}, !- Handle
+  {e991c7b0-101b-459f-9658-fa7ea517c74a}, !- Name
+  {6c9403e8-67b6-4d10-aac1-f86d14844570}; !- HVAC Component
 
 OS:PortList,
-  {09f49a86-de08-425c-8b9b-6a13080231b8}, !- Handle
-  {ef12617b-3f44-47db-8f60-f017b657b0f9}, !- Name
-  {a0f7fc7b-5162-48c8-9aba-9101f2423866}; !- HVAC Component
+  {e91e1e37-ea6f-40af-b908-07b9b3500ace}, !- Handle
+  {574ed3bb-943b-401f-88a7-300339cb6d1f}, !- Name
+  {6c9403e8-67b6-4d10-aac1-f86d14844570}; !- HVAC Component
 
 OS:PortList,
-  {73a97cfe-ef06-4867-8510-214d831d2f73}, !- Handle
-  {7c443984-2516-4a21-89fe-04eacf8b3f97}, !- Name
-  {a0f7fc7b-5162-48c8-9aba-9101f2423866}; !- HVAC Component
+  {85629bef-e8ae-4aca-8128-d5bad59e40bb}, !- Handle
+  {c2361c5f-ef00-45de-96ab-42c8b9c9826d}, !- Name
+  {6c9403e8-67b6-4d10-aac1-f86d14844570}; !- HVAC Component
 
 OS:Sizing:Zone,
-  {393db5a9-d140-4c45-9f4c-15f0ed71246b}, !- Handle
-  {a0f7fc7b-5162-48c8-9aba-9101f2423866}, !- Zone or ZoneList Name
-=======
-  {09ec159f-0460-48fb-995b-6738d6383fee}, !- Handle
-  Node 2,                                 !- Name
-  {8c81dab3-2d1e-43ac-b24e-172b5d5f3f1e}, !- Inlet Port
-  ;                                       !- Outlet Port
-
-OS:Connection,
-  {8c81dab3-2d1e-43ac-b24e-172b5d5f3f1e}, !- Handle
-  {57a0514e-60b1-4aa0-9bbd-6888f88cc7d1}, !- Name
-  {5761ac74-8d54-4d4f-b54c-ae8339400d66}, !- Source Object
-  11,                                     !- Outlet Port
-  {09ec159f-0460-48fb-995b-6738d6383fee}, !- Target Object
-  2;                                      !- Inlet Port
-
-OS:PortList,
-  {7d981243-e04e-49fd-8793-e0f7f0412fb7}, !- Handle
-  {d3c5ad5b-e824-4dbe-8ddf-afb5b7fe0cd5}, !- Name
-  {5761ac74-8d54-4d4f-b54c-ae8339400d66}; !- HVAC Component
-
-OS:PortList,
-  {157388f0-7167-4f27-8acf-cc9e75aeadb3}, !- Handle
-  {6a63b918-a142-4b73-870f-8daa05ee064a}, !- Name
-  {5761ac74-8d54-4d4f-b54c-ae8339400d66}; !- HVAC Component
-
-OS:PortList,
-  {2f94be52-e85b-426a-bfd1-94f971f10816}, !- Handle
-  {a4d35954-6c58-49cb-b5cb-f1af0f5c2f67}, !- Name
-  {5761ac74-8d54-4d4f-b54c-ae8339400d66}; !- HVAC Component
-
-OS:Sizing:Zone,
-  {994a5b27-7bfe-4a85-9296-ca0c73e8f188}, !- Handle
-  {5761ac74-8d54-4d4f-b54c-ae8339400d66}, !- Zone or ZoneList Name
->>>>>>> 3c1d7324
+  {464c15aa-eda4-4b98-a63e-56d4ffcbe23a}, !- Handle
+  {6c9403e8-67b6-4d10-aac1-f86d14844570}, !- Zone or ZoneList Name
   SupplyAirTemperature,                   !- Zone Cooling Design Supply Air Temperature Input Method
   14,                                     !- Zone Cooling Design Supply Air Temperature {C}
   11.11,                                  !- Zone Cooling Design Supply Air Temperature Difference {deltaC}
@@ -912,21 +589,12 @@
   autosize;                               !- Dedicated Outdoor Air High Setpoint Temperature for Design {C}
 
 OS:ZoneHVAC:EquipmentList,
-<<<<<<< HEAD
-  {685a99b5-21bf-41df-895d-7d9cbed8dfea}, !- Handle
+  {1d25511b-ec60-4b0c-92cf-cbaa360124e7}, !- Handle
   Zone HVAC Equipment List 2,             !- Name
-  {a0f7fc7b-5162-48c8-9aba-9101f2423866}; !- Thermal Zone
+  {6c9403e8-67b6-4d10-aac1-f86d14844570}; !- Thermal Zone
 
 OS:SpaceType,
-  {27f88118-6d5f-4c3e-bb96-228b37a4ceb1}, !- Handle
-=======
-  {2f4dbcc1-4032-4058-a375-0b255d9d9665}, !- Handle
-  Zone HVAC Equipment List 2,             !- Name
-  {5761ac74-8d54-4d4f-b54c-ae8339400d66}; !- Thermal Zone
-
-OS:SpaceType,
-  {f8596bb9-76ab-4159-b27e-d7ec41d518a4}, !- Handle
->>>>>>> 3c1d7324
+  {dc7b08b0-a97c-4577-8495-2178c4888c03}, !- Handle
   Space Type 2,                           !- Name
   ,                                       !- Default Construction Set Name
   ,                                       !- Default Schedule Set Name
@@ -937,11 +605,7 @@
   unfinished attic;                       !- Standards Space Type
 
 OS:ThermalZone,
-<<<<<<< HEAD
-  {5b4c7ab6-e4b9-4a8a-a295-fb66961d35d5}, !- Handle
-=======
-  {cd42003a-d5af-4735-b310-32e998b39caf}, !- Handle
->>>>>>> 3c1d7324
+  {e87b145a-3b32-4de5-83db-f8e388579875}, !- Handle
   pier and beam zone,                     !- Name
   ,                                       !- Multiplier
   ,                                       !- Ceiling Height {m}
@@ -950,17 +614,10 @@
   ,                                       !- Zone Inside Convection Algorithm
   ,                                       !- Zone Outside Convection Algorithm
   ,                                       !- Zone Conditioning Equipment List Name
-<<<<<<< HEAD
-  {4ff6eef1-cb28-4eb5-ab03-4d289c1cad5f}, !- Zone Air Inlet Port List
-  {68b1b2ca-269e-469a-8925-9b02fe4f3066}, !- Zone Air Exhaust Port List
-  {249d6ab4-c444-4244-b0fd-e9ec260932ac}, !- Zone Air Node Name
-  {46c92e50-e2b5-4e60-937c-b16d118bdac6}, !- Zone Return Air Port List
-=======
-  {f1d70140-f483-4354-b003-b1b7bf9f2c04}, !- Zone Air Inlet Port List
-  {c1db151b-674c-4570-a9da-fd02d6e92522}, !- Zone Air Exhaust Port List
-  {634658f9-fbbf-4182-a840-73c72b66ba2c}, !- Zone Air Node Name
-  {5fbf2203-457f-4f12-b770-7337fe47463a}, !- Zone Return Air Port List
->>>>>>> 3c1d7324
+  {5e428321-593f-4237-a7d2-97f6f2a5cf5c}, !- Zone Air Inlet Port List
+  {754107d5-2113-4d2c-a346-554ee5192892}, !- Zone Air Exhaust Port List
+  {7b3299d4-2ac5-42e0-b5e3-05790666ba32}, !- Zone Air Node Name
+  {6256ce63-14c3-4cc0-b288-bf383071a008}, !- Zone Return Air Port List
   ,                                       !- Primary Daylighting Control Name
   ,                                       !- Fraction of Zone Controlled by Primary Daylighting Control
   ,                                       !- Secondary Daylighting Control Name
@@ -971,71 +628,37 @@
   No;                                     !- Use Ideal Air Loads
 
 OS:Node,
-<<<<<<< HEAD
-  {275db28b-307d-491e-9e6b-1d72ff864079}, !- Handle
+  {ea3949f8-f778-4eca-87aa-f9db86a26c09}, !- Handle
   Node 3,                                 !- Name
-  {249d6ab4-c444-4244-b0fd-e9ec260932ac}, !- Inlet Port
+  {7b3299d4-2ac5-42e0-b5e3-05790666ba32}, !- Inlet Port
   ;                                       !- Outlet Port
 
 OS:Connection,
-  {249d6ab4-c444-4244-b0fd-e9ec260932ac}, !- Handle
-  {a6f949d1-57fd-45a1-97bb-3d51a0cf0633}, !- Name
-  {5b4c7ab6-e4b9-4a8a-a295-fb66961d35d5}, !- Source Object
+  {7b3299d4-2ac5-42e0-b5e3-05790666ba32}, !- Handle
+  {c7d3c956-532d-43dc-a4e3-01b91e1ef2ff}, !- Name
+  {e87b145a-3b32-4de5-83db-f8e388579875}, !- Source Object
   11,                                     !- Outlet Port
-  {275db28b-307d-491e-9e6b-1d72ff864079}, !- Target Object
+  {ea3949f8-f778-4eca-87aa-f9db86a26c09}, !- Target Object
   2;                                      !- Inlet Port
 
 OS:PortList,
-  {4ff6eef1-cb28-4eb5-ab03-4d289c1cad5f}, !- Handle
-  {88e19fa8-26d6-492e-9389-03d5bd67c9a7}, !- Name
-  {5b4c7ab6-e4b9-4a8a-a295-fb66961d35d5}; !- HVAC Component
+  {5e428321-593f-4237-a7d2-97f6f2a5cf5c}, !- Handle
+  {da76923d-7d1a-466a-bfa0-911ebeb9dbff}, !- Name
+  {e87b145a-3b32-4de5-83db-f8e388579875}; !- HVAC Component
 
 OS:PortList,
-  {68b1b2ca-269e-469a-8925-9b02fe4f3066}, !- Handle
-  {6339bdca-cabe-4844-b09e-06fedbcb17c7}, !- Name
-  {5b4c7ab6-e4b9-4a8a-a295-fb66961d35d5}; !- HVAC Component
+  {754107d5-2113-4d2c-a346-554ee5192892}, !- Handle
+  {739a4bc0-3ecb-4df0-91fc-b93b9f36a398}, !- Name
+  {e87b145a-3b32-4de5-83db-f8e388579875}; !- HVAC Component
 
 OS:PortList,
-  {46c92e50-e2b5-4e60-937c-b16d118bdac6}, !- Handle
-  {ac3a8da0-2d39-4dc8-a5d0-6be1350ec5c9}, !- Name
-  {5b4c7ab6-e4b9-4a8a-a295-fb66961d35d5}; !- HVAC Component
+  {6256ce63-14c3-4cc0-b288-bf383071a008}, !- Handle
+  {c9ac7d2d-2f50-4325-ba95-24416186a366}, !- Name
+  {e87b145a-3b32-4de5-83db-f8e388579875}; !- HVAC Component
 
 OS:Sizing:Zone,
-  {e4d47323-b451-492f-9205-9e13ce9ac197}, !- Handle
-  {5b4c7ab6-e4b9-4a8a-a295-fb66961d35d5}, !- Zone or ZoneList Name
-=======
-  {f83c6cca-415f-40af-aa1a-b7b8aeed12bc}, !- Handle
-  Node 3,                                 !- Name
-  {634658f9-fbbf-4182-a840-73c72b66ba2c}, !- Inlet Port
-  ;                                       !- Outlet Port
-
-OS:Connection,
-  {634658f9-fbbf-4182-a840-73c72b66ba2c}, !- Handle
-  {bc3c53ef-2a77-4e1b-88e7-acb5699f9455}, !- Name
-  {cd42003a-d5af-4735-b310-32e998b39caf}, !- Source Object
-  11,                                     !- Outlet Port
-  {f83c6cca-415f-40af-aa1a-b7b8aeed12bc}, !- Target Object
-  2;                                      !- Inlet Port
-
-OS:PortList,
-  {f1d70140-f483-4354-b003-b1b7bf9f2c04}, !- Handle
-  {af5e5854-beef-4a07-8eff-652d0eebe7a8}, !- Name
-  {cd42003a-d5af-4735-b310-32e998b39caf}; !- HVAC Component
-
-OS:PortList,
-  {c1db151b-674c-4570-a9da-fd02d6e92522}, !- Handle
-  {b904ffca-357d-41fc-b314-78fe09495a64}, !- Name
-  {cd42003a-d5af-4735-b310-32e998b39caf}; !- HVAC Component
-
-OS:PortList,
-  {5fbf2203-457f-4f12-b770-7337fe47463a}, !- Handle
-  {abd951fc-3828-409d-8ea2-47ba727d608e}, !- Name
-  {cd42003a-d5af-4735-b310-32e998b39caf}; !- HVAC Component
-
-OS:Sizing:Zone,
-  {9c98d64a-c776-4256-8cde-60e5bfe963f5}, !- Handle
-  {cd42003a-d5af-4735-b310-32e998b39caf}, !- Zone or ZoneList Name
->>>>>>> 3c1d7324
+  {673c3878-8d52-4c13-8aba-c39f384233f8}, !- Handle
+  {e87b145a-3b32-4de5-83db-f8e388579875}, !- Zone or ZoneList Name
   SupplyAirTemperature,                   !- Zone Cooling Design Supply Air Temperature Input Method
   14,                                     !- Zone Cooling Design Supply Air Temperature {C}
   11.11,                                  !- Zone Cooling Design Supply Air Temperature Difference {deltaC}
@@ -1064,25 +687,14 @@
   autosize;                               !- Dedicated Outdoor Air High Setpoint Temperature for Design {C}
 
 OS:ZoneHVAC:EquipmentList,
-<<<<<<< HEAD
-  {edfab79f-c718-4dd5-af86-559882309a71}, !- Handle
+  {5fcf2fee-5c17-484d-b783-1f6bffafbb10}, !- Handle
   Zone HVAC Equipment List 3,             !- Name
-  {5b4c7ab6-e4b9-4a8a-a295-fb66961d35d5}; !- Thermal Zone
+  {e87b145a-3b32-4de5-83db-f8e388579875}; !- Thermal Zone
 
 OS:Space,
-  {ea8d05b6-8003-4227-a52e-1cf6a919cc3e}, !- Handle
+  {c0391fb8-da1f-4e37-8d20-34735aad4846}, !- Handle
   pier and beam space,                    !- Name
-  {dedca861-a8bc-41e3-992b-cb001fe10b83}, !- Space Type Name
-=======
-  {7b3c7f2b-8839-4c4a-a6f8-a365b1b99630}, !- Handle
-  Zone HVAC Equipment List 3,             !- Name
-  {cd42003a-d5af-4735-b310-32e998b39caf}; !- Thermal Zone
-
-OS:Space,
-  {d950c385-8de1-48b3-90b5-8a93d46f9a64}, !- Handle
-  pier and beam space,                    !- Name
-  {b75b538b-22a7-4192-9560-a336bc50cd3b}, !- Space Type Name
->>>>>>> 3c1d7324
+  {f2102dc7-31cd-4c47-bb8c-aed8ded6f1c8}, !- Space Type Name
   ,                                       !- Default Construction Set Name
   ,                                       !- Default Schedule Set Name
   -0,                                     !- Direction of Relative North {deg}
@@ -1090,25 +702,14 @@
   0,                                      !- Y Origin {m}
   0,                                      !- Z Origin {m}
   ,                                       !- Building Story Name
-<<<<<<< HEAD
-  {5b4c7ab6-e4b9-4a8a-a295-fb66961d35d5}; !- Thermal Zone Name
-
-OS:Surface,
-  {77b551d2-98ef-4e61-bad1-3928859eacdd}, !- Handle
+  {e87b145a-3b32-4de5-83db-f8e388579875}; !- Thermal Zone Name
+
+OS:Surface,
+  {99d5568f-1535-4f49-8d8b-26799b3d7976}, !- Handle
   Surface 18,                             !- Name
   Floor,                                  !- Surface Type
   ,                                       !- Construction Name
-  {ea8d05b6-8003-4227-a52e-1cf6a919cc3e}, !- Space Name
-=======
-  {cd42003a-d5af-4735-b310-32e998b39caf}; !- Thermal Zone Name
-
-OS:Surface,
-  {872c71ef-33d2-4ab6-a58c-8e8bb89b136c}, !- Handle
-  Surface 18,                             !- Name
-  Floor,                                  !- Surface Type
-  ,                                       !- Construction Name
-  {d950c385-8de1-48b3-90b5-8a93d46f9a64}, !- Space Name
->>>>>>> 3c1d7324
+  {c0391fb8-da1f-4e37-8d20-34735aad4846}, !- Space Name
   Foundation,                             !- Outside Boundary Condition
   ,                                       !- Outside Boundary Condition Object
   NoSun,                                  !- Sun Exposure
@@ -1121,19 +722,11 @@
   13.6310703908387, 0, 0;                 !- X,Y,Z Vertex 4 {m}
 
 OS:Surface,
-<<<<<<< HEAD
-  {f8a449f8-b08e-4af1-be33-251fc7dddd05}, !- Handle
+  {04f2e569-e355-450e-a3ad-2a1972d8a128}, !- Handle
   Surface 19,                             !- Name
   Wall,                                   !- Surface Type
   ,                                       !- Construction Name
-  {ea8d05b6-8003-4227-a52e-1cf6a919cc3e}, !- Space Name
-=======
-  {5ae035a0-a951-4226-b835-8dd7c80bcbee}, !- Handle
-  Surface 19,                             !- Name
-  Wall,                                   !- Surface Type
-  ,                                       !- Construction Name
-  {d950c385-8de1-48b3-90b5-8a93d46f9a64}, !- Space Name
->>>>>>> 3c1d7324
+  {c0391fb8-da1f-4e37-8d20-34735aad4846}, !- Space Name
   Outdoors,                               !- Outside Boundary Condition
   ,                                       !- Outside Boundary Condition Object
   SunExposed,                             !- Sun Exposure
@@ -1146,19 +739,11 @@
   0, 0, 0.9144;                           !- X,Y,Z Vertex 4 {m}
 
 OS:Surface,
-<<<<<<< HEAD
-  {6a49bd6c-3c4e-437d-8dfa-062c6c2b383e}, !- Handle
+  {ea58ec6c-bcae-4653-a007-44cf4ebc0f9f}, !- Handle
   Surface 20,                             !- Name
   Wall,                                   !- Surface Type
   ,                                       !- Construction Name
-  {ea8d05b6-8003-4227-a52e-1cf6a919cc3e}, !- Space Name
-=======
-  {30e2c3df-e695-4be8-b9ac-4af6ac9d1655}, !- Handle
-  Surface 20,                             !- Name
-  Wall,                                   !- Surface Type
-  ,                                       !- Construction Name
-  {d950c385-8de1-48b3-90b5-8a93d46f9a64}, !- Space Name
->>>>>>> 3c1d7324
+  {c0391fb8-da1f-4e37-8d20-34735aad4846}, !- Space Name
   Outdoors,                               !- Outside Boundary Condition
   ,                                       !- Outside Boundary Condition Object
   SunExposed,                             !- Sun Exposure
@@ -1171,19 +756,11 @@
   0, 6.81553519541936, 0.9144;            !- X,Y,Z Vertex 4 {m}
 
 OS:Surface,
-<<<<<<< HEAD
-  {f8bc5a9e-384d-4229-bd47-572a94030a00}, !- Handle
+  {089b8de7-cc2c-4397-9bec-f27723fbfb4f}, !- Handle
   Surface 21,                             !- Name
   Wall,                                   !- Surface Type
   ,                                       !- Construction Name
-  {ea8d05b6-8003-4227-a52e-1cf6a919cc3e}, !- Space Name
-=======
-  {0e310e99-bba3-4620-8964-7adb596c0a1c}, !- Handle
-  Surface 21,                             !- Name
-  Wall,                                   !- Surface Type
-  ,                                       !- Construction Name
-  {d950c385-8de1-48b3-90b5-8a93d46f9a64}, !- Space Name
->>>>>>> 3c1d7324
+  {c0391fb8-da1f-4e37-8d20-34735aad4846}, !- Space Name
   Outdoors,                               !- Outside Boundary Condition
   ,                                       !- Outside Boundary Condition Object
   SunExposed,                             !- Sun Exposure
@@ -1196,19 +773,11 @@
   13.6310703908387, 6.81553519541936, 0.9144; !- X,Y,Z Vertex 4 {m}
 
 OS:Surface,
-<<<<<<< HEAD
-  {6527c1f7-e64e-4095-a836-f8f667ee40a8}, !- Handle
+  {2a15937e-cc41-4610-a4ef-9ad260b494fe}, !- Handle
   Surface 22,                             !- Name
   Wall,                                   !- Surface Type
   ,                                       !- Construction Name
-  {ea8d05b6-8003-4227-a52e-1cf6a919cc3e}, !- Space Name
-=======
-  {5a5dcb47-cbd9-4cc1-b83e-5c8623685134}, !- Handle
-  Surface 22,                             !- Name
-  Wall,                                   !- Surface Type
-  ,                                       !- Construction Name
-  {d950c385-8de1-48b3-90b5-8a93d46f9a64}, !- Space Name
->>>>>>> 3c1d7324
+  {c0391fb8-da1f-4e37-8d20-34735aad4846}, !- Space Name
   Outdoors,                               !- Outside Boundary Condition
   ,                                       !- Outside Boundary Condition Object
   SunExposed,                             !- Sun Exposure
@@ -1221,23 +790,13 @@
   13.6310703908387, 0, 0.9144;            !- X,Y,Z Vertex 4 {m}
 
 OS:Surface,
-<<<<<<< HEAD
-  {a762c802-e29d-436b-96fa-ba53daf54c2f}, !- Handle
+  {2821aaaf-5eda-41a2-bc0c-9e367d85c826}, !- Handle
   Surface 23,                             !- Name
   RoofCeiling,                            !- Surface Type
   ,                                       !- Construction Name
-  {ea8d05b6-8003-4227-a52e-1cf6a919cc3e}, !- Space Name
+  {c0391fb8-da1f-4e37-8d20-34735aad4846}, !- Space Name
   Surface,                                !- Outside Boundary Condition
-  {dbc45616-3cbb-4b12-909f-6417c531ea22}, !- Outside Boundary Condition Object
-=======
-  {db5b0ff3-b2f0-4c7c-b64c-cda5e841d633}, !- Handle
-  Surface 23,                             !- Name
-  RoofCeiling,                            !- Surface Type
-  ,                                       !- Construction Name
-  {d950c385-8de1-48b3-90b5-8a93d46f9a64}, !- Space Name
-  Surface,                                !- Outside Boundary Condition
-  {c00f6f63-2146-4437-b794-0435f79ddd72}, !- Outside Boundary Condition Object
->>>>>>> 3c1d7324
+  {e8090727-3a67-4c14-b708-ef3517241d06}, !- Outside Boundary Condition Object
   NoSun,                                  !- Sun Exposure
   NoWind,                                 !- Wind Exposure
   ,                                       !- View Factor to Ground
@@ -1248,11 +807,7 @@
   0, 0, 0.9144;                           !- X,Y,Z Vertex 4 {m}
 
 OS:SpaceType,
-<<<<<<< HEAD
-  {dedca861-a8bc-41e3-992b-cb001fe10b83}, !- Handle
-=======
-  {b75b538b-22a7-4192-9560-a336bc50cd3b}, !- Handle
->>>>>>> 3c1d7324
+  {f2102dc7-31cd-4c47-bb8c-aed8ded6f1c8}, !- Handle
   Space Type 3,                           !- Name
   ,                                       !- Default Construction Set Name
   ,                                       !- Default Schedule Set Name
@@ -1263,23 +818,14 @@
   pier and beam;                          !- Standards Space Type
 
 OS:BuildingUnit,
-<<<<<<< HEAD
-  {99a70264-c9d3-4b59-8398-d8daf33f0412}, !- Handle
-=======
-  {d23fe857-fe98-4888-85fc-995ce19f927c}, !- Handle
->>>>>>> 3c1d7324
+  {1dc06ffe-f3be-4c0f-ae3c-d5d2683c3ece}, !- Handle
   unit 1,                                 !- Name
   ,                                       !- Rendering Color
   Residential;                            !- Building Unit Type
 
 OS:AdditionalProperties,
-<<<<<<< HEAD
-  {4f163296-07cd-47cd-ab55-84decca6faec}, !- Handle
-  {99a70264-c9d3-4b59-8398-d8daf33f0412}, !- Object Name
-=======
-  {f22ef3f1-cc43-4d6f-9447-9ac07677101c}, !- Handle
-  {d23fe857-fe98-4888-85fc-995ce19f927c}, !- Object Name
->>>>>>> 3c1d7324
+  {dadab0d4-d6d1-4549-9464-3a3e61aa6494}, !- Handle
+  {1dc06ffe-f3be-4c0f-ae3c-d5d2683c3ece}, !- Object Name
   NumberOfBedrooms,                       !- Feature Name 1
   Integer,                                !- Feature Data Type 1
   3,                                      !- Feature Value 1
@@ -1291,20 +837,12 @@
   2.6400000000000001;                     !- Feature Value 3
 
 OS:External:File,
-<<<<<<< HEAD
-  {c39f37f3-be64-4665-954d-3a6e18990744}, !- Handle
-=======
-  {b42af297-0fcf-43b6-8168-2ccc09b3a7b4}, !- Handle
->>>>>>> 3c1d7324
+  {db781904-ee48-4618-92c4-b8fb1a1b725b}, !- Handle
   8760.csv,                               !- Name
   8760.csv;                               !- File Name
 
 OS:Schedule:Day,
-<<<<<<< HEAD
-  {04578f90-6b17-4932-92cf-c769107d816a}, !- Handle
-=======
-  {64425270-8dc5-4939-9be3-869186d8d71e}, !- Handle
->>>>>>> 3c1d7324
+  {3d6888fa-690d-4afb-b40d-7b73ebb8337f}, !- Handle
   Schedule Day 1,                         !- Name
   ,                                       !- Schedule Type Limits Name
   ,                                       !- Interpolate to Timestep
@@ -1313,11 +851,7 @@
   0;                                      !- Value Until Time 1
 
 OS:Schedule:Day,
-<<<<<<< HEAD
-  {841e1a3c-8c48-4d7d-a7bb-3cc718ac05ed}, !- Handle
-=======
-  {e9322f12-106f-4ddf-8a95-6a2972363af2}, !- Handle
->>>>>>> 3c1d7324
+  {1572cc1f-9bfb-41d0-9580-665e712bf737}, !- Handle
   Schedule Day 2,                         !- Name
   ,                                       !- Schedule Type Limits Name
   ,                                       !- Interpolate to Timestep
@@ -1326,17 +860,10 @@
   1;                                      !- Value Until Time 1
 
 OS:Schedule:File,
-<<<<<<< HEAD
-  {57ebd9e3-ca72-45e8-bcca-bc528857f3f4}, !- Handle
+  {b44a39b6-bece-4d95-b2d6-0971c92263f0}, !- Handle
   occupants,                              !- Name
-  {dd13422d-efb0-4f5d-850d-43646a2a39ba}, !- Schedule Type Limits Name
-  {c39f37f3-be64-4665-954d-3a6e18990744}, !- External File Name
-=======
-  {f851ef7b-b72d-47b2-ac1b-6d860b86ab05}, !- Handle
-  occupants,                              !- Name
-  {8807b81d-e32a-4705-830d-f673394dcafe}, !- Schedule Type Limits Name
-  {b42af297-0fcf-43b6-8168-2ccc09b3a7b4}, !- External File Name
->>>>>>> 3c1d7324
+  {1048c49a-93ce-42f0-b656-1b48e3b0c155}, !- Schedule Type Limits Name
+  {db781904-ee48-4618-92c4-b8fb1a1b725b}, !- External File Name
   1,                                      !- Column Number
   1,                                      !- Rows to Skip at Top
   8760,                                   !- Number of Hours of Data
@@ -1345,40 +872,23 @@
   60;                                     !- Minutes per Item
 
 OS:Schedule:Ruleset,
-<<<<<<< HEAD
-  {19ae7537-6670-4223-8fd2-5ac69fba0699}, !- Handle
+  {68cc4445-94d5-400f-807c-fd62b3b8f2c3}, !- Handle
   Schedule Ruleset 1,                     !- Name
-  {7db2194f-69ba-405c-ba9a-e4aaf236a7bf}, !- Schedule Type Limits Name
-  {c6a48831-e864-4737-83a5-094d1447d231}; !- Default Day Schedule Name
+  {c0dd8010-e865-49e7-b18b-65ec3edc66ab}, !- Schedule Type Limits Name
+  {2c87ee75-27b2-4280-8568-b9b02ebf7b2a}; !- Default Day Schedule Name
 
 OS:Schedule:Day,
-  {c6a48831-e864-4737-83a5-094d1447d231}, !- Handle
+  {2c87ee75-27b2-4280-8568-b9b02ebf7b2a}, !- Handle
   Schedule Day 3,                         !- Name
-  {7db2194f-69ba-405c-ba9a-e4aaf236a7bf}, !- Schedule Type Limits Name
-=======
-  {158bb185-c423-4232-bdba-9e73fc92b62c}, !- Handle
-  Schedule Ruleset 1,                     !- Name
-  {c0d58d92-5acb-42da-978c-a743d3db0e51}, !- Schedule Type Limits Name
-  {ac10752d-0714-4571-ae4d-95476a6c2d47}; !- Default Day Schedule Name
-
-OS:Schedule:Day,
-  {ac10752d-0714-4571-ae4d-95476a6c2d47}, !- Handle
-  Schedule Day 3,                         !- Name
-  {c0d58d92-5acb-42da-978c-a743d3db0e51}, !- Schedule Type Limits Name
->>>>>>> 3c1d7324
+  {c0dd8010-e865-49e7-b18b-65ec3edc66ab}, !- Schedule Type Limits Name
   ,                                       !- Interpolate to Timestep
   24,                                     !- Hour 1
   0,                                      !- Minute 1
   112.539290946133;                       !- Value Until Time 1
 
 OS:People:Definition,
-<<<<<<< HEAD
-  {cd2da989-030f-47ad-ad00-6f7d9910ad10}, !- Handle
+  {f76cd561-9e20-4047-ac71-330e4cef0d6f}, !- Handle
   res occupants|living space,             !- Name
-=======
-  {d73c9b5f-e3ee-44af-8692-047360e2d06e}, !- Handle
-  res occupants|living space|story 2,     !- Name
->>>>>>> 3c1d7324
   People,                                 !- Number of People Calculation Method
   1.32,                                   !- Number of People {people}
   ,                                       !- People per Space Floor Area {person/m2}
@@ -1390,21 +900,12 @@
   ZoneAveraged;                           !- Mean Radiant Temperature Calculation Type
 
 OS:People,
-<<<<<<< HEAD
-  {cb6678cf-7f12-4dd9-8abb-b2b0096cff3f}, !- Handle
+  {fb08ccaf-d140-4403-86a6-2aababb47774}, !- Handle
   res occupants|living space,             !- Name
-  {cd2da989-030f-47ad-ad00-6f7d9910ad10}, !- People Definition Name
-  {93bf3daa-5274-41a1-aac6-304a8e8fbe2a}, !- Space or SpaceType Name
-  {57ebd9e3-ca72-45e8-bcca-bc528857f3f4}, !- Number of People Schedule Name
-  {19ae7537-6670-4223-8fd2-5ac69fba0699}, !- Activity Level Schedule Name
-=======
-  {1d6c824f-8d25-4dce-882d-4a67d5a611de}, !- Handle
-  res occupants|living space|story 2,     !- Name
-  {d73c9b5f-e3ee-44af-8692-047360e2d06e}, !- People Definition Name
-  {88aa2870-46c7-48c2-b70a-97f63a28056e}, !- Space or SpaceType Name
-  {f851ef7b-b72d-47b2-ac1b-6d860b86ab05}, !- Number of People Schedule Name
-  {158bb185-c423-4232-bdba-9e73fc92b62c}, !- Activity Level Schedule Name
->>>>>>> 3c1d7324
+  {f76cd561-9e20-4047-ac71-330e4cef0d6f}, !- People Definition Name
+  {58ea6e8a-b81f-4941-a3e8-24f5c67439f9}, !- Space or SpaceType Name
+  {b44a39b6-bece-4d95-b2d6-0971c92263f0}, !- Number of People Schedule Name
+  {68cc4445-94d5-400f-807c-fd62b3b8f2c3}, !- Activity Level Schedule Name
   ,                                       !- Surface Name/Angle Factor List Name
   ,                                       !- Work Efficiency Schedule Name
   ,                                       !- Clothing Insulation Schedule Name
@@ -1412,11 +913,7 @@
   1;                                      !- Multiplier
 
 OS:ScheduleTypeLimits,
-<<<<<<< HEAD
-  {7db2194f-69ba-405c-ba9a-e4aaf236a7bf}, !- Handle
-=======
-  {c0d58d92-5acb-42da-978c-a743d3db0e51}, !- Handle
->>>>>>> 3c1d7324
+  {c0dd8010-e865-49e7-b18b-65ec3edc66ab}, !- Handle
   ActivityLevel,                          !- Name
   0,                                      !- Lower Limit Value
   ,                                       !- Upper Limit Value
@@ -1424,24 +921,15 @@
   ActivityLevel;                          !- Unit Type
 
 OS:ScheduleTypeLimits,
-<<<<<<< HEAD
-  {dd13422d-efb0-4f5d-850d-43646a2a39ba}, !- Handle
-=======
-  {8807b81d-e32a-4705-830d-f673394dcafe}, !- Handle
->>>>>>> 3c1d7324
+  {1048c49a-93ce-42f0-b656-1b48e3b0c155}, !- Handle
   Fractional,                             !- Name
   0,                                      !- Lower Limit Value
   1,                                      !- Upper Limit Value
   Continuous;                             !- Numeric Type
 
 OS:People:Definition,
-<<<<<<< HEAD
-  {d113b797-43b7-47e2-8fb0-7c480bfe232f}, !- Handle
+  {8b5fa0fc-5bab-4742-a4ca-b79b671c971c}, !- Handle
   res occupants|living space|story 2,     !- Name
-=======
-  {b1b63a5b-1f0b-4da3-a7fe-805638205594}, !- Handle
-  res occupants|living space,             !- Name
->>>>>>> 3c1d7324
   People,                                 !- Number of People Calculation Method
   1.32,                                   !- Number of People {people}
   ,                                       !- People per Space Floor Area {person/m2}
@@ -1453,21 +941,12 @@
   ZoneAveraged;                           !- Mean Radiant Temperature Calculation Type
 
 OS:People,
-<<<<<<< HEAD
-  {73bf040e-5ea8-4277-8329-74dae0d7af63}, !- Handle
+  {b7365142-e643-4b2d-9ab2-488d89682337}, !- Handle
   res occupants|living space|story 2,     !- Name
-  {d113b797-43b7-47e2-8fb0-7c480bfe232f}, !- People Definition Name
-  {d590c092-4617-43d9-aaa9-faeeb9bd712f}, !- Space or SpaceType Name
-  {57ebd9e3-ca72-45e8-bcca-bc528857f3f4}, !- Number of People Schedule Name
-  {19ae7537-6670-4223-8fd2-5ac69fba0699}, !- Activity Level Schedule Name
-=======
-  {f2bf106d-777c-4500-92a3-a68247a8111a}, !- Handle
-  res occupants|living space,             !- Name
-  {b1b63a5b-1f0b-4da3-a7fe-805638205594}, !- People Definition Name
-  {7eb9f9ec-0bb7-4ccc-9955-42586f7777d4}, !- Space or SpaceType Name
-  {f851ef7b-b72d-47b2-ac1b-6d860b86ab05}, !- Number of People Schedule Name
-  {158bb185-c423-4232-bdba-9e73fc92b62c}, !- Activity Level Schedule Name
->>>>>>> 3c1d7324
+  {8b5fa0fc-5bab-4742-a4ca-b79b671c971c}, !- People Definition Name
+  {e05769c3-5eb0-46b2-8af9-2233b2bf18ad}, !- Space or SpaceType Name
+  {b44a39b6-bece-4d95-b2d6-0971c92263f0}, !- Number of People Schedule Name
+  {68cc4445-94d5-400f-807c-fd62b3b8f2c3}, !- Activity Level Schedule Name
   ,                                       !- Surface Name/Angle Factor List Name
   ,                                       !- Work Efficiency Schedule Name
   ,                                       !- Clothing Insulation Schedule Name
