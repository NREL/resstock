--- conflicted
+++ resolved
@@ -1,73 +1,41 @@
 !- NOTE: Auto-generated from /test/osw_files/SFD_2000sqft_2story_PB_UA.osw
 
 OS:Version,
-<<<<<<< HEAD
-  {d30d9aac-b9ba-4a53-a983-3c7723287994}, !- Handle
+  {2576bc7c-2f08-474f-9448-443bf956c04a}, !- Handle
   2.9.0;                                  !- Version Identifier
 
 OS:SimulationControl,
-  {eac75188-1d46-495d-a5d4-281c64109453}, !- Handle
-=======
-  {3ba17ddb-e747-4c7a-8ce9-09c7e577cafc}, !- Handle
-  2.9.0;                                  !- Version Identifier
-
-OS:SimulationControl,
-  {226f8113-825e-4d2a-9fab-dbff932e6fad}, !- Handle
->>>>>>> 5553552e
+  {9a704229-49d0-40d1-aeef-755d1d4ac7e2}, !- Handle
   ,                                       !- Do Zone Sizing Calculation
   ,                                       !- Do System Sizing Calculation
   ,                                       !- Do Plant Sizing Calculation
   No;                                     !- Run Simulation for Sizing Periods
 
 OS:Timestep,
-<<<<<<< HEAD
-  {b9f28c6a-d7a8-434c-ac0f-1fec1b8b5dc2}, !- Handle
+  {79316249-211c-4104-af13-6f877b673e65}, !- Handle
   6;                                      !- Number of Timesteps per Hour
 
 OS:ShadowCalculation,
-  {7ca03114-1e72-435c-953b-6d46e1e87522}, !- Handle
-=======
-  {aaa99e8e-c963-44e5-aa26-c3eb360598c3}, !- Handle
-  6;                                      !- Number of Timesteps per Hour
-
-OS:ShadowCalculation,
-  {43e6ef44-127a-4376-b2de-ee33a070175e}, !- Handle
->>>>>>> 5553552e
+  {76c6900d-8175-42ff-ba3c-7712f8fedad2}, !- Handle
   20,                                     !- Calculation Frequency
   200;                                    !- Maximum Figures in Shadow Overlap Calculations
 
 OS:SurfaceConvectionAlgorithm:Outside,
-<<<<<<< HEAD
-  {ef50db1e-1c56-47aa-bda1-afa0dd097cd4}, !- Handle
+  {e573d49e-5be4-4019-8f03-0d874408f27e}, !- Handle
   DOE-2;                                  !- Algorithm
 
 OS:SurfaceConvectionAlgorithm:Inside,
-  {dcbf7444-f7c7-40c3-87f8-10153b8d28d0}, !- Handle
+  {0888c1c8-e014-431f-bf50-0dd197c8efe7}, !- Handle
   TARP;                                   !- Algorithm
 
 OS:ZoneCapacitanceMultiplier:ResearchSpecial,
-  {5a3d7876-e955-46fe-afe8-00a4df00d613}, !- Handle
-=======
-  {81225556-a438-48b0-80e0-5b314eee494f}, !- Handle
-  DOE-2;                                  !- Algorithm
-
-OS:SurfaceConvectionAlgorithm:Inside,
-  {7223d429-88ec-42dd-a006-6e5cac9e9207}, !- Handle
-  TARP;                                   !- Algorithm
-
-OS:ZoneCapacitanceMultiplier:ResearchSpecial,
-  {c8e1ef02-b448-4e1f-907f-746f3163aae8}, !- Handle
->>>>>>> 5553552e
+  {68aaffd1-57bd-4dfe-9b52-5a9e94fab629}, !- Handle
   ,                                       !- Temperature Capacity Multiplier
   15,                                     !- Humidity Capacity Multiplier
   ;                                       !- Carbon Dioxide Capacity Multiplier
 
 OS:RunPeriod,
-<<<<<<< HEAD
-  {46f803f8-cc83-4c71-8605-90baefbfc079}, !- Handle
-=======
-  {cb94a1b1-64be-4730-9b58-413d847d0a61}, !- Handle
->>>>>>> 5553552e
+  {1a4154a4-958e-4ccf-a0e3-c652d1d7cc15}, !- Handle
   Run Period 1,                           !- Name
   1,                                      !- Begin Month
   1,                                      !- Begin Day of Month
@@ -81,21 +49,13 @@
   ;                                       !- Number of Times Runperiod to be Repeated
 
 OS:YearDescription,
-<<<<<<< HEAD
-  {c1857cd3-5fa6-4be4-b3fa-b67267354c44}, !- Handle
-=======
-  {ac4d29c9-6a05-4844-98e3-3487d3cc4a1f}, !- Handle
->>>>>>> 5553552e
+  {82b7a790-76dc-4b88-9822-8e014fd71064}, !- Handle
   2007,                                   !- Calendar Year
   ,                                       !- Day of Week for Start Day
   ;                                       !- Is Leap Year
 
 OS:Building,
-<<<<<<< HEAD
-  {831c1f17-4a4b-46ee-ba95-b067e7fb174b}, !- Handle
-=======
-  {a7c56b39-88a2-47f6-b0d1-59bc6e500464}, !- Handle
->>>>>>> 5553552e
+  {c1be4637-7ee3-43f6-b89b-e9b430000f9d}, !- Handle
   Building 1,                             !- Name
   ,                                       !- Building Sector Type
   0,                                      !- North Axis {deg}
@@ -110,13 +70,8 @@
   1;                                      !- Standards Number of Living Units
 
 OS:AdditionalProperties,
-<<<<<<< HEAD
-  {69ca7c17-326b-426a-8e10-bc0de14fc11b}, !- Handle
-  {831c1f17-4a4b-46ee-ba95-b067e7fb174b}, !- Object Name
-=======
-  {2e3633a0-fef4-4eac-ba54-8a57976398a5}, !- Handle
-  {a7c56b39-88a2-47f6-b0d1-59bc6e500464}, !- Object Name
->>>>>>> 5553552e
+  {07a8525a-6ec6-48ab-800b-d0e85933c5db}, !- Handle
+  {c1be4637-7ee3-43f6-b89b-e9b430000f9d}, !- Object Name
   Total Units Represented,                !- Feature Name 1
   Integer,                                !- Feature Data Type 1
   1,                                      !- Feature Value 1
@@ -125,11 +80,7 @@
   1;                                      !- Feature Value 2
 
 OS:ThermalZone,
-<<<<<<< HEAD
-  {3b540768-52e4-48dc-8cac-82aca18f0bec}, !- Handle
-=======
-  {9f36780e-b6f7-433f-b65f-1181badd13a8}, !- Handle
->>>>>>> 5553552e
+  {7dad4e4b-0fa3-4610-8389-f4103933800e}, !- Handle
   living zone,                            !- Name
   ,                                       !- Multiplier
   ,                                       !- Ceiling Height {m}
@@ -138,17 +89,10 @@
   ,                                       !- Zone Inside Convection Algorithm
   ,                                       !- Zone Outside Convection Algorithm
   ,                                       !- Zone Conditioning Equipment List Name
-<<<<<<< HEAD
-  {85cb91cc-d0d3-4aa4-bea9-200a23aef6c1}, !- Zone Air Inlet Port List
-  {86bc8d81-9c8e-4dc0-ba8a-101f757f04fc}, !- Zone Air Exhaust Port List
-  {cd767869-8a94-4163-a3dd-255a3b36d267}, !- Zone Air Node Name
-  {5baa1c35-a1f0-4543-9950-952968ef0a0d}, !- Zone Return Air Port List
-=======
-  {8667712a-6335-4d5e-865a-5f40787fce6c}, !- Zone Air Inlet Port List
-  {239c16c6-81dc-4b59-a2f4-668bcae80620}, !- Zone Air Exhaust Port List
-  {3d3f7e84-9d72-4a27-a474-62894773eb15}, !- Zone Air Node Name
-  {a0ea639a-f0ab-4b3e-91d4-eef99135e4f0}, !- Zone Return Air Port List
->>>>>>> 5553552e
+  {23b8a430-c3ef-4730-984e-79751cbb9e17}, !- Zone Air Inlet Port List
+  {bba173ca-7a66-43db-8496-23eb1bcabf55}, !- Zone Air Exhaust Port List
+  {216ba689-184d-4c3b-b657-48673d01d74d}, !- Zone Air Node Name
+  {6d1b7033-d405-4a5c-9b71-964f50c45a1b}, !- Zone Return Air Port List
   ,                                       !- Primary Daylighting Control Name
   ,                                       !- Fraction of Zone Controlled by Primary Daylighting Control
   ,                                       !- Secondary Daylighting Control Name
@@ -159,71 +103,37 @@
   No;                                     !- Use Ideal Air Loads
 
 OS:Node,
-<<<<<<< HEAD
-  {9192542c-5797-4bd6-aa53-e0e0c8ccb1dc}, !- Handle
+  {8296d1f8-b097-44eb-bd71-248fc56ac648}, !- Handle
   Node 1,                                 !- Name
-  {cd767869-8a94-4163-a3dd-255a3b36d267}, !- Inlet Port
+  {216ba689-184d-4c3b-b657-48673d01d74d}, !- Inlet Port
   ;                                       !- Outlet Port
 
 OS:Connection,
-  {cd767869-8a94-4163-a3dd-255a3b36d267}, !- Handle
-  {430c4c07-e55d-46ea-8e7c-b257a59755f9}, !- Name
-  {3b540768-52e4-48dc-8cac-82aca18f0bec}, !- Source Object
+  {216ba689-184d-4c3b-b657-48673d01d74d}, !- Handle
+  {74cbd0f7-8072-4e0d-90d3-2db4d616d409}, !- Name
+  {7dad4e4b-0fa3-4610-8389-f4103933800e}, !- Source Object
   11,                                     !- Outlet Port
-  {9192542c-5797-4bd6-aa53-e0e0c8ccb1dc}, !- Target Object
+  {8296d1f8-b097-44eb-bd71-248fc56ac648}, !- Target Object
   2;                                      !- Inlet Port
 
 OS:PortList,
-  {85cb91cc-d0d3-4aa4-bea9-200a23aef6c1}, !- Handle
-  {d8a8b050-0a62-4a76-80c0-d87e2d90ba80}, !- Name
-  {3b540768-52e4-48dc-8cac-82aca18f0bec}; !- HVAC Component
+  {23b8a430-c3ef-4730-984e-79751cbb9e17}, !- Handle
+  {4cb9589b-7513-4a8e-a608-dc79da05e94d}, !- Name
+  {7dad4e4b-0fa3-4610-8389-f4103933800e}; !- HVAC Component
 
 OS:PortList,
-  {86bc8d81-9c8e-4dc0-ba8a-101f757f04fc}, !- Handle
-  {55edd423-f28a-411a-9aa9-4169be894ec1}, !- Name
-  {3b540768-52e4-48dc-8cac-82aca18f0bec}; !- HVAC Component
+  {bba173ca-7a66-43db-8496-23eb1bcabf55}, !- Handle
+  {d6e0e99e-c97c-4158-924e-abe58d0dabff}, !- Name
+  {7dad4e4b-0fa3-4610-8389-f4103933800e}; !- HVAC Component
 
 OS:PortList,
-  {5baa1c35-a1f0-4543-9950-952968ef0a0d}, !- Handle
-  {3c7df8e9-1217-4b99-bb76-c88f04c03368}, !- Name
-  {3b540768-52e4-48dc-8cac-82aca18f0bec}; !- HVAC Component
+  {6d1b7033-d405-4a5c-9b71-964f50c45a1b}, !- Handle
+  {13da43dd-5c7d-4e16-a410-ade390981d5e}, !- Name
+  {7dad4e4b-0fa3-4610-8389-f4103933800e}; !- HVAC Component
 
 OS:Sizing:Zone,
-  {2de74686-b720-4e10-b6c6-b73ff1dc0beb}, !- Handle
-  {3b540768-52e4-48dc-8cac-82aca18f0bec}, !- Zone or ZoneList Name
-=======
-  {42facf20-4251-4e0d-a1c9-c21ed935f2dd}, !- Handle
-  Node 1,                                 !- Name
-  {3d3f7e84-9d72-4a27-a474-62894773eb15}, !- Inlet Port
-  ;                                       !- Outlet Port
-
-OS:Connection,
-  {3d3f7e84-9d72-4a27-a474-62894773eb15}, !- Handle
-  {6958fb6f-56e0-4ebb-9859-c0b83c55b667}, !- Name
-  {9f36780e-b6f7-433f-b65f-1181badd13a8}, !- Source Object
-  11,                                     !- Outlet Port
-  {42facf20-4251-4e0d-a1c9-c21ed935f2dd}, !- Target Object
-  2;                                      !- Inlet Port
-
-OS:PortList,
-  {8667712a-6335-4d5e-865a-5f40787fce6c}, !- Handle
-  {2a719b26-27c1-4ec4-865c-9d04098e7931}, !- Name
-  {9f36780e-b6f7-433f-b65f-1181badd13a8}; !- HVAC Component
-
-OS:PortList,
-  {239c16c6-81dc-4b59-a2f4-668bcae80620}, !- Handle
-  {cc2e7edb-b152-4817-af4d-9e975829d19d}, !- Name
-  {9f36780e-b6f7-433f-b65f-1181badd13a8}; !- HVAC Component
-
-OS:PortList,
-  {a0ea639a-f0ab-4b3e-91d4-eef99135e4f0}, !- Handle
-  {d477ce7a-a525-49e9-9586-50ae973540dd}, !- Name
-  {9f36780e-b6f7-433f-b65f-1181badd13a8}; !- HVAC Component
-
-OS:Sizing:Zone,
-  {f0e306c0-8c18-4e85-9bbf-678e24e664d0}, !- Handle
-  {9f36780e-b6f7-433f-b65f-1181badd13a8}, !- Zone or ZoneList Name
->>>>>>> 5553552e
+  {4326bffd-2314-4726-927d-2900d20a8ce7}, !- Handle
+  {7dad4e4b-0fa3-4610-8389-f4103933800e}, !- Zone or ZoneList Name
   SupplyAirTemperature,                   !- Zone Cooling Design Supply Air Temperature Input Method
   14,                                     !- Zone Cooling Design Supply Air Temperature {C}
   11.11,                                  !- Zone Cooling Design Supply Air Temperature Difference {deltaC}
@@ -252,25 +162,14 @@
   autosize;                               !- Dedicated Outdoor Air High Setpoint Temperature for Design {C}
 
 OS:ZoneHVAC:EquipmentList,
-<<<<<<< HEAD
-  {f350f0fd-3f05-448e-9690-1d16d2cd515f}, !- Handle
+  {1f39fca1-80f7-46ed-a86e-41025a3e89a2}, !- Handle
   Zone HVAC Equipment List 1,             !- Name
-  {3b540768-52e4-48dc-8cac-82aca18f0bec}; !- Thermal Zone
+  {7dad4e4b-0fa3-4610-8389-f4103933800e}; !- Thermal Zone
 
 OS:Space,
-  {aa752241-74ee-4981-be83-3d20e76b45d4}, !- Handle
+  {ef9766e5-d5a0-486f-bc31-7cfd9bfb5279}, !- Handle
   living space,                           !- Name
-  {bb3dadbb-b7bd-4b28-81dc-6e8a43c06432}, !- Space Type Name
-=======
-  {7ff3fd2a-5494-45b7-a609-d766f2acf2e8}, !- Handle
-  Zone HVAC Equipment List 1,             !- Name
-  {9f36780e-b6f7-433f-b65f-1181badd13a8}; !- Thermal Zone
-
-OS:Space,
-  {e63632ef-78ae-4013-94b5-1f0742a4dbb8}, !- Handle
-  living space,                           !- Name
-  {467c4a13-a926-4c69-b2c5-5e054d1b81a9}, !- Space Type Name
->>>>>>> 5553552e
+  {23e1e6b3-23cc-4100-b6cd-9c0ff9ff36c7}, !- Space Type Name
   ,                                       !- Default Construction Set Name
   ,                                       !- Default Schedule Set Name
   -0,                                     !- Direction of Relative North {deg}
@@ -278,35 +177,19 @@
   0,                                      !- Y Origin {m}
   0.9144,                                 !- Z Origin {m}
   ,                                       !- Building Story Name
-<<<<<<< HEAD
-  {3b540768-52e4-48dc-8cac-82aca18f0bec}, !- Thermal Zone Name
+  {7dad4e4b-0fa3-4610-8389-f4103933800e}, !- Thermal Zone Name
   ,                                       !- Part of Total Floor Area
   ,                                       !- Design Specification Outdoor Air Object Name
-  {b3e79e3e-c923-495b-8668-e63b92e09457}; !- Building Unit Name
-
-OS:Surface,
-  {7c5f75e0-4d8b-4881-a954-b00874ec65e7}, !- Handle
+  {65770394-cbab-4a62-a4cf-d08f59d32eeb}; !- Building Unit Name
+
+OS:Surface,
+  {3d51417e-7b2d-48f1-9a35-012004587716}, !- Handle
   Surface 1,                              !- Name
   Floor,                                  !- Surface Type
   ,                                       !- Construction Name
-  {aa752241-74ee-4981-be83-3d20e76b45d4}, !- Space Name
+  {ef9766e5-d5a0-486f-bc31-7cfd9bfb5279}, !- Space Name
   Surface,                                !- Outside Boundary Condition
-  {dba8343d-496c-465d-ae65-c958168f9072}, !- Outside Boundary Condition Object
-=======
-  {9f36780e-b6f7-433f-b65f-1181badd13a8}, !- Thermal Zone Name
-  ,                                       !- Part of Total Floor Area
-  ,                                       !- Design Specification Outdoor Air Object Name
-  {3c40446b-182e-486a-a613-0c681b997f5b}; !- Building Unit Name
-
-OS:Surface,
-  {64314923-7706-41c6-a749-9e1a7c7fcd60}, !- Handle
-  Surface 1,                              !- Name
-  Floor,                                  !- Surface Type
-  ,                                       !- Construction Name
-  {e63632ef-78ae-4013-94b5-1f0742a4dbb8}, !- Space Name
-  Surface,                                !- Outside Boundary Condition
-  {afcbad86-c0f8-4d3b-9034-737852917dcf}, !- Outside Boundary Condition Object
->>>>>>> 5553552e
+  {988a1305-8cef-4f22-987b-464886c4109b}, !- Outside Boundary Condition Object
   NoSun,                                  !- Sun Exposure
   NoWind,                                 !- Wind Exposure
   ,                                       !- View Factor to Ground
@@ -317,19 +200,11 @@
   13.6310703908387, 0, -1.11022302462516e-016; !- X,Y,Z Vertex 4 {m}
 
 OS:Surface,
-<<<<<<< HEAD
-  {b7ba4c34-2f69-4929-83d6-ad491e73e174}, !- Handle
+  {653d59d5-701c-40c8-8d68-4511e8f5da91}, !- Handle
   Surface 2,                              !- Name
   Wall,                                   !- Surface Type
   ,                                       !- Construction Name
-  {aa752241-74ee-4981-be83-3d20e76b45d4}, !- Space Name
-=======
-  {bb13a421-f57b-40a6-b53d-6b4f7a4a48c3}, !- Handle
-  Surface 2,                              !- Name
-  Wall,                                   !- Surface Type
-  ,                                       !- Construction Name
-  {e63632ef-78ae-4013-94b5-1f0742a4dbb8}, !- Space Name
->>>>>>> 5553552e
+  {ef9766e5-d5a0-486f-bc31-7cfd9bfb5279}, !- Space Name
   Outdoors,                               !- Outside Boundary Condition
   ,                                       !- Outside Boundary Condition Object
   SunExposed,                             !- Sun Exposure
@@ -342,19 +217,11 @@
   0, 0, 2.4384;                           !- X,Y,Z Vertex 4 {m}
 
 OS:Surface,
-<<<<<<< HEAD
-  {6fc1e28d-60d5-4b7e-9bd4-97d407596a65}, !- Handle
+  {1138ce42-52d3-4233-8e67-3c70d456b303}, !- Handle
   Surface 3,                              !- Name
   Wall,                                   !- Surface Type
   ,                                       !- Construction Name
-  {aa752241-74ee-4981-be83-3d20e76b45d4}, !- Space Name
-=======
-  {cd99bc6a-6e7c-4d7a-a3b9-beb812d2c244}, !- Handle
-  Surface 3,                              !- Name
-  Wall,                                   !- Surface Type
-  ,                                       !- Construction Name
-  {e63632ef-78ae-4013-94b5-1f0742a4dbb8}, !- Space Name
->>>>>>> 5553552e
+  {ef9766e5-d5a0-486f-bc31-7cfd9bfb5279}, !- Space Name
   Outdoors,                               !- Outside Boundary Condition
   ,                                       !- Outside Boundary Condition Object
   SunExposed,                             !- Sun Exposure
@@ -367,19 +234,11 @@
   0, 6.81553519541936, 2.4384;            !- X,Y,Z Vertex 4 {m}
 
 OS:Surface,
-<<<<<<< HEAD
-  {223a2ba3-5d01-4c15-b32d-cd16cf78093a}, !- Handle
+  {33cc4f3c-6608-4793-9ce0-3852b51fe0d1}, !- Handle
   Surface 4,                              !- Name
   Wall,                                   !- Surface Type
   ,                                       !- Construction Name
-  {aa752241-74ee-4981-be83-3d20e76b45d4}, !- Space Name
-=======
-  {837000fb-3572-40c9-ae84-c21abbb06ddf}, !- Handle
-  Surface 4,                              !- Name
-  Wall,                                   !- Surface Type
-  ,                                       !- Construction Name
-  {e63632ef-78ae-4013-94b5-1f0742a4dbb8}, !- Space Name
->>>>>>> 5553552e
+  {ef9766e5-d5a0-486f-bc31-7cfd9bfb5279}, !- Space Name
   Outdoors,                               !- Outside Boundary Condition
   ,                                       !- Outside Boundary Condition Object
   SunExposed,                             !- Sun Exposure
@@ -392,19 +251,11 @@
   13.6310703908387, 6.81553519541936, 2.4384; !- X,Y,Z Vertex 4 {m}
 
 OS:Surface,
-<<<<<<< HEAD
-  {fc9caf2e-a81e-4f40-b8c4-f5de4c70f80c}, !- Handle
+  {717ff74c-fa08-4b02-bcbd-8986af982905}, !- Handle
   Surface 5,                              !- Name
   Wall,                                   !- Surface Type
   ,                                       !- Construction Name
-  {aa752241-74ee-4981-be83-3d20e76b45d4}, !- Space Name
-=======
-  {319d307e-a096-47b6-bdc7-2c9c1c63052a}, !- Handle
-  Surface 5,                              !- Name
-  Wall,                                   !- Surface Type
-  ,                                       !- Construction Name
-  {e63632ef-78ae-4013-94b5-1f0742a4dbb8}, !- Space Name
->>>>>>> 5553552e
+  {ef9766e5-d5a0-486f-bc31-7cfd9bfb5279}, !- Space Name
   Outdoors,                               !- Outside Boundary Condition
   ,                                       !- Outside Boundary Condition Object
   SunExposed,                             !- Sun Exposure
@@ -417,23 +268,13 @@
   13.6310703908387, 0, 2.4384;            !- X,Y,Z Vertex 4 {m}
 
 OS:Surface,
-<<<<<<< HEAD
-  {c1acf8ea-9a89-4ff6-a192-b5fed601d612}, !- Handle
+  {986f96a6-5abe-4af1-ab1b-8087d8be2b22}, !- Handle
   Surface 6,                              !- Name
   RoofCeiling,                            !- Surface Type
   ,                                       !- Construction Name
-  {aa752241-74ee-4981-be83-3d20e76b45d4}, !- Space Name
+  {ef9766e5-d5a0-486f-bc31-7cfd9bfb5279}, !- Space Name
   Surface,                                !- Outside Boundary Condition
-  {a899b68c-78e2-4bb2-bae6-6259d5afc691}, !- Outside Boundary Condition Object
-=======
-  {c6ad3462-0431-4498-a5cd-7bb210bee6ce}, !- Handle
-  Surface 6,                              !- Name
-  RoofCeiling,                            !- Surface Type
-  ,                                       !- Construction Name
-  {e63632ef-78ae-4013-94b5-1f0742a4dbb8}, !- Space Name
-  Surface,                                !- Outside Boundary Condition
-  {69e64302-6bfb-4bf0-a781-f5b45a6809b2}, !- Outside Boundary Condition Object
->>>>>>> 5553552e
+  {3b77a14a-91e2-4466-bda7-d94e8e66f386}, !- Outside Boundary Condition Object
   NoSun,                                  !- Sun Exposure
   NoWind,                                 !- Wind Exposure
   ,                                       !- View Factor to Ground
@@ -444,11 +285,7 @@
   0, 0, 2.4384;                           !- X,Y,Z Vertex 4 {m}
 
 OS:SpaceType,
-<<<<<<< HEAD
-  {bb3dadbb-b7bd-4b28-81dc-6e8a43c06432}, !- Handle
-=======
-  {467c4a13-a926-4c69-b2c5-5e054d1b81a9}, !- Handle
->>>>>>> 5553552e
+  {23e1e6b3-23cc-4100-b6cd-9c0ff9ff36c7}, !- Handle
   Space Type 1,                           !- Name
   ,                                       !- Default Construction Set Name
   ,                                       !- Default Schedule Set Name
@@ -459,15 +296,9 @@
   living;                                 !- Standards Space Type
 
 OS:Space,
-<<<<<<< HEAD
-  {83204dde-59e1-41e5-8f96-0b2d497b8e27}, !- Handle
+  {cf99eb1b-13ca-43ad-89cc-765e115c606a}, !- Handle
   living space|story 2,                   !- Name
-  {bb3dadbb-b7bd-4b28-81dc-6e8a43c06432}, !- Space Type Name
-=======
-  {d349d826-2ef8-41a5-8354-8edc2e482d44}, !- Handle
-  living space|story 2,                   !- Name
-  {467c4a13-a926-4c69-b2c5-5e054d1b81a9}, !- Space Type Name
->>>>>>> 5553552e
+  {23e1e6b3-23cc-4100-b6cd-9c0ff9ff36c7}, !- Space Type Name
   ,                                       !- Default Construction Set Name
   ,                                       !- Default Schedule Set Name
   -0,                                     !- Direction of Relative North {deg}
@@ -475,35 +306,19 @@
   0,                                      !- Y Origin {m}
   3.3528,                                 !- Z Origin {m}
   ,                                       !- Building Story Name
-<<<<<<< HEAD
-  {3b540768-52e4-48dc-8cac-82aca18f0bec}, !- Thermal Zone Name
+  {7dad4e4b-0fa3-4610-8389-f4103933800e}, !- Thermal Zone Name
   ,                                       !- Part of Total Floor Area
   ,                                       !- Design Specification Outdoor Air Object Name
-  {b3e79e3e-c923-495b-8668-e63b92e09457}; !- Building Unit Name
-
-OS:Surface,
-  {a899b68c-78e2-4bb2-bae6-6259d5afc691}, !- Handle
+  {65770394-cbab-4a62-a4cf-d08f59d32eeb}; !- Building Unit Name
+
+OS:Surface,
+  {3b77a14a-91e2-4466-bda7-d94e8e66f386}, !- Handle
   Surface 7,                              !- Name
   Floor,                                  !- Surface Type
   ,                                       !- Construction Name
-  {83204dde-59e1-41e5-8f96-0b2d497b8e27}, !- Space Name
+  {cf99eb1b-13ca-43ad-89cc-765e115c606a}, !- Space Name
   Surface,                                !- Outside Boundary Condition
-  {c1acf8ea-9a89-4ff6-a192-b5fed601d612}, !- Outside Boundary Condition Object
-=======
-  {9f36780e-b6f7-433f-b65f-1181badd13a8}, !- Thermal Zone Name
-  ,                                       !- Part of Total Floor Area
-  ,                                       !- Design Specification Outdoor Air Object Name
-  {3c40446b-182e-486a-a613-0c681b997f5b}; !- Building Unit Name
-
-OS:Surface,
-  {69e64302-6bfb-4bf0-a781-f5b45a6809b2}, !- Handle
-  Surface 7,                              !- Name
-  Floor,                                  !- Surface Type
-  ,                                       !- Construction Name
-  {d349d826-2ef8-41a5-8354-8edc2e482d44}, !- Space Name
-  Surface,                                !- Outside Boundary Condition
-  {c6ad3462-0431-4498-a5cd-7bb210bee6ce}, !- Outside Boundary Condition Object
->>>>>>> 5553552e
+  {986f96a6-5abe-4af1-ab1b-8087d8be2b22}, !- Outside Boundary Condition Object
   NoSun,                                  !- Sun Exposure
   NoWind,                                 !- Wind Exposure
   ,                                       !- View Factor to Ground
@@ -514,19 +329,11 @@
   13.6310703908387, 0, -4.44089209850063e-016; !- X,Y,Z Vertex 4 {m}
 
 OS:Surface,
-<<<<<<< HEAD
-  {33bf4b9f-130e-4912-a4eb-d57cbfd493ca}, !- Handle
+  {2d5dd6a5-9cba-4d54-9a2f-9384ccb8e918}, !- Handle
   Surface 8,                              !- Name
   Wall,                                   !- Surface Type
   ,                                       !- Construction Name
-  {83204dde-59e1-41e5-8f96-0b2d497b8e27}, !- Space Name
-=======
-  {b841cfdb-db7d-4959-b577-e19067e6d9d5}, !- Handle
-  Surface 8,                              !- Name
-  Wall,                                   !- Surface Type
-  ,                                       !- Construction Name
-  {d349d826-2ef8-41a5-8354-8edc2e482d44}, !- Space Name
->>>>>>> 5553552e
+  {cf99eb1b-13ca-43ad-89cc-765e115c606a}, !- Space Name
   Outdoors,                               !- Outside Boundary Condition
   ,                                       !- Outside Boundary Condition Object
   SunExposed,                             !- Sun Exposure
@@ -539,19 +346,11 @@
   0, 0, 2.4384;                           !- X,Y,Z Vertex 4 {m}
 
 OS:Surface,
-<<<<<<< HEAD
-  {a9a5ab55-5da5-4819-a41c-472ab160e0cf}, !- Handle
+  {fbbffc73-fe19-4128-96ed-01769d488a0d}, !- Handle
   Surface 9,                              !- Name
   Wall,                                   !- Surface Type
   ,                                       !- Construction Name
-  {83204dde-59e1-41e5-8f96-0b2d497b8e27}, !- Space Name
-=======
-  {cf8179de-084f-4baf-b3ca-07444c2cd2a5}, !- Handle
-  Surface 9,                              !- Name
-  Wall,                                   !- Surface Type
-  ,                                       !- Construction Name
-  {d349d826-2ef8-41a5-8354-8edc2e482d44}, !- Space Name
->>>>>>> 5553552e
+  {cf99eb1b-13ca-43ad-89cc-765e115c606a}, !- Space Name
   Outdoors,                               !- Outside Boundary Condition
   ,                                       !- Outside Boundary Condition Object
   SunExposed,                             !- Sun Exposure
@@ -564,19 +363,11 @@
   0, 6.81553519541936, 2.4384;            !- X,Y,Z Vertex 4 {m}
 
 OS:Surface,
-<<<<<<< HEAD
-  {5a279a62-0565-4541-a98e-f6db618e7de3}, !- Handle
+  {8a0cc2ca-aca1-426d-9f34-5b25f6c4b112}, !- Handle
   Surface 10,                             !- Name
   Wall,                                   !- Surface Type
   ,                                       !- Construction Name
-  {83204dde-59e1-41e5-8f96-0b2d497b8e27}, !- Space Name
-=======
-  {b5d31585-dfe7-4e76-88b7-7ede81da7313}, !- Handle
-  Surface 10,                             !- Name
-  Wall,                                   !- Surface Type
-  ,                                       !- Construction Name
-  {d349d826-2ef8-41a5-8354-8edc2e482d44}, !- Space Name
->>>>>>> 5553552e
+  {cf99eb1b-13ca-43ad-89cc-765e115c606a}, !- Space Name
   Outdoors,                               !- Outside Boundary Condition
   ,                                       !- Outside Boundary Condition Object
   SunExposed,                             !- Sun Exposure
@@ -589,19 +380,11 @@
   13.6310703908387, 6.81553519541936, 2.4384; !- X,Y,Z Vertex 4 {m}
 
 OS:Surface,
-<<<<<<< HEAD
-  {d942e9fe-acef-47d6-9623-05bba747a82e}, !- Handle
+  {23f1ddfa-43bc-4b94-a1e3-31a597f80c62}, !- Handle
   Surface 11,                             !- Name
   Wall,                                   !- Surface Type
   ,                                       !- Construction Name
-  {83204dde-59e1-41e5-8f96-0b2d497b8e27}, !- Space Name
-=======
-  {972fc00a-ef30-492c-b20f-579f9aa64e42}, !- Handle
-  Surface 11,                             !- Name
-  Wall,                                   !- Surface Type
-  ,                                       !- Construction Name
-  {d349d826-2ef8-41a5-8354-8edc2e482d44}, !- Space Name
->>>>>>> 5553552e
+  {cf99eb1b-13ca-43ad-89cc-765e115c606a}, !- Space Name
   Outdoors,                               !- Outside Boundary Condition
   ,                                       !- Outside Boundary Condition Object
   SunExposed,                             !- Sun Exposure
@@ -614,23 +397,13 @@
   13.6310703908387, 0, 2.4384;            !- X,Y,Z Vertex 4 {m}
 
 OS:Surface,
-<<<<<<< HEAD
-  {9e25a8be-d2b8-4efc-ae11-5dc5fa3d766b}, !- Handle
+  {0999bb12-54f1-4e42-b0f7-e46bb2362995}, !- Handle
   Surface 12,                             !- Name
   RoofCeiling,                            !- Surface Type
   ,                                       !- Construction Name
-  {83204dde-59e1-41e5-8f96-0b2d497b8e27}, !- Space Name
+  {cf99eb1b-13ca-43ad-89cc-765e115c606a}, !- Space Name
   Surface,                                !- Outside Boundary Condition
-  {94621ce8-4b65-4fe1-8191-0aaff258e08b}, !- Outside Boundary Condition Object
-=======
-  {3e1329f3-1bc9-400a-9a05-632415801a11}, !- Handle
-  Surface 12,                             !- Name
-  RoofCeiling,                            !- Surface Type
-  ,                                       !- Construction Name
-  {d349d826-2ef8-41a5-8354-8edc2e482d44}, !- Space Name
-  Surface,                                !- Outside Boundary Condition
-  {0cdc1d61-d2ff-4e53-95b0-addc8ea8f46a}, !- Outside Boundary Condition Object
->>>>>>> 5553552e
+  {58cd2156-7d6f-46de-9be8-14db912c5726}, !- Outside Boundary Condition Object
   NoSun,                                  !- Sun Exposure
   NoWind,                                 !- Wind Exposure
   ,                                       !- View Factor to Ground
@@ -641,23 +414,13 @@
   0, 0, 2.4384;                           !- X,Y,Z Vertex 4 {m}
 
 OS:Surface,
-<<<<<<< HEAD
-  {94621ce8-4b65-4fe1-8191-0aaff258e08b}, !- Handle
+  {58cd2156-7d6f-46de-9be8-14db912c5726}, !- Handle
   Surface 13,                             !- Name
   Floor,                                  !- Surface Type
   ,                                       !- Construction Name
-  {a8ab7ce5-d74c-4845-a16a-d33c0c8047f4}, !- Space Name
+  {e1d4f0fc-e2c3-4bc5-ae90-625953d83b6c}, !- Space Name
   Surface,                                !- Outside Boundary Condition
-  {9e25a8be-d2b8-4efc-ae11-5dc5fa3d766b}, !- Outside Boundary Condition Object
-=======
-  {0cdc1d61-d2ff-4e53-95b0-addc8ea8f46a}, !- Handle
-  Surface 13,                             !- Name
-  Floor,                                  !- Surface Type
-  ,                                       !- Construction Name
-  {71db88b8-4cdf-4b33-8c94-d43852d55885}, !- Space Name
-  Surface,                                !- Outside Boundary Condition
-  {3e1329f3-1bc9-400a-9a05-632415801a11}, !- Outside Boundary Condition Object
->>>>>>> 5553552e
+  {0999bb12-54f1-4e42-b0f7-e46bb2362995}, !- Outside Boundary Condition Object
   NoSun,                                  !- Sun Exposure
   NoWind,                                 !- Wind Exposure
   ,                                       !- View Factor to Ground
@@ -668,19 +431,11 @@
   0, 0, 0;                                !- X,Y,Z Vertex 4 {m}
 
 OS:Surface,
-<<<<<<< HEAD
-  {d9f3a808-1552-4cf3-a4cf-6a6dce3bb5eb}, !- Handle
+  {bddc9eb7-afc8-4920-8399-3425ccefc262}, !- Handle
   Surface 14,                             !- Name
   RoofCeiling,                            !- Surface Type
   ,                                       !- Construction Name
-  {a8ab7ce5-d74c-4845-a16a-d33c0c8047f4}, !- Space Name
-=======
-  {f11957ed-3782-47e4-9209-9f38ec1e8b23}, !- Handle
-  Surface 14,                             !- Name
-  RoofCeiling,                            !- Surface Type
-  ,                                       !- Construction Name
-  {71db88b8-4cdf-4b33-8c94-d43852d55885}, !- Space Name
->>>>>>> 5553552e
+  {e1d4f0fc-e2c3-4bc5-ae90-625953d83b6c}, !- Space Name
   Outdoors,                               !- Outside Boundary Condition
   ,                                       !- Outside Boundary Condition Object
   SunExposed,                             !- Sun Exposure
@@ -693,19 +448,11 @@
   13.6310703908387, 0, 0;                 !- X,Y,Z Vertex 4 {m}
 
 OS:Surface,
-<<<<<<< HEAD
-  {5d4648ab-8d93-4c56-915b-993aeb23b310}, !- Handle
+  {4bead6f2-5edc-4f50-bc9c-ea689460004a}, !- Handle
   Surface 15,                             !- Name
   RoofCeiling,                            !- Surface Type
   ,                                       !- Construction Name
-  {a8ab7ce5-d74c-4845-a16a-d33c0c8047f4}, !- Space Name
-=======
-  {4a0aabea-102a-46f3-96e0-f446d69e88b5}, !- Handle
-  Surface 15,                             !- Name
-  RoofCeiling,                            !- Surface Type
-  ,                                       !- Construction Name
-  {71db88b8-4cdf-4b33-8c94-d43852d55885}, !- Space Name
->>>>>>> 5553552e
+  {e1d4f0fc-e2c3-4bc5-ae90-625953d83b6c}, !- Space Name
   Outdoors,                               !- Outside Boundary Condition
   ,                                       !- Outside Boundary Condition Object
   SunExposed,                             !- Sun Exposure
@@ -718,19 +465,11 @@
   0, 6.81553519541936, 0;                 !- X,Y,Z Vertex 4 {m}
 
 OS:Surface,
-<<<<<<< HEAD
-  {63f3f075-a7cf-4e4c-bf56-c314c903d963}, !- Handle
+  {535d6f77-6fea-4d7a-9368-74282542ea4a}, !- Handle
   Surface 16,                             !- Name
   Wall,                                   !- Surface Type
   ,                                       !- Construction Name
-  {a8ab7ce5-d74c-4845-a16a-d33c0c8047f4}, !- Space Name
-=======
-  {b7cce5ea-0428-4533-a4b7-4d09403c7e09}, !- Handle
-  Surface 16,                             !- Name
-  Wall,                                   !- Surface Type
-  ,                                       !- Construction Name
-  {71db88b8-4cdf-4b33-8c94-d43852d55885}, !- Space Name
->>>>>>> 5553552e
+  {e1d4f0fc-e2c3-4bc5-ae90-625953d83b6c}, !- Space Name
   Outdoors,                               !- Outside Boundary Condition
   ,                                       !- Outside Boundary Condition Object
   SunExposed,                             !- Sun Exposure
@@ -742,19 +481,11 @@
   0, 0, 0;                                !- X,Y,Z Vertex 3 {m}
 
 OS:Surface,
-<<<<<<< HEAD
-  {26b48711-170e-4246-8d87-783137901ff6}, !- Handle
+  {f93d7327-33e4-494e-9515-334e6b718a6a}, !- Handle
   Surface 17,                             !- Name
   Wall,                                   !- Surface Type
   ,                                       !- Construction Name
-  {a8ab7ce5-d74c-4845-a16a-d33c0c8047f4}, !- Space Name
-=======
-  {6b472ae7-2884-4cc2-9079-1237c750a204}, !- Handle
-  Surface 17,                             !- Name
-  Wall,                                   !- Surface Type
-  ,                                       !- Construction Name
-  {71db88b8-4cdf-4b33-8c94-d43852d55885}, !- Space Name
->>>>>>> 5553552e
+  {e1d4f0fc-e2c3-4bc5-ae90-625953d83b6c}, !- Space Name
   Outdoors,                               !- Outside Boundary Condition
   ,                                       !- Outside Boundary Condition Object
   SunExposed,                             !- Sun Exposure
@@ -766,15 +497,9 @@
   13.6310703908387, 6.81553519541936, 0;  !- X,Y,Z Vertex 3 {m}
 
 OS:Space,
-<<<<<<< HEAD
-  {a8ab7ce5-d74c-4845-a16a-d33c0c8047f4}, !- Handle
+  {e1d4f0fc-e2c3-4bc5-ae90-625953d83b6c}, !- Handle
   unfinished attic space,                 !- Name
-  {c104a499-8bd5-4f1d-b0fa-43be5cee3eb8}, !- Space Type Name
-=======
-  {71db88b8-4cdf-4b33-8c94-d43852d55885}, !- Handle
-  unfinished attic space,                 !- Name
-  {e1dd75db-23f2-430f-9f10-d6128ebc48fb}, !- Space Type Name
->>>>>>> 5553552e
+  {817a53fc-0345-4f9e-9d13-24f5ba7967b7}, !- Space Type Name
   ,                                       !- Default Construction Set Name
   ,                                       !- Default Schedule Set Name
   -0,                                     !- Direction of Relative North {deg}
@@ -782,17 +507,10 @@
   0,                                      !- Y Origin {m}
   5.7912,                                 !- Z Origin {m}
   ,                                       !- Building Story Name
-<<<<<<< HEAD
-  {931d60dc-0053-40ef-ba7b-4f28b159066c}; !- Thermal Zone Name
+  {87f12523-e2f5-49a5-97f5-eab0ca8b4f95}; !- Thermal Zone Name
 
 OS:ThermalZone,
-  {931d60dc-0053-40ef-ba7b-4f28b159066c}, !- Handle
-=======
-  {6d71aca9-34c1-40ec-a73c-a0362a8bd993}; !- Thermal Zone Name
-
-OS:ThermalZone,
-  {6d71aca9-34c1-40ec-a73c-a0362a8bd993}, !- Handle
->>>>>>> 5553552e
+  {87f12523-e2f5-49a5-97f5-eab0ca8b4f95}, !- Handle
   unfinished attic zone,                  !- Name
   ,                                       !- Multiplier
   ,                                       !- Ceiling Height {m}
@@ -801,17 +519,10 @@
   ,                                       !- Zone Inside Convection Algorithm
   ,                                       !- Zone Outside Convection Algorithm
   ,                                       !- Zone Conditioning Equipment List Name
-<<<<<<< HEAD
-  {5ccc716d-e2c4-4d86-a1a1-e354f48752d4}, !- Zone Air Inlet Port List
-  {89648ef7-a46a-4c1d-9e9f-67423a921ce0}, !- Zone Air Exhaust Port List
-  {33d0f313-6313-48c0-b785-368f7031bc46}, !- Zone Air Node Name
-  {2e07946b-04ca-48db-ae7a-c4ee456244d4}, !- Zone Return Air Port List
-=======
-  {5547f503-cd71-46e5-a3bd-2b405afd6a85}, !- Zone Air Inlet Port List
-  {9d6543e0-5eb3-40f7-a7b7-5824c2816c4a}, !- Zone Air Exhaust Port List
-  {4f4cdc33-9a05-4a02-a527-e3c9fa424194}, !- Zone Air Node Name
-  {8ee046a6-434e-46e0-b897-4608acee96c3}, !- Zone Return Air Port List
->>>>>>> 5553552e
+  {ff58b203-5d63-4230-ba8b-0cf105771c2c}, !- Zone Air Inlet Port List
+  {611a6d0c-ea2c-4fae-817e-67d236774e4a}, !- Zone Air Exhaust Port List
+  {cc061841-60e7-4984-bf90-fbd160c3e14a}, !- Zone Air Node Name
+  {46b89dda-8d39-4d8f-9fd1-e066f4343d47}, !- Zone Return Air Port List
   ,                                       !- Primary Daylighting Control Name
   ,                                       !- Fraction of Zone Controlled by Primary Daylighting Control
   ,                                       !- Secondary Daylighting Control Name
@@ -822,71 +533,37 @@
   No;                                     !- Use Ideal Air Loads
 
 OS:Node,
-<<<<<<< HEAD
-  {76c39d2d-e77b-449d-abac-f5726f9c512b}, !- Handle
+  {ffca0b7c-562c-46d7-92ed-dcc1f28a3dde}, !- Handle
   Node 2,                                 !- Name
-  {33d0f313-6313-48c0-b785-368f7031bc46}, !- Inlet Port
+  {cc061841-60e7-4984-bf90-fbd160c3e14a}, !- Inlet Port
   ;                                       !- Outlet Port
 
 OS:Connection,
-  {33d0f313-6313-48c0-b785-368f7031bc46}, !- Handle
-  {86b2ed87-1831-4e7d-8bb8-51d9d9ba779a}, !- Name
-  {931d60dc-0053-40ef-ba7b-4f28b159066c}, !- Source Object
+  {cc061841-60e7-4984-bf90-fbd160c3e14a}, !- Handle
+  {28a713ca-3ab4-47df-8251-2334151dfea9}, !- Name
+  {87f12523-e2f5-49a5-97f5-eab0ca8b4f95}, !- Source Object
   11,                                     !- Outlet Port
-  {76c39d2d-e77b-449d-abac-f5726f9c512b}, !- Target Object
+  {ffca0b7c-562c-46d7-92ed-dcc1f28a3dde}, !- Target Object
   2;                                      !- Inlet Port
 
 OS:PortList,
-  {5ccc716d-e2c4-4d86-a1a1-e354f48752d4}, !- Handle
-  {a7005c49-b10c-4afa-a294-94d71c22eafe}, !- Name
-  {931d60dc-0053-40ef-ba7b-4f28b159066c}; !- HVAC Component
+  {ff58b203-5d63-4230-ba8b-0cf105771c2c}, !- Handle
+  {21d1be8b-65ed-4d14-bc23-c52e98764df4}, !- Name
+  {87f12523-e2f5-49a5-97f5-eab0ca8b4f95}; !- HVAC Component
 
 OS:PortList,
-  {89648ef7-a46a-4c1d-9e9f-67423a921ce0}, !- Handle
-  {fc67929e-04a4-445c-95d9-a29905a11b17}, !- Name
-  {931d60dc-0053-40ef-ba7b-4f28b159066c}; !- HVAC Component
+  {611a6d0c-ea2c-4fae-817e-67d236774e4a}, !- Handle
+  {b46f6d68-9453-4e9a-bb00-9b36d83ee717}, !- Name
+  {87f12523-e2f5-49a5-97f5-eab0ca8b4f95}; !- HVAC Component
 
 OS:PortList,
-  {2e07946b-04ca-48db-ae7a-c4ee456244d4}, !- Handle
-  {7956408d-b7e8-459e-a5dd-2e3115a78b27}, !- Name
-  {931d60dc-0053-40ef-ba7b-4f28b159066c}; !- HVAC Component
+  {46b89dda-8d39-4d8f-9fd1-e066f4343d47}, !- Handle
+  {dda4455f-315d-4a1f-9d81-7d0610ad887d}, !- Name
+  {87f12523-e2f5-49a5-97f5-eab0ca8b4f95}; !- HVAC Component
 
 OS:Sizing:Zone,
-  {3d94f0c3-c00b-422d-bb96-6986692367b5}, !- Handle
-  {931d60dc-0053-40ef-ba7b-4f28b159066c}, !- Zone or ZoneList Name
-=======
-  {86b65d96-1558-4dae-b2c4-223a8c89335c}, !- Handle
-  Node 2,                                 !- Name
-  {4f4cdc33-9a05-4a02-a527-e3c9fa424194}, !- Inlet Port
-  ;                                       !- Outlet Port
-
-OS:Connection,
-  {4f4cdc33-9a05-4a02-a527-e3c9fa424194}, !- Handle
-  {d0fce5d8-e0ec-4db0-a3a9-5efe0e156d48}, !- Name
-  {6d71aca9-34c1-40ec-a73c-a0362a8bd993}, !- Source Object
-  11,                                     !- Outlet Port
-  {86b65d96-1558-4dae-b2c4-223a8c89335c}, !- Target Object
-  2;                                      !- Inlet Port
-
-OS:PortList,
-  {5547f503-cd71-46e5-a3bd-2b405afd6a85}, !- Handle
-  {631d1d60-90ec-44c0-abfa-787e9fa2e40e}, !- Name
-  {6d71aca9-34c1-40ec-a73c-a0362a8bd993}; !- HVAC Component
-
-OS:PortList,
-  {9d6543e0-5eb3-40f7-a7b7-5824c2816c4a}, !- Handle
-  {53aab626-e8b4-4fdb-bdd0-ebd7d59a28a9}, !- Name
-  {6d71aca9-34c1-40ec-a73c-a0362a8bd993}; !- HVAC Component
-
-OS:PortList,
-  {8ee046a6-434e-46e0-b897-4608acee96c3}, !- Handle
-  {c6f86b2a-2cbc-4c78-885b-c9919c3dfb36}, !- Name
-  {6d71aca9-34c1-40ec-a73c-a0362a8bd993}; !- HVAC Component
-
-OS:Sizing:Zone,
-  {c17bc333-1e86-428b-af67-4d7bb7a05ff4}, !- Handle
-  {6d71aca9-34c1-40ec-a73c-a0362a8bd993}, !- Zone or ZoneList Name
->>>>>>> 5553552e
+  {8f2096fb-78c5-4229-8a16-515b1158883b}, !- Handle
+  {87f12523-e2f5-49a5-97f5-eab0ca8b4f95}, !- Zone or ZoneList Name
   SupplyAirTemperature,                   !- Zone Cooling Design Supply Air Temperature Input Method
   14,                                     !- Zone Cooling Design Supply Air Temperature {C}
   11.11,                                  !- Zone Cooling Design Supply Air Temperature Difference {deltaC}
@@ -915,21 +592,12 @@
   autosize;                               !- Dedicated Outdoor Air High Setpoint Temperature for Design {C}
 
 OS:ZoneHVAC:EquipmentList,
-<<<<<<< HEAD
-  {24e02b65-4b51-4f90-bf7c-9608280d43ce}, !- Handle
+  {2ea9e7a9-a966-4813-90e0-767d2b72aca5}, !- Handle
   Zone HVAC Equipment List 2,             !- Name
-  {931d60dc-0053-40ef-ba7b-4f28b159066c}; !- Thermal Zone
+  {87f12523-e2f5-49a5-97f5-eab0ca8b4f95}; !- Thermal Zone
 
 OS:SpaceType,
-  {c104a499-8bd5-4f1d-b0fa-43be5cee3eb8}, !- Handle
-=======
-  {009fa041-9a5b-4693-8a3e-b2c79a201929}, !- Handle
-  Zone HVAC Equipment List 2,             !- Name
-  {6d71aca9-34c1-40ec-a73c-a0362a8bd993}; !- Thermal Zone
-
-OS:SpaceType,
-  {e1dd75db-23f2-430f-9f10-d6128ebc48fb}, !- Handle
->>>>>>> 5553552e
+  {817a53fc-0345-4f9e-9d13-24f5ba7967b7}, !- Handle
   Space Type 2,                           !- Name
   ,                                       !- Default Construction Set Name
   ,                                       !- Default Schedule Set Name
@@ -940,11 +608,7 @@
   unfinished attic;                       !- Standards Space Type
 
 OS:ThermalZone,
-<<<<<<< HEAD
-  {910d72c0-290e-4fb6-b186-8e0f641be330}, !- Handle
-=======
-  {6ab6314f-9342-4bc1-83b8-a4e946d475e8}, !- Handle
->>>>>>> 5553552e
+  {d5d375ef-007d-4edc-bb52-fa8b370be40c}, !- Handle
   pier and beam zone,                     !- Name
   ,                                       !- Multiplier
   ,                                       !- Ceiling Height {m}
@@ -953,17 +617,10 @@
   ,                                       !- Zone Inside Convection Algorithm
   ,                                       !- Zone Outside Convection Algorithm
   ,                                       !- Zone Conditioning Equipment List Name
-<<<<<<< HEAD
-  {ca36b2c9-264e-4e42-9083-105337675318}, !- Zone Air Inlet Port List
-  {d71aa1e6-a051-4966-8983-57867fed65ad}, !- Zone Air Exhaust Port List
-  {13bc9162-35ba-42e1-a98a-76f7a812c050}, !- Zone Air Node Name
-  {49f7bcb3-842a-4450-aa83-aae2322389d4}, !- Zone Return Air Port List
-=======
-  {fcb8831e-3524-40ce-80f3-6377cde93e6d}, !- Zone Air Inlet Port List
-  {29396e32-5355-40fc-a0e3-9fa50f1a3ab9}, !- Zone Air Exhaust Port List
-  {e835972e-23f0-442d-9143-2c9068c2966f}, !- Zone Air Node Name
-  {bf32475d-9216-407d-9918-0ad43c4c9925}, !- Zone Return Air Port List
->>>>>>> 5553552e
+  {3038e8fa-d03b-4ac5-8914-0fa23f12f4c9}, !- Zone Air Inlet Port List
+  {c0325877-e35b-44c3-a6e6-7be2a4b9fff0}, !- Zone Air Exhaust Port List
+  {4ad953d1-81e6-4cfb-bc67-716310635c8c}, !- Zone Air Node Name
+  {747e0c81-b36f-48c4-b853-d3382eb21140}, !- Zone Return Air Port List
   ,                                       !- Primary Daylighting Control Name
   ,                                       !- Fraction of Zone Controlled by Primary Daylighting Control
   ,                                       !- Secondary Daylighting Control Name
@@ -974,71 +631,37 @@
   No;                                     !- Use Ideal Air Loads
 
 OS:Node,
-<<<<<<< HEAD
-  {26d757bd-c917-4636-98ca-550329719ce7}, !- Handle
+  {59971a3a-828c-4869-ac46-eb2cd28f1605}, !- Handle
   Node 3,                                 !- Name
-  {13bc9162-35ba-42e1-a98a-76f7a812c050}, !- Inlet Port
+  {4ad953d1-81e6-4cfb-bc67-716310635c8c}, !- Inlet Port
   ;                                       !- Outlet Port
 
 OS:Connection,
-  {13bc9162-35ba-42e1-a98a-76f7a812c050}, !- Handle
-  {5c576b22-f5c1-4121-8182-5a7c8b82ea6e}, !- Name
-  {910d72c0-290e-4fb6-b186-8e0f641be330}, !- Source Object
+  {4ad953d1-81e6-4cfb-bc67-716310635c8c}, !- Handle
+  {d1914b63-b746-42df-9dd5-ee15cf96b472}, !- Name
+  {d5d375ef-007d-4edc-bb52-fa8b370be40c}, !- Source Object
   11,                                     !- Outlet Port
-  {26d757bd-c917-4636-98ca-550329719ce7}, !- Target Object
+  {59971a3a-828c-4869-ac46-eb2cd28f1605}, !- Target Object
   2;                                      !- Inlet Port
 
 OS:PortList,
-  {ca36b2c9-264e-4e42-9083-105337675318}, !- Handle
-  {ed720b6f-8821-45d2-ac0c-fea8bfc9230e}, !- Name
-  {910d72c0-290e-4fb6-b186-8e0f641be330}; !- HVAC Component
+  {3038e8fa-d03b-4ac5-8914-0fa23f12f4c9}, !- Handle
+  {92a5ae00-6d75-4fd1-b58e-616a10acd0b6}, !- Name
+  {d5d375ef-007d-4edc-bb52-fa8b370be40c}; !- HVAC Component
 
 OS:PortList,
-  {d71aa1e6-a051-4966-8983-57867fed65ad}, !- Handle
-  {ee0ad6b6-54b2-4524-a875-b4e18d30b768}, !- Name
-  {910d72c0-290e-4fb6-b186-8e0f641be330}; !- HVAC Component
+  {c0325877-e35b-44c3-a6e6-7be2a4b9fff0}, !- Handle
+  {5c77c320-c616-4674-a050-0b0081d135e7}, !- Name
+  {d5d375ef-007d-4edc-bb52-fa8b370be40c}; !- HVAC Component
 
 OS:PortList,
-  {49f7bcb3-842a-4450-aa83-aae2322389d4}, !- Handle
-  {c492f882-bf74-464d-a0da-6b970e102478}, !- Name
-  {910d72c0-290e-4fb6-b186-8e0f641be330}; !- HVAC Component
+  {747e0c81-b36f-48c4-b853-d3382eb21140}, !- Handle
+  {f124697c-fb33-459d-b1bd-4e95c0d31a06}, !- Name
+  {d5d375ef-007d-4edc-bb52-fa8b370be40c}; !- HVAC Component
 
 OS:Sizing:Zone,
-  {08fe8905-15cc-45ba-8b18-9a44fc7e997b}, !- Handle
-  {910d72c0-290e-4fb6-b186-8e0f641be330}, !- Zone or ZoneList Name
-=======
-  {42264a58-50d8-48a0-9432-b7fa4077e07f}, !- Handle
-  Node 3,                                 !- Name
-  {e835972e-23f0-442d-9143-2c9068c2966f}, !- Inlet Port
-  ;                                       !- Outlet Port
-
-OS:Connection,
-  {e835972e-23f0-442d-9143-2c9068c2966f}, !- Handle
-  {77de9988-1fa8-4d3b-8832-9c315d90fa76}, !- Name
-  {6ab6314f-9342-4bc1-83b8-a4e946d475e8}, !- Source Object
-  11,                                     !- Outlet Port
-  {42264a58-50d8-48a0-9432-b7fa4077e07f}, !- Target Object
-  2;                                      !- Inlet Port
-
-OS:PortList,
-  {fcb8831e-3524-40ce-80f3-6377cde93e6d}, !- Handle
-  {84534750-35da-4ea8-a309-b2c077f7a228}, !- Name
-  {6ab6314f-9342-4bc1-83b8-a4e946d475e8}; !- HVAC Component
-
-OS:PortList,
-  {29396e32-5355-40fc-a0e3-9fa50f1a3ab9}, !- Handle
-  {aadc4d1a-556f-47ec-8fea-0bd6a26b28ab}, !- Name
-  {6ab6314f-9342-4bc1-83b8-a4e946d475e8}; !- HVAC Component
-
-OS:PortList,
-  {bf32475d-9216-407d-9918-0ad43c4c9925}, !- Handle
-  {3260e0e4-bed3-49d2-9f5b-74706262d164}, !- Name
-  {6ab6314f-9342-4bc1-83b8-a4e946d475e8}; !- HVAC Component
-
-OS:Sizing:Zone,
-  {b898bd87-7f4b-4ac5-87f2-e3cab0f1f867}, !- Handle
-  {6ab6314f-9342-4bc1-83b8-a4e946d475e8}, !- Zone or ZoneList Name
->>>>>>> 5553552e
+  {9bcb02c2-8e20-4862-83b1-5534c8fe2ca9}, !- Handle
+  {d5d375ef-007d-4edc-bb52-fa8b370be40c}, !- Zone or ZoneList Name
   SupplyAirTemperature,                   !- Zone Cooling Design Supply Air Temperature Input Method
   14,                                     !- Zone Cooling Design Supply Air Temperature {C}
   11.11,                                  !- Zone Cooling Design Supply Air Temperature Difference {deltaC}
@@ -1067,25 +690,14 @@
   autosize;                               !- Dedicated Outdoor Air High Setpoint Temperature for Design {C}
 
 OS:ZoneHVAC:EquipmentList,
-<<<<<<< HEAD
-  {6b5c5922-69fc-4597-8f2e-f51677b00518}, !- Handle
+  {92091106-996d-4130-976a-f48ae62a6ff6}, !- Handle
   Zone HVAC Equipment List 3,             !- Name
-  {910d72c0-290e-4fb6-b186-8e0f641be330}; !- Thermal Zone
+  {d5d375ef-007d-4edc-bb52-fa8b370be40c}; !- Thermal Zone
 
 OS:Space,
-  {0deb5902-c1e4-47ad-8c0e-ecdd9a3525ae}, !- Handle
+  {3d498946-9a9e-405d-a94a-24f460ec225a}, !- Handle
   pier and beam space,                    !- Name
-  {f9734ac0-8724-4c0d-b7bc-7ff589881cc4}, !- Space Type Name
-=======
-  {cca2e381-85a4-41e5-aafe-9ce0d1782769}, !- Handle
-  Zone HVAC Equipment List 3,             !- Name
-  {6ab6314f-9342-4bc1-83b8-a4e946d475e8}; !- Thermal Zone
-
-OS:Space,
-  {9c1d4563-e827-437c-a678-78cedb211eb6}, !- Handle
-  pier and beam space,                    !- Name
-  {17186c9c-65d4-418f-844e-39cac0603e71}, !- Space Type Name
->>>>>>> 5553552e
+  {60a723d7-50d9-41c0-8ad2-25d915f6113f}, !- Space Type Name
   ,                                       !- Default Construction Set Name
   ,                                       !- Default Schedule Set Name
   -0,                                     !- Direction of Relative North {deg}
@@ -1093,25 +705,14 @@
   0,                                      !- Y Origin {m}
   0,                                      !- Z Origin {m}
   ,                                       !- Building Story Name
-<<<<<<< HEAD
-  {910d72c0-290e-4fb6-b186-8e0f641be330}; !- Thermal Zone Name
-
-OS:Surface,
-  {ebae47bc-5354-4188-ae78-00dc5c9d3283}, !- Handle
+  {d5d375ef-007d-4edc-bb52-fa8b370be40c}; !- Thermal Zone Name
+
+OS:Surface,
+  {afa1b72c-99cf-4103-be9c-66c3fcafee91}, !- Handle
   Surface 18,                             !- Name
   Floor,                                  !- Surface Type
   ,                                       !- Construction Name
-  {0deb5902-c1e4-47ad-8c0e-ecdd9a3525ae}, !- Space Name
-=======
-  {6ab6314f-9342-4bc1-83b8-a4e946d475e8}; !- Thermal Zone Name
-
-OS:Surface,
-  {a88fb623-3b36-4ca1-8062-eaf67de30915}, !- Handle
-  Surface 18,                             !- Name
-  Floor,                                  !- Surface Type
-  ,                                       !- Construction Name
-  {9c1d4563-e827-437c-a678-78cedb211eb6}, !- Space Name
->>>>>>> 5553552e
+  {3d498946-9a9e-405d-a94a-24f460ec225a}, !- Space Name
   Foundation,                             !- Outside Boundary Condition
   ,                                       !- Outside Boundary Condition Object
   NoSun,                                  !- Sun Exposure
@@ -1124,19 +725,11 @@
   13.6310703908387, 0, 0;                 !- X,Y,Z Vertex 4 {m}
 
 OS:Surface,
-<<<<<<< HEAD
-  {7099f3d1-cf25-478c-a621-663054754136}, !- Handle
+  {15c0ec6a-10cd-4023-9880-a7a467bbaa1a}, !- Handle
   Surface 19,                             !- Name
   Wall,                                   !- Surface Type
   ,                                       !- Construction Name
-  {0deb5902-c1e4-47ad-8c0e-ecdd9a3525ae}, !- Space Name
-=======
-  {b91f7f05-5a65-4b0f-b0f5-557ae18e3e15}, !- Handle
-  Surface 19,                             !- Name
-  Wall,                                   !- Surface Type
-  ,                                       !- Construction Name
-  {9c1d4563-e827-437c-a678-78cedb211eb6}, !- Space Name
->>>>>>> 5553552e
+  {3d498946-9a9e-405d-a94a-24f460ec225a}, !- Space Name
   Outdoors,                               !- Outside Boundary Condition
   ,                                       !- Outside Boundary Condition Object
   SunExposed,                             !- Sun Exposure
@@ -1149,19 +742,11 @@
   0, 0, 0.9144;                           !- X,Y,Z Vertex 4 {m}
 
 OS:Surface,
-<<<<<<< HEAD
-  {64ef7b6f-dcf5-4172-b22d-1e11b09146cf}, !- Handle
+  {38affaf6-d305-4c40-8a2a-00831e7aab98}, !- Handle
   Surface 20,                             !- Name
   Wall,                                   !- Surface Type
   ,                                       !- Construction Name
-  {0deb5902-c1e4-47ad-8c0e-ecdd9a3525ae}, !- Space Name
-=======
-  {8aef114f-f11b-44f4-8b74-950c9b1adf63}, !- Handle
-  Surface 20,                             !- Name
-  Wall,                                   !- Surface Type
-  ,                                       !- Construction Name
-  {9c1d4563-e827-437c-a678-78cedb211eb6}, !- Space Name
->>>>>>> 5553552e
+  {3d498946-9a9e-405d-a94a-24f460ec225a}, !- Space Name
   Outdoors,                               !- Outside Boundary Condition
   ,                                       !- Outside Boundary Condition Object
   SunExposed,                             !- Sun Exposure
@@ -1174,19 +759,11 @@
   0, 6.81553519541936, 0.9144;            !- X,Y,Z Vertex 4 {m}
 
 OS:Surface,
-<<<<<<< HEAD
-  {addfbf02-1862-4d3b-aa3d-181aec6e7226}, !- Handle
+  {4a0fc313-9a0b-4aa1-8b0d-4d9c0c2b89d9}, !- Handle
   Surface 21,                             !- Name
   Wall,                                   !- Surface Type
   ,                                       !- Construction Name
-  {0deb5902-c1e4-47ad-8c0e-ecdd9a3525ae}, !- Space Name
-=======
-  {a91f1a0e-ce85-4e95-8bae-ca8265e02af7}, !- Handle
-  Surface 21,                             !- Name
-  Wall,                                   !- Surface Type
-  ,                                       !- Construction Name
-  {9c1d4563-e827-437c-a678-78cedb211eb6}, !- Space Name
->>>>>>> 5553552e
+  {3d498946-9a9e-405d-a94a-24f460ec225a}, !- Space Name
   Outdoors,                               !- Outside Boundary Condition
   ,                                       !- Outside Boundary Condition Object
   SunExposed,                             !- Sun Exposure
@@ -1199,19 +776,11 @@
   13.6310703908387, 6.81553519541936, 0.9144; !- X,Y,Z Vertex 4 {m}
 
 OS:Surface,
-<<<<<<< HEAD
-  {0908a174-5e29-449e-ac06-d3f237675f28}, !- Handle
+  {b759b38f-2bb3-470a-a172-85ccba3f2617}, !- Handle
   Surface 22,                             !- Name
   Wall,                                   !- Surface Type
   ,                                       !- Construction Name
-  {0deb5902-c1e4-47ad-8c0e-ecdd9a3525ae}, !- Space Name
-=======
-  {93e8fd6d-cf53-45c7-9778-cb8d2f622c2d}, !- Handle
-  Surface 22,                             !- Name
-  Wall,                                   !- Surface Type
-  ,                                       !- Construction Name
-  {9c1d4563-e827-437c-a678-78cedb211eb6}, !- Space Name
->>>>>>> 5553552e
+  {3d498946-9a9e-405d-a94a-24f460ec225a}, !- Space Name
   Outdoors,                               !- Outside Boundary Condition
   ,                                       !- Outside Boundary Condition Object
   SunExposed,                             !- Sun Exposure
@@ -1224,23 +793,13 @@
   13.6310703908387, 0, 0.9144;            !- X,Y,Z Vertex 4 {m}
 
 OS:Surface,
-<<<<<<< HEAD
-  {dba8343d-496c-465d-ae65-c958168f9072}, !- Handle
+  {988a1305-8cef-4f22-987b-464886c4109b}, !- Handle
   Surface 23,                             !- Name
   RoofCeiling,                            !- Surface Type
   ,                                       !- Construction Name
-  {0deb5902-c1e4-47ad-8c0e-ecdd9a3525ae}, !- Space Name
+  {3d498946-9a9e-405d-a94a-24f460ec225a}, !- Space Name
   Surface,                                !- Outside Boundary Condition
-  {7c5f75e0-4d8b-4881-a954-b00874ec65e7}, !- Outside Boundary Condition Object
-=======
-  {afcbad86-c0f8-4d3b-9034-737852917dcf}, !- Handle
-  Surface 23,                             !- Name
-  RoofCeiling,                            !- Surface Type
-  ,                                       !- Construction Name
-  {9c1d4563-e827-437c-a678-78cedb211eb6}, !- Space Name
-  Surface,                                !- Outside Boundary Condition
-  {64314923-7706-41c6-a749-9e1a7c7fcd60}, !- Outside Boundary Condition Object
->>>>>>> 5553552e
+  {3d51417e-7b2d-48f1-9a35-012004587716}, !- Outside Boundary Condition Object
   NoSun,                                  !- Sun Exposure
   NoWind,                                 !- Wind Exposure
   ,                                       !- View Factor to Ground
@@ -1251,11 +810,7 @@
   0, 0, 0.9144;                           !- X,Y,Z Vertex 4 {m}
 
 OS:SpaceType,
-<<<<<<< HEAD
-  {f9734ac0-8724-4c0d-b7bc-7ff589881cc4}, !- Handle
-=======
-  {17186c9c-65d4-418f-844e-39cac0603e71}, !- Handle
->>>>>>> 5553552e
+  {60a723d7-50d9-41c0-8ad2-25d915f6113f}, !- Handle
   Space Type 3,                           !- Name
   ,                                       !- Default Construction Set Name
   ,                                       !- Default Schedule Set Name
@@ -1266,23 +821,14 @@
   pier and beam;                          !- Standards Space Type
 
 OS:BuildingUnit,
-<<<<<<< HEAD
-  {b3e79e3e-c923-495b-8668-e63b92e09457}, !- Handle
-=======
-  {3c40446b-182e-486a-a613-0c681b997f5b}, !- Handle
->>>>>>> 5553552e
+  {65770394-cbab-4a62-a4cf-d08f59d32eeb}, !- Handle
   unit 1,                                 !- Name
   ,                                       !- Rendering Color
   Residential;                            !- Building Unit Type
 
 OS:AdditionalProperties,
-<<<<<<< HEAD
-  {4a10c8a1-2471-4c7c-afbf-a141ebb450e6}, !- Handle
-  {b3e79e3e-c923-495b-8668-e63b92e09457}, !- Object Name
-=======
-  {02644c3d-21c7-4fcf-8cbe-c48af3a5364a}, !- Handle
-  {3c40446b-182e-486a-a613-0c681b997f5b}, !- Object Name
->>>>>>> 5553552e
+  {69afe4fe-8a52-4ca6-9080-9698b09dc672}, !- Handle
+  {65770394-cbab-4a62-a4cf-d08f59d32eeb}, !- Object Name
   NumberOfBedrooms,                       !- Feature Name 1
   Integer,                                !- Feature Data Type 1
   3,                                      !- Feature Value 1
@@ -1294,20 +840,12 @@
   2.6400000000000001;                     !- Feature Value 3
 
 OS:External:File,
-<<<<<<< HEAD
-  {2872aa68-9e93-4ee8-b896-58409d71353a}, !- Handle
-=======
-  {a0b633bd-2a02-4c1c-a12d-b9a941a48d6c}, !- Handle
->>>>>>> 5553552e
+  {d0a2d3eb-80ad-401f-8085-a04432927603}, !- Handle
   8760.csv,                               !- Name
   8760.csv;                               !- File Name
 
 OS:Schedule:Day,
-<<<<<<< HEAD
-  {17885adb-9e3c-41ee-a0b7-cfabd51b53ac}, !- Handle
-=======
-  {cb506031-72ea-4744-ab48-b8e9a5d33f52}, !- Handle
->>>>>>> 5553552e
+  {dca399d8-bb19-46cf-937c-25e32023e12b}, !- Handle
   Schedule Day 1,                         !- Name
   ,                                       !- Schedule Type Limits Name
   ,                                       !- Interpolate to Timestep
@@ -1316,11 +854,7 @@
   0;                                      !- Value Until Time 1
 
 OS:Schedule:Day,
-<<<<<<< HEAD
-  {752a26da-184f-4b69-959c-a295e177b033}, !- Handle
-=======
-  {0c9869e6-be0d-4930-a833-e997ec622aea}, !- Handle
->>>>>>> 5553552e
+  {4a5b2e28-e28b-4fb0-87cf-f86f4b9cee3c}, !- Handle
   Schedule Day 2,                         !- Name
   ,                                       !- Schedule Type Limits Name
   ,                                       !- Interpolate to Timestep
@@ -1329,17 +863,10 @@
   1;                                      !- Value Until Time 1
 
 OS:Schedule:File,
-<<<<<<< HEAD
-  {19eb9508-eb38-47b7-a68c-3bfa9a5b1b1b}, !- Handle
+  {135a3566-cab4-4675-9bfd-402f6f7891f8}, !- Handle
   occupants,                              !- Name
-  {72495311-66bc-4bdc-a8dc-f147f5aa9741}, !- Schedule Type Limits Name
-  {2872aa68-9e93-4ee8-b896-58409d71353a}, !- External File Name
-=======
-  {c5402559-7582-4bf8-844f-0301aa03e585}, !- Handle
-  occupants,                              !- Name
-  {6c002c08-4c6e-4fec-ade1-bcc89b9635a3}, !- Schedule Type Limits Name
-  {a0b633bd-2a02-4c1c-a12d-b9a941a48d6c}, !- External File Name
->>>>>>> 5553552e
+  {712b69ae-51d4-4bb6-993f-3d97d93d8600}, !- Schedule Type Limits Name
+  {d0a2d3eb-80ad-401f-8085-a04432927603}, !- External File Name
   1,                                      !- Column Number
   1,                                      !- Rows to Skip at Top
   8760,                                   !- Number of Hours of Data
@@ -1348,38 +875,63 @@
   60;                                     !- Minutes per Item
 
 OS:Schedule:Ruleset,
-<<<<<<< HEAD
-  {6ec66c4c-9558-45a6-b168-76ec592569ad}, !- Handle
+  {751350ae-3f09-4c28-8869-8abb32360854}, !- Handle
   Schedule Ruleset 1,                     !- Name
-  {53dc4b4a-0acb-4b28-9b7b-9dec7412e278}, !- Schedule Type Limits Name
-  {889824fa-7055-4f55-a7e0-6f64f1384bd7}; !- Default Day Schedule Name
+  {7b869085-95aa-49db-a1ea-9452ff71f73f}, !- Schedule Type Limits Name
+  {583fbbfc-adfb-42ef-8f86-a4ce977ac421}; !- Default Day Schedule Name
 
 OS:Schedule:Day,
-  {889824fa-7055-4f55-a7e0-6f64f1384bd7}, !- Handle
+  {583fbbfc-adfb-42ef-8f86-a4ce977ac421}, !- Handle
   Schedule Day 3,                         !- Name
-  {53dc4b4a-0acb-4b28-9b7b-9dec7412e278}, !- Schedule Type Limits Name
-=======
-  {4f128ca2-c5f2-48bb-adbe-1c784a117501}, !- Handle
-  Schedule Ruleset 1,                     !- Name
-  {b09de88f-7a7b-4c3a-8e69-896d88103edc}, !- Schedule Type Limits Name
-  {41daf86c-2b4c-45ea-8f74-2ed4c4aea65f}; !- Default Day Schedule Name
-
-OS:Schedule:Day,
-  {41daf86c-2b4c-45ea-8f74-2ed4c4aea65f}, !- Handle
-  Schedule Day 3,                         !- Name
-  {b09de88f-7a7b-4c3a-8e69-896d88103edc}, !- Schedule Type Limits Name
->>>>>>> 5553552e
+  {7b869085-95aa-49db-a1ea-9452ff71f73f}, !- Schedule Type Limits Name
   ,                                       !- Interpolate to Timestep
   24,                                     !- Hour 1
   0,                                      !- Minute 1
   112.539290946133;                       !- Value Until Time 1
 
 OS:People:Definition,
-<<<<<<< HEAD
-  {84f0da81-446a-4ac7-aeda-a06a4b1d2c1a}, !- Handle
-=======
-  {26ae236e-5fb8-49ef-a1e5-a934d62a890a}, !- Handle
->>>>>>> 5553552e
+  {98d5bb6c-2491-4a32-a56a-3fbb8d16b293}, !- Handle
+  res occupants|living space,             !- Name
+  People,                                 !- Number of People Calculation Method
+  1.32,                                   !- Number of People {people}
+  ,                                       !- People per Space Floor Area {person/m2}
+  ,                                       !- Space Floor Area per Person {m2/person}
+  0.319734,                               !- Fraction Radiant
+  0.573,                                  !- Sensible Heat Fraction
+  0,                                      !- Carbon Dioxide Generation Rate {m3/s-W}
+  No,                                     !- Enable ASHRAE 55 Comfort Warnings
+  ZoneAveraged;                           !- Mean Radiant Temperature Calculation Type
+
+OS:People,
+  {2c2942a2-d51f-495c-b86b-d40aba2c5e73}, !- Handle
+  res occupants|living space,             !- Name
+  {98d5bb6c-2491-4a32-a56a-3fbb8d16b293}, !- People Definition Name
+  {ef9766e5-d5a0-486f-bc31-7cfd9bfb5279}, !- Space or SpaceType Name
+  {135a3566-cab4-4675-9bfd-402f6f7891f8}, !- Number of People Schedule Name
+  {751350ae-3f09-4c28-8869-8abb32360854}, !- Activity Level Schedule Name
+  ,                                       !- Surface Name/Angle Factor List Name
+  ,                                       !- Work Efficiency Schedule Name
+  ,                                       !- Clothing Insulation Schedule Name
+  ,                                       !- Air Velocity Schedule Name
+  1;                                      !- Multiplier
+
+OS:ScheduleTypeLimits,
+  {7b869085-95aa-49db-a1ea-9452ff71f73f}, !- Handle
+  ActivityLevel,                          !- Name
+  0,                                      !- Lower Limit Value
+  ,                                       !- Upper Limit Value
+  Continuous,                             !- Numeric Type
+  ActivityLevel;                          !- Unit Type
+
+OS:ScheduleTypeLimits,
+  {712b69ae-51d4-4bb6-993f-3d97d93d8600}, !- Handle
+  Fractional,                             !- Name
+  0,                                      !- Lower Limit Value
+  1,                                      !- Upper Limit Value
+  Continuous;                             !- Numeric Type
+
+OS:People:Definition,
+  {a188d456-f0b8-4103-a412-36b6bc18a75a}, !- Handle
   res occupants|living space|story 2,     !- Name
   People,                                 !- Number of People Calculation Method
   1.32,                                   !- Number of People {people}
@@ -1392,85 +944,14 @@
   ZoneAveraged;                           !- Mean Radiant Temperature Calculation Type
 
 OS:People,
-<<<<<<< HEAD
-  {244c7707-e584-4893-a4f9-fc7d6ec757e5}, !- Handle
+  {38f945e7-e661-438d-8e64-2319146e0caf}, !- Handle
   res occupants|living space|story 2,     !- Name
-  {84f0da81-446a-4ac7-aeda-a06a4b1d2c1a}, !- People Definition Name
-  {83204dde-59e1-41e5-8f96-0b2d497b8e27}, !- Space or SpaceType Name
-  {19eb9508-eb38-47b7-a68c-3bfa9a5b1b1b}, !- Number of People Schedule Name
-  {6ec66c4c-9558-45a6-b168-76ec592569ad}, !- Activity Level Schedule Name
-=======
-  {eb1cd83b-a8fd-426f-8245-dc050e237630}, !- Handle
-  res occupants|living space|story 2,     !- Name
-  {26ae236e-5fb8-49ef-a1e5-a934d62a890a}, !- People Definition Name
-  {d349d826-2ef8-41a5-8354-8edc2e482d44}, !- Space or SpaceType Name
-  {c5402559-7582-4bf8-844f-0301aa03e585}, !- Number of People Schedule Name
-  {4f128ca2-c5f2-48bb-adbe-1c784a117501}, !- Activity Level Schedule Name
->>>>>>> 5553552e
+  {a188d456-f0b8-4103-a412-36b6bc18a75a}, !- People Definition Name
+  {cf99eb1b-13ca-43ad-89cc-765e115c606a}, !- Space or SpaceType Name
+  {135a3566-cab4-4675-9bfd-402f6f7891f8}, !- Number of People Schedule Name
+  {751350ae-3f09-4c28-8869-8abb32360854}, !- Activity Level Schedule Name
   ,                                       !- Surface Name/Angle Factor List Name
   ,                                       !- Work Efficiency Schedule Name
   ,                                       !- Clothing Insulation Schedule Name
   ,                                       !- Air Velocity Schedule Name
   1;                                      !- Multiplier
-
-OS:ScheduleTypeLimits,
-<<<<<<< HEAD
-  {53dc4b4a-0acb-4b28-9b7b-9dec7412e278}, !- Handle
-=======
-  {b09de88f-7a7b-4c3a-8e69-896d88103edc}, !- Handle
->>>>>>> 5553552e
-  ActivityLevel,                          !- Name
-  0,                                      !- Lower Limit Value
-  ,                                       !- Upper Limit Value
-  Continuous,                             !- Numeric Type
-  ActivityLevel;                          !- Unit Type
-
-OS:ScheduleTypeLimits,
-<<<<<<< HEAD
-  {72495311-66bc-4bdc-a8dc-f147f5aa9741}, !- Handle
-=======
-  {6c002c08-4c6e-4fec-ade1-bcc89b9635a3}, !- Handle
->>>>>>> 5553552e
-  Fractional,                             !- Name
-  0,                                      !- Lower Limit Value
-  1,                                      !- Upper Limit Value
-  Continuous;                             !- Numeric Type
-
-OS:People:Definition,
-<<<<<<< HEAD
-  {d0f2cf2b-100f-47e3-9cec-d3b1059606a4}, !- Handle
-=======
-  {57093bf1-d565-411b-9b8c-30ff0c59769f}, !- Handle
->>>>>>> 5553552e
-  res occupants|living space,             !- Name
-  People,                                 !- Number of People Calculation Method
-  1.32,                                   !- Number of People {people}
-  ,                                       !- People per Space Floor Area {person/m2}
-  ,                                       !- Space Floor Area per Person {m2/person}
-  0.319734,                               !- Fraction Radiant
-  0.573,                                  !- Sensible Heat Fraction
-  0,                                      !- Carbon Dioxide Generation Rate {m3/s-W}
-  No,                                     !- Enable ASHRAE 55 Comfort Warnings
-  ZoneAveraged;                           !- Mean Radiant Temperature Calculation Type
-
-OS:People,
-<<<<<<< HEAD
-  {307c11e3-4f35-457a-b643-cf4065b6a00f}, !- Handle
-  res occupants|living space,             !- Name
-  {d0f2cf2b-100f-47e3-9cec-d3b1059606a4}, !- People Definition Name
-  {aa752241-74ee-4981-be83-3d20e76b45d4}, !- Space or SpaceType Name
-  {19eb9508-eb38-47b7-a68c-3bfa9a5b1b1b}, !- Number of People Schedule Name
-  {6ec66c4c-9558-45a6-b168-76ec592569ad}, !- Activity Level Schedule Name
-=======
-  {23a44478-6991-4a52-89d7-e8e4927bd123}, !- Handle
-  res occupants|living space,             !- Name
-  {57093bf1-d565-411b-9b8c-30ff0c59769f}, !- People Definition Name
-  {e63632ef-78ae-4013-94b5-1f0742a4dbb8}, !- Space or SpaceType Name
-  {c5402559-7582-4bf8-844f-0301aa03e585}, !- Number of People Schedule Name
-  {4f128ca2-c5f2-48bb-adbe-1c784a117501}, !- Activity Level Schedule Name
->>>>>>> 5553552e
-  ,                                       !- Surface Name/Angle Factor List Name
-  ,                                       !- Work Efficiency Schedule Name
-  ,                                       !- Clothing Insulation Schedule Name
-  ,                                       !- Air Velocity Schedule Name
-  1;                                      !- Multiplier
