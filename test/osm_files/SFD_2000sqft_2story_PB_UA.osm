--- conflicted
+++ resolved
@@ -1,50 +1,22 @@
 !- NOTE: Auto-generated from /test/osw_files/SFD_2000sqft_2story_PB_UA.osw
 
 OS:Version,
-<<<<<<< HEAD
-  {739f8523-ce72-47bc-9ad2-49207b5d032c}, !- Handle
-  2.9.0;                                  !- Version Identifier
+  {2130d6f7-d098-4cda-a49f-f2785658a3ed}, !- Handle
+  3.2.1;                                  !- Version Identifier
 
 OS:SimulationControl,
-  {e69983a9-a402-433a-8891-9262cef7bebd}, !- Handle
-=======
-  {db0af6ac-7b24-420a-9312-6a2e25c7db61}, !- Handle
-  3.2.1;                                  !- Version Identifier
-
-OS:SimulationControl,
-  {ce9f070d-8f7a-4e7c-9bca-924944c5c5e5}, !- Handle
->>>>>>> ecc00d0a
+  {fb19c6a8-38b9-45ac-adbf-dcacfe0ae769}, !- Handle
   ,                                       !- Do Zone Sizing Calculation
   ,                                       !- Do System Sizing Calculation
   ,                                       !- Do Plant Sizing Calculation
   No;                                     !- Run Simulation for Sizing Periods
 
 OS:Timestep,
-<<<<<<< HEAD
-  {162cf513-5b2b-4f24-b7e1-db5603ed84e0}, !- Handle
+  {4accbf20-2780-45a1-b4c6-65b604c22026}, !- Handle
   6;                                      !- Number of Timesteps per Hour
 
 OS:ShadowCalculation,
-  {80771c96-3700-4651-8797-7026b37cf9ba}, !- Handle
-  20,                                     !- Calculation Frequency
-  200;                                    !- Maximum Figures in Shadow Overlap Calculations
-
-OS:SurfaceConvectionAlgorithm:Outside,
-  {d4ef8d56-b377-453e-af53-7050b95ba047}, !- Handle
-  DOE-2;                                  !- Algorithm
-
-OS:SurfaceConvectionAlgorithm:Inside,
-  {9d2664ee-55d1-41cb-9657-bc3dc0f20036}, !- Handle
-  TARP;                                   !- Algorithm
-
-OS:ZoneCapacitanceMultiplier:ResearchSpecial,
-  {51f0b7ae-0f81-4215-b85f-74427cccdfc3}, !- Handle
-=======
-  {97ac586e-a9bc-47c3-a30d-e483074610b7}, !- Handle
-  6;                                      !- Number of Timesteps per Hour
-
-OS:ShadowCalculation,
-  {508ee0c5-c03f-4a97-8bb0-9f6f88ea1b9f}, !- Handle
+  {9b933321-199c-448a-bd29-5243df509180}, !- Handle
   PolygonClipping,                        !- Shading Calculation Method
   ,                                       !- Shading Calculation Update Frequency Method
   20,                                     !- Shading Calculation Update Frequency
@@ -57,26 +29,21 @@
   No;                                     !- Disable Self-Shading From Shading Zone Groups to Other Zones
 
 OS:SurfaceConvectionAlgorithm:Outside,
-  {5aceca55-79f1-4c38-bcc5-521cc0fc00ee}, !- Handle
+  {fded80f7-8063-445a-90cc-c9acf0d96540}, !- Handle
   DOE-2;                                  !- Algorithm
 
 OS:SurfaceConvectionAlgorithm:Inside,
-  {2653966b-68ea-4fb3-9379-ac5952ec85a7}, !- Handle
+  {ddbef9e1-3b58-480b-b5a3-0972e75bd650}, !- Handle
   TARP;                                   !- Algorithm
 
 OS:ZoneCapacitanceMultiplier:ResearchSpecial,
-  {3777472b-0c12-4a6f-b72c-77a7a4672aa4}, !- Handle
->>>>>>> ecc00d0a
+  {344178db-26d6-4394-b141-aab5cdef8f3a}, !- Handle
   ,                                       !- Temperature Capacity Multiplier
   15,                                     !- Humidity Capacity Multiplier
   ;                                       !- Carbon Dioxide Capacity Multiplier
 
 OS:RunPeriod,
-<<<<<<< HEAD
-  {458e0ca1-eeab-409e-a6ac-34e4c31e27ff}, !- Handle
-=======
-  {f5366c35-c6d2-4edf-b881-fcd3054bb1a0}, !- Handle
->>>>>>> ecc00d0a
+  {76f18285-7004-4a1a-a30b-d417a35ddf63}, !- Handle
   Run Period 1,                           !- Name
   1,                                      !- Begin Month
   1,                                      !- Begin Day of Month
@@ -90,21 +57,13 @@
   ;                                       !- Number of Times Runperiod to be Repeated
 
 OS:YearDescription,
-<<<<<<< HEAD
-  {04b205e8-ba28-4edd-bbbd-2589e88276e9}, !- Handle
-=======
-  {f549df28-787d-4733-a813-b0f574c95a3d}, !- Handle
->>>>>>> ecc00d0a
+  {635583eb-93f3-483b-b20e-cd39b3933849}, !- Handle
   2007,                                   !- Calendar Year
   ,                                       !- Day of Week for Start Day
   ;                                       !- Is Leap Year
 
 OS:Building,
-<<<<<<< HEAD
-  {6b6ffca7-1fcb-4e18-9043-5c9cd089dc4a}, !- Handle
-=======
-  {2f48141f-d5b2-46ed-9c8e-9c0dc77ac65f}, !- Handle
->>>>>>> ecc00d0a
+  {caf377c8-4cc5-4fd2-8b71-8b5aab28589c}, !- Handle
   Building 1,                             !- Name
   ,                                       !- Building Sector Type
   0,                                      !- North Axis {deg}
@@ -119,23 +78,14 @@
   1;                                      !- Standards Number of Living Units
 
 OS:AdditionalProperties,
-<<<<<<< HEAD
-  {9a9588dd-00f4-4d06-a326-98f2fbf1af80}, !- Handle
-  {6b6ffca7-1fcb-4e18-9043-5c9cd089dc4a}, !- Object Name
-=======
-  {1e7f9ae1-b67c-44b3-aad7-ddf2d6007660}, !- Handle
-  {2f48141f-d5b2-46ed-9c8e-9c0dc77ac65f}, !- Object Name
->>>>>>> ecc00d0a
+  {3307e5d8-eaee-4ee5-ba65-3e224618959d}, !- Handle
+  {caf377c8-4cc5-4fd2-8b71-8b5aab28589c}, !- Object Name
   Total Units Modeled,                    !- Feature Name 1
   Integer,                                !- Feature Data Type 1
   1;                                      !- Feature Value 1
 
 OS:ThermalZone,
-<<<<<<< HEAD
-  {ea9eccc7-a77a-4814-9b59-b81f528e8882}, !- Handle
-=======
-  {3750d278-1891-49dc-a96d-246da25e424c}, !- Handle
->>>>>>> ecc00d0a
+  {36549b8d-c48d-4146-99da-350c375f4688}, !- Handle
   living zone,                            !- Name
   ,                                       !- Multiplier
   ,                                       !- Ceiling Height {m}
@@ -144,17 +94,10 @@
   ,                                       !- Zone Inside Convection Algorithm
   ,                                       !- Zone Outside Convection Algorithm
   ,                                       !- Zone Conditioning Equipment List Name
-<<<<<<< HEAD
-  {e6256d41-6c13-4469-92a2-978525f65506}, !- Zone Air Inlet Port List
-  {de0c6d0f-268c-446e-b890-02a7b8f81c8d}, !- Zone Air Exhaust Port List
-  {c6684d1d-bd6b-46a7-a833-f19afa460f53}, !- Zone Air Node Name
-  {1d287982-7e48-4674-85b8-8db4f27e1b2c}, !- Zone Return Air Port List
-=======
-  {0342c1fc-b0e4-4149-9eb7-3ec629b08e4d}, !- Zone Air Inlet Port List
-  {84713c51-4c4b-44c4-b02a-63844e3bfda7}, !- Zone Air Exhaust Port List
-  {341c6f1e-b0d9-4474-8330-1063a5b345fc}, !- Zone Air Node Name
-  {de2256b6-fc86-4247-b986-ed6853550a71}, !- Zone Return Air Port List
->>>>>>> ecc00d0a
+  {60ff0272-88bc-4980-bb93-6cba650cd7da}, !- Zone Air Inlet Port List
+  {00d3c780-4fa9-400d-a3e7-f56b26b47a88}, !- Zone Air Exhaust Port List
+  {986a7794-1c1e-466d-bb84-90901b185f54}, !- Zone Air Node Name
+  {b8a9f487-c425-43f4-8723-f358adb36147}, !- Zone Return Air Port List
   ,                                       !- Primary Daylighting Control Name
   ,                                       !- Fraction of Zone Controlled by Primary Daylighting Control
   ,                                       !- Secondary Daylighting Control Name
@@ -165,67 +108,33 @@
   No;                                     !- Use Ideal Air Loads
 
 OS:Node,
-<<<<<<< HEAD
-  {fa85ccda-c348-4628-8640-3ecfd27cfa7e}, !- Handle
+  {b9ae76c9-434d-4692-b8a1-0ee9a2abbef2}, !- Handle
   Node 1,                                 !- Name
-  {c6684d1d-bd6b-46a7-a833-f19afa460f53}, !- Inlet Port
+  {986a7794-1c1e-466d-bb84-90901b185f54}, !- Inlet Port
   ;                                       !- Outlet Port
 
 OS:Connection,
-  {c6684d1d-bd6b-46a7-a833-f19afa460f53}, !- Handle
-  {07a1795e-bfd8-4124-a203-7c960ddfcdc1}, !- Name
-  {ea9eccc7-a77a-4814-9b59-b81f528e8882}, !- Source Object
+  {986a7794-1c1e-466d-bb84-90901b185f54}, !- Handle
+  {36549b8d-c48d-4146-99da-350c375f4688}, !- Source Object
   11,                                     !- Outlet Port
-  {fa85ccda-c348-4628-8640-3ecfd27cfa7e}, !- Target Object
+  {b9ae76c9-434d-4692-b8a1-0ee9a2abbef2}, !- Target Object
   2;                                      !- Inlet Port
 
 OS:PortList,
-  {e6256d41-6c13-4469-92a2-978525f65506}, !- Handle
-  {cbd12d97-f34a-489c-905a-c338b3c40705}, !- Name
-  {ea9eccc7-a77a-4814-9b59-b81f528e8882}; !- HVAC Component
+  {60ff0272-88bc-4980-bb93-6cba650cd7da}, !- Handle
+  {36549b8d-c48d-4146-99da-350c375f4688}; !- HVAC Component
 
 OS:PortList,
-  {de0c6d0f-268c-446e-b890-02a7b8f81c8d}, !- Handle
-  {4ec57a03-e162-4c35-abec-2a54bd976717}, !- Name
-  {ea9eccc7-a77a-4814-9b59-b81f528e8882}; !- HVAC Component
+  {00d3c780-4fa9-400d-a3e7-f56b26b47a88}, !- Handle
+  {36549b8d-c48d-4146-99da-350c375f4688}; !- HVAC Component
 
 OS:PortList,
-  {1d287982-7e48-4674-85b8-8db4f27e1b2c}, !- Handle
-  {27998bbc-a88f-4594-ba31-a5091fbc89b7}, !- Name
-  {ea9eccc7-a77a-4814-9b59-b81f528e8882}; !- HVAC Component
+  {b8a9f487-c425-43f4-8723-f358adb36147}, !- Handle
+  {36549b8d-c48d-4146-99da-350c375f4688}; !- HVAC Component
 
 OS:Sizing:Zone,
-  {b2a0b0d7-f6a9-411f-bc07-1060c13b47bc}, !- Handle
-  {ea9eccc7-a77a-4814-9b59-b81f528e8882}, !- Zone or ZoneList Name
-=======
-  {73a5658d-95d7-4dfb-a1bf-86e66c35429b}, !- Handle
-  Node 1,                                 !- Name
-  {341c6f1e-b0d9-4474-8330-1063a5b345fc}, !- Inlet Port
-  ;                                       !- Outlet Port
-
-OS:Connection,
-  {341c6f1e-b0d9-4474-8330-1063a5b345fc}, !- Handle
-  {3750d278-1891-49dc-a96d-246da25e424c}, !- Source Object
-  11,                                     !- Outlet Port
-  {73a5658d-95d7-4dfb-a1bf-86e66c35429b}, !- Target Object
-  2;                                      !- Inlet Port
-
-OS:PortList,
-  {0342c1fc-b0e4-4149-9eb7-3ec629b08e4d}, !- Handle
-  {3750d278-1891-49dc-a96d-246da25e424c}; !- HVAC Component
-
-OS:PortList,
-  {84713c51-4c4b-44c4-b02a-63844e3bfda7}, !- Handle
-  {3750d278-1891-49dc-a96d-246da25e424c}; !- HVAC Component
-
-OS:PortList,
-  {de2256b6-fc86-4247-b986-ed6853550a71}, !- Handle
-  {3750d278-1891-49dc-a96d-246da25e424c}; !- HVAC Component
-
-OS:Sizing:Zone,
-  {e7ccb320-f062-4ad0-ae10-4869480381b7}, !- Handle
-  {3750d278-1891-49dc-a96d-246da25e424c}, !- Zone or ZoneList Name
->>>>>>> ecc00d0a
+  {e4be88b0-95e0-479c-b6da-2fd53b1172b7}, !- Handle
+  {36549b8d-c48d-4146-99da-350c375f4688}, !- Zone or ZoneList Name
   SupplyAirTemperature,                   !- Zone Cooling Design Supply Air Temperature Input Method
   14,                                     !- Zone Cooling Design Supply Air Temperature {C}
   11.11,                                  !- Zone Cooling Design Supply Air Temperature Difference {deltaC}
@@ -252,25 +161,14 @@
   autosize;                               !- Dedicated Outdoor Air High Setpoint Temperature for Design {C}
 
 OS:ZoneHVAC:EquipmentList,
-<<<<<<< HEAD
-  {aedd35f0-2c22-4d2e-9ce1-301bb40a7e70}, !- Handle
+  {69dc407c-7550-455a-8cb2-95683c1b03c9}, !- Handle
   Zone HVAC Equipment List 1,             !- Name
-  {ea9eccc7-a77a-4814-9b59-b81f528e8882}; !- Thermal Zone
+  {36549b8d-c48d-4146-99da-350c375f4688}; !- Thermal Zone
 
 OS:Space,
-  {f8cd2a83-4255-4c0e-8378-cc3e1d1ece68}, !- Handle
+  {316865ac-3067-4e4c-824a-ec8fc377f64b}, !- Handle
   living space,                           !- Name
-  {8f598117-d9d5-4dd6-a9d8-732bc63add47}, !- Space Type Name
-=======
-  {54633faf-ee34-487f-a098-5a2eabfd0e61}, !- Handle
-  Zone HVAC Equipment List 1,             !- Name
-  {3750d278-1891-49dc-a96d-246da25e424c}; !- Thermal Zone
-
-OS:Space,
-  {eb71492b-001e-4aad-9b4b-2f7ece0ee9ab}, !- Handle
-  living space,                           !- Name
-  {c5aa38c2-da3a-4a6d-8d44-527aefd53d74}, !- Space Type Name
->>>>>>> ecc00d0a
+  {07d4568f-7be8-45cd-a4d9-d88506feebf3}, !- Space Type Name
   ,                                       !- Default Construction Set Name
   ,                                       !- Default Schedule Set Name
   -0,                                     !- Direction of Relative North {deg}
@@ -278,35 +176,19 @@
   0,                                      !- Y Origin {m}
   0.9144,                                 !- Z Origin {m}
   ,                                       !- Building Story Name
-<<<<<<< HEAD
-  {ea9eccc7-a77a-4814-9b59-b81f528e8882}, !- Thermal Zone Name
+  {36549b8d-c48d-4146-99da-350c375f4688}, !- Thermal Zone Name
   ,                                       !- Part of Total Floor Area
   ,                                       !- Design Specification Outdoor Air Object Name
-  {04cf5255-fcf6-40f2-beb8-eadecfa39c58}; !- Building Unit Name
-
-OS:Surface,
-  {13a8b97c-d242-4e1d-9681-43cef13bfe34}, !- Handle
+  {1709cd5b-d9d6-4c4e-8eb2-86e233bef1da}; !- Building Unit Name
+
+OS:Surface,
+  {6f55fec8-5cd8-4a0b-9581-e87a2e531ab1}, !- Handle
   Surface 1,                              !- Name
   Floor,                                  !- Surface Type
   ,                                       !- Construction Name
-  {f8cd2a83-4255-4c0e-8378-cc3e1d1ece68}, !- Space Name
+  {316865ac-3067-4e4c-824a-ec8fc377f64b}, !- Space Name
   Surface,                                !- Outside Boundary Condition
-  {bfe68e09-b0cc-4f23-b187-192726f14b24}, !- Outside Boundary Condition Object
-=======
-  {3750d278-1891-49dc-a96d-246da25e424c}, !- Thermal Zone Name
-  ,                                       !- Part of Total Floor Area
-  ,                                       !- Design Specification Outdoor Air Object Name
-  {9e33eb32-b565-43d4-992d-d37fd579e243}; !- Building Unit Name
-
-OS:Surface,
-  {c209dcef-8f52-4317-8eb5-5f5387b1003f}, !- Handle
-  Surface 1,                              !- Name
-  Floor,                                  !- Surface Type
-  ,                                       !- Construction Name
-  {eb71492b-001e-4aad-9b4b-2f7ece0ee9ab}, !- Space Name
-  Surface,                                !- Outside Boundary Condition
-  {95c029fb-1fdb-4655-a3c1-5bcafe7dfc8b}, !- Outside Boundary Condition Object
->>>>>>> ecc00d0a
+  {924305d2-5cc8-4588-a9fd-0e8f5d8fc8f1}, !- Outside Boundary Condition Object
   NoSun,                                  !- Sun Exposure
   NoWind,                                 !- Wind Exposure
   ,                                       !- View Factor to Ground
@@ -317,19 +199,11 @@
   13.6310703908387, 0, -1.11022302462516e-16; !- X,Y,Z Vertex 4 {m}
 
 OS:Surface,
-<<<<<<< HEAD
-  {df412b18-537a-47c6-90ff-7577a8c42720}, !- Handle
+  {4172af89-8d06-4d66-a28d-6cb5f3aeb6ae}, !- Handle
   Surface 2,                              !- Name
   Wall,                                   !- Surface Type
   ,                                       !- Construction Name
-  {f8cd2a83-4255-4c0e-8378-cc3e1d1ece68}, !- Space Name
-=======
-  {e1b0d540-2f60-4ef1-90a1-9e458b22f38f}, !- Handle
-  Surface 2,                              !- Name
-  Wall,                                   !- Surface Type
-  ,                                       !- Construction Name
-  {eb71492b-001e-4aad-9b4b-2f7ece0ee9ab}, !- Space Name
->>>>>>> ecc00d0a
+  {316865ac-3067-4e4c-824a-ec8fc377f64b}, !- Space Name
   Outdoors,                               !- Outside Boundary Condition
   ,                                       !- Outside Boundary Condition Object
   SunExposed,                             !- Sun Exposure
@@ -342,19 +216,11 @@
   0, 0, 2.4384;                           !- X,Y,Z Vertex 4 {m}
 
 OS:Surface,
-<<<<<<< HEAD
-  {5bb3b9c3-56d2-4743-a322-60467e514fd8}, !- Handle
+  {189f5040-8248-4d32-97e9-dc32702039eb}, !- Handle
   Surface 3,                              !- Name
   Wall,                                   !- Surface Type
   ,                                       !- Construction Name
-  {f8cd2a83-4255-4c0e-8378-cc3e1d1ece68}, !- Space Name
-=======
-  {a4db6768-eb84-40a0-8082-c8815069bb86}, !- Handle
-  Surface 3,                              !- Name
-  Wall,                                   !- Surface Type
-  ,                                       !- Construction Name
-  {eb71492b-001e-4aad-9b4b-2f7ece0ee9ab}, !- Space Name
->>>>>>> ecc00d0a
+  {316865ac-3067-4e4c-824a-ec8fc377f64b}, !- Space Name
   Outdoors,                               !- Outside Boundary Condition
   ,                                       !- Outside Boundary Condition Object
   SunExposed,                             !- Sun Exposure
@@ -367,19 +233,11 @@
   0, 6.81553519541936, 2.4384;            !- X,Y,Z Vertex 4 {m}
 
 OS:Surface,
-<<<<<<< HEAD
-  {3699e7a8-035f-4458-86f7-dda704243a36}, !- Handle
+  {ebc7b172-342d-45c4-843e-311a70f50059}, !- Handle
   Surface 4,                              !- Name
   Wall,                                   !- Surface Type
   ,                                       !- Construction Name
-  {f8cd2a83-4255-4c0e-8378-cc3e1d1ece68}, !- Space Name
-=======
-  {ab4d8d87-b92a-4008-9bff-10c232d3ea26}, !- Handle
-  Surface 4,                              !- Name
-  Wall,                                   !- Surface Type
-  ,                                       !- Construction Name
-  {eb71492b-001e-4aad-9b4b-2f7ece0ee9ab}, !- Space Name
->>>>>>> ecc00d0a
+  {316865ac-3067-4e4c-824a-ec8fc377f64b}, !- Space Name
   Outdoors,                               !- Outside Boundary Condition
   ,                                       !- Outside Boundary Condition Object
   SunExposed,                             !- Sun Exposure
@@ -392,19 +250,11 @@
   13.6310703908387, 6.81553519541936, 2.4384; !- X,Y,Z Vertex 4 {m}
 
 OS:Surface,
-<<<<<<< HEAD
-  {18cc1b82-0f71-4a10-816a-a631f5eab8d0}, !- Handle
+  {42af49f2-d253-4478-a9f8-6e5b0cd9a433}, !- Handle
   Surface 5,                              !- Name
   Wall,                                   !- Surface Type
   ,                                       !- Construction Name
-  {f8cd2a83-4255-4c0e-8378-cc3e1d1ece68}, !- Space Name
-=======
-  {80e7abcb-f74d-49b8-a3f7-509fe11fcc06}, !- Handle
-  Surface 5,                              !- Name
-  Wall,                                   !- Surface Type
-  ,                                       !- Construction Name
-  {eb71492b-001e-4aad-9b4b-2f7ece0ee9ab}, !- Space Name
->>>>>>> ecc00d0a
+  {316865ac-3067-4e4c-824a-ec8fc377f64b}, !- Space Name
   Outdoors,                               !- Outside Boundary Condition
   ,                                       !- Outside Boundary Condition Object
   SunExposed,                             !- Sun Exposure
@@ -417,23 +267,13 @@
   13.6310703908387, 0, 2.4384;            !- X,Y,Z Vertex 4 {m}
 
 OS:Surface,
-<<<<<<< HEAD
-  {e038eb9b-02cd-41b7-9cdf-c3f7bca78d83}, !- Handle
+  {3a1567d9-0092-440b-af59-387fe5f6aec3}, !- Handle
   Surface 6,                              !- Name
   RoofCeiling,                            !- Surface Type
   ,                                       !- Construction Name
-  {f8cd2a83-4255-4c0e-8378-cc3e1d1ece68}, !- Space Name
+  {316865ac-3067-4e4c-824a-ec8fc377f64b}, !- Space Name
   Surface,                                !- Outside Boundary Condition
-  {cbe5bb7d-ef72-4fcb-9e52-47774700fc36}, !- Outside Boundary Condition Object
-=======
-  {c7220546-9c57-4059-9a40-caf356663c1c}, !- Handle
-  Surface 6,                              !- Name
-  RoofCeiling,                            !- Surface Type
-  ,                                       !- Construction Name
-  {eb71492b-001e-4aad-9b4b-2f7ece0ee9ab}, !- Space Name
-  Surface,                                !- Outside Boundary Condition
-  {d7342bcb-cb2d-49b1-bb5d-a6dd64eee268}, !- Outside Boundary Condition Object
->>>>>>> ecc00d0a
+  {5db66098-b5c0-497b-8d38-8134d3bfb2c6}, !- Outside Boundary Condition Object
   NoSun,                                  !- Sun Exposure
   NoWind,                                 !- Wind Exposure
   ,                                       !- View Factor to Ground
@@ -444,11 +284,7 @@
   0, 0, 2.4384;                           !- X,Y,Z Vertex 4 {m}
 
 OS:SpaceType,
-<<<<<<< HEAD
-  {8f598117-d9d5-4dd6-a9d8-732bc63add47}, !- Handle
-=======
-  {c5aa38c2-da3a-4a6d-8d44-527aefd53d74}, !- Handle
->>>>>>> ecc00d0a
+  {07d4568f-7be8-45cd-a4d9-d88506feebf3}, !- Handle
   Space Type 1,                           !- Name
   ,                                       !- Default Construction Set Name
   ,                                       !- Default Schedule Set Name
@@ -459,15 +295,9 @@
   living;                                 !- Standards Space Type
 
 OS:Space,
-<<<<<<< HEAD
-  {214ef6c4-a986-4dbd-add0-e5c2898d1d88}, !- Handle
+  {13c405e5-1816-4031-9b39-8e05bd5bdf37}, !- Handle
   living space|story 2,                   !- Name
-  {8f598117-d9d5-4dd6-a9d8-732bc63add47}, !- Space Type Name
-=======
-  {e96aff34-1bfc-4c4a-b7d8-2180ff2eb8e1}, !- Handle
-  living space|story 2,                   !- Name
-  {c5aa38c2-da3a-4a6d-8d44-527aefd53d74}, !- Space Type Name
->>>>>>> ecc00d0a
+  {07d4568f-7be8-45cd-a4d9-d88506feebf3}, !- Space Type Name
   ,                                       !- Default Construction Set Name
   ,                                       !- Default Schedule Set Name
   -0,                                     !- Direction of Relative North {deg}
@@ -475,35 +305,19 @@
   0,                                      !- Y Origin {m}
   3.3528,                                 !- Z Origin {m}
   ,                                       !- Building Story Name
-<<<<<<< HEAD
-  {ea9eccc7-a77a-4814-9b59-b81f528e8882}, !- Thermal Zone Name
+  {36549b8d-c48d-4146-99da-350c375f4688}, !- Thermal Zone Name
   ,                                       !- Part of Total Floor Area
   ,                                       !- Design Specification Outdoor Air Object Name
-  {04cf5255-fcf6-40f2-beb8-eadecfa39c58}; !- Building Unit Name
-
-OS:Surface,
-  {cbe5bb7d-ef72-4fcb-9e52-47774700fc36}, !- Handle
+  {1709cd5b-d9d6-4c4e-8eb2-86e233bef1da}; !- Building Unit Name
+
+OS:Surface,
+  {5db66098-b5c0-497b-8d38-8134d3bfb2c6}, !- Handle
   Surface 7,                              !- Name
   Floor,                                  !- Surface Type
   ,                                       !- Construction Name
-  {214ef6c4-a986-4dbd-add0-e5c2898d1d88}, !- Space Name
+  {13c405e5-1816-4031-9b39-8e05bd5bdf37}, !- Space Name
   Surface,                                !- Outside Boundary Condition
-  {e038eb9b-02cd-41b7-9cdf-c3f7bca78d83}, !- Outside Boundary Condition Object
-=======
-  {3750d278-1891-49dc-a96d-246da25e424c}, !- Thermal Zone Name
-  ,                                       !- Part of Total Floor Area
-  ,                                       !- Design Specification Outdoor Air Object Name
-  {9e33eb32-b565-43d4-992d-d37fd579e243}; !- Building Unit Name
-
-OS:Surface,
-  {d7342bcb-cb2d-49b1-bb5d-a6dd64eee268}, !- Handle
-  Surface 7,                              !- Name
-  Floor,                                  !- Surface Type
-  ,                                       !- Construction Name
-  {e96aff34-1bfc-4c4a-b7d8-2180ff2eb8e1}, !- Space Name
-  Surface,                                !- Outside Boundary Condition
-  {c7220546-9c57-4059-9a40-caf356663c1c}, !- Outside Boundary Condition Object
->>>>>>> ecc00d0a
+  {3a1567d9-0092-440b-af59-387fe5f6aec3}, !- Outside Boundary Condition Object
   NoSun,                                  !- Sun Exposure
   NoWind,                                 !- Wind Exposure
   ,                                       !- View Factor to Ground
@@ -514,19 +328,11 @@
   13.6310703908387, 0, -4.44089209850063e-16; !- X,Y,Z Vertex 4 {m}
 
 OS:Surface,
-<<<<<<< HEAD
-  {ce66883c-30fe-446b-b057-ac0012176cb2}, !- Handle
+  {cfe72904-ff73-4296-bc84-5f8eb637c5dc}, !- Handle
   Surface 8,                              !- Name
   Wall,                                   !- Surface Type
   ,                                       !- Construction Name
-  {214ef6c4-a986-4dbd-add0-e5c2898d1d88}, !- Space Name
-=======
-  {fec86cdd-bc0c-40a6-9407-feb3c7fa89c3}, !- Handle
-  Surface 8,                              !- Name
-  Wall,                                   !- Surface Type
-  ,                                       !- Construction Name
-  {e96aff34-1bfc-4c4a-b7d8-2180ff2eb8e1}, !- Space Name
->>>>>>> ecc00d0a
+  {13c405e5-1816-4031-9b39-8e05bd5bdf37}, !- Space Name
   Outdoors,                               !- Outside Boundary Condition
   ,                                       !- Outside Boundary Condition Object
   SunExposed,                             !- Sun Exposure
@@ -539,19 +345,11 @@
   0, 0, 2.4384;                           !- X,Y,Z Vertex 4 {m}
 
 OS:Surface,
-<<<<<<< HEAD
-  {e26a6dbc-4632-45d9-8e5f-acabfcb0df59}, !- Handle
+  {0f882967-acef-484a-821a-fcd5adf4139a}, !- Handle
   Surface 9,                              !- Name
   Wall,                                   !- Surface Type
   ,                                       !- Construction Name
-  {214ef6c4-a986-4dbd-add0-e5c2898d1d88}, !- Space Name
-=======
-  {f5053548-790e-4437-aedb-140ae94b66a6}, !- Handle
-  Surface 9,                              !- Name
-  Wall,                                   !- Surface Type
-  ,                                       !- Construction Name
-  {e96aff34-1bfc-4c4a-b7d8-2180ff2eb8e1}, !- Space Name
->>>>>>> ecc00d0a
+  {13c405e5-1816-4031-9b39-8e05bd5bdf37}, !- Space Name
   Outdoors,                               !- Outside Boundary Condition
   ,                                       !- Outside Boundary Condition Object
   SunExposed,                             !- Sun Exposure
@@ -564,19 +362,11 @@
   0, 6.81553519541936, 2.4384;            !- X,Y,Z Vertex 4 {m}
 
 OS:Surface,
-<<<<<<< HEAD
-  {e5cbb259-3aa3-43a3-81af-846746829c47}, !- Handle
+  {edd17ee9-9886-4e1f-8804-b2874c22c516}, !- Handle
   Surface 10,                             !- Name
   Wall,                                   !- Surface Type
   ,                                       !- Construction Name
-  {214ef6c4-a986-4dbd-add0-e5c2898d1d88}, !- Space Name
-=======
-  {b3da14a4-8de1-448b-9ce4-d8ef9728cc90}, !- Handle
-  Surface 10,                             !- Name
-  Wall,                                   !- Surface Type
-  ,                                       !- Construction Name
-  {e96aff34-1bfc-4c4a-b7d8-2180ff2eb8e1}, !- Space Name
->>>>>>> ecc00d0a
+  {13c405e5-1816-4031-9b39-8e05bd5bdf37}, !- Space Name
   Outdoors,                               !- Outside Boundary Condition
   ,                                       !- Outside Boundary Condition Object
   SunExposed,                             !- Sun Exposure
@@ -589,19 +379,11 @@
   13.6310703908387, 6.81553519541936, 2.4384; !- X,Y,Z Vertex 4 {m}
 
 OS:Surface,
-<<<<<<< HEAD
-  {3af5a010-0e9e-4637-9071-323a6a3a8758}, !- Handle
+  {28c2153b-3537-433b-9cc1-d68024113e02}, !- Handle
   Surface 11,                             !- Name
   Wall,                                   !- Surface Type
   ,                                       !- Construction Name
-  {214ef6c4-a986-4dbd-add0-e5c2898d1d88}, !- Space Name
-=======
-  {3bb13ce6-c05c-49fb-96ce-cfff4be70f6d}, !- Handle
-  Surface 11,                             !- Name
-  Wall,                                   !- Surface Type
-  ,                                       !- Construction Name
-  {e96aff34-1bfc-4c4a-b7d8-2180ff2eb8e1}, !- Space Name
->>>>>>> ecc00d0a
+  {13c405e5-1816-4031-9b39-8e05bd5bdf37}, !- Space Name
   Outdoors,                               !- Outside Boundary Condition
   ,                                       !- Outside Boundary Condition Object
   SunExposed,                             !- Sun Exposure
@@ -614,23 +396,13 @@
   13.6310703908387, 0, 2.4384;            !- X,Y,Z Vertex 4 {m}
 
 OS:Surface,
-<<<<<<< HEAD
-  {dc747fb5-c96a-45c0-91d0-108acea395e8}, !- Handle
+  {330994b2-19fb-4a5e-822d-6965e1d779f3}, !- Handle
   Surface 12,                             !- Name
   RoofCeiling,                            !- Surface Type
   ,                                       !- Construction Name
-  {214ef6c4-a986-4dbd-add0-e5c2898d1d88}, !- Space Name
+  {13c405e5-1816-4031-9b39-8e05bd5bdf37}, !- Space Name
   Surface,                                !- Outside Boundary Condition
-  {601d227f-c0b9-4bae-bcb2-a7d20578bb0a}, !- Outside Boundary Condition Object
-=======
-  {1f144cb7-2043-410d-9a31-4db1b0edae46}, !- Handle
-  Surface 12,                             !- Name
-  RoofCeiling,                            !- Surface Type
-  ,                                       !- Construction Name
-  {e96aff34-1bfc-4c4a-b7d8-2180ff2eb8e1}, !- Space Name
-  Surface,                                !- Outside Boundary Condition
-  {40c1c3b3-e6e5-4521-94d3-4ada97af0f6c}, !- Outside Boundary Condition Object
->>>>>>> ecc00d0a
+  {1b366999-5e27-445e-b29d-6a4d00a81888}, !- Outside Boundary Condition Object
   NoSun,                                  !- Sun Exposure
   NoWind,                                 !- Wind Exposure
   ,                                       !- View Factor to Ground
@@ -641,23 +413,13 @@
   0, 0, 2.4384;                           !- X,Y,Z Vertex 4 {m}
 
 OS:Surface,
-<<<<<<< HEAD
-  {601d227f-c0b9-4bae-bcb2-a7d20578bb0a}, !- Handle
+  {1b366999-5e27-445e-b29d-6a4d00a81888}, !- Handle
   Surface 13,                             !- Name
   Floor,                                  !- Surface Type
   ,                                       !- Construction Name
-  {85025faf-eede-4adc-b454-e9f941fe26e8}, !- Space Name
+  {3785c3d2-41f8-4783-83e5-8425a25432d8}, !- Space Name
   Surface,                                !- Outside Boundary Condition
-  {dc747fb5-c96a-45c0-91d0-108acea395e8}, !- Outside Boundary Condition Object
-=======
-  {40c1c3b3-e6e5-4521-94d3-4ada97af0f6c}, !- Handle
-  Surface 13,                             !- Name
-  Floor,                                  !- Surface Type
-  ,                                       !- Construction Name
-  {4ec78224-f6ca-44ad-b475-705240954b5c}, !- Space Name
-  Surface,                                !- Outside Boundary Condition
-  {1f144cb7-2043-410d-9a31-4db1b0edae46}, !- Outside Boundary Condition Object
->>>>>>> ecc00d0a
+  {330994b2-19fb-4a5e-822d-6965e1d779f3}, !- Outside Boundary Condition Object
   NoSun,                                  !- Sun Exposure
   NoWind,                                 !- Wind Exposure
   ,                                       !- View Factor to Ground
@@ -668,19 +430,11 @@
   0, 0, 0;                                !- X,Y,Z Vertex 4 {m}
 
 OS:Surface,
-<<<<<<< HEAD
-  {72eb55e4-3fed-4edd-ae56-40dddf7975db}, !- Handle
+  {7c1026a4-1c4c-4988-bfbe-5218787821f8}, !- Handle
   Surface 14,                             !- Name
   RoofCeiling,                            !- Surface Type
   ,                                       !- Construction Name
-  {85025faf-eede-4adc-b454-e9f941fe26e8}, !- Space Name
-=======
-  {bb490808-573a-4c71-ace0-7b040f0e8f77}, !- Handle
-  Surface 14,                             !- Name
-  RoofCeiling,                            !- Surface Type
-  ,                                       !- Construction Name
-  {4ec78224-f6ca-44ad-b475-705240954b5c}, !- Space Name
->>>>>>> ecc00d0a
+  {3785c3d2-41f8-4783-83e5-8425a25432d8}, !- Space Name
   Outdoors,                               !- Outside Boundary Condition
   ,                                       !- Outside Boundary Condition Object
   SunExposed,                             !- Sun Exposure
@@ -693,19 +447,11 @@
   13.6310703908387, 0, 0;                 !- X,Y,Z Vertex 4 {m}
 
 OS:Surface,
-<<<<<<< HEAD
-  {9ac34cc5-ccc7-4382-9aeb-a505b05dd490}, !- Handle
+  {6d14debe-8f77-4d70-8004-1b40182cab91}, !- Handle
   Surface 15,                             !- Name
   RoofCeiling,                            !- Surface Type
   ,                                       !- Construction Name
-  {85025faf-eede-4adc-b454-e9f941fe26e8}, !- Space Name
-=======
-  {e5d2dd93-fb26-4c56-a855-e4772add8d4f}, !- Handle
-  Surface 15,                             !- Name
-  RoofCeiling,                            !- Surface Type
-  ,                                       !- Construction Name
-  {4ec78224-f6ca-44ad-b475-705240954b5c}, !- Space Name
->>>>>>> ecc00d0a
+  {3785c3d2-41f8-4783-83e5-8425a25432d8}, !- Space Name
   Outdoors,                               !- Outside Boundary Condition
   ,                                       !- Outside Boundary Condition Object
   SunExposed,                             !- Sun Exposure
@@ -718,19 +464,11 @@
   0, 6.81553519541936, 0;                 !- X,Y,Z Vertex 4 {m}
 
 OS:Surface,
-<<<<<<< HEAD
-  {16db8c82-9c49-4bde-8b72-2e994400c8bc}, !- Handle
+  {6b3bb640-2e08-4e1d-8587-ea665264a4d2}, !- Handle
   Surface 16,                             !- Name
   Wall,                                   !- Surface Type
   ,                                       !- Construction Name
-  {85025faf-eede-4adc-b454-e9f941fe26e8}, !- Space Name
-=======
-  {a10499bf-e0fe-4199-ad94-53016267a4c0}, !- Handle
-  Surface 16,                             !- Name
-  Wall,                                   !- Surface Type
-  ,                                       !- Construction Name
-  {4ec78224-f6ca-44ad-b475-705240954b5c}, !- Space Name
->>>>>>> ecc00d0a
+  {3785c3d2-41f8-4783-83e5-8425a25432d8}, !- Space Name
   Outdoors,                               !- Outside Boundary Condition
   ,                                       !- Outside Boundary Condition Object
   SunExposed,                             !- Sun Exposure
@@ -742,19 +480,11 @@
   0, 0, 0;                                !- X,Y,Z Vertex 3 {m}
 
 OS:Surface,
-<<<<<<< HEAD
-  {cda1423d-5ac7-42f4-af78-4bee0ea58b31}, !- Handle
+  {49111b41-a60a-484c-8137-fb3a3ae4861a}, !- Handle
   Surface 17,                             !- Name
   Wall,                                   !- Surface Type
   ,                                       !- Construction Name
-  {85025faf-eede-4adc-b454-e9f941fe26e8}, !- Space Name
-=======
-  {ec92ce9d-fad8-4fa5-967b-7360306ee1d0}, !- Handle
-  Surface 17,                             !- Name
-  Wall,                                   !- Surface Type
-  ,                                       !- Construction Name
-  {4ec78224-f6ca-44ad-b475-705240954b5c}, !- Space Name
->>>>>>> ecc00d0a
+  {3785c3d2-41f8-4783-83e5-8425a25432d8}, !- Space Name
   Outdoors,                               !- Outside Boundary Condition
   ,                                       !- Outside Boundary Condition Object
   SunExposed,                             !- Sun Exposure
@@ -766,15 +496,9 @@
   13.6310703908387, 6.81553519541936, 0;  !- X,Y,Z Vertex 3 {m}
 
 OS:Space,
-<<<<<<< HEAD
-  {85025faf-eede-4adc-b454-e9f941fe26e8}, !- Handle
+  {3785c3d2-41f8-4783-83e5-8425a25432d8}, !- Handle
   unfinished attic space,                 !- Name
-  {55731816-b5e9-4c88-bf9f-8ea71bede996}, !- Space Type Name
-=======
-  {4ec78224-f6ca-44ad-b475-705240954b5c}, !- Handle
-  unfinished attic space,                 !- Name
-  {5bd83069-760c-418e-b805-b3ee1a89da14}, !- Space Type Name
->>>>>>> ecc00d0a
+  {04bbe1d2-04ff-43df-afb7-78de806c8f8d}, !- Space Type Name
   ,                                       !- Default Construction Set Name
   ,                                       !- Default Schedule Set Name
   -0,                                     !- Direction of Relative North {deg}
@@ -782,17 +506,10 @@
   0,                                      !- Y Origin {m}
   5.7912,                                 !- Z Origin {m}
   ,                                       !- Building Story Name
-<<<<<<< HEAD
-  {468f8b7f-bf7b-4f21-897d-786be56d3b00}; !- Thermal Zone Name
+  {f3628534-9a78-4d5e-85f6-34c0676566e3}; !- Thermal Zone Name
 
 OS:ThermalZone,
-  {468f8b7f-bf7b-4f21-897d-786be56d3b00}, !- Handle
-=======
-  {7ead24b5-a01f-4d80-b644-ce30bdbec646}; !- Thermal Zone Name
-
-OS:ThermalZone,
-  {7ead24b5-a01f-4d80-b644-ce30bdbec646}, !- Handle
->>>>>>> ecc00d0a
+  {f3628534-9a78-4d5e-85f6-34c0676566e3}, !- Handle
   unfinished attic zone,                  !- Name
   ,                                       !- Multiplier
   ,                                       !- Ceiling Height {m}
@@ -801,17 +518,10 @@
   ,                                       !- Zone Inside Convection Algorithm
   ,                                       !- Zone Outside Convection Algorithm
   ,                                       !- Zone Conditioning Equipment List Name
-<<<<<<< HEAD
-  {96f73797-a435-4f1f-9fa1-db32f16abd54}, !- Zone Air Inlet Port List
-  {094387d9-a5f3-4fa4-a202-a666eef22f45}, !- Zone Air Exhaust Port List
-  {e3d9f4c4-da2e-4021-92ba-229ebae8a5dd}, !- Zone Air Node Name
-  {1ab73cf4-4e9e-4b85-9d4d-3b9baa090973}, !- Zone Return Air Port List
-=======
-  {4c9fd966-a9c0-42ba-8b62-765ff71827f4}, !- Zone Air Inlet Port List
-  {a7c7cd96-b79a-4bb3-9857-cbde0496e76d}, !- Zone Air Exhaust Port List
-  {bebce430-a871-4059-b90e-514d659fe488}, !- Zone Air Node Name
-  {74e55e88-42cf-4617-b918-8a9a18f910a5}, !- Zone Return Air Port List
->>>>>>> ecc00d0a
+  {435c23fd-0060-4b79-a1da-5be18fd0ceea}, !- Zone Air Inlet Port List
+  {0265b0ce-e066-446e-9d58-abd6efed0576}, !- Zone Air Exhaust Port List
+  {a98457ce-3199-487c-ab18-a01a20588fc8}, !- Zone Air Node Name
+  {9b404cc4-159d-46fa-a899-b84df10de7c4}, !- Zone Return Air Port List
   ,                                       !- Primary Daylighting Control Name
   ,                                       !- Fraction of Zone Controlled by Primary Daylighting Control
   ,                                       !- Secondary Daylighting Control Name
@@ -822,67 +532,33 @@
   No;                                     !- Use Ideal Air Loads
 
 OS:Node,
-<<<<<<< HEAD
-  {320c2f92-c20e-49c7-a22d-b11be304f44b}, !- Handle
+  {83abbf43-b0aa-40d8-9bc2-224fe58b1c53}, !- Handle
   Node 2,                                 !- Name
-  {e3d9f4c4-da2e-4021-92ba-229ebae8a5dd}, !- Inlet Port
+  {a98457ce-3199-487c-ab18-a01a20588fc8}, !- Inlet Port
   ;                                       !- Outlet Port
 
 OS:Connection,
-  {e3d9f4c4-da2e-4021-92ba-229ebae8a5dd}, !- Handle
-  {1346828e-cb7c-4326-a76d-529b2986c7ad}, !- Name
-  {468f8b7f-bf7b-4f21-897d-786be56d3b00}, !- Source Object
+  {a98457ce-3199-487c-ab18-a01a20588fc8}, !- Handle
+  {f3628534-9a78-4d5e-85f6-34c0676566e3}, !- Source Object
   11,                                     !- Outlet Port
-  {320c2f92-c20e-49c7-a22d-b11be304f44b}, !- Target Object
+  {83abbf43-b0aa-40d8-9bc2-224fe58b1c53}, !- Target Object
   2;                                      !- Inlet Port
 
 OS:PortList,
-  {96f73797-a435-4f1f-9fa1-db32f16abd54}, !- Handle
-  {05b8137b-2e56-4e3c-ba23-d1f467e12317}, !- Name
-  {468f8b7f-bf7b-4f21-897d-786be56d3b00}; !- HVAC Component
+  {435c23fd-0060-4b79-a1da-5be18fd0ceea}, !- Handle
+  {f3628534-9a78-4d5e-85f6-34c0676566e3}; !- HVAC Component
 
 OS:PortList,
-  {094387d9-a5f3-4fa4-a202-a666eef22f45}, !- Handle
-  {76156720-af59-4c77-8181-7aeac365a126}, !- Name
-  {468f8b7f-bf7b-4f21-897d-786be56d3b00}; !- HVAC Component
+  {0265b0ce-e066-446e-9d58-abd6efed0576}, !- Handle
+  {f3628534-9a78-4d5e-85f6-34c0676566e3}; !- HVAC Component
 
 OS:PortList,
-  {1ab73cf4-4e9e-4b85-9d4d-3b9baa090973}, !- Handle
-  {9b6d56df-875c-421a-aae8-b99229491940}, !- Name
-  {468f8b7f-bf7b-4f21-897d-786be56d3b00}; !- HVAC Component
+  {9b404cc4-159d-46fa-a899-b84df10de7c4}, !- Handle
+  {f3628534-9a78-4d5e-85f6-34c0676566e3}; !- HVAC Component
 
 OS:Sizing:Zone,
-  {6740c629-09b3-4805-81c6-42408cca8434}, !- Handle
-  {468f8b7f-bf7b-4f21-897d-786be56d3b00}, !- Zone or ZoneList Name
-=======
-  {7801829e-77f0-4897-850f-cf7e13ca843d}, !- Handle
-  Node 2,                                 !- Name
-  {bebce430-a871-4059-b90e-514d659fe488}, !- Inlet Port
-  ;                                       !- Outlet Port
-
-OS:Connection,
-  {bebce430-a871-4059-b90e-514d659fe488}, !- Handle
-  {7ead24b5-a01f-4d80-b644-ce30bdbec646}, !- Source Object
-  11,                                     !- Outlet Port
-  {7801829e-77f0-4897-850f-cf7e13ca843d}, !- Target Object
-  2;                                      !- Inlet Port
-
-OS:PortList,
-  {4c9fd966-a9c0-42ba-8b62-765ff71827f4}, !- Handle
-  {7ead24b5-a01f-4d80-b644-ce30bdbec646}; !- HVAC Component
-
-OS:PortList,
-  {a7c7cd96-b79a-4bb3-9857-cbde0496e76d}, !- Handle
-  {7ead24b5-a01f-4d80-b644-ce30bdbec646}; !- HVAC Component
-
-OS:PortList,
-  {74e55e88-42cf-4617-b918-8a9a18f910a5}, !- Handle
-  {7ead24b5-a01f-4d80-b644-ce30bdbec646}; !- HVAC Component
-
-OS:Sizing:Zone,
-  {c2073ce6-a4b3-4eb9-905f-7b382a8b9da5}, !- Handle
-  {7ead24b5-a01f-4d80-b644-ce30bdbec646}, !- Zone or ZoneList Name
->>>>>>> ecc00d0a
+  {1bfcfc88-3aa9-41ba-b3a1-315a7f522540}, !- Handle
+  {f3628534-9a78-4d5e-85f6-34c0676566e3}, !- Zone or ZoneList Name
   SupplyAirTemperature,                   !- Zone Cooling Design Supply Air Temperature Input Method
   14,                                     !- Zone Cooling Design Supply Air Temperature {C}
   11.11,                                  !- Zone Cooling Design Supply Air Temperature Difference {deltaC}
@@ -909,21 +585,12 @@
   autosize;                               !- Dedicated Outdoor Air High Setpoint Temperature for Design {C}
 
 OS:ZoneHVAC:EquipmentList,
-<<<<<<< HEAD
-  {c4a7776e-2818-4925-83d5-ca891d9f53ff}, !- Handle
+  {3e7624b4-155d-4779-8c52-e79230fe0904}, !- Handle
   Zone HVAC Equipment List 2,             !- Name
-  {468f8b7f-bf7b-4f21-897d-786be56d3b00}; !- Thermal Zone
+  {f3628534-9a78-4d5e-85f6-34c0676566e3}; !- Thermal Zone
 
 OS:SpaceType,
-  {55731816-b5e9-4c88-bf9f-8ea71bede996}, !- Handle
-=======
-  {c88dbee9-1de7-4013-9cb2-5c15829a5248}, !- Handle
-  Zone HVAC Equipment List 2,             !- Name
-  {7ead24b5-a01f-4d80-b644-ce30bdbec646}; !- Thermal Zone
-
-OS:SpaceType,
-  {5bd83069-760c-418e-b805-b3ee1a89da14}, !- Handle
->>>>>>> ecc00d0a
+  {04bbe1d2-04ff-43df-afb7-78de806c8f8d}, !- Handle
   Space Type 2,                           !- Name
   ,                                       !- Default Construction Set Name
   ,                                       !- Default Schedule Set Name
@@ -934,11 +601,7 @@
   unfinished attic;                       !- Standards Space Type
 
 OS:ThermalZone,
-<<<<<<< HEAD
-  {51b00443-0528-4224-bfc6-879dae296ff6}, !- Handle
-=======
-  {f1f4aae0-a38f-4903-8ee6-191a50c109b8}, !- Handle
->>>>>>> ecc00d0a
+  {8e4cef66-1238-43a7-9b3c-6a67a95bf8f6}, !- Handle
   pier and beam zone,                     !- Name
   ,                                       !- Multiplier
   ,                                       !- Ceiling Height {m}
@@ -947,17 +610,10 @@
   ,                                       !- Zone Inside Convection Algorithm
   ,                                       !- Zone Outside Convection Algorithm
   ,                                       !- Zone Conditioning Equipment List Name
-<<<<<<< HEAD
-  {9dd3e0d9-a7d2-4b47-8bb6-74c516d860f5}, !- Zone Air Inlet Port List
-  {6fc4bcb3-ca03-4402-9b44-029f8f5e0e34}, !- Zone Air Exhaust Port List
-  {18429621-3f05-46e4-8336-478df22803e7}, !- Zone Air Node Name
-  {a21060e3-769e-4a58-a1c7-d7b872355001}, !- Zone Return Air Port List
-=======
-  {4a4cce4d-0fdb-49a9-bc99-4cfa1447cc55}, !- Zone Air Inlet Port List
-  {f0e01c86-6f40-4216-a531-73c2408e505f}, !- Zone Air Exhaust Port List
-  {3aeff589-5d72-4d59-8e20-a03d61a1ccdd}, !- Zone Air Node Name
-  {ca108a3b-90f0-4fbc-9a09-2b5a0eb49056}, !- Zone Return Air Port List
->>>>>>> ecc00d0a
+  {86628fac-2ef7-415d-9a67-9bab45b74f54}, !- Zone Air Inlet Port List
+  {5b9b46d2-826b-4168-9a99-9eb8efff439a}, !- Zone Air Exhaust Port List
+  {b131fe1b-5ed7-4aad-8f9e-646f5edb6189}, !- Zone Air Node Name
+  {095dd42d-3758-4259-ad90-a381894aac7b}, !- Zone Return Air Port List
   ,                                       !- Primary Daylighting Control Name
   ,                                       !- Fraction of Zone Controlled by Primary Daylighting Control
   ,                                       !- Secondary Daylighting Control Name
@@ -968,67 +624,33 @@
   No;                                     !- Use Ideal Air Loads
 
 OS:Node,
-<<<<<<< HEAD
-  {99f1b169-6bcd-4c7f-a926-2c983c132527}, !- Handle
+  {cbacafca-08bd-4502-9f98-a6f6b083f459}, !- Handle
   Node 3,                                 !- Name
-  {18429621-3f05-46e4-8336-478df22803e7}, !- Inlet Port
+  {b131fe1b-5ed7-4aad-8f9e-646f5edb6189}, !- Inlet Port
   ;                                       !- Outlet Port
 
 OS:Connection,
-  {18429621-3f05-46e4-8336-478df22803e7}, !- Handle
-  {4a5e5967-89b6-4ef0-845a-f7a9680832c6}, !- Name
-  {51b00443-0528-4224-bfc6-879dae296ff6}, !- Source Object
+  {b131fe1b-5ed7-4aad-8f9e-646f5edb6189}, !- Handle
+  {8e4cef66-1238-43a7-9b3c-6a67a95bf8f6}, !- Source Object
   11,                                     !- Outlet Port
-  {99f1b169-6bcd-4c7f-a926-2c983c132527}, !- Target Object
+  {cbacafca-08bd-4502-9f98-a6f6b083f459}, !- Target Object
   2;                                      !- Inlet Port
 
 OS:PortList,
-  {9dd3e0d9-a7d2-4b47-8bb6-74c516d860f5}, !- Handle
-  {0a8950f5-d73f-41fc-9cbb-03a73024f8de}, !- Name
-  {51b00443-0528-4224-bfc6-879dae296ff6}; !- HVAC Component
+  {86628fac-2ef7-415d-9a67-9bab45b74f54}, !- Handle
+  {8e4cef66-1238-43a7-9b3c-6a67a95bf8f6}; !- HVAC Component
 
 OS:PortList,
-  {6fc4bcb3-ca03-4402-9b44-029f8f5e0e34}, !- Handle
-  {e3a0aeec-f15b-44ce-bb7e-885dff31b20d}, !- Name
-  {51b00443-0528-4224-bfc6-879dae296ff6}; !- HVAC Component
+  {5b9b46d2-826b-4168-9a99-9eb8efff439a}, !- Handle
+  {8e4cef66-1238-43a7-9b3c-6a67a95bf8f6}; !- HVAC Component
 
 OS:PortList,
-  {a21060e3-769e-4a58-a1c7-d7b872355001}, !- Handle
-  {3d5a4914-c4bf-4d01-b1af-07672d812baf}, !- Name
-  {51b00443-0528-4224-bfc6-879dae296ff6}; !- HVAC Component
+  {095dd42d-3758-4259-ad90-a381894aac7b}, !- Handle
+  {8e4cef66-1238-43a7-9b3c-6a67a95bf8f6}; !- HVAC Component
 
 OS:Sizing:Zone,
-  {f494aee4-fe7c-4d1c-8101-4d406184c27d}, !- Handle
-  {51b00443-0528-4224-bfc6-879dae296ff6}, !- Zone or ZoneList Name
-=======
-  {b7a82719-2a66-41df-b445-66900ac17286}, !- Handle
-  Node 3,                                 !- Name
-  {3aeff589-5d72-4d59-8e20-a03d61a1ccdd}, !- Inlet Port
-  ;                                       !- Outlet Port
-
-OS:Connection,
-  {3aeff589-5d72-4d59-8e20-a03d61a1ccdd}, !- Handle
-  {f1f4aae0-a38f-4903-8ee6-191a50c109b8}, !- Source Object
-  11,                                     !- Outlet Port
-  {b7a82719-2a66-41df-b445-66900ac17286}, !- Target Object
-  2;                                      !- Inlet Port
-
-OS:PortList,
-  {4a4cce4d-0fdb-49a9-bc99-4cfa1447cc55}, !- Handle
-  {f1f4aae0-a38f-4903-8ee6-191a50c109b8}; !- HVAC Component
-
-OS:PortList,
-  {f0e01c86-6f40-4216-a531-73c2408e505f}, !- Handle
-  {f1f4aae0-a38f-4903-8ee6-191a50c109b8}; !- HVAC Component
-
-OS:PortList,
-  {ca108a3b-90f0-4fbc-9a09-2b5a0eb49056}, !- Handle
-  {f1f4aae0-a38f-4903-8ee6-191a50c109b8}; !- HVAC Component
-
-OS:Sizing:Zone,
-  {7694c328-5738-474c-afbe-a56748d1a3ee}, !- Handle
-  {f1f4aae0-a38f-4903-8ee6-191a50c109b8}, !- Zone or ZoneList Name
->>>>>>> ecc00d0a
+  {f2b4ccd5-97cd-4fe0-9a93-665d9c1c82a3}, !- Handle
+  {8e4cef66-1238-43a7-9b3c-6a67a95bf8f6}, !- Zone or ZoneList Name
   SupplyAirTemperature,                   !- Zone Cooling Design Supply Air Temperature Input Method
   14,                                     !- Zone Cooling Design Supply Air Temperature {C}
   11.11,                                  !- Zone Cooling Design Supply Air Temperature Difference {deltaC}
@@ -1055,25 +677,14 @@
   autosize;                               !- Dedicated Outdoor Air High Setpoint Temperature for Design {C}
 
 OS:ZoneHVAC:EquipmentList,
-<<<<<<< HEAD
-  {23e9c235-23a1-45a4-86b4-aeed5e894f20}, !- Handle
+  {63d206c3-197e-454d-b6d9-c2b90abcf62c}, !- Handle
   Zone HVAC Equipment List 3,             !- Name
-  {51b00443-0528-4224-bfc6-879dae296ff6}; !- Thermal Zone
+  {8e4cef66-1238-43a7-9b3c-6a67a95bf8f6}; !- Thermal Zone
 
 OS:Space,
-  {c06b6a6e-dc2a-41af-8bf0-6117964af94e}, !- Handle
+  {a2f18e26-4f18-4f78-9949-791b8c382cb6}, !- Handle
   pier and beam space,                    !- Name
-  {7dab5ae9-f569-4426-a92a-4d18273946d9}, !- Space Type Name
-=======
-  {e1974470-fbd4-4760-b280-e064a3b2ce16}, !- Handle
-  Zone HVAC Equipment List 3,             !- Name
-  {f1f4aae0-a38f-4903-8ee6-191a50c109b8}; !- Thermal Zone
-
-OS:Space,
-  {346e16c0-66a8-4011-8ccf-70a4faba398c}, !- Handle
-  pier and beam space,                    !- Name
-  {26d2ee3d-543a-4b81-9a8f-ae8b083dfd95}, !- Space Type Name
->>>>>>> ecc00d0a
+  {ff83f757-a2c3-4a5d-ba58-c4dadccf7d0d}, !- Space Type Name
   ,                                       !- Default Construction Set Name
   ,                                       !- Default Schedule Set Name
   -0,                                     !- Direction of Relative North {deg}
@@ -1081,25 +692,14 @@
   0,                                      !- Y Origin {m}
   0,                                      !- Z Origin {m}
   ,                                       !- Building Story Name
-<<<<<<< HEAD
-  {51b00443-0528-4224-bfc6-879dae296ff6}; !- Thermal Zone Name
-
-OS:Surface,
-  {dbac1097-7ec4-49be-9c30-1b19dde06036}, !- Handle
+  {8e4cef66-1238-43a7-9b3c-6a67a95bf8f6}; !- Thermal Zone Name
+
+OS:Surface,
+  {3ff537db-a9be-4744-b278-1917e4fe88c1}, !- Handle
   Surface 18,                             !- Name
   Floor,                                  !- Surface Type
   ,                                       !- Construction Name
-  {c06b6a6e-dc2a-41af-8bf0-6117964af94e}, !- Space Name
-=======
-  {f1f4aae0-a38f-4903-8ee6-191a50c109b8}; !- Thermal Zone Name
-
-OS:Surface,
-  {225f5ba0-417f-465b-9e55-3eec9a0084ed}, !- Handle
-  Surface 18,                             !- Name
-  Floor,                                  !- Surface Type
-  ,                                       !- Construction Name
-  {346e16c0-66a8-4011-8ccf-70a4faba398c}, !- Space Name
->>>>>>> ecc00d0a
+  {a2f18e26-4f18-4f78-9949-791b8c382cb6}, !- Space Name
   Foundation,                             !- Outside Boundary Condition
   ,                                       !- Outside Boundary Condition Object
   NoSun,                                  !- Sun Exposure
@@ -1112,19 +712,11 @@
   13.6310703908387, 0, 0;                 !- X,Y,Z Vertex 4 {m}
 
 OS:Surface,
-<<<<<<< HEAD
-  {7fefc195-4799-42d3-a3b6-ac1a80fbbf0a}, !- Handle
+  {afb85b5c-3f8a-42bb-b8dc-3a700d2d0c8a}, !- Handle
   Surface 19,                             !- Name
   Wall,                                   !- Surface Type
   ,                                       !- Construction Name
-  {c06b6a6e-dc2a-41af-8bf0-6117964af94e}, !- Space Name
-=======
-  {6cd76444-63ca-4744-808e-4e05b3ba6656}, !- Handle
-  Surface 19,                             !- Name
-  Wall,                                   !- Surface Type
-  ,                                       !- Construction Name
-  {346e16c0-66a8-4011-8ccf-70a4faba398c}, !- Space Name
->>>>>>> ecc00d0a
+  {a2f18e26-4f18-4f78-9949-791b8c382cb6}, !- Space Name
   Outdoors,                               !- Outside Boundary Condition
   ,                                       !- Outside Boundary Condition Object
   SunExposed,                             !- Sun Exposure
@@ -1137,19 +729,11 @@
   0, 0, 0.9144;                           !- X,Y,Z Vertex 4 {m}
 
 OS:Surface,
-<<<<<<< HEAD
-  {e8ad96f3-dd92-4a84-ab42-64497bca9df4}, !- Handle
+  {12a9ce13-b02f-49b4-b264-53f1ed95e67b}, !- Handle
   Surface 20,                             !- Name
   Wall,                                   !- Surface Type
   ,                                       !- Construction Name
-  {c06b6a6e-dc2a-41af-8bf0-6117964af94e}, !- Space Name
-=======
-  {5ba96703-e573-4bc6-9e8c-c5c11196e7e0}, !- Handle
-  Surface 20,                             !- Name
-  Wall,                                   !- Surface Type
-  ,                                       !- Construction Name
-  {346e16c0-66a8-4011-8ccf-70a4faba398c}, !- Space Name
->>>>>>> ecc00d0a
+  {a2f18e26-4f18-4f78-9949-791b8c382cb6}, !- Space Name
   Outdoors,                               !- Outside Boundary Condition
   ,                                       !- Outside Boundary Condition Object
   SunExposed,                             !- Sun Exposure
@@ -1162,19 +746,11 @@
   0, 6.81553519541936, 0.9144;            !- X,Y,Z Vertex 4 {m}
 
 OS:Surface,
-<<<<<<< HEAD
-  {ec7e6e7f-bece-4280-a489-2daa32051e58}, !- Handle
+  {810d0c0e-ba71-4963-8967-b30363994b3c}, !- Handle
   Surface 21,                             !- Name
   Wall,                                   !- Surface Type
   ,                                       !- Construction Name
-  {c06b6a6e-dc2a-41af-8bf0-6117964af94e}, !- Space Name
-=======
-  {5aa9ebb7-0fb2-4283-aad6-71288709c0f5}, !- Handle
-  Surface 21,                             !- Name
-  Wall,                                   !- Surface Type
-  ,                                       !- Construction Name
-  {346e16c0-66a8-4011-8ccf-70a4faba398c}, !- Space Name
->>>>>>> ecc00d0a
+  {a2f18e26-4f18-4f78-9949-791b8c382cb6}, !- Space Name
   Outdoors,                               !- Outside Boundary Condition
   ,                                       !- Outside Boundary Condition Object
   SunExposed,                             !- Sun Exposure
@@ -1187,19 +763,11 @@
   13.6310703908387, 6.81553519541936, 0.9144; !- X,Y,Z Vertex 4 {m}
 
 OS:Surface,
-<<<<<<< HEAD
-  {ee451420-8b97-4e79-bcb7-c20bbf6e63e7}, !- Handle
+  {e20af8b6-ff95-4f9e-bc69-51836a6f1024}, !- Handle
   Surface 22,                             !- Name
   Wall,                                   !- Surface Type
   ,                                       !- Construction Name
-  {c06b6a6e-dc2a-41af-8bf0-6117964af94e}, !- Space Name
-=======
-  {570526c1-40fc-49d9-97c4-2d9da546a327}, !- Handle
-  Surface 22,                             !- Name
-  Wall,                                   !- Surface Type
-  ,                                       !- Construction Name
-  {346e16c0-66a8-4011-8ccf-70a4faba398c}, !- Space Name
->>>>>>> ecc00d0a
+  {a2f18e26-4f18-4f78-9949-791b8c382cb6}, !- Space Name
   Outdoors,                               !- Outside Boundary Condition
   ,                                       !- Outside Boundary Condition Object
   SunExposed,                             !- Sun Exposure
@@ -1212,23 +780,13 @@
   13.6310703908387, 0, 0.9144;            !- X,Y,Z Vertex 4 {m}
 
 OS:Surface,
-<<<<<<< HEAD
-  {bfe68e09-b0cc-4f23-b187-192726f14b24}, !- Handle
+  {924305d2-5cc8-4588-a9fd-0e8f5d8fc8f1}, !- Handle
   Surface 23,                             !- Name
   RoofCeiling,                            !- Surface Type
   ,                                       !- Construction Name
-  {c06b6a6e-dc2a-41af-8bf0-6117964af94e}, !- Space Name
+  {a2f18e26-4f18-4f78-9949-791b8c382cb6}, !- Space Name
   Surface,                                !- Outside Boundary Condition
-  {13a8b97c-d242-4e1d-9681-43cef13bfe34}, !- Outside Boundary Condition Object
-=======
-  {95c029fb-1fdb-4655-a3c1-5bcafe7dfc8b}, !- Handle
-  Surface 23,                             !- Name
-  RoofCeiling,                            !- Surface Type
-  ,                                       !- Construction Name
-  {346e16c0-66a8-4011-8ccf-70a4faba398c}, !- Space Name
-  Surface,                                !- Outside Boundary Condition
-  {c209dcef-8f52-4317-8eb5-5f5387b1003f}, !- Outside Boundary Condition Object
->>>>>>> ecc00d0a
+  {6f55fec8-5cd8-4a0b-9581-e87a2e531ab1}, !- Outside Boundary Condition Object
   NoSun,                                  !- Sun Exposure
   NoWind,                                 !- Wind Exposure
   ,                                       !- View Factor to Ground
@@ -1239,11 +797,7 @@
   0, 0, 0.9144;                           !- X,Y,Z Vertex 4 {m}
 
 OS:SpaceType,
-<<<<<<< HEAD
-  {7dab5ae9-f569-4426-a92a-4d18273946d9}, !- Handle
-=======
-  {26d2ee3d-543a-4b81-9a8f-ae8b083dfd95}, !- Handle
->>>>>>> ecc00d0a
+  {ff83f757-a2c3-4a5d-ba58-c4dadccf7d0d}, !- Handle
   Space Type 3,                           !- Name
   ,                                       !- Default Construction Set Name
   ,                                       !- Default Schedule Set Name
@@ -1254,23 +808,14 @@
   pier and beam;                          !- Standards Space Type
 
 OS:BuildingUnit,
-<<<<<<< HEAD
-  {04cf5255-fcf6-40f2-beb8-eadecfa39c58}, !- Handle
-=======
-  {9e33eb32-b565-43d4-992d-d37fd579e243}, !- Handle
->>>>>>> ecc00d0a
+  {1709cd5b-d9d6-4c4e-8eb2-86e233bef1da}, !- Handle
   unit 1,                                 !- Name
   ,                                       !- Rendering Color
   Residential;                            !- Building Unit Type
 
 OS:AdditionalProperties,
-<<<<<<< HEAD
-  {fbb58ccd-0040-43a3-864c-363ba52835ec}, !- Handle
-  {04cf5255-fcf6-40f2-beb8-eadecfa39c58}, !- Object Name
-=======
-  {ef6d1c81-9b4c-4f99-a21f-de1a024e812e}, !- Handle
-  {9e33eb32-b565-43d4-992d-d37fd579e243}, !- Object Name
->>>>>>> ecc00d0a
+  {82f65c77-dd3e-4308-98ba-30f2c42e23d4}, !- Handle
+  {1709cd5b-d9d6-4c4e-8eb2-86e233bef1da}, !- Object Name
   NumberOfBedrooms,                       !- Feature Name 1
   Integer,                                !- Feature Data Type 1
   3,                                      !- Feature Value 1
@@ -1282,20 +827,12 @@
   2.6400000000000001;                     !- Feature Value 3
 
 OS:External:File,
-<<<<<<< HEAD
-  {4572dae9-4b1e-4a82-903a-4d82fc3bc3f9}, !- Handle
-=======
-  {c8ba247f-4709-4d23-93d0-d3d441e2634b}, !- Handle
->>>>>>> ecc00d0a
+  {a94bf56e-6b7e-477b-9f48-55c41e82d40e}, !- Handle
   8760.csv,                               !- Name
   8760.csv;                               !- File Name
 
 OS:Schedule:Day,
-<<<<<<< HEAD
-  {1c7b2489-b996-49b9-b9af-f3e6f538add4}, !- Handle
-=======
-  {436294bf-6044-4442-8ec0-d258b7fee5d5}, !- Handle
->>>>>>> ecc00d0a
+  {772c4327-e4b3-4827-b58c-1bad42b6e14a}, !- Handle
   Schedule Day 1,                         !- Name
   ,                                       !- Schedule Type Limits Name
   ,                                       !- Interpolate to Timestep
@@ -1304,11 +841,7 @@
   0;                                      !- Value Until Time 1
 
 OS:Schedule:Day,
-<<<<<<< HEAD
-  {19c184a6-3d97-4a48-b6cc-07e7c4973fa7}, !- Handle
-=======
-  {58d6d9ac-dda6-46fb-9101-f09e32618935}, !- Handle
->>>>>>> ecc00d0a
+  {a674080a-91d2-4c94-b646-003f4058a860}, !- Handle
   Schedule Day 2,                         !- Name
   ,                                       !- Schedule Type Limits Name
   ,                                       !- Interpolate to Timestep
@@ -1317,17 +850,10 @@
   1;                                      !- Value Until Time 1
 
 OS:Schedule:File,
-<<<<<<< HEAD
-  {15a1c38d-37e1-45cb-a4d3-36e1e0f799db}, !- Handle
+  {5869095e-ddc3-4afa-850c-445402a703d7}, !- Handle
   occupants,                              !- Name
-  {f41bafed-6821-445d-903d-bace5e0331b0}, !- Schedule Type Limits Name
-  {4572dae9-4b1e-4a82-903a-4d82fc3bc3f9}, !- External File Name
-=======
-  {35c9225e-ad77-4757-a1f0-e495529fba5d}, !- Handle
-  occupants,                              !- Name
-  {5cb10115-5a1c-4dba-ad6d-75d8fc1a15e8}, !- Schedule Type Limits Name
-  {c8ba247f-4709-4d23-93d0-d3d441e2634b}, !- External File Name
->>>>>>> ecc00d0a
+  {f6d459ce-854f-4e59-b7a9-28d1cc2089d9}, !- Schedule Type Limits Name
+  {a94bf56e-6b7e-477b-9f48-55c41e82d40e}, !- External File Name
   1,                                      !- Column Number
   1,                                      !- Rows to Skip at Top
   8760,                                   !- Number of Hours of Data
@@ -1335,34 +861,55 @@
   ,                                       !- Interpolate to Timestep
   60;                                     !- Minutes per Item
 
-<<<<<<< HEAD
-OS:Schedule:Ruleset,
-  {95589c3a-0348-41a0-95f4-0cfa46472be3}, !- Handle
-  Schedule Ruleset 1,                     !- Name
-  {cb7047cd-6d1f-47df-9769-114b4e02d4f8}, !- Schedule Type Limits Name
-  {698bd548-7b15-473a-ac5e-091ab999e27f}; !- Default Day Schedule Name
-
-OS:Schedule:Day,
-  {698bd548-7b15-473a-ac5e-091ab999e27f}, !- Handle
-  Schedule Day 3,                         !- Name
-  {cb7047cd-6d1f-47df-9769-114b4e02d4f8}, !- Schedule Type Limits Name
-  ,                                       !- Interpolate to Timestep
-  24,                                     !- Hour 1
-  0,                                      !- Minute 1
-  112.539290946133;                       !- Value Until Time 1
+OS:Schedule:Constant,
+  {e4b3c08f-8032-44e2-9233-7a04fe3d8561}, !- Handle
+  res occupants activity schedule,        !- Name
+  {cef3851b-0714-4048-b08f-b63a8b44c581}, !- Schedule Type Limits Name
+  112.539290946133;                       !- Value
 
 OS:People:Definition,
-  {fabd3c27-7210-4563-aaf4-b00e795a903c}, !- Handle
-=======
-OS:Schedule:Constant,
-  {c81a29f8-6334-4cf0-8092-75b93cfa844c}, !- Handle
-  res occupants activity schedule,        !- Name
-  {c4336e7f-885e-44b8-92a5-c96befd165de}, !- Schedule Type Limits Name
-  112.539290946133;                       !- Value
+  {8213efe7-46c9-4c17-9f0d-8bb4c0373944}, !- Handle
+  res occupants|living space|story 2,     !- Name
+  People,                                 !- Number of People Calculation Method
+  1.32,                                   !- Number of People {people}
+  ,                                       !- People per Space Floor Area {person/m2}
+  ,                                       !- Space Floor Area per Person {m2/person}
+  0.319734,                               !- Fraction Radiant
+  0.573,                                  !- Sensible Heat Fraction
+  0,                                      !- Carbon Dioxide Generation Rate {m3/s-W}
+  No,                                     !- Enable ASHRAE 55 Comfort Warnings
+  ZoneAveraged;                           !- Mean Radiant Temperature Calculation Type
+
+OS:People,
+  {dbcdd4da-71cc-459c-8ba7-1a3bca062305}, !- Handle
+  res occupants|living space|story 2,     !- Name
+  {8213efe7-46c9-4c17-9f0d-8bb4c0373944}, !- People Definition Name
+  {13c405e5-1816-4031-9b39-8e05bd5bdf37}, !- Space or SpaceType Name
+  {5869095e-ddc3-4afa-850c-445402a703d7}, !- Number of People Schedule Name
+  {e4b3c08f-8032-44e2-9233-7a04fe3d8561}, !- Activity Level Schedule Name
+  ,                                       !- Surface Name/Angle Factor List Name
+  ,                                       !- Work Efficiency Schedule Name
+  ,                                       !- Clothing Insulation Schedule Name
+  ,                                       !- Air Velocity Schedule Name
+  1;                                      !- Multiplier
+
+OS:ScheduleTypeLimits,
+  {cef3851b-0714-4048-b08f-b63a8b44c581}, !- Handle
+  ActivityLevel,                          !- Name
+  0,                                      !- Lower Limit Value
+  ,                                       !- Upper Limit Value
+  Continuous,                             !- Numeric Type
+  ActivityLevel;                          !- Unit Type
+
+OS:ScheduleTypeLimits,
+  {f6d459ce-854f-4e59-b7a9-28d1cc2089d9}, !- Handle
+  Fractional,                             !- Name
+  0,                                      !- Lower Limit Value
+  1,                                      !- Upper Limit Value
+  Continuous;                             !- Numeric Type
 
 OS:People:Definition,
-  {7687cb79-7e30-4984-8204-0bf015749b39}, !- Handle
->>>>>>> ecc00d0a
+  {3f09fa3e-b693-45b8-b353-3815e8fc03bc}, !- Handle
   res occupants|living space,             !- Name
   People,                                 !- Number of People Calculation Method
   1.32,                                   !- Number of People {people}
@@ -1375,85 +922,14 @@
   ZoneAveraged;                           !- Mean Radiant Temperature Calculation Type
 
 OS:People,
-<<<<<<< HEAD
-  {4cc129a3-2163-4738-b949-b0d2d62c2e45}, !- Handle
+  {0c679d87-f4e3-46fb-952d-0cc7312c938d}, !- Handle
   res occupants|living space,             !- Name
-  {fabd3c27-7210-4563-aaf4-b00e795a903c}, !- People Definition Name
-  {f8cd2a83-4255-4c0e-8378-cc3e1d1ece68}, !- Space or SpaceType Name
-  {15a1c38d-37e1-45cb-a4d3-36e1e0f799db}, !- Number of People Schedule Name
-  {95589c3a-0348-41a0-95f4-0cfa46472be3}, !- Activity Level Schedule Name
-=======
-  {5c79ecb6-e736-45ae-8ad1-f9402d02ac3d}, !- Handle
-  res occupants|living space,             !- Name
-  {7687cb79-7e30-4984-8204-0bf015749b39}, !- People Definition Name
-  {eb71492b-001e-4aad-9b4b-2f7ece0ee9ab}, !- Space or SpaceType Name
-  {35c9225e-ad77-4757-a1f0-e495529fba5d}, !- Number of People Schedule Name
-  {c81a29f8-6334-4cf0-8092-75b93cfa844c}, !- Activity Level Schedule Name
->>>>>>> ecc00d0a
+  {3f09fa3e-b693-45b8-b353-3815e8fc03bc}, !- People Definition Name
+  {316865ac-3067-4e4c-824a-ec8fc377f64b}, !- Space or SpaceType Name
+  {5869095e-ddc3-4afa-850c-445402a703d7}, !- Number of People Schedule Name
+  {e4b3c08f-8032-44e2-9233-7a04fe3d8561}, !- Activity Level Schedule Name
   ,                                       !- Surface Name/Angle Factor List Name
   ,                                       !- Work Efficiency Schedule Name
   ,                                       !- Clothing Insulation Schedule Name
   ,                                       !- Air Velocity Schedule Name
   1;                                      !- Multiplier
-
-OS:ScheduleTypeLimits,
-<<<<<<< HEAD
-  {cb7047cd-6d1f-47df-9769-114b4e02d4f8}, !- Handle
-=======
-  {c4336e7f-885e-44b8-92a5-c96befd165de}, !- Handle
->>>>>>> ecc00d0a
-  ActivityLevel,                          !- Name
-  0,                                      !- Lower Limit Value
-  ,                                       !- Upper Limit Value
-  Continuous,                             !- Numeric Type
-  ActivityLevel;                          !- Unit Type
-
-OS:ScheduleTypeLimits,
-<<<<<<< HEAD
-  {f41bafed-6821-445d-903d-bace5e0331b0}, !- Handle
-=======
-  {5cb10115-5a1c-4dba-ad6d-75d8fc1a15e8}, !- Handle
->>>>>>> ecc00d0a
-  Fractional,                             !- Name
-  0,                                      !- Lower Limit Value
-  1,                                      !- Upper Limit Value
-  Continuous;                             !- Numeric Type
-
-OS:People:Definition,
-<<<<<<< HEAD
-  {a0e08706-a42a-4d7b-adc8-b303df56da29}, !- Handle
-=======
-  {dcce2300-1329-4db3-b581-8d52b5ba7d7f}, !- Handle
->>>>>>> ecc00d0a
-  res occupants|living space|story 2,     !- Name
-  People,                                 !- Number of People Calculation Method
-  1.32,                                   !- Number of People {people}
-  ,                                       !- People per Space Floor Area {person/m2}
-  ,                                       !- Space Floor Area per Person {m2/person}
-  0.319734,                               !- Fraction Radiant
-  0.573,                                  !- Sensible Heat Fraction
-  0,                                      !- Carbon Dioxide Generation Rate {m3/s-W}
-  No,                                     !- Enable ASHRAE 55 Comfort Warnings
-  ZoneAveraged;                           !- Mean Radiant Temperature Calculation Type
-
-OS:People,
-<<<<<<< HEAD
-  {96a7ce2f-e1b2-4d6b-84ed-1aeeb6306c58}, !- Handle
-  res occupants|living space|story 2,     !- Name
-  {a0e08706-a42a-4d7b-adc8-b303df56da29}, !- People Definition Name
-  {214ef6c4-a986-4dbd-add0-e5c2898d1d88}, !- Space or SpaceType Name
-  {15a1c38d-37e1-45cb-a4d3-36e1e0f799db}, !- Number of People Schedule Name
-  {95589c3a-0348-41a0-95f4-0cfa46472be3}, !- Activity Level Schedule Name
-=======
-  {b07a391e-6ad0-4cf7-930b-148faf56b5af}, !- Handle
-  res occupants|living space|story 2,     !- Name
-  {dcce2300-1329-4db3-b581-8d52b5ba7d7f}, !- People Definition Name
-  {e96aff34-1bfc-4c4a-b7d8-2180ff2eb8e1}, !- Space or SpaceType Name
-  {35c9225e-ad77-4757-a1f0-e495529fba5d}, !- Number of People Schedule Name
-  {c81a29f8-6334-4cf0-8092-75b93cfa844c}, !- Activity Level Schedule Name
->>>>>>> ecc00d0a
-  ,                                       !- Surface Name/Angle Factor List Name
-  ,                                       !- Work Efficiency Schedule Name
-  ,                                       !- Clothing Insulation Schedule Name
-  ,                                       !- Air Velocity Schedule Name
-  1;                                      !- Multiplier
