!- NOTE: Auto-generated from /test/osw_files/SFD_2000sqft_2story_PB_UA.osw

OS:Version,
<<<<<<< HEAD
  {e2826891-ab69-42bd-8dcd-01cbac31269f}, !- Handle
  2.9.0;                                  !- Version Identifier

OS:SimulationControl,
  {0516d08b-a3a2-4868-8ff0-9e137555f926}, !- Handle
=======
  {8c379fe9-1086-466b-8f5b-eaec90c43482}, !- Handle
  2.9.1;                                  !- Version Identifier

OS:SimulationControl,
  {dde3cdee-af1c-4eee-855f-72c60ffbe420}, !- Handle
>>>>>>> 918de987
  ,                                       !- Do Zone Sizing Calculation
  ,                                       !- Do System Sizing Calculation
  ,                                       !- Do Plant Sizing Calculation
  No;                                     !- Run Simulation for Sizing Periods

OS:Timestep,
<<<<<<< HEAD
  {44c11991-549f-4ad7-9c6f-77fcbfbd967e}, !- Handle
  6;                                      !- Number of Timesteps per Hour

OS:ShadowCalculation,
  {9dcba3f2-4eec-4716-953e-777ffc8e5626}, !- Handle
=======
  {ed917ada-b58f-4170-92c3-1b9f4e5a126b}, !- Handle
  6;                                      !- Number of Timesteps per Hour

OS:ShadowCalculation,
  {a7c91717-bc5f-4f3f-8520-ac1ff3ad4380}, !- Handle
>>>>>>> 918de987
  20,                                     !- Calculation Frequency
  200;                                    !- Maximum Figures in Shadow Overlap Calculations

OS:SurfaceConvectionAlgorithm:Outside,
<<<<<<< HEAD
  {7b56c9bc-0f1d-4ab5-ba81-2c6e50a2feff}, !- Handle
  DOE-2;                                  !- Algorithm

OS:SurfaceConvectionAlgorithm:Inside,
  {a61aea65-2f35-48eb-b0b7-25bfae32598f}, !- Handle
  TARP;                                   !- Algorithm

OS:ZoneCapacitanceMultiplier:ResearchSpecial,
  {0d79c999-1583-46ce-9805-9cb633ec2942}, !- Handle
=======
  {e2e1ac0c-0cbd-4dd9-9319-d7aae776b953}, !- Handle
  DOE-2;                                  !- Algorithm

OS:SurfaceConvectionAlgorithm:Inside,
  {736d934c-17c5-455d-96f4-c3ec47dc1e83}, !- Handle
  TARP;                                   !- Algorithm

OS:ZoneCapacitanceMultiplier:ResearchSpecial,
  {f53d4d33-8b0f-491e-bf66-9f642ee85eed}, !- Handle
>>>>>>> 918de987
  ,                                       !- Temperature Capacity Multiplier
  15,                                     !- Humidity Capacity Multiplier
  ;                                       !- Carbon Dioxide Capacity Multiplier

OS:RunPeriod,
<<<<<<< HEAD
  {3bfe0db6-0afa-4e6d-9262-c7da1aa56af0}, !- Handle
=======
  {5b138172-877b-4dd8-bdc2-b2409eb8c405}, !- Handle
>>>>>>> 918de987
  Run Period 1,                           !- Name
  1,                                      !- Begin Month
  1,                                      !- Begin Day of Month
  12,                                     !- End Month
  31,                                     !- End Day of Month
  ,                                       !- Use Weather File Holidays and Special Days
  ,                                       !- Use Weather File Daylight Saving Period
  ,                                       !- Apply Weekend Holiday Rule
  ,                                       !- Use Weather File Rain Indicators
  ,                                       !- Use Weather File Snow Indicators
  ;                                       !- Number of Times Runperiod to be Repeated

OS:YearDescription,
<<<<<<< HEAD
  {7e6f7f0d-c828-4c08-95f4-d57080ead3dc}, !- Handle
=======
  {1cb0df6f-e606-4d84-af6e-14fc1dc68dfd}, !- Handle
>>>>>>> 918de987
  2007,                                   !- Calendar Year
  ,                                       !- Day of Week for Start Day
  ;                                       !- Is Leap Year

OS:Building,
<<<<<<< HEAD
  {a7729ebc-0254-4749-9caf-d06b5e3bd97a}, !- Handle
=======
  {d4403b56-b0c4-4993-b13a-4003469176d7}, !- Handle
>>>>>>> 918de987
  Building 1,                             !- Name
  ,                                       !- Building Sector Type
  0,                                      !- North Axis {deg}
  ,                                       !- Nominal Floor to Floor Height {m}
  ,                                       !- Space Type Name
  ,                                       !- Default Construction Set Name
  ,                                       !- Default Schedule Set Name
  2,                                      !- Standards Number of Stories
  2,                                      !- Standards Number of Above Ground Stories
  ,                                       !- Standards Template
  singlefamilydetached,                   !- Standards Building Type
  1;                                      !- Standards Number of Living Units

OS:AdditionalProperties,
<<<<<<< HEAD
  {9bde7b0e-8d1d-41fe-a163-96415f3b3806}, !- Handle
  {a7729ebc-0254-4749-9caf-d06b5e3bd97a}, !- Object Name
=======
  {74ecfcd9-2ea8-442a-b8b1-c488f327994d}, !- Handle
  {d4403b56-b0c4-4993-b13a-4003469176d7}, !- Object Name
>>>>>>> 918de987
  Total Units Modeled,                    !- Feature Name 1
  Integer,                                !- Feature Data Type 1
  1;                                      !- Feature Value 1

OS:ThermalZone,
<<<<<<< HEAD
  {adeb3a16-eefe-402a-aed1-f68a68480494}, !- Handle
=======
  {0f2a45ef-a98c-4203-a242-5526f7e388a8}, !- Handle
>>>>>>> 918de987
  living zone,                            !- Name
  ,                                       !- Multiplier
  ,                                       !- Ceiling Height {m}
  ,                                       !- Volume {m3}
  ,                                       !- Floor Area {m2}
  ,                                       !- Zone Inside Convection Algorithm
  ,                                       !- Zone Outside Convection Algorithm
  ,                                       !- Zone Conditioning Equipment List Name
<<<<<<< HEAD
  {6be6708a-b750-4c35-9d16-a75e3605cd83}, !- Zone Air Inlet Port List
  {feecc0f1-7686-4244-8244-534c3c9c198f}, !- Zone Air Exhaust Port List
  {23d0066b-2e7d-4353-84b1-75b5d6f20aef}, !- Zone Air Node Name
  {11357dc9-38fa-4934-a58a-48a764877b1b}, !- Zone Return Air Port List
=======
  {1e4ab643-927d-4f98-b23c-7854b1ef2658}, !- Zone Air Inlet Port List
  {613d72d8-ddba-4ddc-baab-60ea141e775f}, !- Zone Air Exhaust Port List
  {846c630b-8e11-4461-93f3-9dc7ab381f70}, !- Zone Air Node Name
  {5512dce5-9825-4811-a034-643368b81af9}, !- Zone Return Air Port List
>>>>>>> 918de987
  ,                                       !- Primary Daylighting Control Name
  ,                                       !- Fraction of Zone Controlled by Primary Daylighting Control
  ,                                       !- Secondary Daylighting Control Name
  ,                                       !- Fraction of Zone Controlled by Secondary Daylighting Control
  ,                                       !- Illuminance Map Name
  ,                                       !- Group Rendering Name
  ,                                       !- Thermostat Name
  No;                                     !- Use Ideal Air Loads

OS:Node,
<<<<<<< HEAD
  {9346eb84-774e-465f-84e2-f73d04b68e45}, !- Handle
  Node 1,                                 !- Name
  {23d0066b-2e7d-4353-84b1-75b5d6f20aef}, !- Inlet Port
  ;                                       !- Outlet Port

OS:Connection,
  {23d0066b-2e7d-4353-84b1-75b5d6f20aef}, !- Handle
  {d5c9d5eb-2488-4703-8d50-c94a8b0a4547}, !- Name
  {adeb3a16-eefe-402a-aed1-f68a68480494}, !- Source Object
  11,                                     !- Outlet Port
  {9346eb84-774e-465f-84e2-f73d04b68e45}, !- Target Object
  2;                                      !- Inlet Port

OS:PortList,
  {6be6708a-b750-4c35-9d16-a75e3605cd83}, !- Handle
  {c43f73e4-4c4b-4359-891c-a9d869c48ef7}, !- Name
  {adeb3a16-eefe-402a-aed1-f68a68480494}; !- HVAC Component

OS:PortList,
  {feecc0f1-7686-4244-8244-534c3c9c198f}, !- Handle
  {7a538413-c93d-4cd9-bf61-f952d961cea1}, !- Name
  {adeb3a16-eefe-402a-aed1-f68a68480494}; !- HVAC Component

OS:PortList,
  {11357dc9-38fa-4934-a58a-48a764877b1b}, !- Handle
  {89f18574-073d-4988-a2c5-08563bf2ad25}, !- Name
  {adeb3a16-eefe-402a-aed1-f68a68480494}; !- HVAC Component

OS:Sizing:Zone,
  {71ee8121-c3f7-4aca-96a7-236a6e13e06c}, !- Handle
  {adeb3a16-eefe-402a-aed1-f68a68480494}, !- Zone or ZoneList Name
=======
  {6e77c66c-9f91-4919-8e43-319aa51a5dcb}, !- Handle
  Node 1,                                 !- Name
  {846c630b-8e11-4461-93f3-9dc7ab381f70}, !- Inlet Port
  ;                                       !- Outlet Port

OS:Connection,
  {846c630b-8e11-4461-93f3-9dc7ab381f70}, !- Handle
  {81ad7015-c797-49c5-9f1a-66b0105a05b3}, !- Name
  {0f2a45ef-a98c-4203-a242-5526f7e388a8}, !- Source Object
  11,                                     !- Outlet Port
  {6e77c66c-9f91-4919-8e43-319aa51a5dcb}, !- Target Object
  2;                                      !- Inlet Port

OS:PortList,
  {1e4ab643-927d-4f98-b23c-7854b1ef2658}, !- Handle
  {0633d74f-2ae3-4509-86d0-162c78677b2b}, !- Name
  {0f2a45ef-a98c-4203-a242-5526f7e388a8}; !- HVAC Component

OS:PortList,
  {613d72d8-ddba-4ddc-baab-60ea141e775f}, !- Handle
  {f4035d1b-2d75-42c2-a7a9-24ef4ba94b74}, !- Name
  {0f2a45ef-a98c-4203-a242-5526f7e388a8}; !- HVAC Component

OS:PortList,
  {5512dce5-9825-4811-a034-643368b81af9}, !- Handle
  {1c62996a-7d1d-4fe6-92dd-16088d319e00}, !- Name
  {0f2a45ef-a98c-4203-a242-5526f7e388a8}; !- HVAC Component

OS:Sizing:Zone,
  {652251ec-739b-445f-b7e0-fdb4259028a6}, !- Handle
  {0f2a45ef-a98c-4203-a242-5526f7e388a8}, !- Zone or ZoneList Name
>>>>>>> 918de987
  SupplyAirTemperature,                   !- Zone Cooling Design Supply Air Temperature Input Method
  14,                                     !- Zone Cooling Design Supply Air Temperature {C}
  11.11,                                  !- Zone Cooling Design Supply Air Temperature Difference {deltaC}
  SupplyAirTemperature,                   !- Zone Heating Design Supply Air Temperature Input Method
  40,                                     !- Zone Heating Design Supply Air Temperature {C}
  11.11,                                  !- Zone Heating Design Supply Air Temperature Difference {deltaC}
  0.0085,                                 !- Zone Cooling Design Supply Air Humidity Ratio {kg-H2O/kg-air}
  0.008,                                  !- Zone Heating Design Supply Air Humidity Ratio {kg-H2O/kg-air}
  ,                                       !- Zone Heating Sizing Factor
  ,                                       !- Zone Cooling Sizing Factor
  DesignDay,                              !- Cooling Design Air Flow Method
  ,                                       !- Cooling Design Air Flow Rate {m3/s}
  ,                                       !- Cooling Minimum Air Flow per Zone Floor Area {m3/s-m2}
  ,                                       !- Cooling Minimum Air Flow {m3/s}
  ,                                       !- Cooling Minimum Air Flow Fraction
  DesignDay,                              !- Heating Design Air Flow Method
  ,                                       !- Heating Design Air Flow Rate {m3/s}
  ,                                       !- Heating Maximum Air Flow per Zone Floor Area {m3/s-m2}
  ,                                       !- Heating Maximum Air Flow {m3/s}
  ,                                       !- Heating Maximum Air Flow Fraction
  ,                                       !- Design Zone Air Distribution Effectiveness in Cooling Mode
  ,                                       !- Design Zone Air Distribution Effectiveness in Heating Mode
  No,                                     !- Account for Dedicated Outdoor Air System
  NeutralSupplyAir,                       !- Dedicated Outdoor Air System Control Strategy
  autosize,                               !- Dedicated Outdoor Air Low Setpoint Temperature for Design {C}
  autosize;                               !- Dedicated Outdoor Air High Setpoint Temperature for Design {C}

OS:ZoneHVAC:EquipmentList,
<<<<<<< HEAD
  {ec68eae1-4c1e-42e7-a1a1-10298501c18a}, !- Handle
  Zone HVAC Equipment List 1,             !- Name
  {adeb3a16-eefe-402a-aed1-f68a68480494}; !- Thermal Zone

OS:Space,
  {0d1e37dc-50b4-45e5-ae0b-9ef8089f8bc1}, !- Handle
  living space,                           !- Name
  {fed794d4-55c8-4e38-b332-f9f71e266100}, !- Space Type Name
=======
  {075924f9-1c2a-465a-8625-68da4ecff2bf}, !- Handle
  Zone HVAC Equipment List 1,             !- Name
  {0f2a45ef-a98c-4203-a242-5526f7e388a8}; !- Thermal Zone

OS:Space,
  {10212bab-eca5-4840-ac23-2a9d5b10ac0a}, !- Handle
  living space,                           !- Name
  {c34d6242-69d6-459d-9daa-14aa94c57d12}, !- Space Type Name
>>>>>>> 918de987
  ,                                       !- Default Construction Set Name
  ,                                       !- Default Schedule Set Name
  -0,                                     !- Direction of Relative North {deg}
  0,                                      !- X Origin {m}
  0,                                      !- Y Origin {m}
  0.9144,                                 !- Z Origin {m}
  ,                                       !- Building Story Name
<<<<<<< HEAD
  {adeb3a16-eefe-402a-aed1-f68a68480494}, !- Thermal Zone Name
  ,                                       !- Part of Total Floor Area
  ,                                       !- Design Specification Outdoor Air Object Name
  {ebb67b5c-c509-4492-b5fe-a20de045545e}; !- Building Unit Name

OS:Surface,
  {8644ac79-9422-4ecc-9b2a-4735a69a0876}, !- Handle
  Surface 1,                              !- Name
  Floor,                                  !- Surface Type
  ,                                       !- Construction Name
  {0d1e37dc-50b4-45e5-ae0b-9ef8089f8bc1}, !- Space Name
  Surface,                                !- Outside Boundary Condition
  {dc76dee1-f473-41e3-982c-27e82dbe6d0a}, !- Outside Boundary Condition Object
=======
  {0f2a45ef-a98c-4203-a242-5526f7e388a8}, !- Thermal Zone Name
  ,                                       !- Part of Total Floor Area
  ,                                       !- Design Specification Outdoor Air Object Name
  {e8870566-a81b-45be-88a1-499335882e91}; !- Building Unit Name

OS:Surface,
  {41ea940e-1a07-453c-82c3-3959f5056e3d}, !- Handle
  Surface 1,                              !- Name
  Floor,                                  !- Surface Type
  ,                                       !- Construction Name
  {10212bab-eca5-4840-ac23-2a9d5b10ac0a}, !- Space Name
  Surface,                                !- Outside Boundary Condition
  {06000fb1-cd8d-48fa-8631-02c6ab38f991}, !- Outside Boundary Condition Object
>>>>>>> 918de987
  NoSun,                                  !- Sun Exposure
  NoWind,                                 !- Wind Exposure
  ,                                       !- View Factor to Ground
  ,                                       !- Number of Vertices
  0, 0, -1.11022302462516e-016,           !- X,Y,Z Vertex 1 {m}
  0, 6.81553519541936, -1.11022302462516e-016, !- X,Y,Z Vertex 2 {m}
  13.6310703908387, 6.81553519541936, -1.11022302462516e-016, !- X,Y,Z Vertex 3 {m}
  13.6310703908387, 0, -1.11022302462516e-016; !- X,Y,Z Vertex 4 {m}

OS:Surface,
<<<<<<< HEAD
  {6f86e8fe-3fe1-44e2-b5e1-9c00144a1d6d}, !- Handle
  Surface 2,                              !- Name
  Wall,                                   !- Surface Type
  ,                                       !- Construction Name
  {0d1e37dc-50b4-45e5-ae0b-9ef8089f8bc1}, !- Space Name
=======
  {5e8d492a-9618-404b-a8ed-ae90691b0238}, !- Handle
  Surface 2,                              !- Name
  Wall,                                   !- Surface Type
  ,                                       !- Construction Name
  {10212bab-eca5-4840-ac23-2a9d5b10ac0a}, !- Space Name
>>>>>>> 918de987
  Outdoors,                               !- Outside Boundary Condition
  ,                                       !- Outside Boundary Condition Object
  SunExposed,                             !- Sun Exposure
  WindExposed,                            !- Wind Exposure
  ,                                       !- View Factor to Ground
  ,                                       !- Number of Vertices
  0, 6.81553519541936, 2.4384,            !- X,Y,Z Vertex 1 {m}
  0, 6.81553519541936, -1.11022302462516e-016, !- X,Y,Z Vertex 2 {m}
  0, 0, -1.11022302462516e-016,           !- X,Y,Z Vertex 3 {m}
  0, 0, 2.4384;                           !- X,Y,Z Vertex 4 {m}

OS:Surface,
<<<<<<< HEAD
  {5afa5b56-4d83-4920-9f64-cef1ed870c42}, !- Handle
  Surface 3,                              !- Name
  Wall,                                   !- Surface Type
  ,                                       !- Construction Name
  {0d1e37dc-50b4-45e5-ae0b-9ef8089f8bc1}, !- Space Name
=======
  {85f8c793-c009-4150-a523-0fae3cb7989b}, !- Handle
  Surface 3,                              !- Name
  Wall,                                   !- Surface Type
  ,                                       !- Construction Name
  {10212bab-eca5-4840-ac23-2a9d5b10ac0a}, !- Space Name
>>>>>>> 918de987
  Outdoors,                               !- Outside Boundary Condition
  ,                                       !- Outside Boundary Condition Object
  SunExposed,                             !- Sun Exposure
  WindExposed,                            !- Wind Exposure
  ,                                       !- View Factor to Ground
  ,                                       !- Number of Vertices
  13.6310703908387, 6.81553519541936, 2.4384, !- X,Y,Z Vertex 1 {m}
  13.6310703908387, 6.81553519541936, -1.11022302462516e-016, !- X,Y,Z Vertex 2 {m}
  0, 6.81553519541936, -1.11022302462516e-016, !- X,Y,Z Vertex 3 {m}
  0, 6.81553519541936, 2.4384;            !- X,Y,Z Vertex 4 {m}

OS:Surface,
<<<<<<< HEAD
  {9cc149cd-1d83-4372-ba07-3950ee702ed8}, !- Handle
  Surface 4,                              !- Name
  Wall,                                   !- Surface Type
  ,                                       !- Construction Name
  {0d1e37dc-50b4-45e5-ae0b-9ef8089f8bc1}, !- Space Name
=======
  {eb949d9d-e2a3-4c0b-9153-7c944a695f11}, !- Handle
  Surface 4,                              !- Name
  Wall,                                   !- Surface Type
  ,                                       !- Construction Name
  {10212bab-eca5-4840-ac23-2a9d5b10ac0a}, !- Space Name
>>>>>>> 918de987
  Outdoors,                               !- Outside Boundary Condition
  ,                                       !- Outside Boundary Condition Object
  SunExposed,                             !- Sun Exposure
  WindExposed,                            !- Wind Exposure
  ,                                       !- View Factor to Ground
  ,                                       !- Number of Vertices
  13.6310703908387, 0, 2.4384,            !- X,Y,Z Vertex 1 {m}
  13.6310703908387, 0, -1.11022302462516e-016, !- X,Y,Z Vertex 2 {m}
  13.6310703908387, 6.81553519541936, -1.11022302462516e-016, !- X,Y,Z Vertex 3 {m}
  13.6310703908387, 6.81553519541936, 2.4384; !- X,Y,Z Vertex 4 {m}

OS:Surface,
<<<<<<< HEAD
  {99687c66-113f-4f44-8eae-1c8603a78dbc}, !- Handle
  Surface 5,                              !- Name
  Wall,                                   !- Surface Type
  ,                                       !- Construction Name
  {0d1e37dc-50b4-45e5-ae0b-9ef8089f8bc1}, !- Space Name
=======
  {e66fd4f9-c57b-46fa-aed2-ced62b7e72d2}, !- Handle
  Surface 5,                              !- Name
  Wall,                                   !- Surface Type
  ,                                       !- Construction Name
  {10212bab-eca5-4840-ac23-2a9d5b10ac0a}, !- Space Name
>>>>>>> 918de987
  Outdoors,                               !- Outside Boundary Condition
  ,                                       !- Outside Boundary Condition Object
  SunExposed,                             !- Sun Exposure
  WindExposed,                            !- Wind Exposure
  ,                                       !- View Factor to Ground
  ,                                       !- Number of Vertices
  0, 0, 2.4384,                           !- X,Y,Z Vertex 1 {m}
  0, 0, -1.11022302462516e-016,           !- X,Y,Z Vertex 2 {m}
  13.6310703908387, 0, -1.11022302462516e-016, !- X,Y,Z Vertex 3 {m}
  13.6310703908387, 0, 2.4384;            !- X,Y,Z Vertex 4 {m}

OS:Surface,
<<<<<<< HEAD
  {935005a5-5fc2-4049-959e-94e78576f220}, !- Handle
  Surface 6,                              !- Name
  RoofCeiling,                            !- Surface Type
  ,                                       !- Construction Name
  {0d1e37dc-50b4-45e5-ae0b-9ef8089f8bc1}, !- Space Name
  Surface,                                !- Outside Boundary Condition
  {fdd64e5a-6c8e-4d78-a4e6-448c3326ce52}, !- Outside Boundary Condition Object
=======
  {34e4cce6-f727-404b-80d7-fbb1540486f5}, !- Handle
  Surface 6,                              !- Name
  RoofCeiling,                            !- Surface Type
  ,                                       !- Construction Name
  {10212bab-eca5-4840-ac23-2a9d5b10ac0a}, !- Space Name
  Surface,                                !- Outside Boundary Condition
  {b799b8fc-2df2-41d3-9a45-19d2485f891f}, !- Outside Boundary Condition Object
>>>>>>> 918de987
  NoSun,                                  !- Sun Exposure
  NoWind,                                 !- Wind Exposure
  ,                                       !- View Factor to Ground
  ,                                       !- Number of Vertices
  13.6310703908387, 0, 2.4384,            !- X,Y,Z Vertex 1 {m}
  13.6310703908387, 6.81553519541936, 2.4384, !- X,Y,Z Vertex 2 {m}
  0, 6.81553519541936, 2.4384,            !- X,Y,Z Vertex 3 {m}
  0, 0, 2.4384;                           !- X,Y,Z Vertex 4 {m}

OS:SpaceType,
<<<<<<< HEAD
  {fed794d4-55c8-4e38-b332-f9f71e266100}, !- Handle
=======
  {c34d6242-69d6-459d-9daa-14aa94c57d12}, !- Handle
>>>>>>> 918de987
  Space Type 1,                           !- Name
  ,                                       !- Default Construction Set Name
  ,                                       !- Default Schedule Set Name
  ,                                       !- Group Rendering Name
  ,                                       !- Design Specification Outdoor Air Object Name
  ,                                       !- Standards Template
  ,                                       !- Standards Building Type
  living;                                 !- Standards Space Type

OS:Space,
<<<<<<< HEAD
  {02f97e93-f96e-43ec-9cd6-d306a7f4215c}, !- Handle
  living space|story 2,                   !- Name
  {fed794d4-55c8-4e38-b332-f9f71e266100}, !- Space Type Name
=======
  {e7f2f738-5d31-47fa-919c-101ca2d50a50}, !- Handle
  living space|story 2,                   !- Name
  {c34d6242-69d6-459d-9daa-14aa94c57d12}, !- Space Type Name
>>>>>>> 918de987
  ,                                       !- Default Construction Set Name
  ,                                       !- Default Schedule Set Name
  -0,                                     !- Direction of Relative North {deg}
  0,                                      !- X Origin {m}
  0,                                      !- Y Origin {m}
  3.3528,                                 !- Z Origin {m}
  ,                                       !- Building Story Name
<<<<<<< HEAD
  {adeb3a16-eefe-402a-aed1-f68a68480494}, !- Thermal Zone Name
  ,                                       !- Part of Total Floor Area
  ,                                       !- Design Specification Outdoor Air Object Name
  {ebb67b5c-c509-4492-b5fe-a20de045545e}; !- Building Unit Name

OS:Surface,
  {fdd64e5a-6c8e-4d78-a4e6-448c3326ce52}, !- Handle
  Surface 7,                              !- Name
  Floor,                                  !- Surface Type
  ,                                       !- Construction Name
  {02f97e93-f96e-43ec-9cd6-d306a7f4215c}, !- Space Name
  Surface,                                !- Outside Boundary Condition
  {935005a5-5fc2-4049-959e-94e78576f220}, !- Outside Boundary Condition Object
=======
  {0f2a45ef-a98c-4203-a242-5526f7e388a8}, !- Thermal Zone Name
  ,                                       !- Part of Total Floor Area
  ,                                       !- Design Specification Outdoor Air Object Name
  {e8870566-a81b-45be-88a1-499335882e91}; !- Building Unit Name

OS:Surface,
  {b799b8fc-2df2-41d3-9a45-19d2485f891f}, !- Handle
  Surface 7,                              !- Name
  Floor,                                  !- Surface Type
  ,                                       !- Construction Name
  {e7f2f738-5d31-47fa-919c-101ca2d50a50}, !- Space Name
  Surface,                                !- Outside Boundary Condition
  {34e4cce6-f727-404b-80d7-fbb1540486f5}, !- Outside Boundary Condition Object
>>>>>>> 918de987
  NoSun,                                  !- Sun Exposure
  NoWind,                                 !- Wind Exposure
  ,                                       !- View Factor to Ground
  ,                                       !- Number of Vertices
  0, 0, -4.44089209850063e-016,           !- X,Y,Z Vertex 1 {m}
  0, 6.81553519541936, -4.44089209850063e-016, !- X,Y,Z Vertex 2 {m}
  13.6310703908387, 6.81553519541936, -4.44089209850063e-016, !- X,Y,Z Vertex 3 {m}
  13.6310703908387, 0, -4.44089209850063e-016; !- X,Y,Z Vertex 4 {m}

OS:Surface,
<<<<<<< HEAD
  {76af7d68-1caf-4de0-9f78-c8d0c5e66807}, !- Handle
  Surface 8,                              !- Name
  Wall,                                   !- Surface Type
  ,                                       !- Construction Name
  {02f97e93-f96e-43ec-9cd6-d306a7f4215c}, !- Space Name
=======
  {0f7feab4-bb36-48bd-a780-563368714022}, !- Handle
  Surface 8,                              !- Name
  Wall,                                   !- Surface Type
  ,                                       !- Construction Name
  {e7f2f738-5d31-47fa-919c-101ca2d50a50}, !- Space Name
>>>>>>> 918de987
  Outdoors,                               !- Outside Boundary Condition
  ,                                       !- Outside Boundary Condition Object
  SunExposed,                             !- Sun Exposure
  WindExposed,                            !- Wind Exposure
  ,                                       !- View Factor to Ground
  ,                                       !- Number of Vertices
  0, 6.81553519541936, 2.4384,            !- X,Y,Z Vertex 1 {m}
  0, 6.81553519541936, -4.44089209850063e-016, !- X,Y,Z Vertex 2 {m}
  0, 0, -4.44089209850063e-016,           !- X,Y,Z Vertex 3 {m}
  0, 0, 2.4384;                           !- X,Y,Z Vertex 4 {m}

OS:Surface,
<<<<<<< HEAD
  {bf42b162-391a-42d8-9322-3f130570c8e5}, !- Handle
  Surface 9,                              !- Name
  Wall,                                   !- Surface Type
  ,                                       !- Construction Name
  {02f97e93-f96e-43ec-9cd6-d306a7f4215c}, !- Space Name
=======
  {ae38dda5-c1b3-42de-8123-2e8e67132e42}, !- Handle
  Surface 9,                              !- Name
  Wall,                                   !- Surface Type
  ,                                       !- Construction Name
  {e7f2f738-5d31-47fa-919c-101ca2d50a50}, !- Space Name
>>>>>>> 918de987
  Outdoors,                               !- Outside Boundary Condition
  ,                                       !- Outside Boundary Condition Object
  SunExposed,                             !- Sun Exposure
  WindExposed,                            !- Wind Exposure
  ,                                       !- View Factor to Ground
  ,                                       !- Number of Vertices
  13.6310703908387, 6.81553519541936, 2.4384, !- X,Y,Z Vertex 1 {m}
  13.6310703908387, 6.81553519541936, -4.44089209850063e-016, !- X,Y,Z Vertex 2 {m}
  0, 6.81553519541936, -4.44089209850063e-016, !- X,Y,Z Vertex 3 {m}
  0, 6.81553519541936, 2.4384;            !- X,Y,Z Vertex 4 {m}

OS:Surface,
<<<<<<< HEAD
  {e2ea9f0e-c79c-4899-ae7e-22c7cf47bb49}, !- Handle
  Surface 10,                             !- Name
  Wall,                                   !- Surface Type
  ,                                       !- Construction Name
  {02f97e93-f96e-43ec-9cd6-d306a7f4215c}, !- Space Name
=======
  {74ade6d3-1fbc-4100-abe0-30fa920674f4}, !- Handle
  Surface 10,                             !- Name
  Wall,                                   !- Surface Type
  ,                                       !- Construction Name
  {e7f2f738-5d31-47fa-919c-101ca2d50a50}, !- Space Name
>>>>>>> 918de987
  Outdoors,                               !- Outside Boundary Condition
  ,                                       !- Outside Boundary Condition Object
  SunExposed,                             !- Sun Exposure
  WindExposed,                            !- Wind Exposure
  ,                                       !- View Factor to Ground
  ,                                       !- Number of Vertices
  13.6310703908387, 0, 2.4384,            !- X,Y,Z Vertex 1 {m}
  13.6310703908387, 0, -4.44089209850063e-016, !- X,Y,Z Vertex 2 {m}
  13.6310703908387, 6.81553519541936, -4.44089209850063e-016, !- X,Y,Z Vertex 3 {m}
  13.6310703908387, 6.81553519541936, 2.4384; !- X,Y,Z Vertex 4 {m}

OS:Surface,
<<<<<<< HEAD
  {27bd5c30-a8ac-41ac-9713-1a52223a767d}, !- Handle
  Surface 11,                             !- Name
  Wall,                                   !- Surface Type
  ,                                       !- Construction Name
  {02f97e93-f96e-43ec-9cd6-d306a7f4215c}, !- Space Name
=======
  {3e8dda79-e19c-4223-a365-5dfa2b81800a}, !- Handle
  Surface 11,                             !- Name
  Wall,                                   !- Surface Type
  ,                                       !- Construction Name
  {e7f2f738-5d31-47fa-919c-101ca2d50a50}, !- Space Name
>>>>>>> 918de987
  Outdoors,                               !- Outside Boundary Condition
  ,                                       !- Outside Boundary Condition Object
  SunExposed,                             !- Sun Exposure
  WindExposed,                            !- Wind Exposure
  ,                                       !- View Factor to Ground
  ,                                       !- Number of Vertices
  0, 0, 2.4384,                           !- X,Y,Z Vertex 1 {m}
  0, 0, -4.44089209850063e-016,           !- X,Y,Z Vertex 2 {m}
  13.6310703908387, 0, -4.44089209850063e-016, !- X,Y,Z Vertex 3 {m}
  13.6310703908387, 0, 2.4384;            !- X,Y,Z Vertex 4 {m}

OS:Surface,
<<<<<<< HEAD
  {7e5a9163-d348-43be-94c4-cdac0b562bc8}, !- Handle
  Surface 12,                             !- Name
  RoofCeiling,                            !- Surface Type
  ,                                       !- Construction Name
  {02f97e93-f96e-43ec-9cd6-d306a7f4215c}, !- Space Name
  Surface,                                !- Outside Boundary Condition
  {2048b0c4-c324-4d99-b8b9-d64852df7b9c}, !- Outside Boundary Condition Object
=======
  {ec26e099-c15f-40fa-a75f-6bb7349e8df5}, !- Handle
  Surface 12,                             !- Name
  RoofCeiling,                            !- Surface Type
  ,                                       !- Construction Name
  {e7f2f738-5d31-47fa-919c-101ca2d50a50}, !- Space Name
  Surface,                                !- Outside Boundary Condition
  {91533fb0-6853-477c-8b4d-a84ca8e2520e}, !- Outside Boundary Condition Object
>>>>>>> 918de987
  NoSun,                                  !- Sun Exposure
  NoWind,                                 !- Wind Exposure
  ,                                       !- View Factor to Ground
  ,                                       !- Number of Vertices
  13.6310703908387, 0, 2.4384,            !- X,Y,Z Vertex 1 {m}
  13.6310703908387, 6.81553519541936, 2.4384, !- X,Y,Z Vertex 2 {m}
  0, 6.81553519541936, 2.4384,            !- X,Y,Z Vertex 3 {m}
  0, 0, 2.4384;                           !- X,Y,Z Vertex 4 {m}

OS:Surface,
<<<<<<< HEAD
  {2048b0c4-c324-4d99-b8b9-d64852df7b9c}, !- Handle
  Surface 13,                             !- Name
  Floor,                                  !- Surface Type
  ,                                       !- Construction Name
  {d8b72109-fe2f-4306-9502-81c13f186ad9}, !- Space Name
  Surface,                                !- Outside Boundary Condition
  {7e5a9163-d348-43be-94c4-cdac0b562bc8}, !- Outside Boundary Condition Object
=======
  {91533fb0-6853-477c-8b4d-a84ca8e2520e}, !- Handle
  Surface 13,                             !- Name
  Floor,                                  !- Surface Type
  ,                                       !- Construction Name
  {e0311b67-85ed-4f15-bc53-e822db259889}, !- Space Name
  Surface,                                !- Outside Boundary Condition
  {ec26e099-c15f-40fa-a75f-6bb7349e8df5}, !- Outside Boundary Condition Object
>>>>>>> 918de987
  NoSun,                                  !- Sun Exposure
  NoWind,                                 !- Wind Exposure
  ,                                       !- View Factor to Ground
  ,                                       !- Number of Vertices
  0, 6.81553519541936, 0,                 !- X,Y,Z Vertex 1 {m}
  13.6310703908387, 6.81553519541936, 0,  !- X,Y,Z Vertex 2 {m}
  13.6310703908387, 0, 0,                 !- X,Y,Z Vertex 3 {m}
  0, 0, 0;                                !- X,Y,Z Vertex 4 {m}

OS:Surface,
<<<<<<< HEAD
  {f7f66e40-a3d3-40e9-b01e-630daeba6aa4}, !- Handle
  Surface 14,                             !- Name
  RoofCeiling,                            !- Surface Type
  ,                                       !- Construction Name
  {d8b72109-fe2f-4306-9502-81c13f186ad9}, !- Space Name
=======
  {2635771e-1168-4e0d-aece-da9c57390d55}, !- Handle
  Surface 14,                             !- Name
  RoofCeiling,                            !- Surface Type
  ,                                       !- Construction Name
  {e0311b67-85ed-4f15-bc53-e822db259889}, !- Space Name
>>>>>>> 918de987
  Outdoors,                               !- Outside Boundary Condition
  ,                                       !- Outside Boundary Condition Object
  SunExposed,                             !- Sun Exposure
  WindExposed,                            !- Wind Exposure
  ,                                       !- View Factor to Ground
  ,                                       !- Number of Vertices
  13.6310703908387, 3.40776759770968, 1.70388379885484, !- X,Y,Z Vertex 1 {m}
  0, 3.40776759770968, 1.70388379885484,  !- X,Y,Z Vertex 2 {m}
  0, 0, 0,                                !- X,Y,Z Vertex 3 {m}
  13.6310703908387, 0, 0;                 !- X,Y,Z Vertex 4 {m}

OS:Surface,
<<<<<<< HEAD
  {b68d0bc3-c3c6-4877-9f74-c3e824651c05}, !- Handle
  Surface 15,                             !- Name
  RoofCeiling,                            !- Surface Type
  ,                                       !- Construction Name
  {d8b72109-fe2f-4306-9502-81c13f186ad9}, !- Space Name
=======
  {50f05dca-8e34-4b5a-95e2-927c1f8bf66e}, !- Handle
  Surface 15,                             !- Name
  RoofCeiling,                            !- Surface Type
  ,                                       !- Construction Name
  {e0311b67-85ed-4f15-bc53-e822db259889}, !- Space Name
>>>>>>> 918de987
  Outdoors,                               !- Outside Boundary Condition
  ,                                       !- Outside Boundary Condition Object
  SunExposed,                             !- Sun Exposure
  WindExposed,                            !- Wind Exposure
  ,                                       !- View Factor to Ground
  ,                                       !- Number of Vertices
  0, 3.40776759770968, 1.70388379885484,  !- X,Y,Z Vertex 1 {m}
  13.6310703908387, 3.40776759770968, 1.70388379885484, !- X,Y,Z Vertex 2 {m}
  13.6310703908387, 6.81553519541936, 0,  !- X,Y,Z Vertex 3 {m}
  0, 6.81553519541936, 0;                 !- X,Y,Z Vertex 4 {m}

OS:Surface,
<<<<<<< HEAD
  {efe53b34-4177-425f-ab21-c03f24a4d555}, !- Handle
  Surface 16,                             !- Name
  Wall,                                   !- Surface Type
  ,                                       !- Construction Name
  {d8b72109-fe2f-4306-9502-81c13f186ad9}, !- Space Name
=======
  {ffda8525-8bc2-44ee-8cba-781e6e9958b1}, !- Handle
  Surface 16,                             !- Name
  Wall,                                   !- Surface Type
  ,                                       !- Construction Name
  {e0311b67-85ed-4f15-bc53-e822db259889}, !- Space Name
>>>>>>> 918de987
  Outdoors,                               !- Outside Boundary Condition
  ,                                       !- Outside Boundary Condition Object
  SunExposed,                             !- Sun Exposure
  WindExposed,                            !- Wind Exposure
  ,                                       !- View Factor to Ground
  ,                                       !- Number of Vertices
  0, 3.40776759770968, 1.70388379885484,  !- X,Y,Z Vertex 1 {m}
  0, 6.81553519541936, 0,                 !- X,Y,Z Vertex 2 {m}
  0, 0, 0;                                !- X,Y,Z Vertex 3 {m}

OS:Surface,
<<<<<<< HEAD
  {afedb1c6-1f39-40bc-8abe-0f5fce2f62a2}, !- Handle
  Surface 17,                             !- Name
  Wall,                                   !- Surface Type
  ,                                       !- Construction Name
  {d8b72109-fe2f-4306-9502-81c13f186ad9}, !- Space Name
=======
  {cb0b491d-f429-4391-a685-727e377f6db8}, !- Handle
  Surface 17,                             !- Name
  Wall,                                   !- Surface Type
  ,                                       !- Construction Name
  {e0311b67-85ed-4f15-bc53-e822db259889}, !- Space Name
>>>>>>> 918de987
  Outdoors,                               !- Outside Boundary Condition
  ,                                       !- Outside Boundary Condition Object
  SunExposed,                             !- Sun Exposure
  WindExposed,                            !- Wind Exposure
  ,                                       !- View Factor to Ground
  ,                                       !- Number of Vertices
  13.6310703908387, 3.40776759770968, 1.70388379885484, !- X,Y,Z Vertex 1 {m}
  13.6310703908387, 0, 0,                 !- X,Y,Z Vertex 2 {m}
  13.6310703908387, 6.81553519541936, 0;  !- X,Y,Z Vertex 3 {m}

OS:Space,
<<<<<<< HEAD
  {d8b72109-fe2f-4306-9502-81c13f186ad9}, !- Handle
  unfinished attic space,                 !- Name
  {d35d2fd2-97a7-4cbd-acbc-30c20b65856d}, !- Space Type Name
=======
  {e0311b67-85ed-4f15-bc53-e822db259889}, !- Handle
  unfinished attic space,                 !- Name
  {ecfd2f79-e75e-4a41-be69-b040b2f54621}, !- Space Type Name
>>>>>>> 918de987
  ,                                       !- Default Construction Set Name
  ,                                       !- Default Schedule Set Name
  -0,                                     !- Direction of Relative North {deg}
  0,                                      !- X Origin {m}
  0,                                      !- Y Origin {m}
  5.7912,                                 !- Z Origin {m}
  ,                                       !- Building Story Name
<<<<<<< HEAD
  {0275b2c3-81fe-4890-a969-398a83549081}; !- Thermal Zone Name

OS:ThermalZone,
  {0275b2c3-81fe-4890-a969-398a83549081}, !- Handle
=======
  {e60686ff-40a5-46a4-a636-3d013612cb8d}; !- Thermal Zone Name

OS:ThermalZone,
  {e60686ff-40a5-46a4-a636-3d013612cb8d}, !- Handle
>>>>>>> 918de987
  unfinished attic zone,                  !- Name
  ,                                       !- Multiplier
  ,                                       !- Ceiling Height {m}
  ,                                       !- Volume {m3}
  ,                                       !- Floor Area {m2}
  ,                                       !- Zone Inside Convection Algorithm
  ,                                       !- Zone Outside Convection Algorithm
  ,                                       !- Zone Conditioning Equipment List Name
<<<<<<< HEAD
  {d115ab88-d4e9-4f1e-8ce2-d1c0cc767212}, !- Zone Air Inlet Port List
  {56fab28c-111b-4dae-a093-0d871a391edd}, !- Zone Air Exhaust Port List
  {de2194eb-93e8-4cd8-b9e8-87b5757a2e73}, !- Zone Air Node Name
  {eee598fd-a8f9-457d-9873-01099ad85743}, !- Zone Return Air Port List
=======
  {51af555e-02f6-4c01-9e4b-b8ea7f4b191c}, !- Zone Air Inlet Port List
  {ad1e67cf-5cbe-4728-bd64-ca93f81d722b}, !- Zone Air Exhaust Port List
  {d935ddae-4bcd-4a2e-9fe4-83d56d44207e}, !- Zone Air Node Name
  {037a01ee-4405-418c-b41c-a308cce32d30}, !- Zone Return Air Port List
>>>>>>> 918de987
  ,                                       !- Primary Daylighting Control Name
  ,                                       !- Fraction of Zone Controlled by Primary Daylighting Control
  ,                                       !- Secondary Daylighting Control Name
  ,                                       !- Fraction of Zone Controlled by Secondary Daylighting Control
  ,                                       !- Illuminance Map Name
  ,                                       !- Group Rendering Name
  ,                                       !- Thermostat Name
  No;                                     !- Use Ideal Air Loads

OS:Node,
<<<<<<< HEAD
  {5008593a-d3ac-409d-9535-cc0b9de9912d}, !- Handle
  Node 2,                                 !- Name
  {de2194eb-93e8-4cd8-b9e8-87b5757a2e73}, !- Inlet Port
  ;                                       !- Outlet Port

OS:Connection,
  {de2194eb-93e8-4cd8-b9e8-87b5757a2e73}, !- Handle
  {21a925f9-9301-4b57-9cb2-23ea45e52753}, !- Name
  {0275b2c3-81fe-4890-a969-398a83549081}, !- Source Object
  11,                                     !- Outlet Port
  {5008593a-d3ac-409d-9535-cc0b9de9912d}, !- Target Object
  2;                                      !- Inlet Port

OS:PortList,
  {d115ab88-d4e9-4f1e-8ce2-d1c0cc767212}, !- Handle
  {fdd453dd-555c-4531-8b8b-d8124c95e31f}, !- Name
  {0275b2c3-81fe-4890-a969-398a83549081}; !- HVAC Component

OS:PortList,
  {56fab28c-111b-4dae-a093-0d871a391edd}, !- Handle
  {5d43032f-017f-42aa-b61b-81444a002962}, !- Name
  {0275b2c3-81fe-4890-a969-398a83549081}; !- HVAC Component

OS:PortList,
  {eee598fd-a8f9-457d-9873-01099ad85743}, !- Handle
  {b58fd08c-48e7-428f-b501-d6df1217c55a}, !- Name
  {0275b2c3-81fe-4890-a969-398a83549081}; !- HVAC Component

OS:Sizing:Zone,
  {a50e7dee-5df2-4c6b-bd5f-3c366e056023}, !- Handle
  {0275b2c3-81fe-4890-a969-398a83549081}, !- Zone or ZoneList Name
=======
  {3dafc535-4baf-424d-9216-bd1e6f4407cb}, !- Handle
  Node 2,                                 !- Name
  {d935ddae-4bcd-4a2e-9fe4-83d56d44207e}, !- Inlet Port
  ;                                       !- Outlet Port

OS:Connection,
  {d935ddae-4bcd-4a2e-9fe4-83d56d44207e}, !- Handle
  {ba624c9a-99fb-4c63-a912-27ce2d46d083}, !- Name
  {e60686ff-40a5-46a4-a636-3d013612cb8d}, !- Source Object
  11,                                     !- Outlet Port
  {3dafc535-4baf-424d-9216-bd1e6f4407cb}, !- Target Object
  2;                                      !- Inlet Port

OS:PortList,
  {51af555e-02f6-4c01-9e4b-b8ea7f4b191c}, !- Handle
  {080ee351-4d0f-44c3-b925-8000adc364bc}, !- Name
  {e60686ff-40a5-46a4-a636-3d013612cb8d}; !- HVAC Component

OS:PortList,
  {ad1e67cf-5cbe-4728-bd64-ca93f81d722b}, !- Handle
  {4d169e79-a175-4278-abcb-0d83ff6eb3e7}, !- Name
  {e60686ff-40a5-46a4-a636-3d013612cb8d}; !- HVAC Component

OS:PortList,
  {037a01ee-4405-418c-b41c-a308cce32d30}, !- Handle
  {9ae365d3-ce18-40d1-b4df-44118a7b8f3f}, !- Name
  {e60686ff-40a5-46a4-a636-3d013612cb8d}; !- HVAC Component

OS:Sizing:Zone,
  {66a1ac50-646d-4e0b-886d-683dba940b3b}, !- Handle
  {e60686ff-40a5-46a4-a636-3d013612cb8d}, !- Zone or ZoneList Name
>>>>>>> 918de987
  SupplyAirTemperature,                   !- Zone Cooling Design Supply Air Temperature Input Method
  14,                                     !- Zone Cooling Design Supply Air Temperature {C}
  11.11,                                  !- Zone Cooling Design Supply Air Temperature Difference {deltaC}
  SupplyAirTemperature,                   !- Zone Heating Design Supply Air Temperature Input Method
  40,                                     !- Zone Heating Design Supply Air Temperature {C}
  11.11,                                  !- Zone Heating Design Supply Air Temperature Difference {deltaC}
  0.0085,                                 !- Zone Cooling Design Supply Air Humidity Ratio {kg-H2O/kg-air}
  0.008,                                  !- Zone Heating Design Supply Air Humidity Ratio {kg-H2O/kg-air}
  ,                                       !- Zone Heating Sizing Factor
  ,                                       !- Zone Cooling Sizing Factor
  DesignDay,                              !- Cooling Design Air Flow Method
  ,                                       !- Cooling Design Air Flow Rate {m3/s}
  ,                                       !- Cooling Minimum Air Flow per Zone Floor Area {m3/s-m2}
  ,                                       !- Cooling Minimum Air Flow {m3/s}
  ,                                       !- Cooling Minimum Air Flow Fraction
  DesignDay,                              !- Heating Design Air Flow Method
  ,                                       !- Heating Design Air Flow Rate {m3/s}
  ,                                       !- Heating Maximum Air Flow per Zone Floor Area {m3/s-m2}
  ,                                       !- Heating Maximum Air Flow {m3/s}
  ,                                       !- Heating Maximum Air Flow Fraction
  ,                                       !- Design Zone Air Distribution Effectiveness in Cooling Mode
  ,                                       !- Design Zone Air Distribution Effectiveness in Heating Mode
  No,                                     !- Account for Dedicated Outdoor Air System
  NeutralSupplyAir,                       !- Dedicated Outdoor Air System Control Strategy
  autosize,                               !- Dedicated Outdoor Air Low Setpoint Temperature for Design {C}
  autosize;                               !- Dedicated Outdoor Air High Setpoint Temperature for Design {C}

OS:ZoneHVAC:EquipmentList,
<<<<<<< HEAD
  {185f9400-7676-4755-85bd-13df121542c0}, !- Handle
  Zone HVAC Equipment List 2,             !- Name
  {0275b2c3-81fe-4890-a969-398a83549081}; !- Thermal Zone

OS:SpaceType,
  {d35d2fd2-97a7-4cbd-acbc-30c20b65856d}, !- Handle
=======
  {45ee9a50-bd5a-4f38-8bda-a800fbb7f9b5}, !- Handle
  Zone HVAC Equipment List 2,             !- Name
  {e60686ff-40a5-46a4-a636-3d013612cb8d}; !- Thermal Zone

OS:SpaceType,
  {ecfd2f79-e75e-4a41-be69-b040b2f54621}, !- Handle
>>>>>>> 918de987
  Space Type 2,                           !- Name
  ,                                       !- Default Construction Set Name
  ,                                       !- Default Schedule Set Name
  ,                                       !- Group Rendering Name
  ,                                       !- Design Specification Outdoor Air Object Name
  ,                                       !- Standards Template
  ,                                       !- Standards Building Type
  unfinished attic;                       !- Standards Space Type

OS:ThermalZone,
<<<<<<< HEAD
  {b66a0916-f802-4ef2-b064-158d81f4a940}, !- Handle
=======
  {729286c3-c5cc-41c6-887d-e355d940d84e}, !- Handle
>>>>>>> 918de987
  pier and beam zone,                     !- Name
  ,                                       !- Multiplier
  ,                                       !- Ceiling Height {m}
  ,                                       !- Volume {m3}
  ,                                       !- Floor Area {m2}
  ,                                       !- Zone Inside Convection Algorithm
  ,                                       !- Zone Outside Convection Algorithm
  ,                                       !- Zone Conditioning Equipment List Name
<<<<<<< HEAD
  {df73e464-fe59-4085-b024-244eea2aad9f}, !- Zone Air Inlet Port List
  {24c3d0f2-9dac-4844-aab9-5155a5096c49}, !- Zone Air Exhaust Port List
  {b1c3e384-6809-4e7a-a398-fdc4707617b9}, !- Zone Air Node Name
  {c56e4e7b-c9af-4ba9-8894-4f8c341b5c93}, !- Zone Return Air Port List
=======
  {1ee866c7-b835-40cb-9927-6c46956ac9d7}, !- Zone Air Inlet Port List
  {a98afb01-640c-4f39-abce-318dcd2ecb26}, !- Zone Air Exhaust Port List
  {2619e705-bb94-4c7a-99f3-eaa81f96563e}, !- Zone Air Node Name
  {c67ca1fb-3347-4adb-9e08-a07c4f8e651d}, !- Zone Return Air Port List
>>>>>>> 918de987
  ,                                       !- Primary Daylighting Control Name
  ,                                       !- Fraction of Zone Controlled by Primary Daylighting Control
  ,                                       !- Secondary Daylighting Control Name
  ,                                       !- Fraction of Zone Controlled by Secondary Daylighting Control
  ,                                       !- Illuminance Map Name
  ,                                       !- Group Rendering Name
  ,                                       !- Thermostat Name
  No;                                     !- Use Ideal Air Loads

OS:Node,
<<<<<<< HEAD
  {51f6a9fa-7112-46ae-897c-690df208a922}, !- Handle
  Node 3,                                 !- Name
  {b1c3e384-6809-4e7a-a398-fdc4707617b9}, !- Inlet Port
  ;                                       !- Outlet Port

OS:Connection,
  {b1c3e384-6809-4e7a-a398-fdc4707617b9}, !- Handle
  {a5c6859c-ba1b-4bc2-9318-734ddba124b9}, !- Name
  {b66a0916-f802-4ef2-b064-158d81f4a940}, !- Source Object
  11,                                     !- Outlet Port
  {51f6a9fa-7112-46ae-897c-690df208a922}, !- Target Object
  2;                                      !- Inlet Port

OS:PortList,
  {df73e464-fe59-4085-b024-244eea2aad9f}, !- Handle
  {82c5cb7e-91c8-419f-9c4d-fabd4a19d02e}, !- Name
  {b66a0916-f802-4ef2-b064-158d81f4a940}; !- HVAC Component

OS:PortList,
  {24c3d0f2-9dac-4844-aab9-5155a5096c49}, !- Handle
  {5f1eba7e-5c8f-46bc-9fee-ead1e87b5614}, !- Name
  {b66a0916-f802-4ef2-b064-158d81f4a940}; !- HVAC Component

OS:PortList,
  {c56e4e7b-c9af-4ba9-8894-4f8c341b5c93}, !- Handle
  {68d54a1a-82fa-4822-8253-3fdf390fda21}, !- Name
  {b66a0916-f802-4ef2-b064-158d81f4a940}; !- HVAC Component

OS:Sizing:Zone,
  {41038130-f550-46dd-88e7-b74697c27138}, !- Handle
  {b66a0916-f802-4ef2-b064-158d81f4a940}, !- Zone or ZoneList Name
=======
  {1a80109f-279e-439d-b527-705f030095e5}, !- Handle
  Node 3,                                 !- Name
  {2619e705-bb94-4c7a-99f3-eaa81f96563e}, !- Inlet Port
  ;                                       !- Outlet Port

OS:Connection,
  {2619e705-bb94-4c7a-99f3-eaa81f96563e}, !- Handle
  {6e7324ba-9f2f-47a1-bcb3-fd89c5129044}, !- Name
  {729286c3-c5cc-41c6-887d-e355d940d84e}, !- Source Object
  11,                                     !- Outlet Port
  {1a80109f-279e-439d-b527-705f030095e5}, !- Target Object
  2;                                      !- Inlet Port

OS:PortList,
  {1ee866c7-b835-40cb-9927-6c46956ac9d7}, !- Handle
  {d70a599e-6db9-4ff4-b83d-7b3cd1f9408b}, !- Name
  {729286c3-c5cc-41c6-887d-e355d940d84e}; !- HVAC Component

OS:PortList,
  {a98afb01-640c-4f39-abce-318dcd2ecb26}, !- Handle
  {60f08545-fe99-413d-a8f0-e08ecd315bed}, !- Name
  {729286c3-c5cc-41c6-887d-e355d940d84e}; !- HVAC Component

OS:PortList,
  {c67ca1fb-3347-4adb-9e08-a07c4f8e651d}, !- Handle
  {31baa537-40eb-4008-9f8d-c5f796eedb0c}, !- Name
  {729286c3-c5cc-41c6-887d-e355d940d84e}; !- HVAC Component

OS:Sizing:Zone,
  {32ffe4c5-f108-4648-939e-8bbb1a20cb06}, !- Handle
  {729286c3-c5cc-41c6-887d-e355d940d84e}, !- Zone or ZoneList Name
>>>>>>> 918de987
  SupplyAirTemperature,                   !- Zone Cooling Design Supply Air Temperature Input Method
  14,                                     !- Zone Cooling Design Supply Air Temperature {C}
  11.11,                                  !- Zone Cooling Design Supply Air Temperature Difference {deltaC}
  SupplyAirTemperature,                   !- Zone Heating Design Supply Air Temperature Input Method
  40,                                     !- Zone Heating Design Supply Air Temperature {C}
  11.11,                                  !- Zone Heating Design Supply Air Temperature Difference {deltaC}
  0.0085,                                 !- Zone Cooling Design Supply Air Humidity Ratio {kg-H2O/kg-air}
  0.008,                                  !- Zone Heating Design Supply Air Humidity Ratio {kg-H2O/kg-air}
  ,                                       !- Zone Heating Sizing Factor
  ,                                       !- Zone Cooling Sizing Factor
  DesignDay,                              !- Cooling Design Air Flow Method
  ,                                       !- Cooling Design Air Flow Rate {m3/s}
  ,                                       !- Cooling Minimum Air Flow per Zone Floor Area {m3/s-m2}
  ,                                       !- Cooling Minimum Air Flow {m3/s}
  ,                                       !- Cooling Minimum Air Flow Fraction
  DesignDay,                              !- Heating Design Air Flow Method
  ,                                       !- Heating Design Air Flow Rate {m3/s}
  ,                                       !- Heating Maximum Air Flow per Zone Floor Area {m3/s-m2}
  ,                                       !- Heating Maximum Air Flow {m3/s}
  ,                                       !- Heating Maximum Air Flow Fraction
  ,                                       !- Design Zone Air Distribution Effectiveness in Cooling Mode
  ,                                       !- Design Zone Air Distribution Effectiveness in Heating Mode
  No,                                     !- Account for Dedicated Outdoor Air System
  NeutralSupplyAir,                       !- Dedicated Outdoor Air System Control Strategy
  autosize,                               !- Dedicated Outdoor Air Low Setpoint Temperature for Design {C}
  autosize;                               !- Dedicated Outdoor Air High Setpoint Temperature for Design {C}

OS:ZoneHVAC:EquipmentList,
<<<<<<< HEAD
  {a8db6707-3332-416a-8e35-f68f0141427c}, !- Handle
  Zone HVAC Equipment List 3,             !- Name
  {b66a0916-f802-4ef2-b064-158d81f4a940}; !- Thermal Zone

OS:Space,
  {894e9d3b-60a4-4152-9eef-3aee80b9d572}, !- Handle
  pier and beam space,                    !- Name
  {715094e3-3f1e-4de8-8476-3dac2097bd36}, !- Space Type Name
=======
  {4d469e82-ba26-4862-b745-3f52f2b87125}, !- Handle
  Zone HVAC Equipment List 3,             !- Name
  {729286c3-c5cc-41c6-887d-e355d940d84e}; !- Thermal Zone

OS:Space,
  {ff1912d8-9b08-4167-918f-33fa5db78b72}, !- Handle
  pier and beam space,                    !- Name
  {3d8fa411-a8c5-479d-8a41-e17f963d5083}, !- Space Type Name
>>>>>>> 918de987
  ,                                       !- Default Construction Set Name
  ,                                       !- Default Schedule Set Name
  -0,                                     !- Direction of Relative North {deg}
  0,                                      !- X Origin {m}
  0,                                      !- Y Origin {m}
  0,                                      !- Z Origin {m}
  ,                                       !- Building Story Name
<<<<<<< HEAD
  {b66a0916-f802-4ef2-b064-158d81f4a940}; !- Thermal Zone Name

OS:Surface,
  {c8879f65-3f45-4ed9-b99d-48a4c8f89555}, !- Handle
  Surface 18,                             !- Name
  Floor,                                  !- Surface Type
  ,                                       !- Construction Name
  {894e9d3b-60a4-4152-9eef-3aee80b9d572}, !- Space Name
=======
  {729286c3-c5cc-41c6-887d-e355d940d84e}; !- Thermal Zone Name

OS:Surface,
  {486e3e4d-ec5c-4b3e-bf40-3f7008379775}, !- Handle
  Surface 18,                             !- Name
  Floor,                                  !- Surface Type
  ,                                       !- Construction Name
  {ff1912d8-9b08-4167-918f-33fa5db78b72}, !- Space Name
>>>>>>> 918de987
  Foundation,                             !- Outside Boundary Condition
  ,                                       !- Outside Boundary Condition Object
  NoSun,                                  !- Sun Exposure
  NoWind,                                 !- Wind Exposure
  ,                                       !- View Factor to Ground
  ,                                       !- Number of Vertices
  0, 0, 0,                                !- X,Y,Z Vertex 1 {m}
  0, 6.81553519541936, 0,                 !- X,Y,Z Vertex 2 {m}
  13.6310703908387, 6.81553519541936, 0,  !- X,Y,Z Vertex 3 {m}
  13.6310703908387, 0, 0;                 !- X,Y,Z Vertex 4 {m}

OS:Surface,
<<<<<<< HEAD
  {6ea6cc4f-0882-4663-ac6a-ab5565b96c46}, !- Handle
  Surface 19,                             !- Name
  Wall,                                   !- Surface Type
  ,                                       !- Construction Name
  {894e9d3b-60a4-4152-9eef-3aee80b9d572}, !- Space Name
=======
  {03a686e7-2393-4b2d-ad5b-c87ec842484c}, !- Handle
  Surface 19,                             !- Name
  Wall,                                   !- Surface Type
  ,                                       !- Construction Name
  {ff1912d8-9b08-4167-918f-33fa5db78b72}, !- Space Name
>>>>>>> 918de987
  Outdoors,                               !- Outside Boundary Condition
  ,                                       !- Outside Boundary Condition Object
  SunExposed,                             !- Sun Exposure
  WindExposed,                            !- Wind Exposure
  ,                                       !- View Factor to Ground
  ,                                       !- Number of Vertices
  0, 6.81553519541936, 0.9144,            !- X,Y,Z Vertex 1 {m}
  0, 6.81553519541936, 0,                 !- X,Y,Z Vertex 2 {m}
  0, 0, 0,                                !- X,Y,Z Vertex 3 {m}
  0, 0, 0.9144;                           !- X,Y,Z Vertex 4 {m}

OS:Surface,
<<<<<<< HEAD
  {e126543d-0a90-433e-bf16-73ca60c500d8}, !- Handle
  Surface 20,                             !- Name
  Wall,                                   !- Surface Type
  ,                                       !- Construction Name
  {894e9d3b-60a4-4152-9eef-3aee80b9d572}, !- Space Name
=======
  {4f8d91c1-704a-4184-b6de-8221bbb785f4}, !- Handle
  Surface 20,                             !- Name
  Wall,                                   !- Surface Type
  ,                                       !- Construction Name
  {ff1912d8-9b08-4167-918f-33fa5db78b72}, !- Space Name
>>>>>>> 918de987
  Outdoors,                               !- Outside Boundary Condition
  ,                                       !- Outside Boundary Condition Object
  SunExposed,                             !- Sun Exposure
  WindExposed,                            !- Wind Exposure
  ,                                       !- View Factor to Ground
  ,                                       !- Number of Vertices
  13.6310703908387, 6.81553519541936, 0.9144, !- X,Y,Z Vertex 1 {m}
  13.6310703908387, 6.81553519541936, 0,  !- X,Y,Z Vertex 2 {m}
  0, 6.81553519541936, 0,                 !- X,Y,Z Vertex 3 {m}
  0, 6.81553519541936, 0.9144;            !- X,Y,Z Vertex 4 {m}

OS:Surface,
<<<<<<< HEAD
  {536c2c07-a8e3-4bca-8e7e-9f7f7f238d95}, !- Handle
  Surface 21,                             !- Name
  Wall,                                   !- Surface Type
  ,                                       !- Construction Name
  {894e9d3b-60a4-4152-9eef-3aee80b9d572}, !- Space Name
=======
  {95c9e89e-e747-4cf6-8c28-3de989f82375}, !- Handle
  Surface 21,                             !- Name
  Wall,                                   !- Surface Type
  ,                                       !- Construction Name
  {ff1912d8-9b08-4167-918f-33fa5db78b72}, !- Space Name
>>>>>>> 918de987
  Outdoors,                               !- Outside Boundary Condition
  ,                                       !- Outside Boundary Condition Object
  SunExposed,                             !- Sun Exposure
  WindExposed,                            !- Wind Exposure
  ,                                       !- View Factor to Ground
  ,                                       !- Number of Vertices
  13.6310703908387, 0, 0.9144,            !- X,Y,Z Vertex 1 {m}
  13.6310703908387, 0, 0,                 !- X,Y,Z Vertex 2 {m}
  13.6310703908387, 6.81553519541936, 0,  !- X,Y,Z Vertex 3 {m}
  13.6310703908387, 6.81553519541936, 0.9144; !- X,Y,Z Vertex 4 {m}

OS:Surface,
<<<<<<< HEAD
  {e097cbc8-76f7-4cfe-8600-b8bac3a53dc0}, !- Handle
  Surface 22,                             !- Name
  Wall,                                   !- Surface Type
  ,                                       !- Construction Name
  {894e9d3b-60a4-4152-9eef-3aee80b9d572}, !- Space Name
=======
  {be91e740-2c2c-45a5-bd5b-f86090a423d0}, !- Handle
  Surface 22,                             !- Name
  Wall,                                   !- Surface Type
  ,                                       !- Construction Name
  {ff1912d8-9b08-4167-918f-33fa5db78b72}, !- Space Name
>>>>>>> 918de987
  Outdoors,                               !- Outside Boundary Condition
  ,                                       !- Outside Boundary Condition Object
  SunExposed,                             !- Sun Exposure
  WindExposed,                            !- Wind Exposure
  ,                                       !- View Factor to Ground
  ,                                       !- Number of Vertices
  0, 0, 0.9144,                           !- X,Y,Z Vertex 1 {m}
  0, 0, 0,                                !- X,Y,Z Vertex 2 {m}
  13.6310703908387, 0, 0,                 !- X,Y,Z Vertex 3 {m}
  13.6310703908387, 0, 0.9144;            !- X,Y,Z Vertex 4 {m}

OS:Surface,
<<<<<<< HEAD
  {dc76dee1-f473-41e3-982c-27e82dbe6d0a}, !- Handle
  Surface 23,                             !- Name
  RoofCeiling,                            !- Surface Type
  ,                                       !- Construction Name
  {894e9d3b-60a4-4152-9eef-3aee80b9d572}, !- Space Name
  Surface,                                !- Outside Boundary Condition
  {8644ac79-9422-4ecc-9b2a-4735a69a0876}, !- Outside Boundary Condition Object
=======
  {06000fb1-cd8d-48fa-8631-02c6ab38f991}, !- Handle
  Surface 23,                             !- Name
  RoofCeiling,                            !- Surface Type
  ,                                       !- Construction Name
  {ff1912d8-9b08-4167-918f-33fa5db78b72}, !- Space Name
  Surface,                                !- Outside Boundary Condition
  {41ea940e-1a07-453c-82c3-3959f5056e3d}, !- Outside Boundary Condition Object
>>>>>>> 918de987
  NoSun,                                  !- Sun Exposure
  NoWind,                                 !- Wind Exposure
  ,                                       !- View Factor to Ground
  ,                                       !- Number of Vertices
  13.6310703908387, 0, 0.9144,            !- X,Y,Z Vertex 1 {m}
  13.6310703908387, 6.81553519541936, 0.9144, !- X,Y,Z Vertex 2 {m}
  0, 6.81553519541936, 0.9144,            !- X,Y,Z Vertex 3 {m}
  0, 0, 0.9144;                           !- X,Y,Z Vertex 4 {m}

OS:SpaceType,
<<<<<<< HEAD
  {715094e3-3f1e-4de8-8476-3dac2097bd36}, !- Handle
=======
  {3d8fa411-a8c5-479d-8a41-e17f963d5083}, !- Handle
>>>>>>> 918de987
  Space Type 3,                           !- Name
  ,                                       !- Default Construction Set Name
  ,                                       !- Default Schedule Set Name
  ,                                       !- Group Rendering Name
  ,                                       !- Design Specification Outdoor Air Object Name
  ,                                       !- Standards Template
  ,                                       !- Standards Building Type
  pier and beam;                          !- Standards Space Type

OS:BuildingUnit,
<<<<<<< HEAD
  {ebb67b5c-c509-4492-b5fe-a20de045545e}, !- Handle
=======
  {e8870566-a81b-45be-88a1-499335882e91}, !- Handle
>>>>>>> 918de987
  unit 1,                                 !- Name
  ,                                       !- Rendering Color
  Residential;                            !- Building Unit Type

OS:AdditionalProperties,
<<<<<<< HEAD
  {e3c43c42-c6a9-4de1-8cc6-afa02e7132fe}, !- Handle
  {ebb67b5c-c509-4492-b5fe-a20de045545e}, !- Object Name
=======
  {8bf56664-454b-436c-b021-0a3de5725241}, !- Handle
  {e8870566-a81b-45be-88a1-499335882e91}, !- Object Name
>>>>>>> 918de987
  NumberOfBedrooms,                       !- Feature Name 1
  Integer,                                !- Feature Data Type 1
  3,                                      !- Feature Value 1
  NumberOfBathrooms,                      !- Feature Name 2
  Double,                                 !- Feature Data Type 2
  2,                                      !- Feature Value 2
  NumberOfOccupants,                      !- Feature Name 3
  Double,                                 !- Feature Data Type 3
  2.6400000000000001;                     !- Feature Value 3

OS:External:File,
<<<<<<< HEAD
  {ab7ef7ca-36ea-482e-8c17-582d964c0cb5}, !- Handle
=======
  {6abeb43a-a8a8-461f-b5b6-86c79062d206}, !- Handle
>>>>>>> 918de987
  8760.csv,                               !- Name
  8760.csv;                               !- File Name

OS:Schedule:Day,
<<<<<<< HEAD
  {6d787aee-91a9-42b5-bc9e-490c51569094}, !- Handle
=======
  {417a8bdd-8aa4-41af-982a-0c44df6aff51}, !- Handle
>>>>>>> 918de987
  Schedule Day 1,                         !- Name
  ,                                       !- Schedule Type Limits Name
  ,                                       !- Interpolate to Timestep
  24,                                     !- Hour 1
  0,                                      !- Minute 1
  0;                                      !- Value Until Time 1

OS:Schedule:Day,
<<<<<<< HEAD
  {c15eefef-b8c2-47b2-bc01-4c62a23e2822}, !- Handle
=======
  {b097e3b2-b194-451a-a78f-f78c85ef84a1}, !- Handle
>>>>>>> 918de987
  Schedule Day 2,                         !- Name
  ,                                       !- Schedule Type Limits Name
  ,                                       !- Interpolate to Timestep
  24,                                     !- Hour 1
  0,                                      !- Minute 1
  1;                                      !- Value Until Time 1

OS:Schedule:File,
<<<<<<< HEAD
  {5776e41a-fabe-428a-ab44-4b366182b2d9}, !- Handle
  occupants,                              !- Name
  {842c4cd1-6475-4afe-ac4b-7cc1aa458429}, !- Schedule Type Limits Name
  {ab7ef7ca-36ea-482e-8c17-582d964c0cb5}, !- External File Name
=======
  {87ae7801-19e6-4418-9922-9be15b5f5c37}, !- Handle
  occupants,                              !- Name
  {fd0d2d6e-4f88-4ad8-bfbd-930efd69ca40}, !- Schedule Type Limits Name
  {6abeb43a-a8a8-461f-b5b6-86c79062d206}, !- External File Name
>>>>>>> 918de987
  1,                                      !- Column Number
  1,                                      !- Rows to Skip at Top
  8760,                                   !- Number of Hours of Data
  ,                                       !- Column Separator
  ,                                       !- Interpolate to Timestep
  60;                                     !- Minutes per Item

OS:Schedule:Ruleset,
<<<<<<< HEAD
  {3c9872bb-8429-42ca-b4c5-e313329c373c}, !- Handle
  Schedule Ruleset 1,                     !- Name
  {710cd050-42fa-42ea-b79b-ecb3c8dfc231}, !- Schedule Type Limits Name
  {76725907-a66b-43e3-9baf-8eb5f45d6e73}; !- Default Day Schedule Name

OS:Schedule:Day,
  {76725907-a66b-43e3-9baf-8eb5f45d6e73}, !- Handle
  Schedule Day 3,                         !- Name
  {710cd050-42fa-42ea-b79b-ecb3c8dfc231}, !- Schedule Type Limits Name
=======
  {b86990b2-3290-4c8e-802e-23e4522cbcd2}, !- Handle
  Schedule Ruleset 1,                     !- Name
  {3f988d06-5b2f-4a8d-aad0-20ff9a91e99c}, !- Schedule Type Limits Name
  {609b10f9-ac68-4d6c-8906-c0f3f10ebdcb}; !- Default Day Schedule Name

OS:Schedule:Day,
  {609b10f9-ac68-4d6c-8906-c0f3f10ebdcb}, !- Handle
  Schedule Day 3,                         !- Name
  {3f988d06-5b2f-4a8d-aad0-20ff9a91e99c}, !- Schedule Type Limits Name
>>>>>>> 918de987
  ,                                       !- Interpolate to Timestep
  24,                                     !- Hour 1
  0,                                      !- Minute 1
  112.539290946133;                       !- Value Until Time 1

OS:People:Definition,
<<<<<<< HEAD
  {05fe9ff6-5084-485f-9786-64f067c13e77}, !- Handle
  res occupants|living space|story 2,     !- Name
=======
  {1b167204-6681-4d3e-9f4a-72406418ede0}, !- Handle
  res occupants|living space,             !- Name
>>>>>>> 918de987
  People,                                 !- Number of People Calculation Method
  1.32,                                   !- Number of People {people}
  ,                                       !- People per Space Floor Area {person/m2}
  ,                                       !- Space Floor Area per Person {m2/person}
  0.319734,                               !- Fraction Radiant
  0.573,                                  !- Sensible Heat Fraction
  0,                                      !- Carbon Dioxide Generation Rate {m3/s-W}
  No,                                     !- Enable ASHRAE 55 Comfort Warnings
  ZoneAveraged;                           !- Mean Radiant Temperature Calculation Type

OS:People,
<<<<<<< HEAD
  {02efc549-04de-4d50-a258-e373eb23e1ab}, !- Handle
  res occupants|living space|story 2,     !- Name
  {05fe9ff6-5084-485f-9786-64f067c13e77}, !- People Definition Name
  {02f97e93-f96e-43ec-9cd6-d306a7f4215c}, !- Space or SpaceType Name
  {5776e41a-fabe-428a-ab44-4b366182b2d9}, !- Number of People Schedule Name
  {3c9872bb-8429-42ca-b4c5-e313329c373c}, !- Activity Level Schedule Name
=======
  {1561e81d-95f0-490e-8f4b-b181ae3d42cf}, !- Handle
  res occupants|living space,             !- Name
  {1b167204-6681-4d3e-9f4a-72406418ede0}, !- People Definition Name
  {10212bab-eca5-4840-ac23-2a9d5b10ac0a}, !- Space or SpaceType Name
  {87ae7801-19e6-4418-9922-9be15b5f5c37}, !- Number of People Schedule Name
  {b86990b2-3290-4c8e-802e-23e4522cbcd2}, !- Activity Level Schedule Name
>>>>>>> 918de987
  ,                                       !- Surface Name/Angle Factor List Name
  ,                                       !- Work Efficiency Schedule Name
  ,                                       !- Clothing Insulation Schedule Name
  ,                                       !- Air Velocity Schedule Name
  1;                                      !- Multiplier

OS:ScheduleTypeLimits,
<<<<<<< HEAD
  {710cd050-42fa-42ea-b79b-ecb3c8dfc231}, !- Handle
=======
  {3f988d06-5b2f-4a8d-aad0-20ff9a91e99c}, !- Handle
>>>>>>> 918de987
  ActivityLevel,                          !- Name
  0,                                      !- Lower Limit Value
  ,                                       !- Upper Limit Value
  Continuous,                             !- Numeric Type
  ActivityLevel;                          !- Unit Type

OS:ScheduleTypeLimits,
<<<<<<< HEAD
  {842c4cd1-6475-4afe-ac4b-7cc1aa458429}, !- Handle
=======
  {fd0d2d6e-4f88-4ad8-bfbd-930efd69ca40}, !- Handle
>>>>>>> 918de987
  Fractional,                             !- Name
  0,                                      !- Lower Limit Value
  1,                                      !- Upper Limit Value
  Continuous;                             !- Numeric Type

OS:People:Definition,
<<<<<<< HEAD
  {a6ccf5f4-a253-445a-a75e-90f748bbc100}, !- Handle
  res occupants|living space,             !- Name
=======
  {a6721a52-d6cd-4a3d-920e-63234b240f99}, !- Handle
  res occupants|living space|story 2,     !- Name
>>>>>>> 918de987
  People,                                 !- Number of People Calculation Method
  1.32,                                   !- Number of People {people}
  ,                                       !- People per Space Floor Area {person/m2}
  ,                                       !- Space Floor Area per Person {m2/person}
  0.319734,                               !- Fraction Radiant
  0.573,                                  !- Sensible Heat Fraction
  0,                                      !- Carbon Dioxide Generation Rate {m3/s-W}
  No,                                     !- Enable ASHRAE 55 Comfort Warnings
  ZoneAveraged;                           !- Mean Radiant Temperature Calculation Type

OS:People,
<<<<<<< HEAD
  {7d39f67f-b27c-4f39-ab9b-8d530741bf4c}, !- Handle
  res occupants|living space,             !- Name
  {a6ccf5f4-a253-445a-a75e-90f748bbc100}, !- People Definition Name
  {0d1e37dc-50b4-45e5-ae0b-9ef8089f8bc1}, !- Space or SpaceType Name
  {5776e41a-fabe-428a-ab44-4b366182b2d9}, !- Number of People Schedule Name
  {3c9872bb-8429-42ca-b4c5-e313329c373c}, !- Activity Level Schedule Name
=======
  {85f19877-5e59-46ff-8a9d-5210b953d90a}, !- Handle
  res occupants|living space|story 2,     !- Name
  {a6721a52-d6cd-4a3d-920e-63234b240f99}, !- People Definition Name
  {e7f2f738-5d31-47fa-919c-101ca2d50a50}, !- Space or SpaceType Name
  {87ae7801-19e6-4418-9922-9be15b5f5c37}, !- Number of People Schedule Name
  {b86990b2-3290-4c8e-802e-23e4522cbcd2}, !- Activity Level Schedule Name
>>>>>>> 918de987
  ,                                       !- Surface Name/Angle Factor List Name
  ,                                       !- Work Efficiency Schedule Name
  ,                                       !- Clothing Insulation Schedule Name
  ,                                       !- Air Velocity Schedule Name
  1;                                      !- Multiplier
<|MERGE_RESOLUTION|>--- conflicted
+++ resolved
@@ -1,73 +1,41 @@
 !- NOTE: Auto-generated from /test/osw_files/SFD_2000sqft_2story_PB_UA.osw
 
 OS:Version,
-<<<<<<< HEAD
-  {e2826891-ab69-42bd-8dcd-01cbac31269f}, !- Handle
+  {739f8523-ce72-47bc-9ad2-49207b5d032c}, !- Handle
   2.9.0;                                  !- Version Identifier
 
 OS:SimulationControl,
-  {0516d08b-a3a2-4868-8ff0-9e137555f926}, !- Handle
-=======
-  {8c379fe9-1086-466b-8f5b-eaec90c43482}, !- Handle
-  2.9.1;                                  !- Version Identifier
-
-OS:SimulationControl,
-  {dde3cdee-af1c-4eee-855f-72c60ffbe420}, !- Handle
->>>>>>> 918de987
+  {e69983a9-a402-433a-8891-9262cef7bebd}, !- Handle
   ,                                       !- Do Zone Sizing Calculation
   ,                                       !- Do System Sizing Calculation
   ,                                       !- Do Plant Sizing Calculation
   No;                                     !- Run Simulation for Sizing Periods
 
 OS:Timestep,
-<<<<<<< HEAD
-  {44c11991-549f-4ad7-9c6f-77fcbfbd967e}, !- Handle
+  {162cf513-5b2b-4f24-b7e1-db5603ed84e0}, !- Handle
   6;                                      !- Number of Timesteps per Hour
 
 OS:ShadowCalculation,
-  {9dcba3f2-4eec-4716-953e-777ffc8e5626}, !- Handle
-=======
-  {ed917ada-b58f-4170-92c3-1b9f4e5a126b}, !- Handle
-  6;                                      !- Number of Timesteps per Hour
-
-OS:ShadowCalculation,
-  {a7c91717-bc5f-4f3f-8520-ac1ff3ad4380}, !- Handle
->>>>>>> 918de987
+  {80771c96-3700-4651-8797-7026b37cf9ba}, !- Handle
   20,                                     !- Calculation Frequency
   200;                                    !- Maximum Figures in Shadow Overlap Calculations
 
 OS:SurfaceConvectionAlgorithm:Outside,
-<<<<<<< HEAD
-  {7b56c9bc-0f1d-4ab5-ba81-2c6e50a2feff}, !- Handle
+  {d4ef8d56-b377-453e-af53-7050b95ba047}, !- Handle
   DOE-2;                                  !- Algorithm
 
 OS:SurfaceConvectionAlgorithm:Inside,
-  {a61aea65-2f35-48eb-b0b7-25bfae32598f}, !- Handle
+  {9d2664ee-55d1-41cb-9657-bc3dc0f20036}, !- Handle
   TARP;                                   !- Algorithm
 
 OS:ZoneCapacitanceMultiplier:ResearchSpecial,
-  {0d79c999-1583-46ce-9805-9cb633ec2942}, !- Handle
-=======
-  {e2e1ac0c-0cbd-4dd9-9319-d7aae776b953}, !- Handle
-  DOE-2;                                  !- Algorithm
-
-OS:SurfaceConvectionAlgorithm:Inside,
-  {736d934c-17c5-455d-96f4-c3ec47dc1e83}, !- Handle
-  TARP;                                   !- Algorithm
-
-OS:ZoneCapacitanceMultiplier:ResearchSpecial,
-  {f53d4d33-8b0f-491e-bf66-9f642ee85eed}, !- Handle
->>>>>>> 918de987
+  {51f0b7ae-0f81-4215-b85f-74427cccdfc3}, !- Handle
   ,                                       !- Temperature Capacity Multiplier
   15,                                     !- Humidity Capacity Multiplier
   ;                                       !- Carbon Dioxide Capacity Multiplier
 
 OS:RunPeriod,
-<<<<<<< HEAD
-  {3bfe0db6-0afa-4e6d-9262-c7da1aa56af0}, !- Handle
-=======
-  {5b138172-877b-4dd8-bdc2-b2409eb8c405}, !- Handle
->>>>>>> 918de987
+  {458e0ca1-eeab-409e-a6ac-34e4c31e27ff}, !- Handle
   Run Period 1,                           !- Name
   1,                                      !- Begin Month
   1,                                      !- Begin Day of Month
@@ -81,21 +49,13 @@
   ;                                       !- Number of Times Runperiod to be Repeated
 
 OS:YearDescription,
-<<<<<<< HEAD
-  {7e6f7f0d-c828-4c08-95f4-d57080ead3dc}, !- Handle
-=======
-  {1cb0df6f-e606-4d84-af6e-14fc1dc68dfd}, !- Handle
->>>>>>> 918de987
+  {04b205e8-ba28-4edd-bbbd-2589e88276e9}, !- Handle
   2007,                                   !- Calendar Year
   ,                                       !- Day of Week for Start Day
   ;                                       !- Is Leap Year
 
 OS:Building,
-<<<<<<< HEAD
-  {a7729ebc-0254-4749-9caf-d06b5e3bd97a}, !- Handle
-=======
-  {d4403b56-b0c4-4993-b13a-4003469176d7}, !- Handle
->>>>>>> 918de987
+  {6b6ffca7-1fcb-4e18-9043-5c9cd089dc4a}, !- Handle
   Building 1,                             !- Name
   ,                                       !- Building Sector Type
   0,                                      !- North Axis {deg}
@@ -110,23 +70,14 @@
   1;                                      !- Standards Number of Living Units
 
 OS:AdditionalProperties,
-<<<<<<< HEAD
-  {9bde7b0e-8d1d-41fe-a163-96415f3b3806}, !- Handle
-  {a7729ebc-0254-4749-9caf-d06b5e3bd97a}, !- Object Name
-=======
-  {74ecfcd9-2ea8-442a-b8b1-c488f327994d}, !- Handle
-  {d4403b56-b0c4-4993-b13a-4003469176d7}, !- Object Name
->>>>>>> 918de987
+  {9a9588dd-00f4-4d06-a326-98f2fbf1af80}, !- Handle
+  {6b6ffca7-1fcb-4e18-9043-5c9cd089dc4a}, !- Object Name
   Total Units Modeled,                    !- Feature Name 1
   Integer,                                !- Feature Data Type 1
   1;                                      !- Feature Value 1
 
 OS:ThermalZone,
-<<<<<<< HEAD
-  {adeb3a16-eefe-402a-aed1-f68a68480494}, !- Handle
-=======
-  {0f2a45ef-a98c-4203-a242-5526f7e388a8}, !- Handle
->>>>>>> 918de987
+  {ea9eccc7-a77a-4814-9b59-b81f528e8882}, !- Handle
   living zone,                            !- Name
   ,                                       !- Multiplier
   ,                                       !- Ceiling Height {m}
@@ -135,17 +86,10 @@
   ,                                       !- Zone Inside Convection Algorithm
   ,                                       !- Zone Outside Convection Algorithm
   ,                                       !- Zone Conditioning Equipment List Name
-<<<<<<< HEAD
-  {6be6708a-b750-4c35-9d16-a75e3605cd83}, !- Zone Air Inlet Port List
-  {feecc0f1-7686-4244-8244-534c3c9c198f}, !- Zone Air Exhaust Port List
-  {23d0066b-2e7d-4353-84b1-75b5d6f20aef}, !- Zone Air Node Name
-  {11357dc9-38fa-4934-a58a-48a764877b1b}, !- Zone Return Air Port List
-=======
-  {1e4ab643-927d-4f98-b23c-7854b1ef2658}, !- Zone Air Inlet Port List
-  {613d72d8-ddba-4ddc-baab-60ea141e775f}, !- Zone Air Exhaust Port List
-  {846c630b-8e11-4461-93f3-9dc7ab381f70}, !- Zone Air Node Name
-  {5512dce5-9825-4811-a034-643368b81af9}, !- Zone Return Air Port List
->>>>>>> 918de987
+  {e6256d41-6c13-4469-92a2-978525f65506}, !- Zone Air Inlet Port List
+  {de0c6d0f-268c-446e-b890-02a7b8f81c8d}, !- Zone Air Exhaust Port List
+  {c6684d1d-bd6b-46a7-a833-f19afa460f53}, !- Zone Air Node Name
+  {1d287982-7e48-4674-85b8-8db4f27e1b2c}, !- Zone Return Air Port List
   ,                                       !- Primary Daylighting Control Name
   ,                                       !- Fraction of Zone Controlled by Primary Daylighting Control
   ,                                       !- Secondary Daylighting Control Name
@@ -156,71 +100,37 @@
   No;                                     !- Use Ideal Air Loads
 
 OS:Node,
-<<<<<<< HEAD
-  {9346eb84-774e-465f-84e2-f73d04b68e45}, !- Handle
+  {fa85ccda-c348-4628-8640-3ecfd27cfa7e}, !- Handle
   Node 1,                                 !- Name
-  {23d0066b-2e7d-4353-84b1-75b5d6f20aef}, !- Inlet Port
+  {c6684d1d-bd6b-46a7-a833-f19afa460f53}, !- Inlet Port
   ;                                       !- Outlet Port
 
 OS:Connection,
-  {23d0066b-2e7d-4353-84b1-75b5d6f20aef}, !- Handle
-  {d5c9d5eb-2488-4703-8d50-c94a8b0a4547}, !- Name
-  {adeb3a16-eefe-402a-aed1-f68a68480494}, !- Source Object
+  {c6684d1d-bd6b-46a7-a833-f19afa460f53}, !- Handle
+  {07a1795e-bfd8-4124-a203-7c960ddfcdc1}, !- Name
+  {ea9eccc7-a77a-4814-9b59-b81f528e8882}, !- Source Object
   11,                                     !- Outlet Port
-  {9346eb84-774e-465f-84e2-f73d04b68e45}, !- Target Object
+  {fa85ccda-c348-4628-8640-3ecfd27cfa7e}, !- Target Object
   2;                                      !- Inlet Port
 
 OS:PortList,
-  {6be6708a-b750-4c35-9d16-a75e3605cd83}, !- Handle
-  {c43f73e4-4c4b-4359-891c-a9d869c48ef7}, !- Name
-  {adeb3a16-eefe-402a-aed1-f68a68480494}; !- HVAC Component
+  {e6256d41-6c13-4469-92a2-978525f65506}, !- Handle
+  {cbd12d97-f34a-489c-905a-c338b3c40705}, !- Name
+  {ea9eccc7-a77a-4814-9b59-b81f528e8882}; !- HVAC Component
 
 OS:PortList,
-  {feecc0f1-7686-4244-8244-534c3c9c198f}, !- Handle
-  {7a538413-c93d-4cd9-bf61-f952d961cea1}, !- Name
-  {adeb3a16-eefe-402a-aed1-f68a68480494}; !- HVAC Component
+  {de0c6d0f-268c-446e-b890-02a7b8f81c8d}, !- Handle
+  {4ec57a03-e162-4c35-abec-2a54bd976717}, !- Name
+  {ea9eccc7-a77a-4814-9b59-b81f528e8882}; !- HVAC Component
 
 OS:PortList,
-  {11357dc9-38fa-4934-a58a-48a764877b1b}, !- Handle
-  {89f18574-073d-4988-a2c5-08563bf2ad25}, !- Name
-  {adeb3a16-eefe-402a-aed1-f68a68480494}; !- HVAC Component
+  {1d287982-7e48-4674-85b8-8db4f27e1b2c}, !- Handle
+  {27998bbc-a88f-4594-ba31-a5091fbc89b7}, !- Name
+  {ea9eccc7-a77a-4814-9b59-b81f528e8882}; !- HVAC Component
 
 OS:Sizing:Zone,
-  {71ee8121-c3f7-4aca-96a7-236a6e13e06c}, !- Handle
-  {adeb3a16-eefe-402a-aed1-f68a68480494}, !- Zone or ZoneList Name
-=======
-  {6e77c66c-9f91-4919-8e43-319aa51a5dcb}, !- Handle
-  Node 1,                                 !- Name
-  {846c630b-8e11-4461-93f3-9dc7ab381f70}, !- Inlet Port
-  ;                                       !- Outlet Port
-
-OS:Connection,
-  {846c630b-8e11-4461-93f3-9dc7ab381f70}, !- Handle
-  {81ad7015-c797-49c5-9f1a-66b0105a05b3}, !- Name
-  {0f2a45ef-a98c-4203-a242-5526f7e388a8}, !- Source Object
-  11,                                     !- Outlet Port
-  {6e77c66c-9f91-4919-8e43-319aa51a5dcb}, !- Target Object
-  2;                                      !- Inlet Port
-
-OS:PortList,
-  {1e4ab643-927d-4f98-b23c-7854b1ef2658}, !- Handle
-  {0633d74f-2ae3-4509-86d0-162c78677b2b}, !- Name
-  {0f2a45ef-a98c-4203-a242-5526f7e388a8}; !- HVAC Component
-
-OS:PortList,
-  {613d72d8-ddba-4ddc-baab-60ea141e775f}, !- Handle
-  {f4035d1b-2d75-42c2-a7a9-24ef4ba94b74}, !- Name
-  {0f2a45ef-a98c-4203-a242-5526f7e388a8}; !- HVAC Component
-
-OS:PortList,
-  {5512dce5-9825-4811-a034-643368b81af9}, !- Handle
-  {1c62996a-7d1d-4fe6-92dd-16088d319e00}, !- Name
-  {0f2a45ef-a98c-4203-a242-5526f7e388a8}; !- HVAC Component
-
-OS:Sizing:Zone,
-  {652251ec-739b-445f-b7e0-fdb4259028a6}, !- Handle
-  {0f2a45ef-a98c-4203-a242-5526f7e388a8}, !- Zone or ZoneList Name
->>>>>>> 918de987
+  {b2a0b0d7-f6a9-411f-bc07-1060c13b47bc}, !- Handle
+  {ea9eccc7-a77a-4814-9b59-b81f528e8882}, !- Zone or ZoneList Name
   SupplyAirTemperature,                   !- Zone Cooling Design Supply Air Temperature Input Method
   14,                                     !- Zone Cooling Design Supply Air Temperature {C}
   11.11,                                  !- Zone Cooling Design Supply Air Temperature Difference {deltaC}
@@ -249,25 +159,14 @@
   autosize;                               !- Dedicated Outdoor Air High Setpoint Temperature for Design {C}
 
 OS:ZoneHVAC:EquipmentList,
-<<<<<<< HEAD
-  {ec68eae1-4c1e-42e7-a1a1-10298501c18a}, !- Handle
+  {aedd35f0-2c22-4d2e-9ce1-301bb40a7e70}, !- Handle
   Zone HVAC Equipment List 1,             !- Name
-  {adeb3a16-eefe-402a-aed1-f68a68480494}; !- Thermal Zone
+  {ea9eccc7-a77a-4814-9b59-b81f528e8882}; !- Thermal Zone
 
 OS:Space,
-  {0d1e37dc-50b4-45e5-ae0b-9ef8089f8bc1}, !- Handle
+  {f8cd2a83-4255-4c0e-8378-cc3e1d1ece68}, !- Handle
   living space,                           !- Name
-  {fed794d4-55c8-4e38-b332-f9f71e266100}, !- Space Type Name
-=======
-  {075924f9-1c2a-465a-8625-68da4ecff2bf}, !- Handle
-  Zone HVAC Equipment List 1,             !- Name
-  {0f2a45ef-a98c-4203-a242-5526f7e388a8}; !- Thermal Zone
-
-OS:Space,
-  {10212bab-eca5-4840-ac23-2a9d5b10ac0a}, !- Handle
-  living space,                           !- Name
-  {c34d6242-69d6-459d-9daa-14aa94c57d12}, !- Space Type Name
->>>>>>> 918de987
+  {8f598117-d9d5-4dd6-a9d8-732bc63add47}, !- Space Type Name
   ,                                       !- Default Construction Set Name
   ,                                       !- Default Schedule Set Name
   -0,                                     !- Direction of Relative North {deg}
@@ -275,35 +174,19 @@
   0,                                      !- Y Origin {m}
   0.9144,                                 !- Z Origin {m}
   ,                                       !- Building Story Name
-<<<<<<< HEAD
-  {adeb3a16-eefe-402a-aed1-f68a68480494}, !- Thermal Zone Name
+  {ea9eccc7-a77a-4814-9b59-b81f528e8882}, !- Thermal Zone Name
   ,                                       !- Part of Total Floor Area
   ,                                       !- Design Specification Outdoor Air Object Name
-  {ebb67b5c-c509-4492-b5fe-a20de045545e}; !- Building Unit Name
-
-OS:Surface,
-  {8644ac79-9422-4ecc-9b2a-4735a69a0876}, !- Handle
+  {04cf5255-fcf6-40f2-beb8-eadecfa39c58}; !- Building Unit Name
+
+OS:Surface,
+  {13a8b97c-d242-4e1d-9681-43cef13bfe34}, !- Handle
   Surface 1,                              !- Name
   Floor,                                  !- Surface Type
   ,                                       !- Construction Name
-  {0d1e37dc-50b4-45e5-ae0b-9ef8089f8bc1}, !- Space Name
+  {f8cd2a83-4255-4c0e-8378-cc3e1d1ece68}, !- Space Name
   Surface,                                !- Outside Boundary Condition
-  {dc76dee1-f473-41e3-982c-27e82dbe6d0a}, !- Outside Boundary Condition Object
-=======
-  {0f2a45ef-a98c-4203-a242-5526f7e388a8}, !- Thermal Zone Name
-  ,                                       !- Part of Total Floor Area
-  ,                                       !- Design Specification Outdoor Air Object Name
-  {e8870566-a81b-45be-88a1-499335882e91}; !- Building Unit Name
-
-OS:Surface,
-  {41ea940e-1a07-453c-82c3-3959f5056e3d}, !- Handle
-  Surface 1,                              !- Name
-  Floor,                                  !- Surface Type
-  ,                                       !- Construction Name
-  {10212bab-eca5-4840-ac23-2a9d5b10ac0a}, !- Space Name
-  Surface,                                !- Outside Boundary Condition
-  {06000fb1-cd8d-48fa-8631-02c6ab38f991}, !- Outside Boundary Condition Object
->>>>>>> 918de987
+  {bfe68e09-b0cc-4f23-b187-192726f14b24}, !- Outside Boundary Condition Object
   NoSun,                                  !- Sun Exposure
   NoWind,                                 !- Wind Exposure
   ,                                       !- View Factor to Ground
@@ -314,19 +197,11 @@
   13.6310703908387, 0, -1.11022302462516e-016; !- X,Y,Z Vertex 4 {m}
 
 OS:Surface,
-<<<<<<< HEAD
-  {6f86e8fe-3fe1-44e2-b5e1-9c00144a1d6d}, !- Handle
+  {df412b18-537a-47c6-90ff-7577a8c42720}, !- Handle
   Surface 2,                              !- Name
   Wall,                                   !- Surface Type
   ,                                       !- Construction Name
-  {0d1e37dc-50b4-45e5-ae0b-9ef8089f8bc1}, !- Space Name
-=======
-  {5e8d492a-9618-404b-a8ed-ae90691b0238}, !- Handle
-  Surface 2,                              !- Name
-  Wall,                                   !- Surface Type
-  ,                                       !- Construction Name
-  {10212bab-eca5-4840-ac23-2a9d5b10ac0a}, !- Space Name
->>>>>>> 918de987
+  {f8cd2a83-4255-4c0e-8378-cc3e1d1ece68}, !- Space Name
   Outdoors,                               !- Outside Boundary Condition
   ,                                       !- Outside Boundary Condition Object
   SunExposed,                             !- Sun Exposure
@@ -339,19 +214,11 @@
   0, 0, 2.4384;                           !- X,Y,Z Vertex 4 {m}
 
 OS:Surface,
-<<<<<<< HEAD
-  {5afa5b56-4d83-4920-9f64-cef1ed870c42}, !- Handle
+  {5bb3b9c3-56d2-4743-a322-60467e514fd8}, !- Handle
   Surface 3,                              !- Name
   Wall,                                   !- Surface Type
   ,                                       !- Construction Name
-  {0d1e37dc-50b4-45e5-ae0b-9ef8089f8bc1}, !- Space Name
-=======
-  {85f8c793-c009-4150-a523-0fae3cb7989b}, !- Handle
-  Surface 3,                              !- Name
-  Wall,                                   !- Surface Type
-  ,                                       !- Construction Name
-  {10212bab-eca5-4840-ac23-2a9d5b10ac0a}, !- Space Name
->>>>>>> 918de987
+  {f8cd2a83-4255-4c0e-8378-cc3e1d1ece68}, !- Space Name
   Outdoors,                               !- Outside Boundary Condition
   ,                                       !- Outside Boundary Condition Object
   SunExposed,                             !- Sun Exposure
@@ -364,19 +231,11 @@
   0, 6.81553519541936, 2.4384;            !- X,Y,Z Vertex 4 {m}
 
 OS:Surface,
-<<<<<<< HEAD
-  {9cc149cd-1d83-4372-ba07-3950ee702ed8}, !- Handle
+  {3699e7a8-035f-4458-86f7-dda704243a36}, !- Handle
   Surface 4,                              !- Name
   Wall,                                   !- Surface Type
   ,                                       !- Construction Name
-  {0d1e37dc-50b4-45e5-ae0b-9ef8089f8bc1}, !- Space Name
-=======
-  {eb949d9d-e2a3-4c0b-9153-7c944a695f11}, !- Handle
-  Surface 4,                              !- Name
-  Wall,                                   !- Surface Type
-  ,                                       !- Construction Name
-  {10212bab-eca5-4840-ac23-2a9d5b10ac0a}, !- Space Name
->>>>>>> 918de987
+  {f8cd2a83-4255-4c0e-8378-cc3e1d1ece68}, !- Space Name
   Outdoors,                               !- Outside Boundary Condition
   ,                                       !- Outside Boundary Condition Object
   SunExposed,                             !- Sun Exposure
@@ -389,19 +248,11 @@
   13.6310703908387, 6.81553519541936, 2.4384; !- X,Y,Z Vertex 4 {m}
 
 OS:Surface,
-<<<<<<< HEAD
-  {99687c66-113f-4f44-8eae-1c8603a78dbc}, !- Handle
+  {18cc1b82-0f71-4a10-816a-a631f5eab8d0}, !- Handle
   Surface 5,                              !- Name
   Wall,                                   !- Surface Type
   ,                                       !- Construction Name
-  {0d1e37dc-50b4-45e5-ae0b-9ef8089f8bc1}, !- Space Name
-=======
-  {e66fd4f9-c57b-46fa-aed2-ced62b7e72d2}, !- Handle
-  Surface 5,                              !- Name
-  Wall,                                   !- Surface Type
-  ,                                       !- Construction Name
-  {10212bab-eca5-4840-ac23-2a9d5b10ac0a}, !- Space Name
->>>>>>> 918de987
+  {f8cd2a83-4255-4c0e-8378-cc3e1d1ece68}, !- Space Name
   Outdoors,                               !- Outside Boundary Condition
   ,                                       !- Outside Boundary Condition Object
   SunExposed,                             !- Sun Exposure
@@ -414,23 +265,13 @@
   13.6310703908387, 0, 2.4384;            !- X,Y,Z Vertex 4 {m}
 
 OS:Surface,
-<<<<<<< HEAD
-  {935005a5-5fc2-4049-959e-94e78576f220}, !- Handle
+  {e038eb9b-02cd-41b7-9cdf-c3f7bca78d83}, !- Handle
   Surface 6,                              !- Name
   RoofCeiling,                            !- Surface Type
   ,                                       !- Construction Name
-  {0d1e37dc-50b4-45e5-ae0b-9ef8089f8bc1}, !- Space Name
+  {f8cd2a83-4255-4c0e-8378-cc3e1d1ece68}, !- Space Name
   Surface,                                !- Outside Boundary Condition
-  {fdd64e5a-6c8e-4d78-a4e6-448c3326ce52}, !- Outside Boundary Condition Object
-=======
-  {34e4cce6-f727-404b-80d7-fbb1540486f5}, !- Handle
-  Surface 6,                              !- Name
-  RoofCeiling,                            !- Surface Type
-  ,                                       !- Construction Name
-  {10212bab-eca5-4840-ac23-2a9d5b10ac0a}, !- Space Name
-  Surface,                                !- Outside Boundary Condition
-  {b799b8fc-2df2-41d3-9a45-19d2485f891f}, !- Outside Boundary Condition Object
->>>>>>> 918de987
+  {cbe5bb7d-ef72-4fcb-9e52-47774700fc36}, !- Outside Boundary Condition Object
   NoSun,                                  !- Sun Exposure
   NoWind,                                 !- Wind Exposure
   ,                                       !- View Factor to Ground
@@ -441,11 +282,7 @@
   0, 0, 2.4384;                           !- X,Y,Z Vertex 4 {m}
 
 OS:SpaceType,
-<<<<<<< HEAD
-  {fed794d4-55c8-4e38-b332-f9f71e266100}, !- Handle
-=======
-  {c34d6242-69d6-459d-9daa-14aa94c57d12}, !- Handle
->>>>>>> 918de987
+  {8f598117-d9d5-4dd6-a9d8-732bc63add47}, !- Handle
   Space Type 1,                           !- Name
   ,                                       !- Default Construction Set Name
   ,                                       !- Default Schedule Set Name
@@ -456,15 +293,9 @@
   living;                                 !- Standards Space Type
 
 OS:Space,
-<<<<<<< HEAD
-  {02f97e93-f96e-43ec-9cd6-d306a7f4215c}, !- Handle
+  {214ef6c4-a986-4dbd-add0-e5c2898d1d88}, !- Handle
   living space|story 2,                   !- Name
-  {fed794d4-55c8-4e38-b332-f9f71e266100}, !- Space Type Name
-=======
-  {e7f2f738-5d31-47fa-919c-101ca2d50a50}, !- Handle
-  living space|story 2,                   !- Name
-  {c34d6242-69d6-459d-9daa-14aa94c57d12}, !- Space Type Name
->>>>>>> 918de987
+  {8f598117-d9d5-4dd6-a9d8-732bc63add47}, !- Space Type Name
   ,                                       !- Default Construction Set Name
   ,                                       !- Default Schedule Set Name
   -0,                                     !- Direction of Relative North {deg}
@@ -472,35 +303,19 @@
   0,                                      !- Y Origin {m}
   3.3528,                                 !- Z Origin {m}
   ,                                       !- Building Story Name
-<<<<<<< HEAD
-  {adeb3a16-eefe-402a-aed1-f68a68480494}, !- Thermal Zone Name
+  {ea9eccc7-a77a-4814-9b59-b81f528e8882}, !- Thermal Zone Name
   ,                                       !- Part of Total Floor Area
   ,                                       !- Design Specification Outdoor Air Object Name
-  {ebb67b5c-c509-4492-b5fe-a20de045545e}; !- Building Unit Name
-
-OS:Surface,
-  {fdd64e5a-6c8e-4d78-a4e6-448c3326ce52}, !- Handle
+  {04cf5255-fcf6-40f2-beb8-eadecfa39c58}; !- Building Unit Name
+
+OS:Surface,
+  {cbe5bb7d-ef72-4fcb-9e52-47774700fc36}, !- Handle
   Surface 7,                              !- Name
   Floor,                                  !- Surface Type
   ,                                       !- Construction Name
-  {02f97e93-f96e-43ec-9cd6-d306a7f4215c}, !- Space Name
+  {214ef6c4-a986-4dbd-add0-e5c2898d1d88}, !- Space Name
   Surface,                                !- Outside Boundary Condition
-  {935005a5-5fc2-4049-959e-94e78576f220}, !- Outside Boundary Condition Object
-=======
-  {0f2a45ef-a98c-4203-a242-5526f7e388a8}, !- Thermal Zone Name
-  ,                                       !- Part of Total Floor Area
-  ,                                       !- Design Specification Outdoor Air Object Name
-  {e8870566-a81b-45be-88a1-499335882e91}; !- Building Unit Name
-
-OS:Surface,
-  {b799b8fc-2df2-41d3-9a45-19d2485f891f}, !- Handle
-  Surface 7,                              !- Name
-  Floor,                                  !- Surface Type
-  ,                                       !- Construction Name
-  {e7f2f738-5d31-47fa-919c-101ca2d50a50}, !- Space Name
-  Surface,                                !- Outside Boundary Condition
-  {34e4cce6-f727-404b-80d7-fbb1540486f5}, !- Outside Boundary Condition Object
->>>>>>> 918de987
+  {e038eb9b-02cd-41b7-9cdf-c3f7bca78d83}, !- Outside Boundary Condition Object
   NoSun,                                  !- Sun Exposure
   NoWind,                                 !- Wind Exposure
   ,                                       !- View Factor to Ground
@@ -511,19 +326,11 @@
   13.6310703908387, 0, -4.44089209850063e-016; !- X,Y,Z Vertex 4 {m}
 
 OS:Surface,
-<<<<<<< HEAD
-  {76af7d68-1caf-4de0-9f78-c8d0c5e66807}, !- Handle
+  {ce66883c-30fe-446b-b057-ac0012176cb2}, !- Handle
   Surface 8,                              !- Name
   Wall,                                   !- Surface Type
   ,                                       !- Construction Name
-  {02f97e93-f96e-43ec-9cd6-d306a7f4215c}, !- Space Name
-=======
-  {0f7feab4-bb36-48bd-a780-563368714022}, !- Handle
-  Surface 8,                              !- Name
-  Wall,                                   !- Surface Type
-  ,                                       !- Construction Name
-  {e7f2f738-5d31-47fa-919c-101ca2d50a50}, !- Space Name
->>>>>>> 918de987
+  {214ef6c4-a986-4dbd-add0-e5c2898d1d88}, !- Space Name
   Outdoors,                               !- Outside Boundary Condition
   ,                                       !- Outside Boundary Condition Object
   SunExposed,                             !- Sun Exposure
@@ -536,19 +343,11 @@
   0, 0, 2.4384;                           !- X,Y,Z Vertex 4 {m}
 
 OS:Surface,
-<<<<<<< HEAD
-  {bf42b162-391a-42d8-9322-3f130570c8e5}, !- Handle
+  {e26a6dbc-4632-45d9-8e5f-acabfcb0df59}, !- Handle
   Surface 9,                              !- Name
   Wall,                                   !- Surface Type
   ,                                       !- Construction Name
-  {02f97e93-f96e-43ec-9cd6-d306a7f4215c}, !- Space Name
-=======
-  {ae38dda5-c1b3-42de-8123-2e8e67132e42}, !- Handle
-  Surface 9,                              !- Name
-  Wall,                                   !- Surface Type
-  ,                                       !- Construction Name
-  {e7f2f738-5d31-47fa-919c-101ca2d50a50}, !- Space Name
->>>>>>> 918de987
+  {214ef6c4-a986-4dbd-add0-e5c2898d1d88}, !- Space Name
   Outdoors,                               !- Outside Boundary Condition
   ,                                       !- Outside Boundary Condition Object
   SunExposed,                             !- Sun Exposure
@@ -561,19 +360,11 @@
   0, 6.81553519541936, 2.4384;            !- X,Y,Z Vertex 4 {m}
 
 OS:Surface,
-<<<<<<< HEAD
-  {e2ea9f0e-c79c-4899-ae7e-22c7cf47bb49}, !- Handle
+  {e5cbb259-3aa3-43a3-81af-846746829c47}, !- Handle
   Surface 10,                             !- Name
   Wall,                                   !- Surface Type
   ,                                       !- Construction Name
-  {02f97e93-f96e-43ec-9cd6-d306a7f4215c}, !- Space Name
-=======
-  {74ade6d3-1fbc-4100-abe0-30fa920674f4}, !- Handle
-  Surface 10,                             !- Name
-  Wall,                                   !- Surface Type
-  ,                                       !- Construction Name
-  {e7f2f738-5d31-47fa-919c-101ca2d50a50}, !- Space Name
->>>>>>> 918de987
+  {214ef6c4-a986-4dbd-add0-e5c2898d1d88}, !- Space Name
   Outdoors,                               !- Outside Boundary Condition
   ,                                       !- Outside Boundary Condition Object
   SunExposed,                             !- Sun Exposure
@@ -586,19 +377,11 @@
   13.6310703908387, 6.81553519541936, 2.4384; !- X,Y,Z Vertex 4 {m}
 
 OS:Surface,
-<<<<<<< HEAD
-  {27bd5c30-a8ac-41ac-9713-1a52223a767d}, !- Handle
+  {3af5a010-0e9e-4637-9071-323a6a3a8758}, !- Handle
   Surface 11,                             !- Name
   Wall,                                   !- Surface Type
   ,                                       !- Construction Name
-  {02f97e93-f96e-43ec-9cd6-d306a7f4215c}, !- Space Name
-=======
-  {3e8dda79-e19c-4223-a365-5dfa2b81800a}, !- Handle
-  Surface 11,                             !- Name
-  Wall,                                   !- Surface Type
-  ,                                       !- Construction Name
-  {e7f2f738-5d31-47fa-919c-101ca2d50a50}, !- Space Name
->>>>>>> 918de987
+  {214ef6c4-a986-4dbd-add0-e5c2898d1d88}, !- Space Name
   Outdoors,                               !- Outside Boundary Condition
   ,                                       !- Outside Boundary Condition Object
   SunExposed,                             !- Sun Exposure
@@ -611,23 +394,13 @@
   13.6310703908387, 0, 2.4384;            !- X,Y,Z Vertex 4 {m}
 
 OS:Surface,
-<<<<<<< HEAD
-  {7e5a9163-d348-43be-94c4-cdac0b562bc8}, !- Handle
+  {dc747fb5-c96a-45c0-91d0-108acea395e8}, !- Handle
   Surface 12,                             !- Name
   RoofCeiling,                            !- Surface Type
   ,                                       !- Construction Name
-  {02f97e93-f96e-43ec-9cd6-d306a7f4215c}, !- Space Name
+  {214ef6c4-a986-4dbd-add0-e5c2898d1d88}, !- Space Name
   Surface,                                !- Outside Boundary Condition
-  {2048b0c4-c324-4d99-b8b9-d64852df7b9c}, !- Outside Boundary Condition Object
-=======
-  {ec26e099-c15f-40fa-a75f-6bb7349e8df5}, !- Handle
-  Surface 12,                             !- Name
-  RoofCeiling,                            !- Surface Type
-  ,                                       !- Construction Name
-  {e7f2f738-5d31-47fa-919c-101ca2d50a50}, !- Space Name
-  Surface,                                !- Outside Boundary Condition
-  {91533fb0-6853-477c-8b4d-a84ca8e2520e}, !- Outside Boundary Condition Object
->>>>>>> 918de987
+  {601d227f-c0b9-4bae-bcb2-a7d20578bb0a}, !- Outside Boundary Condition Object
   NoSun,                                  !- Sun Exposure
   NoWind,                                 !- Wind Exposure
   ,                                       !- View Factor to Ground
@@ -638,23 +411,13 @@
   0, 0, 2.4384;                           !- X,Y,Z Vertex 4 {m}
 
 OS:Surface,
-<<<<<<< HEAD
-  {2048b0c4-c324-4d99-b8b9-d64852df7b9c}, !- Handle
+  {601d227f-c0b9-4bae-bcb2-a7d20578bb0a}, !- Handle
   Surface 13,                             !- Name
   Floor,                                  !- Surface Type
   ,                                       !- Construction Name
-  {d8b72109-fe2f-4306-9502-81c13f186ad9}, !- Space Name
+  {85025faf-eede-4adc-b454-e9f941fe26e8}, !- Space Name
   Surface,                                !- Outside Boundary Condition
-  {7e5a9163-d348-43be-94c4-cdac0b562bc8}, !- Outside Boundary Condition Object
-=======
-  {91533fb0-6853-477c-8b4d-a84ca8e2520e}, !- Handle
-  Surface 13,                             !- Name
-  Floor,                                  !- Surface Type
-  ,                                       !- Construction Name
-  {e0311b67-85ed-4f15-bc53-e822db259889}, !- Space Name
-  Surface,                                !- Outside Boundary Condition
-  {ec26e099-c15f-40fa-a75f-6bb7349e8df5}, !- Outside Boundary Condition Object
->>>>>>> 918de987
+  {dc747fb5-c96a-45c0-91d0-108acea395e8}, !- Outside Boundary Condition Object
   NoSun,                                  !- Sun Exposure
   NoWind,                                 !- Wind Exposure
   ,                                       !- View Factor to Ground
@@ -665,19 +428,11 @@
   0, 0, 0;                                !- X,Y,Z Vertex 4 {m}
 
 OS:Surface,
-<<<<<<< HEAD
-  {f7f66e40-a3d3-40e9-b01e-630daeba6aa4}, !- Handle
+  {72eb55e4-3fed-4edd-ae56-40dddf7975db}, !- Handle
   Surface 14,                             !- Name
   RoofCeiling,                            !- Surface Type
   ,                                       !- Construction Name
-  {d8b72109-fe2f-4306-9502-81c13f186ad9}, !- Space Name
-=======
-  {2635771e-1168-4e0d-aece-da9c57390d55}, !- Handle
-  Surface 14,                             !- Name
-  RoofCeiling,                            !- Surface Type
-  ,                                       !- Construction Name
-  {e0311b67-85ed-4f15-bc53-e822db259889}, !- Space Name
->>>>>>> 918de987
+  {85025faf-eede-4adc-b454-e9f941fe26e8}, !- Space Name
   Outdoors,                               !- Outside Boundary Condition
   ,                                       !- Outside Boundary Condition Object
   SunExposed,                             !- Sun Exposure
@@ -690,19 +445,11 @@
   13.6310703908387, 0, 0;                 !- X,Y,Z Vertex 4 {m}
 
 OS:Surface,
-<<<<<<< HEAD
-  {b68d0bc3-c3c6-4877-9f74-c3e824651c05}, !- Handle
+  {9ac34cc5-ccc7-4382-9aeb-a505b05dd490}, !- Handle
   Surface 15,                             !- Name
   RoofCeiling,                            !- Surface Type
   ,                                       !- Construction Name
-  {d8b72109-fe2f-4306-9502-81c13f186ad9}, !- Space Name
-=======
-  {50f05dca-8e34-4b5a-95e2-927c1f8bf66e}, !- Handle
-  Surface 15,                             !- Name
-  RoofCeiling,                            !- Surface Type
-  ,                                       !- Construction Name
-  {e0311b67-85ed-4f15-bc53-e822db259889}, !- Space Name
->>>>>>> 918de987
+  {85025faf-eede-4adc-b454-e9f941fe26e8}, !- Space Name
   Outdoors,                               !- Outside Boundary Condition
   ,                                       !- Outside Boundary Condition Object
   SunExposed,                             !- Sun Exposure
@@ -715,19 +462,11 @@
   0, 6.81553519541936, 0;                 !- X,Y,Z Vertex 4 {m}
 
 OS:Surface,
-<<<<<<< HEAD
-  {efe53b34-4177-425f-ab21-c03f24a4d555}, !- Handle
+  {16db8c82-9c49-4bde-8b72-2e994400c8bc}, !- Handle
   Surface 16,                             !- Name
   Wall,                                   !- Surface Type
   ,                                       !- Construction Name
-  {d8b72109-fe2f-4306-9502-81c13f186ad9}, !- Space Name
-=======
-  {ffda8525-8bc2-44ee-8cba-781e6e9958b1}, !- Handle
-  Surface 16,                             !- Name
-  Wall,                                   !- Surface Type
-  ,                                       !- Construction Name
-  {e0311b67-85ed-4f15-bc53-e822db259889}, !- Space Name
->>>>>>> 918de987
+  {85025faf-eede-4adc-b454-e9f941fe26e8}, !- Space Name
   Outdoors,                               !- Outside Boundary Condition
   ,                                       !- Outside Boundary Condition Object
   SunExposed,                             !- Sun Exposure
@@ -739,19 +478,11 @@
   0, 0, 0;                                !- X,Y,Z Vertex 3 {m}
 
 OS:Surface,
-<<<<<<< HEAD
-  {afedb1c6-1f39-40bc-8abe-0f5fce2f62a2}, !- Handle
+  {cda1423d-5ac7-42f4-af78-4bee0ea58b31}, !- Handle
   Surface 17,                             !- Name
   Wall,                                   !- Surface Type
   ,                                       !- Construction Name
-  {d8b72109-fe2f-4306-9502-81c13f186ad9}, !- Space Name
-=======
-  {cb0b491d-f429-4391-a685-727e377f6db8}, !- Handle
-  Surface 17,                             !- Name
-  Wall,                                   !- Surface Type
-  ,                                       !- Construction Name
-  {e0311b67-85ed-4f15-bc53-e822db259889}, !- Space Name
->>>>>>> 918de987
+  {85025faf-eede-4adc-b454-e9f941fe26e8}, !- Space Name
   Outdoors,                               !- Outside Boundary Condition
   ,                                       !- Outside Boundary Condition Object
   SunExposed,                             !- Sun Exposure
@@ -763,15 +494,9 @@
   13.6310703908387, 6.81553519541936, 0;  !- X,Y,Z Vertex 3 {m}
 
 OS:Space,
-<<<<<<< HEAD
-  {d8b72109-fe2f-4306-9502-81c13f186ad9}, !- Handle
+  {85025faf-eede-4adc-b454-e9f941fe26e8}, !- Handle
   unfinished attic space,                 !- Name
-  {d35d2fd2-97a7-4cbd-acbc-30c20b65856d}, !- Space Type Name
-=======
-  {e0311b67-85ed-4f15-bc53-e822db259889}, !- Handle
-  unfinished attic space,                 !- Name
-  {ecfd2f79-e75e-4a41-be69-b040b2f54621}, !- Space Type Name
->>>>>>> 918de987
+  {55731816-b5e9-4c88-bf9f-8ea71bede996}, !- Space Type Name
   ,                                       !- Default Construction Set Name
   ,                                       !- Default Schedule Set Name
   -0,                                     !- Direction of Relative North {deg}
@@ -779,17 +504,10 @@
   0,                                      !- Y Origin {m}
   5.7912,                                 !- Z Origin {m}
   ,                                       !- Building Story Name
-<<<<<<< HEAD
-  {0275b2c3-81fe-4890-a969-398a83549081}; !- Thermal Zone Name
+  {468f8b7f-bf7b-4f21-897d-786be56d3b00}; !- Thermal Zone Name
 
 OS:ThermalZone,
-  {0275b2c3-81fe-4890-a969-398a83549081}, !- Handle
-=======
-  {e60686ff-40a5-46a4-a636-3d013612cb8d}; !- Thermal Zone Name
-
-OS:ThermalZone,
-  {e60686ff-40a5-46a4-a636-3d013612cb8d}, !- Handle
->>>>>>> 918de987
+  {468f8b7f-bf7b-4f21-897d-786be56d3b00}, !- Handle
   unfinished attic zone,                  !- Name
   ,                                       !- Multiplier
   ,                                       !- Ceiling Height {m}
@@ -798,17 +516,10 @@
   ,                                       !- Zone Inside Convection Algorithm
   ,                                       !- Zone Outside Convection Algorithm
   ,                                       !- Zone Conditioning Equipment List Name
-<<<<<<< HEAD
-  {d115ab88-d4e9-4f1e-8ce2-d1c0cc767212}, !- Zone Air Inlet Port List
-  {56fab28c-111b-4dae-a093-0d871a391edd}, !- Zone Air Exhaust Port List
-  {de2194eb-93e8-4cd8-b9e8-87b5757a2e73}, !- Zone Air Node Name
-  {eee598fd-a8f9-457d-9873-01099ad85743}, !- Zone Return Air Port List
-=======
-  {51af555e-02f6-4c01-9e4b-b8ea7f4b191c}, !- Zone Air Inlet Port List
-  {ad1e67cf-5cbe-4728-bd64-ca93f81d722b}, !- Zone Air Exhaust Port List
-  {d935ddae-4bcd-4a2e-9fe4-83d56d44207e}, !- Zone Air Node Name
-  {037a01ee-4405-418c-b41c-a308cce32d30}, !- Zone Return Air Port List
->>>>>>> 918de987
+  {96f73797-a435-4f1f-9fa1-db32f16abd54}, !- Zone Air Inlet Port List
+  {094387d9-a5f3-4fa4-a202-a666eef22f45}, !- Zone Air Exhaust Port List
+  {e3d9f4c4-da2e-4021-92ba-229ebae8a5dd}, !- Zone Air Node Name
+  {1ab73cf4-4e9e-4b85-9d4d-3b9baa090973}, !- Zone Return Air Port List
   ,                                       !- Primary Daylighting Control Name
   ,                                       !- Fraction of Zone Controlled by Primary Daylighting Control
   ,                                       !- Secondary Daylighting Control Name
@@ -819,71 +530,37 @@
   No;                                     !- Use Ideal Air Loads
 
 OS:Node,
-<<<<<<< HEAD
-  {5008593a-d3ac-409d-9535-cc0b9de9912d}, !- Handle
+  {320c2f92-c20e-49c7-a22d-b11be304f44b}, !- Handle
   Node 2,                                 !- Name
-  {de2194eb-93e8-4cd8-b9e8-87b5757a2e73}, !- Inlet Port
+  {e3d9f4c4-da2e-4021-92ba-229ebae8a5dd}, !- Inlet Port
   ;                                       !- Outlet Port
 
 OS:Connection,
-  {de2194eb-93e8-4cd8-b9e8-87b5757a2e73}, !- Handle
-  {21a925f9-9301-4b57-9cb2-23ea45e52753}, !- Name
-  {0275b2c3-81fe-4890-a969-398a83549081}, !- Source Object
+  {e3d9f4c4-da2e-4021-92ba-229ebae8a5dd}, !- Handle
+  {1346828e-cb7c-4326-a76d-529b2986c7ad}, !- Name
+  {468f8b7f-bf7b-4f21-897d-786be56d3b00}, !- Source Object
   11,                                     !- Outlet Port
-  {5008593a-d3ac-409d-9535-cc0b9de9912d}, !- Target Object
+  {320c2f92-c20e-49c7-a22d-b11be304f44b}, !- Target Object
   2;                                      !- Inlet Port
 
 OS:PortList,
-  {d115ab88-d4e9-4f1e-8ce2-d1c0cc767212}, !- Handle
-  {fdd453dd-555c-4531-8b8b-d8124c95e31f}, !- Name
-  {0275b2c3-81fe-4890-a969-398a83549081}; !- HVAC Component
+  {96f73797-a435-4f1f-9fa1-db32f16abd54}, !- Handle
+  {05b8137b-2e56-4e3c-ba23-d1f467e12317}, !- Name
+  {468f8b7f-bf7b-4f21-897d-786be56d3b00}; !- HVAC Component
 
 OS:PortList,
-  {56fab28c-111b-4dae-a093-0d871a391edd}, !- Handle
-  {5d43032f-017f-42aa-b61b-81444a002962}, !- Name
-  {0275b2c3-81fe-4890-a969-398a83549081}; !- HVAC Component
+  {094387d9-a5f3-4fa4-a202-a666eef22f45}, !- Handle
+  {76156720-af59-4c77-8181-7aeac365a126}, !- Name
+  {468f8b7f-bf7b-4f21-897d-786be56d3b00}; !- HVAC Component
 
 OS:PortList,
-  {eee598fd-a8f9-457d-9873-01099ad85743}, !- Handle
-  {b58fd08c-48e7-428f-b501-d6df1217c55a}, !- Name
-  {0275b2c3-81fe-4890-a969-398a83549081}; !- HVAC Component
+  {1ab73cf4-4e9e-4b85-9d4d-3b9baa090973}, !- Handle
+  {9b6d56df-875c-421a-aae8-b99229491940}, !- Name
+  {468f8b7f-bf7b-4f21-897d-786be56d3b00}; !- HVAC Component
 
 OS:Sizing:Zone,
-  {a50e7dee-5df2-4c6b-bd5f-3c366e056023}, !- Handle
-  {0275b2c3-81fe-4890-a969-398a83549081}, !- Zone or ZoneList Name
-=======
-  {3dafc535-4baf-424d-9216-bd1e6f4407cb}, !- Handle
-  Node 2,                                 !- Name
-  {d935ddae-4bcd-4a2e-9fe4-83d56d44207e}, !- Inlet Port
-  ;                                       !- Outlet Port
-
-OS:Connection,
-  {d935ddae-4bcd-4a2e-9fe4-83d56d44207e}, !- Handle
-  {ba624c9a-99fb-4c63-a912-27ce2d46d083}, !- Name
-  {e60686ff-40a5-46a4-a636-3d013612cb8d}, !- Source Object
-  11,                                     !- Outlet Port
-  {3dafc535-4baf-424d-9216-bd1e6f4407cb}, !- Target Object
-  2;                                      !- Inlet Port
-
-OS:PortList,
-  {51af555e-02f6-4c01-9e4b-b8ea7f4b191c}, !- Handle
-  {080ee351-4d0f-44c3-b925-8000adc364bc}, !- Name
-  {e60686ff-40a5-46a4-a636-3d013612cb8d}; !- HVAC Component
-
-OS:PortList,
-  {ad1e67cf-5cbe-4728-bd64-ca93f81d722b}, !- Handle
-  {4d169e79-a175-4278-abcb-0d83ff6eb3e7}, !- Name
-  {e60686ff-40a5-46a4-a636-3d013612cb8d}; !- HVAC Component
-
-OS:PortList,
-  {037a01ee-4405-418c-b41c-a308cce32d30}, !- Handle
-  {9ae365d3-ce18-40d1-b4df-44118a7b8f3f}, !- Name
-  {e60686ff-40a5-46a4-a636-3d013612cb8d}; !- HVAC Component
-
-OS:Sizing:Zone,
-  {66a1ac50-646d-4e0b-886d-683dba940b3b}, !- Handle
-  {e60686ff-40a5-46a4-a636-3d013612cb8d}, !- Zone or ZoneList Name
->>>>>>> 918de987
+  {6740c629-09b3-4805-81c6-42408cca8434}, !- Handle
+  {468f8b7f-bf7b-4f21-897d-786be56d3b00}, !- Zone or ZoneList Name
   SupplyAirTemperature,                   !- Zone Cooling Design Supply Air Temperature Input Method
   14,                                     !- Zone Cooling Design Supply Air Temperature {C}
   11.11,                                  !- Zone Cooling Design Supply Air Temperature Difference {deltaC}
@@ -912,21 +589,12 @@
   autosize;                               !- Dedicated Outdoor Air High Setpoint Temperature for Design {C}
 
 OS:ZoneHVAC:EquipmentList,
-<<<<<<< HEAD
-  {185f9400-7676-4755-85bd-13df121542c0}, !- Handle
+  {c4a7776e-2818-4925-83d5-ca891d9f53ff}, !- Handle
   Zone HVAC Equipment List 2,             !- Name
-  {0275b2c3-81fe-4890-a969-398a83549081}; !- Thermal Zone
+  {468f8b7f-bf7b-4f21-897d-786be56d3b00}; !- Thermal Zone
 
 OS:SpaceType,
-  {d35d2fd2-97a7-4cbd-acbc-30c20b65856d}, !- Handle
-=======
-  {45ee9a50-bd5a-4f38-8bda-a800fbb7f9b5}, !- Handle
-  Zone HVAC Equipment List 2,             !- Name
-  {e60686ff-40a5-46a4-a636-3d013612cb8d}; !- Thermal Zone
-
-OS:SpaceType,
-  {ecfd2f79-e75e-4a41-be69-b040b2f54621}, !- Handle
->>>>>>> 918de987
+  {55731816-b5e9-4c88-bf9f-8ea71bede996}, !- Handle
   Space Type 2,                           !- Name
   ,                                       !- Default Construction Set Name
   ,                                       !- Default Schedule Set Name
@@ -937,11 +605,7 @@
   unfinished attic;                       !- Standards Space Type
 
 OS:ThermalZone,
-<<<<<<< HEAD
-  {b66a0916-f802-4ef2-b064-158d81f4a940}, !- Handle
-=======
-  {729286c3-c5cc-41c6-887d-e355d940d84e}, !- Handle
->>>>>>> 918de987
+  {51b00443-0528-4224-bfc6-879dae296ff6}, !- Handle
   pier and beam zone,                     !- Name
   ,                                       !- Multiplier
   ,                                       !- Ceiling Height {m}
@@ -950,17 +614,10 @@
   ,                                       !- Zone Inside Convection Algorithm
   ,                                       !- Zone Outside Convection Algorithm
   ,                                       !- Zone Conditioning Equipment List Name
-<<<<<<< HEAD
-  {df73e464-fe59-4085-b024-244eea2aad9f}, !- Zone Air Inlet Port List
-  {24c3d0f2-9dac-4844-aab9-5155a5096c49}, !- Zone Air Exhaust Port List
-  {b1c3e384-6809-4e7a-a398-fdc4707617b9}, !- Zone Air Node Name
-  {c56e4e7b-c9af-4ba9-8894-4f8c341b5c93}, !- Zone Return Air Port List
-=======
-  {1ee866c7-b835-40cb-9927-6c46956ac9d7}, !- Zone Air Inlet Port List
-  {a98afb01-640c-4f39-abce-318dcd2ecb26}, !- Zone Air Exhaust Port List
-  {2619e705-bb94-4c7a-99f3-eaa81f96563e}, !- Zone Air Node Name
-  {c67ca1fb-3347-4adb-9e08-a07c4f8e651d}, !- Zone Return Air Port List
->>>>>>> 918de987
+  {9dd3e0d9-a7d2-4b47-8bb6-74c516d860f5}, !- Zone Air Inlet Port List
+  {6fc4bcb3-ca03-4402-9b44-029f8f5e0e34}, !- Zone Air Exhaust Port List
+  {18429621-3f05-46e4-8336-478df22803e7}, !- Zone Air Node Name
+  {a21060e3-769e-4a58-a1c7-d7b872355001}, !- Zone Return Air Port List
   ,                                       !- Primary Daylighting Control Name
   ,                                       !- Fraction of Zone Controlled by Primary Daylighting Control
   ,                                       !- Secondary Daylighting Control Name
@@ -971,71 +628,37 @@
   No;                                     !- Use Ideal Air Loads
 
 OS:Node,
-<<<<<<< HEAD
-  {51f6a9fa-7112-46ae-897c-690df208a922}, !- Handle
+  {99f1b169-6bcd-4c7f-a926-2c983c132527}, !- Handle
   Node 3,                                 !- Name
-  {b1c3e384-6809-4e7a-a398-fdc4707617b9}, !- Inlet Port
+  {18429621-3f05-46e4-8336-478df22803e7}, !- Inlet Port
   ;                                       !- Outlet Port
 
 OS:Connection,
-  {b1c3e384-6809-4e7a-a398-fdc4707617b9}, !- Handle
-  {a5c6859c-ba1b-4bc2-9318-734ddba124b9}, !- Name
-  {b66a0916-f802-4ef2-b064-158d81f4a940}, !- Source Object
+  {18429621-3f05-46e4-8336-478df22803e7}, !- Handle
+  {4a5e5967-89b6-4ef0-845a-f7a9680832c6}, !- Name
+  {51b00443-0528-4224-bfc6-879dae296ff6}, !- Source Object
   11,                                     !- Outlet Port
-  {51f6a9fa-7112-46ae-897c-690df208a922}, !- Target Object
+  {99f1b169-6bcd-4c7f-a926-2c983c132527}, !- Target Object
   2;                                      !- Inlet Port
 
 OS:PortList,
-  {df73e464-fe59-4085-b024-244eea2aad9f}, !- Handle
-  {82c5cb7e-91c8-419f-9c4d-fabd4a19d02e}, !- Name
-  {b66a0916-f802-4ef2-b064-158d81f4a940}; !- HVAC Component
+  {9dd3e0d9-a7d2-4b47-8bb6-74c516d860f5}, !- Handle
+  {0a8950f5-d73f-41fc-9cbb-03a73024f8de}, !- Name
+  {51b00443-0528-4224-bfc6-879dae296ff6}; !- HVAC Component
 
 OS:PortList,
-  {24c3d0f2-9dac-4844-aab9-5155a5096c49}, !- Handle
-  {5f1eba7e-5c8f-46bc-9fee-ead1e87b5614}, !- Name
-  {b66a0916-f802-4ef2-b064-158d81f4a940}; !- HVAC Component
+  {6fc4bcb3-ca03-4402-9b44-029f8f5e0e34}, !- Handle
+  {e3a0aeec-f15b-44ce-bb7e-885dff31b20d}, !- Name
+  {51b00443-0528-4224-bfc6-879dae296ff6}; !- HVAC Component
 
 OS:PortList,
-  {c56e4e7b-c9af-4ba9-8894-4f8c341b5c93}, !- Handle
-  {68d54a1a-82fa-4822-8253-3fdf390fda21}, !- Name
-  {b66a0916-f802-4ef2-b064-158d81f4a940}; !- HVAC Component
+  {a21060e3-769e-4a58-a1c7-d7b872355001}, !- Handle
+  {3d5a4914-c4bf-4d01-b1af-07672d812baf}, !- Name
+  {51b00443-0528-4224-bfc6-879dae296ff6}; !- HVAC Component
 
 OS:Sizing:Zone,
-  {41038130-f550-46dd-88e7-b74697c27138}, !- Handle
-  {b66a0916-f802-4ef2-b064-158d81f4a940}, !- Zone or ZoneList Name
-=======
-  {1a80109f-279e-439d-b527-705f030095e5}, !- Handle
-  Node 3,                                 !- Name
-  {2619e705-bb94-4c7a-99f3-eaa81f96563e}, !- Inlet Port
-  ;                                       !- Outlet Port
-
-OS:Connection,
-  {2619e705-bb94-4c7a-99f3-eaa81f96563e}, !- Handle
-  {6e7324ba-9f2f-47a1-bcb3-fd89c5129044}, !- Name
-  {729286c3-c5cc-41c6-887d-e355d940d84e}, !- Source Object
-  11,                                     !- Outlet Port
-  {1a80109f-279e-439d-b527-705f030095e5}, !- Target Object
-  2;                                      !- Inlet Port
-
-OS:PortList,
-  {1ee866c7-b835-40cb-9927-6c46956ac9d7}, !- Handle
-  {d70a599e-6db9-4ff4-b83d-7b3cd1f9408b}, !- Name
-  {729286c3-c5cc-41c6-887d-e355d940d84e}; !- HVAC Component
-
-OS:PortList,
-  {a98afb01-640c-4f39-abce-318dcd2ecb26}, !- Handle
-  {60f08545-fe99-413d-a8f0-e08ecd315bed}, !- Name
-  {729286c3-c5cc-41c6-887d-e355d940d84e}; !- HVAC Component
-
-OS:PortList,
-  {c67ca1fb-3347-4adb-9e08-a07c4f8e651d}, !- Handle
-  {31baa537-40eb-4008-9f8d-c5f796eedb0c}, !- Name
-  {729286c3-c5cc-41c6-887d-e355d940d84e}; !- HVAC Component
-
-OS:Sizing:Zone,
-  {32ffe4c5-f108-4648-939e-8bbb1a20cb06}, !- Handle
-  {729286c3-c5cc-41c6-887d-e355d940d84e}, !- Zone or ZoneList Name
->>>>>>> 918de987
+  {f494aee4-fe7c-4d1c-8101-4d406184c27d}, !- Handle
+  {51b00443-0528-4224-bfc6-879dae296ff6}, !- Zone or ZoneList Name
   SupplyAirTemperature,                   !- Zone Cooling Design Supply Air Temperature Input Method
   14,                                     !- Zone Cooling Design Supply Air Temperature {C}
   11.11,                                  !- Zone Cooling Design Supply Air Temperature Difference {deltaC}
@@ -1064,25 +687,14 @@
   autosize;                               !- Dedicated Outdoor Air High Setpoint Temperature for Design {C}
 
 OS:ZoneHVAC:EquipmentList,
-<<<<<<< HEAD
-  {a8db6707-3332-416a-8e35-f68f0141427c}, !- Handle
+  {23e9c235-23a1-45a4-86b4-aeed5e894f20}, !- Handle
   Zone HVAC Equipment List 3,             !- Name
-  {b66a0916-f802-4ef2-b064-158d81f4a940}; !- Thermal Zone
+  {51b00443-0528-4224-bfc6-879dae296ff6}; !- Thermal Zone
 
 OS:Space,
-  {894e9d3b-60a4-4152-9eef-3aee80b9d572}, !- Handle
+  {c06b6a6e-dc2a-41af-8bf0-6117964af94e}, !- Handle
   pier and beam space,                    !- Name
-  {715094e3-3f1e-4de8-8476-3dac2097bd36}, !- Space Type Name
-=======
-  {4d469e82-ba26-4862-b745-3f52f2b87125}, !- Handle
-  Zone HVAC Equipment List 3,             !- Name
-  {729286c3-c5cc-41c6-887d-e355d940d84e}; !- Thermal Zone
-
-OS:Space,
-  {ff1912d8-9b08-4167-918f-33fa5db78b72}, !- Handle
-  pier and beam space,                    !- Name
-  {3d8fa411-a8c5-479d-8a41-e17f963d5083}, !- Space Type Name
->>>>>>> 918de987
+  {7dab5ae9-f569-4426-a92a-4d18273946d9}, !- Space Type Name
   ,                                       !- Default Construction Set Name
   ,                                       !- Default Schedule Set Name
   -0,                                     !- Direction of Relative North {deg}
@@ -1090,25 +702,14 @@
   0,                                      !- Y Origin {m}
   0,                                      !- Z Origin {m}
   ,                                       !- Building Story Name
-<<<<<<< HEAD
-  {b66a0916-f802-4ef2-b064-158d81f4a940}; !- Thermal Zone Name
-
-OS:Surface,
-  {c8879f65-3f45-4ed9-b99d-48a4c8f89555}, !- Handle
+  {51b00443-0528-4224-bfc6-879dae296ff6}; !- Thermal Zone Name
+
+OS:Surface,
+  {dbac1097-7ec4-49be-9c30-1b19dde06036}, !- Handle
   Surface 18,                             !- Name
   Floor,                                  !- Surface Type
   ,                                       !- Construction Name
-  {894e9d3b-60a4-4152-9eef-3aee80b9d572}, !- Space Name
-=======
-  {729286c3-c5cc-41c6-887d-e355d940d84e}; !- Thermal Zone Name
-
-OS:Surface,
-  {486e3e4d-ec5c-4b3e-bf40-3f7008379775}, !- Handle
-  Surface 18,                             !- Name
-  Floor,                                  !- Surface Type
-  ,                                       !- Construction Name
-  {ff1912d8-9b08-4167-918f-33fa5db78b72}, !- Space Name
->>>>>>> 918de987
+  {c06b6a6e-dc2a-41af-8bf0-6117964af94e}, !- Space Name
   Foundation,                             !- Outside Boundary Condition
   ,                                       !- Outside Boundary Condition Object
   NoSun,                                  !- Sun Exposure
@@ -1121,19 +722,11 @@
   13.6310703908387, 0, 0;                 !- X,Y,Z Vertex 4 {m}
 
 OS:Surface,
-<<<<<<< HEAD
-  {6ea6cc4f-0882-4663-ac6a-ab5565b96c46}, !- Handle
+  {7fefc195-4799-42d3-a3b6-ac1a80fbbf0a}, !- Handle
   Surface 19,                             !- Name
   Wall,                                   !- Surface Type
   ,                                       !- Construction Name
-  {894e9d3b-60a4-4152-9eef-3aee80b9d572}, !- Space Name
-=======
-  {03a686e7-2393-4b2d-ad5b-c87ec842484c}, !- Handle
-  Surface 19,                             !- Name
-  Wall,                                   !- Surface Type
-  ,                                       !- Construction Name
-  {ff1912d8-9b08-4167-918f-33fa5db78b72}, !- Space Name
->>>>>>> 918de987
+  {c06b6a6e-dc2a-41af-8bf0-6117964af94e}, !- Space Name
   Outdoors,                               !- Outside Boundary Condition
   ,                                       !- Outside Boundary Condition Object
   SunExposed,                             !- Sun Exposure
@@ -1146,19 +739,11 @@
   0, 0, 0.9144;                           !- X,Y,Z Vertex 4 {m}
 
 OS:Surface,
-<<<<<<< HEAD
-  {e126543d-0a90-433e-bf16-73ca60c500d8}, !- Handle
+  {e8ad96f3-dd92-4a84-ab42-64497bca9df4}, !- Handle
   Surface 20,                             !- Name
   Wall,                                   !- Surface Type
   ,                                       !- Construction Name
-  {894e9d3b-60a4-4152-9eef-3aee80b9d572}, !- Space Name
-=======
-  {4f8d91c1-704a-4184-b6de-8221bbb785f4}, !- Handle
-  Surface 20,                             !- Name
-  Wall,                                   !- Surface Type
-  ,                                       !- Construction Name
-  {ff1912d8-9b08-4167-918f-33fa5db78b72}, !- Space Name
->>>>>>> 918de987
+  {c06b6a6e-dc2a-41af-8bf0-6117964af94e}, !- Space Name
   Outdoors,                               !- Outside Boundary Condition
   ,                                       !- Outside Boundary Condition Object
   SunExposed,                             !- Sun Exposure
@@ -1171,19 +756,11 @@
   0, 6.81553519541936, 0.9144;            !- X,Y,Z Vertex 4 {m}
 
 OS:Surface,
-<<<<<<< HEAD
-  {536c2c07-a8e3-4bca-8e7e-9f7f7f238d95}, !- Handle
+  {ec7e6e7f-bece-4280-a489-2daa32051e58}, !- Handle
   Surface 21,                             !- Name
   Wall,                                   !- Surface Type
   ,                                       !- Construction Name
-  {894e9d3b-60a4-4152-9eef-3aee80b9d572}, !- Space Name
-=======
-  {95c9e89e-e747-4cf6-8c28-3de989f82375}, !- Handle
-  Surface 21,                             !- Name
-  Wall,                                   !- Surface Type
-  ,                                       !- Construction Name
-  {ff1912d8-9b08-4167-918f-33fa5db78b72}, !- Space Name
->>>>>>> 918de987
+  {c06b6a6e-dc2a-41af-8bf0-6117964af94e}, !- Space Name
   Outdoors,                               !- Outside Boundary Condition
   ,                                       !- Outside Boundary Condition Object
   SunExposed,                             !- Sun Exposure
@@ -1196,19 +773,11 @@
   13.6310703908387, 6.81553519541936, 0.9144; !- X,Y,Z Vertex 4 {m}
 
 OS:Surface,
-<<<<<<< HEAD
-  {e097cbc8-76f7-4cfe-8600-b8bac3a53dc0}, !- Handle
+  {ee451420-8b97-4e79-bcb7-c20bbf6e63e7}, !- Handle
   Surface 22,                             !- Name
   Wall,                                   !- Surface Type
   ,                                       !- Construction Name
-  {894e9d3b-60a4-4152-9eef-3aee80b9d572}, !- Space Name
-=======
-  {be91e740-2c2c-45a5-bd5b-f86090a423d0}, !- Handle
-  Surface 22,                             !- Name
-  Wall,                                   !- Surface Type
-  ,                                       !- Construction Name
-  {ff1912d8-9b08-4167-918f-33fa5db78b72}, !- Space Name
->>>>>>> 918de987
+  {c06b6a6e-dc2a-41af-8bf0-6117964af94e}, !- Space Name
   Outdoors,                               !- Outside Boundary Condition
   ,                                       !- Outside Boundary Condition Object
   SunExposed,                             !- Sun Exposure
@@ -1221,23 +790,13 @@
   13.6310703908387, 0, 0.9144;            !- X,Y,Z Vertex 4 {m}
 
 OS:Surface,
-<<<<<<< HEAD
-  {dc76dee1-f473-41e3-982c-27e82dbe6d0a}, !- Handle
+  {bfe68e09-b0cc-4f23-b187-192726f14b24}, !- Handle
   Surface 23,                             !- Name
   RoofCeiling,                            !- Surface Type
   ,                                       !- Construction Name
-  {894e9d3b-60a4-4152-9eef-3aee80b9d572}, !- Space Name
+  {c06b6a6e-dc2a-41af-8bf0-6117964af94e}, !- Space Name
   Surface,                                !- Outside Boundary Condition
-  {8644ac79-9422-4ecc-9b2a-4735a69a0876}, !- Outside Boundary Condition Object
-=======
-  {06000fb1-cd8d-48fa-8631-02c6ab38f991}, !- Handle
-  Surface 23,                             !- Name
-  RoofCeiling,                            !- Surface Type
-  ,                                       !- Construction Name
-  {ff1912d8-9b08-4167-918f-33fa5db78b72}, !- Space Name
-  Surface,                                !- Outside Boundary Condition
-  {41ea940e-1a07-453c-82c3-3959f5056e3d}, !- Outside Boundary Condition Object
->>>>>>> 918de987
+  {13a8b97c-d242-4e1d-9681-43cef13bfe34}, !- Outside Boundary Condition Object
   NoSun,                                  !- Sun Exposure
   NoWind,                                 !- Wind Exposure
   ,                                       !- View Factor to Ground
@@ -1248,11 +807,7 @@
   0, 0, 0.9144;                           !- X,Y,Z Vertex 4 {m}
 
 OS:SpaceType,
-<<<<<<< HEAD
-  {715094e3-3f1e-4de8-8476-3dac2097bd36}, !- Handle
-=======
-  {3d8fa411-a8c5-479d-8a41-e17f963d5083}, !- Handle
->>>>>>> 918de987
+  {7dab5ae9-f569-4426-a92a-4d18273946d9}, !- Handle
   Space Type 3,                           !- Name
   ,                                       !- Default Construction Set Name
   ,                                       !- Default Schedule Set Name
@@ -1263,23 +818,14 @@
   pier and beam;                          !- Standards Space Type
 
 OS:BuildingUnit,
-<<<<<<< HEAD
-  {ebb67b5c-c509-4492-b5fe-a20de045545e}, !- Handle
-=======
-  {e8870566-a81b-45be-88a1-499335882e91}, !- Handle
->>>>>>> 918de987
+  {04cf5255-fcf6-40f2-beb8-eadecfa39c58}, !- Handle
   unit 1,                                 !- Name
   ,                                       !- Rendering Color
   Residential;                            !- Building Unit Type
 
 OS:AdditionalProperties,
-<<<<<<< HEAD
-  {e3c43c42-c6a9-4de1-8cc6-afa02e7132fe}, !- Handle
-  {ebb67b5c-c509-4492-b5fe-a20de045545e}, !- Object Name
-=======
-  {8bf56664-454b-436c-b021-0a3de5725241}, !- Handle
-  {e8870566-a81b-45be-88a1-499335882e91}, !- Object Name
->>>>>>> 918de987
+  {fbb58ccd-0040-43a3-864c-363ba52835ec}, !- Handle
+  {04cf5255-fcf6-40f2-beb8-eadecfa39c58}, !- Object Name
   NumberOfBedrooms,                       !- Feature Name 1
   Integer,                                !- Feature Data Type 1
   3,                                      !- Feature Value 1
@@ -1291,20 +837,12 @@
   2.6400000000000001;                     !- Feature Value 3
 
 OS:External:File,
-<<<<<<< HEAD
-  {ab7ef7ca-36ea-482e-8c17-582d964c0cb5}, !- Handle
-=======
-  {6abeb43a-a8a8-461f-b5b6-86c79062d206}, !- Handle
->>>>>>> 918de987
+  {4572dae9-4b1e-4a82-903a-4d82fc3bc3f9}, !- Handle
   8760.csv,                               !- Name
   8760.csv;                               !- File Name
 
 OS:Schedule:Day,
-<<<<<<< HEAD
-  {6d787aee-91a9-42b5-bc9e-490c51569094}, !- Handle
-=======
-  {417a8bdd-8aa4-41af-982a-0c44df6aff51}, !- Handle
->>>>>>> 918de987
+  {1c7b2489-b996-49b9-b9af-f3e6f538add4}, !- Handle
   Schedule Day 1,                         !- Name
   ,                                       !- Schedule Type Limits Name
   ,                                       !- Interpolate to Timestep
@@ -1313,11 +851,7 @@
   0;                                      !- Value Until Time 1
 
 OS:Schedule:Day,
-<<<<<<< HEAD
-  {c15eefef-b8c2-47b2-bc01-4c62a23e2822}, !- Handle
-=======
-  {b097e3b2-b194-451a-a78f-f78c85ef84a1}, !- Handle
->>>>>>> 918de987
+  {19c184a6-3d97-4a48-b6cc-07e7c4973fa7}, !- Handle
   Schedule Day 2,                         !- Name
   ,                                       !- Schedule Type Limits Name
   ,                                       !- Interpolate to Timestep
@@ -1326,17 +860,10 @@
   1;                                      !- Value Until Time 1
 
 OS:Schedule:File,
-<<<<<<< HEAD
-  {5776e41a-fabe-428a-ab44-4b366182b2d9}, !- Handle
+  {15a1c38d-37e1-45cb-a4d3-36e1e0f799db}, !- Handle
   occupants,                              !- Name
-  {842c4cd1-6475-4afe-ac4b-7cc1aa458429}, !- Schedule Type Limits Name
-  {ab7ef7ca-36ea-482e-8c17-582d964c0cb5}, !- External File Name
-=======
-  {87ae7801-19e6-4418-9922-9be15b5f5c37}, !- Handle
-  occupants,                              !- Name
-  {fd0d2d6e-4f88-4ad8-bfbd-930efd69ca40}, !- Schedule Type Limits Name
-  {6abeb43a-a8a8-461f-b5b6-86c79062d206}, !- External File Name
->>>>>>> 918de987
+  {f41bafed-6821-445d-903d-bace5e0331b0}, !- Schedule Type Limits Name
+  {4572dae9-4b1e-4a82-903a-4d82fc3bc3f9}, !- External File Name
   1,                                      !- Column Number
   1,                                      !- Rows to Skip at Top
   8760,                                   !- Number of Hours of Data
@@ -1345,40 +872,23 @@
   60;                                     !- Minutes per Item
 
 OS:Schedule:Ruleset,
-<<<<<<< HEAD
-  {3c9872bb-8429-42ca-b4c5-e313329c373c}, !- Handle
+  {95589c3a-0348-41a0-95f4-0cfa46472be3}, !- Handle
   Schedule Ruleset 1,                     !- Name
-  {710cd050-42fa-42ea-b79b-ecb3c8dfc231}, !- Schedule Type Limits Name
-  {76725907-a66b-43e3-9baf-8eb5f45d6e73}; !- Default Day Schedule Name
+  {cb7047cd-6d1f-47df-9769-114b4e02d4f8}, !- Schedule Type Limits Name
+  {698bd548-7b15-473a-ac5e-091ab999e27f}; !- Default Day Schedule Name
 
 OS:Schedule:Day,
-  {76725907-a66b-43e3-9baf-8eb5f45d6e73}, !- Handle
+  {698bd548-7b15-473a-ac5e-091ab999e27f}, !- Handle
   Schedule Day 3,                         !- Name
-  {710cd050-42fa-42ea-b79b-ecb3c8dfc231}, !- Schedule Type Limits Name
-=======
-  {b86990b2-3290-4c8e-802e-23e4522cbcd2}, !- Handle
-  Schedule Ruleset 1,                     !- Name
-  {3f988d06-5b2f-4a8d-aad0-20ff9a91e99c}, !- Schedule Type Limits Name
-  {609b10f9-ac68-4d6c-8906-c0f3f10ebdcb}; !- Default Day Schedule Name
-
-OS:Schedule:Day,
-  {609b10f9-ac68-4d6c-8906-c0f3f10ebdcb}, !- Handle
-  Schedule Day 3,                         !- Name
-  {3f988d06-5b2f-4a8d-aad0-20ff9a91e99c}, !- Schedule Type Limits Name
->>>>>>> 918de987
+  {cb7047cd-6d1f-47df-9769-114b4e02d4f8}, !- Schedule Type Limits Name
   ,                                       !- Interpolate to Timestep
   24,                                     !- Hour 1
   0,                                      !- Minute 1
   112.539290946133;                       !- Value Until Time 1
 
 OS:People:Definition,
-<<<<<<< HEAD
-  {05fe9ff6-5084-485f-9786-64f067c13e77}, !- Handle
-  res occupants|living space|story 2,     !- Name
-=======
-  {1b167204-6681-4d3e-9f4a-72406418ede0}, !- Handle
+  {fabd3c27-7210-4563-aaf4-b00e795a903c}, !- Handle
   res occupants|living space,             !- Name
->>>>>>> 918de987
   People,                                 !- Number of People Calculation Method
   1.32,                                   !- Number of People {people}
   ,                                       !- People per Space Floor Area {person/m2}
@@ -1390,21 +900,12 @@
   ZoneAveraged;                           !- Mean Radiant Temperature Calculation Type
 
 OS:People,
-<<<<<<< HEAD
-  {02efc549-04de-4d50-a258-e373eb23e1ab}, !- Handle
-  res occupants|living space|story 2,     !- Name
-  {05fe9ff6-5084-485f-9786-64f067c13e77}, !- People Definition Name
-  {02f97e93-f96e-43ec-9cd6-d306a7f4215c}, !- Space or SpaceType Name
-  {5776e41a-fabe-428a-ab44-4b366182b2d9}, !- Number of People Schedule Name
-  {3c9872bb-8429-42ca-b4c5-e313329c373c}, !- Activity Level Schedule Name
-=======
-  {1561e81d-95f0-490e-8f4b-b181ae3d42cf}, !- Handle
+  {4cc129a3-2163-4738-b949-b0d2d62c2e45}, !- Handle
   res occupants|living space,             !- Name
-  {1b167204-6681-4d3e-9f4a-72406418ede0}, !- People Definition Name
-  {10212bab-eca5-4840-ac23-2a9d5b10ac0a}, !- Space or SpaceType Name
-  {87ae7801-19e6-4418-9922-9be15b5f5c37}, !- Number of People Schedule Name
-  {b86990b2-3290-4c8e-802e-23e4522cbcd2}, !- Activity Level Schedule Name
->>>>>>> 918de987
+  {fabd3c27-7210-4563-aaf4-b00e795a903c}, !- People Definition Name
+  {f8cd2a83-4255-4c0e-8378-cc3e1d1ece68}, !- Space or SpaceType Name
+  {15a1c38d-37e1-45cb-a4d3-36e1e0f799db}, !- Number of People Schedule Name
+  {95589c3a-0348-41a0-95f4-0cfa46472be3}, !- Activity Level Schedule Name
   ,                                       !- Surface Name/Angle Factor List Name
   ,                                       !- Work Efficiency Schedule Name
   ,                                       !- Clothing Insulation Schedule Name
@@ -1412,11 +913,7 @@
   1;                                      !- Multiplier
 
 OS:ScheduleTypeLimits,
-<<<<<<< HEAD
-  {710cd050-42fa-42ea-b79b-ecb3c8dfc231}, !- Handle
-=======
-  {3f988d06-5b2f-4a8d-aad0-20ff9a91e99c}, !- Handle
->>>>>>> 918de987
+  {cb7047cd-6d1f-47df-9769-114b4e02d4f8}, !- Handle
   ActivityLevel,                          !- Name
   0,                                      !- Lower Limit Value
   ,                                       !- Upper Limit Value
@@ -1424,24 +921,15 @@
   ActivityLevel;                          !- Unit Type
 
 OS:ScheduleTypeLimits,
-<<<<<<< HEAD
-  {842c4cd1-6475-4afe-ac4b-7cc1aa458429}, !- Handle
-=======
-  {fd0d2d6e-4f88-4ad8-bfbd-930efd69ca40}, !- Handle
->>>>>>> 918de987
+  {f41bafed-6821-445d-903d-bace5e0331b0}, !- Handle
   Fractional,                             !- Name
   0,                                      !- Lower Limit Value
   1,                                      !- Upper Limit Value
   Continuous;                             !- Numeric Type
 
 OS:People:Definition,
-<<<<<<< HEAD
-  {a6ccf5f4-a253-445a-a75e-90f748bbc100}, !- Handle
-  res occupants|living space,             !- Name
-=======
-  {a6721a52-d6cd-4a3d-920e-63234b240f99}, !- Handle
+  {a0e08706-a42a-4d7b-adc8-b303df56da29}, !- Handle
   res occupants|living space|story 2,     !- Name
->>>>>>> 918de987
   People,                                 !- Number of People Calculation Method
   1.32,                                   !- Number of People {people}
   ,                                       !- People per Space Floor Area {person/m2}
@@ -1453,21 +941,12 @@
   ZoneAveraged;                           !- Mean Radiant Temperature Calculation Type
 
 OS:People,
-<<<<<<< HEAD
-  {7d39f67f-b27c-4f39-ab9b-8d530741bf4c}, !- Handle
-  res occupants|living space,             !- Name
-  {a6ccf5f4-a253-445a-a75e-90f748bbc100}, !- People Definition Name
-  {0d1e37dc-50b4-45e5-ae0b-9ef8089f8bc1}, !- Space or SpaceType Name
-  {5776e41a-fabe-428a-ab44-4b366182b2d9}, !- Number of People Schedule Name
-  {3c9872bb-8429-42ca-b4c5-e313329c373c}, !- Activity Level Schedule Name
-=======
-  {85f19877-5e59-46ff-8a9d-5210b953d90a}, !- Handle
+  {96a7ce2f-e1b2-4d6b-84ed-1aeeb6306c58}, !- Handle
   res occupants|living space|story 2,     !- Name
-  {a6721a52-d6cd-4a3d-920e-63234b240f99}, !- People Definition Name
-  {e7f2f738-5d31-47fa-919c-101ca2d50a50}, !- Space or SpaceType Name
-  {87ae7801-19e6-4418-9922-9be15b5f5c37}, !- Number of People Schedule Name
-  {b86990b2-3290-4c8e-802e-23e4522cbcd2}, !- Activity Level Schedule Name
->>>>>>> 918de987
+  {a0e08706-a42a-4d7b-adc8-b303df56da29}, !- People Definition Name
+  {214ef6c4-a986-4dbd-add0-e5c2898d1d88}, !- Space or SpaceType Name
+  {15a1c38d-37e1-45cb-a4d3-36e1e0f799db}, !- Number of People Schedule Name
+  {95589c3a-0348-41a0-95f4-0cfa46472be3}, !- Activity Level Schedule Name
   ,                                       !- Surface Name/Angle Factor List Name
   ,                                       !- Work Efficiency Schedule Name
   ,                                       !- Clothing Insulation Schedule Name
