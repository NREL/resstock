!- NOTE: Auto-generated from /test/osw_files/SFD_2000sqft_2story_PB_UA.osw

OS:Version,
<<<<<<< HEAD
  {949eb8d4-cfa6-41da-a4f5-f6c56afbbc51}, !- Handle
  3.0.1;                                  !- Version Identifier

OS:SimulationControl,
  {973a9f19-1f08-41b6-a603-01889f1c3859}, !- Handle
=======
  {1bb38b9a-127c-4b4f-8f8e-53ad24553a10}, !- Handle
  2.9.0;                                  !- Version Identifier

OS:SimulationControl,
  {c2eb177a-97e6-4161-8573-75d679e44dc0}, !- Handle
>>>>>>> 1e74590c
  ,                                       !- Do Zone Sizing Calculation
  ,                                       !- Do System Sizing Calculation
  ,                                       !- Do Plant Sizing Calculation
  No;                                     !- Run Simulation for Sizing Periods

OS:Timestep,
<<<<<<< HEAD
  {d04c81f3-d973-4d4d-9849-850734fe111f}, !- Handle
  6;                                      !- Number of Timesteps per Hour

OS:ShadowCalculation,
  {47507c44-b06f-45ea-945f-7ab71f2e8bf7}, !- Handle
  PolygonClipping,                        !- Shading Calculation Method
  ,                                       !- Shading Calculation Update Frequency Method
  20,                                     !- Shading Calculation Update Frequency
  15000,                                  !- Maximum Figures in Shadow Overlap Calculations
  ,                                       !- Polygon Clipping Algorithm
  512,                                    !- Pixel Counting Resolution
  ,                                       !- Sky Diffuse Modeling Algorithm
  No,                                     !- Output External Shading Calculation Results
  No,                                     !- Disable Self-Shading Within Shading Zone Groups
  No;                                     !- Disable Self-Shading From Shading Zone Groups to Other Zones

OS:Building,
  {73b13653-75fb-4b1e-b208-efcfda185686}, !- Handle
=======
  {35f8ce82-3d84-4c64-8a38-1c35e0616feb}, !- Handle
  6;                                      !- Number of Timesteps per Hour

OS:ShadowCalculation,
  {bb905bba-9779-4c2d-9d5f-0c36b0de4a0f}, !- Handle
  20,                                     !- Calculation Frequency
  200;                                    !- Maximum Figures in Shadow Overlap Calculations

OS:SurfaceConvectionAlgorithm:Outside,
  {5620dfd3-d5a9-4181-8732-5d0b1a03ac87}, !- Handle
  DOE-2;                                  !- Algorithm

OS:SurfaceConvectionAlgorithm:Inside,
  {d4cae1eb-8ad5-44f7-8643-b1cf6b388375}, !- Handle
  TARP;                                   !- Algorithm

OS:ZoneCapacitanceMultiplier:ResearchSpecial,
  {289b5c45-cf4f-4a39-9eab-5586764595a1}, !- Handle
  3.6,                                    !- Temperature Capacity Multiplier
  15,                                     !- Humidity Capacity Multiplier
  ;                                       !- Carbon Dioxide Capacity Multiplier

OS:RunPeriod,
  {0fa809f8-c58c-47bf-addc-c36ac00b5a1b}, !- Handle
  Run Period 1,                           !- Name
  1,                                      !- Begin Month
  1,                                      !- Begin Day of Month
  12,                                     !- End Month
  31,                                     !- End Day of Month
  ,                                       !- Use Weather File Holidays and Special Days
  ,                                       !- Use Weather File Daylight Saving Period
  ,                                       !- Apply Weekend Holiday Rule
  ,                                       !- Use Weather File Rain Indicators
  ,                                       !- Use Weather File Snow Indicators
  ;                                       !- Number of Times Runperiod to be Repeated

OS:YearDescription,
  {f9ddf084-60ca-425c-aadd-37526abd74f4}, !- Handle
  2007,                                   !- Calendar Year
  ,                                       !- Day of Week for Start Day
  ;                                       !- Is Leap Year

OS:Building,
  {604d986c-3972-4ca5-b896-6cfb26e591d4}, !- Handle
>>>>>>> 1e74590c
  Building 1,                             !- Name
  ,                                       !- Building Sector Type
  ,                                       !- North Axis {deg}
  ,                                       !- Nominal Floor to Floor Height {m}
  ,                                       !- Space Type Name
  ,                                       !- Default Construction Set Name
  ,                                       !- Default Schedule Set Name
  2,                                      !- Standards Number of Stories
  2,                                      !- Standards Number of Above Ground Stories
  ,                                       !- Standards Template
  singlefamilydetached,                   !- Standards Building Type
  1;                                      !- Standards Number of Living Units

OS:AdditionalProperties,
<<<<<<< HEAD
  {eea6aae2-88a2-4db8-827b-65c12b90206d}, !- Handle
  {73b13653-75fb-4b1e-b208-efcfda185686}, !- Object Name
=======
  {1bdb689e-315c-4478-97d3-06459e75ae73}, !- Handle
  {604d986c-3972-4ca5-b896-6cfb26e591d4}, !- Object Name
>>>>>>> 1e74590c
  Total Units Represented,                !- Feature Name 1
  Integer,                                !- Feature Data Type 1
  1,                                      !- Feature Value 1
  Total Units Modeled,                    !- Feature Name 2
  Integer,                                !- Feature Data Type 2
  1;                                      !- Feature Value 2

OS:ThermalZone,
<<<<<<< HEAD
  {795ae7a0-cacf-46db-91b7-47f56e821036}, !- Handle
=======
  {c1f99f1f-85f9-40cb-b188-101581d7dbf5}, !- Handle
>>>>>>> 1e74590c
  living zone,                            !- Name
  ,                                       !- Multiplier
  ,                                       !- Ceiling Height {m}
  ,                                       !- Volume {m3}
  ,                                       !- Floor Area {m2}
  ,                                       !- Zone Inside Convection Algorithm
  ,                                       !- Zone Outside Convection Algorithm
  ,                                       !- Zone Conditioning Equipment List Name
<<<<<<< HEAD
  {07835b2c-01cd-4593-8d72-9404287c928a}, !- Zone Air Inlet Port List
  {9561938f-e3c4-40cc-9e23-5b991e4be820}, !- Zone Air Exhaust Port List
  {d2aa5a02-d774-48a4-83da-1c4444d8053f}, !- Zone Air Node Name
  {9c8511c3-d691-40c7-87c5-34e122e4c548}, !- Zone Return Air Port List
=======
  {0854cf44-2188-4d55-9158-0b19c3ab0509}, !- Zone Air Inlet Port List
  {dcb1e3c9-4e72-4489-8054-86ad1514e8aa}, !- Zone Air Exhaust Port List
  {a656ce81-2528-4a70-8858-0639116998f7}, !- Zone Air Node Name
  {6b42f13a-c433-40fb-8560-b6310b1e749b}, !- Zone Return Air Port List
>>>>>>> 1e74590c
  ,                                       !- Primary Daylighting Control Name
  ,                                       !- Fraction of Zone Controlled by Primary Daylighting Control
  ,                                       !- Secondary Daylighting Control Name
  ,                                       !- Fraction of Zone Controlled by Secondary Daylighting Control
  ,                                       !- Illuminance Map Name
  ,                                       !- Group Rendering Name
  ,                                       !- Thermostat Name
  No;                                     !- Use Ideal Air Loads

OS:Node,
<<<<<<< HEAD
  {a169c4a5-a027-4639-b850-95a3834c4ecc}, !- Handle
  Node 1,                                 !- Name
  {d2aa5a02-d774-48a4-83da-1c4444d8053f}, !- Inlet Port
  ;                                       !- Outlet Port

OS:Connection,
  {d2aa5a02-d774-48a4-83da-1c4444d8053f}, !- Handle
  {a65b467d-a162-4c42-95eb-263d00859c87}, !- Name
  {795ae7a0-cacf-46db-91b7-47f56e821036}, !- Source Object
  11,                                     !- Outlet Port
  {a169c4a5-a027-4639-b850-95a3834c4ecc}, !- Target Object
  2;                                      !- Inlet Port

OS:PortList,
  {07835b2c-01cd-4593-8d72-9404287c928a}, !- Handle
  {e5ae7821-4373-4335-87e8-f7a7973e9c58}, !- Name
  {795ae7a0-cacf-46db-91b7-47f56e821036}; !- HVAC Component

OS:PortList,
  {9561938f-e3c4-40cc-9e23-5b991e4be820}, !- Handle
  {8283c90f-81d7-4b3f-81d5-5088f013e892}, !- Name
  {795ae7a0-cacf-46db-91b7-47f56e821036}; !- HVAC Component

OS:PortList,
  {9c8511c3-d691-40c7-87c5-34e122e4c548}, !- Handle
  {b4a75ba2-362e-4d02-8348-08e03bbf3f61}, !- Name
  {795ae7a0-cacf-46db-91b7-47f56e821036}; !- HVAC Component

OS:Sizing:Zone,
  {aa274c53-02d2-467e-a1c6-4bc102a8144d}, !- Handle
  {795ae7a0-cacf-46db-91b7-47f56e821036}, !- Zone or ZoneList Name
=======
  {31d43b04-2529-4482-97ee-36fddf9e7e58}, !- Handle
  Node 1,                                 !- Name
  {a656ce81-2528-4a70-8858-0639116998f7}, !- Inlet Port
  ;                                       !- Outlet Port

OS:Connection,
  {a656ce81-2528-4a70-8858-0639116998f7}, !- Handle
  {f17c1dd2-a2ff-4122-9f6f-9611b7a80fb0}, !- Name
  {c1f99f1f-85f9-40cb-b188-101581d7dbf5}, !- Source Object
  11,                                     !- Outlet Port
  {31d43b04-2529-4482-97ee-36fddf9e7e58}, !- Target Object
  2;                                      !- Inlet Port

OS:PortList,
  {0854cf44-2188-4d55-9158-0b19c3ab0509}, !- Handle
  {0e83f764-8d71-4a4b-9fb7-db4930a50e0e}, !- Name
  {c1f99f1f-85f9-40cb-b188-101581d7dbf5}; !- HVAC Component

OS:PortList,
  {dcb1e3c9-4e72-4489-8054-86ad1514e8aa}, !- Handle
  {e32198b1-3f04-4b82-b8be-b296d1039ab0}, !- Name
  {c1f99f1f-85f9-40cb-b188-101581d7dbf5}; !- HVAC Component

OS:PortList,
  {6b42f13a-c433-40fb-8560-b6310b1e749b}, !- Handle
  {d29e222a-d3c2-4498-8d52-53f0155d15d7}, !- Name
  {c1f99f1f-85f9-40cb-b188-101581d7dbf5}; !- HVAC Component

OS:Sizing:Zone,
  {8e7a6a9a-975d-4bd4-8a60-e970e7ffeb1a}, !- Handle
  {c1f99f1f-85f9-40cb-b188-101581d7dbf5}, !- Zone or ZoneList Name
>>>>>>> 1e74590c
  SupplyAirTemperature,                   !- Zone Cooling Design Supply Air Temperature Input Method
  14,                                     !- Zone Cooling Design Supply Air Temperature {C}
  11.11,                                  !- Zone Cooling Design Supply Air Temperature Difference {deltaC}
  SupplyAirTemperature,                   !- Zone Heating Design Supply Air Temperature Input Method
  40,                                     !- Zone Heating Design Supply Air Temperature {C}
  11.11,                                  !- Zone Heating Design Supply Air Temperature Difference {deltaC}
  0.0085,                                 !- Zone Cooling Design Supply Air Humidity Ratio {kg-H2O/kg-air}
  0.008,                                  !- Zone Heating Design Supply Air Humidity Ratio {kg-H2O/kg-air}
  ,                                       !- Zone Heating Sizing Factor
  ,                                       !- Zone Cooling Sizing Factor
  DesignDay,                              !- Cooling Design Air Flow Method
  ,                                       !- Cooling Design Air Flow Rate {m3/s}
  ,                                       !- Cooling Minimum Air Flow per Zone Floor Area {m3/s-m2}
  ,                                       !- Cooling Minimum Air Flow {m3/s}
  ,                                       !- Cooling Minimum Air Flow Fraction
  DesignDay,                              !- Heating Design Air Flow Method
  ,                                       !- Heating Design Air Flow Rate {m3/s}
  ,                                       !- Heating Maximum Air Flow per Zone Floor Area {m3/s-m2}
  ,                                       !- Heating Maximum Air Flow {m3/s}
  ,                                       !- Heating Maximum Air Flow Fraction
  No,                                     !- Account for Dedicated Outdoor Air System
  NeutralSupplyAir,                       !- Dedicated Outdoor Air System Control Strategy
  autosize,                               !- Dedicated Outdoor Air Low Setpoint Temperature for Design {C}
  autosize;                               !- Dedicated Outdoor Air High Setpoint Temperature for Design {C}

OS:ZoneHVAC:EquipmentList,
<<<<<<< HEAD
  {7bb6376b-e443-4349-9509-01035537ad55}, !- Handle
  Zone HVAC Equipment List 1,             !- Name
  {795ae7a0-cacf-46db-91b7-47f56e821036}; !- Thermal Zone

OS:Space,
  {0e062507-4011-4fd0-802b-d629e37c568a}, !- Handle
  living space,                           !- Name
  {70c2f691-46d3-4b1a-8243-83ae8cff0621}, !- Space Type Name
=======
  {9ba173a3-f7ff-4611-86b1-12d51e5efa73}, !- Handle
  Zone HVAC Equipment List 1,             !- Name
  {c1f99f1f-85f9-40cb-b188-101581d7dbf5}; !- Thermal Zone

OS:Space,
  {3f69257d-63c0-49ac-8520-895b94ae0d25}, !- Handle
  living space,                           !- Name
  {354dd20d-c40e-4727-bb53-0acf43e35af5}, !- Space Type Name
>>>>>>> 1e74590c
  ,                                       !- Default Construction Set Name
  ,                                       !- Default Schedule Set Name
  -0,                                     !- Direction of Relative North {deg}
  0,                                      !- X Origin {m}
  0,                                      !- Y Origin {m}
  0.9144,                                 !- Z Origin {m}
  ,                                       !- Building Story Name
<<<<<<< HEAD
  {795ae7a0-cacf-46db-91b7-47f56e821036}, !- Thermal Zone Name
  ,                                       !- Part of Total Floor Area
  ,                                       !- Design Specification Outdoor Air Object Name
  {3dfad804-8b1d-418f-9360-779a6fe85ef6}; !- Building Unit Name

OS:Surface,
  {cedace44-918d-442a-b97b-a31bd5bf7fa0}, !- Handle
  Surface 1,                              !- Name
  Floor,                                  !- Surface Type
  ,                                       !- Construction Name
  {0e062507-4011-4fd0-802b-d629e37c568a}, !- Space Name
  Surface,                                !- Outside Boundary Condition
  {5af9b9c6-8080-4215-b76f-05a4b8d98a0e}, !- Outside Boundary Condition Object
=======
  {c1f99f1f-85f9-40cb-b188-101581d7dbf5}, !- Thermal Zone Name
  ,                                       !- Part of Total Floor Area
  ,                                       !- Design Specification Outdoor Air Object Name
  {de10d271-dcf7-4c00-8402-274180f086b5}; !- Building Unit Name

OS:Surface,
  {d62edb77-1f7d-44e6-beac-988d9997ec6f}, !- Handle
  Surface 1,                              !- Name
  Floor,                                  !- Surface Type
  ,                                       !- Construction Name
  {3f69257d-63c0-49ac-8520-895b94ae0d25}, !- Space Name
  Surface,                                !- Outside Boundary Condition
  {10a6f88f-6d57-49da-a6c2-a1c10a0bf4df}, !- Outside Boundary Condition Object
>>>>>>> 1e74590c
  NoSun,                                  !- Sun Exposure
  NoWind,                                 !- Wind Exposure
  ,                                       !- View Factor to Ground
  ,                                       !- Number of Vertices
  0, 0, -1.11022302462516e-16,            !- X,Y,Z Vertex 1 {m}
  0, 6.81553519541936, -1.11022302462516e-16, !- X,Y,Z Vertex 2 {m}
  13.6310703908387, 6.81553519541936, -1.11022302462516e-16, !- X,Y,Z Vertex 3 {m}
  13.6310703908387, 0, -1.11022302462516e-16; !- X,Y,Z Vertex 4 {m}

OS:Surface,
<<<<<<< HEAD
  {66df0a21-080e-4669-807d-863a376cb192}, !- Handle
  Surface 2,                              !- Name
  Wall,                                   !- Surface Type
  ,                                       !- Construction Name
  {0e062507-4011-4fd0-802b-d629e37c568a}, !- Space Name
=======
  {13fb2bdf-bd73-427d-8a6c-51afa53c7672}, !- Handle
  Surface 2,                              !- Name
  Wall,                                   !- Surface Type
  ,                                       !- Construction Name
  {3f69257d-63c0-49ac-8520-895b94ae0d25}, !- Space Name
>>>>>>> 1e74590c
  Outdoors,                               !- Outside Boundary Condition
  ,                                       !- Outside Boundary Condition Object
  SunExposed,                             !- Sun Exposure
  WindExposed,                            !- Wind Exposure
  ,                                       !- View Factor to Ground
  ,                                       !- Number of Vertices
  0, 6.81553519541936, 2.4384,            !- X,Y,Z Vertex 1 {m}
  0, 6.81553519541936, -1.11022302462516e-16, !- X,Y,Z Vertex 2 {m}
  0, 0, -1.11022302462516e-16,            !- X,Y,Z Vertex 3 {m}
  0, 0, 2.4384;                           !- X,Y,Z Vertex 4 {m}

OS:Surface,
<<<<<<< HEAD
  {917c9f8f-7d20-42d1-a4ba-abf5008f68b3}, !- Handle
  Surface 3,                              !- Name
  Wall,                                   !- Surface Type
  ,                                       !- Construction Name
  {0e062507-4011-4fd0-802b-d629e37c568a}, !- Space Name
=======
  {7c67b207-8759-422f-8380-a12ba4917ce0}, !- Handle
  Surface 3,                              !- Name
  Wall,                                   !- Surface Type
  ,                                       !- Construction Name
  {3f69257d-63c0-49ac-8520-895b94ae0d25}, !- Space Name
>>>>>>> 1e74590c
  Outdoors,                               !- Outside Boundary Condition
  ,                                       !- Outside Boundary Condition Object
  SunExposed,                             !- Sun Exposure
  WindExposed,                            !- Wind Exposure
  ,                                       !- View Factor to Ground
  ,                                       !- Number of Vertices
  13.6310703908387, 6.81553519541936, 2.4384, !- X,Y,Z Vertex 1 {m}
  13.6310703908387, 6.81553519541936, -1.11022302462516e-16, !- X,Y,Z Vertex 2 {m}
  0, 6.81553519541936, -1.11022302462516e-16, !- X,Y,Z Vertex 3 {m}
  0, 6.81553519541936, 2.4384;            !- X,Y,Z Vertex 4 {m}

OS:Surface,
<<<<<<< HEAD
  {ee01b5a1-27be-454d-a518-62507c7349ba}, !- Handle
  Surface 4,                              !- Name
  Wall,                                   !- Surface Type
  ,                                       !- Construction Name
  {0e062507-4011-4fd0-802b-d629e37c568a}, !- Space Name
=======
  {987cf8cf-6106-475e-870c-ae30a757779e}, !- Handle
  Surface 4,                              !- Name
  Wall,                                   !- Surface Type
  ,                                       !- Construction Name
  {3f69257d-63c0-49ac-8520-895b94ae0d25}, !- Space Name
>>>>>>> 1e74590c
  Outdoors,                               !- Outside Boundary Condition
  ,                                       !- Outside Boundary Condition Object
  SunExposed,                             !- Sun Exposure
  WindExposed,                            !- Wind Exposure
  ,                                       !- View Factor to Ground
  ,                                       !- Number of Vertices
  13.6310703908387, 0, 2.4384,            !- X,Y,Z Vertex 1 {m}
  13.6310703908387, 0, -1.11022302462516e-16, !- X,Y,Z Vertex 2 {m}
  13.6310703908387, 6.81553519541936, -1.11022302462516e-16, !- X,Y,Z Vertex 3 {m}
  13.6310703908387, 6.81553519541936, 2.4384; !- X,Y,Z Vertex 4 {m}

OS:Surface,
<<<<<<< HEAD
  {7773992d-8f24-485e-8425-08fe6f8bbe80}, !- Handle
  Surface 5,                              !- Name
  Wall,                                   !- Surface Type
  ,                                       !- Construction Name
  {0e062507-4011-4fd0-802b-d629e37c568a}, !- Space Name
=======
  {b136a41f-f6e9-4037-aff3-44e368fa7bbd}, !- Handle
  Surface 5,                              !- Name
  Wall,                                   !- Surface Type
  ,                                       !- Construction Name
  {3f69257d-63c0-49ac-8520-895b94ae0d25}, !- Space Name
>>>>>>> 1e74590c
  Outdoors,                               !- Outside Boundary Condition
  ,                                       !- Outside Boundary Condition Object
  SunExposed,                             !- Sun Exposure
  WindExposed,                            !- Wind Exposure
  ,                                       !- View Factor to Ground
  ,                                       !- Number of Vertices
  0, 0, 2.4384,                           !- X,Y,Z Vertex 1 {m}
  0, 0, -1.11022302462516e-16,            !- X,Y,Z Vertex 2 {m}
  13.6310703908387, 0, -1.11022302462516e-16, !- X,Y,Z Vertex 3 {m}
  13.6310703908387, 0, 2.4384;            !- X,Y,Z Vertex 4 {m}

OS:Surface,
<<<<<<< HEAD
  {8bbad96c-fb11-46b0-a0ac-f309ef74a0f8}, !- Handle
  Surface 6,                              !- Name
  RoofCeiling,                            !- Surface Type
  ,                                       !- Construction Name
  {0e062507-4011-4fd0-802b-d629e37c568a}, !- Space Name
  Surface,                                !- Outside Boundary Condition
  {b535ddca-3fa0-42a9-a114-a0ea06f3562c}, !- Outside Boundary Condition Object
=======
  {c8c2dafb-3124-4d9c-96d7-9e283a6af52f}, !- Handle
  Surface 6,                              !- Name
  RoofCeiling,                            !- Surface Type
  ,                                       !- Construction Name
  {3f69257d-63c0-49ac-8520-895b94ae0d25}, !- Space Name
  Surface,                                !- Outside Boundary Condition
  {f914079d-4fec-4a6d-87d4-a090e3db7b6e}, !- Outside Boundary Condition Object
>>>>>>> 1e74590c
  NoSun,                                  !- Sun Exposure
  NoWind,                                 !- Wind Exposure
  ,                                       !- View Factor to Ground
  ,                                       !- Number of Vertices
  13.6310703908387, 0, 2.4384,            !- X,Y,Z Vertex 1 {m}
  13.6310703908387, 6.81553519541936, 2.4384, !- X,Y,Z Vertex 2 {m}
  0, 6.81553519541936, 2.4384,            !- X,Y,Z Vertex 3 {m}
  0, 0, 2.4384;                           !- X,Y,Z Vertex 4 {m}

OS:SpaceType,
<<<<<<< HEAD
  {70c2f691-46d3-4b1a-8243-83ae8cff0621}, !- Handle
=======
  {354dd20d-c40e-4727-bb53-0acf43e35af5}, !- Handle
>>>>>>> 1e74590c
  Space Type 1,                           !- Name
  ,                                       !- Default Construction Set Name
  ,                                       !- Default Schedule Set Name
  ,                                       !- Group Rendering Name
  ,                                       !- Design Specification Outdoor Air Object Name
  ,                                       !- Standards Template
  ,                                       !- Standards Building Type
  living;                                 !- Standards Space Type

OS:Space,
<<<<<<< HEAD
  {4bd5bc4a-664d-4013-9183-885c7e4d9c5c}, !- Handle
  living space|story 2,                   !- Name
  {70c2f691-46d3-4b1a-8243-83ae8cff0621}, !- Space Type Name
=======
  {6f04c6ca-2bfb-4cd4-8299-e078fce2bab9}, !- Handle
  living space|story 2,                   !- Name
  {354dd20d-c40e-4727-bb53-0acf43e35af5}, !- Space Type Name
>>>>>>> 1e74590c
  ,                                       !- Default Construction Set Name
  ,                                       !- Default Schedule Set Name
  -0,                                     !- Direction of Relative North {deg}
  0,                                      !- X Origin {m}
  0,                                      !- Y Origin {m}
  3.3528,                                 !- Z Origin {m}
  ,                                       !- Building Story Name
<<<<<<< HEAD
  {795ae7a0-cacf-46db-91b7-47f56e821036}, !- Thermal Zone Name
  ,                                       !- Part of Total Floor Area
  ,                                       !- Design Specification Outdoor Air Object Name
  {3dfad804-8b1d-418f-9360-779a6fe85ef6}; !- Building Unit Name

OS:Surface,
  {b535ddca-3fa0-42a9-a114-a0ea06f3562c}, !- Handle
  Surface 7,                              !- Name
  Floor,                                  !- Surface Type
  ,                                       !- Construction Name
  {4bd5bc4a-664d-4013-9183-885c7e4d9c5c}, !- Space Name
  Surface,                                !- Outside Boundary Condition
  {8bbad96c-fb11-46b0-a0ac-f309ef74a0f8}, !- Outside Boundary Condition Object
=======
  {c1f99f1f-85f9-40cb-b188-101581d7dbf5}, !- Thermal Zone Name
  ,                                       !- Part of Total Floor Area
  ,                                       !- Design Specification Outdoor Air Object Name
  {de10d271-dcf7-4c00-8402-274180f086b5}; !- Building Unit Name

OS:Surface,
  {f914079d-4fec-4a6d-87d4-a090e3db7b6e}, !- Handle
  Surface 7,                              !- Name
  Floor,                                  !- Surface Type
  ,                                       !- Construction Name
  {6f04c6ca-2bfb-4cd4-8299-e078fce2bab9}, !- Space Name
  Surface,                                !- Outside Boundary Condition
  {c8c2dafb-3124-4d9c-96d7-9e283a6af52f}, !- Outside Boundary Condition Object
>>>>>>> 1e74590c
  NoSun,                                  !- Sun Exposure
  NoWind,                                 !- Wind Exposure
  ,                                       !- View Factor to Ground
  ,                                       !- Number of Vertices
  0, 0, -4.44089209850063e-16,            !- X,Y,Z Vertex 1 {m}
  0, 6.81553519541936, -4.44089209850063e-16, !- X,Y,Z Vertex 2 {m}
  13.6310703908387, 6.81553519541936, -4.44089209850063e-16, !- X,Y,Z Vertex 3 {m}
  13.6310703908387, 0, -4.44089209850063e-16; !- X,Y,Z Vertex 4 {m}

OS:Surface,
<<<<<<< HEAD
  {0f47b107-f1c0-4a64-92ba-e592584c5693}, !- Handle
  Surface 8,                              !- Name
  Wall,                                   !- Surface Type
  ,                                       !- Construction Name
  {4bd5bc4a-664d-4013-9183-885c7e4d9c5c}, !- Space Name
=======
  {29f32a1b-e32d-4fe2-9055-e68a289c277a}, !- Handle
  Surface 8,                              !- Name
  Wall,                                   !- Surface Type
  ,                                       !- Construction Name
  {6f04c6ca-2bfb-4cd4-8299-e078fce2bab9}, !- Space Name
>>>>>>> 1e74590c
  Outdoors,                               !- Outside Boundary Condition
  ,                                       !- Outside Boundary Condition Object
  SunExposed,                             !- Sun Exposure
  WindExposed,                            !- Wind Exposure
  ,                                       !- View Factor to Ground
  ,                                       !- Number of Vertices
  0, 6.81553519541936, 2.4384,            !- X,Y,Z Vertex 1 {m}
  0, 6.81553519541936, -4.44089209850063e-16, !- X,Y,Z Vertex 2 {m}
  0, 0, -4.44089209850063e-16,            !- X,Y,Z Vertex 3 {m}
  0, 0, 2.4384;                           !- X,Y,Z Vertex 4 {m}

OS:Surface,
<<<<<<< HEAD
  {fcd98130-16c8-470c-9653-947b649b3d95}, !- Handle
  Surface 9,                              !- Name
  Wall,                                   !- Surface Type
  ,                                       !- Construction Name
  {4bd5bc4a-664d-4013-9183-885c7e4d9c5c}, !- Space Name
=======
  {ccf4592b-4e76-450f-9dce-8cc2a0661d5d}, !- Handle
  Surface 9,                              !- Name
  Wall,                                   !- Surface Type
  ,                                       !- Construction Name
  {6f04c6ca-2bfb-4cd4-8299-e078fce2bab9}, !- Space Name
>>>>>>> 1e74590c
  Outdoors,                               !- Outside Boundary Condition
  ,                                       !- Outside Boundary Condition Object
  SunExposed,                             !- Sun Exposure
  WindExposed,                            !- Wind Exposure
  ,                                       !- View Factor to Ground
  ,                                       !- Number of Vertices
  13.6310703908387, 6.81553519541936, 2.4384, !- X,Y,Z Vertex 1 {m}
  13.6310703908387, 6.81553519541936, -4.44089209850063e-16, !- X,Y,Z Vertex 2 {m}
  0, 6.81553519541936, -4.44089209850063e-16, !- X,Y,Z Vertex 3 {m}
  0, 6.81553519541936, 2.4384;            !- X,Y,Z Vertex 4 {m}

OS:Surface,
<<<<<<< HEAD
  {1634ee05-4338-4f7a-9977-eef6feab9326}, !- Handle
  Surface 10,                             !- Name
  Wall,                                   !- Surface Type
  ,                                       !- Construction Name
  {4bd5bc4a-664d-4013-9183-885c7e4d9c5c}, !- Space Name
=======
  {c6362ea0-e014-4b81-9c0e-b43e0f0607a1}, !- Handle
  Surface 10,                             !- Name
  Wall,                                   !- Surface Type
  ,                                       !- Construction Name
  {6f04c6ca-2bfb-4cd4-8299-e078fce2bab9}, !- Space Name
>>>>>>> 1e74590c
  Outdoors,                               !- Outside Boundary Condition
  ,                                       !- Outside Boundary Condition Object
  SunExposed,                             !- Sun Exposure
  WindExposed,                            !- Wind Exposure
  ,                                       !- View Factor to Ground
  ,                                       !- Number of Vertices
  13.6310703908387, 0, 2.4384,            !- X,Y,Z Vertex 1 {m}
  13.6310703908387, 0, -4.44089209850063e-16, !- X,Y,Z Vertex 2 {m}
  13.6310703908387, 6.81553519541936, -4.44089209850063e-16, !- X,Y,Z Vertex 3 {m}
  13.6310703908387, 6.81553519541936, 2.4384; !- X,Y,Z Vertex 4 {m}

OS:Surface,
<<<<<<< HEAD
  {c895b963-ada8-4baa-8981-9817fe59d460}, !- Handle
  Surface 11,                             !- Name
  Wall,                                   !- Surface Type
  ,                                       !- Construction Name
  {4bd5bc4a-664d-4013-9183-885c7e4d9c5c}, !- Space Name
=======
  {81f586e2-caa0-4d6d-afe3-412f8c3a6e9b}, !- Handle
  Surface 11,                             !- Name
  Wall,                                   !- Surface Type
  ,                                       !- Construction Name
  {6f04c6ca-2bfb-4cd4-8299-e078fce2bab9}, !- Space Name
>>>>>>> 1e74590c
  Outdoors,                               !- Outside Boundary Condition
  ,                                       !- Outside Boundary Condition Object
  SunExposed,                             !- Sun Exposure
  WindExposed,                            !- Wind Exposure
  ,                                       !- View Factor to Ground
  ,                                       !- Number of Vertices
  0, 0, 2.4384,                           !- X,Y,Z Vertex 1 {m}
  0, 0, -4.44089209850063e-16,            !- X,Y,Z Vertex 2 {m}
  13.6310703908387, 0, -4.44089209850063e-16, !- X,Y,Z Vertex 3 {m}
  13.6310703908387, 0, 2.4384;            !- X,Y,Z Vertex 4 {m}

OS:Surface,
<<<<<<< HEAD
  {ea19c37d-696f-42e6-badc-be98042085f9}, !- Handle
  Surface 12,                             !- Name
  RoofCeiling,                            !- Surface Type
  ,                                       !- Construction Name
  {4bd5bc4a-664d-4013-9183-885c7e4d9c5c}, !- Space Name
  Surface,                                !- Outside Boundary Condition
  {d39f7317-9a35-4179-b7d5-b38f1a296c93}, !- Outside Boundary Condition Object
=======
  {1b8a5f00-aec9-442e-a1be-8750d1723013}, !- Handle
  Surface 12,                             !- Name
  RoofCeiling,                            !- Surface Type
  ,                                       !- Construction Name
  {6f04c6ca-2bfb-4cd4-8299-e078fce2bab9}, !- Space Name
  Surface,                                !- Outside Boundary Condition
  {ac8d196a-775a-4087-afa4-385dc4e191e6}, !- Outside Boundary Condition Object
>>>>>>> 1e74590c
  NoSun,                                  !- Sun Exposure
  NoWind,                                 !- Wind Exposure
  ,                                       !- View Factor to Ground
  ,                                       !- Number of Vertices
  13.6310703908387, 0, 2.4384,            !- X,Y,Z Vertex 1 {m}
  13.6310703908387, 6.81553519541936, 2.4384, !- X,Y,Z Vertex 2 {m}
  0, 6.81553519541936, 2.4384,            !- X,Y,Z Vertex 3 {m}
  0, 0, 2.4384;                           !- X,Y,Z Vertex 4 {m}

OS:Surface,
<<<<<<< HEAD
  {d39f7317-9a35-4179-b7d5-b38f1a296c93}, !- Handle
  Surface 13,                             !- Name
  Floor,                                  !- Surface Type
  ,                                       !- Construction Name
  {8aa00fb0-03fe-4e5a-93ee-b7205c232b85}, !- Space Name
  Surface,                                !- Outside Boundary Condition
  {ea19c37d-696f-42e6-badc-be98042085f9}, !- Outside Boundary Condition Object
=======
  {ac8d196a-775a-4087-afa4-385dc4e191e6}, !- Handle
  Surface 13,                             !- Name
  Floor,                                  !- Surface Type
  ,                                       !- Construction Name
  {ea117ee8-99e7-4729-82b3-8687b0c4fa45}, !- Space Name
  Surface,                                !- Outside Boundary Condition
  {1b8a5f00-aec9-442e-a1be-8750d1723013}, !- Outside Boundary Condition Object
>>>>>>> 1e74590c
  NoSun,                                  !- Sun Exposure
  NoWind,                                 !- Wind Exposure
  ,                                       !- View Factor to Ground
  ,                                       !- Number of Vertices
  0, 6.81553519541936, 0,                 !- X,Y,Z Vertex 1 {m}
  13.6310703908387, 6.81553519541936, 0,  !- X,Y,Z Vertex 2 {m}
  13.6310703908387, 0, 0,                 !- X,Y,Z Vertex 3 {m}
  0, 0, 0;                                !- X,Y,Z Vertex 4 {m}

OS:Surface,
<<<<<<< HEAD
  {1699b8d9-acb0-40fd-b681-f235b3d72783}, !- Handle
  Surface 14,                             !- Name
  RoofCeiling,                            !- Surface Type
  ,                                       !- Construction Name
  {8aa00fb0-03fe-4e5a-93ee-b7205c232b85}, !- Space Name
=======
  {6a2eaffe-61da-4cbf-89aa-968591902fb7}, !- Handle
  Surface 14,                             !- Name
  RoofCeiling,                            !- Surface Type
  ,                                       !- Construction Name
  {ea117ee8-99e7-4729-82b3-8687b0c4fa45}, !- Space Name
>>>>>>> 1e74590c
  Outdoors,                               !- Outside Boundary Condition
  ,                                       !- Outside Boundary Condition Object
  SunExposed,                             !- Sun Exposure
  WindExposed,                            !- Wind Exposure
  ,                                       !- View Factor to Ground
  ,                                       !- Number of Vertices
  13.6310703908387, 3.40776759770968, 1.70388379885484, !- X,Y,Z Vertex 1 {m}
  0, 3.40776759770968, 1.70388379885484,  !- X,Y,Z Vertex 2 {m}
  0, 0, 0,                                !- X,Y,Z Vertex 3 {m}
  13.6310703908387, 0, 0;                 !- X,Y,Z Vertex 4 {m}

OS:Surface,
<<<<<<< HEAD
  {c13121d6-9c07-44c2-bb16-8824efb44eb0}, !- Handle
  Surface 15,                             !- Name
  RoofCeiling,                            !- Surface Type
  ,                                       !- Construction Name
  {8aa00fb0-03fe-4e5a-93ee-b7205c232b85}, !- Space Name
=======
  {6f406287-803c-431b-8a6f-ca31a5289aa1}, !- Handle
  Surface 15,                             !- Name
  RoofCeiling,                            !- Surface Type
  ,                                       !- Construction Name
  {ea117ee8-99e7-4729-82b3-8687b0c4fa45}, !- Space Name
>>>>>>> 1e74590c
  Outdoors,                               !- Outside Boundary Condition
  ,                                       !- Outside Boundary Condition Object
  SunExposed,                             !- Sun Exposure
  WindExposed,                            !- Wind Exposure
  ,                                       !- View Factor to Ground
  ,                                       !- Number of Vertices
  0, 3.40776759770968, 1.70388379885484,  !- X,Y,Z Vertex 1 {m}
  13.6310703908387, 3.40776759770968, 1.70388379885484, !- X,Y,Z Vertex 2 {m}
  13.6310703908387, 6.81553519541936, 0,  !- X,Y,Z Vertex 3 {m}
  0, 6.81553519541936, 0;                 !- X,Y,Z Vertex 4 {m}

OS:Surface,
<<<<<<< HEAD
  {45c31990-68cf-4764-ac8e-32d4254bdd52}, !- Handle
  Surface 16,                             !- Name
  Wall,                                   !- Surface Type
  ,                                       !- Construction Name
  {8aa00fb0-03fe-4e5a-93ee-b7205c232b85}, !- Space Name
=======
  {d0aaafb9-cf51-4769-bfd2-f4caa220e147}, !- Handle
  Surface 16,                             !- Name
  Wall,                                   !- Surface Type
  ,                                       !- Construction Name
  {ea117ee8-99e7-4729-82b3-8687b0c4fa45}, !- Space Name
>>>>>>> 1e74590c
  Outdoors,                               !- Outside Boundary Condition
  ,                                       !- Outside Boundary Condition Object
  SunExposed,                             !- Sun Exposure
  WindExposed,                            !- Wind Exposure
  ,                                       !- View Factor to Ground
  ,                                       !- Number of Vertices
  0, 3.40776759770968, 1.70388379885484,  !- X,Y,Z Vertex 1 {m}
  0, 6.81553519541936, 0,                 !- X,Y,Z Vertex 2 {m}
  0, 0, 0;                                !- X,Y,Z Vertex 3 {m}

OS:Surface,
<<<<<<< HEAD
  {110e7b9f-eae6-4545-be64-98e9c86f993b}, !- Handle
  Surface 17,                             !- Name
  Wall,                                   !- Surface Type
  ,                                       !- Construction Name
  {8aa00fb0-03fe-4e5a-93ee-b7205c232b85}, !- Space Name
=======
  {a7c28adb-64a2-4cc1-b214-e83b5bc344a7}, !- Handle
  Surface 17,                             !- Name
  Wall,                                   !- Surface Type
  ,                                       !- Construction Name
  {ea117ee8-99e7-4729-82b3-8687b0c4fa45}, !- Space Name
>>>>>>> 1e74590c
  Outdoors,                               !- Outside Boundary Condition
  ,                                       !- Outside Boundary Condition Object
  SunExposed,                             !- Sun Exposure
  WindExposed,                            !- Wind Exposure
  ,                                       !- View Factor to Ground
  ,                                       !- Number of Vertices
  13.6310703908387, 3.40776759770968, 1.70388379885484, !- X,Y,Z Vertex 1 {m}
  13.6310703908387, 0, 0,                 !- X,Y,Z Vertex 2 {m}
  13.6310703908387, 6.81553519541936, 0;  !- X,Y,Z Vertex 3 {m}

OS:Space,
<<<<<<< HEAD
  {8aa00fb0-03fe-4e5a-93ee-b7205c232b85}, !- Handle
  unfinished attic space,                 !- Name
  {446a8153-d034-424a-858e-3976817db8ab}, !- Space Type Name
=======
  {ea117ee8-99e7-4729-82b3-8687b0c4fa45}, !- Handle
  unfinished attic space,                 !- Name
  {5950b44c-1b60-488e-a79c-e1d38a21a96d}, !- Space Type Name
>>>>>>> 1e74590c
  ,                                       !- Default Construction Set Name
  ,                                       !- Default Schedule Set Name
  -0,                                     !- Direction of Relative North {deg}
  0,                                      !- X Origin {m}
  0,                                      !- Y Origin {m}
  5.7912,                                 !- Z Origin {m}
  ,                                       !- Building Story Name
<<<<<<< HEAD
  {3b3d65e3-e700-405f-89f5-f0b120fc46c9}; !- Thermal Zone Name

OS:ThermalZone,
  {3b3d65e3-e700-405f-89f5-f0b120fc46c9}, !- Handle
=======
  {3562abe2-4e74-4604-9b56-8b0868af4a44}; !- Thermal Zone Name

OS:ThermalZone,
  {3562abe2-4e74-4604-9b56-8b0868af4a44}, !- Handle
>>>>>>> 1e74590c
  unfinished attic zone,                  !- Name
  ,                                       !- Multiplier
  ,                                       !- Ceiling Height {m}
  ,                                       !- Volume {m3}
  ,                                       !- Floor Area {m2}
  ,                                       !- Zone Inside Convection Algorithm
  ,                                       !- Zone Outside Convection Algorithm
  ,                                       !- Zone Conditioning Equipment List Name
<<<<<<< HEAD
  {46b8f8cb-e32c-4da7-ae31-0486c6206f0f}, !- Zone Air Inlet Port List
  {537c439e-82ee-48c1-9e52-1a656fbd69a8}, !- Zone Air Exhaust Port List
  {d4e2e29c-e738-4d05-bd6e-3061cc904dd1}, !- Zone Air Node Name
  {88bef4a2-411a-47df-b610-a703983f946d}, !- Zone Return Air Port List
=======
  {e65708b1-c1ba-4279-80f8-598bfb859822}, !- Zone Air Inlet Port List
  {2dc6c759-5255-44e8-9e3d-d5fbf3157b43}, !- Zone Air Exhaust Port List
  {a48b6d31-ca00-493a-804b-632a8849c9f0}, !- Zone Air Node Name
  {ad128990-c52c-41cc-84d2-28c9cc8935c7}, !- Zone Return Air Port List
>>>>>>> 1e74590c
  ,                                       !- Primary Daylighting Control Name
  ,                                       !- Fraction of Zone Controlled by Primary Daylighting Control
  ,                                       !- Secondary Daylighting Control Name
  ,                                       !- Fraction of Zone Controlled by Secondary Daylighting Control
  ,                                       !- Illuminance Map Name
  ,                                       !- Group Rendering Name
  ,                                       !- Thermostat Name
  No;                                     !- Use Ideal Air Loads

OS:Node,
<<<<<<< HEAD
  {5775b28d-d4a1-400a-a5b2-d3d256cb65f8}, !- Handle
  Node 2,                                 !- Name
  {d4e2e29c-e738-4d05-bd6e-3061cc904dd1}, !- Inlet Port
  ;                                       !- Outlet Port

OS:Connection,
  {d4e2e29c-e738-4d05-bd6e-3061cc904dd1}, !- Handle
  {f86b6af9-ff18-4219-ba42-d6abd59d60dd}, !- Name
  {3b3d65e3-e700-405f-89f5-f0b120fc46c9}, !- Source Object
  11,                                     !- Outlet Port
  {5775b28d-d4a1-400a-a5b2-d3d256cb65f8}, !- Target Object
  2;                                      !- Inlet Port

OS:PortList,
  {46b8f8cb-e32c-4da7-ae31-0486c6206f0f}, !- Handle
  {b78d92c2-c8cf-4310-be85-1579c9d2fd73}, !- Name
  {3b3d65e3-e700-405f-89f5-f0b120fc46c9}; !- HVAC Component

OS:PortList,
  {537c439e-82ee-48c1-9e52-1a656fbd69a8}, !- Handle
  {5def70ed-886b-44f4-8f50-d5dcd305223c}, !- Name
  {3b3d65e3-e700-405f-89f5-f0b120fc46c9}; !- HVAC Component

OS:PortList,
  {88bef4a2-411a-47df-b610-a703983f946d}, !- Handle
  {06f22aa7-0f3e-4ae8-8341-ac94f7892529}, !- Name
  {3b3d65e3-e700-405f-89f5-f0b120fc46c9}; !- HVAC Component

OS:Sizing:Zone,
  {d3bf46f3-bc59-4bf0-863f-4c21989bde33}, !- Handle
  {3b3d65e3-e700-405f-89f5-f0b120fc46c9}, !- Zone or ZoneList Name
=======
  {4b4e9795-cb31-41ce-891e-f2dfa95a32f7}, !- Handle
  Node 2,                                 !- Name
  {a48b6d31-ca00-493a-804b-632a8849c9f0}, !- Inlet Port
  ;                                       !- Outlet Port

OS:Connection,
  {a48b6d31-ca00-493a-804b-632a8849c9f0}, !- Handle
  {f9d32675-4292-41de-b305-2d26469f5d35}, !- Name
  {3562abe2-4e74-4604-9b56-8b0868af4a44}, !- Source Object
  11,                                     !- Outlet Port
  {4b4e9795-cb31-41ce-891e-f2dfa95a32f7}, !- Target Object
  2;                                      !- Inlet Port

OS:PortList,
  {e65708b1-c1ba-4279-80f8-598bfb859822}, !- Handle
  {be9afb59-b9e3-4633-84e9-b6e1ff1855a5}, !- Name
  {3562abe2-4e74-4604-9b56-8b0868af4a44}; !- HVAC Component

OS:PortList,
  {2dc6c759-5255-44e8-9e3d-d5fbf3157b43}, !- Handle
  {18d9e65a-7e78-4137-bea6-af13e3889774}, !- Name
  {3562abe2-4e74-4604-9b56-8b0868af4a44}; !- HVAC Component

OS:PortList,
  {ad128990-c52c-41cc-84d2-28c9cc8935c7}, !- Handle
  {b8dc33da-f831-4361-8019-e6da4e1b11fc}, !- Name
  {3562abe2-4e74-4604-9b56-8b0868af4a44}; !- HVAC Component

OS:Sizing:Zone,
  {8a5f6c98-d8ef-4c31-878b-009d402529fd}, !- Handle
  {3562abe2-4e74-4604-9b56-8b0868af4a44}, !- Zone or ZoneList Name
>>>>>>> 1e74590c
  SupplyAirTemperature,                   !- Zone Cooling Design Supply Air Temperature Input Method
  14,                                     !- Zone Cooling Design Supply Air Temperature {C}
  11.11,                                  !- Zone Cooling Design Supply Air Temperature Difference {deltaC}
  SupplyAirTemperature,                   !- Zone Heating Design Supply Air Temperature Input Method
  40,                                     !- Zone Heating Design Supply Air Temperature {C}
  11.11,                                  !- Zone Heating Design Supply Air Temperature Difference {deltaC}
  0.0085,                                 !- Zone Cooling Design Supply Air Humidity Ratio {kg-H2O/kg-air}
  0.008,                                  !- Zone Heating Design Supply Air Humidity Ratio {kg-H2O/kg-air}
  ,                                       !- Zone Heating Sizing Factor
  ,                                       !- Zone Cooling Sizing Factor
  DesignDay,                              !- Cooling Design Air Flow Method
  ,                                       !- Cooling Design Air Flow Rate {m3/s}
  ,                                       !- Cooling Minimum Air Flow per Zone Floor Area {m3/s-m2}
  ,                                       !- Cooling Minimum Air Flow {m3/s}
  ,                                       !- Cooling Minimum Air Flow Fraction
  DesignDay,                              !- Heating Design Air Flow Method
  ,                                       !- Heating Design Air Flow Rate {m3/s}
  ,                                       !- Heating Maximum Air Flow per Zone Floor Area {m3/s-m2}
  ,                                       !- Heating Maximum Air Flow {m3/s}
  ,                                       !- Heating Maximum Air Flow Fraction
  No,                                     !- Account for Dedicated Outdoor Air System
  NeutralSupplyAir,                       !- Dedicated Outdoor Air System Control Strategy
  autosize,                               !- Dedicated Outdoor Air Low Setpoint Temperature for Design {C}
  autosize;                               !- Dedicated Outdoor Air High Setpoint Temperature for Design {C}

OS:ZoneHVAC:EquipmentList,
<<<<<<< HEAD
  {801603cd-406e-432d-ae20-007944a123a8}, !- Handle
  Zone HVAC Equipment List 2,             !- Name
  {3b3d65e3-e700-405f-89f5-f0b120fc46c9}; !- Thermal Zone

OS:SpaceType,
  {446a8153-d034-424a-858e-3976817db8ab}, !- Handle
=======
  {d3a90c58-ef9e-4140-8a3d-6ed4addc325f}, !- Handle
  Zone HVAC Equipment List 2,             !- Name
  {3562abe2-4e74-4604-9b56-8b0868af4a44}; !- Thermal Zone

OS:SpaceType,
  {5950b44c-1b60-488e-a79c-e1d38a21a96d}, !- Handle
>>>>>>> 1e74590c
  Space Type 2,                           !- Name
  ,                                       !- Default Construction Set Name
  ,                                       !- Default Schedule Set Name
  ,                                       !- Group Rendering Name
  ,                                       !- Design Specification Outdoor Air Object Name
  ,                                       !- Standards Template
  ,                                       !- Standards Building Type
  unfinished attic;                       !- Standards Space Type

OS:ThermalZone,
<<<<<<< HEAD
  {7d11d552-3068-459f-95b1-2286b9439d5f}, !- Handle
=======
  {0399b607-c12f-4062-9804-d2c8ee00cfee}, !- Handle
>>>>>>> 1e74590c
  pier and beam zone,                     !- Name
  ,                                       !- Multiplier
  ,                                       !- Ceiling Height {m}
  ,                                       !- Volume {m3}
  ,                                       !- Floor Area {m2}
  ,                                       !- Zone Inside Convection Algorithm
  ,                                       !- Zone Outside Convection Algorithm
  ,                                       !- Zone Conditioning Equipment List Name
<<<<<<< HEAD
  {d573de57-93aa-4fcb-812a-7f2ea33e756e}, !- Zone Air Inlet Port List
  {e8d34ec1-e730-48d5-ae4f-f3a975f7b17c}, !- Zone Air Exhaust Port List
  {074c6168-88df-4496-a924-71bc14b08587}, !- Zone Air Node Name
  {2e312a63-4c3f-4435-ace4-c0d282d12aa3}, !- Zone Return Air Port List
=======
  {79bb6fb3-bfd6-4766-924c-e92d234699da}, !- Zone Air Inlet Port List
  {6adfee0b-57ce-4e70-9620-2170b8d4700c}, !- Zone Air Exhaust Port List
  {59c10b95-df64-4f92-a7a0-0e6c96346feb}, !- Zone Air Node Name
  {ea1bd772-65cb-426d-b1b7-176814f5f89d}, !- Zone Return Air Port List
>>>>>>> 1e74590c
  ,                                       !- Primary Daylighting Control Name
  ,                                       !- Fraction of Zone Controlled by Primary Daylighting Control
  ,                                       !- Secondary Daylighting Control Name
  ,                                       !- Fraction of Zone Controlled by Secondary Daylighting Control
  ,                                       !- Illuminance Map Name
  ,                                       !- Group Rendering Name
  ,                                       !- Thermostat Name
  No;                                     !- Use Ideal Air Loads

OS:Node,
<<<<<<< HEAD
  {644c50ac-bea3-461e-983a-2b3da71596af}, !- Handle
  Node 3,                                 !- Name
  {074c6168-88df-4496-a924-71bc14b08587}, !- Inlet Port
  ;                                       !- Outlet Port

OS:Connection,
  {074c6168-88df-4496-a924-71bc14b08587}, !- Handle
  {533af201-7d65-4f5f-a8ad-9977a561ca6c}, !- Name
  {7d11d552-3068-459f-95b1-2286b9439d5f}, !- Source Object
  11,                                     !- Outlet Port
  {644c50ac-bea3-461e-983a-2b3da71596af}, !- Target Object
  2;                                      !- Inlet Port

OS:PortList,
  {d573de57-93aa-4fcb-812a-7f2ea33e756e}, !- Handle
  {ce8e3912-1729-4709-b586-872739498a2a}, !- Name
  {7d11d552-3068-459f-95b1-2286b9439d5f}; !- HVAC Component

OS:PortList,
  {e8d34ec1-e730-48d5-ae4f-f3a975f7b17c}, !- Handle
  {85396d63-3fb4-4a2b-aeec-946f8083a832}, !- Name
  {7d11d552-3068-459f-95b1-2286b9439d5f}; !- HVAC Component

OS:PortList,
  {2e312a63-4c3f-4435-ace4-c0d282d12aa3}, !- Handle
  {f4464bf9-51fb-4996-a1da-7125ba30e9e1}, !- Name
  {7d11d552-3068-459f-95b1-2286b9439d5f}; !- HVAC Component

OS:Sizing:Zone,
  {56489cff-5623-42f0-80f2-6de8b9b415fe}, !- Handle
  {7d11d552-3068-459f-95b1-2286b9439d5f}, !- Zone or ZoneList Name
=======
  {0117af8b-42f9-486c-8f45-a59880006ce3}, !- Handle
  Node 3,                                 !- Name
  {59c10b95-df64-4f92-a7a0-0e6c96346feb}, !- Inlet Port
  ;                                       !- Outlet Port

OS:Connection,
  {59c10b95-df64-4f92-a7a0-0e6c96346feb}, !- Handle
  {5b8136b6-cdda-477d-8aa2-1c5a70f44de7}, !- Name
  {0399b607-c12f-4062-9804-d2c8ee00cfee}, !- Source Object
  11,                                     !- Outlet Port
  {0117af8b-42f9-486c-8f45-a59880006ce3}, !- Target Object
  2;                                      !- Inlet Port

OS:PortList,
  {79bb6fb3-bfd6-4766-924c-e92d234699da}, !- Handle
  {84f8ad16-72af-4c88-bee2-98fd9837197c}, !- Name
  {0399b607-c12f-4062-9804-d2c8ee00cfee}; !- HVAC Component

OS:PortList,
  {6adfee0b-57ce-4e70-9620-2170b8d4700c}, !- Handle
  {44b0d45e-07ae-4175-b640-3ef9359b37c5}, !- Name
  {0399b607-c12f-4062-9804-d2c8ee00cfee}; !- HVAC Component

OS:PortList,
  {ea1bd772-65cb-426d-b1b7-176814f5f89d}, !- Handle
  {a9e2a803-cbbd-4dd9-a07f-41dbd6efd0c7}, !- Name
  {0399b607-c12f-4062-9804-d2c8ee00cfee}; !- HVAC Component

OS:Sizing:Zone,
  {f302629f-2acf-4663-b7e1-4a32b076e1b1}, !- Handle
  {0399b607-c12f-4062-9804-d2c8ee00cfee}, !- Zone or ZoneList Name
>>>>>>> 1e74590c
  SupplyAirTemperature,                   !- Zone Cooling Design Supply Air Temperature Input Method
  14,                                     !- Zone Cooling Design Supply Air Temperature {C}
  11.11,                                  !- Zone Cooling Design Supply Air Temperature Difference {deltaC}
  SupplyAirTemperature,                   !- Zone Heating Design Supply Air Temperature Input Method
  40,                                     !- Zone Heating Design Supply Air Temperature {C}
  11.11,                                  !- Zone Heating Design Supply Air Temperature Difference {deltaC}
  0.0085,                                 !- Zone Cooling Design Supply Air Humidity Ratio {kg-H2O/kg-air}
  0.008,                                  !- Zone Heating Design Supply Air Humidity Ratio {kg-H2O/kg-air}
  ,                                       !- Zone Heating Sizing Factor
  ,                                       !- Zone Cooling Sizing Factor
  DesignDay,                              !- Cooling Design Air Flow Method
  ,                                       !- Cooling Design Air Flow Rate {m3/s}
  ,                                       !- Cooling Minimum Air Flow per Zone Floor Area {m3/s-m2}
  ,                                       !- Cooling Minimum Air Flow {m3/s}
  ,                                       !- Cooling Minimum Air Flow Fraction
  DesignDay,                              !- Heating Design Air Flow Method
  ,                                       !- Heating Design Air Flow Rate {m3/s}
  ,                                       !- Heating Maximum Air Flow per Zone Floor Area {m3/s-m2}
  ,                                       !- Heating Maximum Air Flow {m3/s}
  ,                                       !- Heating Maximum Air Flow Fraction
  No,                                     !- Account for Dedicated Outdoor Air System
  NeutralSupplyAir,                       !- Dedicated Outdoor Air System Control Strategy
  autosize,                               !- Dedicated Outdoor Air Low Setpoint Temperature for Design {C}
  autosize;                               !- Dedicated Outdoor Air High Setpoint Temperature for Design {C}

OS:ZoneHVAC:EquipmentList,
<<<<<<< HEAD
  {d982aa0b-06f9-4865-8677-de6537ef7259}, !- Handle
  Zone HVAC Equipment List 3,             !- Name
  {7d11d552-3068-459f-95b1-2286b9439d5f}; !- Thermal Zone

OS:Space,
  {2532aa24-4219-43a1-8399-17cedad178e9}, !- Handle
  pier and beam space,                    !- Name
  {2ad0c107-795e-4f96-abf2-2b22195f990e}, !- Space Type Name
=======
  {8782049a-8f6f-4855-ab26-0430fb439abe}, !- Handle
  Zone HVAC Equipment List 3,             !- Name
  {0399b607-c12f-4062-9804-d2c8ee00cfee}; !- Thermal Zone

OS:Space,
  {3ef9f8de-26d9-45dc-b68d-cab9549eab35}, !- Handle
  pier and beam space,                    !- Name
  {314737c1-f5da-4811-9632-a01db74d8265}, !- Space Type Name
>>>>>>> 1e74590c
  ,                                       !- Default Construction Set Name
  ,                                       !- Default Schedule Set Name
  -0,                                     !- Direction of Relative North {deg}
  0,                                      !- X Origin {m}
  0,                                      !- Y Origin {m}
  0,                                      !- Z Origin {m}
  ,                                       !- Building Story Name
<<<<<<< HEAD
  {7d11d552-3068-459f-95b1-2286b9439d5f}; !- Thermal Zone Name

OS:Surface,
  {f0eea2fb-f082-4961-a357-3c2371c57ab7}, !- Handle
  Surface 18,                             !- Name
  Floor,                                  !- Surface Type
  ,                                       !- Construction Name
  {2532aa24-4219-43a1-8399-17cedad178e9}, !- Space Name
=======
  {0399b607-c12f-4062-9804-d2c8ee00cfee}; !- Thermal Zone Name

OS:Surface,
  {75a56499-43af-4109-a15f-18191184ba28}, !- Handle
  Surface 18,                             !- Name
  Floor,                                  !- Surface Type
  ,                                       !- Construction Name
  {3ef9f8de-26d9-45dc-b68d-cab9549eab35}, !- Space Name
>>>>>>> 1e74590c
  Foundation,                             !- Outside Boundary Condition
  ,                                       !- Outside Boundary Condition Object
  NoSun,                                  !- Sun Exposure
  NoWind,                                 !- Wind Exposure
  ,                                       !- View Factor to Ground
  ,                                       !- Number of Vertices
  0, 0, 0,                                !- X,Y,Z Vertex 1 {m}
  0, 6.81553519541936, 0,                 !- X,Y,Z Vertex 2 {m}
  13.6310703908387, 6.81553519541936, 0,  !- X,Y,Z Vertex 3 {m}
  13.6310703908387, 0, 0;                 !- X,Y,Z Vertex 4 {m}

OS:Surface,
<<<<<<< HEAD
  {fef76085-1c40-4113-9c06-b24e1c4d92f3}, !- Handle
  Surface 19,                             !- Name
  Wall,                                   !- Surface Type
  ,                                       !- Construction Name
  {2532aa24-4219-43a1-8399-17cedad178e9}, !- Space Name
=======
  {efe01a90-5011-427c-8244-c5033e5b8cbb}, !- Handle
  Surface 19,                             !- Name
  Wall,                                   !- Surface Type
  ,                                       !- Construction Name
  {3ef9f8de-26d9-45dc-b68d-cab9549eab35}, !- Space Name
>>>>>>> 1e74590c
  Outdoors,                               !- Outside Boundary Condition
  ,                                       !- Outside Boundary Condition Object
  SunExposed,                             !- Sun Exposure
  WindExposed,                            !- Wind Exposure
  ,                                       !- View Factor to Ground
  ,                                       !- Number of Vertices
  0, 6.81553519541936, 0.9144,            !- X,Y,Z Vertex 1 {m}
  0, 6.81553519541936, 0,                 !- X,Y,Z Vertex 2 {m}
  0, 0, 0,                                !- X,Y,Z Vertex 3 {m}
  0, 0, 0.9144;                           !- X,Y,Z Vertex 4 {m}

OS:Surface,
<<<<<<< HEAD
  {8abed715-42b4-4379-9f24-5ceeb117cd5d}, !- Handle
  Surface 20,                             !- Name
  Wall,                                   !- Surface Type
  ,                                       !- Construction Name
  {2532aa24-4219-43a1-8399-17cedad178e9}, !- Space Name
=======
  {7c0f9282-687a-48ac-b101-4cc3047139bc}, !- Handle
  Surface 20,                             !- Name
  Wall,                                   !- Surface Type
  ,                                       !- Construction Name
  {3ef9f8de-26d9-45dc-b68d-cab9549eab35}, !- Space Name
>>>>>>> 1e74590c
  Outdoors,                               !- Outside Boundary Condition
  ,                                       !- Outside Boundary Condition Object
  SunExposed,                             !- Sun Exposure
  WindExposed,                            !- Wind Exposure
  ,                                       !- View Factor to Ground
  ,                                       !- Number of Vertices
  13.6310703908387, 6.81553519541936, 0.9144, !- X,Y,Z Vertex 1 {m}
  13.6310703908387, 6.81553519541936, 0,  !- X,Y,Z Vertex 2 {m}
  0, 6.81553519541936, 0,                 !- X,Y,Z Vertex 3 {m}
  0, 6.81553519541936, 0.9144;            !- X,Y,Z Vertex 4 {m}

OS:Surface,
<<<<<<< HEAD
  {1cfd727c-7997-45a6-ac18-20713b3e20c8}, !- Handle
  Surface 21,                             !- Name
  Wall,                                   !- Surface Type
  ,                                       !- Construction Name
  {2532aa24-4219-43a1-8399-17cedad178e9}, !- Space Name
=======
  {0debe9a4-790e-49ae-9a9f-7c039fa548e4}, !- Handle
  Surface 21,                             !- Name
  Wall,                                   !- Surface Type
  ,                                       !- Construction Name
  {3ef9f8de-26d9-45dc-b68d-cab9549eab35}, !- Space Name
>>>>>>> 1e74590c
  Outdoors,                               !- Outside Boundary Condition
  ,                                       !- Outside Boundary Condition Object
  SunExposed,                             !- Sun Exposure
  WindExposed,                            !- Wind Exposure
  ,                                       !- View Factor to Ground
  ,                                       !- Number of Vertices
  13.6310703908387, 0, 0.9144,            !- X,Y,Z Vertex 1 {m}
  13.6310703908387, 0, 0,                 !- X,Y,Z Vertex 2 {m}
  13.6310703908387, 6.81553519541936, 0,  !- X,Y,Z Vertex 3 {m}
  13.6310703908387, 6.81553519541936, 0.9144; !- X,Y,Z Vertex 4 {m}

OS:Surface,
<<<<<<< HEAD
  {3efdd72d-ee66-4977-b6bc-1675ff4d0810}, !- Handle
  Surface 22,                             !- Name
  Wall,                                   !- Surface Type
  ,                                       !- Construction Name
  {2532aa24-4219-43a1-8399-17cedad178e9}, !- Space Name
=======
  {6be1114a-0fad-4d37-b2d1-f68fc817c057}, !- Handle
  Surface 22,                             !- Name
  Wall,                                   !- Surface Type
  ,                                       !- Construction Name
  {3ef9f8de-26d9-45dc-b68d-cab9549eab35}, !- Space Name
>>>>>>> 1e74590c
  Outdoors,                               !- Outside Boundary Condition
  ,                                       !- Outside Boundary Condition Object
  SunExposed,                             !- Sun Exposure
  WindExposed,                            !- Wind Exposure
  ,                                       !- View Factor to Ground
  ,                                       !- Number of Vertices
  0, 0, 0.9144,                           !- X,Y,Z Vertex 1 {m}
  0, 0, 0,                                !- X,Y,Z Vertex 2 {m}
  13.6310703908387, 0, 0,                 !- X,Y,Z Vertex 3 {m}
  13.6310703908387, 0, 0.9144;            !- X,Y,Z Vertex 4 {m}

OS:Surface,
<<<<<<< HEAD
  {5af9b9c6-8080-4215-b76f-05a4b8d98a0e}, !- Handle
  Surface 23,                             !- Name
  RoofCeiling,                            !- Surface Type
  ,                                       !- Construction Name
  {2532aa24-4219-43a1-8399-17cedad178e9}, !- Space Name
  Surface,                                !- Outside Boundary Condition
  {cedace44-918d-442a-b97b-a31bd5bf7fa0}, !- Outside Boundary Condition Object
=======
  {10a6f88f-6d57-49da-a6c2-a1c10a0bf4df}, !- Handle
  Surface 23,                             !- Name
  RoofCeiling,                            !- Surface Type
  ,                                       !- Construction Name
  {3ef9f8de-26d9-45dc-b68d-cab9549eab35}, !- Space Name
  Surface,                                !- Outside Boundary Condition
  {d62edb77-1f7d-44e6-beac-988d9997ec6f}, !- Outside Boundary Condition Object
>>>>>>> 1e74590c
  NoSun,                                  !- Sun Exposure
  NoWind,                                 !- Wind Exposure
  ,                                       !- View Factor to Ground
  ,                                       !- Number of Vertices
  13.6310703908387, 0, 0.9144,            !- X,Y,Z Vertex 1 {m}
  13.6310703908387, 6.81553519541936, 0.9144, !- X,Y,Z Vertex 2 {m}
  0, 6.81553519541936, 0.9144,            !- X,Y,Z Vertex 3 {m}
  0, 0, 0.9144;                           !- X,Y,Z Vertex 4 {m}

OS:SpaceType,
<<<<<<< HEAD
  {2ad0c107-795e-4f96-abf2-2b22195f990e}, !- Handle
=======
  {314737c1-f5da-4811-9632-a01db74d8265}, !- Handle
>>>>>>> 1e74590c
  Space Type 3,                           !- Name
  ,                                       !- Default Construction Set Name
  ,                                       !- Default Schedule Set Name
  ,                                       !- Group Rendering Name
  ,                                       !- Design Specification Outdoor Air Object Name
  ,                                       !- Standards Template
  ,                                       !- Standards Building Type
  pier and beam;                          !- Standards Space Type

OS:BuildingUnit,
<<<<<<< HEAD
  {3dfad804-8b1d-418f-9360-779a6fe85ef6}, !- Handle
=======
  {de10d271-dcf7-4c00-8402-274180f086b5}, !- Handle
>>>>>>> 1e74590c
  unit 1,                                 !- Name
  ,                                       !- Rendering Color
  Residential;                            !- Building Unit Type

OS:AdditionalProperties,
<<<<<<< HEAD
  {87601ed8-fd0b-4ac5-82ff-4a308735bf56}, !- Handle
  {3dfad804-8b1d-418f-9360-779a6fe85ef6}, !- Object Name
=======
  {f51121dc-2fe4-4bad-a5aa-bc2886bd0c70}, !- Handle
  {de10d271-dcf7-4c00-8402-274180f086b5}, !- Object Name
>>>>>>> 1e74590c
  NumberOfBedrooms,                       !- Feature Name 1
  Integer,                                !- Feature Data Type 1
  3,                                      !- Feature Value 1
  NumberOfBathrooms,                      !- Feature Name 2
  Double,                                 !- Feature Data Type 2
  2,                                      !- Feature Value 2
  NumberOfOccupants,                      !- Feature Name 3
  Double,                                 !- Feature Data Type 3
  2.6400000000000001;                     !- Feature Value 3

<<<<<<< HEAD
OS:YearDescription,
  {66791a98-5f7b-4542-b7a5-f75c3e8e9fa0}; !- Handle

OS:External:File,
  {cb8eefcc-9874-4eab-8f5b-329900c030f8}, !- Handle
  8760.csv,                               !- Name
  8760.csv;                               !- File Name

OS:Schedule:Day,
  {20842dff-66af-4eec-b567-3be2f77827b5}, !- Handle
=======
OS:Schedule:Day,
  {47c96e0a-e4fb-4bc3-9dd1-2f1762f9fec8}, !- Handle
>>>>>>> 1e74590c
  Schedule Day 1,                         !- Name
  ,                                       !- Schedule Type Limits Name
  ,                                       !- Interpolate to Timestep
  24,                                     !- Hour 1
  0,                                      !- Minute 1
  0;                                      !- Value Until Time 1

OS:Schedule:Day,
<<<<<<< HEAD
  {70d9af32-9b6b-497d-97d0-5f86869b7603}, !- Handle
=======
  {e621c0a4-ee1d-4cd9-9182-9f206a799404}, !- Handle
>>>>>>> 1e74590c
  Schedule Day 2,                         !- Name
  ,                                       !- Schedule Type Limits Name
  ,                                       !- Interpolate to Timestep
  24,                                     !- Hour 1
  0,                                      !- Minute 1
  1;                                      !- Value Until Time 1
<<<<<<< HEAD

OS:Schedule:File,
  {9935cb34-765e-4f93-ae14-e665a6520389}, !- Handle
  occupants,                              !- Name
  {a8b21cd9-9cd9-435c-8126-c6a923c043f1}, !- Schedule Type Limits Name
  {cb8eefcc-9874-4eab-8f5b-329900c030f8}, !- External File Name
  1,                                      !- Column Number
  1,                                      !- Rows to Skip at Top
  8760,                                   !- Number of Hours of Data
  ,                                       !- Column Separator
  ,                                       !- Interpolate to Timestep
  60;                                     !- Minutes per Item

OS:Schedule:Ruleset,
  {d4b61ec3-6b91-48ba-a724-691a72329852}, !- Handle
  Schedule Ruleset 1,                     !- Name
  {8927e8d3-6381-4d23-b1a7-84593df27d70}, !- Schedule Type Limits Name
  {d7802d2e-d6dd-429c-8d5f-22265d73e0b5}; !- Default Day Schedule Name

OS:Schedule:Day,
  {d7802d2e-d6dd-429c-8d5f-22265d73e0b5}, !- Handle
  Schedule Day 3,                         !- Name
  {8927e8d3-6381-4d23-b1a7-84593df27d70}, !- Schedule Type Limits Name
  ,                                       !- Interpolate to Timestep
  24,                                     !- Hour 1
  0,                                      !- Minute 1
  112.539290946133;                       !- Value Until Time 1

OS:People:Definition,
  {91c060a6-5f7d-48d9-9070-5aaf7b7501a8}, !- Handle
  res occupants|living space,             !- Name
  People,                                 !- Number of People Calculation Method
  1.32,                                   !- Number of People {people}
  ,                                       !- People per Space Floor Area {person/m2}
  ,                                       !- Space Floor Area per Person {m2/person}
  0.319734,                               !- Fraction Radiant
  0.573,                                  !- Sensible Heat Fraction
  0,                                      !- Carbon Dioxide Generation Rate {m3/s-W}
  No,                                     !- Enable ASHRAE 55 Comfort Warnings
  ZoneAveraged;                           !- Mean Radiant Temperature Calculation Type

OS:People,
  {36cea55b-da73-48fd-a4ed-2af9b9e73174}, !- Handle
  res occupants|living space,             !- Name
  {91c060a6-5f7d-48d9-9070-5aaf7b7501a8}, !- People Definition Name
  {0e062507-4011-4fd0-802b-d629e37c568a}, !- Space or SpaceType Name
  {9935cb34-765e-4f93-ae14-e665a6520389}, !- Number of People Schedule Name
  {d4b61ec3-6b91-48ba-a724-691a72329852}, !- Activity Level Schedule Name
  ,                                       !- Surface Name/Angle Factor List Name
  ,                                       !- Work Efficiency Schedule Name
  ,                                       !- Clothing Insulation Schedule Name
  ,                                       !- Air Velocity Schedule Name
  1;                                      !- Multiplier

OS:ScheduleTypeLimits,
  {8927e8d3-6381-4d23-b1a7-84593df27d70}, !- Handle
  ActivityLevel,                          !- Name
  0,                                      !- Lower Limit Value
  ,                                       !- Upper Limit Value
  Continuous,                             !- Numeric Type
  ActivityLevel;                          !- Unit Type

OS:ScheduleTypeLimits,
  {a8b21cd9-9cd9-435c-8126-c6a923c043f1}, !- Handle
  Fractional,                             !- Name
  0,                                      !- Lower Limit Value
  1,                                      !- Upper Limit Value
  Continuous;                             !- Numeric Type

OS:People:Definition,
  {b85a1290-e96c-4908-bb46-3118bf806b48}, !- Handle
  res occupants|living space|story 2,     !- Name
  People,                                 !- Number of People Calculation Method
  1.32,                                   !- Number of People {people}
  ,                                       !- People per Space Floor Area {person/m2}
  ,                                       !- Space Floor Area per Person {m2/person}
  0.319734,                               !- Fraction Radiant
  0.573,                                  !- Sensible Heat Fraction
  0,                                      !- Carbon Dioxide Generation Rate {m3/s-W}
  No,                                     !- Enable ASHRAE 55 Comfort Warnings
  ZoneAveraged;                           !- Mean Radiant Temperature Calculation Type

OS:People,
  {ba93c21a-66d8-45a8-bd49-6f25a1203af6}, !- Handle
  res occupants|living space|story 2,     !- Name
  {b85a1290-e96c-4908-bb46-3118bf806b48}, !- People Definition Name
  {4bd5bc4a-664d-4013-9183-885c7e4d9c5c}, !- Space or SpaceType Name
  {9935cb34-765e-4f93-ae14-e665a6520389}, !- Number of People Schedule Name
  {d4b61ec3-6b91-48ba-a724-691a72329852}, !- Activity Level Schedule Name
  ,                                       !- Surface Name/Angle Factor List Name
  ,                                       !- Work Efficiency Schedule Name
  ,                                       !- Clothing Insulation Schedule Name
  ,                                       !- Air Velocity Schedule Name
  1;                                      !- Multiplier
=======
>>>>>>> 1e74590c
<|MERGE_RESOLUTION|>--- conflicted
+++ resolved
@@ -1,69 +1,41 @@
 !- NOTE: Auto-generated from /test/osw_files/SFD_2000sqft_2story_PB_UA.osw
 
 OS:Version,
-<<<<<<< HEAD
-  {949eb8d4-cfa6-41da-a4f5-f6c56afbbc51}, !- Handle
-  3.0.1;                                  !- Version Identifier
+  {e467a4e0-464b-4cd9-92ef-3d360d88619b}, !- Handle
+  2.9.0;                                  !- Version Identifier
 
 OS:SimulationControl,
-  {973a9f19-1f08-41b6-a603-01889f1c3859}, !- Handle
-=======
-  {1bb38b9a-127c-4b4f-8f8e-53ad24553a10}, !- Handle
-  2.9.0;                                  !- Version Identifier
-
-OS:SimulationControl,
-  {c2eb177a-97e6-4161-8573-75d679e44dc0}, !- Handle
->>>>>>> 1e74590c
+  {89580cc4-143d-4e46-97bd-22abd7956877}, !- Handle
   ,                                       !- Do Zone Sizing Calculation
   ,                                       !- Do System Sizing Calculation
   ,                                       !- Do Plant Sizing Calculation
   No;                                     !- Run Simulation for Sizing Periods
 
 OS:Timestep,
-<<<<<<< HEAD
-  {d04c81f3-d973-4d4d-9849-850734fe111f}, !- Handle
+  {96b2de35-f2c8-49ab-8155-05cccfff7ed4}, !- Handle
   6;                                      !- Number of Timesteps per Hour
 
 OS:ShadowCalculation,
-  {47507c44-b06f-45ea-945f-7ab71f2e8bf7}, !- Handle
-  PolygonClipping,                        !- Shading Calculation Method
-  ,                                       !- Shading Calculation Update Frequency Method
-  20,                                     !- Shading Calculation Update Frequency
-  15000,                                  !- Maximum Figures in Shadow Overlap Calculations
-  ,                                       !- Polygon Clipping Algorithm
-  512,                                    !- Pixel Counting Resolution
-  ,                                       !- Sky Diffuse Modeling Algorithm
-  No,                                     !- Output External Shading Calculation Results
-  No,                                     !- Disable Self-Shading Within Shading Zone Groups
-  No;                                     !- Disable Self-Shading From Shading Zone Groups to Other Zones
-
-OS:Building,
-  {73b13653-75fb-4b1e-b208-efcfda185686}, !- Handle
-=======
-  {35f8ce82-3d84-4c64-8a38-1c35e0616feb}, !- Handle
-  6;                                      !- Number of Timesteps per Hour
-
-OS:ShadowCalculation,
-  {bb905bba-9779-4c2d-9d5f-0c36b0de4a0f}, !- Handle
+  {b8b8d1ec-9260-4d6a-87a0-733f5569077f}, !- Handle
   20,                                     !- Calculation Frequency
   200;                                    !- Maximum Figures in Shadow Overlap Calculations
 
 OS:SurfaceConvectionAlgorithm:Outside,
-  {5620dfd3-d5a9-4181-8732-5d0b1a03ac87}, !- Handle
+  {22e25843-6e05-4824-849d-9752166593da}, !- Handle
   DOE-2;                                  !- Algorithm
 
 OS:SurfaceConvectionAlgorithm:Inside,
-  {d4cae1eb-8ad5-44f7-8643-b1cf6b388375}, !- Handle
+  {ec50e22e-e1c2-4579-b175-5846fd660f64}, !- Handle
   TARP;                                   !- Algorithm
 
 OS:ZoneCapacitanceMultiplier:ResearchSpecial,
-  {289b5c45-cf4f-4a39-9eab-5586764595a1}, !- Handle
+  {22074864-fc56-4bf9-a54c-d2690b068903}, !- Handle
   3.6,                                    !- Temperature Capacity Multiplier
   15,                                     !- Humidity Capacity Multiplier
   ;                                       !- Carbon Dioxide Capacity Multiplier
 
 OS:RunPeriod,
-  {0fa809f8-c58c-47bf-addc-c36ac00b5a1b}, !- Handle
+  {59c329f7-4532-47ac-b118-9c1a5a9bc8fb}, !- Handle
   Run Period 1,                           !- Name
   1,                                      !- Begin Month
   1,                                      !- Begin Day of Month
@@ -77,14 +49,13 @@
   ;                                       !- Number of Times Runperiod to be Repeated
 
 OS:YearDescription,
-  {f9ddf084-60ca-425c-aadd-37526abd74f4}, !- Handle
+  {39cdee32-1c6d-4a8b-b437-11c16758b88d}, !- Handle
   2007,                                   !- Calendar Year
   ,                                       !- Day of Week for Start Day
   ;                                       !- Is Leap Year
 
 OS:Building,
-  {604d986c-3972-4ca5-b896-6cfb26e591d4}, !- Handle
->>>>>>> 1e74590c
+  {5733cc8b-392f-4fa8-a2f5-347756e3c41c}, !- Handle
   Building 1,                             !- Name
   ,                                       !- Building Sector Type
   ,                                       !- North Axis {deg}
@@ -99,13 +70,8 @@
   1;                                      !- Standards Number of Living Units
 
 OS:AdditionalProperties,
-<<<<<<< HEAD
-  {eea6aae2-88a2-4db8-827b-65c12b90206d}, !- Handle
-  {73b13653-75fb-4b1e-b208-efcfda185686}, !- Object Name
-=======
-  {1bdb689e-315c-4478-97d3-06459e75ae73}, !- Handle
-  {604d986c-3972-4ca5-b896-6cfb26e591d4}, !- Object Name
->>>>>>> 1e74590c
+  {33f1d05c-a2b3-4a6e-b838-f6de0feb46c7}, !- Handle
+  {5733cc8b-392f-4fa8-a2f5-347756e3c41c}, !- Object Name
   Total Units Represented,                !- Feature Name 1
   Integer,                                !- Feature Data Type 1
   1,                                      !- Feature Value 1
@@ -114,11 +80,7 @@
   1;                                      !- Feature Value 2
 
 OS:ThermalZone,
-<<<<<<< HEAD
-  {795ae7a0-cacf-46db-91b7-47f56e821036}, !- Handle
-=======
-  {c1f99f1f-85f9-40cb-b188-101581d7dbf5}, !- Handle
->>>>>>> 1e74590c
+  {9eaa7dc3-3717-42ae-bcc2-ceeba1208e94}, !- Handle
   living zone,                            !- Name
   ,                                       !- Multiplier
   ,                                       !- Ceiling Height {m}
@@ -127,17 +89,10 @@
   ,                                       !- Zone Inside Convection Algorithm
   ,                                       !- Zone Outside Convection Algorithm
   ,                                       !- Zone Conditioning Equipment List Name
-<<<<<<< HEAD
-  {07835b2c-01cd-4593-8d72-9404287c928a}, !- Zone Air Inlet Port List
-  {9561938f-e3c4-40cc-9e23-5b991e4be820}, !- Zone Air Exhaust Port List
-  {d2aa5a02-d774-48a4-83da-1c4444d8053f}, !- Zone Air Node Name
-  {9c8511c3-d691-40c7-87c5-34e122e4c548}, !- Zone Return Air Port List
-=======
-  {0854cf44-2188-4d55-9158-0b19c3ab0509}, !- Zone Air Inlet Port List
-  {dcb1e3c9-4e72-4489-8054-86ad1514e8aa}, !- Zone Air Exhaust Port List
-  {a656ce81-2528-4a70-8858-0639116998f7}, !- Zone Air Node Name
-  {6b42f13a-c433-40fb-8560-b6310b1e749b}, !- Zone Return Air Port List
->>>>>>> 1e74590c
+  {68078c4a-6d90-4478-8c8d-81bca60f559b}, !- Zone Air Inlet Port List
+  {cd410701-70af-4ba2-ad3f-b78e6de41e3f}, !- Zone Air Exhaust Port List
+  {b28bc7db-f2c8-4492-9a19-d0541a10de44}, !- Zone Air Node Name
+  {f48069bf-6a0d-4145-909b-a5a7769c9683}, !- Zone Return Air Port List
   ,                                       !- Primary Daylighting Control Name
   ,                                       !- Fraction of Zone Controlled by Primary Daylighting Control
   ,                                       !- Secondary Daylighting Control Name
@@ -148,71 +103,37 @@
   No;                                     !- Use Ideal Air Loads
 
 OS:Node,
-<<<<<<< HEAD
-  {a169c4a5-a027-4639-b850-95a3834c4ecc}, !- Handle
+  {919f473e-fe67-4a9e-b930-82f4122bf9f0}, !- Handle
   Node 1,                                 !- Name
-  {d2aa5a02-d774-48a4-83da-1c4444d8053f}, !- Inlet Port
+  {b28bc7db-f2c8-4492-9a19-d0541a10de44}, !- Inlet Port
   ;                                       !- Outlet Port
 
 OS:Connection,
-  {d2aa5a02-d774-48a4-83da-1c4444d8053f}, !- Handle
-  {a65b467d-a162-4c42-95eb-263d00859c87}, !- Name
-  {795ae7a0-cacf-46db-91b7-47f56e821036}, !- Source Object
+  {b28bc7db-f2c8-4492-9a19-d0541a10de44}, !- Handle
+  {b26f912b-205f-45b2-bd4a-0a8cb75e5112}, !- Name
+  {9eaa7dc3-3717-42ae-bcc2-ceeba1208e94}, !- Source Object
   11,                                     !- Outlet Port
-  {a169c4a5-a027-4639-b850-95a3834c4ecc}, !- Target Object
+  {919f473e-fe67-4a9e-b930-82f4122bf9f0}, !- Target Object
   2;                                      !- Inlet Port
 
 OS:PortList,
-  {07835b2c-01cd-4593-8d72-9404287c928a}, !- Handle
-  {e5ae7821-4373-4335-87e8-f7a7973e9c58}, !- Name
-  {795ae7a0-cacf-46db-91b7-47f56e821036}; !- HVAC Component
+  {68078c4a-6d90-4478-8c8d-81bca60f559b}, !- Handle
+  {dc5e8f06-9f4c-42f7-a509-f4ab4a9cec7c}, !- Name
+  {9eaa7dc3-3717-42ae-bcc2-ceeba1208e94}; !- HVAC Component
 
 OS:PortList,
-  {9561938f-e3c4-40cc-9e23-5b991e4be820}, !- Handle
-  {8283c90f-81d7-4b3f-81d5-5088f013e892}, !- Name
-  {795ae7a0-cacf-46db-91b7-47f56e821036}; !- HVAC Component
+  {cd410701-70af-4ba2-ad3f-b78e6de41e3f}, !- Handle
+  {37258b67-5352-46e6-8f1f-5ca36e097a0b}, !- Name
+  {9eaa7dc3-3717-42ae-bcc2-ceeba1208e94}; !- HVAC Component
 
 OS:PortList,
-  {9c8511c3-d691-40c7-87c5-34e122e4c548}, !- Handle
-  {b4a75ba2-362e-4d02-8348-08e03bbf3f61}, !- Name
-  {795ae7a0-cacf-46db-91b7-47f56e821036}; !- HVAC Component
+  {f48069bf-6a0d-4145-909b-a5a7769c9683}, !- Handle
+  {bc062301-8259-4ec4-bd6a-119204afe3a5}, !- Name
+  {9eaa7dc3-3717-42ae-bcc2-ceeba1208e94}; !- HVAC Component
 
 OS:Sizing:Zone,
-  {aa274c53-02d2-467e-a1c6-4bc102a8144d}, !- Handle
-  {795ae7a0-cacf-46db-91b7-47f56e821036}, !- Zone or ZoneList Name
-=======
-  {31d43b04-2529-4482-97ee-36fddf9e7e58}, !- Handle
-  Node 1,                                 !- Name
-  {a656ce81-2528-4a70-8858-0639116998f7}, !- Inlet Port
-  ;                                       !- Outlet Port
-
-OS:Connection,
-  {a656ce81-2528-4a70-8858-0639116998f7}, !- Handle
-  {f17c1dd2-a2ff-4122-9f6f-9611b7a80fb0}, !- Name
-  {c1f99f1f-85f9-40cb-b188-101581d7dbf5}, !- Source Object
-  11,                                     !- Outlet Port
-  {31d43b04-2529-4482-97ee-36fddf9e7e58}, !- Target Object
-  2;                                      !- Inlet Port
-
-OS:PortList,
-  {0854cf44-2188-4d55-9158-0b19c3ab0509}, !- Handle
-  {0e83f764-8d71-4a4b-9fb7-db4930a50e0e}, !- Name
-  {c1f99f1f-85f9-40cb-b188-101581d7dbf5}; !- HVAC Component
-
-OS:PortList,
-  {dcb1e3c9-4e72-4489-8054-86ad1514e8aa}, !- Handle
-  {e32198b1-3f04-4b82-b8be-b296d1039ab0}, !- Name
-  {c1f99f1f-85f9-40cb-b188-101581d7dbf5}; !- HVAC Component
-
-OS:PortList,
-  {6b42f13a-c433-40fb-8560-b6310b1e749b}, !- Handle
-  {d29e222a-d3c2-4498-8d52-53f0155d15d7}, !- Name
-  {c1f99f1f-85f9-40cb-b188-101581d7dbf5}; !- HVAC Component
-
-OS:Sizing:Zone,
-  {8e7a6a9a-975d-4bd4-8a60-e970e7ffeb1a}, !- Handle
-  {c1f99f1f-85f9-40cb-b188-101581d7dbf5}, !- Zone or ZoneList Name
->>>>>>> 1e74590c
+  {a492ab2f-2905-4176-8b8b-22b3fbe83d35}, !- Handle
+  {9eaa7dc3-3717-42ae-bcc2-ceeba1208e94}, !- Zone or ZoneList Name
   SupplyAirTemperature,                   !- Zone Cooling Design Supply Air Temperature Input Method
   14,                                     !- Zone Cooling Design Supply Air Temperature {C}
   11.11,                                  !- Zone Cooling Design Supply Air Temperature Difference {deltaC}
@@ -233,31 +154,22 @@
   ,                                       !- Heating Maximum Air Flow per Zone Floor Area {m3/s-m2}
   ,                                       !- Heating Maximum Air Flow {m3/s}
   ,                                       !- Heating Maximum Air Flow Fraction
+  ,                                       !- Design Zone Air Distribution Effectiveness in Cooling Mode
+  ,                                       !- Design Zone Air Distribution Effectiveness in Heating Mode
   No,                                     !- Account for Dedicated Outdoor Air System
   NeutralSupplyAir,                       !- Dedicated Outdoor Air System Control Strategy
   autosize,                               !- Dedicated Outdoor Air Low Setpoint Temperature for Design {C}
   autosize;                               !- Dedicated Outdoor Air High Setpoint Temperature for Design {C}
 
 OS:ZoneHVAC:EquipmentList,
-<<<<<<< HEAD
-  {7bb6376b-e443-4349-9509-01035537ad55}, !- Handle
+  {904f6529-420f-44e5-8dc7-90749545971e}, !- Handle
   Zone HVAC Equipment List 1,             !- Name
-  {795ae7a0-cacf-46db-91b7-47f56e821036}; !- Thermal Zone
+  {9eaa7dc3-3717-42ae-bcc2-ceeba1208e94}; !- Thermal Zone
 
 OS:Space,
-  {0e062507-4011-4fd0-802b-d629e37c568a}, !- Handle
+  {0e0497eb-656a-4229-9edc-a144416e011c}, !- Handle
   living space,                           !- Name
-  {70c2f691-46d3-4b1a-8243-83ae8cff0621}, !- Space Type Name
-=======
-  {9ba173a3-f7ff-4611-86b1-12d51e5efa73}, !- Handle
-  Zone HVAC Equipment List 1,             !- Name
-  {c1f99f1f-85f9-40cb-b188-101581d7dbf5}; !- Thermal Zone
-
-OS:Space,
-  {3f69257d-63c0-49ac-8520-895b94ae0d25}, !- Handle
-  living space,                           !- Name
-  {354dd20d-c40e-4727-bb53-0acf43e35af5}, !- Space Type Name
->>>>>>> 1e74590c
+  {8cdfc56f-5bd4-49b9-9b8a-8b6087bd4da5}, !- Space Type Name
   ,                                       !- Default Construction Set Name
   ,                                       !- Default Schedule Set Name
   -0,                                     !- Direction of Relative North {deg}
@@ -265,35 +177,19 @@
   0,                                      !- Y Origin {m}
   0.9144,                                 !- Z Origin {m}
   ,                                       !- Building Story Name
-<<<<<<< HEAD
-  {795ae7a0-cacf-46db-91b7-47f56e821036}, !- Thermal Zone Name
+  {9eaa7dc3-3717-42ae-bcc2-ceeba1208e94}, !- Thermal Zone Name
   ,                                       !- Part of Total Floor Area
   ,                                       !- Design Specification Outdoor Air Object Name
-  {3dfad804-8b1d-418f-9360-779a6fe85ef6}; !- Building Unit Name
-
-OS:Surface,
-  {cedace44-918d-442a-b97b-a31bd5bf7fa0}, !- Handle
+  {5d186887-6c57-4a8a-8c84-7f99b4ab6219}; !- Building Unit Name
+
+OS:Surface,
+  {c23f3a6d-3963-4377-9a68-377a8b300fd6}, !- Handle
   Surface 1,                              !- Name
   Floor,                                  !- Surface Type
   ,                                       !- Construction Name
-  {0e062507-4011-4fd0-802b-d629e37c568a}, !- Space Name
+  {0e0497eb-656a-4229-9edc-a144416e011c}, !- Space Name
   Surface,                                !- Outside Boundary Condition
-  {5af9b9c6-8080-4215-b76f-05a4b8d98a0e}, !- Outside Boundary Condition Object
-=======
-  {c1f99f1f-85f9-40cb-b188-101581d7dbf5}, !- Thermal Zone Name
-  ,                                       !- Part of Total Floor Area
-  ,                                       !- Design Specification Outdoor Air Object Name
-  {de10d271-dcf7-4c00-8402-274180f086b5}; !- Building Unit Name
-
-OS:Surface,
-  {d62edb77-1f7d-44e6-beac-988d9997ec6f}, !- Handle
-  Surface 1,                              !- Name
-  Floor,                                  !- Surface Type
-  ,                                       !- Construction Name
-  {3f69257d-63c0-49ac-8520-895b94ae0d25}, !- Space Name
-  Surface,                                !- Outside Boundary Condition
-  {10a6f88f-6d57-49da-a6c2-a1c10a0bf4df}, !- Outside Boundary Condition Object
->>>>>>> 1e74590c
+  {6575f9b8-2011-4588-9f21-90d67f98e922}, !- Outside Boundary Condition Object
   NoSun,                                  !- Sun Exposure
   NoWind,                                 !- Wind Exposure
   ,                                       !- View Factor to Ground
@@ -304,19 +200,11 @@
   13.6310703908387, 0, -1.11022302462516e-16; !- X,Y,Z Vertex 4 {m}
 
 OS:Surface,
-<<<<<<< HEAD
-  {66df0a21-080e-4669-807d-863a376cb192}, !- Handle
+  {574ed466-8fb3-4ba3-afb1-21148dcea1b0}, !- Handle
   Surface 2,                              !- Name
   Wall,                                   !- Surface Type
   ,                                       !- Construction Name
-  {0e062507-4011-4fd0-802b-d629e37c568a}, !- Space Name
-=======
-  {13fb2bdf-bd73-427d-8a6c-51afa53c7672}, !- Handle
-  Surface 2,                              !- Name
-  Wall,                                   !- Surface Type
-  ,                                       !- Construction Name
-  {3f69257d-63c0-49ac-8520-895b94ae0d25}, !- Space Name
->>>>>>> 1e74590c
+  {0e0497eb-656a-4229-9edc-a144416e011c}, !- Space Name
   Outdoors,                               !- Outside Boundary Condition
   ,                                       !- Outside Boundary Condition Object
   SunExposed,                             !- Sun Exposure
@@ -329,19 +217,11 @@
   0, 0, 2.4384;                           !- X,Y,Z Vertex 4 {m}
 
 OS:Surface,
-<<<<<<< HEAD
-  {917c9f8f-7d20-42d1-a4ba-abf5008f68b3}, !- Handle
+  {d4966335-29a0-4fd6-8989-3714c13cabd2}, !- Handle
   Surface 3,                              !- Name
   Wall,                                   !- Surface Type
   ,                                       !- Construction Name
-  {0e062507-4011-4fd0-802b-d629e37c568a}, !- Space Name
-=======
-  {7c67b207-8759-422f-8380-a12ba4917ce0}, !- Handle
-  Surface 3,                              !- Name
-  Wall,                                   !- Surface Type
-  ,                                       !- Construction Name
-  {3f69257d-63c0-49ac-8520-895b94ae0d25}, !- Space Name
->>>>>>> 1e74590c
+  {0e0497eb-656a-4229-9edc-a144416e011c}, !- Space Name
   Outdoors,                               !- Outside Boundary Condition
   ,                                       !- Outside Boundary Condition Object
   SunExposed,                             !- Sun Exposure
@@ -354,19 +234,11 @@
   0, 6.81553519541936, 2.4384;            !- X,Y,Z Vertex 4 {m}
 
 OS:Surface,
-<<<<<<< HEAD
-  {ee01b5a1-27be-454d-a518-62507c7349ba}, !- Handle
+  {bbb488ed-128c-4663-bb6f-3f2fcbdf4817}, !- Handle
   Surface 4,                              !- Name
   Wall,                                   !- Surface Type
   ,                                       !- Construction Name
-  {0e062507-4011-4fd0-802b-d629e37c568a}, !- Space Name
-=======
-  {987cf8cf-6106-475e-870c-ae30a757779e}, !- Handle
-  Surface 4,                              !- Name
-  Wall,                                   !- Surface Type
-  ,                                       !- Construction Name
-  {3f69257d-63c0-49ac-8520-895b94ae0d25}, !- Space Name
->>>>>>> 1e74590c
+  {0e0497eb-656a-4229-9edc-a144416e011c}, !- Space Name
   Outdoors,                               !- Outside Boundary Condition
   ,                                       !- Outside Boundary Condition Object
   SunExposed,                             !- Sun Exposure
@@ -379,19 +251,11 @@
   13.6310703908387, 6.81553519541936, 2.4384; !- X,Y,Z Vertex 4 {m}
 
 OS:Surface,
-<<<<<<< HEAD
-  {7773992d-8f24-485e-8425-08fe6f8bbe80}, !- Handle
+  {354021b2-e6e9-4c64-b485-4dfd5dd5a0ae}, !- Handle
   Surface 5,                              !- Name
   Wall,                                   !- Surface Type
   ,                                       !- Construction Name
-  {0e062507-4011-4fd0-802b-d629e37c568a}, !- Space Name
-=======
-  {b136a41f-f6e9-4037-aff3-44e368fa7bbd}, !- Handle
-  Surface 5,                              !- Name
-  Wall,                                   !- Surface Type
-  ,                                       !- Construction Name
-  {3f69257d-63c0-49ac-8520-895b94ae0d25}, !- Space Name
->>>>>>> 1e74590c
+  {0e0497eb-656a-4229-9edc-a144416e011c}, !- Space Name
   Outdoors,                               !- Outside Boundary Condition
   ,                                       !- Outside Boundary Condition Object
   SunExposed,                             !- Sun Exposure
@@ -404,23 +268,13 @@
   13.6310703908387, 0, 2.4384;            !- X,Y,Z Vertex 4 {m}
 
 OS:Surface,
-<<<<<<< HEAD
-  {8bbad96c-fb11-46b0-a0ac-f309ef74a0f8}, !- Handle
+  {4a368cd7-ca38-49d9-96cf-4d8872cbe7f4}, !- Handle
   Surface 6,                              !- Name
   RoofCeiling,                            !- Surface Type
   ,                                       !- Construction Name
-  {0e062507-4011-4fd0-802b-d629e37c568a}, !- Space Name
+  {0e0497eb-656a-4229-9edc-a144416e011c}, !- Space Name
   Surface,                                !- Outside Boundary Condition
-  {b535ddca-3fa0-42a9-a114-a0ea06f3562c}, !- Outside Boundary Condition Object
-=======
-  {c8c2dafb-3124-4d9c-96d7-9e283a6af52f}, !- Handle
-  Surface 6,                              !- Name
-  RoofCeiling,                            !- Surface Type
-  ,                                       !- Construction Name
-  {3f69257d-63c0-49ac-8520-895b94ae0d25}, !- Space Name
-  Surface,                                !- Outside Boundary Condition
-  {f914079d-4fec-4a6d-87d4-a090e3db7b6e}, !- Outside Boundary Condition Object
->>>>>>> 1e74590c
+  {7fd6a80e-d696-4f2c-afc1-bd158c3d54df}, !- Outside Boundary Condition Object
   NoSun,                                  !- Sun Exposure
   NoWind,                                 !- Wind Exposure
   ,                                       !- View Factor to Ground
@@ -431,11 +285,7 @@
   0, 0, 2.4384;                           !- X,Y,Z Vertex 4 {m}
 
 OS:SpaceType,
-<<<<<<< HEAD
-  {70c2f691-46d3-4b1a-8243-83ae8cff0621}, !- Handle
-=======
-  {354dd20d-c40e-4727-bb53-0acf43e35af5}, !- Handle
->>>>>>> 1e74590c
+  {8cdfc56f-5bd4-49b9-9b8a-8b6087bd4da5}, !- Handle
   Space Type 1,                           !- Name
   ,                                       !- Default Construction Set Name
   ,                                       !- Default Schedule Set Name
@@ -446,15 +296,9 @@
   living;                                 !- Standards Space Type
 
 OS:Space,
-<<<<<<< HEAD
-  {4bd5bc4a-664d-4013-9183-885c7e4d9c5c}, !- Handle
+  {7220707a-6f2f-4527-bd36-4bf3867685fa}, !- Handle
   living space|story 2,                   !- Name
-  {70c2f691-46d3-4b1a-8243-83ae8cff0621}, !- Space Type Name
-=======
-  {6f04c6ca-2bfb-4cd4-8299-e078fce2bab9}, !- Handle
-  living space|story 2,                   !- Name
-  {354dd20d-c40e-4727-bb53-0acf43e35af5}, !- Space Type Name
->>>>>>> 1e74590c
+  {8cdfc56f-5bd4-49b9-9b8a-8b6087bd4da5}, !- Space Type Name
   ,                                       !- Default Construction Set Name
   ,                                       !- Default Schedule Set Name
   -0,                                     !- Direction of Relative North {deg}
@@ -462,35 +306,19 @@
   0,                                      !- Y Origin {m}
   3.3528,                                 !- Z Origin {m}
   ,                                       !- Building Story Name
-<<<<<<< HEAD
-  {795ae7a0-cacf-46db-91b7-47f56e821036}, !- Thermal Zone Name
+  {9eaa7dc3-3717-42ae-bcc2-ceeba1208e94}, !- Thermal Zone Name
   ,                                       !- Part of Total Floor Area
   ,                                       !- Design Specification Outdoor Air Object Name
-  {3dfad804-8b1d-418f-9360-779a6fe85ef6}; !- Building Unit Name
-
-OS:Surface,
-  {b535ddca-3fa0-42a9-a114-a0ea06f3562c}, !- Handle
+  {5d186887-6c57-4a8a-8c84-7f99b4ab6219}; !- Building Unit Name
+
+OS:Surface,
+  {7fd6a80e-d696-4f2c-afc1-bd158c3d54df}, !- Handle
   Surface 7,                              !- Name
   Floor,                                  !- Surface Type
   ,                                       !- Construction Name
-  {4bd5bc4a-664d-4013-9183-885c7e4d9c5c}, !- Space Name
+  {7220707a-6f2f-4527-bd36-4bf3867685fa}, !- Space Name
   Surface,                                !- Outside Boundary Condition
-  {8bbad96c-fb11-46b0-a0ac-f309ef74a0f8}, !- Outside Boundary Condition Object
-=======
-  {c1f99f1f-85f9-40cb-b188-101581d7dbf5}, !- Thermal Zone Name
-  ,                                       !- Part of Total Floor Area
-  ,                                       !- Design Specification Outdoor Air Object Name
-  {de10d271-dcf7-4c00-8402-274180f086b5}; !- Building Unit Name
-
-OS:Surface,
-  {f914079d-4fec-4a6d-87d4-a090e3db7b6e}, !- Handle
-  Surface 7,                              !- Name
-  Floor,                                  !- Surface Type
-  ,                                       !- Construction Name
-  {6f04c6ca-2bfb-4cd4-8299-e078fce2bab9}, !- Space Name
-  Surface,                                !- Outside Boundary Condition
-  {c8c2dafb-3124-4d9c-96d7-9e283a6af52f}, !- Outside Boundary Condition Object
->>>>>>> 1e74590c
+  {4a368cd7-ca38-49d9-96cf-4d8872cbe7f4}, !- Outside Boundary Condition Object
   NoSun,                                  !- Sun Exposure
   NoWind,                                 !- Wind Exposure
   ,                                       !- View Factor to Ground
@@ -501,19 +329,11 @@
   13.6310703908387, 0, -4.44089209850063e-16; !- X,Y,Z Vertex 4 {m}
 
 OS:Surface,
-<<<<<<< HEAD
-  {0f47b107-f1c0-4a64-92ba-e592584c5693}, !- Handle
+  {08d99dc4-a80b-4f9b-9bff-ef695cfe55f4}, !- Handle
   Surface 8,                              !- Name
   Wall,                                   !- Surface Type
   ,                                       !- Construction Name
-  {4bd5bc4a-664d-4013-9183-885c7e4d9c5c}, !- Space Name
-=======
-  {29f32a1b-e32d-4fe2-9055-e68a289c277a}, !- Handle
-  Surface 8,                              !- Name
-  Wall,                                   !- Surface Type
-  ,                                       !- Construction Name
-  {6f04c6ca-2bfb-4cd4-8299-e078fce2bab9}, !- Space Name
->>>>>>> 1e74590c
+  {7220707a-6f2f-4527-bd36-4bf3867685fa}, !- Space Name
   Outdoors,                               !- Outside Boundary Condition
   ,                                       !- Outside Boundary Condition Object
   SunExposed,                             !- Sun Exposure
@@ -526,19 +346,11 @@
   0, 0, 2.4384;                           !- X,Y,Z Vertex 4 {m}
 
 OS:Surface,
-<<<<<<< HEAD
-  {fcd98130-16c8-470c-9653-947b649b3d95}, !- Handle
+  {a450c129-12d3-45fa-b8f7-51de3b8d6e1b}, !- Handle
   Surface 9,                              !- Name
   Wall,                                   !- Surface Type
   ,                                       !- Construction Name
-  {4bd5bc4a-664d-4013-9183-885c7e4d9c5c}, !- Space Name
-=======
-  {ccf4592b-4e76-450f-9dce-8cc2a0661d5d}, !- Handle
-  Surface 9,                              !- Name
-  Wall,                                   !- Surface Type
-  ,                                       !- Construction Name
-  {6f04c6ca-2bfb-4cd4-8299-e078fce2bab9}, !- Space Name
->>>>>>> 1e74590c
+  {7220707a-6f2f-4527-bd36-4bf3867685fa}, !- Space Name
   Outdoors,                               !- Outside Boundary Condition
   ,                                       !- Outside Boundary Condition Object
   SunExposed,                             !- Sun Exposure
@@ -551,19 +363,11 @@
   0, 6.81553519541936, 2.4384;            !- X,Y,Z Vertex 4 {m}
 
 OS:Surface,
-<<<<<<< HEAD
-  {1634ee05-4338-4f7a-9977-eef6feab9326}, !- Handle
+  {cb4cfd3f-4909-4fb0-965b-2a1cf20c70f5}, !- Handle
   Surface 10,                             !- Name
   Wall,                                   !- Surface Type
   ,                                       !- Construction Name
-  {4bd5bc4a-664d-4013-9183-885c7e4d9c5c}, !- Space Name
-=======
-  {c6362ea0-e014-4b81-9c0e-b43e0f0607a1}, !- Handle
-  Surface 10,                             !- Name
-  Wall,                                   !- Surface Type
-  ,                                       !- Construction Name
-  {6f04c6ca-2bfb-4cd4-8299-e078fce2bab9}, !- Space Name
->>>>>>> 1e74590c
+  {7220707a-6f2f-4527-bd36-4bf3867685fa}, !- Space Name
   Outdoors,                               !- Outside Boundary Condition
   ,                                       !- Outside Boundary Condition Object
   SunExposed,                             !- Sun Exposure
@@ -576,19 +380,11 @@
   13.6310703908387, 6.81553519541936, 2.4384; !- X,Y,Z Vertex 4 {m}
 
 OS:Surface,
-<<<<<<< HEAD
-  {c895b963-ada8-4baa-8981-9817fe59d460}, !- Handle
+  {3131c79c-4853-4898-8275-affefe0b9d65}, !- Handle
   Surface 11,                             !- Name
   Wall,                                   !- Surface Type
   ,                                       !- Construction Name
-  {4bd5bc4a-664d-4013-9183-885c7e4d9c5c}, !- Space Name
-=======
-  {81f586e2-caa0-4d6d-afe3-412f8c3a6e9b}, !- Handle
-  Surface 11,                             !- Name
-  Wall,                                   !- Surface Type
-  ,                                       !- Construction Name
-  {6f04c6ca-2bfb-4cd4-8299-e078fce2bab9}, !- Space Name
->>>>>>> 1e74590c
+  {7220707a-6f2f-4527-bd36-4bf3867685fa}, !- Space Name
   Outdoors,                               !- Outside Boundary Condition
   ,                                       !- Outside Boundary Condition Object
   SunExposed,                             !- Sun Exposure
@@ -601,23 +397,13 @@
   13.6310703908387, 0, 2.4384;            !- X,Y,Z Vertex 4 {m}
 
 OS:Surface,
-<<<<<<< HEAD
-  {ea19c37d-696f-42e6-badc-be98042085f9}, !- Handle
+  {e8ad6243-cc69-4f8b-88f6-0e1fc44fd303}, !- Handle
   Surface 12,                             !- Name
   RoofCeiling,                            !- Surface Type
   ,                                       !- Construction Name
-  {4bd5bc4a-664d-4013-9183-885c7e4d9c5c}, !- Space Name
+  {7220707a-6f2f-4527-bd36-4bf3867685fa}, !- Space Name
   Surface,                                !- Outside Boundary Condition
-  {d39f7317-9a35-4179-b7d5-b38f1a296c93}, !- Outside Boundary Condition Object
-=======
-  {1b8a5f00-aec9-442e-a1be-8750d1723013}, !- Handle
-  Surface 12,                             !- Name
-  RoofCeiling,                            !- Surface Type
-  ,                                       !- Construction Name
-  {6f04c6ca-2bfb-4cd4-8299-e078fce2bab9}, !- Space Name
-  Surface,                                !- Outside Boundary Condition
-  {ac8d196a-775a-4087-afa4-385dc4e191e6}, !- Outside Boundary Condition Object
->>>>>>> 1e74590c
+  {6150d924-5b71-4df0-84c0-4f115f0901bd}, !- Outside Boundary Condition Object
   NoSun,                                  !- Sun Exposure
   NoWind,                                 !- Wind Exposure
   ,                                       !- View Factor to Ground
@@ -628,23 +414,13 @@
   0, 0, 2.4384;                           !- X,Y,Z Vertex 4 {m}
 
 OS:Surface,
-<<<<<<< HEAD
-  {d39f7317-9a35-4179-b7d5-b38f1a296c93}, !- Handle
+  {6150d924-5b71-4df0-84c0-4f115f0901bd}, !- Handle
   Surface 13,                             !- Name
   Floor,                                  !- Surface Type
   ,                                       !- Construction Name
-  {8aa00fb0-03fe-4e5a-93ee-b7205c232b85}, !- Space Name
+  {40e5f940-e1b9-42f7-9a35-989909a7b337}, !- Space Name
   Surface,                                !- Outside Boundary Condition
-  {ea19c37d-696f-42e6-badc-be98042085f9}, !- Outside Boundary Condition Object
-=======
-  {ac8d196a-775a-4087-afa4-385dc4e191e6}, !- Handle
-  Surface 13,                             !- Name
-  Floor,                                  !- Surface Type
-  ,                                       !- Construction Name
-  {ea117ee8-99e7-4729-82b3-8687b0c4fa45}, !- Space Name
-  Surface,                                !- Outside Boundary Condition
-  {1b8a5f00-aec9-442e-a1be-8750d1723013}, !- Outside Boundary Condition Object
->>>>>>> 1e74590c
+  {e8ad6243-cc69-4f8b-88f6-0e1fc44fd303}, !- Outside Boundary Condition Object
   NoSun,                                  !- Sun Exposure
   NoWind,                                 !- Wind Exposure
   ,                                       !- View Factor to Ground
@@ -655,19 +431,11 @@
   0, 0, 0;                                !- X,Y,Z Vertex 4 {m}
 
 OS:Surface,
-<<<<<<< HEAD
-  {1699b8d9-acb0-40fd-b681-f235b3d72783}, !- Handle
+  {510ade8d-62e5-494e-990a-72e44f66319c}, !- Handle
   Surface 14,                             !- Name
   RoofCeiling,                            !- Surface Type
   ,                                       !- Construction Name
-  {8aa00fb0-03fe-4e5a-93ee-b7205c232b85}, !- Space Name
-=======
-  {6a2eaffe-61da-4cbf-89aa-968591902fb7}, !- Handle
-  Surface 14,                             !- Name
-  RoofCeiling,                            !- Surface Type
-  ,                                       !- Construction Name
-  {ea117ee8-99e7-4729-82b3-8687b0c4fa45}, !- Space Name
->>>>>>> 1e74590c
+  {40e5f940-e1b9-42f7-9a35-989909a7b337}, !- Space Name
   Outdoors,                               !- Outside Boundary Condition
   ,                                       !- Outside Boundary Condition Object
   SunExposed,                             !- Sun Exposure
@@ -680,19 +448,11 @@
   13.6310703908387, 0, 0;                 !- X,Y,Z Vertex 4 {m}
 
 OS:Surface,
-<<<<<<< HEAD
-  {c13121d6-9c07-44c2-bb16-8824efb44eb0}, !- Handle
+  {53c5a14a-f6be-415d-8ff4-1f135c5aa818}, !- Handle
   Surface 15,                             !- Name
   RoofCeiling,                            !- Surface Type
   ,                                       !- Construction Name
-  {8aa00fb0-03fe-4e5a-93ee-b7205c232b85}, !- Space Name
-=======
-  {6f406287-803c-431b-8a6f-ca31a5289aa1}, !- Handle
-  Surface 15,                             !- Name
-  RoofCeiling,                            !- Surface Type
-  ,                                       !- Construction Name
-  {ea117ee8-99e7-4729-82b3-8687b0c4fa45}, !- Space Name
->>>>>>> 1e74590c
+  {40e5f940-e1b9-42f7-9a35-989909a7b337}, !- Space Name
   Outdoors,                               !- Outside Boundary Condition
   ,                                       !- Outside Boundary Condition Object
   SunExposed,                             !- Sun Exposure
@@ -705,19 +465,11 @@
   0, 6.81553519541936, 0;                 !- X,Y,Z Vertex 4 {m}
 
 OS:Surface,
-<<<<<<< HEAD
-  {45c31990-68cf-4764-ac8e-32d4254bdd52}, !- Handle
+  {fa2c07d3-f0e4-469d-923d-8691a2a931c5}, !- Handle
   Surface 16,                             !- Name
   Wall,                                   !- Surface Type
   ,                                       !- Construction Name
-  {8aa00fb0-03fe-4e5a-93ee-b7205c232b85}, !- Space Name
-=======
-  {d0aaafb9-cf51-4769-bfd2-f4caa220e147}, !- Handle
-  Surface 16,                             !- Name
-  Wall,                                   !- Surface Type
-  ,                                       !- Construction Name
-  {ea117ee8-99e7-4729-82b3-8687b0c4fa45}, !- Space Name
->>>>>>> 1e74590c
+  {40e5f940-e1b9-42f7-9a35-989909a7b337}, !- Space Name
   Outdoors,                               !- Outside Boundary Condition
   ,                                       !- Outside Boundary Condition Object
   SunExposed,                             !- Sun Exposure
@@ -729,19 +481,11 @@
   0, 0, 0;                                !- X,Y,Z Vertex 3 {m}
 
 OS:Surface,
-<<<<<<< HEAD
-  {110e7b9f-eae6-4545-be64-98e9c86f993b}, !- Handle
+  {542d5936-e7fa-429f-b812-8486bbee6981}, !- Handle
   Surface 17,                             !- Name
   Wall,                                   !- Surface Type
   ,                                       !- Construction Name
-  {8aa00fb0-03fe-4e5a-93ee-b7205c232b85}, !- Space Name
-=======
-  {a7c28adb-64a2-4cc1-b214-e83b5bc344a7}, !- Handle
-  Surface 17,                             !- Name
-  Wall,                                   !- Surface Type
-  ,                                       !- Construction Name
-  {ea117ee8-99e7-4729-82b3-8687b0c4fa45}, !- Space Name
->>>>>>> 1e74590c
+  {40e5f940-e1b9-42f7-9a35-989909a7b337}, !- Space Name
   Outdoors,                               !- Outside Boundary Condition
   ,                                       !- Outside Boundary Condition Object
   SunExposed,                             !- Sun Exposure
@@ -753,15 +497,9 @@
   13.6310703908387, 6.81553519541936, 0;  !- X,Y,Z Vertex 3 {m}
 
 OS:Space,
-<<<<<<< HEAD
-  {8aa00fb0-03fe-4e5a-93ee-b7205c232b85}, !- Handle
+  {40e5f940-e1b9-42f7-9a35-989909a7b337}, !- Handle
   unfinished attic space,                 !- Name
-  {446a8153-d034-424a-858e-3976817db8ab}, !- Space Type Name
-=======
-  {ea117ee8-99e7-4729-82b3-8687b0c4fa45}, !- Handle
-  unfinished attic space,                 !- Name
-  {5950b44c-1b60-488e-a79c-e1d38a21a96d}, !- Space Type Name
->>>>>>> 1e74590c
+  {69d03cb6-a8a9-42a8-9d13-4d5b7ab6e309}, !- Space Type Name
   ,                                       !- Default Construction Set Name
   ,                                       !- Default Schedule Set Name
   -0,                                     !- Direction of Relative North {deg}
@@ -769,17 +507,10 @@
   0,                                      !- Y Origin {m}
   5.7912,                                 !- Z Origin {m}
   ,                                       !- Building Story Name
-<<<<<<< HEAD
-  {3b3d65e3-e700-405f-89f5-f0b120fc46c9}; !- Thermal Zone Name
+  {52a2c20b-1fd6-4ba9-9c5a-1ce7bf13ee66}; !- Thermal Zone Name
 
 OS:ThermalZone,
-  {3b3d65e3-e700-405f-89f5-f0b120fc46c9}, !- Handle
-=======
-  {3562abe2-4e74-4604-9b56-8b0868af4a44}; !- Thermal Zone Name
-
-OS:ThermalZone,
-  {3562abe2-4e74-4604-9b56-8b0868af4a44}, !- Handle
->>>>>>> 1e74590c
+  {52a2c20b-1fd6-4ba9-9c5a-1ce7bf13ee66}, !- Handle
   unfinished attic zone,                  !- Name
   ,                                       !- Multiplier
   ,                                       !- Ceiling Height {m}
@@ -788,17 +519,10 @@
   ,                                       !- Zone Inside Convection Algorithm
   ,                                       !- Zone Outside Convection Algorithm
   ,                                       !- Zone Conditioning Equipment List Name
-<<<<<<< HEAD
-  {46b8f8cb-e32c-4da7-ae31-0486c6206f0f}, !- Zone Air Inlet Port List
-  {537c439e-82ee-48c1-9e52-1a656fbd69a8}, !- Zone Air Exhaust Port List
-  {d4e2e29c-e738-4d05-bd6e-3061cc904dd1}, !- Zone Air Node Name
-  {88bef4a2-411a-47df-b610-a703983f946d}, !- Zone Return Air Port List
-=======
-  {e65708b1-c1ba-4279-80f8-598bfb859822}, !- Zone Air Inlet Port List
-  {2dc6c759-5255-44e8-9e3d-d5fbf3157b43}, !- Zone Air Exhaust Port List
-  {a48b6d31-ca00-493a-804b-632a8849c9f0}, !- Zone Air Node Name
-  {ad128990-c52c-41cc-84d2-28c9cc8935c7}, !- Zone Return Air Port List
->>>>>>> 1e74590c
+  {f56b824b-21ab-433c-b4b7-6fa270b89133}, !- Zone Air Inlet Port List
+  {0eb64da9-41db-45dd-af91-9c4a752ed111}, !- Zone Air Exhaust Port List
+  {8d026803-87b4-41bb-854b-12ba19657c94}, !- Zone Air Node Name
+  {40ab992c-ffd1-4112-a410-0708b5565ad5}, !- Zone Return Air Port List
   ,                                       !- Primary Daylighting Control Name
   ,                                       !- Fraction of Zone Controlled by Primary Daylighting Control
   ,                                       !- Secondary Daylighting Control Name
@@ -809,71 +533,37 @@
   No;                                     !- Use Ideal Air Loads
 
 OS:Node,
-<<<<<<< HEAD
-  {5775b28d-d4a1-400a-a5b2-d3d256cb65f8}, !- Handle
+  {eea2385c-c943-4c8c-b5e4-5a8e567327b9}, !- Handle
   Node 2,                                 !- Name
-  {d4e2e29c-e738-4d05-bd6e-3061cc904dd1}, !- Inlet Port
+  {8d026803-87b4-41bb-854b-12ba19657c94}, !- Inlet Port
   ;                                       !- Outlet Port
 
 OS:Connection,
-  {d4e2e29c-e738-4d05-bd6e-3061cc904dd1}, !- Handle
-  {f86b6af9-ff18-4219-ba42-d6abd59d60dd}, !- Name
-  {3b3d65e3-e700-405f-89f5-f0b120fc46c9}, !- Source Object
+  {8d026803-87b4-41bb-854b-12ba19657c94}, !- Handle
+  {a717d5fa-d673-4091-b683-241da639f8df}, !- Name
+  {52a2c20b-1fd6-4ba9-9c5a-1ce7bf13ee66}, !- Source Object
   11,                                     !- Outlet Port
-  {5775b28d-d4a1-400a-a5b2-d3d256cb65f8}, !- Target Object
+  {eea2385c-c943-4c8c-b5e4-5a8e567327b9}, !- Target Object
   2;                                      !- Inlet Port
 
 OS:PortList,
-  {46b8f8cb-e32c-4da7-ae31-0486c6206f0f}, !- Handle
-  {b78d92c2-c8cf-4310-be85-1579c9d2fd73}, !- Name
-  {3b3d65e3-e700-405f-89f5-f0b120fc46c9}; !- HVAC Component
+  {f56b824b-21ab-433c-b4b7-6fa270b89133}, !- Handle
+  {10a0b673-dd66-41e3-a00d-cf6f0d3f6783}, !- Name
+  {52a2c20b-1fd6-4ba9-9c5a-1ce7bf13ee66}; !- HVAC Component
 
 OS:PortList,
-  {537c439e-82ee-48c1-9e52-1a656fbd69a8}, !- Handle
-  {5def70ed-886b-44f4-8f50-d5dcd305223c}, !- Name
-  {3b3d65e3-e700-405f-89f5-f0b120fc46c9}; !- HVAC Component
+  {0eb64da9-41db-45dd-af91-9c4a752ed111}, !- Handle
+  {decb81f8-15d1-4709-9eea-c6c6414487a3}, !- Name
+  {52a2c20b-1fd6-4ba9-9c5a-1ce7bf13ee66}; !- HVAC Component
 
 OS:PortList,
-  {88bef4a2-411a-47df-b610-a703983f946d}, !- Handle
-  {06f22aa7-0f3e-4ae8-8341-ac94f7892529}, !- Name
-  {3b3d65e3-e700-405f-89f5-f0b120fc46c9}; !- HVAC Component
+  {40ab992c-ffd1-4112-a410-0708b5565ad5}, !- Handle
+  {0aae9b1e-48b4-4bc1-bc22-49c139d1d1e6}, !- Name
+  {52a2c20b-1fd6-4ba9-9c5a-1ce7bf13ee66}; !- HVAC Component
 
 OS:Sizing:Zone,
-  {d3bf46f3-bc59-4bf0-863f-4c21989bde33}, !- Handle
-  {3b3d65e3-e700-405f-89f5-f0b120fc46c9}, !- Zone or ZoneList Name
-=======
-  {4b4e9795-cb31-41ce-891e-f2dfa95a32f7}, !- Handle
-  Node 2,                                 !- Name
-  {a48b6d31-ca00-493a-804b-632a8849c9f0}, !- Inlet Port
-  ;                                       !- Outlet Port
-
-OS:Connection,
-  {a48b6d31-ca00-493a-804b-632a8849c9f0}, !- Handle
-  {f9d32675-4292-41de-b305-2d26469f5d35}, !- Name
-  {3562abe2-4e74-4604-9b56-8b0868af4a44}, !- Source Object
-  11,                                     !- Outlet Port
-  {4b4e9795-cb31-41ce-891e-f2dfa95a32f7}, !- Target Object
-  2;                                      !- Inlet Port
-
-OS:PortList,
-  {e65708b1-c1ba-4279-80f8-598bfb859822}, !- Handle
-  {be9afb59-b9e3-4633-84e9-b6e1ff1855a5}, !- Name
-  {3562abe2-4e74-4604-9b56-8b0868af4a44}; !- HVAC Component
-
-OS:PortList,
-  {2dc6c759-5255-44e8-9e3d-d5fbf3157b43}, !- Handle
-  {18d9e65a-7e78-4137-bea6-af13e3889774}, !- Name
-  {3562abe2-4e74-4604-9b56-8b0868af4a44}; !- HVAC Component
-
-OS:PortList,
-  {ad128990-c52c-41cc-84d2-28c9cc8935c7}, !- Handle
-  {b8dc33da-f831-4361-8019-e6da4e1b11fc}, !- Name
-  {3562abe2-4e74-4604-9b56-8b0868af4a44}; !- HVAC Component
-
-OS:Sizing:Zone,
-  {8a5f6c98-d8ef-4c31-878b-009d402529fd}, !- Handle
-  {3562abe2-4e74-4604-9b56-8b0868af4a44}, !- Zone or ZoneList Name
->>>>>>> 1e74590c
+  {e286ab6b-762f-4da9-bfe5-5c573abd5406}, !- Handle
+  {52a2c20b-1fd6-4ba9-9c5a-1ce7bf13ee66}, !- Zone or ZoneList Name
   SupplyAirTemperature,                   !- Zone Cooling Design Supply Air Temperature Input Method
   14,                                     !- Zone Cooling Design Supply Air Temperature {C}
   11.11,                                  !- Zone Cooling Design Supply Air Temperature Difference {deltaC}
@@ -894,27 +584,20 @@
   ,                                       !- Heating Maximum Air Flow per Zone Floor Area {m3/s-m2}
   ,                                       !- Heating Maximum Air Flow {m3/s}
   ,                                       !- Heating Maximum Air Flow Fraction
+  ,                                       !- Design Zone Air Distribution Effectiveness in Cooling Mode
+  ,                                       !- Design Zone Air Distribution Effectiveness in Heating Mode
   No,                                     !- Account for Dedicated Outdoor Air System
   NeutralSupplyAir,                       !- Dedicated Outdoor Air System Control Strategy
   autosize,                               !- Dedicated Outdoor Air Low Setpoint Temperature for Design {C}
   autosize;                               !- Dedicated Outdoor Air High Setpoint Temperature for Design {C}
 
 OS:ZoneHVAC:EquipmentList,
-<<<<<<< HEAD
-  {801603cd-406e-432d-ae20-007944a123a8}, !- Handle
+  {c0b97cea-4a21-4877-94fa-f17b198a7b70}, !- Handle
   Zone HVAC Equipment List 2,             !- Name
-  {3b3d65e3-e700-405f-89f5-f0b120fc46c9}; !- Thermal Zone
+  {52a2c20b-1fd6-4ba9-9c5a-1ce7bf13ee66}; !- Thermal Zone
 
 OS:SpaceType,
-  {446a8153-d034-424a-858e-3976817db8ab}, !- Handle
-=======
-  {d3a90c58-ef9e-4140-8a3d-6ed4addc325f}, !- Handle
-  Zone HVAC Equipment List 2,             !- Name
-  {3562abe2-4e74-4604-9b56-8b0868af4a44}; !- Thermal Zone
-
-OS:SpaceType,
-  {5950b44c-1b60-488e-a79c-e1d38a21a96d}, !- Handle
->>>>>>> 1e74590c
+  {69d03cb6-a8a9-42a8-9d13-4d5b7ab6e309}, !- Handle
   Space Type 2,                           !- Name
   ,                                       !- Default Construction Set Name
   ,                                       !- Default Schedule Set Name
@@ -925,11 +608,7 @@
   unfinished attic;                       !- Standards Space Type
 
 OS:ThermalZone,
-<<<<<<< HEAD
-  {7d11d552-3068-459f-95b1-2286b9439d5f}, !- Handle
-=======
-  {0399b607-c12f-4062-9804-d2c8ee00cfee}, !- Handle
->>>>>>> 1e74590c
+  {e09a4fdb-495b-47ce-8f51-66a463493dea}, !- Handle
   pier and beam zone,                     !- Name
   ,                                       !- Multiplier
   ,                                       !- Ceiling Height {m}
@@ -938,17 +617,10 @@
   ,                                       !- Zone Inside Convection Algorithm
   ,                                       !- Zone Outside Convection Algorithm
   ,                                       !- Zone Conditioning Equipment List Name
-<<<<<<< HEAD
-  {d573de57-93aa-4fcb-812a-7f2ea33e756e}, !- Zone Air Inlet Port List
-  {e8d34ec1-e730-48d5-ae4f-f3a975f7b17c}, !- Zone Air Exhaust Port List
-  {074c6168-88df-4496-a924-71bc14b08587}, !- Zone Air Node Name
-  {2e312a63-4c3f-4435-ace4-c0d282d12aa3}, !- Zone Return Air Port List
-=======
-  {79bb6fb3-bfd6-4766-924c-e92d234699da}, !- Zone Air Inlet Port List
-  {6adfee0b-57ce-4e70-9620-2170b8d4700c}, !- Zone Air Exhaust Port List
-  {59c10b95-df64-4f92-a7a0-0e6c96346feb}, !- Zone Air Node Name
-  {ea1bd772-65cb-426d-b1b7-176814f5f89d}, !- Zone Return Air Port List
->>>>>>> 1e74590c
+  {b51972c8-17e6-488b-b80f-17d9e0e6c593}, !- Zone Air Inlet Port List
+  {4a34845c-278e-449a-901d-5f1a1fee107e}, !- Zone Air Exhaust Port List
+  {86fc82ff-ba3e-47de-80bf-17b421a67460}, !- Zone Air Node Name
+  {59e40a83-0e62-4249-8ff8-d0764f174e91}, !- Zone Return Air Port List
   ,                                       !- Primary Daylighting Control Name
   ,                                       !- Fraction of Zone Controlled by Primary Daylighting Control
   ,                                       !- Secondary Daylighting Control Name
@@ -959,71 +631,37 @@
   No;                                     !- Use Ideal Air Loads
 
 OS:Node,
-<<<<<<< HEAD
-  {644c50ac-bea3-461e-983a-2b3da71596af}, !- Handle
+  {89f1e088-8722-455c-9c08-9ee8c5d17dd7}, !- Handle
   Node 3,                                 !- Name
-  {074c6168-88df-4496-a924-71bc14b08587}, !- Inlet Port
+  {86fc82ff-ba3e-47de-80bf-17b421a67460}, !- Inlet Port
   ;                                       !- Outlet Port
 
 OS:Connection,
-  {074c6168-88df-4496-a924-71bc14b08587}, !- Handle
-  {533af201-7d65-4f5f-a8ad-9977a561ca6c}, !- Name
-  {7d11d552-3068-459f-95b1-2286b9439d5f}, !- Source Object
+  {86fc82ff-ba3e-47de-80bf-17b421a67460}, !- Handle
+  {e2084763-6a76-4208-aba6-576508c234e3}, !- Name
+  {e09a4fdb-495b-47ce-8f51-66a463493dea}, !- Source Object
   11,                                     !- Outlet Port
-  {644c50ac-bea3-461e-983a-2b3da71596af}, !- Target Object
+  {89f1e088-8722-455c-9c08-9ee8c5d17dd7}, !- Target Object
   2;                                      !- Inlet Port
 
 OS:PortList,
-  {d573de57-93aa-4fcb-812a-7f2ea33e756e}, !- Handle
-  {ce8e3912-1729-4709-b586-872739498a2a}, !- Name
-  {7d11d552-3068-459f-95b1-2286b9439d5f}; !- HVAC Component
+  {b51972c8-17e6-488b-b80f-17d9e0e6c593}, !- Handle
+  {42356f93-a178-4505-bf44-21b9dc574b51}, !- Name
+  {e09a4fdb-495b-47ce-8f51-66a463493dea}; !- HVAC Component
 
 OS:PortList,
-  {e8d34ec1-e730-48d5-ae4f-f3a975f7b17c}, !- Handle
-  {85396d63-3fb4-4a2b-aeec-946f8083a832}, !- Name
-  {7d11d552-3068-459f-95b1-2286b9439d5f}; !- HVAC Component
+  {4a34845c-278e-449a-901d-5f1a1fee107e}, !- Handle
+  {e0038070-3377-4308-9d96-74c0180e947e}, !- Name
+  {e09a4fdb-495b-47ce-8f51-66a463493dea}; !- HVAC Component
 
 OS:PortList,
-  {2e312a63-4c3f-4435-ace4-c0d282d12aa3}, !- Handle
-  {f4464bf9-51fb-4996-a1da-7125ba30e9e1}, !- Name
-  {7d11d552-3068-459f-95b1-2286b9439d5f}; !- HVAC Component
+  {59e40a83-0e62-4249-8ff8-d0764f174e91}, !- Handle
+  {2ae8e660-b97c-4b67-bb20-60ef97bd874c}, !- Name
+  {e09a4fdb-495b-47ce-8f51-66a463493dea}; !- HVAC Component
 
 OS:Sizing:Zone,
-  {56489cff-5623-42f0-80f2-6de8b9b415fe}, !- Handle
-  {7d11d552-3068-459f-95b1-2286b9439d5f}, !- Zone or ZoneList Name
-=======
-  {0117af8b-42f9-486c-8f45-a59880006ce3}, !- Handle
-  Node 3,                                 !- Name
-  {59c10b95-df64-4f92-a7a0-0e6c96346feb}, !- Inlet Port
-  ;                                       !- Outlet Port
-
-OS:Connection,
-  {59c10b95-df64-4f92-a7a0-0e6c96346feb}, !- Handle
-  {5b8136b6-cdda-477d-8aa2-1c5a70f44de7}, !- Name
-  {0399b607-c12f-4062-9804-d2c8ee00cfee}, !- Source Object
-  11,                                     !- Outlet Port
-  {0117af8b-42f9-486c-8f45-a59880006ce3}, !- Target Object
-  2;                                      !- Inlet Port
-
-OS:PortList,
-  {79bb6fb3-bfd6-4766-924c-e92d234699da}, !- Handle
-  {84f8ad16-72af-4c88-bee2-98fd9837197c}, !- Name
-  {0399b607-c12f-4062-9804-d2c8ee00cfee}; !- HVAC Component
-
-OS:PortList,
-  {6adfee0b-57ce-4e70-9620-2170b8d4700c}, !- Handle
-  {44b0d45e-07ae-4175-b640-3ef9359b37c5}, !- Name
-  {0399b607-c12f-4062-9804-d2c8ee00cfee}; !- HVAC Component
-
-OS:PortList,
-  {ea1bd772-65cb-426d-b1b7-176814f5f89d}, !- Handle
-  {a9e2a803-cbbd-4dd9-a07f-41dbd6efd0c7}, !- Name
-  {0399b607-c12f-4062-9804-d2c8ee00cfee}; !- HVAC Component
-
-OS:Sizing:Zone,
-  {f302629f-2acf-4663-b7e1-4a32b076e1b1}, !- Handle
-  {0399b607-c12f-4062-9804-d2c8ee00cfee}, !- Zone or ZoneList Name
->>>>>>> 1e74590c
+  {b9ee2b52-4bf1-4cbf-8b25-557a3cb0943f}, !- Handle
+  {e09a4fdb-495b-47ce-8f51-66a463493dea}, !- Zone or ZoneList Name
   SupplyAirTemperature,                   !- Zone Cooling Design Supply Air Temperature Input Method
   14,                                     !- Zone Cooling Design Supply Air Temperature {C}
   11.11,                                  !- Zone Cooling Design Supply Air Temperature Difference {deltaC}
@@ -1044,31 +682,22 @@
   ,                                       !- Heating Maximum Air Flow per Zone Floor Area {m3/s-m2}
   ,                                       !- Heating Maximum Air Flow {m3/s}
   ,                                       !- Heating Maximum Air Flow Fraction
+  ,                                       !- Design Zone Air Distribution Effectiveness in Cooling Mode
+  ,                                       !- Design Zone Air Distribution Effectiveness in Heating Mode
   No,                                     !- Account for Dedicated Outdoor Air System
   NeutralSupplyAir,                       !- Dedicated Outdoor Air System Control Strategy
   autosize,                               !- Dedicated Outdoor Air Low Setpoint Temperature for Design {C}
   autosize;                               !- Dedicated Outdoor Air High Setpoint Temperature for Design {C}
 
 OS:ZoneHVAC:EquipmentList,
-<<<<<<< HEAD
-  {d982aa0b-06f9-4865-8677-de6537ef7259}, !- Handle
+  {f8b98544-a4c8-4d74-810b-d103c2a181be}, !- Handle
   Zone HVAC Equipment List 3,             !- Name
-  {7d11d552-3068-459f-95b1-2286b9439d5f}; !- Thermal Zone
+  {e09a4fdb-495b-47ce-8f51-66a463493dea}; !- Thermal Zone
 
 OS:Space,
-  {2532aa24-4219-43a1-8399-17cedad178e9}, !- Handle
+  {01577af4-e8a0-401f-a45c-83003a7d0ef2}, !- Handle
   pier and beam space,                    !- Name
-  {2ad0c107-795e-4f96-abf2-2b22195f990e}, !- Space Type Name
-=======
-  {8782049a-8f6f-4855-ab26-0430fb439abe}, !- Handle
-  Zone HVAC Equipment List 3,             !- Name
-  {0399b607-c12f-4062-9804-d2c8ee00cfee}; !- Thermal Zone
-
-OS:Space,
-  {3ef9f8de-26d9-45dc-b68d-cab9549eab35}, !- Handle
-  pier and beam space,                    !- Name
-  {314737c1-f5da-4811-9632-a01db74d8265}, !- Space Type Name
->>>>>>> 1e74590c
+  {e8c74333-b28a-47fd-96b1-bebb323069d1}, !- Space Type Name
   ,                                       !- Default Construction Set Name
   ,                                       !- Default Schedule Set Name
   -0,                                     !- Direction of Relative North {deg}
@@ -1076,25 +705,14 @@
   0,                                      !- Y Origin {m}
   0,                                      !- Z Origin {m}
   ,                                       !- Building Story Name
-<<<<<<< HEAD
-  {7d11d552-3068-459f-95b1-2286b9439d5f}; !- Thermal Zone Name
-
-OS:Surface,
-  {f0eea2fb-f082-4961-a357-3c2371c57ab7}, !- Handle
+  {e09a4fdb-495b-47ce-8f51-66a463493dea}; !- Thermal Zone Name
+
+OS:Surface,
+  {ee7be360-33ca-4794-b497-93a62cb41ff0}, !- Handle
   Surface 18,                             !- Name
   Floor,                                  !- Surface Type
   ,                                       !- Construction Name
-  {2532aa24-4219-43a1-8399-17cedad178e9}, !- Space Name
-=======
-  {0399b607-c12f-4062-9804-d2c8ee00cfee}; !- Thermal Zone Name
-
-OS:Surface,
-  {75a56499-43af-4109-a15f-18191184ba28}, !- Handle
-  Surface 18,                             !- Name
-  Floor,                                  !- Surface Type
-  ,                                       !- Construction Name
-  {3ef9f8de-26d9-45dc-b68d-cab9549eab35}, !- Space Name
->>>>>>> 1e74590c
+  {01577af4-e8a0-401f-a45c-83003a7d0ef2}, !- Space Name
   Foundation,                             !- Outside Boundary Condition
   ,                                       !- Outside Boundary Condition Object
   NoSun,                                  !- Sun Exposure
@@ -1107,19 +725,11 @@
   13.6310703908387, 0, 0;                 !- X,Y,Z Vertex 4 {m}
 
 OS:Surface,
-<<<<<<< HEAD
-  {fef76085-1c40-4113-9c06-b24e1c4d92f3}, !- Handle
+  {83e08c88-23ca-49ea-a2db-a1e7a20fed17}, !- Handle
   Surface 19,                             !- Name
   Wall,                                   !- Surface Type
   ,                                       !- Construction Name
-  {2532aa24-4219-43a1-8399-17cedad178e9}, !- Space Name
-=======
-  {efe01a90-5011-427c-8244-c5033e5b8cbb}, !- Handle
-  Surface 19,                             !- Name
-  Wall,                                   !- Surface Type
-  ,                                       !- Construction Name
-  {3ef9f8de-26d9-45dc-b68d-cab9549eab35}, !- Space Name
->>>>>>> 1e74590c
+  {01577af4-e8a0-401f-a45c-83003a7d0ef2}, !- Space Name
   Outdoors,                               !- Outside Boundary Condition
   ,                                       !- Outside Boundary Condition Object
   SunExposed,                             !- Sun Exposure
@@ -1132,19 +742,11 @@
   0, 0, 0.9144;                           !- X,Y,Z Vertex 4 {m}
 
 OS:Surface,
-<<<<<<< HEAD
-  {8abed715-42b4-4379-9f24-5ceeb117cd5d}, !- Handle
+  {5148b728-4355-4115-9c7c-182bf927731c}, !- Handle
   Surface 20,                             !- Name
   Wall,                                   !- Surface Type
   ,                                       !- Construction Name
-  {2532aa24-4219-43a1-8399-17cedad178e9}, !- Space Name
-=======
-  {7c0f9282-687a-48ac-b101-4cc3047139bc}, !- Handle
-  Surface 20,                             !- Name
-  Wall,                                   !- Surface Type
-  ,                                       !- Construction Name
-  {3ef9f8de-26d9-45dc-b68d-cab9549eab35}, !- Space Name
->>>>>>> 1e74590c
+  {01577af4-e8a0-401f-a45c-83003a7d0ef2}, !- Space Name
   Outdoors,                               !- Outside Boundary Condition
   ,                                       !- Outside Boundary Condition Object
   SunExposed,                             !- Sun Exposure
@@ -1157,19 +759,11 @@
   0, 6.81553519541936, 0.9144;            !- X,Y,Z Vertex 4 {m}
 
 OS:Surface,
-<<<<<<< HEAD
-  {1cfd727c-7997-45a6-ac18-20713b3e20c8}, !- Handle
+  {8e31de06-e8bd-4ffa-bc66-867349ed5ee3}, !- Handle
   Surface 21,                             !- Name
   Wall,                                   !- Surface Type
   ,                                       !- Construction Name
-  {2532aa24-4219-43a1-8399-17cedad178e9}, !- Space Name
-=======
-  {0debe9a4-790e-49ae-9a9f-7c039fa548e4}, !- Handle
-  Surface 21,                             !- Name
-  Wall,                                   !- Surface Type
-  ,                                       !- Construction Name
-  {3ef9f8de-26d9-45dc-b68d-cab9549eab35}, !- Space Name
->>>>>>> 1e74590c
+  {01577af4-e8a0-401f-a45c-83003a7d0ef2}, !- Space Name
   Outdoors,                               !- Outside Boundary Condition
   ,                                       !- Outside Boundary Condition Object
   SunExposed,                             !- Sun Exposure
@@ -1182,19 +776,11 @@
   13.6310703908387, 6.81553519541936, 0.9144; !- X,Y,Z Vertex 4 {m}
 
 OS:Surface,
-<<<<<<< HEAD
-  {3efdd72d-ee66-4977-b6bc-1675ff4d0810}, !- Handle
+  {d7c29572-4e30-4b57-a749-0d356f13d487}, !- Handle
   Surface 22,                             !- Name
   Wall,                                   !- Surface Type
   ,                                       !- Construction Name
-  {2532aa24-4219-43a1-8399-17cedad178e9}, !- Space Name
-=======
-  {6be1114a-0fad-4d37-b2d1-f68fc817c057}, !- Handle
-  Surface 22,                             !- Name
-  Wall,                                   !- Surface Type
-  ,                                       !- Construction Name
-  {3ef9f8de-26d9-45dc-b68d-cab9549eab35}, !- Space Name
->>>>>>> 1e74590c
+  {01577af4-e8a0-401f-a45c-83003a7d0ef2}, !- Space Name
   Outdoors,                               !- Outside Boundary Condition
   ,                                       !- Outside Boundary Condition Object
   SunExposed,                             !- Sun Exposure
@@ -1207,23 +793,13 @@
   13.6310703908387, 0, 0.9144;            !- X,Y,Z Vertex 4 {m}
 
 OS:Surface,
-<<<<<<< HEAD
-  {5af9b9c6-8080-4215-b76f-05a4b8d98a0e}, !- Handle
+  {6575f9b8-2011-4588-9f21-90d67f98e922}, !- Handle
   Surface 23,                             !- Name
   RoofCeiling,                            !- Surface Type
   ,                                       !- Construction Name
-  {2532aa24-4219-43a1-8399-17cedad178e9}, !- Space Name
+  {01577af4-e8a0-401f-a45c-83003a7d0ef2}, !- Space Name
   Surface,                                !- Outside Boundary Condition
-  {cedace44-918d-442a-b97b-a31bd5bf7fa0}, !- Outside Boundary Condition Object
-=======
-  {10a6f88f-6d57-49da-a6c2-a1c10a0bf4df}, !- Handle
-  Surface 23,                             !- Name
-  RoofCeiling,                            !- Surface Type
-  ,                                       !- Construction Name
-  {3ef9f8de-26d9-45dc-b68d-cab9549eab35}, !- Space Name
-  Surface,                                !- Outside Boundary Condition
-  {d62edb77-1f7d-44e6-beac-988d9997ec6f}, !- Outside Boundary Condition Object
->>>>>>> 1e74590c
+  {c23f3a6d-3963-4377-9a68-377a8b300fd6}, !- Outside Boundary Condition Object
   NoSun,                                  !- Sun Exposure
   NoWind,                                 !- Wind Exposure
   ,                                       !- View Factor to Ground
@@ -1234,11 +810,7 @@
   0, 0, 0.9144;                           !- X,Y,Z Vertex 4 {m}
 
 OS:SpaceType,
-<<<<<<< HEAD
-  {2ad0c107-795e-4f96-abf2-2b22195f990e}, !- Handle
-=======
-  {314737c1-f5da-4811-9632-a01db74d8265}, !- Handle
->>>>>>> 1e74590c
+  {e8c74333-b28a-47fd-96b1-bebb323069d1}, !- Handle
   Space Type 3,                           !- Name
   ,                                       !- Default Construction Set Name
   ,                                       !- Default Schedule Set Name
@@ -1249,23 +821,14 @@
   pier and beam;                          !- Standards Space Type
 
 OS:BuildingUnit,
-<<<<<<< HEAD
-  {3dfad804-8b1d-418f-9360-779a6fe85ef6}, !- Handle
-=======
-  {de10d271-dcf7-4c00-8402-274180f086b5}, !- Handle
->>>>>>> 1e74590c
+  {5d186887-6c57-4a8a-8c84-7f99b4ab6219}, !- Handle
   unit 1,                                 !- Name
   ,                                       !- Rendering Color
   Residential;                            !- Building Unit Type
 
 OS:AdditionalProperties,
-<<<<<<< HEAD
-  {87601ed8-fd0b-4ac5-82ff-4a308735bf56}, !- Handle
-  {3dfad804-8b1d-418f-9360-779a6fe85ef6}, !- Object Name
-=======
-  {f51121dc-2fe4-4bad-a5aa-bc2886bd0c70}, !- Handle
-  {de10d271-dcf7-4c00-8402-274180f086b5}, !- Object Name
->>>>>>> 1e74590c
+  {4a21fc64-3b36-496d-94ea-c68eb913935a}, !- Handle
+  {5d186887-6c57-4a8a-8c84-7f99b4ab6219}, !- Object Name
   NumberOfBedrooms,                       !- Feature Name 1
   Integer,                                !- Feature Data Type 1
   3,                                      !- Feature Value 1
@@ -1276,21 +839,8 @@
   Double,                                 !- Feature Data Type 3
   2.6400000000000001;                     !- Feature Value 3
 
-<<<<<<< HEAD
-OS:YearDescription,
-  {66791a98-5f7b-4542-b7a5-f75c3e8e9fa0}; !- Handle
-
-OS:External:File,
-  {cb8eefcc-9874-4eab-8f5b-329900c030f8}, !- Handle
-  8760.csv,                               !- Name
-  8760.csv;                               !- File Name
-
 OS:Schedule:Day,
-  {20842dff-66af-4eec-b567-3be2f77827b5}, !- Handle
-=======
-OS:Schedule:Day,
-  {47c96e0a-e4fb-4bc3-9dd1-2f1762f9fec8}, !- Handle
->>>>>>> 1e74590c
+  {1704f874-0401-48e9-be87-e3b503d432ca}, !- Handle
   Schedule Day 1,                         !- Name
   ,                                       !- Schedule Type Limits Name
   ,                                       !- Interpolate to Timestep
@@ -1299,111 +849,10 @@
   0;                                      !- Value Until Time 1
 
 OS:Schedule:Day,
-<<<<<<< HEAD
-  {70d9af32-9b6b-497d-97d0-5f86869b7603}, !- Handle
-=======
-  {e621c0a4-ee1d-4cd9-9182-9f206a799404}, !- Handle
->>>>>>> 1e74590c
+  {0043b876-97cd-4f3c-a85f-310034584c90}, !- Handle
   Schedule Day 2,                         !- Name
   ,                                       !- Schedule Type Limits Name
   ,                                       !- Interpolate to Timestep
   24,                                     !- Hour 1
   0,                                      !- Minute 1
   1;                                      !- Value Until Time 1
-<<<<<<< HEAD
-
-OS:Schedule:File,
-  {9935cb34-765e-4f93-ae14-e665a6520389}, !- Handle
-  occupants,                              !- Name
-  {a8b21cd9-9cd9-435c-8126-c6a923c043f1}, !- Schedule Type Limits Name
-  {cb8eefcc-9874-4eab-8f5b-329900c030f8}, !- External File Name
-  1,                                      !- Column Number
-  1,                                      !- Rows to Skip at Top
-  8760,                                   !- Number of Hours of Data
-  ,                                       !- Column Separator
-  ,                                       !- Interpolate to Timestep
-  60;                                     !- Minutes per Item
-
-OS:Schedule:Ruleset,
-  {d4b61ec3-6b91-48ba-a724-691a72329852}, !- Handle
-  Schedule Ruleset 1,                     !- Name
-  {8927e8d3-6381-4d23-b1a7-84593df27d70}, !- Schedule Type Limits Name
-  {d7802d2e-d6dd-429c-8d5f-22265d73e0b5}; !- Default Day Schedule Name
-
-OS:Schedule:Day,
-  {d7802d2e-d6dd-429c-8d5f-22265d73e0b5}, !- Handle
-  Schedule Day 3,                         !- Name
-  {8927e8d3-6381-4d23-b1a7-84593df27d70}, !- Schedule Type Limits Name
-  ,                                       !- Interpolate to Timestep
-  24,                                     !- Hour 1
-  0,                                      !- Minute 1
-  112.539290946133;                       !- Value Until Time 1
-
-OS:People:Definition,
-  {91c060a6-5f7d-48d9-9070-5aaf7b7501a8}, !- Handle
-  res occupants|living space,             !- Name
-  People,                                 !- Number of People Calculation Method
-  1.32,                                   !- Number of People {people}
-  ,                                       !- People per Space Floor Area {person/m2}
-  ,                                       !- Space Floor Area per Person {m2/person}
-  0.319734,                               !- Fraction Radiant
-  0.573,                                  !- Sensible Heat Fraction
-  0,                                      !- Carbon Dioxide Generation Rate {m3/s-W}
-  No,                                     !- Enable ASHRAE 55 Comfort Warnings
-  ZoneAveraged;                           !- Mean Radiant Temperature Calculation Type
-
-OS:People,
-  {36cea55b-da73-48fd-a4ed-2af9b9e73174}, !- Handle
-  res occupants|living space,             !- Name
-  {91c060a6-5f7d-48d9-9070-5aaf7b7501a8}, !- People Definition Name
-  {0e062507-4011-4fd0-802b-d629e37c568a}, !- Space or SpaceType Name
-  {9935cb34-765e-4f93-ae14-e665a6520389}, !- Number of People Schedule Name
-  {d4b61ec3-6b91-48ba-a724-691a72329852}, !- Activity Level Schedule Name
-  ,                                       !- Surface Name/Angle Factor List Name
-  ,                                       !- Work Efficiency Schedule Name
-  ,                                       !- Clothing Insulation Schedule Name
-  ,                                       !- Air Velocity Schedule Name
-  1;                                      !- Multiplier
-
-OS:ScheduleTypeLimits,
-  {8927e8d3-6381-4d23-b1a7-84593df27d70}, !- Handle
-  ActivityLevel,                          !- Name
-  0,                                      !- Lower Limit Value
-  ,                                       !- Upper Limit Value
-  Continuous,                             !- Numeric Type
-  ActivityLevel;                          !- Unit Type
-
-OS:ScheduleTypeLimits,
-  {a8b21cd9-9cd9-435c-8126-c6a923c043f1}, !- Handle
-  Fractional,                             !- Name
-  0,                                      !- Lower Limit Value
-  1,                                      !- Upper Limit Value
-  Continuous;                             !- Numeric Type
-
-OS:People:Definition,
-  {b85a1290-e96c-4908-bb46-3118bf806b48}, !- Handle
-  res occupants|living space|story 2,     !- Name
-  People,                                 !- Number of People Calculation Method
-  1.32,                                   !- Number of People {people}
-  ,                                       !- People per Space Floor Area {person/m2}
-  ,                                       !- Space Floor Area per Person {m2/person}
-  0.319734,                               !- Fraction Radiant
-  0.573,                                  !- Sensible Heat Fraction
-  0,                                      !- Carbon Dioxide Generation Rate {m3/s-W}
-  No,                                     !- Enable ASHRAE 55 Comfort Warnings
-  ZoneAveraged;                           !- Mean Radiant Temperature Calculation Type
-
-OS:People,
-  {ba93c21a-66d8-45a8-bd49-6f25a1203af6}, !- Handle
-  res occupants|living space|story 2,     !- Name
-  {b85a1290-e96c-4908-bb46-3118bf806b48}, !- People Definition Name
-  {4bd5bc4a-664d-4013-9183-885c7e4d9c5c}, !- Space or SpaceType Name
-  {9935cb34-765e-4f93-ae14-e665a6520389}, !- Number of People Schedule Name
-  {d4b61ec3-6b91-48ba-a724-691a72329852}, !- Activity Level Schedule Name
-  ,                                       !- Surface Name/Angle Factor List Name
-  ,                                       !- Work Efficiency Schedule Name
-  ,                                       !- Clothing Insulation Schedule Name
-  ,                                       !- Air Velocity Schedule Name
-  1;                                      !- Multiplier
-=======
->>>>>>> 1e74590c
