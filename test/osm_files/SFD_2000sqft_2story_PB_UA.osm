!- NOTE: Auto-generated from /test/osw_files/SFD_2000sqft_2story_PB_UA.osw

OS:Version,
<<<<<<< HEAD
  {6da9f737-3857-4fed-855f-8501f8e8aeca}, !- Handle
  2.9.1;                                  !- Version Identifier

OS:SimulationControl,
  {29c7b08c-6992-4f37-9562-9a3b6e6beed7}, !- Handle
=======
  {83a924f4-7233-4dd3-be78-9de9f83f84eb}, !- Handle
  2.9.0;                                  !- Version Identifier

OS:SimulationControl,
  {414f2266-17e3-4732-9f9a-718ee570fdeb}, !- Handle
>>>>>>> 93199ada
  ,                                       !- Do Zone Sizing Calculation
  ,                                       !- Do System Sizing Calculation
  ,                                       !- Do Plant Sizing Calculation
  No;                                     !- Run Simulation for Sizing Periods

OS:Timestep,
<<<<<<< HEAD
  {34826ba0-1015-468d-b197-797c6395f1ca}, !- Handle
  6;                                      !- Number of Timesteps per Hour

OS:ShadowCalculation,
  {d26c0d74-f2eb-4c4b-b601-98dc4ded5b98}, !- Handle
=======
  {ceb6d590-6f30-4889-b130-f99b3594002d}, !- Handle
  6;                                      !- Number of Timesteps per Hour

OS:ShadowCalculation,
  {bc0da324-1b68-45d1-8561-a2b1219a0144}, !- Handle
>>>>>>> 93199ada
  20,                                     !- Calculation Frequency
  200;                                    !- Maximum Figures in Shadow Overlap Calculations

OS:SurfaceConvectionAlgorithm:Outside,
<<<<<<< HEAD
  {5266ec59-c122-42ed-8eeb-ace5a07d9e26}, !- Handle
  DOE-2;                                  !- Algorithm

OS:SurfaceConvectionAlgorithm:Inside,
  {2d8f79e3-df97-4130-b0c9-d65b0dc74843}, !- Handle
  TARP;                                   !- Algorithm

OS:ZoneCapacitanceMultiplier:ResearchSpecial,
  {475bcbab-25c8-42c3-a2b3-b1609433f2df}, !- Handle
=======
  {ac8fecf8-68a5-4686-934d-5d89fdbf9a3a}, !- Handle
  DOE-2;                                  !- Algorithm

OS:SurfaceConvectionAlgorithm:Inside,
  {fb4a9462-94cb-477c-a9d9-5dc31c449921}, !- Handle
  TARP;                                   !- Algorithm

OS:ZoneCapacitanceMultiplier:ResearchSpecial,
  {0744b848-43a3-47a2-9351-b487fa6ecf62}, !- Handle
>>>>>>> 93199ada
  ,                                       !- Temperature Capacity Multiplier
  15,                                     !- Humidity Capacity Multiplier
  ;                                       !- Carbon Dioxide Capacity Multiplier

OS:RunPeriod,
<<<<<<< HEAD
  {c1c4833d-3d7e-4061-9720-a0d88405cd0e}, !- Handle
=======
  {700ffe40-b6d2-466c-9422-263f8688bb52}, !- Handle
>>>>>>> 93199ada
  Run Period 1,                           !- Name
  1,                                      !- Begin Month
  1,                                      !- Begin Day of Month
  12,                                     !- End Month
  31,                                     !- End Day of Month
  ,                                       !- Use Weather File Holidays and Special Days
  ,                                       !- Use Weather File Daylight Saving Period
  ,                                       !- Apply Weekend Holiday Rule
  ,                                       !- Use Weather File Rain Indicators
  ,                                       !- Use Weather File Snow Indicators
  ;                                       !- Number of Times Runperiod to be Repeated

OS:YearDescription,
<<<<<<< HEAD
  {7c2ddc29-b721-47c9-94c6-4d3893cd7d55}, !- Handle
=======
  {83a4dd9a-aa0e-4343-b54b-3a04b2e7efc4}, !- Handle
>>>>>>> 93199ada
  2007,                                   !- Calendar Year
  ,                                       !- Day of Week for Start Day
  ;                                       !- Is Leap Year

OS:Building,
<<<<<<< HEAD
  {acda5c53-84ab-454f-8951-c66ac8e78eb5}, !- Handle
=======
  {eb9711e5-5b3d-4f57-89d4-215818ef556c}, !- Handle
>>>>>>> 93199ada
  Building 1,                             !- Name
  ,                                       !- Building Sector Type
  0,                                      !- North Axis {deg}
  ,                                       !- Nominal Floor to Floor Height {m}
  ,                                       !- Space Type Name
  ,                                       !- Default Construction Set Name
  ,                                       !- Default Schedule Set Name
  2,                                      !- Standards Number of Stories
  2,                                      !- Standards Number of Above Ground Stories
  ,                                       !- Standards Template
  singlefamilydetached,                   !- Standards Building Type
  1;                                      !- Standards Number of Living Units

OS:AdditionalProperties,
<<<<<<< HEAD
  {c6fc4445-7acf-4431-bc1d-a05bc696a9b2}, !- Handle
  {acda5c53-84ab-454f-8951-c66ac8e78eb5}, !- Object Name
=======
  {519576a1-07a1-4a61-b198-17e2691f159d}, !- Handle
  {eb9711e5-5b3d-4f57-89d4-215818ef556c}, !- Object Name
>>>>>>> 93199ada
  Total Units Modeled,                    !- Feature Name 1
  Integer,                                !- Feature Data Type 1
  1;                                      !- Feature Value 1

OS:ThermalZone,
<<<<<<< HEAD
  {3c5e1946-b89b-4bbb-93f5-9e408848604e}, !- Handle
=======
  {4e4e50da-2bd1-493a-af03-1802c84816d8}, !- Handle
>>>>>>> 93199ada
  living zone,                            !- Name
  ,                                       !- Multiplier
  ,                                       !- Ceiling Height {m}
  ,                                       !- Volume {m3}
  ,                                       !- Floor Area {m2}
  ,                                       !- Zone Inside Convection Algorithm
  ,                                       !- Zone Outside Convection Algorithm
  ,                                       !- Zone Conditioning Equipment List Name
<<<<<<< HEAD
  {77d091d6-2b6f-4267-ba6a-5248cdac1758}, !- Zone Air Inlet Port List
  {b7a1cab4-cdb9-491b-9753-97df0b5d3368}, !- Zone Air Exhaust Port List
  {09402f6f-418c-4906-9a93-74d1ab54ff01}, !- Zone Air Node Name
  {1fb290fe-d090-47db-b775-ef1199461e18}, !- Zone Return Air Port List
=======
  {6a857700-555d-41d9-92f0-ce99e68f41df}, !- Zone Air Inlet Port List
  {73733d1b-3d5e-4fce-9703-cc02a70dddc0}, !- Zone Air Exhaust Port List
  {10070f15-ae85-49ef-ad46-aac8cf87f971}, !- Zone Air Node Name
  {1f450d8a-f1bf-4635-a70e-0a7a4e27a363}, !- Zone Return Air Port List
>>>>>>> 93199ada
  ,                                       !- Primary Daylighting Control Name
  ,                                       !- Fraction of Zone Controlled by Primary Daylighting Control
  ,                                       !- Secondary Daylighting Control Name
  ,                                       !- Fraction of Zone Controlled by Secondary Daylighting Control
  ,                                       !- Illuminance Map Name
  ,                                       !- Group Rendering Name
  ,                                       !- Thermostat Name
  No;                                     !- Use Ideal Air Loads

OS:Node,
<<<<<<< HEAD
  {13d9dd7b-7c91-4fd1-92c9-f5f28388773e}, !- Handle
  Node 1,                                 !- Name
  {09402f6f-418c-4906-9a93-74d1ab54ff01}, !- Inlet Port
  ;                                       !- Outlet Port

OS:Connection,
  {09402f6f-418c-4906-9a93-74d1ab54ff01}, !- Handle
  {0e6cbc86-6315-40aa-9444-28970b67e139}, !- Name
  {3c5e1946-b89b-4bbb-93f5-9e408848604e}, !- Source Object
  11,                                     !- Outlet Port
  {13d9dd7b-7c91-4fd1-92c9-f5f28388773e}, !- Target Object
  2;                                      !- Inlet Port

OS:PortList,
  {77d091d6-2b6f-4267-ba6a-5248cdac1758}, !- Handle
  {66a9e269-a368-42fd-b465-c67531b6aaa2}, !- Name
  {3c5e1946-b89b-4bbb-93f5-9e408848604e}; !- HVAC Component

OS:PortList,
  {b7a1cab4-cdb9-491b-9753-97df0b5d3368}, !- Handle
  {3d09dee7-11ce-4124-b1d3-657ea3e73e64}, !- Name
  {3c5e1946-b89b-4bbb-93f5-9e408848604e}; !- HVAC Component

OS:PortList,
  {1fb290fe-d090-47db-b775-ef1199461e18}, !- Handle
  {ff0a807e-8c1c-49ea-99f6-8964e6d18dc0}, !- Name
  {3c5e1946-b89b-4bbb-93f5-9e408848604e}; !- HVAC Component

OS:Sizing:Zone,
  {3522775a-0c6a-4fb6-8934-60f292345a39}, !- Handle
  {3c5e1946-b89b-4bbb-93f5-9e408848604e}, !- Zone or ZoneList Name
=======
  {876b6c90-2d51-4af6-9bd9-8482dd0fa1b0}, !- Handle
  Node 1,                                 !- Name
  {10070f15-ae85-49ef-ad46-aac8cf87f971}, !- Inlet Port
  ;                                       !- Outlet Port

OS:Connection,
  {10070f15-ae85-49ef-ad46-aac8cf87f971}, !- Handle
  {5259cd2b-21bb-4d16-9508-bbb4fadf2f55}, !- Name
  {4e4e50da-2bd1-493a-af03-1802c84816d8}, !- Source Object
  11,                                     !- Outlet Port
  {876b6c90-2d51-4af6-9bd9-8482dd0fa1b0}, !- Target Object
  2;                                      !- Inlet Port

OS:PortList,
  {6a857700-555d-41d9-92f0-ce99e68f41df}, !- Handle
  {420276fb-5ba2-4e04-8c27-e838a7ae2679}, !- Name
  {4e4e50da-2bd1-493a-af03-1802c84816d8}; !- HVAC Component

OS:PortList,
  {73733d1b-3d5e-4fce-9703-cc02a70dddc0}, !- Handle
  {0bc62e1c-47df-4e80-a8b9-dffd5159978c}, !- Name
  {4e4e50da-2bd1-493a-af03-1802c84816d8}; !- HVAC Component

OS:PortList,
  {1f450d8a-f1bf-4635-a70e-0a7a4e27a363}, !- Handle
  {92d07fdf-5fe0-4bff-82d2-cc78e99bb7c0}, !- Name
  {4e4e50da-2bd1-493a-af03-1802c84816d8}; !- HVAC Component

OS:Sizing:Zone,
  {a00d64bb-c6fc-469d-ace1-810a95d22682}, !- Handle
  {4e4e50da-2bd1-493a-af03-1802c84816d8}, !- Zone or ZoneList Name
>>>>>>> 93199ada
  SupplyAirTemperature,                   !- Zone Cooling Design Supply Air Temperature Input Method
  14,                                     !- Zone Cooling Design Supply Air Temperature {C}
  11.11,                                  !- Zone Cooling Design Supply Air Temperature Difference {deltaC}
  SupplyAirTemperature,                   !- Zone Heating Design Supply Air Temperature Input Method
  40,                                     !- Zone Heating Design Supply Air Temperature {C}
  11.11,                                  !- Zone Heating Design Supply Air Temperature Difference {deltaC}
  0.0085,                                 !- Zone Cooling Design Supply Air Humidity Ratio {kg-H2O/kg-air}
  0.008,                                  !- Zone Heating Design Supply Air Humidity Ratio {kg-H2O/kg-air}
  ,                                       !- Zone Heating Sizing Factor
  ,                                       !- Zone Cooling Sizing Factor
  DesignDay,                              !- Cooling Design Air Flow Method
  ,                                       !- Cooling Design Air Flow Rate {m3/s}
  ,                                       !- Cooling Minimum Air Flow per Zone Floor Area {m3/s-m2}
  ,                                       !- Cooling Minimum Air Flow {m3/s}
  ,                                       !- Cooling Minimum Air Flow Fraction
  DesignDay,                              !- Heating Design Air Flow Method
  ,                                       !- Heating Design Air Flow Rate {m3/s}
  ,                                       !- Heating Maximum Air Flow per Zone Floor Area {m3/s-m2}
  ,                                       !- Heating Maximum Air Flow {m3/s}
  ,                                       !- Heating Maximum Air Flow Fraction
  ,                                       !- Design Zone Air Distribution Effectiveness in Cooling Mode
  ,                                       !- Design Zone Air Distribution Effectiveness in Heating Mode
  No,                                     !- Account for Dedicated Outdoor Air System
  NeutralSupplyAir,                       !- Dedicated Outdoor Air System Control Strategy
  autosize,                               !- Dedicated Outdoor Air Low Setpoint Temperature for Design {C}
  autosize;                               !- Dedicated Outdoor Air High Setpoint Temperature for Design {C}

OS:ZoneHVAC:EquipmentList,
<<<<<<< HEAD
  {106c1ea6-f847-45bb-899d-cdad8bc3d226}, !- Handle
  Zone HVAC Equipment List 1,             !- Name
  {3c5e1946-b89b-4bbb-93f5-9e408848604e}; !- Thermal Zone

OS:Space,
  {cf4ea6ab-988a-4c49-825b-4abed91d647c}, !- Handle
  living space,                           !- Name
  {065a848f-5a9a-4c29-ab16-201ab328c31c}, !- Space Type Name
=======
  {72a45d8d-d55f-4b94-9364-315b5250a24f}, !- Handle
  Zone HVAC Equipment List 1,             !- Name
  {4e4e50da-2bd1-493a-af03-1802c84816d8}; !- Thermal Zone

OS:Space,
  {6098f816-1774-4eaa-b40b-e6e7bdab1804}, !- Handle
  living space,                           !- Name
  {b40bf1c8-ff70-42b4-b128-828a5860f822}, !- Space Type Name
>>>>>>> 93199ada
  ,                                       !- Default Construction Set Name
  ,                                       !- Default Schedule Set Name
  -0,                                     !- Direction of Relative North {deg}
  0,                                      !- X Origin {m}
  0,                                      !- Y Origin {m}
  0.9144,                                 !- Z Origin {m}
  ,                                       !- Building Story Name
<<<<<<< HEAD
  {3c5e1946-b89b-4bbb-93f5-9e408848604e}, !- Thermal Zone Name
  ,                                       !- Part of Total Floor Area
  ,                                       !- Design Specification Outdoor Air Object Name
  {6721bee8-3ea7-4022-99d9-e5e8d057658f}; !- Building Unit Name

OS:Surface,
  {a8d16adf-41b0-44ed-b3fa-ab686f281bf1}, !- Handle
  Surface 1,                              !- Name
  Floor,                                  !- Surface Type
  ,                                       !- Construction Name
  {cf4ea6ab-988a-4c49-825b-4abed91d647c}, !- Space Name
  Surface,                                !- Outside Boundary Condition
  {40d0476e-26c4-4d85-8c42-1ae79fa302dd}, !- Outside Boundary Condition Object
=======
  {4e4e50da-2bd1-493a-af03-1802c84816d8}, !- Thermal Zone Name
  ,                                       !- Part of Total Floor Area
  ,                                       !- Design Specification Outdoor Air Object Name
  {a41a3786-ea03-4021-8f47-5e717f655f2a}; !- Building Unit Name

OS:Surface,
  {50e9116d-cbd1-4ccd-b253-f5022eadcc71}, !- Handle
  Surface 1,                              !- Name
  Floor,                                  !- Surface Type
  ,                                       !- Construction Name
  {6098f816-1774-4eaa-b40b-e6e7bdab1804}, !- Space Name
  Surface,                                !- Outside Boundary Condition
  {25038201-bc1d-4a98-89de-a36c56f2547c}, !- Outside Boundary Condition Object
>>>>>>> 93199ada
  NoSun,                                  !- Sun Exposure
  NoWind,                                 !- Wind Exposure
  ,                                       !- View Factor to Ground
  ,                                       !- Number of Vertices
  0, 0, -1.11022302462516e-016,           !- X,Y,Z Vertex 1 {m}
  0, 6.81553519541936, -1.11022302462516e-016, !- X,Y,Z Vertex 2 {m}
  13.6310703908387, 6.81553519541936, -1.11022302462516e-016, !- X,Y,Z Vertex 3 {m}
  13.6310703908387, 0, -1.11022302462516e-016; !- X,Y,Z Vertex 4 {m}

OS:Surface,
<<<<<<< HEAD
  {0404ee97-42ad-40a1-8093-6223658d85a9}, !- Handle
  Surface 2,                              !- Name
  Wall,                                   !- Surface Type
  ,                                       !- Construction Name
  {cf4ea6ab-988a-4c49-825b-4abed91d647c}, !- Space Name
=======
  {a4699630-47ca-40ab-81f0-902aa4e0899f}, !- Handle
  Surface 2,                              !- Name
  Wall,                                   !- Surface Type
  ,                                       !- Construction Name
  {6098f816-1774-4eaa-b40b-e6e7bdab1804}, !- Space Name
>>>>>>> 93199ada
  Outdoors,                               !- Outside Boundary Condition
  ,                                       !- Outside Boundary Condition Object
  SunExposed,                             !- Sun Exposure
  WindExposed,                            !- Wind Exposure
  ,                                       !- View Factor to Ground
  ,                                       !- Number of Vertices
  0, 6.81553519541936, 2.4384,            !- X,Y,Z Vertex 1 {m}
  0, 6.81553519541936, -1.11022302462516e-016, !- X,Y,Z Vertex 2 {m}
  0, 0, -1.11022302462516e-016,           !- X,Y,Z Vertex 3 {m}
  0, 0, 2.4384;                           !- X,Y,Z Vertex 4 {m}

OS:Surface,
<<<<<<< HEAD
  {f995d954-b30a-4b73-99a7-d91c97c33c14}, !- Handle
  Surface 3,                              !- Name
  Wall,                                   !- Surface Type
  ,                                       !- Construction Name
  {cf4ea6ab-988a-4c49-825b-4abed91d647c}, !- Space Name
=======
  {caab463a-f87d-43fb-97cc-b0171401e260}, !- Handle
  Surface 3,                              !- Name
  Wall,                                   !- Surface Type
  ,                                       !- Construction Name
  {6098f816-1774-4eaa-b40b-e6e7bdab1804}, !- Space Name
>>>>>>> 93199ada
  Outdoors,                               !- Outside Boundary Condition
  ,                                       !- Outside Boundary Condition Object
  SunExposed,                             !- Sun Exposure
  WindExposed,                            !- Wind Exposure
  ,                                       !- View Factor to Ground
  ,                                       !- Number of Vertices
  13.6310703908387, 6.81553519541936, 2.4384, !- X,Y,Z Vertex 1 {m}
  13.6310703908387, 6.81553519541936, -1.11022302462516e-016, !- X,Y,Z Vertex 2 {m}
  0, 6.81553519541936, -1.11022302462516e-016, !- X,Y,Z Vertex 3 {m}
  0, 6.81553519541936, 2.4384;            !- X,Y,Z Vertex 4 {m}

OS:Surface,
<<<<<<< HEAD
  {2c3b44a9-ca45-427f-becf-8fde9c19be7f}, !- Handle
  Surface 4,                              !- Name
  Wall,                                   !- Surface Type
  ,                                       !- Construction Name
  {cf4ea6ab-988a-4c49-825b-4abed91d647c}, !- Space Name
=======
  {cbd48ac8-e25f-491a-b382-fc0f42795bc4}, !- Handle
  Surface 4,                              !- Name
  Wall,                                   !- Surface Type
  ,                                       !- Construction Name
  {6098f816-1774-4eaa-b40b-e6e7bdab1804}, !- Space Name
>>>>>>> 93199ada
  Outdoors,                               !- Outside Boundary Condition
  ,                                       !- Outside Boundary Condition Object
  SunExposed,                             !- Sun Exposure
  WindExposed,                            !- Wind Exposure
  ,                                       !- View Factor to Ground
  ,                                       !- Number of Vertices
  13.6310703908387, 0, 2.4384,            !- X,Y,Z Vertex 1 {m}
  13.6310703908387, 0, -1.11022302462516e-016, !- X,Y,Z Vertex 2 {m}
  13.6310703908387, 6.81553519541936, -1.11022302462516e-016, !- X,Y,Z Vertex 3 {m}
  13.6310703908387, 6.81553519541936, 2.4384; !- X,Y,Z Vertex 4 {m}

OS:Surface,
<<<<<<< HEAD
  {48a2a102-485b-4f86-9818-9d1a43927490}, !- Handle
  Surface 5,                              !- Name
  Wall,                                   !- Surface Type
  ,                                       !- Construction Name
  {cf4ea6ab-988a-4c49-825b-4abed91d647c}, !- Space Name
=======
  {b1e13ad6-a038-4097-81aa-1932251a8706}, !- Handle
  Surface 5,                              !- Name
  Wall,                                   !- Surface Type
  ,                                       !- Construction Name
  {6098f816-1774-4eaa-b40b-e6e7bdab1804}, !- Space Name
>>>>>>> 93199ada
  Outdoors,                               !- Outside Boundary Condition
  ,                                       !- Outside Boundary Condition Object
  SunExposed,                             !- Sun Exposure
  WindExposed,                            !- Wind Exposure
  ,                                       !- View Factor to Ground
  ,                                       !- Number of Vertices
  0, 0, 2.4384,                           !- X,Y,Z Vertex 1 {m}
  0, 0, -1.11022302462516e-016,           !- X,Y,Z Vertex 2 {m}
  13.6310703908387, 0, -1.11022302462516e-016, !- X,Y,Z Vertex 3 {m}
  13.6310703908387, 0, 2.4384;            !- X,Y,Z Vertex 4 {m}

OS:Surface,
<<<<<<< HEAD
  {658c3cf4-6053-427c-bae7-0a5298c9456c}, !- Handle
  Surface 6,                              !- Name
  RoofCeiling,                            !- Surface Type
  ,                                       !- Construction Name
  {cf4ea6ab-988a-4c49-825b-4abed91d647c}, !- Space Name
  Surface,                                !- Outside Boundary Condition
  {b7f9d2d7-6f15-43c1-bd39-bcbfb8c53142}, !- Outside Boundary Condition Object
=======
  {088c14bd-db1b-4152-93e9-dbaa4f97ab3d}, !- Handle
  Surface 6,                              !- Name
  RoofCeiling,                            !- Surface Type
  ,                                       !- Construction Name
  {6098f816-1774-4eaa-b40b-e6e7bdab1804}, !- Space Name
  Surface,                                !- Outside Boundary Condition
  {b24c8223-5b12-4e89-8429-41770cc6d515}, !- Outside Boundary Condition Object
>>>>>>> 93199ada
  NoSun,                                  !- Sun Exposure
  NoWind,                                 !- Wind Exposure
  ,                                       !- View Factor to Ground
  ,                                       !- Number of Vertices
  13.6310703908387, 0, 2.4384,            !- X,Y,Z Vertex 1 {m}
  13.6310703908387, 6.81553519541936, 2.4384, !- X,Y,Z Vertex 2 {m}
  0, 6.81553519541936, 2.4384,            !- X,Y,Z Vertex 3 {m}
  0, 0, 2.4384;                           !- X,Y,Z Vertex 4 {m}

OS:SpaceType,
<<<<<<< HEAD
  {065a848f-5a9a-4c29-ab16-201ab328c31c}, !- Handle
=======
  {b40bf1c8-ff70-42b4-b128-828a5860f822}, !- Handle
>>>>>>> 93199ada
  Space Type 1,                           !- Name
  ,                                       !- Default Construction Set Name
  ,                                       !- Default Schedule Set Name
  ,                                       !- Group Rendering Name
  ,                                       !- Design Specification Outdoor Air Object Name
  ,                                       !- Standards Template
  ,                                       !- Standards Building Type
  living;                                 !- Standards Space Type

OS:Space,
<<<<<<< HEAD
  {3aedc735-79af-4072-ac6e-22cc948fa8c5}, !- Handle
  living space|story 2,                   !- Name
  {065a848f-5a9a-4c29-ab16-201ab328c31c}, !- Space Type Name
=======
  {2fb7c521-bb94-42d5-a47a-8f40444016a0}, !- Handle
  living space|story 2,                   !- Name
  {b40bf1c8-ff70-42b4-b128-828a5860f822}, !- Space Type Name
>>>>>>> 93199ada
  ,                                       !- Default Construction Set Name
  ,                                       !- Default Schedule Set Name
  -0,                                     !- Direction of Relative North {deg}
  0,                                      !- X Origin {m}
  0,                                      !- Y Origin {m}
  3.3528,                                 !- Z Origin {m}
  ,                                       !- Building Story Name
<<<<<<< HEAD
  {3c5e1946-b89b-4bbb-93f5-9e408848604e}, !- Thermal Zone Name
  ,                                       !- Part of Total Floor Area
  ,                                       !- Design Specification Outdoor Air Object Name
  {6721bee8-3ea7-4022-99d9-e5e8d057658f}; !- Building Unit Name

OS:Surface,
  {b7f9d2d7-6f15-43c1-bd39-bcbfb8c53142}, !- Handle
  Surface 7,                              !- Name
  Floor,                                  !- Surface Type
  ,                                       !- Construction Name
  {3aedc735-79af-4072-ac6e-22cc948fa8c5}, !- Space Name
  Surface,                                !- Outside Boundary Condition
  {658c3cf4-6053-427c-bae7-0a5298c9456c}, !- Outside Boundary Condition Object
=======
  {4e4e50da-2bd1-493a-af03-1802c84816d8}, !- Thermal Zone Name
  ,                                       !- Part of Total Floor Area
  ,                                       !- Design Specification Outdoor Air Object Name
  {a41a3786-ea03-4021-8f47-5e717f655f2a}; !- Building Unit Name

OS:Surface,
  {b24c8223-5b12-4e89-8429-41770cc6d515}, !- Handle
  Surface 7,                              !- Name
  Floor,                                  !- Surface Type
  ,                                       !- Construction Name
  {2fb7c521-bb94-42d5-a47a-8f40444016a0}, !- Space Name
  Surface,                                !- Outside Boundary Condition
  {088c14bd-db1b-4152-93e9-dbaa4f97ab3d}, !- Outside Boundary Condition Object
>>>>>>> 93199ada
  NoSun,                                  !- Sun Exposure
  NoWind,                                 !- Wind Exposure
  ,                                       !- View Factor to Ground
  ,                                       !- Number of Vertices
  0, 0, -4.44089209850063e-016,           !- X,Y,Z Vertex 1 {m}
  0, 6.81553519541936, -4.44089209850063e-016, !- X,Y,Z Vertex 2 {m}
  13.6310703908387, 6.81553519541936, -4.44089209850063e-016, !- X,Y,Z Vertex 3 {m}
  13.6310703908387, 0, -4.44089209850063e-016; !- X,Y,Z Vertex 4 {m}

OS:Surface,
<<<<<<< HEAD
  {0ea85dd0-d681-450f-aab1-7cea7d540ccd}, !- Handle
  Surface 8,                              !- Name
  Wall,                                   !- Surface Type
  ,                                       !- Construction Name
  {3aedc735-79af-4072-ac6e-22cc948fa8c5}, !- Space Name
=======
  {d4950f42-9b49-4e9f-a7c2-91b759ac7529}, !- Handle
  Surface 8,                              !- Name
  Wall,                                   !- Surface Type
  ,                                       !- Construction Name
  {2fb7c521-bb94-42d5-a47a-8f40444016a0}, !- Space Name
>>>>>>> 93199ada
  Outdoors,                               !- Outside Boundary Condition
  ,                                       !- Outside Boundary Condition Object
  SunExposed,                             !- Sun Exposure
  WindExposed,                            !- Wind Exposure
  ,                                       !- View Factor to Ground
  ,                                       !- Number of Vertices
  0, 6.81553519541936, 2.4384,            !- X,Y,Z Vertex 1 {m}
  0, 6.81553519541936, -4.44089209850063e-016, !- X,Y,Z Vertex 2 {m}
  0, 0, -4.44089209850063e-016,           !- X,Y,Z Vertex 3 {m}
  0, 0, 2.4384;                           !- X,Y,Z Vertex 4 {m}

OS:Surface,
<<<<<<< HEAD
  {e6473da0-0df4-4047-97b2-c345daea732a}, !- Handle
  Surface 9,                              !- Name
  Wall,                                   !- Surface Type
  ,                                       !- Construction Name
  {3aedc735-79af-4072-ac6e-22cc948fa8c5}, !- Space Name
=======
  {f571c6fd-2b0c-4048-8309-6278d9beefce}, !- Handle
  Surface 9,                              !- Name
  Wall,                                   !- Surface Type
  ,                                       !- Construction Name
  {2fb7c521-bb94-42d5-a47a-8f40444016a0}, !- Space Name
>>>>>>> 93199ada
  Outdoors,                               !- Outside Boundary Condition
  ,                                       !- Outside Boundary Condition Object
  SunExposed,                             !- Sun Exposure
  WindExposed,                            !- Wind Exposure
  ,                                       !- View Factor to Ground
  ,                                       !- Number of Vertices
  13.6310703908387, 6.81553519541936, 2.4384, !- X,Y,Z Vertex 1 {m}
  13.6310703908387, 6.81553519541936, -4.44089209850063e-016, !- X,Y,Z Vertex 2 {m}
  0, 6.81553519541936, -4.44089209850063e-016, !- X,Y,Z Vertex 3 {m}
  0, 6.81553519541936, 2.4384;            !- X,Y,Z Vertex 4 {m}

OS:Surface,
<<<<<<< HEAD
  {dcde2b93-7b0e-4bef-839e-bffbfb03ed32}, !- Handle
  Surface 10,                             !- Name
  Wall,                                   !- Surface Type
  ,                                       !- Construction Name
  {3aedc735-79af-4072-ac6e-22cc948fa8c5}, !- Space Name
=======
  {d6a8a25f-499e-4d6e-af90-9baff473ca04}, !- Handle
  Surface 10,                             !- Name
  Wall,                                   !- Surface Type
  ,                                       !- Construction Name
  {2fb7c521-bb94-42d5-a47a-8f40444016a0}, !- Space Name
>>>>>>> 93199ada
  Outdoors,                               !- Outside Boundary Condition
  ,                                       !- Outside Boundary Condition Object
  SunExposed,                             !- Sun Exposure
  WindExposed,                            !- Wind Exposure
  ,                                       !- View Factor to Ground
  ,                                       !- Number of Vertices
  13.6310703908387, 0, 2.4384,            !- X,Y,Z Vertex 1 {m}
  13.6310703908387, 0, -4.44089209850063e-016, !- X,Y,Z Vertex 2 {m}
  13.6310703908387, 6.81553519541936, -4.44089209850063e-016, !- X,Y,Z Vertex 3 {m}
  13.6310703908387, 6.81553519541936, 2.4384; !- X,Y,Z Vertex 4 {m}

OS:Surface,
<<<<<<< HEAD
  {895f41ba-9977-4e7e-8978-00806d6f3ba5}, !- Handle
  Surface 11,                             !- Name
  Wall,                                   !- Surface Type
  ,                                       !- Construction Name
  {3aedc735-79af-4072-ac6e-22cc948fa8c5}, !- Space Name
=======
  {32d8e710-77c3-4a81-a22f-313a542e2f09}, !- Handle
  Surface 11,                             !- Name
  Wall,                                   !- Surface Type
  ,                                       !- Construction Name
  {2fb7c521-bb94-42d5-a47a-8f40444016a0}, !- Space Name
>>>>>>> 93199ada
  Outdoors,                               !- Outside Boundary Condition
  ,                                       !- Outside Boundary Condition Object
  SunExposed,                             !- Sun Exposure
  WindExposed,                            !- Wind Exposure
  ,                                       !- View Factor to Ground
  ,                                       !- Number of Vertices
  0, 0, 2.4384,                           !- X,Y,Z Vertex 1 {m}
  0, 0, -4.44089209850063e-016,           !- X,Y,Z Vertex 2 {m}
  13.6310703908387, 0, -4.44089209850063e-016, !- X,Y,Z Vertex 3 {m}
  13.6310703908387, 0, 2.4384;            !- X,Y,Z Vertex 4 {m}

OS:Surface,
<<<<<<< HEAD
  {9f1246b0-6205-4a0f-997a-f87b4176f508}, !- Handle
  Surface 12,                             !- Name
  RoofCeiling,                            !- Surface Type
  ,                                       !- Construction Name
  {3aedc735-79af-4072-ac6e-22cc948fa8c5}, !- Space Name
  Surface,                                !- Outside Boundary Condition
  {35902d30-25ce-41f4-acfc-54ca72650de2}, !- Outside Boundary Condition Object
=======
  {14364fd4-5254-4fb0-aa02-bd2dd4f0e4ed}, !- Handle
  Surface 12,                             !- Name
  RoofCeiling,                            !- Surface Type
  ,                                       !- Construction Name
  {2fb7c521-bb94-42d5-a47a-8f40444016a0}, !- Space Name
  Surface,                                !- Outside Boundary Condition
  {80ace12e-d7bf-41a7-89bd-dfb0030031e6}, !- Outside Boundary Condition Object
>>>>>>> 93199ada
  NoSun,                                  !- Sun Exposure
  NoWind,                                 !- Wind Exposure
  ,                                       !- View Factor to Ground
  ,                                       !- Number of Vertices
  13.6310703908387, 0, 2.4384,            !- X,Y,Z Vertex 1 {m}
  13.6310703908387, 6.81553519541936, 2.4384, !- X,Y,Z Vertex 2 {m}
  0, 6.81553519541936, 2.4384,            !- X,Y,Z Vertex 3 {m}
  0, 0, 2.4384;                           !- X,Y,Z Vertex 4 {m}

OS:Surface,
<<<<<<< HEAD
  {35902d30-25ce-41f4-acfc-54ca72650de2}, !- Handle
  Surface 13,                             !- Name
  Floor,                                  !- Surface Type
  ,                                       !- Construction Name
  {1d09a2a2-7491-4bc2-b27e-948747c4288e}, !- Space Name
  Surface,                                !- Outside Boundary Condition
  {9f1246b0-6205-4a0f-997a-f87b4176f508}, !- Outside Boundary Condition Object
=======
  {80ace12e-d7bf-41a7-89bd-dfb0030031e6}, !- Handle
  Surface 13,                             !- Name
  Floor,                                  !- Surface Type
  ,                                       !- Construction Name
  {09955992-90c4-42fa-ad5f-8b1fe1fb998f}, !- Space Name
  Surface,                                !- Outside Boundary Condition
  {14364fd4-5254-4fb0-aa02-bd2dd4f0e4ed}, !- Outside Boundary Condition Object
>>>>>>> 93199ada
  NoSun,                                  !- Sun Exposure
  NoWind,                                 !- Wind Exposure
  ,                                       !- View Factor to Ground
  ,                                       !- Number of Vertices
  0, 6.81553519541936, 0,                 !- X,Y,Z Vertex 1 {m}
  13.6310703908387, 6.81553519541936, 0,  !- X,Y,Z Vertex 2 {m}
  13.6310703908387, 0, 0,                 !- X,Y,Z Vertex 3 {m}
  0, 0, 0;                                !- X,Y,Z Vertex 4 {m}

OS:Surface,
<<<<<<< HEAD
  {d192e302-9b7c-4ec8-9cbb-1079aaa02cde}, !- Handle
  Surface 14,                             !- Name
  RoofCeiling,                            !- Surface Type
  ,                                       !- Construction Name
  {1d09a2a2-7491-4bc2-b27e-948747c4288e}, !- Space Name
=======
  {d928d4c2-e298-47c7-8d97-abc0f89b5a8c}, !- Handle
  Surface 14,                             !- Name
  RoofCeiling,                            !- Surface Type
  ,                                       !- Construction Name
  {09955992-90c4-42fa-ad5f-8b1fe1fb998f}, !- Space Name
>>>>>>> 93199ada
  Outdoors,                               !- Outside Boundary Condition
  ,                                       !- Outside Boundary Condition Object
  SunExposed,                             !- Sun Exposure
  WindExposed,                            !- Wind Exposure
  ,                                       !- View Factor to Ground
  ,                                       !- Number of Vertices
  13.6310703908387, 3.40776759770968, 1.70388379885484, !- X,Y,Z Vertex 1 {m}
  0, 3.40776759770968, 1.70388379885484,  !- X,Y,Z Vertex 2 {m}
  0, 0, 0,                                !- X,Y,Z Vertex 3 {m}
  13.6310703908387, 0, 0;                 !- X,Y,Z Vertex 4 {m}

OS:Surface,
<<<<<<< HEAD
  {bc671fd8-1484-4937-b37c-a3c7112c56f5}, !- Handle
  Surface 15,                             !- Name
  RoofCeiling,                            !- Surface Type
  ,                                       !- Construction Name
  {1d09a2a2-7491-4bc2-b27e-948747c4288e}, !- Space Name
=======
  {bd97d55c-213d-4429-98cd-6beb58cc19e6}, !- Handle
  Surface 15,                             !- Name
  RoofCeiling,                            !- Surface Type
  ,                                       !- Construction Name
  {09955992-90c4-42fa-ad5f-8b1fe1fb998f}, !- Space Name
>>>>>>> 93199ada
  Outdoors,                               !- Outside Boundary Condition
  ,                                       !- Outside Boundary Condition Object
  SunExposed,                             !- Sun Exposure
  WindExposed,                            !- Wind Exposure
  ,                                       !- View Factor to Ground
  ,                                       !- Number of Vertices
  0, 3.40776759770968, 1.70388379885484,  !- X,Y,Z Vertex 1 {m}
  13.6310703908387, 3.40776759770968, 1.70388379885484, !- X,Y,Z Vertex 2 {m}
  13.6310703908387, 6.81553519541936, 0,  !- X,Y,Z Vertex 3 {m}
  0, 6.81553519541936, 0;                 !- X,Y,Z Vertex 4 {m}

OS:Surface,
<<<<<<< HEAD
  {a7f0c800-5a8f-4ae2-97e4-f2f1a7b57af3}, !- Handle
  Surface 16,                             !- Name
  Wall,                                   !- Surface Type
  ,                                       !- Construction Name
  {1d09a2a2-7491-4bc2-b27e-948747c4288e}, !- Space Name
=======
  {fc2983e1-86b5-47ca-a78b-603317739494}, !- Handle
  Surface 16,                             !- Name
  Wall,                                   !- Surface Type
  ,                                       !- Construction Name
  {09955992-90c4-42fa-ad5f-8b1fe1fb998f}, !- Space Name
>>>>>>> 93199ada
  Outdoors,                               !- Outside Boundary Condition
  ,                                       !- Outside Boundary Condition Object
  SunExposed,                             !- Sun Exposure
  WindExposed,                            !- Wind Exposure
  ,                                       !- View Factor to Ground
  ,                                       !- Number of Vertices
  0, 3.40776759770968, 1.70388379885484,  !- X,Y,Z Vertex 1 {m}
  0, 6.81553519541936, 0,                 !- X,Y,Z Vertex 2 {m}
  0, 0, 0;                                !- X,Y,Z Vertex 3 {m}

OS:Surface,
<<<<<<< HEAD
  {3d73307c-6f65-479a-8d94-c9d39893bb62}, !- Handle
  Surface 17,                             !- Name
  Wall,                                   !- Surface Type
  ,                                       !- Construction Name
  {1d09a2a2-7491-4bc2-b27e-948747c4288e}, !- Space Name
=======
  {63973ce9-52e1-469c-a3d1-5fdb792bfe97}, !- Handle
  Surface 17,                             !- Name
  Wall,                                   !- Surface Type
  ,                                       !- Construction Name
  {09955992-90c4-42fa-ad5f-8b1fe1fb998f}, !- Space Name
>>>>>>> 93199ada
  Outdoors,                               !- Outside Boundary Condition
  ,                                       !- Outside Boundary Condition Object
  SunExposed,                             !- Sun Exposure
  WindExposed,                            !- Wind Exposure
  ,                                       !- View Factor to Ground
  ,                                       !- Number of Vertices
  13.6310703908387, 3.40776759770968, 1.70388379885484, !- X,Y,Z Vertex 1 {m}
  13.6310703908387, 0, 0,                 !- X,Y,Z Vertex 2 {m}
  13.6310703908387, 6.81553519541936, 0;  !- X,Y,Z Vertex 3 {m}

OS:Space,
<<<<<<< HEAD
  {1d09a2a2-7491-4bc2-b27e-948747c4288e}, !- Handle
  unfinished attic space,                 !- Name
  {2e07d8b7-eabd-47cd-a777-8156d3355f04}, !- Space Type Name
=======
  {09955992-90c4-42fa-ad5f-8b1fe1fb998f}, !- Handle
  unfinished attic space,                 !- Name
  {7bb550aa-51c7-43d7-a41f-cc1f49b5aa41}, !- Space Type Name
>>>>>>> 93199ada
  ,                                       !- Default Construction Set Name
  ,                                       !- Default Schedule Set Name
  -0,                                     !- Direction of Relative North {deg}
  0,                                      !- X Origin {m}
  0,                                      !- Y Origin {m}
  5.7912,                                 !- Z Origin {m}
  ,                                       !- Building Story Name
<<<<<<< HEAD
  {6cae3a63-e27d-45c9-90fe-47d11d0bd7e0}; !- Thermal Zone Name

OS:ThermalZone,
  {6cae3a63-e27d-45c9-90fe-47d11d0bd7e0}, !- Handle
=======
  {05123f6b-cc61-452f-86f5-83b3069bb1c3}; !- Thermal Zone Name

OS:ThermalZone,
  {05123f6b-cc61-452f-86f5-83b3069bb1c3}, !- Handle
>>>>>>> 93199ada
  unfinished attic zone,                  !- Name
  ,                                       !- Multiplier
  ,                                       !- Ceiling Height {m}
  ,                                       !- Volume {m3}
  ,                                       !- Floor Area {m2}
  ,                                       !- Zone Inside Convection Algorithm
  ,                                       !- Zone Outside Convection Algorithm
  ,                                       !- Zone Conditioning Equipment List Name
<<<<<<< HEAD
  {8ec70aed-4b98-46bd-a1eb-2b1bf1d4b703}, !- Zone Air Inlet Port List
  {2cc1e48b-e819-4f85-9953-c19df62e3b59}, !- Zone Air Exhaust Port List
  {07cb42b1-d941-4193-a2f3-126ff7ee8e2c}, !- Zone Air Node Name
  {5a875ab0-56a8-439a-80ca-44f1fdf231a1}, !- Zone Return Air Port List
=======
  {ce849be7-f569-4ef2-bb24-6d8149154997}, !- Zone Air Inlet Port List
  {97a58273-7c2c-4b43-8072-6b07ee2f64fb}, !- Zone Air Exhaust Port List
  {05007e41-6dc7-4a6e-ba60-17aa9a03cdeb}, !- Zone Air Node Name
  {728e1efe-0d85-4ec8-808b-402ca16e1f13}, !- Zone Return Air Port List
>>>>>>> 93199ada
  ,                                       !- Primary Daylighting Control Name
  ,                                       !- Fraction of Zone Controlled by Primary Daylighting Control
  ,                                       !- Secondary Daylighting Control Name
  ,                                       !- Fraction of Zone Controlled by Secondary Daylighting Control
  ,                                       !- Illuminance Map Name
  ,                                       !- Group Rendering Name
  ,                                       !- Thermostat Name
  No;                                     !- Use Ideal Air Loads

OS:Node,
<<<<<<< HEAD
  {01b16784-3137-4f4f-9c07-d168f79d1056}, !- Handle
  Node 2,                                 !- Name
  {07cb42b1-d941-4193-a2f3-126ff7ee8e2c}, !- Inlet Port
  ;                                       !- Outlet Port

OS:Connection,
  {07cb42b1-d941-4193-a2f3-126ff7ee8e2c}, !- Handle
  {baccd9e6-13f6-46d2-a337-1bd7d99e9235}, !- Name
  {6cae3a63-e27d-45c9-90fe-47d11d0bd7e0}, !- Source Object
  11,                                     !- Outlet Port
  {01b16784-3137-4f4f-9c07-d168f79d1056}, !- Target Object
  2;                                      !- Inlet Port

OS:PortList,
  {8ec70aed-4b98-46bd-a1eb-2b1bf1d4b703}, !- Handle
  {173ceaf0-e930-4a1d-a3e5-dc477f16125d}, !- Name
  {6cae3a63-e27d-45c9-90fe-47d11d0bd7e0}; !- HVAC Component

OS:PortList,
  {2cc1e48b-e819-4f85-9953-c19df62e3b59}, !- Handle
  {c08183cd-4b85-4eb3-802a-f14fe382b9cf}, !- Name
  {6cae3a63-e27d-45c9-90fe-47d11d0bd7e0}; !- HVAC Component

OS:PortList,
  {5a875ab0-56a8-439a-80ca-44f1fdf231a1}, !- Handle
  {14c1ebbb-904d-41fc-a047-008aefb2259e}, !- Name
  {6cae3a63-e27d-45c9-90fe-47d11d0bd7e0}; !- HVAC Component

OS:Sizing:Zone,
  {32684f74-7ec7-44f8-8969-e838259f4a7f}, !- Handle
  {6cae3a63-e27d-45c9-90fe-47d11d0bd7e0}, !- Zone or ZoneList Name
=======
  {ab2f9145-5307-435c-b085-cbd3c1980196}, !- Handle
  Node 2,                                 !- Name
  {05007e41-6dc7-4a6e-ba60-17aa9a03cdeb}, !- Inlet Port
  ;                                       !- Outlet Port

OS:Connection,
  {05007e41-6dc7-4a6e-ba60-17aa9a03cdeb}, !- Handle
  {f51f8770-a6c4-435e-a96e-dcb102541a03}, !- Name
  {05123f6b-cc61-452f-86f5-83b3069bb1c3}, !- Source Object
  11,                                     !- Outlet Port
  {ab2f9145-5307-435c-b085-cbd3c1980196}, !- Target Object
  2;                                      !- Inlet Port

OS:PortList,
  {ce849be7-f569-4ef2-bb24-6d8149154997}, !- Handle
  {cb802777-40c8-42db-b451-869d670eeefd}, !- Name
  {05123f6b-cc61-452f-86f5-83b3069bb1c3}; !- HVAC Component

OS:PortList,
  {97a58273-7c2c-4b43-8072-6b07ee2f64fb}, !- Handle
  {fedba20c-8662-4565-91e6-70e0a39c6bd0}, !- Name
  {05123f6b-cc61-452f-86f5-83b3069bb1c3}; !- HVAC Component

OS:PortList,
  {728e1efe-0d85-4ec8-808b-402ca16e1f13}, !- Handle
  {fc18cc8c-4935-4b93-90a7-ad3867dd30fc}, !- Name
  {05123f6b-cc61-452f-86f5-83b3069bb1c3}; !- HVAC Component

OS:Sizing:Zone,
  {806865c3-10d9-454a-b51b-6fb5139cd2c9}, !- Handle
  {05123f6b-cc61-452f-86f5-83b3069bb1c3}, !- Zone or ZoneList Name
>>>>>>> 93199ada
  SupplyAirTemperature,                   !- Zone Cooling Design Supply Air Temperature Input Method
  14,                                     !- Zone Cooling Design Supply Air Temperature {C}
  11.11,                                  !- Zone Cooling Design Supply Air Temperature Difference {deltaC}
  SupplyAirTemperature,                   !- Zone Heating Design Supply Air Temperature Input Method
  40,                                     !- Zone Heating Design Supply Air Temperature {C}
  11.11,                                  !- Zone Heating Design Supply Air Temperature Difference {deltaC}
  0.0085,                                 !- Zone Cooling Design Supply Air Humidity Ratio {kg-H2O/kg-air}
  0.008,                                  !- Zone Heating Design Supply Air Humidity Ratio {kg-H2O/kg-air}
  ,                                       !- Zone Heating Sizing Factor
  ,                                       !- Zone Cooling Sizing Factor
  DesignDay,                              !- Cooling Design Air Flow Method
  ,                                       !- Cooling Design Air Flow Rate {m3/s}
  ,                                       !- Cooling Minimum Air Flow per Zone Floor Area {m3/s-m2}
  ,                                       !- Cooling Minimum Air Flow {m3/s}
  ,                                       !- Cooling Minimum Air Flow Fraction
  DesignDay,                              !- Heating Design Air Flow Method
  ,                                       !- Heating Design Air Flow Rate {m3/s}
  ,                                       !- Heating Maximum Air Flow per Zone Floor Area {m3/s-m2}
  ,                                       !- Heating Maximum Air Flow {m3/s}
  ,                                       !- Heating Maximum Air Flow Fraction
  ,                                       !- Design Zone Air Distribution Effectiveness in Cooling Mode
  ,                                       !- Design Zone Air Distribution Effectiveness in Heating Mode
  No,                                     !- Account for Dedicated Outdoor Air System
  NeutralSupplyAir,                       !- Dedicated Outdoor Air System Control Strategy
  autosize,                               !- Dedicated Outdoor Air Low Setpoint Temperature for Design {C}
  autosize;                               !- Dedicated Outdoor Air High Setpoint Temperature for Design {C}

OS:ZoneHVAC:EquipmentList,
<<<<<<< HEAD
  {0f5b22a4-5b8b-441e-a703-a901fa1bcee0}, !- Handle
  Zone HVAC Equipment List 2,             !- Name
  {6cae3a63-e27d-45c9-90fe-47d11d0bd7e0}; !- Thermal Zone

OS:SpaceType,
  {2e07d8b7-eabd-47cd-a777-8156d3355f04}, !- Handle
=======
  {9a065dc7-e690-4e92-9a1e-caa3f218f7cc}, !- Handle
  Zone HVAC Equipment List 2,             !- Name
  {05123f6b-cc61-452f-86f5-83b3069bb1c3}; !- Thermal Zone

OS:SpaceType,
  {7bb550aa-51c7-43d7-a41f-cc1f49b5aa41}, !- Handle
>>>>>>> 93199ada
  Space Type 2,                           !- Name
  ,                                       !- Default Construction Set Name
  ,                                       !- Default Schedule Set Name
  ,                                       !- Group Rendering Name
  ,                                       !- Design Specification Outdoor Air Object Name
  ,                                       !- Standards Template
  ,                                       !- Standards Building Type
  unfinished attic;                       !- Standards Space Type

OS:ThermalZone,
<<<<<<< HEAD
  {1c3783d8-1a30-42c6-98d1-2ea80f8ababf}, !- Handle
=======
  {3d62a6ca-a8f5-4b0a-8866-38e8acc634a0}, !- Handle
>>>>>>> 93199ada
  pier and beam zone,                     !- Name
  ,                                       !- Multiplier
  ,                                       !- Ceiling Height {m}
  ,                                       !- Volume {m3}
  ,                                       !- Floor Area {m2}
  ,                                       !- Zone Inside Convection Algorithm
  ,                                       !- Zone Outside Convection Algorithm
  ,                                       !- Zone Conditioning Equipment List Name
<<<<<<< HEAD
  {9fafa7db-e702-4e8f-9c5b-0300d1bfc574}, !- Zone Air Inlet Port List
  {6d903b37-7b6a-471d-8994-3e86133b1cd0}, !- Zone Air Exhaust Port List
  {b00be205-5f4e-46b0-b621-437d985b9a75}, !- Zone Air Node Name
  {7f9703ea-3f7f-4183-8693-4273d4caa054}, !- Zone Return Air Port List
=======
  {d1288dcc-9399-4197-b1e0-af479de596e0}, !- Zone Air Inlet Port List
  {ed50d94f-80ee-478b-86d9-950aa71947a7}, !- Zone Air Exhaust Port List
  {5d7d7e32-5409-4900-a373-9a57e63032b2}, !- Zone Air Node Name
  {e9b3a687-45dc-4f0f-8b61-489f12d40ca6}, !- Zone Return Air Port List
>>>>>>> 93199ada
  ,                                       !- Primary Daylighting Control Name
  ,                                       !- Fraction of Zone Controlled by Primary Daylighting Control
  ,                                       !- Secondary Daylighting Control Name
  ,                                       !- Fraction of Zone Controlled by Secondary Daylighting Control
  ,                                       !- Illuminance Map Name
  ,                                       !- Group Rendering Name
  ,                                       !- Thermostat Name
  No;                                     !- Use Ideal Air Loads

OS:Node,
<<<<<<< HEAD
  {13109b07-83c2-4e15-b188-c4f6a3561de5}, !- Handle
  Node 3,                                 !- Name
  {b00be205-5f4e-46b0-b621-437d985b9a75}, !- Inlet Port
  ;                                       !- Outlet Port

OS:Connection,
  {b00be205-5f4e-46b0-b621-437d985b9a75}, !- Handle
  {b8ee9097-7ea0-4da6-b8a1-4eeba0c0d992}, !- Name
  {1c3783d8-1a30-42c6-98d1-2ea80f8ababf}, !- Source Object
  11,                                     !- Outlet Port
  {13109b07-83c2-4e15-b188-c4f6a3561de5}, !- Target Object
  2;                                      !- Inlet Port

OS:PortList,
  {9fafa7db-e702-4e8f-9c5b-0300d1bfc574}, !- Handle
  {1324d7ee-bec6-467a-ac35-be614cfc6884}, !- Name
  {1c3783d8-1a30-42c6-98d1-2ea80f8ababf}; !- HVAC Component

OS:PortList,
  {6d903b37-7b6a-471d-8994-3e86133b1cd0}, !- Handle
  {63ec1682-ca41-47a2-9670-88c6a0fa7e28}, !- Name
  {1c3783d8-1a30-42c6-98d1-2ea80f8ababf}; !- HVAC Component

OS:PortList,
  {7f9703ea-3f7f-4183-8693-4273d4caa054}, !- Handle
  {115f203f-c014-473f-b78d-e20e6337cec0}, !- Name
  {1c3783d8-1a30-42c6-98d1-2ea80f8ababf}; !- HVAC Component

OS:Sizing:Zone,
  {c4b97564-7fa9-438e-bc12-7f142272146e}, !- Handle
  {1c3783d8-1a30-42c6-98d1-2ea80f8ababf}, !- Zone or ZoneList Name
=======
  {9eab6b27-4db0-4452-bcd1-4523026cec5e}, !- Handle
  Node 3,                                 !- Name
  {5d7d7e32-5409-4900-a373-9a57e63032b2}, !- Inlet Port
  ;                                       !- Outlet Port

OS:Connection,
  {5d7d7e32-5409-4900-a373-9a57e63032b2}, !- Handle
  {1b0b9ed3-14ea-479a-b286-d15d27f855f8}, !- Name
  {3d62a6ca-a8f5-4b0a-8866-38e8acc634a0}, !- Source Object
  11,                                     !- Outlet Port
  {9eab6b27-4db0-4452-bcd1-4523026cec5e}, !- Target Object
  2;                                      !- Inlet Port

OS:PortList,
  {d1288dcc-9399-4197-b1e0-af479de596e0}, !- Handle
  {c6b807fd-f0c4-45ec-9429-d51a96b93e5d}, !- Name
  {3d62a6ca-a8f5-4b0a-8866-38e8acc634a0}; !- HVAC Component

OS:PortList,
  {ed50d94f-80ee-478b-86d9-950aa71947a7}, !- Handle
  {7e855dea-d23b-48ec-84ea-bd6e8dfa9d81}, !- Name
  {3d62a6ca-a8f5-4b0a-8866-38e8acc634a0}; !- HVAC Component

OS:PortList,
  {e9b3a687-45dc-4f0f-8b61-489f12d40ca6}, !- Handle
  {cd25c1a3-d8de-40e2-b7ca-782a8567a2a3}, !- Name
  {3d62a6ca-a8f5-4b0a-8866-38e8acc634a0}; !- HVAC Component

OS:Sizing:Zone,
  {2d7d9ee6-279a-4bb5-bafc-c8f9a139ec0b}, !- Handle
  {3d62a6ca-a8f5-4b0a-8866-38e8acc634a0}, !- Zone or ZoneList Name
>>>>>>> 93199ada
  SupplyAirTemperature,                   !- Zone Cooling Design Supply Air Temperature Input Method
  14,                                     !- Zone Cooling Design Supply Air Temperature {C}
  11.11,                                  !- Zone Cooling Design Supply Air Temperature Difference {deltaC}
  SupplyAirTemperature,                   !- Zone Heating Design Supply Air Temperature Input Method
  40,                                     !- Zone Heating Design Supply Air Temperature {C}
  11.11,                                  !- Zone Heating Design Supply Air Temperature Difference {deltaC}
  0.0085,                                 !- Zone Cooling Design Supply Air Humidity Ratio {kg-H2O/kg-air}
  0.008,                                  !- Zone Heating Design Supply Air Humidity Ratio {kg-H2O/kg-air}
  ,                                       !- Zone Heating Sizing Factor
  ,                                       !- Zone Cooling Sizing Factor
  DesignDay,                              !- Cooling Design Air Flow Method
  ,                                       !- Cooling Design Air Flow Rate {m3/s}
  ,                                       !- Cooling Minimum Air Flow per Zone Floor Area {m3/s-m2}
  ,                                       !- Cooling Minimum Air Flow {m3/s}
  ,                                       !- Cooling Minimum Air Flow Fraction
  DesignDay,                              !- Heating Design Air Flow Method
  ,                                       !- Heating Design Air Flow Rate {m3/s}
  ,                                       !- Heating Maximum Air Flow per Zone Floor Area {m3/s-m2}
  ,                                       !- Heating Maximum Air Flow {m3/s}
  ,                                       !- Heating Maximum Air Flow Fraction
  ,                                       !- Design Zone Air Distribution Effectiveness in Cooling Mode
  ,                                       !- Design Zone Air Distribution Effectiveness in Heating Mode
  No,                                     !- Account for Dedicated Outdoor Air System
  NeutralSupplyAir,                       !- Dedicated Outdoor Air System Control Strategy
  autosize,                               !- Dedicated Outdoor Air Low Setpoint Temperature for Design {C}
  autosize;                               !- Dedicated Outdoor Air High Setpoint Temperature for Design {C}

OS:ZoneHVAC:EquipmentList,
<<<<<<< HEAD
  {06371b5a-00a7-4b56-8deb-d1ce02e8c4d7}, !- Handle
  Zone HVAC Equipment List 3,             !- Name
  {1c3783d8-1a30-42c6-98d1-2ea80f8ababf}; !- Thermal Zone

OS:Space,
  {7e5c7e5c-25c1-4031-9223-fd08bd892857}, !- Handle
  pier and beam space,                    !- Name
  {7c011351-6d41-4faf-98c5-37cb1c3f0b2e}, !- Space Type Name
=======
  {1a9e165c-4102-4fc5-b13a-16c3f2e0d18c}, !- Handle
  Zone HVAC Equipment List 3,             !- Name
  {3d62a6ca-a8f5-4b0a-8866-38e8acc634a0}; !- Thermal Zone

OS:Space,
  {2f73ef5e-c03b-448d-860e-2003e1e4dd07}, !- Handle
  pier and beam space,                    !- Name
  {d8008978-fa37-452e-9c90-c56ec4907a1c}, !- Space Type Name
>>>>>>> 93199ada
  ,                                       !- Default Construction Set Name
  ,                                       !- Default Schedule Set Name
  -0,                                     !- Direction of Relative North {deg}
  0,                                      !- X Origin {m}
  0,                                      !- Y Origin {m}
  0,                                      !- Z Origin {m}
  ,                                       !- Building Story Name
<<<<<<< HEAD
  {1c3783d8-1a30-42c6-98d1-2ea80f8ababf}; !- Thermal Zone Name

OS:Surface,
  {4b109d2b-1ce4-485a-8a7a-065def3f03ca}, !- Handle
  Surface 18,                             !- Name
  Floor,                                  !- Surface Type
  ,                                       !- Construction Name
  {7e5c7e5c-25c1-4031-9223-fd08bd892857}, !- Space Name
=======
  {3d62a6ca-a8f5-4b0a-8866-38e8acc634a0}; !- Thermal Zone Name

OS:Surface,
  {c7bfaafd-7f86-40ed-8ded-5d92b93259d6}, !- Handle
  Surface 18,                             !- Name
  Floor,                                  !- Surface Type
  ,                                       !- Construction Name
  {2f73ef5e-c03b-448d-860e-2003e1e4dd07}, !- Space Name
>>>>>>> 93199ada
  Foundation,                             !- Outside Boundary Condition
  ,                                       !- Outside Boundary Condition Object
  NoSun,                                  !- Sun Exposure
  NoWind,                                 !- Wind Exposure
  ,                                       !- View Factor to Ground
  ,                                       !- Number of Vertices
  0, 0, 0,                                !- X,Y,Z Vertex 1 {m}
  0, 6.81553519541936, 0,                 !- X,Y,Z Vertex 2 {m}
  13.6310703908387, 6.81553519541936, 0,  !- X,Y,Z Vertex 3 {m}
  13.6310703908387, 0, 0;                 !- X,Y,Z Vertex 4 {m}

OS:Surface,
<<<<<<< HEAD
  {1592c935-53b8-4661-b178-04cc6a4cdc9a}, !- Handle
  Surface 19,                             !- Name
  Wall,                                   !- Surface Type
  ,                                       !- Construction Name
  {7e5c7e5c-25c1-4031-9223-fd08bd892857}, !- Space Name
=======
  {2dc7dbc3-4ee2-4029-92ef-40f8d0b9f664}, !- Handle
  Surface 19,                             !- Name
  Wall,                                   !- Surface Type
  ,                                       !- Construction Name
  {2f73ef5e-c03b-448d-860e-2003e1e4dd07}, !- Space Name
>>>>>>> 93199ada
  Outdoors,                               !- Outside Boundary Condition
  ,                                       !- Outside Boundary Condition Object
  SunExposed,                             !- Sun Exposure
  WindExposed,                            !- Wind Exposure
  ,                                       !- View Factor to Ground
  ,                                       !- Number of Vertices
  0, 6.81553519541936, 0.9144,            !- X,Y,Z Vertex 1 {m}
  0, 6.81553519541936, 0,                 !- X,Y,Z Vertex 2 {m}
  0, 0, 0,                                !- X,Y,Z Vertex 3 {m}
  0, 0, 0.9144;                           !- X,Y,Z Vertex 4 {m}

OS:Surface,
<<<<<<< HEAD
  {960711ab-af2f-4709-84ad-eee5e75babb6}, !- Handle
  Surface 20,                             !- Name
  Wall,                                   !- Surface Type
  ,                                       !- Construction Name
  {7e5c7e5c-25c1-4031-9223-fd08bd892857}, !- Space Name
=======
  {dc2146af-3700-4966-8298-8205df92bd36}, !- Handle
  Surface 20,                             !- Name
  Wall,                                   !- Surface Type
  ,                                       !- Construction Name
  {2f73ef5e-c03b-448d-860e-2003e1e4dd07}, !- Space Name
>>>>>>> 93199ada
  Outdoors,                               !- Outside Boundary Condition
  ,                                       !- Outside Boundary Condition Object
  SunExposed,                             !- Sun Exposure
  WindExposed,                            !- Wind Exposure
  ,                                       !- View Factor to Ground
  ,                                       !- Number of Vertices
  13.6310703908387, 6.81553519541936, 0.9144, !- X,Y,Z Vertex 1 {m}
  13.6310703908387, 6.81553519541936, 0,  !- X,Y,Z Vertex 2 {m}
  0, 6.81553519541936, 0,                 !- X,Y,Z Vertex 3 {m}
  0, 6.81553519541936, 0.9144;            !- X,Y,Z Vertex 4 {m}

OS:Surface,
<<<<<<< HEAD
  {0f1444d2-a6f7-44de-bbd7-b42448bb22af}, !- Handle
  Surface 21,                             !- Name
  Wall,                                   !- Surface Type
  ,                                       !- Construction Name
  {7e5c7e5c-25c1-4031-9223-fd08bd892857}, !- Space Name
=======
  {3d42e986-d260-4eaf-94a7-4ae10ad2fbc7}, !- Handle
  Surface 21,                             !- Name
  Wall,                                   !- Surface Type
  ,                                       !- Construction Name
  {2f73ef5e-c03b-448d-860e-2003e1e4dd07}, !- Space Name
>>>>>>> 93199ada
  Outdoors,                               !- Outside Boundary Condition
  ,                                       !- Outside Boundary Condition Object
  SunExposed,                             !- Sun Exposure
  WindExposed,                            !- Wind Exposure
  ,                                       !- View Factor to Ground
  ,                                       !- Number of Vertices
  13.6310703908387, 0, 0.9144,            !- X,Y,Z Vertex 1 {m}
  13.6310703908387, 0, 0,                 !- X,Y,Z Vertex 2 {m}
  13.6310703908387, 6.81553519541936, 0,  !- X,Y,Z Vertex 3 {m}
  13.6310703908387, 6.81553519541936, 0.9144; !- X,Y,Z Vertex 4 {m}

OS:Surface,
<<<<<<< HEAD
  {d86c6ac9-29f1-417a-a02a-43e2a3447fa4}, !- Handle
  Surface 22,                             !- Name
  Wall,                                   !- Surface Type
  ,                                       !- Construction Name
  {7e5c7e5c-25c1-4031-9223-fd08bd892857}, !- Space Name
=======
  {03a12919-04c8-4528-9480-53c3a2800d2c}, !- Handle
  Surface 22,                             !- Name
  Wall,                                   !- Surface Type
  ,                                       !- Construction Name
  {2f73ef5e-c03b-448d-860e-2003e1e4dd07}, !- Space Name
>>>>>>> 93199ada
  Outdoors,                               !- Outside Boundary Condition
  ,                                       !- Outside Boundary Condition Object
  SunExposed,                             !- Sun Exposure
  WindExposed,                            !- Wind Exposure
  ,                                       !- View Factor to Ground
  ,                                       !- Number of Vertices
  0, 0, 0.9144,                           !- X,Y,Z Vertex 1 {m}
  0, 0, 0,                                !- X,Y,Z Vertex 2 {m}
  13.6310703908387, 0, 0,                 !- X,Y,Z Vertex 3 {m}
  13.6310703908387, 0, 0.9144;            !- X,Y,Z Vertex 4 {m}

OS:Surface,
<<<<<<< HEAD
  {40d0476e-26c4-4d85-8c42-1ae79fa302dd}, !- Handle
  Surface 23,                             !- Name
  RoofCeiling,                            !- Surface Type
  ,                                       !- Construction Name
  {7e5c7e5c-25c1-4031-9223-fd08bd892857}, !- Space Name
  Surface,                                !- Outside Boundary Condition
  {a8d16adf-41b0-44ed-b3fa-ab686f281bf1}, !- Outside Boundary Condition Object
=======
  {25038201-bc1d-4a98-89de-a36c56f2547c}, !- Handle
  Surface 23,                             !- Name
  RoofCeiling,                            !- Surface Type
  ,                                       !- Construction Name
  {2f73ef5e-c03b-448d-860e-2003e1e4dd07}, !- Space Name
  Surface,                                !- Outside Boundary Condition
  {50e9116d-cbd1-4ccd-b253-f5022eadcc71}, !- Outside Boundary Condition Object
>>>>>>> 93199ada
  NoSun,                                  !- Sun Exposure
  NoWind,                                 !- Wind Exposure
  ,                                       !- View Factor to Ground
  ,                                       !- Number of Vertices
  13.6310703908387, 0, 0.9144,            !- X,Y,Z Vertex 1 {m}
  13.6310703908387, 6.81553519541936, 0.9144, !- X,Y,Z Vertex 2 {m}
  0, 6.81553519541936, 0.9144,            !- X,Y,Z Vertex 3 {m}
  0, 0, 0.9144;                           !- X,Y,Z Vertex 4 {m}

OS:SpaceType,
<<<<<<< HEAD
  {7c011351-6d41-4faf-98c5-37cb1c3f0b2e}, !- Handle
=======
  {d8008978-fa37-452e-9c90-c56ec4907a1c}, !- Handle
>>>>>>> 93199ada
  Space Type 3,                           !- Name
  ,                                       !- Default Construction Set Name
  ,                                       !- Default Schedule Set Name
  ,                                       !- Group Rendering Name
  ,                                       !- Design Specification Outdoor Air Object Name
  ,                                       !- Standards Template
  ,                                       !- Standards Building Type
  pier and beam;                          !- Standards Space Type

OS:BuildingUnit,
<<<<<<< HEAD
  {6721bee8-3ea7-4022-99d9-e5e8d057658f}, !- Handle
=======
  {a41a3786-ea03-4021-8f47-5e717f655f2a}, !- Handle
>>>>>>> 93199ada
  unit 1,                                 !- Name
  ,                                       !- Rendering Color
  Residential;                            !- Building Unit Type

OS:AdditionalProperties,
<<<<<<< HEAD
  {9bbca09e-e756-4581-ac01-a49adb37faf1}, !- Handle
  {6721bee8-3ea7-4022-99d9-e5e8d057658f}, !- Object Name
=======
  {d53ac469-a4f7-4ed7-8a85-50b08ee0054c}, !- Handle
  {a41a3786-ea03-4021-8f47-5e717f655f2a}, !- Object Name
>>>>>>> 93199ada
  NumberOfBedrooms,                       !- Feature Name 1
  Integer,                                !- Feature Data Type 1
  3,                                      !- Feature Value 1
  NumberOfBathrooms,                      !- Feature Name 2
  Double,                                 !- Feature Data Type 2
  2,                                      !- Feature Value 2
  NumberOfOccupants,                      !- Feature Name 3
  Double,                                 !- Feature Data Type 3
  2.6400000000000001;                     !- Feature Value 3

OS:External:File,
<<<<<<< HEAD
  {f754f235-5132-4ba7-9080-fcfe3cb71749}, !- Handle
=======
  {af1bbcb4-3fc1-4b68-8ac1-3e517ca529e8}, !- Handle
>>>>>>> 93199ada
  8760.csv,                               !- Name
  8760.csv;                               !- File Name

OS:Schedule:Day,
<<<<<<< HEAD
  {47730f7e-5810-47c5-9a52-0b875c56912c}, !- Handle
=======
  {46ab67af-eeb3-4dfa-9020-1178e10bead7}, !- Handle
>>>>>>> 93199ada
  Schedule Day 1,                         !- Name
  ,                                       !- Schedule Type Limits Name
  ,                                       !- Interpolate to Timestep
  24,                                     !- Hour 1
  0,                                      !- Minute 1
  0;                                      !- Value Until Time 1

OS:Schedule:Day,
<<<<<<< HEAD
  {9c953f78-fdf3-4eb9-bd3a-2561b8d36e0e}, !- Handle
=======
  {9a67f9b1-50b2-46d7-8904-bb4b6be8ad7e}, !- Handle
>>>>>>> 93199ada
  Schedule Day 2,                         !- Name
  ,                                       !- Schedule Type Limits Name
  ,                                       !- Interpolate to Timestep
  24,                                     !- Hour 1
  0,                                      !- Minute 1
  1;                                      !- Value Until Time 1

OS:Schedule:File,
<<<<<<< HEAD
  {9c6e471e-08d2-44f2-b28b-4e9a8aa42e11}, !- Handle
  occupants,                              !- Name
  {7c794003-853a-44df-88ec-67a94c88db31}, !- Schedule Type Limits Name
  {f754f235-5132-4ba7-9080-fcfe3cb71749}, !- External File Name
=======
  {47683ebb-098a-4c40-bf57-c7fd4627a170}, !- Handle
  occupants,                              !- Name
  {ba150e1b-2799-4766-a2d7-bc793642dd41}, !- Schedule Type Limits Name
  {af1bbcb4-3fc1-4b68-8ac1-3e517ca529e8}, !- External File Name
>>>>>>> 93199ada
  1,                                      !- Column Number
  1,                                      !- Rows to Skip at Top
  8760,                                   !- Number of Hours of Data
  ,                                       !- Column Separator
  ,                                       !- Interpolate to Timestep
  60;                                     !- Minutes per Item

OS:Schedule:Ruleset,
<<<<<<< HEAD
  {776ed264-988e-4ee7-8467-578a1f7da721}, !- Handle
  Schedule Ruleset 1,                     !- Name
  {7548142e-62b8-449f-b72f-73866c42dc0b}, !- Schedule Type Limits Name
  {67273c6d-e0a8-4c73-8528-20564e462e60}; !- Default Day Schedule Name

OS:Schedule:Day,
  {67273c6d-e0a8-4c73-8528-20564e462e60}, !- Handle
  Schedule Day 3,                         !- Name
  {7548142e-62b8-449f-b72f-73866c42dc0b}, !- Schedule Type Limits Name
=======
  {45ce6387-6c84-435a-aca7-99e5481eca7c}, !- Handle
  Schedule Ruleset 1,                     !- Name
  {0beb04c7-e6ab-4cfa-91cc-503e8a7112fe}, !- Schedule Type Limits Name
  {440ba5ad-0814-4aa5-9655-6da9c73bfcc9}; !- Default Day Schedule Name

OS:Schedule:Day,
  {440ba5ad-0814-4aa5-9655-6da9c73bfcc9}, !- Handle
  Schedule Day 3,                         !- Name
  {0beb04c7-e6ab-4cfa-91cc-503e8a7112fe}, !- Schedule Type Limits Name
>>>>>>> 93199ada
  ,                                       !- Interpolate to Timestep
  24,                                     !- Hour 1
  0,                                      !- Minute 1
  112.539290946133;                       !- Value Until Time 1

OS:People:Definition,
<<<<<<< HEAD
  {eeccb463-a115-41ba-9d64-50abf161469e}, !- Handle
=======
  {73e45237-70d1-4f6a-b073-1a191fce3fe8}, !- Handle
>>>>>>> 93199ada
  res occupants|living space,             !- Name
  People,                                 !- Number of People Calculation Method
  1.32,                                   !- Number of People {people}
  ,                                       !- People per Space Floor Area {person/m2}
  ,                                       !- Space Floor Area per Person {m2/person}
  0.319734,                               !- Fraction Radiant
  0.573,                                  !- Sensible Heat Fraction
  0,                                      !- Carbon Dioxide Generation Rate {m3/s-W}
  No,                                     !- Enable ASHRAE 55 Comfort Warnings
  ZoneAveraged;                           !- Mean Radiant Temperature Calculation Type

OS:People,
<<<<<<< HEAD
  {249e13ec-bc5a-4d54-a5a6-dcfbb8d8fc2d}, !- Handle
  res occupants|living space,             !- Name
  {eeccb463-a115-41ba-9d64-50abf161469e}, !- People Definition Name
  {cf4ea6ab-988a-4c49-825b-4abed91d647c}, !- Space or SpaceType Name
  {9c6e471e-08d2-44f2-b28b-4e9a8aa42e11}, !- Number of People Schedule Name
  {776ed264-988e-4ee7-8467-578a1f7da721}, !- Activity Level Schedule Name
=======
  {e0eb4322-5fc4-4a84-aa3c-e022ef838897}, !- Handle
  res occupants|living space,             !- Name
  {73e45237-70d1-4f6a-b073-1a191fce3fe8}, !- People Definition Name
  {6098f816-1774-4eaa-b40b-e6e7bdab1804}, !- Space or SpaceType Name
  {47683ebb-098a-4c40-bf57-c7fd4627a170}, !- Number of People Schedule Name
  {45ce6387-6c84-435a-aca7-99e5481eca7c}, !- Activity Level Schedule Name
>>>>>>> 93199ada
  ,                                       !- Surface Name/Angle Factor List Name
  ,                                       !- Work Efficiency Schedule Name
  ,                                       !- Clothing Insulation Schedule Name
  ,                                       !- Air Velocity Schedule Name
  1;                                      !- Multiplier

OS:ScheduleTypeLimits,
<<<<<<< HEAD
  {7548142e-62b8-449f-b72f-73866c42dc0b}, !- Handle
=======
  {0beb04c7-e6ab-4cfa-91cc-503e8a7112fe}, !- Handle
>>>>>>> 93199ada
  ActivityLevel,                          !- Name
  0,                                      !- Lower Limit Value
  ,                                       !- Upper Limit Value
  Continuous,                             !- Numeric Type
  ActivityLevel;                          !- Unit Type

OS:ScheduleTypeLimits,
<<<<<<< HEAD
  {7c794003-853a-44df-88ec-67a94c88db31}, !- Handle
=======
  {ba150e1b-2799-4766-a2d7-bc793642dd41}, !- Handle
>>>>>>> 93199ada
  Fractional,                             !- Name
  0,                                      !- Lower Limit Value
  1,                                      !- Upper Limit Value
  Continuous;                             !- Numeric Type

OS:People:Definition,
<<<<<<< HEAD
  {649a911f-2de2-4dee-8a58-74ae584ac4f1}, !- Handle
=======
  {69a840c3-289b-4edb-ab27-194727afcea4}, !- Handle
>>>>>>> 93199ada
  res occupants|living space|story 2,     !- Name
  People,                                 !- Number of People Calculation Method
  1.32,                                   !- Number of People {people}
  ,                                       !- People per Space Floor Area {person/m2}
  ,                                       !- Space Floor Area per Person {m2/person}
  0.319734,                               !- Fraction Radiant
  0.573,                                  !- Sensible Heat Fraction
  0,                                      !- Carbon Dioxide Generation Rate {m3/s-W}
  No,                                     !- Enable ASHRAE 55 Comfort Warnings
  ZoneAveraged;                           !- Mean Radiant Temperature Calculation Type

OS:People,
<<<<<<< HEAD
  {d815d922-32e3-40e8-b929-4e99f992aaa6}, !- Handle
  res occupants|living space|story 2,     !- Name
  {649a911f-2de2-4dee-8a58-74ae584ac4f1}, !- People Definition Name
  {3aedc735-79af-4072-ac6e-22cc948fa8c5}, !- Space or SpaceType Name
  {9c6e471e-08d2-44f2-b28b-4e9a8aa42e11}, !- Number of People Schedule Name
  {776ed264-988e-4ee7-8467-578a1f7da721}, !- Activity Level Schedule Name
=======
  {3fb9d85d-47cd-42e8-917b-7fd8515015aa}, !- Handle
  res occupants|living space|story 2,     !- Name
  {69a840c3-289b-4edb-ab27-194727afcea4}, !- People Definition Name
  {2fb7c521-bb94-42d5-a47a-8f40444016a0}, !- Space or SpaceType Name
  {47683ebb-098a-4c40-bf57-c7fd4627a170}, !- Number of People Schedule Name
  {45ce6387-6c84-435a-aca7-99e5481eca7c}, !- Activity Level Schedule Name
>>>>>>> 93199ada
  ,                                       !- Surface Name/Angle Factor List Name
  ,                                       !- Work Efficiency Schedule Name
  ,                                       !- Clothing Insulation Schedule Name
  ,                                       !- Air Velocity Schedule Name
  1;                                      !- Multiplier
<|MERGE_RESOLUTION|>--- conflicted
+++ resolved
@@ -1,73 +1,41 @@
 !- NOTE: Auto-generated from /test/osw_files/SFD_2000sqft_2story_PB_UA.osw
 
 OS:Version,
-<<<<<<< HEAD
-  {6da9f737-3857-4fed-855f-8501f8e8aeca}, !- Handle
-  2.9.1;                                  !- Version Identifier
+  {9c5a4009-4d46-4982-8314-bffcd08cf88a}, !- Handle
+  2.9.0;                                  !- Version Identifier
 
 OS:SimulationControl,
-  {29c7b08c-6992-4f37-9562-9a3b6e6beed7}, !- Handle
-=======
-  {83a924f4-7233-4dd3-be78-9de9f83f84eb}, !- Handle
-  2.9.0;                                  !- Version Identifier
-
-OS:SimulationControl,
-  {414f2266-17e3-4732-9f9a-718ee570fdeb}, !- Handle
->>>>>>> 93199ada
+  {c076dc73-0577-49ec-aea1-4f1bf5a348b3}, !- Handle
   ,                                       !- Do Zone Sizing Calculation
   ,                                       !- Do System Sizing Calculation
   ,                                       !- Do Plant Sizing Calculation
   No;                                     !- Run Simulation for Sizing Periods
 
 OS:Timestep,
-<<<<<<< HEAD
-  {34826ba0-1015-468d-b197-797c6395f1ca}, !- Handle
+  {5eb9b838-1fec-4e4b-9cf7-fba5dd8812c8}, !- Handle
   6;                                      !- Number of Timesteps per Hour
 
 OS:ShadowCalculation,
-  {d26c0d74-f2eb-4c4b-b601-98dc4ded5b98}, !- Handle
-=======
-  {ceb6d590-6f30-4889-b130-f99b3594002d}, !- Handle
-  6;                                      !- Number of Timesteps per Hour
-
-OS:ShadowCalculation,
-  {bc0da324-1b68-45d1-8561-a2b1219a0144}, !- Handle
->>>>>>> 93199ada
+  {a54e65d3-a1c8-43ee-b764-f243fdfafce0}, !- Handle
   20,                                     !- Calculation Frequency
   200;                                    !- Maximum Figures in Shadow Overlap Calculations
 
 OS:SurfaceConvectionAlgorithm:Outside,
-<<<<<<< HEAD
-  {5266ec59-c122-42ed-8eeb-ace5a07d9e26}, !- Handle
+  {05db6d59-b814-436f-9db0-905e5f96b207}, !- Handle
   DOE-2;                                  !- Algorithm
 
 OS:SurfaceConvectionAlgorithm:Inside,
-  {2d8f79e3-df97-4130-b0c9-d65b0dc74843}, !- Handle
+  {cbab1461-83e6-4d2d-9f83-dc5a665f4bee}, !- Handle
   TARP;                                   !- Algorithm
 
 OS:ZoneCapacitanceMultiplier:ResearchSpecial,
-  {475bcbab-25c8-42c3-a2b3-b1609433f2df}, !- Handle
-=======
-  {ac8fecf8-68a5-4686-934d-5d89fdbf9a3a}, !- Handle
-  DOE-2;                                  !- Algorithm
-
-OS:SurfaceConvectionAlgorithm:Inside,
-  {fb4a9462-94cb-477c-a9d9-5dc31c449921}, !- Handle
-  TARP;                                   !- Algorithm
-
-OS:ZoneCapacitanceMultiplier:ResearchSpecial,
-  {0744b848-43a3-47a2-9351-b487fa6ecf62}, !- Handle
->>>>>>> 93199ada
+  {bd1526b9-5e4b-4bb7-8103-eff4e7103e60}, !- Handle
   ,                                       !- Temperature Capacity Multiplier
   15,                                     !- Humidity Capacity Multiplier
   ;                                       !- Carbon Dioxide Capacity Multiplier
 
 OS:RunPeriod,
-<<<<<<< HEAD
-  {c1c4833d-3d7e-4061-9720-a0d88405cd0e}, !- Handle
-=======
-  {700ffe40-b6d2-466c-9422-263f8688bb52}, !- Handle
->>>>>>> 93199ada
+  {b87f6494-544b-4136-842c-7fe42f579daa}, !- Handle
   Run Period 1,                           !- Name
   1,                                      !- Begin Month
   1,                                      !- Begin Day of Month
@@ -81,21 +49,13 @@
   ;                                       !- Number of Times Runperiod to be Repeated
 
 OS:YearDescription,
-<<<<<<< HEAD
-  {7c2ddc29-b721-47c9-94c6-4d3893cd7d55}, !- Handle
-=======
-  {83a4dd9a-aa0e-4343-b54b-3a04b2e7efc4}, !- Handle
->>>>>>> 93199ada
+  {081e4b5f-8deb-4f46-bf09-ef2c730be4ae}, !- Handle
   2007,                                   !- Calendar Year
   ,                                       !- Day of Week for Start Day
   ;                                       !- Is Leap Year
 
 OS:Building,
-<<<<<<< HEAD
-  {acda5c53-84ab-454f-8951-c66ac8e78eb5}, !- Handle
-=======
-  {eb9711e5-5b3d-4f57-89d4-215818ef556c}, !- Handle
->>>>>>> 93199ada
+  {87f9c60e-bead-48a8-a1cc-84a6df41a8a5}, !- Handle
   Building 1,                             !- Name
   ,                                       !- Building Sector Type
   0,                                      !- North Axis {deg}
@@ -110,23 +70,14 @@
   1;                                      !- Standards Number of Living Units
 
 OS:AdditionalProperties,
-<<<<<<< HEAD
-  {c6fc4445-7acf-4431-bc1d-a05bc696a9b2}, !- Handle
-  {acda5c53-84ab-454f-8951-c66ac8e78eb5}, !- Object Name
-=======
-  {519576a1-07a1-4a61-b198-17e2691f159d}, !- Handle
-  {eb9711e5-5b3d-4f57-89d4-215818ef556c}, !- Object Name
->>>>>>> 93199ada
+  {5ea4f073-9a9b-4184-ad6a-c3af1c988ffd}, !- Handle
+  {87f9c60e-bead-48a8-a1cc-84a6df41a8a5}, !- Object Name
   Total Units Modeled,                    !- Feature Name 1
   Integer,                                !- Feature Data Type 1
   1;                                      !- Feature Value 1
 
 OS:ThermalZone,
-<<<<<<< HEAD
-  {3c5e1946-b89b-4bbb-93f5-9e408848604e}, !- Handle
-=======
-  {4e4e50da-2bd1-493a-af03-1802c84816d8}, !- Handle
->>>>>>> 93199ada
+  {36311861-c881-4257-8aea-9786623c8b4e}, !- Handle
   living zone,                            !- Name
   ,                                       !- Multiplier
   ,                                       !- Ceiling Height {m}
@@ -135,17 +86,10 @@
   ,                                       !- Zone Inside Convection Algorithm
   ,                                       !- Zone Outside Convection Algorithm
   ,                                       !- Zone Conditioning Equipment List Name
-<<<<<<< HEAD
-  {77d091d6-2b6f-4267-ba6a-5248cdac1758}, !- Zone Air Inlet Port List
-  {b7a1cab4-cdb9-491b-9753-97df0b5d3368}, !- Zone Air Exhaust Port List
-  {09402f6f-418c-4906-9a93-74d1ab54ff01}, !- Zone Air Node Name
-  {1fb290fe-d090-47db-b775-ef1199461e18}, !- Zone Return Air Port List
-=======
-  {6a857700-555d-41d9-92f0-ce99e68f41df}, !- Zone Air Inlet Port List
-  {73733d1b-3d5e-4fce-9703-cc02a70dddc0}, !- Zone Air Exhaust Port List
-  {10070f15-ae85-49ef-ad46-aac8cf87f971}, !- Zone Air Node Name
-  {1f450d8a-f1bf-4635-a70e-0a7a4e27a363}, !- Zone Return Air Port List
->>>>>>> 93199ada
+  {f24965ab-cf7c-4adc-a9d5-05ce668fef11}, !- Zone Air Inlet Port List
+  {b7e06f10-74eb-427a-a0b3-fba8d1c47bf9}, !- Zone Air Exhaust Port List
+  {070fb448-71ea-4bc6-a804-a1b948dfcd33}, !- Zone Air Node Name
+  {2e99a8ae-cea0-4536-97fd-04269166e132}, !- Zone Return Air Port List
   ,                                       !- Primary Daylighting Control Name
   ,                                       !- Fraction of Zone Controlled by Primary Daylighting Control
   ,                                       !- Secondary Daylighting Control Name
@@ -156,71 +100,37 @@
   No;                                     !- Use Ideal Air Loads
 
 OS:Node,
-<<<<<<< HEAD
-  {13d9dd7b-7c91-4fd1-92c9-f5f28388773e}, !- Handle
+  {a947d37a-84d5-41b2-8bd8-d9f86b6f86d4}, !- Handle
   Node 1,                                 !- Name
-  {09402f6f-418c-4906-9a93-74d1ab54ff01}, !- Inlet Port
+  {070fb448-71ea-4bc6-a804-a1b948dfcd33}, !- Inlet Port
   ;                                       !- Outlet Port
 
 OS:Connection,
-  {09402f6f-418c-4906-9a93-74d1ab54ff01}, !- Handle
-  {0e6cbc86-6315-40aa-9444-28970b67e139}, !- Name
-  {3c5e1946-b89b-4bbb-93f5-9e408848604e}, !- Source Object
+  {070fb448-71ea-4bc6-a804-a1b948dfcd33}, !- Handle
+  {31f12980-7048-47fd-b3fd-5852be45f369}, !- Name
+  {36311861-c881-4257-8aea-9786623c8b4e}, !- Source Object
   11,                                     !- Outlet Port
-  {13d9dd7b-7c91-4fd1-92c9-f5f28388773e}, !- Target Object
+  {a947d37a-84d5-41b2-8bd8-d9f86b6f86d4}, !- Target Object
   2;                                      !- Inlet Port
 
 OS:PortList,
-  {77d091d6-2b6f-4267-ba6a-5248cdac1758}, !- Handle
-  {66a9e269-a368-42fd-b465-c67531b6aaa2}, !- Name
-  {3c5e1946-b89b-4bbb-93f5-9e408848604e}; !- HVAC Component
+  {f24965ab-cf7c-4adc-a9d5-05ce668fef11}, !- Handle
+  {d23a75fa-22dc-4f06-ad2d-c9210fc3b5c4}, !- Name
+  {36311861-c881-4257-8aea-9786623c8b4e}; !- HVAC Component
 
 OS:PortList,
-  {b7a1cab4-cdb9-491b-9753-97df0b5d3368}, !- Handle
-  {3d09dee7-11ce-4124-b1d3-657ea3e73e64}, !- Name
-  {3c5e1946-b89b-4bbb-93f5-9e408848604e}; !- HVAC Component
+  {b7e06f10-74eb-427a-a0b3-fba8d1c47bf9}, !- Handle
+  {7dbaffc9-6d7d-4ba3-b78b-f2c1bc0e5ef1}, !- Name
+  {36311861-c881-4257-8aea-9786623c8b4e}; !- HVAC Component
 
 OS:PortList,
-  {1fb290fe-d090-47db-b775-ef1199461e18}, !- Handle
-  {ff0a807e-8c1c-49ea-99f6-8964e6d18dc0}, !- Name
-  {3c5e1946-b89b-4bbb-93f5-9e408848604e}; !- HVAC Component
+  {2e99a8ae-cea0-4536-97fd-04269166e132}, !- Handle
+  {6c4a1d5b-b5ab-4f6d-8b18-fdfb17955134}, !- Name
+  {36311861-c881-4257-8aea-9786623c8b4e}; !- HVAC Component
 
 OS:Sizing:Zone,
-  {3522775a-0c6a-4fb6-8934-60f292345a39}, !- Handle
-  {3c5e1946-b89b-4bbb-93f5-9e408848604e}, !- Zone or ZoneList Name
-=======
-  {876b6c90-2d51-4af6-9bd9-8482dd0fa1b0}, !- Handle
-  Node 1,                                 !- Name
-  {10070f15-ae85-49ef-ad46-aac8cf87f971}, !- Inlet Port
-  ;                                       !- Outlet Port
-
-OS:Connection,
-  {10070f15-ae85-49ef-ad46-aac8cf87f971}, !- Handle
-  {5259cd2b-21bb-4d16-9508-bbb4fadf2f55}, !- Name
-  {4e4e50da-2bd1-493a-af03-1802c84816d8}, !- Source Object
-  11,                                     !- Outlet Port
-  {876b6c90-2d51-4af6-9bd9-8482dd0fa1b0}, !- Target Object
-  2;                                      !- Inlet Port
-
-OS:PortList,
-  {6a857700-555d-41d9-92f0-ce99e68f41df}, !- Handle
-  {420276fb-5ba2-4e04-8c27-e838a7ae2679}, !- Name
-  {4e4e50da-2bd1-493a-af03-1802c84816d8}; !- HVAC Component
-
-OS:PortList,
-  {73733d1b-3d5e-4fce-9703-cc02a70dddc0}, !- Handle
-  {0bc62e1c-47df-4e80-a8b9-dffd5159978c}, !- Name
-  {4e4e50da-2bd1-493a-af03-1802c84816d8}; !- HVAC Component
-
-OS:PortList,
-  {1f450d8a-f1bf-4635-a70e-0a7a4e27a363}, !- Handle
-  {92d07fdf-5fe0-4bff-82d2-cc78e99bb7c0}, !- Name
-  {4e4e50da-2bd1-493a-af03-1802c84816d8}; !- HVAC Component
-
-OS:Sizing:Zone,
-  {a00d64bb-c6fc-469d-ace1-810a95d22682}, !- Handle
-  {4e4e50da-2bd1-493a-af03-1802c84816d8}, !- Zone or ZoneList Name
->>>>>>> 93199ada
+  {0aa27944-da1c-4749-a886-a47e569dedd8}, !- Handle
+  {36311861-c881-4257-8aea-9786623c8b4e}, !- Zone or ZoneList Name
   SupplyAirTemperature,                   !- Zone Cooling Design Supply Air Temperature Input Method
   14,                                     !- Zone Cooling Design Supply Air Temperature {C}
   11.11,                                  !- Zone Cooling Design Supply Air Temperature Difference {deltaC}
@@ -249,25 +159,14 @@
   autosize;                               !- Dedicated Outdoor Air High Setpoint Temperature for Design {C}
 
 OS:ZoneHVAC:EquipmentList,
-<<<<<<< HEAD
-  {106c1ea6-f847-45bb-899d-cdad8bc3d226}, !- Handle
+  {f124bd04-07ac-4a63-8faa-42be9d372aa2}, !- Handle
   Zone HVAC Equipment List 1,             !- Name
-  {3c5e1946-b89b-4bbb-93f5-9e408848604e}; !- Thermal Zone
+  {36311861-c881-4257-8aea-9786623c8b4e}; !- Thermal Zone
 
 OS:Space,
-  {cf4ea6ab-988a-4c49-825b-4abed91d647c}, !- Handle
+  {f2b3cd51-6386-41f9-a214-90aacb6f0a63}, !- Handle
   living space,                           !- Name
-  {065a848f-5a9a-4c29-ab16-201ab328c31c}, !- Space Type Name
-=======
-  {72a45d8d-d55f-4b94-9364-315b5250a24f}, !- Handle
-  Zone HVAC Equipment List 1,             !- Name
-  {4e4e50da-2bd1-493a-af03-1802c84816d8}; !- Thermal Zone
-
-OS:Space,
-  {6098f816-1774-4eaa-b40b-e6e7bdab1804}, !- Handle
-  living space,                           !- Name
-  {b40bf1c8-ff70-42b4-b128-828a5860f822}, !- Space Type Name
->>>>>>> 93199ada
+  {46ea43ce-ed66-4438-8074-4851cbfcae77}, !- Space Type Name
   ,                                       !- Default Construction Set Name
   ,                                       !- Default Schedule Set Name
   -0,                                     !- Direction of Relative North {deg}
@@ -275,35 +174,19 @@
   0,                                      !- Y Origin {m}
   0.9144,                                 !- Z Origin {m}
   ,                                       !- Building Story Name
-<<<<<<< HEAD
-  {3c5e1946-b89b-4bbb-93f5-9e408848604e}, !- Thermal Zone Name
+  {36311861-c881-4257-8aea-9786623c8b4e}, !- Thermal Zone Name
   ,                                       !- Part of Total Floor Area
   ,                                       !- Design Specification Outdoor Air Object Name
-  {6721bee8-3ea7-4022-99d9-e5e8d057658f}; !- Building Unit Name
-
-OS:Surface,
-  {a8d16adf-41b0-44ed-b3fa-ab686f281bf1}, !- Handle
+  {404db6ae-397f-47b9-9bb4-e37f04f48cc8}; !- Building Unit Name
+
+OS:Surface,
+  {700d7b58-a5c7-4d3d-a769-9c670b26a7aa}, !- Handle
   Surface 1,                              !- Name
   Floor,                                  !- Surface Type
   ,                                       !- Construction Name
-  {cf4ea6ab-988a-4c49-825b-4abed91d647c}, !- Space Name
+  {f2b3cd51-6386-41f9-a214-90aacb6f0a63}, !- Space Name
   Surface,                                !- Outside Boundary Condition
-  {40d0476e-26c4-4d85-8c42-1ae79fa302dd}, !- Outside Boundary Condition Object
-=======
-  {4e4e50da-2bd1-493a-af03-1802c84816d8}, !- Thermal Zone Name
-  ,                                       !- Part of Total Floor Area
-  ,                                       !- Design Specification Outdoor Air Object Name
-  {a41a3786-ea03-4021-8f47-5e717f655f2a}; !- Building Unit Name
-
-OS:Surface,
-  {50e9116d-cbd1-4ccd-b253-f5022eadcc71}, !- Handle
-  Surface 1,                              !- Name
-  Floor,                                  !- Surface Type
-  ,                                       !- Construction Name
-  {6098f816-1774-4eaa-b40b-e6e7bdab1804}, !- Space Name
-  Surface,                                !- Outside Boundary Condition
-  {25038201-bc1d-4a98-89de-a36c56f2547c}, !- Outside Boundary Condition Object
->>>>>>> 93199ada
+  {45f5f47a-72c9-430c-b802-dcc52fed1cfa}, !- Outside Boundary Condition Object
   NoSun,                                  !- Sun Exposure
   NoWind,                                 !- Wind Exposure
   ,                                       !- View Factor to Ground
@@ -314,19 +197,11 @@
   13.6310703908387, 0, -1.11022302462516e-016; !- X,Y,Z Vertex 4 {m}
 
 OS:Surface,
-<<<<<<< HEAD
-  {0404ee97-42ad-40a1-8093-6223658d85a9}, !- Handle
+  {31dbe785-8fb8-48f9-8d7b-46e4d9e7aa4a}, !- Handle
   Surface 2,                              !- Name
   Wall,                                   !- Surface Type
   ,                                       !- Construction Name
-  {cf4ea6ab-988a-4c49-825b-4abed91d647c}, !- Space Name
-=======
-  {a4699630-47ca-40ab-81f0-902aa4e0899f}, !- Handle
-  Surface 2,                              !- Name
-  Wall,                                   !- Surface Type
-  ,                                       !- Construction Name
-  {6098f816-1774-4eaa-b40b-e6e7bdab1804}, !- Space Name
->>>>>>> 93199ada
+  {f2b3cd51-6386-41f9-a214-90aacb6f0a63}, !- Space Name
   Outdoors,                               !- Outside Boundary Condition
   ,                                       !- Outside Boundary Condition Object
   SunExposed,                             !- Sun Exposure
@@ -339,19 +214,11 @@
   0, 0, 2.4384;                           !- X,Y,Z Vertex 4 {m}
 
 OS:Surface,
-<<<<<<< HEAD
-  {f995d954-b30a-4b73-99a7-d91c97c33c14}, !- Handle
+  {d1a8710c-c448-4c18-9d72-f346541c8f14}, !- Handle
   Surface 3,                              !- Name
   Wall,                                   !- Surface Type
   ,                                       !- Construction Name
-  {cf4ea6ab-988a-4c49-825b-4abed91d647c}, !- Space Name
-=======
-  {caab463a-f87d-43fb-97cc-b0171401e260}, !- Handle
-  Surface 3,                              !- Name
-  Wall,                                   !- Surface Type
-  ,                                       !- Construction Name
-  {6098f816-1774-4eaa-b40b-e6e7bdab1804}, !- Space Name
->>>>>>> 93199ada
+  {f2b3cd51-6386-41f9-a214-90aacb6f0a63}, !- Space Name
   Outdoors,                               !- Outside Boundary Condition
   ,                                       !- Outside Boundary Condition Object
   SunExposed,                             !- Sun Exposure
@@ -364,19 +231,11 @@
   0, 6.81553519541936, 2.4384;            !- X,Y,Z Vertex 4 {m}
 
 OS:Surface,
-<<<<<<< HEAD
-  {2c3b44a9-ca45-427f-becf-8fde9c19be7f}, !- Handle
+  {9f577029-fbac-44f4-96c3-b34eca5a6351}, !- Handle
   Surface 4,                              !- Name
   Wall,                                   !- Surface Type
   ,                                       !- Construction Name
-  {cf4ea6ab-988a-4c49-825b-4abed91d647c}, !- Space Name
-=======
-  {cbd48ac8-e25f-491a-b382-fc0f42795bc4}, !- Handle
-  Surface 4,                              !- Name
-  Wall,                                   !- Surface Type
-  ,                                       !- Construction Name
-  {6098f816-1774-4eaa-b40b-e6e7bdab1804}, !- Space Name
->>>>>>> 93199ada
+  {f2b3cd51-6386-41f9-a214-90aacb6f0a63}, !- Space Name
   Outdoors,                               !- Outside Boundary Condition
   ,                                       !- Outside Boundary Condition Object
   SunExposed,                             !- Sun Exposure
@@ -389,19 +248,11 @@
   13.6310703908387, 6.81553519541936, 2.4384; !- X,Y,Z Vertex 4 {m}
 
 OS:Surface,
-<<<<<<< HEAD
-  {48a2a102-485b-4f86-9818-9d1a43927490}, !- Handle
+  {b910e1fa-b80e-4f3c-bad8-f74420b4b899}, !- Handle
   Surface 5,                              !- Name
   Wall,                                   !- Surface Type
   ,                                       !- Construction Name
-  {cf4ea6ab-988a-4c49-825b-4abed91d647c}, !- Space Name
-=======
-  {b1e13ad6-a038-4097-81aa-1932251a8706}, !- Handle
-  Surface 5,                              !- Name
-  Wall,                                   !- Surface Type
-  ,                                       !- Construction Name
-  {6098f816-1774-4eaa-b40b-e6e7bdab1804}, !- Space Name
->>>>>>> 93199ada
+  {f2b3cd51-6386-41f9-a214-90aacb6f0a63}, !- Space Name
   Outdoors,                               !- Outside Boundary Condition
   ,                                       !- Outside Boundary Condition Object
   SunExposed,                             !- Sun Exposure
@@ -414,23 +265,13 @@
   13.6310703908387, 0, 2.4384;            !- X,Y,Z Vertex 4 {m}
 
 OS:Surface,
-<<<<<<< HEAD
-  {658c3cf4-6053-427c-bae7-0a5298c9456c}, !- Handle
+  {4b0d3ae7-b890-49a6-9f8d-581fff0f4d45}, !- Handle
   Surface 6,                              !- Name
   RoofCeiling,                            !- Surface Type
   ,                                       !- Construction Name
-  {cf4ea6ab-988a-4c49-825b-4abed91d647c}, !- Space Name
+  {f2b3cd51-6386-41f9-a214-90aacb6f0a63}, !- Space Name
   Surface,                                !- Outside Boundary Condition
-  {b7f9d2d7-6f15-43c1-bd39-bcbfb8c53142}, !- Outside Boundary Condition Object
-=======
-  {088c14bd-db1b-4152-93e9-dbaa4f97ab3d}, !- Handle
-  Surface 6,                              !- Name
-  RoofCeiling,                            !- Surface Type
-  ,                                       !- Construction Name
-  {6098f816-1774-4eaa-b40b-e6e7bdab1804}, !- Space Name
-  Surface,                                !- Outside Boundary Condition
-  {b24c8223-5b12-4e89-8429-41770cc6d515}, !- Outside Boundary Condition Object
->>>>>>> 93199ada
+  {0ec71978-64e6-4b0b-898e-29ca5977eb54}, !- Outside Boundary Condition Object
   NoSun,                                  !- Sun Exposure
   NoWind,                                 !- Wind Exposure
   ,                                       !- View Factor to Ground
@@ -441,11 +282,7 @@
   0, 0, 2.4384;                           !- X,Y,Z Vertex 4 {m}
 
 OS:SpaceType,
-<<<<<<< HEAD
-  {065a848f-5a9a-4c29-ab16-201ab328c31c}, !- Handle
-=======
-  {b40bf1c8-ff70-42b4-b128-828a5860f822}, !- Handle
->>>>>>> 93199ada
+  {46ea43ce-ed66-4438-8074-4851cbfcae77}, !- Handle
   Space Type 1,                           !- Name
   ,                                       !- Default Construction Set Name
   ,                                       !- Default Schedule Set Name
@@ -456,15 +293,9 @@
   living;                                 !- Standards Space Type
 
 OS:Space,
-<<<<<<< HEAD
-  {3aedc735-79af-4072-ac6e-22cc948fa8c5}, !- Handle
+  {57731513-d50a-4daa-9f4e-cc4d3d4c9b2d}, !- Handle
   living space|story 2,                   !- Name
-  {065a848f-5a9a-4c29-ab16-201ab328c31c}, !- Space Type Name
-=======
-  {2fb7c521-bb94-42d5-a47a-8f40444016a0}, !- Handle
-  living space|story 2,                   !- Name
-  {b40bf1c8-ff70-42b4-b128-828a5860f822}, !- Space Type Name
->>>>>>> 93199ada
+  {46ea43ce-ed66-4438-8074-4851cbfcae77}, !- Space Type Name
   ,                                       !- Default Construction Set Name
   ,                                       !- Default Schedule Set Name
   -0,                                     !- Direction of Relative North {deg}
@@ -472,35 +303,19 @@
   0,                                      !- Y Origin {m}
   3.3528,                                 !- Z Origin {m}
   ,                                       !- Building Story Name
-<<<<<<< HEAD
-  {3c5e1946-b89b-4bbb-93f5-9e408848604e}, !- Thermal Zone Name
+  {36311861-c881-4257-8aea-9786623c8b4e}, !- Thermal Zone Name
   ,                                       !- Part of Total Floor Area
   ,                                       !- Design Specification Outdoor Air Object Name
-  {6721bee8-3ea7-4022-99d9-e5e8d057658f}; !- Building Unit Name
-
-OS:Surface,
-  {b7f9d2d7-6f15-43c1-bd39-bcbfb8c53142}, !- Handle
+  {404db6ae-397f-47b9-9bb4-e37f04f48cc8}; !- Building Unit Name
+
+OS:Surface,
+  {0ec71978-64e6-4b0b-898e-29ca5977eb54}, !- Handle
   Surface 7,                              !- Name
   Floor,                                  !- Surface Type
   ,                                       !- Construction Name
-  {3aedc735-79af-4072-ac6e-22cc948fa8c5}, !- Space Name
+  {57731513-d50a-4daa-9f4e-cc4d3d4c9b2d}, !- Space Name
   Surface,                                !- Outside Boundary Condition
-  {658c3cf4-6053-427c-bae7-0a5298c9456c}, !- Outside Boundary Condition Object
-=======
-  {4e4e50da-2bd1-493a-af03-1802c84816d8}, !- Thermal Zone Name
-  ,                                       !- Part of Total Floor Area
-  ,                                       !- Design Specification Outdoor Air Object Name
-  {a41a3786-ea03-4021-8f47-5e717f655f2a}; !- Building Unit Name
-
-OS:Surface,
-  {b24c8223-5b12-4e89-8429-41770cc6d515}, !- Handle
-  Surface 7,                              !- Name
-  Floor,                                  !- Surface Type
-  ,                                       !- Construction Name
-  {2fb7c521-bb94-42d5-a47a-8f40444016a0}, !- Space Name
-  Surface,                                !- Outside Boundary Condition
-  {088c14bd-db1b-4152-93e9-dbaa4f97ab3d}, !- Outside Boundary Condition Object
->>>>>>> 93199ada
+  {4b0d3ae7-b890-49a6-9f8d-581fff0f4d45}, !- Outside Boundary Condition Object
   NoSun,                                  !- Sun Exposure
   NoWind,                                 !- Wind Exposure
   ,                                       !- View Factor to Ground
@@ -511,19 +326,11 @@
   13.6310703908387, 0, -4.44089209850063e-016; !- X,Y,Z Vertex 4 {m}
 
 OS:Surface,
-<<<<<<< HEAD
-  {0ea85dd0-d681-450f-aab1-7cea7d540ccd}, !- Handle
+  {f4d4be79-8075-43e9-9592-e9200759017f}, !- Handle
   Surface 8,                              !- Name
   Wall,                                   !- Surface Type
   ,                                       !- Construction Name
-  {3aedc735-79af-4072-ac6e-22cc948fa8c5}, !- Space Name
-=======
-  {d4950f42-9b49-4e9f-a7c2-91b759ac7529}, !- Handle
-  Surface 8,                              !- Name
-  Wall,                                   !- Surface Type
-  ,                                       !- Construction Name
-  {2fb7c521-bb94-42d5-a47a-8f40444016a0}, !- Space Name
->>>>>>> 93199ada
+  {57731513-d50a-4daa-9f4e-cc4d3d4c9b2d}, !- Space Name
   Outdoors,                               !- Outside Boundary Condition
   ,                                       !- Outside Boundary Condition Object
   SunExposed,                             !- Sun Exposure
@@ -536,19 +343,11 @@
   0, 0, 2.4384;                           !- X,Y,Z Vertex 4 {m}
 
 OS:Surface,
-<<<<<<< HEAD
-  {e6473da0-0df4-4047-97b2-c345daea732a}, !- Handle
+  {12d10fdb-a2fc-4b0c-854a-9b3bc04f3ae1}, !- Handle
   Surface 9,                              !- Name
   Wall,                                   !- Surface Type
   ,                                       !- Construction Name
-  {3aedc735-79af-4072-ac6e-22cc948fa8c5}, !- Space Name
-=======
-  {f571c6fd-2b0c-4048-8309-6278d9beefce}, !- Handle
-  Surface 9,                              !- Name
-  Wall,                                   !- Surface Type
-  ,                                       !- Construction Name
-  {2fb7c521-bb94-42d5-a47a-8f40444016a0}, !- Space Name
->>>>>>> 93199ada
+  {57731513-d50a-4daa-9f4e-cc4d3d4c9b2d}, !- Space Name
   Outdoors,                               !- Outside Boundary Condition
   ,                                       !- Outside Boundary Condition Object
   SunExposed,                             !- Sun Exposure
@@ -561,19 +360,11 @@
   0, 6.81553519541936, 2.4384;            !- X,Y,Z Vertex 4 {m}
 
 OS:Surface,
-<<<<<<< HEAD
-  {dcde2b93-7b0e-4bef-839e-bffbfb03ed32}, !- Handle
+  {ae867ad4-88fa-49e6-a8cc-2f62174688c7}, !- Handle
   Surface 10,                             !- Name
   Wall,                                   !- Surface Type
   ,                                       !- Construction Name
-  {3aedc735-79af-4072-ac6e-22cc948fa8c5}, !- Space Name
-=======
-  {d6a8a25f-499e-4d6e-af90-9baff473ca04}, !- Handle
-  Surface 10,                             !- Name
-  Wall,                                   !- Surface Type
-  ,                                       !- Construction Name
-  {2fb7c521-bb94-42d5-a47a-8f40444016a0}, !- Space Name
->>>>>>> 93199ada
+  {57731513-d50a-4daa-9f4e-cc4d3d4c9b2d}, !- Space Name
   Outdoors,                               !- Outside Boundary Condition
   ,                                       !- Outside Boundary Condition Object
   SunExposed,                             !- Sun Exposure
@@ -586,19 +377,11 @@
   13.6310703908387, 6.81553519541936, 2.4384; !- X,Y,Z Vertex 4 {m}
 
 OS:Surface,
-<<<<<<< HEAD
-  {895f41ba-9977-4e7e-8978-00806d6f3ba5}, !- Handle
+  {08f47c9a-90af-4c94-9d92-ca4109521f21}, !- Handle
   Surface 11,                             !- Name
   Wall,                                   !- Surface Type
   ,                                       !- Construction Name
-  {3aedc735-79af-4072-ac6e-22cc948fa8c5}, !- Space Name
-=======
-  {32d8e710-77c3-4a81-a22f-313a542e2f09}, !- Handle
-  Surface 11,                             !- Name
-  Wall,                                   !- Surface Type
-  ,                                       !- Construction Name
-  {2fb7c521-bb94-42d5-a47a-8f40444016a0}, !- Space Name
->>>>>>> 93199ada
+  {57731513-d50a-4daa-9f4e-cc4d3d4c9b2d}, !- Space Name
   Outdoors,                               !- Outside Boundary Condition
   ,                                       !- Outside Boundary Condition Object
   SunExposed,                             !- Sun Exposure
@@ -611,23 +394,13 @@
   13.6310703908387, 0, 2.4384;            !- X,Y,Z Vertex 4 {m}
 
 OS:Surface,
-<<<<<<< HEAD
-  {9f1246b0-6205-4a0f-997a-f87b4176f508}, !- Handle
+  {e27b09f0-a779-47ed-87dd-a99b85bc57af}, !- Handle
   Surface 12,                             !- Name
   RoofCeiling,                            !- Surface Type
   ,                                       !- Construction Name
-  {3aedc735-79af-4072-ac6e-22cc948fa8c5}, !- Space Name
+  {57731513-d50a-4daa-9f4e-cc4d3d4c9b2d}, !- Space Name
   Surface,                                !- Outside Boundary Condition
-  {35902d30-25ce-41f4-acfc-54ca72650de2}, !- Outside Boundary Condition Object
-=======
-  {14364fd4-5254-4fb0-aa02-bd2dd4f0e4ed}, !- Handle
-  Surface 12,                             !- Name
-  RoofCeiling,                            !- Surface Type
-  ,                                       !- Construction Name
-  {2fb7c521-bb94-42d5-a47a-8f40444016a0}, !- Space Name
-  Surface,                                !- Outside Boundary Condition
-  {80ace12e-d7bf-41a7-89bd-dfb0030031e6}, !- Outside Boundary Condition Object
->>>>>>> 93199ada
+  {10518f26-9fc5-462c-b240-f7baf4f0be0e}, !- Outside Boundary Condition Object
   NoSun,                                  !- Sun Exposure
   NoWind,                                 !- Wind Exposure
   ,                                       !- View Factor to Ground
@@ -638,23 +411,13 @@
   0, 0, 2.4384;                           !- X,Y,Z Vertex 4 {m}
 
 OS:Surface,
-<<<<<<< HEAD
-  {35902d30-25ce-41f4-acfc-54ca72650de2}, !- Handle
+  {10518f26-9fc5-462c-b240-f7baf4f0be0e}, !- Handle
   Surface 13,                             !- Name
   Floor,                                  !- Surface Type
   ,                                       !- Construction Name
-  {1d09a2a2-7491-4bc2-b27e-948747c4288e}, !- Space Name
+  {ded5d841-0cb4-4aad-b828-72fa47e9aac3}, !- Space Name
   Surface,                                !- Outside Boundary Condition
-  {9f1246b0-6205-4a0f-997a-f87b4176f508}, !- Outside Boundary Condition Object
-=======
-  {80ace12e-d7bf-41a7-89bd-dfb0030031e6}, !- Handle
-  Surface 13,                             !- Name
-  Floor,                                  !- Surface Type
-  ,                                       !- Construction Name
-  {09955992-90c4-42fa-ad5f-8b1fe1fb998f}, !- Space Name
-  Surface,                                !- Outside Boundary Condition
-  {14364fd4-5254-4fb0-aa02-bd2dd4f0e4ed}, !- Outside Boundary Condition Object
->>>>>>> 93199ada
+  {e27b09f0-a779-47ed-87dd-a99b85bc57af}, !- Outside Boundary Condition Object
   NoSun,                                  !- Sun Exposure
   NoWind,                                 !- Wind Exposure
   ,                                       !- View Factor to Ground
@@ -665,19 +428,11 @@
   0, 0, 0;                                !- X,Y,Z Vertex 4 {m}
 
 OS:Surface,
-<<<<<<< HEAD
-  {d192e302-9b7c-4ec8-9cbb-1079aaa02cde}, !- Handle
+  {e217f705-672b-4d0c-adeb-9d1451c6ebc3}, !- Handle
   Surface 14,                             !- Name
   RoofCeiling,                            !- Surface Type
   ,                                       !- Construction Name
-  {1d09a2a2-7491-4bc2-b27e-948747c4288e}, !- Space Name
-=======
-  {d928d4c2-e298-47c7-8d97-abc0f89b5a8c}, !- Handle
-  Surface 14,                             !- Name
-  RoofCeiling,                            !- Surface Type
-  ,                                       !- Construction Name
-  {09955992-90c4-42fa-ad5f-8b1fe1fb998f}, !- Space Name
->>>>>>> 93199ada
+  {ded5d841-0cb4-4aad-b828-72fa47e9aac3}, !- Space Name
   Outdoors,                               !- Outside Boundary Condition
   ,                                       !- Outside Boundary Condition Object
   SunExposed,                             !- Sun Exposure
@@ -690,19 +445,11 @@
   13.6310703908387, 0, 0;                 !- X,Y,Z Vertex 4 {m}
 
 OS:Surface,
-<<<<<<< HEAD
-  {bc671fd8-1484-4937-b37c-a3c7112c56f5}, !- Handle
+  {da7a8db8-6187-4fbb-aaba-dccafea8a1e3}, !- Handle
   Surface 15,                             !- Name
   RoofCeiling,                            !- Surface Type
   ,                                       !- Construction Name
-  {1d09a2a2-7491-4bc2-b27e-948747c4288e}, !- Space Name
-=======
-  {bd97d55c-213d-4429-98cd-6beb58cc19e6}, !- Handle
-  Surface 15,                             !- Name
-  RoofCeiling,                            !- Surface Type
-  ,                                       !- Construction Name
-  {09955992-90c4-42fa-ad5f-8b1fe1fb998f}, !- Space Name
->>>>>>> 93199ada
+  {ded5d841-0cb4-4aad-b828-72fa47e9aac3}, !- Space Name
   Outdoors,                               !- Outside Boundary Condition
   ,                                       !- Outside Boundary Condition Object
   SunExposed,                             !- Sun Exposure
@@ -715,19 +462,11 @@
   0, 6.81553519541936, 0;                 !- X,Y,Z Vertex 4 {m}
 
 OS:Surface,
-<<<<<<< HEAD
-  {a7f0c800-5a8f-4ae2-97e4-f2f1a7b57af3}, !- Handle
+  {423fdb8a-4524-4dd5-a197-b5f3dd70ddfe}, !- Handle
   Surface 16,                             !- Name
   Wall,                                   !- Surface Type
   ,                                       !- Construction Name
-  {1d09a2a2-7491-4bc2-b27e-948747c4288e}, !- Space Name
-=======
-  {fc2983e1-86b5-47ca-a78b-603317739494}, !- Handle
-  Surface 16,                             !- Name
-  Wall,                                   !- Surface Type
-  ,                                       !- Construction Name
-  {09955992-90c4-42fa-ad5f-8b1fe1fb998f}, !- Space Name
->>>>>>> 93199ada
+  {ded5d841-0cb4-4aad-b828-72fa47e9aac3}, !- Space Name
   Outdoors,                               !- Outside Boundary Condition
   ,                                       !- Outside Boundary Condition Object
   SunExposed,                             !- Sun Exposure
@@ -739,19 +478,11 @@
   0, 0, 0;                                !- X,Y,Z Vertex 3 {m}
 
 OS:Surface,
-<<<<<<< HEAD
-  {3d73307c-6f65-479a-8d94-c9d39893bb62}, !- Handle
+  {0ff6cdc6-2775-4890-91e1-3f0ee0af4eb3}, !- Handle
   Surface 17,                             !- Name
   Wall,                                   !- Surface Type
   ,                                       !- Construction Name
-  {1d09a2a2-7491-4bc2-b27e-948747c4288e}, !- Space Name
-=======
-  {63973ce9-52e1-469c-a3d1-5fdb792bfe97}, !- Handle
-  Surface 17,                             !- Name
-  Wall,                                   !- Surface Type
-  ,                                       !- Construction Name
-  {09955992-90c4-42fa-ad5f-8b1fe1fb998f}, !- Space Name
->>>>>>> 93199ada
+  {ded5d841-0cb4-4aad-b828-72fa47e9aac3}, !- Space Name
   Outdoors,                               !- Outside Boundary Condition
   ,                                       !- Outside Boundary Condition Object
   SunExposed,                             !- Sun Exposure
@@ -763,15 +494,9 @@
   13.6310703908387, 6.81553519541936, 0;  !- X,Y,Z Vertex 3 {m}
 
 OS:Space,
-<<<<<<< HEAD
-  {1d09a2a2-7491-4bc2-b27e-948747c4288e}, !- Handle
+  {ded5d841-0cb4-4aad-b828-72fa47e9aac3}, !- Handle
   unfinished attic space,                 !- Name
-  {2e07d8b7-eabd-47cd-a777-8156d3355f04}, !- Space Type Name
-=======
-  {09955992-90c4-42fa-ad5f-8b1fe1fb998f}, !- Handle
-  unfinished attic space,                 !- Name
-  {7bb550aa-51c7-43d7-a41f-cc1f49b5aa41}, !- Space Type Name
->>>>>>> 93199ada
+  {9de6fc76-f68d-4e79-95ef-b4af349d30fc}, !- Space Type Name
   ,                                       !- Default Construction Set Name
   ,                                       !- Default Schedule Set Name
   -0,                                     !- Direction of Relative North {deg}
@@ -779,17 +504,10 @@
   0,                                      !- Y Origin {m}
   5.7912,                                 !- Z Origin {m}
   ,                                       !- Building Story Name
-<<<<<<< HEAD
-  {6cae3a63-e27d-45c9-90fe-47d11d0bd7e0}; !- Thermal Zone Name
+  {fe5e1c43-bc84-4a2f-9ad8-4a55995baa3a}; !- Thermal Zone Name
 
 OS:ThermalZone,
-  {6cae3a63-e27d-45c9-90fe-47d11d0bd7e0}, !- Handle
-=======
-  {05123f6b-cc61-452f-86f5-83b3069bb1c3}; !- Thermal Zone Name
-
-OS:ThermalZone,
-  {05123f6b-cc61-452f-86f5-83b3069bb1c3}, !- Handle
->>>>>>> 93199ada
+  {fe5e1c43-bc84-4a2f-9ad8-4a55995baa3a}, !- Handle
   unfinished attic zone,                  !- Name
   ,                                       !- Multiplier
   ,                                       !- Ceiling Height {m}
@@ -798,17 +516,10 @@
   ,                                       !- Zone Inside Convection Algorithm
   ,                                       !- Zone Outside Convection Algorithm
   ,                                       !- Zone Conditioning Equipment List Name
-<<<<<<< HEAD
-  {8ec70aed-4b98-46bd-a1eb-2b1bf1d4b703}, !- Zone Air Inlet Port List
-  {2cc1e48b-e819-4f85-9953-c19df62e3b59}, !- Zone Air Exhaust Port List
-  {07cb42b1-d941-4193-a2f3-126ff7ee8e2c}, !- Zone Air Node Name
-  {5a875ab0-56a8-439a-80ca-44f1fdf231a1}, !- Zone Return Air Port List
-=======
-  {ce849be7-f569-4ef2-bb24-6d8149154997}, !- Zone Air Inlet Port List
-  {97a58273-7c2c-4b43-8072-6b07ee2f64fb}, !- Zone Air Exhaust Port List
-  {05007e41-6dc7-4a6e-ba60-17aa9a03cdeb}, !- Zone Air Node Name
-  {728e1efe-0d85-4ec8-808b-402ca16e1f13}, !- Zone Return Air Port List
->>>>>>> 93199ada
+  {be4b4903-652b-4ff2-bd4c-66410b20b7bb}, !- Zone Air Inlet Port List
+  {990fe316-1e7e-45d6-afa4-451f26140258}, !- Zone Air Exhaust Port List
+  {955ab6a5-ae98-4f3c-a6be-3d2c5c53a205}, !- Zone Air Node Name
+  {a82f28fa-04a1-4f02-9923-b77cdb1dde77}, !- Zone Return Air Port List
   ,                                       !- Primary Daylighting Control Name
   ,                                       !- Fraction of Zone Controlled by Primary Daylighting Control
   ,                                       !- Secondary Daylighting Control Name
@@ -819,71 +530,37 @@
   No;                                     !- Use Ideal Air Loads
 
 OS:Node,
-<<<<<<< HEAD
-  {01b16784-3137-4f4f-9c07-d168f79d1056}, !- Handle
+  {a9c59faf-601c-4ea4-9423-46ebc3aec9a5}, !- Handle
   Node 2,                                 !- Name
-  {07cb42b1-d941-4193-a2f3-126ff7ee8e2c}, !- Inlet Port
+  {955ab6a5-ae98-4f3c-a6be-3d2c5c53a205}, !- Inlet Port
   ;                                       !- Outlet Port
 
 OS:Connection,
-  {07cb42b1-d941-4193-a2f3-126ff7ee8e2c}, !- Handle
-  {baccd9e6-13f6-46d2-a337-1bd7d99e9235}, !- Name
-  {6cae3a63-e27d-45c9-90fe-47d11d0bd7e0}, !- Source Object
+  {955ab6a5-ae98-4f3c-a6be-3d2c5c53a205}, !- Handle
+  {180a5c45-9f2a-4b36-9156-b0051ec1c865}, !- Name
+  {fe5e1c43-bc84-4a2f-9ad8-4a55995baa3a}, !- Source Object
   11,                                     !- Outlet Port
-  {01b16784-3137-4f4f-9c07-d168f79d1056}, !- Target Object
+  {a9c59faf-601c-4ea4-9423-46ebc3aec9a5}, !- Target Object
   2;                                      !- Inlet Port
 
 OS:PortList,
-  {8ec70aed-4b98-46bd-a1eb-2b1bf1d4b703}, !- Handle
-  {173ceaf0-e930-4a1d-a3e5-dc477f16125d}, !- Name
-  {6cae3a63-e27d-45c9-90fe-47d11d0bd7e0}; !- HVAC Component
+  {be4b4903-652b-4ff2-bd4c-66410b20b7bb}, !- Handle
+  {8ca136c8-e6f8-40e9-94bf-4f8abe05b346}, !- Name
+  {fe5e1c43-bc84-4a2f-9ad8-4a55995baa3a}; !- HVAC Component
 
 OS:PortList,
-  {2cc1e48b-e819-4f85-9953-c19df62e3b59}, !- Handle
-  {c08183cd-4b85-4eb3-802a-f14fe382b9cf}, !- Name
-  {6cae3a63-e27d-45c9-90fe-47d11d0bd7e0}; !- HVAC Component
+  {990fe316-1e7e-45d6-afa4-451f26140258}, !- Handle
+  {7bc0066a-89b2-43b0-99df-29ee74548737}, !- Name
+  {fe5e1c43-bc84-4a2f-9ad8-4a55995baa3a}; !- HVAC Component
 
 OS:PortList,
-  {5a875ab0-56a8-439a-80ca-44f1fdf231a1}, !- Handle
-  {14c1ebbb-904d-41fc-a047-008aefb2259e}, !- Name
-  {6cae3a63-e27d-45c9-90fe-47d11d0bd7e0}; !- HVAC Component
+  {a82f28fa-04a1-4f02-9923-b77cdb1dde77}, !- Handle
+  {00518ca3-f34d-4e46-9324-bdb92d002564}, !- Name
+  {fe5e1c43-bc84-4a2f-9ad8-4a55995baa3a}; !- HVAC Component
 
 OS:Sizing:Zone,
-  {32684f74-7ec7-44f8-8969-e838259f4a7f}, !- Handle
-  {6cae3a63-e27d-45c9-90fe-47d11d0bd7e0}, !- Zone or ZoneList Name
-=======
-  {ab2f9145-5307-435c-b085-cbd3c1980196}, !- Handle
-  Node 2,                                 !- Name
-  {05007e41-6dc7-4a6e-ba60-17aa9a03cdeb}, !- Inlet Port
-  ;                                       !- Outlet Port
-
-OS:Connection,
-  {05007e41-6dc7-4a6e-ba60-17aa9a03cdeb}, !- Handle
-  {f51f8770-a6c4-435e-a96e-dcb102541a03}, !- Name
-  {05123f6b-cc61-452f-86f5-83b3069bb1c3}, !- Source Object
-  11,                                     !- Outlet Port
-  {ab2f9145-5307-435c-b085-cbd3c1980196}, !- Target Object
-  2;                                      !- Inlet Port
-
-OS:PortList,
-  {ce849be7-f569-4ef2-bb24-6d8149154997}, !- Handle
-  {cb802777-40c8-42db-b451-869d670eeefd}, !- Name
-  {05123f6b-cc61-452f-86f5-83b3069bb1c3}; !- HVAC Component
-
-OS:PortList,
-  {97a58273-7c2c-4b43-8072-6b07ee2f64fb}, !- Handle
-  {fedba20c-8662-4565-91e6-70e0a39c6bd0}, !- Name
-  {05123f6b-cc61-452f-86f5-83b3069bb1c3}; !- HVAC Component
-
-OS:PortList,
-  {728e1efe-0d85-4ec8-808b-402ca16e1f13}, !- Handle
-  {fc18cc8c-4935-4b93-90a7-ad3867dd30fc}, !- Name
-  {05123f6b-cc61-452f-86f5-83b3069bb1c3}; !- HVAC Component
-
-OS:Sizing:Zone,
-  {806865c3-10d9-454a-b51b-6fb5139cd2c9}, !- Handle
-  {05123f6b-cc61-452f-86f5-83b3069bb1c3}, !- Zone or ZoneList Name
->>>>>>> 93199ada
+  {3f0f1db3-ee6a-4371-be9e-4e6f3b0fc82e}, !- Handle
+  {fe5e1c43-bc84-4a2f-9ad8-4a55995baa3a}, !- Zone or ZoneList Name
   SupplyAirTemperature,                   !- Zone Cooling Design Supply Air Temperature Input Method
   14,                                     !- Zone Cooling Design Supply Air Temperature {C}
   11.11,                                  !- Zone Cooling Design Supply Air Temperature Difference {deltaC}
@@ -912,21 +589,12 @@
   autosize;                               !- Dedicated Outdoor Air High Setpoint Temperature for Design {C}
 
 OS:ZoneHVAC:EquipmentList,
-<<<<<<< HEAD
-  {0f5b22a4-5b8b-441e-a703-a901fa1bcee0}, !- Handle
+  {cf57789b-dbc3-4bfc-a76c-6bbf3c271a3e}, !- Handle
   Zone HVAC Equipment List 2,             !- Name
-  {6cae3a63-e27d-45c9-90fe-47d11d0bd7e0}; !- Thermal Zone
+  {fe5e1c43-bc84-4a2f-9ad8-4a55995baa3a}; !- Thermal Zone
 
 OS:SpaceType,
-  {2e07d8b7-eabd-47cd-a777-8156d3355f04}, !- Handle
-=======
-  {9a065dc7-e690-4e92-9a1e-caa3f218f7cc}, !- Handle
-  Zone HVAC Equipment List 2,             !- Name
-  {05123f6b-cc61-452f-86f5-83b3069bb1c3}; !- Thermal Zone
-
-OS:SpaceType,
-  {7bb550aa-51c7-43d7-a41f-cc1f49b5aa41}, !- Handle
->>>>>>> 93199ada
+  {9de6fc76-f68d-4e79-95ef-b4af349d30fc}, !- Handle
   Space Type 2,                           !- Name
   ,                                       !- Default Construction Set Name
   ,                                       !- Default Schedule Set Name
@@ -937,11 +605,7 @@
   unfinished attic;                       !- Standards Space Type
 
 OS:ThermalZone,
-<<<<<<< HEAD
-  {1c3783d8-1a30-42c6-98d1-2ea80f8ababf}, !- Handle
-=======
-  {3d62a6ca-a8f5-4b0a-8866-38e8acc634a0}, !- Handle
->>>>>>> 93199ada
+  {1a28c625-6737-4385-9dd9-721c4a56cff4}, !- Handle
   pier and beam zone,                     !- Name
   ,                                       !- Multiplier
   ,                                       !- Ceiling Height {m}
@@ -950,17 +614,10 @@
   ,                                       !- Zone Inside Convection Algorithm
   ,                                       !- Zone Outside Convection Algorithm
   ,                                       !- Zone Conditioning Equipment List Name
-<<<<<<< HEAD
-  {9fafa7db-e702-4e8f-9c5b-0300d1bfc574}, !- Zone Air Inlet Port List
-  {6d903b37-7b6a-471d-8994-3e86133b1cd0}, !- Zone Air Exhaust Port List
-  {b00be205-5f4e-46b0-b621-437d985b9a75}, !- Zone Air Node Name
-  {7f9703ea-3f7f-4183-8693-4273d4caa054}, !- Zone Return Air Port List
-=======
-  {d1288dcc-9399-4197-b1e0-af479de596e0}, !- Zone Air Inlet Port List
-  {ed50d94f-80ee-478b-86d9-950aa71947a7}, !- Zone Air Exhaust Port List
-  {5d7d7e32-5409-4900-a373-9a57e63032b2}, !- Zone Air Node Name
-  {e9b3a687-45dc-4f0f-8b61-489f12d40ca6}, !- Zone Return Air Port List
->>>>>>> 93199ada
+  {3131b427-55ee-4fbb-9d00-9da471ec091b}, !- Zone Air Inlet Port List
+  {da858fc3-ff10-4c35-a16e-ae581d404816}, !- Zone Air Exhaust Port List
+  {061e0faf-4ef0-40bc-a4f5-17a5117b04f1}, !- Zone Air Node Name
+  {905a9c02-e59e-4180-98bc-ec6282af6a41}, !- Zone Return Air Port List
   ,                                       !- Primary Daylighting Control Name
   ,                                       !- Fraction of Zone Controlled by Primary Daylighting Control
   ,                                       !- Secondary Daylighting Control Name
@@ -971,71 +628,37 @@
   No;                                     !- Use Ideal Air Loads
 
 OS:Node,
-<<<<<<< HEAD
-  {13109b07-83c2-4e15-b188-c4f6a3561de5}, !- Handle
+  {27c24efa-5dfd-467c-adc4-c3bb88ae0760}, !- Handle
   Node 3,                                 !- Name
-  {b00be205-5f4e-46b0-b621-437d985b9a75}, !- Inlet Port
+  {061e0faf-4ef0-40bc-a4f5-17a5117b04f1}, !- Inlet Port
   ;                                       !- Outlet Port
 
 OS:Connection,
-  {b00be205-5f4e-46b0-b621-437d985b9a75}, !- Handle
-  {b8ee9097-7ea0-4da6-b8a1-4eeba0c0d992}, !- Name
-  {1c3783d8-1a30-42c6-98d1-2ea80f8ababf}, !- Source Object
+  {061e0faf-4ef0-40bc-a4f5-17a5117b04f1}, !- Handle
+  {6c9cd02b-1993-4fc7-b8d7-d188599c03cf}, !- Name
+  {1a28c625-6737-4385-9dd9-721c4a56cff4}, !- Source Object
   11,                                     !- Outlet Port
-  {13109b07-83c2-4e15-b188-c4f6a3561de5}, !- Target Object
+  {27c24efa-5dfd-467c-adc4-c3bb88ae0760}, !- Target Object
   2;                                      !- Inlet Port
 
 OS:PortList,
-  {9fafa7db-e702-4e8f-9c5b-0300d1bfc574}, !- Handle
-  {1324d7ee-bec6-467a-ac35-be614cfc6884}, !- Name
-  {1c3783d8-1a30-42c6-98d1-2ea80f8ababf}; !- HVAC Component
+  {3131b427-55ee-4fbb-9d00-9da471ec091b}, !- Handle
+  {5dddb4af-1fb0-4b8e-8d77-0c79663beda5}, !- Name
+  {1a28c625-6737-4385-9dd9-721c4a56cff4}; !- HVAC Component
 
 OS:PortList,
-  {6d903b37-7b6a-471d-8994-3e86133b1cd0}, !- Handle
-  {63ec1682-ca41-47a2-9670-88c6a0fa7e28}, !- Name
-  {1c3783d8-1a30-42c6-98d1-2ea80f8ababf}; !- HVAC Component
+  {da858fc3-ff10-4c35-a16e-ae581d404816}, !- Handle
+  {3575c3e0-6c79-465f-b3ad-7733e301cc45}, !- Name
+  {1a28c625-6737-4385-9dd9-721c4a56cff4}; !- HVAC Component
 
 OS:PortList,
-  {7f9703ea-3f7f-4183-8693-4273d4caa054}, !- Handle
-  {115f203f-c014-473f-b78d-e20e6337cec0}, !- Name
-  {1c3783d8-1a30-42c6-98d1-2ea80f8ababf}; !- HVAC Component
+  {905a9c02-e59e-4180-98bc-ec6282af6a41}, !- Handle
+  {620e0cbb-ba88-4d41-ad0a-c2009f45999d}, !- Name
+  {1a28c625-6737-4385-9dd9-721c4a56cff4}; !- HVAC Component
 
 OS:Sizing:Zone,
-  {c4b97564-7fa9-438e-bc12-7f142272146e}, !- Handle
-  {1c3783d8-1a30-42c6-98d1-2ea80f8ababf}, !- Zone or ZoneList Name
-=======
-  {9eab6b27-4db0-4452-bcd1-4523026cec5e}, !- Handle
-  Node 3,                                 !- Name
-  {5d7d7e32-5409-4900-a373-9a57e63032b2}, !- Inlet Port
-  ;                                       !- Outlet Port
-
-OS:Connection,
-  {5d7d7e32-5409-4900-a373-9a57e63032b2}, !- Handle
-  {1b0b9ed3-14ea-479a-b286-d15d27f855f8}, !- Name
-  {3d62a6ca-a8f5-4b0a-8866-38e8acc634a0}, !- Source Object
-  11,                                     !- Outlet Port
-  {9eab6b27-4db0-4452-bcd1-4523026cec5e}, !- Target Object
-  2;                                      !- Inlet Port
-
-OS:PortList,
-  {d1288dcc-9399-4197-b1e0-af479de596e0}, !- Handle
-  {c6b807fd-f0c4-45ec-9429-d51a96b93e5d}, !- Name
-  {3d62a6ca-a8f5-4b0a-8866-38e8acc634a0}; !- HVAC Component
-
-OS:PortList,
-  {ed50d94f-80ee-478b-86d9-950aa71947a7}, !- Handle
-  {7e855dea-d23b-48ec-84ea-bd6e8dfa9d81}, !- Name
-  {3d62a6ca-a8f5-4b0a-8866-38e8acc634a0}; !- HVAC Component
-
-OS:PortList,
-  {e9b3a687-45dc-4f0f-8b61-489f12d40ca6}, !- Handle
-  {cd25c1a3-d8de-40e2-b7ca-782a8567a2a3}, !- Name
-  {3d62a6ca-a8f5-4b0a-8866-38e8acc634a0}; !- HVAC Component
-
-OS:Sizing:Zone,
-  {2d7d9ee6-279a-4bb5-bafc-c8f9a139ec0b}, !- Handle
-  {3d62a6ca-a8f5-4b0a-8866-38e8acc634a0}, !- Zone or ZoneList Name
->>>>>>> 93199ada
+  {6cb2bdc6-99cd-429c-ba8c-a8f0213bba21}, !- Handle
+  {1a28c625-6737-4385-9dd9-721c4a56cff4}, !- Zone or ZoneList Name
   SupplyAirTemperature,                   !- Zone Cooling Design Supply Air Temperature Input Method
   14,                                     !- Zone Cooling Design Supply Air Temperature {C}
   11.11,                                  !- Zone Cooling Design Supply Air Temperature Difference {deltaC}
@@ -1064,25 +687,14 @@
   autosize;                               !- Dedicated Outdoor Air High Setpoint Temperature for Design {C}
 
 OS:ZoneHVAC:EquipmentList,
-<<<<<<< HEAD
-  {06371b5a-00a7-4b56-8deb-d1ce02e8c4d7}, !- Handle
+  {3b71c47f-0bd7-486d-b70d-ca4cd25e4173}, !- Handle
   Zone HVAC Equipment List 3,             !- Name
-  {1c3783d8-1a30-42c6-98d1-2ea80f8ababf}; !- Thermal Zone
+  {1a28c625-6737-4385-9dd9-721c4a56cff4}; !- Thermal Zone
 
 OS:Space,
-  {7e5c7e5c-25c1-4031-9223-fd08bd892857}, !- Handle
+  {3cc1ae63-b365-4447-84f7-f7a88f7312d5}, !- Handle
   pier and beam space,                    !- Name
-  {7c011351-6d41-4faf-98c5-37cb1c3f0b2e}, !- Space Type Name
-=======
-  {1a9e165c-4102-4fc5-b13a-16c3f2e0d18c}, !- Handle
-  Zone HVAC Equipment List 3,             !- Name
-  {3d62a6ca-a8f5-4b0a-8866-38e8acc634a0}; !- Thermal Zone
-
-OS:Space,
-  {2f73ef5e-c03b-448d-860e-2003e1e4dd07}, !- Handle
-  pier and beam space,                    !- Name
-  {d8008978-fa37-452e-9c90-c56ec4907a1c}, !- Space Type Name
->>>>>>> 93199ada
+  {633dd9d2-9161-4658-b321-eeb79b7ac31c}, !- Space Type Name
   ,                                       !- Default Construction Set Name
   ,                                       !- Default Schedule Set Name
   -0,                                     !- Direction of Relative North {deg}
@@ -1090,25 +702,14 @@
   0,                                      !- Y Origin {m}
   0,                                      !- Z Origin {m}
   ,                                       !- Building Story Name
-<<<<<<< HEAD
-  {1c3783d8-1a30-42c6-98d1-2ea80f8ababf}; !- Thermal Zone Name
-
-OS:Surface,
-  {4b109d2b-1ce4-485a-8a7a-065def3f03ca}, !- Handle
+  {1a28c625-6737-4385-9dd9-721c4a56cff4}; !- Thermal Zone Name
+
+OS:Surface,
+  {fcb0d6e1-6b72-43a2-8651-36a3a76cb6f5}, !- Handle
   Surface 18,                             !- Name
   Floor,                                  !- Surface Type
   ,                                       !- Construction Name
-  {7e5c7e5c-25c1-4031-9223-fd08bd892857}, !- Space Name
-=======
-  {3d62a6ca-a8f5-4b0a-8866-38e8acc634a0}; !- Thermal Zone Name
-
-OS:Surface,
-  {c7bfaafd-7f86-40ed-8ded-5d92b93259d6}, !- Handle
-  Surface 18,                             !- Name
-  Floor,                                  !- Surface Type
-  ,                                       !- Construction Name
-  {2f73ef5e-c03b-448d-860e-2003e1e4dd07}, !- Space Name
->>>>>>> 93199ada
+  {3cc1ae63-b365-4447-84f7-f7a88f7312d5}, !- Space Name
   Foundation,                             !- Outside Boundary Condition
   ,                                       !- Outside Boundary Condition Object
   NoSun,                                  !- Sun Exposure
@@ -1121,19 +722,11 @@
   13.6310703908387, 0, 0;                 !- X,Y,Z Vertex 4 {m}
 
 OS:Surface,
-<<<<<<< HEAD
-  {1592c935-53b8-4661-b178-04cc6a4cdc9a}, !- Handle
+  {8ecba839-aadd-463d-b7c2-d15b4a76c32b}, !- Handle
   Surface 19,                             !- Name
   Wall,                                   !- Surface Type
   ,                                       !- Construction Name
-  {7e5c7e5c-25c1-4031-9223-fd08bd892857}, !- Space Name
-=======
-  {2dc7dbc3-4ee2-4029-92ef-40f8d0b9f664}, !- Handle
-  Surface 19,                             !- Name
-  Wall,                                   !- Surface Type
-  ,                                       !- Construction Name
-  {2f73ef5e-c03b-448d-860e-2003e1e4dd07}, !- Space Name
->>>>>>> 93199ada
+  {3cc1ae63-b365-4447-84f7-f7a88f7312d5}, !- Space Name
   Outdoors,                               !- Outside Boundary Condition
   ,                                       !- Outside Boundary Condition Object
   SunExposed,                             !- Sun Exposure
@@ -1146,19 +739,11 @@
   0, 0, 0.9144;                           !- X,Y,Z Vertex 4 {m}
 
 OS:Surface,
-<<<<<<< HEAD
-  {960711ab-af2f-4709-84ad-eee5e75babb6}, !- Handle
+  {b6c62953-a55a-43f9-ba62-af7839678c70}, !- Handle
   Surface 20,                             !- Name
   Wall,                                   !- Surface Type
   ,                                       !- Construction Name
-  {7e5c7e5c-25c1-4031-9223-fd08bd892857}, !- Space Name
-=======
-  {dc2146af-3700-4966-8298-8205df92bd36}, !- Handle
-  Surface 20,                             !- Name
-  Wall,                                   !- Surface Type
-  ,                                       !- Construction Name
-  {2f73ef5e-c03b-448d-860e-2003e1e4dd07}, !- Space Name
->>>>>>> 93199ada
+  {3cc1ae63-b365-4447-84f7-f7a88f7312d5}, !- Space Name
   Outdoors,                               !- Outside Boundary Condition
   ,                                       !- Outside Boundary Condition Object
   SunExposed,                             !- Sun Exposure
@@ -1171,19 +756,11 @@
   0, 6.81553519541936, 0.9144;            !- X,Y,Z Vertex 4 {m}
 
 OS:Surface,
-<<<<<<< HEAD
-  {0f1444d2-a6f7-44de-bbd7-b42448bb22af}, !- Handle
+  {c47c2a50-9813-413b-ac1a-85cec2d4ea26}, !- Handle
   Surface 21,                             !- Name
   Wall,                                   !- Surface Type
   ,                                       !- Construction Name
-  {7e5c7e5c-25c1-4031-9223-fd08bd892857}, !- Space Name
-=======
-  {3d42e986-d260-4eaf-94a7-4ae10ad2fbc7}, !- Handle
-  Surface 21,                             !- Name
-  Wall,                                   !- Surface Type
-  ,                                       !- Construction Name
-  {2f73ef5e-c03b-448d-860e-2003e1e4dd07}, !- Space Name
->>>>>>> 93199ada
+  {3cc1ae63-b365-4447-84f7-f7a88f7312d5}, !- Space Name
   Outdoors,                               !- Outside Boundary Condition
   ,                                       !- Outside Boundary Condition Object
   SunExposed,                             !- Sun Exposure
@@ -1196,19 +773,11 @@
   13.6310703908387, 6.81553519541936, 0.9144; !- X,Y,Z Vertex 4 {m}
 
 OS:Surface,
-<<<<<<< HEAD
-  {d86c6ac9-29f1-417a-a02a-43e2a3447fa4}, !- Handle
+  {e4350a76-e1f2-47c2-9c7b-8a790757dde3}, !- Handle
   Surface 22,                             !- Name
   Wall,                                   !- Surface Type
   ,                                       !- Construction Name
-  {7e5c7e5c-25c1-4031-9223-fd08bd892857}, !- Space Name
-=======
-  {03a12919-04c8-4528-9480-53c3a2800d2c}, !- Handle
-  Surface 22,                             !- Name
-  Wall,                                   !- Surface Type
-  ,                                       !- Construction Name
-  {2f73ef5e-c03b-448d-860e-2003e1e4dd07}, !- Space Name
->>>>>>> 93199ada
+  {3cc1ae63-b365-4447-84f7-f7a88f7312d5}, !- Space Name
   Outdoors,                               !- Outside Boundary Condition
   ,                                       !- Outside Boundary Condition Object
   SunExposed,                             !- Sun Exposure
@@ -1221,23 +790,13 @@
   13.6310703908387, 0, 0.9144;            !- X,Y,Z Vertex 4 {m}
 
 OS:Surface,
-<<<<<<< HEAD
-  {40d0476e-26c4-4d85-8c42-1ae79fa302dd}, !- Handle
+  {45f5f47a-72c9-430c-b802-dcc52fed1cfa}, !- Handle
   Surface 23,                             !- Name
   RoofCeiling,                            !- Surface Type
   ,                                       !- Construction Name
-  {7e5c7e5c-25c1-4031-9223-fd08bd892857}, !- Space Name
+  {3cc1ae63-b365-4447-84f7-f7a88f7312d5}, !- Space Name
   Surface,                                !- Outside Boundary Condition
-  {a8d16adf-41b0-44ed-b3fa-ab686f281bf1}, !- Outside Boundary Condition Object
-=======
-  {25038201-bc1d-4a98-89de-a36c56f2547c}, !- Handle
-  Surface 23,                             !- Name
-  RoofCeiling,                            !- Surface Type
-  ,                                       !- Construction Name
-  {2f73ef5e-c03b-448d-860e-2003e1e4dd07}, !- Space Name
-  Surface,                                !- Outside Boundary Condition
-  {50e9116d-cbd1-4ccd-b253-f5022eadcc71}, !- Outside Boundary Condition Object
->>>>>>> 93199ada
+  {700d7b58-a5c7-4d3d-a769-9c670b26a7aa}, !- Outside Boundary Condition Object
   NoSun,                                  !- Sun Exposure
   NoWind,                                 !- Wind Exposure
   ,                                       !- View Factor to Ground
@@ -1248,11 +807,7 @@
   0, 0, 0.9144;                           !- X,Y,Z Vertex 4 {m}
 
 OS:SpaceType,
-<<<<<<< HEAD
-  {7c011351-6d41-4faf-98c5-37cb1c3f0b2e}, !- Handle
-=======
-  {d8008978-fa37-452e-9c90-c56ec4907a1c}, !- Handle
->>>>>>> 93199ada
+  {633dd9d2-9161-4658-b321-eeb79b7ac31c}, !- Handle
   Space Type 3,                           !- Name
   ,                                       !- Default Construction Set Name
   ,                                       !- Default Schedule Set Name
@@ -1263,23 +818,14 @@
   pier and beam;                          !- Standards Space Type
 
 OS:BuildingUnit,
-<<<<<<< HEAD
-  {6721bee8-3ea7-4022-99d9-e5e8d057658f}, !- Handle
-=======
-  {a41a3786-ea03-4021-8f47-5e717f655f2a}, !- Handle
->>>>>>> 93199ada
+  {404db6ae-397f-47b9-9bb4-e37f04f48cc8}, !- Handle
   unit 1,                                 !- Name
   ,                                       !- Rendering Color
   Residential;                            !- Building Unit Type
 
 OS:AdditionalProperties,
-<<<<<<< HEAD
-  {9bbca09e-e756-4581-ac01-a49adb37faf1}, !- Handle
-  {6721bee8-3ea7-4022-99d9-e5e8d057658f}, !- Object Name
-=======
-  {d53ac469-a4f7-4ed7-8a85-50b08ee0054c}, !- Handle
-  {a41a3786-ea03-4021-8f47-5e717f655f2a}, !- Object Name
->>>>>>> 93199ada
+  {4a624f66-0af7-4378-8e94-522a3e98c40e}, !- Handle
+  {404db6ae-397f-47b9-9bb4-e37f04f48cc8}, !- Object Name
   NumberOfBedrooms,                       !- Feature Name 1
   Integer,                                !- Feature Data Type 1
   3,                                      !- Feature Value 1
@@ -1291,20 +837,12 @@
   2.6400000000000001;                     !- Feature Value 3
 
 OS:External:File,
-<<<<<<< HEAD
-  {f754f235-5132-4ba7-9080-fcfe3cb71749}, !- Handle
-=======
-  {af1bbcb4-3fc1-4b68-8ac1-3e517ca529e8}, !- Handle
->>>>>>> 93199ada
+  {bef041e2-d710-45af-9cda-f9e0c849f70e}, !- Handle
   8760.csv,                               !- Name
   8760.csv;                               !- File Name
 
 OS:Schedule:Day,
-<<<<<<< HEAD
-  {47730f7e-5810-47c5-9a52-0b875c56912c}, !- Handle
-=======
-  {46ab67af-eeb3-4dfa-9020-1178e10bead7}, !- Handle
->>>>>>> 93199ada
+  {8482bf62-03a3-4e2e-b308-884a0ed0abef}, !- Handle
   Schedule Day 1,                         !- Name
   ,                                       !- Schedule Type Limits Name
   ,                                       !- Interpolate to Timestep
@@ -1313,11 +851,7 @@
   0;                                      !- Value Until Time 1
 
 OS:Schedule:Day,
-<<<<<<< HEAD
-  {9c953f78-fdf3-4eb9-bd3a-2561b8d36e0e}, !- Handle
-=======
-  {9a67f9b1-50b2-46d7-8904-bb4b6be8ad7e}, !- Handle
->>>>>>> 93199ada
+  {89d24f8c-f28e-4bf3-8d5d-44e0aa267137}, !- Handle
   Schedule Day 2,                         !- Name
   ,                                       !- Schedule Type Limits Name
   ,                                       !- Interpolate to Timestep
@@ -1326,17 +860,10 @@
   1;                                      !- Value Until Time 1
 
 OS:Schedule:File,
-<<<<<<< HEAD
-  {9c6e471e-08d2-44f2-b28b-4e9a8aa42e11}, !- Handle
+  {1aa40924-9992-4378-a5be-f6cd537f29cc}, !- Handle
   occupants,                              !- Name
-  {7c794003-853a-44df-88ec-67a94c88db31}, !- Schedule Type Limits Name
-  {f754f235-5132-4ba7-9080-fcfe3cb71749}, !- External File Name
-=======
-  {47683ebb-098a-4c40-bf57-c7fd4627a170}, !- Handle
-  occupants,                              !- Name
-  {ba150e1b-2799-4766-a2d7-bc793642dd41}, !- Schedule Type Limits Name
-  {af1bbcb4-3fc1-4b68-8ac1-3e517ca529e8}, !- External File Name
->>>>>>> 93199ada
+  {e9f2bd96-a5ae-4124-a1c6-002e5da320c1}, !- Schedule Type Limits Name
+  {bef041e2-d710-45af-9cda-f9e0c849f70e}, !- External File Name
   1,                                      !- Column Number
   1,                                      !- Rows to Skip at Top
   8760,                                   !- Number of Hours of Data
@@ -1345,38 +872,63 @@
   60;                                     !- Minutes per Item
 
 OS:Schedule:Ruleset,
-<<<<<<< HEAD
-  {776ed264-988e-4ee7-8467-578a1f7da721}, !- Handle
+  {1fcd19d1-d641-4dad-8fb5-d5beef6a82bb}, !- Handle
   Schedule Ruleset 1,                     !- Name
-  {7548142e-62b8-449f-b72f-73866c42dc0b}, !- Schedule Type Limits Name
-  {67273c6d-e0a8-4c73-8528-20564e462e60}; !- Default Day Schedule Name
+  {f7afed6c-9401-4f4f-95e4-48ba9def9237}, !- Schedule Type Limits Name
+  {b15252b5-5b4d-48bc-9176-dbd705706c53}; !- Default Day Schedule Name
 
 OS:Schedule:Day,
-  {67273c6d-e0a8-4c73-8528-20564e462e60}, !- Handle
+  {b15252b5-5b4d-48bc-9176-dbd705706c53}, !- Handle
   Schedule Day 3,                         !- Name
-  {7548142e-62b8-449f-b72f-73866c42dc0b}, !- Schedule Type Limits Name
-=======
-  {45ce6387-6c84-435a-aca7-99e5481eca7c}, !- Handle
-  Schedule Ruleset 1,                     !- Name
-  {0beb04c7-e6ab-4cfa-91cc-503e8a7112fe}, !- Schedule Type Limits Name
-  {440ba5ad-0814-4aa5-9655-6da9c73bfcc9}; !- Default Day Schedule Name
-
-OS:Schedule:Day,
-  {440ba5ad-0814-4aa5-9655-6da9c73bfcc9}, !- Handle
-  Schedule Day 3,                         !- Name
-  {0beb04c7-e6ab-4cfa-91cc-503e8a7112fe}, !- Schedule Type Limits Name
->>>>>>> 93199ada
+  {f7afed6c-9401-4f4f-95e4-48ba9def9237}, !- Schedule Type Limits Name
   ,                                       !- Interpolate to Timestep
   24,                                     !- Hour 1
   0,                                      !- Minute 1
   112.539290946133;                       !- Value Until Time 1
 
 OS:People:Definition,
-<<<<<<< HEAD
-  {eeccb463-a115-41ba-9d64-50abf161469e}, !- Handle
-=======
-  {73e45237-70d1-4f6a-b073-1a191fce3fe8}, !- Handle
->>>>>>> 93199ada
+  {2501d3d2-d470-4e47-b96a-a3b12842edc5}, !- Handle
+  res occupants|living space|story 2,     !- Name
+  People,                                 !- Number of People Calculation Method
+  1.32,                                   !- Number of People {people}
+  ,                                       !- People per Space Floor Area {person/m2}
+  ,                                       !- Space Floor Area per Person {m2/person}
+  0.319734,                               !- Fraction Radiant
+  0.573,                                  !- Sensible Heat Fraction
+  0,                                      !- Carbon Dioxide Generation Rate {m3/s-W}
+  No,                                     !- Enable ASHRAE 55 Comfort Warnings
+  ZoneAveraged;                           !- Mean Radiant Temperature Calculation Type
+
+OS:People,
+  {87ea66d9-8c60-494f-9e2b-e8f6589c3953}, !- Handle
+  res occupants|living space|story 2,     !- Name
+  {2501d3d2-d470-4e47-b96a-a3b12842edc5}, !- People Definition Name
+  {57731513-d50a-4daa-9f4e-cc4d3d4c9b2d}, !- Space or SpaceType Name
+  {1aa40924-9992-4378-a5be-f6cd537f29cc}, !- Number of People Schedule Name
+  {1fcd19d1-d641-4dad-8fb5-d5beef6a82bb}, !- Activity Level Schedule Name
+  ,                                       !- Surface Name/Angle Factor List Name
+  ,                                       !- Work Efficiency Schedule Name
+  ,                                       !- Clothing Insulation Schedule Name
+  ,                                       !- Air Velocity Schedule Name
+  1;                                      !- Multiplier
+
+OS:ScheduleTypeLimits,
+  {f7afed6c-9401-4f4f-95e4-48ba9def9237}, !- Handle
+  ActivityLevel,                          !- Name
+  0,                                      !- Lower Limit Value
+  ,                                       !- Upper Limit Value
+  Continuous,                             !- Numeric Type
+  ActivityLevel;                          !- Unit Type
+
+OS:ScheduleTypeLimits,
+  {e9f2bd96-a5ae-4124-a1c6-002e5da320c1}, !- Handle
+  Fractional,                             !- Name
+  0,                                      !- Lower Limit Value
+  1,                                      !- Upper Limit Value
+  Continuous;                             !- Numeric Type
+
+OS:People:Definition,
+  {6e7c258d-a4fd-4132-8bd3-41b99a133e49}, !- Handle
   res occupants|living space,             !- Name
   People,                                 !- Number of People Calculation Method
   1.32,                                   !- Number of People {people}
@@ -1389,85 +941,14 @@
   ZoneAveraged;                           !- Mean Radiant Temperature Calculation Type
 
 OS:People,
-<<<<<<< HEAD
-  {249e13ec-bc5a-4d54-a5a6-dcfbb8d8fc2d}, !- Handle
+  {591248be-3fa2-42ee-8bc4-c4b9bd080d5c}, !- Handle
   res occupants|living space,             !- Name
-  {eeccb463-a115-41ba-9d64-50abf161469e}, !- People Definition Name
-  {cf4ea6ab-988a-4c49-825b-4abed91d647c}, !- Space or SpaceType Name
-  {9c6e471e-08d2-44f2-b28b-4e9a8aa42e11}, !- Number of People Schedule Name
-  {776ed264-988e-4ee7-8467-578a1f7da721}, !- Activity Level Schedule Name
-=======
-  {e0eb4322-5fc4-4a84-aa3c-e022ef838897}, !- Handle
-  res occupants|living space,             !- Name
-  {73e45237-70d1-4f6a-b073-1a191fce3fe8}, !- People Definition Name
-  {6098f816-1774-4eaa-b40b-e6e7bdab1804}, !- Space or SpaceType Name
-  {47683ebb-098a-4c40-bf57-c7fd4627a170}, !- Number of People Schedule Name
-  {45ce6387-6c84-435a-aca7-99e5481eca7c}, !- Activity Level Schedule Name
->>>>>>> 93199ada
+  {6e7c258d-a4fd-4132-8bd3-41b99a133e49}, !- People Definition Name
+  {f2b3cd51-6386-41f9-a214-90aacb6f0a63}, !- Space or SpaceType Name
+  {1aa40924-9992-4378-a5be-f6cd537f29cc}, !- Number of People Schedule Name
+  {1fcd19d1-d641-4dad-8fb5-d5beef6a82bb}, !- Activity Level Schedule Name
   ,                                       !- Surface Name/Angle Factor List Name
   ,                                       !- Work Efficiency Schedule Name
   ,                                       !- Clothing Insulation Schedule Name
   ,                                       !- Air Velocity Schedule Name
   1;                                      !- Multiplier
-
-OS:ScheduleTypeLimits,
-<<<<<<< HEAD
-  {7548142e-62b8-449f-b72f-73866c42dc0b}, !- Handle
-=======
-  {0beb04c7-e6ab-4cfa-91cc-503e8a7112fe}, !- Handle
->>>>>>> 93199ada
-  ActivityLevel,                          !- Name
-  0,                                      !- Lower Limit Value
-  ,                                       !- Upper Limit Value
-  Continuous,                             !- Numeric Type
-  ActivityLevel;                          !- Unit Type
-
-OS:ScheduleTypeLimits,
-<<<<<<< HEAD
-  {7c794003-853a-44df-88ec-67a94c88db31}, !- Handle
-=======
-  {ba150e1b-2799-4766-a2d7-bc793642dd41}, !- Handle
->>>>>>> 93199ada
-  Fractional,                             !- Name
-  0,                                      !- Lower Limit Value
-  1,                                      !- Upper Limit Value
-  Continuous;                             !- Numeric Type
-
-OS:People:Definition,
-<<<<<<< HEAD
-  {649a911f-2de2-4dee-8a58-74ae584ac4f1}, !- Handle
-=======
-  {69a840c3-289b-4edb-ab27-194727afcea4}, !- Handle
->>>>>>> 93199ada
-  res occupants|living space|story 2,     !- Name
-  People,                                 !- Number of People Calculation Method
-  1.32,                                   !- Number of People {people}
-  ,                                       !- People per Space Floor Area {person/m2}
-  ,                                       !- Space Floor Area per Person {m2/person}
-  0.319734,                               !- Fraction Radiant
-  0.573,                                  !- Sensible Heat Fraction
-  0,                                      !- Carbon Dioxide Generation Rate {m3/s-W}
-  No,                                     !- Enable ASHRAE 55 Comfort Warnings
-  ZoneAveraged;                           !- Mean Radiant Temperature Calculation Type
-
-OS:People,
-<<<<<<< HEAD
-  {d815d922-32e3-40e8-b929-4e99f992aaa6}, !- Handle
-  res occupants|living space|story 2,     !- Name
-  {649a911f-2de2-4dee-8a58-74ae584ac4f1}, !- People Definition Name
-  {3aedc735-79af-4072-ac6e-22cc948fa8c5}, !- Space or SpaceType Name
-  {9c6e471e-08d2-44f2-b28b-4e9a8aa42e11}, !- Number of People Schedule Name
-  {776ed264-988e-4ee7-8467-578a1f7da721}, !- Activity Level Schedule Name
-=======
-  {3fb9d85d-47cd-42e8-917b-7fd8515015aa}, !- Handle
-  res occupants|living space|story 2,     !- Name
-  {69a840c3-289b-4edb-ab27-194727afcea4}, !- People Definition Name
-  {2fb7c521-bb94-42d5-a47a-8f40444016a0}, !- Space or SpaceType Name
-  {47683ebb-098a-4c40-bf57-c7fd4627a170}, !- Number of People Schedule Name
-  {45ce6387-6c84-435a-aca7-99e5481eca7c}, !- Activity Level Schedule Name
->>>>>>> 93199ada
-  ,                                       !- Surface Name/Angle Factor List Name
-  ,                                       !- Work Efficiency Schedule Name
-  ,                                       !- Clothing Insulation Schedule Name
-  ,                                       !- Air Velocity Schedule Name
-  1;                                      !- Multiplier
