!- NOTE: Auto-generated from /test/osw_files/SFD_2000sqft_2story_PB_UA.osw

OS:Version,
<<<<<<< HEAD
  {5bba41f7-3375-45f0-8724-e07d58de40f6}, !- Handle
  2.9.0;                                  !- Version Identifier

OS:SimulationControl,
  {d4d237ee-e8f2-4de0-8c0b-cc96b82cdfda}, !- Handle
=======
  {6d6fabf5-5270-4de0-9a7a-a1ba5f74babe}, !- Handle
  2.9.0;                                  !- Version Identifier

OS:SimulationControl,
  {0ba7930b-55a3-4e79-99f6-33d5b4d5408c}, !- Handle
>>>>>>> 039e157a
  ,                                       !- Do Zone Sizing Calculation
  ,                                       !- Do System Sizing Calculation
  ,                                       !- Do Plant Sizing Calculation
  No;                                     !- Run Simulation for Sizing Periods

OS:Timestep,
<<<<<<< HEAD
  {f30c7659-bbeb-4e34-87b3-08daecc2ced1}, !- Handle
  6;                                      !- Number of Timesteps per Hour

OS:ShadowCalculation,
  {bbafeae0-8a9a-4f08-abfe-6fc670c4eb98}, !- Handle
=======
  {6cf6fda3-7f60-407d-a1fc-f605756fbcc7}, !- Handle
  6;                                      !- Number of Timesteps per Hour

OS:ShadowCalculation,
  {22ea5202-9030-41a0-9dbd-8f028204c181}, !- Handle
>>>>>>> 039e157a
  20,                                     !- Calculation Frequency
  200;                                    !- Maximum Figures in Shadow Overlap Calculations

OS:SurfaceConvectionAlgorithm:Outside,
<<<<<<< HEAD
  {83b4b557-ba60-4a6e-bd18-5438ebfec07e}, !- Handle
  DOE-2;                                  !- Algorithm

OS:SurfaceConvectionAlgorithm:Inside,
  {f363cfdc-eaba-46c7-ab2b-f1895c45a963}, !- Handle
  TARP;                                   !- Algorithm

OS:ZoneCapacitanceMultiplier:ResearchSpecial,
  {d4e280a3-5903-42fa-b1e4-d6c42680f32a}, !- Handle
=======
  {cfdcd0ba-5161-40e3-8b36-f030b00c1398}, !- Handle
  DOE-2;                                  !- Algorithm

OS:SurfaceConvectionAlgorithm:Inside,
  {898a619d-e829-4ef6-86f7-db9a5c6eda21}, !- Handle
  TARP;                                   !- Algorithm

OS:ZoneCapacitanceMultiplier:ResearchSpecial,
  {8f4855c2-4215-4b47-9547-286537793419}, !- Handle
>>>>>>> 039e157a
  ,                                       !- Temperature Capacity Multiplier
  15,                                     !- Humidity Capacity Multiplier
  ;                                       !- Carbon Dioxide Capacity Multiplier

OS:RunPeriod,
<<<<<<< HEAD
  {20664ab4-a5cc-41d8-8752-2c724a8b2c1a}, !- Handle
=======
  {ce99b6ce-345a-4de3-8373-96747bafec8d}, !- Handle
>>>>>>> 039e157a
  Run Period 1,                           !- Name
  1,                                      !- Begin Month
  1,                                      !- Begin Day of Month
  12,                                     !- End Month
  31,                                     !- End Day of Month
  ,                                       !- Use Weather File Holidays and Special Days
  ,                                       !- Use Weather File Daylight Saving Period
  ,                                       !- Apply Weekend Holiday Rule
  ,                                       !- Use Weather File Rain Indicators
  ,                                       !- Use Weather File Snow Indicators
  ;                                       !- Number of Times Runperiod to be Repeated

OS:YearDescription,
<<<<<<< HEAD
  {3b829750-c1c8-4120-aec6-3a6a5f8c8fe7}, !- Handle
=======
  {30101751-92f6-4fd5-9765-ff7b25e5caf6}, !- Handle
>>>>>>> 039e157a
  2007,                                   !- Calendar Year
  ,                                       !- Day of Week for Start Day
  ;                                       !- Is Leap Year

OS:Building,
<<<<<<< HEAD
  {55f0bee4-0625-41c6-9596-cbc4faa6666c}, !- Handle
=======
  {c9855f0a-a43b-41e7-9ba8-0ffb3d21a856}, !- Handle
>>>>>>> 039e157a
  Building 1,                             !- Name
  ,                                       !- Building Sector Type
  0,                                      !- North Axis {deg}
  ,                                       !- Nominal Floor to Floor Height {m}
  ,                                       !- Space Type Name
  ,                                       !- Default Construction Set Name
  ,                                       !- Default Schedule Set Name
  2,                                      !- Standards Number of Stories
  2,                                      !- Standards Number of Above Ground Stories
  ,                                       !- Standards Template
  singlefamilydetached,                   !- Standards Building Type
  1;                                      !- Standards Number of Living Units

OS:AdditionalProperties,
<<<<<<< HEAD
  {b8d99b46-16ec-4a99-87d2-766e06946958}, !- Handle
  {55f0bee4-0625-41c6-9596-cbc4faa6666c}, !- Object Name
=======
  {dd558713-0467-4383-9745-c267a20a7108}, !- Handle
  {c9855f0a-a43b-41e7-9ba8-0ffb3d21a856}, !- Object Name
>>>>>>> 039e157a
  Total Units Represented,                !- Feature Name 1
  Integer,                                !- Feature Data Type 1
  1,                                      !- Feature Value 1
  Total Units Modeled,                    !- Feature Name 2
  Integer,                                !- Feature Data Type 2
  1;                                      !- Feature Value 2

OS:ThermalZone,
<<<<<<< HEAD
  {90a987c1-2539-4140-9b8c-64a8bffd8fb7}, !- Handle
=======
  {1d63c595-9fdb-49ac-8520-b8cf2cd50146}, !- Handle
>>>>>>> 039e157a
  living zone,                            !- Name
  ,                                       !- Multiplier
  ,                                       !- Ceiling Height {m}
  ,                                       !- Volume {m3}
  ,                                       !- Floor Area {m2}
  ,                                       !- Zone Inside Convection Algorithm
  ,                                       !- Zone Outside Convection Algorithm
  ,                                       !- Zone Conditioning Equipment List Name
<<<<<<< HEAD
  {aa3a2e91-ccee-4cee-add7-0a2ce6cc7573}, !- Zone Air Inlet Port List
  {776e9766-6723-4567-af83-6d611e2e8605}, !- Zone Air Exhaust Port List
  {fcd20fa5-50b5-44b6-afae-acc8fe95731f}, !- Zone Air Node Name
  {06be0187-11ef-4961-afb2-9e3ebeac4d7e}, !- Zone Return Air Port List
=======
  {af433361-63ce-4cdd-99ac-2c4be037ad80}, !- Zone Air Inlet Port List
  {b75c7ba6-a69a-419a-af72-e7c8778601a4}, !- Zone Air Exhaust Port List
  {4fe2a11f-6af1-4b5f-b2b1-87a5cbf8599e}, !- Zone Air Node Name
  {339f6213-1ec6-4151-8c78-85ef90765b92}, !- Zone Return Air Port List
>>>>>>> 039e157a
  ,                                       !- Primary Daylighting Control Name
  ,                                       !- Fraction of Zone Controlled by Primary Daylighting Control
  ,                                       !- Secondary Daylighting Control Name
  ,                                       !- Fraction of Zone Controlled by Secondary Daylighting Control
  ,                                       !- Illuminance Map Name
  ,                                       !- Group Rendering Name
  ,                                       !- Thermostat Name
  No;                                     !- Use Ideal Air Loads

OS:Node,
<<<<<<< HEAD
  {faae2412-07f2-4a7b-98a2-ad15027cc6dc}, !- Handle
  Node 1,                                 !- Name
  {fcd20fa5-50b5-44b6-afae-acc8fe95731f}, !- Inlet Port
  ;                                       !- Outlet Port

OS:Connection,
  {fcd20fa5-50b5-44b6-afae-acc8fe95731f}, !- Handle
  {e9a3238b-d69e-4174-8c28-65f2f16b76a1}, !- Name
  {90a987c1-2539-4140-9b8c-64a8bffd8fb7}, !- Source Object
  11,                                     !- Outlet Port
  {faae2412-07f2-4a7b-98a2-ad15027cc6dc}, !- Target Object
  2;                                      !- Inlet Port

OS:PortList,
  {aa3a2e91-ccee-4cee-add7-0a2ce6cc7573}, !- Handle
  {99f088e5-940a-41b3-a7d5-291399dc2862}, !- Name
  {90a987c1-2539-4140-9b8c-64a8bffd8fb7}; !- HVAC Component

OS:PortList,
  {776e9766-6723-4567-af83-6d611e2e8605}, !- Handle
  {76bda1d9-2a6e-4546-af7e-bf4b6d1d4f5d}, !- Name
  {90a987c1-2539-4140-9b8c-64a8bffd8fb7}; !- HVAC Component

OS:PortList,
  {06be0187-11ef-4961-afb2-9e3ebeac4d7e}, !- Handle
  {ecf7d199-40db-4105-9adc-4de80b51e76e}, !- Name
  {90a987c1-2539-4140-9b8c-64a8bffd8fb7}; !- HVAC Component

OS:Sizing:Zone,
  {022da46b-0558-4b18-b5aa-3aeffd75868c}, !- Handle
  {90a987c1-2539-4140-9b8c-64a8bffd8fb7}, !- Zone or ZoneList Name
=======
  {da4b299e-f805-4cd1-aa76-7053bd4ab000}, !- Handle
  Node 1,                                 !- Name
  {4fe2a11f-6af1-4b5f-b2b1-87a5cbf8599e}, !- Inlet Port
  ;                                       !- Outlet Port

OS:Connection,
  {4fe2a11f-6af1-4b5f-b2b1-87a5cbf8599e}, !- Handle
  {e8382ba4-8493-40f1-8b4c-0c0aa12c5916}, !- Name
  {1d63c595-9fdb-49ac-8520-b8cf2cd50146}, !- Source Object
  11,                                     !- Outlet Port
  {da4b299e-f805-4cd1-aa76-7053bd4ab000}, !- Target Object
  2;                                      !- Inlet Port

OS:PortList,
  {af433361-63ce-4cdd-99ac-2c4be037ad80}, !- Handle
  {5e6fbf31-daeb-4a79-b53c-b4ddf4058ab6}, !- Name
  {1d63c595-9fdb-49ac-8520-b8cf2cd50146}; !- HVAC Component

OS:PortList,
  {b75c7ba6-a69a-419a-af72-e7c8778601a4}, !- Handle
  {92970243-06bf-4395-bd96-292672c9a310}, !- Name
  {1d63c595-9fdb-49ac-8520-b8cf2cd50146}; !- HVAC Component

OS:PortList,
  {339f6213-1ec6-4151-8c78-85ef90765b92}, !- Handle
  {ca78b4ce-0b66-4c82-8936-4ca8a5ab5887}, !- Name
  {1d63c595-9fdb-49ac-8520-b8cf2cd50146}; !- HVAC Component

OS:Sizing:Zone,
  {419b0a66-82b1-41ab-9055-73e43caa549b}, !- Handle
  {1d63c595-9fdb-49ac-8520-b8cf2cd50146}, !- Zone or ZoneList Name
>>>>>>> 039e157a
  SupplyAirTemperature,                   !- Zone Cooling Design Supply Air Temperature Input Method
  14,                                     !- Zone Cooling Design Supply Air Temperature {C}
  11.11,                                  !- Zone Cooling Design Supply Air Temperature Difference {deltaC}
  SupplyAirTemperature,                   !- Zone Heating Design Supply Air Temperature Input Method
  40,                                     !- Zone Heating Design Supply Air Temperature {C}
  11.11,                                  !- Zone Heating Design Supply Air Temperature Difference {deltaC}
  0.0085,                                 !- Zone Cooling Design Supply Air Humidity Ratio {kg-H2O/kg-air}
  0.008,                                  !- Zone Heating Design Supply Air Humidity Ratio {kg-H2O/kg-air}
  ,                                       !- Zone Heating Sizing Factor
  ,                                       !- Zone Cooling Sizing Factor
  DesignDay,                              !- Cooling Design Air Flow Method
  ,                                       !- Cooling Design Air Flow Rate {m3/s}
  ,                                       !- Cooling Minimum Air Flow per Zone Floor Area {m3/s-m2}
  ,                                       !- Cooling Minimum Air Flow {m3/s}
  ,                                       !- Cooling Minimum Air Flow Fraction
  DesignDay,                              !- Heating Design Air Flow Method
  ,                                       !- Heating Design Air Flow Rate {m3/s}
  ,                                       !- Heating Maximum Air Flow per Zone Floor Area {m3/s-m2}
  ,                                       !- Heating Maximum Air Flow {m3/s}
  ,                                       !- Heating Maximum Air Flow Fraction
  ,                                       !- Design Zone Air Distribution Effectiveness in Cooling Mode
  ,                                       !- Design Zone Air Distribution Effectiveness in Heating Mode
  No,                                     !- Account for Dedicated Outdoor Air System
  NeutralSupplyAir,                       !- Dedicated Outdoor Air System Control Strategy
  autosize,                               !- Dedicated Outdoor Air Low Setpoint Temperature for Design {C}
  autosize;                               !- Dedicated Outdoor Air High Setpoint Temperature for Design {C}

OS:ZoneHVAC:EquipmentList,
<<<<<<< HEAD
  {f76b220d-336c-4179-9ab5-2df966cb0661}, !- Handle
  Zone HVAC Equipment List 1,             !- Name
  {90a987c1-2539-4140-9b8c-64a8bffd8fb7}; !- Thermal Zone

OS:Space,
  {a41fcf96-5839-482c-a4a3-71ba707210ac}, !- Handle
  living space,                           !- Name
  {a8f8fe67-3110-4a57-bcde-1b3069aea82c}, !- Space Type Name
=======
  {78019f58-7780-4143-a599-978933e50225}, !- Handle
  Zone HVAC Equipment List 1,             !- Name
  {1d63c595-9fdb-49ac-8520-b8cf2cd50146}; !- Thermal Zone

OS:Space,
  {74174972-ff8c-445e-ac1d-7859d892537b}, !- Handle
  living space,                           !- Name
  {d66a0b52-b961-46e9-848e-0aef67cbd496}, !- Space Type Name
>>>>>>> 039e157a
  ,                                       !- Default Construction Set Name
  ,                                       !- Default Schedule Set Name
  -0,                                     !- Direction of Relative North {deg}
  0,                                      !- X Origin {m}
  0,                                      !- Y Origin {m}
  0.9144,                                 !- Z Origin {m}
  ,                                       !- Building Story Name
<<<<<<< HEAD
  {90a987c1-2539-4140-9b8c-64a8bffd8fb7}, !- Thermal Zone Name
  ,                                       !- Part of Total Floor Area
  ,                                       !- Design Specification Outdoor Air Object Name
  {4d6dda5c-4282-43de-b0ee-67a9efb03476}; !- Building Unit Name

OS:Surface,
  {bc75c837-0a3e-42f1-9dc7-3b73932ae505}, !- Handle
  Surface 1,                              !- Name
  Floor,                                  !- Surface Type
  ,                                       !- Construction Name
  {a41fcf96-5839-482c-a4a3-71ba707210ac}, !- Space Name
  Surface,                                !- Outside Boundary Condition
  {2601f6c9-cc42-49bd-964b-370864dec528}, !- Outside Boundary Condition Object
=======
  {1d63c595-9fdb-49ac-8520-b8cf2cd50146}, !- Thermal Zone Name
  ,                                       !- Part of Total Floor Area
  ,                                       !- Design Specification Outdoor Air Object Name
  {53c5da57-f247-4c3c-a270-916d2451aac4}; !- Building Unit Name

OS:Surface,
  {89d9ac6e-c312-435d-981e-5bcb26e1915b}, !- Handle
  Surface 1,                              !- Name
  Floor,                                  !- Surface Type
  ,                                       !- Construction Name
  {74174972-ff8c-445e-ac1d-7859d892537b}, !- Space Name
  Surface,                                !- Outside Boundary Condition
  {6035a9b7-75b9-4be6-a328-3f4400769335}, !- Outside Boundary Condition Object
>>>>>>> 039e157a
  NoSun,                                  !- Sun Exposure
  NoWind,                                 !- Wind Exposure
  ,                                       !- View Factor to Ground
  ,                                       !- Number of Vertices
  0, 0, -1.11022302462516e-016,           !- X,Y,Z Vertex 1 {m}
  0, 6.81553519541936, -1.11022302462516e-016, !- X,Y,Z Vertex 2 {m}
  13.6310703908387, 6.81553519541936, -1.11022302462516e-016, !- X,Y,Z Vertex 3 {m}
  13.6310703908387, 0, -1.11022302462516e-016; !- X,Y,Z Vertex 4 {m}

OS:Surface,
<<<<<<< HEAD
  {127deb76-38b3-4555-ad16-ef6c14a05c50}, !- Handle
  Surface 2,                              !- Name
  Wall,                                   !- Surface Type
  ,                                       !- Construction Name
  {a41fcf96-5839-482c-a4a3-71ba707210ac}, !- Space Name
=======
  {2bf75031-5f5d-4d6c-bb2d-1c54642a9b01}, !- Handle
  Surface 2,                              !- Name
  Wall,                                   !- Surface Type
  ,                                       !- Construction Name
  {74174972-ff8c-445e-ac1d-7859d892537b}, !- Space Name
>>>>>>> 039e157a
  Outdoors,                               !- Outside Boundary Condition
  ,                                       !- Outside Boundary Condition Object
  SunExposed,                             !- Sun Exposure
  WindExposed,                            !- Wind Exposure
  ,                                       !- View Factor to Ground
  ,                                       !- Number of Vertices
  0, 6.81553519541936, 2.4384,            !- X,Y,Z Vertex 1 {m}
  0, 6.81553519541936, -1.11022302462516e-016, !- X,Y,Z Vertex 2 {m}
  0, 0, -1.11022302462516e-016,           !- X,Y,Z Vertex 3 {m}
  0, 0, 2.4384;                           !- X,Y,Z Vertex 4 {m}

OS:Surface,
<<<<<<< HEAD
  {c649555a-26ad-4ba7-8a9e-a7aa97bfd228}, !- Handle
  Surface 3,                              !- Name
  Wall,                                   !- Surface Type
  ,                                       !- Construction Name
  {a41fcf96-5839-482c-a4a3-71ba707210ac}, !- Space Name
=======
  {54983702-e200-4de3-bed5-1e99a2e11305}, !- Handle
  Surface 3,                              !- Name
  Wall,                                   !- Surface Type
  ,                                       !- Construction Name
  {74174972-ff8c-445e-ac1d-7859d892537b}, !- Space Name
>>>>>>> 039e157a
  Outdoors,                               !- Outside Boundary Condition
  ,                                       !- Outside Boundary Condition Object
  SunExposed,                             !- Sun Exposure
  WindExposed,                            !- Wind Exposure
  ,                                       !- View Factor to Ground
  ,                                       !- Number of Vertices
  13.6310703908387, 6.81553519541936, 2.4384, !- X,Y,Z Vertex 1 {m}
  13.6310703908387, 6.81553519541936, -1.11022302462516e-016, !- X,Y,Z Vertex 2 {m}
  0, 6.81553519541936, -1.11022302462516e-016, !- X,Y,Z Vertex 3 {m}
  0, 6.81553519541936, 2.4384;            !- X,Y,Z Vertex 4 {m}

OS:Surface,
<<<<<<< HEAD
  {6a29fe5c-a23c-4b3e-8d1b-7d997633a9c6}, !- Handle
  Surface 4,                              !- Name
  Wall,                                   !- Surface Type
  ,                                       !- Construction Name
  {a41fcf96-5839-482c-a4a3-71ba707210ac}, !- Space Name
=======
  {bf14e5bf-1ded-407e-9113-501002070418}, !- Handle
  Surface 4,                              !- Name
  Wall,                                   !- Surface Type
  ,                                       !- Construction Name
  {74174972-ff8c-445e-ac1d-7859d892537b}, !- Space Name
>>>>>>> 039e157a
  Outdoors,                               !- Outside Boundary Condition
  ,                                       !- Outside Boundary Condition Object
  SunExposed,                             !- Sun Exposure
  WindExposed,                            !- Wind Exposure
  ,                                       !- View Factor to Ground
  ,                                       !- Number of Vertices
  13.6310703908387, 0, 2.4384,            !- X,Y,Z Vertex 1 {m}
  13.6310703908387, 0, -1.11022302462516e-016, !- X,Y,Z Vertex 2 {m}
  13.6310703908387, 6.81553519541936, -1.11022302462516e-016, !- X,Y,Z Vertex 3 {m}
  13.6310703908387, 6.81553519541936, 2.4384; !- X,Y,Z Vertex 4 {m}

OS:Surface,
<<<<<<< HEAD
  {ceae6d3c-7bea-4a26-af30-bf11540fa4a3}, !- Handle
  Surface 5,                              !- Name
  Wall,                                   !- Surface Type
  ,                                       !- Construction Name
  {a41fcf96-5839-482c-a4a3-71ba707210ac}, !- Space Name
=======
  {4b4e5883-79f9-474f-bd1d-cd00caec8e34}, !- Handle
  Surface 5,                              !- Name
  Wall,                                   !- Surface Type
  ,                                       !- Construction Name
  {74174972-ff8c-445e-ac1d-7859d892537b}, !- Space Name
>>>>>>> 039e157a
  Outdoors,                               !- Outside Boundary Condition
  ,                                       !- Outside Boundary Condition Object
  SunExposed,                             !- Sun Exposure
  WindExposed,                            !- Wind Exposure
  ,                                       !- View Factor to Ground
  ,                                       !- Number of Vertices
  0, 0, 2.4384,                           !- X,Y,Z Vertex 1 {m}
  0, 0, -1.11022302462516e-016,           !- X,Y,Z Vertex 2 {m}
  13.6310703908387, 0, -1.11022302462516e-016, !- X,Y,Z Vertex 3 {m}
  13.6310703908387, 0, 2.4384;            !- X,Y,Z Vertex 4 {m}

OS:Surface,
<<<<<<< HEAD
  {2f498d02-9f35-4e20-973c-7b7a8d26d893}, !- Handle
  Surface 6,                              !- Name
  RoofCeiling,                            !- Surface Type
  ,                                       !- Construction Name
  {a41fcf96-5839-482c-a4a3-71ba707210ac}, !- Space Name
  Surface,                                !- Outside Boundary Condition
  {b5f63025-1ec8-4bc3-9689-c7685f38c495}, !- Outside Boundary Condition Object
=======
  {f817ba83-ce54-4169-a8ed-af42c83b0ab7}, !- Handle
  Surface 6,                              !- Name
  RoofCeiling,                            !- Surface Type
  ,                                       !- Construction Name
  {74174972-ff8c-445e-ac1d-7859d892537b}, !- Space Name
  Surface,                                !- Outside Boundary Condition
  {74d0b66f-8187-4164-8829-38be63903fc2}, !- Outside Boundary Condition Object
>>>>>>> 039e157a
  NoSun,                                  !- Sun Exposure
  NoWind,                                 !- Wind Exposure
  ,                                       !- View Factor to Ground
  ,                                       !- Number of Vertices
  13.6310703908387, 0, 2.4384,            !- X,Y,Z Vertex 1 {m}
  13.6310703908387, 6.81553519541936, 2.4384, !- X,Y,Z Vertex 2 {m}
  0, 6.81553519541936, 2.4384,            !- X,Y,Z Vertex 3 {m}
  0, 0, 2.4384;                           !- X,Y,Z Vertex 4 {m}

OS:SpaceType,
<<<<<<< HEAD
  {a8f8fe67-3110-4a57-bcde-1b3069aea82c}, !- Handle
=======
  {d66a0b52-b961-46e9-848e-0aef67cbd496}, !- Handle
>>>>>>> 039e157a
  Space Type 1,                           !- Name
  ,                                       !- Default Construction Set Name
  ,                                       !- Default Schedule Set Name
  ,                                       !- Group Rendering Name
  ,                                       !- Design Specification Outdoor Air Object Name
  ,                                       !- Standards Template
  ,                                       !- Standards Building Type
  living;                                 !- Standards Space Type

OS:Space,
<<<<<<< HEAD
  {8c2c5f88-4fe9-4f6f-a3f3-269f3ee6e240}, !- Handle
  living space|story 2,                   !- Name
  {a8f8fe67-3110-4a57-bcde-1b3069aea82c}, !- Space Type Name
=======
  {5d5f90e7-9a15-4a92-a508-0987aada5a3b}, !- Handle
  living space|story 2,                   !- Name
  {d66a0b52-b961-46e9-848e-0aef67cbd496}, !- Space Type Name
>>>>>>> 039e157a
  ,                                       !- Default Construction Set Name
  ,                                       !- Default Schedule Set Name
  -0,                                     !- Direction of Relative North {deg}
  0,                                      !- X Origin {m}
  0,                                      !- Y Origin {m}
  3.3528,                                 !- Z Origin {m}
  ,                                       !- Building Story Name
<<<<<<< HEAD
  {90a987c1-2539-4140-9b8c-64a8bffd8fb7}, !- Thermal Zone Name
  ,                                       !- Part of Total Floor Area
  ,                                       !- Design Specification Outdoor Air Object Name
  {4d6dda5c-4282-43de-b0ee-67a9efb03476}; !- Building Unit Name

OS:Surface,
  {b5f63025-1ec8-4bc3-9689-c7685f38c495}, !- Handle
  Surface 7,                              !- Name
  Floor,                                  !- Surface Type
  ,                                       !- Construction Name
  {8c2c5f88-4fe9-4f6f-a3f3-269f3ee6e240}, !- Space Name
  Surface,                                !- Outside Boundary Condition
  {2f498d02-9f35-4e20-973c-7b7a8d26d893}, !- Outside Boundary Condition Object
=======
  {1d63c595-9fdb-49ac-8520-b8cf2cd50146}, !- Thermal Zone Name
  ,                                       !- Part of Total Floor Area
  ,                                       !- Design Specification Outdoor Air Object Name
  {53c5da57-f247-4c3c-a270-916d2451aac4}; !- Building Unit Name

OS:Surface,
  {74d0b66f-8187-4164-8829-38be63903fc2}, !- Handle
  Surface 7,                              !- Name
  Floor,                                  !- Surface Type
  ,                                       !- Construction Name
  {5d5f90e7-9a15-4a92-a508-0987aada5a3b}, !- Space Name
  Surface,                                !- Outside Boundary Condition
  {f817ba83-ce54-4169-a8ed-af42c83b0ab7}, !- Outside Boundary Condition Object
>>>>>>> 039e157a
  NoSun,                                  !- Sun Exposure
  NoWind,                                 !- Wind Exposure
  ,                                       !- View Factor to Ground
  ,                                       !- Number of Vertices
  0, 0, -4.44089209850063e-016,           !- X,Y,Z Vertex 1 {m}
  0, 6.81553519541936, -4.44089209850063e-016, !- X,Y,Z Vertex 2 {m}
  13.6310703908387, 6.81553519541936, -4.44089209850063e-016, !- X,Y,Z Vertex 3 {m}
  13.6310703908387, 0, -4.44089209850063e-016; !- X,Y,Z Vertex 4 {m}

OS:Surface,
<<<<<<< HEAD
  {976cbec8-c5e9-46e9-8e50-ae4eca6663ad}, !- Handle
  Surface 8,                              !- Name
  Wall,                                   !- Surface Type
  ,                                       !- Construction Name
  {8c2c5f88-4fe9-4f6f-a3f3-269f3ee6e240}, !- Space Name
=======
  {75222358-24ad-47c8-a0f5-c67005da0be6}, !- Handle
  Surface 8,                              !- Name
  Wall,                                   !- Surface Type
  ,                                       !- Construction Name
  {5d5f90e7-9a15-4a92-a508-0987aada5a3b}, !- Space Name
>>>>>>> 039e157a
  Outdoors,                               !- Outside Boundary Condition
  ,                                       !- Outside Boundary Condition Object
  SunExposed,                             !- Sun Exposure
  WindExposed,                            !- Wind Exposure
  ,                                       !- View Factor to Ground
  ,                                       !- Number of Vertices
  0, 6.81553519541936, 2.4384,            !- X,Y,Z Vertex 1 {m}
  0, 6.81553519541936, -4.44089209850063e-016, !- X,Y,Z Vertex 2 {m}
  0, 0, -4.44089209850063e-016,           !- X,Y,Z Vertex 3 {m}
  0, 0, 2.4384;                           !- X,Y,Z Vertex 4 {m}

OS:Surface,
<<<<<<< HEAD
  {abab6e95-ebf1-4812-9241-1a5a3a715ddc}, !- Handle
  Surface 9,                              !- Name
  Wall,                                   !- Surface Type
  ,                                       !- Construction Name
  {8c2c5f88-4fe9-4f6f-a3f3-269f3ee6e240}, !- Space Name
=======
  {f00b490b-55bc-4422-8988-4985e9c29690}, !- Handle
  Surface 9,                              !- Name
  Wall,                                   !- Surface Type
  ,                                       !- Construction Name
  {5d5f90e7-9a15-4a92-a508-0987aada5a3b}, !- Space Name
>>>>>>> 039e157a
  Outdoors,                               !- Outside Boundary Condition
  ,                                       !- Outside Boundary Condition Object
  SunExposed,                             !- Sun Exposure
  WindExposed,                            !- Wind Exposure
  ,                                       !- View Factor to Ground
  ,                                       !- Number of Vertices
  13.6310703908387, 6.81553519541936, 2.4384, !- X,Y,Z Vertex 1 {m}
  13.6310703908387, 6.81553519541936, -4.44089209850063e-016, !- X,Y,Z Vertex 2 {m}
  0, 6.81553519541936, -4.44089209850063e-016, !- X,Y,Z Vertex 3 {m}
  0, 6.81553519541936, 2.4384;            !- X,Y,Z Vertex 4 {m}

OS:Surface,
<<<<<<< HEAD
  {b11d59ac-a0e1-407c-9e11-9e841c13efb6}, !- Handle
  Surface 10,                             !- Name
  Wall,                                   !- Surface Type
  ,                                       !- Construction Name
  {8c2c5f88-4fe9-4f6f-a3f3-269f3ee6e240}, !- Space Name
=======
  {379c069e-6c15-4cb3-a13c-933748e2c97e}, !- Handle
  Surface 10,                             !- Name
  Wall,                                   !- Surface Type
  ,                                       !- Construction Name
  {5d5f90e7-9a15-4a92-a508-0987aada5a3b}, !- Space Name
>>>>>>> 039e157a
  Outdoors,                               !- Outside Boundary Condition
  ,                                       !- Outside Boundary Condition Object
  SunExposed,                             !- Sun Exposure
  WindExposed,                            !- Wind Exposure
  ,                                       !- View Factor to Ground
  ,                                       !- Number of Vertices
  13.6310703908387, 0, 2.4384,            !- X,Y,Z Vertex 1 {m}
  13.6310703908387, 0, -4.44089209850063e-016, !- X,Y,Z Vertex 2 {m}
  13.6310703908387, 6.81553519541936, -4.44089209850063e-016, !- X,Y,Z Vertex 3 {m}
  13.6310703908387, 6.81553519541936, 2.4384; !- X,Y,Z Vertex 4 {m}

OS:Surface,
<<<<<<< HEAD
  {92f5ff19-c643-4d90-8fac-84b234ddc69b}, !- Handle
  Surface 11,                             !- Name
  Wall,                                   !- Surface Type
  ,                                       !- Construction Name
  {8c2c5f88-4fe9-4f6f-a3f3-269f3ee6e240}, !- Space Name
=======
  {c175ab3a-e172-4e57-b4ce-7977ac9a0f9d}, !- Handle
  Surface 11,                             !- Name
  Wall,                                   !- Surface Type
  ,                                       !- Construction Name
  {5d5f90e7-9a15-4a92-a508-0987aada5a3b}, !- Space Name
>>>>>>> 039e157a
  Outdoors,                               !- Outside Boundary Condition
  ,                                       !- Outside Boundary Condition Object
  SunExposed,                             !- Sun Exposure
  WindExposed,                            !- Wind Exposure
  ,                                       !- View Factor to Ground
  ,                                       !- Number of Vertices
  0, 0, 2.4384,                           !- X,Y,Z Vertex 1 {m}
  0, 0, -4.44089209850063e-016,           !- X,Y,Z Vertex 2 {m}
  13.6310703908387, 0, -4.44089209850063e-016, !- X,Y,Z Vertex 3 {m}
  13.6310703908387, 0, 2.4384;            !- X,Y,Z Vertex 4 {m}

OS:Surface,
<<<<<<< HEAD
  {3d42212a-187f-4ca8-865a-c4419cbbf84d}, !- Handle
  Surface 12,                             !- Name
  RoofCeiling,                            !- Surface Type
  ,                                       !- Construction Name
  {8c2c5f88-4fe9-4f6f-a3f3-269f3ee6e240}, !- Space Name
  Surface,                                !- Outside Boundary Condition
  {ad347e05-7231-4798-9b0c-3961a924dfb4}, !- Outside Boundary Condition Object
=======
  {7ee6ec3e-344f-4f5c-a002-fdf2ab711637}, !- Handle
  Surface 12,                             !- Name
  RoofCeiling,                            !- Surface Type
  ,                                       !- Construction Name
  {5d5f90e7-9a15-4a92-a508-0987aada5a3b}, !- Space Name
  Surface,                                !- Outside Boundary Condition
  {0c15fa92-512e-44d6-8ac8-c49435884d4d}, !- Outside Boundary Condition Object
>>>>>>> 039e157a
  NoSun,                                  !- Sun Exposure
  NoWind,                                 !- Wind Exposure
  ,                                       !- View Factor to Ground
  ,                                       !- Number of Vertices
  13.6310703908387, 0, 2.4384,            !- X,Y,Z Vertex 1 {m}
  13.6310703908387, 6.81553519541936, 2.4384, !- X,Y,Z Vertex 2 {m}
  0, 6.81553519541936, 2.4384,            !- X,Y,Z Vertex 3 {m}
  0, 0, 2.4384;                           !- X,Y,Z Vertex 4 {m}

OS:Surface,
<<<<<<< HEAD
  {ad347e05-7231-4798-9b0c-3961a924dfb4}, !- Handle
  Surface 13,                             !- Name
  Floor,                                  !- Surface Type
  ,                                       !- Construction Name
  {5acb6d5b-9a58-4e44-b536-7acd88ab641f}, !- Space Name
  Surface,                                !- Outside Boundary Condition
  {3d42212a-187f-4ca8-865a-c4419cbbf84d}, !- Outside Boundary Condition Object
=======
  {0c15fa92-512e-44d6-8ac8-c49435884d4d}, !- Handle
  Surface 13,                             !- Name
  Floor,                                  !- Surface Type
  ,                                       !- Construction Name
  {6b59ee8d-c8d6-42a9-8b8e-2bc2245935bf}, !- Space Name
  Surface,                                !- Outside Boundary Condition
  {7ee6ec3e-344f-4f5c-a002-fdf2ab711637}, !- Outside Boundary Condition Object
>>>>>>> 039e157a
  NoSun,                                  !- Sun Exposure
  NoWind,                                 !- Wind Exposure
  ,                                       !- View Factor to Ground
  ,                                       !- Number of Vertices
  0, 6.81553519541936, 0,                 !- X,Y,Z Vertex 1 {m}
  13.6310703908387, 6.81553519541936, 0,  !- X,Y,Z Vertex 2 {m}
  13.6310703908387, 0, 0,                 !- X,Y,Z Vertex 3 {m}
  0, 0, 0;                                !- X,Y,Z Vertex 4 {m}

OS:Surface,
<<<<<<< HEAD
  {8721656d-ebfb-4227-8985-3c4df5569f2c}, !- Handle
  Surface 14,                             !- Name
  RoofCeiling,                            !- Surface Type
  ,                                       !- Construction Name
  {5acb6d5b-9a58-4e44-b536-7acd88ab641f}, !- Space Name
=======
  {da535ecf-a8b3-4814-87a7-1e2b60461dc3}, !- Handle
  Surface 14,                             !- Name
  RoofCeiling,                            !- Surface Type
  ,                                       !- Construction Name
  {6b59ee8d-c8d6-42a9-8b8e-2bc2245935bf}, !- Space Name
>>>>>>> 039e157a
  Outdoors,                               !- Outside Boundary Condition
  ,                                       !- Outside Boundary Condition Object
  SunExposed,                             !- Sun Exposure
  WindExposed,                            !- Wind Exposure
  ,                                       !- View Factor to Ground
  ,                                       !- Number of Vertices
  13.6310703908387, 3.40776759770968, 1.70388379885484, !- X,Y,Z Vertex 1 {m}
  0, 3.40776759770968, 1.70388379885484,  !- X,Y,Z Vertex 2 {m}
  0, 0, 0,                                !- X,Y,Z Vertex 3 {m}
  13.6310703908387, 0, 0;                 !- X,Y,Z Vertex 4 {m}

OS:Surface,
<<<<<<< HEAD
  {decd131f-20f3-4765-95c8-a0daf36a31c1}, !- Handle
  Surface 15,                             !- Name
  RoofCeiling,                            !- Surface Type
  ,                                       !- Construction Name
  {5acb6d5b-9a58-4e44-b536-7acd88ab641f}, !- Space Name
=======
  {3f766dbc-2109-4b20-bac0-5d230d76df3d}, !- Handle
  Surface 15,                             !- Name
  RoofCeiling,                            !- Surface Type
  ,                                       !- Construction Name
  {6b59ee8d-c8d6-42a9-8b8e-2bc2245935bf}, !- Space Name
>>>>>>> 039e157a
  Outdoors,                               !- Outside Boundary Condition
  ,                                       !- Outside Boundary Condition Object
  SunExposed,                             !- Sun Exposure
  WindExposed,                            !- Wind Exposure
  ,                                       !- View Factor to Ground
  ,                                       !- Number of Vertices
  0, 3.40776759770968, 1.70388379885484,  !- X,Y,Z Vertex 1 {m}
  13.6310703908387, 3.40776759770968, 1.70388379885484, !- X,Y,Z Vertex 2 {m}
  13.6310703908387, 6.81553519541936, 0,  !- X,Y,Z Vertex 3 {m}
  0, 6.81553519541936, 0;                 !- X,Y,Z Vertex 4 {m}

OS:Surface,
<<<<<<< HEAD
  {64ff5a16-af6b-4ac7-bd65-3e5fe881ec0d}, !- Handle
  Surface 16,                             !- Name
  Wall,                                   !- Surface Type
  ,                                       !- Construction Name
  {5acb6d5b-9a58-4e44-b536-7acd88ab641f}, !- Space Name
=======
  {88ca134d-d333-4e75-969c-ba2c6ffd97d9}, !- Handle
  Surface 16,                             !- Name
  Wall,                                   !- Surface Type
  ,                                       !- Construction Name
  {6b59ee8d-c8d6-42a9-8b8e-2bc2245935bf}, !- Space Name
>>>>>>> 039e157a
  Outdoors,                               !- Outside Boundary Condition
  ,                                       !- Outside Boundary Condition Object
  SunExposed,                             !- Sun Exposure
  WindExposed,                            !- Wind Exposure
  ,                                       !- View Factor to Ground
  ,                                       !- Number of Vertices
  0, 3.40776759770968, 1.70388379885484,  !- X,Y,Z Vertex 1 {m}
  0, 6.81553519541936, 0,                 !- X,Y,Z Vertex 2 {m}
  0, 0, 0;                                !- X,Y,Z Vertex 3 {m}

OS:Surface,
<<<<<<< HEAD
  {0dd0be9f-6116-436d-a17c-58e05c27e239}, !- Handle
  Surface 17,                             !- Name
  Wall,                                   !- Surface Type
  ,                                       !- Construction Name
  {5acb6d5b-9a58-4e44-b536-7acd88ab641f}, !- Space Name
=======
  {53879b58-d0ea-448f-a6e2-f8b2125acf12}, !- Handle
  Surface 17,                             !- Name
  Wall,                                   !- Surface Type
  ,                                       !- Construction Name
  {6b59ee8d-c8d6-42a9-8b8e-2bc2245935bf}, !- Space Name
>>>>>>> 039e157a
  Outdoors,                               !- Outside Boundary Condition
  ,                                       !- Outside Boundary Condition Object
  SunExposed,                             !- Sun Exposure
  WindExposed,                            !- Wind Exposure
  ,                                       !- View Factor to Ground
  ,                                       !- Number of Vertices
  13.6310703908387, 3.40776759770968, 1.70388379885484, !- X,Y,Z Vertex 1 {m}
  13.6310703908387, 0, 0,                 !- X,Y,Z Vertex 2 {m}
  13.6310703908387, 6.81553519541936, 0;  !- X,Y,Z Vertex 3 {m}

OS:Space,
<<<<<<< HEAD
  {5acb6d5b-9a58-4e44-b536-7acd88ab641f}, !- Handle
  unfinished attic space,                 !- Name
  {569fa853-f2fd-4b7e-b9cf-0819fd5fb278}, !- Space Type Name
=======
  {6b59ee8d-c8d6-42a9-8b8e-2bc2245935bf}, !- Handle
  unfinished attic space,                 !- Name
  {c96e7a87-fa2d-4fd6-9088-61a7ca77b3e7}, !- Space Type Name
>>>>>>> 039e157a
  ,                                       !- Default Construction Set Name
  ,                                       !- Default Schedule Set Name
  -0,                                     !- Direction of Relative North {deg}
  0,                                      !- X Origin {m}
  0,                                      !- Y Origin {m}
  5.7912,                                 !- Z Origin {m}
  ,                                       !- Building Story Name
<<<<<<< HEAD
  {142f920b-9d47-4013-ad05-476a5acacd78}; !- Thermal Zone Name

OS:ThermalZone,
  {142f920b-9d47-4013-ad05-476a5acacd78}, !- Handle
=======
  {191a28a7-a5dd-4917-a056-4a3b6d3789e4}; !- Thermal Zone Name

OS:ThermalZone,
  {191a28a7-a5dd-4917-a056-4a3b6d3789e4}, !- Handle
>>>>>>> 039e157a
  unfinished attic zone,                  !- Name
  ,                                       !- Multiplier
  ,                                       !- Ceiling Height {m}
  ,                                       !- Volume {m3}
  ,                                       !- Floor Area {m2}
  ,                                       !- Zone Inside Convection Algorithm
  ,                                       !- Zone Outside Convection Algorithm
  ,                                       !- Zone Conditioning Equipment List Name
<<<<<<< HEAD
  {b7a1efe5-4847-46fa-bf8f-1d5b7d6d7fcc}, !- Zone Air Inlet Port List
  {536741db-7a63-4262-8086-47e7ed378f13}, !- Zone Air Exhaust Port List
  {28b05506-1daa-4ab0-8509-a4210cf36cd1}, !- Zone Air Node Name
  {2a31f87a-2f20-41b8-8ec0-0b1eaed35a5d}, !- Zone Return Air Port List
=======
  {d880e148-1b24-4142-ad85-2103b5479ac2}, !- Zone Air Inlet Port List
  {6de63362-d01e-461d-b1e6-be37633f6359}, !- Zone Air Exhaust Port List
  {703b2d1c-c802-4e9e-898f-b0dd7135a85e}, !- Zone Air Node Name
  {20cd869a-702e-4af1-9dfe-83ca843557a4}, !- Zone Return Air Port List
>>>>>>> 039e157a
  ,                                       !- Primary Daylighting Control Name
  ,                                       !- Fraction of Zone Controlled by Primary Daylighting Control
  ,                                       !- Secondary Daylighting Control Name
  ,                                       !- Fraction of Zone Controlled by Secondary Daylighting Control
  ,                                       !- Illuminance Map Name
  ,                                       !- Group Rendering Name
  ,                                       !- Thermostat Name
  No;                                     !- Use Ideal Air Loads

OS:Node,
<<<<<<< HEAD
  {a84d6268-e958-4184-94b8-07b1b1856ac4}, !- Handle
  Node 2,                                 !- Name
  {28b05506-1daa-4ab0-8509-a4210cf36cd1}, !- Inlet Port
  ;                                       !- Outlet Port

OS:Connection,
  {28b05506-1daa-4ab0-8509-a4210cf36cd1}, !- Handle
  {612c7cfd-5954-41e9-925f-8155f7163c1e}, !- Name
  {142f920b-9d47-4013-ad05-476a5acacd78}, !- Source Object
  11,                                     !- Outlet Port
  {a84d6268-e958-4184-94b8-07b1b1856ac4}, !- Target Object
  2;                                      !- Inlet Port

OS:PortList,
  {b7a1efe5-4847-46fa-bf8f-1d5b7d6d7fcc}, !- Handle
  {7f04f474-143d-449d-a70a-06df96979b26}, !- Name
  {142f920b-9d47-4013-ad05-476a5acacd78}; !- HVAC Component

OS:PortList,
  {536741db-7a63-4262-8086-47e7ed378f13}, !- Handle
  {2e5533f3-2acc-40e6-8dde-7a5d4c3ca308}, !- Name
  {142f920b-9d47-4013-ad05-476a5acacd78}; !- HVAC Component

OS:PortList,
  {2a31f87a-2f20-41b8-8ec0-0b1eaed35a5d}, !- Handle
  {a95a9531-65c4-4883-9210-a35654a3665b}, !- Name
  {142f920b-9d47-4013-ad05-476a5acacd78}; !- HVAC Component

OS:Sizing:Zone,
  {5736567e-2c2f-4bfa-a4ec-3d6cc89ea7e7}, !- Handle
  {142f920b-9d47-4013-ad05-476a5acacd78}, !- Zone or ZoneList Name
=======
  {9b893c76-61eb-4165-bb85-31ea1b12d263}, !- Handle
  Node 2,                                 !- Name
  {703b2d1c-c802-4e9e-898f-b0dd7135a85e}, !- Inlet Port
  ;                                       !- Outlet Port

OS:Connection,
  {703b2d1c-c802-4e9e-898f-b0dd7135a85e}, !- Handle
  {973b8ec8-b9fa-4409-a628-c7a3e41ccd70}, !- Name
  {191a28a7-a5dd-4917-a056-4a3b6d3789e4}, !- Source Object
  11,                                     !- Outlet Port
  {9b893c76-61eb-4165-bb85-31ea1b12d263}, !- Target Object
  2;                                      !- Inlet Port

OS:PortList,
  {d880e148-1b24-4142-ad85-2103b5479ac2}, !- Handle
  {0564904a-cea2-4d25-bb51-9927f15b9a98}, !- Name
  {191a28a7-a5dd-4917-a056-4a3b6d3789e4}; !- HVAC Component

OS:PortList,
  {6de63362-d01e-461d-b1e6-be37633f6359}, !- Handle
  {91853746-7b30-44fa-a58b-5652f4529fd5}, !- Name
  {191a28a7-a5dd-4917-a056-4a3b6d3789e4}; !- HVAC Component

OS:PortList,
  {20cd869a-702e-4af1-9dfe-83ca843557a4}, !- Handle
  {8f97a6fa-45cd-463b-83bb-5c00a6db2d1e}, !- Name
  {191a28a7-a5dd-4917-a056-4a3b6d3789e4}; !- HVAC Component

OS:Sizing:Zone,
  {d06c5fee-2bce-4a48-8c14-ee3b4b019310}, !- Handle
  {191a28a7-a5dd-4917-a056-4a3b6d3789e4}, !- Zone or ZoneList Name
>>>>>>> 039e157a
  SupplyAirTemperature,                   !- Zone Cooling Design Supply Air Temperature Input Method
  14,                                     !- Zone Cooling Design Supply Air Temperature {C}
  11.11,                                  !- Zone Cooling Design Supply Air Temperature Difference {deltaC}
  SupplyAirTemperature,                   !- Zone Heating Design Supply Air Temperature Input Method
  40,                                     !- Zone Heating Design Supply Air Temperature {C}
  11.11,                                  !- Zone Heating Design Supply Air Temperature Difference {deltaC}
  0.0085,                                 !- Zone Cooling Design Supply Air Humidity Ratio {kg-H2O/kg-air}
  0.008,                                  !- Zone Heating Design Supply Air Humidity Ratio {kg-H2O/kg-air}
  ,                                       !- Zone Heating Sizing Factor
  ,                                       !- Zone Cooling Sizing Factor
  DesignDay,                              !- Cooling Design Air Flow Method
  ,                                       !- Cooling Design Air Flow Rate {m3/s}
  ,                                       !- Cooling Minimum Air Flow per Zone Floor Area {m3/s-m2}
  ,                                       !- Cooling Minimum Air Flow {m3/s}
  ,                                       !- Cooling Minimum Air Flow Fraction
  DesignDay,                              !- Heating Design Air Flow Method
  ,                                       !- Heating Design Air Flow Rate {m3/s}
  ,                                       !- Heating Maximum Air Flow per Zone Floor Area {m3/s-m2}
  ,                                       !- Heating Maximum Air Flow {m3/s}
  ,                                       !- Heating Maximum Air Flow Fraction
  ,                                       !- Design Zone Air Distribution Effectiveness in Cooling Mode
  ,                                       !- Design Zone Air Distribution Effectiveness in Heating Mode
  No,                                     !- Account for Dedicated Outdoor Air System
  NeutralSupplyAir,                       !- Dedicated Outdoor Air System Control Strategy
  autosize,                               !- Dedicated Outdoor Air Low Setpoint Temperature for Design {C}
  autosize;                               !- Dedicated Outdoor Air High Setpoint Temperature for Design {C}

OS:ZoneHVAC:EquipmentList,
<<<<<<< HEAD
  {1afff029-6b1e-44d1-80e9-8098e845fcdd}, !- Handle
  Zone HVAC Equipment List 2,             !- Name
  {142f920b-9d47-4013-ad05-476a5acacd78}; !- Thermal Zone

OS:SpaceType,
  {569fa853-f2fd-4b7e-b9cf-0819fd5fb278}, !- Handle
=======
  {664d82a9-d940-4789-a9eb-ab335b3521df}, !- Handle
  Zone HVAC Equipment List 2,             !- Name
  {191a28a7-a5dd-4917-a056-4a3b6d3789e4}; !- Thermal Zone

OS:SpaceType,
  {c96e7a87-fa2d-4fd6-9088-61a7ca77b3e7}, !- Handle
>>>>>>> 039e157a
  Space Type 2,                           !- Name
  ,                                       !- Default Construction Set Name
  ,                                       !- Default Schedule Set Name
  ,                                       !- Group Rendering Name
  ,                                       !- Design Specification Outdoor Air Object Name
  ,                                       !- Standards Template
  ,                                       !- Standards Building Type
  unfinished attic;                       !- Standards Space Type

OS:ThermalZone,
<<<<<<< HEAD
  {1dcb7243-f8d7-4bf4-ab25-5f590af554f7}, !- Handle
=======
  {d62bf2d7-89f3-4b6e-89e9-1f86265821bf}, !- Handle
>>>>>>> 039e157a
  pier and beam zone,                     !- Name
  ,                                       !- Multiplier
  ,                                       !- Ceiling Height {m}
  ,                                       !- Volume {m3}
  ,                                       !- Floor Area {m2}
  ,                                       !- Zone Inside Convection Algorithm
  ,                                       !- Zone Outside Convection Algorithm
  ,                                       !- Zone Conditioning Equipment List Name
<<<<<<< HEAD
  {9ebd6d23-16ef-429b-ad9a-77f6c0d3ce2e}, !- Zone Air Inlet Port List
  {75a43748-7372-4f48-89f4-8a26da9ebdf9}, !- Zone Air Exhaust Port List
  {20ed51a9-f42f-4828-8dd5-a9804332ec01}, !- Zone Air Node Name
  {27bf70ab-3b24-4e52-b5e9-df9cf974b925}, !- Zone Return Air Port List
=======
  {1024895d-6768-4dbc-90f8-1fcbe897104c}, !- Zone Air Inlet Port List
  {3c5f0560-84ed-4ecf-9294-dcdeb5fa566a}, !- Zone Air Exhaust Port List
  {11deffb9-65af-47fb-a4b5-6bad1f4a2c83}, !- Zone Air Node Name
  {498ec59f-cf0b-42a8-b00f-65ff6d8350a2}, !- Zone Return Air Port List
>>>>>>> 039e157a
  ,                                       !- Primary Daylighting Control Name
  ,                                       !- Fraction of Zone Controlled by Primary Daylighting Control
  ,                                       !- Secondary Daylighting Control Name
  ,                                       !- Fraction of Zone Controlled by Secondary Daylighting Control
  ,                                       !- Illuminance Map Name
  ,                                       !- Group Rendering Name
  ,                                       !- Thermostat Name
  No;                                     !- Use Ideal Air Loads

OS:Node,
<<<<<<< HEAD
  {0c801644-de5d-4e32-994f-f74d0c390831}, !- Handle
  Node 3,                                 !- Name
  {20ed51a9-f42f-4828-8dd5-a9804332ec01}, !- Inlet Port
  ;                                       !- Outlet Port

OS:Connection,
  {20ed51a9-f42f-4828-8dd5-a9804332ec01}, !- Handle
  {c83276e5-5d41-4d30-87bb-0bc399787be4}, !- Name
  {1dcb7243-f8d7-4bf4-ab25-5f590af554f7}, !- Source Object
  11,                                     !- Outlet Port
  {0c801644-de5d-4e32-994f-f74d0c390831}, !- Target Object
  2;                                      !- Inlet Port

OS:PortList,
  {9ebd6d23-16ef-429b-ad9a-77f6c0d3ce2e}, !- Handle
  {a38f83d9-1232-4b50-9867-22912503b35f}, !- Name
  {1dcb7243-f8d7-4bf4-ab25-5f590af554f7}; !- HVAC Component

OS:PortList,
  {75a43748-7372-4f48-89f4-8a26da9ebdf9}, !- Handle
  {454457ff-c447-481b-990a-d121e19d3858}, !- Name
  {1dcb7243-f8d7-4bf4-ab25-5f590af554f7}; !- HVAC Component

OS:PortList,
  {27bf70ab-3b24-4e52-b5e9-df9cf974b925}, !- Handle
  {e282283e-dffc-44f1-b466-93868267531e}, !- Name
  {1dcb7243-f8d7-4bf4-ab25-5f590af554f7}; !- HVAC Component

OS:Sizing:Zone,
  {233744f3-40e7-4a96-a110-0a4b6c9bf292}, !- Handle
  {1dcb7243-f8d7-4bf4-ab25-5f590af554f7}, !- Zone or ZoneList Name
=======
  {7cabb154-ebc6-4e0f-827c-9385b080f144}, !- Handle
  Node 3,                                 !- Name
  {11deffb9-65af-47fb-a4b5-6bad1f4a2c83}, !- Inlet Port
  ;                                       !- Outlet Port

OS:Connection,
  {11deffb9-65af-47fb-a4b5-6bad1f4a2c83}, !- Handle
  {c608b85e-b08b-4b12-aff3-8527f4170b34}, !- Name
  {d62bf2d7-89f3-4b6e-89e9-1f86265821bf}, !- Source Object
  11,                                     !- Outlet Port
  {7cabb154-ebc6-4e0f-827c-9385b080f144}, !- Target Object
  2;                                      !- Inlet Port

OS:PortList,
  {1024895d-6768-4dbc-90f8-1fcbe897104c}, !- Handle
  {71714df5-66e0-4dbb-a802-2b5caf014a43}, !- Name
  {d62bf2d7-89f3-4b6e-89e9-1f86265821bf}; !- HVAC Component

OS:PortList,
  {3c5f0560-84ed-4ecf-9294-dcdeb5fa566a}, !- Handle
  {67be4b6c-5203-4c4d-a484-dd77a06059e7}, !- Name
  {d62bf2d7-89f3-4b6e-89e9-1f86265821bf}; !- HVAC Component

OS:PortList,
  {498ec59f-cf0b-42a8-b00f-65ff6d8350a2}, !- Handle
  {90bb56c7-7ed2-4bd7-9cef-1aa750e1c522}, !- Name
  {d62bf2d7-89f3-4b6e-89e9-1f86265821bf}; !- HVAC Component

OS:Sizing:Zone,
  {5d047d34-9277-4d70-b811-b8c06270908a}, !- Handle
  {d62bf2d7-89f3-4b6e-89e9-1f86265821bf}, !- Zone or ZoneList Name
>>>>>>> 039e157a
  SupplyAirTemperature,                   !- Zone Cooling Design Supply Air Temperature Input Method
  14,                                     !- Zone Cooling Design Supply Air Temperature {C}
  11.11,                                  !- Zone Cooling Design Supply Air Temperature Difference {deltaC}
  SupplyAirTemperature,                   !- Zone Heating Design Supply Air Temperature Input Method
  40,                                     !- Zone Heating Design Supply Air Temperature {C}
  11.11,                                  !- Zone Heating Design Supply Air Temperature Difference {deltaC}
  0.0085,                                 !- Zone Cooling Design Supply Air Humidity Ratio {kg-H2O/kg-air}
  0.008,                                  !- Zone Heating Design Supply Air Humidity Ratio {kg-H2O/kg-air}
  ,                                       !- Zone Heating Sizing Factor
  ,                                       !- Zone Cooling Sizing Factor
  DesignDay,                              !- Cooling Design Air Flow Method
  ,                                       !- Cooling Design Air Flow Rate {m3/s}
  ,                                       !- Cooling Minimum Air Flow per Zone Floor Area {m3/s-m2}
  ,                                       !- Cooling Minimum Air Flow {m3/s}
  ,                                       !- Cooling Minimum Air Flow Fraction
  DesignDay,                              !- Heating Design Air Flow Method
  ,                                       !- Heating Design Air Flow Rate {m3/s}
  ,                                       !- Heating Maximum Air Flow per Zone Floor Area {m3/s-m2}
  ,                                       !- Heating Maximum Air Flow {m3/s}
  ,                                       !- Heating Maximum Air Flow Fraction
  ,                                       !- Design Zone Air Distribution Effectiveness in Cooling Mode
  ,                                       !- Design Zone Air Distribution Effectiveness in Heating Mode
  No,                                     !- Account for Dedicated Outdoor Air System
  NeutralSupplyAir,                       !- Dedicated Outdoor Air System Control Strategy
  autosize,                               !- Dedicated Outdoor Air Low Setpoint Temperature for Design {C}
  autosize;                               !- Dedicated Outdoor Air High Setpoint Temperature for Design {C}

OS:ZoneHVAC:EquipmentList,
<<<<<<< HEAD
  {181a80dc-f27a-4cb3-8cb3-48accc6a774c}, !- Handle
  Zone HVAC Equipment List 3,             !- Name
  {1dcb7243-f8d7-4bf4-ab25-5f590af554f7}; !- Thermal Zone

OS:Space,
  {32181a44-c028-466a-a300-134018d8a448}, !- Handle
  pier and beam space,                    !- Name
  {5c207db0-bc7c-43f4-96a2-08ca83d8ad25}, !- Space Type Name
=======
  {8cd09515-479a-4099-9c21-805705f4e594}, !- Handle
  Zone HVAC Equipment List 3,             !- Name
  {d62bf2d7-89f3-4b6e-89e9-1f86265821bf}; !- Thermal Zone

OS:Space,
  {588a1a64-5ce8-44f6-bbe7-5248df22dbe2}, !- Handle
  pier and beam space,                    !- Name
  {66e81593-3d8b-45f8-9de3-7a43537c1448}, !- Space Type Name
>>>>>>> 039e157a
  ,                                       !- Default Construction Set Name
  ,                                       !- Default Schedule Set Name
  -0,                                     !- Direction of Relative North {deg}
  0,                                      !- X Origin {m}
  0,                                      !- Y Origin {m}
  0,                                      !- Z Origin {m}
  ,                                       !- Building Story Name
<<<<<<< HEAD
  {1dcb7243-f8d7-4bf4-ab25-5f590af554f7}; !- Thermal Zone Name

OS:Surface,
  {1299547e-cf0b-413c-95a6-bc5bd44a0aab}, !- Handle
  Surface 18,                             !- Name
  Floor,                                  !- Surface Type
  ,                                       !- Construction Name
  {32181a44-c028-466a-a300-134018d8a448}, !- Space Name
=======
  {d62bf2d7-89f3-4b6e-89e9-1f86265821bf}; !- Thermal Zone Name

OS:Surface,
  {a45d4df8-5b9e-49bb-81f7-14cd51eabb9c}, !- Handle
  Surface 18,                             !- Name
  Floor,                                  !- Surface Type
  ,                                       !- Construction Name
  {588a1a64-5ce8-44f6-bbe7-5248df22dbe2}, !- Space Name
>>>>>>> 039e157a
  Foundation,                             !- Outside Boundary Condition
  ,                                       !- Outside Boundary Condition Object
  NoSun,                                  !- Sun Exposure
  NoWind,                                 !- Wind Exposure
  ,                                       !- View Factor to Ground
  ,                                       !- Number of Vertices
  0, 0, 0,                                !- X,Y,Z Vertex 1 {m}
  0, 6.81553519541936, 0,                 !- X,Y,Z Vertex 2 {m}
  13.6310703908387, 6.81553519541936, 0,  !- X,Y,Z Vertex 3 {m}
  13.6310703908387, 0, 0;                 !- X,Y,Z Vertex 4 {m}

OS:Surface,
<<<<<<< HEAD
  {60f288e4-8c5f-49d2-8aa4-db1d04e3d818}, !- Handle
  Surface 19,                             !- Name
  Wall,                                   !- Surface Type
  ,                                       !- Construction Name
  {32181a44-c028-466a-a300-134018d8a448}, !- Space Name
=======
  {5c9e80a2-939b-4b7e-a5cd-2dd51b7be541}, !- Handle
  Surface 19,                             !- Name
  Wall,                                   !- Surface Type
  ,                                       !- Construction Name
  {588a1a64-5ce8-44f6-bbe7-5248df22dbe2}, !- Space Name
>>>>>>> 039e157a
  Outdoors,                               !- Outside Boundary Condition
  ,                                       !- Outside Boundary Condition Object
  SunExposed,                             !- Sun Exposure
  WindExposed,                            !- Wind Exposure
  ,                                       !- View Factor to Ground
  ,                                       !- Number of Vertices
  0, 6.81553519541936, 0.9144,            !- X,Y,Z Vertex 1 {m}
  0, 6.81553519541936, 0,                 !- X,Y,Z Vertex 2 {m}
  0, 0, 0,                                !- X,Y,Z Vertex 3 {m}
  0, 0, 0.9144;                           !- X,Y,Z Vertex 4 {m}

OS:Surface,
<<<<<<< HEAD
  {057c5285-74ec-41cf-9d52-d025afc97953}, !- Handle
  Surface 20,                             !- Name
  Wall,                                   !- Surface Type
  ,                                       !- Construction Name
  {32181a44-c028-466a-a300-134018d8a448}, !- Space Name
=======
  {98ce0218-b2a5-4ca6-aa6c-eb4bbeaeabe1}, !- Handle
  Surface 20,                             !- Name
  Wall,                                   !- Surface Type
  ,                                       !- Construction Name
  {588a1a64-5ce8-44f6-bbe7-5248df22dbe2}, !- Space Name
>>>>>>> 039e157a
  Outdoors,                               !- Outside Boundary Condition
  ,                                       !- Outside Boundary Condition Object
  SunExposed,                             !- Sun Exposure
  WindExposed,                            !- Wind Exposure
  ,                                       !- View Factor to Ground
  ,                                       !- Number of Vertices
  13.6310703908387, 6.81553519541936, 0.9144, !- X,Y,Z Vertex 1 {m}
  13.6310703908387, 6.81553519541936, 0,  !- X,Y,Z Vertex 2 {m}
  0, 6.81553519541936, 0,                 !- X,Y,Z Vertex 3 {m}
  0, 6.81553519541936, 0.9144;            !- X,Y,Z Vertex 4 {m}

OS:Surface,
<<<<<<< HEAD
  {e4c53c9f-6ed5-4780-ac4e-239cab0e4432}, !- Handle
  Surface 21,                             !- Name
  Wall,                                   !- Surface Type
  ,                                       !- Construction Name
  {32181a44-c028-466a-a300-134018d8a448}, !- Space Name
=======
  {737524f7-6ad2-446f-b676-4c68805b44fd}, !- Handle
  Surface 21,                             !- Name
  Wall,                                   !- Surface Type
  ,                                       !- Construction Name
  {588a1a64-5ce8-44f6-bbe7-5248df22dbe2}, !- Space Name
>>>>>>> 039e157a
  Outdoors,                               !- Outside Boundary Condition
  ,                                       !- Outside Boundary Condition Object
  SunExposed,                             !- Sun Exposure
  WindExposed,                            !- Wind Exposure
  ,                                       !- View Factor to Ground
  ,                                       !- Number of Vertices
  13.6310703908387, 0, 0.9144,            !- X,Y,Z Vertex 1 {m}
  13.6310703908387, 0, 0,                 !- X,Y,Z Vertex 2 {m}
  13.6310703908387, 6.81553519541936, 0,  !- X,Y,Z Vertex 3 {m}
  13.6310703908387, 6.81553519541936, 0.9144; !- X,Y,Z Vertex 4 {m}

OS:Surface,
<<<<<<< HEAD
  {43fe9be4-edfd-4702-aa66-40895c19dbb0}, !- Handle
  Surface 22,                             !- Name
  Wall,                                   !- Surface Type
  ,                                       !- Construction Name
  {32181a44-c028-466a-a300-134018d8a448}, !- Space Name
=======
  {a0a8bc72-bc27-4339-bcd1-cb505565719b}, !- Handle
  Surface 22,                             !- Name
  Wall,                                   !- Surface Type
  ,                                       !- Construction Name
  {588a1a64-5ce8-44f6-bbe7-5248df22dbe2}, !- Space Name
>>>>>>> 039e157a
  Outdoors,                               !- Outside Boundary Condition
  ,                                       !- Outside Boundary Condition Object
  SunExposed,                             !- Sun Exposure
  WindExposed,                            !- Wind Exposure
  ,                                       !- View Factor to Ground
  ,                                       !- Number of Vertices
  0, 0, 0.9144,                           !- X,Y,Z Vertex 1 {m}
  0, 0, 0,                                !- X,Y,Z Vertex 2 {m}
  13.6310703908387, 0, 0,                 !- X,Y,Z Vertex 3 {m}
  13.6310703908387, 0, 0.9144;            !- X,Y,Z Vertex 4 {m}

OS:Surface,
<<<<<<< HEAD
  {2601f6c9-cc42-49bd-964b-370864dec528}, !- Handle
  Surface 23,                             !- Name
  RoofCeiling,                            !- Surface Type
  ,                                       !- Construction Name
  {32181a44-c028-466a-a300-134018d8a448}, !- Space Name
  Surface,                                !- Outside Boundary Condition
  {bc75c837-0a3e-42f1-9dc7-3b73932ae505}, !- Outside Boundary Condition Object
=======
  {6035a9b7-75b9-4be6-a328-3f4400769335}, !- Handle
  Surface 23,                             !- Name
  RoofCeiling,                            !- Surface Type
  ,                                       !- Construction Name
  {588a1a64-5ce8-44f6-bbe7-5248df22dbe2}, !- Space Name
  Surface,                                !- Outside Boundary Condition
  {89d9ac6e-c312-435d-981e-5bcb26e1915b}, !- Outside Boundary Condition Object
>>>>>>> 039e157a
  NoSun,                                  !- Sun Exposure
  NoWind,                                 !- Wind Exposure
  ,                                       !- View Factor to Ground
  ,                                       !- Number of Vertices
  13.6310703908387, 0, 0.9144,            !- X,Y,Z Vertex 1 {m}
  13.6310703908387, 6.81553519541936, 0.9144, !- X,Y,Z Vertex 2 {m}
  0, 6.81553519541936, 0.9144,            !- X,Y,Z Vertex 3 {m}
  0, 0, 0.9144;                           !- X,Y,Z Vertex 4 {m}

OS:SpaceType,
<<<<<<< HEAD
  {5c207db0-bc7c-43f4-96a2-08ca83d8ad25}, !- Handle
=======
  {66e81593-3d8b-45f8-9de3-7a43537c1448}, !- Handle
>>>>>>> 039e157a
  Space Type 3,                           !- Name
  ,                                       !- Default Construction Set Name
  ,                                       !- Default Schedule Set Name
  ,                                       !- Group Rendering Name
  ,                                       !- Design Specification Outdoor Air Object Name
  ,                                       !- Standards Template
  ,                                       !- Standards Building Type
  pier and beam;                          !- Standards Space Type

OS:BuildingUnit,
<<<<<<< HEAD
  {4d6dda5c-4282-43de-b0ee-67a9efb03476}, !- Handle
=======
  {53c5da57-f247-4c3c-a270-916d2451aac4}, !- Handle
>>>>>>> 039e157a
  unit 1,                                 !- Name
  ,                                       !- Rendering Color
  Residential;                            !- Building Unit Type

OS:AdditionalProperties,
<<<<<<< HEAD
  {47878e34-b594-4fe7-84b3-65910e29c1a5}, !- Handle
  {4d6dda5c-4282-43de-b0ee-67a9efb03476}, !- Object Name
=======
  {f1cd01a2-55d1-417c-8be4-824fa9c294e9}, !- Handle
  {53c5da57-f247-4c3c-a270-916d2451aac4}, !- Object Name
>>>>>>> 039e157a
  NumberOfBedrooms,                       !- Feature Name 1
  Integer,                                !- Feature Data Type 1
  3,                                      !- Feature Value 1
  NumberOfBathrooms,                      !- Feature Name 2
  Double,                                 !- Feature Data Type 2
  2,                                      !- Feature Value 2
  NumberOfOccupants,                      !- Feature Name 3
  Double,                                 !- Feature Data Type 3
  2.6400000000000001;                     !- Feature Value 3

OS:External:File,
<<<<<<< HEAD
  {b930c153-df76-4489-96ae-efc77de47be9}, !- Handle
=======
  {60be19b2-5b9d-420e-8c0e-99e6e3b72086}, !- Handle
>>>>>>> 039e157a
  8760.csv,                               !- Name
  8760.csv;                               !- File Name

OS:Schedule:Day,
<<<<<<< HEAD
  {416222d0-e220-4f30-a5b6-c24d9a5a9f61}, !- Handle
=======
  {6b89d8f7-2d10-45c5-ae34-1c11a1936202}, !- Handle
>>>>>>> 039e157a
  Schedule Day 1,                         !- Name
  ,                                       !- Schedule Type Limits Name
  ,                                       !- Interpolate to Timestep
  24,                                     !- Hour 1
  0,                                      !- Minute 1
  0;                                      !- Value Until Time 1

OS:Schedule:Day,
<<<<<<< HEAD
  {e821fac7-84f0-4417-b095-22870a057682}, !- Handle
=======
  {39b05470-eb71-445d-adac-2519972af582}, !- Handle
>>>>>>> 039e157a
  Schedule Day 2,                         !- Name
  ,                                       !- Schedule Type Limits Name
  ,                                       !- Interpolate to Timestep
  24,                                     !- Hour 1
  0,                                      !- Minute 1
  1;                                      !- Value Until Time 1

OS:Schedule:File,
<<<<<<< HEAD
  {3836642c-3926-4cad-9192-5da6b60fcfea}, !- Handle
  occupants,                              !- Name
  {2fe25540-f7bb-4623-afc9-388c13ddddc0}, !- Schedule Type Limits Name
  {b930c153-df76-4489-96ae-efc77de47be9}, !- External File Name
=======
  {a9dc83e7-d197-482c-ae0e-ae8c21b81426}, !- Handle
  occupants,                              !- Name
  {4f3c61c5-2f5f-4bb4-98ea-55f22211a516}, !- Schedule Type Limits Name
  {60be19b2-5b9d-420e-8c0e-99e6e3b72086}, !- External File Name
>>>>>>> 039e157a
  1,                                      !- Column Number
  1,                                      !- Rows to Skip at Top
  8760,                                   !- Number of Hours of Data
  ,                                       !- Column Separator
  ,                                       !- Interpolate to Timestep
  60;                                     !- Minutes per Item

OS:Schedule:Ruleset,
<<<<<<< HEAD
  {80c60379-5952-49ba-a9e3-8aaadd1fe00c}, !- Handle
  Schedule Ruleset 1,                     !- Name
  {84b6627c-82f5-4b65-a522-86ff6da6f5f8}, !- Schedule Type Limits Name
  {094344d7-1105-492c-badf-d7c5917042ed}; !- Default Day Schedule Name

OS:Schedule:Day,
  {094344d7-1105-492c-badf-d7c5917042ed}, !- Handle
  Schedule Day 3,                         !- Name
  {84b6627c-82f5-4b65-a522-86ff6da6f5f8}, !- Schedule Type Limits Name
=======
  {0c9fda6d-323f-4039-ad5a-ffc07eae4722}, !- Handle
  Schedule Ruleset 1,                     !- Name
  {f8f9aa7e-08e9-4b52-a464-ecb0f994d095}, !- Schedule Type Limits Name
  {8258d57c-d921-4ea9-a249-5e26fc6f0a20}; !- Default Day Schedule Name

OS:Schedule:Day,
  {8258d57c-d921-4ea9-a249-5e26fc6f0a20}, !- Handle
  Schedule Day 3,                         !- Name
  {f8f9aa7e-08e9-4b52-a464-ecb0f994d095}, !- Schedule Type Limits Name
>>>>>>> 039e157a
  ,                                       !- Interpolate to Timestep
  24,                                     !- Hour 1
  0,                                      !- Minute 1
  112.539290946133;                       !- Value Until Time 1

OS:People:Definition,
<<<<<<< HEAD
  {978dc035-1b78-4696-86d0-76862c4126d5}, !- Handle
=======
  {4d6fe073-9991-47da-a1ea-e5e89d3207b7}, !- Handle
>>>>>>> 039e157a
  res occupants|living space|story 2,     !- Name
  People,                                 !- Number of People Calculation Method
  1.32,                                   !- Number of People {people}
  ,                                       !- People per Space Floor Area {person/m2}
  ,                                       !- Space Floor Area per Person {m2/person}
  0.319734,                               !- Fraction Radiant
  0.573,                                  !- Sensible Heat Fraction
  0,                                      !- Carbon Dioxide Generation Rate {m3/s-W}
  No,                                     !- Enable ASHRAE 55 Comfort Warnings
  ZoneAveraged;                           !- Mean Radiant Temperature Calculation Type

OS:People,
<<<<<<< HEAD
  {3e7361a8-26b8-4256-bf39-cfa2835466b6}, !- Handle
  res occupants|living space|story 2,     !- Name
  {978dc035-1b78-4696-86d0-76862c4126d5}, !- People Definition Name
  {8c2c5f88-4fe9-4f6f-a3f3-269f3ee6e240}, !- Space or SpaceType Name
  {3836642c-3926-4cad-9192-5da6b60fcfea}, !- Number of People Schedule Name
  {80c60379-5952-49ba-a9e3-8aaadd1fe00c}, !- Activity Level Schedule Name
=======
  {e6435989-5ba8-46d0-a953-43baba077eb4}, !- Handle
  res occupants|living space|story 2,     !- Name
  {4d6fe073-9991-47da-a1ea-e5e89d3207b7}, !- People Definition Name
  {5d5f90e7-9a15-4a92-a508-0987aada5a3b}, !- Space or SpaceType Name
  {a9dc83e7-d197-482c-ae0e-ae8c21b81426}, !- Number of People Schedule Name
  {0c9fda6d-323f-4039-ad5a-ffc07eae4722}, !- Activity Level Schedule Name
>>>>>>> 039e157a
  ,                                       !- Surface Name/Angle Factor List Name
  ,                                       !- Work Efficiency Schedule Name
  ,                                       !- Clothing Insulation Schedule Name
  ,                                       !- Air Velocity Schedule Name
  1;                                      !- Multiplier

OS:ScheduleTypeLimits,
<<<<<<< HEAD
  {84b6627c-82f5-4b65-a522-86ff6da6f5f8}, !- Handle
=======
  {f8f9aa7e-08e9-4b52-a464-ecb0f994d095}, !- Handle
>>>>>>> 039e157a
  ActivityLevel,                          !- Name
  0,                                      !- Lower Limit Value
  ,                                       !- Upper Limit Value
  Continuous,                             !- Numeric Type
  ActivityLevel;                          !- Unit Type

OS:ScheduleTypeLimits,
<<<<<<< HEAD
  {2fe25540-f7bb-4623-afc9-388c13ddddc0}, !- Handle
=======
  {4f3c61c5-2f5f-4bb4-98ea-55f22211a516}, !- Handle
>>>>>>> 039e157a
  Fractional,                             !- Name
  0,                                      !- Lower Limit Value
  1,                                      !- Upper Limit Value
  Continuous;                             !- Numeric Type

OS:People:Definition,
<<<<<<< HEAD
  {74acc1f3-db5c-4df6-9c97-bfc219218869}, !- Handle
=======
  {686314c9-4664-4dab-bb8f-cd50b053771e}, !- Handle
>>>>>>> 039e157a
  res occupants|living space,             !- Name
  People,                                 !- Number of People Calculation Method
  1.32,                                   !- Number of People {people}
  ,                                       !- People per Space Floor Area {person/m2}
  ,                                       !- Space Floor Area per Person {m2/person}
  0.319734,                               !- Fraction Radiant
  0.573,                                  !- Sensible Heat Fraction
  0,                                      !- Carbon Dioxide Generation Rate {m3/s-W}
  No,                                     !- Enable ASHRAE 55 Comfort Warnings
  ZoneAveraged;                           !- Mean Radiant Temperature Calculation Type

OS:People,
<<<<<<< HEAD
  {4d9869dc-7238-429e-8f0d-288e60069847}, !- Handle
  res occupants|living space,             !- Name
  {74acc1f3-db5c-4df6-9c97-bfc219218869}, !- People Definition Name
  {a41fcf96-5839-482c-a4a3-71ba707210ac}, !- Space or SpaceType Name
  {3836642c-3926-4cad-9192-5da6b60fcfea}, !- Number of People Schedule Name
  {80c60379-5952-49ba-a9e3-8aaadd1fe00c}, !- Activity Level Schedule Name
=======
  {d0958aa5-14be-4dd9-9f81-0a377bf09257}, !- Handle
  res occupants|living space,             !- Name
  {686314c9-4664-4dab-bb8f-cd50b053771e}, !- People Definition Name
  {74174972-ff8c-445e-ac1d-7859d892537b}, !- Space or SpaceType Name
  {a9dc83e7-d197-482c-ae0e-ae8c21b81426}, !- Number of People Schedule Name
  {0c9fda6d-323f-4039-ad5a-ffc07eae4722}, !- Activity Level Schedule Name
>>>>>>> 039e157a
  ,                                       !- Surface Name/Angle Factor List Name
  ,                                       !- Work Efficiency Schedule Name
  ,                                       !- Clothing Insulation Schedule Name
  ,                                       !- Air Velocity Schedule Name
  1;                                      !- Multiplier
<|MERGE_RESOLUTION|>--- conflicted
+++ resolved
@@ -1,73 +1,41 @@
 !- NOTE: Auto-generated from /test/osw_files/SFD_2000sqft_2story_PB_UA.osw
 
 OS:Version,
-<<<<<<< HEAD
-  {5bba41f7-3375-45f0-8724-e07d58de40f6}, !- Handle
+  {0c1d00d6-92d4-4613-be20-fc1258bae205}, !- Handle
   2.9.0;                                  !- Version Identifier
 
 OS:SimulationControl,
-  {d4d237ee-e8f2-4de0-8c0b-cc96b82cdfda}, !- Handle
-=======
-  {6d6fabf5-5270-4de0-9a7a-a1ba5f74babe}, !- Handle
-  2.9.0;                                  !- Version Identifier
-
-OS:SimulationControl,
-  {0ba7930b-55a3-4e79-99f6-33d5b4d5408c}, !- Handle
->>>>>>> 039e157a
+  {024c356e-81f1-41eb-95f1-bfd652c9ccbd}, !- Handle
   ,                                       !- Do Zone Sizing Calculation
   ,                                       !- Do System Sizing Calculation
   ,                                       !- Do Plant Sizing Calculation
   No;                                     !- Run Simulation for Sizing Periods
 
 OS:Timestep,
-<<<<<<< HEAD
-  {f30c7659-bbeb-4e34-87b3-08daecc2ced1}, !- Handle
+  {3e393fa2-6954-4999-809f-7854c210e47c}, !- Handle
   6;                                      !- Number of Timesteps per Hour
 
 OS:ShadowCalculation,
-  {bbafeae0-8a9a-4f08-abfe-6fc670c4eb98}, !- Handle
-=======
-  {6cf6fda3-7f60-407d-a1fc-f605756fbcc7}, !- Handle
-  6;                                      !- Number of Timesteps per Hour
-
-OS:ShadowCalculation,
-  {22ea5202-9030-41a0-9dbd-8f028204c181}, !- Handle
->>>>>>> 039e157a
+  {09d162e1-87f1-4ea1-8e9e-f5469c80fe37}, !- Handle
   20,                                     !- Calculation Frequency
   200;                                    !- Maximum Figures in Shadow Overlap Calculations
 
 OS:SurfaceConvectionAlgorithm:Outside,
-<<<<<<< HEAD
-  {83b4b557-ba60-4a6e-bd18-5438ebfec07e}, !- Handle
+  {e9917036-ecc1-4f58-9761-4fa355e377df}, !- Handle
   DOE-2;                                  !- Algorithm
 
 OS:SurfaceConvectionAlgorithm:Inside,
-  {f363cfdc-eaba-46c7-ab2b-f1895c45a963}, !- Handle
+  {6e1b3102-ad34-4387-993d-930460afab48}, !- Handle
   TARP;                                   !- Algorithm
 
 OS:ZoneCapacitanceMultiplier:ResearchSpecial,
-  {d4e280a3-5903-42fa-b1e4-d6c42680f32a}, !- Handle
-=======
-  {cfdcd0ba-5161-40e3-8b36-f030b00c1398}, !- Handle
-  DOE-2;                                  !- Algorithm
-
-OS:SurfaceConvectionAlgorithm:Inside,
-  {898a619d-e829-4ef6-86f7-db9a5c6eda21}, !- Handle
-  TARP;                                   !- Algorithm
-
-OS:ZoneCapacitanceMultiplier:ResearchSpecial,
-  {8f4855c2-4215-4b47-9547-286537793419}, !- Handle
->>>>>>> 039e157a
+  {7095a5f0-22d2-4ac0-b83d-49bed0a03c15}, !- Handle
   ,                                       !- Temperature Capacity Multiplier
   15,                                     !- Humidity Capacity Multiplier
   ;                                       !- Carbon Dioxide Capacity Multiplier
 
 OS:RunPeriod,
-<<<<<<< HEAD
-  {20664ab4-a5cc-41d8-8752-2c724a8b2c1a}, !- Handle
-=======
-  {ce99b6ce-345a-4de3-8373-96747bafec8d}, !- Handle
->>>>>>> 039e157a
+  {26dd7b9b-7f3a-45af-b3fb-fbcd1b2057ee}, !- Handle
   Run Period 1,                           !- Name
   1,                                      !- Begin Month
   1,                                      !- Begin Day of Month
@@ -81,21 +49,13 @@
   ;                                       !- Number of Times Runperiod to be Repeated
 
 OS:YearDescription,
-<<<<<<< HEAD
-  {3b829750-c1c8-4120-aec6-3a6a5f8c8fe7}, !- Handle
-=======
-  {30101751-92f6-4fd5-9765-ff7b25e5caf6}, !- Handle
->>>>>>> 039e157a
+  {b63b3d91-18cd-458d-8c6c-0c3a432125df}, !- Handle
   2007,                                   !- Calendar Year
   ,                                       !- Day of Week for Start Day
   ;                                       !- Is Leap Year
 
 OS:Building,
-<<<<<<< HEAD
-  {55f0bee4-0625-41c6-9596-cbc4faa6666c}, !- Handle
-=======
-  {c9855f0a-a43b-41e7-9ba8-0ffb3d21a856}, !- Handle
->>>>>>> 039e157a
+  {8f6722e3-93ce-4d53-9662-910c0c990154}, !- Handle
   Building 1,                             !- Name
   ,                                       !- Building Sector Type
   0,                                      !- North Axis {deg}
@@ -110,13 +70,8 @@
   1;                                      !- Standards Number of Living Units
 
 OS:AdditionalProperties,
-<<<<<<< HEAD
-  {b8d99b46-16ec-4a99-87d2-766e06946958}, !- Handle
-  {55f0bee4-0625-41c6-9596-cbc4faa6666c}, !- Object Name
-=======
-  {dd558713-0467-4383-9745-c267a20a7108}, !- Handle
-  {c9855f0a-a43b-41e7-9ba8-0ffb3d21a856}, !- Object Name
->>>>>>> 039e157a
+  {6c4381c0-048a-48d3-8ce2-747d29e5af6a}, !- Handle
+  {8f6722e3-93ce-4d53-9662-910c0c990154}, !- Object Name
   Total Units Represented,                !- Feature Name 1
   Integer,                                !- Feature Data Type 1
   1,                                      !- Feature Value 1
@@ -125,11 +80,7 @@
   1;                                      !- Feature Value 2
 
 OS:ThermalZone,
-<<<<<<< HEAD
-  {90a987c1-2539-4140-9b8c-64a8bffd8fb7}, !- Handle
-=======
-  {1d63c595-9fdb-49ac-8520-b8cf2cd50146}, !- Handle
->>>>>>> 039e157a
+  {9c78ab51-86e3-4cd6-bfb5-b6efcf01395f}, !- Handle
   living zone,                            !- Name
   ,                                       !- Multiplier
   ,                                       !- Ceiling Height {m}
@@ -138,17 +89,10 @@
   ,                                       !- Zone Inside Convection Algorithm
   ,                                       !- Zone Outside Convection Algorithm
   ,                                       !- Zone Conditioning Equipment List Name
-<<<<<<< HEAD
-  {aa3a2e91-ccee-4cee-add7-0a2ce6cc7573}, !- Zone Air Inlet Port List
-  {776e9766-6723-4567-af83-6d611e2e8605}, !- Zone Air Exhaust Port List
-  {fcd20fa5-50b5-44b6-afae-acc8fe95731f}, !- Zone Air Node Name
-  {06be0187-11ef-4961-afb2-9e3ebeac4d7e}, !- Zone Return Air Port List
-=======
-  {af433361-63ce-4cdd-99ac-2c4be037ad80}, !- Zone Air Inlet Port List
-  {b75c7ba6-a69a-419a-af72-e7c8778601a4}, !- Zone Air Exhaust Port List
-  {4fe2a11f-6af1-4b5f-b2b1-87a5cbf8599e}, !- Zone Air Node Name
-  {339f6213-1ec6-4151-8c78-85ef90765b92}, !- Zone Return Air Port List
->>>>>>> 039e157a
+  {a131d7a3-6bb2-43eb-ad03-563f9b0d4dd2}, !- Zone Air Inlet Port List
+  {a189050c-95f1-4fe2-8720-be6c054d2b71}, !- Zone Air Exhaust Port List
+  {dbab4d4a-b355-4c0c-a776-0c2c6c60500f}, !- Zone Air Node Name
+  {33d7a4b8-dc99-4afd-bcc6-3749be718e4f}, !- Zone Return Air Port List
   ,                                       !- Primary Daylighting Control Name
   ,                                       !- Fraction of Zone Controlled by Primary Daylighting Control
   ,                                       !- Secondary Daylighting Control Name
@@ -159,71 +103,37 @@
   No;                                     !- Use Ideal Air Loads
 
 OS:Node,
-<<<<<<< HEAD
-  {faae2412-07f2-4a7b-98a2-ad15027cc6dc}, !- Handle
+  {c70bf825-cead-4e45-9576-52f9ef4b7200}, !- Handle
   Node 1,                                 !- Name
-  {fcd20fa5-50b5-44b6-afae-acc8fe95731f}, !- Inlet Port
+  {dbab4d4a-b355-4c0c-a776-0c2c6c60500f}, !- Inlet Port
   ;                                       !- Outlet Port
 
 OS:Connection,
-  {fcd20fa5-50b5-44b6-afae-acc8fe95731f}, !- Handle
-  {e9a3238b-d69e-4174-8c28-65f2f16b76a1}, !- Name
-  {90a987c1-2539-4140-9b8c-64a8bffd8fb7}, !- Source Object
+  {dbab4d4a-b355-4c0c-a776-0c2c6c60500f}, !- Handle
+  {bacb40c9-d0a5-434c-8f07-f3c3f5ecbed5}, !- Name
+  {9c78ab51-86e3-4cd6-bfb5-b6efcf01395f}, !- Source Object
   11,                                     !- Outlet Port
-  {faae2412-07f2-4a7b-98a2-ad15027cc6dc}, !- Target Object
+  {c70bf825-cead-4e45-9576-52f9ef4b7200}, !- Target Object
   2;                                      !- Inlet Port
 
 OS:PortList,
-  {aa3a2e91-ccee-4cee-add7-0a2ce6cc7573}, !- Handle
-  {99f088e5-940a-41b3-a7d5-291399dc2862}, !- Name
-  {90a987c1-2539-4140-9b8c-64a8bffd8fb7}; !- HVAC Component
+  {a131d7a3-6bb2-43eb-ad03-563f9b0d4dd2}, !- Handle
+  {2c25c8b8-a429-48c8-94a7-40567c0e076f}, !- Name
+  {9c78ab51-86e3-4cd6-bfb5-b6efcf01395f}; !- HVAC Component
 
 OS:PortList,
-  {776e9766-6723-4567-af83-6d611e2e8605}, !- Handle
-  {76bda1d9-2a6e-4546-af7e-bf4b6d1d4f5d}, !- Name
-  {90a987c1-2539-4140-9b8c-64a8bffd8fb7}; !- HVAC Component
+  {a189050c-95f1-4fe2-8720-be6c054d2b71}, !- Handle
+  {d10b09fc-a940-439b-a130-09623f0d179f}, !- Name
+  {9c78ab51-86e3-4cd6-bfb5-b6efcf01395f}; !- HVAC Component
 
 OS:PortList,
-  {06be0187-11ef-4961-afb2-9e3ebeac4d7e}, !- Handle
-  {ecf7d199-40db-4105-9adc-4de80b51e76e}, !- Name
-  {90a987c1-2539-4140-9b8c-64a8bffd8fb7}; !- HVAC Component
+  {33d7a4b8-dc99-4afd-bcc6-3749be718e4f}, !- Handle
+  {f504fa0d-76f1-44c6-9833-7db2b393d26c}, !- Name
+  {9c78ab51-86e3-4cd6-bfb5-b6efcf01395f}; !- HVAC Component
 
 OS:Sizing:Zone,
-  {022da46b-0558-4b18-b5aa-3aeffd75868c}, !- Handle
-  {90a987c1-2539-4140-9b8c-64a8bffd8fb7}, !- Zone or ZoneList Name
-=======
-  {da4b299e-f805-4cd1-aa76-7053bd4ab000}, !- Handle
-  Node 1,                                 !- Name
-  {4fe2a11f-6af1-4b5f-b2b1-87a5cbf8599e}, !- Inlet Port
-  ;                                       !- Outlet Port
-
-OS:Connection,
-  {4fe2a11f-6af1-4b5f-b2b1-87a5cbf8599e}, !- Handle
-  {e8382ba4-8493-40f1-8b4c-0c0aa12c5916}, !- Name
-  {1d63c595-9fdb-49ac-8520-b8cf2cd50146}, !- Source Object
-  11,                                     !- Outlet Port
-  {da4b299e-f805-4cd1-aa76-7053bd4ab000}, !- Target Object
-  2;                                      !- Inlet Port
-
-OS:PortList,
-  {af433361-63ce-4cdd-99ac-2c4be037ad80}, !- Handle
-  {5e6fbf31-daeb-4a79-b53c-b4ddf4058ab6}, !- Name
-  {1d63c595-9fdb-49ac-8520-b8cf2cd50146}; !- HVAC Component
-
-OS:PortList,
-  {b75c7ba6-a69a-419a-af72-e7c8778601a4}, !- Handle
-  {92970243-06bf-4395-bd96-292672c9a310}, !- Name
-  {1d63c595-9fdb-49ac-8520-b8cf2cd50146}; !- HVAC Component
-
-OS:PortList,
-  {339f6213-1ec6-4151-8c78-85ef90765b92}, !- Handle
-  {ca78b4ce-0b66-4c82-8936-4ca8a5ab5887}, !- Name
-  {1d63c595-9fdb-49ac-8520-b8cf2cd50146}; !- HVAC Component
-
-OS:Sizing:Zone,
-  {419b0a66-82b1-41ab-9055-73e43caa549b}, !- Handle
-  {1d63c595-9fdb-49ac-8520-b8cf2cd50146}, !- Zone or ZoneList Name
->>>>>>> 039e157a
+  {1fd7d732-6dd1-47a8-9665-5ced10450f91}, !- Handle
+  {9c78ab51-86e3-4cd6-bfb5-b6efcf01395f}, !- Zone or ZoneList Name
   SupplyAirTemperature,                   !- Zone Cooling Design Supply Air Temperature Input Method
   14,                                     !- Zone Cooling Design Supply Air Temperature {C}
   11.11,                                  !- Zone Cooling Design Supply Air Temperature Difference {deltaC}
@@ -252,25 +162,14 @@
   autosize;                               !- Dedicated Outdoor Air High Setpoint Temperature for Design {C}
 
 OS:ZoneHVAC:EquipmentList,
-<<<<<<< HEAD
-  {f76b220d-336c-4179-9ab5-2df966cb0661}, !- Handle
+  {1d5b6119-0da1-4f59-b6a1-151f37111c9f}, !- Handle
   Zone HVAC Equipment List 1,             !- Name
-  {90a987c1-2539-4140-9b8c-64a8bffd8fb7}; !- Thermal Zone
+  {9c78ab51-86e3-4cd6-bfb5-b6efcf01395f}; !- Thermal Zone
 
 OS:Space,
-  {a41fcf96-5839-482c-a4a3-71ba707210ac}, !- Handle
+  {062a848c-95ed-4cc3-b475-9f8a4e90c028}, !- Handle
   living space,                           !- Name
-  {a8f8fe67-3110-4a57-bcde-1b3069aea82c}, !- Space Type Name
-=======
-  {78019f58-7780-4143-a599-978933e50225}, !- Handle
-  Zone HVAC Equipment List 1,             !- Name
-  {1d63c595-9fdb-49ac-8520-b8cf2cd50146}; !- Thermal Zone
-
-OS:Space,
-  {74174972-ff8c-445e-ac1d-7859d892537b}, !- Handle
-  living space,                           !- Name
-  {d66a0b52-b961-46e9-848e-0aef67cbd496}, !- Space Type Name
->>>>>>> 039e157a
+  {d9b21fbb-2bad-4205-a8fb-be34f8ff4696}, !- Space Type Name
   ,                                       !- Default Construction Set Name
   ,                                       !- Default Schedule Set Name
   -0,                                     !- Direction of Relative North {deg}
@@ -278,35 +177,19 @@
   0,                                      !- Y Origin {m}
   0.9144,                                 !- Z Origin {m}
   ,                                       !- Building Story Name
-<<<<<<< HEAD
-  {90a987c1-2539-4140-9b8c-64a8bffd8fb7}, !- Thermal Zone Name
+  {9c78ab51-86e3-4cd6-bfb5-b6efcf01395f}, !- Thermal Zone Name
   ,                                       !- Part of Total Floor Area
   ,                                       !- Design Specification Outdoor Air Object Name
-  {4d6dda5c-4282-43de-b0ee-67a9efb03476}; !- Building Unit Name
-
-OS:Surface,
-  {bc75c837-0a3e-42f1-9dc7-3b73932ae505}, !- Handle
+  {caa5de47-442e-48a3-8035-f32c1cc3ca50}; !- Building Unit Name
+
+OS:Surface,
+  {6a32230f-c1c4-43c1-9eb3-f9ba386b307c}, !- Handle
   Surface 1,                              !- Name
   Floor,                                  !- Surface Type
   ,                                       !- Construction Name
-  {a41fcf96-5839-482c-a4a3-71ba707210ac}, !- Space Name
+  {062a848c-95ed-4cc3-b475-9f8a4e90c028}, !- Space Name
   Surface,                                !- Outside Boundary Condition
-  {2601f6c9-cc42-49bd-964b-370864dec528}, !- Outside Boundary Condition Object
-=======
-  {1d63c595-9fdb-49ac-8520-b8cf2cd50146}, !- Thermal Zone Name
-  ,                                       !- Part of Total Floor Area
-  ,                                       !- Design Specification Outdoor Air Object Name
-  {53c5da57-f247-4c3c-a270-916d2451aac4}; !- Building Unit Name
-
-OS:Surface,
-  {89d9ac6e-c312-435d-981e-5bcb26e1915b}, !- Handle
-  Surface 1,                              !- Name
-  Floor,                                  !- Surface Type
-  ,                                       !- Construction Name
-  {74174972-ff8c-445e-ac1d-7859d892537b}, !- Space Name
-  Surface,                                !- Outside Boundary Condition
-  {6035a9b7-75b9-4be6-a328-3f4400769335}, !- Outside Boundary Condition Object
->>>>>>> 039e157a
+  {d0944425-4fb0-4257-848d-cf451f1c736e}, !- Outside Boundary Condition Object
   NoSun,                                  !- Sun Exposure
   NoWind,                                 !- Wind Exposure
   ,                                       !- View Factor to Ground
@@ -317,19 +200,11 @@
   13.6310703908387, 0, -1.11022302462516e-016; !- X,Y,Z Vertex 4 {m}
 
 OS:Surface,
-<<<<<<< HEAD
-  {127deb76-38b3-4555-ad16-ef6c14a05c50}, !- Handle
+  {761380da-a639-4370-9ceb-661e0d6f059e}, !- Handle
   Surface 2,                              !- Name
   Wall,                                   !- Surface Type
   ,                                       !- Construction Name
-  {a41fcf96-5839-482c-a4a3-71ba707210ac}, !- Space Name
-=======
-  {2bf75031-5f5d-4d6c-bb2d-1c54642a9b01}, !- Handle
-  Surface 2,                              !- Name
-  Wall,                                   !- Surface Type
-  ,                                       !- Construction Name
-  {74174972-ff8c-445e-ac1d-7859d892537b}, !- Space Name
->>>>>>> 039e157a
+  {062a848c-95ed-4cc3-b475-9f8a4e90c028}, !- Space Name
   Outdoors,                               !- Outside Boundary Condition
   ,                                       !- Outside Boundary Condition Object
   SunExposed,                             !- Sun Exposure
@@ -342,19 +217,11 @@
   0, 0, 2.4384;                           !- X,Y,Z Vertex 4 {m}
 
 OS:Surface,
-<<<<<<< HEAD
-  {c649555a-26ad-4ba7-8a9e-a7aa97bfd228}, !- Handle
+  {73344652-e857-4ba4-a87d-4e1df7eae0cc}, !- Handle
   Surface 3,                              !- Name
   Wall,                                   !- Surface Type
   ,                                       !- Construction Name
-  {a41fcf96-5839-482c-a4a3-71ba707210ac}, !- Space Name
-=======
-  {54983702-e200-4de3-bed5-1e99a2e11305}, !- Handle
-  Surface 3,                              !- Name
-  Wall,                                   !- Surface Type
-  ,                                       !- Construction Name
-  {74174972-ff8c-445e-ac1d-7859d892537b}, !- Space Name
->>>>>>> 039e157a
+  {062a848c-95ed-4cc3-b475-9f8a4e90c028}, !- Space Name
   Outdoors,                               !- Outside Boundary Condition
   ,                                       !- Outside Boundary Condition Object
   SunExposed,                             !- Sun Exposure
@@ -367,19 +234,11 @@
   0, 6.81553519541936, 2.4384;            !- X,Y,Z Vertex 4 {m}
 
 OS:Surface,
-<<<<<<< HEAD
-  {6a29fe5c-a23c-4b3e-8d1b-7d997633a9c6}, !- Handle
+  {23eeab16-53f9-4816-adbc-217e99586436}, !- Handle
   Surface 4,                              !- Name
   Wall,                                   !- Surface Type
   ,                                       !- Construction Name
-  {a41fcf96-5839-482c-a4a3-71ba707210ac}, !- Space Name
-=======
-  {bf14e5bf-1ded-407e-9113-501002070418}, !- Handle
-  Surface 4,                              !- Name
-  Wall,                                   !- Surface Type
-  ,                                       !- Construction Name
-  {74174972-ff8c-445e-ac1d-7859d892537b}, !- Space Name
->>>>>>> 039e157a
+  {062a848c-95ed-4cc3-b475-9f8a4e90c028}, !- Space Name
   Outdoors,                               !- Outside Boundary Condition
   ,                                       !- Outside Boundary Condition Object
   SunExposed,                             !- Sun Exposure
@@ -392,19 +251,11 @@
   13.6310703908387, 6.81553519541936, 2.4384; !- X,Y,Z Vertex 4 {m}
 
 OS:Surface,
-<<<<<<< HEAD
-  {ceae6d3c-7bea-4a26-af30-bf11540fa4a3}, !- Handle
+  {0b47e4b4-1861-465f-8d9d-f174e80dcca9}, !- Handle
   Surface 5,                              !- Name
   Wall,                                   !- Surface Type
   ,                                       !- Construction Name
-  {a41fcf96-5839-482c-a4a3-71ba707210ac}, !- Space Name
-=======
-  {4b4e5883-79f9-474f-bd1d-cd00caec8e34}, !- Handle
-  Surface 5,                              !- Name
-  Wall,                                   !- Surface Type
-  ,                                       !- Construction Name
-  {74174972-ff8c-445e-ac1d-7859d892537b}, !- Space Name
->>>>>>> 039e157a
+  {062a848c-95ed-4cc3-b475-9f8a4e90c028}, !- Space Name
   Outdoors,                               !- Outside Boundary Condition
   ,                                       !- Outside Boundary Condition Object
   SunExposed,                             !- Sun Exposure
@@ -417,23 +268,13 @@
   13.6310703908387, 0, 2.4384;            !- X,Y,Z Vertex 4 {m}
 
 OS:Surface,
-<<<<<<< HEAD
-  {2f498d02-9f35-4e20-973c-7b7a8d26d893}, !- Handle
+  {94988861-ec3c-46c2-b436-70e567983cc5}, !- Handle
   Surface 6,                              !- Name
   RoofCeiling,                            !- Surface Type
   ,                                       !- Construction Name
-  {a41fcf96-5839-482c-a4a3-71ba707210ac}, !- Space Name
+  {062a848c-95ed-4cc3-b475-9f8a4e90c028}, !- Space Name
   Surface,                                !- Outside Boundary Condition
-  {b5f63025-1ec8-4bc3-9689-c7685f38c495}, !- Outside Boundary Condition Object
-=======
-  {f817ba83-ce54-4169-a8ed-af42c83b0ab7}, !- Handle
-  Surface 6,                              !- Name
-  RoofCeiling,                            !- Surface Type
-  ,                                       !- Construction Name
-  {74174972-ff8c-445e-ac1d-7859d892537b}, !- Space Name
-  Surface,                                !- Outside Boundary Condition
-  {74d0b66f-8187-4164-8829-38be63903fc2}, !- Outside Boundary Condition Object
->>>>>>> 039e157a
+  {fc76e7cf-70ba-4cf8-95e3-9dcd0fc8b321}, !- Outside Boundary Condition Object
   NoSun,                                  !- Sun Exposure
   NoWind,                                 !- Wind Exposure
   ,                                       !- View Factor to Ground
@@ -444,11 +285,7 @@
   0, 0, 2.4384;                           !- X,Y,Z Vertex 4 {m}
 
 OS:SpaceType,
-<<<<<<< HEAD
-  {a8f8fe67-3110-4a57-bcde-1b3069aea82c}, !- Handle
-=======
-  {d66a0b52-b961-46e9-848e-0aef67cbd496}, !- Handle
->>>>>>> 039e157a
+  {d9b21fbb-2bad-4205-a8fb-be34f8ff4696}, !- Handle
   Space Type 1,                           !- Name
   ,                                       !- Default Construction Set Name
   ,                                       !- Default Schedule Set Name
@@ -459,15 +296,9 @@
   living;                                 !- Standards Space Type
 
 OS:Space,
-<<<<<<< HEAD
-  {8c2c5f88-4fe9-4f6f-a3f3-269f3ee6e240}, !- Handle
+  {c1ba1168-a331-4f1e-8d5d-d0393f0a8a73}, !- Handle
   living space|story 2,                   !- Name
-  {a8f8fe67-3110-4a57-bcde-1b3069aea82c}, !- Space Type Name
-=======
-  {5d5f90e7-9a15-4a92-a508-0987aada5a3b}, !- Handle
-  living space|story 2,                   !- Name
-  {d66a0b52-b961-46e9-848e-0aef67cbd496}, !- Space Type Name
->>>>>>> 039e157a
+  {d9b21fbb-2bad-4205-a8fb-be34f8ff4696}, !- Space Type Name
   ,                                       !- Default Construction Set Name
   ,                                       !- Default Schedule Set Name
   -0,                                     !- Direction of Relative North {deg}
@@ -475,35 +306,19 @@
   0,                                      !- Y Origin {m}
   3.3528,                                 !- Z Origin {m}
   ,                                       !- Building Story Name
-<<<<<<< HEAD
-  {90a987c1-2539-4140-9b8c-64a8bffd8fb7}, !- Thermal Zone Name
+  {9c78ab51-86e3-4cd6-bfb5-b6efcf01395f}, !- Thermal Zone Name
   ,                                       !- Part of Total Floor Area
   ,                                       !- Design Specification Outdoor Air Object Name
-  {4d6dda5c-4282-43de-b0ee-67a9efb03476}; !- Building Unit Name
-
-OS:Surface,
-  {b5f63025-1ec8-4bc3-9689-c7685f38c495}, !- Handle
+  {caa5de47-442e-48a3-8035-f32c1cc3ca50}; !- Building Unit Name
+
+OS:Surface,
+  {fc76e7cf-70ba-4cf8-95e3-9dcd0fc8b321}, !- Handle
   Surface 7,                              !- Name
   Floor,                                  !- Surface Type
   ,                                       !- Construction Name
-  {8c2c5f88-4fe9-4f6f-a3f3-269f3ee6e240}, !- Space Name
+  {c1ba1168-a331-4f1e-8d5d-d0393f0a8a73}, !- Space Name
   Surface,                                !- Outside Boundary Condition
-  {2f498d02-9f35-4e20-973c-7b7a8d26d893}, !- Outside Boundary Condition Object
-=======
-  {1d63c595-9fdb-49ac-8520-b8cf2cd50146}, !- Thermal Zone Name
-  ,                                       !- Part of Total Floor Area
-  ,                                       !- Design Specification Outdoor Air Object Name
-  {53c5da57-f247-4c3c-a270-916d2451aac4}; !- Building Unit Name
-
-OS:Surface,
-  {74d0b66f-8187-4164-8829-38be63903fc2}, !- Handle
-  Surface 7,                              !- Name
-  Floor,                                  !- Surface Type
-  ,                                       !- Construction Name
-  {5d5f90e7-9a15-4a92-a508-0987aada5a3b}, !- Space Name
-  Surface,                                !- Outside Boundary Condition
-  {f817ba83-ce54-4169-a8ed-af42c83b0ab7}, !- Outside Boundary Condition Object
->>>>>>> 039e157a
+  {94988861-ec3c-46c2-b436-70e567983cc5}, !- Outside Boundary Condition Object
   NoSun,                                  !- Sun Exposure
   NoWind,                                 !- Wind Exposure
   ,                                       !- View Factor to Ground
@@ -514,19 +329,11 @@
   13.6310703908387, 0, -4.44089209850063e-016; !- X,Y,Z Vertex 4 {m}
 
 OS:Surface,
-<<<<<<< HEAD
-  {976cbec8-c5e9-46e9-8e50-ae4eca6663ad}, !- Handle
+  {561e2d26-721f-49f3-870a-48cffa11ad79}, !- Handle
   Surface 8,                              !- Name
   Wall,                                   !- Surface Type
   ,                                       !- Construction Name
-  {8c2c5f88-4fe9-4f6f-a3f3-269f3ee6e240}, !- Space Name
-=======
-  {75222358-24ad-47c8-a0f5-c67005da0be6}, !- Handle
-  Surface 8,                              !- Name
-  Wall,                                   !- Surface Type
-  ,                                       !- Construction Name
-  {5d5f90e7-9a15-4a92-a508-0987aada5a3b}, !- Space Name
->>>>>>> 039e157a
+  {c1ba1168-a331-4f1e-8d5d-d0393f0a8a73}, !- Space Name
   Outdoors,                               !- Outside Boundary Condition
   ,                                       !- Outside Boundary Condition Object
   SunExposed,                             !- Sun Exposure
@@ -539,19 +346,11 @@
   0, 0, 2.4384;                           !- X,Y,Z Vertex 4 {m}
 
 OS:Surface,
-<<<<<<< HEAD
-  {abab6e95-ebf1-4812-9241-1a5a3a715ddc}, !- Handle
+  {4e217f12-808d-42bb-8192-46783a35d044}, !- Handle
   Surface 9,                              !- Name
   Wall,                                   !- Surface Type
   ,                                       !- Construction Name
-  {8c2c5f88-4fe9-4f6f-a3f3-269f3ee6e240}, !- Space Name
-=======
-  {f00b490b-55bc-4422-8988-4985e9c29690}, !- Handle
-  Surface 9,                              !- Name
-  Wall,                                   !- Surface Type
-  ,                                       !- Construction Name
-  {5d5f90e7-9a15-4a92-a508-0987aada5a3b}, !- Space Name
->>>>>>> 039e157a
+  {c1ba1168-a331-4f1e-8d5d-d0393f0a8a73}, !- Space Name
   Outdoors,                               !- Outside Boundary Condition
   ,                                       !- Outside Boundary Condition Object
   SunExposed,                             !- Sun Exposure
@@ -564,19 +363,11 @@
   0, 6.81553519541936, 2.4384;            !- X,Y,Z Vertex 4 {m}
 
 OS:Surface,
-<<<<<<< HEAD
-  {b11d59ac-a0e1-407c-9e11-9e841c13efb6}, !- Handle
+  {2331e5af-de2b-48cc-827b-b87432d2e8b8}, !- Handle
   Surface 10,                             !- Name
   Wall,                                   !- Surface Type
   ,                                       !- Construction Name
-  {8c2c5f88-4fe9-4f6f-a3f3-269f3ee6e240}, !- Space Name
-=======
-  {379c069e-6c15-4cb3-a13c-933748e2c97e}, !- Handle
-  Surface 10,                             !- Name
-  Wall,                                   !- Surface Type
-  ,                                       !- Construction Name
-  {5d5f90e7-9a15-4a92-a508-0987aada5a3b}, !- Space Name
->>>>>>> 039e157a
+  {c1ba1168-a331-4f1e-8d5d-d0393f0a8a73}, !- Space Name
   Outdoors,                               !- Outside Boundary Condition
   ,                                       !- Outside Boundary Condition Object
   SunExposed,                             !- Sun Exposure
@@ -589,19 +380,11 @@
   13.6310703908387, 6.81553519541936, 2.4384; !- X,Y,Z Vertex 4 {m}
 
 OS:Surface,
-<<<<<<< HEAD
-  {92f5ff19-c643-4d90-8fac-84b234ddc69b}, !- Handle
+  {390a88fe-16e0-4029-864a-9575765dd1c7}, !- Handle
   Surface 11,                             !- Name
   Wall,                                   !- Surface Type
   ,                                       !- Construction Name
-  {8c2c5f88-4fe9-4f6f-a3f3-269f3ee6e240}, !- Space Name
-=======
-  {c175ab3a-e172-4e57-b4ce-7977ac9a0f9d}, !- Handle
-  Surface 11,                             !- Name
-  Wall,                                   !- Surface Type
-  ,                                       !- Construction Name
-  {5d5f90e7-9a15-4a92-a508-0987aada5a3b}, !- Space Name
->>>>>>> 039e157a
+  {c1ba1168-a331-4f1e-8d5d-d0393f0a8a73}, !- Space Name
   Outdoors,                               !- Outside Boundary Condition
   ,                                       !- Outside Boundary Condition Object
   SunExposed,                             !- Sun Exposure
@@ -614,23 +397,13 @@
   13.6310703908387, 0, 2.4384;            !- X,Y,Z Vertex 4 {m}
 
 OS:Surface,
-<<<<<<< HEAD
-  {3d42212a-187f-4ca8-865a-c4419cbbf84d}, !- Handle
+  {2efa3601-dcc3-4370-92d3-ff1e5de513ea}, !- Handle
   Surface 12,                             !- Name
   RoofCeiling,                            !- Surface Type
   ,                                       !- Construction Name
-  {8c2c5f88-4fe9-4f6f-a3f3-269f3ee6e240}, !- Space Name
+  {c1ba1168-a331-4f1e-8d5d-d0393f0a8a73}, !- Space Name
   Surface,                                !- Outside Boundary Condition
-  {ad347e05-7231-4798-9b0c-3961a924dfb4}, !- Outside Boundary Condition Object
-=======
-  {7ee6ec3e-344f-4f5c-a002-fdf2ab711637}, !- Handle
-  Surface 12,                             !- Name
-  RoofCeiling,                            !- Surface Type
-  ,                                       !- Construction Name
-  {5d5f90e7-9a15-4a92-a508-0987aada5a3b}, !- Space Name
-  Surface,                                !- Outside Boundary Condition
-  {0c15fa92-512e-44d6-8ac8-c49435884d4d}, !- Outside Boundary Condition Object
->>>>>>> 039e157a
+  {77bbe288-69e3-430e-90c1-bd7cf3a8dc33}, !- Outside Boundary Condition Object
   NoSun,                                  !- Sun Exposure
   NoWind,                                 !- Wind Exposure
   ,                                       !- View Factor to Ground
@@ -641,23 +414,13 @@
   0, 0, 2.4384;                           !- X,Y,Z Vertex 4 {m}
 
 OS:Surface,
-<<<<<<< HEAD
-  {ad347e05-7231-4798-9b0c-3961a924dfb4}, !- Handle
+  {77bbe288-69e3-430e-90c1-bd7cf3a8dc33}, !- Handle
   Surface 13,                             !- Name
   Floor,                                  !- Surface Type
   ,                                       !- Construction Name
-  {5acb6d5b-9a58-4e44-b536-7acd88ab641f}, !- Space Name
+  {44fcca5a-6fd7-4672-8476-6360c876a457}, !- Space Name
   Surface,                                !- Outside Boundary Condition
-  {3d42212a-187f-4ca8-865a-c4419cbbf84d}, !- Outside Boundary Condition Object
-=======
-  {0c15fa92-512e-44d6-8ac8-c49435884d4d}, !- Handle
-  Surface 13,                             !- Name
-  Floor,                                  !- Surface Type
-  ,                                       !- Construction Name
-  {6b59ee8d-c8d6-42a9-8b8e-2bc2245935bf}, !- Space Name
-  Surface,                                !- Outside Boundary Condition
-  {7ee6ec3e-344f-4f5c-a002-fdf2ab711637}, !- Outside Boundary Condition Object
->>>>>>> 039e157a
+  {2efa3601-dcc3-4370-92d3-ff1e5de513ea}, !- Outside Boundary Condition Object
   NoSun,                                  !- Sun Exposure
   NoWind,                                 !- Wind Exposure
   ,                                       !- View Factor to Ground
@@ -668,19 +431,11 @@
   0, 0, 0;                                !- X,Y,Z Vertex 4 {m}
 
 OS:Surface,
-<<<<<<< HEAD
-  {8721656d-ebfb-4227-8985-3c4df5569f2c}, !- Handle
+  {170164c7-56d9-4c76-9d9d-3078e97755bb}, !- Handle
   Surface 14,                             !- Name
   RoofCeiling,                            !- Surface Type
   ,                                       !- Construction Name
-  {5acb6d5b-9a58-4e44-b536-7acd88ab641f}, !- Space Name
-=======
-  {da535ecf-a8b3-4814-87a7-1e2b60461dc3}, !- Handle
-  Surface 14,                             !- Name
-  RoofCeiling,                            !- Surface Type
-  ,                                       !- Construction Name
-  {6b59ee8d-c8d6-42a9-8b8e-2bc2245935bf}, !- Space Name
->>>>>>> 039e157a
+  {44fcca5a-6fd7-4672-8476-6360c876a457}, !- Space Name
   Outdoors,                               !- Outside Boundary Condition
   ,                                       !- Outside Boundary Condition Object
   SunExposed,                             !- Sun Exposure
@@ -693,19 +448,11 @@
   13.6310703908387, 0, 0;                 !- X,Y,Z Vertex 4 {m}
 
 OS:Surface,
-<<<<<<< HEAD
-  {decd131f-20f3-4765-95c8-a0daf36a31c1}, !- Handle
+  {931321de-1731-4af7-8ae6-7623c4bbc9e2}, !- Handle
   Surface 15,                             !- Name
   RoofCeiling,                            !- Surface Type
   ,                                       !- Construction Name
-  {5acb6d5b-9a58-4e44-b536-7acd88ab641f}, !- Space Name
-=======
-  {3f766dbc-2109-4b20-bac0-5d230d76df3d}, !- Handle
-  Surface 15,                             !- Name
-  RoofCeiling,                            !- Surface Type
-  ,                                       !- Construction Name
-  {6b59ee8d-c8d6-42a9-8b8e-2bc2245935bf}, !- Space Name
->>>>>>> 039e157a
+  {44fcca5a-6fd7-4672-8476-6360c876a457}, !- Space Name
   Outdoors,                               !- Outside Boundary Condition
   ,                                       !- Outside Boundary Condition Object
   SunExposed,                             !- Sun Exposure
@@ -718,19 +465,11 @@
   0, 6.81553519541936, 0;                 !- X,Y,Z Vertex 4 {m}
 
 OS:Surface,
-<<<<<<< HEAD
-  {64ff5a16-af6b-4ac7-bd65-3e5fe881ec0d}, !- Handle
+  {6aca400e-9267-4d70-b610-c6825dc1acfe}, !- Handle
   Surface 16,                             !- Name
   Wall,                                   !- Surface Type
   ,                                       !- Construction Name
-  {5acb6d5b-9a58-4e44-b536-7acd88ab641f}, !- Space Name
-=======
-  {88ca134d-d333-4e75-969c-ba2c6ffd97d9}, !- Handle
-  Surface 16,                             !- Name
-  Wall,                                   !- Surface Type
-  ,                                       !- Construction Name
-  {6b59ee8d-c8d6-42a9-8b8e-2bc2245935bf}, !- Space Name
->>>>>>> 039e157a
+  {44fcca5a-6fd7-4672-8476-6360c876a457}, !- Space Name
   Outdoors,                               !- Outside Boundary Condition
   ,                                       !- Outside Boundary Condition Object
   SunExposed,                             !- Sun Exposure
@@ -742,19 +481,11 @@
   0, 0, 0;                                !- X,Y,Z Vertex 3 {m}
 
 OS:Surface,
-<<<<<<< HEAD
-  {0dd0be9f-6116-436d-a17c-58e05c27e239}, !- Handle
+  {5304526b-7b00-4984-8d4d-1eb6d1dcb90f}, !- Handle
   Surface 17,                             !- Name
   Wall,                                   !- Surface Type
   ,                                       !- Construction Name
-  {5acb6d5b-9a58-4e44-b536-7acd88ab641f}, !- Space Name
-=======
-  {53879b58-d0ea-448f-a6e2-f8b2125acf12}, !- Handle
-  Surface 17,                             !- Name
-  Wall,                                   !- Surface Type
-  ,                                       !- Construction Name
-  {6b59ee8d-c8d6-42a9-8b8e-2bc2245935bf}, !- Space Name
->>>>>>> 039e157a
+  {44fcca5a-6fd7-4672-8476-6360c876a457}, !- Space Name
   Outdoors,                               !- Outside Boundary Condition
   ,                                       !- Outside Boundary Condition Object
   SunExposed,                             !- Sun Exposure
@@ -766,15 +497,9 @@
   13.6310703908387, 6.81553519541936, 0;  !- X,Y,Z Vertex 3 {m}
 
 OS:Space,
-<<<<<<< HEAD
-  {5acb6d5b-9a58-4e44-b536-7acd88ab641f}, !- Handle
+  {44fcca5a-6fd7-4672-8476-6360c876a457}, !- Handle
   unfinished attic space,                 !- Name
-  {569fa853-f2fd-4b7e-b9cf-0819fd5fb278}, !- Space Type Name
-=======
-  {6b59ee8d-c8d6-42a9-8b8e-2bc2245935bf}, !- Handle
-  unfinished attic space,                 !- Name
-  {c96e7a87-fa2d-4fd6-9088-61a7ca77b3e7}, !- Space Type Name
->>>>>>> 039e157a
+  {f5fff34a-9834-4f45-8b58-10d54526d1c4}, !- Space Type Name
   ,                                       !- Default Construction Set Name
   ,                                       !- Default Schedule Set Name
   -0,                                     !- Direction of Relative North {deg}
@@ -782,17 +507,10 @@
   0,                                      !- Y Origin {m}
   5.7912,                                 !- Z Origin {m}
   ,                                       !- Building Story Name
-<<<<<<< HEAD
-  {142f920b-9d47-4013-ad05-476a5acacd78}; !- Thermal Zone Name
+  {5a5504f0-b168-41d6-96b3-5226036ffbe5}; !- Thermal Zone Name
 
 OS:ThermalZone,
-  {142f920b-9d47-4013-ad05-476a5acacd78}, !- Handle
-=======
-  {191a28a7-a5dd-4917-a056-4a3b6d3789e4}; !- Thermal Zone Name
-
-OS:ThermalZone,
-  {191a28a7-a5dd-4917-a056-4a3b6d3789e4}, !- Handle
->>>>>>> 039e157a
+  {5a5504f0-b168-41d6-96b3-5226036ffbe5}, !- Handle
   unfinished attic zone,                  !- Name
   ,                                       !- Multiplier
   ,                                       !- Ceiling Height {m}
@@ -801,17 +519,10 @@
   ,                                       !- Zone Inside Convection Algorithm
   ,                                       !- Zone Outside Convection Algorithm
   ,                                       !- Zone Conditioning Equipment List Name
-<<<<<<< HEAD
-  {b7a1efe5-4847-46fa-bf8f-1d5b7d6d7fcc}, !- Zone Air Inlet Port List
-  {536741db-7a63-4262-8086-47e7ed378f13}, !- Zone Air Exhaust Port List
-  {28b05506-1daa-4ab0-8509-a4210cf36cd1}, !- Zone Air Node Name
-  {2a31f87a-2f20-41b8-8ec0-0b1eaed35a5d}, !- Zone Return Air Port List
-=======
-  {d880e148-1b24-4142-ad85-2103b5479ac2}, !- Zone Air Inlet Port List
-  {6de63362-d01e-461d-b1e6-be37633f6359}, !- Zone Air Exhaust Port List
-  {703b2d1c-c802-4e9e-898f-b0dd7135a85e}, !- Zone Air Node Name
-  {20cd869a-702e-4af1-9dfe-83ca843557a4}, !- Zone Return Air Port List
->>>>>>> 039e157a
+  {7e2c6d79-b31b-4d27-bbb5-b402597b689a}, !- Zone Air Inlet Port List
+  {d11bd7a3-b7a6-4976-aaab-4e826cc48d79}, !- Zone Air Exhaust Port List
+  {5dbf093c-920a-4168-b739-1479e3d7d9cd}, !- Zone Air Node Name
+  {596fb867-33f3-4ea6-9b1e-b5f986ae2c8e}, !- Zone Return Air Port List
   ,                                       !- Primary Daylighting Control Name
   ,                                       !- Fraction of Zone Controlled by Primary Daylighting Control
   ,                                       !- Secondary Daylighting Control Name
@@ -822,71 +533,37 @@
   No;                                     !- Use Ideal Air Loads
 
 OS:Node,
-<<<<<<< HEAD
-  {a84d6268-e958-4184-94b8-07b1b1856ac4}, !- Handle
+  {b95ea55e-da5d-4c79-957b-4aeec55f135e}, !- Handle
   Node 2,                                 !- Name
-  {28b05506-1daa-4ab0-8509-a4210cf36cd1}, !- Inlet Port
+  {5dbf093c-920a-4168-b739-1479e3d7d9cd}, !- Inlet Port
   ;                                       !- Outlet Port
 
 OS:Connection,
-  {28b05506-1daa-4ab0-8509-a4210cf36cd1}, !- Handle
-  {612c7cfd-5954-41e9-925f-8155f7163c1e}, !- Name
-  {142f920b-9d47-4013-ad05-476a5acacd78}, !- Source Object
+  {5dbf093c-920a-4168-b739-1479e3d7d9cd}, !- Handle
+  {66a693b9-1148-4905-82dc-23e735fcdb05}, !- Name
+  {5a5504f0-b168-41d6-96b3-5226036ffbe5}, !- Source Object
   11,                                     !- Outlet Port
-  {a84d6268-e958-4184-94b8-07b1b1856ac4}, !- Target Object
+  {b95ea55e-da5d-4c79-957b-4aeec55f135e}, !- Target Object
   2;                                      !- Inlet Port
 
 OS:PortList,
-  {b7a1efe5-4847-46fa-bf8f-1d5b7d6d7fcc}, !- Handle
-  {7f04f474-143d-449d-a70a-06df96979b26}, !- Name
-  {142f920b-9d47-4013-ad05-476a5acacd78}; !- HVAC Component
+  {7e2c6d79-b31b-4d27-bbb5-b402597b689a}, !- Handle
+  {4e55fa39-cd0a-487d-8d56-36dc91d154d3}, !- Name
+  {5a5504f0-b168-41d6-96b3-5226036ffbe5}; !- HVAC Component
 
 OS:PortList,
-  {536741db-7a63-4262-8086-47e7ed378f13}, !- Handle
-  {2e5533f3-2acc-40e6-8dde-7a5d4c3ca308}, !- Name
-  {142f920b-9d47-4013-ad05-476a5acacd78}; !- HVAC Component
+  {d11bd7a3-b7a6-4976-aaab-4e826cc48d79}, !- Handle
+  {e415d761-2f41-42e7-b32f-cd3bbbe69581}, !- Name
+  {5a5504f0-b168-41d6-96b3-5226036ffbe5}; !- HVAC Component
 
 OS:PortList,
-  {2a31f87a-2f20-41b8-8ec0-0b1eaed35a5d}, !- Handle
-  {a95a9531-65c4-4883-9210-a35654a3665b}, !- Name
-  {142f920b-9d47-4013-ad05-476a5acacd78}; !- HVAC Component
+  {596fb867-33f3-4ea6-9b1e-b5f986ae2c8e}, !- Handle
+  {4dcf824b-a9d3-4ad2-9cdb-d41c0919cf3d}, !- Name
+  {5a5504f0-b168-41d6-96b3-5226036ffbe5}; !- HVAC Component
 
 OS:Sizing:Zone,
-  {5736567e-2c2f-4bfa-a4ec-3d6cc89ea7e7}, !- Handle
-  {142f920b-9d47-4013-ad05-476a5acacd78}, !- Zone or ZoneList Name
-=======
-  {9b893c76-61eb-4165-bb85-31ea1b12d263}, !- Handle
-  Node 2,                                 !- Name
-  {703b2d1c-c802-4e9e-898f-b0dd7135a85e}, !- Inlet Port
-  ;                                       !- Outlet Port
-
-OS:Connection,
-  {703b2d1c-c802-4e9e-898f-b0dd7135a85e}, !- Handle
-  {973b8ec8-b9fa-4409-a628-c7a3e41ccd70}, !- Name
-  {191a28a7-a5dd-4917-a056-4a3b6d3789e4}, !- Source Object
-  11,                                     !- Outlet Port
-  {9b893c76-61eb-4165-bb85-31ea1b12d263}, !- Target Object
-  2;                                      !- Inlet Port
-
-OS:PortList,
-  {d880e148-1b24-4142-ad85-2103b5479ac2}, !- Handle
-  {0564904a-cea2-4d25-bb51-9927f15b9a98}, !- Name
-  {191a28a7-a5dd-4917-a056-4a3b6d3789e4}; !- HVAC Component
-
-OS:PortList,
-  {6de63362-d01e-461d-b1e6-be37633f6359}, !- Handle
-  {91853746-7b30-44fa-a58b-5652f4529fd5}, !- Name
-  {191a28a7-a5dd-4917-a056-4a3b6d3789e4}; !- HVAC Component
-
-OS:PortList,
-  {20cd869a-702e-4af1-9dfe-83ca843557a4}, !- Handle
-  {8f97a6fa-45cd-463b-83bb-5c00a6db2d1e}, !- Name
-  {191a28a7-a5dd-4917-a056-4a3b6d3789e4}; !- HVAC Component
-
-OS:Sizing:Zone,
-  {d06c5fee-2bce-4a48-8c14-ee3b4b019310}, !- Handle
-  {191a28a7-a5dd-4917-a056-4a3b6d3789e4}, !- Zone or ZoneList Name
->>>>>>> 039e157a
+  {b8bf7317-f579-401a-bbd7-6815cded8fac}, !- Handle
+  {5a5504f0-b168-41d6-96b3-5226036ffbe5}, !- Zone or ZoneList Name
   SupplyAirTemperature,                   !- Zone Cooling Design Supply Air Temperature Input Method
   14,                                     !- Zone Cooling Design Supply Air Temperature {C}
   11.11,                                  !- Zone Cooling Design Supply Air Temperature Difference {deltaC}
@@ -915,21 +592,12 @@
   autosize;                               !- Dedicated Outdoor Air High Setpoint Temperature for Design {C}
 
 OS:ZoneHVAC:EquipmentList,
-<<<<<<< HEAD
-  {1afff029-6b1e-44d1-80e9-8098e845fcdd}, !- Handle
+  {88df17bb-1180-42ca-b2a2-a23d8ec6653b}, !- Handle
   Zone HVAC Equipment List 2,             !- Name
-  {142f920b-9d47-4013-ad05-476a5acacd78}; !- Thermal Zone
+  {5a5504f0-b168-41d6-96b3-5226036ffbe5}; !- Thermal Zone
 
 OS:SpaceType,
-  {569fa853-f2fd-4b7e-b9cf-0819fd5fb278}, !- Handle
-=======
-  {664d82a9-d940-4789-a9eb-ab335b3521df}, !- Handle
-  Zone HVAC Equipment List 2,             !- Name
-  {191a28a7-a5dd-4917-a056-4a3b6d3789e4}; !- Thermal Zone
-
-OS:SpaceType,
-  {c96e7a87-fa2d-4fd6-9088-61a7ca77b3e7}, !- Handle
->>>>>>> 039e157a
+  {f5fff34a-9834-4f45-8b58-10d54526d1c4}, !- Handle
   Space Type 2,                           !- Name
   ,                                       !- Default Construction Set Name
   ,                                       !- Default Schedule Set Name
@@ -940,11 +608,7 @@
   unfinished attic;                       !- Standards Space Type
 
 OS:ThermalZone,
-<<<<<<< HEAD
-  {1dcb7243-f8d7-4bf4-ab25-5f590af554f7}, !- Handle
-=======
-  {d62bf2d7-89f3-4b6e-89e9-1f86265821bf}, !- Handle
->>>>>>> 039e157a
+  {4ada0bf9-115c-4fdb-9403-f468e9e9d5d3}, !- Handle
   pier and beam zone,                     !- Name
   ,                                       !- Multiplier
   ,                                       !- Ceiling Height {m}
@@ -953,17 +617,10 @@
   ,                                       !- Zone Inside Convection Algorithm
   ,                                       !- Zone Outside Convection Algorithm
   ,                                       !- Zone Conditioning Equipment List Name
-<<<<<<< HEAD
-  {9ebd6d23-16ef-429b-ad9a-77f6c0d3ce2e}, !- Zone Air Inlet Port List
-  {75a43748-7372-4f48-89f4-8a26da9ebdf9}, !- Zone Air Exhaust Port List
-  {20ed51a9-f42f-4828-8dd5-a9804332ec01}, !- Zone Air Node Name
-  {27bf70ab-3b24-4e52-b5e9-df9cf974b925}, !- Zone Return Air Port List
-=======
-  {1024895d-6768-4dbc-90f8-1fcbe897104c}, !- Zone Air Inlet Port List
-  {3c5f0560-84ed-4ecf-9294-dcdeb5fa566a}, !- Zone Air Exhaust Port List
-  {11deffb9-65af-47fb-a4b5-6bad1f4a2c83}, !- Zone Air Node Name
-  {498ec59f-cf0b-42a8-b00f-65ff6d8350a2}, !- Zone Return Air Port List
->>>>>>> 039e157a
+  {b3f4d8d7-d696-40e9-a090-6e75a35d5f51}, !- Zone Air Inlet Port List
+  {bb8777ec-177d-4cf6-bc55-41d0205db29b}, !- Zone Air Exhaust Port List
+  {1b7b42e5-6dd9-429d-867a-3327a2995708}, !- Zone Air Node Name
+  {a55ee6b4-2c16-4d2a-b2d3-dc4013abd69b}, !- Zone Return Air Port List
   ,                                       !- Primary Daylighting Control Name
   ,                                       !- Fraction of Zone Controlled by Primary Daylighting Control
   ,                                       !- Secondary Daylighting Control Name
@@ -974,71 +631,37 @@
   No;                                     !- Use Ideal Air Loads
 
 OS:Node,
-<<<<<<< HEAD
-  {0c801644-de5d-4e32-994f-f74d0c390831}, !- Handle
+  {a5b13c1b-eb08-464b-b22b-eb7d7b954aee}, !- Handle
   Node 3,                                 !- Name
-  {20ed51a9-f42f-4828-8dd5-a9804332ec01}, !- Inlet Port
+  {1b7b42e5-6dd9-429d-867a-3327a2995708}, !- Inlet Port
   ;                                       !- Outlet Port
 
 OS:Connection,
-  {20ed51a9-f42f-4828-8dd5-a9804332ec01}, !- Handle
-  {c83276e5-5d41-4d30-87bb-0bc399787be4}, !- Name
-  {1dcb7243-f8d7-4bf4-ab25-5f590af554f7}, !- Source Object
+  {1b7b42e5-6dd9-429d-867a-3327a2995708}, !- Handle
+  {95e2175c-487c-4932-98a1-e4dc61334c25}, !- Name
+  {4ada0bf9-115c-4fdb-9403-f468e9e9d5d3}, !- Source Object
   11,                                     !- Outlet Port
-  {0c801644-de5d-4e32-994f-f74d0c390831}, !- Target Object
+  {a5b13c1b-eb08-464b-b22b-eb7d7b954aee}, !- Target Object
   2;                                      !- Inlet Port
 
 OS:PortList,
-  {9ebd6d23-16ef-429b-ad9a-77f6c0d3ce2e}, !- Handle
-  {a38f83d9-1232-4b50-9867-22912503b35f}, !- Name
-  {1dcb7243-f8d7-4bf4-ab25-5f590af554f7}; !- HVAC Component
+  {b3f4d8d7-d696-40e9-a090-6e75a35d5f51}, !- Handle
+  {45534f70-b032-441f-882f-ed39f9d20616}, !- Name
+  {4ada0bf9-115c-4fdb-9403-f468e9e9d5d3}; !- HVAC Component
 
 OS:PortList,
-  {75a43748-7372-4f48-89f4-8a26da9ebdf9}, !- Handle
-  {454457ff-c447-481b-990a-d121e19d3858}, !- Name
-  {1dcb7243-f8d7-4bf4-ab25-5f590af554f7}; !- HVAC Component
+  {bb8777ec-177d-4cf6-bc55-41d0205db29b}, !- Handle
+  {838dd859-e637-4761-b180-391c3f7c4388}, !- Name
+  {4ada0bf9-115c-4fdb-9403-f468e9e9d5d3}; !- HVAC Component
 
 OS:PortList,
-  {27bf70ab-3b24-4e52-b5e9-df9cf974b925}, !- Handle
-  {e282283e-dffc-44f1-b466-93868267531e}, !- Name
-  {1dcb7243-f8d7-4bf4-ab25-5f590af554f7}; !- HVAC Component
+  {a55ee6b4-2c16-4d2a-b2d3-dc4013abd69b}, !- Handle
+  {3ddc8763-6996-4352-a286-41abf28ee991}, !- Name
+  {4ada0bf9-115c-4fdb-9403-f468e9e9d5d3}; !- HVAC Component
 
 OS:Sizing:Zone,
-  {233744f3-40e7-4a96-a110-0a4b6c9bf292}, !- Handle
-  {1dcb7243-f8d7-4bf4-ab25-5f590af554f7}, !- Zone or ZoneList Name
-=======
-  {7cabb154-ebc6-4e0f-827c-9385b080f144}, !- Handle
-  Node 3,                                 !- Name
-  {11deffb9-65af-47fb-a4b5-6bad1f4a2c83}, !- Inlet Port
-  ;                                       !- Outlet Port
-
-OS:Connection,
-  {11deffb9-65af-47fb-a4b5-6bad1f4a2c83}, !- Handle
-  {c608b85e-b08b-4b12-aff3-8527f4170b34}, !- Name
-  {d62bf2d7-89f3-4b6e-89e9-1f86265821bf}, !- Source Object
-  11,                                     !- Outlet Port
-  {7cabb154-ebc6-4e0f-827c-9385b080f144}, !- Target Object
-  2;                                      !- Inlet Port
-
-OS:PortList,
-  {1024895d-6768-4dbc-90f8-1fcbe897104c}, !- Handle
-  {71714df5-66e0-4dbb-a802-2b5caf014a43}, !- Name
-  {d62bf2d7-89f3-4b6e-89e9-1f86265821bf}; !- HVAC Component
-
-OS:PortList,
-  {3c5f0560-84ed-4ecf-9294-dcdeb5fa566a}, !- Handle
-  {67be4b6c-5203-4c4d-a484-dd77a06059e7}, !- Name
-  {d62bf2d7-89f3-4b6e-89e9-1f86265821bf}; !- HVAC Component
-
-OS:PortList,
-  {498ec59f-cf0b-42a8-b00f-65ff6d8350a2}, !- Handle
-  {90bb56c7-7ed2-4bd7-9cef-1aa750e1c522}, !- Name
-  {d62bf2d7-89f3-4b6e-89e9-1f86265821bf}; !- HVAC Component
-
-OS:Sizing:Zone,
-  {5d047d34-9277-4d70-b811-b8c06270908a}, !- Handle
-  {d62bf2d7-89f3-4b6e-89e9-1f86265821bf}, !- Zone or ZoneList Name
->>>>>>> 039e157a
+  {894dfeee-66fc-4d3c-bc65-5d2b8d4e73d0}, !- Handle
+  {4ada0bf9-115c-4fdb-9403-f468e9e9d5d3}, !- Zone or ZoneList Name
   SupplyAirTemperature,                   !- Zone Cooling Design Supply Air Temperature Input Method
   14,                                     !- Zone Cooling Design Supply Air Temperature {C}
   11.11,                                  !- Zone Cooling Design Supply Air Temperature Difference {deltaC}
@@ -1067,25 +690,14 @@
   autosize;                               !- Dedicated Outdoor Air High Setpoint Temperature for Design {C}
 
 OS:ZoneHVAC:EquipmentList,
-<<<<<<< HEAD
-  {181a80dc-f27a-4cb3-8cb3-48accc6a774c}, !- Handle
+  {359b18aa-33cb-4f4e-8ca3-89ff10aed0d7}, !- Handle
   Zone HVAC Equipment List 3,             !- Name
-  {1dcb7243-f8d7-4bf4-ab25-5f590af554f7}; !- Thermal Zone
+  {4ada0bf9-115c-4fdb-9403-f468e9e9d5d3}; !- Thermal Zone
 
 OS:Space,
-  {32181a44-c028-466a-a300-134018d8a448}, !- Handle
+  {9e29b008-9662-488f-8642-57147d27b8a9}, !- Handle
   pier and beam space,                    !- Name
-  {5c207db0-bc7c-43f4-96a2-08ca83d8ad25}, !- Space Type Name
-=======
-  {8cd09515-479a-4099-9c21-805705f4e594}, !- Handle
-  Zone HVAC Equipment List 3,             !- Name
-  {d62bf2d7-89f3-4b6e-89e9-1f86265821bf}; !- Thermal Zone
-
-OS:Space,
-  {588a1a64-5ce8-44f6-bbe7-5248df22dbe2}, !- Handle
-  pier and beam space,                    !- Name
-  {66e81593-3d8b-45f8-9de3-7a43537c1448}, !- Space Type Name
->>>>>>> 039e157a
+  {4440b6e6-5bf7-49bd-8dba-d2a995463cd6}, !- Space Type Name
   ,                                       !- Default Construction Set Name
   ,                                       !- Default Schedule Set Name
   -0,                                     !- Direction of Relative North {deg}
@@ -1093,25 +705,14 @@
   0,                                      !- Y Origin {m}
   0,                                      !- Z Origin {m}
   ,                                       !- Building Story Name
-<<<<<<< HEAD
-  {1dcb7243-f8d7-4bf4-ab25-5f590af554f7}; !- Thermal Zone Name
-
-OS:Surface,
-  {1299547e-cf0b-413c-95a6-bc5bd44a0aab}, !- Handle
+  {4ada0bf9-115c-4fdb-9403-f468e9e9d5d3}; !- Thermal Zone Name
+
+OS:Surface,
+  {e8550009-12ae-4353-9d86-4f8f453fa911}, !- Handle
   Surface 18,                             !- Name
   Floor,                                  !- Surface Type
   ,                                       !- Construction Name
-  {32181a44-c028-466a-a300-134018d8a448}, !- Space Name
-=======
-  {d62bf2d7-89f3-4b6e-89e9-1f86265821bf}; !- Thermal Zone Name
-
-OS:Surface,
-  {a45d4df8-5b9e-49bb-81f7-14cd51eabb9c}, !- Handle
-  Surface 18,                             !- Name
-  Floor,                                  !- Surface Type
-  ,                                       !- Construction Name
-  {588a1a64-5ce8-44f6-bbe7-5248df22dbe2}, !- Space Name
->>>>>>> 039e157a
+  {9e29b008-9662-488f-8642-57147d27b8a9}, !- Space Name
   Foundation,                             !- Outside Boundary Condition
   ,                                       !- Outside Boundary Condition Object
   NoSun,                                  !- Sun Exposure
@@ -1124,19 +725,11 @@
   13.6310703908387, 0, 0;                 !- X,Y,Z Vertex 4 {m}
 
 OS:Surface,
-<<<<<<< HEAD
-  {60f288e4-8c5f-49d2-8aa4-db1d04e3d818}, !- Handle
+  {29368221-582b-498c-9173-84808cfabd49}, !- Handle
   Surface 19,                             !- Name
   Wall,                                   !- Surface Type
   ,                                       !- Construction Name
-  {32181a44-c028-466a-a300-134018d8a448}, !- Space Name
-=======
-  {5c9e80a2-939b-4b7e-a5cd-2dd51b7be541}, !- Handle
-  Surface 19,                             !- Name
-  Wall,                                   !- Surface Type
-  ,                                       !- Construction Name
-  {588a1a64-5ce8-44f6-bbe7-5248df22dbe2}, !- Space Name
->>>>>>> 039e157a
+  {9e29b008-9662-488f-8642-57147d27b8a9}, !- Space Name
   Outdoors,                               !- Outside Boundary Condition
   ,                                       !- Outside Boundary Condition Object
   SunExposed,                             !- Sun Exposure
@@ -1149,19 +742,11 @@
   0, 0, 0.9144;                           !- X,Y,Z Vertex 4 {m}
 
 OS:Surface,
-<<<<<<< HEAD
-  {057c5285-74ec-41cf-9d52-d025afc97953}, !- Handle
+  {705fd2a3-aa3b-465a-9301-a4c6edc43e10}, !- Handle
   Surface 20,                             !- Name
   Wall,                                   !- Surface Type
   ,                                       !- Construction Name
-  {32181a44-c028-466a-a300-134018d8a448}, !- Space Name
-=======
-  {98ce0218-b2a5-4ca6-aa6c-eb4bbeaeabe1}, !- Handle
-  Surface 20,                             !- Name
-  Wall,                                   !- Surface Type
-  ,                                       !- Construction Name
-  {588a1a64-5ce8-44f6-bbe7-5248df22dbe2}, !- Space Name
->>>>>>> 039e157a
+  {9e29b008-9662-488f-8642-57147d27b8a9}, !- Space Name
   Outdoors,                               !- Outside Boundary Condition
   ,                                       !- Outside Boundary Condition Object
   SunExposed,                             !- Sun Exposure
@@ -1174,19 +759,11 @@
   0, 6.81553519541936, 0.9144;            !- X,Y,Z Vertex 4 {m}
 
 OS:Surface,
-<<<<<<< HEAD
-  {e4c53c9f-6ed5-4780-ac4e-239cab0e4432}, !- Handle
+  {473b37c8-ead7-45f4-aa57-5e0560e87cab}, !- Handle
   Surface 21,                             !- Name
   Wall,                                   !- Surface Type
   ,                                       !- Construction Name
-  {32181a44-c028-466a-a300-134018d8a448}, !- Space Name
-=======
-  {737524f7-6ad2-446f-b676-4c68805b44fd}, !- Handle
-  Surface 21,                             !- Name
-  Wall,                                   !- Surface Type
-  ,                                       !- Construction Name
-  {588a1a64-5ce8-44f6-bbe7-5248df22dbe2}, !- Space Name
->>>>>>> 039e157a
+  {9e29b008-9662-488f-8642-57147d27b8a9}, !- Space Name
   Outdoors,                               !- Outside Boundary Condition
   ,                                       !- Outside Boundary Condition Object
   SunExposed,                             !- Sun Exposure
@@ -1199,19 +776,11 @@
   13.6310703908387, 6.81553519541936, 0.9144; !- X,Y,Z Vertex 4 {m}
 
 OS:Surface,
-<<<<<<< HEAD
-  {43fe9be4-edfd-4702-aa66-40895c19dbb0}, !- Handle
+  {645058d4-9e46-4e60-a500-99eb5ea37cc1}, !- Handle
   Surface 22,                             !- Name
   Wall,                                   !- Surface Type
   ,                                       !- Construction Name
-  {32181a44-c028-466a-a300-134018d8a448}, !- Space Name
-=======
-  {a0a8bc72-bc27-4339-bcd1-cb505565719b}, !- Handle
-  Surface 22,                             !- Name
-  Wall,                                   !- Surface Type
-  ,                                       !- Construction Name
-  {588a1a64-5ce8-44f6-bbe7-5248df22dbe2}, !- Space Name
->>>>>>> 039e157a
+  {9e29b008-9662-488f-8642-57147d27b8a9}, !- Space Name
   Outdoors,                               !- Outside Boundary Condition
   ,                                       !- Outside Boundary Condition Object
   SunExposed,                             !- Sun Exposure
@@ -1224,23 +793,13 @@
   13.6310703908387, 0, 0.9144;            !- X,Y,Z Vertex 4 {m}
 
 OS:Surface,
-<<<<<<< HEAD
-  {2601f6c9-cc42-49bd-964b-370864dec528}, !- Handle
+  {d0944425-4fb0-4257-848d-cf451f1c736e}, !- Handle
   Surface 23,                             !- Name
   RoofCeiling,                            !- Surface Type
   ,                                       !- Construction Name
-  {32181a44-c028-466a-a300-134018d8a448}, !- Space Name
+  {9e29b008-9662-488f-8642-57147d27b8a9}, !- Space Name
   Surface,                                !- Outside Boundary Condition
-  {bc75c837-0a3e-42f1-9dc7-3b73932ae505}, !- Outside Boundary Condition Object
-=======
-  {6035a9b7-75b9-4be6-a328-3f4400769335}, !- Handle
-  Surface 23,                             !- Name
-  RoofCeiling,                            !- Surface Type
-  ,                                       !- Construction Name
-  {588a1a64-5ce8-44f6-bbe7-5248df22dbe2}, !- Space Name
-  Surface,                                !- Outside Boundary Condition
-  {89d9ac6e-c312-435d-981e-5bcb26e1915b}, !- Outside Boundary Condition Object
->>>>>>> 039e157a
+  {6a32230f-c1c4-43c1-9eb3-f9ba386b307c}, !- Outside Boundary Condition Object
   NoSun,                                  !- Sun Exposure
   NoWind,                                 !- Wind Exposure
   ,                                       !- View Factor to Ground
@@ -1251,11 +810,7 @@
   0, 0, 0.9144;                           !- X,Y,Z Vertex 4 {m}
 
 OS:SpaceType,
-<<<<<<< HEAD
-  {5c207db0-bc7c-43f4-96a2-08ca83d8ad25}, !- Handle
-=======
-  {66e81593-3d8b-45f8-9de3-7a43537c1448}, !- Handle
->>>>>>> 039e157a
+  {4440b6e6-5bf7-49bd-8dba-d2a995463cd6}, !- Handle
   Space Type 3,                           !- Name
   ,                                       !- Default Construction Set Name
   ,                                       !- Default Schedule Set Name
@@ -1266,23 +821,14 @@
   pier and beam;                          !- Standards Space Type
 
 OS:BuildingUnit,
-<<<<<<< HEAD
-  {4d6dda5c-4282-43de-b0ee-67a9efb03476}, !- Handle
-=======
-  {53c5da57-f247-4c3c-a270-916d2451aac4}, !- Handle
->>>>>>> 039e157a
+  {caa5de47-442e-48a3-8035-f32c1cc3ca50}, !- Handle
   unit 1,                                 !- Name
   ,                                       !- Rendering Color
   Residential;                            !- Building Unit Type
 
 OS:AdditionalProperties,
-<<<<<<< HEAD
-  {47878e34-b594-4fe7-84b3-65910e29c1a5}, !- Handle
-  {4d6dda5c-4282-43de-b0ee-67a9efb03476}, !- Object Name
-=======
-  {f1cd01a2-55d1-417c-8be4-824fa9c294e9}, !- Handle
-  {53c5da57-f247-4c3c-a270-916d2451aac4}, !- Object Name
->>>>>>> 039e157a
+  {01a16673-2a18-47cf-ad51-4ef55e0ab7d8}, !- Handle
+  {caa5de47-442e-48a3-8035-f32c1cc3ca50}, !- Object Name
   NumberOfBedrooms,                       !- Feature Name 1
   Integer,                                !- Feature Data Type 1
   3,                                      !- Feature Value 1
@@ -1294,20 +840,12 @@
   2.6400000000000001;                     !- Feature Value 3
 
 OS:External:File,
-<<<<<<< HEAD
-  {b930c153-df76-4489-96ae-efc77de47be9}, !- Handle
-=======
-  {60be19b2-5b9d-420e-8c0e-99e6e3b72086}, !- Handle
->>>>>>> 039e157a
+  {acf8a9cb-dea0-4b41-8cb0-3c42e2058fb3}, !- Handle
   8760.csv,                               !- Name
   8760.csv;                               !- File Name
 
 OS:Schedule:Day,
-<<<<<<< HEAD
-  {416222d0-e220-4f30-a5b6-c24d9a5a9f61}, !- Handle
-=======
-  {6b89d8f7-2d10-45c5-ae34-1c11a1936202}, !- Handle
->>>>>>> 039e157a
+  {250a8d36-698e-433d-a4a5-6eac7a8bccae}, !- Handle
   Schedule Day 1,                         !- Name
   ,                                       !- Schedule Type Limits Name
   ,                                       !- Interpolate to Timestep
@@ -1316,11 +854,7 @@
   0;                                      !- Value Until Time 1
 
 OS:Schedule:Day,
-<<<<<<< HEAD
-  {e821fac7-84f0-4417-b095-22870a057682}, !- Handle
-=======
-  {39b05470-eb71-445d-adac-2519972af582}, !- Handle
->>>>>>> 039e157a
+  {bd579109-8ebd-479a-94a9-0ff5ac3146b3}, !- Handle
   Schedule Day 2,                         !- Name
   ,                                       !- Schedule Type Limits Name
   ,                                       !- Interpolate to Timestep
@@ -1329,17 +863,10 @@
   1;                                      !- Value Until Time 1
 
 OS:Schedule:File,
-<<<<<<< HEAD
-  {3836642c-3926-4cad-9192-5da6b60fcfea}, !- Handle
+  {52964575-ac70-4127-b744-83984b32c444}, !- Handle
   occupants,                              !- Name
-  {2fe25540-f7bb-4623-afc9-388c13ddddc0}, !- Schedule Type Limits Name
-  {b930c153-df76-4489-96ae-efc77de47be9}, !- External File Name
-=======
-  {a9dc83e7-d197-482c-ae0e-ae8c21b81426}, !- Handle
-  occupants,                              !- Name
-  {4f3c61c5-2f5f-4bb4-98ea-55f22211a516}, !- Schedule Type Limits Name
-  {60be19b2-5b9d-420e-8c0e-99e6e3b72086}, !- External File Name
->>>>>>> 039e157a
+  {5171df90-ed66-421e-be7a-27dbe8be7008}, !- Schedule Type Limits Name
+  {acf8a9cb-dea0-4b41-8cb0-3c42e2058fb3}, !- External File Name
   1,                                      !- Column Number
   1,                                      !- Rows to Skip at Top
   8760,                                   !- Number of Hours of Data
@@ -1348,38 +875,63 @@
   60;                                     !- Minutes per Item
 
 OS:Schedule:Ruleset,
-<<<<<<< HEAD
-  {80c60379-5952-49ba-a9e3-8aaadd1fe00c}, !- Handle
+  {2daa667c-9562-4cf0-ae8e-1208f7688a88}, !- Handle
   Schedule Ruleset 1,                     !- Name
-  {84b6627c-82f5-4b65-a522-86ff6da6f5f8}, !- Schedule Type Limits Name
-  {094344d7-1105-492c-badf-d7c5917042ed}; !- Default Day Schedule Name
+  {14a63ae0-c36c-4af3-8869-29a35a97b096}, !- Schedule Type Limits Name
+  {e4343681-17f0-4b15-a493-be181a9706a7}; !- Default Day Schedule Name
 
 OS:Schedule:Day,
-  {094344d7-1105-492c-badf-d7c5917042ed}, !- Handle
+  {e4343681-17f0-4b15-a493-be181a9706a7}, !- Handle
   Schedule Day 3,                         !- Name
-  {84b6627c-82f5-4b65-a522-86ff6da6f5f8}, !- Schedule Type Limits Name
-=======
-  {0c9fda6d-323f-4039-ad5a-ffc07eae4722}, !- Handle
-  Schedule Ruleset 1,                     !- Name
-  {f8f9aa7e-08e9-4b52-a464-ecb0f994d095}, !- Schedule Type Limits Name
-  {8258d57c-d921-4ea9-a249-5e26fc6f0a20}; !- Default Day Schedule Name
-
-OS:Schedule:Day,
-  {8258d57c-d921-4ea9-a249-5e26fc6f0a20}, !- Handle
-  Schedule Day 3,                         !- Name
-  {f8f9aa7e-08e9-4b52-a464-ecb0f994d095}, !- Schedule Type Limits Name
->>>>>>> 039e157a
+  {14a63ae0-c36c-4af3-8869-29a35a97b096}, !- Schedule Type Limits Name
   ,                                       !- Interpolate to Timestep
   24,                                     !- Hour 1
   0,                                      !- Minute 1
   112.539290946133;                       !- Value Until Time 1
 
 OS:People:Definition,
-<<<<<<< HEAD
-  {978dc035-1b78-4696-86d0-76862c4126d5}, !- Handle
-=======
-  {4d6fe073-9991-47da-a1ea-e5e89d3207b7}, !- Handle
->>>>>>> 039e157a
+  {39207b5f-e63e-496b-b7a5-c68eb51c0de4}, !- Handle
+  res occupants|living space,             !- Name
+  People,                                 !- Number of People Calculation Method
+  1.32,                                   !- Number of People {people}
+  ,                                       !- People per Space Floor Area {person/m2}
+  ,                                       !- Space Floor Area per Person {m2/person}
+  0.319734,                               !- Fraction Radiant
+  0.573,                                  !- Sensible Heat Fraction
+  0,                                      !- Carbon Dioxide Generation Rate {m3/s-W}
+  No,                                     !- Enable ASHRAE 55 Comfort Warnings
+  ZoneAveraged;                           !- Mean Radiant Temperature Calculation Type
+
+OS:People,
+  {a45ed4dc-3143-4ec8-b0c1-dd13d7641d08}, !- Handle
+  res occupants|living space,             !- Name
+  {39207b5f-e63e-496b-b7a5-c68eb51c0de4}, !- People Definition Name
+  {062a848c-95ed-4cc3-b475-9f8a4e90c028}, !- Space or SpaceType Name
+  {52964575-ac70-4127-b744-83984b32c444}, !- Number of People Schedule Name
+  {2daa667c-9562-4cf0-ae8e-1208f7688a88}, !- Activity Level Schedule Name
+  ,                                       !- Surface Name/Angle Factor List Name
+  ,                                       !- Work Efficiency Schedule Name
+  ,                                       !- Clothing Insulation Schedule Name
+  ,                                       !- Air Velocity Schedule Name
+  1;                                      !- Multiplier
+
+OS:ScheduleTypeLimits,
+  {14a63ae0-c36c-4af3-8869-29a35a97b096}, !- Handle
+  ActivityLevel,                          !- Name
+  0,                                      !- Lower Limit Value
+  ,                                       !- Upper Limit Value
+  Continuous,                             !- Numeric Type
+  ActivityLevel;                          !- Unit Type
+
+OS:ScheduleTypeLimits,
+  {5171df90-ed66-421e-be7a-27dbe8be7008}, !- Handle
+  Fractional,                             !- Name
+  0,                                      !- Lower Limit Value
+  1,                                      !- Upper Limit Value
+  Continuous;                             !- Numeric Type
+
+OS:People:Definition,
+  {a353ca41-eb57-496a-9ea0-c674d539f38d}, !- Handle
   res occupants|living space|story 2,     !- Name
   People,                                 !- Number of People Calculation Method
   1.32,                                   !- Number of People {people}
@@ -1392,85 +944,14 @@
   ZoneAveraged;                           !- Mean Radiant Temperature Calculation Type
 
 OS:People,
-<<<<<<< HEAD
-  {3e7361a8-26b8-4256-bf39-cfa2835466b6}, !- Handle
+  {83b68167-f077-42ac-bfeb-05723c48b029}, !- Handle
   res occupants|living space|story 2,     !- Name
-  {978dc035-1b78-4696-86d0-76862c4126d5}, !- People Definition Name
-  {8c2c5f88-4fe9-4f6f-a3f3-269f3ee6e240}, !- Space or SpaceType Name
-  {3836642c-3926-4cad-9192-5da6b60fcfea}, !- Number of People Schedule Name
-  {80c60379-5952-49ba-a9e3-8aaadd1fe00c}, !- Activity Level Schedule Name
-=======
-  {e6435989-5ba8-46d0-a953-43baba077eb4}, !- Handle
-  res occupants|living space|story 2,     !- Name
-  {4d6fe073-9991-47da-a1ea-e5e89d3207b7}, !- People Definition Name
-  {5d5f90e7-9a15-4a92-a508-0987aada5a3b}, !- Space or SpaceType Name
-  {a9dc83e7-d197-482c-ae0e-ae8c21b81426}, !- Number of People Schedule Name
-  {0c9fda6d-323f-4039-ad5a-ffc07eae4722}, !- Activity Level Schedule Name
->>>>>>> 039e157a
+  {a353ca41-eb57-496a-9ea0-c674d539f38d}, !- People Definition Name
+  {c1ba1168-a331-4f1e-8d5d-d0393f0a8a73}, !- Space or SpaceType Name
+  {52964575-ac70-4127-b744-83984b32c444}, !- Number of People Schedule Name
+  {2daa667c-9562-4cf0-ae8e-1208f7688a88}, !- Activity Level Schedule Name
   ,                                       !- Surface Name/Angle Factor List Name
   ,                                       !- Work Efficiency Schedule Name
   ,                                       !- Clothing Insulation Schedule Name
   ,                                       !- Air Velocity Schedule Name
   1;                                      !- Multiplier
-
-OS:ScheduleTypeLimits,
-<<<<<<< HEAD
-  {84b6627c-82f5-4b65-a522-86ff6da6f5f8}, !- Handle
-=======
-  {f8f9aa7e-08e9-4b52-a464-ecb0f994d095}, !- Handle
->>>>>>> 039e157a
-  ActivityLevel,                          !- Name
-  0,                                      !- Lower Limit Value
-  ,                                       !- Upper Limit Value
-  Continuous,                             !- Numeric Type
-  ActivityLevel;                          !- Unit Type
-
-OS:ScheduleTypeLimits,
-<<<<<<< HEAD
-  {2fe25540-f7bb-4623-afc9-388c13ddddc0}, !- Handle
-=======
-  {4f3c61c5-2f5f-4bb4-98ea-55f22211a516}, !- Handle
->>>>>>> 039e157a
-  Fractional,                             !- Name
-  0,                                      !- Lower Limit Value
-  1,                                      !- Upper Limit Value
-  Continuous;                             !- Numeric Type
-
-OS:People:Definition,
-<<<<<<< HEAD
-  {74acc1f3-db5c-4df6-9c97-bfc219218869}, !- Handle
-=======
-  {686314c9-4664-4dab-bb8f-cd50b053771e}, !- Handle
->>>>>>> 039e157a
-  res occupants|living space,             !- Name
-  People,                                 !- Number of People Calculation Method
-  1.32,                                   !- Number of People {people}
-  ,                                       !- People per Space Floor Area {person/m2}
-  ,                                       !- Space Floor Area per Person {m2/person}
-  0.319734,                               !- Fraction Radiant
-  0.573,                                  !- Sensible Heat Fraction
-  0,                                      !- Carbon Dioxide Generation Rate {m3/s-W}
-  No,                                     !- Enable ASHRAE 55 Comfort Warnings
-  ZoneAveraged;                           !- Mean Radiant Temperature Calculation Type
-
-OS:People,
-<<<<<<< HEAD
-  {4d9869dc-7238-429e-8f0d-288e60069847}, !- Handle
-  res occupants|living space,             !- Name
-  {74acc1f3-db5c-4df6-9c97-bfc219218869}, !- People Definition Name
-  {a41fcf96-5839-482c-a4a3-71ba707210ac}, !- Space or SpaceType Name
-  {3836642c-3926-4cad-9192-5da6b60fcfea}, !- Number of People Schedule Name
-  {80c60379-5952-49ba-a9e3-8aaadd1fe00c}, !- Activity Level Schedule Name
-=======
-  {d0958aa5-14be-4dd9-9f81-0a377bf09257}, !- Handle
-  res occupants|living space,             !- Name
-  {686314c9-4664-4dab-bb8f-cd50b053771e}, !- People Definition Name
-  {74174972-ff8c-445e-ac1d-7859d892537b}, !- Space or SpaceType Name
-  {a9dc83e7-d197-482c-ae0e-ae8c21b81426}, !- Number of People Schedule Name
-  {0c9fda6d-323f-4039-ad5a-ffc07eae4722}, !- Activity Level Schedule Name
->>>>>>> 039e157a
-  ,                                       !- Surface Name/Angle Factor List Name
-  ,                                       !- Work Efficiency Schedule Name
-  ,                                       !- Clothing Insulation Schedule Name
-  ,                                       !- Air Velocity Schedule Name
-  1;                                      !- Multiplier
