!- NOTE: Auto-generated from /test/osw_files/SFD_2000sqft_2story_SL_UA_Denver_East.osw

OS:Version,
<<<<<<< HEAD
  {a0c78f25-6f52-47eb-93ce-27bb53eb37e4}, !- Handle
  2.9.0;                                  !- Version Identifier

OS:SimulationControl,
  {c2eefd33-0851-4429-9b19-83ae352e0653}, !- Handle
=======
  {e7c0c477-7b1c-4a8c-a62d-aa7bbe24087b}, !- Handle
  2.9.0;                                  !- Version Identifier

OS:SimulationControl,
  {2e28915b-7324-42f4-a1a0-ba51ea65157a}, !- Handle
>>>>>>> f42044b5
  ,                                       !- Do Zone Sizing Calculation
  ,                                       !- Do System Sizing Calculation
  ,                                       !- Do Plant Sizing Calculation
  No;                                     !- Run Simulation for Sizing Periods

OS:Timestep,
<<<<<<< HEAD
  {58f5782b-e7eb-4efb-9de5-ffb98919842c}, !- Handle
  6;                                      !- Number of Timesteps per Hour

OS:ShadowCalculation,
  {25b37f48-49db-4bec-a559-c566ff99254b}, !- Handle
=======
  {0a8b423b-2a62-4bb3-a615-d501a21a147a}, !- Handle
  6;                                      !- Number of Timesteps per Hour

OS:ShadowCalculation,
  {8818163a-8ba9-4c34-8173-de1cd3f64511}, !- Handle
>>>>>>> f42044b5
  20,                                     !- Calculation Frequency
  200;                                    !- Maximum Figures in Shadow Overlap Calculations

OS:SurfaceConvectionAlgorithm:Outside,
<<<<<<< HEAD
  {fe7c8b12-c93f-4724-b6b3-bfb97573fb53}, !- Handle
  DOE-2;                                  !- Algorithm

OS:SurfaceConvectionAlgorithm:Inside,
  {0096b3ab-8587-4f7f-9095-ff07636a14ab}, !- Handle
  TARP;                                   !- Algorithm

OS:ZoneCapacitanceMultiplier:ResearchSpecial,
  {285660f7-300f-48f3-a6f8-13df437595a2}, !- Handle
  ,                                       !- Temperature Capacity Multiplier
=======
  {6f6d8eab-7fe2-468f-9772-742a0c0395a3}, !- Handle
  DOE-2;                                  !- Algorithm

OS:SurfaceConvectionAlgorithm:Inside,
  {588d1afd-8150-4704-a8f9-41c7d4396997}, !- Handle
  TARP;                                   !- Algorithm

OS:ZoneCapacitanceMultiplier:ResearchSpecial,
  {3c198417-5be6-43b4-8304-9d766c148989}, !- Handle
  3.6,                                    !- Temperature Capacity Multiplier
>>>>>>> f42044b5
  15,                                     !- Humidity Capacity Multiplier
  ;                                       !- Carbon Dioxide Capacity Multiplier

OS:RunPeriod,
<<<<<<< HEAD
  {8ccaf67b-db87-4333-9ff4-12eb15863db2}, !- Handle
=======
  {2d685f83-f739-40f4-9d28-b7783d729f34}, !- Handle
>>>>>>> f42044b5
  Run Period 1,                           !- Name
  1,                                      !- Begin Month
  1,                                      !- Begin Day of Month
  12,                                     !- End Month
  31,                                     !- End Day of Month
  ,                                       !- Use Weather File Holidays and Special Days
  ,                                       !- Use Weather File Daylight Saving Period
  ,                                       !- Apply Weekend Holiday Rule
  ,                                       !- Use Weather File Rain Indicators
  ,                                       !- Use Weather File Snow Indicators
  ;                                       !- Number of Times Runperiod to be Repeated

OS:YearDescription,
<<<<<<< HEAD
  {21c69685-e865-4197-8b2f-40d87957cfba}, !- Handle
=======
  {c5720dc2-a7b7-4bc9-bfd5-92984fb39edf}, !- Handle
>>>>>>> f42044b5
  2007,                                   !- Calendar Year
  ,                                       !- Day of Week for Start Day
  ;                                       !- Is Leap Year

OS:WeatherFile,
<<<<<<< HEAD
  {c1de932c-0140-450e-936f-677b9e67dbc1}, !- Handle
=======
  {4f44aea2-0d14-4fa3-a140-c0acfcd60190}, !- Handle
>>>>>>> f42044b5
  Denver Intl Ap,                         !- City
  CO,                                     !- State Province Region
  USA,                                    !- Country
  TMY3,                                   !- Data Source
  725650,                                 !- WMO Number
  39.83,                                  !- Latitude {deg}
  -104.65,                                !- Longitude {deg}
  -7,                                     !- Time Zone {hr}
  1650,                                   !- Elevation {m}
  file:../weather/USA_CO_Denver.Intl.AP.725650_TMY3.epw, !- Url
  E23378AA;                               !- Checksum

OS:AdditionalProperties,
<<<<<<< HEAD
  {90d9a6cd-20ef-46eb-a0b0-43622427c422}, !- Handle
  {c1de932c-0140-450e-936f-677b9e67dbc1}, !- Object Name
=======
  {59b6be06-40e1-41b8-b970-53c1291973ae}, !- Handle
  {4f44aea2-0d14-4fa3-a140-c0acfcd60190}, !- Object Name
>>>>>>> f42044b5
  EPWHeaderCity,                          !- Feature Name 1
  String,                                 !- Feature Data Type 1
  Denver Intl Ap,                         !- Feature Value 1
  EPWHeaderState,                         !- Feature Name 2
  String,                                 !- Feature Data Type 2
  CO,                                     !- Feature Value 2
  EPWHeaderCountry,                       !- Feature Name 3
  String,                                 !- Feature Data Type 3
  USA,                                    !- Feature Value 3
  EPWHeaderDataSource,                    !- Feature Name 4
  String,                                 !- Feature Data Type 4
  TMY3,                                   !- Feature Value 4
  EPWHeaderStation,                       !- Feature Name 5
  String,                                 !- Feature Data Type 5
  725650,                                 !- Feature Value 5
  EPWHeaderLatitude,                      !- Feature Name 6
  Double,                                 !- Feature Data Type 6
  39.829999999999998,                     !- Feature Value 6
  EPWHeaderLongitude,                     !- Feature Name 7
  Double,                                 !- Feature Data Type 7
  -104.65000000000001,                    !- Feature Value 7
  EPWHeaderTimezone,                      !- Feature Name 8
  Double,                                 !- Feature Data Type 8
  -7,                                     !- Feature Value 8
  EPWHeaderAltitude,                      !- Feature Name 9
  Double,                                 !- Feature Data Type 9
  5413.3858267716532,                     !- Feature Value 9
  EPWHeaderLocalPressure,                 !- Feature Name 10
  Double,                                 !- Feature Data Type 10
  0.81937567683596546,                    !- Feature Value 10
  EPWHeaderRecordsPerHour,                !- Feature Name 11
  Double,                                 !- Feature Data Type 11
  0,                                      !- Feature Value 11
  EPWDataAnnualAvgDrybulb,                !- Feature Name 12
  Double,                                 !- Feature Data Type 12
  51.575616438356228,                     !- Feature Value 12
  EPWDataAnnualMinDrybulb,                !- Feature Name 13
  Double,                                 !- Feature Data Type 13
  -2.9200000000000017,                    !- Feature Value 13
  EPWDataAnnualMaxDrybulb,                !- Feature Name 14
  Double,                                 !- Feature Data Type 14
  104,                                    !- Feature Value 14
  EPWDataCDD50F,                          !- Feature Name 15
  Double,                                 !- Feature Data Type 15
  3072.2925000000005,                     !- Feature Value 15
  EPWDataCDD65F,                          !- Feature Name 16
  Double,                                 !- Feature Data Type 16
  883.62000000000035,                     !- Feature Value 16
  EPWDataHDD50F,                          !- Feature Name 17
  Double,                                 !- Feature Data Type 17
  2497.1925000000001,                     !- Feature Value 17
  EPWDataHDD65F,                          !- Feature Name 18
  Double,                                 !- Feature Data Type 18
  5783.5200000000013,                     !- Feature Value 18
  EPWDataAnnualAvgWindspeed,              !- Feature Name 19
  Double,                                 !- Feature Data Type 19
  3.9165296803649667,                     !- Feature Value 19
  EPWDataMonthlyAvgDrybulbs,              !- Feature Name 20
  String,                                 !- Feature Data Type 20
  33.4191935483871&#4431.90142857142857&#4443.02620967741937&#4442.48624999999999&#4459.877741935483854&#4473.57574999999997&#4472.07975806451608&#4472.70008064516134&#4466.49200000000006&#4450.079112903225806&#4437.218250000000005&#4434.582177419354835, !- Feature Value 20
  EPWDataGroundMonthlyTemps,              !- Feature Name 21
  String,                                 !- Feature Data Type 21
  44.08306285945173&#4440.89570904991865&#4440.64045432632048&#4442.153016571250646&#4448.225111118704206&#4454.268919273837525&#4459.508577937551024&#4462.82777283423508&#4463.10975667174995&#4460.41014950381947&#4455.304105212311526&#4449.445696474514364, !- Feature Value 21
  EPWDataWSF,                             !- Feature Name 22
  Double,                                 !- Feature Data Type 22
  0.58999999999999997,                    !- Feature Value 22
  EPWDataMonthlyAvgDailyHighDrybulbs,     !- Feature Name 23
  String,                                 !- Feature Data Type 23
  47.41032258064516&#4446.58642857142857&#4455.15032258064517&#4453.708&#4472.80193548387098&#4488.67600000000002&#4486.1858064516129&#4485.87225806451613&#4482.082&#4463.18064516129033&#4448.73400000000001&#4448.87935483870968, !- Feature Value 23
  EPWDataMonthlyAvgDailyLowDrybulbs,      !- Feature Name 24
  String,                                 !- Feature Data Type 24
  19.347741935483874&#4419.856428571428573&#4430.316129032258065&#4431.112&#4447.41612903225806&#4457.901999999999994&#4459.063870967741934&#4460.956774193548384&#4452.352000000000004&#4438.41612903225806&#4427.002000000000002&#4423.02903225806451, !- Feature Value 24
  EPWDesignHeatingDrybulb,                !- Feature Name 25
  Double,                                 !- Feature Data Type 25
  12.02,                                  !- Feature Value 25
  EPWDesignHeatingWindspeed,              !- Feature Name 26
  Double,                                 !- Feature Data Type 26
  2.8062500000000004,                     !- Feature Value 26
  EPWDesignCoolingDrybulb,                !- Feature Name 27
  Double,                                 !- Feature Data Type 27
  91.939999999999998,                     !- Feature Value 27
  EPWDesignCoolingWetbulb,                !- Feature Name 28
  Double,                                 !- Feature Data Type 28
  59.95131430195849,                      !- Feature Value 28
  EPWDesignCoolingHumidityRatio,          !- Feature Name 29
  Double,                                 !- Feature Data Type 29
  0.0059161086834698092,                  !- Feature Value 29
  EPWDesignCoolingWindspeed,              !- Feature Name 30
  Double,                                 !- Feature Data Type 30
  3.7999999999999989,                     !- Feature Value 30
  EPWDesignDailyTemperatureRange,         !- Feature Name 31
  Double,                                 !- Feature Data Type 31
  24.915483870967748,                     !- Feature Value 31
  EPWDesignDehumidDrybulb,                !- Feature Name 32
  Double,                                 !- Feature Data Type 32
  67.996785714285721,                     !- Feature Value 32
  EPWDesignDehumidHumidityRatio,          !- Feature Name 33
  Double,                                 !- Feature Data Type 33
  0.012133744170488724,                   !- Feature Value 33
  EPWDesignCoolingDirectNormal,           !- Feature Name 34
  Double,                                 !- Feature Data Type 34
  985,                                    !- Feature Value 34
  EPWDesignCoolingDiffuseHorizontal,      !- Feature Name 35
  Double,                                 !- Feature Data Type 35
  84;                                     !- Feature Value 35

OS:Site,
<<<<<<< HEAD
  {1762ffd0-328f-46bf-b46b-7637457075c6}, !- Handle
=======
  {4d2fa56d-655b-4648-aa80-0df16a85394a}, !- Handle
>>>>>>> f42044b5
  Denver Intl Ap_CO_USA,                  !- Name
  39.83,                                  !- Latitude {deg}
  -104.65,                                !- Longitude {deg}
  -7,                                     !- Time Zone {hr}
  1650,                                   !- Elevation {m}
  ;                                       !- Terrain

OS:ClimateZones,
<<<<<<< HEAD
  {6d83996e-ae91-4eaf-b8e7-d075119f3b8e}, !- Handle
=======
  {10465c98-94f6-4376-a445-829510220acd}, !- Handle
>>>>>>> f42044b5
  ,                                       !- Active Institution
  ,                                       !- Active Year
  ,                                       !- Climate Zone Institution Name 1
  ,                                       !- Climate Zone Document Name 1
  ,                                       !- Climate Zone Document Year 1
  ,                                       !- Climate Zone Value 1
  Building America,                       !- Climate Zone Institution Name 2
  ,                                       !- Climate Zone Document Name 2
  0,                                      !- Climate Zone Document Year 2
  Cold;                                   !- Climate Zone Value 2

OS:Site:WaterMainsTemperature,
<<<<<<< HEAD
  {30fbf91f-78b5-4d82-b25a-785462740cce}, !- Handle
=======
  {9df9d54c-2687-475f-92f4-1137fe5f62c2}, !- Handle
>>>>>>> f42044b5
  Correlation,                            !- Calculation Method
  ,                                       !- Temperature Schedule Name
  10.8753424657535,                       !- Annual Average Outdoor Air Temperature {C}
  23.1524007936508;                       !- Maximum Difference In Monthly Average Outdoor Air Temperatures {deltaC}

OS:RunPeriodControl:DaylightSavingTime,
<<<<<<< HEAD
  {694d5abe-64f6-41da-8a09-036caf8e4af3}, !- Handle
=======
  {29503aba-b8ce-4af6-ab11-96d03b9ef1d3}, !- Handle
>>>>>>> f42044b5
  4/7,                                    !- Start Date
  10/26;                                  !- End Date

OS:Site:GroundTemperature:Deep,
<<<<<<< HEAD
  {3006b8a2-6716-466a-bd91-894904f84839}, !- Handle
=======
  {860ed2d3-27a7-4856-a68f-eda4cd817741}, !- Handle
>>>>>>> f42044b5
  10.8753424657535,                       !- January Deep Ground Temperature {C}
  10.8753424657535,                       !- February Deep Ground Temperature {C}
  10.8753424657535,                       !- March Deep Ground Temperature {C}
  10.8753424657535,                       !- April Deep Ground Temperature {C}
  10.8753424657535,                       !- May Deep Ground Temperature {C}
  10.8753424657535,                       !- June Deep Ground Temperature {C}
  10.8753424657535,                       !- July Deep Ground Temperature {C}
  10.8753424657535,                       !- August Deep Ground Temperature {C}
  10.8753424657535,                       !- September Deep Ground Temperature {C}
  10.8753424657535,                       !- October Deep Ground Temperature {C}
  10.8753424657535,                       !- November Deep Ground Temperature {C}
  10.8753424657535;                       !- December Deep Ground Temperature {C}

OS:Building,
<<<<<<< HEAD
  {177631d5-01ff-4d99-831a-364dedcfeaaf}, !- Handle
=======
  {c8da64c8-8bd9-436e-88f7-46e24767eaf5}, !- Handle
>>>>>>> f42044b5
  Building 1,                             !- Name
  ,                                       !- Building Sector Type
  ,                                       !- North Axis {deg}
  ,                                       !- Nominal Floor to Floor Height {m}
  ,                                       !- Space Type Name
  ,                                       !- Default Construction Set Name
  ,                                       !- Default Schedule Set Name
  2,                                      !- Standards Number of Stories
  2,                                      !- Standards Number of Above Ground Stories
  ,                                       !- Standards Template
  singlefamilydetached,                   !- Standards Building Type
  1;                                      !- Standards Number of Living Units

OS:AdditionalProperties,
<<<<<<< HEAD
  {1ca2d81b-7314-477c-9d15-7d46fd9d505b}, !- Handle
  {177631d5-01ff-4d99-831a-364dedcfeaaf}, !- Object Name
=======
  {4f3a9c71-90d7-45aa-ac2f-39975e4fc4bc}, !- Handle
  {c8da64c8-8bd9-436e-88f7-46e24767eaf5}, !- Object Name
>>>>>>> f42044b5
  Total Units Represented,                !- Feature Name 1
  Integer,                                !- Feature Data Type 1
  1,                                      !- Feature Value 1
  Total Units Modeled,                    !- Feature Name 2
  Integer,                                !- Feature Data Type 2
  1;                                      !- Feature Value 2

OS:ThermalZone,
<<<<<<< HEAD
  {d595a14b-9024-4485-921e-4a39a2637042}, !- Handle
=======
  {a97892d6-eebe-4869-a0b8-e9e15b3713f4}, !- Handle
>>>>>>> f42044b5
  living zone,                            !- Name
  ,                                       !- Multiplier
  ,                                       !- Ceiling Height {m}
  ,                                       !- Volume {m3}
  ,                                       !- Floor Area {m2}
  ,                                       !- Zone Inside Convection Algorithm
  ,                                       !- Zone Outside Convection Algorithm
  ,                                       !- Zone Conditioning Equipment List Name
<<<<<<< HEAD
  {b35e22f3-ac0e-4cff-8ec4-1a11d79f5d35}, !- Zone Air Inlet Port List
  {517ff9f0-96fb-47e3-af7e-b0018b58621a}, !- Zone Air Exhaust Port List
  {2bc5069b-00cb-4544-b1d0-ec4c9d9060b1}, !- Zone Air Node Name
  {86ca2325-77e9-4f72-8353-a4aa8e0615d5}, !- Zone Return Air Port List
=======
  {4db91f23-1d35-4ef1-b048-afc6e52cd72e}, !- Zone Air Inlet Port List
  {5b38806b-a0b3-4ffa-8a9b-ba510302a3ab}, !- Zone Air Exhaust Port List
  {8baa516a-8805-47dc-9ac7-c7ef3b14f67d}, !- Zone Air Node Name
  {d8251143-e7ea-4670-8d1f-4283fa012e96}, !- Zone Return Air Port List
>>>>>>> f42044b5
  ,                                       !- Primary Daylighting Control Name
  ,                                       !- Fraction of Zone Controlled by Primary Daylighting Control
  ,                                       !- Secondary Daylighting Control Name
  ,                                       !- Fraction of Zone Controlled by Secondary Daylighting Control
  ,                                       !- Illuminance Map Name
  ,                                       !- Group Rendering Name
  ,                                       !- Thermostat Name
  No;                                     !- Use Ideal Air Loads

OS:Node,
<<<<<<< HEAD
  {a47fd2dd-abe6-42d5-b6d3-3ac16b9fb68b}, !- Handle
  Node 1,                                 !- Name
  {2bc5069b-00cb-4544-b1d0-ec4c9d9060b1}, !- Inlet Port
  ;                                       !- Outlet Port

OS:Connection,
  {2bc5069b-00cb-4544-b1d0-ec4c9d9060b1}, !- Handle
  {8e5c7dc6-f888-4273-ac6a-2d0fc172f69f}, !- Name
  {d595a14b-9024-4485-921e-4a39a2637042}, !- Source Object
  11,                                     !- Outlet Port
  {a47fd2dd-abe6-42d5-b6d3-3ac16b9fb68b}, !- Target Object
  2;                                      !- Inlet Port

OS:PortList,
  {b35e22f3-ac0e-4cff-8ec4-1a11d79f5d35}, !- Handle
  {fcd04c81-303b-4ee7-9224-01b8c5ff98b0}, !- Name
  {d595a14b-9024-4485-921e-4a39a2637042}; !- HVAC Component

OS:PortList,
  {517ff9f0-96fb-47e3-af7e-b0018b58621a}, !- Handle
  {3ae3ddac-5388-49fa-8400-a9304e3856b5}, !- Name
  {d595a14b-9024-4485-921e-4a39a2637042}; !- HVAC Component

OS:PortList,
  {86ca2325-77e9-4f72-8353-a4aa8e0615d5}, !- Handle
  {195c8260-d82d-4584-bbb8-7ac4aeb541b8}, !- Name
  {d595a14b-9024-4485-921e-4a39a2637042}; !- HVAC Component

OS:Sizing:Zone,
  {d7db481d-1c1d-49ca-92cd-52a499a59b30}, !- Handle
  {d595a14b-9024-4485-921e-4a39a2637042}, !- Zone or ZoneList Name
=======
  {4edb3aa6-fa1d-4969-83fa-0e01bcff57cc}, !- Handle
  Node 1,                                 !- Name
  {8baa516a-8805-47dc-9ac7-c7ef3b14f67d}, !- Inlet Port
  ;                                       !- Outlet Port

OS:Connection,
  {8baa516a-8805-47dc-9ac7-c7ef3b14f67d}, !- Handle
  {a809b23e-eeeb-43f3-a9b5-ad8c64c64900}, !- Name
  {a97892d6-eebe-4869-a0b8-e9e15b3713f4}, !- Source Object
  11,                                     !- Outlet Port
  {4edb3aa6-fa1d-4969-83fa-0e01bcff57cc}, !- Target Object
  2;                                      !- Inlet Port

OS:PortList,
  {4db91f23-1d35-4ef1-b048-afc6e52cd72e}, !- Handle
  {545950b1-fbd6-4a23-a63f-e9d7b7c8a7fd}, !- Name
  {a97892d6-eebe-4869-a0b8-e9e15b3713f4}; !- HVAC Component

OS:PortList,
  {5b38806b-a0b3-4ffa-8a9b-ba510302a3ab}, !- Handle
  {73d81091-42a9-47b7-bfd1-71c12a19c6ff}, !- Name
  {a97892d6-eebe-4869-a0b8-e9e15b3713f4}; !- HVAC Component

OS:PortList,
  {d8251143-e7ea-4670-8d1f-4283fa012e96}, !- Handle
  {f587b40f-97a1-4522-9a0f-8a826a01e9a6}, !- Name
  {a97892d6-eebe-4869-a0b8-e9e15b3713f4}; !- HVAC Component

OS:Sizing:Zone,
  {3004ffcb-40a7-4ef5-b3f6-5a7b0a02a661}, !- Handle
  {a97892d6-eebe-4869-a0b8-e9e15b3713f4}, !- Zone or ZoneList Name
>>>>>>> f42044b5
  SupplyAirTemperature,                   !- Zone Cooling Design Supply Air Temperature Input Method
  14,                                     !- Zone Cooling Design Supply Air Temperature {C}
  11.11,                                  !- Zone Cooling Design Supply Air Temperature Difference {deltaC}
  SupplyAirTemperature,                   !- Zone Heating Design Supply Air Temperature Input Method
  40,                                     !- Zone Heating Design Supply Air Temperature {C}
  11.11,                                  !- Zone Heating Design Supply Air Temperature Difference {deltaC}
  0.0085,                                 !- Zone Cooling Design Supply Air Humidity Ratio {kg-H2O/kg-air}
  0.008,                                  !- Zone Heating Design Supply Air Humidity Ratio {kg-H2O/kg-air}
  ,                                       !- Zone Heating Sizing Factor
  ,                                       !- Zone Cooling Sizing Factor
  DesignDay,                              !- Cooling Design Air Flow Method
  ,                                       !- Cooling Design Air Flow Rate {m3/s}
  ,                                       !- Cooling Minimum Air Flow per Zone Floor Area {m3/s-m2}
  ,                                       !- Cooling Minimum Air Flow {m3/s}
  ,                                       !- Cooling Minimum Air Flow Fraction
  DesignDay,                              !- Heating Design Air Flow Method
  ,                                       !- Heating Design Air Flow Rate {m3/s}
  ,                                       !- Heating Maximum Air Flow per Zone Floor Area {m3/s-m2}
  ,                                       !- Heating Maximum Air Flow {m3/s}
  ,                                       !- Heating Maximum Air Flow Fraction
  ,                                       !- Design Zone Air Distribution Effectiveness in Cooling Mode
  ,                                       !- Design Zone Air Distribution Effectiveness in Heating Mode
  No,                                     !- Account for Dedicated Outdoor Air System
  NeutralSupplyAir,                       !- Dedicated Outdoor Air System Control Strategy
  autosize,                               !- Dedicated Outdoor Air Low Setpoint Temperature for Design {C}
  autosize;                               !- Dedicated Outdoor Air High Setpoint Temperature for Design {C}

OS:ZoneHVAC:EquipmentList,
<<<<<<< HEAD
  {ba19da9a-8ccd-4134-8eee-0265ff065000}, !- Handle
  Zone HVAC Equipment List 1,             !- Name
  {d595a14b-9024-4485-921e-4a39a2637042}; !- Thermal Zone

OS:Space,
  {3caf2917-a7af-4519-8caa-b77726b90721}, !- Handle
  living space,                           !- Name
  {fcc3e044-b293-44b0-85c2-0ad595bcb1fb}, !- Space Type Name
=======
  {41b97d2d-99dd-47aa-80ff-132d48020c6f}, !- Handle
  Zone HVAC Equipment List 1,             !- Name
  {a97892d6-eebe-4869-a0b8-e9e15b3713f4}; !- Thermal Zone

OS:Space,
  {63be50ce-e094-4044-ae78-c3fbd7aab79b}, !- Handle
  living space,                           !- Name
  {43851ae2-87dd-4f54-9c93-1c0908e6b177}, !- Space Type Name
>>>>>>> f42044b5
  ,                                       !- Default Construction Set Name
  ,                                       !- Default Schedule Set Name
  -0,                                     !- Direction of Relative North {deg}
  0,                                      !- X Origin {m}
  0,                                      !- Y Origin {m}
  0,                                      !- Z Origin {m}
  ,                                       !- Building Story Name
<<<<<<< HEAD
  {d595a14b-9024-4485-921e-4a39a2637042}, !- Thermal Zone Name
  ,                                       !- Part of Total Floor Area
  ,                                       !- Design Specification Outdoor Air Object Name
  {c94d1b4b-e3bc-40c9-b1e8-e66b018a1eed}; !- Building Unit Name

OS:Surface,
  {011aa44e-8e47-4906-b1f3-896dbc7750d4}, !- Handle
  Surface 1,                              !- Name
  Floor,                                  !- Surface Type
  ,                                       !- Construction Name
  {3caf2917-a7af-4519-8caa-b77726b90721}, !- Space Name
=======
  {a97892d6-eebe-4869-a0b8-e9e15b3713f4}, !- Thermal Zone Name
  ,                                       !- Part of Total Floor Area
  ,                                       !- Design Specification Outdoor Air Object Name
  {708a826a-e24a-4168-aa12-b0a5f0729c9c}; !- Building Unit Name

OS:Surface,
  {08ca5576-23b1-4c63-a511-f303167b00ba}, !- Handle
  Surface 1,                              !- Name
  Floor,                                  !- Surface Type
  ,                                       !- Construction Name
  {63be50ce-e094-4044-ae78-c3fbd7aab79b}, !- Space Name
>>>>>>> f42044b5
  Foundation,                             !- Outside Boundary Condition
  ,                                       !- Outside Boundary Condition Object
  NoSun,                                  !- Sun Exposure
  NoWind,                                 !- Wind Exposure
  ,                                       !- View Factor to Ground
  ,                                       !- Number of Vertices
  0, 0, 0,                                !- X,Y,Z Vertex 1 {m}
  0, 6.81553519541936, 0,                 !- X,Y,Z Vertex 2 {m}
  13.6310703908387, 6.81553519541936, 0,  !- X,Y,Z Vertex 3 {m}
  13.6310703908387, 0, 0;                 !- X,Y,Z Vertex 4 {m}

OS:Surface,
<<<<<<< HEAD
  {a2d1b4cb-ec76-43cc-9098-900c98b602e1}, !- Handle
  Surface 2,                              !- Name
  Wall,                                   !- Surface Type
  ,                                       !- Construction Name
  {3caf2917-a7af-4519-8caa-b77726b90721}, !- Space Name
=======
  {9e126a82-2772-400e-97f3-888a6add1b86}, !- Handle
  Surface 2,                              !- Name
  Wall,                                   !- Surface Type
  ,                                       !- Construction Name
  {63be50ce-e094-4044-ae78-c3fbd7aab79b}, !- Space Name
>>>>>>> f42044b5
  Outdoors,                               !- Outside Boundary Condition
  ,                                       !- Outside Boundary Condition Object
  SunExposed,                             !- Sun Exposure
  WindExposed,                            !- Wind Exposure
  ,                                       !- View Factor to Ground
  ,                                       !- Number of Vertices
  0, 6.81553519541936, 2.4384,            !- X,Y,Z Vertex 1 {m}
  0, 6.81553519541936, 0,                 !- X,Y,Z Vertex 2 {m}
  0, 0, 0,                                !- X,Y,Z Vertex 3 {m}
  0, 0, 2.4384;                           !- X,Y,Z Vertex 4 {m}

OS:Surface,
<<<<<<< HEAD
  {844d9daa-fe93-462c-8f7f-17329f6fc6a7}, !- Handle
  Surface 3,                              !- Name
  Wall,                                   !- Surface Type
  ,                                       !- Construction Name
  {3caf2917-a7af-4519-8caa-b77726b90721}, !- Space Name
=======
  {f4520659-03e9-46ac-bff7-b977bda1f7eb}, !- Handle
  Surface 3,                              !- Name
  Wall,                                   !- Surface Type
  ,                                       !- Construction Name
  {63be50ce-e094-4044-ae78-c3fbd7aab79b}, !- Space Name
>>>>>>> f42044b5
  Outdoors,                               !- Outside Boundary Condition
  ,                                       !- Outside Boundary Condition Object
  SunExposed,                             !- Sun Exposure
  WindExposed,                            !- Wind Exposure
  ,                                       !- View Factor to Ground
  ,                                       !- Number of Vertices
  13.6310703908387, 6.81553519541936, 2.4384, !- X,Y,Z Vertex 1 {m}
  13.6310703908387, 6.81553519541936, 0,  !- X,Y,Z Vertex 2 {m}
  0, 6.81553519541936, 0,                 !- X,Y,Z Vertex 3 {m}
  0, 6.81553519541936, 2.4384;            !- X,Y,Z Vertex 4 {m}

OS:Surface,
<<<<<<< HEAD
  {204dfbc2-b0e8-4f98-8b20-fd592fa42472}, !- Handle
  Surface 4,                              !- Name
  Wall,                                   !- Surface Type
  ,                                       !- Construction Name
  {3caf2917-a7af-4519-8caa-b77726b90721}, !- Space Name
=======
  {f1374979-1026-458a-9b4d-d988d770637a}, !- Handle
  Surface 4,                              !- Name
  Wall,                                   !- Surface Type
  ,                                       !- Construction Name
  {63be50ce-e094-4044-ae78-c3fbd7aab79b}, !- Space Name
>>>>>>> f42044b5
  Outdoors,                               !- Outside Boundary Condition
  ,                                       !- Outside Boundary Condition Object
  SunExposed,                             !- Sun Exposure
  WindExposed,                            !- Wind Exposure
  ,                                       !- View Factor to Ground
  ,                                       !- Number of Vertices
  13.6310703908387, 0, 2.4384,            !- X,Y,Z Vertex 1 {m}
  13.6310703908387, 0, 0,                 !- X,Y,Z Vertex 2 {m}
  13.6310703908387, 6.81553519541936, 0,  !- X,Y,Z Vertex 3 {m}
  13.6310703908387, 6.81553519541936, 2.4384; !- X,Y,Z Vertex 4 {m}

OS:Surface,
<<<<<<< HEAD
  {ed8df27c-d061-4b92-b1c4-692e3ce5ef13}, !- Handle
  Surface 5,                              !- Name
  Wall,                                   !- Surface Type
  ,                                       !- Construction Name
  {3caf2917-a7af-4519-8caa-b77726b90721}, !- Space Name
=======
  {1b94d1de-88ab-4af8-8281-876cb8a4f307}, !- Handle
  Surface 5,                              !- Name
  Wall,                                   !- Surface Type
  ,                                       !- Construction Name
  {63be50ce-e094-4044-ae78-c3fbd7aab79b}, !- Space Name
>>>>>>> f42044b5
  Outdoors,                               !- Outside Boundary Condition
  ,                                       !- Outside Boundary Condition Object
  SunExposed,                             !- Sun Exposure
  WindExposed,                            !- Wind Exposure
  ,                                       !- View Factor to Ground
  ,                                       !- Number of Vertices
  0, 0, 2.4384,                           !- X,Y,Z Vertex 1 {m}
  0, 0, 0,                                !- X,Y,Z Vertex 2 {m}
  13.6310703908387, 0, 0,                 !- X,Y,Z Vertex 3 {m}
  13.6310703908387, 0, 2.4384;            !- X,Y,Z Vertex 4 {m}

OS:Surface,
<<<<<<< HEAD
  {8631c22e-d97d-490f-a1b9-772ad6262c0c}, !- Handle
  Surface 6,                              !- Name
  RoofCeiling,                            !- Surface Type
  ,                                       !- Construction Name
  {3caf2917-a7af-4519-8caa-b77726b90721}, !- Space Name
  Surface,                                !- Outside Boundary Condition
  {c6c33d6a-2845-41d6-bc1f-7e67ded83442}, !- Outside Boundary Condition Object
=======
  {13f32576-788b-461c-9bb8-67ede734e4ac}, !- Handle
  Surface 6,                              !- Name
  RoofCeiling,                            !- Surface Type
  ,                                       !- Construction Name
  {63be50ce-e094-4044-ae78-c3fbd7aab79b}, !- Space Name
  Surface,                                !- Outside Boundary Condition
  {3671bd1d-0a42-40fd-be5e-844081f2f5be}, !- Outside Boundary Condition Object
>>>>>>> f42044b5
  NoSun,                                  !- Sun Exposure
  NoWind,                                 !- Wind Exposure
  ,                                       !- View Factor to Ground
  ,                                       !- Number of Vertices
  13.6310703908387, 0, 2.4384,            !- X,Y,Z Vertex 1 {m}
  13.6310703908387, 6.81553519541936, 2.4384, !- X,Y,Z Vertex 2 {m}
  0, 6.81553519541936, 2.4384,            !- X,Y,Z Vertex 3 {m}
  0, 0, 2.4384;                           !- X,Y,Z Vertex 4 {m}

OS:SpaceType,
<<<<<<< HEAD
  {fcc3e044-b293-44b0-85c2-0ad595bcb1fb}, !- Handle
=======
  {43851ae2-87dd-4f54-9c93-1c0908e6b177}, !- Handle
>>>>>>> f42044b5
  Space Type 1,                           !- Name
  ,                                       !- Default Construction Set Name
  ,                                       !- Default Schedule Set Name
  ,                                       !- Group Rendering Name
  ,                                       !- Design Specification Outdoor Air Object Name
  ,                                       !- Standards Template
  ,                                       !- Standards Building Type
  living;                                 !- Standards Space Type

OS:Space,
<<<<<<< HEAD
  {ab02f31d-b510-4313-b6de-4465ab4439ff}, !- Handle
  living space|story 2,                   !- Name
  {fcc3e044-b293-44b0-85c2-0ad595bcb1fb}, !- Space Type Name
=======
  {cd250b8f-0baf-4652-8965-22d67598ede9}, !- Handle
  living space|story 2,                   !- Name
  {43851ae2-87dd-4f54-9c93-1c0908e6b177}, !- Space Type Name
>>>>>>> f42044b5
  ,                                       !- Default Construction Set Name
  ,                                       !- Default Schedule Set Name
  -0,                                     !- Direction of Relative North {deg}
  0,                                      !- X Origin {m}
  0,                                      !- Y Origin {m}
  2.4384,                                 !- Z Origin {m}
  ,                                       !- Building Story Name
<<<<<<< HEAD
  {d595a14b-9024-4485-921e-4a39a2637042}, !- Thermal Zone Name
  ,                                       !- Part of Total Floor Area
  ,                                       !- Design Specification Outdoor Air Object Name
  {c94d1b4b-e3bc-40c9-b1e8-e66b018a1eed}; !- Building Unit Name

OS:Surface,
  {c6c33d6a-2845-41d6-bc1f-7e67ded83442}, !- Handle
  Surface 7,                              !- Name
  Floor,                                  !- Surface Type
  ,                                       !- Construction Name
  {ab02f31d-b510-4313-b6de-4465ab4439ff}, !- Space Name
  Surface,                                !- Outside Boundary Condition
  {8631c22e-d97d-490f-a1b9-772ad6262c0c}, !- Outside Boundary Condition Object
=======
  {a97892d6-eebe-4869-a0b8-e9e15b3713f4}, !- Thermal Zone Name
  ,                                       !- Part of Total Floor Area
  ,                                       !- Design Specification Outdoor Air Object Name
  {708a826a-e24a-4168-aa12-b0a5f0729c9c}; !- Building Unit Name

OS:Surface,
  {3671bd1d-0a42-40fd-be5e-844081f2f5be}, !- Handle
  Surface 7,                              !- Name
  Floor,                                  !- Surface Type
  ,                                       !- Construction Name
  {cd250b8f-0baf-4652-8965-22d67598ede9}, !- Space Name
  Surface,                                !- Outside Boundary Condition
  {13f32576-788b-461c-9bb8-67ede734e4ac}, !- Outside Boundary Condition Object
>>>>>>> f42044b5
  NoSun,                                  !- Sun Exposure
  NoWind,                                 !- Wind Exposure
  ,                                       !- View Factor to Ground
  ,                                       !- Number of Vertices
  0, 0, 0,                                !- X,Y,Z Vertex 1 {m}
  0, 6.81553519541936, 0,                 !- X,Y,Z Vertex 2 {m}
  13.6310703908387, 6.81553519541936, 0,  !- X,Y,Z Vertex 3 {m}
  13.6310703908387, 0, 0;                 !- X,Y,Z Vertex 4 {m}

OS:Surface,
<<<<<<< HEAD
  {212d7fb8-e8e8-4091-821b-a0574d326b8c}, !- Handle
  Surface 8,                              !- Name
  Wall,                                   !- Surface Type
  ,                                       !- Construction Name
  {ab02f31d-b510-4313-b6de-4465ab4439ff}, !- Space Name
=======
  {d59f8f03-dbde-4556-8b2e-d3f5b5a1a520}, !- Handle
  Surface 8,                              !- Name
  Wall,                                   !- Surface Type
  ,                                       !- Construction Name
  {cd250b8f-0baf-4652-8965-22d67598ede9}, !- Space Name
>>>>>>> f42044b5
  Outdoors,                               !- Outside Boundary Condition
  ,                                       !- Outside Boundary Condition Object
  SunExposed,                             !- Sun Exposure
  WindExposed,                            !- Wind Exposure
  ,                                       !- View Factor to Ground
  ,                                       !- Number of Vertices
  0, 6.81553519541936, 2.4384,            !- X,Y,Z Vertex 1 {m}
  0, 6.81553519541936, 0,                 !- X,Y,Z Vertex 2 {m}
  0, 0, 0,                                !- X,Y,Z Vertex 3 {m}
  0, 0, 2.4384;                           !- X,Y,Z Vertex 4 {m}

OS:Surface,
<<<<<<< HEAD
  {9e2ecd58-a914-41a7-9deb-c2dc96179501}, !- Handle
  Surface 9,                              !- Name
  Wall,                                   !- Surface Type
  ,                                       !- Construction Name
  {ab02f31d-b510-4313-b6de-4465ab4439ff}, !- Space Name
=======
  {d21b5856-d307-4dbc-927f-7cea699357be}, !- Handle
  Surface 9,                              !- Name
  Wall,                                   !- Surface Type
  ,                                       !- Construction Name
  {cd250b8f-0baf-4652-8965-22d67598ede9}, !- Space Name
>>>>>>> f42044b5
  Outdoors,                               !- Outside Boundary Condition
  ,                                       !- Outside Boundary Condition Object
  SunExposed,                             !- Sun Exposure
  WindExposed,                            !- Wind Exposure
  ,                                       !- View Factor to Ground
  ,                                       !- Number of Vertices
  13.6310703908387, 6.81553519541936, 2.4384, !- X,Y,Z Vertex 1 {m}
  13.6310703908387, 6.81553519541936, 0,  !- X,Y,Z Vertex 2 {m}
  0, 6.81553519541936, 0,                 !- X,Y,Z Vertex 3 {m}
  0, 6.81553519541936, 2.4384;            !- X,Y,Z Vertex 4 {m}

OS:Surface,
<<<<<<< HEAD
  {61066703-de89-4614-8a18-075e07e643ad}, !- Handle
  Surface 10,                             !- Name
  Wall,                                   !- Surface Type
  ,                                       !- Construction Name
  {ab02f31d-b510-4313-b6de-4465ab4439ff}, !- Space Name
=======
  {a5402593-035f-4f38-a58f-b6ff0415b936}, !- Handle
  Surface 10,                             !- Name
  Wall,                                   !- Surface Type
  ,                                       !- Construction Name
  {cd250b8f-0baf-4652-8965-22d67598ede9}, !- Space Name
>>>>>>> f42044b5
  Outdoors,                               !- Outside Boundary Condition
  ,                                       !- Outside Boundary Condition Object
  SunExposed,                             !- Sun Exposure
  WindExposed,                            !- Wind Exposure
  ,                                       !- View Factor to Ground
  ,                                       !- Number of Vertices
  13.6310703908387, 0, 2.4384,            !- X,Y,Z Vertex 1 {m}
  13.6310703908387, 0, 0,                 !- X,Y,Z Vertex 2 {m}
  13.6310703908387, 6.81553519541936, 0,  !- X,Y,Z Vertex 3 {m}
  13.6310703908387, 6.81553519541936, 2.4384; !- X,Y,Z Vertex 4 {m}

OS:Surface,
<<<<<<< HEAD
  {9d034a56-4f26-4b22-8727-7986463e9510}, !- Handle
  Surface 11,                             !- Name
  Wall,                                   !- Surface Type
  ,                                       !- Construction Name
  {ab02f31d-b510-4313-b6de-4465ab4439ff}, !- Space Name
=======
  {7d27e155-2e7d-408c-977f-329b8df7bcd0}, !- Handle
  Surface 11,                             !- Name
  Wall,                                   !- Surface Type
  ,                                       !- Construction Name
  {cd250b8f-0baf-4652-8965-22d67598ede9}, !- Space Name
>>>>>>> f42044b5
  Outdoors,                               !- Outside Boundary Condition
  ,                                       !- Outside Boundary Condition Object
  SunExposed,                             !- Sun Exposure
  WindExposed,                            !- Wind Exposure
  ,                                       !- View Factor to Ground
  ,                                       !- Number of Vertices
  0, 0, 2.4384,                           !- X,Y,Z Vertex 1 {m}
  0, 0, 0,                                !- X,Y,Z Vertex 2 {m}
  13.6310703908387, 0, 0,                 !- X,Y,Z Vertex 3 {m}
  13.6310703908387, 0, 2.4384;            !- X,Y,Z Vertex 4 {m}

OS:Surface,
<<<<<<< HEAD
  {b28564e3-0a6c-4570-b57e-41aeb6e3644d}, !- Handle
  Surface 12,                             !- Name
  RoofCeiling,                            !- Surface Type
  ,                                       !- Construction Name
  {ab02f31d-b510-4313-b6de-4465ab4439ff}, !- Space Name
  Surface,                                !- Outside Boundary Condition
  {b1ac9b95-7b3f-46e7-91b8-434ea485dafb}, !- Outside Boundary Condition Object
=======
  {59076d01-0b60-4180-bdd2-7267f04eccc6}, !- Handle
  Surface 12,                             !- Name
  RoofCeiling,                            !- Surface Type
  ,                                       !- Construction Name
  {cd250b8f-0baf-4652-8965-22d67598ede9}, !- Space Name
  Surface,                                !- Outside Boundary Condition
  {7d847eaa-b943-489d-a275-74d8c7feb108}, !- Outside Boundary Condition Object
>>>>>>> f42044b5
  NoSun,                                  !- Sun Exposure
  NoWind,                                 !- Wind Exposure
  ,                                       !- View Factor to Ground
  ,                                       !- Number of Vertices
  13.6310703908387, 0, 2.4384,            !- X,Y,Z Vertex 1 {m}
  13.6310703908387, 6.81553519541936, 2.4384, !- X,Y,Z Vertex 2 {m}
  0, 6.81553519541936, 2.4384,            !- X,Y,Z Vertex 3 {m}
  0, 0, 2.4384;                           !- X,Y,Z Vertex 4 {m}

OS:Surface,
<<<<<<< HEAD
  {b1ac9b95-7b3f-46e7-91b8-434ea485dafb}, !- Handle
  Surface 13,                             !- Name
  Floor,                                  !- Surface Type
  ,                                       !- Construction Name
  {6674eb72-12b3-4c73-9d95-922c6d739e03}, !- Space Name
  Surface,                                !- Outside Boundary Condition
  {b28564e3-0a6c-4570-b57e-41aeb6e3644d}, !- Outside Boundary Condition Object
=======
  {7d847eaa-b943-489d-a275-74d8c7feb108}, !- Handle
  Surface 13,                             !- Name
  Floor,                                  !- Surface Type
  ,                                       !- Construction Name
  {15f3c0db-52c8-4b51-a67d-98867eca4998}, !- Space Name
  Surface,                                !- Outside Boundary Condition
  {59076d01-0b60-4180-bdd2-7267f04eccc6}, !- Outside Boundary Condition Object
>>>>>>> f42044b5
  NoSun,                                  !- Sun Exposure
  NoWind,                                 !- Wind Exposure
  ,                                       !- View Factor to Ground
  ,                                       !- Number of Vertices
  0, 6.81553519541936, 0,                 !- X,Y,Z Vertex 1 {m}
  13.6310703908387, 6.81553519541936, 0,  !- X,Y,Z Vertex 2 {m}
  13.6310703908387, 0, 0,                 !- X,Y,Z Vertex 3 {m}
  0, 0, 0;                                !- X,Y,Z Vertex 4 {m}

OS:Surface,
<<<<<<< HEAD
  {360e2030-bcdb-4c33-92a5-512064add505}, !- Handle
  Surface 14,                             !- Name
  RoofCeiling,                            !- Surface Type
  ,                                       !- Construction Name
  {6674eb72-12b3-4c73-9d95-922c6d739e03}, !- Space Name
=======
  {09257ed0-31d2-4b2b-9250-2b2d118e833d}, !- Handle
  Surface 14,                             !- Name
  RoofCeiling,                            !- Surface Type
  ,                                       !- Construction Name
  {15f3c0db-52c8-4b51-a67d-98867eca4998}, !- Space Name
>>>>>>> f42044b5
  Outdoors,                               !- Outside Boundary Condition
  ,                                       !- Outside Boundary Condition Object
  SunExposed,                             !- Sun Exposure
  WindExposed,                            !- Wind Exposure
  ,                                       !- View Factor to Ground
  ,                                       !- Number of Vertices
  13.6310703908387, 3.40776759770968, 1.70388379885484, !- X,Y,Z Vertex 1 {m}
  0, 3.40776759770968, 1.70388379885484,  !- X,Y,Z Vertex 2 {m}
  0, 0, 0,                                !- X,Y,Z Vertex 3 {m}
  13.6310703908387, 0, 0;                 !- X,Y,Z Vertex 4 {m}

OS:Surface,
<<<<<<< HEAD
  {3119e467-c815-42b2-bc6a-310b67c20b3c}, !- Handle
  Surface 15,                             !- Name
  RoofCeiling,                            !- Surface Type
  ,                                       !- Construction Name
  {6674eb72-12b3-4c73-9d95-922c6d739e03}, !- Space Name
=======
  {a604eabe-2b27-4924-87fd-a77fd5e3de00}, !- Handle
  Surface 15,                             !- Name
  RoofCeiling,                            !- Surface Type
  ,                                       !- Construction Name
  {15f3c0db-52c8-4b51-a67d-98867eca4998}, !- Space Name
>>>>>>> f42044b5
  Outdoors,                               !- Outside Boundary Condition
  ,                                       !- Outside Boundary Condition Object
  SunExposed,                             !- Sun Exposure
  WindExposed,                            !- Wind Exposure
  ,                                       !- View Factor to Ground
  ,                                       !- Number of Vertices
  0, 3.40776759770968, 1.70388379885484,  !- X,Y,Z Vertex 1 {m}
  13.6310703908387, 3.40776759770968, 1.70388379885484, !- X,Y,Z Vertex 2 {m}
  13.6310703908387, 6.81553519541936, 0,  !- X,Y,Z Vertex 3 {m}
  0, 6.81553519541936, 0;                 !- X,Y,Z Vertex 4 {m}

OS:Surface,
<<<<<<< HEAD
  {c2cd4582-bea4-4d25-8dde-68a6248b3aeb}, !- Handle
  Surface 16,                             !- Name
  Wall,                                   !- Surface Type
  ,                                       !- Construction Name
  {6674eb72-12b3-4c73-9d95-922c6d739e03}, !- Space Name
=======
  {16a49c6a-eecb-4876-b172-99f98b2583c2}, !- Handle
  Surface 16,                             !- Name
  Wall,                                   !- Surface Type
  ,                                       !- Construction Name
  {15f3c0db-52c8-4b51-a67d-98867eca4998}, !- Space Name
>>>>>>> f42044b5
  Outdoors,                               !- Outside Boundary Condition
  ,                                       !- Outside Boundary Condition Object
  SunExposed,                             !- Sun Exposure
  WindExposed,                            !- Wind Exposure
  ,                                       !- View Factor to Ground
  ,                                       !- Number of Vertices
  0, 3.40776759770968, 1.70388379885484,  !- X,Y,Z Vertex 1 {m}
  0, 6.81553519541936, 0,                 !- X,Y,Z Vertex 2 {m}
  0, 0, 0;                                !- X,Y,Z Vertex 3 {m}

OS:Surface,
<<<<<<< HEAD
  {927799df-7d21-4199-ba77-a3372026f048}, !- Handle
  Surface 17,                             !- Name
  Wall,                                   !- Surface Type
  ,                                       !- Construction Name
  {6674eb72-12b3-4c73-9d95-922c6d739e03}, !- Space Name
=======
  {c98c001a-9e2f-45a0-a4ae-191dfa32df1a}, !- Handle
  Surface 17,                             !- Name
  Wall,                                   !- Surface Type
  ,                                       !- Construction Name
  {15f3c0db-52c8-4b51-a67d-98867eca4998}, !- Space Name
>>>>>>> f42044b5
  Outdoors,                               !- Outside Boundary Condition
  ,                                       !- Outside Boundary Condition Object
  SunExposed,                             !- Sun Exposure
  WindExposed,                            !- Wind Exposure
  ,                                       !- View Factor to Ground
  ,                                       !- Number of Vertices
  13.6310703908387, 3.40776759770968, 1.70388379885484, !- X,Y,Z Vertex 1 {m}
  13.6310703908387, 0, 0,                 !- X,Y,Z Vertex 2 {m}
  13.6310703908387, 6.81553519541936, 0;  !- X,Y,Z Vertex 3 {m}

OS:Space,
<<<<<<< HEAD
  {6674eb72-12b3-4c73-9d95-922c6d739e03}, !- Handle
  unfinished attic space,                 !- Name
  {3bf6b2d6-6e30-4e1b-a815-452f8c4bcbb7}, !- Space Type Name
=======
  {15f3c0db-52c8-4b51-a67d-98867eca4998}, !- Handle
  unfinished attic space,                 !- Name
  {ce22fe26-3d02-4ce7-8d27-63fca858f234}, !- Space Type Name
>>>>>>> f42044b5
  ,                                       !- Default Construction Set Name
  ,                                       !- Default Schedule Set Name
  -0,                                     !- Direction of Relative North {deg}
  0,                                      !- X Origin {m}
  0,                                      !- Y Origin {m}
  4.8768,                                 !- Z Origin {m}
  ,                                       !- Building Story Name
<<<<<<< HEAD
  {18ab7f34-dea0-4c23-8ae1-6457637f55b6}; !- Thermal Zone Name

OS:ThermalZone,
  {18ab7f34-dea0-4c23-8ae1-6457637f55b6}, !- Handle
=======
  {f8c7c6e8-5597-4af9-a99f-f2ca8110e826}; !- Thermal Zone Name

OS:ThermalZone,
  {f8c7c6e8-5597-4af9-a99f-f2ca8110e826}, !- Handle
>>>>>>> f42044b5
  unfinished attic zone,                  !- Name
  ,                                       !- Multiplier
  ,                                       !- Ceiling Height {m}
  ,                                       !- Volume {m3}
  ,                                       !- Floor Area {m2}
  ,                                       !- Zone Inside Convection Algorithm
  ,                                       !- Zone Outside Convection Algorithm
  ,                                       !- Zone Conditioning Equipment List Name
<<<<<<< HEAD
  {90d81c5d-7170-45cc-9ae6-e3e70c1aba72}, !- Zone Air Inlet Port List
  {f3b4a0a0-f587-4f75-a126-48c3a48b90f1}, !- Zone Air Exhaust Port List
  {b35f3710-a386-429c-9b21-b91d4db6d80a}, !- Zone Air Node Name
  {6a5bbfa3-98cd-4cec-afa0-48e6dd7584d6}, !- Zone Return Air Port List
=======
  {9b7dc6b9-a12e-4775-9ffe-a92ccbf6c6cf}, !- Zone Air Inlet Port List
  {fb1483f2-1509-4e88-93a1-c9d35f588991}, !- Zone Air Exhaust Port List
  {27870291-2957-4fc7-b5b8-007f0574c78a}, !- Zone Air Node Name
  {98f62e09-019d-4011-be8d-43142af20301}, !- Zone Return Air Port List
>>>>>>> f42044b5
  ,                                       !- Primary Daylighting Control Name
  ,                                       !- Fraction of Zone Controlled by Primary Daylighting Control
  ,                                       !- Secondary Daylighting Control Name
  ,                                       !- Fraction of Zone Controlled by Secondary Daylighting Control
  ,                                       !- Illuminance Map Name
  ,                                       !- Group Rendering Name
  ,                                       !- Thermostat Name
  No;                                     !- Use Ideal Air Loads

OS:Node,
<<<<<<< HEAD
  {84487c3e-bd44-491a-802f-87da48b98081}, !- Handle
  Node 2,                                 !- Name
  {b35f3710-a386-429c-9b21-b91d4db6d80a}, !- Inlet Port
  ;                                       !- Outlet Port

OS:Connection,
  {b35f3710-a386-429c-9b21-b91d4db6d80a}, !- Handle
  {8188b2b5-6a1d-4ebe-9330-6bff76f35a81}, !- Name
  {18ab7f34-dea0-4c23-8ae1-6457637f55b6}, !- Source Object
  11,                                     !- Outlet Port
  {84487c3e-bd44-491a-802f-87da48b98081}, !- Target Object
  2;                                      !- Inlet Port

OS:PortList,
  {90d81c5d-7170-45cc-9ae6-e3e70c1aba72}, !- Handle
  {e0b74a68-9f55-4abc-90ae-dae7f30eeb01}, !- Name
  {18ab7f34-dea0-4c23-8ae1-6457637f55b6}; !- HVAC Component

OS:PortList,
  {f3b4a0a0-f587-4f75-a126-48c3a48b90f1}, !- Handle
  {46c866c4-fd5c-49e8-a852-c81476c8c791}, !- Name
  {18ab7f34-dea0-4c23-8ae1-6457637f55b6}; !- HVAC Component

OS:PortList,
  {6a5bbfa3-98cd-4cec-afa0-48e6dd7584d6}, !- Handle
  {e8709e64-4c14-46a5-8cab-aa8f2092d98b}, !- Name
  {18ab7f34-dea0-4c23-8ae1-6457637f55b6}; !- HVAC Component

OS:Sizing:Zone,
  {bb06f73e-9280-4db6-81d7-eb1667d9aa45}, !- Handle
  {18ab7f34-dea0-4c23-8ae1-6457637f55b6}, !- Zone or ZoneList Name
=======
  {df41a0d1-8a71-4c84-9a09-0c3d8f59808b}, !- Handle
  Node 2,                                 !- Name
  {27870291-2957-4fc7-b5b8-007f0574c78a}, !- Inlet Port
  ;                                       !- Outlet Port

OS:Connection,
  {27870291-2957-4fc7-b5b8-007f0574c78a}, !- Handle
  {e27c4796-307f-434a-ba58-f00c549534ca}, !- Name
  {f8c7c6e8-5597-4af9-a99f-f2ca8110e826}, !- Source Object
  11,                                     !- Outlet Port
  {df41a0d1-8a71-4c84-9a09-0c3d8f59808b}, !- Target Object
  2;                                      !- Inlet Port

OS:PortList,
  {9b7dc6b9-a12e-4775-9ffe-a92ccbf6c6cf}, !- Handle
  {79063aec-1d0d-49cc-a4d2-d14c16f20c46}, !- Name
  {f8c7c6e8-5597-4af9-a99f-f2ca8110e826}; !- HVAC Component

OS:PortList,
  {fb1483f2-1509-4e88-93a1-c9d35f588991}, !- Handle
  {3e6c3b92-c236-48d6-ac80-7fece1a08486}, !- Name
  {f8c7c6e8-5597-4af9-a99f-f2ca8110e826}; !- HVAC Component

OS:PortList,
  {98f62e09-019d-4011-be8d-43142af20301}, !- Handle
  {04b9f25b-fb6e-4066-ada6-c15918d4552d}, !- Name
  {f8c7c6e8-5597-4af9-a99f-f2ca8110e826}; !- HVAC Component

OS:Sizing:Zone,
  {a683a90c-16b0-4a22-a2fc-15caf2bc0851}, !- Handle
  {f8c7c6e8-5597-4af9-a99f-f2ca8110e826}, !- Zone or ZoneList Name
>>>>>>> f42044b5
  SupplyAirTemperature,                   !- Zone Cooling Design Supply Air Temperature Input Method
  14,                                     !- Zone Cooling Design Supply Air Temperature {C}
  11.11,                                  !- Zone Cooling Design Supply Air Temperature Difference {deltaC}
  SupplyAirTemperature,                   !- Zone Heating Design Supply Air Temperature Input Method
  40,                                     !- Zone Heating Design Supply Air Temperature {C}
  11.11,                                  !- Zone Heating Design Supply Air Temperature Difference {deltaC}
  0.0085,                                 !- Zone Cooling Design Supply Air Humidity Ratio {kg-H2O/kg-air}
  0.008,                                  !- Zone Heating Design Supply Air Humidity Ratio {kg-H2O/kg-air}
  ,                                       !- Zone Heating Sizing Factor
  ,                                       !- Zone Cooling Sizing Factor
  DesignDay,                              !- Cooling Design Air Flow Method
  ,                                       !- Cooling Design Air Flow Rate {m3/s}
  ,                                       !- Cooling Minimum Air Flow per Zone Floor Area {m3/s-m2}
  ,                                       !- Cooling Minimum Air Flow {m3/s}
  ,                                       !- Cooling Minimum Air Flow Fraction
  DesignDay,                              !- Heating Design Air Flow Method
  ,                                       !- Heating Design Air Flow Rate {m3/s}
  ,                                       !- Heating Maximum Air Flow per Zone Floor Area {m3/s-m2}
  ,                                       !- Heating Maximum Air Flow {m3/s}
  ,                                       !- Heating Maximum Air Flow Fraction
  ,                                       !- Design Zone Air Distribution Effectiveness in Cooling Mode
  ,                                       !- Design Zone Air Distribution Effectiveness in Heating Mode
  No,                                     !- Account for Dedicated Outdoor Air System
  NeutralSupplyAir,                       !- Dedicated Outdoor Air System Control Strategy
  autosize,                               !- Dedicated Outdoor Air Low Setpoint Temperature for Design {C}
  autosize;                               !- Dedicated Outdoor Air High Setpoint Temperature for Design {C}

OS:ZoneHVAC:EquipmentList,
<<<<<<< HEAD
  {25eccd66-1a35-4516-9687-03eee31e7d78}, !- Handle
  Zone HVAC Equipment List 2,             !- Name
  {18ab7f34-dea0-4c23-8ae1-6457637f55b6}; !- Thermal Zone

OS:SpaceType,
  {3bf6b2d6-6e30-4e1b-a815-452f8c4bcbb7}, !- Handle
=======
  {559260e4-43d3-452d-a9a4-6026ce9e1619}, !- Handle
  Zone HVAC Equipment List 2,             !- Name
  {f8c7c6e8-5597-4af9-a99f-f2ca8110e826}; !- Thermal Zone

OS:SpaceType,
  {ce22fe26-3d02-4ce7-8d27-63fca858f234}, !- Handle
>>>>>>> f42044b5
  Space Type 2,                           !- Name
  ,                                       !- Default Construction Set Name
  ,                                       !- Default Schedule Set Name
  ,                                       !- Group Rendering Name
  ,                                       !- Design Specification Outdoor Air Object Name
  ,                                       !- Standards Template
  ,                                       !- Standards Building Type
  unfinished attic;                       !- Standards Space Type

OS:BuildingUnit,
<<<<<<< HEAD
  {c94d1b4b-e3bc-40c9-b1e8-e66b018a1eed}, !- Handle
=======
  {708a826a-e24a-4168-aa12-b0a5f0729c9c}, !- Handle
>>>>>>> f42044b5
  unit 1,                                 !- Name
  ,                                       !- Rendering Color
  Residential;                            !- Building Unit Type

OS:AdditionalProperties,
<<<<<<< HEAD
  {cbef1713-144c-45c0-b10e-7dc61fc41899}, !- Handle
  {c94d1b4b-e3bc-40c9-b1e8-e66b018a1eed}, !- Object Name
=======
  {b9b880fc-97cb-45b6-bf78-7389ca5dd823}, !- Handle
  {708a826a-e24a-4168-aa12-b0a5f0729c9c}, !- Object Name
>>>>>>> f42044b5
  NumberOfBedrooms,                       !- Feature Name 1
  Integer,                                !- Feature Data Type 1
  3,                                      !- Feature Value 1
  NumberOfBathrooms,                      !- Feature Name 2
  Double,                                 !- Feature Data Type 2
  2,                                      !- Feature Value 2
  NumberOfOccupants,                      !- Feature Name 3
  Double,                                 !- Feature Data Type 3
  2.6400000000000001;                     !- Feature Value 3

<<<<<<< HEAD
OS:External:File,
  {a63dd26f-eb52-406c-beb7-a550e7cf5719}, !- Handle
  8760.csv,                               !- Name
  8760.csv;                               !- File Name

OS:Schedule:Day,
  {98edcfc6-8078-45ab-b526-cbed08181706}, !- Handle
=======
OS:Schedule:Day,
  {b918866d-aa2d-45e6-a3f4-3caf1e8076aa}, !- Handle
>>>>>>> f42044b5
  Schedule Day 1,                         !- Name
  ,                                       !- Schedule Type Limits Name
  ,                                       !- Interpolate to Timestep
  24,                                     !- Hour 1
  0,                                      !- Minute 1
  0;                                      !- Value Until Time 1

OS:Schedule:Day,
<<<<<<< HEAD
  {e0a0a237-4de6-4d8e-8951-f9aa2275ce48}, !- Handle
=======
  {9afead0d-52ce-4e18-a1cc-2ab780b3dd00}, !- Handle
>>>>>>> f42044b5
  Schedule Day 2,                         !- Name
  ,                                       !- Schedule Type Limits Name
  ,                                       !- Interpolate to Timestep
  24,                                     !- Hour 1
  0,                                      !- Minute 1
  1;                                      !- Value Until Time 1
<<<<<<< HEAD

OS:Schedule:File,
  {dc2120d8-c594-40d6-80da-ba960cd2306a}, !- Handle
  occupants,                              !- Name
  {02b133d9-3a56-4c67-a333-41aac59780f7}, !- Schedule Type Limits Name
  {a63dd26f-eb52-406c-beb7-a550e7cf5719}, !- External File Name
  1,                                      !- Column Number
  1,                                      !- Rows to Skip at Top
  8760,                                   !- Number of Hours of Data
  ,                                       !- Column Separator
  ,                                       !- Interpolate to Timestep
  60;                                     !- Minutes per Item

OS:Schedule:Ruleset,
  {a40124f0-a029-4ee4-8490-b246f253740b}, !- Handle
  Schedule Ruleset 1,                     !- Name
  {c7d4386c-3dd9-4a63-8497-bf2870d040af}, !- Schedule Type Limits Name
  {88fe2256-9439-4a17-ae5d-f1e252c63ebc}; !- Default Day Schedule Name

OS:Schedule:Day,
  {88fe2256-9439-4a17-ae5d-f1e252c63ebc}, !- Handle
  Schedule Day 3,                         !- Name
  {c7d4386c-3dd9-4a63-8497-bf2870d040af}, !- Schedule Type Limits Name
  ,                                       !- Interpolate to Timestep
  24,                                     !- Hour 1
  0,                                      !- Minute 1
  112.539290946133;                       !- Value Until Time 1

OS:People:Definition,
  {888e0c0b-2289-4fe4-85d2-47d3033bbfb5}, !- Handle
  res occupants|living space,             !- Name
  People,                                 !- Number of People Calculation Method
  1.32,                                   !- Number of People {people}
  ,                                       !- People per Space Floor Area {person/m2}
  ,                                       !- Space Floor Area per Person {m2/person}
  0.319734,                               !- Fraction Radiant
  0.573,                                  !- Sensible Heat Fraction
  0,                                      !- Carbon Dioxide Generation Rate {m3/s-W}
  No,                                     !- Enable ASHRAE 55 Comfort Warnings
  ZoneAveraged;                           !- Mean Radiant Temperature Calculation Type

OS:People,
  {89db1408-4038-4e0c-a585-319fed614ec6}, !- Handle
  res occupants|living space,             !- Name
  {888e0c0b-2289-4fe4-85d2-47d3033bbfb5}, !- People Definition Name
  {3caf2917-a7af-4519-8caa-b77726b90721}, !- Space or SpaceType Name
  {dc2120d8-c594-40d6-80da-ba960cd2306a}, !- Number of People Schedule Name
  {a40124f0-a029-4ee4-8490-b246f253740b}, !- Activity Level Schedule Name
  ,                                       !- Surface Name/Angle Factor List Name
  ,                                       !- Work Efficiency Schedule Name
  ,                                       !- Clothing Insulation Schedule Name
  ,                                       !- Air Velocity Schedule Name
  1;                                      !- Multiplier

OS:ScheduleTypeLimits,
  {c7d4386c-3dd9-4a63-8497-bf2870d040af}, !- Handle
  ActivityLevel,                          !- Name
  0,                                      !- Lower Limit Value
  ,                                       !- Upper Limit Value
  Continuous,                             !- Numeric Type
  ActivityLevel;                          !- Unit Type

OS:ScheduleTypeLimits,
  {02b133d9-3a56-4c67-a333-41aac59780f7}, !- Handle
  Fractional,                             !- Name
  0,                                      !- Lower Limit Value
  1,                                      !- Upper Limit Value
  Continuous;                             !- Numeric Type

OS:People:Definition,
  {d466a5a3-db21-43e9-b71a-e2282e494bdf}, !- Handle
  res occupants|living space|story 2,     !- Name
  People,                                 !- Number of People Calculation Method
  1.32,                                   !- Number of People {people}
  ,                                       !- People per Space Floor Area {person/m2}
  ,                                       !- Space Floor Area per Person {m2/person}
  0.319734,                               !- Fraction Radiant
  0.573,                                  !- Sensible Heat Fraction
  0,                                      !- Carbon Dioxide Generation Rate {m3/s-W}
  No,                                     !- Enable ASHRAE 55 Comfort Warnings
  ZoneAveraged;                           !- Mean Radiant Temperature Calculation Type

OS:People,
  {9b6ce6dc-ebbf-4d0d-ae4c-90f6bb83faf3}, !- Handle
  res occupants|living space|story 2,     !- Name
  {d466a5a3-db21-43e9-b71a-e2282e494bdf}, !- People Definition Name
  {ab02f31d-b510-4313-b6de-4465ab4439ff}, !- Space or SpaceType Name
  {dc2120d8-c594-40d6-80da-ba960cd2306a}, !- Number of People Schedule Name
  {a40124f0-a029-4ee4-8490-b246f253740b}, !- Activity Level Schedule Name
  ,                                       !- Surface Name/Angle Factor List Name
  ,                                       !- Work Efficiency Schedule Name
  ,                                       !- Clothing Insulation Schedule Name
  ,                                       !- Air Velocity Schedule Name
  1;                                      !- Multiplier
=======
>>>>>>> f42044b5
<|MERGE_RESOLUTION|>--- conflicted
+++ resolved
@@ -1,54 +1,26 @@
 !- NOTE: Auto-generated from /test/osw_files/SFD_2000sqft_2story_SL_UA_Denver_East.osw
 
 OS:Version,
-<<<<<<< HEAD
-  {a0c78f25-6f52-47eb-93ce-27bb53eb37e4}, !- Handle
-  2.9.0;                                  !- Version Identifier
-
-OS:SimulationControl,
-  {c2eefd33-0851-4429-9b19-83ae352e0653}, !- Handle
-=======
   {e7c0c477-7b1c-4a8c-a62d-aa7bbe24087b}, !- Handle
   2.9.0;                                  !- Version Identifier
 
 OS:SimulationControl,
   {2e28915b-7324-42f4-a1a0-ba51ea65157a}, !- Handle
->>>>>>> f42044b5
   ,                                       !- Do Zone Sizing Calculation
   ,                                       !- Do System Sizing Calculation
   ,                                       !- Do Plant Sizing Calculation
   No;                                     !- Run Simulation for Sizing Periods
 
 OS:Timestep,
-<<<<<<< HEAD
-  {58f5782b-e7eb-4efb-9de5-ffb98919842c}, !- Handle
-  6;                                      !- Number of Timesteps per Hour
-
-OS:ShadowCalculation,
-  {25b37f48-49db-4bec-a559-c566ff99254b}, !- Handle
-=======
   {0a8b423b-2a62-4bb3-a615-d501a21a147a}, !- Handle
   6;                                      !- Number of Timesteps per Hour
 
 OS:ShadowCalculation,
   {8818163a-8ba9-4c34-8173-de1cd3f64511}, !- Handle
->>>>>>> f42044b5
   20,                                     !- Calculation Frequency
   200;                                    !- Maximum Figures in Shadow Overlap Calculations
 
 OS:SurfaceConvectionAlgorithm:Outside,
-<<<<<<< HEAD
-  {fe7c8b12-c93f-4724-b6b3-bfb97573fb53}, !- Handle
-  DOE-2;                                  !- Algorithm
-
-OS:SurfaceConvectionAlgorithm:Inside,
-  {0096b3ab-8587-4f7f-9095-ff07636a14ab}, !- Handle
-  TARP;                                   !- Algorithm
-
-OS:ZoneCapacitanceMultiplier:ResearchSpecial,
-  {285660f7-300f-48f3-a6f8-13df437595a2}, !- Handle
-  ,                                       !- Temperature Capacity Multiplier
-=======
   {6f6d8eab-7fe2-468f-9772-742a0c0395a3}, !- Handle
   DOE-2;                                  !- Algorithm
 
@@ -59,16 +31,11 @@
 OS:ZoneCapacitanceMultiplier:ResearchSpecial,
   {3c198417-5be6-43b4-8304-9d766c148989}, !- Handle
   3.6,                                    !- Temperature Capacity Multiplier
->>>>>>> f42044b5
   15,                                     !- Humidity Capacity Multiplier
   ;                                       !- Carbon Dioxide Capacity Multiplier
 
 OS:RunPeriod,
-<<<<<<< HEAD
-  {8ccaf67b-db87-4333-9ff4-12eb15863db2}, !- Handle
-=======
   {2d685f83-f739-40f4-9d28-b7783d729f34}, !- Handle
->>>>>>> f42044b5
   Run Period 1,                           !- Name
   1,                                      !- Begin Month
   1,                                      !- Begin Day of Month
@@ -82,21 +49,13 @@
   ;                                       !- Number of Times Runperiod to be Repeated
 
 OS:YearDescription,
-<<<<<<< HEAD
-  {21c69685-e865-4197-8b2f-40d87957cfba}, !- Handle
-=======
   {c5720dc2-a7b7-4bc9-bfd5-92984fb39edf}, !- Handle
->>>>>>> f42044b5
   2007,                                   !- Calendar Year
   ,                                       !- Day of Week for Start Day
   ;                                       !- Is Leap Year
 
 OS:WeatherFile,
-<<<<<<< HEAD
-  {c1de932c-0140-450e-936f-677b9e67dbc1}, !- Handle
-=======
   {4f44aea2-0d14-4fa3-a140-c0acfcd60190}, !- Handle
->>>>>>> f42044b5
   Denver Intl Ap,                         !- City
   CO,                                     !- State Province Region
   USA,                                    !- Country
@@ -110,13 +69,8 @@
   E23378AA;                               !- Checksum
 
 OS:AdditionalProperties,
-<<<<<<< HEAD
-  {90d9a6cd-20ef-46eb-a0b0-43622427c422}, !- Handle
-  {c1de932c-0140-450e-936f-677b9e67dbc1}, !- Object Name
-=======
   {59b6be06-40e1-41b8-b970-53c1291973ae}, !- Handle
   {4f44aea2-0d14-4fa3-a140-c0acfcd60190}, !- Object Name
->>>>>>> f42044b5
   EPWHeaderCity,                          !- Feature Name 1
   String,                                 !- Feature Data Type 1
   Denver Intl Ap,                         !- Feature Value 1
@@ -224,11 +178,7 @@
   84;                                     !- Feature Value 35
 
 OS:Site,
-<<<<<<< HEAD
-  {1762ffd0-328f-46bf-b46b-7637457075c6}, !- Handle
-=======
   {4d2fa56d-655b-4648-aa80-0df16a85394a}, !- Handle
->>>>>>> f42044b5
   Denver Intl Ap_CO_USA,                  !- Name
   39.83,                                  !- Latitude {deg}
   -104.65,                                !- Longitude {deg}
@@ -237,11 +187,7 @@
   ;                                       !- Terrain
 
 OS:ClimateZones,
-<<<<<<< HEAD
-  {6d83996e-ae91-4eaf-b8e7-d075119f3b8e}, !- Handle
-=======
   {10465c98-94f6-4376-a445-829510220acd}, !- Handle
->>>>>>> f42044b5
   ,                                       !- Active Institution
   ,                                       !- Active Year
   ,                                       !- Climate Zone Institution Name 1
@@ -254,31 +200,19 @@
   Cold;                                   !- Climate Zone Value 2
 
 OS:Site:WaterMainsTemperature,
-<<<<<<< HEAD
-  {30fbf91f-78b5-4d82-b25a-785462740cce}, !- Handle
-=======
   {9df9d54c-2687-475f-92f4-1137fe5f62c2}, !- Handle
->>>>>>> f42044b5
   Correlation,                            !- Calculation Method
   ,                                       !- Temperature Schedule Name
   10.8753424657535,                       !- Annual Average Outdoor Air Temperature {C}
   23.1524007936508;                       !- Maximum Difference In Monthly Average Outdoor Air Temperatures {deltaC}
 
 OS:RunPeriodControl:DaylightSavingTime,
-<<<<<<< HEAD
-  {694d5abe-64f6-41da-8a09-036caf8e4af3}, !- Handle
-=======
   {29503aba-b8ce-4af6-ab11-96d03b9ef1d3}, !- Handle
->>>>>>> f42044b5
   4/7,                                    !- Start Date
   10/26;                                  !- End Date
 
 OS:Site:GroundTemperature:Deep,
-<<<<<<< HEAD
-  {3006b8a2-6716-466a-bd91-894904f84839}, !- Handle
-=======
   {860ed2d3-27a7-4856-a68f-eda4cd817741}, !- Handle
->>>>>>> f42044b5
   10.8753424657535,                       !- January Deep Ground Temperature {C}
   10.8753424657535,                       !- February Deep Ground Temperature {C}
   10.8753424657535,                       !- March Deep Ground Temperature {C}
@@ -293,11 +227,7 @@
   10.8753424657535;                       !- December Deep Ground Temperature {C}
 
 OS:Building,
-<<<<<<< HEAD
-  {177631d5-01ff-4d99-831a-364dedcfeaaf}, !- Handle
-=======
   {c8da64c8-8bd9-436e-88f7-46e24767eaf5}, !- Handle
->>>>>>> f42044b5
   Building 1,                             !- Name
   ,                                       !- Building Sector Type
   ,                                       !- North Axis {deg}
@@ -312,13 +242,8 @@
   1;                                      !- Standards Number of Living Units
 
 OS:AdditionalProperties,
-<<<<<<< HEAD
-  {1ca2d81b-7314-477c-9d15-7d46fd9d505b}, !- Handle
-  {177631d5-01ff-4d99-831a-364dedcfeaaf}, !- Object Name
-=======
   {4f3a9c71-90d7-45aa-ac2f-39975e4fc4bc}, !- Handle
   {c8da64c8-8bd9-436e-88f7-46e24767eaf5}, !- Object Name
->>>>>>> f42044b5
   Total Units Represented,                !- Feature Name 1
   Integer,                                !- Feature Data Type 1
   1,                                      !- Feature Value 1
@@ -327,11 +252,7 @@
   1;                                      !- Feature Value 2
 
 OS:ThermalZone,
-<<<<<<< HEAD
-  {d595a14b-9024-4485-921e-4a39a2637042}, !- Handle
-=======
   {a97892d6-eebe-4869-a0b8-e9e15b3713f4}, !- Handle
->>>>>>> f42044b5
   living zone,                            !- Name
   ,                                       !- Multiplier
   ,                                       !- Ceiling Height {m}
@@ -340,17 +261,10 @@
   ,                                       !- Zone Inside Convection Algorithm
   ,                                       !- Zone Outside Convection Algorithm
   ,                                       !- Zone Conditioning Equipment List Name
-<<<<<<< HEAD
-  {b35e22f3-ac0e-4cff-8ec4-1a11d79f5d35}, !- Zone Air Inlet Port List
-  {517ff9f0-96fb-47e3-af7e-b0018b58621a}, !- Zone Air Exhaust Port List
-  {2bc5069b-00cb-4544-b1d0-ec4c9d9060b1}, !- Zone Air Node Name
-  {86ca2325-77e9-4f72-8353-a4aa8e0615d5}, !- Zone Return Air Port List
-=======
   {4db91f23-1d35-4ef1-b048-afc6e52cd72e}, !- Zone Air Inlet Port List
   {5b38806b-a0b3-4ffa-8a9b-ba510302a3ab}, !- Zone Air Exhaust Port List
   {8baa516a-8805-47dc-9ac7-c7ef3b14f67d}, !- Zone Air Node Name
   {d8251143-e7ea-4670-8d1f-4283fa012e96}, !- Zone Return Air Port List
->>>>>>> f42044b5
   ,                                       !- Primary Daylighting Control Name
   ,                                       !- Fraction of Zone Controlled by Primary Daylighting Control
   ,                                       !- Secondary Daylighting Control Name
@@ -361,39 +275,6 @@
   No;                                     !- Use Ideal Air Loads
 
 OS:Node,
-<<<<<<< HEAD
-  {a47fd2dd-abe6-42d5-b6d3-3ac16b9fb68b}, !- Handle
-  Node 1,                                 !- Name
-  {2bc5069b-00cb-4544-b1d0-ec4c9d9060b1}, !- Inlet Port
-  ;                                       !- Outlet Port
-
-OS:Connection,
-  {2bc5069b-00cb-4544-b1d0-ec4c9d9060b1}, !- Handle
-  {8e5c7dc6-f888-4273-ac6a-2d0fc172f69f}, !- Name
-  {d595a14b-9024-4485-921e-4a39a2637042}, !- Source Object
-  11,                                     !- Outlet Port
-  {a47fd2dd-abe6-42d5-b6d3-3ac16b9fb68b}, !- Target Object
-  2;                                      !- Inlet Port
-
-OS:PortList,
-  {b35e22f3-ac0e-4cff-8ec4-1a11d79f5d35}, !- Handle
-  {fcd04c81-303b-4ee7-9224-01b8c5ff98b0}, !- Name
-  {d595a14b-9024-4485-921e-4a39a2637042}; !- HVAC Component
-
-OS:PortList,
-  {517ff9f0-96fb-47e3-af7e-b0018b58621a}, !- Handle
-  {3ae3ddac-5388-49fa-8400-a9304e3856b5}, !- Name
-  {d595a14b-9024-4485-921e-4a39a2637042}; !- HVAC Component
-
-OS:PortList,
-  {86ca2325-77e9-4f72-8353-a4aa8e0615d5}, !- Handle
-  {195c8260-d82d-4584-bbb8-7ac4aeb541b8}, !- Name
-  {d595a14b-9024-4485-921e-4a39a2637042}; !- HVAC Component
-
-OS:Sizing:Zone,
-  {d7db481d-1c1d-49ca-92cd-52a499a59b30}, !- Handle
-  {d595a14b-9024-4485-921e-4a39a2637042}, !- Zone or ZoneList Name
-=======
   {4edb3aa6-fa1d-4969-83fa-0e01bcff57cc}, !- Handle
   Node 1,                                 !- Name
   {8baa516a-8805-47dc-9ac7-c7ef3b14f67d}, !- Inlet Port
@@ -425,7 +306,6 @@
 OS:Sizing:Zone,
   {3004ffcb-40a7-4ef5-b3f6-5a7b0a02a661}, !- Handle
   {a97892d6-eebe-4869-a0b8-e9e15b3713f4}, !- Zone or ZoneList Name
->>>>>>> f42044b5
   SupplyAirTemperature,                   !- Zone Cooling Design Supply Air Temperature Input Method
   14,                                     !- Zone Cooling Design Supply Air Temperature {C}
   11.11,                                  !- Zone Cooling Design Supply Air Temperature Difference {deltaC}
@@ -454,16 +334,6 @@
   autosize;                               !- Dedicated Outdoor Air High Setpoint Temperature for Design {C}
 
 OS:ZoneHVAC:EquipmentList,
-<<<<<<< HEAD
-  {ba19da9a-8ccd-4134-8eee-0265ff065000}, !- Handle
-  Zone HVAC Equipment List 1,             !- Name
-  {d595a14b-9024-4485-921e-4a39a2637042}; !- Thermal Zone
-
-OS:Space,
-  {3caf2917-a7af-4519-8caa-b77726b90721}, !- Handle
-  living space,                           !- Name
-  {fcc3e044-b293-44b0-85c2-0ad595bcb1fb}, !- Space Type Name
-=======
   {41b97d2d-99dd-47aa-80ff-132d48020c6f}, !- Handle
   Zone HVAC Equipment List 1,             !- Name
   {a97892d6-eebe-4869-a0b8-e9e15b3713f4}; !- Thermal Zone
@@ -472,7 +342,6 @@
   {63be50ce-e094-4044-ae78-c3fbd7aab79b}, !- Handle
   living space,                           !- Name
   {43851ae2-87dd-4f54-9c93-1c0908e6b177}, !- Space Type Name
->>>>>>> f42044b5
   ,                                       !- Default Construction Set Name
   ,                                       !- Default Schedule Set Name
   -0,                                     !- Direction of Relative North {deg}
@@ -480,19 +349,6 @@
   0,                                      !- Y Origin {m}
   0,                                      !- Z Origin {m}
   ,                                       !- Building Story Name
-<<<<<<< HEAD
-  {d595a14b-9024-4485-921e-4a39a2637042}, !- Thermal Zone Name
-  ,                                       !- Part of Total Floor Area
-  ,                                       !- Design Specification Outdoor Air Object Name
-  {c94d1b4b-e3bc-40c9-b1e8-e66b018a1eed}; !- Building Unit Name
-
-OS:Surface,
-  {011aa44e-8e47-4906-b1f3-896dbc7750d4}, !- Handle
-  Surface 1,                              !- Name
-  Floor,                                  !- Surface Type
-  ,                                       !- Construction Name
-  {3caf2917-a7af-4519-8caa-b77726b90721}, !- Space Name
-=======
   {a97892d6-eebe-4869-a0b8-e9e15b3713f4}, !- Thermal Zone Name
   ,                                       !- Part of Total Floor Area
   ,                                       !- Design Specification Outdoor Air Object Name
@@ -504,7 +360,6 @@
   Floor,                                  !- Surface Type
   ,                                       !- Construction Name
   {63be50ce-e094-4044-ae78-c3fbd7aab79b}, !- Space Name
->>>>>>> f42044b5
   Foundation,                             !- Outside Boundary Condition
   ,                                       !- Outside Boundary Condition Object
   NoSun,                                  !- Sun Exposure
@@ -517,19 +372,11 @@
   13.6310703908387, 0, 0;                 !- X,Y,Z Vertex 4 {m}
 
 OS:Surface,
-<<<<<<< HEAD
-  {a2d1b4cb-ec76-43cc-9098-900c98b602e1}, !- Handle
-  Surface 2,                              !- Name
-  Wall,                                   !- Surface Type
-  ,                                       !- Construction Name
-  {3caf2917-a7af-4519-8caa-b77726b90721}, !- Space Name
-=======
   {9e126a82-2772-400e-97f3-888a6add1b86}, !- Handle
   Surface 2,                              !- Name
   Wall,                                   !- Surface Type
   ,                                       !- Construction Name
   {63be50ce-e094-4044-ae78-c3fbd7aab79b}, !- Space Name
->>>>>>> f42044b5
   Outdoors,                               !- Outside Boundary Condition
   ,                                       !- Outside Boundary Condition Object
   SunExposed,                             !- Sun Exposure
@@ -542,19 +389,11 @@
   0, 0, 2.4384;                           !- X,Y,Z Vertex 4 {m}
 
 OS:Surface,
-<<<<<<< HEAD
-  {844d9daa-fe93-462c-8f7f-17329f6fc6a7}, !- Handle
-  Surface 3,                              !- Name
-  Wall,                                   !- Surface Type
-  ,                                       !- Construction Name
-  {3caf2917-a7af-4519-8caa-b77726b90721}, !- Space Name
-=======
   {f4520659-03e9-46ac-bff7-b977bda1f7eb}, !- Handle
   Surface 3,                              !- Name
   Wall,                                   !- Surface Type
   ,                                       !- Construction Name
   {63be50ce-e094-4044-ae78-c3fbd7aab79b}, !- Space Name
->>>>>>> f42044b5
   Outdoors,                               !- Outside Boundary Condition
   ,                                       !- Outside Boundary Condition Object
   SunExposed,                             !- Sun Exposure
@@ -567,19 +406,11 @@
   0, 6.81553519541936, 2.4384;            !- X,Y,Z Vertex 4 {m}
 
 OS:Surface,
-<<<<<<< HEAD
-  {204dfbc2-b0e8-4f98-8b20-fd592fa42472}, !- Handle
-  Surface 4,                              !- Name
-  Wall,                                   !- Surface Type
-  ,                                       !- Construction Name
-  {3caf2917-a7af-4519-8caa-b77726b90721}, !- Space Name
-=======
   {f1374979-1026-458a-9b4d-d988d770637a}, !- Handle
   Surface 4,                              !- Name
   Wall,                                   !- Surface Type
   ,                                       !- Construction Name
   {63be50ce-e094-4044-ae78-c3fbd7aab79b}, !- Space Name
->>>>>>> f42044b5
   Outdoors,                               !- Outside Boundary Condition
   ,                                       !- Outside Boundary Condition Object
   SunExposed,                             !- Sun Exposure
@@ -592,19 +423,11 @@
   13.6310703908387, 6.81553519541936, 2.4384; !- X,Y,Z Vertex 4 {m}
 
 OS:Surface,
-<<<<<<< HEAD
-  {ed8df27c-d061-4b92-b1c4-692e3ce5ef13}, !- Handle
-  Surface 5,                              !- Name
-  Wall,                                   !- Surface Type
-  ,                                       !- Construction Name
-  {3caf2917-a7af-4519-8caa-b77726b90721}, !- Space Name
-=======
   {1b94d1de-88ab-4af8-8281-876cb8a4f307}, !- Handle
   Surface 5,                              !- Name
   Wall,                                   !- Surface Type
   ,                                       !- Construction Name
   {63be50ce-e094-4044-ae78-c3fbd7aab79b}, !- Space Name
->>>>>>> f42044b5
   Outdoors,                               !- Outside Boundary Condition
   ,                                       !- Outside Boundary Condition Object
   SunExposed,                             !- Sun Exposure
@@ -617,15 +440,6 @@
   13.6310703908387, 0, 2.4384;            !- X,Y,Z Vertex 4 {m}
 
 OS:Surface,
-<<<<<<< HEAD
-  {8631c22e-d97d-490f-a1b9-772ad6262c0c}, !- Handle
-  Surface 6,                              !- Name
-  RoofCeiling,                            !- Surface Type
-  ,                                       !- Construction Name
-  {3caf2917-a7af-4519-8caa-b77726b90721}, !- Space Name
-  Surface,                                !- Outside Boundary Condition
-  {c6c33d6a-2845-41d6-bc1f-7e67ded83442}, !- Outside Boundary Condition Object
-=======
   {13f32576-788b-461c-9bb8-67ede734e4ac}, !- Handle
   Surface 6,                              !- Name
   RoofCeiling,                            !- Surface Type
@@ -633,7 +447,6 @@
   {63be50ce-e094-4044-ae78-c3fbd7aab79b}, !- Space Name
   Surface,                                !- Outside Boundary Condition
   {3671bd1d-0a42-40fd-be5e-844081f2f5be}, !- Outside Boundary Condition Object
->>>>>>> f42044b5
   NoSun,                                  !- Sun Exposure
   NoWind,                                 !- Wind Exposure
   ,                                       !- View Factor to Ground
@@ -644,11 +457,7 @@
   0, 0, 2.4384;                           !- X,Y,Z Vertex 4 {m}
 
 OS:SpaceType,
-<<<<<<< HEAD
-  {fcc3e044-b293-44b0-85c2-0ad595bcb1fb}, !- Handle
-=======
   {43851ae2-87dd-4f54-9c93-1c0908e6b177}, !- Handle
->>>>>>> f42044b5
   Space Type 1,                           !- Name
   ,                                       !- Default Construction Set Name
   ,                                       !- Default Schedule Set Name
@@ -659,15 +468,9 @@
   living;                                 !- Standards Space Type
 
 OS:Space,
-<<<<<<< HEAD
-  {ab02f31d-b510-4313-b6de-4465ab4439ff}, !- Handle
-  living space|story 2,                   !- Name
-  {fcc3e044-b293-44b0-85c2-0ad595bcb1fb}, !- Space Type Name
-=======
   {cd250b8f-0baf-4652-8965-22d67598ede9}, !- Handle
   living space|story 2,                   !- Name
   {43851ae2-87dd-4f54-9c93-1c0908e6b177}, !- Space Type Name
->>>>>>> f42044b5
   ,                                       !- Default Construction Set Name
   ,                                       !- Default Schedule Set Name
   -0,                                     !- Direction of Relative North {deg}
@@ -675,21 +478,6 @@
   0,                                      !- Y Origin {m}
   2.4384,                                 !- Z Origin {m}
   ,                                       !- Building Story Name
-<<<<<<< HEAD
-  {d595a14b-9024-4485-921e-4a39a2637042}, !- Thermal Zone Name
-  ,                                       !- Part of Total Floor Area
-  ,                                       !- Design Specification Outdoor Air Object Name
-  {c94d1b4b-e3bc-40c9-b1e8-e66b018a1eed}; !- Building Unit Name
-
-OS:Surface,
-  {c6c33d6a-2845-41d6-bc1f-7e67ded83442}, !- Handle
-  Surface 7,                              !- Name
-  Floor,                                  !- Surface Type
-  ,                                       !- Construction Name
-  {ab02f31d-b510-4313-b6de-4465ab4439ff}, !- Space Name
-  Surface,                                !- Outside Boundary Condition
-  {8631c22e-d97d-490f-a1b9-772ad6262c0c}, !- Outside Boundary Condition Object
-=======
   {a97892d6-eebe-4869-a0b8-e9e15b3713f4}, !- Thermal Zone Name
   ,                                       !- Part of Total Floor Area
   ,                                       !- Design Specification Outdoor Air Object Name
@@ -703,7 +491,6 @@
   {cd250b8f-0baf-4652-8965-22d67598ede9}, !- Space Name
   Surface,                                !- Outside Boundary Condition
   {13f32576-788b-461c-9bb8-67ede734e4ac}, !- Outside Boundary Condition Object
->>>>>>> f42044b5
   NoSun,                                  !- Sun Exposure
   NoWind,                                 !- Wind Exposure
   ,                                       !- View Factor to Ground
@@ -714,19 +501,11 @@
   13.6310703908387, 0, 0;                 !- X,Y,Z Vertex 4 {m}
 
 OS:Surface,
-<<<<<<< HEAD
-  {212d7fb8-e8e8-4091-821b-a0574d326b8c}, !- Handle
-  Surface 8,                              !- Name
-  Wall,                                   !- Surface Type
-  ,                                       !- Construction Name
-  {ab02f31d-b510-4313-b6de-4465ab4439ff}, !- Space Name
-=======
   {d59f8f03-dbde-4556-8b2e-d3f5b5a1a520}, !- Handle
   Surface 8,                              !- Name
   Wall,                                   !- Surface Type
   ,                                       !- Construction Name
   {cd250b8f-0baf-4652-8965-22d67598ede9}, !- Space Name
->>>>>>> f42044b5
   Outdoors,                               !- Outside Boundary Condition
   ,                                       !- Outside Boundary Condition Object
   SunExposed,                             !- Sun Exposure
@@ -739,19 +518,11 @@
   0, 0, 2.4384;                           !- X,Y,Z Vertex 4 {m}
 
 OS:Surface,
-<<<<<<< HEAD
-  {9e2ecd58-a914-41a7-9deb-c2dc96179501}, !- Handle
-  Surface 9,                              !- Name
-  Wall,                                   !- Surface Type
-  ,                                       !- Construction Name
-  {ab02f31d-b510-4313-b6de-4465ab4439ff}, !- Space Name
-=======
   {d21b5856-d307-4dbc-927f-7cea699357be}, !- Handle
   Surface 9,                              !- Name
   Wall,                                   !- Surface Type
   ,                                       !- Construction Name
   {cd250b8f-0baf-4652-8965-22d67598ede9}, !- Space Name
->>>>>>> f42044b5
   Outdoors,                               !- Outside Boundary Condition
   ,                                       !- Outside Boundary Condition Object
   SunExposed,                             !- Sun Exposure
@@ -764,19 +535,11 @@
   0, 6.81553519541936, 2.4384;            !- X,Y,Z Vertex 4 {m}
 
 OS:Surface,
-<<<<<<< HEAD
-  {61066703-de89-4614-8a18-075e07e643ad}, !- Handle
-  Surface 10,                             !- Name
-  Wall,                                   !- Surface Type
-  ,                                       !- Construction Name
-  {ab02f31d-b510-4313-b6de-4465ab4439ff}, !- Space Name
-=======
   {a5402593-035f-4f38-a58f-b6ff0415b936}, !- Handle
   Surface 10,                             !- Name
   Wall,                                   !- Surface Type
   ,                                       !- Construction Name
   {cd250b8f-0baf-4652-8965-22d67598ede9}, !- Space Name
->>>>>>> f42044b5
   Outdoors,                               !- Outside Boundary Condition
   ,                                       !- Outside Boundary Condition Object
   SunExposed,                             !- Sun Exposure
@@ -789,19 +552,11 @@
   13.6310703908387, 6.81553519541936, 2.4384; !- X,Y,Z Vertex 4 {m}
 
 OS:Surface,
-<<<<<<< HEAD
-  {9d034a56-4f26-4b22-8727-7986463e9510}, !- Handle
-  Surface 11,                             !- Name
-  Wall,                                   !- Surface Type
-  ,                                       !- Construction Name
-  {ab02f31d-b510-4313-b6de-4465ab4439ff}, !- Space Name
-=======
   {7d27e155-2e7d-408c-977f-329b8df7bcd0}, !- Handle
   Surface 11,                             !- Name
   Wall,                                   !- Surface Type
   ,                                       !- Construction Name
   {cd250b8f-0baf-4652-8965-22d67598ede9}, !- Space Name
->>>>>>> f42044b5
   Outdoors,                               !- Outside Boundary Condition
   ,                                       !- Outside Boundary Condition Object
   SunExposed,                             !- Sun Exposure
@@ -814,15 +569,6 @@
   13.6310703908387, 0, 2.4384;            !- X,Y,Z Vertex 4 {m}
 
 OS:Surface,
-<<<<<<< HEAD
-  {b28564e3-0a6c-4570-b57e-41aeb6e3644d}, !- Handle
-  Surface 12,                             !- Name
-  RoofCeiling,                            !- Surface Type
-  ,                                       !- Construction Name
-  {ab02f31d-b510-4313-b6de-4465ab4439ff}, !- Space Name
-  Surface,                                !- Outside Boundary Condition
-  {b1ac9b95-7b3f-46e7-91b8-434ea485dafb}, !- Outside Boundary Condition Object
-=======
   {59076d01-0b60-4180-bdd2-7267f04eccc6}, !- Handle
   Surface 12,                             !- Name
   RoofCeiling,                            !- Surface Type
@@ -830,7 +576,6 @@
   {cd250b8f-0baf-4652-8965-22d67598ede9}, !- Space Name
   Surface,                                !- Outside Boundary Condition
   {7d847eaa-b943-489d-a275-74d8c7feb108}, !- Outside Boundary Condition Object
->>>>>>> f42044b5
   NoSun,                                  !- Sun Exposure
   NoWind,                                 !- Wind Exposure
   ,                                       !- View Factor to Ground
@@ -841,15 +586,6 @@
   0, 0, 2.4384;                           !- X,Y,Z Vertex 4 {m}
 
 OS:Surface,
-<<<<<<< HEAD
-  {b1ac9b95-7b3f-46e7-91b8-434ea485dafb}, !- Handle
-  Surface 13,                             !- Name
-  Floor,                                  !- Surface Type
-  ,                                       !- Construction Name
-  {6674eb72-12b3-4c73-9d95-922c6d739e03}, !- Space Name
-  Surface,                                !- Outside Boundary Condition
-  {b28564e3-0a6c-4570-b57e-41aeb6e3644d}, !- Outside Boundary Condition Object
-=======
   {7d847eaa-b943-489d-a275-74d8c7feb108}, !- Handle
   Surface 13,                             !- Name
   Floor,                                  !- Surface Type
@@ -857,7 +593,6 @@
   {15f3c0db-52c8-4b51-a67d-98867eca4998}, !- Space Name
   Surface,                                !- Outside Boundary Condition
   {59076d01-0b60-4180-bdd2-7267f04eccc6}, !- Outside Boundary Condition Object
->>>>>>> f42044b5
   NoSun,                                  !- Sun Exposure
   NoWind,                                 !- Wind Exposure
   ,                                       !- View Factor to Ground
@@ -868,19 +603,11 @@
   0, 0, 0;                                !- X,Y,Z Vertex 4 {m}
 
 OS:Surface,
-<<<<<<< HEAD
-  {360e2030-bcdb-4c33-92a5-512064add505}, !- Handle
-  Surface 14,                             !- Name
-  RoofCeiling,                            !- Surface Type
-  ,                                       !- Construction Name
-  {6674eb72-12b3-4c73-9d95-922c6d739e03}, !- Space Name
-=======
   {09257ed0-31d2-4b2b-9250-2b2d118e833d}, !- Handle
   Surface 14,                             !- Name
   RoofCeiling,                            !- Surface Type
   ,                                       !- Construction Name
   {15f3c0db-52c8-4b51-a67d-98867eca4998}, !- Space Name
->>>>>>> f42044b5
   Outdoors,                               !- Outside Boundary Condition
   ,                                       !- Outside Boundary Condition Object
   SunExposed,                             !- Sun Exposure
@@ -893,19 +620,11 @@
   13.6310703908387, 0, 0;                 !- X,Y,Z Vertex 4 {m}
 
 OS:Surface,
-<<<<<<< HEAD
-  {3119e467-c815-42b2-bc6a-310b67c20b3c}, !- Handle
-  Surface 15,                             !- Name
-  RoofCeiling,                            !- Surface Type
-  ,                                       !- Construction Name
-  {6674eb72-12b3-4c73-9d95-922c6d739e03}, !- Space Name
-=======
   {a604eabe-2b27-4924-87fd-a77fd5e3de00}, !- Handle
   Surface 15,                             !- Name
   RoofCeiling,                            !- Surface Type
   ,                                       !- Construction Name
   {15f3c0db-52c8-4b51-a67d-98867eca4998}, !- Space Name
->>>>>>> f42044b5
   Outdoors,                               !- Outside Boundary Condition
   ,                                       !- Outside Boundary Condition Object
   SunExposed,                             !- Sun Exposure
@@ -918,19 +637,11 @@
   0, 6.81553519541936, 0;                 !- X,Y,Z Vertex 4 {m}
 
 OS:Surface,
-<<<<<<< HEAD
-  {c2cd4582-bea4-4d25-8dde-68a6248b3aeb}, !- Handle
-  Surface 16,                             !- Name
-  Wall,                                   !- Surface Type
-  ,                                       !- Construction Name
-  {6674eb72-12b3-4c73-9d95-922c6d739e03}, !- Space Name
-=======
   {16a49c6a-eecb-4876-b172-99f98b2583c2}, !- Handle
   Surface 16,                             !- Name
   Wall,                                   !- Surface Type
   ,                                       !- Construction Name
   {15f3c0db-52c8-4b51-a67d-98867eca4998}, !- Space Name
->>>>>>> f42044b5
   Outdoors,                               !- Outside Boundary Condition
   ,                                       !- Outside Boundary Condition Object
   SunExposed,                             !- Sun Exposure
@@ -942,19 +653,11 @@
   0, 0, 0;                                !- X,Y,Z Vertex 3 {m}
 
 OS:Surface,
-<<<<<<< HEAD
-  {927799df-7d21-4199-ba77-a3372026f048}, !- Handle
-  Surface 17,                             !- Name
-  Wall,                                   !- Surface Type
-  ,                                       !- Construction Name
-  {6674eb72-12b3-4c73-9d95-922c6d739e03}, !- Space Name
-=======
   {c98c001a-9e2f-45a0-a4ae-191dfa32df1a}, !- Handle
   Surface 17,                             !- Name
   Wall,                                   !- Surface Type
   ,                                       !- Construction Name
   {15f3c0db-52c8-4b51-a67d-98867eca4998}, !- Space Name
->>>>>>> f42044b5
   Outdoors,                               !- Outside Boundary Condition
   ,                                       !- Outside Boundary Condition Object
   SunExposed,                             !- Sun Exposure
@@ -966,15 +669,9 @@
   13.6310703908387, 6.81553519541936, 0;  !- X,Y,Z Vertex 3 {m}
 
 OS:Space,
-<<<<<<< HEAD
-  {6674eb72-12b3-4c73-9d95-922c6d739e03}, !- Handle
-  unfinished attic space,                 !- Name
-  {3bf6b2d6-6e30-4e1b-a815-452f8c4bcbb7}, !- Space Type Name
-=======
   {15f3c0db-52c8-4b51-a67d-98867eca4998}, !- Handle
   unfinished attic space,                 !- Name
   {ce22fe26-3d02-4ce7-8d27-63fca858f234}, !- Space Type Name
->>>>>>> f42044b5
   ,                                       !- Default Construction Set Name
   ,                                       !- Default Schedule Set Name
   -0,                                     !- Direction of Relative North {deg}
@@ -982,17 +679,10 @@
   0,                                      !- Y Origin {m}
   4.8768,                                 !- Z Origin {m}
   ,                                       !- Building Story Name
-<<<<<<< HEAD
-  {18ab7f34-dea0-4c23-8ae1-6457637f55b6}; !- Thermal Zone Name
-
-OS:ThermalZone,
-  {18ab7f34-dea0-4c23-8ae1-6457637f55b6}, !- Handle
-=======
   {f8c7c6e8-5597-4af9-a99f-f2ca8110e826}; !- Thermal Zone Name
 
 OS:ThermalZone,
   {f8c7c6e8-5597-4af9-a99f-f2ca8110e826}, !- Handle
->>>>>>> f42044b5
   unfinished attic zone,                  !- Name
   ,                                       !- Multiplier
   ,                                       !- Ceiling Height {m}
@@ -1001,17 +691,10 @@
   ,                                       !- Zone Inside Convection Algorithm
   ,                                       !- Zone Outside Convection Algorithm
   ,                                       !- Zone Conditioning Equipment List Name
-<<<<<<< HEAD
-  {90d81c5d-7170-45cc-9ae6-e3e70c1aba72}, !- Zone Air Inlet Port List
-  {f3b4a0a0-f587-4f75-a126-48c3a48b90f1}, !- Zone Air Exhaust Port List
-  {b35f3710-a386-429c-9b21-b91d4db6d80a}, !- Zone Air Node Name
-  {6a5bbfa3-98cd-4cec-afa0-48e6dd7584d6}, !- Zone Return Air Port List
-=======
   {9b7dc6b9-a12e-4775-9ffe-a92ccbf6c6cf}, !- Zone Air Inlet Port List
   {fb1483f2-1509-4e88-93a1-c9d35f588991}, !- Zone Air Exhaust Port List
   {27870291-2957-4fc7-b5b8-007f0574c78a}, !- Zone Air Node Name
   {98f62e09-019d-4011-be8d-43142af20301}, !- Zone Return Air Port List
->>>>>>> f42044b5
   ,                                       !- Primary Daylighting Control Name
   ,                                       !- Fraction of Zone Controlled by Primary Daylighting Control
   ,                                       !- Secondary Daylighting Control Name
@@ -1022,39 +705,6 @@
   No;                                     !- Use Ideal Air Loads
 
 OS:Node,
-<<<<<<< HEAD
-  {84487c3e-bd44-491a-802f-87da48b98081}, !- Handle
-  Node 2,                                 !- Name
-  {b35f3710-a386-429c-9b21-b91d4db6d80a}, !- Inlet Port
-  ;                                       !- Outlet Port
-
-OS:Connection,
-  {b35f3710-a386-429c-9b21-b91d4db6d80a}, !- Handle
-  {8188b2b5-6a1d-4ebe-9330-6bff76f35a81}, !- Name
-  {18ab7f34-dea0-4c23-8ae1-6457637f55b6}, !- Source Object
-  11,                                     !- Outlet Port
-  {84487c3e-bd44-491a-802f-87da48b98081}, !- Target Object
-  2;                                      !- Inlet Port
-
-OS:PortList,
-  {90d81c5d-7170-45cc-9ae6-e3e70c1aba72}, !- Handle
-  {e0b74a68-9f55-4abc-90ae-dae7f30eeb01}, !- Name
-  {18ab7f34-dea0-4c23-8ae1-6457637f55b6}; !- HVAC Component
-
-OS:PortList,
-  {f3b4a0a0-f587-4f75-a126-48c3a48b90f1}, !- Handle
-  {46c866c4-fd5c-49e8-a852-c81476c8c791}, !- Name
-  {18ab7f34-dea0-4c23-8ae1-6457637f55b6}; !- HVAC Component
-
-OS:PortList,
-  {6a5bbfa3-98cd-4cec-afa0-48e6dd7584d6}, !- Handle
-  {e8709e64-4c14-46a5-8cab-aa8f2092d98b}, !- Name
-  {18ab7f34-dea0-4c23-8ae1-6457637f55b6}; !- HVAC Component
-
-OS:Sizing:Zone,
-  {bb06f73e-9280-4db6-81d7-eb1667d9aa45}, !- Handle
-  {18ab7f34-dea0-4c23-8ae1-6457637f55b6}, !- Zone or ZoneList Name
-=======
   {df41a0d1-8a71-4c84-9a09-0c3d8f59808b}, !- Handle
   Node 2,                                 !- Name
   {27870291-2957-4fc7-b5b8-007f0574c78a}, !- Inlet Port
@@ -1086,7 +736,6 @@
 OS:Sizing:Zone,
   {a683a90c-16b0-4a22-a2fc-15caf2bc0851}, !- Handle
   {f8c7c6e8-5597-4af9-a99f-f2ca8110e826}, !- Zone or ZoneList Name
->>>>>>> f42044b5
   SupplyAirTemperature,                   !- Zone Cooling Design Supply Air Temperature Input Method
   14,                                     !- Zone Cooling Design Supply Air Temperature {C}
   11.11,                                  !- Zone Cooling Design Supply Air Temperature Difference {deltaC}
@@ -1115,21 +764,12 @@
   autosize;                               !- Dedicated Outdoor Air High Setpoint Temperature for Design {C}
 
 OS:ZoneHVAC:EquipmentList,
-<<<<<<< HEAD
-  {25eccd66-1a35-4516-9687-03eee31e7d78}, !- Handle
-  Zone HVAC Equipment List 2,             !- Name
-  {18ab7f34-dea0-4c23-8ae1-6457637f55b6}; !- Thermal Zone
-
-OS:SpaceType,
-  {3bf6b2d6-6e30-4e1b-a815-452f8c4bcbb7}, !- Handle
-=======
   {559260e4-43d3-452d-a9a4-6026ce9e1619}, !- Handle
   Zone HVAC Equipment List 2,             !- Name
   {f8c7c6e8-5597-4af9-a99f-f2ca8110e826}; !- Thermal Zone
 
 OS:SpaceType,
   {ce22fe26-3d02-4ce7-8d27-63fca858f234}, !- Handle
->>>>>>> f42044b5
   Space Type 2,                           !- Name
   ,                                       !- Default Construction Set Name
   ,                                       !- Default Schedule Set Name
@@ -1140,23 +780,14 @@
   unfinished attic;                       !- Standards Space Type
 
 OS:BuildingUnit,
-<<<<<<< HEAD
-  {c94d1b4b-e3bc-40c9-b1e8-e66b018a1eed}, !- Handle
-=======
   {708a826a-e24a-4168-aa12-b0a5f0729c9c}, !- Handle
->>>>>>> f42044b5
   unit 1,                                 !- Name
   ,                                       !- Rendering Color
   Residential;                            !- Building Unit Type
 
 OS:AdditionalProperties,
-<<<<<<< HEAD
-  {cbef1713-144c-45c0-b10e-7dc61fc41899}, !- Handle
-  {c94d1b4b-e3bc-40c9-b1e8-e66b018a1eed}, !- Object Name
-=======
   {b9b880fc-97cb-45b6-bf78-7389ca5dd823}, !- Handle
   {708a826a-e24a-4168-aa12-b0a5f0729c9c}, !- Object Name
->>>>>>> f42044b5
   NumberOfBedrooms,                       !- Feature Name 1
   Integer,                                !- Feature Data Type 1
   3,                                      !- Feature Value 1
@@ -1167,18 +798,8 @@
   Double,                                 !- Feature Data Type 3
   2.6400000000000001;                     !- Feature Value 3
 
-<<<<<<< HEAD
-OS:External:File,
-  {a63dd26f-eb52-406c-beb7-a550e7cf5719}, !- Handle
-  8760.csv,                               !- Name
-  8760.csv;                               !- File Name
-
-OS:Schedule:Day,
-  {98edcfc6-8078-45ab-b526-cbed08181706}, !- Handle
-=======
 OS:Schedule:Day,
   {b918866d-aa2d-45e6-a3f4-3caf1e8076aa}, !- Handle
->>>>>>> f42044b5
   Schedule Day 1,                         !- Name
   ,                                       !- Schedule Type Limits Name
   ,                                       !- Interpolate to Timestep
@@ -1187,111 +808,10 @@
   0;                                      !- Value Until Time 1
 
 OS:Schedule:Day,
-<<<<<<< HEAD
-  {e0a0a237-4de6-4d8e-8951-f9aa2275ce48}, !- Handle
-=======
   {9afead0d-52ce-4e18-a1cc-2ab780b3dd00}, !- Handle
->>>>>>> f42044b5
   Schedule Day 2,                         !- Name
   ,                                       !- Schedule Type Limits Name
   ,                                       !- Interpolate to Timestep
   24,                                     !- Hour 1
   0,                                      !- Minute 1
   1;                                      !- Value Until Time 1
-<<<<<<< HEAD
-
-OS:Schedule:File,
-  {dc2120d8-c594-40d6-80da-ba960cd2306a}, !- Handle
-  occupants,                              !- Name
-  {02b133d9-3a56-4c67-a333-41aac59780f7}, !- Schedule Type Limits Name
-  {a63dd26f-eb52-406c-beb7-a550e7cf5719}, !- External File Name
-  1,                                      !- Column Number
-  1,                                      !- Rows to Skip at Top
-  8760,                                   !- Number of Hours of Data
-  ,                                       !- Column Separator
-  ,                                       !- Interpolate to Timestep
-  60;                                     !- Minutes per Item
-
-OS:Schedule:Ruleset,
-  {a40124f0-a029-4ee4-8490-b246f253740b}, !- Handle
-  Schedule Ruleset 1,                     !- Name
-  {c7d4386c-3dd9-4a63-8497-bf2870d040af}, !- Schedule Type Limits Name
-  {88fe2256-9439-4a17-ae5d-f1e252c63ebc}; !- Default Day Schedule Name
-
-OS:Schedule:Day,
-  {88fe2256-9439-4a17-ae5d-f1e252c63ebc}, !- Handle
-  Schedule Day 3,                         !- Name
-  {c7d4386c-3dd9-4a63-8497-bf2870d040af}, !- Schedule Type Limits Name
-  ,                                       !- Interpolate to Timestep
-  24,                                     !- Hour 1
-  0,                                      !- Minute 1
-  112.539290946133;                       !- Value Until Time 1
-
-OS:People:Definition,
-  {888e0c0b-2289-4fe4-85d2-47d3033bbfb5}, !- Handle
-  res occupants|living space,             !- Name
-  People,                                 !- Number of People Calculation Method
-  1.32,                                   !- Number of People {people}
-  ,                                       !- People per Space Floor Area {person/m2}
-  ,                                       !- Space Floor Area per Person {m2/person}
-  0.319734,                               !- Fraction Radiant
-  0.573,                                  !- Sensible Heat Fraction
-  0,                                      !- Carbon Dioxide Generation Rate {m3/s-W}
-  No,                                     !- Enable ASHRAE 55 Comfort Warnings
-  ZoneAveraged;                           !- Mean Radiant Temperature Calculation Type
-
-OS:People,
-  {89db1408-4038-4e0c-a585-319fed614ec6}, !- Handle
-  res occupants|living space,             !- Name
-  {888e0c0b-2289-4fe4-85d2-47d3033bbfb5}, !- People Definition Name
-  {3caf2917-a7af-4519-8caa-b77726b90721}, !- Space or SpaceType Name
-  {dc2120d8-c594-40d6-80da-ba960cd2306a}, !- Number of People Schedule Name
-  {a40124f0-a029-4ee4-8490-b246f253740b}, !- Activity Level Schedule Name
-  ,                                       !- Surface Name/Angle Factor List Name
-  ,                                       !- Work Efficiency Schedule Name
-  ,                                       !- Clothing Insulation Schedule Name
-  ,                                       !- Air Velocity Schedule Name
-  1;                                      !- Multiplier
-
-OS:ScheduleTypeLimits,
-  {c7d4386c-3dd9-4a63-8497-bf2870d040af}, !- Handle
-  ActivityLevel,                          !- Name
-  0,                                      !- Lower Limit Value
-  ,                                       !- Upper Limit Value
-  Continuous,                             !- Numeric Type
-  ActivityLevel;                          !- Unit Type
-
-OS:ScheduleTypeLimits,
-  {02b133d9-3a56-4c67-a333-41aac59780f7}, !- Handle
-  Fractional,                             !- Name
-  0,                                      !- Lower Limit Value
-  1,                                      !- Upper Limit Value
-  Continuous;                             !- Numeric Type
-
-OS:People:Definition,
-  {d466a5a3-db21-43e9-b71a-e2282e494bdf}, !- Handle
-  res occupants|living space|story 2,     !- Name
-  People,                                 !- Number of People Calculation Method
-  1.32,                                   !- Number of People {people}
-  ,                                       !- People per Space Floor Area {person/m2}
-  ,                                       !- Space Floor Area per Person {m2/person}
-  0.319734,                               !- Fraction Radiant
-  0.573,                                  !- Sensible Heat Fraction
-  0,                                      !- Carbon Dioxide Generation Rate {m3/s-W}
-  No,                                     !- Enable ASHRAE 55 Comfort Warnings
-  ZoneAveraged;                           !- Mean Radiant Temperature Calculation Type
-
-OS:People,
-  {9b6ce6dc-ebbf-4d0d-ae4c-90f6bb83faf3}, !- Handle
-  res occupants|living space|story 2,     !- Name
-  {d466a5a3-db21-43e9-b71a-e2282e494bdf}, !- People Definition Name
-  {ab02f31d-b510-4313-b6de-4465ab4439ff}, !- Space or SpaceType Name
-  {dc2120d8-c594-40d6-80da-ba960cd2306a}, !- Number of People Schedule Name
-  {a40124f0-a029-4ee4-8490-b246f253740b}, !- Activity Level Schedule Name
-  ,                                       !- Surface Name/Angle Factor List Name
-  ,                                       !- Work Efficiency Schedule Name
-  ,                                       !- Clothing Insulation Schedule Name
-  ,                                       !- Air Velocity Schedule Name
-  1;                                      !- Multiplier
-=======
->>>>>>> f42044b5
