!- NOTE: Auto-generated from /test/osw_files/SFD_2000sqft_2story_SL_UA_Denver_East.osw

OS:Version,
<<<<<<< HEAD
  {4359c242-6f2c-407c-901c-808dc0177dba}, !- Handle
  2.9.0;                                  !- Version Identifier

OS:SimulationControl,
  {d54b19e2-f5ed-4e82-b5a5-d0ae09930efb}, !- Handle
=======
  {66a25045-9c4f-42d7-ac7a-65f5a3c6bc4d}, !- Handle
  2.9.0;                                  !- Version Identifier

OS:SimulationControl,
  {de6fcbad-e39f-4770-9d95-4638ec65fc99}, !- Handle
>>>>>>> 49f5e9b9
  ,                                       !- Do Zone Sizing Calculation
  ,                                       !- Do System Sizing Calculation
  ,                                       !- Do Plant Sizing Calculation
  No;                                     !- Run Simulation for Sizing Periods

OS:Timestep,
<<<<<<< HEAD
  {9babc771-371b-47ff-81c2-846e5cf1b4ea}, !- Handle
  6;                                      !- Number of Timesteps per Hour

OS:ShadowCalculation,
  {7d4d0a41-0f05-498e-a748-678e32ffe80b}, !- Handle
=======
  {896bf517-4fa5-41a7-9801-20958dc55e3e}, !- Handle
  6;                                      !- Number of Timesteps per Hour

OS:ShadowCalculation,
  {0e23f9d2-d0a0-42d3-8e68-b65b13c5e29e}, !- Handle
>>>>>>> 49f5e9b9
  20,                                     !- Calculation Frequency
  200;                                    !- Maximum Figures in Shadow Overlap Calculations

OS:SurfaceConvectionAlgorithm:Outside,
<<<<<<< HEAD
  {d9160a4a-d53a-450b-a3e4-1aefc69986ad}, !- Handle
  DOE-2;                                  !- Algorithm

OS:SurfaceConvectionAlgorithm:Inside,
  {0c22a078-cd82-47fe-8ba3-0797c397b3db}, !- Handle
  TARP;                                   !- Algorithm

OS:ZoneCapacitanceMultiplier:ResearchSpecial,
  {69b3f0b3-08d7-4bed-9466-d89294f11eff}, !- Handle
=======
  {db248bec-efbe-4626-ae21-b7dc7760b28a}, !- Handle
  DOE-2;                                  !- Algorithm

OS:SurfaceConvectionAlgorithm:Inside,
  {b5bc3d8e-0033-4a6d-a9db-fc30389c925d}, !- Handle
  TARP;                                   !- Algorithm

OS:ZoneCapacitanceMultiplier:ResearchSpecial,
  {1d29988e-5d3c-48f7-981b-d3d119cbeb16}, !- Handle
>>>>>>> 49f5e9b9
  ,                                       !- Temperature Capacity Multiplier
  15,                                     !- Humidity Capacity Multiplier
  ;                                       !- Carbon Dioxide Capacity Multiplier

OS:RunPeriod,
<<<<<<< HEAD
  {529dff82-cddf-4dea-9fc6-e2618077fb88}, !- Handle
=======
  {e1026470-31eb-4c67-a4b1-80080e2a7dc7}, !- Handle
>>>>>>> 49f5e9b9
  Run Period 1,                           !- Name
  1,                                      !- Begin Month
  1,                                      !- Begin Day of Month
  12,                                     !- End Month
  31,                                     !- End Day of Month
  ,                                       !- Use Weather File Holidays and Special Days
  ,                                       !- Use Weather File Daylight Saving Period
  ,                                       !- Apply Weekend Holiday Rule
  ,                                       !- Use Weather File Rain Indicators
  ,                                       !- Use Weather File Snow Indicators
  ;                                       !- Number of Times Runperiod to be Repeated

OS:YearDescription,
<<<<<<< HEAD
  {bbe55a75-ce82-4a11-a6d5-8fa3ed0e22b7}, !- Handle
=======
  {f02b2607-8920-4f76-b8a1-63b4c9e82eea}, !- Handle
>>>>>>> 49f5e9b9
  2007,                                   !- Calendar Year
  ,                                       !- Day of Week for Start Day
  ;                                       !- Is Leap Year

OS:WeatherFile,
  {c87ba65c-5ca3-45e5-8fb5-3e1df9da53a9}, !- Handle
  Denver Intl Ap,                         !- City
  CO,                                     !- State Province Region
  USA,                                    !- Country
  TMY3,                                   !- Data Source
  725650,                                 !- WMO Number
  39.83,                                  !- Latitude {deg}
  -104.65,                                !- Longitude {deg}
  -7,                                     !- Time Zone {hr}
  1650,                                   !- Elevation {m}
  file:../weather/USA_CO_Denver.Intl.AP.725650_TMY3.epw, !- Url
  E23378AA;                               !- Checksum

OS:AdditionalProperties,
  {52bfb8c0-9fc9-451b-9f6b-ce9e91b2410c}, !- Handle
  {c87ba65c-5ca3-45e5-8fb5-3e1df9da53a9}, !- Object Name
  EPWHeaderCity,                          !- Feature Name 1
  String,                                 !- Feature Data Type 1
  Denver Intl Ap,                         !- Feature Value 1
  EPWHeaderState,                         !- Feature Name 2
  String,                                 !- Feature Data Type 2
  CO,                                     !- Feature Value 2
  EPWHeaderCountry,                       !- Feature Name 3
  String,                                 !- Feature Data Type 3
  USA,                                    !- Feature Value 3
  EPWHeaderDataSource,                    !- Feature Name 4
  String,                                 !- Feature Data Type 4
  TMY3,                                   !- Feature Value 4
  EPWHeaderStation,                       !- Feature Name 5
  String,                                 !- Feature Data Type 5
  725650,                                 !- Feature Value 5
  EPWHeaderLatitude,                      !- Feature Name 6
  Double,                                 !- Feature Data Type 6
  39.829999999999998,                     !- Feature Value 6
  EPWHeaderLongitude,                     !- Feature Name 7
  Double,                                 !- Feature Data Type 7
  -104.65000000000001,                    !- Feature Value 7
  EPWHeaderTimezone,                      !- Feature Name 8
  Double,                                 !- Feature Data Type 8
  -7,                                     !- Feature Value 8
  EPWHeaderAltitude,                      !- Feature Name 9
  Double,                                 !- Feature Data Type 9
  5413.3858267716532,                     !- Feature Value 9
  EPWHeaderLocalPressure,                 !- Feature Name 10
  Double,                                 !- Feature Data Type 10
  0.81937567683596546,                    !- Feature Value 10
  EPWHeaderRecordsPerHour,                !- Feature Name 11
  Double,                                 !- Feature Data Type 11
  0,                                      !- Feature Value 11
  EPWDataAnnualAvgDrybulb,                !- Feature Name 12
  Double,                                 !- Feature Data Type 12
  51.575616438356228,                     !- Feature Value 12
  EPWDataAnnualMinDrybulb,                !- Feature Name 13
  Double,                                 !- Feature Data Type 13
  -2.9200000000000017,                    !- Feature Value 13
  EPWDataAnnualMaxDrybulb,                !- Feature Name 14
  Double,                                 !- Feature Data Type 14
  104,                                    !- Feature Value 14
  EPWDataCDD50F,                          !- Feature Name 15
  Double,                                 !- Feature Data Type 15
  3072.2925000000005,                     !- Feature Value 15
  EPWDataCDD65F,                          !- Feature Name 16
  Double,                                 !- Feature Data Type 16
  883.62000000000035,                     !- Feature Value 16
  EPWDataHDD50F,                          !- Feature Name 17
  Double,                                 !- Feature Data Type 17
  2497.1925000000001,                     !- Feature Value 17
  EPWDataHDD65F,                          !- Feature Name 18
  Double,                                 !- Feature Data Type 18
  5783.5200000000013,                     !- Feature Value 18
  EPWDataAnnualAvgWindspeed,              !- Feature Name 19
  Double,                                 !- Feature Data Type 19
  3.9165296803649667,                     !- Feature Value 19
  EPWDataMonthlyAvgDrybulbs,              !- Feature Name 20
  String,                                 !- Feature Data Type 20
  33.4191935483871&#4431.90142857142857&#4443.02620967741937&#4442.48624999999999&#4459.877741935483854&#4473.57574999999997&#4472.07975806451608&#4472.70008064516134&#4466.49200000000006&#4450.079112903225806&#4437.218250000000005&#4434.582177419354835, !- Feature Value 20
  EPWDataGroundMonthlyTemps,              !- Feature Name 21
  String,                                 !- Feature Data Type 21
  44.08306285945173&#4440.89570904991865&#4440.64045432632048&#4442.153016571250646&#4448.225111118704206&#4454.268919273837525&#4459.508577937551024&#4462.82777283423508&#4463.10975667174995&#4460.41014950381947&#4455.304105212311526&#4449.445696474514364, !- Feature Value 21
  EPWDataWSF,                             !- Feature Name 22
  Double,                                 !- Feature Data Type 22
  0.58999999999999997,                    !- Feature Value 22
  EPWDataMonthlyAvgDailyHighDrybulbs,     !- Feature Name 23
  String,                                 !- Feature Data Type 23
  47.41032258064516&#4446.58642857142857&#4455.15032258064517&#4453.708&#4472.80193548387098&#4488.67600000000002&#4486.1858064516129&#4485.87225806451613&#4482.082&#4463.18064516129033&#4448.73400000000001&#4448.87935483870968, !- Feature Value 23
  EPWDataMonthlyAvgDailyLowDrybulbs,      !- Feature Name 24
  String,                                 !- Feature Data Type 24
  19.347741935483874&#4419.856428571428573&#4430.316129032258065&#4431.112&#4447.41612903225806&#4457.901999999999994&#4459.063870967741934&#4460.956774193548384&#4452.352000000000004&#4438.41612903225806&#4427.002000000000002&#4423.02903225806451, !- Feature Value 24
  EPWDesignHeatingDrybulb,                !- Feature Name 25
  Double,                                 !- Feature Data Type 25
  12.02,                                  !- Feature Value 25
  EPWDesignHeatingWindspeed,              !- Feature Name 26
  Double,                                 !- Feature Data Type 26
  2.8062500000000004,                     !- Feature Value 26
  EPWDesignCoolingDrybulb,                !- Feature Name 27
  Double,                                 !- Feature Data Type 27
  91.939999999999998,                     !- Feature Value 27
  EPWDesignCoolingWetbulb,                !- Feature Name 28
  Double,                                 !- Feature Data Type 28
  59.95131430195849,                      !- Feature Value 28
  EPWDesignCoolingHumidityRatio,          !- Feature Name 29
  Double,                                 !- Feature Data Type 29
  0.0059161086834698092,                  !- Feature Value 29
  EPWDesignCoolingWindspeed,              !- Feature Name 30
  Double,                                 !- Feature Data Type 30
  3.7999999999999989,                     !- Feature Value 30
  EPWDesignDailyTemperatureRange,         !- Feature Name 31
  Double,                                 !- Feature Data Type 31
  24.915483870967748,                     !- Feature Value 31
  EPWDesignDehumidDrybulb,                !- Feature Name 32
  Double,                                 !- Feature Data Type 32
  67.996785714285721,                     !- Feature Value 32
  EPWDesignDehumidHumidityRatio,          !- Feature Name 33
  Double,                                 !- Feature Data Type 33
  0.012133744170488724,                   !- Feature Value 33
  EPWDesignCoolingDirectNormal,           !- Feature Name 34
  Double,                                 !- Feature Data Type 34
  985,                                    !- Feature Value 34
  EPWDesignCoolingDiffuseHorizontal,      !- Feature Name 35
  Double,                                 !- Feature Data Type 35
  84;                                     !- Feature Value 35

OS:Site,
  {01b986db-101d-4542-af97-5b59682e5e14}, !- Handle
  Denver Intl Ap_CO_USA,                  !- Name
  39.83,                                  !- Latitude {deg}
  -104.65,                                !- Longitude {deg}
  -7,                                     !- Time Zone {hr}
  1650,                                   !- Elevation {m}
  ;                                       !- Terrain

OS:ClimateZones,
  {8fdd6b7c-529a-481d-ba13-6b8180119c8b}, !- Handle
  ,                                       !- Active Institution
  ,                                       !- Active Year
  ,                                       !- Climate Zone Institution Name 1
  ,                                       !- Climate Zone Document Name 1
  ,                                       !- Climate Zone Document Year 1
  ,                                       !- Climate Zone Value 1
  Building America,                       !- Climate Zone Institution Name 2
  ,                                       !- Climate Zone Document Name 2
  0,                                      !- Climate Zone Document Year 2
  Cold;                                   !- Climate Zone Value 2

OS:Site:WaterMainsTemperature,
  {d249fa8d-88a8-490e-948a-1f310925012d}, !- Handle
  Correlation,                            !- Calculation Method
  ,                                       !- Temperature Schedule Name
  10.8753424657535,                       !- Annual Average Outdoor Air Temperature {C}
  23.1524007936508;                       !- Maximum Difference In Monthly Average Outdoor Air Temperatures {deltaC}

OS:RunPeriodControl:DaylightSavingTime,
  {64c3cbea-0c48-4c8a-abc7-0fe6a9896c4d}, !- Handle
  4/7,                                    !- Start Date
  10/26;                                  !- End Date

OS:Site:GroundTemperature:Deep,
  {9217e572-e8f6-42e5-884f-e998c2322fc2}, !- Handle
  10.8753424657535,                       !- January Deep Ground Temperature {C}
  10.8753424657535,                       !- February Deep Ground Temperature {C}
  10.8753424657535,                       !- March Deep Ground Temperature {C}
  10.8753424657535,                       !- April Deep Ground Temperature {C}
  10.8753424657535,                       !- May Deep Ground Temperature {C}
  10.8753424657535,                       !- June Deep Ground Temperature {C}
  10.8753424657535,                       !- July Deep Ground Temperature {C}
  10.8753424657535,                       !- August Deep Ground Temperature {C}
  10.8753424657535,                       !- September Deep Ground Temperature {C}
  10.8753424657535,                       !- October Deep Ground Temperature {C}
  10.8753424657535,                       !- November Deep Ground Temperature {C}
  10.8753424657535;                       !- December Deep Ground Temperature {C}

OS:Building,
  {967d5559-80d5-4234-9640-1f4b02202a78}, !- Handle
  Building 1,                             !- Name
  ,                                       !- Building Sector Type
  270,                                    !- North Axis {deg}
  ,                                       !- Nominal Floor to Floor Height {m}
  ,                                       !- Space Type Name
  ,                                       !- Default Construction Set Name
  ,                                       !- Default Schedule Set Name
  2,                                      !- Standards Number of Stories
  2,                                      !- Standards Number of Above Ground Stories
  ,                                       !- Standards Template
  singlefamilydetached,                   !- Standards Building Type
  1;                                      !- Standards Number of Living Units

OS:AdditionalProperties,
  {f2b7c565-3164-4a83-8db3-9575f47a82cc}, !- Handle
  {967d5559-80d5-4234-9640-1f4b02202a78}, !- Object Name
  Total Units Modeled,                    !- Feature Name 1
  Integer,                                !- Feature Data Type 1
  1;                                      !- Feature Value 1

OS:ThermalZone,
<<<<<<< HEAD
  {f6e326db-f0d9-491e-b1ee-c05553d0d2e7}, !- Handle
=======
  {b917ea2d-5b41-4672-b6ee-e89de512d0d4}, !- Handle
>>>>>>> 49f5e9b9
  living zone,                            !- Name
  ,                                       !- Multiplier
  ,                                       !- Ceiling Height {m}
  ,                                       !- Volume {m3}
  ,                                       !- Floor Area {m2}
  ,                                       !- Zone Inside Convection Algorithm
  ,                                       !- Zone Outside Convection Algorithm
  ,                                       !- Zone Conditioning Equipment List Name
<<<<<<< HEAD
  {bb61f93e-1db1-4768-bcc3-6d14bc310dfc}, !- Zone Air Inlet Port List
  {0fa79b96-7894-4f9a-9158-8704bb6e3742}, !- Zone Air Exhaust Port List
  {b07a187d-e311-40c1-8b75-711bfdedda51}, !- Zone Air Node Name
  {090abc26-8b50-4dcf-8515-388f3cf069b1}, !- Zone Return Air Port List
=======
  {876a4b60-bfb0-4185-9b44-ae79fc0c94e4}, !- Zone Air Inlet Port List
  {41cb941e-b492-4409-8c5d-a00a6b4d3d91}, !- Zone Air Exhaust Port List
  {bba3a41f-004f-4262-9d06-dbd314baa084}, !- Zone Air Node Name
  {fbbcfc78-447e-492a-a660-934aa604e304}, !- Zone Return Air Port List
>>>>>>> 49f5e9b9
  ,                                       !- Primary Daylighting Control Name
  ,                                       !- Fraction of Zone Controlled by Primary Daylighting Control
  ,                                       !- Secondary Daylighting Control Name
  ,                                       !- Fraction of Zone Controlled by Secondary Daylighting Control
  ,                                       !- Illuminance Map Name
  ,                                       !- Group Rendering Name
  ,                                       !- Thermostat Name
  No;                                     !- Use Ideal Air Loads

OS:Node,
<<<<<<< HEAD
  {998b2668-0fd7-4489-8beb-93d14c630294}, !- Handle
  Node 1,                                 !- Name
  {b07a187d-e311-40c1-8b75-711bfdedda51}, !- Inlet Port
  ;                                       !- Outlet Port

OS:Connection,
  {b07a187d-e311-40c1-8b75-711bfdedda51}, !- Handle
  {7bf57595-f58b-4c61-86d5-e5ec0573a8f8}, !- Name
  {f6e326db-f0d9-491e-b1ee-c05553d0d2e7}, !- Source Object
  11,                                     !- Outlet Port
  {998b2668-0fd7-4489-8beb-93d14c630294}, !- Target Object
  2;                                      !- Inlet Port

OS:PortList,
  {bb61f93e-1db1-4768-bcc3-6d14bc310dfc}, !- Handle
  {16edd159-629d-46e4-ba58-7c195ba704d8}, !- Name
  {f6e326db-f0d9-491e-b1ee-c05553d0d2e7}; !- HVAC Component

OS:PortList,
  {0fa79b96-7894-4f9a-9158-8704bb6e3742}, !- Handle
  {c40abb51-8aba-4cd6-9a70-ac2c6a0cff0f}, !- Name
  {f6e326db-f0d9-491e-b1ee-c05553d0d2e7}; !- HVAC Component

OS:PortList,
  {090abc26-8b50-4dcf-8515-388f3cf069b1}, !- Handle
  {9b42d559-7650-4e33-bc2a-099d080dc503}, !- Name
  {f6e326db-f0d9-491e-b1ee-c05553d0d2e7}; !- HVAC Component

OS:Sizing:Zone,
  {cf9cf613-3197-4d27-ab5b-87714f0785f0}, !- Handle
  {f6e326db-f0d9-491e-b1ee-c05553d0d2e7}, !- Zone or ZoneList Name
=======
  {3d23942f-6d0e-4f37-a3bb-3a850311a6b4}, !- Handle
  Node 1,                                 !- Name
  {bba3a41f-004f-4262-9d06-dbd314baa084}, !- Inlet Port
  ;                                       !- Outlet Port

OS:Connection,
  {bba3a41f-004f-4262-9d06-dbd314baa084}, !- Handle
  {a47b6523-b5aa-4f44-95e8-cec78d4d6da5}, !- Name
  {b917ea2d-5b41-4672-b6ee-e89de512d0d4}, !- Source Object
  11,                                     !- Outlet Port
  {3d23942f-6d0e-4f37-a3bb-3a850311a6b4}, !- Target Object
  2;                                      !- Inlet Port

OS:PortList,
  {876a4b60-bfb0-4185-9b44-ae79fc0c94e4}, !- Handle
  {140df705-79e9-4d53-9c8d-678e8c1101f1}, !- Name
  {b917ea2d-5b41-4672-b6ee-e89de512d0d4}; !- HVAC Component

OS:PortList,
  {41cb941e-b492-4409-8c5d-a00a6b4d3d91}, !- Handle
  {3aebfe06-184b-46b4-bac1-c3ff6cd4e411}, !- Name
  {b917ea2d-5b41-4672-b6ee-e89de512d0d4}; !- HVAC Component

OS:PortList,
  {fbbcfc78-447e-492a-a660-934aa604e304}, !- Handle
  {36346720-7f0c-4744-802e-eb5e62d13778}, !- Name
  {b917ea2d-5b41-4672-b6ee-e89de512d0d4}; !- HVAC Component

OS:Sizing:Zone,
  {1e63bb27-1679-411e-8734-f2755d105c65}, !- Handle
  {b917ea2d-5b41-4672-b6ee-e89de512d0d4}, !- Zone or ZoneList Name
>>>>>>> 49f5e9b9
  SupplyAirTemperature,                   !- Zone Cooling Design Supply Air Temperature Input Method
  14,                                     !- Zone Cooling Design Supply Air Temperature {C}
  11.11,                                  !- Zone Cooling Design Supply Air Temperature Difference {deltaC}
  SupplyAirTemperature,                   !- Zone Heating Design Supply Air Temperature Input Method
  40,                                     !- Zone Heating Design Supply Air Temperature {C}
  11.11,                                  !- Zone Heating Design Supply Air Temperature Difference {deltaC}
  0.0085,                                 !- Zone Cooling Design Supply Air Humidity Ratio {kg-H2O/kg-air}
  0.008,                                  !- Zone Heating Design Supply Air Humidity Ratio {kg-H2O/kg-air}
  ,                                       !- Zone Heating Sizing Factor
  ,                                       !- Zone Cooling Sizing Factor
  DesignDay,                              !- Cooling Design Air Flow Method
  ,                                       !- Cooling Design Air Flow Rate {m3/s}
  ,                                       !- Cooling Minimum Air Flow per Zone Floor Area {m3/s-m2}
  ,                                       !- Cooling Minimum Air Flow {m3/s}
  ,                                       !- Cooling Minimum Air Flow Fraction
  DesignDay,                              !- Heating Design Air Flow Method
  ,                                       !- Heating Design Air Flow Rate {m3/s}
  ,                                       !- Heating Maximum Air Flow per Zone Floor Area {m3/s-m2}
  ,                                       !- Heating Maximum Air Flow {m3/s}
  ,                                       !- Heating Maximum Air Flow Fraction
  ,                                       !- Design Zone Air Distribution Effectiveness in Cooling Mode
  ,                                       !- Design Zone Air Distribution Effectiveness in Heating Mode
  No,                                     !- Account for Dedicated Outdoor Air System
  NeutralSupplyAir,                       !- Dedicated Outdoor Air System Control Strategy
  autosize,                               !- Dedicated Outdoor Air Low Setpoint Temperature for Design {C}
  autosize;                               !- Dedicated Outdoor Air High Setpoint Temperature for Design {C}

OS:ZoneHVAC:EquipmentList,
<<<<<<< HEAD
  {a89c9571-86b7-407b-80aa-21ca0b8c4203}, !- Handle
  Zone HVAC Equipment List 1,             !- Name
  {f6e326db-f0d9-491e-b1ee-c05553d0d2e7}; !- Thermal Zone

OS:Space,
  {c72f8215-b6ec-4858-8eae-38979cfe8619}, !- Handle
  living space,                           !- Name
  {addd4f4d-6998-44ef-9970-dcaefce6aea7}, !- Space Type Name
=======
  {c1c9efe1-4c94-4d82-b685-5ce29cf2493c}, !- Handle
  Zone HVAC Equipment List 1,             !- Name
  {b917ea2d-5b41-4672-b6ee-e89de512d0d4}; !- Thermal Zone

OS:Space,
  {9853fab8-4548-41ad-97f0-7af75de8d0f4}, !- Handle
  living space,                           !- Name
  {9a06dca3-ece4-4f4c-88b3-f99f54dbeec2}, !- Space Type Name
>>>>>>> 49f5e9b9
  ,                                       !- Default Construction Set Name
  ,                                       !- Default Schedule Set Name
  -0,                                     !- Direction of Relative North {deg}
  0,                                      !- X Origin {m}
  0,                                      !- Y Origin {m}
  0,                                      !- Z Origin {m}
  ,                                       !- Building Story Name
<<<<<<< HEAD
  {f6e326db-f0d9-491e-b1ee-c05553d0d2e7}, !- Thermal Zone Name
  ,                                       !- Part of Total Floor Area
  ,                                       !- Design Specification Outdoor Air Object Name
  {a73d0edf-6375-48a6-bbea-d772a20d226a}; !- Building Unit Name

OS:Surface,
  {cf78bfb4-0270-4b03-b4c0-cfdb7afbc147}, !- Handle
  Surface 1,                              !- Name
  Floor,                                  !- Surface Type
  ,                                       !- Construction Name
  {c72f8215-b6ec-4858-8eae-38979cfe8619}, !- Space Name
=======
  {b917ea2d-5b41-4672-b6ee-e89de512d0d4}, !- Thermal Zone Name
  ,                                       !- Part of Total Floor Area
  ,                                       !- Design Specification Outdoor Air Object Name
  {749c08b4-fd6c-4599-acd0-85b7c0974d20}; !- Building Unit Name

OS:Surface,
  {c4665d2a-783b-4776-8a5d-43405a508e18}, !- Handle
  Surface 1,                              !- Name
  Floor,                                  !- Surface Type
  ,                                       !- Construction Name
  {9853fab8-4548-41ad-97f0-7af75de8d0f4}, !- Space Name
>>>>>>> 49f5e9b9
  Foundation,                             !- Outside Boundary Condition
  ,                                       !- Outside Boundary Condition Object
  NoSun,                                  !- Sun Exposure
  NoWind,                                 !- Wind Exposure
  ,                                       !- View Factor to Ground
  ,                                       !- Number of Vertices
  0, 0, 0,                                !- X,Y,Z Vertex 1 {m}
  0, 6.81553519541936, 0,                 !- X,Y,Z Vertex 2 {m}
  13.6310703908387, 6.81553519541936, 0,  !- X,Y,Z Vertex 3 {m}
  13.6310703908387, 0, 0;                 !- X,Y,Z Vertex 4 {m}

OS:Surface,
<<<<<<< HEAD
  {b8c19278-18c5-4405-a5a3-f520ce92c46a}, !- Handle
  Surface 2,                              !- Name
  Wall,                                   !- Surface Type
  ,                                       !- Construction Name
  {c72f8215-b6ec-4858-8eae-38979cfe8619}, !- Space Name
=======
  {1c68c417-fa80-4117-8e36-e2a98556da40}, !- Handle
  Surface 2,                              !- Name
  Wall,                                   !- Surface Type
  ,                                       !- Construction Name
  {9853fab8-4548-41ad-97f0-7af75de8d0f4}, !- Space Name
>>>>>>> 49f5e9b9
  Outdoors,                               !- Outside Boundary Condition
  ,                                       !- Outside Boundary Condition Object
  SunExposed,                             !- Sun Exposure
  WindExposed,                            !- Wind Exposure
  ,                                       !- View Factor to Ground
  ,                                       !- Number of Vertices
  0, 6.81553519541936, 2.4384,            !- X,Y,Z Vertex 1 {m}
  0, 6.81553519541936, 0,                 !- X,Y,Z Vertex 2 {m}
  0, 0, 0,                                !- X,Y,Z Vertex 3 {m}
  0, 0, 2.4384;                           !- X,Y,Z Vertex 4 {m}

OS:Surface,
<<<<<<< HEAD
  {88bf8b99-30c2-4f52-bcc0-8edbd34f76cf}, !- Handle
  Surface 3,                              !- Name
  Wall,                                   !- Surface Type
  ,                                       !- Construction Name
  {c72f8215-b6ec-4858-8eae-38979cfe8619}, !- Space Name
=======
  {4bf5baca-f76e-478a-bd30-fcdc82e89814}, !- Handle
  Surface 3,                              !- Name
  Wall,                                   !- Surface Type
  ,                                       !- Construction Name
  {9853fab8-4548-41ad-97f0-7af75de8d0f4}, !- Space Name
>>>>>>> 49f5e9b9
  Outdoors,                               !- Outside Boundary Condition
  ,                                       !- Outside Boundary Condition Object
  SunExposed,                             !- Sun Exposure
  WindExposed,                            !- Wind Exposure
  ,                                       !- View Factor to Ground
  ,                                       !- Number of Vertices
  13.6310703908387, 6.81553519541936, 2.4384, !- X,Y,Z Vertex 1 {m}
  13.6310703908387, 6.81553519541936, 0,  !- X,Y,Z Vertex 2 {m}
  0, 6.81553519541936, 0,                 !- X,Y,Z Vertex 3 {m}
  0, 6.81553519541936, 2.4384;            !- X,Y,Z Vertex 4 {m}

OS:Surface,
<<<<<<< HEAD
  {570b0e69-e28d-4d73-8455-1635b60780f8}, !- Handle
  Surface 4,                              !- Name
  Wall,                                   !- Surface Type
  ,                                       !- Construction Name
  {c72f8215-b6ec-4858-8eae-38979cfe8619}, !- Space Name
=======
  {82afccd2-6c1d-4fe0-8aba-e77cf03386b3}, !- Handle
  Surface 4,                              !- Name
  Wall,                                   !- Surface Type
  ,                                       !- Construction Name
  {9853fab8-4548-41ad-97f0-7af75de8d0f4}, !- Space Name
>>>>>>> 49f5e9b9
  Outdoors,                               !- Outside Boundary Condition
  ,                                       !- Outside Boundary Condition Object
  SunExposed,                             !- Sun Exposure
  WindExposed,                            !- Wind Exposure
  ,                                       !- View Factor to Ground
  ,                                       !- Number of Vertices
  13.6310703908387, 0, 2.4384,            !- X,Y,Z Vertex 1 {m}
  13.6310703908387, 0, 0,                 !- X,Y,Z Vertex 2 {m}
  13.6310703908387, 6.81553519541936, 0,  !- X,Y,Z Vertex 3 {m}
  13.6310703908387, 6.81553519541936, 2.4384; !- X,Y,Z Vertex 4 {m}

OS:Surface,
<<<<<<< HEAD
  {393d9f90-9b19-4536-abf8-d3ad9c30e05a}, !- Handle
  Surface 5,                              !- Name
  Wall,                                   !- Surface Type
  ,                                       !- Construction Name
  {c72f8215-b6ec-4858-8eae-38979cfe8619}, !- Space Name
=======
  {b6c68d15-f426-4398-8ff7-3b20c90eb9b0}, !- Handle
  Surface 5,                              !- Name
  Wall,                                   !- Surface Type
  ,                                       !- Construction Name
  {9853fab8-4548-41ad-97f0-7af75de8d0f4}, !- Space Name
>>>>>>> 49f5e9b9
  Outdoors,                               !- Outside Boundary Condition
  ,                                       !- Outside Boundary Condition Object
  SunExposed,                             !- Sun Exposure
  WindExposed,                            !- Wind Exposure
  ,                                       !- View Factor to Ground
  ,                                       !- Number of Vertices
  0, 0, 2.4384,                           !- X,Y,Z Vertex 1 {m}
  0, 0, 0,                                !- X,Y,Z Vertex 2 {m}
  13.6310703908387, 0, 0,                 !- X,Y,Z Vertex 3 {m}
  13.6310703908387, 0, 2.4384;            !- X,Y,Z Vertex 4 {m}

OS:Surface,
<<<<<<< HEAD
  {f59aa41f-859e-4fe8-be52-ae3ee55c5702}, !- Handle
  Surface 6,                              !- Name
  RoofCeiling,                            !- Surface Type
  ,                                       !- Construction Name
  {c72f8215-b6ec-4858-8eae-38979cfe8619}, !- Space Name
  Surface,                                !- Outside Boundary Condition
  {952704ff-02bb-4c2e-ab31-5c60590a5e71}, !- Outside Boundary Condition Object
=======
  {8eb228fa-1e04-436b-9a8e-5fecd1de42d1}, !- Handle
  Surface 6,                              !- Name
  RoofCeiling,                            !- Surface Type
  ,                                       !- Construction Name
  {9853fab8-4548-41ad-97f0-7af75de8d0f4}, !- Space Name
  Surface,                                !- Outside Boundary Condition
  {a3ab44a1-f09e-4da5-baef-0b89bf032d70}, !- Outside Boundary Condition Object
>>>>>>> 49f5e9b9
  NoSun,                                  !- Sun Exposure
  NoWind,                                 !- Wind Exposure
  ,                                       !- View Factor to Ground
  ,                                       !- Number of Vertices
  13.6310703908387, 0, 2.4384,            !- X,Y,Z Vertex 1 {m}
  13.6310703908387, 6.81553519541936, 2.4384, !- X,Y,Z Vertex 2 {m}
  0, 6.81553519541936, 2.4384,            !- X,Y,Z Vertex 3 {m}
  0, 0, 2.4384;                           !- X,Y,Z Vertex 4 {m}

OS:SpaceType,
<<<<<<< HEAD
  {addd4f4d-6998-44ef-9970-dcaefce6aea7}, !- Handle
=======
  {9a06dca3-ece4-4f4c-88b3-f99f54dbeec2}, !- Handle
>>>>>>> 49f5e9b9
  Space Type 1,                           !- Name
  ,                                       !- Default Construction Set Name
  ,                                       !- Default Schedule Set Name
  ,                                       !- Group Rendering Name
  ,                                       !- Design Specification Outdoor Air Object Name
  ,                                       !- Standards Template
  ,                                       !- Standards Building Type
  living;                                 !- Standards Space Type

OS:Space,
<<<<<<< HEAD
  {8349eaf2-68e8-4804-b742-dc507efa99eb}, !- Handle
  living space|story 2,                   !- Name
  {addd4f4d-6998-44ef-9970-dcaefce6aea7}, !- Space Type Name
=======
  {ebfb5028-94fd-4bde-a4f4-8e85959a074e}, !- Handle
  living space|story 2,                   !- Name
  {9a06dca3-ece4-4f4c-88b3-f99f54dbeec2}, !- Space Type Name
>>>>>>> 49f5e9b9
  ,                                       !- Default Construction Set Name
  ,                                       !- Default Schedule Set Name
  -0,                                     !- Direction of Relative North {deg}
  0,                                      !- X Origin {m}
  0,                                      !- Y Origin {m}
  2.4384,                                 !- Z Origin {m}
  ,                                       !- Building Story Name
<<<<<<< HEAD
  {f6e326db-f0d9-491e-b1ee-c05553d0d2e7}, !- Thermal Zone Name
  ,                                       !- Part of Total Floor Area
  ,                                       !- Design Specification Outdoor Air Object Name
  {a73d0edf-6375-48a6-bbea-d772a20d226a}; !- Building Unit Name

OS:Surface,
  {952704ff-02bb-4c2e-ab31-5c60590a5e71}, !- Handle
  Surface 7,                              !- Name
  Floor,                                  !- Surface Type
  ,                                       !- Construction Name
  {8349eaf2-68e8-4804-b742-dc507efa99eb}, !- Space Name
  Surface,                                !- Outside Boundary Condition
  {f59aa41f-859e-4fe8-be52-ae3ee55c5702}, !- Outside Boundary Condition Object
=======
  {b917ea2d-5b41-4672-b6ee-e89de512d0d4}, !- Thermal Zone Name
  ,                                       !- Part of Total Floor Area
  ,                                       !- Design Specification Outdoor Air Object Name
  {749c08b4-fd6c-4599-acd0-85b7c0974d20}; !- Building Unit Name

OS:Surface,
  {a3ab44a1-f09e-4da5-baef-0b89bf032d70}, !- Handle
  Surface 7,                              !- Name
  Floor,                                  !- Surface Type
  ,                                       !- Construction Name
  {ebfb5028-94fd-4bde-a4f4-8e85959a074e}, !- Space Name
  Surface,                                !- Outside Boundary Condition
  {8eb228fa-1e04-436b-9a8e-5fecd1de42d1}, !- Outside Boundary Condition Object
>>>>>>> 49f5e9b9
  NoSun,                                  !- Sun Exposure
  NoWind,                                 !- Wind Exposure
  ,                                       !- View Factor to Ground
  ,                                       !- Number of Vertices
  0, 0, 0,                                !- X,Y,Z Vertex 1 {m}
  0, 6.81553519541936, 0,                 !- X,Y,Z Vertex 2 {m}
  13.6310703908387, 6.81553519541936, 0,  !- X,Y,Z Vertex 3 {m}
  13.6310703908387, 0, 0;                 !- X,Y,Z Vertex 4 {m}

OS:Surface,
<<<<<<< HEAD
  {82157463-4883-4809-b1ad-9114a8b18ba9}, !- Handle
  Surface 8,                              !- Name
  Wall,                                   !- Surface Type
  ,                                       !- Construction Name
  {8349eaf2-68e8-4804-b742-dc507efa99eb}, !- Space Name
=======
  {b19165f0-2c86-4bfd-b0c2-fafc02076ebb}, !- Handle
  Surface 8,                              !- Name
  Wall,                                   !- Surface Type
  ,                                       !- Construction Name
  {ebfb5028-94fd-4bde-a4f4-8e85959a074e}, !- Space Name
>>>>>>> 49f5e9b9
  Outdoors,                               !- Outside Boundary Condition
  ,                                       !- Outside Boundary Condition Object
  SunExposed,                             !- Sun Exposure
  WindExposed,                            !- Wind Exposure
  ,                                       !- View Factor to Ground
  ,                                       !- Number of Vertices
  0, 6.81553519541936, 2.4384,            !- X,Y,Z Vertex 1 {m}
  0, 6.81553519541936, 0,                 !- X,Y,Z Vertex 2 {m}
  0, 0, 0,                                !- X,Y,Z Vertex 3 {m}
  0, 0, 2.4384;                           !- X,Y,Z Vertex 4 {m}

OS:Surface,
<<<<<<< HEAD
  {98419dc3-1d83-4d9d-a5e6-95b0e305756c}, !- Handle
  Surface 9,                              !- Name
  Wall,                                   !- Surface Type
  ,                                       !- Construction Name
  {8349eaf2-68e8-4804-b742-dc507efa99eb}, !- Space Name
=======
  {73408db7-1769-462d-a361-23b1ceca9cb7}, !- Handle
  Surface 9,                              !- Name
  Wall,                                   !- Surface Type
  ,                                       !- Construction Name
  {ebfb5028-94fd-4bde-a4f4-8e85959a074e}, !- Space Name
>>>>>>> 49f5e9b9
  Outdoors,                               !- Outside Boundary Condition
  ,                                       !- Outside Boundary Condition Object
  SunExposed,                             !- Sun Exposure
  WindExposed,                            !- Wind Exposure
  ,                                       !- View Factor to Ground
  ,                                       !- Number of Vertices
  13.6310703908387, 6.81553519541936, 2.4384, !- X,Y,Z Vertex 1 {m}
  13.6310703908387, 6.81553519541936, 0,  !- X,Y,Z Vertex 2 {m}
  0, 6.81553519541936, 0,                 !- X,Y,Z Vertex 3 {m}
  0, 6.81553519541936, 2.4384;            !- X,Y,Z Vertex 4 {m}

OS:Surface,
<<<<<<< HEAD
  {5664c6ab-3201-4454-ab11-0fcd5969826e}, !- Handle
  Surface 10,                             !- Name
  Wall,                                   !- Surface Type
  ,                                       !- Construction Name
  {8349eaf2-68e8-4804-b742-dc507efa99eb}, !- Space Name
=======
  {f14e350c-93bc-4455-801a-04d23b4be2bf}, !- Handle
  Surface 10,                             !- Name
  Wall,                                   !- Surface Type
  ,                                       !- Construction Name
  {ebfb5028-94fd-4bde-a4f4-8e85959a074e}, !- Space Name
>>>>>>> 49f5e9b9
  Outdoors,                               !- Outside Boundary Condition
  ,                                       !- Outside Boundary Condition Object
  SunExposed,                             !- Sun Exposure
  WindExposed,                            !- Wind Exposure
  ,                                       !- View Factor to Ground
  ,                                       !- Number of Vertices
  13.6310703908387, 0, 2.4384,            !- X,Y,Z Vertex 1 {m}
  13.6310703908387, 0, 0,                 !- X,Y,Z Vertex 2 {m}
  13.6310703908387, 6.81553519541936, 0,  !- X,Y,Z Vertex 3 {m}
  13.6310703908387, 6.81553519541936, 2.4384; !- X,Y,Z Vertex 4 {m}

OS:Surface,
<<<<<<< HEAD
  {0bc16d40-6b80-433e-ba55-5b3701533645}, !- Handle
  Surface 11,                             !- Name
  Wall,                                   !- Surface Type
  ,                                       !- Construction Name
  {8349eaf2-68e8-4804-b742-dc507efa99eb}, !- Space Name
=======
  {ecbc14f5-8cf7-432f-9bc2-18c773639759}, !- Handle
  Surface 11,                             !- Name
  Wall,                                   !- Surface Type
  ,                                       !- Construction Name
  {ebfb5028-94fd-4bde-a4f4-8e85959a074e}, !- Space Name
>>>>>>> 49f5e9b9
  Outdoors,                               !- Outside Boundary Condition
  ,                                       !- Outside Boundary Condition Object
  SunExposed,                             !- Sun Exposure
  WindExposed,                            !- Wind Exposure
  ,                                       !- View Factor to Ground
  ,                                       !- Number of Vertices
  0, 0, 2.4384,                           !- X,Y,Z Vertex 1 {m}
  0, 0, 0,                                !- X,Y,Z Vertex 2 {m}
  13.6310703908387, 0, 0,                 !- X,Y,Z Vertex 3 {m}
  13.6310703908387, 0, 2.4384;            !- X,Y,Z Vertex 4 {m}

OS:Surface,
<<<<<<< HEAD
  {182a1f92-0560-405f-981e-277ba7e68b44}, !- Handle
  Surface 12,                             !- Name
  RoofCeiling,                            !- Surface Type
  ,                                       !- Construction Name
  {8349eaf2-68e8-4804-b742-dc507efa99eb}, !- Space Name
  Surface,                                !- Outside Boundary Condition
  {40e9a2a1-ca87-4381-857f-a95783ecf476}, !- Outside Boundary Condition Object
=======
  {62474d1f-591e-42ca-8ecc-4cff01d0dfa0}, !- Handle
  Surface 12,                             !- Name
  RoofCeiling,                            !- Surface Type
  ,                                       !- Construction Name
  {ebfb5028-94fd-4bde-a4f4-8e85959a074e}, !- Space Name
  Surface,                                !- Outside Boundary Condition
  {1f8dcf9d-b644-448d-a6c8-4bb9bff9615d}, !- Outside Boundary Condition Object
>>>>>>> 49f5e9b9
  NoSun,                                  !- Sun Exposure
  NoWind,                                 !- Wind Exposure
  ,                                       !- View Factor to Ground
  ,                                       !- Number of Vertices
  13.6310703908387, 0, 2.4384,            !- X,Y,Z Vertex 1 {m}
  13.6310703908387, 6.81553519541936, 2.4384, !- X,Y,Z Vertex 2 {m}
  0, 6.81553519541936, 2.4384,            !- X,Y,Z Vertex 3 {m}
  0, 0, 2.4384;                           !- X,Y,Z Vertex 4 {m}

OS:Surface,
<<<<<<< HEAD
  {40e9a2a1-ca87-4381-857f-a95783ecf476}, !- Handle
  Surface 13,                             !- Name
  Floor,                                  !- Surface Type
  ,                                       !- Construction Name
  {6c2ef1e1-e99a-45ad-b5ba-04943c62e670}, !- Space Name
  Surface,                                !- Outside Boundary Condition
  {182a1f92-0560-405f-981e-277ba7e68b44}, !- Outside Boundary Condition Object
=======
  {1f8dcf9d-b644-448d-a6c8-4bb9bff9615d}, !- Handle
  Surface 13,                             !- Name
  Floor,                                  !- Surface Type
  ,                                       !- Construction Name
  {46008585-934f-42ba-b2b4-70a34cedc265}, !- Space Name
  Surface,                                !- Outside Boundary Condition
  {62474d1f-591e-42ca-8ecc-4cff01d0dfa0}, !- Outside Boundary Condition Object
>>>>>>> 49f5e9b9
  NoSun,                                  !- Sun Exposure
  NoWind,                                 !- Wind Exposure
  ,                                       !- View Factor to Ground
  ,                                       !- Number of Vertices
  0, 6.81553519541936, 0,                 !- X,Y,Z Vertex 1 {m}
  13.6310703908387, 6.81553519541936, 0,  !- X,Y,Z Vertex 2 {m}
  13.6310703908387, 0, 0,                 !- X,Y,Z Vertex 3 {m}
  0, 0, 0;                                !- X,Y,Z Vertex 4 {m}

OS:Surface,
<<<<<<< HEAD
  {69947d04-3719-47a8-b149-fdf70406394b}, !- Handle
  Surface 14,                             !- Name
  RoofCeiling,                            !- Surface Type
  ,                                       !- Construction Name
  {6c2ef1e1-e99a-45ad-b5ba-04943c62e670}, !- Space Name
=======
  {15f9ea05-baa8-4728-9034-88c1551bd080}, !- Handle
  Surface 14,                             !- Name
  RoofCeiling,                            !- Surface Type
  ,                                       !- Construction Name
  {46008585-934f-42ba-b2b4-70a34cedc265}, !- Space Name
>>>>>>> 49f5e9b9
  Outdoors,                               !- Outside Boundary Condition
  ,                                       !- Outside Boundary Condition Object
  SunExposed,                             !- Sun Exposure
  WindExposed,                            !- Wind Exposure
  ,                                       !- View Factor to Ground
  ,                                       !- Number of Vertices
  13.6310703908387, 3.40776759770968, 1.70388379885484, !- X,Y,Z Vertex 1 {m}
  0, 3.40776759770968, 1.70388379885484,  !- X,Y,Z Vertex 2 {m}
  0, 0, 0,                                !- X,Y,Z Vertex 3 {m}
  13.6310703908387, 0, 0;                 !- X,Y,Z Vertex 4 {m}

OS:Surface,
<<<<<<< HEAD
  {b5b9ff1d-2d40-48b8-8236-cdd48c05a74f}, !- Handle
  Surface 15,                             !- Name
  RoofCeiling,                            !- Surface Type
  ,                                       !- Construction Name
  {6c2ef1e1-e99a-45ad-b5ba-04943c62e670}, !- Space Name
=======
  {21c98ff8-6e20-4923-810f-04a7c878560c}, !- Handle
  Surface 15,                             !- Name
  RoofCeiling,                            !- Surface Type
  ,                                       !- Construction Name
  {46008585-934f-42ba-b2b4-70a34cedc265}, !- Space Name
>>>>>>> 49f5e9b9
  Outdoors,                               !- Outside Boundary Condition
  ,                                       !- Outside Boundary Condition Object
  SunExposed,                             !- Sun Exposure
  WindExposed,                            !- Wind Exposure
  ,                                       !- View Factor to Ground
  ,                                       !- Number of Vertices
  0, 3.40776759770968, 1.70388379885484,  !- X,Y,Z Vertex 1 {m}
  13.6310703908387, 3.40776759770968, 1.70388379885484, !- X,Y,Z Vertex 2 {m}
  13.6310703908387, 6.81553519541936, 0,  !- X,Y,Z Vertex 3 {m}
  0, 6.81553519541936, 0;                 !- X,Y,Z Vertex 4 {m}

OS:Surface,
<<<<<<< HEAD
  {fdbb0f1b-7e2d-4b47-87a5-68ff2982a18d}, !- Handle
  Surface 16,                             !- Name
  Wall,                                   !- Surface Type
  ,                                       !- Construction Name
  {6c2ef1e1-e99a-45ad-b5ba-04943c62e670}, !- Space Name
=======
  {201b5170-c8b0-4ff9-96c8-243b5b5e4393}, !- Handle
  Surface 16,                             !- Name
  Wall,                                   !- Surface Type
  ,                                       !- Construction Name
  {46008585-934f-42ba-b2b4-70a34cedc265}, !- Space Name
>>>>>>> 49f5e9b9
  Outdoors,                               !- Outside Boundary Condition
  ,                                       !- Outside Boundary Condition Object
  SunExposed,                             !- Sun Exposure
  WindExposed,                            !- Wind Exposure
  ,                                       !- View Factor to Ground
  ,                                       !- Number of Vertices
  0, 3.40776759770968, 1.70388379885484,  !- X,Y,Z Vertex 1 {m}
  0, 6.81553519541936, 0,                 !- X,Y,Z Vertex 2 {m}
  0, 0, 0;                                !- X,Y,Z Vertex 3 {m}

OS:Surface,
<<<<<<< HEAD
  {4e194a0e-c24b-4952-81d8-55d24207a9a4}, !- Handle
  Surface 17,                             !- Name
  Wall,                                   !- Surface Type
  ,                                       !- Construction Name
  {6c2ef1e1-e99a-45ad-b5ba-04943c62e670}, !- Space Name
=======
  {4bac0601-d7fe-4e00-a966-6582fa559630}, !- Handle
  Surface 17,                             !- Name
  Wall,                                   !- Surface Type
  ,                                       !- Construction Name
  {46008585-934f-42ba-b2b4-70a34cedc265}, !- Space Name
>>>>>>> 49f5e9b9
  Outdoors,                               !- Outside Boundary Condition
  ,                                       !- Outside Boundary Condition Object
  SunExposed,                             !- Sun Exposure
  WindExposed,                            !- Wind Exposure
  ,                                       !- View Factor to Ground
  ,                                       !- Number of Vertices
  13.6310703908387, 3.40776759770968, 1.70388379885484, !- X,Y,Z Vertex 1 {m}
  13.6310703908387, 0, 0,                 !- X,Y,Z Vertex 2 {m}
  13.6310703908387, 6.81553519541936, 0;  !- X,Y,Z Vertex 3 {m}

OS:Space,
<<<<<<< HEAD
  {6c2ef1e1-e99a-45ad-b5ba-04943c62e670}, !- Handle
  unfinished attic space,                 !- Name
  {fc929f65-48b5-45b0-ae15-4d2e01010578}, !- Space Type Name
=======
  {46008585-934f-42ba-b2b4-70a34cedc265}, !- Handle
  unfinished attic space,                 !- Name
  {ff3f4172-3252-431b-bba9-73f5fbaab805}, !- Space Type Name
>>>>>>> 49f5e9b9
  ,                                       !- Default Construction Set Name
  ,                                       !- Default Schedule Set Name
  -0,                                     !- Direction of Relative North {deg}
  0,                                      !- X Origin {m}
  0,                                      !- Y Origin {m}
  4.8768,                                 !- Z Origin {m}
  ,                                       !- Building Story Name
<<<<<<< HEAD
  {519bd819-7044-497d-8305-12c7f94f72b5}; !- Thermal Zone Name

OS:ThermalZone,
  {519bd819-7044-497d-8305-12c7f94f72b5}, !- Handle
=======
  {e39ae16a-3ba2-4f48-9c0f-724fa3b62afc}; !- Thermal Zone Name

OS:ThermalZone,
  {e39ae16a-3ba2-4f48-9c0f-724fa3b62afc}, !- Handle
>>>>>>> 49f5e9b9
  unfinished attic zone,                  !- Name
  ,                                       !- Multiplier
  ,                                       !- Ceiling Height {m}
  ,                                       !- Volume {m3}
  ,                                       !- Floor Area {m2}
  ,                                       !- Zone Inside Convection Algorithm
  ,                                       !- Zone Outside Convection Algorithm
  ,                                       !- Zone Conditioning Equipment List Name
<<<<<<< HEAD
  {ab100ed6-6a23-443a-bf2a-f20d7d6cd911}, !- Zone Air Inlet Port List
  {1b12033a-171f-4782-976d-20c5f3d82ff4}, !- Zone Air Exhaust Port List
  {6565f122-a4d2-44f9-9aa2-e35afcf1cba8}, !- Zone Air Node Name
  {6428c1fa-a060-4f2a-9e7c-48e365c53175}, !- Zone Return Air Port List
=======
  {8ff8d724-bc24-4fa7-8c95-40adcadc2269}, !- Zone Air Inlet Port List
  {710cf003-6f94-4d27-9172-4ae8836a4592}, !- Zone Air Exhaust Port List
  {a9d98a0e-6bdf-49fc-a9c3-af2aa7a5eb50}, !- Zone Air Node Name
  {0a7eda69-d705-4598-9d40-fead8472402d}, !- Zone Return Air Port List
>>>>>>> 49f5e9b9
  ,                                       !- Primary Daylighting Control Name
  ,                                       !- Fraction of Zone Controlled by Primary Daylighting Control
  ,                                       !- Secondary Daylighting Control Name
  ,                                       !- Fraction of Zone Controlled by Secondary Daylighting Control
  ,                                       !- Illuminance Map Name
  ,                                       !- Group Rendering Name
  ,                                       !- Thermostat Name
  No;                                     !- Use Ideal Air Loads

OS:Node,
<<<<<<< HEAD
  {2d76e5c5-ebe0-4991-92ef-74ec57874328}, !- Handle
  Node 2,                                 !- Name
  {6565f122-a4d2-44f9-9aa2-e35afcf1cba8}, !- Inlet Port
  ;                                       !- Outlet Port

OS:Connection,
  {6565f122-a4d2-44f9-9aa2-e35afcf1cba8}, !- Handle
  {c09b05f7-049b-43b5-b40a-fc33a0584c9e}, !- Name
  {519bd819-7044-497d-8305-12c7f94f72b5}, !- Source Object
  11,                                     !- Outlet Port
  {2d76e5c5-ebe0-4991-92ef-74ec57874328}, !- Target Object
  2;                                      !- Inlet Port

OS:PortList,
  {ab100ed6-6a23-443a-bf2a-f20d7d6cd911}, !- Handle
  {ec069d87-c310-4b81-bc7d-67e2f34cc0d7}, !- Name
  {519bd819-7044-497d-8305-12c7f94f72b5}; !- HVAC Component

OS:PortList,
  {1b12033a-171f-4782-976d-20c5f3d82ff4}, !- Handle
  {f90954f2-8803-42f3-abc2-8009e8f8ef0c}, !- Name
  {519bd819-7044-497d-8305-12c7f94f72b5}; !- HVAC Component

OS:PortList,
  {6428c1fa-a060-4f2a-9e7c-48e365c53175}, !- Handle
  {ed512180-64af-4bfe-948f-e52f40ca4347}, !- Name
  {519bd819-7044-497d-8305-12c7f94f72b5}; !- HVAC Component

OS:Sizing:Zone,
  {14213a23-0866-45c7-b364-753414976992}, !- Handle
  {519bd819-7044-497d-8305-12c7f94f72b5}, !- Zone or ZoneList Name
=======
  {ec43efed-f312-44da-8ac7-eab409c4967d}, !- Handle
  Node 2,                                 !- Name
  {a9d98a0e-6bdf-49fc-a9c3-af2aa7a5eb50}, !- Inlet Port
  ;                                       !- Outlet Port

OS:Connection,
  {a9d98a0e-6bdf-49fc-a9c3-af2aa7a5eb50}, !- Handle
  {68de38c0-0796-4ce9-9e89-c5f0d88e75af}, !- Name
  {e39ae16a-3ba2-4f48-9c0f-724fa3b62afc}, !- Source Object
  11,                                     !- Outlet Port
  {ec43efed-f312-44da-8ac7-eab409c4967d}, !- Target Object
  2;                                      !- Inlet Port

OS:PortList,
  {8ff8d724-bc24-4fa7-8c95-40adcadc2269}, !- Handle
  {d2e40b3f-2d3a-4cdb-b268-4d023c58c10c}, !- Name
  {e39ae16a-3ba2-4f48-9c0f-724fa3b62afc}; !- HVAC Component

OS:PortList,
  {710cf003-6f94-4d27-9172-4ae8836a4592}, !- Handle
  {d3981719-fb15-4d09-8a4a-dbe1f1a0df2f}, !- Name
  {e39ae16a-3ba2-4f48-9c0f-724fa3b62afc}; !- HVAC Component

OS:PortList,
  {0a7eda69-d705-4598-9d40-fead8472402d}, !- Handle
  {61d5c0e7-e5eb-4b0b-97da-952e82dce79d}, !- Name
  {e39ae16a-3ba2-4f48-9c0f-724fa3b62afc}; !- HVAC Component

OS:Sizing:Zone,
  {eae5efc5-8923-4e68-ae31-7f3830359178}, !- Handle
  {e39ae16a-3ba2-4f48-9c0f-724fa3b62afc}, !- Zone or ZoneList Name
>>>>>>> 49f5e9b9
  SupplyAirTemperature,                   !- Zone Cooling Design Supply Air Temperature Input Method
  14,                                     !- Zone Cooling Design Supply Air Temperature {C}
  11.11,                                  !- Zone Cooling Design Supply Air Temperature Difference {deltaC}
  SupplyAirTemperature,                   !- Zone Heating Design Supply Air Temperature Input Method
  40,                                     !- Zone Heating Design Supply Air Temperature {C}
  11.11,                                  !- Zone Heating Design Supply Air Temperature Difference {deltaC}
  0.0085,                                 !- Zone Cooling Design Supply Air Humidity Ratio {kg-H2O/kg-air}
  0.008,                                  !- Zone Heating Design Supply Air Humidity Ratio {kg-H2O/kg-air}
  ,                                       !- Zone Heating Sizing Factor
  ,                                       !- Zone Cooling Sizing Factor
  DesignDay,                              !- Cooling Design Air Flow Method
  ,                                       !- Cooling Design Air Flow Rate {m3/s}
  ,                                       !- Cooling Minimum Air Flow per Zone Floor Area {m3/s-m2}
  ,                                       !- Cooling Minimum Air Flow {m3/s}
  ,                                       !- Cooling Minimum Air Flow Fraction
  DesignDay,                              !- Heating Design Air Flow Method
  ,                                       !- Heating Design Air Flow Rate {m3/s}
  ,                                       !- Heating Maximum Air Flow per Zone Floor Area {m3/s-m2}
  ,                                       !- Heating Maximum Air Flow {m3/s}
  ,                                       !- Heating Maximum Air Flow Fraction
  ,                                       !- Design Zone Air Distribution Effectiveness in Cooling Mode
  ,                                       !- Design Zone Air Distribution Effectiveness in Heating Mode
  No,                                     !- Account for Dedicated Outdoor Air System
  NeutralSupplyAir,                       !- Dedicated Outdoor Air System Control Strategy
  autosize,                               !- Dedicated Outdoor Air Low Setpoint Temperature for Design {C}
  autosize;                               !- Dedicated Outdoor Air High Setpoint Temperature for Design {C}

OS:ZoneHVAC:EquipmentList,
<<<<<<< HEAD
  {51f08177-e477-4505-87be-5ec602cf6d9f}, !- Handle
  Zone HVAC Equipment List 2,             !- Name
  {519bd819-7044-497d-8305-12c7f94f72b5}; !- Thermal Zone

OS:SpaceType,
  {fc929f65-48b5-45b0-ae15-4d2e01010578}, !- Handle
=======
  {eb62f58b-63f6-4f2e-ad5c-207c88cb7b2d}, !- Handle
  Zone HVAC Equipment List 2,             !- Name
  {e39ae16a-3ba2-4f48-9c0f-724fa3b62afc}; !- Thermal Zone

OS:SpaceType,
  {ff3f4172-3252-431b-bba9-73f5fbaab805}, !- Handle
>>>>>>> 49f5e9b9
  Space Type 2,                           !- Name
  ,                                       !- Default Construction Set Name
  ,                                       !- Default Schedule Set Name
  ,                                       !- Group Rendering Name
  ,                                       !- Design Specification Outdoor Air Object Name
  ,                                       !- Standards Template
  ,                                       !- Standards Building Type
  unfinished attic;                       !- Standards Space Type

OS:BuildingUnit,
<<<<<<< HEAD
  {a73d0edf-6375-48a6-bbea-d772a20d226a}, !- Handle
=======
  {749c08b4-fd6c-4599-acd0-85b7c0974d20}, !- Handle
>>>>>>> 49f5e9b9
  unit 1,                                 !- Name
  ,                                       !- Rendering Color
  Residential;                            !- Building Unit Type

<<<<<<< HEAD
OS:Building,
  {69f7b442-6951-468a-9c81-42f3369396fe}, !- Handle
  Building 1,                             !- Name
  ,                                       !- Building Sector Type
  270,                                    !- North Axis {deg}
  ,                                       !- Nominal Floor to Floor Height {m}
  ,                                       !- Space Type Name
  ,                                       !- Default Construction Set Name
  ,                                       !- Default Schedule Set Name
  2,                                      !- Standards Number of Stories
  2,                                      !- Standards Number of Above Ground Stories
  ,                                       !- Standards Template
  singlefamilydetached,                   !- Standards Building Type
  1;                                      !- Standards Number of Living Units

OS:AdditionalProperties,
  {2c613803-5e02-45b1-a881-a95632ca6019}, !- Handle
  {69f7b442-6951-468a-9c81-42f3369396fe}, !- Object Name
  Total Units Represented,                !- Feature Name 1
  Integer,                                !- Feature Data Type 1
  1,                                      !- Feature Value 1
  Total Units Modeled,                    !- Feature Name 2
  Integer,                                !- Feature Data Type 2
  1;                                      !- Feature Value 2

OS:AdditionalProperties,
  {c84bce73-eec8-49fe-8932-22c11e710ab3}, !- Handle
  {a73d0edf-6375-48a6-bbea-d772a20d226a}, !- Object Name
=======
OS:AdditionalProperties,
  {c84c23e3-3a84-4524-8382-68c959141768}, !- Handle
  {749c08b4-fd6c-4599-acd0-85b7c0974d20}, !- Object Name
>>>>>>> 49f5e9b9
  NumberOfBedrooms,                       !- Feature Name 1
  Integer,                                !- Feature Data Type 1
  3,                                      !- Feature Value 1
  NumberOfBathrooms,                      !- Feature Name 2
  Double,                                 !- Feature Data Type 2
  2,                                      !- Feature Value 2
  NumberOfOccupants,                      !- Feature Name 3
  Double,                                 !- Feature Data Type 3
  2.6400000000000001;                     !- Feature Value 3

OS:External:File,
  {f54990f3-b7af-4c35-945d-c8251b235197}, !- Handle
  8760.csv,                               !- Name
  8760.csv;                               !- File Name

OS:Schedule:Day,
<<<<<<< HEAD
  {0a539420-31cd-4386-8857-430b444dce40}, !- Handle
=======
  {77e3903b-9054-49d3-bb62-4d5d5142fff2}, !- Handle
>>>>>>> 49f5e9b9
  Schedule Day 1,                         !- Name
  ,                                       !- Schedule Type Limits Name
  ,                                       !- Interpolate to Timestep
  24,                                     !- Hour 1
  0,                                      !- Minute 1
  0;                                      !- Value Until Time 1

OS:Schedule:Day,
<<<<<<< HEAD
  {d27dd4bb-b8e8-4ee6-88fc-a96e36b29bf9}, !- Handle
=======
  {7331c6c6-b77a-4550-8dda-7c2804418a49}, !- Handle
>>>>>>> 49f5e9b9
  Schedule Day 2,                         !- Name
  ,                                       !- Schedule Type Limits Name
  ,                                       !- Interpolate to Timestep
  24,                                     !- Hour 1
  0,                                      !- Minute 1
  1;                                      !- Value Until Time 1

<<<<<<< HEAD
OS:WeatherFile,
  {68db3163-a31a-47ec-a09e-9d8831c7ad9b}, !- Handle
  Denver Intl Ap,                         !- City
  CO,                                     !- State Province Region
  USA,                                    !- Country
  TMY3,                                   !- Data Source
  725650,                                 !- WMO Number
  39.83,                                  !- Latitude {deg}
  -104.65,                                !- Longitude {deg}
  -7,                                     !- Time Zone {hr}
  1650,                                   !- Elevation {m}
  file:../weather/USA_CO_Denver.Intl.AP.725650_TMY3.epw, !- Url
  E23378AA;                               !- Checksum

OS:AdditionalProperties,
  {469f496e-0aca-49c7-a3ad-7aa45d712d15}, !- Handle
  {68db3163-a31a-47ec-a09e-9d8831c7ad9b}, !- Object Name
  EPWHeaderCity,                          !- Feature Name 1
  String,                                 !- Feature Data Type 1
  Denver Intl Ap,                         !- Feature Value 1
  EPWHeaderState,                         !- Feature Name 2
  String,                                 !- Feature Data Type 2
  CO,                                     !- Feature Value 2
  EPWHeaderCountry,                       !- Feature Name 3
  String,                                 !- Feature Data Type 3
  USA,                                    !- Feature Value 3
  EPWHeaderDataSource,                    !- Feature Name 4
  String,                                 !- Feature Data Type 4
  TMY3,                                   !- Feature Value 4
  EPWHeaderStation,                       !- Feature Name 5
  String,                                 !- Feature Data Type 5
  725650,                                 !- Feature Value 5
  EPWHeaderLatitude,                      !- Feature Name 6
  Double,                                 !- Feature Data Type 6
  39.829999999999998,                     !- Feature Value 6
  EPWHeaderLongitude,                     !- Feature Name 7
  Double,                                 !- Feature Data Type 7
  -104.65000000000001,                    !- Feature Value 7
  EPWHeaderTimezone,                      !- Feature Name 8
  Double,                                 !- Feature Data Type 8
  -7,                                     !- Feature Value 8
  EPWHeaderAltitude,                      !- Feature Name 9
  Double,                                 !- Feature Data Type 9
  5413.3858267716532,                     !- Feature Value 9
  EPWHeaderLocalPressure,                 !- Feature Name 10
  Double,                                 !- Feature Data Type 10
  0.81937567683596546,                    !- Feature Value 10
  EPWHeaderRecordsPerHour,                !- Feature Name 11
  Double,                                 !- Feature Data Type 11
  0,                                      !- Feature Value 11
  EPWDataAnnualAvgDrybulb,                !- Feature Name 12
  Double,                                 !- Feature Data Type 12
  51.575616438356228,                     !- Feature Value 12
  EPWDataAnnualMinDrybulb,                !- Feature Name 13
  Double,                                 !- Feature Data Type 13
  -2.9200000000000017,                    !- Feature Value 13
  EPWDataAnnualMaxDrybulb,                !- Feature Name 14
  Double,                                 !- Feature Data Type 14
  104,                                    !- Feature Value 14
  EPWDataCDD50F,                          !- Feature Name 15
  Double,                                 !- Feature Data Type 15
  3072.2925000000005,                     !- Feature Value 15
  EPWDataCDD65F,                          !- Feature Name 16
  Double,                                 !- Feature Data Type 16
  883.62000000000035,                     !- Feature Value 16
  EPWDataHDD50F,                          !- Feature Name 17
  Double,                                 !- Feature Data Type 17
  2497.1925000000001,                     !- Feature Value 17
  EPWDataHDD65F,                          !- Feature Name 18
  Double,                                 !- Feature Data Type 18
  5783.5200000000013,                     !- Feature Value 18
  EPWDataAnnualAvgWindspeed,              !- Feature Name 19
  Double,                                 !- Feature Data Type 19
  3.9165296803649667,                     !- Feature Value 19
  EPWDataMonthlyAvgDrybulbs,              !- Feature Name 20
  String,                                 !- Feature Data Type 20
  33.4191935483871&#4431.90142857142857&#4443.02620967741937&#4442.48624999999999&#4459.877741935483854&#4473.57574999999997&#4472.07975806451608&#4472.70008064516134&#4466.49200000000006&#4450.079112903225806&#4437.218250000000005&#4434.582177419354835, !- Feature Value 20
  EPWDataGroundMonthlyTemps,              !- Feature Name 21
  String,                                 !- Feature Data Type 21
  44.08306285945173&#4440.89570904991865&#4440.64045432632048&#4442.153016571250646&#4448.225111118704206&#4454.268919273837525&#4459.508577937551024&#4462.82777283423508&#4463.10975667174995&#4460.41014950381947&#4455.304105212311526&#4449.445696474514364, !- Feature Value 21
  EPWDataWSF,                             !- Feature Name 22
  Double,                                 !- Feature Data Type 22
  0.58999999999999997,                    !- Feature Value 22
  EPWDataMonthlyAvgDailyHighDrybulbs,     !- Feature Name 23
  String,                                 !- Feature Data Type 23
  47.41032258064516&#4446.58642857142857&#4455.15032258064517&#4453.708&#4472.80193548387098&#4488.67600000000002&#4486.1858064516129&#4485.87225806451613&#4482.082&#4463.18064516129033&#4448.73400000000001&#4448.87935483870968, !- Feature Value 23
  EPWDataMonthlyAvgDailyLowDrybulbs,      !- Feature Name 24
  String,                                 !- Feature Data Type 24
  19.347741935483874&#4419.856428571428573&#4430.316129032258065&#4431.112&#4447.41612903225806&#4457.901999999999994&#4459.063870967741934&#4460.956774193548384&#4452.352000000000004&#4438.41612903225806&#4427.002000000000002&#4423.02903225806451, !- Feature Value 24
  EPWDesignHeatingDrybulb,                !- Feature Name 25
  Double,                                 !- Feature Data Type 25
  12.02,                                  !- Feature Value 25
  EPWDesignHeatingWindspeed,              !- Feature Name 26
  Double,                                 !- Feature Data Type 26
  2.8062500000000004,                     !- Feature Value 26
  EPWDesignCoolingDrybulb,                !- Feature Name 27
  Double,                                 !- Feature Data Type 27
  91.939999999999998,                     !- Feature Value 27
  EPWDesignCoolingWetbulb,                !- Feature Name 28
  Double,                                 !- Feature Data Type 28
  59.95131430195849,                      !- Feature Value 28
  EPWDesignCoolingHumidityRatio,          !- Feature Name 29
  Double,                                 !- Feature Data Type 29
  0.0059161086834698092,                  !- Feature Value 29
  EPWDesignCoolingWindspeed,              !- Feature Name 30
  Double,                                 !- Feature Data Type 30
  3.7999999999999989,                     !- Feature Value 30
  EPWDesignDailyTemperatureRange,         !- Feature Name 31
  Double,                                 !- Feature Data Type 31
  24.915483870967748,                     !- Feature Value 31
  EPWDesignDehumidDrybulb,                !- Feature Name 32
  Double,                                 !- Feature Data Type 32
  67.996785714285721,                     !- Feature Value 32
  EPWDesignDehumidHumidityRatio,          !- Feature Name 33
  Double,                                 !- Feature Data Type 33
  0.012133744170488724,                   !- Feature Value 33
  EPWDesignCoolingDirectNormal,           !- Feature Name 34
  Double,                                 !- Feature Data Type 34
  985,                                    !- Feature Value 34
  EPWDesignCoolingDiffuseHorizontal,      !- Feature Name 35
  Double,                                 !- Feature Data Type 35
  84;                                     !- Feature Value 35

OS:Site,
  {a63a7dc3-835e-4b97-b10d-2b1cd7d423bc}, !- Handle
  Denver Intl Ap_CO_USA,                  !- Name
  39.83,                                  !- Latitude {deg}
  -104.65,                                !- Longitude {deg}
  -7,                                     !- Time Zone {hr}
  1650,                                   !- Elevation {m}
  ;                                       !- Terrain

OS:ClimateZones,
  {db11fa9a-2130-41a5-bad5-73493a85d9d0}, !- Handle
  ,                                       !- Active Institution
  ,                                       !- Active Year
  ,                                       !- Climate Zone Institution Name 1
  ,                                       !- Climate Zone Document Name 1
  ,                                       !- Climate Zone Document Year 1
  ,                                       !- Climate Zone Value 1
  Building America,                       !- Climate Zone Institution Name 2
  ,                                       !- Climate Zone Document Name 2
  0,                                      !- Climate Zone Document Year 2
  Cold;                                   !- Climate Zone Value 2

OS:Site:WaterMainsTemperature,
  {23df3436-5502-4b8a-b20c-50280682ebe7}, !- Handle
  Correlation,                            !- Calculation Method
  ,                                       !- Temperature Schedule Name
  10.8753424657535,                       !- Annual Average Outdoor Air Temperature {C}
  23.1524007936508;                       !- Maximum Difference In Monthly Average Outdoor Air Temperatures {deltaC}

OS:RunPeriodControl:DaylightSavingTime,
  {57b26d5e-681b-47b2-bc67-a42df968440d}, !- Handle
  4/7,                                    !- Start Date
  10/26;                                  !- End Date

OS:Site:GroundTemperature:Deep,
  {b06e07bf-a6d6-4cd3-9cf8-903df759be3d}, !- Handle
  10.8753424657535,                       !- January Deep Ground Temperature {C}
  10.8753424657535,                       !- February Deep Ground Temperature {C}
  10.8753424657535,                       !- March Deep Ground Temperature {C}
  10.8753424657535,                       !- April Deep Ground Temperature {C}
  10.8753424657535,                       !- May Deep Ground Temperature {C}
  10.8753424657535,                       !- June Deep Ground Temperature {C}
  10.8753424657535,                       !- July Deep Ground Temperature {C}
  10.8753424657535,                       !- August Deep Ground Temperature {C}
  10.8753424657535,                       !- September Deep Ground Temperature {C}
  10.8753424657535,                       !- October Deep Ground Temperature {C}
  10.8753424657535,                       !- November Deep Ground Temperature {C}
  10.8753424657535;                       !- December Deep Ground Temperature {C}
=======
OS:Schedule:File,
  {28256f82-5397-4d61-bbfd-ba7433dfddcc}, !- Handle
  occupants,                              !- Name
  {fa4b7a74-c25d-47a5-a7b2-c07c20886bbe}, !- Schedule Type Limits Name
  {f54990f3-b7af-4c35-945d-c8251b235197}, !- External File Name
  1,                                      !- Column Number
  1,                                      !- Rows to Skip at Top
  8760,                                   !- Number of Hours of Data
  ,                                       !- Column Separator
  ,                                       !- Interpolate to Timestep
  60;                                     !- Minutes per Item

OS:Schedule:Ruleset,
  {20b5a81d-485d-478c-9b5b-ea3cd0125e25}, !- Handle
  Schedule Ruleset 1,                     !- Name
  {1fcd8af9-76a4-4a4d-b18e-65fb337f3d71}, !- Schedule Type Limits Name
  {fc1634ae-25d5-42c6-9534-c1e7e471c807}; !- Default Day Schedule Name

OS:Schedule:Day,
  {fc1634ae-25d5-42c6-9534-c1e7e471c807}, !- Handle
  Schedule Day 3,                         !- Name
  {1fcd8af9-76a4-4a4d-b18e-65fb337f3d71}, !- Schedule Type Limits Name
  ,                                       !- Interpolate to Timestep
  24,                                     !- Hour 1
  0,                                      !- Minute 1
  112.539290946133;                       !- Value Until Time 1

OS:People:Definition,
  {f0b5b009-2613-4691-b8b0-d4ddd774597c}, !- Handle
  res occupants|living space,             !- Name
  People,                                 !- Number of People Calculation Method
  1.32,                                   !- Number of People {people}
  ,                                       !- People per Space Floor Area {person/m2}
  ,                                       !- Space Floor Area per Person {m2/person}
  0.319734,                               !- Fraction Radiant
  0.573,                                  !- Sensible Heat Fraction
  0,                                      !- Carbon Dioxide Generation Rate {m3/s-W}
  No,                                     !- Enable ASHRAE 55 Comfort Warnings
  ZoneAveraged;                           !- Mean Radiant Temperature Calculation Type

OS:People,
  {1d3decea-a398-4ce1-a7d3-2f432467cd5d}, !- Handle
  res occupants|living space,             !- Name
  {f0b5b009-2613-4691-b8b0-d4ddd774597c}, !- People Definition Name
  {9853fab8-4548-41ad-97f0-7af75de8d0f4}, !- Space or SpaceType Name
  {28256f82-5397-4d61-bbfd-ba7433dfddcc}, !- Number of People Schedule Name
  {20b5a81d-485d-478c-9b5b-ea3cd0125e25}, !- Activity Level Schedule Name
  ,                                       !- Surface Name/Angle Factor List Name
  ,                                       !- Work Efficiency Schedule Name
  ,                                       !- Clothing Insulation Schedule Name
  ,                                       !- Air Velocity Schedule Name
  1;                                      !- Multiplier

OS:ScheduleTypeLimits,
  {1fcd8af9-76a4-4a4d-b18e-65fb337f3d71}, !- Handle
  ActivityLevel,                          !- Name
  0,                                      !- Lower Limit Value
  ,                                       !- Upper Limit Value
  Continuous,                             !- Numeric Type
  ActivityLevel;                          !- Unit Type

OS:ScheduleTypeLimits,
  {fa4b7a74-c25d-47a5-a7b2-c07c20886bbe}, !- Handle
  Fractional,                             !- Name
  0,                                      !- Lower Limit Value
  1,                                      !- Upper Limit Value
  Continuous;                             !- Numeric Type

OS:People:Definition,
  {1ebd7a7a-a23d-4e42-b019-d7236cc236f6}, !- Handle
  res occupants|living space|story 2,     !- Name
  People,                                 !- Number of People Calculation Method
  1.32,                                   !- Number of People {people}
  ,                                       !- People per Space Floor Area {person/m2}
  ,                                       !- Space Floor Area per Person {m2/person}
  0.319734,                               !- Fraction Radiant
  0.573,                                  !- Sensible Heat Fraction
  0,                                      !- Carbon Dioxide Generation Rate {m3/s-W}
  No,                                     !- Enable ASHRAE 55 Comfort Warnings
  ZoneAveraged;                           !- Mean Radiant Temperature Calculation Type

OS:People,
  {31833ec8-3bc0-49f0-992e-b8f613072d44}, !- Handle
  res occupants|living space|story 2,     !- Name
  {1ebd7a7a-a23d-4e42-b019-d7236cc236f6}, !- People Definition Name
  {ebfb5028-94fd-4bde-a4f4-8e85959a074e}, !- Space or SpaceType Name
  {28256f82-5397-4d61-bbfd-ba7433dfddcc}, !- Number of People Schedule Name
  {20b5a81d-485d-478c-9b5b-ea3cd0125e25}, !- Activity Level Schedule Name
  ,                                       !- Surface Name/Angle Factor List Name
  ,                                       !- Work Efficiency Schedule Name
  ,                                       !- Clothing Insulation Schedule Name
  ,                                       !- Air Velocity Schedule Name
  1;                                      !- Multiplier
>>>>>>> 49f5e9b9
<|MERGE_RESOLUTION|>--- conflicted
+++ resolved
@@ -1,53 +1,26 @@
 !- NOTE: Auto-generated from /test/osw_files/SFD_2000sqft_2story_SL_UA_Denver_East.osw
 
 OS:Version,
-<<<<<<< HEAD
-  {4359c242-6f2c-407c-901c-808dc0177dba}, !- Handle
-  2.9.0;                                  !- Version Identifier
-
-OS:SimulationControl,
-  {d54b19e2-f5ed-4e82-b5a5-d0ae09930efb}, !- Handle
-=======
   {66a25045-9c4f-42d7-ac7a-65f5a3c6bc4d}, !- Handle
   2.9.0;                                  !- Version Identifier
 
 OS:SimulationControl,
   {de6fcbad-e39f-4770-9d95-4638ec65fc99}, !- Handle
->>>>>>> 49f5e9b9
   ,                                       !- Do Zone Sizing Calculation
   ,                                       !- Do System Sizing Calculation
   ,                                       !- Do Plant Sizing Calculation
   No;                                     !- Run Simulation for Sizing Periods
 
 OS:Timestep,
-<<<<<<< HEAD
-  {9babc771-371b-47ff-81c2-846e5cf1b4ea}, !- Handle
-  6;                                      !- Number of Timesteps per Hour
-
-OS:ShadowCalculation,
-  {7d4d0a41-0f05-498e-a748-678e32ffe80b}, !- Handle
-=======
   {896bf517-4fa5-41a7-9801-20958dc55e3e}, !- Handle
   6;                                      !- Number of Timesteps per Hour
 
 OS:ShadowCalculation,
   {0e23f9d2-d0a0-42d3-8e68-b65b13c5e29e}, !- Handle
->>>>>>> 49f5e9b9
   20,                                     !- Calculation Frequency
   200;                                    !- Maximum Figures in Shadow Overlap Calculations
 
 OS:SurfaceConvectionAlgorithm:Outside,
-<<<<<<< HEAD
-  {d9160a4a-d53a-450b-a3e4-1aefc69986ad}, !- Handle
-  DOE-2;                                  !- Algorithm
-
-OS:SurfaceConvectionAlgorithm:Inside,
-  {0c22a078-cd82-47fe-8ba3-0797c397b3db}, !- Handle
-  TARP;                                   !- Algorithm
-
-OS:ZoneCapacitanceMultiplier:ResearchSpecial,
-  {69b3f0b3-08d7-4bed-9466-d89294f11eff}, !- Handle
-=======
   {db248bec-efbe-4626-ae21-b7dc7760b28a}, !- Handle
   DOE-2;                                  !- Algorithm
 
@@ -57,17 +30,12 @@
 
 OS:ZoneCapacitanceMultiplier:ResearchSpecial,
   {1d29988e-5d3c-48f7-981b-d3d119cbeb16}, !- Handle
->>>>>>> 49f5e9b9
   ,                                       !- Temperature Capacity Multiplier
   15,                                     !- Humidity Capacity Multiplier
   ;                                       !- Carbon Dioxide Capacity Multiplier
 
 OS:RunPeriod,
-<<<<<<< HEAD
-  {529dff82-cddf-4dea-9fc6-e2618077fb88}, !- Handle
-=======
   {e1026470-31eb-4c67-a4b1-80080e2a7dc7}, !- Handle
->>>>>>> 49f5e9b9
   Run Period 1,                           !- Name
   1,                                      !- Begin Month
   1,                                      !- Begin Day of Month
@@ -81,11 +49,7 @@
   ;                                       !- Number of Times Runperiod to be Repeated
 
 OS:YearDescription,
-<<<<<<< HEAD
-  {bbe55a75-ce82-4a11-a6d5-8fa3ed0e22b7}, !- Handle
-=======
   {f02b2607-8920-4f76-b8a1-63b4c9e82eea}, !- Handle
->>>>>>> 49f5e9b9
   2007,                                   !- Calendar Year
   ,                                       !- Day of Week for Start Day
   ;                                       !- Is Leap Year
@@ -285,11 +249,7 @@
   1;                                      !- Feature Value 1
 
 OS:ThermalZone,
-<<<<<<< HEAD
-  {f6e326db-f0d9-491e-b1ee-c05553d0d2e7}, !- Handle
-=======
   {b917ea2d-5b41-4672-b6ee-e89de512d0d4}, !- Handle
->>>>>>> 49f5e9b9
   living zone,                            !- Name
   ,                                       !- Multiplier
   ,                                       !- Ceiling Height {m}
@@ -298,17 +258,10 @@
   ,                                       !- Zone Inside Convection Algorithm
   ,                                       !- Zone Outside Convection Algorithm
   ,                                       !- Zone Conditioning Equipment List Name
-<<<<<<< HEAD
-  {bb61f93e-1db1-4768-bcc3-6d14bc310dfc}, !- Zone Air Inlet Port List
-  {0fa79b96-7894-4f9a-9158-8704bb6e3742}, !- Zone Air Exhaust Port List
-  {b07a187d-e311-40c1-8b75-711bfdedda51}, !- Zone Air Node Name
-  {090abc26-8b50-4dcf-8515-388f3cf069b1}, !- Zone Return Air Port List
-=======
   {876a4b60-bfb0-4185-9b44-ae79fc0c94e4}, !- Zone Air Inlet Port List
   {41cb941e-b492-4409-8c5d-a00a6b4d3d91}, !- Zone Air Exhaust Port List
   {bba3a41f-004f-4262-9d06-dbd314baa084}, !- Zone Air Node Name
   {fbbcfc78-447e-492a-a660-934aa604e304}, !- Zone Return Air Port List
->>>>>>> 49f5e9b9
   ,                                       !- Primary Daylighting Control Name
   ,                                       !- Fraction of Zone Controlled by Primary Daylighting Control
   ,                                       !- Secondary Daylighting Control Name
@@ -319,39 +272,6 @@
   No;                                     !- Use Ideal Air Loads
 
 OS:Node,
-<<<<<<< HEAD
-  {998b2668-0fd7-4489-8beb-93d14c630294}, !- Handle
-  Node 1,                                 !- Name
-  {b07a187d-e311-40c1-8b75-711bfdedda51}, !- Inlet Port
-  ;                                       !- Outlet Port
-
-OS:Connection,
-  {b07a187d-e311-40c1-8b75-711bfdedda51}, !- Handle
-  {7bf57595-f58b-4c61-86d5-e5ec0573a8f8}, !- Name
-  {f6e326db-f0d9-491e-b1ee-c05553d0d2e7}, !- Source Object
-  11,                                     !- Outlet Port
-  {998b2668-0fd7-4489-8beb-93d14c630294}, !- Target Object
-  2;                                      !- Inlet Port
-
-OS:PortList,
-  {bb61f93e-1db1-4768-bcc3-6d14bc310dfc}, !- Handle
-  {16edd159-629d-46e4-ba58-7c195ba704d8}, !- Name
-  {f6e326db-f0d9-491e-b1ee-c05553d0d2e7}; !- HVAC Component
-
-OS:PortList,
-  {0fa79b96-7894-4f9a-9158-8704bb6e3742}, !- Handle
-  {c40abb51-8aba-4cd6-9a70-ac2c6a0cff0f}, !- Name
-  {f6e326db-f0d9-491e-b1ee-c05553d0d2e7}; !- HVAC Component
-
-OS:PortList,
-  {090abc26-8b50-4dcf-8515-388f3cf069b1}, !- Handle
-  {9b42d559-7650-4e33-bc2a-099d080dc503}, !- Name
-  {f6e326db-f0d9-491e-b1ee-c05553d0d2e7}; !- HVAC Component
-
-OS:Sizing:Zone,
-  {cf9cf613-3197-4d27-ab5b-87714f0785f0}, !- Handle
-  {f6e326db-f0d9-491e-b1ee-c05553d0d2e7}, !- Zone or ZoneList Name
-=======
   {3d23942f-6d0e-4f37-a3bb-3a850311a6b4}, !- Handle
   Node 1,                                 !- Name
   {bba3a41f-004f-4262-9d06-dbd314baa084}, !- Inlet Port
@@ -383,7 +303,6 @@
 OS:Sizing:Zone,
   {1e63bb27-1679-411e-8734-f2755d105c65}, !- Handle
   {b917ea2d-5b41-4672-b6ee-e89de512d0d4}, !- Zone or ZoneList Name
->>>>>>> 49f5e9b9
   SupplyAirTemperature,                   !- Zone Cooling Design Supply Air Temperature Input Method
   14,                                     !- Zone Cooling Design Supply Air Temperature {C}
   11.11,                                  !- Zone Cooling Design Supply Air Temperature Difference {deltaC}
@@ -412,16 +331,6 @@
   autosize;                               !- Dedicated Outdoor Air High Setpoint Temperature for Design {C}
 
 OS:ZoneHVAC:EquipmentList,
-<<<<<<< HEAD
-  {a89c9571-86b7-407b-80aa-21ca0b8c4203}, !- Handle
-  Zone HVAC Equipment List 1,             !- Name
-  {f6e326db-f0d9-491e-b1ee-c05553d0d2e7}; !- Thermal Zone
-
-OS:Space,
-  {c72f8215-b6ec-4858-8eae-38979cfe8619}, !- Handle
-  living space,                           !- Name
-  {addd4f4d-6998-44ef-9970-dcaefce6aea7}, !- Space Type Name
-=======
   {c1c9efe1-4c94-4d82-b685-5ce29cf2493c}, !- Handle
   Zone HVAC Equipment List 1,             !- Name
   {b917ea2d-5b41-4672-b6ee-e89de512d0d4}; !- Thermal Zone
@@ -430,7 +339,6 @@
   {9853fab8-4548-41ad-97f0-7af75de8d0f4}, !- Handle
   living space,                           !- Name
   {9a06dca3-ece4-4f4c-88b3-f99f54dbeec2}, !- Space Type Name
->>>>>>> 49f5e9b9
   ,                                       !- Default Construction Set Name
   ,                                       !- Default Schedule Set Name
   -0,                                     !- Direction of Relative North {deg}
@@ -438,19 +346,6 @@
   0,                                      !- Y Origin {m}
   0,                                      !- Z Origin {m}
   ,                                       !- Building Story Name
-<<<<<<< HEAD
-  {f6e326db-f0d9-491e-b1ee-c05553d0d2e7}, !- Thermal Zone Name
-  ,                                       !- Part of Total Floor Area
-  ,                                       !- Design Specification Outdoor Air Object Name
-  {a73d0edf-6375-48a6-bbea-d772a20d226a}; !- Building Unit Name
-
-OS:Surface,
-  {cf78bfb4-0270-4b03-b4c0-cfdb7afbc147}, !- Handle
-  Surface 1,                              !- Name
-  Floor,                                  !- Surface Type
-  ,                                       !- Construction Name
-  {c72f8215-b6ec-4858-8eae-38979cfe8619}, !- Space Name
-=======
   {b917ea2d-5b41-4672-b6ee-e89de512d0d4}, !- Thermal Zone Name
   ,                                       !- Part of Total Floor Area
   ,                                       !- Design Specification Outdoor Air Object Name
@@ -462,7 +357,6 @@
   Floor,                                  !- Surface Type
   ,                                       !- Construction Name
   {9853fab8-4548-41ad-97f0-7af75de8d0f4}, !- Space Name
->>>>>>> 49f5e9b9
   Foundation,                             !- Outside Boundary Condition
   ,                                       !- Outside Boundary Condition Object
   NoSun,                                  !- Sun Exposure
@@ -475,19 +369,11 @@
   13.6310703908387, 0, 0;                 !- X,Y,Z Vertex 4 {m}
 
 OS:Surface,
-<<<<<<< HEAD
-  {b8c19278-18c5-4405-a5a3-f520ce92c46a}, !- Handle
-  Surface 2,                              !- Name
-  Wall,                                   !- Surface Type
-  ,                                       !- Construction Name
-  {c72f8215-b6ec-4858-8eae-38979cfe8619}, !- Space Name
-=======
   {1c68c417-fa80-4117-8e36-e2a98556da40}, !- Handle
   Surface 2,                              !- Name
   Wall,                                   !- Surface Type
   ,                                       !- Construction Name
   {9853fab8-4548-41ad-97f0-7af75de8d0f4}, !- Space Name
->>>>>>> 49f5e9b9
   Outdoors,                               !- Outside Boundary Condition
   ,                                       !- Outside Boundary Condition Object
   SunExposed,                             !- Sun Exposure
@@ -500,19 +386,11 @@
   0, 0, 2.4384;                           !- X,Y,Z Vertex 4 {m}
 
 OS:Surface,
-<<<<<<< HEAD
-  {88bf8b99-30c2-4f52-bcc0-8edbd34f76cf}, !- Handle
-  Surface 3,                              !- Name
-  Wall,                                   !- Surface Type
-  ,                                       !- Construction Name
-  {c72f8215-b6ec-4858-8eae-38979cfe8619}, !- Space Name
-=======
   {4bf5baca-f76e-478a-bd30-fcdc82e89814}, !- Handle
   Surface 3,                              !- Name
   Wall,                                   !- Surface Type
   ,                                       !- Construction Name
   {9853fab8-4548-41ad-97f0-7af75de8d0f4}, !- Space Name
->>>>>>> 49f5e9b9
   Outdoors,                               !- Outside Boundary Condition
   ,                                       !- Outside Boundary Condition Object
   SunExposed,                             !- Sun Exposure
@@ -525,19 +403,11 @@
   0, 6.81553519541936, 2.4384;            !- X,Y,Z Vertex 4 {m}
 
 OS:Surface,
-<<<<<<< HEAD
-  {570b0e69-e28d-4d73-8455-1635b60780f8}, !- Handle
-  Surface 4,                              !- Name
-  Wall,                                   !- Surface Type
-  ,                                       !- Construction Name
-  {c72f8215-b6ec-4858-8eae-38979cfe8619}, !- Space Name
-=======
   {82afccd2-6c1d-4fe0-8aba-e77cf03386b3}, !- Handle
   Surface 4,                              !- Name
   Wall,                                   !- Surface Type
   ,                                       !- Construction Name
   {9853fab8-4548-41ad-97f0-7af75de8d0f4}, !- Space Name
->>>>>>> 49f5e9b9
   Outdoors,                               !- Outside Boundary Condition
   ,                                       !- Outside Boundary Condition Object
   SunExposed,                             !- Sun Exposure
@@ -550,19 +420,11 @@
   13.6310703908387, 6.81553519541936, 2.4384; !- X,Y,Z Vertex 4 {m}
 
 OS:Surface,
-<<<<<<< HEAD
-  {393d9f90-9b19-4536-abf8-d3ad9c30e05a}, !- Handle
-  Surface 5,                              !- Name
-  Wall,                                   !- Surface Type
-  ,                                       !- Construction Name
-  {c72f8215-b6ec-4858-8eae-38979cfe8619}, !- Space Name
-=======
   {b6c68d15-f426-4398-8ff7-3b20c90eb9b0}, !- Handle
   Surface 5,                              !- Name
   Wall,                                   !- Surface Type
   ,                                       !- Construction Name
   {9853fab8-4548-41ad-97f0-7af75de8d0f4}, !- Space Name
->>>>>>> 49f5e9b9
   Outdoors,                               !- Outside Boundary Condition
   ,                                       !- Outside Boundary Condition Object
   SunExposed,                             !- Sun Exposure
@@ -575,15 +437,6 @@
   13.6310703908387, 0, 2.4384;            !- X,Y,Z Vertex 4 {m}
 
 OS:Surface,
-<<<<<<< HEAD
-  {f59aa41f-859e-4fe8-be52-ae3ee55c5702}, !- Handle
-  Surface 6,                              !- Name
-  RoofCeiling,                            !- Surface Type
-  ,                                       !- Construction Name
-  {c72f8215-b6ec-4858-8eae-38979cfe8619}, !- Space Name
-  Surface,                                !- Outside Boundary Condition
-  {952704ff-02bb-4c2e-ab31-5c60590a5e71}, !- Outside Boundary Condition Object
-=======
   {8eb228fa-1e04-436b-9a8e-5fecd1de42d1}, !- Handle
   Surface 6,                              !- Name
   RoofCeiling,                            !- Surface Type
@@ -591,7 +444,6 @@
   {9853fab8-4548-41ad-97f0-7af75de8d0f4}, !- Space Name
   Surface,                                !- Outside Boundary Condition
   {a3ab44a1-f09e-4da5-baef-0b89bf032d70}, !- Outside Boundary Condition Object
->>>>>>> 49f5e9b9
   NoSun,                                  !- Sun Exposure
   NoWind,                                 !- Wind Exposure
   ,                                       !- View Factor to Ground
@@ -602,11 +454,7 @@
   0, 0, 2.4384;                           !- X,Y,Z Vertex 4 {m}
 
 OS:SpaceType,
-<<<<<<< HEAD
-  {addd4f4d-6998-44ef-9970-dcaefce6aea7}, !- Handle
-=======
   {9a06dca3-ece4-4f4c-88b3-f99f54dbeec2}, !- Handle
->>>>>>> 49f5e9b9
   Space Type 1,                           !- Name
   ,                                       !- Default Construction Set Name
   ,                                       !- Default Schedule Set Name
@@ -617,15 +465,9 @@
   living;                                 !- Standards Space Type
 
 OS:Space,
-<<<<<<< HEAD
-  {8349eaf2-68e8-4804-b742-dc507efa99eb}, !- Handle
-  living space|story 2,                   !- Name
-  {addd4f4d-6998-44ef-9970-dcaefce6aea7}, !- Space Type Name
-=======
   {ebfb5028-94fd-4bde-a4f4-8e85959a074e}, !- Handle
   living space|story 2,                   !- Name
   {9a06dca3-ece4-4f4c-88b3-f99f54dbeec2}, !- Space Type Name
->>>>>>> 49f5e9b9
   ,                                       !- Default Construction Set Name
   ,                                       !- Default Schedule Set Name
   -0,                                     !- Direction of Relative North {deg}
@@ -633,21 +475,6 @@
   0,                                      !- Y Origin {m}
   2.4384,                                 !- Z Origin {m}
   ,                                       !- Building Story Name
-<<<<<<< HEAD
-  {f6e326db-f0d9-491e-b1ee-c05553d0d2e7}, !- Thermal Zone Name
-  ,                                       !- Part of Total Floor Area
-  ,                                       !- Design Specification Outdoor Air Object Name
-  {a73d0edf-6375-48a6-bbea-d772a20d226a}; !- Building Unit Name
-
-OS:Surface,
-  {952704ff-02bb-4c2e-ab31-5c60590a5e71}, !- Handle
-  Surface 7,                              !- Name
-  Floor,                                  !- Surface Type
-  ,                                       !- Construction Name
-  {8349eaf2-68e8-4804-b742-dc507efa99eb}, !- Space Name
-  Surface,                                !- Outside Boundary Condition
-  {f59aa41f-859e-4fe8-be52-ae3ee55c5702}, !- Outside Boundary Condition Object
-=======
   {b917ea2d-5b41-4672-b6ee-e89de512d0d4}, !- Thermal Zone Name
   ,                                       !- Part of Total Floor Area
   ,                                       !- Design Specification Outdoor Air Object Name
@@ -661,7 +488,6 @@
   {ebfb5028-94fd-4bde-a4f4-8e85959a074e}, !- Space Name
   Surface,                                !- Outside Boundary Condition
   {8eb228fa-1e04-436b-9a8e-5fecd1de42d1}, !- Outside Boundary Condition Object
->>>>>>> 49f5e9b9
   NoSun,                                  !- Sun Exposure
   NoWind,                                 !- Wind Exposure
   ,                                       !- View Factor to Ground
@@ -672,19 +498,11 @@
   13.6310703908387, 0, 0;                 !- X,Y,Z Vertex 4 {m}
 
 OS:Surface,
-<<<<<<< HEAD
-  {82157463-4883-4809-b1ad-9114a8b18ba9}, !- Handle
-  Surface 8,                              !- Name
-  Wall,                                   !- Surface Type
-  ,                                       !- Construction Name
-  {8349eaf2-68e8-4804-b742-dc507efa99eb}, !- Space Name
-=======
   {b19165f0-2c86-4bfd-b0c2-fafc02076ebb}, !- Handle
   Surface 8,                              !- Name
   Wall,                                   !- Surface Type
   ,                                       !- Construction Name
   {ebfb5028-94fd-4bde-a4f4-8e85959a074e}, !- Space Name
->>>>>>> 49f5e9b9
   Outdoors,                               !- Outside Boundary Condition
   ,                                       !- Outside Boundary Condition Object
   SunExposed,                             !- Sun Exposure
@@ -697,19 +515,11 @@
   0, 0, 2.4384;                           !- X,Y,Z Vertex 4 {m}
 
 OS:Surface,
-<<<<<<< HEAD
-  {98419dc3-1d83-4d9d-a5e6-95b0e305756c}, !- Handle
-  Surface 9,                              !- Name
-  Wall,                                   !- Surface Type
-  ,                                       !- Construction Name
-  {8349eaf2-68e8-4804-b742-dc507efa99eb}, !- Space Name
-=======
   {73408db7-1769-462d-a361-23b1ceca9cb7}, !- Handle
   Surface 9,                              !- Name
   Wall,                                   !- Surface Type
   ,                                       !- Construction Name
   {ebfb5028-94fd-4bde-a4f4-8e85959a074e}, !- Space Name
->>>>>>> 49f5e9b9
   Outdoors,                               !- Outside Boundary Condition
   ,                                       !- Outside Boundary Condition Object
   SunExposed,                             !- Sun Exposure
@@ -722,19 +532,11 @@
   0, 6.81553519541936, 2.4384;            !- X,Y,Z Vertex 4 {m}
 
 OS:Surface,
-<<<<<<< HEAD
-  {5664c6ab-3201-4454-ab11-0fcd5969826e}, !- Handle
-  Surface 10,                             !- Name
-  Wall,                                   !- Surface Type
-  ,                                       !- Construction Name
-  {8349eaf2-68e8-4804-b742-dc507efa99eb}, !- Space Name
-=======
   {f14e350c-93bc-4455-801a-04d23b4be2bf}, !- Handle
   Surface 10,                             !- Name
   Wall,                                   !- Surface Type
   ,                                       !- Construction Name
   {ebfb5028-94fd-4bde-a4f4-8e85959a074e}, !- Space Name
->>>>>>> 49f5e9b9
   Outdoors,                               !- Outside Boundary Condition
   ,                                       !- Outside Boundary Condition Object
   SunExposed,                             !- Sun Exposure
@@ -747,19 +549,11 @@
   13.6310703908387, 6.81553519541936, 2.4384; !- X,Y,Z Vertex 4 {m}
 
 OS:Surface,
-<<<<<<< HEAD
-  {0bc16d40-6b80-433e-ba55-5b3701533645}, !- Handle
-  Surface 11,                             !- Name
-  Wall,                                   !- Surface Type
-  ,                                       !- Construction Name
-  {8349eaf2-68e8-4804-b742-dc507efa99eb}, !- Space Name
-=======
   {ecbc14f5-8cf7-432f-9bc2-18c773639759}, !- Handle
   Surface 11,                             !- Name
   Wall,                                   !- Surface Type
   ,                                       !- Construction Name
   {ebfb5028-94fd-4bde-a4f4-8e85959a074e}, !- Space Name
->>>>>>> 49f5e9b9
   Outdoors,                               !- Outside Boundary Condition
   ,                                       !- Outside Boundary Condition Object
   SunExposed,                             !- Sun Exposure
@@ -772,15 +566,6 @@
   13.6310703908387, 0, 2.4384;            !- X,Y,Z Vertex 4 {m}
 
 OS:Surface,
-<<<<<<< HEAD
-  {182a1f92-0560-405f-981e-277ba7e68b44}, !- Handle
-  Surface 12,                             !- Name
-  RoofCeiling,                            !- Surface Type
-  ,                                       !- Construction Name
-  {8349eaf2-68e8-4804-b742-dc507efa99eb}, !- Space Name
-  Surface,                                !- Outside Boundary Condition
-  {40e9a2a1-ca87-4381-857f-a95783ecf476}, !- Outside Boundary Condition Object
-=======
   {62474d1f-591e-42ca-8ecc-4cff01d0dfa0}, !- Handle
   Surface 12,                             !- Name
   RoofCeiling,                            !- Surface Type
@@ -788,7 +573,6 @@
   {ebfb5028-94fd-4bde-a4f4-8e85959a074e}, !- Space Name
   Surface,                                !- Outside Boundary Condition
   {1f8dcf9d-b644-448d-a6c8-4bb9bff9615d}, !- Outside Boundary Condition Object
->>>>>>> 49f5e9b9
   NoSun,                                  !- Sun Exposure
   NoWind,                                 !- Wind Exposure
   ,                                       !- View Factor to Ground
@@ -799,15 +583,6 @@
   0, 0, 2.4384;                           !- X,Y,Z Vertex 4 {m}
 
 OS:Surface,
-<<<<<<< HEAD
-  {40e9a2a1-ca87-4381-857f-a95783ecf476}, !- Handle
-  Surface 13,                             !- Name
-  Floor,                                  !- Surface Type
-  ,                                       !- Construction Name
-  {6c2ef1e1-e99a-45ad-b5ba-04943c62e670}, !- Space Name
-  Surface,                                !- Outside Boundary Condition
-  {182a1f92-0560-405f-981e-277ba7e68b44}, !- Outside Boundary Condition Object
-=======
   {1f8dcf9d-b644-448d-a6c8-4bb9bff9615d}, !- Handle
   Surface 13,                             !- Name
   Floor,                                  !- Surface Type
@@ -815,7 +590,6 @@
   {46008585-934f-42ba-b2b4-70a34cedc265}, !- Space Name
   Surface,                                !- Outside Boundary Condition
   {62474d1f-591e-42ca-8ecc-4cff01d0dfa0}, !- Outside Boundary Condition Object
->>>>>>> 49f5e9b9
   NoSun,                                  !- Sun Exposure
   NoWind,                                 !- Wind Exposure
   ,                                       !- View Factor to Ground
@@ -826,19 +600,11 @@
   0, 0, 0;                                !- X,Y,Z Vertex 4 {m}
 
 OS:Surface,
-<<<<<<< HEAD
-  {69947d04-3719-47a8-b149-fdf70406394b}, !- Handle
-  Surface 14,                             !- Name
-  RoofCeiling,                            !- Surface Type
-  ,                                       !- Construction Name
-  {6c2ef1e1-e99a-45ad-b5ba-04943c62e670}, !- Space Name
-=======
   {15f9ea05-baa8-4728-9034-88c1551bd080}, !- Handle
   Surface 14,                             !- Name
   RoofCeiling,                            !- Surface Type
   ,                                       !- Construction Name
   {46008585-934f-42ba-b2b4-70a34cedc265}, !- Space Name
->>>>>>> 49f5e9b9
   Outdoors,                               !- Outside Boundary Condition
   ,                                       !- Outside Boundary Condition Object
   SunExposed,                             !- Sun Exposure
@@ -851,19 +617,11 @@
   13.6310703908387, 0, 0;                 !- X,Y,Z Vertex 4 {m}
 
 OS:Surface,
-<<<<<<< HEAD
-  {b5b9ff1d-2d40-48b8-8236-cdd48c05a74f}, !- Handle
-  Surface 15,                             !- Name
-  RoofCeiling,                            !- Surface Type
-  ,                                       !- Construction Name
-  {6c2ef1e1-e99a-45ad-b5ba-04943c62e670}, !- Space Name
-=======
   {21c98ff8-6e20-4923-810f-04a7c878560c}, !- Handle
   Surface 15,                             !- Name
   RoofCeiling,                            !- Surface Type
   ,                                       !- Construction Name
   {46008585-934f-42ba-b2b4-70a34cedc265}, !- Space Name
->>>>>>> 49f5e9b9
   Outdoors,                               !- Outside Boundary Condition
   ,                                       !- Outside Boundary Condition Object
   SunExposed,                             !- Sun Exposure
@@ -876,19 +634,11 @@
   0, 6.81553519541936, 0;                 !- X,Y,Z Vertex 4 {m}
 
 OS:Surface,
-<<<<<<< HEAD
-  {fdbb0f1b-7e2d-4b47-87a5-68ff2982a18d}, !- Handle
-  Surface 16,                             !- Name
-  Wall,                                   !- Surface Type
-  ,                                       !- Construction Name
-  {6c2ef1e1-e99a-45ad-b5ba-04943c62e670}, !- Space Name
-=======
   {201b5170-c8b0-4ff9-96c8-243b5b5e4393}, !- Handle
   Surface 16,                             !- Name
   Wall,                                   !- Surface Type
   ,                                       !- Construction Name
   {46008585-934f-42ba-b2b4-70a34cedc265}, !- Space Name
->>>>>>> 49f5e9b9
   Outdoors,                               !- Outside Boundary Condition
   ,                                       !- Outside Boundary Condition Object
   SunExposed,                             !- Sun Exposure
@@ -900,19 +650,11 @@
   0, 0, 0;                                !- X,Y,Z Vertex 3 {m}
 
 OS:Surface,
-<<<<<<< HEAD
-  {4e194a0e-c24b-4952-81d8-55d24207a9a4}, !- Handle
-  Surface 17,                             !- Name
-  Wall,                                   !- Surface Type
-  ,                                       !- Construction Name
-  {6c2ef1e1-e99a-45ad-b5ba-04943c62e670}, !- Space Name
-=======
   {4bac0601-d7fe-4e00-a966-6582fa559630}, !- Handle
   Surface 17,                             !- Name
   Wall,                                   !- Surface Type
   ,                                       !- Construction Name
   {46008585-934f-42ba-b2b4-70a34cedc265}, !- Space Name
->>>>>>> 49f5e9b9
   Outdoors,                               !- Outside Boundary Condition
   ,                                       !- Outside Boundary Condition Object
   SunExposed,                             !- Sun Exposure
@@ -924,15 +666,9 @@
   13.6310703908387, 6.81553519541936, 0;  !- X,Y,Z Vertex 3 {m}
 
 OS:Space,
-<<<<<<< HEAD
-  {6c2ef1e1-e99a-45ad-b5ba-04943c62e670}, !- Handle
-  unfinished attic space,                 !- Name
-  {fc929f65-48b5-45b0-ae15-4d2e01010578}, !- Space Type Name
-=======
   {46008585-934f-42ba-b2b4-70a34cedc265}, !- Handle
   unfinished attic space,                 !- Name
   {ff3f4172-3252-431b-bba9-73f5fbaab805}, !- Space Type Name
->>>>>>> 49f5e9b9
   ,                                       !- Default Construction Set Name
   ,                                       !- Default Schedule Set Name
   -0,                                     !- Direction of Relative North {deg}
@@ -940,17 +676,10 @@
   0,                                      !- Y Origin {m}
   4.8768,                                 !- Z Origin {m}
   ,                                       !- Building Story Name
-<<<<<<< HEAD
-  {519bd819-7044-497d-8305-12c7f94f72b5}; !- Thermal Zone Name
-
-OS:ThermalZone,
-  {519bd819-7044-497d-8305-12c7f94f72b5}, !- Handle
-=======
   {e39ae16a-3ba2-4f48-9c0f-724fa3b62afc}; !- Thermal Zone Name
 
 OS:ThermalZone,
   {e39ae16a-3ba2-4f48-9c0f-724fa3b62afc}, !- Handle
->>>>>>> 49f5e9b9
   unfinished attic zone,                  !- Name
   ,                                       !- Multiplier
   ,                                       !- Ceiling Height {m}
@@ -959,17 +688,10 @@
   ,                                       !- Zone Inside Convection Algorithm
   ,                                       !- Zone Outside Convection Algorithm
   ,                                       !- Zone Conditioning Equipment List Name
-<<<<<<< HEAD
-  {ab100ed6-6a23-443a-bf2a-f20d7d6cd911}, !- Zone Air Inlet Port List
-  {1b12033a-171f-4782-976d-20c5f3d82ff4}, !- Zone Air Exhaust Port List
-  {6565f122-a4d2-44f9-9aa2-e35afcf1cba8}, !- Zone Air Node Name
-  {6428c1fa-a060-4f2a-9e7c-48e365c53175}, !- Zone Return Air Port List
-=======
   {8ff8d724-bc24-4fa7-8c95-40adcadc2269}, !- Zone Air Inlet Port List
   {710cf003-6f94-4d27-9172-4ae8836a4592}, !- Zone Air Exhaust Port List
   {a9d98a0e-6bdf-49fc-a9c3-af2aa7a5eb50}, !- Zone Air Node Name
   {0a7eda69-d705-4598-9d40-fead8472402d}, !- Zone Return Air Port List
->>>>>>> 49f5e9b9
   ,                                       !- Primary Daylighting Control Name
   ,                                       !- Fraction of Zone Controlled by Primary Daylighting Control
   ,                                       !- Secondary Daylighting Control Name
@@ -980,39 +702,6 @@
   No;                                     !- Use Ideal Air Loads
 
 OS:Node,
-<<<<<<< HEAD
-  {2d76e5c5-ebe0-4991-92ef-74ec57874328}, !- Handle
-  Node 2,                                 !- Name
-  {6565f122-a4d2-44f9-9aa2-e35afcf1cba8}, !- Inlet Port
-  ;                                       !- Outlet Port
-
-OS:Connection,
-  {6565f122-a4d2-44f9-9aa2-e35afcf1cba8}, !- Handle
-  {c09b05f7-049b-43b5-b40a-fc33a0584c9e}, !- Name
-  {519bd819-7044-497d-8305-12c7f94f72b5}, !- Source Object
-  11,                                     !- Outlet Port
-  {2d76e5c5-ebe0-4991-92ef-74ec57874328}, !- Target Object
-  2;                                      !- Inlet Port
-
-OS:PortList,
-  {ab100ed6-6a23-443a-bf2a-f20d7d6cd911}, !- Handle
-  {ec069d87-c310-4b81-bc7d-67e2f34cc0d7}, !- Name
-  {519bd819-7044-497d-8305-12c7f94f72b5}; !- HVAC Component
-
-OS:PortList,
-  {1b12033a-171f-4782-976d-20c5f3d82ff4}, !- Handle
-  {f90954f2-8803-42f3-abc2-8009e8f8ef0c}, !- Name
-  {519bd819-7044-497d-8305-12c7f94f72b5}; !- HVAC Component
-
-OS:PortList,
-  {6428c1fa-a060-4f2a-9e7c-48e365c53175}, !- Handle
-  {ed512180-64af-4bfe-948f-e52f40ca4347}, !- Name
-  {519bd819-7044-497d-8305-12c7f94f72b5}; !- HVAC Component
-
-OS:Sizing:Zone,
-  {14213a23-0866-45c7-b364-753414976992}, !- Handle
-  {519bd819-7044-497d-8305-12c7f94f72b5}, !- Zone or ZoneList Name
-=======
   {ec43efed-f312-44da-8ac7-eab409c4967d}, !- Handle
   Node 2,                                 !- Name
   {a9d98a0e-6bdf-49fc-a9c3-af2aa7a5eb50}, !- Inlet Port
@@ -1044,7 +733,6 @@
 OS:Sizing:Zone,
   {eae5efc5-8923-4e68-ae31-7f3830359178}, !- Handle
   {e39ae16a-3ba2-4f48-9c0f-724fa3b62afc}, !- Zone or ZoneList Name
->>>>>>> 49f5e9b9
   SupplyAirTemperature,                   !- Zone Cooling Design Supply Air Temperature Input Method
   14,                                     !- Zone Cooling Design Supply Air Temperature {C}
   11.11,                                  !- Zone Cooling Design Supply Air Temperature Difference {deltaC}
@@ -1073,21 +761,12 @@
   autosize;                               !- Dedicated Outdoor Air High Setpoint Temperature for Design {C}
 
 OS:ZoneHVAC:EquipmentList,
-<<<<<<< HEAD
-  {51f08177-e477-4505-87be-5ec602cf6d9f}, !- Handle
-  Zone HVAC Equipment List 2,             !- Name
-  {519bd819-7044-497d-8305-12c7f94f72b5}; !- Thermal Zone
-
-OS:SpaceType,
-  {fc929f65-48b5-45b0-ae15-4d2e01010578}, !- Handle
-=======
   {eb62f58b-63f6-4f2e-ad5c-207c88cb7b2d}, !- Handle
   Zone HVAC Equipment List 2,             !- Name
   {e39ae16a-3ba2-4f48-9c0f-724fa3b62afc}; !- Thermal Zone
 
 OS:SpaceType,
   {ff3f4172-3252-431b-bba9-73f5fbaab805}, !- Handle
->>>>>>> 49f5e9b9
   Space Type 2,                           !- Name
   ,                                       !- Default Construction Set Name
   ,                                       !- Default Schedule Set Name
@@ -1098,49 +777,14 @@
   unfinished attic;                       !- Standards Space Type
 
 OS:BuildingUnit,
-<<<<<<< HEAD
-  {a73d0edf-6375-48a6-bbea-d772a20d226a}, !- Handle
-=======
   {749c08b4-fd6c-4599-acd0-85b7c0974d20}, !- Handle
->>>>>>> 49f5e9b9
   unit 1,                                 !- Name
   ,                                       !- Rendering Color
   Residential;                            !- Building Unit Type
 
-<<<<<<< HEAD
-OS:Building,
-  {69f7b442-6951-468a-9c81-42f3369396fe}, !- Handle
-  Building 1,                             !- Name
-  ,                                       !- Building Sector Type
-  270,                                    !- North Axis {deg}
-  ,                                       !- Nominal Floor to Floor Height {m}
-  ,                                       !- Space Type Name
-  ,                                       !- Default Construction Set Name
-  ,                                       !- Default Schedule Set Name
-  2,                                      !- Standards Number of Stories
-  2,                                      !- Standards Number of Above Ground Stories
-  ,                                       !- Standards Template
-  singlefamilydetached,                   !- Standards Building Type
-  1;                                      !- Standards Number of Living Units
-
-OS:AdditionalProperties,
-  {2c613803-5e02-45b1-a881-a95632ca6019}, !- Handle
-  {69f7b442-6951-468a-9c81-42f3369396fe}, !- Object Name
-  Total Units Represented,                !- Feature Name 1
-  Integer,                                !- Feature Data Type 1
-  1,                                      !- Feature Value 1
-  Total Units Modeled,                    !- Feature Name 2
-  Integer,                                !- Feature Data Type 2
-  1;                                      !- Feature Value 2
-
-OS:AdditionalProperties,
-  {c84bce73-eec8-49fe-8932-22c11e710ab3}, !- Handle
-  {a73d0edf-6375-48a6-bbea-d772a20d226a}, !- Object Name
-=======
 OS:AdditionalProperties,
   {c84c23e3-3a84-4524-8382-68c959141768}, !- Handle
   {749c08b4-fd6c-4599-acd0-85b7c0974d20}, !- Object Name
->>>>>>> 49f5e9b9
   NumberOfBedrooms,                       !- Feature Name 1
   Integer,                                !- Feature Data Type 1
   3,                                      !- Feature Value 1
@@ -1157,11 +801,7 @@
   8760.csv;                               !- File Name
 
 OS:Schedule:Day,
-<<<<<<< HEAD
-  {0a539420-31cd-4386-8857-430b444dce40}, !- Handle
-=======
   {77e3903b-9054-49d3-bb62-4d5d5142fff2}, !- Handle
->>>>>>> 49f5e9b9
   Schedule Day 1,                         !- Name
   ,                                       !- Schedule Type Limits Name
   ,                                       !- Interpolate to Timestep
@@ -1170,11 +810,7 @@
   0;                                      !- Value Until Time 1
 
 OS:Schedule:Day,
-<<<<<<< HEAD
-  {d27dd4bb-b8e8-4ee6-88fc-a96e36b29bf9}, !- Handle
-=======
   {7331c6c6-b77a-4550-8dda-7c2804418a49}, !- Handle
->>>>>>> 49f5e9b9
   Schedule Day 2,                         !- Name
   ,                                       !- Schedule Type Limits Name
   ,                                       !- Interpolate to Timestep
@@ -1182,179 +818,6 @@
   0,                                      !- Minute 1
   1;                                      !- Value Until Time 1
 
-<<<<<<< HEAD
-OS:WeatherFile,
-  {68db3163-a31a-47ec-a09e-9d8831c7ad9b}, !- Handle
-  Denver Intl Ap,                         !- City
-  CO,                                     !- State Province Region
-  USA,                                    !- Country
-  TMY3,                                   !- Data Source
-  725650,                                 !- WMO Number
-  39.83,                                  !- Latitude {deg}
-  -104.65,                                !- Longitude {deg}
-  -7,                                     !- Time Zone {hr}
-  1650,                                   !- Elevation {m}
-  file:../weather/USA_CO_Denver.Intl.AP.725650_TMY3.epw, !- Url
-  E23378AA;                               !- Checksum
-
-OS:AdditionalProperties,
-  {469f496e-0aca-49c7-a3ad-7aa45d712d15}, !- Handle
-  {68db3163-a31a-47ec-a09e-9d8831c7ad9b}, !- Object Name
-  EPWHeaderCity,                          !- Feature Name 1
-  String,                                 !- Feature Data Type 1
-  Denver Intl Ap,                         !- Feature Value 1
-  EPWHeaderState,                         !- Feature Name 2
-  String,                                 !- Feature Data Type 2
-  CO,                                     !- Feature Value 2
-  EPWHeaderCountry,                       !- Feature Name 3
-  String,                                 !- Feature Data Type 3
-  USA,                                    !- Feature Value 3
-  EPWHeaderDataSource,                    !- Feature Name 4
-  String,                                 !- Feature Data Type 4
-  TMY3,                                   !- Feature Value 4
-  EPWHeaderStation,                       !- Feature Name 5
-  String,                                 !- Feature Data Type 5
-  725650,                                 !- Feature Value 5
-  EPWHeaderLatitude,                      !- Feature Name 6
-  Double,                                 !- Feature Data Type 6
-  39.829999999999998,                     !- Feature Value 6
-  EPWHeaderLongitude,                     !- Feature Name 7
-  Double,                                 !- Feature Data Type 7
-  -104.65000000000001,                    !- Feature Value 7
-  EPWHeaderTimezone,                      !- Feature Name 8
-  Double,                                 !- Feature Data Type 8
-  -7,                                     !- Feature Value 8
-  EPWHeaderAltitude,                      !- Feature Name 9
-  Double,                                 !- Feature Data Type 9
-  5413.3858267716532,                     !- Feature Value 9
-  EPWHeaderLocalPressure,                 !- Feature Name 10
-  Double,                                 !- Feature Data Type 10
-  0.81937567683596546,                    !- Feature Value 10
-  EPWHeaderRecordsPerHour,                !- Feature Name 11
-  Double,                                 !- Feature Data Type 11
-  0,                                      !- Feature Value 11
-  EPWDataAnnualAvgDrybulb,                !- Feature Name 12
-  Double,                                 !- Feature Data Type 12
-  51.575616438356228,                     !- Feature Value 12
-  EPWDataAnnualMinDrybulb,                !- Feature Name 13
-  Double,                                 !- Feature Data Type 13
-  -2.9200000000000017,                    !- Feature Value 13
-  EPWDataAnnualMaxDrybulb,                !- Feature Name 14
-  Double,                                 !- Feature Data Type 14
-  104,                                    !- Feature Value 14
-  EPWDataCDD50F,                          !- Feature Name 15
-  Double,                                 !- Feature Data Type 15
-  3072.2925000000005,                     !- Feature Value 15
-  EPWDataCDD65F,                          !- Feature Name 16
-  Double,                                 !- Feature Data Type 16
-  883.62000000000035,                     !- Feature Value 16
-  EPWDataHDD50F,                          !- Feature Name 17
-  Double,                                 !- Feature Data Type 17
-  2497.1925000000001,                     !- Feature Value 17
-  EPWDataHDD65F,                          !- Feature Name 18
-  Double,                                 !- Feature Data Type 18
-  5783.5200000000013,                     !- Feature Value 18
-  EPWDataAnnualAvgWindspeed,              !- Feature Name 19
-  Double,                                 !- Feature Data Type 19
-  3.9165296803649667,                     !- Feature Value 19
-  EPWDataMonthlyAvgDrybulbs,              !- Feature Name 20
-  String,                                 !- Feature Data Type 20
-  33.4191935483871&#4431.90142857142857&#4443.02620967741937&#4442.48624999999999&#4459.877741935483854&#4473.57574999999997&#4472.07975806451608&#4472.70008064516134&#4466.49200000000006&#4450.079112903225806&#4437.218250000000005&#4434.582177419354835, !- Feature Value 20
-  EPWDataGroundMonthlyTemps,              !- Feature Name 21
-  String,                                 !- Feature Data Type 21
-  44.08306285945173&#4440.89570904991865&#4440.64045432632048&#4442.153016571250646&#4448.225111118704206&#4454.268919273837525&#4459.508577937551024&#4462.82777283423508&#4463.10975667174995&#4460.41014950381947&#4455.304105212311526&#4449.445696474514364, !- Feature Value 21
-  EPWDataWSF,                             !- Feature Name 22
-  Double,                                 !- Feature Data Type 22
-  0.58999999999999997,                    !- Feature Value 22
-  EPWDataMonthlyAvgDailyHighDrybulbs,     !- Feature Name 23
-  String,                                 !- Feature Data Type 23
-  47.41032258064516&#4446.58642857142857&#4455.15032258064517&#4453.708&#4472.80193548387098&#4488.67600000000002&#4486.1858064516129&#4485.87225806451613&#4482.082&#4463.18064516129033&#4448.73400000000001&#4448.87935483870968, !- Feature Value 23
-  EPWDataMonthlyAvgDailyLowDrybulbs,      !- Feature Name 24
-  String,                                 !- Feature Data Type 24
-  19.347741935483874&#4419.856428571428573&#4430.316129032258065&#4431.112&#4447.41612903225806&#4457.901999999999994&#4459.063870967741934&#4460.956774193548384&#4452.352000000000004&#4438.41612903225806&#4427.002000000000002&#4423.02903225806451, !- Feature Value 24
-  EPWDesignHeatingDrybulb,                !- Feature Name 25
-  Double,                                 !- Feature Data Type 25
-  12.02,                                  !- Feature Value 25
-  EPWDesignHeatingWindspeed,              !- Feature Name 26
-  Double,                                 !- Feature Data Type 26
-  2.8062500000000004,                     !- Feature Value 26
-  EPWDesignCoolingDrybulb,                !- Feature Name 27
-  Double,                                 !- Feature Data Type 27
-  91.939999999999998,                     !- Feature Value 27
-  EPWDesignCoolingWetbulb,                !- Feature Name 28
-  Double,                                 !- Feature Data Type 28
-  59.95131430195849,                      !- Feature Value 28
-  EPWDesignCoolingHumidityRatio,          !- Feature Name 29
-  Double,                                 !- Feature Data Type 29
-  0.0059161086834698092,                  !- Feature Value 29
-  EPWDesignCoolingWindspeed,              !- Feature Name 30
-  Double,                                 !- Feature Data Type 30
-  3.7999999999999989,                     !- Feature Value 30
-  EPWDesignDailyTemperatureRange,         !- Feature Name 31
-  Double,                                 !- Feature Data Type 31
-  24.915483870967748,                     !- Feature Value 31
-  EPWDesignDehumidDrybulb,                !- Feature Name 32
-  Double,                                 !- Feature Data Type 32
-  67.996785714285721,                     !- Feature Value 32
-  EPWDesignDehumidHumidityRatio,          !- Feature Name 33
-  Double,                                 !- Feature Data Type 33
-  0.012133744170488724,                   !- Feature Value 33
-  EPWDesignCoolingDirectNormal,           !- Feature Name 34
-  Double,                                 !- Feature Data Type 34
-  985,                                    !- Feature Value 34
-  EPWDesignCoolingDiffuseHorizontal,      !- Feature Name 35
-  Double,                                 !- Feature Data Type 35
-  84;                                     !- Feature Value 35
-
-OS:Site,
-  {a63a7dc3-835e-4b97-b10d-2b1cd7d423bc}, !- Handle
-  Denver Intl Ap_CO_USA,                  !- Name
-  39.83,                                  !- Latitude {deg}
-  -104.65,                                !- Longitude {deg}
-  -7,                                     !- Time Zone {hr}
-  1650,                                   !- Elevation {m}
-  ;                                       !- Terrain
-
-OS:ClimateZones,
-  {db11fa9a-2130-41a5-bad5-73493a85d9d0}, !- Handle
-  ,                                       !- Active Institution
-  ,                                       !- Active Year
-  ,                                       !- Climate Zone Institution Name 1
-  ,                                       !- Climate Zone Document Name 1
-  ,                                       !- Climate Zone Document Year 1
-  ,                                       !- Climate Zone Value 1
-  Building America,                       !- Climate Zone Institution Name 2
-  ,                                       !- Climate Zone Document Name 2
-  0,                                      !- Climate Zone Document Year 2
-  Cold;                                   !- Climate Zone Value 2
-
-OS:Site:WaterMainsTemperature,
-  {23df3436-5502-4b8a-b20c-50280682ebe7}, !- Handle
-  Correlation,                            !- Calculation Method
-  ,                                       !- Temperature Schedule Name
-  10.8753424657535,                       !- Annual Average Outdoor Air Temperature {C}
-  23.1524007936508;                       !- Maximum Difference In Monthly Average Outdoor Air Temperatures {deltaC}
-
-OS:RunPeriodControl:DaylightSavingTime,
-  {57b26d5e-681b-47b2-bc67-a42df968440d}, !- Handle
-  4/7,                                    !- Start Date
-  10/26;                                  !- End Date
-
-OS:Site:GroundTemperature:Deep,
-  {b06e07bf-a6d6-4cd3-9cf8-903df759be3d}, !- Handle
-  10.8753424657535,                       !- January Deep Ground Temperature {C}
-  10.8753424657535,                       !- February Deep Ground Temperature {C}
-  10.8753424657535,                       !- March Deep Ground Temperature {C}
-  10.8753424657535,                       !- April Deep Ground Temperature {C}
-  10.8753424657535,                       !- May Deep Ground Temperature {C}
-  10.8753424657535,                       !- June Deep Ground Temperature {C}
-  10.8753424657535,                       !- July Deep Ground Temperature {C}
-  10.8753424657535,                       !- August Deep Ground Temperature {C}
-  10.8753424657535,                       !- September Deep Ground Temperature {C}
-  10.8753424657535,                       !- October Deep Ground Temperature {C}
-  10.8753424657535,                       !- November Deep Ground Temperature {C}
-  10.8753424657535;                       !- December Deep Ground Temperature {C}
-=======
 OS:Schedule:File,
   {28256f82-5397-4d61-bbfd-ba7433dfddcc}, !- Handle
   occupants,                              !- Name
@@ -1448,4 +911,3 @@
   ,                                       !- Clothing Insulation Schedule Name
   ,                                       !- Air Velocity Schedule Name
   1;                                      !- Multiplier
->>>>>>> 49f5e9b9
