--- conflicted
+++ resolved
@@ -1,53 +1,26 @@
 !- NOTE: Auto-generated from /test/osw_files/SFD_2000sqft_2story_SL_UA_Denver_East.osw
 
 OS:Version,
-<<<<<<< HEAD
-  {393af176-57f7-4700-b642-02d3652316f4}, !- Handle
-  2.8.1;                                  !- Version Identifier
-
-OS:SimulationControl,
-  {8456f182-bab8-4b53-aa2f-45b9f6453328}, !- Handle
-=======
   {022656d0-fad7-4bbd-a08c-2cafb070f111}, !- Handle
   2.8.1;                                  !- Version Identifier
 
 OS:SimulationControl,
   {c7aae895-7d4d-4b85-8f7f-de3381920626}, !- Handle
->>>>>>> fea197d5
   ,                                       !- Do Zone Sizing Calculation
   ,                                       !- Do System Sizing Calculation
   ,                                       !- Do Plant Sizing Calculation
   No;                                     !- Run Simulation for Sizing Periods
 
 OS:Timestep,
-<<<<<<< HEAD
-  {f1dd5d5d-5674-4c4f-9936-213c0209280e}, !- Handle
-  6;                                      !- Number of Timesteps per Hour
-
-OS:ShadowCalculation,
-  {84f1e620-8dbf-4433-9070-9da46055e37d}, !- Handle
-=======
   {45e9d993-5b80-4dcc-a4fc-6a58f80fee2c}, !- Handle
   6;                                      !- Number of Timesteps per Hour
 
 OS:ShadowCalculation,
   {30d2cfa8-2428-425e-badb-624c3b7eea06}, !- Handle
->>>>>>> fea197d5
   20,                                     !- Calculation Frequency
   200;                                    !- Maximum Figures in Shadow Overlap Calculations
 
 OS:SurfaceConvectionAlgorithm:Outside,
-<<<<<<< HEAD
-  {966458be-2a0b-4e80-8de2-ef2120cb3e15}, !- Handle
-  DOE-2;                                  !- Algorithm
-
-OS:SurfaceConvectionAlgorithm:Inside,
-  {ba8ecce4-b47f-4683-96e0-4057374500ce}, !- Handle
-  TARP;                                   !- Algorithm
-
-OS:ZoneCapacitanceMultiplier:ResearchSpecial,
-  {cbfd61ac-efad-4591-8f9c-f915976c8dc5}, !- Handle
-=======
   {a600179b-aeb3-4787-bb13-41becc76c002}, !- Handle
   DOE-2;                                  !- Algorithm
 
@@ -57,17 +30,12 @@
 
 OS:ZoneCapacitanceMultiplier:ResearchSpecial,
   {4bdec886-0677-476b-a10d-9327ee432fc2}, !- Handle
->>>>>>> fea197d5
   ,                                       !- Temperature Capacity Multiplier
   15,                                     !- Humidity Capacity Multiplier
   ;                                       !- Carbon Dioxide Capacity Multiplier
 
 OS:RunPeriod,
-<<<<<<< HEAD
-  {71d54b43-4e53-4ec8-94fe-d7110b174371}, !- Handle
-=======
   {c4a3d0af-75a1-4d46-b381-2f84b0065777}, !- Handle
->>>>>>> fea197d5
   Run Period 1,                           !- Name
   1,                                      !- Begin Month
   1,                                      !- Begin Day of Month
@@ -81,21 +49,13 @@
   ;                                       !- Number of Times Runperiod to be Repeated
 
 OS:YearDescription,
-<<<<<<< HEAD
-  {f5c8ce85-aafc-4905-8eaa-c5ad8fec559a}, !- Handle
-=======
   {2475d869-e24e-4292-af31-7cfef57c5037}, !- Handle
->>>>>>> fea197d5
   2007,                                   !- Calendar Year
   ,                                       !- Day of Week for Start Day
   ;                                       !- Is Leap Year
 
 OS:ThermalZone,
-<<<<<<< HEAD
-  {379d0d7a-1e6f-46c8-b4a2-b49f31df6617}, !- Handle
-=======
   {c82270ba-e122-4f67-bf1f-61c1b5ba4bf3}, !- Handle
->>>>>>> fea197d5
   living zone,                            !- Name
   ,                                       !- Multiplier
   ,                                       !- Ceiling Height {m}
@@ -104,17 +64,10 @@
   ,                                       !- Zone Inside Convection Algorithm
   ,                                       !- Zone Outside Convection Algorithm
   ,                                       !- Zone Conditioning Equipment List Name
-<<<<<<< HEAD
-  {5a741b2c-5c2f-458d-9395-ed0311efc077}, !- Zone Air Inlet Port List
-  {8e35c99c-4eb4-4446-a564-99b33026c85d}, !- Zone Air Exhaust Port List
-  {7804a584-1bd7-4513-993d-f8fbbb958854}, !- Zone Air Node Name
-  {af55d5a8-b97e-4412-860e-d90dbcfbded9}, !- Zone Return Air Port List
-=======
   {4326d49e-b365-4bb2-b599-25612d9d5f37}, !- Zone Air Inlet Port List
   {85a28e5f-b706-4e11-bba0-77031300929b}, !- Zone Air Exhaust Port List
   {d63db94d-0064-4dfa-bd9c-9d1992a6cfc5}, !- Zone Air Node Name
   {d7274f8c-4bb7-4cd5-aabf-42de7fcc32ed}, !- Zone Return Air Port List
->>>>>>> fea197d5
   ,                                       !- Primary Daylighting Control Name
   ,                                       !- Fraction of Zone Controlled by Primary Daylighting Control
   ,                                       !- Secondary Daylighting Control Name
@@ -125,39 +78,6 @@
   No;                                     !- Use Ideal Air Loads
 
 OS:Node,
-<<<<<<< HEAD
-  {5cc06830-0cec-4877-8802-d4e745940668}, !- Handle
-  Node 1,                                 !- Name
-  {7804a584-1bd7-4513-993d-f8fbbb958854}, !- Inlet Port
-  ;                                       !- Outlet Port
-
-OS:Connection,
-  {7804a584-1bd7-4513-993d-f8fbbb958854}, !- Handle
-  {4727cfc9-61eb-4e42-b1d0-a729f89dcd9f}, !- Name
-  {379d0d7a-1e6f-46c8-b4a2-b49f31df6617}, !- Source Object
-  11,                                     !- Outlet Port
-  {5cc06830-0cec-4877-8802-d4e745940668}, !- Target Object
-  2;                                      !- Inlet Port
-
-OS:PortList,
-  {5a741b2c-5c2f-458d-9395-ed0311efc077}, !- Handle
-  {9d74b31c-8d01-4b35-b74e-ce8c33948b3e}, !- Name
-  {379d0d7a-1e6f-46c8-b4a2-b49f31df6617}; !- HVAC Component
-
-OS:PortList,
-  {8e35c99c-4eb4-4446-a564-99b33026c85d}, !- Handle
-  {7132557c-f5ed-463d-b19b-412bb62292fa}, !- Name
-  {379d0d7a-1e6f-46c8-b4a2-b49f31df6617}; !- HVAC Component
-
-OS:PortList,
-  {af55d5a8-b97e-4412-860e-d90dbcfbded9}, !- Handle
-  {9fe2c037-d62b-446e-b908-c3424e942f0e}, !- Name
-  {379d0d7a-1e6f-46c8-b4a2-b49f31df6617}; !- HVAC Component
-
-OS:Sizing:Zone,
-  {55f7604e-c1f4-45c8-be81-fa6e599d7aea}, !- Handle
-  {379d0d7a-1e6f-46c8-b4a2-b49f31df6617}, !- Zone or ZoneList Name
-=======
   {bab40c25-8563-41a8-9f79-fa83a8a647c0}, !- Handle
   Node 1,                                 !- Name
   {d63db94d-0064-4dfa-bd9c-9d1992a6cfc5}, !- Inlet Port
@@ -189,7 +109,6 @@
 OS:Sizing:Zone,
   {295fde08-ed1e-4593-b683-301929aa47ca}, !- Handle
   {c82270ba-e122-4f67-bf1f-61c1b5ba4bf3}, !- Zone or ZoneList Name
->>>>>>> fea197d5
   SupplyAirTemperature,                   !- Zone Cooling Design Supply Air Temperature Input Method
   14,                                     !- Zone Cooling Design Supply Air Temperature {C}
   11.11,                                  !- Zone Cooling Design Supply Air Temperature Difference {deltaC}
@@ -218,16 +137,6 @@
   autosize;                               !- Dedicated Outdoor Air High Setpoint Temperature for Design {C}
 
 OS:ZoneHVAC:EquipmentList,
-<<<<<<< HEAD
-  {bf0fc096-d512-47fe-afb1-f3da77f2465f}, !- Handle
-  Zone HVAC Equipment List 1,             !- Name
-  {379d0d7a-1e6f-46c8-b4a2-b49f31df6617}; !- Thermal Zone
-
-OS:Space,
-  {d5234a04-8936-4d9a-8fcf-5a4c3cc58b4f}, !- Handle
-  living space,                           !- Name
-  {f5da2346-99e7-407a-a1e8-decacb0012f0}, !- Space Type Name
-=======
   {143c1751-77fc-4a2a-acf2-7c2fa279984c}, !- Handle
   Zone HVAC Equipment List 1,             !- Name
   {c82270ba-e122-4f67-bf1f-61c1b5ba4bf3}; !- Thermal Zone
@@ -236,7 +145,6 @@
   {9d0616ac-acb8-4440-8be9-f410c4c08313}, !- Handle
   living space,                           !- Name
   {7938cb76-18a6-4f5b-b436-3e16c0e5293d}, !- Space Type Name
->>>>>>> fea197d5
   ,                                       !- Default Construction Set Name
   ,                                       !- Default Schedule Set Name
   -0,                                     !- Direction of Relative North {deg}
@@ -244,19 +152,6 @@
   0,                                      !- Y Origin {m}
   0,                                      !- Z Origin {m}
   ,                                       !- Building Story Name
-<<<<<<< HEAD
-  {379d0d7a-1e6f-46c8-b4a2-b49f31df6617}, !- Thermal Zone Name
-  ,                                       !- Part of Total Floor Area
-  ,                                       !- Design Specification Outdoor Air Object Name
-  {90d16b38-1ccc-4a22-8869-17589e95620b}; !- Building Unit Name
-
-OS:Surface,
-  {be48fdd5-fbb5-4ff7-bbac-b875966ce3fc}, !- Handle
-  Surface 1,                              !- Name
-  Floor,                                  !- Surface Type
-  ,                                       !- Construction Name
-  {d5234a04-8936-4d9a-8fcf-5a4c3cc58b4f}, !- Space Name
-=======
   {c82270ba-e122-4f67-bf1f-61c1b5ba4bf3}, !- Thermal Zone Name
   ,                                       !- Part of Total Floor Area
   ,                                       !- Design Specification Outdoor Air Object Name
@@ -268,7 +163,6 @@
   Floor,                                  !- Surface Type
   ,                                       !- Construction Name
   {9d0616ac-acb8-4440-8be9-f410c4c08313}, !- Space Name
->>>>>>> fea197d5
   Foundation,                             !- Outside Boundary Condition
   ,                                       !- Outside Boundary Condition Object
   NoSun,                                  !- Sun Exposure
@@ -281,19 +175,11 @@
   13.6310703908387, 0, 0;                 !- X,Y,Z Vertex 4 {m}
 
 OS:Surface,
-<<<<<<< HEAD
-  {55e4942e-428f-459f-87d7-fc90757f6c4b}, !- Handle
-  Surface 2,                              !- Name
-  Wall,                                   !- Surface Type
-  ,                                       !- Construction Name
-  {d5234a04-8936-4d9a-8fcf-5a4c3cc58b4f}, !- Space Name
-=======
   {57a9b299-0632-4c5e-bf10-4123f293ca3b}, !- Handle
   Surface 2,                              !- Name
   Wall,                                   !- Surface Type
   ,                                       !- Construction Name
   {9d0616ac-acb8-4440-8be9-f410c4c08313}, !- Space Name
->>>>>>> fea197d5
   Outdoors,                               !- Outside Boundary Condition
   ,                                       !- Outside Boundary Condition Object
   SunExposed,                             !- Sun Exposure
@@ -306,19 +192,11 @@
   0, 0, 2.4384;                           !- X,Y,Z Vertex 4 {m}
 
 OS:Surface,
-<<<<<<< HEAD
-  {1c24908e-f60f-4b2c-934f-db7a0058e3d3}, !- Handle
-  Surface 3,                              !- Name
-  Wall,                                   !- Surface Type
-  ,                                       !- Construction Name
-  {d5234a04-8936-4d9a-8fcf-5a4c3cc58b4f}, !- Space Name
-=======
   {1242d005-cf6f-4bb3-b61b-31d18db10099}, !- Handle
   Surface 3,                              !- Name
   Wall,                                   !- Surface Type
   ,                                       !- Construction Name
   {9d0616ac-acb8-4440-8be9-f410c4c08313}, !- Space Name
->>>>>>> fea197d5
   Outdoors,                               !- Outside Boundary Condition
   ,                                       !- Outside Boundary Condition Object
   SunExposed,                             !- Sun Exposure
@@ -331,19 +209,11 @@
   0, 6.81553519541936, 2.4384;            !- X,Y,Z Vertex 4 {m}
 
 OS:Surface,
-<<<<<<< HEAD
-  {39d3cb0d-a64c-45e8-b731-e4fed458f3da}, !- Handle
-  Surface 4,                              !- Name
-  Wall,                                   !- Surface Type
-  ,                                       !- Construction Name
-  {d5234a04-8936-4d9a-8fcf-5a4c3cc58b4f}, !- Space Name
-=======
   {b01412dc-f4cd-4ebc-a34c-b8b645c60906}, !- Handle
   Surface 4,                              !- Name
   Wall,                                   !- Surface Type
   ,                                       !- Construction Name
   {9d0616ac-acb8-4440-8be9-f410c4c08313}, !- Space Name
->>>>>>> fea197d5
   Outdoors,                               !- Outside Boundary Condition
   ,                                       !- Outside Boundary Condition Object
   SunExposed,                             !- Sun Exposure
@@ -356,19 +226,11 @@
   13.6310703908387, 6.81553519541936, 2.4384; !- X,Y,Z Vertex 4 {m}
 
 OS:Surface,
-<<<<<<< HEAD
-  {82be9c9a-05b1-4bb8-8c11-d831e038f4f6}, !- Handle
-  Surface 5,                              !- Name
-  Wall,                                   !- Surface Type
-  ,                                       !- Construction Name
-  {d5234a04-8936-4d9a-8fcf-5a4c3cc58b4f}, !- Space Name
-=======
   {72bd6363-b59a-4cd7-9e33-b9842b9005d0}, !- Handle
   Surface 5,                              !- Name
   Wall,                                   !- Surface Type
   ,                                       !- Construction Name
   {9d0616ac-acb8-4440-8be9-f410c4c08313}, !- Space Name
->>>>>>> fea197d5
   Outdoors,                               !- Outside Boundary Condition
   ,                                       !- Outside Boundary Condition Object
   SunExposed,                             !- Sun Exposure
@@ -381,15 +243,6 @@
   13.6310703908387, 0, 2.4384;            !- X,Y,Z Vertex 4 {m}
 
 OS:Surface,
-<<<<<<< HEAD
-  {db720ad1-b1bf-45be-8f0d-98611a145e87}, !- Handle
-  Surface 6,                              !- Name
-  RoofCeiling,                            !- Surface Type
-  ,                                       !- Construction Name
-  {d5234a04-8936-4d9a-8fcf-5a4c3cc58b4f}, !- Space Name
-  Surface,                                !- Outside Boundary Condition
-  {254741ed-e4d2-4c8f-bd1d-8bd3346c9672}, !- Outside Boundary Condition Object
-=======
   {a6b7cce8-c3ba-4d34-b6ac-5479e5688918}, !- Handle
   Surface 6,                              !- Name
   RoofCeiling,                            !- Surface Type
@@ -397,7 +250,6 @@
   {9d0616ac-acb8-4440-8be9-f410c4c08313}, !- Space Name
   Surface,                                !- Outside Boundary Condition
   {a5854b5b-1773-4aea-9e76-e0662980cb04}, !- Outside Boundary Condition Object
->>>>>>> fea197d5
   NoSun,                                  !- Sun Exposure
   NoWind,                                 !- Wind Exposure
   ,                                       !- View Factor to Ground
@@ -408,11 +260,7 @@
   0, 0, 2.4384;                           !- X,Y,Z Vertex 4 {m}
 
 OS:SpaceType,
-<<<<<<< HEAD
-  {f5da2346-99e7-407a-a1e8-decacb0012f0}, !- Handle
-=======
   {7938cb76-18a6-4f5b-b436-3e16c0e5293d}, !- Handle
->>>>>>> fea197d5
   Space Type 1,                           !- Name
   ,                                       !- Default Construction Set Name
   ,                                       !- Default Schedule Set Name
@@ -423,15 +271,9 @@
   living;                                 !- Standards Space Type
 
 OS:Space,
-<<<<<<< HEAD
-  {85188517-3ea6-49cb-a3d1-75e9768dac86}, !- Handle
-  living space|story 2,                   !- Name
-  {f5da2346-99e7-407a-a1e8-decacb0012f0}, !- Space Type Name
-=======
   {7fa6ab3c-f23e-4947-a3ca-b8c9ae735b64}, !- Handle
   living space|story 2,                   !- Name
   {7938cb76-18a6-4f5b-b436-3e16c0e5293d}, !- Space Type Name
->>>>>>> fea197d5
   ,                                       !- Default Construction Set Name
   ,                                       !- Default Schedule Set Name
   -0,                                     !- Direction of Relative North {deg}
@@ -439,21 +281,6 @@
   0,                                      !- Y Origin {m}
   2.4384,                                 !- Z Origin {m}
   ,                                       !- Building Story Name
-<<<<<<< HEAD
-  {379d0d7a-1e6f-46c8-b4a2-b49f31df6617}, !- Thermal Zone Name
-  ,                                       !- Part of Total Floor Area
-  ,                                       !- Design Specification Outdoor Air Object Name
-  {90d16b38-1ccc-4a22-8869-17589e95620b}; !- Building Unit Name
-
-OS:Surface,
-  {254741ed-e4d2-4c8f-bd1d-8bd3346c9672}, !- Handle
-  Surface 7,                              !- Name
-  Floor,                                  !- Surface Type
-  ,                                       !- Construction Name
-  {85188517-3ea6-49cb-a3d1-75e9768dac86}, !- Space Name
-  Surface,                                !- Outside Boundary Condition
-  {db720ad1-b1bf-45be-8f0d-98611a145e87}, !- Outside Boundary Condition Object
-=======
   {c82270ba-e122-4f67-bf1f-61c1b5ba4bf3}, !- Thermal Zone Name
   ,                                       !- Part of Total Floor Area
   ,                                       !- Design Specification Outdoor Air Object Name
@@ -467,7 +294,6 @@
   {7fa6ab3c-f23e-4947-a3ca-b8c9ae735b64}, !- Space Name
   Surface,                                !- Outside Boundary Condition
   {a6b7cce8-c3ba-4d34-b6ac-5479e5688918}, !- Outside Boundary Condition Object
->>>>>>> fea197d5
   NoSun,                                  !- Sun Exposure
   NoWind,                                 !- Wind Exposure
   ,                                       !- View Factor to Ground
@@ -478,19 +304,11 @@
   13.6310703908387, 0, 0;                 !- X,Y,Z Vertex 4 {m}
 
 OS:Surface,
-<<<<<<< HEAD
-  {9dfeebc6-7a11-483b-b2df-d7defbc4b427}, !- Handle
-  Surface 8,                              !- Name
-  Wall,                                   !- Surface Type
-  ,                                       !- Construction Name
-  {85188517-3ea6-49cb-a3d1-75e9768dac86}, !- Space Name
-=======
   {8046571f-c085-4d9d-8e19-2eb73d8c5d2f}, !- Handle
   Surface 8,                              !- Name
   Wall,                                   !- Surface Type
   ,                                       !- Construction Name
   {7fa6ab3c-f23e-4947-a3ca-b8c9ae735b64}, !- Space Name
->>>>>>> fea197d5
   Outdoors,                               !- Outside Boundary Condition
   ,                                       !- Outside Boundary Condition Object
   SunExposed,                             !- Sun Exposure
@@ -503,19 +321,11 @@
   0, 0, 2.4384;                           !- X,Y,Z Vertex 4 {m}
 
 OS:Surface,
-<<<<<<< HEAD
-  {d73f4d76-d8d2-4fb4-a803-db4dc97cc1be}, !- Handle
-  Surface 9,                              !- Name
-  Wall,                                   !- Surface Type
-  ,                                       !- Construction Name
-  {85188517-3ea6-49cb-a3d1-75e9768dac86}, !- Space Name
-=======
   {f47853c9-dc18-406d-a6aa-3640d9bd7069}, !- Handle
   Surface 9,                              !- Name
   Wall,                                   !- Surface Type
   ,                                       !- Construction Name
   {7fa6ab3c-f23e-4947-a3ca-b8c9ae735b64}, !- Space Name
->>>>>>> fea197d5
   Outdoors,                               !- Outside Boundary Condition
   ,                                       !- Outside Boundary Condition Object
   SunExposed,                             !- Sun Exposure
@@ -528,19 +338,11 @@
   0, 6.81553519541936, 2.4384;            !- X,Y,Z Vertex 4 {m}
 
 OS:Surface,
-<<<<<<< HEAD
-  {46219869-d825-46c9-ac62-8af661525ce4}, !- Handle
-  Surface 10,                             !- Name
-  Wall,                                   !- Surface Type
-  ,                                       !- Construction Name
-  {85188517-3ea6-49cb-a3d1-75e9768dac86}, !- Space Name
-=======
   {47bfb885-44c1-4476-985e-29529aa595f1}, !- Handle
   Surface 10,                             !- Name
   Wall,                                   !- Surface Type
   ,                                       !- Construction Name
   {7fa6ab3c-f23e-4947-a3ca-b8c9ae735b64}, !- Space Name
->>>>>>> fea197d5
   Outdoors,                               !- Outside Boundary Condition
   ,                                       !- Outside Boundary Condition Object
   SunExposed,                             !- Sun Exposure
@@ -553,19 +355,11 @@
   13.6310703908387, 6.81553519541936, 2.4384; !- X,Y,Z Vertex 4 {m}
 
 OS:Surface,
-<<<<<<< HEAD
-  {a3b306eb-7bf3-4c5f-b09e-06601dab39d8}, !- Handle
-  Surface 11,                             !- Name
-  Wall,                                   !- Surface Type
-  ,                                       !- Construction Name
-  {85188517-3ea6-49cb-a3d1-75e9768dac86}, !- Space Name
-=======
   {b2991a39-3bb8-4b88-9550-9b055bb39efa}, !- Handle
   Surface 11,                             !- Name
   Wall,                                   !- Surface Type
   ,                                       !- Construction Name
   {7fa6ab3c-f23e-4947-a3ca-b8c9ae735b64}, !- Space Name
->>>>>>> fea197d5
   Outdoors,                               !- Outside Boundary Condition
   ,                                       !- Outside Boundary Condition Object
   SunExposed,                             !- Sun Exposure
@@ -578,15 +372,6 @@
   13.6310703908387, 0, 2.4384;            !- X,Y,Z Vertex 4 {m}
 
 OS:Surface,
-<<<<<<< HEAD
-  {cb52dc35-e7a2-47dc-a58e-8d81042e8c90}, !- Handle
-  Surface 12,                             !- Name
-  RoofCeiling,                            !- Surface Type
-  ,                                       !- Construction Name
-  {85188517-3ea6-49cb-a3d1-75e9768dac86}, !- Space Name
-  Surface,                                !- Outside Boundary Condition
-  {b17d5070-108a-47c2-b20a-692f7b25e23d}, !- Outside Boundary Condition Object
-=======
   {00e27900-1f3c-4ba5-82b6-a8a91bf47098}, !- Handle
   Surface 12,                             !- Name
   RoofCeiling,                            !- Surface Type
@@ -594,7 +379,6 @@
   {7fa6ab3c-f23e-4947-a3ca-b8c9ae735b64}, !- Space Name
   Surface,                                !- Outside Boundary Condition
   {3269ede1-8a1c-4684-96c7-c439aef2c6b0}, !- Outside Boundary Condition Object
->>>>>>> fea197d5
   NoSun,                                  !- Sun Exposure
   NoWind,                                 !- Wind Exposure
   ,                                       !- View Factor to Ground
@@ -605,15 +389,6 @@
   0, 0, 2.4384;                           !- X,Y,Z Vertex 4 {m}
 
 OS:Surface,
-<<<<<<< HEAD
-  {b17d5070-108a-47c2-b20a-692f7b25e23d}, !- Handle
-  Surface 13,                             !- Name
-  Floor,                                  !- Surface Type
-  ,                                       !- Construction Name
-  {70d83c66-fde1-4305-a6b7-13889046900d}, !- Space Name
-  Surface,                                !- Outside Boundary Condition
-  {cb52dc35-e7a2-47dc-a58e-8d81042e8c90}, !- Outside Boundary Condition Object
-=======
   {3269ede1-8a1c-4684-96c7-c439aef2c6b0}, !- Handle
   Surface 13,                             !- Name
   Floor,                                  !- Surface Type
@@ -621,7 +396,6 @@
   {589084c8-45b3-42fb-a774-53a744f99767}, !- Space Name
   Surface,                                !- Outside Boundary Condition
   {00e27900-1f3c-4ba5-82b6-a8a91bf47098}, !- Outside Boundary Condition Object
->>>>>>> fea197d5
   NoSun,                                  !- Sun Exposure
   NoWind,                                 !- Wind Exposure
   ,                                       !- View Factor to Ground
@@ -632,19 +406,11 @@
   0, 0, 0;                                !- X,Y,Z Vertex 4 {m}
 
 OS:Surface,
-<<<<<<< HEAD
-  {df4fd324-9094-482b-a472-a53c099849c7}, !- Handle
-  Surface 14,                             !- Name
-  RoofCeiling,                            !- Surface Type
-  ,                                       !- Construction Name
-  {70d83c66-fde1-4305-a6b7-13889046900d}, !- Space Name
-=======
   {2fab0816-b1bf-439e-a20d-6b29cd13b57d}, !- Handle
   Surface 14,                             !- Name
   RoofCeiling,                            !- Surface Type
   ,                                       !- Construction Name
   {589084c8-45b3-42fb-a774-53a744f99767}, !- Space Name
->>>>>>> fea197d5
   Outdoors,                               !- Outside Boundary Condition
   ,                                       !- Outside Boundary Condition Object
   SunExposed,                             !- Sun Exposure
@@ -657,19 +423,11 @@
   13.6310703908387, 0, 0;                 !- X,Y,Z Vertex 4 {m}
 
 OS:Surface,
-<<<<<<< HEAD
-  {0fe3e780-a3f6-4da0-aaeb-1f64d38df554}, !- Handle
-  Surface 15,                             !- Name
-  RoofCeiling,                            !- Surface Type
-  ,                                       !- Construction Name
-  {70d83c66-fde1-4305-a6b7-13889046900d}, !- Space Name
-=======
   {1ce0b66a-eb34-460f-9f47-ca089ef5db92}, !- Handle
   Surface 15,                             !- Name
   RoofCeiling,                            !- Surface Type
   ,                                       !- Construction Name
   {589084c8-45b3-42fb-a774-53a744f99767}, !- Space Name
->>>>>>> fea197d5
   Outdoors,                               !- Outside Boundary Condition
   ,                                       !- Outside Boundary Condition Object
   SunExposed,                             !- Sun Exposure
@@ -682,19 +440,11 @@
   0, 6.81553519541936, 0;                 !- X,Y,Z Vertex 4 {m}
 
 OS:Surface,
-<<<<<<< HEAD
-  {15971455-e7c2-4dae-8dec-90b184956890}, !- Handle
-  Surface 16,                             !- Name
-  Wall,                                   !- Surface Type
-  ,                                       !- Construction Name
-  {70d83c66-fde1-4305-a6b7-13889046900d}, !- Space Name
-=======
   {f5f1c782-b0ef-4107-a909-7abb147c10e0}, !- Handle
   Surface 16,                             !- Name
   Wall,                                   !- Surface Type
   ,                                       !- Construction Name
   {589084c8-45b3-42fb-a774-53a744f99767}, !- Space Name
->>>>>>> fea197d5
   Outdoors,                               !- Outside Boundary Condition
   ,                                       !- Outside Boundary Condition Object
   SunExposed,                             !- Sun Exposure
@@ -706,19 +456,11 @@
   0, 0, 0;                                !- X,Y,Z Vertex 3 {m}
 
 OS:Surface,
-<<<<<<< HEAD
-  {6fc16d09-6345-4f62-915a-590505cad9c6}, !- Handle
-  Surface 17,                             !- Name
-  Wall,                                   !- Surface Type
-  ,                                       !- Construction Name
-  {70d83c66-fde1-4305-a6b7-13889046900d}, !- Space Name
-=======
   {ac42c00c-a948-4250-a80a-b6dd6debeb32}, !- Handle
   Surface 17,                             !- Name
   Wall,                                   !- Surface Type
   ,                                       !- Construction Name
   {589084c8-45b3-42fb-a774-53a744f99767}, !- Space Name
->>>>>>> fea197d5
   Outdoors,                               !- Outside Boundary Condition
   ,                                       !- Outside Boundary Condition Object
   SunExposed,                             !- Sun Exposure
@@ -730,15 +472,9 @@
   13.6310703908387, 6.81553519541936, 0;  !- X,Y,Z Vertex 3 {m}
 
 OS:Space,
-<<<<<<< HEAD
-  {70d83c66-fde1-4305-a6b7-13889046900d}, !- Handle
-  unfinished attic space,                 !- Name
-  {9c4cebd5-92a8-4fe5-a285-d31776367822}, !- Space Type Name
-=======
   {589084c8-45b3-42fb-a774-53a744f99767}, !- Handle
   unfinished attic space,                 !- Name
   {d942fe2d-a3cd-4026-a513-cdcf2fc6fff5}, !- Space Type Name
->>>>>>> fea197d5
   ,                                       !- Default Construction Set Name
   ,                                       !- Default Schedule Set Name
   -0,                                     !- Direction of Relative North {deg}
@@ -746,17 +482,10 @@
   0,                                      !- Y Origin {m}
   4.8768,                                 !- Z Origin {m}
   ,                                       !- Building Story Name
-<<<<<<< HEAD
-  {8d06a577-3924-47fd-8216-e6ff09b4b742}; !- Thermal Zone Name
-
-OS:ThermalZone,
-  {8d06a577-3924-47fd-8216-e6ff09b4b742}, !- Handle
-=======
   {0afbf70e-77a2-4908-b7d8-430dd743837d}; !- Thermal Zone Name
 
 OS:ThermalZone,
   {0afbf70e-77a2-4908-b7d8-430dd743837d}, !- Handle
->>>>>>> fea197d5
   unfinished attic zone,                  !- Name
   ,                                       !- Multiplier
   ,                                       !- Ceiling Height {m}
@@ -765,17 +494,10 @@
   ,                                       !- Zone Inside Convection Algorithm
   ,                                       !- Zone Outside Convection Algorithm
   ,                                       !- Zone Conditioning Equipment List Name
-<<<<<<< HEAD
-  {b0201baf-9421-4f44-9ae5-fbb0a62598f6}, !- Zone Air Inlet Port List
-  {c0a09854-72db-4cb4-a826-3a09dbe0b5db}, !- Zone Air Exhaust Port List
-  {b3dcf80b-46cf-4844-9233-3581b32f6a81}, !- Zone Air Node Name
-  {711a1585-0f48-460e-be75-4e2b85e6d623}, !- Zone Return Air Port List
-=======
   {9c531e7e-e7db-4809-97b5-620ff4afd29a}, !- Zone Air Inlet Port List
   {ba7616b8-590e-4bb8-82c9-589523d0f389}, !- Zone Air Exhaust Port List
   {a5baf969-7934-4f49-bb33-98b2d47737b8}, !- Zone Air Node Name
   {dfaccbcf-6426-4ef6-a539-b6bd6864ccd8}, !- Zone Return Air Port List
->>>>>>> fea197d5
   ,                                       !- Primary Daylighting Control Name
   ,                                       !- Fraction of Zone Controlled by Primary Daylighting Control
   ,                                       !- Secondary Daylighting Control Name
@@ -786,39 +508,6 @@
   No;                                     !- Use Ideal Air Loads
 
 OS:Node,
-<<<<<<< HEAD
-  {7861fd5b-5a7b-4432-bf33-ef52c2b097c5}, !- Handle
-  Node 2,                                 !- Name
-  {b3dcf80b-46cf-4844-9233-3581b32f6a81}, !- Inlet Port
-  ;                                       !- Outlet Port
-
-OS:Connection,
-  {b3dcf80b-46cf-4844-9233-3581b32f6a81}, !- Handle
-  {de78ba1f-2c10-40d4-9dfa-b128f5aa17a7}, !- Name
-  {8d06a577-3924-47fd-8216-e6ff09b4b742}, !- Source Object
-  11,                                     !- Outlet Port
-  {7861fd5b-5a7b-4432-bf33-ef52c2b097c5}, !- Target Object
-  2;                                      !- Inlet Port
-
-OS:PortList,
-  {b0201baf-9421-4f44-9ae5-fbb0a62598f6}, !- Handle
-  {5facf129-c0c3-431b-931b-524ff707ee8e}, !- Name
-  {8d06a577-3924-47fd-8216-e6ff09b4b742}; !- HVAC Component
-
-OS:PortList,
-  {c0a09854-72db-4cb4-a826-3a09dbe0b5db}, !- Handle
-  {973c60c5-51bc-46eb-a1f5-d1dfa72492b3}, !- Name
-  {8d06a577-3924-47fd-8216-e6ff09b4b742}; !- HVAC Component
-
-OS:PortList,
-  {711a1585-0f48-460e-be75-4e2b85e6d623}, !- Handle
-  {3d8d23fd-f9a6-4715-8684-7bcc6bdb9a14}, !- Name
-  {8d06a577-3924-47fd-8216-e6ff09b4b742}; !- HVAC Component
-
-OS:Sizing:Zone,
-  {a7cd4301-624b-4d38-a5dc-30eecbc796a9}, !- Handle
-  {8d06a577-3924-47fd-8216-e6ff09b4b742}, !- Zone or ZoneList Name
-=======
   {4a9c4a58-cf32-4552-81e6-891e93e27cdb}, !- Handle
   Node 2,                                 !- Name
   {a5baf969-7934-4f49-bb33-98b2d47737b8}, !- Inlet Port
@@ -850,7 +539,6 @@
 OS:Sizing:Zone,
   {acb54e81-a6fa-42fb-a7d6-96ffb68128d9}, !- Handle
   {0afbf70e-77a2-4908-b7d8-430dd743837d}, !- Zone or ZoneList Name
->>>>>>> fea197d5
   SupplyAirTemperature,                   !- Zone Cooling Design Supply Air Temperature Input Method
   14,                                     !- Zone Cooling Design Supply Air Temperature {C}
   11.11,                                  !- Zone Cooling Design Supply Air Temperature Difference {deltaC}
@@ -879,21 +567,12 @@
   autosize;                               !- Dedicated Outdoor Air High Setpoint Temperature for Design {C}
 
 OS:ZoneHVAC:EquipmentList,
-<<<<<<< HEAD
-  {7fcbda2c-308a-47c0-9048-41f877f88288}, !- Handle
-  Zone HVAC Equipment List 2,             !- Name
-  {8d06a577-3924-47fd-8216-e6ff09b4b742}; !- Thermal Zone
-
-OS:SpaceType,
-  {9c4cebd5-92a8-4fe5-a285-d31776367822}, !- Handle
-=======
   {9715c239-fd1f-4e78-aaf0-8117750f2a38}, !- Handle
   Zone HVAC Equipment List 2,             !- Name
   {0afbf70e-77a2-4908-b7d8-430dd743837d}; !- Thermal Zone
 
 OS:SpaceType,
   {d942fe2d-a3cd-4026-a513-cdcf2fc6fff5}, !- Handle
->>>>>>> fea197d5
   Space Type 2,                           !- Name
   ,                                       !- Default Construction Set Name
   ,                                       !- Default Schedule Set Name
@@ -904,21 +583,13 @@
   unfinished attic;                       !- Standards Space Type
 
 OS:BuildingUnit,
-<<<<<<< HEAD
-  {90d16b38-1ccc-4a22-8869-17589e95620b}, !- Handle
-=======
   {7c6637ee-1703-434b-8043-ba597c74a0da}, !- Handle
->>>>>>> fea197d5
   unit 1,                                 !- Name
   ,                                       !- Rendering Color
   Residential;                            !- Building Unit Type
 
 OS:Building,
-<<<<<<< HEAD
-  {d0594cca-2124-423d-bdaf-26a8e07a831e}, !- Handle
-=======
   {83820470-6dd4-4a9f-8af0-fec473444775}, !- Handle
->>>>>>> fea197d5
   Building 1,                             !- Name
   ,                                       !- Building Sector Type
   270,                                    !- North Axis {deg}
@@ -933,13 +604,8 @@
   1;                                      !- Standards Number of Living Units
 
 OS:AdditionalProperties,
-<<<<<<< HEAD
-  {780aa761-689a-41a4-b7c8-77e3c9b9b3d2}, !- Handle
-  {d0594cca-2124-423d-bdaf-26a8e07a831e}, !- Object Name
-=======
   {c5e7db59-4532-4a49-9714-fe81f2755d80}, !- Handle
   {83820470-6dd4-4a9f-8af0-fec473444775}, !- Object Name
->>>>>>> fea197d5
   Total Units Represented,                !- Feature Name 1
   Integer,                                !- Feature Data Type 1
   1,                                      !- Feature Value 1
@@ -948,13 +614,8 @@
   1;                                      !- Feature Value 2
 
 OS:AdditionalProperties,
-<<<<<<< HEAD
-  {7de932ee-7fda-4ed8-ad7d-4ca7831aebef}, !- Handle
-  {90d16b38-1ccc-4a22-8869-17589e95620b}, !- Object Name
-=======
   {62bbf5f7-1de5-4e56-98a9-43054e12f184}, !- Handle
   {7c6637ee-1703-434b-8043-ba597c74a0da}, !- Object Name
->>>>>>> fea197d5
   NumberOfBedrooms,                       !- Feature Name 1
   Integer,                                !- Feature Data Type 1
   3,                                      !- Feature Value 1
@@ -963,11 +624,7 @@
   2;                                      !- Feature Value 2
 
 OS:Schedule:Day,
-<<<<<<< HEAD
-  {c514b830-83db-420b-9094-b6c1a835d3b4}, !- Handle
-=======
   {f1ba2f97-34df-4612-b413-fc1fba716fcc}, !- Handle
->>>>>>> fea197d5
   Schedule Day 1,                         !- Name
   ,                                       !- Schedule Type Limits Name
   ,                                       !- Interpolate to Timestep
@@ -976,11 +633,7 @@
   0;                                      !- Value Until Time 1
 
 OS:Schedule:Day,
-<<<<<<< HEAD
-  {97db26d6-6180-4eee-ae1d-91c42696d981}, !- Handle
-=======
   {9826016a-4739-4691-b611-e3ebafe1e734}, !- Handle
->>>>>>> fea197d5
   Schedule Day 2,                         !- Name
   ,                                       !- Schedule Type Limits Name
   ,                                       !- Interpolate to Timestep
@@ -989,11 +642,7 @@
   1;                                      !- Value Until Time 1
 
 OS:WeatherFile,
-<<<<<<< HEAD
-  {86990c41-f554-44b7-be07-932af09b917e}, !- Handle
-=======
   {486f9cf9-5aef-49fb-96ee-2bb46b788860}, !- Handle
->>>>>>> fea197d5
   Denver Intl Ap,                         !- City
   CO,                                     !- State Province Region
   USA,                                    !- Country
@@ -1007,13 +656,8 @@
   E23378AA;                               !- Checksum
 
 OS:AdditionalProperties,
-<<<<<<< HEAD
-  {4e9d3795-cc4c-4a96-8b9e-34c7da289de3}, !- Handle
-  {86990c41-f554-44b7-be07-932af09b917e}, !- Object Name
-=======
   {f082db42-fe72-4032-87a2-bd8a903f55ba}, !- Handle
   {486f9cf9-5aef-49fb-96ee-2bb46b788860}, !- Object Name
->>>>>>> fea197d5
   EPWHeaderCity,                          !- Feature Name 1
   String,                                 !- Feature Data Type 1
   Denver Intl Ap,                         !- Feature Value 1
@@ -1121,11 +765,7 @@
   84;                                     !- Feature Value 35
 
 OS:Site,
-<<<<<<< HEAD
-  {3a931772-ce88-4db7-8e05-3fbbfeb5a4e1}, !- Handle
-=======
   {6bcff79c-9eca-4b2e-ad29-4e825feeb4d4}, !- Handle
->>>>>>> fea197d5
   Denver Intl Ap_CO_USA,                  !- Name
   39.83,                                  !- Latitude {deg}
   -104.65,                                !- Longitude {deg}
@@ -1134,11 +774,7 @@
   ;                                       !- Terrain
 
 OS:ClimateZones,
-<<<<<<< HEAD
-  {04a40082-721d-4ed7-81f7-8d23e591eb97}, !- Handle
-=======
   {4e0e190f-fbb7-4286-b478-f6a3dfb2669e}, !- Handle
->>>>>>> fea197d5
   ,                                       !- Active Institution
   ,                                       !- Active Year
   ,                                       !- Climate Zone Institution Name 1
@@ -1151,31 +787,19 @@
   Cold;                                   !- Climate Zone Value 2
 
 OS:Site:WaterMainsTemperature,
-<<<<<<< HEAD
-  {bd89ea57-15a8-45aa-a55a-6e957f8953b3}, !- Handle
-=======
   {0b7ba634-d0e3-402a-951f-74e38c514216}, !- Handle
->>>>>>> fea197d5
   Correlation,                            !- Calculation Method
   ,                                       !- Temperature Schedule Name
   10.8753424657535,                       !- Annual Average Outdoor Air Temperature {C}
   23.1524007936508;                       !- Maximum Difference In Monthly Average Outdoor Air Temperatures {deltaC}
 
 OS:RunPeriodControl:DaylightSavingTime,
-<<<<<<< HEAD
-  {da9272ab-a57a-4887-b88d-00dc1ad2de6b}, !- Handle
-=======
   {5d56ede5-a0d3-4705-8ec9-03b2d5735990}, !- Handle
->>>>>>> fea197d5
   4/7,                                    !- Start Date
   10/26;                                  !- End Date
 
 OS:Site:GroundTemperature:Deep,
-<<<<<<< HEAD
-  {b0b13257-4b79-4f70-9bd7-1b224c4eaa11}, !- Handle
-=======
   {f93f6fb7-df4e-40b1-9424-b4536a1dbf33}, !- Handle
->>>>>>> fea197d5
   10.8753424657535,                       !- January Deep Ground Temperature {C}
   10.8753424657535,                       !- February Deep Ground Temperature {C}
   10.8753424657535,                       !- March Deep Ground Temperature {C}
