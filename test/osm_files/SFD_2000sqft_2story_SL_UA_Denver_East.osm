--- conflicted
+++ resolved
@@ -1,74 +1,16 @@
 !- NOTE: Auto-generated from /test/osw_files/SFD_2000sqft_2story_SL_UA_Denver_East.osw
 
 OS:Version,
-<<<<<<< HEAD
-  {1c8d0707-4bc5-4191-bcec-5a8617be02fb}, !- Handle
-  2.8.0;                                  !- Version Identifier
-
-OS:Building,
-  {fa665556-38a3-4f57-9e50-99e1e25c1d46}, !- Handle
-  Building 1,                             !- Name
-  ,                                       !- Building Sector Type
-  270,                                    !- North Axis {deg}
-  ,                                       !- Nominal Floor to Floor Height {m}
-  ,                                       !- Space Type Name
-  ,                                       !- Default Construction Set Name
-  ,                                       !- Default Schedule Set Name
-  2,                                      !- Standards Number of Stories
-  2,                                      !- Standards Number of Above Ground Stories
-  ,                                       !- Standards Template
-  singlefamilydetached,                   !- Standards Building Type
-  1;                                      !- Standards Number of Living Units
-
-OS:Facility,
-  {3f073208-4855-4fd9-9d12-c7c04c9192bd}; !- Handle
-
-OS:Site,
-  {48cada4d-cf7d-4575-b784-962166da85bd}, !- Handle
-  Denver Intl Ap_CO_USA,                  !- Name
-  39.83,                                  !- Latitude {deg}
-  -104.65,                                !- Longitude {deg}
-  -7,                                     !- Time Zone {hr}
-  1650,                                   !- Elevation {m}
-  ;                                       !- Terrain
-
-OS:SimulationControl,
-  {d26aa978-1f36-4979-a134-33d70ecb2823}, !- Handle
-=======
   {8835feba-3ddc-4d7d-9404-4e045c817b7f}, !- Handle
   2.8.0;                                  !- Version Identifier
 
 OS:SimulationControl,
   {609da30d-ed64-4fec-bcde-9db7052f2e9c}, !- Handle
->>>>>>> 5d64d7be
   ,                                       !- Do Zone Sizing Calculation
   ,                                       !- Do System Sizing Calculation
   ,                                       !- Do Plant Sizing Calculation
   No;                                     !- Run Simulation for Sizing Periods
 
-<<<<<<< HEAD
-OS:Sizing:Parameters,
-  {6db1466a-0e3e-49a6-9185-39186b8560e4}, !- Handle
-  1.25,                                   !- Heating Sizing Factor
-  1.15;                                   !- Cooling Sizing Factor
-
-OS:Timestep,
-  {1ba5b971-9975-4803-aa14-d79c0fba92bb}, !- Handle
-  6;                                      !- Number of Timesteps per Hour
-
-OS:ShadowCalculation,
-  {346a6393-5447-41d5-a69d-1fdaa5b38889}, !- Handle
-  20,                                     !- Calculation Frequency
-  200;                                    !- Maximum Figures in Shadow Overlap Calculations
-
-OS:HeatBalanceAlgorithm,
-  {bae74c21-2b88-419b-b86e-e6cfaa686361}, !- Handle
-  ConductionTransferFunction,             !- Algorithm
-  200;                                    !- Surface Temperature Upper Limit {C}
-
-OS:RunPeriod,
-  {dede728c-3ef5-4217-89a5-c75d271454c7}, !- Handle
-=======
 OS:Timestep,
   {01a927f3-14ad-4288-8460-2eb35132f9b0}, !- Handle
   6;                                      !- Number of Timesteps per Hour
@@ -94,7 +36,6 @@
 
 OS:RunPeriod,
   {f99fd03c-52d8-44a6-847d-93bd66ce5fc3}, !- Handle
->>>>>>> 5d64d7be
   Run Period 1,                           !- Name
   1,                                      !- Begin Month
   1,                                      !- Begin Day of Month
@@ -107,41 +48,8 @@
   ,                                       !- Use Weather File Snow Indicators
   ;                                       !- Number of Times Runperiod to be Repeated
 
-<<<<<<< HEAD
-OS:LifeCycleCost:Parameters,
-  {1d673ab1-9922-4db9-91cc-569953f214b2}, !- Handle
-  ,                                       !- Analysis Type
-  ,                                       !- Discounting Convention
-  ,                                       !- Inflation Approach
-  ,                                       !- Real Discount Rate
-  ,                                       !- Nominal Discount Rate
-  ,                                       !- Inflation
-  ,                                       !- Base Date Month
-  ,                                       !- Base Date Year
-  ,                                       !- Service Date Month
-  ,                                       !- Service Date Year
-  ;                                       !- Length of Study Period in Years
-
-OS:SurfaceConvectionAlgorithm:Outside,
-  {e60b965f-5508-4224-8036-0b2dc6e83e25}, !- Handle
-  DOE-2;                                  !- Algorithm
-
-OS:SurfaceConvectionAlgorithm:Inside,
-  {d117fbf6-5693-41fb-9aaf-8d3b4a8ebd76}, !- Handle
-  TARP;                                   !- Algorithm
-
-OS:ZoneCapacitanceMultiplier:ResearchSpecial,
-  {4b78827a-025d-4a83-a9b5-044e576fa60f}, !- Handle
-  ,                                       !- Temperature Capacity Multiplier
-  15,                                     !- Humidity Capacity Multiplier
-  ;                                       !- Carbon Dioxide Capacity Multiplier
-
-OS:ThermalZone,
-  {2d8a2782-f065-4139-9ec5-fd5cdd1bc926}, !- Handle
-=======
 OS:ThermalZone,
   {dadd8867-9606-4f2c-9b13-75f19d1da31c}, !- Handle
->>>>>>> 5d64d7be
   living zone,                            !- Name
   ,                                       !- Multiplier
   ,                                       !- Ceiling Height {m}
@@ -150,17 +58,10 @@
   ,                                       !- Zone Inside Convection Algorithm
   ,                                       !- Zone Outside Convection Algorithm
   ,                                       !- Zone Conditioning Equipment List Name
-<<<<<<< HEAD
-  {8db6734f-8618-4b98-b2fe-6aea8a1b4335}, !- Zone Air Inlet Port List
-  {96f067c8-e0e7-46d8-a009-931fe97f5051}, !- Zone Air Exhaust Port List
-  {0f492d7a-f73a-47fe-9610-1f7ef431cef1}, !- Zone Air Node Name
-  {06e73939-6677-41b4-b77b-88c61d20002f}, !- Zone Return Air Port List
-=======
   {b5a81e02-f266-42c5-86e2-94a7e4f9cf58}, !- Zone Air Inlet Port List
   {3e984a41-a93c-41e9-9fef-adb800152cd6}, !- Zone Air Exhaust Port List
   {c426fa9d-e73b-4b7b-a55f-2a32d8cb90e4}, !- Zone Air Node Name
   {e4eb7114-00d3-43fb-814a-48eaa86c3e47}, !- Zone Return Air Port List
->>>>>>> 5d64d7be
   ,                                       !- Primary Daylighting Control Name
   ,                                       !- Fraction of Zone Controlled by Primary Daylighting Control
   ,                                       !- Secondary Daylighting Control Name
@@ -171,39 +72,6 @@
   No;                                     !- Use Ideal Air Loads
 
 OS:Node,
-<<<<<<< HEAD
-  {aeccf1f6-84e4-402b-b1fe-ffa61a0620d6}, !- Handle
-  Node 1,                                 !- Name
-  {0f492d7a-f73a-47fe-9610-1f7ef431cef1}, !- Inlet Port
-  ;                                       !- Outlet Port
-
-OS:Connection,
-  {0f492d7a-f73a-47fe-9610-1f7ef431cef1}, !- Handle
-  {006e01c5-a602-40a3-b479-25f1f65da0ca}, !- Name
-  {2d8a2782-f065-4139-9ec5-fd5cdd1bc926}, !- Source Object
-  11,                                     !- Outlet Port
-  {aeccf1f6-84e4-402b-b1fe-ffa61a0620d6}, !- Target Object
-  2;                                      !- Inlet Port
-
-OS:PortList,
-  {8db6734f-8618-4b98-b2fe-6aea8a1b4335}, !- Handle
-  {63efbe7c-7a65-4b1b-a9b8-84a34f55f3b0}, !- Name
-  {2d8a2782-f065-4139-9ec5-fd5cdd1bc926}; !- HVAC Component
-
-OS:PortList,
-  {96f067c8-e0e7-46d8-a009-931fe97f5051}, !- Handle
-  {8f0b8ec4-a3c4-420b-9081-c39c611bc370}, !- Name
-  {2d8a2782-f065-4139-9ec5-fd5cdd1bc926}; !- HVAC Component
-
-OS:PortList,
-  {06e73939-6677-41b4-b77b-88c61d20002f}, !- Handle
-  {83981ced-2ec6-455b-ac94-288479a0197d}, !- Name
-  {2d8a2782-f065-4139-9ec5-fd5cdd1bc926}; !- HVAC Component
-
-OS:Sizing:Zone,
-  {006fe53b-5965-44c0-91c9-b53f44fe5f99}, !- Handle
-  {2d8a2782-f065-4139-9ec5-fd5cdd1bc926}, !- Zone or ZoneList Name
-=======
   {fac59271-2236-43f8-ba09-313e6fae7cb3}, !- Handle
   Node 1,                                 !- Name
   {c426fa9d-e73b-4b7b-a55f-2a32d8cb90e4}, !- Inlet Port
@@ -235,7 +103,6 @@
 OS:Sizing:Zone,
   {9840644d-efd0-4a3b-8645-d0e6541c1c11}, !- Handle
   {dadd8867-9606-4f2c-9b13-75f19d1da31c}, !- Zone or ZoneList Name
->>>>>>> 5d64d7be
   SupplyAirTemperature,                   !- Zone Cooling Design Supply Air Temperature Input Method
   14,                                     !- Zone Cooling Design Supply Air Temperature {C}
   11.11,                                  !- Zone Cooling Design Supply Air Temperature Difference {deltaC}
@@ -264,16 +131,6 @@
   autosize;                               !- Dedicated Outdoor Air High Setpoint Temperature for Design {C}
 
 OS:ZoneHVAC:EquipmentList,
-<<<<<<< HEAD
-  {a788c6ee-57ce-49c9-9ca2-ed887e7d6aca}, !- Handle
-  Zone HVAC Equipment List 1,             !- Name
-  {2d8a2782-f065-4139-9ec5-fd5cdd1bc926}; !- Thermal Zone
-
-OS:Space,
-  {ce4d64a1-b45a-4cb7-8bd9-1dd3806a5a55}, !- Handle
-  living space,                           !- Name
-  {90f448fb-d4f8-4f9a-adbf-881557e6f0a1}, !- Space Type Name
-=======
   {e09bc45a-f8b2-4193-ae15-9fd347a21177}, !- Handle
   Zone HVAC Equipment List 1,             !- Name
   {dadd8867-9606-4f2c-9b13-75f19d1da31c}; !- Thermal Zone
@@ -282,7 +139,6 @@
   {803cca4b-f924-4e28-a0fe-42ce7ba587d5}, !- Handle
   living space,                           !- Name
   {4e9d9f86-7763-48e8-874a-ecef6c0b7d59}, !- Space Type Name
->>>>>>> 5d64d7be
   ,                                       !- Default Construction Set Name
   ,                                       !- Default Schedule Set Name
   -0,                                     !- Direction of Relative North {deg}
@@ -290,19 +146,6 @@
   0,                                      !- Y Origin {m}
   0,                                      !- Z Origin {m}
   ,                                       !- Building Story Name
-<<<<<<< HEAD
-  {2d8a2782-f065-4139-9ec5-fd5cdd1bc926}, !- Thermal Zone Name
-  ,                                       !- Part of Total Floor Area
-  ,                                       !- Design Specification Outdoor Air Object Name
-  {11ea43f5-1575-410f-ba65-c25241313a9d}; !- Building Unit Name
-
-OS:Surface,
-  {f6ba1f47-e97a-461e-8471-1567e73c5477}, !- Handle
-  Surface 1,                              !- Name
-  Floor,                                  !- Surface Type
-  ,                                       !- Construction Name
-  {ce4d64a1-b45a-4cb7-8bd9-1dd3806a5a55}, !- Space Name
-=======
   {dadd8867-9606-4f2c-9b13-75f19d1da31c}, !- Thermal Zone Name
   ,                                       !- Part of Total Floor Area
   ,                                       !- Design Specification Outdoor Air Object Name
@@ -314,7 +157,6 @@
   Floor,                                  !- Surface Type
   ,                                       !- Construction Name
   {803cca4b-f924-4e28-a0fe-42ce7ba587d5}, !- Space Name
->>>>>>> 5d64d7be
   Foundation,                             !- Outside Boundary Condition
   ,                                       !- Outside Boundary Condition Object
   NoSun,                                  !- Sun Exposure
@@ -327,19 +169,11 @@
   13.6310703908387, 0, 0;                 !- X,Y,Z Vertex 4 {m}
 
 OS:Surface,
-<<<<<<< HEAD
-  {97010516-9274-4d7c-b05e-6d0502c40732}, !- Handle
-  Surface 2,                              !- Name
-  Wall,                                   !- Surface Type
-  ,                                       !- Construction Name
-  {ce4d64a1-b45a-4cb7-8bd9-1dd3806a5a55}, !- Space Name
-=======
   {33449f12-76e2-4af4-a19f-c9dda2d7cf7d}, !- Handle
   Surface 2,                              !- Name
   Wall,                                   !- Surface Type
   ,                                       !- Construction Name
   {803cca4b-f924-4e28-a0fe-42ce7ba587d5}, !- Space Name
->>>>>>> 5d64d7be
   Outdoors,                               !- Outside Boundary Condition
   ,                                       !- Outside Boundary Condition Object
   SunExposed,                             !- Sun Exposure
@@ -352,19 +186,11 @@
   0, 0, 2.4384;                           !- X,Y,Z Vertex 4 {m}
 
 OS:Surface,
-<<<<<<< HEAD
-  {15c8cf5b-2121-4874-925f-60797815106a}, !- Handle
-  Surface 3,                              !- Name
-  Wall,                                   !- Surface Type
-  ,                                       !- Construction Name
-  {ce4d64a1-b45a-4cb7-8bd9-1dd3806a5a55}, !- Space Name
-=======
   {e5801577-4470-49e3-b173-d573282625d0}, !- Handle
   Surface 3,                              !- Name
   Wall,                                   !- Surface Type
   ,                                       !- Construction Name
   {803cca4b-f924-4e28-a0fe-42ce7ba587d5}, !- Space Name
->>>>>>> 5d64d7be
   Outdoors,                               !- Outside Boundary Condition
   ,                                       !- Outside Boundary Condition Object
   SunExposed,                             !- Sun Exposure
@@ -377,19 +203,11 @@
   0, 6.81553519541936, 2.4384;            !- X,Y,Z Vertex 4 {m}
 
 OS:Surface,
-<<<<<<< HEAD
-  {b61770e1-2d18-438f-8259-f7f29085ed75}, !- Handle
-  Surface 4,                              !- Name
-  Wall,                                   !- Surface Type
-  ,                                       !- Construction Name
-  {ce4d64a1-b45a-4cb7-8bd9-1dd3806a5a55}, !- Space Name
-=======
   {8b22f08b-fc03-4537-9a35-52c89c21fce6}, !- Handle
   Surface 4,                              !- Name
   Wall,                                   !- Surface Type
   ,                                       !- Construction Name
   {803cca4b-f924-4e28-a0fe-42ce7ba587d5}, !- Space Name
->>>>>>> 5d64d7be
   Outdoors,                               !- Outside Boundary Condition
   ,                                       !- Outside Boundary Condition Object
   SunExposed,                             !- Sun Exposure
@@ -402,19 +220,11 @@
   13.6310703908387, 6.81553519541936, 2.4384; !- X,Y,Z Vertex 4 {m}
 
 OS:Surface,
-<<<<<<< HEAD
-  {7a661690-90d4-4fa3-a757-04efbc89df90}, !- Handle
-  Surface 5,                              !- Name
-  Wall,                                   !- Surface Type
-  ,                                       !- Construction Name
-  {ce4d64a1-b45a-4cb7-8bd9-1dd3806a5a55}, !- Space Name
-=======
   {e1197a90-6c4c-4ffb-a909-efaf619c0da2}, !- Handle
   Surface 5,                              !- Name
   Wall,                                   !- Surface Type
   ,                                       !- Construction Name
   {803cca4b-f924-4e28-a0fe-42ce7ba587d5}, !- Space Name
->>>>>>> 5d64d7be
   Outdoors,                               !- Outside Boundary Condition
   ,                                       !- Outside Boundary Condition Object
   SunExposed,                             !- Sun Exposure
@@ -427,15 +237,6 @@
   13.6310703908387, 0, 2.4384;            !- X,Y,Z Vertex 4 {m}
 
 OS:Surface,
-<<<<<<< HEAD
-  {2214bcc7-cc40-4b08-bcab-d18dad5f05ca}, !- Handle
-  Surface 6,                              !- Name
-  RoofCeiling,                            !- Surface Type
-  ,                                       !- Construction Name
-  {ce4d64a1-b45a-4cb7-8bd9-1dd3806a5a55}, !- Space Name
-  Surface,                                !- Outside Boundary Condition
-  {306b356e-6de4-4974-bae3-6b17f0085bfd}, !- Outside Boundary Condition Object
-=======
   {7d83f61d-29eb-4993-afab-f322b70fa04a}, !- Handle
   Surface 6,                              !- Name
   RoofCeiling,                            !- Surface Type
@@ -443,7 +244,6 @@
   {803cca4b-f924-4e28-a0fe-42ce7ba587d5}, !- Space Name
   Surface,                                !- Outside Boundary Condition
   {46923ac6-e0d8-4c5a-a502-7a61a2c127b3}, !- Outside Boundary Condition Object
->>>>>>> 5d64d7be
   NoSun,                                  !- Sun Exposure
   NoWind,                                 !- Wind Exposure
   ,                                       !- View Factor to Ground
@@ -454,11 +254,7 @@
   0, 0, 2.4384;                           !- X,Y,Z Vertex 4 {m}
 
 OS:SpaceType,
-<<<<<<< HEAD
-  {90f448fb-d4f8-4f9a-adbf-881557e6f0a1}, !- Handle
-=======
   {4e9d9f86-7763-48e8-874a-ecef6c0b7d59}, !- Handle
->>>>>>> 5d64d7be
   Space Type 1,                           !- Name
   ,                                       !- Default Construction Set Name
   ,                                       !- Default Schedule Set Name
@@ -469,15 +265,9 @@
   living;                                 !- Standards Space Type
 
 OS:Space,
-<<<<<<< HEAD
-  {c679eff1-f569-48ae-adb6-a6b3f2570736}, !- Handle
-  living space|story 2,                   !- Name
-  {90f448fb-d4f8-4f9a-adbf-881557e6f0a1}, !- Space Type Name
-=======
   {c56aa989-52de-4f80-8324-1168ff7deefa}, !- Handle
   living space|story 2,                   !- Name
   {4e9d9f86-7763-48e8-874a-ecef6c0b7d59}, !- Space Type Name
->>>>>>> 5d64d7be
   ,                                       !- Default Construction Set Name
   ,                                       !- Default Schedule Set Name
   -0,                                     !- Direction of Relative North {deg}
@@ -485,21 +275,6 @@
   0,                                      !- Y Origin {m}
   2.4384,                                 !- Z Origin {m}
   ,                                       !- Building Story Name
-<<<<<<< HEAD
-  {2d8a2782-f065-4139-9ec5-fd5cdd1bc926}, !- Thermal Zone Name
-  ,                                       !- Part of Total Floor Area
-  ,                                       !- Design Specification Outdoor Air Object Name
-  {11ea43f5-1575-410f-ba65-c25241313a9d}; !- Building Unit Name
-
-OS:Surface,
-  {306b356e-6de4-4974-bae3-6b17f0085bfd}, !- Handle
-  Surface 7,                              !- Name
-  Floor,                                  !- Surface Type
-  ,                                       !- Construction Name
-  {c679eff1-f569-48ae-adb6-a6b3f2570736}, !- Space Name
-  Surface,                                !- Outside Boundary Condition
-  {2214bcc7-cc40-4b08-bcab-d18dad5f05ca}, !- Outside Boundary Condition Object
-=======
   {dadd8867-9606-4f2c-9b13-75f19d1da31c}, !- Thermal Zone Name
   ,                                       !- Part of Total Floor Area
   ,                                       !- Design Specification Outdoor Air Object Name
@@ -513,7 +288,6 @@
   {c56aa989-52de-4f80-8324-1168ff7deefa}, !- Space Name
   Surface,                                !- Outside Boundary Condition
   {7d83f61d-29eb-4993-afab-f322b70fa04a}, !- Outside Boundary Condition Object
->>>>>>> 5d64d7be
   NoSun,                                  !- Sun Exposure
   NoWind,                                 !- Wind Exposure
   ,                                       !- View Factor to Ground
@@ -524,19 +298,11 @@
   13.6310703908387, 0, 0;                 !- X,Y,Z Vertex 4 {m}
 
 OS:Surface,
-<<<<<<< HEAD
-  {b591036f-cf66-4f72-a956-d9b991b20e6e}, !- Handle
-  Surface 8,                              !- Name
-  Wall,                                   !- Surface Type
-  ,                                       !- Construction Name
-  {c679eff1-f569-48ae-adb6-a6b3f2570736}, !- Space Name
-=======
   {45a5f75b-c12c-4b36-8c5b-87bd1a2e712f}, !- Handle
   Surface 8,                              !- Name
   Wall,                                   !- Surface Type
   ,                                       !- Construction Name
   {c56aa989-52de-4f80-8324-1168ff7deefa}, !- Space Name
->>>>>>> 5d64d7be
   Outdoors,                               !- Outside Boundary Condition
   ,                                       !- Outside Boundary Condition Object
   SunExposed,                             !- Sun Exposure
@@ -549,19 +315,11 @@
   0, 0, 2.4384;                           !- X,Y,Z Vertex 4 {m}
 
 OS:Surface,
-<<<<<<< HEAD
-  {caa6a6f7-115b-409d-b59e-67a1b1961c3f}, !- Handle
-  Surface 9,                              !- Name
-  Wall,                                   !- Surface Type
-  ,                                       !- Construction Name
-  {c679eff1-f569-48ae-adb6-a6b3f2570736}, !- Space Name
-=======
   {35df48da-791a-4c6b-a636-3b37ff9c37dc}, !- Handle
   Surface 9,                              !- Name
   Wall,                                   !- Surface Type
   ,                                       !- Construction Name
   {c56aa989-52de-4f80-8324-1168ff7deefa}, !- Space Name
->>>>>>> 5d64d7be
   Outdoors,                               !- Outside Boundary Condition
   ,                                       !- Outside Boundary Condition Object
   SunExposed,                             !- Sun Exposure
@@ -574,19 +332,11 @@
   0, 6.81553519541936, 2.4384;            !- X,Y,Z Vertex 4 {m}
 
 OS:Surface,
-<<<<<<< HEAD
-  {f53b5112-75a3-4fd9-b9ef-d02d0bb12bb7}, !- Handle
-  Surface 10,                             !- Name
-  Wall,                                   !- Surface Type
-  ,                                       !- Construction Name
-  {c679eff1-f569-48ae-adb6-a6b3f2570736}, !- Space Name
-=======
   {1d56b964-f0ae-4d09-8f7a-735870989f6c}, !- Handle
   Surface 10,                             !- Name
   Wall,                                   !- Surface Type
   ,                                       !- Construction Name
   {c56aa989-52de-4f80-8324-1168ff7deefa}, !- Space Name
->>>>>>> 5d64d7be
   Outdoors,                               !- Outside Boundary Condition
   ,                                       !- Outside Boundary Condition Object
   SunExposed,                             !- Sun Exposure
@@ -599,19 +349,11 @@
   13.6310703908387, 6.81553519541936, 2.4384; !- X,Y,Z Vertex 4 {m}
 
 OS:Surface,
-<<<<<<< HEAD
-  {45a25a9c-6e5d-4ac7-b573-5cc27e3fb039}, !- Handle
-  Surface 11,                             !- Name
-  Wall,                                   !- Surface Type
-  ,                                       !- Construction Name
-  {c679eff1-f569-48ae-adb6-a6b3f2570736}, !- Space Name
-=======
   {ad46ac26-5d91-4e8f-8df1-4f4b0291ea81}, !- Handle
   Surface 11,                             !- Name
   Wall,                                   !- Surface Type
   ,                                       !- Construction Name
   {c56aa989-52de-4f80-8324-1168ff7deefa}, !- Space Name
->>>>>>> 5d64d7be
   Outdoors,                               !- Outside Boundary Condition
   ,                                       !- Outside Boundary Condition Object
   SunExposed,                             !- Sun Exposure
@@ -624,15 +366,6 @@
   13.6310703908387, 0, 2.4384;            !- X,Y,Z Vertex 4 {m}
 
 OS:Surface,
-<<<<<<< HEAD
-  {37215560-03ff-4b4a-a71f-4e656537beb0}, !- Handle
-  Surface 12,                             !- Name
-  RoofCeiling,                            !- Surface Type
-  ,                                       !- Construction Name
-  {c679eff1-f569-48ae-adb6-a6b3f2570736}, !- Space Name
-  Surface,                                !- Outside Boundary Condition
-  {ba76c40f-a490-405a-bb1a-1cb1d3407d77}, !- Outside Boundary Condition Object
-=======
   {44641f42-5a63-4134-853c-d626e1e26465}, !- Handle
   Surface 12,                             !- Name
   RoofCeiling,                            !- Surface Type
@@ -640,7 +373,6 @@
   {c56aa989-52de-4f80-8324-1168ff7deefa}, !- Space Name
   Surface,                                !- Outside Boundary Condition
   {08bd4d4b-cba0-40d7-88c9-737632f1a8d3}, !- Outside Boundary Condition Object
->>>>>>> 5d64d7be
   NoSun,                                  !- Sun Exposure
   NoWind,                                 !- Wind Exposure
   ,                                       !- View Factor to Ground
@@ -651,15 +383,6 @@
   0, 0, 2.4384;                           !- X,Y,Z Vertex 4 {m}
 
 OS:Surface,
-<<<<<<< HEAD
-  {ba76c40f-a490-405a-bb1a-1cb1d3407d77}, !- Handle
-  Surface 13,                             !- Name
-  Floor,                                  !- Surface Type
-  ,                                       !- Construction Name
-  {1d9f81c7-d0ec-4d68-bb90-b08d56b9ccad}, !- Space Name
-  Surface,                                !- Outside Boundary Condition
-  {37215560-03ff-4b4a-a71f-4e656537beb0}, !- Outside Boundary Condition Object
-=======
   {08bd4d4b-cba0-40d7-88c9-737632f1a8d3}, !- Handle
   Surface 13,                             !- Name
   Floor,                                  !- Surface Type
@@ -667,7 +390,6 @@
   {56e7297d-7400-436f-ac20-f2f9508de3aa}, !- Space Name
   Surface,                                !- Outside Boundary Condition
   {44641f42-5a63-4134-853c-d626e1e26465}, !- Outside Boundary Condition Object
->>>>>>> 5d64d7be
   NoSun,                                  !- Sun Exposure
   NoWind,                                 !- Wind Exposure
   ,                                       !- View Factor to Ground
@@ -678,19 +400,11 @@
   0, 0, 0;                                !- X,Y,Z Vertex 4 {m}
 
 OS:Surface,
-<<<<<<< HEAD
-  {c6660595-1ae2-41ff-9707-e5a2feac8c99}, !- Handle
-  Surface 14,                             !- Name
-  RoofCeiling,                            !- Surface Type
-  ,                                       !- Construction Name
-  {1d9f81c7-d0ec-4d68-bb90-b08d56b9ccad}, !- Space Name
-=======
   {62f7f0f2-a796-471f-a081-30c78b3f8f97}, !- Handle
   Surface 14,                             !- Name
   RoofCeiling,                            !- Surface Type
   ,                                       !- Construction Name
   {56e7297d-7400-436f-ac20-f2f9508de3aa}, !- Space Name
->>>>>>> 5d64d7be
   Outdoors,                               !- Outside Boundary Condition
   ,                                       !- Outside Boundary Condition Object
   SunExposed,                             !- Sun Exposure
@@ -703,19 +417,11 @@
   13.6310703908387, 0, 0;                 !- X,Y,Z Vertex 4 {m}
 
 OS:Surface,
-<<<<<<< HEAD
-  {3dcacbd7-cd46-49e6-88dd-469117065d05}, !- Handle
-  Surface 15,                             !- Name
-  RoofCeiling,                            !- Surface Type
-  ,                                       !- Construction Name
-  {1d9f81c7-d0ec-4d68-bb90-b08d56b9ccad}, !- Space Name
-=======
   {d1f2b21a-01cf-43ae-a952-5dca7c7bb78a}, !- Handle
   Surface 15,                             !- Name
   RoofCeiling,                            !- Surface Type
   ,                                       !- Construction Name
   {56e7297d-7400-436f-ac20-f2f9508de3aa}, !- Space Name
->>>>>>> 5d64d7be
   Outdoors,                               !- Outside Boundary Condition
   ,                                       !- Outside Boundary Condition Object
   SunExposed,                             !- Sun Exposure
@@ -728,19 +434,11 @@
   0, 6.81553519541936, 0;                 !- X,Y,Z Vertex 4 {m}
 
 OS:Surface,
-<<<<<<< HEAD
-  {76a02b7d-3329-45ce-a0a7-4cbc278c8462}, !- Handle
-  Surface 16,                             !- Name
-  Wall,                                   !- Surface Type
-  ,                                       !- Construction Name
-  {1d9f81c7-d0ec-4d68-bb90-b08d56b9ccad}, !- Space Name
-=======
   {ee10a5e1-39ae-4887-ba8f-290b01e0d4ca}, !- Handle
   Surface 16,                             !- Name
   Wall,                                   !- Surface Type
   ,                                       !- Construction Name
   {56e7297d-7400-436f-ac20-f2f9508de3aa}, !- Space Name
->>>>>>> 5d64d7be
   Outdoors,                               !- Outside Boundary Condition
   ,                                       !- Outside Boundary Condition Object
   SunExposed,                             !- Sun Exposure
@@ -752,19 +450,11 @@
   0, 0, 0;                                !- X,Y,Z Vertex 3 {m}
 
 OS:Surface,
-<<<<<<< HEAD
-  {39869262-fe3f-43fd-9183-2e24ca2c9826}, !- Handle
-  Surface 17,                             !- Name
-  Wall,                                   !- Surface Type
-  ,                                       !- Construction Name
-  {1d9f81c7-d0ec-4d68-bb90-b08d56b9ccad}, !- Space Name
-=======
   {1110c58d-e66c-4e19-9af0-403b42e941cf}, !- Handle
   Surface 17,                             !- Name
   Wall,                                   !- Surface Type
   ,                                       !- Construction Name
   {56e7297d-7400-436f-ac20-f2f9508de3aa}, !- Space Name
->>>>>>> 5d64d7be
   Outdoors,                               !- Outside Boundary Condition
   ,                                       !- Outside Boundary Condition Object
   SunExposed,                             !- Sun Exposure
@@ -776,15 +466,9 @@
   13.6310703908387, 6.81553519541936, 0;  !- X,Y,Z Vertex 3 {m}
 
 OS:Space,
-<<<<<<< HEAD
-  {1d9f81c7-d0ec-4d68-bb90-b08d56b9ccad}, !- Handle
-  unfinished attic space,                 !- Name
-  {9dc4dd8a-0bc5-4316-953c-b638375d73d4}, !- Space Type Name
-=======
   {56e7297d-7400-436f-ac20-f2f9508de3aa}, !- Handle
   unfinished attic space,                 !- Name
   {34317cef-6eb0-45d0-abaa-bf21f2862546}, !- Space Type Name
->>>>>>> 5d64d7be
   ,                                       !- Default Construction Set Name
   ,                                       !- Default Schedule Set Name
   -0,                                     !- Direction of Relative North {deg}
@@ -792,17 +476,10 @@
   0,                                      !- Y Origin {m}
   4.8768,                                 !- Z Origin {m}
   ,                                       !- Building Story Name
-<<<<<<< HEAD
-  {0475c9a4-f8d7-4fcc-8512-08d3cbbc2db7}; !- Thermal Zone Name
-
-OS:ThermalZone,
-  {0475c9a4-f8d7-4fcc-8512-08d3cbbc2db7}, !- Handle
-=======
   {d48fe7ee-1358-4152-aa2e-377c72346c01}; !- Thermal Zone Name
 
 OS:ThermalZone,
   {d48fe7ee-1358-4152-aa2e-377c72346c01}, !- Handle
->>>>>>> 5d64d7be
   unfinished attic zone,                  !- Name
   ,                                       !- Multiplier
   ,                                       !- Ceiling Height {m}
@@ -811,17 +488,10 @@
   ,                                       !- Zone Inside Convection Algorithm
   ,                                       !- Zone Outside Convection Algorithm
   ,                                       !- Zone Conditioning Equipment List Name
-<<<<<<< HEAD
-  {1fa527f6-90c4-456b-a8a8-c8d96e4f2f2c}, !- Zone Air Inlet Port List
-  {92e034ec-7168-467a-b3cc-773a32bc01db}, !- Zone Air Exhaust Port List
-  {753e9588-64b6-434b-977b-fdcaf3731c84}, !- Zone Air Node Name
-  {85959228-0629-482f-9294-1a2856f26b6e}, !- Zone Return Air Port List
-=======
   {1d5577f7-8057-4263-b803-bcd44f13203c}, !- Zone Air Inlet Port List
   {bea02093-2811-4c81-87bb-8e1601d20e6b}, !- Zone Air Exhaust Port List
   {5690e2f4-e44e-4829-8400-ed64f4456553}, !- Zone Air Node Name
   {b6918935-5252-49df-95f2-b000866ea314}, !- Zone Return Air Port List
->>>>>>> 5d64d7be
   ,                                       !- Primary Daylighting Control Name
   ,                                       !- Fraction of Zone Controlled by Primary Daylighting Control
   ,                                       !- Secondary Daylighting Control Name
@@ -832,39 +502,6 @@
   No;                                     !- Use Ideal Air Loads
 
 OS:Node,
-<<<<<<< HEAD
-  {38c64713-8ae3-44a9-9018-c652b324f976}, !- Handle
-  Node 2,                                 !- Name
-  {753e9588-64b6-434b-977b-fdcaf3731c84}, !- Inlet Port
-  ;                                       !- Outlet Port
-
-OS:Connection,
-  {753e9588-64b6-434b-977b-fdcaf3731c84}, !- Handle
-  {ae3f3dc5-96d4-44d5-91e9-1bb94fff1913}, !- Name
-  {0475c9a4-f8d7-4fcc-8512-08d3cbbc2db7}, !- Source Object
-  11,                                     !- Outlet Port
-  {38c64713-8ae3-44a9-9018-c652b324f976}, !- Target Object
-  2;                                      !- Inlet Port
-
-OS:PortList,
-  {1fa527f6-90c4-456b-a8a8-c8d96e4f2f2c}, !- Handle
-  {6920a457-18eb-43bc-8617-5514a2482e47}, !- Name
-  {0475c9a4-f8d7-4fcc-8512-08d3cbbc2db7}; !- HVAC Component
-
-OS:PortList,
-  {92e034ec-7168-467a-b3cc-773a32bc01db}, !- Handle
-  {d628b7d6-2c92-446d-9685-be43bac4be3e}, !- Name
-  {0475c9a4-f8d7-4fcc-8512-08d3cbbc2db7}; !- HVAC Component
-
-OS:PortList,
-  {85959228-0629-482f-9294-1a2856f26b6e}, !- Handle
-  {7984bbdf-5265-41ae-97e4-36db15f27b5b}, !- Name
-  {0475c9a4-f8d7-4fcc-8512-08d3cbbc2db7}; !- HVAC Component
-
-OS:Sizing:Zone,
-  {cba9dd1f-9539-42c2-b10f-588486b37b3e}, !- Handle
-  {0475c9a4-f8d7-4fcc-8512-08d3cbbc2db7}, !- Zone or ZoneList Name
-=======
   {7076ffcd-492f-40cb-968a-39befe88f251}, !- Handle
   Node 2,                                 !- Name
   {5690e2f4-e44e-4829-8400-ed64f4456553}, !- Inlet Port
@@ -896,7 +533,6 @@
 OS:Sizing:Zone,
   {22290648-a38b-47c8-aa5b-cb45133d62a5}, !- Handle
   {d48fe7ee-1358-4152-aa2e-377c72346c01}, !- Zone or ZoneList Name
->>>>>>> 5d64d7be
   SupplyAirTemperature,                   !- Zone Cooling Design Supply Air Temperature Input Method
   14,                                     !- Zone Cooling Design Supply Air Temperature {C}
   11.11,                                  !- Zone Cooling Design Supply Air Temperature Difference {deltaC}
@@ -925,21 +561,12 @@
   autosize;                               !- Dedicated Outdoor Air High Setpoint Temperature for Design {C}
 
 OS:ZoneHVAC:EquipmentList,
-<<<<<<< HEAD
-  {a791dc58-1363-461a-8ffe-6ceaad294d2c}, !- Handle
-  Zone HVAC Equipment List 2,             !- Name
-  {0475c9a4-f8d7-4fcc-8512-08d3cbbc2db7}; !- Thermal Zone
-
-OS:SpaceType,
-  {9dc4dd8a-0bc5-4316-953c-b638375d73d4}, !- Handle
-=======
   {c12ed556-2806-4288-baa3-dc114a413507}, !- Handle
   Zone HVAC Equipment List 2,             !- Name
   {d48fe7ee-1358-4152-aa2e-377c72346c01}; !- Thermal Zone
 
 OS:SpaceType,
   {34317cef-6eb0-45d0-abaa-bf21f2862546}, !- Handle
->>>>>>> 5d64d7be
   Space Type 2,                           !- Name
   ,                                       !- Default Construction Set Name
   ,                                       !- Default Schedule Set Name
@@ -950,11 +577,7 @@
   unfinished attic;                       !- Standards Space Type
 
 OS:BuildingUnit,
-<<<<<<< HEAD
-  {11ea43f5-1575-410f-ba65-c25241313a9d}, !- Handle
-=======
   {8ddbf6cd-04b1-4d4a-aeea-0a19606e6082}, !- Handle
->>>>>>> 5d64d7be
   unit 1,                                 !- Name
   ,                                       !- Rendering Color
   Residential;                            !- Building Unit Type
@@ -975,13 +598,8 @@
   1;                                      !- Standards Number of Living Units
 
 OS:AdditionalProperties,
-<<<<<<< HEAD
-  {2fc5e174-687d-4fec-89c4-94d094a9f9f1}, !- Handle
-  {fa665556-38a3-4f57-9e50-99e1e25c1d46}, !- Object Name
-=======
   {3b9d8af8-dfde-4765-975e-fcac7bfc5da7}, !- Handle
   {f8c8c8d1-302b-4bee-8f4a-2d553aafdd2f}, !- Object Name
->>>>>>> 5d64d7be
   Total Units Represented,                !- Feature Name 1
   Integer,                                !- Feature Data Type 1
   1,                                      !- Feature Value 1
@@ -990,13 +608,8 @@
   1;                                      !- Feature Value 2
 
 OS:AdditionalProperties,
-<<<<<<< HEAD
-  {02134f7b-3dbb-45c1-afcc-9188d3568497}, !- Handle
-  {11ea43f5-1575-410f-ba65-c25241313a9d}, !- Object Name
-=======
   {cacf2ccf-5ed4-4ad9-8f92-b430e58a2341}, !- Handle
   {8ddbf6cd-04b1-4d4a-aeea-0a19606e6082}, !- Object Name
->>>>>>> 5d64d7be
   NumberOfBedrooms,                       !- Feature Name 1
   Integer,                                !- Feature Data Type 1
   3,                                      !- Feature Value 1
@@ -1005,11 +618,7 @@
   2;                                      !- Feature Value 2
 
 OS:Schedule:Day,
-<<<<<<< HEAD
-  {5ab392f1-5f5d-425f-89b8-eddeac09b074}, !- Handle
-=======
   {176819c5-8ceb-4183-af99-fc6950d08c6f}, !- Handle
->>>>>>> 5d64d7be
   Schedule Day 1,                         !- Name
   ,                                       !- Schedule Type Limits Name
   ,                                       !- Interpolate to Timestep
@@ -1018,11 +627,7 @@
   0;                                      !- Value Until Time 1
 
 OS:Schedule:Day,
-<<<<<<< HEAD
-  {488a3312-a94f-4da3-add1-61b8dee6ab61}, !- Handle
-=======
   {09167323-1028-4030-baae-d1011af95533}, !- Handle
->>>>>>> 5d64d7be
   Schedule Day 2,                         !- Name
   ,                                       !- Schedule Type Limits Name
   ,                                       !- Interpolate to Timestep
@@ -1031,11 +636,7 @@
   1;                                      !- Value Until Time 1
 
 OS:WeatherFile,
-<<<<<<< HEAD
-  {3dde863f-5700-4021-92af-8457dd5aaaf6}, !- Handle
-=======
   {1317eed2-2616-4307-bf0a-7532e9ad43c4}, !- Handle
->>>>>>> 5d64d7be
   Denver Intl Ap,                         !- City
   CO,                                     !- State Province Region
   USA,                                    !- Country
@@ -1049,13 +650,8 @@
   E23378AA;                               !- Checksum
 
 OS:AdditionalProperties,
-<<<<<<< HEAD
-  {a7ac5e4d-917c-448f-b63f-36db0bf04753}, !- Handle
-  {3dde863f-5700-4021-92af-8457dd5aaaf6}, !- Object Name
-=======
   {45c0fba5-3973-49a9-b0dd-add9c0c2a692}, !- Handle
   {1317eed2-2616-4307-bf0a-7532e9ad43c4}, !- Object Name
->>>>>>> 5d64d7be
   EPWHeaderCity,                          !- Feature Name 1
   String,                                 !- Feature Data Type 1
   Denver Intl Ap,                         !- Feature Value 1
@@ -1163,11 +759,7 @@
   84;                                     !- Feature Value 35
 
 OS:YearDescription,
-<<<<<<< HEAD
-  {d7107d01-83d3-435e-b493-252a1004a4e1}, !- Handle
-=======
   {b46a05c8-7c66-418b-963a-6bee9507f278}, !- Handle
->>>>>>> 5d64d7be
   ,                                       !- Calendar Year
   Monday;                                 !- Day of Week for Start Day
 
@@ -1181,11 +773,7 @@
   ;                                       !- Terrain
 
 OS:ClimateZones,
-<<<<<<< HEAD
-  {951b970f-d085-42bb-85a0-2e9288f850a5}, !- Handle
-=======
   {eca0175f-5dfb-4b86-88e3-63b716786f8b}, !- Handle
->>>>>>> 5d64d7be
   ,                                       !- Active Institution
   ,                                       !- Active Year
   ,                                       !- Climate Zone Institution Name 1
@@ -1198,31 +786,19 @@
   Cold;                                   !- Climate Zone Value 2
 
 OS:Site:WaterMainsTemperature,
-<<<<<<< HEAD
-  {4b21331d-241d-452f-b036-ec5f04a5ec53}, !- Handle
-=======
   {bf5cfbcf-5814-4b6c-af26-2b71ca559e62}, !- Handle
->>>>>>> 5d64d7be
   Correlation,                            !- Calculation Method
   ,                                       !- Temperature Schedule Name
   10.8753424657535,                       !- Annual Average Outdoor Air Temperature {C}
   23.1524007936508;                       !- Maximum Difference In Monthly Average Outdoor Air Temperatures {deltaC}
 
 OS:RunPeriodControl:DaylightSavingTime,
-<<<<<<< HEAD
-  {ab9978f1-e901-4f27-95c6-4d540fd8aef3}, !- Handle
-=======
   {66198578-1640-4d3d-be42-31186065b1ff}, !- Handle
->>>>>>> 5d64d7be
   4/7,                                    !- Start Date
   10/26;                                  !- End Date
 
 OS:Site:GroundTemperature:Deep,
-<<<<<<< HEAD
-  {2a39e90a-60ae-4df8-bcc4-ffe834615950}, !- Handle
-=======
   {dd0fe894-89a1-416f-9a04-90f8a1d41722}, !- Handle
->>>>>>> 5d64d7be
   10.8753424657535,                       !- January Deep Ground Temperature {C}
   10.8753424657535,                       !- February Deep Ground Temperature {C}
   10.8753424657535,                       !- March Deep Ground Temperature {C}
