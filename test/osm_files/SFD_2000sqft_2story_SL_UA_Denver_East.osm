--- conflicted
+++ resolved
@@ -1,53 +1,26 @@
 !- NOTE: Auto-generated from /test/osw_files/SFD_2000sqft_2story_SL_UA_Denver_East.osw
 
 OS:Version,
-<<<<<<< HEAD
-  {bc07b35a-fee0-4291-9771-27d9eae5104e}, !- Handle
-  2.8.0;                                  !- Version Identifier
-
-OS:SimulationControl,
-  {441c9c0d-2d88-4e6d-905c-9c40f03b3184}, !- Handle
-=======
   {a923c7c1-e494-4696-a29c-1b58e6fe01e3}, !- Handle
   2.8.1;                                  !- Version Identifier
 
 OS:SimulationControl,
   {3648681b-56ef-4f2d-bbea-2452a00b78b9}, !- Handle
->>>>>>> 9fc7b4ca
   ,                                       !- Do Zone Sizing Calculation
   ,                                       !- Do System Sizing Calculation
   ,                                       !- Do Plant Sizing Calculation
   No;                                     !- Run Simulation for Sizing Periods
 
 OS:Timestep,
-<<<<<<< HEAD
-  {d81f646e-5a44-4e0e-a365-5965bcbe5143}, !- Handle
-  6;                                      !- Number of Timesteps per Hour
-
-OS:ShadowCalculation,
-  {21b1bc09-001d-4f53-a21a-d91e10e69089}, !- Handle
-=======
   {34a578ea-39b7-4eda-a7e5-f51abb188638}, !- Handle
   6;                                      !- Number of Timesteps per Hour
 
 OS:ShadowCalculation,
   {93873932-bb1c-490c-9a61-943252a86a85}, !- Handle
->>>>>>> 9fc7b4ca
   20,                                     !- Calculation Frequency
   200;                                    !- Maximum Figures in Shadow Overlap Calculations
 
 OS:SurfaceConvectionAlgorithm:Outside,
-<<<<<<< HEAD
-  {feb264b0-7dd8-4db5-a1fd-3418a6824eaf}, !- Handle
-  DOE-2;                                  !- Algorithm
-
-OS:SurfaceConvectionAlgorithm:Inside,
-  {d589b3d0-66c2-44d3-972a-7778ec86f9f5}, !- Handle
-  TARP;                                   !- Algorithm
-
-OS:ZoneCapacitanceMultiplier:ResearchSpecial,
-  {9c039f97-2092-48e9-8cee-93bacdf779e6}, !- Handle
-=======
   {4c5af165-5a78-4816-80dc-31da36045d09}, !- Handle
   DOE-2;                                  !- Algorithm
 
@@ -57,17 +30,12 @@
 
 OS:ZoneCapacitanceMultiplier:ResearchSpecial,
   {21bd28bf-4f89-44a2-87a8-f7306a259203}, !- Handle
->>>>>>> 9fc7b4ca
   ,                                       !- Temperature Capacity Multiplier
   15,                                     !- Humidity Capacity Multiplier
   ;                                       !- Carbon Dioxide Capacity Multiplier
 
 OS:RunPeriod,
-<<<<<<< HEAD
-  {b8bcd9c2-c623-4201-9c0a-e00dbe45dbf3}, !- Handle
-=======
   {6319906f-45a6-4a71-841e-d7c3de221d9f}, !- Handle
->>>>>>> 9fc7b4ca
   Run Period 1,                           !- Name
   1,                                      !- Begin Month
   1,                                      !- Begin Day of Month
@@ -87,11 +55,7 @@
   ;                                       !- Is Leap Year
 
 OS:ThermalZone,
-<<<<<<< HEAD
-  {caeceb09-4b93-4a19-acec-94f8f906cd1b}, !- Handle
-=======
   {f7c072c0-e055-49a8-ba5c-2223424b81eb}, !- Handle
->>>>>>> 9fc7b4ca
   living zone,                            !- Name
   ,                                       !- Multiplier
   ,                                       !- Ceiling Height {m}
@@ -100,17 +64,10 @@
   ,                                       !- Zone Inside Convection Algorithm
   ,                                       !- Zone Outside Convection Algorithm
   ,                                       !- Zone Conditioning Equipment List Name
-<<<<<<< HEAD
-  {de08b562-8647-4e46-8542-50c67b203b13}, !- Zone Air Inlet Port List
-  {89b47cbe-fd5c-4d27-8a4a-78914230f6d7}, !- Zone Air Exhaust Port List
-  {6b792809-f796-4c3e-92c9-c398a1df0c6c}, !- Zone Air Node Name
-  {0781111b-10b9-4836-acf6-42f94e5913bf}, !- Zone Return Air Port List
-=======
   {e78deb09-1724-4fc7-abe6-b6af96788eeb}, !- Zone Air Inlet Port List
   {a4da75eb-5620-4a92-8c45-070699c7287e}, !- Zone Air Exhaust Port List
   {37c4da72-4602-4f62-b6f5-1a8d0a220378}, !- Zone Air Node Name
   {e04b6d83-9d2f-4422-9f0d-8b21ba9ea26d}, !- Zone Return Air Port List
->>>>>>> 9fc7b4ca
   ,                                       !- Primary Daylighting Control Name
   ,                                       !- Fraction of Zone Controlled by Primary Daylighting Control
   ,                                       !- Secondary Daylighting Control Name
@@ -121,39 +78,6 @@
   No;                                     !- Use Ideal Air Loads
 
 OS:Node,
-<<<<<<< HEAD
-  {ce243a38-649f-42a6-9ba1-7f0bb2cbc56b}, !- Handle
-  Node 1,                                 !- Name
-  {6b792809-f796-4c3e-92c9-c398a1df0c6c}, !- Inlet Port
-  ;                                       !- Outlet Port
-
-OS:Connection,
-  {6b792809-f796-4c3e-92c9-c398a1df0c6c}, !- Handle
-  {77dc7c60-b99e-480e-a10d-c57a0ece7a51}, !- Name
-  {caeceb09-4b93-4a19-acec-94f8f906cd1b}, !- Source Object
-  11,                                     !- Outlet Port
-  {ce243a38-649f-42a6-9ba1-7f0bb2cbc56b}, !- Target Object
-  2;                                      !- Inlet Port
-
-OS:PortList,
-  {de08b562-8647-4e46-8542-50c67b203b13}, !- Handle
-  {f4653d54-1865-4760-99bd-5467c49eeca2}, !- Name
-  {caeceb09-4b93-4a19-acec-94f8f906cd1b}; !- HVAC Component
-
-OS:PortList,
-  {89b47cbe-fd5c-4d27-8a4a-78914230f6d7}, !- Handle
-  {4d257ef6-fdad-4a89-80c1-fbd633f632d2}, !- Name
-  {caeceb09-4b93-4a19-acec-94f8f906cd1b}; !- HVAC Component
-
-OS:PortList,
-  {0781111b-10b9-4836-acf6-42f94e5913bf}, !- Handle
-  {dd8cbb1e-2a3c-4ead-86e1-4639759bd6b6}, !- Name
-  {caeceb09-4b93-4a19-acec-94f8f906cd1b}; !- HVAC Component
-
-OS:Sizing:Zone,
-  {7c4ab949-6c5b-4d87-b30e-44b1f634d369}, !- Handle
-  {caeceb09-4b93-4a19-acec-94f8f906cd1b}, !- Zone or ZoneList Name
-=======
   {53491552-7b36-4bc4-8eba-84b41462da5e}, !- Handle
   Node 1,                                 !- Name
   {37c4da72-4602-4f62-b6f5-1a8d0a220378}, !- Inlet Port
@@ -185,7 +109,6 @@
 OS:Sizing:Zone,
   {ff8897d0-3790-47b2-8341-13b2fded0397}, !- Handle
   {f7c072c0-e055-49a8-ba5c-2223424b81eb}, !- Zone or ZoneList Name
->>>>>>> 9fc7b4ca
   SupplyAirTemperature,                   !- Zone Cooling Design Supply Air Temperature Input Method
   14,                                     !- Zone Cooling Design Supply Air Temperature {C}
   11.11,                                  !- Zone Cooling Design Supply Air Temperature Difference {deltaC}
@@ -214,16 +137,6 @@
   autosize;                               !- Dedicated Outdoor Air High Setpoint Temperature for Design {C}
 
 OS:ZoneHVAC:EquipmentList,
-<<<<<<< HEAD
-  {b04f4fce-db70-422c-aa01-1e79d38a4363}, !- Handle
-  Zone HVAC Equipment List 1,             !- Name
-  {caeceb09-4b93-4a19-acec-94f8f906cd1b}; !- Thermal Zone
-
-OS:Space,
-  {b53460a4-d0bf-4dbb-b5d3-624fb08a0d51}, !- Handle
-  living space,                           !- Name
-  {bdb6c2a5-75c7-4393-a638-c167431e1c09}, !- Space Type Name
-=======
   {436d82a6-48fc-479e-a8d5-fd330a1f7f4c}, !- Handle
   Zone HVAC Equipment List 1,             !- Name
   {f7c072c0-e055-49a8-ba5c-2223424b81eb}; !- Thermal Zone
@@ -232,7 +145,6 @@
   {eb49956b-0f1b-49f0-9991-6ca6e1abc4ad}, !- Handle
   living space,                           !- Name
   {9d293467-9a31-4cd6-b59f-ade816469e78}, !- Space Type Name
->>>>>>> 9fc7b4ca
   ,                                       !- Default Construction Set Name
   ,                                       !- Default Schedule Set Name
   -0,                                     !- Direction of Relative North {deg}
@@ -240,19 +152,6 @@
   0,                                      !- Y Origin {m}
   0,                                      !- Z Origin {m}
   ,                                       !- Building Story Name
-<<<<<<< HEAD
-  {caeceb09-4b93-4a19-acec-94f8f906cd1b}, !- Thermal Zone Name
-  ,                                       !- Part of Total Floor Area
-  ,                                       !- Design Specification Outdoor Air Object Name
-  {0bca079f-ce72-4b76-9c0e-e5a3e1df3cff}; !- Building Unit Name
-
-OS:Surface,
-  {5fd1f000-adda-4742-ac31-540663bb5235}, !- Handle
-  Surface 1,                              !- Name
-  Floor,                                  !- Surface Type
-  ,                                       !- Construction Name
-  {b53460a4-d0bf-4dbb-b5d3-624fb08a0d51}, !- Space Name
-=======
   {f7c072c0-e055-49a8-ba5c-2223424b81eb}, !- Thermal Zone Name
   ,                                       !- Part of Total Floor Area
   ,                                       !- Design Specification Outdoor Air Object Name
@@ -264,7 +163,6 @@
   Floor,                                  !- Surface Type
   ,                                       !- Construction Name
   {eb49956b-0f1b-49f0-9991-6ca6e1abc4ad}, !- Space Name
->>>>>>> 9fc7b4ca
   Foundation,                             !- Outside Boundary Condition
   ,                                       !- Outside Boundary Condition Object
   NoSun,                                  !- Sun Exposure
@@ -277,19 +175,11 @@
   13.6310703908387, 0, 0;                 !- X,Y,Z Vertex 4 {m}
 
 OS:Surface,
-<<<<<<< HEAD
-  {1e874f46-1899-4881-9a34-157638ef5132}, !- Handle
-  Surface 2,                              !- Name
-  Wall,                                   !- Surface Type
-  ,                                       !- Construction Name
-  {b53460a4-d0bf-4dbb-b5d3-624fb08a0d51}, !- Space Name
-=======
   {63df2d57-8cd7-4dd1-bbd1-20588ef242e5}, !- Handle
   Surface 2,                              !- Name
   Wall,                                   !- Surface Type
   ,                                       !- Construction Name
   {eb49956b-0f1b-49f0-9991-6ca6e1abc4ad}, !- Space Name
->>>>>>> 9fc7b4ca
   Outdoors,                               !- Outside Boundary Condition
   ,                                       !- Outside Boundary Condition Object
   SunExposed,                             !- Sun Exposure
@@ -302,19 +192,11 @@
   0, 0, 2.4384;                           !- X,Y,Z Vertex 4 {m}
 
 OS:Surface,
-<<<<<<< HEAD
-  {a000c8b6-00c6-4792-a611-4d10452c18a5}, !- Handle
-  Surface 3,                              !- Name
-  Wall,                                   !- Surface Type
-  ,                                       !- Construction Name
-  {b53460a4-d0bf-4dbb-b5d3-624fb08a0d51}, !- Space Name
-=======
   {b031ae63-1245-47eb-b0bc-c17cddb5aa35}, !- Handle
   Surface 3,                              !- Name
   Wall,                                   !- Surface Type
   ,                                       !- Construction Name
   {eb49956b-0f1b-49f0-9991-6ca6e1abc4ad}, !- Space Name
->>>>>>> 9fc7b4ca
   Outdoors,                               !- Outside Boundary Condition
   ,                                       !- Outside Boundary Condition Object
   SunExposed,                             !- Sun Exposure
@@ -327,19 +209,11 @@
   0, 6.81553519541936, 2.4384;            !- X,Y,Z Vertex 4 {m}
 
 OS:Surface,
-<<<<<<< HEAD
-  {c03e991d-3c84-4fbd-9b87-ca3adf039776}, !- Handle
-  Surface 4,                              !- Name
-  Wall,                                   !- Surface Type
-  ,                                       !- Construction Name
-  {b53460a4-d0bf-4dbb-b5d3-624fb08a0d51}, !- Space Name
-=======
   {e824aa95-25f7-45ba-b6af-7c029fd56493}, !- Handle
   Surface 4,                              !- Name
   Wall,                                   !- Surface Type
   ,                                       !- Construction Name
   {eb49956b-0f1b-49f0-9991-6ca6e1abc4ad}, !- Space Name
->>>>>>> 9fc7b4ca
   Outdoors,                               !- Outside Boundary Condition
   ,                                       !- Outside Boundary Condition Object
   SunExposed,                             !- Sun Exposure
@@ -352,19 +226,11 @@
   13.6310703908387, 6.81553519541936, 2.4384; !- X,Y,Z Vertex 4 {m}
 
 OS:Surface,
-<<<<<<< HEAD
-  {6d92757e-bece-4157-a2c2-96cfd0b40584}, !- Handle
-  Surface 5,                              !- Name
-  Wall,                                   !- Surface Type
-  ,                                       !- Construction Name
-  {b53460a4-d0bf-4dbb-b5d3-624fb08a0d51}, !- Space Name
-=======
   {96c733e0-eedd-4582-9e7e-aa9455c7e682}, !- Handle
   Surface 5,                              !- Name
   Wall,                                   !- Surface Type
   ,                                       !- Construction Name
   {eb49956b-0f1b-49f0-9991-6ca6e1abc4ad}, !- Space Name
->>>>>>> 9fc7b4ca
   Outdoors,                               !- Outside Boundary Condition
   ,                                       !- Outside Boundary Condition Object
   SunExposed,                             !- Sun Exposure
@@ -377,15 +243,6 @@
   13.6310703908387, 0, 2.4384;            !- X,Y,Z Vertex 4 {m}
 
 OS:Surface,
-<<<<<<< HEAD
-  {6576d9e4-1471-496b-8161-a9985ec99cfb}, !- Handle
-  Surface 6,                              !- Name
-  RoofCeiling,                            !- Surface Type
-  ,                                       !- Construction Name
-  {b53460a4-d0bf-4dbb-b5d3-624fb08a0d51}, !- Space Name
-  Surface,                                !- Outside Boundary Condition
-  {288a76ae-628e-4ebd-af87-0d280431e810}, !- Outside Boundary Condition Object
-=======
   {b02e95fb-f937-4db3-becf-8daf1609933b}, !- Handle
   Surface 6,                              !- Name
   RoofCeiling,                            !- Surface Type
@@ -393,7 +250,6 @@
   {eb49956b-0f1b-49f0-9991-6ca6e1abc4ad}, !- Space Name
   Surface,                                !- Outside Boundary Condition
   {4a231cee-3bb6-4336-81cb-bbbf035e5d50}, !- Outside Boundary Condition Object
->>>>>>> 9fc7b4ca
   NoSun,                                  !- Sun Exposure
   NoWind,                                 !- Wind Exposure
   ,                                       !- View Factor to Ground
@@ -404,11 +260,7 @@
   0, 0, 2.4384;                           !- X,Y,Z Vertex 4 {m}
 
 OS:SpaceType,
-<<<<<<< HEAD
-  {bdb6c2a5-75c7-4393-a638-c167431e1c09}, !- Handle
-=======
   {9d293467-9a31-4cd6-b59f-ade816469e78}, !- Handle
->>>>>>> 9fc7b4ca
   Space Type 1,                           !- Name
   ,                                       !- Default Construction Set Name
   ,                                       !- Default Schedule Set Name
@@ -419,15 +271,9 @@
   living;                                 !- Standards Space Type
 
 OS:Space,
-<<<<<<< HEAD
-  {e254d0f8-1910-4b50-be95-b473ca30c91e}, !- Handle
-  living space|story 2,                   !- Name
-  {bdb6c2a5-75c7-4393-a638-c167431e1c09}, !- Space Type Name
-=======
   {40f8ebf5-ca5b-48fe-9fdc-64a5302dd8ae}, !- Handle
   living space|story 2,                   !- Name
   {9d293467-9a31-4cd6-b59f-ade816469e78}, !- Space Type Name
->>>>>>> 9fc7b4ca
   ,                                       !- Default Construction Set Name
   ,                                       !- Default Schedule Set Name
   -0,                                     !- Direction of Relative North {deg}
@@ -435,21 +281,6 @@
   0,                                      !- Y Origin {m}
   2.4384,                                 !- Z Origin {m}
   ,                                       !- Building Story Name
-<<<<<<< HEAD
-  {caeceb09-4b93-4a19-acec-94f8f906cd1b}, !- Thermal Zone Name
-  ,                                       !- Part of Total Floor Area
-  ,                                       !- Design Specification Outdoor Air Object Name
-  {0bca079f-ce72-4b76-9c0e-e5a3e1df3cff}; !- Building Unit Name
-
-OS:Surface,
-  {288a76ae-628e-4ebd-af87-0d280431e810}, !- Handle
-  Surface 7,                              !- Name
-  Floor,                                  !- Surface Type
-  ,                                       !- Construction Name
-  {e254d0f8-1910-4b50-be95-b473ca30c91e}, !- Space Name
-  Surface,                                !- Outside Boundary Condition
-  {6576d9e4-1471-496b-8161-a9985ec99cfb}, !- Outside Boundary Condition Object
-=======
   {f7c072c0-e055-49a8-ba5c-2223424b81eb}, !- Thermal Zone Name
   ,                                       !- Part of Total Floor Area
   ,                                       !- Design Specification Outdoor Air Object Name
@@ -463,7 +294,6 @@
   {40f8ebf5-ca5b-48fe-9fdc-64a5302dd8ae}, !- Space Name
   Surface,                                !- Outside Boundary Condition
   {b02e95fb-f937-4db3-becf-8daf1609933b}, !- Outside Boundary Condition Object
->>>>>>> 9fc7b4ca
   NoSun,                                  !- Sun Exposure
   NoWind,                                 !- Wind Exposure
   ,                                       !- View Factor to Ground
@@ -474,19 +304,11 @@
   13.6310703908387, 0, 0;                 !- X,Y,Z Vertex 4 {m}
 
 OS:Surface,
-<<<<<<< HEAD
-  {7dc94e0c-f8ca-47ea-a3ee-9f07e43a71cc}, !- Handle
-  Surface 8,                              !- Name
-  Wall,                                   !- Surface Type
-  ,                                       !- Construction Name
-  {e254d0f8-1910-4b50-be95-b473ca30c91e}, !- Space Name
-=======
   {8bb0803c-2407-48fb-a565-3bd9842d7504}, !- Handle
   Surface 8,                              !- Name
   Wall,                                   !- Surface Type
   ,                                       !- Construction Name
   {40f8ebf5-ca5b-48fe-9fdc-64a5302dd8ae}, !- Space Name
->>>>>>> 9fc7b4ca
   Outdoors,                               !- Outside Boundary Condition
   ,                                       !- Outside Boundary Condition Object
   SunExposed,                             !- Sun Exposure
@@ -499,19 +321,11 @@
   0, 0, 2.4384;                           !- X,Y,Z Vertex 4 {m}
 
 OS:Surface,
-<<<<<<< HEAD
-  {befeb3ca-a5d6-4965-a217-5202b189e32e}, !- Handle
-  Surface 9,                              !- Name
-  Wall,                                   !- Surface Type
-  ,                                       !- Construction Name
-  {e254d0f8-1910-4b50-be95-b473ca30c91e}, !- Space Name
-=======
   {5388b71b-b6e0-4aad-90ef-49082ed659c6}, !- Handle
   Surface 9,                              !- Name
   Wall,                                   !- Surface Type
   ,                                       !- Construction Name
   {40f8ebf5-ca5b-48fe-9fdc-64a5302dd8ae}, !- Space Name
->>>>>>> 9fc7b4ca
   Outdoors,                               !- Outside Boundary Condition
   ,                                       !- Outside Boundary Condition Object
   SunExposed,                             !- Sun Exposure
@@ -524,19 +338,11 @@
   0, 6.81553519541936, 2.4384;            !- X,Y,Z Vertex 4 {m}
 
 OS:Surface,
-<<<<<<< HEAD
-  {9bbbce2c-b37b-4ee7-95cc-fe2d45251246}, !- Handle
-  Surface 10,                             !- Name
-  Wall,                                   !- Surface Type
-  ,                                       !- Construction Name
-  {e254d0f8-1910-4b50-be95-b473ca30c91e}, !- Space Name
-=======
   {255ecc9d-0e80-4d2a-aa2c-32441d02cc24}, !- Handle
   Surface 10,                             !- Name
   Wall,                                   !- Surface Type
   ,                                       !- Construction Name
   {40f8ebf5-ca5b-48fe-9fdc-64a5302dd8ae}, !- Space Name
->>>>>>> 9fc7b4ca
   Outdoors,                               !- Outside Boundary Condition
   ,                                       !- Outside Boundary Condition Object
   SunExposed,                             !- Sun Exposure
@@ -549,19 +355,11 @@
   13.6310703908387, 6.81553519541936, 2.4384; !- X,Y,Z Vertex 4 {m}
 
 OS:Surface,
-<<<<<<< HEAD
-  {6a65c10e-a60a-4836-8add-3afbf4b852c0}, !- Handle
-  Surface 11,                             !- Name
-  Wall,                                   !- Surface Type
-  ,                                       !- Construction Name
-  {e254d0f8-1910-4b50-be95-b473ca30c91e}, !- Space Name
-=======
   {22288dae-4798-4d5b-a237-13cc95e76f01}, !- Handle
   Surface 11,                             !- Name
   Wall,                                   !- Surface Type
   ,                                       !- Construction Name
   {40f8ebf5-ca5b-48fe-9fdc-64a5302dd8ae}, !- Space Name
->>>>>>> 9fc7b4ca
   Outdoors,                               !- Outside Boundary Condition
   ,                                       !- Outside Boundary Condition Object
   SunExposed,                             !- Sun Exposure
@@ -574,15 +372,6 @@
   13.6310703908387, 0, 2.4384;            !- X,Y,Z Vertex 4 {m}
 
 OS:Surface,
-<<<<<<< HEAD
-  {333af668-b207-4d78-b81e-4d3bd8998a27}, !- Handle
-  Surface 12,                             !- Name
-  RoofCeiling,                            !- Surface Type
-  ,                                       !- Construction Name
-  {e254d0f8-1910-4b50-be95-b473ca30c91e}, !- Space Name
-  Surface,                                !- Outside Boundary Condition
-  {72e1332a-adc4-423f-a8e1-6e33abd7216f}, !- Outside Boundary Condition Object
-=======
   {4a806d0d-ea26-42d6-a034-a7188e27be07}, !- Handle
   Surface 12,                             !- Name
   RoofCeiling,                            !- Surface Type
@@ -590,7 +379,6 @@
   {40f8ebf5-ca5b-48fe-9fdc-64a5302dd8ae}, !- Space Name
   Surface,                                !- Outside Boundary Condition
   {af930a88-221a-438d-a67f-627bfcaa051e}, !- Outside Boundary Condition Object
->>>>>>> 9fc7b4ca
   NoSun,                                  !- Sun Exposure
   NoWind,                                 !- Wind Exposure
   ,                                       !- View Factor to Ground
@@ -601,15 +389,6 @@
   0, 0, 2.4384;                           !- X,Y,Z Vertex 4 {m}
 
 OS:Surface,
-<<<<<<< HEAD
-  {72e1332a-adc4-423f-a8e1-6e33abd7216f}, !- Handle
-  Surface 13,                             !- Name
-  Floor,                                  !- Surface Type
-  ,                                       !- Construction Name
-  {0d0f7bf0-144d-4737-8fb7-2c30935ad66c}, !- Space Name
-  Surface,                                !- Outside Boundary Condition
-  {333af668-b207-4d78-b81e-4d3bd8998a27}, !- Outside Boundary Condition Object
-=======
   {af930a88-221a-438d-a67f-627bfcaa051e}, !- Handle
   Surface 13,                             !- Name
   Floor,                                  !- Surface Type
@@ -617,7 +396,6 @@
   {5fa66656-e42e-444a-aa96-ee5f24bbce8d}, !- Space Name
   Surface,                                !- Outside Boundary Condition
   {4a806d0d-ea26-42d6-a034-a7188e27be07}, !- Outside Boundary Condition Object
->>>>>>> 9fc7b4ca
   NoSun,                                  !- Sun Exposure
   NoWind,                                 !- Wind Exposure
   ,                                       !- View Factor to Ground
@@ -628,19 +406,11 @@
   0, 0, 0;                                !- X,Y,Z Vertex 4 {m}
 
 OS:Surface,
-<<<<<<< HEAD
-  {84a1173d-f4ad-4e0a-b355-daf391d938c7}, !- Handle
-  Surface 14,                             !- Name
-  RoofCeiling,                            !- Surface Type
-  ,                                       !- Construction Name
-  {0d0f7bf0-144d-4737-8fb7-2c30935ad66c}, !- Space Name
-=======
   {a3791d20-de74-4658-9364-f0f0ed61da0a}, !- Handle
   Surface 14,                             !- Name
   RoofCeiling,                            !- Surface Type
   ,                                       !- Construction Name
   {5fa66656-e42e-444a-aa96-ee5f24bbce8d}, !- Space Name
->>>>>>> 9fc7b4ca
   Outdoors,                               !- Outside Boundary Condition
   ,                                       !- Outside Boundary Condition Object
   SunExposed,                             !- Sun Exposure
@@ -653,19 +423,11 @@
   13.6310703908387, 0, 0;                 !- X,Y,Z Vertex 4 {m}
 
 OS:Surface,
-<<<<<<< HEAD
-  {d596fcb4-229e-4961-80f7-9b367c923c3d}, !- Handle
-  Surface 15,                             !- Name
-  RoofCeiling,                            !- Surface Type
-  ,                                       !- Construction Name
-  {0d0f7bf0-144d-4737-8fb7-2c30935ad66c}, !- Space Name
-=======
   {999574e1-3472-45e2-b02b-5de770c44574}, !- Handle
   Surface 15,                             !- Name
   RoofCeiling,                            !- Surface Type
   ,                                       !- Construction Name
   {5fa66656-e42e-444a-aa96-ee5f24bbce8d}, !- Space Name
->>>>>>> 9fc7b4ca
   Outdoors,                               !- Outside Boundary Condition
   ,                                       !- Outside Boundary Condition Object
   SunExposed,                             !- Sun Exposure
@@ -678,19 +440,11 @@
   0, 6.81553519541936, 0;                 !- X,Y,Z Vertex 4 {m}
 
 OS:Surface,
-<<<<<<< HEAD
-  {cda5b360-9146-48d9-b634-2dcacb1e2f46}, !- Handle
-  Surface 16,                             !- Name
-  Wall,                                   !- Surface Type
-  ,                                       !- Construction Name
-  {0d0f7bf0-144d-4737-8fb7-2c30935ad66c}, !- Space Name
-=======
   {1bb60060-693b-46d2-ad2f-f0cf5049de8e}, !- Handle
   Surface 16,                             !- Name
   Wall,                                   !- Surface Type
   ,                                       !- Construction Name
   {5fa66656-e42e-444a-aa96-ee5f24bbce8d}, !- Space Name
->>>>>>> 9fc7b4ca
   Outdoors,                               !- Outside Boundary Condition
   ,                                       !- Outside Boundary Condition Object
   SunExposed,                             !- Sun Exposure
@@ -702,19 +456,11 @@
   0, 0, 0;                                !- X,Y,Z Vertex 3 {m}
 
 OS:Surface,
-<<<<<<< HEAD
-  {8bdf0f89-fd24-46ce-b9e3-0a14845904cd}, !- Handle
-  Surface 17,                             !- Name
-  Wall,                                   !- Surface Type
-  ,                                       !- Construction Name
-  {0d0f7bf0-144d-4737-8fb7-2c30935ad66c}, !- Space Name
-=======
   {7d086f54-76b0-40ee-8c05-23cbbdc8c0d8}, !- Handle
   Surface 17,                             !- Name
   Wall,                                   !- Surface Type
   ,                                       !- Construction Name
   {5fa66656-e42e-444a-aa96-ee5f24bbce8d}, !- Space Name
->>>>>>> 9fc7b4ca
   Outdoors,                               !- Outside Boundary Condition
   ,                                       !- Outside Boundary Condition Object
   SunExposed,                             !- Sun Exposure
@@ -726,15 +472,9 @@
   13.6310703908387, 6.81553519541936, 0;  !- X,Y,Z Vertex 3 {m}
 
 OS:Space,
-<<<<<<< HEAD
-  {0d0f7bf0-144d-4737-8fb7-2c30935ad66c}, !- Handle
-  unfinished attic space,                 !- Name
-  {b889d902-9242-44d2-ac23-ed70c37c9e9a}, !- Space Type Name
-=======
   {5fa66656-e42e-444a-aa96-ee5f24bbce8d}, !- Handle
   unfinished attic space,                 !- Name
   {5c47a50e-7093-4ede-903a-e2ad305a7477}, !- Space Type Name
->>>>>>> 9fc7b4ca
   ,                                       !- Default Construction Set Name
   ,                                       !- Default Schedule Set Name
   -0,                                     !- Direction of Relative North {deg}
@@ -742,17 +482,10 @@
   0,                                      !- Y Origin {m}
   4.8768,                                 !- Z Origin {m}
   ,                                       !- Building Story Name
-<<<<<<< HEAD
-  {eec2a9d0-6f30-445a-80d1-81af98671212}; !- Thermal Zone Name
-
-OS:ThermalZone,
-  {eec2a9d0-6f30-445a-80d1-81af98671212}, !- Handle
-=======
   {54531046-a533-4b6f-a5f0-e92a71b07483}; !- Thermal Zone Name
 
 OS:ThermalZone,
   {54531046-a533-4b6f-a5f0-e92a71b07483}, !- Handle
->>>>>>> 9fc7b4ca
   unfinished attic zone,                  !- Name
   ,                                       !- Multiplier
   ,                                       !- Ceiling Height {m}
@@ -761,17 +494,10 @@
   ,                                       !- Zone Inside Convection Algorithm
   ,                                       !- Zone Outside Convection Algorithm
   ,                                       !- Zone Conditioning Equipment List Name
-<<<<<<< HEAD
-  {fecfa2fe-4cb8-4418-9eb9-0b8537b44198}, !- Zone Air Inlet Port List
-  {98cf5160-fbc7-4092-9af0-5890d8cceb5c}, !- Zone Air Exhaust Port List
-  {7d13050b-95b4-42ab-ac09-b2d4005930d2}, !- Zone Air Node Name
-  {2afc8343-59c5-4eed-aedc-1a145444fccd}, !- Zone Return Air Port List
-=======
   {e9217f21-cb12-4a84-82b9-c4f2b533a385}, !- Zone Air Inlet Port List
   {22ad58f9-135c-4f62-8e09-2835097ed674}, !- Zone Air Exhaust Port List
   {9656baf3-159e-4424-a345-a3538da8f90e}, !- Zone Air Node Name
   {0a9197c0-9765-48b0-9126-9027637e32f3}, !- Zone Return Air Port List
->>>>>>> 9fc7b4ca
   ,                                       !- Primary Daylighting Control Name
   ,                                       !- Fraction of Zone Controlled by Primary Daylighting Control
   ,                                       !- Secondary Daylighting Control Name
@@ -782,39 +508,6 @@
   No;                                     !- Use Ideal Air Loads
 
 OS:Node,
-<<<<<<< HEAD
-  {6d46a69d-1dca-42ab-8324-3eff19935fe2}, !- Handle
-  Node 2,                                 !- Name
-  {7d13050b-95b4-42ab-ac09-b2d4005930d2}, !- Inlet Port
-  ;                                       !- Outlet Port
-
-OS:Connection,
-  {7d13050b-95b4-42ab-ac09-b2d4005930d2}, !- Handle
-  {0b1212bb-9ed9-41cc-85cb-07a9e8007184}, !- Name
-  {eec2a9d0-6f30-445a-80d1-81af98671212}, !- Source Object
-  11,                                     !- Outlet Port
-  {6d46a69d-1dca-42ab-8324-3eff19935fe2}, !- Target Object
-  2;                                      !- Inlet Port
-
-OS:PortList,
-  {fecfa2fe-4cb8-4418-9eb9-0b8537b44198}, !- Handle
-  {a160534d-452b-4743-a274-b46976c2c4ed}, !- Name
-  {eec2a9d0-6f30-445a-80d1-81af98671212}; !- HVAC Component
-
-OS:PortList,
-  {98cf5160-fbc7-4092-9af0-5890d8cceb5c}, !- Handle
-  {a7c21bb6-d8cb-4b59-bf7f-210db0d21276}, !- Name
-  {eec2a9d0-6f30-445a-80d1-81af98671212}; !- HVAC Component
-
-OS:PortList,
-  {2afc8343-59c5-4eed-aedc-1a145444fccd}, !- Handle
-  {8bf252bc-774d-48fd-83ec-b8a026805fb3}, !- Name
-  {eec2a9d0-6f30-445a-80d1-81af98671212}; !- HVAC Component
-
-OS:Sizing:Zone,
-  {78e728c6-c179-4bc7-b823-df1d6cb25f6f}, !- Handle
-  {eec2a9d0-6f30-445a-80d1-81af98671212}, !- Zone or ZoneList Name
-=======
   {2b1c1569-d720-4d15-86c2-e38659707ee8}, !- Handle
   Node 2,                                 !- Name
   {9656baf3-159e-4424-a345-a3538da8f90e}, !- Inlet Port
@@ -846,7 +539,6 @@
 OS:Sizing:Zone,
   {b132231a-129e-44aa-bd42-16c622c9c203}, !- Handle
   {54531046-a533-4b6f-a5f0-e92a71b07483}, !- Zone or ZoneList Name
->>>>>>> 9fc7b4ca
   SupplyAirTemperature,                   !- Zone Cooling Design Supply Air Temperature Input Method
   14,                                     !- Zone Cooling Design Supply Air Temperature {C}
   11.11,                                  !- Zone Cooling Design Supply Air Temperature Difference {deltaC}
@@ -875,21 +567,12 @@
   autosize;                               !- Dedicated Outdoor Air High Setpoint Temperature for Design {C}
 
 OS:ZoneHVAC:EquipmentList,
-<<<<<<< HEAD
-  {011dd3c3-945b-4413-b74e-13513615426f}, !- Handle
-  Zone HVAC Equipment List 2,             !- Name
-  {eec2a9d0-6f30-445a-80d1-81af98671212}; !- Thermal Zone
-
-OS:SpaceType,
-  {b889d902-9242-44d2-ac23-ed70c37c9e9a}, !- Handle
-=======
   {9df39e8c-d0c8-4d14-b501-c0d8dd2cceaf}, !- Handle
   Zone HVAC Equipment List 2,             !- Name
   {54531046-a533-4b6f-a5f0-e92a71b07483}; !- Thermal Zone
 
 OS:SpaceType,
   {5c47a50e-7093-4ede-903a-e2ad305a7477}, !- Handle
->>>>>>> 9fc7b4ca
   Space Type 2,                           !- Name
   ,                                       !- Default Construction Set Name
   ,                                       !- Default Schedule Set Name
@@ -900,21 +583,13 @@
   unfinished attic;                       !- Standards Space Type
 
 OS:BuildingUnit,
-<<<<<<< HEAD
-  {0bca079f-ce72-4b76-9c0e-e5a3e1df3cff}, !- Handle
-=======
   {68b0f8d2-f270-4482-aff8-25ed2279b7de}, !- Handle
->>>>>>> 9fc7b4ca
   unit 1,                                 !- Name
   ,                                       !- Rendering Color
   Residential;                            !- Building Unit Type
 
 OS:Building,
-<<<<<<< HEAD
-  {81dd1e0e-d1ef-4801-bd3e-3ce5a6a1dbc9}, !- Handle
-=======
   {ea520470-0d77-4358-a5b1-67a40bfce0fa}, !- Handle
->>>>>>> 9fc7b4ca
   Building 1,                             !- Name
   ,                                       !- Building Sector Type
   270,                                    !- North Axis {deg}
@@ -929,13 +604,8 @@
   1;                                      !- Standards Number of Living Units
 
 OS:AdditionalProperties,
-<<<<<<< HEAD
-  {f4c82d25-3e51-4362-bdba-ccc1453c9a30}, !- Handle
-  {81dd1e0e-d1ef-4801-bd3e-3ce5a6a1dbc9}, !- Object Name
-=======
   {a2b027db-c001-46b1-bf7f-f2837c112d1d}, !- Handle
   {ea520470-0d77-4358-a5b1-67a40bfce0fa}, !- Object Name
->>>>>>> 9fc7b4ca
   Total Units Represented,                !- Feature Name 1
   Integer,                                !- Feature Data Type 1
   1,                                      !- Feature Value 1
@@ -944,13 +614,8 @@
   1;                                      !- Feature Value 2
 
 OS:AdditionalProperties,
-<<<<<<< HEAD
-  {d12bfdd1-4db4-4448-a056-9c1062878eeb}, !- Handle
-  {0bca079f-ce72-4b76-9c0e-e5a3e1df3cff}, !- Object Name
-=======
   {45333eae-2ee1-4a7f-bc27-f28f5a87f1ca}, !- Handle
   {68b0f8d2-f270-4482-aff8-25ed2279b7de}, !- Object Name
->>>>>>> 9fc7b4ca
   NumberOfBedrooms,                       !- Feature Name 1
   Integer,                                !- Feature Data Type 1
   3,                                      !- Feature Value 1
@@ -959,11 +624,7 @@
   2;                                      !- Feature Value 2
 
 OS:Schedule:Day,
-<<<<<<< HEAD
-  {ca519f07-da5d-44c2-a7ee-bb19dd19ca3b}, !- Handle
-=======
   {6cbb44cf-d296-497f-b2d2-d57d6aa29319}, !- Handle
->>>>>>> 9fc7b4ca
   Schedule Day 1,                         !- Name
   ,                                       !- Schedule Type Limits Name
   ,                                       !- Interpolate to Timestep
@@ -972,11 +633,7 @@
   0;                                      !- Value Until Time 1
 
 OS:Schedule:Day,
-<<<<<<< HEAD
-  {22813899-0bdf-430a-b00c-80d0ef004820}, !- Handle
-=======
   {bbc458eb-d89e-494e-8c20-b796aef9c523}, !- Handle
->>>>>>> 9fc7b4ca
   Schedule Day 2,                         !- Name
   ,                                       !- Schedule Type Limits Name
   ,                                       !- Interpolate to Timestep
@@ -985,11 +642,7 @@
   1;                                      !- Value Until Time 1
 
 OS:WeatherFile,
-<<<<<<< HEAD
-  {12b9ac5c-669d-4aef-a2a5-d42b913aa7d3}, !- Handle
-=======
   {8e91acb0-f5ba-4a06-af86-4eaa8b2cc434}, !- Handle
->>>>>>> 9fc7b4ca
   Denver Intl Ap,                         !- City
   CO,                                     !- State Province Region
   USA,                                    !- Country
@@ -1003,13 +656,8 @@
   E23378AA;                               !- Checksum
 
 OS:AdditionalProperties,
-<<<<<<< HEAD
-  {c1ab8633-004a-4c44-8d9e-7706eb644053}, !- Handle
-  {12b9ac5c-669d-4aef-a2a5-d42b913aa7d3}, !- Object Name
-=======
   {5d78716e-59ad-47e1-9d15-7faa3c0c209f}, !- Handle
   {8e91acb0-f5ba-4a06-af86-4eaa8b2cc434}, !- Object Name
->>>>>>> 9fc7b4ca
   EPWHeaderCity,                          !- Feature Name 1
   String,                                 !- Feature Data Type 1
   Denver Intl Ap,                         !- Feature Value 1
@@ -1116,18 +764,8 @@
   Double,                                 !- Feature Data Type 35
   84;                                     !- Feature Value 35
 
-<<<<<<< HEAD
-OS:YearDescription,
-  {31b6dd7f-748e-4c10-ac70-8cb62410e9e0}, !- Handle
-  ,                                       !- Calendar Year
-  Monday;                                 !- Day of Week for Start Day
-
-OS:Site,
-  {b1b0ddc7-3162-4d0d-9527-db76d22b6990}, !- Handle
-=======
 OS:Site,
   {a6c09269-d8f3-4c1a-bfdd-04ffb390574b}, !- Handle
->>>>>>> 9fc7b4ca
   Denver Intl Ap_CO_USA,                  !- Name
   39.83,                                  !- Latitude {deg}
   -104.65,                                !- Longitude {deg}
@@ -1136,11 +774,7 @@
   ;                                       !- Terrain
 
 OS:ClimateZones,
-<<<<<<< HEAD
-  {d1087240-ce28-474b-9beb-223afb82c51d}, !- Handle
-=======
   {9d62ffe6-d7b1-4d29-88ba-1c32284c7d44}, !- Handle
->>>>>>> 9fc7b4ca
   ,                                       !- Active Institution
   ,                                       !- Active Year
   ,                                       !- Climate Zone Institution Name 1
@@ -1153,31 +787,19 @@
   Cold;                                   !- Climate Zone Value 2
 
 OS:Site:WaterMainsTemperature,
-<<<<<<< HEAD
-  {868e72a9-bcfa-44a1-af56-a413c4f3757f}, !- Handle
-=======
   {f3751c56-b9d1-44ba-adb3-e2033e3bbbb0}, !- Handle
->>>>>>> 9fc7b4ca
   Correlation,                            !- Calculation Method
   ,                                       !- Temperature Schedule Name
   10.8753424657535,                       !- Annual Average Outdoor Air Temperature {C}
   23.1524007936508;                       !- Maximum Difference In Monthly Average Outdoor Air Temperatures {deltaC}
 
 OS:RunPeriodControl:DaylightSavingTime,
-<<<<<<< HEAD
-  {1881d9e2-8f75-4df6-9b9b-a8bee0201e49}, !- Handle
-=======
   {b265a2b4-680e-4441-b375-3ffba59bf924}, !- Handle
->>>>>>> 9fc7b4ca
   4/7,                                    !- Start Date
   10/26;                                  !- End Date
 
 OS:Site:GroundTemperature:Deep,
-<<<<<<< HEAD
-  {35f9db2b-148c-40fe-85a9-f7c2b0d99e52}, !- Handle
-=======
   {bf8495e7-81ca-47ac-a250-0ebac48b3bf3}, !- Handle
->>>>>>> 9fc7b4ca
   10.8753424657535,                       !- January Deep Ground Temperature {C}
   10.8753424657535,                       !- February Deep Ground Temperature {C}
   10.8753424657535,                       !- March Deep Ground Temperature {C}
