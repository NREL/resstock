--- conflicted
+++ resolved
@@ -1,38 +1,22 @@
 !- NOTE: Auto-generated from /test/osw_files/SFD_2000sqft_2story_SL_UA_Denver_East.osw
 
 OS:Version,
-<<<<<<< HEAD
-  {7ba3952b-38de-48c3-83d6-f2eb55475f88}, !- Handle
+  {dbb78b54-0b4c-405c-804f-546c02b3e359}, !- Handle
   3.2.1;                                  !- Version Identifier
 
 OS:SimulationControl,
-  {4ca938a9-0806-4a6b-9741-53ee976ffc27}, !- Handle
-=======
-  {4c983a6f-82d4-495e-830e-5286b671bbc7}, !- Handle
-  3.2.1;                                  !- Version Identifier
-
-OS:SimulationControl,
-  {d36482b0-3105-480e-85c8-62f59e2c0286}, !- Handle
->>>>>>> 055af606
+  {e2c9b2fa-4988-44ac-bba7-dbf658774651}, !- Handle
   ,                                       !- Do Zone Sizing Calculation
   ,                                       !- Do System Sizing Calculation
   ,                                       !- Do Plant Sizing Calculation
   No;                                     !- Run Simulation for Sizing Periods
 
 OS:Timestep,
-<<<<<<< HEAD
-  {65e071a1-e374-48d5-9533-854cb5b7e39a}, !- Handle
+  {8540db54-0228-450f-a812-c2dec1bc35bd}, !- Handle
   6;                                      !- Number of Timesteps per Hour
 
 OS:ShadowCalculation,
-  {02abbc1f-6c98-4615-b453-b89acdae3409}, !- Handle
-=======
-  {61116004-7e5d-42aa-9a21-ebd15b58991e}, !- Handle
-  6;                                      !- Number of Timesteps per Hour
-
-OS:ShadowCalculation,
-  {1a8c6334-9d6f-47d6-bad0-11f38737bb7f}, !- Handle
->>>>>>> 055af606
+  {bbe2b739-8115-4268-b93c-016c10117ae7}, !- Handle
   PolygonClipping,                        !- Shading Calculation Method
   ,                                       !- Shading Calculation Update Frequency Method
   20,                                     !- Shading Calculation Update Frequency
@@ -45,37 +29,21 @@
   No;                                     !- Disable Self-Shading From Shading Zone Groups to Other Zones
 
 OS:SurfaceConvectionAlgorithm:Outside,
-<<<<<<< HEAD
-  {d34bcb17-f3c7-4f76-981f-069b84a7853b}, !- Handle
+  {ebd6f42d-06f3-42d3-87fd-8957659709b5}, !- Handle
   DOE-2;                                  !- Algorithm
 
 OS:SurfaceConvectionAlgorithm:Inside,
-  {58d09cc6-d8bb-4d09-9be4-c9acf783cfae}, !- Handle
+  {00411355-410f-437e-8b2f-444078e23ff3}, !- Handle
   TARP;                                   !- Algorithm
 
 OS:ZoneCapacitanceMultiplier:ResearchSpecial,
-  {fefaa8b3-0248-4d85-9f44-c7673251dfad}, !- Handle
-=======
-  {50bf42b3-615d-4d19-927b-d29e019b31fa}, !- Handle
-  DOE-2;                                  !- Algorithm
-
-OS:SurfaceConvectionAlgorithm:Inside,
-  {590a428f-754d-4346-ac3d-7657c00e4e22}, !- Handle
-  TARP;                                   !- Algorithm
-
-OS:ZoneCapacitanceMultiplier:ResearchSpecial,
-  {ddc2ba31-e3ee-4263-a209-16a09e240aba}, !- Handle
->>>>>>> 055af606
+  {c156635e-9f66-41e1-85ad-12fa24785265}, !- Handle
   ,                                       !- Temperature Capacity Multiplier
   15,                                     !- Humidity Capacity Multiplier
   ;                                       !- Carbon Dioxide Capacity Multiplier
 
 OS:RunPeriod,
-<<<<<<< HEAD
-  {88b6a47f-bf08-49a6-8b06-5cb027829643}, !- Handle
-=======
-  {27126c84-40dd-404e-94f6-047bf75224f0}, !- Handle
->>>>>>> 055af606
+  {31d996b2-bcc6-4dcd-bff0-1d8fb181e30f}, !- Handle
   Run Period 1,                           !- Name
   1,                                      !- Begin Month
   1,                                      !- Begin Day of Month
@@ -89,21 +57,13 @@
   ;                                       !- Number of Times Runperiod to be Repeated
 
 OS:YearDescription,
-<<<<<<< HEAD
-  {a6226a45-2262-4c93-9262-7efaf33c3a7c}, !- Handle
-=======
-  {94c15d10-a74b-4705-89d2-2901bcd2aaa3}, !- Handle
->>>>>>> 055af606
+  {d0dfc98a-fa86-4cd2-bdc1-f124ed97a2fc}, !- Handle
   2007,                                   !- Calendar Year
   ,                                       !- Day of Week for Start Day
   ;                                       !- Is Leap Year
 
 OS:WeatherFile,
-<<<<<<< HEAD
-  {86c4cac8-64ee-4ef4-b566-07478c9bb591}, !- Handle
-=======
-  {c3a56ea9-ce1b-4eba-aaa0-ba5fc35237cb}, !- Handle
->>>>>>> 055af606
+  {b2e9ee5b-ef4c-4de4-83f1-b3c0d146dbe8}, !- Handle
   Denver Intl Ap,                         !- City
   CO,                                     !- State Province Region
   USA,                                    !- Country
@@ -117,13 +77,8 @@
   E23378AA;                               !- Checksum
 
 OS:AdditionalProperties,
-<<<<<<< HEAD
-  {dbac9871-8b4a-4d37-a7fb-9d72655ad800}, !- Handle
-  {86c4cac8-64ee-4ef4-b566-07478c9bb591}, !- Object Name
-=======
-  {035316c4-d471-45ee-a251-3a542a7cce3d}, !- Handle
-  {c3a56ea9-ce1b-4eba-aaa0-ba5fc35237cb}, !- Object Name
->>>>>>> 055af606
+  {a19ff397-22c8-4284-b637-931f0a5c32cd}, !- Handle
+  {b2e9ee5b-ef4c-4de4-83f1-b3c0d146dbe8}, !- Object Name
   EPWHeaderCity,                          !- Feature Name 1
   String,                                 !- Feature Data Type 1
   Denver Intl Ap,                         !- Feature Value 1
@@ -231,11 +186,7 @@
   84;                                     !- Feature Value 35
 
 OS:Site,
-<<<<<<< HEAD
-  {5a57ad40-89ba-4620-9e95-8af979bf3810}, !- Handle
-=======
-  {ef67f358-1d4a-47d9-ac40-d12781fa72e9}, !- Handle
->>>>>>> 055af606
+  {af91faeb-89b5-4566-946e-eda95b463190}, !- Handle
   Denver Intl Ap_CO_USA,                  !- Name
   39.83,                                  !- Latitude {deg}
   -104.65,                                !- Longitude {deg}
@@ -244,42 +195,26 @@
   ;                                       !- Terrain
 
 OS:ClimateZones,
-<<<<<<< HEAD
-  {f3d4bfc0-302b-484e-b1d2-43ab77c4a808}, !- Handle
-=======
-  {8f8822ec-900a-4efd-89cb-c2d51f254afb}, !- Handle
->>>>>>> 055af606
+  {a29b19eb-9511-4df4-845c-176a0dc95223}, !- Handle
   Building America,                       !- Climate Zone Institution Name 1
   ,                                       !- Climate Zone Document Name 1
   0,                                      !- Climate Zone Document Year 1
   Cold;                                   !- Climate Zone Value 1
 
 OS:Site:WaterMainsTemperature,
-<<<<<<< HEAD
-  {3eeb0f5c-b3c3-461c-bb13-bfc82c5dbe72}, !- Handle
-=======
-  {2779223f-65c3-481e-84f6-316f72aafc0e}, !- Handle
->>>>>>> 055af606
+  {b73de045-6633-4656-94dc-1cb0cfe0eda1}, !- Handle
   Correlation,                            !- Calculation Method
   ,                                       !- Temperature Schedule Name
   10.8753424657535,                       !- Annual Average Outdoor Air Temperature {C}
   23.1524007936508;                       !- Maximum Difference In Monthly Average Outdoor Air Temperatures {deltaC}
 
 OS:RunPeriodControl:DaylightSavingTime,
-<<<<<<< HEAD
-  {e46daca4-97c6-4343-90fc-865049110cce}, !- Handle
-=======
-  {d558c323-4b60-4b88-a05d-627369f3fe57}, !- Handle
->>>>>>> 055af606
+  {6c8a32b0-7838-4b61-98f2-f69b307a4b76}, !- Handle
   3/12,                                   !- Start Date
   11/5;                                   !- End Date
 
 OS:Site:GroundTemperature:Deep,
-<<<<<<< HEAD
-  {caf7639f-537b-4ae1-ade1-c3d53d7518a6}, !- Handle
-=======
-  {55bf50a9-0e91-4a91-96f9-b54aa015a9cd}, !- Handle
->>>>>>> 055af606
+  {600aba9f-d250-4d93-b05c-9bba7ffabda7}, !- Handle
   10.8753424657535,                       !- January Deep Ground Temperature {C}
   10.8753424657535,                       !- February Deep Ground Temperature {C}
   10.8753424657535,                       !- March Deep Ground Temperature {C}
@@ -294,11 +229,7 @@
   10.8753424657535;                       !- December Deep Ground Temperature {C}
 
 OS:Building,
-<<<<<<< HEAD
-  {c9002e77-c4fe-476c-b308-c83b674b29b1}, !- Handle
-=======
-  {1d4441f4-e911-4635-86f2-5ac6927d0a12}, !- Handle
->>>>>>> 055af606
+  {40243cbb-8964-4a8d-addc-f3e03e8218a6}, !- Handle
   Building 1,                             !- Name
   ,                                       !- Building Sector Type
   270,                                    !- North Axis {deg}
@@ -313,23 +244,14 @@
   1;                                      !- Standards Number of Living Units
 
 OS:AdditionalProperties,
-<<<<<<< HEAD
-  {562a43a9-b848-4b02-91f0-2ab28fffb2f0}, !- Handle
-  {c9002e77-c4fe-476c-b308-c83b674b29b1}, !- Object Name
-=======
-  {d04fa81a-07a0-49ff-8604-c6b5a19ab8d9}, !- Handle
-  {1d4441f4-e911-4635-86f2-5ac6927d0a12}, !- Object Name
->>>>>>> 055af606
+  {f26746e8-60a9-4216-8124-60c946353b40}, !- Handle
+  {40243cbb-8964-4a8d-addc-f3e03e8218a6}, !- Object Name
   Total Units Modeled,                    !- Feature Name 1
   Integer,                                !- Feature Data Type 1
   1;                                      !- Feature Value 1
 
 OS:ThermalZone,
-<<<<<<< HEAD
-  {88688511-780c-4ede-b6fd-6b55290c3e76}, !- Handle
-=======
-  {77e11fc3-a994-4d24-b1d2-a7e3c9908cc3}, !- Handle
->>>>>>> 055af606
+  {dde4f6df-22e5-4c63-bfbc-044b6c3700df}, !- Handle
   living zone,                            !- Name
   ,                                       !- Multiplier
   ,                                       !- Ceiling Height {m}
@@ -338,17 +260,10 @@
   ,                                       !- Zone Inside Convection Algorithm
   ,                                       !- Zone Outside Convection Algorithm
   ,                                       !- Zone Conditioning Equipment List Name
-<<<<<<< HEAD
-  {1c0b2eed-524c-4efb-84df-1fa535a6b402}, !- Zone Air Inlet Port List
-  {f55dec37-7a1e-434c-8cb5-4041cfc93e19}, !- Zone Air Exhaust Port List
-  {b4ea887a-4ce7-4149-b8dc-8516481d22bb}, !- Zone Air Node Name
-  {03f38863-9fd9-4833-ae5f-d8097a3a102c}, !- Zone Return Air Port List
-=======
-  {4e33d526-6d91-4a0f-b6bb-4a16f493ebcf}, !- Zone Air Inlet Port List
-  {23dd6016-51e6-4ee0-8fcf-8753520455b6}, !- Zone Air Exhaust Port List
-  {e6a8d4c8-c3c8-4e26-a2bc-c5ba42995d68}, !- Zone Air Node Name
-  {75b3e432-7b2b-4803-8a4d-d45881e3b2ee}, !- Zone Return Air Port List
->>>>>>> 055af606
+  {8485639e-296f-4994-952a-6b634c929392}, !- Zone Air Inlet Port List
+  {f33540c0-f15e-41b1-8c9a-6d1de1592658}, !- Zone Air Exhaust Port List
+  {c1076d53-60bd-4ddb-af89-4f6a98b8d0e7}, !- Zone Air Node Name
+  {dc9f3ec9-9179-4d0e-b93f-ae151d0d364b}, !- Zone Return Air Port List
   ,                                       !- Primary Daylighting Control Name
   ,                                       !- Fraction of Zone Controlled by Primary Daylighting Control
   ,                                       !- Secondary Daylighting Control Name
@@ -359,63 +274,33 @@
   No;                                     !- Use Ideal Air Loads
 
 OS:Node,
-<<<<<<< HEAD
-  {820cef47-8723-4ea1-908f-ec92b5c65973}, !- Handle
+  {28cda383-6c32-4070-be92-c48d23b5fd99}, !- Handle
   Node 1,                                 !- Name
-  {b4ea887a-4ce7-4149-b8dc-8516481d22bb}, !- Inlet Port
+  {c1076d53-60bd-4ddb-af89-4f6a98b8d0e7}, !- Inlet Port
   ;                                       !- Outlet Port
 
 OS:Connection,
-  {b4ea887a-4ce7-4149-b8dc-8516481d22bb}, !- Handle
-  {88688511-780c-4ede-b6fd-6b55290c3e76}, !- Source Object
+  {c1076d53-60bd-4ddb-af89-4f6a98b8d0e7}, !- Handle
+  {dde4f6df-22e5-4c63-bfbc-044b6c3700df}, !- Source Object
   11,                                     !- Outlet Port
-  {820cef47-8723-4ea1-908f-ec92b5c65973}, !- Target Object
+  {28cda383-6c32-4070-be92-c48d23b5fd99}, !- Target Object
   2;                                      !- Inlet Port
 
 OS:PortList,
-  {1c0b2eed-524c-4efb-84df-1fa535a6b402}, !- Handle
-  {88688511-780c-4ede-b6fd-6b55290c3e76}; !- HVAC Component
+  {8485639e-296f-4994-952a-6b634c929392}, !- Handle
+  {dde4f6df-22e5-4c63-bfbc-044b6c3700df}; !- HVAC Component
 
 OS:PortList,
-  {f55dec37-7a1e-434c-8cb5-4041cfc93e19}, !- Handle
-  {88688511-780c-4ede-b6fd-6b55290c3e76}; !- HVAC Component
+  {f33540c0-f15e-41b1-8c9a-6d1de1592658}, !- Handle
+  {dde4f6df-22e5-4c63-bfbc-044b6c3700df}; !- HVAC Component
 
 OS:PortList,
-  {03f38863-9fd9-4833-ae5f-d8097a3a102c}, !- Handle
-  {88688511-780c-4ede-b6fd-6b55290c3e76}; !- HVAC Component
+  {dc9f3ec9-9179-4d0e-b93f-ae151d0d364b}, !- Handle
+  {dde4f6df-22e5-4c63-bfbc-044b6c3700df}; !- HVAC Component
 
 OS:Sizing:Zone,
-  {794c352a-9aea-4d13-a03f-0a44141fb3d0}, !- Handle
-  {88688511-780c-4ede-b6fd-6b55290c3e76}, !- Zone or ZoneList Name
-=======
-  {44e5be9a-a9c5-4d66-b076-4426c0c96526}, !- Handle
-  Node 1,                                 !- Name
-  {e6a8d4c8-c3c8-4e26-a2bc-c5ba42995d68}, !- Inlet Port
-  ;                                       !- Outlet Port
-
-OS:Connection,
-  {e6a8d4c8-c3c8-4e26-a2bc-c5ba42995d68}, !- Handle
-  {77e11fc3-a994-4d24-b1d2-a7e3c9908cc3}, !- Source Object
-  11,                                     !- Outlet Port
-  {44e5be9a-a9c5-4d66-b076-4426c0c96526}, !- Target Object
-  2;                                      !- Inlet Port
-
-OS:PortList,
-  {4e33d526-6d91-4a0f-b6bb-4a16f493ebcf}, !- Handle
-  {77e11fc3-a994-4d24-b1d2-a7e3c9908cc3}; !- HVAC Component
-
-OS:PortList,
-  {23dd6016-51e6-4ee0-8fcf-8753520455b6}, !- Handle
-  {77e11fc3-a994-4d24-b1d2-a7e3c9908cc3}; !- HVAC Component
-
-OS:PortList,
-  {75b3e432-7b2b-4803-8a4d-d45881e3b2ee}, !- Handle
-  {77e11fc3-a994-4d24-b1d2-a7e3c9908cc3}; !- HVAC Component
-
-OS:Sizing:Zone,
-  {8e38173f-f576-424e-ae5d-1b0f938ee8bf}, !- Handle
-  {77e11fc3-a994-4d24-b1d2-a7e3c9908cc3}, !- Zone or ZoneList Name
->>>>>>> 055af606
+  {94afa74d-602a-42eb-aebc-daf820f5a211}, !- Handle
+  {dde4f6df-22e5-4c63-bfbc-044b6c3700df}, !- Zone or ZoneList Name
   SupplyAirTemperature,                   !- Zone Cooling Design Supply Air Temperature Input Method
   14,                                     !- Zone Cooling Design Supply Air Temperature {C}
   11.11,                                  !- Zone Cooling Design Supply Air Temperature Difference {deltaC}
@@ -442,25 +327,14 @@
   autosize;                               !- Dedicated Outdoor Air High Setpoint Temperature for Design {C}
 
 OS:ZoneHVAC:EquipmentList,
-<<<<<<< HEAD
-  {349b1232-6a26-4300-8c52-f187a8a636b0}, !- Handle
+  {a3d8c226-2425-4d04-87b3-29433298d462}, !- Handle
   Zone HVAC Equipment List 1,             !- Name
-  {88688511-780c-4ede-b6fd-6b55290c3e76}; !- Thermal Zone
+  {dde4f6df-22e5-4c63-bfbc-044b6c3700df}; !- Thermal Zone
 
 OS:Space,
-  {c0597cfc-fd88-44f7-aa41-eaafb202cdc7}, !- Handle
+  {e3f3a7de-8273-4529-930f-628d532fdfe8}, !- Handle
   living space,                           !- Name
-  {40af066f-50c1-4311-9c63-37f83e02edb8}, !- Space Type Name
-=======
-  {924b65a9-d641-487c-8212-deb2607fc622}, !- Handle
-  Zone HVAC Equipment List 1,             !- Name
-  {77e11fc3-a994-4d24-b1d2-a7e3c9908cc3}; !- Thermal Zone
-
-OS:Space,
-  {6d340920-8dee-442e-a40e-fca679daad7b}, !- Handle
-  living space,                           !- Name
-  {a589f6d0-5ccc-4ccf-9706-85b666e0302c}, !- Space Type Name
->>>>>>> 055af606
+  {bed89278-5502-41f6-9a67-72b3240b3ee3}, !- Space Type Name
   ,                                       !- Default Construction Set Name
   ,                                       !- Default Schedule Set Name
   -0,                                     !- Direction of Relative North {deg}
@@ -468,31 +342,17 @@
   0,                                      !- Y Origin {m}
   0,                                      !- Z Origin {m}
   ,                                       !- Building Story Name
-<<<<<<< HEAD
-  {88688511-780c-4ede-b6fd-6b55290c3e76}, !- Thermal Zone Name
+  {dde4f6df-22e5-4c63-bfbc-044b6c3700df}, !- Thermal Zone Name
   ,                                       !- Part of Total Floor Area
   ,                                       !- Design Specification Outdoor Air Object Name
-  {8b2e01d5-8847-4ce5-a3e9-419a06fdeae8}; !- Building Unit Name
-
-OS:Surface,
-  {80fb1bb1-e129-4c1f-bfae-5d3e47de3857}, !- Handle
+  {37b9182f-bebf-4a64-a1ed-30ca2c3365d6}; !- Building Unit Name
+
+OS:Surface,
+  {fecd0a80-1be8-4dbe-b512-ee0282df8de2}, !- Handle
   Surface 1,                              !- Name
   Floor,                                  !- Surface Type
   ,                                       !- Construction Name
-  {c0597cfc-fd88-44f7-aa41-eaafb202cdc7}, !- Space Name
-=======
-  {77e11fc3-a994-4d24-b1d2-a7e3c9908cc3}, !- Thermal Zone Name
-  ,                                       !- Part of Total Floor Area
-  ,                                       !- Design Specification Outdoor Air Object Name
-  {36516571-b940-47f7-bf24-e487fb864eab}; !- Building Unit Name
-
-OS:Surface,
-  {00974382-4bb1-4ced-bd16-b8462bd4f4ae}, !- Handle
-  Surface 1,                              !- Name
-  Floor,                                  !- Surface Type
-  ,                                       !- Construction Name
-  {6d340920-8dee-442e-a40e-fca679daad7b}, !- Space Name
->>>>>>> 055af606
+  {e3f3a7de-8273-4529-930f-628d532fdfe8}, !- Space Name
   Foundation,                             !- Outside Boundary Condition
   ,                                       !- Outside Boundary Condition Object
   NoSun,                                  !- Sun Exposure
@@ -505,19 +365,11 @@
   13.6310703908387, 0, 0;                 !- X,Y,Z Vertex 4 {m}
 
 OS:Surface,
-<<<<<<< HEAD
-  {41707d14-0d6e-4c69-b886-bcb2be532ee3}, !- Handle
+  {c84c2be3-96b3-4e2a-bf74-51ad79a7aafa}, !- Handle
   Surface 2,                              !- Name
   Wall,                                   !- Surface Type
   ,                                       !- Construction Name
-  {c0597cfc-fd88-44f7-aa41-eaafb202cdc7}, !- Space Name
-=======
-  {10c73c3c-a277-4843-b078-6f8ae7519638}, !- Handle
-  Surface 2,                              !- Name
-  Wall,                                   !- Surface Type
-  ,                                       !- Construction Name
-  {6d340920-8dee-442e-a40e-fca679daad7b}, !- Space Name
->>>>>>> 055af606
+  {e3f3a7de-8273-4529-930f-628d532fdfe8}, !- Space Name
   Outdoors,                               !- Outside Boundary Condition
   ,                                       !- Outside Boundary Condition Object
   SunExposed,                             !- Sun Exposure
@@ -530,19 +382,11 @@
   0, 0, 2.4384;                           !- X,Y,Z Vertex 4 {m}
 
 OS:Surface,
-<<<<<<< HEAD
-  {90e2e60d-1975-426f-8173-0f5737dade0b}, !- Handle
+  {287177a8-9f23-46fd-9f90-6e3579d865e7}, !- Handle
   Surface 3,                              !- Name
   Wall,                                   !- Surface Type
   ,                                       !- Construction Name
-  {c0597cfc-fd88-44f7-aa41-eaafb202cdc7}, !- Space Name
-=======
-  {b2853fda-cfe6-4d8a-bf20-a937fa45e6e0}, !- Handle
-  Surface 3,                              !- Name
-  Wall,                                   !- Surface Type
-  ,                                       !- Construction Name
-  {6d340920-8dee-442e-a40e-fca679daad7b}, !- Space Name
->>>>>>> 055af606
+  {e3f3a7de-8273-4529-930f-628d532fdfe8}, !- Space Name
   Outdoors,                               !- Outside Boundary Condition
   ,                                       !- Outside Boundary Condition Object
   SunExposed,                             !- Sun Exposure
@@ -555,19 +399,11 @@
   0, 6.81553519541936, 2.4384;            !- X,Y,Z Vertex 4 {m}
 
 OS:Surface,
-<<<<<<< HEAD
-  {c0981524-6dae-4bef-a4fb-6c6ae8addea7}, !- Handle
+  {914c6ef6-75ac-45e4-b304-94f98828ef9b}, !- Handle
   Surface 4,                              !- Name
   Wall,                                   !- Surface Type
   ,                                       !- Construction Name
-  {c0597cfc-fd88-44f7-aa41-eaafb202cdc7}, !- Space Name
-=======
-  {0e37f198-a152-44c5-96bc-96a6928e043a}, !- Handle
-  Surface 4,                              !- Name
-  Wall,                                   !- Surface Type
-  ,                                       !- Construction Name
-  {6d340920-8dee-442e-a40e-fca679daad7b}, !- Space Name
->>>>>>> 055af606
+  {e3f3a7de-8273-4529-930f-628d532fdfe8}, !- Space Name
   Outdoors,                               !- Outside Boundary Condition
   ,                                       !- Outside Boundary Condition Object
   SunExposed,                             !- Sun Exposure
@@ -580,19 +416,11 @@
   13.6310703908387, 6.81553519541936, 2.4384; !- X,Y,Z Vertex 4 {m}
 
 OS:Surface,
-<<<<<<< HEAD
-  {e16f623b-1150-448c-ba8f-c86b36c27dcf}, !- Handle
+  {c5b77af6-1cb1-4a1d-87af-da8b937b54af}, !- Handle
   Surface 5,                              !- Name
   Wall,                                   !- Surface Type
   ,                                       !- Construction Name
-  {c0597cfc-fd88-44f7-aa41-eaafb202cdc7}, !- Space Name
-=======
-  {eea95415-13e7-493b-baae-3d8d77146bb0}, !- Handle
-  Surface 5,                              !- Name
-  Wall,                                   !- Surface Type
-  ,                                       !- Construction Name
-  {6d340920-8dee-442e-a40e-fca679daad7b}, !- Space Name
->>>>>>> 055af606
+  {e3f3a7de-8273-4529-930f-628d532fdfe8}, !- Space Name
   Outdoors,                               !- Outside Boundary Condition
   ,                                       !- Outside Boundary Condition Object
   SunExposed,                             !- Sun Exposure
@@ -605,23 +433,13 @@
   13.6310703908387, 0, 2.4384;            !- X,Y,Z Vertex 4 {m}
 
 OS:Surface,
-<<<<<<< HEAD
-  {36b12037-0233-41b0-ac3e-1c08916184c1}, !- Handle
+  {ef7e2f8a-e865-4ff7-95fa-2e0d06273b4a}, !- Handle
   Surface 6,                              !- Name
   RoofCeiling,                            !- Surface Type
   ,                                       !- Construction Name
-  {c0597cfc-fd88-44f7-aa41-eaafb202cdc7}, !- Space Name
+  {e3f3a7de-8273-4529-930f-628d532fdfe8}, !- Space Name
   Surface,                                !- Outside Boundary Condition
-  {345adf50-ff5b-4d8f-b14d-8cb7108468bb}, !- Outside Boundary Condition Object
-=======
-  {2737f333-079c-4d50-a15e-0d0dc54533b3}, !- Handle
-  Surface 6,                              !- Name
-  RoofCeiling,                            !- Surface Type
-  ,                                       !- Construction Name
-  {6d340920-8dee-442e-a40e-fca679daad7b}, !- Space Name
-  Surface,                                !- Outside Boundary Condition
-  {ce931073-4f74-4608-b6aa-9a10c4376711}, !- Outside Boundary Condition Object
->>>>>>> 055af606
+  {d3cb8094-4dad-43aa-964d-662f4b025e98}, !- Outside Boundary Condition Object
   NoSun,                                  !- Sun Exposure
   NoWind,                                 !- Wind Exposure
   ,                                       !- View Factor to Ground
@@ -632,11 +450,7 @@
   0, 0, 2.4384;                           !- X,Y,Z Vertex 4 {m}
 
 OS:SpaceType,
-<<<<<<< HEAD
-  {40af066f-50c1-4311-9c63-37f83e02edb8}, !- Handle
-=======
-  {a589f6d0-5ccc-4ccf-9706-85b666e0302c}, !- Handle
->>>>>>> 055af606
+  {bed89278-5502-41f6-9a67-72b3240b3ee3}, !- Handle
   Space Type 1,                           !- Name
   ,                                       !- Default Construction Set Name
   ,                                       !- Default Schedule Set Name
@@ -647,15 +461,9 @@
   living;                                 !- Standards Space Type
 
 OS:Space,
-<<<<<<< HEAD
-  {0fab8a2e-7280-4a18-9d72-fd15ab36fc10}, !- Handle
+  {e327e9da-fe40-4690-acfa-d5fb6c1664c7}, !- Handle
   living space|story 2,                   !- Name
-  {40af066f-50c1-4311-9c63-37f83e02edb8}, !- Space Type Name
-=======
-  {b9014596-8a94-4039-a2e0-83e115a3ab96}, !- Handle
-  living space|story 2,                   !- Name
-  {a589f6d0-5ccc-4ccf-9706-85b666e0302c}, !- Space Type Name
->>>>>>> 055af606
+  {bed89278-5502-41f6-9a67-72b3240b3ee3}, !- Space Type Name
   ,                                       !- Default Construction Set Name
   ,                                       !- Default Schedule Set Name
   -0,                                     !- Direction of Relative North {deg}
@@ -663,35 +471,19 @@
   0,                                      !- Y Origin {m}
   2.4384,                                 !- Z Origin {m}
   ,                                       !- Building Story Name
-<<<<<<< HEAD
-  {88688511-780c-4ede-b6fd-6b55290c3e76}, !- Thermal Zone Name
+  {dde4f6df-22e5-4c63-bfbc-044b6c3700df}, !- Thermal Zone Name
   ,                                       !- Part of Total Floor Area
   ,                                       !- Design Specification Outdoor Air Object Name
-  {8b2e01d5-8847-4ce5-a3e9-419a06fdeae8}; !- Building Unit Name
-
-OS:Surface,
-  {345adf50-ff5b-4d8f-b14d-8cb7108468bb}, !- Handle
+  {37b9182f-bebf-4a64-a1ed-30ca2c3365d6}; !- Building Unit Name
+
+OS:Surface,
+  {d3cb8094-4dad-43aa-964d-662f4b025e98}, !- Handle
   Surface 7,                              !- Name
   Floor,                                  !- Surface Type
   ,                                       !- Construction Name
-  {0fab8a2e-7280-4a18-9d72-fd15ab36fc10}, !- Space Name
+  {e327e9da-fe40-4690-acfa-d5fb6c1664c7}, !- Space Name
   Surface,                                !- Outside Boundary Condition
-  {36b12037-0233-41b0-ac3e-1c08916184c1}, !- Outside Boundary Condition Object
-=======
-  {77e11fc3-a994-4d24-b1d2-a7e3c9908cc3}, !- Thermal Zone Name
-  ,                                       !- Part of Total Floor Area
-  ,                                       !- Design Specification Outdoor Air Object Name
-  {36516571-b940-47f7-bf24-e487fb864eab}; !- Building Unit Name
-
-OS:Surface,
-  {ce931073-4f74-4608-b6aa-9a10c4376711}, !- Handle
-  Surface 7,                              !- Name
-  Floor,                                  !- Surface Type
-  ,                                       !- Construction Name
-  {b9014596-8a94-4039-a2e0-83e115a3ab96}, !- Space Name
-  Surface,                                !- Outside Boundary Condition
-  {2737f333-079c-4d50-a15e-0d0dc54533b3}, !- Outside Boundary Condition Object
->>>>>>> 055af606
+  {ef7e2f8a-e865-4ff7-95fa-2e0d06273b4a}, !- Outside Boundary Condition Object
   NoSun,                                  !- Sun Exposure
   NoWind,                                 !- Wind Exposure
   ,                                       !- View Factor to Ground
@@ -702,19 +494,11 @@
   13.6310703908387, 0, 0;                 !- X,Y,Z Vertex 4 {m}
 
 OS:Surface,
-<<<<<<< HEAD
-  {fb56f48e-d4fb-4dfe-8c09-15f4f9b03ce0}, !- Handle
+  {6be3f17e-ef75-4b36-802d-8e44f97ff45e}, !- Handle
   Surface 8,                              !- Name
   Wall,                                   !- Surface Type
   ,                                       !- Construction Name
-  {0fab8a2e-7280-4a18-9d72-fd15ab36fc10}, !- Space Name
-=======
-  {40102d4b-63a5-407a-ac9c-0ca7e82e44f0}, !- Handle
-  Surface 8,                              !- Name
-  Wall,                                   !- Surface Type
-  ,                                       !- Construction Name
-  {b9014596-8a94-4039-a2e0-83e115a3ab96}, !- Space Name
->>>>>>> 055af606
+  {e327e9da-fe40-4690-acfa-d5fb6c1664c7}, !- Space Name
   Outdoors,                               !- Outside Boundary Condition
   ,                                       !- Outside Boundary Condition Object
   SunExposed,                             !- Sun Exposure
@@ -727,19 +511,11 @@
   0, 0, 2.4384;                           !- X,Y,Z Vertex 4 {m}
 
 OS:Surface,
-<<<<<<< HEAD
-  {cd05e18b-d8de-494b-a55a-28a622e7ba74}, !- Handle
+  {ea4c2662-997d-4fd5-89c4-ea25cbc88f9e}, !- Handle
   Surface 9,                              !- Name
   Wall,                                   !- Surface Type
   ,                                       !- Construction Name
-  {0fab8a2e-7280-4a18-9d72-fd15ab36fc10}, !- Space Name
-=======
-  {4ca20c62-2fc4-4f07-bb6b-03d00ff76923}, !- Handle
-  Surface 9,                              !- Name
-  Wall,                                   !- Surface Type
-  ,                                       !- Construction Name
-  {b9014596-8a94-4039-a2e0-83e115a3ab96}, !- Space Name
->>>>>>> 055af606
+  {e327e9da-fe40-4690-acfa-d5fb6c1664c7}, !- Space Name
   Outdoors,                               !- Outside Boundary Condition
   ,                                       !- Outside Boundary Condition Object
   SunExposed,                             !- Sun Exposure
@@ -752,19 +528,11 @@
   0, 6.81553519541936, 2.4384;            !- X,Y,Z Vertex 4 {m}
 
 OS:Surface,
-<<<<<<< HEAD
-  {325c0ca4-beb3-4081-bccb-4e789d9c5bc1}, !- Handle
+  {7c6e5ae1-4503-4b66-8747-a3607b0b3043}, !- Handle
   Surface 10,                             !- Name
   Wall,                                   !- Surface Type
   ,                                       !- Construction Name
-  {0fab8a2e-7280-4a18-9d72-fd15ab36fc10}, !- Space Name
-=======
-  {87f3f261-a167-45fa-baf0-40d8c807d2e9}, !- Handle
-  Surface 10,                             !- Name
-  Wall,                                   !- Surface Type
-  ,                                       !- Construction Name
-  {b9014596-8a94-4039-a2e0-83e115a3ab96}, !- Space Name
->>>>>>> 055af606
+  {e327e9da-fe40-4690-acfa-d5fb6c1664c7}, !- Space Name
   Outdoors,                               !- Outside Boundary Condition
   ,                                       !- Outside Boundary Condition Object
   SunExposed,                             !- Sun Exposure
@@ -777,19 +545,11 @@
   13.6310703908387, 6.81553519541936, 2.4384; !- X,Y,Z Vertex 4 {m}
 
 OS:Surface,
-<<<<<<< HEAD
-  {66f048cc-cd6e-4a67-b024-38a52d8f8ce3}, !- Handle
+  {0aabf754-918a-458d-b9a1-3be8920f1222}, !- Handle
   Surface 11,                             !- Name
   Wall,                                   !- Surface Type
   ,                                       !- Construction Name
-  {0fab8a2e-7280-4a18-9d72-fd15ab36fc10}, !- Space Name
-=======
-  {57a16553-5eb6-4e9b-a158-f01a0a31f29d}, !- Handle
-  Surface 11,                             !- Name
-  Wall,                                   !- Surface Type
-  ,                                       !- Construction Name
-  {b9014596-8a94-4039-a2e0-83e115a3ab96}, !- Space Name
->>>>>>> 055af606
+  {e327e9da-fe40-4690-acfa-d5fb6c1664c7}, !- Space Name
   Outdoors,                               !- Outside Boundary Condition
   ,                                       !- Outside Boundary Condition Object
   SunExposed,                             !- Sun Exposure
@@ -802,23 +562,13 @@
   13.6310703908387, 0, 2.4384;            !- X,Y,Z Vertex 4 {m}
 
 OS:Surface,
-<<<<<<< HEAD
-  {3668159f-ca8c-4787-b78d-2e81d0497b76}, !- Handle
+  {772a996a-8b9d-4929-bf58-49cf99f65400}, !- Handle
   Surface 12,                             !- Name
   RoofCeiling,                            !- Surface Type
   ,                                       !- Construction Name
-  {0fab8a2e-7280-4a18-9d72-fd15ab36fc10}, !- Space Name
+  {e327e9da-fe40-4690-acfa-d5fb6c1664c7}, !- Space Name
   Surface,                                !- Outside Boundary Condition
-  {8ae2173f-6bbd-4fc3-b1ae-4b7b5bf78edd}, !- Outside Boundary Condition Object
-=======
-  {135237e5-3d58-4f72-bbc1-36ccf9a0db44}, !- Handle
-  Surface 12,                             !- Name
-  RoofCeiling,                            !- Surface Type
-  ,                                       !- Construction Name
-  {b9014596-8a94-4039-a2e0-83e115a3ab96}, !- Space Name
-  Surface,                                !- Outside Boundary Condition
-  {4e71538e-74a0-452c-9e2f-9c505b90209c}, !- Outside Boundary Condition Object
->>>>>>> 055af606
+  {71016fa7-bcf9-46da-a9dc-b10d2054c189}, !- Outside Boundary Condition Object
   NoSun,                                  !- Sun Exposure
   NoWind,                                 !- Wind Exposure
   ,                                       !- View Factor to Ground
@@ -829,23 +579,13 @@
   0, 0, 2.4384;                           !- X,Y,Z Vertex 4 {m}
 
 OS:Surface,
-<<<<<<< HEAD
-  {8ae2173f-6bbd-4fc3-b1ae-4b7b5bf78edd}, !- Handle
+  {71016fa7-bcf9-46da-a9dc-b10d2054c189}, !- Handle
   Surface 13,                             !- Name
   Floor,                                  !- Surface Type
   ,                                       !- Construction Name
-  {6ce14e20-f3f3-4cec-b0fb-547d7ab69bf6}, !- Space Name
+  {10543d27-9d6d-4223-8403-20768dfb61d2}, !- Space Name
   Surface,                                !- Outside Boundary Condition
-  {3668159f-ca8c-4787-b78d-2e81d0497b76}, !- Outside Boundary Condition Object
-=======
-  {4e71538e-74a0-452c-9e2f-9c505b90209c}, !- Handle
-  Surface 13,                             !- Name
-  Floor,                                  !- Surface Type
-  ,                                       !- Construction Name
-  {775be307-c664-49a8-b814-d0aed81cffaf}, !- Space Name
-  Surface,                                !- Outside Boundary Condition
-  {135237e5-3d58-4f72-bbc1-36ccf9a0db44}, !- Outside Boundary Condition Object
->>>>>>> 055af606
+  {772a996a-8b9d-4929-bf58-49cf99f65400}, !- Outside Boundary Condition Object
   NoSun,                                  !- Sun Exposure
   NoWind,                                 !- Wind Exposure
   ,                                       !- View Factor to Ground
@@ -856,19 +596,11 @@
   0, 0, 0;                                !- X,Y,Z Vertex 4 {m}
 
 OS:Surface,
-<<<<<<< HEAD
-  {a6d75e1b-223d-4db7-8985-23ec34b6e159}, !- Handle
+  {e8ac4bed-44b9-49ee-840c-2d43b5925c61}, !- Handle
   Surface 14,                             !- Name
   RoofCeiling,                            !- Surface Type
   ,                                       !- Construction Name
-  {6ce14e20-f3f3-4cec-b0fb-547d7ab69bf6}, !- Space Name
-=======
-  {28bca597-3da1-4017-947c-de71ef246cfe}, !- Handle
-  Surface 14,                             !- Name
-  RoofCeiling,                            !- Surface Type
-  ,                                       !- Construction Name
-  {775be307-c664-49a8-b814-d0aed81cffaf}, !- Space Name
->>>>>>> 055af606
+  {10543d27-9d6d-4223-8403-20768dfb61d2}, !- Space Name
   Outdoors,                               !- Outside Boundary Condition
   ,                                       !- Outside Boundary Condition Object
   SunExposed,                             !- Sun Exposure
@@ -881,19 +613,11 @@
   13.6310703908387, 0, 0;                 !- X,Y,Z Vertex 4 {m}
 
 OS:Surface,
-<<<<<<< HEAD
-  {d19db9c1-2f1f-4f49-8dc4-d51aa098c40e}, !- Handle
+  {34d6859a-3305-47bb-8157-b64c40264cd5}, !- Handle
   Surface 15,                             !- Name
   RoofCeiling,                            !- Surface Type
   ,                                       !- Construction Name
-  {6ce14e20-f3f3-4cec-b0fb-547d7ab69bf6}, !- Space Name
-=======
-  {ef56f799-e0da-4c5a-b1c0-5b9d9b3f225d}, !- Handle
-  Surface 15,                             !- Name
-  RoofCeiling,                            !- Surface Type
-  ,                                       !- Construction Name
-  {775be307-c664-49a8-b814-d0aed81cffaf}, !- Space Name
->>>>>>> 055af606
+  {10543d27-9d6d-4223-8403-20768dfb61d2}, !- Space Name
   Outdoors,                               !- Outside Boundary Condition
   ,                                       !- Outside Boundary Condition Object
   SunExposed,                             !- Sun Exposure
@@ -906,19 +630,11 @@
   0, 6.81553519541936, 0;                 !- X,Y,Z Vertex 4 {m}
 
 OS:Surface,
-<<<<<<< HEAD
-  {c8353c97-e235-4c59-8cf2-c4a0683497dd}, !- Handle
+  {1b73227b-6019-4edf-aff6-7f84c4ebca7f}, !- Handle
   Surface 16,                             !- Name
   Wall,                                   !- Surface Type
   ,                                       !- Construction Name
-  {6ce14e20-f3f3-4cec-b0fb-547d7ab69bf6}, !- Space Name
-=======
-  {5f5f71a3-6756-4104-8515-1eaf910d948e}, !- Handle
-  Surface 16,                             !- Name
-  Wall,                                   !- Surface Type
-  ,                                       !- Construction Name
-  {775be307-c664-49a8-b814-d0aed81cffaf}, !- Space Name
->>>>>>> 055af606
+  {10543d27-9d6d-4223-8403-20768dfb61d2}, !- Space Name
   Outdoors,                               !- Outside Boundary Condition
   ,                                       !- Outside Boundary Condition Object
   SunExposed,                             !- Sun Exposure
@@ -930,19 +646,11 @@
   0, 0, 0;                                !- X,Y,Z Vertex 3 {m}
 
 OS:Surface,
-<<<<<<< HEAD
-  {7aede0c6-2112-4689-aeba-897f97ab8264}, !- Handle
+  {9df06058-4c0e-4132-964d-fa633909fa83}, !- Handle
   Surface 17,                             !- Name
   Wall,                                   !- Surface Type
   ,                                       !- Construction Name
-  {6ce14e20-f3f3-4cec-b0fb-547d7ab69bf6}, !- Space Name
-=======
-  {d8a616fc-1d60-490c-a7aa-400dfe60f18e}, !- Handle
-  Surface 17,                             !- Name
-  Wall,                                   !- Surface Type
-  ,                                       !- Construction Name
-  {775be307-c664-49a8-b814-d0aed81cffaf}, !- Space Name
->>>>>>> 055af606
+  {10543d27-9d6d-4223-8403-20768dfb61d2}, !- Space Name
   Outdoors,                               !- Outside Boundary Condition
   ,                                       !- Outside Boundary Condition Object
   SunExposed,                             !- Sun Exposure
@@ -954,15 +662,9 @@
   13.6310703908387, 6.81553519541936, 0;  !- X,Y,Z Vertex 3 {m}
 
 OS:Space,
-<<<<<<< HEAD
-  {6ce14e20-f3f3-4cec-b0fb-547d7ab69bf6}, !- Handle
+  {10543d27-9d6d-4223-8403-20768dfb61d2}, !- Handle
   unfinished attic space,                 !- Name
-  {b8dd1202-2015-44d2-8877-62194597fb34}, !- Space Type Name
-=======
-  {775be307-c664-49a8-b814-d0aed81cffaf}, !- Handle
-  unfinished attic space,                 !- Name
-  {da47add2-3adf-424b-9b5b-7573962239f4}, !- Space Type Name
->>>>>>> 055af606
+  {21358ae2-3135-4547-974e-7e41e82f2c78}, !- Space Type Name
   ,                                       !- Default Construction Set Name
   ,                                       !- Default Schedule Set Name
   -0,                                     !- Direction of Relative North {deg}
@@ -970,17 +672,10 @@
   0,                                      !- Y Origin {m}
   4.8768,                                 !- Z Origin {m}
   ,                                       !- Building Story Name
-<<<<<<< HEAD
-  {e8a824b2-50e3-4a5e-b690-58da096fb4ea}; !- Thermal Zone Name
+  {21d74b55-baa1-4edd-a78c-b9a5bec34ec2}; !- Thermal Zone Name
 
 OS:ThermalZone,
-  {e8a824b2-50e3-4a5e-b690-58da096fb4ea}, !- Handle
-=======
-  {46061d42-7715-4133-8a0e-1344eff26395}; !- Thermal Zone Name
-
-OS:ThermalZone,
-  {46061d42-7715-4133-8a0e-1344eff26395}, !- Handle
->>>>>>> 055af606
+  {21d74b55-baa1-4edd-a78c-b9a5bec34ec2}, !- Handle
   unfinished attic zone,                  !- Name
   ,                                       !- Multiplier
   ,                                       !- Ceiling Height {m}
@@ -989,17 +684,10 @@
   ,                                       !- Zone Inside Convection Algorithm
   ,                                       !- Zone Outside Convection Algorithm
   ,                                       !- Zone Conditioning Equipment List Name
-<<<<<<< HEAD
-  {27728627-ab48-4789-9178-bf4edfe8edc1}, !- Zone Air Inlet Port List
-  {402797f4-eb4a-4bad-b80e-d3b841240f1e}, !- Zone Air Exhaust Port List
-  {5273b504-dc2d-470b-8956-44031e477ae1}, !- Zone Air Node Name
-  {05757860-4e86-4284-aa16-a6083de6c50f}, !- Zone Return Air Port List
-=======
-  {4443e91d-0ee2-4228-8e37-85c42f39f24a}, !- Zone Air Inlet Port List
-  {c28656af-8b30-460b-858b-b2e9c767e0a0}, !- Zone Air Exhaust Port List
-  {98d71b56-215a-4c1f-a86c-7abc7543b921}, !- Zone Air Node Name
-  {3a0116d1-bfbd-4060-bc39-431be9b20560}, !- Zone Return Air Port List
->>>>>>> 055af606
+  {8633fce0-2b92-4966-99ef-ce0d40bdd450}, !- Zone Air Inlet Port List
+  {ad71e82a-fa6c-462c-88ed-e8becfbe376d}, !- Zone Air Exhaust Port List
+  {ccb619e7-ecfe-4b27-91cd-7e14524cc93a}, !- Zone Air Node Name
+  {b47fdb10-c9cc-4a92-91c6-93703d1adf59}, !- Zone Return Air Port List
   ,                                       !- Primary Daylighting Control Name
   ,                                       !- Fraction of Zone Controlled by Primary Daylighting Control
   ,                                       !- Secondary Daylighting Control Name
@@ -1010,63 +698,33 @@
   No;                                     !- Use Ideal Air Loads
 
 OS:Node,
-<<<<<<< HEAD
-  {646de8a9-1bb7-4cbb-9b36-fc8b9e880871}, !- Handle
+  {46ea79a6-2e82-44e2-847b-9cabdb322c02}, !- Handle
   Node 2,                                 !- Name
-  {5273b504-dc2d-470b-8956-44031e477ae1}, !- Inlet Port
+  {ccb619e7-ecfe-4b27-91cd-7e14524cc93a}, !- Inlet Port
   ;                                       !- Outlet Port
 
 OS:Connection,
-  {5273b504-dc2d-470b-8956-44031e477ae1}, !- Handle
-  {e8a824b2-50e3-4a5e-b690-58da096fb4ea}, !- Source Object
+  {ccb619e7-ecfe-4b27-91cd-7e14524cc93a}, !- Handle
+  {21d74b55-baa1-4edd-a78c-b9a5bec34ec2}, !- Source Object
   11,                                     !- Outlet Port
-  {646de8a9-1bb7-4cbb-9b36-fc8b9e880871}, !- Target Object
+  {46ea79a6-2e82-44e2-847b-9cabdb322c02}, !- Target Object
   2;                                      !- Inlet Port
 
 OS:PortList,
-  {27728627-ab48-4789-9178-bf4edfe8edc1}, !- Handle
-  {e8a824b2-50e3-4a5e-b690-58da096fb4ea}; !- HVAC Component
+  {8633fce0-2b92-4966-99ef-ce0d40bdd450}, !- Handle
+  {21d74b55-baa1-4edd-a78c-b9a5bec34ec2}; !- HVAC Component
 
 OS:PortList,
-  {402797f4-eb4a-4bad-b80e-d3b841240f1e}, !- Handle
-  {e8a824b2-50e3-4a5e-b690-58da096fb4ea}; !- HVAC Component
+  {ad71e82a-fa6c-462c-88ed-e8becfbe376d}, !- Handle
+  {21d74b55-baa1-4edd-a78c-b9a5bec34ec2}; !- HVAC Component
 
 OS:PortList,
-  {05757860-4e86-4284-aa16-a6083de6c50f}, !- Handle
-  {e8a824b2-50e3-4a5e-b690-58da096fb4ea}; !- HVAC Component
+  {b47fdb10-c9cc-4a92-91c6-93703d1adf59}, !- Handle
+  {21d74b55-baa1-4edd-a78c-b9a5bec34ec2}; !- HVAC Component
 
 OS:Sizing:Zone,
-  {dec30aa7-4b0b-4e17-8e33-f03928ed6cfe}, !- Handle
-  {e8a824b2-50e3-4a5e-b690-58da096fb4ea}, !- Zone or ZoneList Name
-=======
-  {e02adec7-a938-40d7-9721-1995ce1593f8}, !- Handle
-  Node 2,                                 !- Name
-  {98d71b56-215a-4c1f-a86c-7abc7543b921}, !- Inlet Port
-  ;                                       !- Outlet Port
-
-OS:Connection,
-  {98d71b56-215a-4c1f-a86c-7abc7543b921}, !- Handle
-  {46061d42-7715-4133-8a0e-1344eff26395}, !- Source Object
-  11,                                     !- Outlet Port
-  {e02adec7-a938-40d7-9721-1995ce1593f8}, !- Target Object
-  2;                                      !- Inlet Port
-
-OS:PortList,
-  {4443e91d-0ee2-4228-8e37-85c42f39f24a}, !- Handle
-  {46061d42-7715-4133-8a0e-1344eff26395}; !- HVAC Component
-
-OS:PortList,
-  {c28656af-8b30-460b-858b-b2e9c767e0a0}, !- Handle
-  {46061d42-7715-4133-8a0e-1344eff26395}; !- HVAC Component
-
-OS:PortList,
-  {3a0116d1-bfbd-4060-bc39-431be9b20560}, !- Handle
-  {46061d42-7715-4133-8a0e-1344eff26395}; !- HVAC Component
-
-OS:Sizing:Zone,
-  {ec63611e-5809-4259-91d2-99592e36c0d6}, !- Handle
-  {46061d42-7715-4133-8a0e-1344eff26395}, !- Zone or ZoneList Name
->>>>>>> 055af606
+  {3bcb0f37-5dd3-488f-b947-e1242e5c1143}, !- Handle
+  {21d74b55-baa1-4edd-a78c-b9a5bec34ec2}, !- Zone or ZoneList Name
   SupplyAirTemperature,                   !- Zone Cooling Design Supply Air Temperature Input Method
   14,                                     !- Zone Cooling Design Supply Air Temperature {C}
   11.11,                                  !- Zone Cooling Design Supply Air Temperature Difference {deltaC}
@@ -1093,21 +751,12 @@
   autosize;                               !- Dedicated Outdoor Air High Setpoint Temperature for Design {C}
 
 OS:ZoneHVAC:EquipmentList,
-<<<<<<< HEAD
-  {9619db60-e03f-433f-9dcc-2df55872cdfb}, !- Handle
+  {3c6bd673-4d43-421c-97b6-673ee611164f}, !- Handle
   Zone HVAC Equipment List 2,             !- Name
-  {e8a824b2-50e3-4a5e-b690-58da096fb4ea}; !- Thermal Zone
+  {21d74b55-baa1-4edd-a78c-b9a5bec34ec2}; !- Thermal Zone
 
 OS:SpaceType,
-  {b8dd1202-2015-44d2-8877-62194597fb34}, !- Handle
-=======
-  {d8644664-e228-4b40-8b40-958095f64ced}, !- Handle
-  Zone HVAC Equipment List 2,             !- Name
-  {46061d42-7715-4133-8a0e-1344eff26395}; !- Thermal Zone
-
-OS:SpaceType,
-  {da47add2-3adf-424b-9b5b-7573962239f4}, !- Handle
->>>>>>> 055af606
+  {21358ae2-3135-4547-974e-7e41e82f2c78}, !- Handle
   Space Type 2,                           !- Name
   ,                                       !- Default Construction Set Name
   ,                                       !- Default Schedule Set Name
@@ -1118,23 +767,14 @@
   unfinished attic;                       !- Standards Space Type
 
 OS:BuildingUnit,
-<<<<<<< HEAD
-  {8b2e01d5-8847-4ce5-a3e9-419a06fdeae8}, !- Handle
-=======
-  {36516571-b940-47f7-bf24-e487fb864eab}, !- Handle
->>>>>>> 055af606
+  {37b9182f-bebf-4a64-a1ed-30ca2c3365d6}, !- Handle
   unit 1,                                 !- Name
   ,                                       !- Rendering Color
   Residential;                            !- Building Unit Type
 
 OS:AdditionalProperties,
-<<<<<<< HEAD
-  {8828525e-939a-413a-9c17-ecc021de0287}, !- Handle
-  {8b2e01d5-8847-4ce5-a3e9-419a06fdeae8}, !- Object Name
-=======
-  {af07011e-8f2b-48f0-b516-9de8bcc09bf1}, !- Handle
-  {36516571-b940-47f7-bf24-e487fb864eab}, !- Object Name
->>>>>>> 055af606
+  {4c8068d5-e944-4229-ab01-354a1609370a}, !- Handle
+  {37b9182f-bebf-4a64-a1ed-30ca2c3365d6}, !- Object Name
   NumberOfBedrooms,                       !- Feature Name 1
   Integer,                                !- Feature Data Type 1
   3,                                      !- Feature Value 1
@@ -1146,20 +786,12 @@
   2.6400000000000001;                     !- Feature Value 3
 
 OS:External:File,
-<<<<<<< HEAD
-  {441378dc-e717-4eed-832d-6f902fbd0bf6}, !- Handle
-=======
-  {81f36256-8859-433d-8a56-f68503cd4061}, !- Handle
->>>>>>> 055af606
+  {9c49c884-6d66-4ef0-a5ba-c6ad15b9bb3d}, !- Handle
   8760.csv,                               !- Name
   8760.csv;                               !- File Name
 
 OS:Schedule:Day,
-<<<<<<< HEAD
-  {ba7851a5-1174-4a7c-afae-5e7cc00dbb3f}, !- Handle
-=======
-  {5035509c-8e54-4e36-aecf-2928ffec3a55}, !- Handle
->>>>>>> 055af606
+  {4b3dbd7a-45e7-41df-a3b9-da66c33cdc99}, !- Handle
   Schedule Day 1,                         !- Name
   ,                                       !- Schedule Type Limits Name
   ,                                       !- Interpolate to Timestep
@@ -1168,11 +800,7 @@
   0;                                      !- Value Until Time 1
 
 OS:Schedule:Day,
-<<<<<<< HEAD
-  {ad9f4c22-9f88-4ce5-8fdb-f62bc5137911}, !- Handle
-=======
-  {2a3f52bd-0aa2-4f7c-8a9c-27819632dcf9}, !- Handle
->>>>>>> 055af606
+  {ffd6425a-b154-4496-bf8b-76950c4eb47f}, !- Handle
   Schedule Day 2,                         !- Name
   ,                                       !- Schedule Type Limits Name
   ,                                       !- Interpolate to Timestep
@@ -1181,17 +809,10 @@
   1;                                      !- Value Until Time 1
 
 OS:Schedule:File,
-<<<<<<< HEAD
-  {d2859493-ea3e-4543-8ec1-e02131d846b2}, !- Handle
+  {6eaf172f-f215-4db0-97a0-f5dbf2b7fa8d}, !- Handle
   occupants,                              !- Name
-  {a021503e-89db-4da4-bff8-1cdfebf92ca3}, !- Schedule Type Limits Name
-  {441378dc-e717-4eed-832d-6f902fbd0bf6}, !- External File Name
-=======
-  {9e5b9119-5368-44cb-b7a2-731d48a1b041}, !- Handle
-  occupants,                              !- Name
-  {8c43d731-afba-42b5-b723-10621abc3faa}, !- Schedule Type Limits Name
-  {81f36256-8859-433d-8a56-f68503cd4061}, !- External File Name
->>>>>>> 055af606
+  {e7b2e64c-5052-494a-874c-e34b35efd906}, !- Schedule Type Limits Name
+  {9c49c884-6d66-4ef0-a5ba-c6ad15b9bb3d}, !- External File Name
   1,                                      !- Column Number
   1,                                      !- Rows to Skip at Top
   8760,                                   !- Number of Hours of Data
@@ -1200,25 +821,14 @@
   60;                                     !- Minutes per Item
 
 OS:Schedule:Constant,
-<<<<<<< HEAD
-  {225938b7-a75b-4f7e-805b-8803afe36a18}, !- Handle
+  {cb1427f9-72b2-47ed-95ee-f225b241da6a}, !- Handle
   res occupants activity schedule,        !- Name
-  {7a071e10-9460-4f1a-a608-2d32d5313603}, !- Schedule Type Limits Name
+  {512638d0-3d5d-4914-b61e-aaad0ed2f668}, !- Schedule Type Limits Name
   112.539290946133;                       !- Value
 
 OS:People:Definition,
-  {77775533-dfc5-408d-9221-1ca8d4710f59}, !- Handle
+  {d790e8e5-eccd-4a8e-a927-4a851faea40c}, !- Handle
   res occupants|living space,             !- Name
-=======
-  {c6e2bc4b-4d09-4717-9494-778c9aad5a65}, !- Handle
-  res occupants activity schedule,        !- Name
-  {a45fc1fb-9136-462c-b9e0-ddb37ade49df}, !- Schedule Type Limits Name
-  112.539290946133;                       !- Value
-
-OS:People:Definition,
-  {82daaa2e-0e80-416f-800b-d4a973f5cbac}, !- Handle
-  res occupants|living space|story 2,     !- Name
->>>>>>> 055af606
   People,                                 !- Number of People Calculation Method
   1.32,                                   !- Number of People {people}
   ,                                       !- People per Space Floor Area {person/m2}
@@ -1230,21 +840,12 @@
   ZoneAveraged;                           !- Mean Radiant Temperature Calculation Type
 
 OS:People,
-<<<<<<< HEAD
-  {81e0620d-a42c-4654-966b-aec8e762f83c}, !- Handle
+  {07c0fa97-3358-464e-bb33-c4d85a9db224}, !- Handle
   res occupants|living space,             !- Name
-  {77775533-dfc5-408d-9221-1ca8d4710f59}, !- People Definition Name
-  {c0597cfc-fd88-44f7-aa41-eaafb202cdc7}, !- Space or SpaceType Name
-  {d2859493-ea3e-4543-8ec1-e02131d846b2}, !- Number of People Schedule Name
-  {225938b7-a75b-4f7e-805b-8803afe36a18}, !- Activity Level Schedule Name
-=======
-  {01df76b4-fcc5-4383-8e48-3ddd94a77aca}, !- Handle
-  res occupants|living space|story 2,     !- Name
-  {82daaa2e-0e80-416f-800b-d4a973f5cbac}, !- People Definition Name
-  {b9014596-8a94-4039-a2e0-83e115a3ab96}, !- Space or SpaceType Name
-  {9e5b9119-5368-44cb-b7a2-731d48a1b041}, !- Number of People Schedule Name
-  {c6e2bc4b-4d09-4717-9494-778c9aad5a65}, !- Activity Level Schedule Name
->>>>>>> 055af606
+  {d790e8e5-eccd-4a8e-a927-4a851faea40c}, !- People Definition Name
+  {e3f3a7de-8273-4529-930f-628d532fdfe8}, !- Space or SpaceType Name
+  {6eaf172f-f215-4db0-97a0-f5dbf2b7fa8d}, !- Number of People Schedule Name
+  {cb1427f9-72b2-47ed-95ee-f225b241da6a}, !- Activity Level Schedule Name
   ,                                       !- Surface Name/Angle Factor List Name
   ,                                       !- Work Efficiency Schedule Name
   ,                                       !- Clothing Insulation Schedule Name
@@ -1252,11 +853,7 @@
   1;                                      !- Multiplier
 
 OS:ScheduleTypeLimits,
-<<<<<<< HEAD
-  {7a071e10-9460-4f1a-a608-2d32d5313603}, !- Handle
-=======
-  {a45fc1fb-9136-462c-b9e0-ddb37ade49df}, !- Handle
->>>>>>> 055af606
+  {512638d0-3d5d-4914-b61e-aaad0ed2f668}, !- Handle
   ActivityLevel,                          !- Name
   0,                                      !- Lower Limit Value
   ,                                       !- Upper Limit Value
@@ -1264,24 +861,15 @@
   ActivityLevel;                          !- Unit Type
 
 OS:ScheduleTypeLimits,
-<<<<<<< HEAD
-  {a021503e-89db-4da4-bff8-1cdfebf92ca3}, !- Handle
-=======
-  {8c43d731-afba-42b5-b723-10621abc3faa}, !- Handle
->>>>>>> 055af606
+  {e7b2e64c-5052-494a-874c-e34b35efd906}, !- Handle
   Fractional,                             !- Name
   0,                                      !- Lower Limit Value
   1,                                      !- Upper Limit Value
   Continuous;                             !- Numeric Type
 
 OS:People:Definition,
-<<<<<<< HEAD
-  {69cb5456-05b8-468d-b08c-c162fb340606}, !- Handle
+  {95e7a2a3-f646-44db-b853-99501da7576f}, !- Handle
   res occupants|living space|story 2,     !- Name
-=======
-  {d90fc282-ec23-4d7e-bdcb-87e5923535f3}, !- Handle
-  res occupants|living space,             !- Name
->>>>>>> 055af606
   People,                                 !- Number of People Calculation Method
   1.32,                                   !- Number of People {people}
   ,                                       !- People per Space Floor Area {person/m2}
@@ -1293,21 +881,12 @@
   ZoneAveraged;                           !- Mean Radiant Temperature Calculation Type
 
 OS:People,
-<<<<<<< HEAD
-  {47f479fb-af26-45bc-9a91-6dd95602102f}, !- Handle
+  {e2e124e0-1276-48d5-99c7-369e610a176a}, !- Handle
   res occupants|living space|story 2,     !- Name
-  {69cb5456-05b8-468d-b08c-c162fb340606}, !- People Definition Name
-  {0fab8a2e-7280-4a18-9d72-fd15ab36fc10}, !- Space or SpaceType Name
-  {d2859493-ea3e-4543-8ec1-e02131d846b2}, !- Number of People Schedule Name
-  {225938b7-a75b-4f7e-805b-8803afe36a18}, !- Activity Level Schedule Name
-=======
-  {c9af3251-c309-46dc-b376-5a4b775f866d}, !- Handle
-  res occupants|living space,             !- Name
-  {d90fc282-ec23-4d7e-bdcb-87e5923535f3}, !- People Definition Name
-  {6d340920-8dee-442e-a40e-fca679daad7b}, !- Space or SpaceType Name
-  {9e5b9119-5368-44cb-b7a2-731d48a1b041}, !- Number of People Schedule Name
-  {c6e2bc4b-4d09-4717-9494-778c9aad5a65}, !- Activity Level Schedule Name
->>>>>>> 055af606
+  {95e7a2a3-f646-44db-b853-99501da7576f}, !- People Definition Name
+  {e327e9da-fe40-4690-acfa-d5fb6c1664c7}, !- Space or SpaceType Name
+  {6eaf172f-f215-4db0-97a0-f5dbf2b7fa8d}, !- Number of People Schedule Name
+  {cb1427f9-72b2-47ed-95ee-f225b241da6a}, !- Activity Level Schedule Name
   ,                                       !- Surface Name/Angle Factor List Name
   ,                                       !- Work Efficiency Schedule Name
   ,                                       !- Clothing Insulation Schedule Name
