!- NOTE: Auto-generated from /test/osw_files/SFD_2000sqft_2story_SL_UA_Denver_East.osw

OS:Version,
<<<<<<< HEAD
  {22fce8b9-c4f7-442f-90e5-21a5ab0bd191}, !- Handle
  2.8.1;                                  !- Version Identifier

OS:SimulationControl,
  {37789af6-62e0-439d-b8dd-99cf11c0f0a5}, !- Handle
=======
  {ecdd4526-4809-4777-9fe2-95219930ea43}, !- Handle
  2.9.1;                                  !- Version Identifier

OS:SimulationControl,
  {9774f88b-3b10-44c9-8d2f-ee8a1b785a6b}, !- Handle
>>>>>>> 17761b5e
  ,                                       !- Do Zone Sizing Calculation
  ,                                       !- Do System Sizing Calculation
  ,                                       !- Do Plant Sizing Calculation
  No;                                     !- Run Simulation for Sizing Periods

OS:Timestep,
<<<<<<< HEAD
  {1034160e-bedf-4378-ba71-6d42a20ff1fa}, !- Handle
  6;                                      !- Number of Timesteps per Hour

OS:ShadowCalculation,
  {e76726b9-7601-426f-b4a3-80456c711dea}, !- Handle
=======
  {0e70dc48-cb23-47e2-b550-c74f73a22a09}, !- Handle
  6;                                      !- Number of Timesteps per Hour

OS:ShadowCalculation,
  {65f6550e-7977-4f17-a8ba-126e0f20e6c3}, !- Handle
>>>>>>> 17761b5e
  20,                                     !- Calculation Frequency
  200;                                    !- Maximum Figures in Shadow Overlap Calculations

OS:SurfaceConvectionAlgorithm:Outside,
<<<<<<< HEAD
  {af38221e-6711-4cf2-82f5-fffacd23eefd}, !- Handle
  DOE-2;                                  !- Algorithm

OS:SurfaceConvectionAlgorithm:Inside,
  {ef7ca3a5-e1da-475b-a438-1f531fc6d329}, !- Handle
  TARP;                                   !- Algorithm

OS:ZoneCapacitanceMultiplier:ResearchSpecial,
  {722cc045-2017-4a4f-9424-a662a489415c}, !- Handle
=======
  {34a1c8af-a1b6-4044-bf98-dfc000ab53db}, !- Handle
  DOE-2;                                  !- Algorithm

OS:SurfaceConvectionAlgorithm:Inside,
  {a96034b0-5119-4a8d-be53-f5bf9f83cfbe}, !- Handle
  TARP;                                   !- Algorithm

OS:ZoneCapacitanceMultiplier:ResearchSpecial,
  {a752b9b3-0afe-4a28-8f6e-d29b8d8afc9f}, !- Handle
>>>>>>> 17761b5e
  ,                                       !- Temperature Capacity Multiplier
  15,                                     !- Humidity Capacity Multiplier
  ;                                       !- Carbon Dioxide Capacity Multiplier

OS:RunPeriod,
<<<<<<< HEAD
  {cb37512a-08db-4644-8d8a-f5d8b0cd7b2f}, !- Handle
=======
  {d84b1724-78e8-4200-8e32-8a4067c37926}, !- Handle
>>>>>>> 17761b5e
  Run Period 1,                           !- Name
  1,                                      !- Begin Month
  1,                                      !- Begin Day of Month
  12,                                     !- End Month
  31,                                     !- End Day of Month
  ,                                       !- Use Weather File Holidays and Special Days
  ,                                       !- Use Weather File Daylight Saving Period
  ,                                       !- Apply Weekend Holiday Rule
  ,                                       !- Use Weather File Rain Indicators
  ,                                       !- Use Weather File Snow Indicators
  ;                                       !- Number of Times Runperiod to be Repeated

OS:YearDescription,
<<<<<<< HEAD
  {15e30df1-f449-4214-9172-d830823746f7}, !- Handle
=======
  {2945e1f1-f315-48f3-97ed-a4348e6b1fd9}, !- Handle
>>>>>>> 17761b5e
  2007,                                   !- Calendar Year
  ,                                       !- Day of Week for Start Day
  ;                                       !- Is Leap Year

OS:ThermalZone,
<<<<<<< HEAD
  {109e0b1f-4ac8-4d95-b72a-15a50e0e8552}, !- Handle
=======
  {88b02c25-b14b-4a59-9eba-81887fad19c0}, !- Handle
>>>>>>> 17761b5e
  living zone,                            !- Name
  ,                                       !- Multiplier
  ,                                       !- Ceiling Height {m}
  ,                                       !- Volume {m3}
  ,                                       !- Floor Area {m2}
  ,                                       !- Zone Inside Convection Algorithm
  ,                                       !- Zone Outside Convection Algorithm
  ,                                       !- Zone Conditioning Equipment List Name
<<<<<<< HEAD
  {73daa205-268b-4516-8542-fa0c84216882}, !- Zone Air Inlet Port List
  {a4c07f38-6af0-443b-a6af-1787136c7677}, !- Zone Air Exhaust Port List
  {31c2455f-8222-461c-a254-6cb02a43ec77}, !- Zone Air Node Name
  {c00c65cc-bad1-419d-a3f7-de7ead877392}, !- Zone Return Air Port List
=======
  {3b7108c0-33f4-406c-bc96-579e7ad5a5e3}, !- Zone Air Inlet Port List
  {c3354283-466c-4510-a52a-d1914eff24a2}, !- Zone Air Exhaust Port List
  {878867cf-6730-4880-a0b4-697d81a31dfb}, !- Zone Air Node Name
  {21d11d4d-4545-4ceb-84a9-73acec6027c4}, !- Zone Return Air Port List
>>>>>>> 17761b5e
  ,                                       !- Primary Daylighting Control Name
  ,                                       !- Fraction of Zone Controlled by Primary Daylighting Control
  ,                                       !- Secondary Daylighting Control Name
  ,                                       !- Fraction of Zone Controlled by Secondary Daylighting Control
  ,                                       !- Illuminance Map Name
  ,                                       !- Group Rendering Name
  ,                                       !- Thermostat Name
  No;                                     !- Use Ideal Air Loads

OS:Node,
<<<<<<< HEAD
  {0955d1f7-1c11-41bb-bb18-dcb89dfafa97}, !- Handle
  Node 1,                                 !- Name
  {31c2455f-8222-461c-a254-6cb02a43ec77}, !- Inlet Port
  ;                                       !- Outlet Port

OS:Connection,
  {31c2455f-8222-461c-a254-6cb02a43ec77}, !- Handle
  {c2bb4a82-a315-4124-b555-6fef60405a02}, !- Name
  {109e0b1f-4ac8-4d95-b72a-15a50e0e8552}, !- Source Object
  11,                                     !- Outlet Port
  {0955d1f7-1c11-41bb-bb18-dcb89dfafa97}, !- Target Object
  2;                                      !- Inlet Port

OS:PortList,
  {73daa205-268b-4516-8542-fa0c84216882}, !- Handle
  {17f17795-0246-4526-8cec-3f5ab387d45b}, !- Name
  {109e0b1f-4ac8-4d95-b72a-15a50e0e8552}; !- HVAC Component

OS:PortList,
  {a4c07f38-6af0-443b-a6af-1787136c7677}, !- Handle
  {8b486ebd-5fcc-4636-b734-f8502d5a372e}, !- Name
  {109e0b1f-4ac8-4d95-b72a-15a50e0e8552}; !- HVAC Component

OS:PortList,
  {c00c65cc-bad1-419d-a3f7-de7ead877392}, !- Handle
  {4f55cd3c-b80a-4d5c-a12d-835612963d45}, !- Name
  {109e0b1f-4ac8-4d95-b72a-15a50e0e8552}; !- HVAC Component

OS:Sizing:Zone,
  {f6048e6c-c237-4f27-8d73-d90d151c075e}, !- Handle
  {109e0b1f-4ac8-4d95-b72a-15a50e0e8552}, !- Zone or ZoneList Name
=======
  {5bee7764-5e11-429e-8db7-53e1d8fdef77}, !- Handle
  Node 1,                                 !- Name
  {878867cf-6730-4880-a0b4-697d81a31dfb}, !- Inlet Port
  ;                                       !- Outlet Port

OS:Connection,
  {878867cf-6730-4880-a0b4-697d81a31dfb}, !- Handle
  {d3d9b265-5249-4da4-a13d-dc2d492ccf3d}, !- Name
  {88b02c25-b14b-4a59-9eba-81887fad19c0}, !- Source Object
  11,                                     !- Outlet Port
  {5bee7764-5e11-429e-8db7-53e1d8fdef77}, !- Target Object
  2;                                      !- Inlet Port

OS:PortList,
  {3b7108c0-33f4-406c-bc96-579e7ad5a5e3}, !- Handle
  {5b989e73-0dce-4d67-9c93-6d1ae02b47a7}, !- Name
  {88b02c25-b14b-4a59-9eba-81887fad19c0}; !- HVAC Component

OS:PortList,
  {c3354283-466c-4510-a52a-d1914eff24a2}, !- Handle
  {63fbecd9-3787-4ba0-b625-ec1a9c519a0a}, !- Name
  {88b02c25-b14b-4a59-9eba-81887fad19c0}; !- HVAC Component

OS:PortList,
  {21d11d4d-4545-4ceb-84a9-73acec6027c4}, !- Handle
  {c941aa31-c1bd-45b0-b2b1-7a5d45a09093}, !- Name
  {88b02c25-b14b-4a59-9eba-81887fad19c0}; !- HVAC Component

OS:Sizing:Zone,
  {501c7f7d-0e03-4882-a6d4-6d8e325f0f83}, !- Handle
  {88b02c25-b14b-4a59-9eba-81887fad19c0}, !- Zone or ZoneList Name
>>>>>>> 17761b5e
  SupplyAirTemperature,                   !- Zone Cooling Design Supply Air Temperature Input Method
  14,                                     !- Zone Cooling Design Supply Air Temperature {C}
  11.11,                                  !- Zone Cooling Design Supply Air Temperature Difference {deltaC}
  SupplyAirTemperature,                   !- Zone Heating Design Supply Air Temperature Input Method
  40,                                     !- Zone Heating Design Supply Air Temperature {C}
  11.11,                                  !- Zone Heating Design Supply Air Temperature Difference {deltaC}
  0.0085,                                 !- Zone Cooling Design Supply Air Humidity Ratio {kg-H2O/kg-air}
  0.008,                                  !- Zone Heating Design Supply Air Humidity Ratio {kg-H2O/kg-air}
  ,                                       !- Zone Heating Sizing Factor
  ,                                       !- Zone Cooling Sizing Factor
  DesignDay,                              !- Cooling Design Air Flow Method
  ,                                       !- Cooling Design Air Flow Rate {m3/s}
  ,                                       !- Cooling Minimum Air Flow per Zone Floor Area {m3/s-m2}
  ,                                       !- Cooling Minimum Air Flow {m3/s}
  ,                                       !- Cooling Minimum Air Flow Fraction
  DesignDay,                              !- Heating Design Air Flow Method
  ,                                       !- Heating Design Air Flow Rate {m3/s}
  ,                                       !- Heating Maximum Air Flow per Zone Floor Area {m3/s-m2}
  ,                                       !- Heating Maximum Air Flow {m3/s}
  ,                                       !- Heating Maximum Air Flow Fraction
  ,                                       !- Design Zone Air Distribution Effectiveness in Cooling Mode
  ,                                       !- Design Zone Air Distribution Effectiveness in Heating Mode
  No,                                     !- Account for Dedicated Outdoor Air System
  NeutralSupplyAir,                       !- Dedicated Outdoor Air System Control Strategy
  autosize,                               !- Dedicated Outdoor Air Low Setpoint Temperature for Design {C}
  autosize;                               !- Dedicated Outdoor Air High Setpoint Temperature for Design {C}

OS:ZoneHVAC:EquipmentList,
<<<<<<< HEAD
  {d2e8c228-883c-493f-bf43-c68e3f7f229b}, !- Handle
  Zone HVAC Equipment List 1,             !- Name
  {109e0b1f-4ac8-4d95-b72a-15a50e0e8552}; !- Thermal Zone

OS:Space,
  {acb907d8-75d5-4181-bc4b-1c1d5922e4f5}, !- Handle
  living space,                           !- Name
  {49a885b8-362d-45ad-a312-34f2bd184ad3}, !- Space Type Name
=======
  {9c47ebf0-9630-43a1-a7ad-19bf9c5b7c15}, !- Handle
  Zone HVAC Equipment List 1,             !- Name
  {88b02c25-b14b-4a59-9eba-81887fad19c0}; !- Thermal Zone

OS:Space,
  {d9aef7d9-b8ba-4853-a0ee-19217bed4d1d}, !- Handle
  living space,                           !- Name
  {010baf60-a588-428a-a794-48860f1550cf}, !- Space Type Name
>>>>>>> 17761b5e
  ,                                       !- Default Construction Set Name
  ,                                       !- Default Schedule Set Name
  -0,                                     !- Direction of Relative North {deg}
  0,                                      !- X Origin {m}
  0,                                      !- Y Origin {m}
  0,                                      !- Z Origin {m}
  ,                                       !- Building Story Name
<<<<<<< HEAD
  {109e0b1f-4ac8-4d95-b72a-15a50e0e8552}, !- Thermal Zone Name
  ,                                       !- Part of Total Floor Area
  ,                                       !- Design Specification Outdoor Air Object Name
  {65f04b7f-6270-4a5b-857f-06bfcdd3b62d}; !- Building Unit Name

OS:Surface,
  {1c638e11-6439-446c-906a-e58dabd781ec}, !- Handle
  Surface 1,                              !- Name
  Floor,                                  !- Surface Type
  ,                                       !- Construction Name
  {acb907d8-75d5-4181-bc4b-1c1d5922e4f5}, !- Space Name
=======
  {88b02c25-b14b-4a59-9eba-81887fad19c0}, !- Thermal Zone Name
  ,                                       !- Part of Total Floor Area
  ,                                       !- Design Specification Outdoor Air Object Name
  {dfd302ad-dbda-49f8-bfab-5bb30c418547}; !- Building Unit Name

OS:Surface,
  {9a0e0f1d-61a0-40b6-a1d0-01913f3f1a63}, !- Handle
  Surface 1,                              !- Name
  Floor,                                  !- Surface Type
  ,                                       !- Construction Name
  {d9aef7d9-b8ba-4853-a0ee-19217bed4d1d}, !- Space Name
>>>>>>> 17761b5e
  Foundation,                             !- Outside Boundary Condition
  ,                                       !- Outside Boundary Condition Object
  NoSun,                                  !- Sun Exposure
  NoWind,                                 !- Wind Exposure
  ,                                       !- View Factor to Ground
  ,                                       !- Number of Vertices
  0, 0, 0,                                !- X,Y,Z Vertex 1 {m}
  0, 6.81553519541936, 0,                 !- X,Y,Z Vertex 2 {m}
  13.6310703908387, 6.81553519541936, 0,  !- X,Y,Z Vertex 3 {m}
  13.6310703908387, 0, 0;                 !- X,Y,Z Vertex 4 {m}

OS:Surface,
<<<<<<< HEAD
  {88dc40f1-46fd-4217-bcfa-8cac8dc532d4}, !- Handle
  Surface 2,                              !- Name
  Wall,                                   !- Surface Type
  ,                                       !- Construction Name
  {acb907d8-75d5-4181-bc4b-1c1d5922e4f5}, !- Space Name
=======
  {7ca643ad-6edf-439e-866c-ca1ddf5b5967}, !- Handle
  Surface 2,                              !- Name
  Wall,                                   !- Surface Type
  ,                                       !- Construction Name
  {d9aef7d9-b8ba-4853-a0ee-19217bed4d1d}, !- Space Name
>>>>>>> 17761b5e
  Outdoors,                               !- Outside Boundary Condition
  ,                                       !- Outside Boundary Condition Object
  SunExposed,                             !- Sun Exposure
  WindExposed,                            !- Wind Exposure
  ,                                       !- View Factor to Ground
  ,                                       !- Number of Vertices
  0, 6.81553519541936, 2.4384,            !- X,Y,Z Vertex 1 {m}
  0, 6.81553519541936, 0,                 !- X,Y,Z Vertex 2 {m}
  0, 0, 0,                                !- X,Y,Z Vertex 3 {m}
  0, 0, 2.4384;                           !- X,Y,Z Vertex 4 {m}

OS:Surface,
<<<<<<< HEAD
  {4c410fba-4302-495c-8c8e-fa7beb33dcdc}, !- Handle
  Surface 3,                              !- Name
  Wall,                                   !- Surface Type
  ,                                       !- Construction Name
  {acb907d8-75d5-4181-bc4b-1c1d5922e4f5}, !- Space Name
=======
  {202b690f-500d-4774-8e2c-bc9ca802d7cc}, !- Handle
  Surface 3,                              !- Name
  Wall,                                   !- Surface Type
  ,                                       !- Construction Name
  {d9aef7d9-b8ba-4853-a0ee-19217bed4d1d}, !- Space Name
>>>>>>> 17761b5e
  Outdoors,                               !- Outside Boundary Condition
  ,                                       !- Outside Boundary Condition Object
  SunExposed,                             !- Sun Exposure
  WindExposed,                            !- Wind Exposure
  ,                                       !- View Factor to Ground
  ,                                       !- Number of Vertices
  13.6310703908387, 6.81553519541936, 2.4384, !- X,Y,Z Vertex 1 {m}
  13.6310703908387, 6.81553519541936, 0,  !- X,Y,Z Vertex 2 {m}
  0, 6.81553519541936, 0,                 !- X,Y,Z Vertex 3 {m}
  0, 6.81553519541936, 2.4384;            !- X,Y,Z Vertex 4 {m}

OS:Surface,
<<<<<<< HEAD
  {e3801f08-c653-4ee3-ba5a-6f25bd358765}, !- Handle
  Surface 4,                              !- Name
  Wall,                                   !- Surface Type
  ,                                       !- Construction Name
  {acb907d8-75d5-4181-bc4b-1c1d5922e4f5}, !- Space Name
=======
  {8d315eec-28aa-4ff8-9d47-ef8aeaaad46b}, !- Handle
  Surface 4,                              !- Name
  Wall,                                   !- Surface Type
  ,                                       !- Construction Name
  {d9aef7d9-b8ba-4853-a0ee-19217bed4d1d}, !- Space Name
>>>>>>> 17761b5e
  Outdoors,                               !- Outside Boundary Condition
  ,                                       !- Outside Boundary Condition Object
  SunExposed,                             !- Sun Exposure
  WindExposed,                            !- Wind Exposure
  ,                                       !- View Factor to Ground
  ,                                       !- Number of Vertices
  13.6310703908387, 0, 2.4384,            !- X,Y,Z Vertex 1 {m}
  13.6310703908387, 0, 0,                 !- X,Y,Z Vertex 2 {m}
  13.6310703908387, 6.81553519541936, 0,  !- X,Y,Z Vertex 3 {m}
  13.6310703908387, 6.81553519541936, 2.4384; !- X,Y,Z Vertex 4 {m}

OS:Surface,
<<<<<<< HEAD
  {8e882d41-913d-4055-9556-62f951c23270}, !- Handle
  Surface 5,                              !- Name
  Wall,                                   !- Surface Type
  ,                                       !- Construction Name
  {acb907d8-75d5-4181-bc4b-1c1d5922e4f5}, !- Space Name
=======
  {2426c9b7-b535-4efe-b681-35ac145518aa}, !- Handle
  Surface 5,                              !- Name
  Wall,                                   !- Surface Type
  ,                                       !- Construction Name
  {d9aef7d9-b8ba-4853-a0ee-19217bed4d1d}, !- Space Name
>>>>>>> 17761b5e
  Outdoors,                               !- Outside Boundary Condition
  ,                                       !- Outside Boundary Condition Object
  SunExposed,                             !- Sun Exposure
  WindExposed,                            !- Wind Exposure
  ,                                       !- View Factor to Ground
  ,                                       !- Number of Vertices
  0, 0, 2.4384,                           !- X,Y,Z Vertex 1 {m}
  0, 0, 0,                                !- X,Y,Z Vertex 2 {m}
  13.6310703908387, 0, 0,                 !- X,Y,Z Vertex 3 {m}
  13.6310703908387, 0, 2.4384;            !- X,Y,Z Vertex 4 {m}

OS:Surface,
<<<<<<< HEAD
  {1c8e09f9-41b3-4ff9-ad89-d38fc8b71b35}, !- Handle
  Surface 6,                              !- Name
  RoofCeiling,                            !- Surface Type
  ,                                       !- Construction Name
  {acb907d8-75d5-4181-bc4b-1c1d5922e4f5}, !- Space Name
  Surface,                                !- Outside Boundary Condition
  {8078c662-f531-4e37-9fbf-f56a333cde1f}, !- Outside Boundary Condition Object
=======
  {b8c9e1fb-1362-4c3f-afc1-914844b7e8f3}, !- Handle
  Surface 6,                              !- Name
  RoofCeiling,                            !- Surface Type
  ,                                       !- Construction Name
  {d9aef7d9-b8ba-4853-a0ee-19217bed4d1d}, !- Space Name
  Surface,                                !- Outside Boundary Condition
  {8e62be2c-a33f-4ad3-824f-f379511b656c}, !- Outside Boundary Condition Object
>>>>>>> 17761b5e
  NoSun,                                  !- Sun Exposure
  NoWind,                                 !- Wind Exposure
  ,                                       !- View Factor to Ground
  ,                                       !- Number of Vertices
  13.6310703908387, 0, 2.4384,            !- X,Y,Z Vertex 1 {m}
  13.6310703908387, 6.81553519541936, 2.4384, !- X,Y,Z Vertex 2 {m}
  0, 6.81553519541936, 2.4384,            !- X,Y,Z Vertex 3 {m}
  0, 0, 2.4384;                           !- X,Y,Z Vertex 4 {m}

OS:SpaceType,
<<<<<<< HEAD
  {49a885b8-362d-45ad-a312-34f2bd184ad3}, !- Handle
=======
  {010baf60-a588-428a-a794-48860f1550cf}, !- Handle
>>>>>>> 17761b5e
  Space Type 1,                           !- Name
  ,                                       !- Default Construction Set Name
  ,                                       !- Default Schedule Set Name
  ,                                       !- Group Rendering Name
  ,                                       !- Design Specification Outdoor Air Object Name
  ,                                       !- Standards Template
  ,                                       !- Standards Building Type
  living;                                 !- Standards Space Type

OS:Space,
<<<<<<< HEAD
  {df9e8ed5-c1c1-433b-a345-8931aa6b36ed}, !- Handle
  living space|story 2,                   !- Name
  {49a885b8-362d-45ad-a312-34f2bd184ad3}, !- Space Type Name
=======
  {f0aa31a2-b21b-4b7f-9eb7-061f46e2c1e4}, !- Handle
  living space|story 2,                   !- Name
  {010baf60-a588-428a-a794-48860f1550cf}, !- Space Type Name
>>>>>>> 17761b5e
  ,                                       !- Default Construction Set Name
  ,                                       !- Default Schedule Set Name
  -0,                                     !- Direction of Relative North {deg}
  0,                                      !- X Origin {m}
  0,                                      !- Y Origin {m}
  2.4384,                                 !- Z Origin {m}
  ,                                       !- Building Story Name
<<<<<<< HEAD
  {109e0b1f-4ac8-4d95-b72a-15a50e0e8552}, !- Thermal Zone Name
  ,                                       !- Part of Total Floor Area
  ,                                       !- Design Specification Outdoor Air Object Name
  {65f04b7f-6270-4a5b-857f-06bfcdd3b62d}; !- Building Unit Name

OS:Surface,
  {8078c662-f531-4e37-9fbf-f56a333cde1f}, !- Handle
  Surface 7,                              !- Name
  Floor,                                  !- Surface Type
  ,                                       !- Construction Name
  {df9e8ed5-c1c1-433b-a345-8931aa6b36ed}, !- Space Name
  Surface,                                !- Outside Boundary Condition
  {1c8e09f9-41b3-4ff9-ad89-d38fc8b71b35}, !- Outside Boundary Condition Object
=======
  {88b02c25-b14b-4a59-9eba-81887fad19c0}, !- Thermal Zone Name
  ,                                       !- Part of Total Floor Area
  ,                                       !- Design Specification Outdoor Air Object Name
  {dfd302ad-dbda-49f8-bfab-5bb30c418547}; !- Building Unit Name

OS:Surface,
  {8e62be2c-a33f-4ad3-824f-f379511b656c}, !- Handle
  Surface 7,                              !- Name
  Floor,                                  !- Surface Type
  ,                                       !- Construction Name
  {f0aa31a2-b21b-4b7f-9eb7-061f46e2c1e4}, !- Space Name
  Surface,                                !- Outside Boundary Condition
  {b8c9e1fb-1362-4c3f-afc1-914844b7e8f3}, !- Outside Boundary Condition Object
>>>>>>> 17761b5e
  NoSun,                                  !- Sun Exposure
  NoWind,                                 !- Wind Exposure
  ,                                       !- View Factor to Ground
  ,                                       !- Number of Vertices
  0, 0, 0,                                !- X,Y,Z Vertex 1 {m}
  0, 6.81553519541936, 0,                 !- X,Y,Z Vertex 2 {m}
  13.6310703908387, 6.81553519541936, 0,  !- X,Y,Z Vertex 3 {m}
  13.6310703908387, 0, 0;                 !- X,Y,Z Vertex 4 {m}

OS:Surface,
<<<<<<< HEAD
  {74ed1539-a346-4f71-86a5-12577cb961b5}, !- Handle
  Surface 8,                              !- Name
  Wall,                                   !- Surface Type
  ,                                       !- Construction Name
  {df9e8ed5-c1c1-433b-a345-8931aa6b36ed}, !- Space Name
=======
  {ff18cd83-652a-4f7d-8317-d695f08a0623}, !- Handle
  Surface 8,                              !- Name
  Wall,                                   !- Surface Type
  ,                                       !- Construction Name
  {f0aa31a2-b21b-4b7f-9eb7-061f46e2c1e4}, !- Space Name
>>>>>>> 17761b5e
  Outdoors,                               !- Outside Boundary Condition
  ,                                       !- Outside Boundary Condition Object
  SunExposed,                             !- Sun Exposure
  WindExposed,                            !- Wind Exposure
  ,                                       !- View Factor to Ground
  ,                                       !- Number of Vertices
  0, 6.81553519541936, 2.4384,            !- X,Y,Z Vertex 1 {m}
  0, 6.81553519541936, 0,                 !- X,Y,Z Vertex 2 {m}
  0, 0, 0,                                !- X,Y,Z Vertex 3 {m}
  0, 0, 2.4384;                           !- X,Y,Z Vertex 4 {m}

OS:Surface,
<<<<<<< HEAD
  {6e33f1db-a945-42ae-b636-92b075f34393}, !- Handle
  Surface 9,                              !- Name
  Wall,                                   !- Surface Type
  ,                                       !- Construction Name
  {df9e8ed5-c1c1-433b-a345-8931aa6b36ed}, !- Space Name
=======
  {86eed4fe-0cb7-45f7-b29c-d689523f966a}, !- Handle
  Surface 9,                              !- Name
  Wall,                                   !- Surface Type
  ,                                       !- Construction Name
  {f0aa31a2-b21b-4b7f-9eb7-061f46e2c1e4}, !- Space Name
>>>>>>> 17761b5e
  Outdoors,                               !- Outside Boundary Condition
  ,                                       !- Outside Boundary Condition Object
  SunExposed,                             !- Sun Exposure
  WindExposed,                            !- Wind Exposure
  ,                                       !- View Factor to Ground
  ,                                       !- Number of Vertices
  13.6310703908387, 6.81553519541936, 2.4384, !- X,Y,Z Vertex 1 {m}
  13.6310703908387, 6.81553519541936, 0,  !- X,Y,Z Vertex 2 {m}
  0, 6.81553519541936, 0,                 !- X,Y,Z Vertex 3 {m}
  0, 6.81553519541936, 2.4384;            !- X,Y,Z Vertex 4 {m}

OS:Surface,
<<<<<<< HEAD
  {12c5ad49-1180-4c91-9986-57fe56574f0e}, !- Handle
  Surface 10,                             !- Name
  Wall,                                   !- Surface Type
  ,                                       !- Construction Name
  {df9e8ed5-c1c1-433b-a345-8931aa6b36ed}, !- Space Name
=======
  {c7609a02-52c4-4bab-8f11-6adf7f6c5dad}, !- Handle
  Surface 10,                             !- Name
  Wall,                                   !- Surface Type
  ,                                       !- Construction Name
  {f0aa31a2-b21b-4b7f-9eb7-061f46e2c1e4}, !- Space Name
>>>>>>> 17761b5e
  Outdoors,                               !- Outside Boundary Condition
  ,                                       !- Outside Boundary Condition Object
  SunExposed,                             !- Sun Exposure
  WindExposed,                            !- Wind Exposure
  ,                                       !- View Factor to Ground
  ,                                       !- Number of Vertices
  13.6310703908387, 0, 2.4384,            !- X,Y,Z Vertex 1 {m}
  13.6310703908387, 0, 0,                 !- X,Y,Z Vertex 2 {m}
  13.6310703908387, 6.81553519541936, 0,  !- X,Y,Z Vertex 3 {m}
  13.6310703908387, 6.81553519541936, 2.4384; !- X,Y,Z Vertex 4 {m}

OS:Surface,
<<<<<<< HEAD
  {de62e502-d520-41b9-bd38-92df1a55b3dd}, !- Handle
  Surface 11,                             !- Name
  Wall,                                   !- Surface Type
  ,                                       !- Construction Name
  {df9e8ed5-c1c1-433b-a345-8931aa6b36ed}, !- Space Name
=======
  {0d4ecc76-b2cb-4e83-8071-34f719898ad5}, !- Handle
  Surface 11,                             !- Name
  Wall,                                   !- Surface Type
  ,                                       !- Construction Name
  {f0aa31a2-b21b-4b7f-9eb7-061f46e2c1e4}, !- Space Name
>>>>>>> 17761b5e
  Outdoors,                               !- Outside Boundary Condition
  ,                                       !- Outside Boundary Condition Object
  SunExposed,                             !- Sun Exposure
  WindExposed,                            !- Wind Exposure
  ,                                       !- View Factor to Ground
  ,                                       !- Number of Vertices
  0, 0, 2.4384,                           !- X,Y,Z Vertex 1 {m}
  0, 0, 0,                                !- X,Y,Z Vertex 2 {m}
  13.6310703908387, 0, 0,                 !- X,Y,Z Vertex 3 {m}
  13.6310703908387, 0, 2.4384;            !- X,Y,Z Vertex 4 {m}

OS:Surface,
<<<<<<< HEAD
  {d12b2eec-47b5-45d7-98a7-822cc017a869}, !- Handle
  Surface 12,                             !- Name
  RoofCeiling,                            !- Surface Type
  ,                                       !- Construction Name
  {df9e8ed5-c1c1-433b-a345-8931aa6b36ed}, !- Space Name
  Surface,                                !- Outside Boundary Condition
  {1babf072-aab3-4904-acf5-4d6667648634}, !- Outside Boundary Condition Object
=======
  {4f8899da-467c-4fd2-a74d-3ab17dcf2ed1}, !- Handle
  Surface 12,                             !- Name
  RoofCeiling,                            !- Surface Type
  ,                                       !- Construction Name
  {f0aa31a2-b21b-4b7f-9eb7-061f46e2c1e4}, !- Space Name
  Surface,                                !- Outside Boundary Condition
  {e7de1c17-fb59-4118-bcdf-03f027c148a8}, !- Outside Boundary Condition Object
>>>>>>> 17761b5e
  NoSun,                                  !- Sun Exposure
  NoWind,                                 !- Wind Exposure
  ,                                       !- View Factor to Ground
  ,                                       !- Number of Vertices
  13.6310703908387, 0, 2.4384,            !- X,Y,Z Vertex 1 {m}
  13.6310703908387, 6.81553519541936, 2.4384, !- X,Y,Z Vertex 2 {m}
  0, 6.81553519541936, 2.4384,            !- X,Y,Z Vertex 3 {m}
  0, 0, 2.4384;                           !- X,Y,Z Vertex 4 {m}

OS:Surface,
<<<<<<< HEAD
  {1babf072-aab3-4904-acf5-4d6667648634}, !- Handle
  Surface 13,                             !- Name
  Floor,                                  !- Surface Type
  ,                                       !- Construction Name
  {7424e26e-cf4a-429e-aa80-2d268f2fab1a}, !- Space Name
  Surface,                                !- Outside Boundary Condition
  {d12b2eec-47b5-45d7-98a7-822cc017a869}, !- Outside Boundary Condition Object
=======
  {e7de1c17-fb59-4118-bcdf-03f027c148a8}, !- Handle
  Surface 13,                             !- Name
  Floor,                                  !- Surface Type
  ,                                       !- Construction Name
  {cb506478-b781-4028-8a39-65eb8526fc55}, !- Space Name
  Surface,                                !- Outside Boundary Condition
  {4f8899da-467c-4fd2-a74d-3ab17dcf2ed1}, !- Outside Boundary Condition Object
>>>>>>> 17761b5e
  NoSun,                                  !- Sun Exposure
  NoWind,                                 !- Wind Exposure
  ,                                       !- View Factor to Ground
  ,                                       !- Number of Vertices
  0, 6.81553519541936, 0,                 !- X,Y,Z Vertex 1 {m}
  13.6310703908387, 6.81553519541936, 0,  !- X,Y,Z Vertex 2 {m}
  13.6310703908387, 0, 0,                 !- X,Y,Z Vertex 3 {m}
  0, 0, 0;                                !- X,Y,Z Vertex 4 {m}

OS:Surface,
<<<<<<< HEAD
  {17c2cff3-1210-4fa7-aedd-70c39940499c}, !- Handle
  Surface 14,                             !- Name
  RoofCeiling,                            !- Surface Type
  ,                                       !- Construction Name
  {7424e26e-cf4a-429e-aa80-2d268f2fab1a}, !- Space Name
=======
  {5ebccf38-6bcd-457d-8364-956b0bf389d2}, !- Handle
  Surface 14,                             !- Name
  RoofCeiling,                            !- Surface Type
  ,                                       !- Construction Name
  {cb506478-b781-4028-8a39-65eb8526fc55}, !- Space Name
>>>>>>> 17761b5e
  Outdoors,                               !- Outside Boundary Condition
  ,                                       !- Outside Boundary Condition Object
  SunExposed,                             !- Sun Exposure
  WindExposed,                            !- Wind Exposure
  ,                                       !- View Factor to Ground
  ,                                       !- Number of Vertices
  13.6310703908387, 3.40776759770968, 1.70388379885484, !- X,Y,Z Vertex 1 {m}
  0, 3.40776759770968, 1.70388379885484,  !- X,Y,Z Vertex 2 {m}
  0, 0, 0,                                !- X,Y,Z Vertex 3 {m}
  13.6310703908387, 0, 0;                 !- X,Y,Z Vertex 4 {m}

OS:Surface,
<<<<<<< HEAD
  {cb545be5-b7fe-4bee-87da-1b68bcb667b5}, !- Handle
  Surface 15,                             !- Name
  RoofCeiling,                            !- Surface Type
  ,                                       !- Construction Name
  {7424e26e-cf4a-429e-aa80-2d268f2fab1a}, !- Space Name
=======
  {229c3226-7945-437c-9a3f-5f5e3f2657bb}, !- Handle
  Surface 15,                             !- Name
  RoofCeiling,                            !- Surface Type
  ,                                       !- Construction Name
  {cb506478-b781-4028-8a39-65eb8526fc55}, !- Space Name
>>>>>>> 17761b5e
  Outdoors,                               !- Outside Boundary Condition
  ,                                       !- Outside Boundary Condition Object
  SunExposed,                             !- Sun Exposure
  WindExposed,                            !- Wind Exposure
  ,                                       !- View Factor to Ground
  ,                                       !- Number of Vertices
  0, 3.40776759770968, 1.70388379885484,  !- X,Y,Z Vertex 1 {m}
  13.6310703908387, 3.40776759770968, 1.70388379885484, !- X,Y,Z Vertex 2 {m}
  13.6310703908387, 6.81553519541936, 0,  !- X,Y,Z Vertex 3 {m}
  0, 6.81553519541936, 0;                 !- X,Y,Z Vertex 4 {m}

OS:Surface,
<<<<<<< HEAD
  {772b328a-7686-48fc-9bbb-188eca2b73e6}, !- Handle
  Surface 16,                             !- Name
  Wall,                                   !- Surface Type
  ,                                       !- Construction Name
  {7424e26e-cf4a-429e-aa80-2d268f2fab1a}, !- Space Name
=======
  {a76e81db-f5c0-44e8-aafa-fe0e49f67561}, !- Handle
  Surface 16,                             !- Name
  Wall,                                   !- Surface Type
  ,                                       !- Construction Name
  {cb506478-b781-4028-8a39-65eb8526fc55}, !- Space Name
>>>>>>> 17761b5e
  Outdoors,                               !- Outside Boundary Condition
  ,                                       !- Outside Boundary Condition Object
  SunExposed,                             !- Sun Exposure
  WindExposed,                            !- Wind Exposure
  ,                                       !- View Factor to Ground
  ,                                       !- Number of Vertices
  0, 3.40776759770968, 1.70388379885484,  !- X,Y,Z Vertex 1 {m}
  0, 6.81553519541936, 0,                 !- X,Y,Z Vertex 2 {m}
  0, 0, 0;                                !- X,Y,Z Vertex 3 {m}

OS:Surface,
<<<<<<< HEAD
  {42992d1f-499c-4c02-91cb-9b5ee9936a61}, !- Handle
  Surface 17,                             !- Name
  Wall,                                   !- Surface Type
  ,                                       !- Construction Name
  {7424e26e-cf4a-429e-aa80-2d268f2fab1a}, !- Space Name
=======
  {1716e6ef-3983-4257-bca3-2ec4bbf5532e}, !- Handle
  Surface 17,                             !- Name
  Wall,                                   !- Surface Type
  ,                                       !- Construction Name
  {cb506478-b781-4028-8a39-65eb8526fc55}, !- Space Name
>>>>>>> 17761b5e
  Outdoors,                               !- Outside Boundary Condition
  ,                                       !- Outside Boundary Condition Object
  SunExposed,                             !- Sun Exposure
  WindExposed,                            !- Wind Exposure
  ,                                       !- View Factor to Ground
  ,                                       !- Number of Vertices
  13.6310703908387, 3.40776759770968, 1.70388379885484, !- X,Y,Z Vertex 1 {m}
  13.6310703908387, 0, 0,                 !- X,Y,Z Vertex 2 {m}
  13.6310703908387, 6.81553519541936, 0;  !- X,Y,Z Vertex 3 {m}

OS:Space,
<<<<<<< HEAD
  {7424e26e-cf4a-429e-aa80-2d268f2fab1a}, !- Handle
  unfinished attic space,                 !- Name
  {86874fba-8a91-46a2-bd52-e914a34f9b97}, !- Space Type Name
=======
  {cb506478-b781-4028-8a39-65eb8526fc55}, !- Handle
  unfinished attic space,                 !- Name
  {3ec6683a-bb55-418d-9eb8-d434ef2d2769}, !- Space Type Name
>>>>>>> 17761b5e
  ,                                       !- Default Construction Set Name
  ,                                       !- Default Schedule Set Name
  -0,                                     !- Direction of Relative North {deg}
  0,                                      !- X Origin {m}
  0,                                      !- Y Origin {m}
  4.8768,                                 !- Z Origin {m}
  ,                                       !- Building Story Name
<<<<<<< HEAD
  {9865257c-d3f5-4b7a-9e7f-459a236ccab6}; !- Thermal Zone Name

OS:ThermalZone,
  {9865257c-d3f5-4b7a-9e7f-459a236ccab6}, !- Handle
=======
  {83d8ed79-15a3-4dd5-adca-ff604203040d}; !- Thermal Zone Name

OS:ThermalZone,
  {83d8ed79-15a3-4dd5-adca-ff604203040d}, !- Handle
>>>>>>> 17761b5e
  unfinished attic zone,                  !- Name
  ,                                       !- Multiplier
  ,                                       !- Ceiling Height {m}
  ,                                       !- Volume {m3}
  ,                                       !- Floor Area {m2}
  ,                                       !- Zone Inside Convection Algorithm
  ,                                       !- Zone Outside Convection Algorithm
  ,                                       !- Zone Conditioning Equipment List Name
<<<<<<< HEAD
  {f3949583-038e-402f-82f9-cb12d876e29b}, !- Zone Air Inlet Port List
  {16c02539-ef0e-42cd-b434-0c415feca4ae}, !- Zone Air Exhaust Port List
  {ef89b694-7d61-48a0-81b4-a48d8e7a002f}, !- Zone Air Node Name
  {81cb7d80-fcd1-476a-a255-4a4bace1cf0c}, !- Zone Return Air Port List
=======
  {4fc27e17-3b00-422f-80f6-a78c876ce215}, !- Zone Air Inlet Port List
  {2ec4eba8-e825-43ef-abcb-fcb55b37311f}, !- Zone Air Exhaust Port List
  {db14a3c0-0932-4c77-b664-a3cc74d55144}, !- Zone Air Node Name
  {92b6d444-a198-4685-a289-4b926352d834}, !- Zone Return Air Port List
>>>>>>> 17761b5e
  ,                                       !- Primary Daylighting Control Name
  ,                                       !- Fraction of Zone Controlled by Primary Daylighting Control
  ,                                       !- Secondary Daylighting Control Name
  ,                                       !- Fraction of Zone Controlled by Secondary Daylighting Control
  ,                                       !- Illuminance Map Name
  ,                                       !- Group Rendering Name
  ,                                       !- Thermostat Name
  No;                                     !- Use Ideal Air Loads

OS:Node,
<<<<<<< HEAD
  {d111dfc2-0d60-46b0-aba1-17f9964a8349}, !- Handle
  Node 2,                                 !- Name
  {ef89b694-7d61-48a0-81b4-a48d8e7a002f}, !- Inlet Port
  ;                                       !- Outlet Port

OS:Connection,
  {ef89b694-7d61-48a0-81b4-a48d8e7a002f}, !- Handle
  {75c2d374-3045-498e-9051-44648dee8bbd}, !- Name
  {9865257c-d3f5-4b7a-9e7f-459a236ccab6}, !- Source Object
  11,                                     !- Outlet Port
  {d111dfc2-0d60-46b0-aba1-17f9964a8349}, !- Target Object
  2;                                      !- Inlet Port

OS:PortList,
  {f3949583-038e-402f-82f9-cb12d876e29b}, !- Handle
  {838ec247-d094-4adc-9dc8-fe10d6dc3948}, !- Name
  {9865257c-d3f5-4b7a-9e7f-459a236ccab6}; !- HVAC Component

OS:PortList,
  {16c02539-ef0e-42cd-b434-0c415feca4ae}, !- Handle
  {52b29910-dd9f-4ef7-9c9a-81988068a912}, !- Name
  {9865257c-d3f5-4b7a-9e7f-459a236ccab6}; !- HVAC Component

OS:PortList,
  {81cb7d80-fcd1-476a-a255-4a4bace1cf0c}, !- Handle
  {926b582c-a081-465d-974f-3075db27d9b3}, !- Name
  {9865257c-d3f5-4b7a-9e7f-459a236ccab6}; !- HVAC Component

OS:Sizing:Zone,
  {ca608bfe-9cf8-4e23-a002-207395f76def}, !- Handle
  {9865257c-d3f5-4b7a-9e7f-459a236ccab6}, !- Zone or ZoneList Name
=======
  {3438af2e-d942-4490-9548-85ce3d2040dc}, !- Handle
  Node 2,                                 !- Name
  {db14a3c0-0932-4c77-b664-a3cc74d55144}, !- Inlet Port
  ;                                       !- Outlet Port

OS:Connection,
  {db14a3c0-0932-4c77-b664-a3cc74d55144}, !- Handle
  {d446d709-7d9c-40f0-a284-7c62f6986a47}, !- Name
  {83d8ed79-15a3-4dd5-adca-ff604203040d}, !- Source Object
  11,                                     !- Outlet Port
  {3438af2e-d942-4490-9548-85ce3d2040dc}, !- Target Object
  2;                                      !- Inlet Port

OS:PortList,
  {4fc27e17-3b00-422f-80f6-a78c876ce215}, !- Handle
  {4a30c94e-b9e1-4d0a-b02c-93e705325b4d}, !- Name
  {83d8ed79-15a3-4dd5-adca-ff604203040d}; !- HVAC Component

OS:PortList,
  {2ec4eba8-e825-43ef-abcb-fcb55b37311f}, !- Handle
  {7c4b3b94-919d-45eb-a964-0bb33177a200}, !- Name
  {83d8ed79-15a3-4dd5-adca-ff604203040d}; !- HVAC Component

OS:PortList,
  {92b6d444-a198-4685-a289-4b926352d834}, !- Handle
  {2e375142-d667-43b9-9c8b-512869394efc}, !- Name
  {83d8ed79-15a3-4dd5-adca-ff604203040d}; !- HVAC Component

OS:Sizing:Zone,
  {825f4ef4-21c9-42c0-9df7-a9044c3b3ed6}, !- Handle
  {83d8ed79-15a3-4dd5-adca-ff604203040d}, !- Zone or ZoneList Name
>>>>>>> 17761b5e
  SupplyAirTemperature,                   !- Zone Cooling Design Supply Air Temperature Input Method
  14,                                     !- Zone Cooling Design Supply Air Temperature {C}
  11.11,                                  !- Zone Cooling Design Supply Air Temperature Difference {deltaC}
  SupplyAirTemperature,                   !- Zone Heating Design Supply Air Temperature Input Method
  40,                                     !- Zone Heating Design Supply Air Temperature {C}
  11.11,                                  !- Zone Heating Design Supply Air Temperature Difference {deltaC}
  0.0085,                                 !- Zone Cooling Design Supply Air Humidity Ratio {kg-H2O/kg-air}
  0.008,                                  !- Zone Heating Design Supply Air Humidity Ratio {kg-H2O/kg-air}
  ,                                       !- Zone Heating Sizing Factor
  ,                                       !- Zone Cooling Sizing Factor
  DesignDay,                              !- Cooling Design Air Flow Method
  ,                                       !- Cooling Design Air Flow Rate {m3/s}
  ,                                       !- Cooling Minimum Air Flow per Zone Floor Area {m3/s-m2}
  ,                                       !- Cooling Minimum Air Flow {m3/s}
  ,                                       !- Cooling Minimum Air Flow Fraction
  DesignDay,                              !- Heating Design Air Flow Method
  ,                                       !- Heating Design Air Flow Rate {m3/s}
  ,                                       !- Heating Maximum Air Flow per Zone Floor Area {m3/s-m2}
  ,                                       !- Heating Maximum Air Flow {m3/s}
  ,                                       !- Heating Maximum Air Flow Fraction
  ,                                       !- Design Zone Air Distribution Effectiveness in Cooling Mode
  ,                                       !- Design Zone Air Distribution Effectiveness in Heating Mode
  No,                                     !- Account for Dedicated Outdoor Air System
  NeutralSupplyAir,                       !- Dedicated Outdoor Air System Control Strategy
  autosize,                               !- Dedicated Outdoor Air Low Setpoint Temperature for Design {C}
  autosize;                               !- Dedicated Outdoor Air High Setpoint Temperature for Design {C}

OS:ZoneHVAC:EquipmentList,
<<<<<<< HEAD
  {539d1359-9243-4474-b7c0-66908432121a}, !- Handle
  Zone HVAC Equipment List 2,             !- Name
  {9865257c-d3f5-4b7a-9e7f-459a236ccab6}; !- Thermal Zone

OS:SpaceType,
  {86874fba-8a91-46a2-bd52-e914a34f9b97}, !- Handle
=======
  {7d907e28-d8bf-4857-b6e8-e65b5c8e4f06}, !- Handle
  Zone HVAC Equipment List 2,             !- Name
  {83d8ed79-15a3-4dd5-adca-ff604203040d}; !- Thermal Zone

OS:SpaceType,
  {3ec6683a-bb55-418d-9eb8-d434ef2d2769}, !- Handle
>>>>>>> 17761b5e
  Space Type 2,                           !- Name
  ,                                       !- Default Construction Set Name
  ,                                       !- Default Schedule Set Name
  ,                                       !- Group Rendering Name
  ,                                       !- Design Specification Outdoor Air Object Name
  ,                                       !- Standards Template
  ,                                       !- Standards Building Type
  unfinished attic;                       !- Standards Space Type

OS:BuildingUnit,
<<<<<<< HEAD
  {65f04b7f-6270-4a5b-857f-06bfcdd3b62d}, !- Handle
=======
  {dfd302ad-dbda-49f8-bfab-5bb30c418547}, !- Handle
>>>>>>> 17761b5e
  unit 1,                                 !- Name
  ,                                       !- Rendering Color
  Residential;                            !- Building Unit Type

OS:Building,
<<<<<<< HEAD
  {01d79d19-b73a-4ba4-ac53-c1ba364727af}, !- Handle
=======
  {7bd329f0-bfde-4ea7-b585-02483d6f3e2d}, !- Handle
>>>>>>> 17761b5e
  Building 1,                             !- Name
  ,                                       !- Building Sector Type
  270,                                    !- North Axis {deg}
  ,                                       !- Nominal Floor to Floor Height {m}
  ,                                       !- Space Type Name
  ,                                       !- Default Construction Set Name
  ,                                       !- Default Schedule Set Name
  2,                                      !- Standards Number of Stories
  2,                                      !- Standards Number of Above Ground Stories
  ,                                       !- Standards Template
  singlefamilydetached,                   !- Standards Building Type
  1;                                      !- Standards Number of Living Units

OS:AdditionalProperties,
<<<<<<< HEAD
  {aee57acd-0690-4652-a6dc-ee8b392f8af6}, !- Handle
  {01d79d19-b73a-4ba4-ac53-c1ba364727af}, !- Object Name
=======
  {9937735d-1c0a-407c-b37b-a492925e3c38}, !- Handle
  {7bd329f0-bfde-4ea7-b585-02483d6f3e2d}, !- Object Name
>>>>>>> 17761b5e
  Total Units Represented,                !- Feature Name 1
  Integer,                                !- Feature Data Type 1
  1,                                      !- Feature Value 1
  Total Units Modeled,                    !- Feature Name 2
  Integer,                                !- Feature Data Type 2
  1;                                      !- Feature Value 2

OS:AdditionalProperties,
<<<<<<< HEAD
  {ec911f68-a9f5-4b37-a5b3-fcfe73520494}, !- Handle
  {65f04b7f-6270-4a5b-857f-06bfcdd3b62d}, !- Object Name
=======
  {3d4a261c-bd09-4e45-a392-9ae850a90326}, !- Handle
  {dfd302ad-dbda-49f8-bfab-5bb30c418547}, !- Object Name
>>>>>>> 17761b5e
  NumberOfBedrooms,                       !- Feature Name 1
  Integer,                                !- Feature Data Type 1
  3,                                      !- Feature Value 1
  NumberOfBathrooms,                      !- Feature Name 2
  Double,                                 !- Feature Data Type 2
  2;                                      !- Feature Value 2

OS:Schedule:Day,
<<<<<<< HEAD
  {267c3fd8-bdf3-4fa2-9844-f575d264e989}, !- Handle
=======
  {42ab8921-6d71-468b-851a-aed81cba7e7b}, !- Handle
>>>>>>> 17761b5e
  Schedule Day 1,                         !- Name
  ,                                       !- Schedule Type Limits Name
  ,                                       !- Interpolate to Timestep
  24,                                     !- Hour 1
  0,                                      !- Minute 1
  0;                                      !- Value Until Time 1

OS:Schedule:Day,
<<<<<<< HEAD
  {01b590a5-a596-4b1b-a534-10ddfb703684}, !- Handle
=======
  {722c6c90-13c4-491f-9d72-7dc97e544fbf}, !- Handle
>>>>>>> 17761b5e
  Schedule Day 2,                         !- Name
  ,                                       !- Schedule Type Limits Name
  ,                                       !- Interpolate to Timestep
  24,                                     !- Hour 1
  0,                                      !- Minute 1
  1;                                      !- Value Until Time 1

OS:WeatherFile,
<<<<<<< HEAD
  {7d117959-6f00-4689-81c3-8756903fab59}, !- Handle
=======
  {d631f626-4e90-4541-bdda-643f0e0d0571}, !- Handle
>>>>>>> 17761b5e
  Denver Intl Ap,                         !- City
  CO,                                     !- State Province Region
  USA,                                    !- Country
  TMY3,                                   !- Data Source
  725650,                                 !- WMO Number
  39.83,                                  !- Latitude {deg}
  -104.65,                                !- Longitude {deg}
  -7,                                     !- Time Zone {hr}
  1650,                                   !- Elevation {m}
  file:../weather/USA_CO_Denver.Intl.AP.725650_TMY3.epw, !- Url
  E23378AA;                               !- Checksum

OS:AdditionalProperties,
<<<<<<< HEAD
  {0009f1e9-f633-4006-8542-637b93813184}, !- Handle
  {7d117959-6f00-4689-81c3-8756903fab59}, !- Object Name
=======
  {1a92e4ef-7a19-46a5-a36c-cb198315e89b}, !- Handle
  {d631f626-4e90-4541-bdda-643f0e0d0571}, !- Object Name
>>>>>>> 17761b5e
  EPWHeaderCity,                          !- Feature Name 1
  String,                                 !- Feature Data Type 1
  Denver Intl Ap,                         !- Feature Value 1
  EPWHeaderState,                         !- Feature Name 2
  String,                                 !- Feature Data Type 2
  CO,                                     !- Feature Value 2
  EPWHeaderCountry,                       !- Feature Name 3
  String,                                 !- Feature Data Type 3
  USA,                                    !- Feature Value 3
  EPWHeaderDataSource,                    !- Feature Name 4
  String,                                 !- Feature Data Type 4
  TMY3,                                   !- Feature Value 4
  EPWHeaderStation,                       !- Feature Name 5
  String,                                 !- Feature Data Type 5
  725650,                                 !- Feature Value 5
  EPWHeaderLatitude,                      !- Feature Name 6
  Double,                                 !- Feature Data Type 6
  39.829999999999998,                     !- Feature Value 6
  EPWHeaderLongitude,                     !- Feature Name 7
  Double,                                 !- Feature Data Type 7
  -104.65000000000001,                    !- Feature Value 7
  EPWHeaderTimezone,                      !- Feature Name 8
  Double,                                 !- Feature Data Type 8
  -7,                                     !- Feature Value 8
  EPWHeaderAltitude,                      !- Feature Name 9
  Double,                                 !- Feature Data Type 9
  5413.3858267716532,                     !- Feature Value 9
  EPWHeaderLocalPressure,                 !- Feature Name 10
  Double,                                 !- Feature Data Type 10
  0.81937567683596546,                    !- Feature Value 10
  EPWHeaderRecordsPerHour,                !- Feature Name 11
  Double,                                 !- Feature Data Type 11
  0,                                      !- Feature Value 11
  EPWDataAnnualAvgDrybulb,                !- Feature Name 12
  Double,                                 !- Feature Data Type 12
  51.575616438356228,                     !- Feature Value 12
  EPWDataAnnualMinDrybulb,                !- Feature Name 13
  Double,                                 !- Feature Data Type 13
  -2.9200000000000017,                    !- Feature Value 13
  EPWDataAnnualMaxDrybulb,                !- Feature Name 14
  Double,                                 !- Feature Data Type 14
  104,                                    !- Feature Value 14
  EPWDataCDD50F,                          !- Feature Name 15
  Double,                                 !- Feature Data Type 15
  3072.2925000000005,                     !- Feature Value 15
  EPWDataCDD65F,                          !- Feature Name 16
  Double,                                 !- Feature Data Type 16
  883.62000000000035,                     !- Feature Value 16
  EPWDataHDD50F,                          !- Feature Name 17
  Double,                                 !- Feature Data Type 17
  2497.1925000000001,                     !- Feature Value 17
  EPWDataHDD65F,                          !- Feature Name 18
  Double,                                 !- Feature Data Type 18
  5783.5200000000013,                     !- Feature Value 18
  EPWDataAnnualAvgWindspeed,              !- Feature Name 19
  Double,                                 !- Feature Data Type 19
  3.9165296803649667,                     !- Feature Value 19
  EPWDataMonthlyAvgDrybulbs,              !- Feature Name 20
  String,                                 !- Feature Data Type 20
  33.4191935483871&#4431.90142857142857&#4443.02620967741937&#4442.48624999999999&#4459.877741935483854&#4473.57574999999997&#4472.07975806451608&#4472.70008064516134&#4466.49200000000006&#4450.079112903225806&#4437.218250000000005&#4434.582177419354835, !- Feature Value 20
  EPWDataGroundMonthlyTemps,              !- Feature Name 21
  String,                                 !- Feature Data Type 21
  44.08306285945173&#4440.89570904991865&#4440.64045432632048&#4442.153016571250646&#4448.225111118704206&#4454.268919273837525&#4459.508577937551024&#4462.82777283423508&#4463.10975667174995&#4460.41014950381947&#4455.304105212311526&#4449.445696474514364, !- Feature Value 21
  EPWDataWSF,                             !- Feature Name 22
  Double,                                 !- Feature Data Type 22
  0.58999999999999997,                    !- Feature Value 22
  EPWDataMonthlyAvgDailyHighDrybulbs,     !- Feature Name 23
  String,                                 !- Feature Data Type 23
  47.41032258064516&#4446.58642857142857&#4455.15032258064517&#4453.708&#4472.80193548387098&#4488.67600000000002&#4486.1858064516129&#4485.87225806451613&#4482.082&#4463.18064516129033&#4448.73400000000001&#4448.87935483870968, !- Feature Value 23
  EPWDataMonthlyAvgDailyLowDrybulbs,      !- Feature Name 24
  String,                                 !- Feature Data Type 24
  19.347741935483874&#4419.856428571428573&#4430.316129032258065&#4431.112&#4447.41612903225806&#4457.901999999999994&#4459.063870967741934&#4460.956774193548384&#4452.352000000000004&#4438.41612903225806&#4427.002000000000002&#4423.02903225806451, !- Feature Value 24
  EPWDesignHeatingDrybulb,                !- Feature Name 25
  Double,                                 !- Feature Data Type 25
  12.02,                                  !- Feature Value 25
  EPWDesignHeatingWindspeed,              !- Feature Name 26
  Double,                                 !- Feature Data Type 26
  2.8062500000000004,                     !- Feature Value 26
  EPWDesignCoolingDrybulb,                !- Feature Name 27
  Double,                                 !- Feature Data Type 27
  91.939999999999998,                     !- Feature Value 27
  EPWDesignCoolingWetbulb,                !- Feature Name 28
  Double,                                 !- Feature Data Type 28
  59.95131430195849,                      !- Feature Value 28
  EPWDesignCoolingHumidityRatio,          !- Feature Name 29
  Double,                                 !- Feature Data Type 29
  0.0059161086834698092,                  !- Feature Value 29
  EPWDesignCoolingWindspeed,              !- Feature Name 30
  Double,                                 !- Feature Data Type 30
  3.7999999999999989,                     !- Feature Value 30
  EPWDesignDailyTemperatureRange,         !- Feature Name 31
  Double,                                 !- Feature Data Type 31
  24.915483870967748,                     !- Feature Value 31
  EPWDesignDehumidDrybulb,                !- Feature Name 32
  Double,                                 !- Feature Data Type 32
  67.996785714285721,                     !- Feature Value 32
  EPWDesignDehumidHumidityRatio,          !- Feature Name 33
  Double,                                 !- Feature Data Type 33
  0.012133744170488724,                   !- Feature Value 33
  EPWDesignCoolingDirectNormal,           !- Feature Name 34
  Double,                                 !- Feature Data Type 34
  985,                                    !- Feature Value 34
  EPWDesignCoolingDiffuseHorizontal,      !- Feature Name 35
  Double,                                 !- Feature Data Type 35
  84;                                     !- Feature Value 35

OS:Site,
<<<<<<< HEAD
  {693c93ce-0f8d-4810-bdfc-21277b1d93de}, !- Handle
=======
  {0f8b55f9-146f-485a-9c74-245d688c53a3}, !- Handle
>>>>>>> 17761b5e
  Denver Intl Ap_CO_USA,                  !- Name
  39.83,                                  !- Latitude {deg}
  -104.65,                                !- Longitude {deg}
  -7,                                     !- Time Zone {hr}
  1650,                                   !- Elevation {m}
  ;                                       !- Terrain

OS:ClimateZones,
<<<<<<< HEAD
  {f1f35c01-ea5d-4276-99f2-f26344b0be18}, !- Handle
=======
  {15bf9f22-7ce9-44db-97e3-dcc7bccf4cac}, !- Handle
>>>>>>> 17761b5e
  ,                                       !- Active Institution
  ,                                       !- Active Year
  ,                                       !- Climate Zone Institution Name 1
  ,                                       !- Climate Zone Document Name 1
  ,                                       !- Climate Zone Document Year 1
  ,                                       !- Climate Zone Value 1
  Building America,                       !- Climate Zone Institution Name 2
  ,                                       !- Climate Zone Document Name 2
  0,                                      !- Climate Zone Document Year 2
  Cold;                                   !- Climate Zone Value 2

OS:Site:WaterMainsTemperature,
<<<<<<< HEAD
  {890aa64a-b44a-4ce7-8737-f670892c1ee2}, !- Handle
=======
  {327d5a92-a489-46d2-b100-0cc9dff45983}, !- Handle
>>>>>>> 17761b5e
  Correlation,                            !- Calculation Method
  ,                                       !- Temperature Schedule Name
  10.8753424657535,                       !- Annual Average Outdoor Air Temperature {C}
  23.1524007936508;                       !- Maximum Difference In Monthly Average Outdoor Air Temperatures {deltaC}

OS:RunPeriodControl:DaylightSavingTime,
<<<<<<< HEAD
  {25536a74-4399-4c3c-9952-052ab5e97270}, !- Handle
=======
  {7ca9a8e8-7acf-4923-8c77-51bc4171e8eb}, !- Handle
>>>>>>> 17761b5e
  4/7,                                    !- Start Date
  10/26;                                  !- End Date

OS:Site:GroundTemperature:Deep,
<<<<<<< HEAD
  {75940877-3b53-430b-a1f7-b5e6bdcc30b5}, !- Handle
=======
  {9628a6db-1527-4bf8-833a-190d251f4d1f}, !- Handle
>>>>>>> 17761b5e
  10.8753424657535,                       !- January Deep Ground Temperature {C}
  10.8753424657535,                       !- February Deep Ground Temperature {C}
  10.8753424657535,                       !- March Deep Ground Temperature {C}
  10.8753424657535,                       !- April Deep Ground Temperature {C}
  10.8753424657535,                       !- May Deep Ground Temperature {C}
  10.8753424657535,                       !- June Deep Ground Temperature {C}
  10.8753424657535,                       !- July Deep Ground Temperature {C}
  10.8753424657535,                       !- August Deep Ground Temperature {C}
  10.8753424657535,                       !- September Deep Ground Temperature {C}
  10.8753424657535,                       !- October Deep Ground Temperature {C}
  10.8753424657535,                       !- November Deep Ground Temperature {C}
  10.8753424657535;                       !- December Deep Ground Temperature {C}
<|MERGE_RESOLUTION|>--- conflicted
+++ resolved
@@ -1,73 +1,41 @@
 !- NOTE: Auto-generated from /test/osw_files/SFD_2000sqft_2story_SL_UA_Denver_East.osw
 
 OS:Version,
-<<<<<<< HEAD
-  {22fce8b9-c4f7-442f-90e5-21a5ab0bd191}, !- Handle
-  2.8.1;                                  !- Version Identifier
+  {0b18e8f6-11e3-45c7-9592-bec145949634}, !- Handle
+  2.9.0;                                  !- Version Identifier
 
 OS:SimulationControl,
-  {37789af6-62e0-439d-b8dd-99cf11c0f0a5}, !- Handle
-=======
-  {ecdd4526-4809-4777-9fe2-95219930ea43}, !- Handle
-  2.9.1;                                  !- Version Identifier
-
-OS:SimulationControl,
-  {9774f88b-3b10-44c9-8d2f-ee8a1b785a6b}, !- Handle
->>>>>>> 17761b5e
+  {29fd621e-4bb5-47a5-bb5e-4a4d9f19b3b2}, !- Handle
   ,                                       !- Do Zone Sizing Calculation
   ,                                       !- Do System Sizing Calculation
   ,                                       !- Do Plant Sizing Calculation
   No;                                     !- Run Simulation for Sizing Periods
 
 OS:Timestep,
-<<<<<<< HEAD
-  {1034160e-bedf-4378-ba71-6d42a20ff1fa}, !- Handle
+  {e12d13f8-76ce-4937-9837-33b7658e1ffb}, !- Handle
   6;                                      !- Number of Timesteps per Hour
 
 OS:ShadowCalculation,
-  {e76726b9-7601-426f-b4a3-80456c711dea}, !- Handle
-=======
-  {0e70dc48-cb23-47e2-b550-c74f73a22a09}, !- Handle
-  6;                                      !- Number of Timesteps per Hour
-
-OS:ShadowCalculation,
-  {65f6550e-7977-4f17-a8ba-126e0f20e6c3}, !- Handle
->>>>>>> 17761b5e
+  {6c793018-0ed9-4c8b-be25-4f3c8b4dbdde}, !- Handle
   20,                                     !- Calculation Frequency
   200;                                    !- Maximum Figures in Shadow Overlap Calculations
 
 OS:SurfaceConvectionAlgorithm:Outside,
-<<<<<<< HEAD
-  {af38221e-6711-4cf2-82f5-fffacd23eefd}, !- Handle
+  {2d39af01-13f5-4e4e-aa9c-9653c0f83dea}, !- Handle
   DOE-2;                                  !- Algorithm
 
 OS:SurfaceConvectionAlgorithm:Inside,
-  {ef7ca3a5-e1da-475b-a438-1f531fc6d329}, !- Handle
+  {29f226d5-e99e-4162-ab00-e238f0b0eb86}, !- Handle
   TARP;                                   !- Algorithm
 
 OS:ZoneCapacitanceMultiplier:ResearchSpecial,
-  {722cc045-2017-4a4f-9424-a662a489415c}, !- Handle
-=======
-  {34a1c8af-a1b6-4044-bf98-dfc000ab53db}, !- Handle
-  DOE-2;                                  !- Algorithm
-
-OS:SurfaceConvectionAlgorithm:Inside,
-  {a96034b0-5119-4a8d-be53-f5bf9f83cfbe}, !- Handle
-  TARP;                                   !- Algorithm
-
-OS:ZoneCapacitanceMultiplier:ResearchSpecial,
-  {a752b9b3-0afe-4a28-8f6e-d29b8d8afc9f}, !- Handle
->>>>>>> 17761b5e
+  {8f0a2857-c9c3-4a75-9b67-6877640b0d13}, !- Handle
   ,                                       !- Temperature Capacity Multiplier
   15,                                     !- Humidity Capacity Multiplier
   ;                                       !- Carbon Dioxide Capacity Multiplier
 
 OS:RunPeriod,
-<<<<<<< HEAD
-  {cb37512a-08db-4644-8d8a-f5d8b0cd7b2f}, !- Handle
-=======
-  {d84b1724-78e8-4200-8e32-8a4067c37926}, !- Handle
->>>>>>> 17761b5e
+  {a499a77a-8aaa-4b15-96ff-489e8a8032c7}, !- Handle
   Run Period 1,                           !- Name
   1,                                      !- Begin Month
   1,                                      !- Begin Day of Month
@@ -81,21 +49,13 @@
   ;                                       !- Number of Times Runperiod to be Repeated
 
 OS:YearDescription,
-<<<<<<< HEAD
-  {15e30df1-f449-4214-9172-d830823746f7}, !- Handle
-=======
-  {2945e1f1-f315-48f3-97ed-a4348e6b1fd9}, !- Handle
->>>>>>> 17761b5e
+  {18812178-85e8-4d45-bf48-6ed0d720b595}, !- Handle
   2007,                                   !- Calendar Year
   ,                                       !- Day of Week for Start Day
   ;                                       !- Is Leap Year
 
 OS:ThermalZone,
-<<<<<<< HEAD
-  {109e0b1f-4ac8-4d95-b72a-15a50e0e8552}, !- Handle
-=======
-  {88b02c25-b14b-4a59-9eba-81887fad19c0}, !- Handle
->>>>>>> 17761b5e
+  {0418b1cb-1765-464f-962b-de5aa07faf29}, !- Handle
   living zone,                            !- Name
   ,                                       !- Multiplier
   ,                                       !- Ceiling Height {m}
@@ -104,17 +64,10 @@
   ,                                       !- Zone Inside Convection Algorithm
   ,                                       !- Zone Outside Convection Algorithm
   ,                                       !- Zone Conditioning Equipment List Name
-<<<<<<< HEAD
-  {73daa205-268b-4516-8542-fa0c84216882}, !- Zone Air Inlet Port List
-  {a4c07f38-6af0-443b-a6af-1787136c7677}, !- Zone Air Exhaust Port List
-  {31c2455f-8222-461c-a254-6cb02a43ec77}, !- Zone Air Node Name
-  {c00c65cc-bad1-419d-a3f7-de7ead877392}, !- Zone Return Air Port List
-=======
-  {3b7108c0-33f4-406c-bc96-579e7ad5a5e3}, !- Zone Air Inlet Port List
-  {c3354283-466c-4510-a52a-d1914eff24a2}, !- Zone Air Exhaust Port List
-  {878867cf-6730-4880-a0b4-697d81a31dfb}, !- Zone Air Node Name
-  {21d11d4d-4545-4ceb-84a9-73acec6027c4}, !- Zone Return Air Port List
->>>>>>> 17761b5e
+  {49f3bced-ed96-489c-9426-f44a236b82c3}, !- Zone Air Inlet Port List
+  {35d9649d-8922-4428-bc78-563163427767}, !- Zone Air Exhaust Port List
+  {9bb25900-8b87-4f1c-9db0-3e38e6eef61e}, !- Zone Air Node Name
+  {ba20afa2-697a-416a-a417-68fc6db84d46}, !- Zone Return Air Port List
   ,                                       !- Primary Daylighting Control Name
   ,                                       !- Fraction of Zone Controlled by Primary Daylighting Control
   ,                                       !- Secondary Daylighting Control Name
@@ -125,71 +78,37 @@
   No;                                     !- Use Ideal Air Loads
 
 OS:Node,
-<<<<<<< HEAD
-  {0955d1f7-1c11-41bb-bb18-dcb89dfafa97}, !- Handle
+  {8452127d-1d2a-4c8d-ae2b-8824dc3e88ca}, !- Handle
   Node 1,                                 !- Name
-  {31c2455f-8222-461c-a254-6cb02a43ec77}, !- Inlet Port
+  {9bb25900-8b87-4f1c-9db0-3e38e6eef61e}, !- Inlet Port
   ;                                       !- Outlet Port
 
 OS:Connection,
-  {31c2455f-8222-461c-a254-6cb02a43ec77}, !- Handle
-  {c2bb4a82-a315-4124-b555-6fef60405a02}, !- Name
-  {109e0b1f-4ac8-4d95-b72a-15a50e0e8552}, !- Source Object
+  {9bb25900-8b87-4f1c-9db0-3e38e6eef61e}, !- Handle
+  {2dbaae58-6087-4bda-a8af-d5b692d85536}, !- Name
+  {0418b1cb-1765-464f-962b-de5aa07faf29}, !- Source Object
   11,                                     !- Outlet Port
-  {0955d1f7-1c11-41bb-bb18-dcb89dfafa97}, !- Target Object
+  {8452127d-1d2a-4c8d-ae2b-8824dc3e88ca}, !- Target Object
   2;                                      !- Inlet Port
 
 OS:PortList,
-  {73daa205-268b-4516-8542-fa0c84216882}, !- Handle
-  {17f17795-0246-4526-8cec-3f5ab387d45b}, !- Name
-  {109e0b1f-4ac8-4d95-b72a-15a50e0e8552}; !- HVAC Component
+  {49f3bced-ed96-489c-9426-f44a236b82c3}, !- Handle
+  {b083e7cb-4a5d-4335-ae95-15193d0d89b9}, !- Name
+  {0418b1cb-1765-464f-962b-de5aa07faf29}; !- HVAC Component
 
 OS:PortList,
-  {a4c07f38-6af0-443b-a6af-1787136c7677}, !- Handle
-  {8b486ebd-5fcc-4636-b734-f8502d5a372e}, !- Name
-  {109e0b1f-4ac8-4d95-b72a-15a50e0e8552}; !- HVAC Component
+  {35d9649d-8922-4428-bc78-563163427767}, !- Handle
+  {8e13e8ef-009e-4442-be20-3dc9fe441d29}, !- Name
+  {0418b1cb-1765-464f-962b-de5aa07faf29}; !- HVAC Component
 
 OS:PortList,
-  {c00c65cc-bad1-419d-a3f7-de7ead877392}, !- Handle
-  {4f55cd3c-b80a-4d5c-a12d-835612963d45}, !- Name
-  {109e0b1f-4ac8-4d95-b72a-15a50e0e8552}; !- HVAC Component
+  {ba20afa2-697a-416a-a417-68fc6db84d46}, !- Handle
+  {982b9acf-2d0c-4909-9d57-8deb276dbcf2}, !- Name
+  {0418b1cb-1765-464f-962b-de5aa07faf29}; !- HVAC Component
 
 OS:Sizing:Zone,
-  {f6048e6c-c237-4f27-8d73-d90d151c075e}, !- Handle
-  {109e0b1f-4ac8-4d95-b72a-15a50e0e8552}, !- Zone or ZoneList Name
-=======
-  {5bee7764-5e11-429e-8db7-53e1d8fdef77}, !- Handle
-  Node 1,                                 !- Name
-  {878867cf-6730-4880-a0b4-697d81a31dfb}, !- Inlet Port
-  ;                                       !- Outlet Port
-
-OS:Connection,
-  {878867cf-6730-4880-a0b4-697d81a31dfb}, !- Handle
-  {d3d9b265-5249-4da4-a13d-dc2d492ccf3d}, !- Name
-  {88b02c25-b14b-4a59-9eba-81887fad19c0}, !- Source Object
-  11,                                     !- Outlet Port
-  {5bee7764-5e11-429e-8db7-53e1d8fdef77}, !- Target Object
-  2;                                      !- Inlet Port
-
-OS:PortList,
-  {3b7108c0-33f4-406c-bc96-579e7ad5a5e3}, !- Handle
-  {5b989e73-0dce-4d67-9c93-6d1ae02b47a7}, !- Name
-  {88b02c25-b14b-4a59-9eba-81887fad19c0}; !- HVAC Component
-
-OS:PortList,
-  {c3354283-466c-4510-a52a-d1914eff24a2}, !- Handle
-  {63fbecd9-3787-4ba0-b625-ec1a9c519a0a}, !- Name
-  {88b02c25-b14b-4a59-9eba-81887fad19c0}; !- HVAC Component
-
-OS:PortList,
-  {21d11d4d-4545-4ceb-84a9-73acec6027c4}, !- Handle
-  {c941aa31-c1bd-45b0-b2b1-7a5d45a09093}, !- Name
-  {88b02c25-b14b-4a59-9eba-81887fad19c0}; !- HVAC Component
-
-OS:Sizing:Zone,
-  {501c7f7d-0e03-4882-a6d4-6d8e325f0f83}, !- Handle
-  {88b02c25-b14b-4a59-9eba-81887fad19c0}, !- Zone or ZoneList Name
->>>>>>> 17761b5e
+  {74575372-6ea6-4069-bc80-0ba0e1be1401}, !- Handle
+  {0418b1cb-1765-464f-962b-de5aa07faf29}, !- Zone or ZoneList Name
   SupplyAirTemperature,                   !- Zone Cooling Design Supply Air Temperature Input Method
   14,                                     !- Zone Cooling Design Supply Air Temperature {C}
   11.11,                                  !- Zone Cooling Design Supply Air Temperature Difference {deltaC}
@@ -218,25 +137,14 @@
   autosize;                               !- Dedicated Outdoor Air High Setpoint Temperature for Design {C}
 
 OS:ZoneHVAC:EquipmentList,
-<<<<<<< HEAD
-  {d2e8c228-883c-493f-bf43-c68e3f7f229b}, !- Handle
+  {dcbab558-95aa-4d48-9f44-22b7264f30f2}, !- Handle
   Zone HVAC Equipment List 1,             !- Name
-  {109e0b1f-4ac8-4d95-b72a-15a50e0e8552}; !- Thermal Zone
+  {0418b1cb-1765-464f-962b-de5aa07faf29}; !- Thermal Zone
 
 OS:Space,
-  {acb907d8-75d5-4181-bc4b-1c1d5922e4f5}, !- Handle
+  {41d384a9-3f29-4b72-8562-028c1107398f}, !- Handle
   living space,                           !- Name
-  {49a885b8-362d-45ad-a312-34f2bd184ad3}, !- Space Type Name
-=======
-  {9c47ebf0-9630-43a1-a7ad-19bf9c5b7c15}, !- Handle
-  Zone HVAC Equipment List 1,             !- Name
-  {88b02c25-b14b-4a59-9eba-81887fad19c0}; !- Thermal Zone
-
-OS:Space,
-  {d9aef7d9-b8ba-4853-a0ee-19217bed4d1d}, !- Handle
-  living space,                           !- Name
-  {010baf60-a588-428a-a794-48860f1550cf}, !- Space Type Name
->>>>>>> 17761b5e
+  {1d355358-f199-471b-b4e7-eb464f1026db}, !- Space Type Name
   ,                                       !- Default Construction Set Name
   ,                                       !- Default Schedule Set Name
   -0,                                     !- Direction of Relative North {deg}
@@ -244,31 +152,17 @@
   0,                                      !- Y Origin {m}
   0,                                      !- Z Origin {m}
   ,                                       !- Building Story Name
-<<<<<<< HEAD
-  {109e0b1f-4ac8-4d95-b72a-15a50e0e8552}, !- Thermal Zone Name
+  {0418b1cb-1765-464f-962b-de5aa07faf29}, !- Thermal Zone Name
   ,                                       !- Part of Total Floor Area
   ,                                       !- Design Specification Outdoor Air Object Name
-  {65f04b7f-6270-4a5b-857f-06bfcdd3b62d}; !- Building Unit Name
-
-OS:Surface,
-  {1c638e11-6439-446c-906a-e58dabd781ec}, !- Handle
+  {37cd9b56-65d6-4345-b8c9-f0860e2ac330}; !- Building Unit Name
+
+OS:Surface,
+  {011b528e-b487-413d-929f-caa6d7e477b3}, !- Handle
   Surface 1,                              !- Name
   Floor,                                  !- Surface Type
   ,                                       !- Construction Name
-  {acb907d8-75d5-4181-bc4b-1c1d5922e4f5}, !- Space Name
-=======
-  {88b02c25-b14b-4a59-9eba-81887fad19c0}, !- Thermal Zone Name
-  ,                                       !- Part of Total Floor Area
-  ,                                       !- Design Specification Outdoor Air Object Name
-  {dfd302ad-dbda-49f8-bfab-5bb30c418547}; !- Building Unit Name
-
-OS:Surface,
-  {9a0e0f1d-61a0-40b6-a1d0-01913f3f1a63}, !- Handle
-  Surface 1,                              !- Name
-  Floor,                                  !- Surface Type
-  ,                                       !- Construction Name
-  {d9aef7d9-b8ba-4853-a0ee-19217bed4d1d}, !- Space Name
->>>>>>> 17761b5e
+  {41d384a9-3f29-4b72-8562-028c1107398f}, !- Space Name
   Foundation,                             !- Outside Boundary Condition
   ,                                       !- Outside Boundary Condition Object
   NoSun,                                  !- Sun Exposure
@@ -281,19 +175,11 @@
   13.6310703908387, 0, 0;                 !- X,Y,Z Vertex 4 {m}
 
 OS:Surface,
-<<<<<<< HEAD
-  {88dc40f1-46fd-4217-bcfa-8cac8dc532d4}, !- Handle
+  {c14ed8cd-d147-40c1-a89d-f8fe854e3e4f}, !- Handle
   Surface 2,                              !- Name
   Wall,                                   !- Surface Type
   ,                                       !- Construction Name
-  {acb907d8-75d5-4181-bc4b-1c1d5922e4f5}, !- Space Name
-=======
-  {7ca643ad-6edf-439e-866c-ca1ddf5b5967}, !- Handle
-  Surface 2,                              !- Name
-  Wall,                                   !- Surface Type
-  ,                                       !- Construction Name
-  {d9aef7d9-b8ba-4853-a0ee-19217bed4d1d}, !- Space Name
->>>>>>> 17761b5e
+  {41d384a9-3f29-4b72-8562-028c1107398f}, !- Space Name
   Outdoors,                               !- Outside Boundary Condition
   ,                                       !- Outside Boundary Condition Object
   SunExposed,                             !- Sun Exposure
@@ -306,19 +192,11 @@
   0, 0, 2.4384;                           !- X,Y,Z Vertex 4 {m}
 
 OS:Surface,
-<<<<<<< HEAD
-  {4c410fba-4302-495c-8c8e-fa7beb33dcdc}, !- Handle
+  {9f24f70a-ec86-4308-8eb9-1e242aa0c1df}, !- Handle
   Surface 3,                              !- Name
   Wall,                                   !- Surface Type
   ,                                       !- Construction Name
-  {acb907d8-75d5-4181-bc4b-1c1d5922e4f5}, !- Space Name
-=======
-  {202b690f-500d-4774-8e2c-bc9ca802d7cc}, !- Handle
-  Surface 3,                              !- Name
-  Wall,                                   !- Surface Type
-  ,                                       !- Construction Name
-  {d9aef7d9-b8ba-4853-a0ee-19217bed4d1d}, !- Space Name
->>>>>>> 17761b5e
+  {41d384a9-3f29-4b72-8562-028c1107398f}, !- Space Name
   Outdoors,                               !- Outside Boundary Condition
   ,                                       !- Outside Boundary Condition Object
   SunExposed,                             !- Sun Exposure
@@ -331,19 +209,11 @@
   0, 6.81553519541936, 2.4384;            !- X,Y,Z Vertex 4 {m}
 
 OS:Surface,
-<<<<<<< HEAD
-  {e3801f08-c653-4ee3-ba5a-6f25bd358765}, !- Handle
+  {ffc05665-b92c-4b6f-b165-6aee2d4a0b68}, !- Handle
   Surface 4,                              !- Name
   Wall,                                   !- Surface Type
   ,                                       !- Construction Name
-  {acb907d8-75d5-4181-bc4b-1c1d5922e4f5}, !- Space Name
-=======
-  {8d315eec-28aa-4ff8-9d47-ef8aeaaad46b}, !- Handle
-  Surface 4,                              !- Name
-  Wall,                                   !- Surface Type
-  ,                                       !- Construction Name
-  {d9aef7d9-b8ba-4853-a0ee-19217bed4d1d}, !- Space Name
->>>>>>> 17761b5e
+  {41d384a9-3f29-4b72-8562-028c1107398f}, !- Space Name
   Outdoors,                               !- Outside Boundary Condition
   ,                                       !- Outside Boundary Condition Object
   SunExposed,                             !- Sun Exposure
@@ -356,19 +226,11 @@
   13.6310703908387, 6.81553519541936, 2.4384; !- X,Y,Z Vertex 4 {m}
 
 OS:Surface,
-<<<<<<< HEAD
-  {8e882d41-913d-4055-9556-62f951c23270}, !- Handle
+  {a79b4e21-a9a6-4455-a305-64527c42397c}, !- Handle
   Surface 5,                              !- Name
   Wall,                                   !- Surface Type
   ,                                       !- Construction Name
-  {acb907d8-75d5-4181-bc4b-1c1d5922e4f5}, !- Space Name
-=======
-  {2426c9b7-b535-4efe-b681-35ac145518aa}, !- Handle
-  Surface 5,                              !- Name
-  Wall,                                   !- Surface Type
-  ,                                       !- Construction Name
-  {d9aef7d9-b8ba-4853-a0ee-19217bed4d1d}, !- Space Name
->>>>>>> 17761b5e
+  {41d384a9-3f29-4b72-8562-028c1107398f}, !- Space Name
   Outdoors,                               !- Outside Boundary Condition
   ,                                       !- Outside Boundary Condition Object
   SunExposed,                             !- Sun Exposure
@@ -381,23 +243,13 @@
   13.6310703908387, 0, 2.4384;            !- X,Y,Z Vertex 4 {m}
 
 OS:Surface,
-<<<<<<< HEAD
-  {1c8e09f9-41b3-4ff9-ad89-d38fc8b71b35}, !- Handle
+  {56646474-b53d-4b44-bf79-4ac722198390}, !- Handle
   Surface 6,                              !- Name
   RoofCeiling,                            !- Surface Type
   ,                                       !- Construction Name
-  {acb907d8-75d5-4181-bc4b-1c1d5922e4f5}, !- Space Name
+  {41d384a9-3f29-4b72-8562-028c1107398f}, !- Space Name
   Surface,                                !- Outside Boundary Condition
-  {8078c662-f531-4e37-9fbf-f56a333cde1f}, !- Outside Boundary Condition Object
-=======
-  {b8c9e1fb-1362-4c3f-afc1-914844b7e8f3}, !- Handle
-  Surface 6,                              !- Name
-  RoofCeiling,                            !- Surface Type
-  ,                                       !- Construction Name
-  {d9aef7d9-b8ba-4853-a0ee-19217bed4d1d}, !- Space Name
-  Surface,                                !- Outside Boundary Condition
-  {8e62be2c-a33f-4ad3-824f-f379511b656c}, !- Outside Boundary Condition Object
->>>>>>> 17761b5e
+  {37369401-f570-48bd-a08f-f7716da4731b}, !- Outside Boundary Condition Object
   NoSun,                                  !- Sun Exposure
   NoWind,                                 !- Wind Exposure
   ,                                       !- View Factor to Ground
@@ -408,11 +260,7 @@
   0, 0, 2.4384;                           !- X,Y,Z Vertex 4 {m}
 
 OS:SpaceType,
-<<<<<<< HEAD
-  {49a885b8-362d-45ad-a312-34f2bd184ad3}, !- Handle
-=======
-  {010baf60-a588-428a-a794-48860f1550cf}, !- Handle
->>>>>>> 17761b5e
+  {1d355358-f199-471b-b4e7-eb464f1026db}, !- Handle
   Space Type 1,                           !- Name
   ,                                       !- Default Construction Set Name
   ,                                       !- Default Schedule Set Name
@@ -423,15 +271,9 @@
   living;                                 !- Standards Space Type
 
 OS:Space,
-<<<<<<< HEAD
-  {df9e8ed5-c1c1-433b-a345-8931aa6b36ed}, !- Handle
+  {8611ab64-5b5c-49bf-993e-d25d8cc74784}, !- Handle
   living space|story 2,                   !- Name
-  {49a885b8-362d-45ad-a312-34f2bd184ad3}, !- Space Type Name
-=======
-  {f0aa31a2-b21b-4b7f-9eb7-061f46e2c1e4}, !- Handle
-  living space|story 2,                   !- Name
-  {010baf60-a588-428a-a794-48860f1550cf}, !- Space Type Name
->>>>>>> 17761b5e
+  {1d355358-f199-471b-b4e7-eb464f1026db}, !- Space Type Name
   ,                                       !- Default Construction Set Name
   ,                                       !- Default Schedule Set Name
   -0,                                     !- Direction of Relative North {deg}
@@ -439,35 +281,19 @@
   0,                                      !- Y Origin {m}
   2.4384,                                 !- Z Origin {m}
   ,                                       !- Building Story Name
-<<<<<<< HEAD
-  {109e0b1f-4ac8-4d95-b72a-15a50e0e8552}, !- Thermal Zone Name
+  {0418b1cb-1765-464f-962b-de5aa07faf29}, !- Thermal Zone Name
   ,                                       !- Part of Total Floor Area
   ,                                       !- Design Specification Outdoor Air Object Name
-  {65f04b7f-6270-4a5b-857f-06bfcdd3b62d}; !- Building Unit Name
-
-OS:Surface,
-  {8078c662-f531-4e37-9fbf-f56a333cde1f}, !- Handle
+  {37cd9b56-65d6-4345-b8c9-f0860e2ac330}; !- Building Unit Name
+
+OS:Surface,
+  {37369401-f570-48bd-a08f-f7716da4731b}, !- Handle
   Surface 7,                              !- Name
   Floor,                                  !- Surface Type
   ,                                       !- Construction Name
-  {df9e8ed5-c1c1-433b-a345-8931aa6b36ed}, !- Space Name
+  {8611ab64-5b5c-49bf-993e-d25d8cc74784}, !- Space Name
   Surface,                                !- Outside Boundary Condition
-  {1c8e09f9-41b3-4ff9-ad89-d38fc8b71b35}, !- Outside Boundary Condition Object
-=======
-  {88b02c25-b14b-4a59-9eba-81887fad19c0}, !- Thermal Zone Name
-  ,                                       !- Part of Total Floor Area
-  ,                                       !- Design Specification Outdoor Air Object Name
-  {dfd302ad-dbda-49f8-bfab-5bb30c418547}; !- Building Unit Name
-
-OS:Surface,
-  {8e62be2c-a33f-4ad3-824f-f379511b656c}, !- Handle
-  Surface 7,                              !- Name
-  Floor,                                  !- Surface Type
-  ,                                       !- Construction Name
-  {f0aa31a2-b21b-4b7f-9eb7-061f46e2c1e4}, !- Space Name
-  Surface,                                !- Outside Boundary Condition
-  {b8c9e1fb-1362-4c3f-afc1-914844b7e8f3}, !- Outside Boundary Condition Object
->>>>>>> 17761b5e
+  {56646474-b53d-4b44-bf79-4ac722198390}, !- Outside Boundary Condition Object
   NoSun,                                  !- Sun Exposure
   NoWind,                                 !- Wind Exposure
   ,                                       !- View Factor to Ground
@@ -478,19 +304,11 @@
   13.6310703908387, 0, 0;                 !- X,Y,Z Vertex 4 {m}
 
 OS:Surface,
-<<<<<<< HEAD
-  {74ed1539-a346-4f71-86a5-12577cb961b5}, !- Handle
+  {62c1abdd-0f9f-4b24-b4db-5a734e9894e7}, !- Handle
   Surface 8,                              !- Name
   Wall,                                   !- Surface Type
   ,                                       !- Construction Name
-  {df9e8ed5-c1c1-433b-a345-8931aa6b36ed}, !- Space Name
-=======
-  {ff18cd83-652a-4f7d-8317-d695f08a0623}, !- Handle
-  Surface 8,                              !- Name
-  Wall,                                   !- Surface Type
-  ,                                       !- Construction Name
-  {f0aa31a2-b21b-4b7f-9eb7-061f46e2c1e4}, !- Space Name
->>>>>>> 17761b5e
+  {8611ab64-5b5c-49bf-993e-d25d8cc74784}, !- Space Name
   Outdoors,                               !- Outside Boundary Condition
   ,                                       !- Outside Boundary Condition Object
   SunExposed,                             !- Sun Exposure
@@ -503,19 +321,11 @@
   0, 0, 2.4384;                           !- X,Y,Z Vertex 4 {m}
 
 OS:Surface,
-<<<<<<< HEAD
-  {6e33f1db-a945-42ae-b636-92b075f34393}, !- Handle
+  {9b55f529-3ef4-4b8d-a058-924320878be1}, !- Handle
   Surface 9,                              !- Name
   Wall,                                   !- Surface Type
   ,                                       !- Construction Name
-  {df9e8ed5-c1c1-433b-a345-8931aa6b36ed}, !- Space Name
-=======
-  {86eed4fe-0cb7-45f7-b29c-d689523f966a}, !- Handle
-  Surface 9,                              !- Name
-  Wall,                                   !- Surface Type
-  ,                                       !- Construction Name
-  {f0aa31a2-b21b-4b7f-9eb7-061f46e2c1e4}, !- Space Name
->>>>>>> 17761b5e
+  {8611ab64-5b5c-49bf-993e-d25d8cc74784}, !- Space Name
   Outdoors,                               !- Outside Boundary Condition
   ,                                       !- Outside Boundary Condition Object
   SunExposed,                             !- Sun Exposure
@@ -528,19 +338,11 @@
   0, 6.81553519541936, 2.4384;            !- X,Y,Z Vertex 4 {m}
 
 OS:Surface,
-<<<<<<< HEAD
-  {12c5ad49-1180-4c91-9986-57fe56574f0e}, !- Handle
+  {d109e748-b2d9-4f77-a2fe-71eab3fe7adf}, !- Handle
   Surface 10,                             !- Name
   Wall,                                   !- Surface Type
   ,                                       !- Construction Name
-  {df9e8ed5-c1c1-433b-a345-8931aa6b36ed}, !- Space Name
-=======
-  {c7609a02-52c4-4bab-8f11-6adf7f6c5dad}, !- Handle
-  Surface 10,                             !- Name
-  Wall,                                   !- Surface Type
-  ,                                       !- Construction Name
-  {f0aa31a2-b21b-4b7f-9eb7-061f46e2c1e4}, !- Space Name
->>>>>>> 17761b5e
+  {8611ab64-5b5c-49bf-993e-d25d8cc74784}, !- Space Name
   Outdoors,                               !- Outside Boundary Condition
   ,                                       !- Outside Boundary Condition Object
   SunExposed,                             !- Sun Exposure
@@ -553,19 +355,11 @@
   13.6310703908387, 6.81553519541936, 2.4384; !- X,Y,Z Vertex 4 {m}
 
 OS:Surface,
-<<<<<<< HEAD
-  {de62e502-d520-41b9-bd38-92df1a55b3dd}, !- Handle
+  {54e7c4b9-e54a-4a53-935e-dc6f4715704b}, !- Handle
   Surface 11,                             !- Name
   Wall,                                   !- Surface Type
   ,                                       !- Construction Name
-  {df9e8ed5-c1c1-433b-a345-8931aa6b36ed}, !- Space Name
-=======
-  {0d4ecc76-b2cb-4e83-8071-34f719898ad5}, !- Handle
-  Surface 11,                             !- Name
-  Wall,                                   !- Surface Type
-  ,                                       !- Construction Name
-  {f0aa31a2-b21b-4b7f-9eb7-061f46e2c1e4}, !- Space Name
->>>>>>> 17761b5e
+  {8611ab64-5b5c-49bf-993e-d25d8cc74784}, !- Space Name
   Outdoors,                               !- Outside Boundary Condition
   ,                                       !- Outside Boundary Condition Object
   SunExposed,                             !- Sun Exposure
@@ -578,23 +372,13 @@
   13.6310703908387, 0, 2.4384;            !- X,Y,Z Vertex 4 {m}
 
 OS:Surface,
-<<<<<<< HEAD
-  {d12b2eec-47b5-45d7-98a7-822cc017a869}, !- Handle
+  {8d6ed6a1-a454-4e23-aa79-bb41b0d17a23}, !- Handle
   Surface 12,                             !- Name
   RoofCeiling,                            !- Surface Type
   ,                                       !- Construction Name
-  {df9e8ed5-c1c1-433b-a345-8931aa6b36ed}, !- Space Name
+  {8611ab64-5b5c-49bf-993e-d25d8cc74784}, !- Space Name
   Surface,                                !- Outside Boundary Condition
-  {1babf072-aab3-4904-acf5-4d6667648634}, !- Outside Boundary Condition Object
-=======
-  {4f8899da-467c-4fd2-a74d-3ab17dcf2ed1}, !- Handle
-  Surface 12,                             !- Name
-  RoofCeiling,                            !- Surface Type
-  ,                                       !- Construction Name
-  {f0aa31a2-b21b-4b7f-9eb7-061f46e2c1e4}, !- Space Name
-  Surface,                                !- Outside Boundary Condition
-  {e7de1c17-fb59-4118-bcdf-03f027c148a8}, !- Outside Boundary Condition Object
->>>>>>> 17761b5e
+  {f3fe6a56-79e2-4d13-9961-c4dcb749e018}, !- Outside Boundary Condition Object
   NoSun,                                  !- Sun Exposure
   NoWind,                                 !- Wind Exposure
   ,                                       !- View Factor to Ground
@@ -605,23 +389,13 @@
   0, 0, 2.4384;                           !- X,Y,Z Vertex 4 {m}
 
 OS:Surface,
-<<<<<<< HEAD
-  {1babf072-aab3-4904-acf5-4d6667648634}, !- Handle
+  {f3fe6a56-79e2-4d13-9961-c4dcb749e018}, !- Handle
   Surface 13,                             !- Name
   Floor,                                  !- Surface Type
   ,                                       !- Construction Name
-  {7424e26e-cf4a-429e-aa80-2d268f2fab1a}, !- Space Name
+  {71db4d53-09bc-46ec-96c4-146dc58c37f8}, !- Space Name
   Surface,                                !- Outside Boundary Condition
-  {d12b2eec-47b5-45d7-98a7-822cc017a869}, !- Outside Boundary Condition Object
-=======
-  {e7de1c17-fb59-4118-bcdf-03f027c148a8}, !- Handle
-  Surface 13,                             !- Name
-  Floor,                                  !- Surface Type
-  ,                                       !- Construction Name
-  {cb506478-b781-4028-8a39-65eb8526fc55}, !- Space Name
-  Surface,                                !- Outside Boundary Condition
-  {4f8899da-467c-4fd2-a74d-3ab17dcf2ed1}, !- Outside Boundary Condition Object
->>>>>>> 17761b5e
+  {8d6ed6a1-a454-4e23-aa79-bb41b0d17a23}, !- Outside Boundary Condition Object
   NoSun,                                  !- Sun Exposure
   NoWind,                                 !- Wind Exposure
   ,                                       !- View Factor to Ground
@@ -632,19 +406,11 @@
   0, 0, 0;                                !- X,Y,Z Vertex 4 {m}
 
 OS:Surface,
-<<<<<<< HEAD
-  {17c2cff3-1210-4fa7-aedd-70c39940499c}, !- Handle
+  {29120582-5c9d-4255-b4b1-2d83d99b4b10}, !- Handle
   Surface 14,                             !- Name
   RoofCeiling,                            !- Surface Type
   ,                                       !- Construction Name
-  {7424e26e-cf4a-429e-aa80-2d268f2fab1a}, !- Space Name
-=======
-  {5ebccf38-6bcd-457d-8364-956b0bf389d2}, !- Handle
-  Surface 14,                             !- Name
-  RoofCeiling,                            !- Surface Type
-  ,                                       !- Construction Name
-  {cb506478-b781-4028-8a39-65eb8526fc55}, !- Space Name
->>>>>>> 17761b5e
+  {71db4d53-09bc-46ec-96c4-146dc58c37f8}, !- Space Name
   Outdoors,                               !- Outside Boundary Condition
   ,                                       !- Outside Boundary Condition Object
   SunExposed,                             !- Sun Exposure
@@ -657,19 +423,11 @@
   13.6310703908387, 0, 0;                 !- X,Y,Z Vertex 4 {m}
 
 OS:Surface,
-<<<<<<< HEAD
-  {cb545be5-b7fe-4bee-87da-1b68bcb667b5}, !- Handle
+  {ee55893f-e36f-436d-957d-2e087c8a8552}, !- Handle
   Surface 15,                             !- Name
   RoofCeiling,                            !- Surface Type
   ,                                       !- Construction Name
-  {7424e26e-cf4a-429e-aa80-2d268f2fab1a}, !- Space Name
-=======
-  {229c3226-7945-437c-9a3f-5f5e3f2657bb}, !- Handle
-  Surface 15,                             !- Name
-  RoofCeiling,                            !- Surface Type
-  ,                                       !- Construction Name
-  {cb506478-b781-4028-8a39-65eb8526fc55}, !- Space Name
->>>>>>> 17761b5e
+  {71db4d53-09bc-46ec-96c4-146dc58c37f8}, !- Space Name
   Outdoors,                               !- Outside Boundary Condition
   ,                                       !- Outside Boundary Condition Object
   SunExposed,                             !- Sun Exposure
@@ -682,19 +440,11 @@
   0, 6.81553519541936, 0;                 !- X,Y,Z Vertex 4 {m}
 
 OS:Surface,
-<<<<<<< HEAD
-  {772b328a-7686-48fc-9bbb-188eca2b73e6}, !- Handle
+  {214b7102-b697-455a-b1fe-cec691599438}, !- Handle
   Surface 16,                             !- Name
   Wall,                                   !- Surface Type
   ,                                       !- Construction Name
-  {7424e26e-cf4a-429e-aa80-2d268f2fab1a}, !- Space Name
-=======
-  {a76e81db-f5c0-44e8-aafa-fe0e49f67561}, !- Handle
-  Surface 16,                             !- Name
-  Wall,                                   !- Surface Type
-  ,                                       !- Construction Name
-  {cb506478-b781-4028-8a39-65eb8526fc55}, !- Space Name
->>>>>>> 17761b5e
+  {71db4d53-09bc-46ec-96c4-146dc58c37f8}, !- Space Name
   Outdoors,                               !- Outside Boundary Condition
   ,                                       !- Outside Boundary Condition Object
   SunExposed,                             !- Sun Exposure
@@ -706,19 +456,11 @@
   0, 0, 0;                                !- X,Y,Z Vertex 3 {m}
 
 OS:Surface,
-<<<<<<< HEAD
-  {42992d1f-499c-4c02-91cb-9b5ee9936a61}, !- Handle
+  {22756961-321a-44c7-b59e-66b4b8878e89}, !- Handle
   Surface 17,                             !- Name
   Wall,                                   !- Surface Type
   ,                                       !- Construction Name
-  {7424e26e-cf4a-429e-aa80-2d268f2fab1a}, !- Space Name
-=======
-  {1716e6ef-3983-4257-bca3-2ec4bbf5532e}, !- Handle
-  Surface 17,                             !- Name
-  Wall,                                   !- Surface Type
-  ,                                       !- Construction Name
-  {cb506478-b781-4028-8a39-65eb8526fc55}, !- Space Name
->>>>>>> 17761b5e
+  {71db4d53-09bc-46ec-96c4-146dc58c37f8}, !- Space Name
   Outdoors,                               !- Outside Boundary Condition
   ,                                       !- Outside Boundary Condition Object
   SunExposed,                             !- Sun Exposure
@@ -730,15 +472,9 @@
   13.6310703908387, 6.81553519541936, 0;  !- X,Y,Z Vertex 3 {m}
 
 OS:Space,
-<<<<<<< HEAD
-  {7424e26e-cf4a-429e-aa80-2d268f2fab1a}, !- Handle
+  {71db4d53-09bc-46ec-96c4-146dc58c37f8}, !- Handle
   unfinished attic space,                 !- Name
-  {86874fba-8a91-46a2-bd52-e914a34f9b97}, !- Space Type Name
-=======
-  {cb506478-b781-4028-8a39-65eb8526fc55}, !- Handle
-  unfinished attic space,                 !- Name
-  {3ec6683a-bb55-418d-9eb8-d434ef2d2769}, !- Space Type Name
->>>>>>> 17761b5e
+  {b326d05a-cc8c-4fcf-b464-8b9071f3135d}, !- Space Type Name
   ,                                       !- Default Construction Set Name
   ,                                       !- Default Schedule Set Name
   -0,                                     !- Direction of Relative North {deg}
@@ -746,17 +482,10 @@
   0,                                      !- Y Origin {m}
   4.8768,                                 !- Z Origin {m}
   ,                                       !- Building Story Name
-<<<<<<< HEAD
-  {9865257c-d3f5-4b7a-9e7f-459a236ccab6}; !- Thermal Zone Name
+  {efce342e-e8c6-440b-a7ae-18e11f78a29e}; !- Thermal Zone Name
 
 OS:ThermalZone,
-  {9865257c-d3f5-4b7a-9e7f-459a236ccab6}, !- Handle
-=======
-  {83d8ed79-15a3-4dd5-adca-ff604203040d}; !- Thermal Zone Name
-
-OS:ThermalZone,
-  {83d8ed79-15a3-4dd5-adca-ff604203040d}, !- Handle
->>>>>>> 17761b5e
+  {efce342e-e8c6-440b-a7ae-18e11f78a29e}, !- Handle
   unfinished attic zone,                  !- Name
   ,                                       !- Multiplier
   ,                                       !- Ceiling Height {m}
@@ -765,17 +494,10 @@
   ,                                       !- Zone Inside Convection Algorithm
   ,                                       !- Zone Outside Convection Algorithm
   ,                                       !- Zone Conditioning Equipment List Name
-<<<<<<< HEAD
-  {f3949583-038e-402f-82f9-cb12d876e29b}, !- Zone Air Inlet Port List
-  {16c02539-ef0e-42cd-b434-0c415feca4ae}, !- Zone Air Exhaust Port List
-  {ef89b694-7d61-48a0-81b4-a48d8e7a002f}, !- Zone Air Node Name
-  {81cb7d80-fcd1-476a-a255-4a4bace1cf0c}, !- Zone Return Air Port List
-=======
-  {4fc27e17-3b00-422f-80f6-a78c876ce215}, !- Zone Air Inlet Port List
-  {2ec4eba8-e825-43ef-abcb-fcb55b37311f}, !- Zone Air Exhaust Port List
-  {db14a3c0-0932-4c77-b664-a3cc74d55144}, !- Zone Air Node Name
-  {92b6d444-a198-4685-a289-4b926352d834}, !- Zone Return Air Port List
->>>>>>> 17761b5e
+  {6bf41c6b-0e97-49e1-b4ee-5a636136f35d}, !- Zone Air Inlet Port List
+  {4451258e-834d-41aa-8e0b-9aabe842734d}, !- Zone Air Exhaust Port List
+  {9bcbd482-06c3-4d2c-9e7c-b7e856128608}, !- Zone Air Node Name
+  {4297b84a-b060-49a1-b7cb-cf6176909d41}, !- Zone Return Air Port List
   ,                                       !- Primary Daylighting Control Name
   ,                                       !- Fraction of Zone Controlled by Primary Daylighting Control
   ,                                       !- Secondary Daylighting Control Name
@@ -786,71 +508,37 @@
   No;                                     !- Use Ideal Air Loads
 
 OS:Node,
-<<<<<<< HEAD
-  {d111dfc2-0d60-46b0-aba1-17f9964a8349}, !- Handle
+  {3a00cf7a-6040-431c-988d-8ed762fb4cbf}, !- Handle
   Node 2,                                 !- Name
-  {ef89b694-7d61-48a0-81b4-a48d8e7a002f}, !- Inlet Port
+  {9bcbd482-06c3-4d2c-9e7c-b7e856128608}, !- Inlet Port
   ;                                       !- Outlet Port
 
 OS:Connection,
-  {ef89b694-7d61-48a0-81b4-a48d8e7a002f}, !- Handle
-  {75c2d374-3045-498e-9051-44648dee8bbd}, !- Name
-  {9865257c-d3f5-4b7a-9e7f-459a236ccab6}, !- Source Object
+  {9bcbd482-06c3-4d2c-9e7c-b7e856128608}, !- Handle
+  {5fb0fadb-bbe7-41cb-8d1e-0484eb507c0a}, !- Name
+  {efce342e-e8c6-440b-a7ae-18e11f78a29e}, !- Source Object
   11,                                     !- Outlet Port
-  {d111dfc2-0d60-46b0-aba1-17f9964a8349}, !- Target Object
+  {3a00cf7a-6040-431c-988d-8ed762fb4cbf}, !- Target Object
   2;                                      !- Inlet Port
 
 OS:PortList,
-  {f3949583-038e-402f-82f9-cb12d876e29b}, !- Handle
-  {838ec247-d094-4adc-9dc8-fe10d6dc3948}, !- Name
-  {9865257c-d3f5-4b7a-9e7f-459a236ccab6}; !- HVAC Component
+  {6bf41c6b-0e97-49e1-b4ee-5a636136f35d}, !- Handle
+  {00e4bea2-b549-49f4-b098-151bf13f6fe7}, !- Name
+  {efce342e-e8c6-440b-a7ae-18e11f78a29e}; !- HVAC Component
 
 OS:PortList,
-  {16c02539-ef0e-42cd-b434-0c415feca4ae}, !- Handle
-  {52b29910-dd9f-4ef7-9c9a-81988068a912}, !- Name
-  {9865257c-d3f5-4b7a-9e7f-459a236ccab6}; !- HVAC Component
+  {4451258e-834d-41aa-8e0b-9aabe842734d}, !- Handle
+  {9dbba708-5faf-4fbf-bfae-54a740abfe1f}, !- Name
+  {efce342e-e8c6-440b-a7ae-18e11f78a29e}; !- HVAC Component
 
 OS:PortList,
-  {81cb7d80-fcd1-476a-a255-4a4bace1cf0c}, !- Handle
-  {926b582c-a081-465d-974f-3075db27d9b3}, !- Name
-  {9865257c-d3f5-4b7a-9e7f-459a236ccab6}; !- HVAC Component
+  {4297b84a-b060-49a1-b7cb-cf6176909d41}, !- Handle
+  {e6199766-adeb-4ee2-bfae-2482b45c6530}, !- Name
+  {efce342e-e8c6-440b-a7ae-18e11f78a29e}; !- HVAC Component
 
 OS:Sizing:Zone,
-  {ca608bfe-9cf8-4e23-a002-207395f76def}, !- Handle
-  {9865257c-d3f5-4b7a-9e7f-459a236ccab6}, !- Zone or ZoneList Name
-=======
-  {3438af2e-d942-4490-9548-85ce3d2040dc}, !- Handle
-  Node 2,                                 !- Name
-  {db14a3c0-0932-4c77-b664-a3cc74d55144}, !- Inlet Port
-  ;                                       !- Outlet Port
-
-OS:Connection,
-  {db14a3c0-0932-4c77-b664-a3cc74d55144}, !- Handle
-  {d446d709-7d9c-40f0-a284-7c62f6986a47}, !- Name
-  {83d8ed79-15a3-4dd5-adca-ff604203040d}, !- Source Object
-  11,                                     !- Outlet Port
-  {3438af2e-d942-4490-9548-85ce3d2040dc}, !- Target Object
-  2;                                      !- Inlet Port
-
-OS:PortList,
-  {4fc27e17-3b00-422f-80f6-a78c876ce215}, !- Handle
-  {4a30c94e-b9e1-4d0a-b02c-93e705325b4d}, !- Name
-  {83d8ed79-15a3-4dd5-adca-ff604203040d}; !- HVAC Component
-
-OS:PortList,
-  {2ec4eba8-e825-43ef-abcb-fcb55b37311f}, !- Handle
-  {7c4b3b94-919d-45eb-a964-0bb33177a200}, !- Name
-  {83d8ed79-15a3-4dd5-adca-ff604203040d}; !- HVAC Component
-
-OS:PortList,
-  {92b6d444-a198-4685-a289-4b926352d834}, !- Handle
-  {2e375142-d667-43b9-9c8b-512869394efc}, !- Name
-  {83d8ed79-15a3-4dd5-adca-ff604203040d}; !- HVAC Component
-
-OS:Sizing:Zone,
-  {825f4ef4-21c9-42c0-9df7-a9044c3b3ed6}, !- Handle
-  {83d8ed79-15a3-4dd5-adca-ff604203040d}, !- Zone or ZoneList Name
->>>>>>> 17761b5e
+  {724c55ef-1029-4bd4-a69e-e9f1b9b3d1cf}, !- Handle
+  {efce342e-e8c6-440b-a7ae-18e11f78a29e}, !- Zone or ZoneList Name
   SupplyAirTemperature,                   !- Zone Cooling Design Supply Air Temperature Input Method
   14,                                     !- Zone Cooling Design Supply Air Temperature {C}
   11.11,                                  !- Zone Cooling Design Supply Air Temperature Difference {deltaC}
@@ -879,21 +567,12 @@
   autosize;                               !- Dedicated Outdoor Air High Setpoint Temperature for Design {C}
 
 OS:ZoneHVAC:EquipmentList,
-<<<<<<< HEAD
-  {539d1359-9243-4474-b7c0-66908432121a}, !- Handle
+  {ca264b63-071e-4588-93cf-f795a4256e7d}, !- Handle
   Zone HVAC Equipment List 2,             !- Name
-  {9865257c-d3f5-4b7a-9e7f-459a236ccab6}; !- Thermal Zone
+  {efce342e-e8c6-440b-a7ae-18e11f78a29e}; !- Thermal Zone
 
 OS:SpaceType,
-  {86874fba-8a91-46a2-bd52-e914a34f9b97}, !- Handle
-=======
-  {7d907e28-d8bf-4857-b6e8-e65b5c8e4f06}, !- Handle
-  Zone HVAC Equipment List 2,             !- Name
-  {83d8ed79-15a3-4dd5-adca-ff604203040d}; !- Thermal Zone
-
-OS:SpaceType,
-  {3ec6683a-bb55-418d-9eb8-d434ef2d2769}, !- Handle
->>>>>>> 17761b5e
+  {b326d05a-cc8c-4fcf-b464-8b9071f3135d}, !- Handle
   Space Type 2,                           !- Name
   ,                                       !- Default Construction Set Name
   ,                                       !- Default Schedule Set Name
@@ -904,21 +583,13 @@
   unfinished attic;                       !- Standards Space Type
 
 OS:BuildingUnit,
-<<<<<<< HEAD
-  {65f04b7f-6270-4a5b-857f-06bfcdd3b62d}, !- Handle
-=======
-  {dfd302ad-dbda-49f8-bfab-5bb30c418547}, !- Handle
->>>>>>> 17761b5e
+  {37cd9b56-65d6-4345-b8c9-f0860e2ac330}, !- Handle
   unit 1,                                 !- Name
   ,                                       !- Rendering Color
   Residential;                            !- Building Unit Type
 
 OS:Building,
-<<<<<<< HEAD
-  {01d79d19-b73a-4ba4-ac53-c1ba364727af}, !- Handle
-=======
-  {7bd329f0-bfde-4ea7-b585-02483d6f3e2d}, !- Handle
->>>>>>> 17761b5e
+  {c10d8244-b95f-4f6c-87e2-6913078ffe67}, !- Handle
   Building 1,                             !- Name
   ,                                       !- Building Sector Type
   270,                                    !- North Axis {deg}
@@ -933,13 +604,8 @@
   1;                                      !- Standards Number of Living Units
 
 OS:AdditionalProperties,
-<<<<<<< HEAD
-  {aee57acd-0690-4652-a6dc-ee8b392f8af6}, !- Handle
-  {01d79d19-b73a-4ba4-ac53-c1ba364727af}, !- Object Name
-=======
-  {9937735d-1c0a-407c-b37b-a492925e3c38}, !- Handle
-  {7bd329f0-bfde-4ea7-b585-02483d6f3e2d}, !- Object Name
->>>>>>> 17761b5e
+  {d6b6463f-22b9-458e-bdf9-a7744f83f121}, !- Handle
+  {c10d8244-b95f-4f6c-87e2-6913078ffe67}, !- Object Name
   Total Units Represented,                !- Feature Name 1
   Integer,                                !- Feature Data Type 1
   1,                                      !- Feature Value 1
@@ -948,13 +614,8 @@
   1;                                      !- Feature Value 2
 
 OS:AdditionalProperties,
-<<<<<<< HEAD
-  {ec911f68-a9f5-4b37-a5b3-fcfe73520494}, !- Handle
-  {65f04b7f-6270-4a5b-857f-06bfcdd3b62d}, !- Object Name
-=======
-  {3d4a261c-bd09-4e45-a392-9ae850a90326}, !- Handle
-  {dfd302ad-dbda-49f8-bfab-5bb30c418547}, !- Object Name
->>>>>>> 17761b5e
+  {4c7c5ceb-52ff-44b8-8b03-357350ebbf1e}, !- Handle
+  {37cd9b56-65d6-4345-b8c9-f0860e2ac330}, !- Object Name
   NumberOfBedrooms,                       !- Feature Name 1
   Integer,                                !- Feature Data Type 1
   3,                                      !- Feature Value 1
@@ -963,11 +624,7 @@
   2;                                      !- Feature Value 2
 
 OS:Schedule:Day,
-<<<<<<< HEAD
-  {267c3fd8-bdf3-4fa2-9844-f575d264e989}, !- Handle
-=======
-  {42ab8921-6d71-468b-851a-aed81cba7e7b}, !- Handle
->>>>>>> 17761b5e
+  {3ecb113e-091a-4315-b621-ddbdf9a91be6}, !- Handle
   Schedule Day 1,                         !- Name
   ,                                       !- Schedule Type Limits Name
   ,                                       !- Interpolate to Timestep
@@ -976,11 +633,7 @@
   0;                                      !- Value Until Time 1
 
 OS:Schedule:Day,
-<<<<<<< HEAD
-  {01b590a5-a596-4b1b-a534-10ddfb703684}, !- Handle
-=======
-  {722c6c90-13c4-491f-9d72-7dc97e544fbf}, !- Handle
->>>>>>> 17761b5e
+  {20fced2e-d1b1-4670-a768-aa73bfcd652e}, !- Handle
   Schedule Day 2,                         !- Name
   ,                                       !- Schedule Type Limits Name
   ,                                       !- Interpolate to Timestep
@@ -989,11 +642,7 @@
   1;                                      !- Value Until Time 1
 
 OS:WeatherFile,
-<<<<<<< HEAD
-  {7d117959-6f00-4689-81c3-8756903fab59}, !- Handle
-=======
-  {d631f626-4e90-4541-bdda-643f0e0d0571}, !- Handle
->>>>>>> 17761b5e
+  {9b929ad6-1389-4245-8ea3-2fdca78367f0}, !- Handle
   Denver Intl Ap,                         !- City
   CO,                                     !- State Province Region
   USA,                                    !- Country
@@ -1007,13 +656,8 @@
   E23378AA;                               !- Checksum
 
 OS:AdditionalProperties,
-<<<<<<< HEAD
-  {0009f1e9-f633-4006-8542-637b93813184}, !- Handle
-  {7d117959-6f00-4689-81c3-8756903fab59}, !- Object Name
-=======
-  {1a92e4ef-7a19-46a5-a36c-cb198315e89b}, !- Handle
-  {d631f626-4e90-4541-bdda-643f0e0d0571}, !- Object Name
->>>>>>> 17761b5e
+  {52c443cd-768f-4f61-8000-d45b1ed1a357}, !- Handle
+  {9b929ad6-1389-4245-8ea3-2fdca78367f0}, !- Object Name
   EPWHeaderCity,                          !- Feature Name 1
   String,                                 !- Feature Data Type 1
   Denver Intl Ap,                         !- Feature Value 1
@@ -1121,11 +765,7 @@
   84;                                     !- Feature Value 35
 
 OS:Site,
-<<<<<<< HEAD
-  {693c93ce-0f8d-4810-bdfc-21277b1d93de}, !- Handle
-=======
-  {0f8b55f9-146f-485a-9c74-245d688c53a3}, !- Handle
->>>>>>> 17761b5e
+  {3bfc30ad-1d31-4ccd-9a2e-43d321d99ffd}, !- Handle
   Denver Intl Ap_CO_USA,                  !- Name
   39.83,                                  !- Latitude {deg}
   -104.65,                                !- Longitude {deg}
@@ -1134,11 +774,7 @@
   ;                                       !- Terrain
 
 OS:ClimateZones,
-<<<<<<< HEAD
-  {f1f35c01-ea5d-4276-99f2-f26344b0be18}, !- Handle
-=======
-  {15bf9f22-7ce9-44db-97e3-dcc7bccf4cac}, !- Handle
->>>>>>> 17761b5e
+  {2cbfc6bd-7bc6-4758-b47f-273be3106e99}, !- Handle
   ,                                       !- Active Institution
   ,                                       !- Active Year
   ,                                       !- Climate Zone Institution Name 1
@@ -1151,31 +787,19 @@
   Cold;                                   !- Climate Zone Value 2
 
 OS:Site:WaterMainsTemperature,
-<<<<<<< HEAD
-  {890aa64a-b44a-4ce7-8737-f670892c1ee2}, !- Handle
-=======
-  {327d5a92-a489-46d2-b100-0cc9dff45983}, !- Handle
->>>>>>> 17761b5e
+  {2c430f6e-7215-429d-ac0a-194426373cd9}, !- Handle
   Correlation,                            !- Calculation Method
   ,                                       !- Temperature Schedule Name
   10.8753424657535,                       !- Annual Average Outdoor Air Temperature {C}
   23.1524007936508;                       !- Maximum Difference In Monthly Average Outdoor Air Temperatures {deltaC}
 
 OS:RunPeriodControl:DaylightSavingTime,
-<<<<<<< HEAD
-  {25536a74-4399-4c3c-9952-052ab5e97270}, !- Handle
-=======
-  {7ca9a8e8-7acf-4923-8c77-51bc4171e8eb}, !- Handle
->>>>>>> 17761b5e
+  {115bfdd3-2a7e-4541-994c-1184d9a9df03}, !- Handle
   4/7,                                    !- Start Date
   10/26;                                  !- End Date
 
 OS:Site:GroundTemperature:Deep,
-<<<<<<< HEAD
-  {75940877-3b53-430b-a1f7-b5e6bdcc30b5}, !- Handle
-=======
-  {9628a6db-1527-4bf8-833a-190d251f4d1f}, !- Handle
->>>>>>> 17761b5e
+  {187c7079-91a3-438a-9175-5452fab2602d}, !- Handle
   10.8753424657535,                       !- January Deep Ground Temperature {C}
   10.8753424657535,                       !- February Deep Ground Temperature {C}
   10.8753424657535,                       !- March Deep Ground Temperature {C}
