--- conflicted
+++ resolved
@@ -1,73 +1,41 @@
 !- NOTE: Auto-generated from /test/osw_files/SFD_2000sqft_2story_SL_UA_Denver_East.osw
 
 OS:Version,
-<<<<<<< HEAD
-  {5d53380c-7f70-45b2-92e0-6a2bb0fa6989}, !- Handle
+  {94f82734-b10b-4b3c-b995-546714f96f86}, !- Handle
   2.9.1;                                  !- Version Identifier
 
 OS:SimulationControl,
-  {e7548afc-2b30-43ca-a723-a22ca60a9c10}, !- Handle
-=======
-  {d3263c91-1fd0-4bb1-8a5c-4845cbc5a278}, !- Handle
-  2.9.0;                                  !- Version Identifier
-
-OS:SimulationControl,
-  {d11a7f0c-ad7f-4148-b055-453c33319ba5}, !- Handle
->>>>>>> 3c1d7324
+  {71bcb8b1-c6d8-40d6-b77a-c4de0d2314ab}, !- Handle
   ,                                       !- Do Zone Sizing Calculation
   ,                                       !- Do System Sizing Calculation
   ,                                       !- Do Plant Sizing Calculation
   No;                                     !- Run Simulation for Sizing Periods
 
 OS:Timestep,
-<<<<<<< HEAD
-  {741bd447-26f1-424b-921b-f613de759869}, !- Handle
+  {4ac3783c-497b-40d8-a554-c7aab040c03c}, !- Handle
   6;                                      !- Number of Timesteps per Hour
 
 OS:ShadowCalculation,
-  {00715e8b-6674-46a6-87ef-17947ce56fca}, !- Handle
-=======
-  {4b762e06-9721-4637-af7b-2bcaae359e87}, !- Handle
-  6;                                      !- Number of Timesteps per Hour
-
-OS:ShadowCalculation,
-  {d6e09893-30c7-4528-ae05-49a484bd89b9}, !- Handle
->>>>>>> 3c1d7324
+  {a3a0b96a-9cb2-4125-b1ca-5cff46ea2c76}, !- Handle
   20,                                     !- Calculation Frequency
   200;                                    !- Maximum Figures in Shadow Overlap Calculations
 
 OS:SurfaceConvectionAlgorithm:Outside,
-<<<<<<< HEAD
-  {250fb3f5-7ad1-42b2-816c-a3536e9caa2e}, !- Handle
+  {cf6edfb8-3656-4269-a142-8f6754345b6e}, !- Handle
   DOE-2;                                  !- Algorithm
 
 OS:SurfaceConvectionAlgorithm:Inside,
-  {7ffb6a1c-2487-46ca-87d5-9aad696f3201}, !- Handle
+  {f2012cd7-c69e-444c-bbe3-daf860a84609}, !- Handle
   TARP;                                   !- Algorithm
 
 OS:ZoneCapacitanceMultiplier:ResearchSpecial,
-  {c490d344-c5ad-4bd9-a94d-84f236eb52f8}, !- Handle
-=======
-  {e536ad61-fb8f-445c-a918-ad7ef23df0be}, !- Handle
-  DOE-2;                                  !- Algorithm
-
-OS:SurfaceConvectionAlgorithm:Inside,
-  {f42c4f0d-6060-4788-bc61-9094d14b0466}, !- Handle
-  TARP;                                   !- Algorithm
-
-OS:ZoneCapacitanceMultiplier:ResearchSpecial,
-  {ce782293-89b2-4ce0-9217-0d837956401a}, !- Handle
->>>>>>> 3c1d7324
+  {5821307e-68cf-4b7d-aabb-17b43ace1bee}, !- Handle
   ,                                       !- Temperature Capacity Multiplier
   15,                                     !- Humidity Capacity Multiplier
   ;                                       !- Carbon Dioxide Capacity Multiplier
 
 OS:RunPeriod,
-<<<<<<< HEAD
-  {fc5cb145-8b79-4637-8807-5676e34ac875}, !- Handle
-=======
-  {82983849-a6f1-4ff9-be90-df7defdd32a9}, !- Handle
->>>>>>> 3c1d7324
+  {dd79f882-5580-4f37-8c81-9678c29bf59b}, !- Handle
   Run Period 1,                           !- Name
   1,                                      !- Begin Month
   1,                                      !- Begin Day of Month
@@ -81,21 +49,13 @@
   ;                                       !- Number of Times Runperiod to be Repeated
 
 OS:YearDescription,
-<<<<<<< HEAD
-  {9f532f8d-2611-4e73-9e5b-e1d68bb4430b}, !- Handle
-=======
-  {f5fdd5fd-2260-41e1-bd4d-108c828f6944}, !- Handle
->>>>>>> 3c1d7324
+  {2c12ef30-23be-4f92-b009-51a3a9d1c842}, !- Handle
   2007,                                   !- Calendar Year
   ,                                       !- Day of Week for Start Day
   ;                                       !- Is Leap Year
 
 OS:WeatherFile,
-<<<<<<< HEAD
-  {8f438d41-7742-4721-9670-3f9f68857ecc}, !- Handle
-=======
-  {27a378e2-bf00-4592-82a1-149043c16a5e}, !- Handle
->>>>>>> 3c1d7324
+  {6773dcd9-ad57-4d37-94cd-eae74d627206}, !- Handle
   Denver Intl Ap,                         !- City
   CO,                                     !- State Province Region
   USA,                                    !- Country
@@ -109,13 +69,8 @@
   E23378AA;                               !- Checksum
 
 OS:AdditionalProperties,
-<<<<<<< HEAD
-  {fc6f3857-b4d5-4408-a8e0-579459e8a798}, !- Handle
-  {8f438d41-7742-4721-9670-3f9f68857ecc}, !- Object Name
-=======
-  {860f45e6-582e-496c-9086-e24253ad9857}, !- Handle
-  {27a378e2-bf00-4592-82a1-149043c16a5e}, !- Object Name
->>>>>>> 3c1d7324
+  {db1aa7c5-7682-4556-b078-1d5d1801c955}, !- Handle
+  {6773dcd9-ad57-4d37-94cd-eae74d627206}, !- Object Name
   EPWHeaderCity,                          !- Feature Name 1
   String,                                 !- Feature Data Type 1
   Denver Intl Ap,                         !- Feature Value 1
@@ -223,11 +178,7 @@
   84;                                     !- Feature Value 35
 
 OS:Site,
-<<<<<<< HEAD
-  {220c08a7-28fb-4868-9585-cb4a76476125}, !- Handle
-=======
-  {683191a1-9fb1-4ce3-abad-b116804bdf17}, !- Handle
->>>>>>> 3c1d7324
+  {2b171aa0-f540-473d-a1e4-d598aced8f02}, !- Handle
   Denver Intl Ap_CO_USA,                  !- Name
   39.83,                                  !- Latitude {deg}
   -104.65,                                !- Longitude {deg}
@@ -236,11 +187,7 @@
   ;                                       !- Terrain
 
 OS:ClimateZones,
-<<<<<<< HEAD
-  {f9979d88-d0dd-4110-81e7-258a9dd0083a}, !- Handle
-=======
-  {6d1f1c61-a045-4d7a-92d2-068cd8c7ef79}, !- Handle
->>>>>>> 3c1d7324
+  {bf8bf465-d2fc-4f41-b59f-53e5b9de011d}, !- Handle
   ,                                       !- Active Institution
   ,                                       !- Active Year
   ,                                       !- Climate Zone Institution Name 1
@@ -253,31 +200,19 @@
   Cold;                                   !- Climate Zone Value 2
 
 OS:Site:WaterMainsTemperature,
-<<<<<<< HEAD
-  {9da30410-0623-46aa-81ce-d1010ed529c1}, !- Handle
-=======
-  {6f3f755d-d925-4f50-8d59-b8a01b8f6383}, !- Handle
->>>>>>> 3c1d7324
+  {12ca7847-b792-407c-87a3-37927f9d32de}, !- Handle
   Correlation,                            !- Calculation Method
   ,                                       !- Temperature Schedule Name
   10.8753424657535,                       !- Annual Average Outdoor Air Temperature {C}
   23.1524007936508;                       !- Maximum Difference In Monthly Average Outdoor Air Temperatures {deltaC}
 
 OS:RunPeriodControl:DaylightSavingTime,
-<<<<<<< HEAD
-  {235d4aad-8c23-4461-a079-21da5ef80c7d}, !- Handle
-=======
-  {26c021c8-f26f-4a0a-9bd5-00aedaf0b836}, !- Handle
->>>>>>> 3c1d7324
+  {d563a1c7-8b2a-4e22-b7ec-aa2108165ad5}, !- Handle
   3/12,                                   !- Start Date
   11/5;                                   !- End Date
 
 OS:Site:GroundTemperature:Deep,
-<<<<<<< HEAD
-  {8b4fbaf7-3a01-42e4-91a2-bc84c9454e25}, !- Handle
-=======
-  {836c296f-ca93-4b67-991d-73791246c9aa}, !- Handle
->>>>>>> 3c1d7324
+  {092a8f45-720b-4615-a8b0-078a96a3e6ec}, !- Handle
   10.8753424657535,                       !- January Deep Ground Temperature {C}
   10.8753424657535,                       !- February Deep Ground Temperature {C}
   10.8753424657535,                       !- March Deep Ground Temperature {C}
@@ -292,11 +227,7 @@
   10.8753424657535;                       !- December Deep Ground Temperature {C}
 
 OS:Building,
-<<<<<<< HEAD
-  {8f2ff81d-8105-47f7-9176-18eff8b0a0c3}, !- Handle
-=======
-  {707436fd-1c6f-4d40-807b-180de41b3aad}, !- Handle
->>>>>>> 3c1d7324
+  {09b69d91-474f-49c1-a2aa-566dbd8ae42d}, !- Handle
   Building 1,                             !- Name
   ,                                       !- Building Sector Type
   270,                                    !- North Axis {deg}
@@ -311,23 +242,14 @@
   1;                                      !- Standards Number of Living Units
 
 OS:AdditionalProperties,
-<<<<<<< HEAD
-  {b50fe408-259f-4d92-a165-07649d35339e}, !- Handle
-  {8f2ff81d-8105-47f7-9176-18eff8b0a0c3}, !- Object Name
-=======
-  {819ae8d9-4c10-4efa-8e07-9e4b5a51255d}, !- Handle
-  {707436fd-1c6f-4d40-807b-180de41b3aad}, !- Object Name
->>>>>>> 3c1d7324
+  {3b65b3ce-845e-4b49-9cbf-293a37a2796a}, !- Handle
+  {09b69d91-474f-49c1-a2aa-566dbd8ae42d}, !- Object Name
   Total Units Modeled,                    !- Feature Name 1
   Integer,                                !- Feature Data Type 1
   1;                                      !- Feature Value 1
 
 OS:ThermalZone,
-<<<<<<< HEAD
-  {9b018539-036c-46d1-b1f9-9c8d522ae62e}, !- Handle
-=======
-  {119ed4f9-7bf8-4073-947a-f278ae96be3f}, !- Handle
->>>>>>> 3c1d7324
+  {ea19281f-fd3f-4196-9a19-645071ac3505}, !- Handle
   living zone,                            !- Name
   ,                                       !- Multiplier
   ,                                       !- Ceiling Height {m}
@@ -336,17 +258,10 @@
   ,                                       !- Zone Inside Convection Algorithm
   ,                                       !- Zone Outside Convection Algorithm
   ,                                       !- Zone Conditioning Equipment List Name
-<<<<<<< HEAD
-  {3b0ffbcb-fbe1-47ab-8377-2e107d034b1f}, !- Zone Air Inlet Port List
-  {c5fc914d-d7e6-4733-b3e2-1e42d63a588c}, !- Zone Air Exhaust Port List
-  {6dd6eaab-5ba5-4a6a-8d49-890fc39a685a}, !- Zone Air Node Name
-  {ad92f732-6adc-400d-9344-54db5a7f12bc}, !- Zone Return Air Port List
-=======
-  {b01f90b2-a73d-4349-b28f-3fc5262e3bae}, !- Zone Air Inlet Port List
-  {0f5df338-2656-4296-9487-16ed6ce6b9be}, !- Zone Air Exhaust Port List
-  {52b181df-f624-4ccb-999c-f37c2a0bbeef}, !- Zone Air Node Name
-  {374c1af2-24b1-48db-867b-76abe5f8fd3e}, !- Zone Return Air Port List
->>>>>>> 3c1d7324
+  {d7c50ad8-62ef-4571-94e2-c79a0c996215}, !- Zone Air Inlet Port List
+  {1cfd793f-fb7b-4ef9-ab91-a055050a2d97}, !- Zone Air Exhaust Port List
+  {a0e80835-7d23-48ef-b432-1e7bbd0fe5fb}, !- Zone Air Node Name
+  {ea8dfb32-662a-4032-97f6-3de9fc7db2f0}, !- Zone Return Air Port List
   ,                                       !- Primary Daylighting Control Name
   ,                                       !- Fraction of Zone Controlled by Primary Daylighting Control
   ,                                       !- Secondary Daylighting Control Name
@@ -357,71 +272,37 @@
   No;                                     !- Use Ideal Air Loads
 
 OS:Node,
-<<<<<<< HEAD
-  {a67bf9e4-3e4b-4723-8626-7c6cb6b338bb}, !- Handle
+  {45d80bb2-20b4-4062-8d08-8ca026d1443c}, !- Handle
   Node 1,                                 !- Name
-  {6dd6eaab-5ba5-4a6a-8d49-890fc39a685a}, !- Inlet Port
+  {a0e80835-7d23-48ef-b432-1e7bbd0fe5fb}, !- Inlet Port
   ;                                       !- Outlet Port
 
 OS:Connection,
-  {6dd6eaab-5ba5-4a6a-8d49-890fc39a685a}, !- Handle
-  {93d13afc-6b68-4428-a7e0-5cf02c10e324}, !- Name
-  {9b018539-036c-46d1-b1f9-9c8d522ae62e}, !- Source Object
+  {a0e80835-7d23-48ef-b432-1e7bbd0fe5fb}, !- Handle
+  {67bab7ba-4c56-4d20-8853-14719d5cf4f9}, !- Name
+  {ea19281f-fd3f-4196-9a19-645071ac3505}, !- Source Object
   11,                                     !- Outlet Port
-  {a67bf9e4-3e4b-4723-8626-7c6cb6b338bb}, !- Target Object
+  {45d80bb2-20b4-4062-8d08-8ca026d1443c}, !- Target Object
   2;                                      !- Inlet Port
 
 OS:PortList,
-  {3b0ffbcb-fbe1-47ab-8377-2e107d034b1f}, !- Handle
-  {9bff926d-6231-4c9e-9ad6-777646ca0630}, !- Name
-  {9b018539-036c-46d1-b1f9-9c8d522ae62e}; !- HVAC Component
+  {d7c50ad8-62ef-4571-94e2-c79a0c996215}, !- Handle
+  {4e536c33-7e97-4d53-8ec8-e43ef50c3f62}, !- Name
+  {ea19281f-fd3f-4196-9a19-645071ac3505}; !- HVAC Component
 
 OS:PortList,
-  {c5fc914d-d7e6-4733-b3e2-1e42d63a588c}, !- Handle
-  {8bc22156-4d0b-46a4-8482-376e16292c8d}, !- Name
-  {9b018539-036c-46d1-b1f9-9c8d522ae62e}; !- HVAC Component
+  {1cfd793f-fb7b-4ef9-ab91-a055050a2d97}, !- Handle
+  {0c438799-fc75-43af-b573-31026a28f69f}, !- Name
+  {ea19281f-fd3f-4196-9a19-645071ac3505}; !- HVAC Component
 
 OS:PortList,
-  {ad92f732-6adc-400d-9344-54db5a7f12bc}, !- Handle
-  {ab4e22cc-3494-45bc-94d1-caf27d82e2a3}, !- Name
-  {9b018539-036c-46d1-b1f9-9c8d522ae62e}; !- HVAC Component
+  {ea8dfb32-662a-4032-97f6-3de9fc7db2f0}, !- Handle
+  {2f3b775f-ea64-4875-83b1-b1ec6a219e29}, !- Name
+  {ea19281f-fd3f-4196-9a19-645071ac3505}; !- HVAC Component
 
 OS:Sizing:Zone,
-  {85514b89-13f3-4000-baf2-1f1786e143eb}, !- Handle
-  {9b018539-036c-46d1-b1f9-9c8d522ae62e}, !- Zone or ZoneList Name
-=======
-  {dfc48317-8e7e-4b2a-9f98-799bba7d5694}, !- Handle
-  Node 1,                                 !- Name
-  {52b181df-f624-4ccb-999c-f37c2a0bbeef}, !- Inlet Port
-  ;                                       !- Outlet Port
-
-OS:Connection,
-  {52b181df-f624-4ccb-999c-f37c2a0bbeef}, !- Handle
-  {0e8774b2-2066-4a1b-96ce-8ae3fc1e9b21}, !- Name
-  {119ed4f9-7bf8-4073-947a-f278ae96be3f}, !- Source Object
-  11,                                     !- Outlet Port
-  {dfc48317-8e7e-4b2a-9f98-799bba7d5694}, !- Target Object
-  2;                                      !- Inlet Port
-
-OS:PortList,
-  {b01f90b2-a73d-4349-b28f-3fc5262e3bae}, !- Handle
-  {3d4e1e71-a403-4038-a9de-12d944b6b1ac}, !- Name
-  {119ed4f9-7bf8-4073-947a-f278ae96be3f}; !- HVAC Component
-
-OS:PortList,
-  {0f5df338-2656-4296-9487-16ed6ce6b9be}, !- Handle
-  {59d289bd-e149-497b-b4e6-c43b537bd518}, !- Name
-  {119ed4f9-7bf8-4073-947a-f278ae96be3f}; !- HVAC Component
-
-OS:PortList,
-  {374c1af2-24b1-48db-867b-76abe5f8fd3e}, !- Handle
-  {d970a238-9078-4967-aff3-4823b4fefdd0}, !- Name
-  {119ed4f9-7bf8-4073-947a-f278ae96be3f}; !- HVAC Component
-
-OS:Sizing:Zone,
-  {c0bffd9a-738b-46d7-8f99-767e7a81bbc7}, !- Handle
-  {119ed4f9-7bf8-4073-947a-f278ae96be3f}, !- Zone or ZoneList Name
->>>>>>> 3c1d7324
+  {b4746565-e070-4884-95fe-fdb99d6ebb02}, !- Handle
+  {ea19281f-fd3f-4196-9a19-645071ac3505}, !- Zone or ZoneList Name
   SupplyAirTemperature,                   !- Zone Cooling Design Supply Air Temperature Input Method
   14,                                     !- Zone Cooling Design Supply Air Temperature {C}
   11.11,                                  !- Zone Cooling Design Supply Air Temperature Difference {deltaC}
@@ -450,25 +331,14 @@
   autosize;                               !- Dedicated Outdoor Air High Setpoint Temperature for Design {C}
 
 OS:ZoneHVAC:EquipmentList,
-<<<<<<< HEAD
-  {47259daa-5f45-44e2-b00b-1fc72707ff4e}, !- Handle
+  {992957e0-86d9-484a-af84-4561649f6f0e}, !- Handle
   Zone HVAC Equipment List 1,             !- Name
-  {9b018539-036c-46d1-b1f9-9c8d522ae62e}; !- Thermal Zone
+  {ea19281f-fd3f-4196-9a19-645071ac3505}; !- Thermal Zone
 
 OS:Space,
-  {b4c13467-34f4-4b47-a9bb-3f826a6d1bed}, !- Handle
+  {97875602-dc77-4eb1-b84f-d07415b2c21a}, !- Handle
   living space,                           !- Name
-  {ecb23fea-6b58-462f-acd3-2c1230e71f38}, !- Space Type Name
-=======
-  {2ac2d92c-52f9-45ea-8bbf-7fe53be6679f}, !- Handle
-  Zone HVAC Equipment List 1,             !- Name
-  {119ed4f9-7bf8-4073-947a-f278ae96be3f}; !- Thermal Zone
-
-OS:Space,
-  {0489310e-5e24-4020-a71d-fad97f73f1bd}, !- Handle
-  living space,                           !- Name
-  {abeff03d-e0d9-41e5-805b-1a3c7217958e}, !- Space Type Name
->>>>>>> 3c1d7324
+  {20c7e446-412e-464c-a44b-f762ed030089}, !- Space Type Name
   ,                                       !- Default Construction Set Name
   ,                                       !- Default Schedule Set Name
   -0,                                     !- Direction of Relative North {deg}
@@ -476,31 +346,17 @@
   0,                                      !- Y Origin {m}
   0,                                      !- Z Origin {m}
   ,                                       !- Building Story Name
-<<<<<<< HEAD
-  {9b018539-036c-46d1-b1f9-9c8d522ae62e}, !- Thermal Zone Name
+  {ea19281f-fd3f-4196-9a19-645071ac3505}, !- Thermal Zone Name
   ,                                       !- Part of Total Floor Area
   ,                                       !- Design Specification Outdoor Air Object Name
-  {3e80b6d0-d683-4d32-90a1-0a6c3aba1399}; !- Building Unit Name
-
-OS:Surface,
-  {15f450c2-1a62-4614-86c3-d9076f6e93b9}, !- Handle
+  {f3b689d9-906e-4be4-86f1-db91eb9e08ca}; !- Building Unit Name
+
+OS:Surface,
+  {dbc5b48d-2eed-41e4-a41f-937fdc4f0f21}, !- Handle
   Surface 1,                              !- Name
   Floor,                                  !- Surface Type
   ,                                       !- Construction Name
-  {b4c13467-34f4-4b47-a9bb-3f826a6d1bed}, !- Space Name
-=======
-  {119ed4f9-7bf8-4073-947a-f278ae96be3f}, !- Thermal Zone Name
-  ,                                       !- Part of Total Floor Area
-  ,                                       !- Design Specification Outdoor Air Object Name
-  {0cd2c3fe-413c-4e35-97be-27a3ff078e64}; !- Building Unit Name
-
-OS:Surface,
-  {c1d8d7bc-bdaf-4916-a8e0-56131ebda0ca}, !- Handle
-  Surface 1,                              !- Name
-  Floor,                                  !- Surface Type
-  ,                                       !- Construction Name
-  {0489310e-5e24-4020-a71d-fad97f73f1bd}, !- Space Name
->>>>>>> 3c1d7324
+  {97875602-dc77-4eb1-b84f-d07415b2c21a}, !- Space Name
   Foundation,                             !- Outside Boundary Condition
   ,                                       !- Outside Boundary Condition Object
   NoSun,                                  !- Sun Exposure
@@ -513,19 +369,11 @@
   13.6310703908387, 0, 0;                 !- X,Y,Z Vertex 4 {m}
 
 OS:Surface,
-<<<<<<< HEAD
-  {73eb024f-de3b-4258-bda3-1acabe2017bd}, !- Handle
+  {e8a17981-a2c6-4af8-a0a1-9a099d1c1a12}, !- Handle
   Surface 2,                              !- Name
   Wall,                                   !- Surface Type
   ,                                       !- Construction Name
-  {b4c13467-34f4-4b47-a9bb-3f826a6d1bed}, !- Space Name
-=======
-  {3e80a160-d50d-47f3-b8a2-7e029e7cae53}, !- Handle
-  Surface 2,                              !- Name
-  Wall,                                   !- Surface Type
-  ,                                       !- Construction Name
-  {0489310e-5e24-4020-a71d-fad97f73f1bd}, !- Space Name
->>>>>>> 3c1d7324
+  {97875602-dc77-4eb1-b84f-d07415b2c21a}, !- Space Name
   Outdoors,                               !- Outside Boundary Condition
   ,                                       !- Outside Boundary Condition Object
   SunExposed,                             !- Sun Exposure
@@ -538,19 +386,11 @@
   0, 0, 2.4384;                           !- X,Y,Z Vertex 4 {m}
 
 OS:Surface,
-<<<<<<< HEAD
-  {207fea14-2fbf-4513-b701-c4482c3cb1fe}, !- Handle
+  {8c2fccc6-c532-4916-adf3-22a32454d3d5}, !- Handle
   Surface 3,                              !- Name
   Wall,                                   !- Surface Type
   ,                                       !- Construction Name
-  {b4c13467-34f4-4b47-a9bb-3f826a6d1bed}, !- Space Name
-=======
-  {1e581718-7964-4b75-bf4a-ecef5af8971b}, !- Handle
-  Surface 3,                              !- Name
-  Wall,                                   !- Surface Type
-  ,                                       !- Construction Name
-  {0489310e-5e24-4020-a71d-fad97f73f1bd}, !- Space Name
->>>>>>> 3c1d7324
+  {97875602-dc77-4eb1-b84f-d07415b2c21a}, !- Space Name
   Outdoors,                               !- Outside Boundary Condition
   ,                                       !- Outside Boundary Condition Object
   SunExposed,                             !- Sun Exposure
@@ -563,19 +403,11 @@
   0, 6.81553519541936, 2.4384;            !- X,Y,Z Vertex 4 {m}
 
 OS:Surface,
-<<<<<<< HEAD
-  {099cc9d3-b233-4643-8cd4-7ead4a72bfce}, !- Handle
+  {acc22f5e-4891-44ac-af2c-d4dd561b0baa}, !- Handle
   Surface 4,                              !- Name
   Wall,                                   !- Surface Type
   ,                                       !- Construction Name
-  {b4c13467-34f4-4b47-a9bb-3f826a6d1bed}, !- Space Name
-=======
-  {4abb113d-2683-4fa6-a496-b0ce2a0a20c3}, !- Handle
-  Surface 4,                              !- Name
-  Wall,                                   !- Surface Type
-  ,                                       !- Construction Name
-  {0489310e-5e24-4020-a71d-fad97f73f1bd}, !- Space Name
->>>>>>> 3c1d7324
+  {97875602-dc77-4eb1-b84f-d07415b2c21a}, !- Space Name
   Outdoors,                               !- Outside Boundary Condition
   ,                                       !- Outside Boundary Condition Object
   SunExposed,                             !- Sun Exposure
@@ -588,19 +420,11 @@
   13.6310703908387, 6.81553519541936, 2.4384; !- X,Y,Z Vertex 4 {m}
 
 OS:Surface,
-<<<<<<< HEAD
-  {9912845e-d01f-436b-900d-8426dc1a5fe5}, !- Handle
+  {17bd29a6-974e-491a-968e-36cc588f3118}, !- Handle
   Surface 5,                              !- Name
   Wall,                                   !- Surface Type
   ,                                       !- Construction Name
-  {b4c13467-34f4-4b47-a9bb-3f826a6d1bed}, !- Space Name
-=======
-  {351a4aff-a303-4549-99fd-702deec79e1f}, !- Handle
-  Surface 5,                              !- Name
-  Wall,                                   !- Surface Type
-  ,                                       !- Construction Name
-  {0489310e-5e24-4020-a71d-fad97f73f1bd}, !- Space Name
->>>>>>> 3c1d7324
+  {97875602-dc77-4eb1-b84f-d07415b2c21a}, !- Space Name
   Outdoors,                               !- Outside Boundary Condition
   ,                                       !- Outside Boundary Condition Object
   SunExposed,                             !- Sun Exposure
@@ -613,23 +437,13 @@
   13.6310703908387, 0, 2.4384;            !- X,Y,Z Vertex 4 {m}
 
 OS:Surface,
-<<<<<<< HEAD
-  {07455913-4f64-4680-ae69-336072b6f21a}, !- Handle
+  {00c2976e-734f-40c3-99a7-60d0baabb5b8}, !- Handle
   Surface 6,                              !- Name
   RoofCeiling,                            !- Surface Type
   ,                                       !- Construction Name
-  {b4c13467-34f4-4b47-a9bb-3f826a6d1bed}, !- Space Name
+  {97875602-dc77-4eb1-b84f-d07415b2c21a}, !- Space Name
   Surface,                                !- Outside Boundary Condition
-  {dd887fa3-4dfc-41c5-85b9-727c093a965d}, !- Outside Boundary Condition Object
-=======
-  {a5cc11b6-f3d4-4a3b-a7f1-10f622af5ab6}, !- Handle
-  Surface 6,                              !- Name
-  RoofCeiling,                            !- Surface Type
-  ,                                       !- Construction Name
-  {0489310e-5e24-4020-a71d-fad97f73f1bd}, !- Space Name
-  Surface,                                !- Outside Boundary Condition
-  {790eb727-7f47-44bd-9848-71ae0c9ec994}, !- Outside Boundary Condition Object
->>>>>>> 3c1d7324
+  {ba450b94-8a7f-4e89-a197-256a41eccd77}, !- Outside Boundary Condition Object
   NoSun,                                  !- Sun Exposure
   NoWind,                                 !- Wind Exposure
   ,                                       !- View Factor to Ground
@@ -640,11 +454,7 @@
   0, 0, 2.4384;                           !- X,Y,Z Vertex 4 {m}
 
 OS:SpaceType,
-<<<<<<< HEAD
-  {ecb23fea-6b58-462f-acd3-2c1230e71f38}, !- Handle
-=======
-  {abeff03d-e0d9-41e5-805b-1a3c7217958e}, !- Handle
->>>>>>> 3c1d7324
+  {20c7e446-412e-464c-a44b-f762ed030089}, !- Handle
   Space Type 1,                           !- Name
   ,                                       !- Default Construction Set Name
   ,                                       !- Default Schedule Set Name
@@ -655,15 +465,9 @@
   living;                                 !- Standards Space Type
 
 OS:Space,
-<<<<<<< HEAD
-  {d2acc328-34a5-4621-93ce-0aae0fa965a5}, !- Handle
+  {78cdfafa-9f5a-4345-80c8-b7100f9c1e58}, !- Handle
   living space|story 2,                   !- Name
-  {ecb23fea-6b58-462f-acd3-2c1230e71f38}, !- Space Type Name
-=======
-  {f9a761b3-10db-4b0d-acf1-33d1a4613e87}, !- Handle
-  living space|story 2,                   !- Name
-  {abeff03d-e0d9-41e5-805b-1a3c7217958e}, !- Space Type Name
->>>>>>> 3c1d7324
+  {20c7e446-412e-464c-a44b-f762ed030089}, !- Space Type Name
   ,                                       !- Default Construction Set Name
   ,                                       !- Default Schedule Set Name
   -0,                                     !- Direction of Relative North {deg}
@@ -671,35 +475,19 @@
   0,                                      !- Y Origin {m}
   2.4384,                                 !- Z Origin {m}
   ,                                       !- Building Story Name
-<<<<<<< HEAD
-  {9b018539-036c-46d1-b1f9-9c8d522ae62e}, !- Thermal Zone Name
+  {ea19281f-fd3f-4196-9a19-645071ac3505}, !- Thermal Zone Name
   ,                                       !- Part of Total Floor Area
   ,                                       !- Design Specification Outdoor Air Object Name
-  {3e80b6d0-d683-4d32-90a1-0a6c3aba1399}; !- Building Unit Name
-
-OS:Surface,
-  {dd887fa3-4dfc-41c5-85b9-727c093a965d}, !- Handle
+  {f3b689d9-906e-4be4-86f1-db91eb9e08ca}; !- Building Unit Name
+
+OS:Surface,
+  {ba450b94-8a7f-4e89-a197-256a41eccd77}, !- Handle
   Surface 7,                              !- Name
   Floor,                                  !- Surface Type
   ,                                       !- Construction Name
-  {d2acc328-34a5-4621-93ce-0aae0fa965a5}, !- Space Name
+  {78cdfafa-9f5a-4345-80c8-b7100f9c1e58}, !- Space Name
   Surface,                                !- Outside Boundary Condition
-  {07455913-4f64-4680-ae69-336072b6f21a}, !- Outside Boundary Condition Object
-=======
-  {119ed4f9-7bf8-4073-947a-f278ae96be3f}, !- Thermal Zone Name
-  ,                                       !- Part of Total Floor Area
-  ,                                       !- Design Specification Outdoor Air Object Name
-  {0cd2c3fe-413c-4e35-97be-27a3ff078e64}; !- Building Unit Name
-
-OS:Surface,
-  {790eb727-7f47-44bd-9848-71ae0c9ec994}, !- Handle
-  Surface 7,                              !- Name
-  Floor,                                  !- Surface Type
-  ,                                       !- Construction Name
-  {f9a761b3-10db-4b0d-acf1-33d1a4613e87}, !- Space Name
-  Surface,                                !- Outside Boundary Condition
-  {a5cc11b6-f3d4-4a3b-a7f1-10f622af5ab6}, !- Outside Boundary Condition Object
->>>>>>> 3c1d7324
+  {00c2976e-734f-40c3-99a7-60d0baabb5b8}, !- Outside Boundary Condition Object
   NoSun,                                  !- Sun Exposure
   NoWind,                                 !- Wind Exposure
   ,                                       !- View Factor to Ground
@@ -710,19 +498,11 @@
   13.6310703908387, 0, 0;                 !- X,Y,Z Vertex 4 {m}
 
 OS:Surface,
-<<<<<<< HEAD
-  {23cd7655-6d38-4eef-94fe-d57ec2434c58}, !- Handle
+  {4627dba6-eddb-4c80-a684-6bd6dfd3fc06}, !- Handle
   Surface 8,                              !- Name
   Wall,                                   !- Surface Type
   ,                                       !- Construction Name
-  {d2acc328-34a5-4621-93ce-0aae0fa965a5}, !- Space Name
-=======
-  {26bb4b2d-70cc-43da-b273-372395068202}, !- Handle
-  Surface 8,                              !- Name
-  Wall,                                   !- Surface Type
-  ,                                       !- Construction Name
-  {f9a761b3-10db-4b0d-acf1-33d1a4613e87}, !- Space Name
->>>>>>> 3c1d7324
+  {78cdfafa-9f5a-4345-80c8-b7100f9c1e58}, !- Space Name
   Outdoors,                               !- Outside Boundary Condition
   ,                                       !- Outside Boundary Condition Object
   SunExposed,                             !- Sun Exposure
@@ -735,19 +515,11 @@
   0, 0, 2.4384;                           !- X,Y,Z Vertex 4 {m}
 
 OS:Surface,
-<<<<<<< HEAD
-  {d419c933-6345-46a1-b139-514903bae400}, !- Handle
+  {68e76d48-6d18-474e-b4b9-fa57614a5676}, !- Handle
   Surface 9,                              !- Name
   Wall,                                   !- Surface Type
   ,                                       !- Construction Name
-  {d2acc328-34a5-4621-93ce-0aae0fa965a5}, !- Space Name
-=======
-  {5d0dc0bb-bff3-491e-9adb-fc35f9bfd816}, !- Handle
-  Surface 9,                              !- Name
-  Wall,                                   !- Surface Type
-  ,                                       !- Construction Name
-  {f9a761b3-10db-4b0d-acf1-33d1a4613e87}, !- Space Name
->>>>>>> 3c1d7324
+  {78cdfafa-9f5a-4345-80c8-b7100f9c1e58}, !- Space Name
   Outdoors,                               !- Outside Boundary Condition
   ,                                       !- Outside Boundary Condition Object
   SunExposed,                             !- Sun Exposure
@@ -760,19 +532,11 @@
   0, 6.81553519541936, 2.4384;            !- X,Y,Z Vertex 4 {m}
 
 OS:Surface,
-<<<<<<< HEAD
-  {ae1b26f3-9c82-4c49-b03e-fe9fed55a100}, !- Handle
+  {f3d86144-ed2a-40c4-ba16-637c18139444}, !- Handle
   Surface 10,                             !- Name
   Wall,                                   !- Surface Type
   ,                                       !- Construction Name
-  {d2acc328-34a5-4621-93ce-0aae0fa965a5}, !- Space Name
-=======
-  {bc0eae6d-2ed1-4a8f-bde6-58bddd0427c5}, !- Handle
-  Surface 10,                             !- Name
-  Wall,                                   !- Surface Type
-  ,                                       !- Construction Name
-  {f9a761b3-10db-4b0d-acf1-33d1a4613e87}, !- Space Name
->>>>>>> 3c1d7324
+  {78cdfafa-9f5a-4345-80c8-b7100f9c1e58}, !- Space Name
   Outdoors,                               !- Outside Boundary Condition
   ,                                       !- Outside Boundary Condition Object
   SunExposed,                             !- Sun Exposure
@@ -785,19 +549,11 @@
   13.6310703908387, 6.81553519541936, 2.4384; !- X,Y,Z Vertex 4 {m}
 
 OS:Surface,
-<<<<<<< HEAD
-  {4d6923da-15bf-48ef-8ab5-d88bfb7201c7}, !- Handle
+  {62031e7b-696b-4cbd-9521-5274ee6729e6}, !- Handle
   Surface 11,                             !- Name
   Wall,                                   !- Surface Type
   ,                                       !- Construction Name
-  {d2acc328-34a5-4621-93ce-0aae0fa965a5}, !- Space Name
-=======
-  {d55752ed-ec39-46fa-814f-5223bc9684ba}, !- Handle
-  Surface 11,                             !- Name
-  Wall,                                   !- Surface Type
-  ,                                       !- Construction Name
-  {f9a761b3-10db-4b0d-acf1-33d1a4613e87}, !- Space Name
->>>>>>> 3c1d7324
+  {78cdfafa-9f5a-4345-80c8-b7100f9c1e58}, !- Space Name
   Outdoors,                               !- Outside Boundary Condition
   ,                                       !- Outside Boundary Condition Object
   SunExposed,                             !- Sun Exposure
@@ -810,23 +566,13 @@
   13.6310703908387, 0, 2.4384;            !- X,Y,Z Vertex 4 {m}
 
 OS:Surface,
-<<<<<<< HEAD
-  {23a0fe5f-f444-4e3e-b447-62ad8e31e6d0}, !- Handle
+  {cec290d9-9a09-435c-b2f0-82b838947bdf}, !- Handle
   Surface 12,                             !- Name
   RoofCeiling,                            !- Surface Type
   ,                                       !- Construction Name
-  {d2acc328-34a5-4621-93ce-0aae0fa965a5}, !- Space Name
+  {78cdfafa-9f5a-4345-80c8-b7100f9c1e58}, !- Space Name
   Surface,                                !- Outside Boundary Condition
-  {cf2c1128-3646-4800-9850-cc7febca6e63}, !- Outside Boundary Condition Object
-=======
-  {0c517de3-920f-4364-9f79-ba49fdf8aa0a}, !- Handle
-  Surface 12,                             !- Name
-  RoofCeiling,                            !- Surface Type
-  ,                                       !- Construction Name
-  {f9a761b3-10db-4b0d-acf1-33d1a4613e87}, !- Space Name
-  Surface,                                !- Outside Boundary Condition
-  {b3e9909b-bb82-4e19-9064-d3a7a89884c5}, !- Outside Boundary Condition Object
->>>>>>> 3c1d7324
+  {4532921f-3774-4dcb-a73a-8688027b5968}, !- Outside Boundary Condition Object
   NoSun,                                  !- Sun Exposure
   NoWind,                                 !- Wind Exposure
   ,                                       !- View Factor to Ground
@@ -837,23 +583,13 @@
   0, 0, 2.4384;                           !- X,Y,Z Vertex 4 {m}
 
 OS:Surface,
-<<<<<<< HEAD
-  {cf2c1128-3646-4800-9850-cc7febca6e63}, !- Handle
+  {4532921f-3774-4dcb-a73a-8688027b5968}, !- Handle
   Surface 13,                             !- Name
   Floor,                                  !- Surface Type
   ,                                       !- Construction Name
-  {6325fee8-fc09-470e-a1b1-3fdd2f4710ab}, !- Space Name
+  {6cece7d0-3545-4096-9c04-aef8815c58db}, !- Space Name
   Surface,                                !- Outside Boundary Condition
-  {23a0fe5f-f444-4e3e-b447-62ad8e31e6d0}, !- Outside Boundary Condition Object
-=======
-  {b3e9909b-bb82-4e19-9064-d3a7a89884c5}, !- Handle
-  Surface 13,                             !- Name
-  Floor,                                  !- Surface Type
-  ,                                       !- Construction Name
-  {66895225-d951-4120-ae03-8647ac3b2394}, !- Space Name
-  Surface,                                !- Outside Boundary Condition
-  {0c517de3-920f-4364-9f79-ba49fdf8aa0a}, !- Outside Boundary Condition Object
->>>>>>> 3c1d7324
+  {cec290d9-9a09-435c-b2f0-82b838947bdf}, !- Outside Boundary Condition Object
   NoSun,                                  !- Sun Exposure
   NoWind,                                 !- Wind Exposure
   ,                                       !- View Factor to Ground
@@ -864,19 +600,11 @@
   0, 0, 0;                                !- X,Y,Z Vertex 4 {m}
 
 OS:Surface,
-<<<<<<< HEAD
-  {8d924db8-5f87-422f-ba61-75b8d9dc160d}, !- Handle
+  {e70d85bf-37da-4051-be9e-0041e2b1e66f}, !- Handle
   Surface 14,                             !- Name
   RoofCeiling,                            !- Surface Type
   ,                                       !- Construction Name
-  {6325fee8-fc09-470e-a1b1-3fdd2f4710ab}, !- Space Name
-=======
-  {ee21f6c6-2519-480a-a401-418c569fd66c}, !- Handle
-  Surface 14,                             !- Name
-  RoofCeiling,                            !- Surface Type
-  ,                                       !- Construction Name
-  {66895225-d951-4120-ae03-8647ac3b2394}, !- Space Name
->>>>>>> 3c1d7324
+  {6cece7d0-3545-4096-9c04-aef8815c58db}, !- Space Name
   Outdoors,                               !- Outside Boundary Condition
   ,                                       !- Outside Boundary Condition Object
   SunExposed,                             !- Sun Exposure
@@ -889,19 +617,11 @@
   13.6310703908387, 0, 0;                 !- X,Y,Z Vertex 4 {m}
 
 OS:Surface,
-<<<<<<< HEAD
-  {c1f1f3d5-cce2-44b1-a27f-f9f38bbc05c3}, !- Handle
+  {ee9067ee-09da-4f26-b27f-f210ded20fe5}, !- Handle
   Surface 15,                             !- Name
   RoofCeiling,                            !- Surface Type
   ,                                       !- Construction Name
-  {6325fee8-fc09-470e-a1b1-3fdd2f4710ab}, !- Space Name
-=======
-  {4897acfa-a58b-4d2d-9f30-450f43620fad}, !- Handle
-  Surface 15,                             !- Name
-  RoofCeiling,                            !- Surface Type
-  ,                                       !- Construction Name
-  {66895225-d951-4120-ae03-8647ac3b2394}, !- Space Name
->>>>>>> 3c1d7324
+  {6cece7d0-3545-4096-9c04-aef8815c58db}, !- Space Name
   Outdoors,                               !- Outside Boundary Condition
   ,                                       !- Outside Boundary Condition Object
   SunExposed,                             !- Sun Exposure
@@ -914,19 +634,11 @@
   0, 6.81553519541936, 0;                 !- X,Y,Z Vertex 4 {m}
 
 OS:Surface,
-<<<<<<< HEAD
-  {d0ad0ed4-629c-4efc-9152-d82c3a977283}, !- Handle
+  {50ad92ba-654d-44cb-9758-7ec789d503b4}, !- Handle
   Surface 16,                             !- Name
   Wall,                                   !- Surface Type
   ,                                       !- Construction Name
-  {6325fee8-fc09-470e-a1b1-3fdd2f4710ab}, !- Space Name
-=======
-  {216daa20-6063-4ff1-b973-4157ee19b28d}, !- Handle
-  Surface 16,                             !- Name
-  Wall,                                   !- Surface Type
-  ,                                       !- Construction Name
-  {66895225-d951-4120-ae03-8647ac3b2394}, !- Space Name
->>>>>>> 3c1d7324
+  {6cece7d0-3545-4096-9c04-aef8815c58db}, !- Space Name
   Outdoors,                               !- Outside Boundary Condition
   ,                                       !- Outside Boundary Condition Object
   SunExposed,                             !- Sun Exposure
@@ -938,19 +650,11 @@
   0, 0, 0;                                !- X,Y,Z Vertex 3 {m}
 
 OS:Surface,
-<<<<<<< HEAD
-  {2878f6ab-d89b-49de-a8e1-25039a5981e7}, !- Handle
+  {4ffc034d-40e9-47b6-bd86-ac7b1995ea64}, !- Handle
   Surface 17,                             !- Name
   Wall,                                   !- Surface Type
   ,                                       !- Construction Name
-  {6325fee8-fc09-470e-a1b1-3fdd2f4710ab}, !- Space Name
-=======
-  {370d2d6c-191e-4278-a279-5af3216be8b2}, !- Handle
-  Surface 17,                             !- Name
-  Wall,                                   !- Surface Type
-  ,                                       !- Construction Name
-  {66895225-d951-4120-ae03-8647ac3b2394}, !- Space Name
->>>>>>> 3c1d7324
+  {6cece7d0-3545-4096-9c04-aef8815c58db}, !- Space Name
   Outdoors,                               !- Outside Boundary Condition
   ,                                       !- Outside Boundary Condition Object
   SunExposed,                             !- Sun Exposure
@@ -962,15 +666,9 @@
   13.6310703908387, 6.81553519541936, 0;  !- X,Y,Z Vertex 3 {m}
 
 OS:Space,
-<<<<<<< HEAD
-  {6325fee8-fc09-470e-a1b1-3fdd2f4710ab}, !- Handle
+  {6cece7d0-3545-4096-9c04-aef8815c58db}, !- Handle
   unfinished attic space,                 !- Name
-  {894dcc9b-4ebf-49bb-be1a-e9b9eccdffc5}, !- Space Type Name
-=======
-  {66895225-d951-4120-ae03-8647ac3b2394}, !- Handle
-  unfinished attic space,                 !- Name
-  {95279090-abbf-4423-b41c-f4a2ca29530f}, !- Space Type Name
->>>>>>> 3c1d7324
+  {99e1bf23-971a-455e-9201-40dea830287c}, !- Space Type Name
   ,                                       !- Default Construction Set Name
   ,                                       !- Default Schedule Set Name
   -0,                                     !- Direction of Relative North {deg}
@@ -978,17 +676,10 @@
   0,                                      !- Y Origin {m}
   4.8768,                                 !- Z Origin {m}
   ,                                       !- Building Story Name
-<<<<<<< HEAD
-  {beb68751-1225-45af-8d97-f746d0cd81d8}; !- Thermal Zone Name
+  {771bf29c-79fd-4dc5-b211-fb1b0ab1ad52}; !- Thermal Zone Name
 
 OS:ThermalZone,
-  {beb68751-1225-45af-8d97-f746d0cd81d8}, !- Handle
-=======
-  {911f9365-3cd3-4d37-9d79-5eec76558d2f}; !- Thermal Zone Name
-
-OS:ThermalZone,
-  {911f9365-3cd3-4d37-9d79-5eec76558d2f}, !- Handle
->>>>>>> 3c1d7324
+  {771bf29c-79fd-4dc5-b211-fb1b0ab1ad52}, !- Handle
   unfinished attic zone,                  !- Name
   ,                                       !- Multiplier
   ,                                       !- Ceiling Height {m}
@@ -997,17 +688,10 @@
   ,                                       !- Zone Inside Convection Algorithm
   ,                                       !- Zone Outside Convection Algorithm
   ,                                       !- Zone Conditioning Equipment List Name
-<<<<<<< HEAD
-  {86a8cde1-3ee8-408b-a067-3b3e7ad73266}, !- Zone Air Inlet Port List
-  {334dbc7e-06fc-4e95-a3c4-25d6a0dbfdcf}, !- Zone Air Exhaust Port List
-  {107ffbc0-b21e-4baf-8ee4-27d10130a430}, !- Zone Air Node Name
-  {fa713562-a719-493c-9e4b-05097c975504}, !- Zone Return Air Port List
-=======
-  {0e9ac180-e947-4a30-b4e8-4693e91f3424}, !- Zone Air Inlet Port List
-  {59f8ab85-6b36-44ec-a8bd-3e98b9351f7c}, !- Zone Air Exhaust Port List
-  {593e9faf-faa7-4946-800a-2f2d6f0dcbb7}, !- Zone Air Node Name
-  {865eb21d-6541-41eb-ba3b-a851e71ba177}, !- Zone Return Air Port List
->>>>>>> 3c1d7324
+  {90594130-8b88-4086-9342-4999459903fd}, !- Zone Air Inlet Port List
+  {8c494a8b-cd96-44d4-950c-3fb7d1e5eeb0}, !- Zone Air Exhaust Port List
+  {1a183dff-02c2-4f4b-bdb6-208a7629bbdb}, !- Zone Air Node Name
+  {2bc3e912-f9be-4a30-9e95-40f9683e85bd}, !- Zone Return Air Port List
   ,                                       !- Primary Daylighting Control Name
   ,                                       !- Fraction of Zone Controlled by Primary Daylighting Control
   ,                                       !- Secondary Daylighting Control Name
@@ -1018,71 +702,37 @@
   No;                                     !- Use Ideal Air Loads
 
 OS:Node,
-<<<<<<< HEAD
-  {11561506-1f0d-472b-98a0-4f011852a9d7}, !- Handle
+  {3ad7134b-7e3d-492c-8628-1ad47c6c1571}, !- Handle
   Node 2,                                 !- Name
-  {107ffbc0-b21e-4baf-8ee4-27d10130a430}, !- Inlet Port
+  {1a183dff-02c2-4f4b-bdb6-208a7629bbdb}, !- Inlet Port
   ;                                       !- Outlet Port
 
 OS:Connection,
-  {107ffbc0-b21e-4baf-8ee4-27d10130a430}, !- Handle
-  {a6d58190-190c-40f8-ab82-39040b07e90d}, !- Name
-  {beb68751-1225-45af-8d97-f746d0cd81d8}, !- Source Object
+  {1a183dff-02c2-4f4b-bdb6-208a7629bbdb}, !- Handle
+  {08916f3f-5c8e-4e23-8830-ddeb1ce801e3}, !- Name
+  {771bf29c-79fd-4dc5-b211-fb1b0ab1ad52}, !- Source Object
   11,                                     !- Outlet Port
-  {11561506-1f0d-472b-98a0-4f011852a9d7}, !- Target Object
+  {3ad7134b-7e3d-492c-8628-1ad47c6c1571}, !- Target Object
   2;                                      !- Inlet Port
 
 OS:PortList,
-  {86a8cde1-3ee8-408b-a067-3b3e7ad73266}, !- Handle
-  {accc189a-e12e-4456-86de-5586ecfd5920}, !- Name
-  {beb68751-1225-45af-8d97-f746d0cd81d8}; !- HVAC Component
+  {90594130-8b88-4086-9342-4999459903fd}, !- Handle
+  {752d53f4-c6b0-49fe-b1cd-9ad6a2b8b9a1}, !- Name
+  {771bf29c-79fd-4dc5-b211-fb1b0ab1ad52}; !- HVAC Component
 
 OS:PortList,
-  {334dbc7e-06fc-4e95-a3c4-25d6a0dbfdcf}, !- Handle
-  {ade73c1b-cca1-4269-8972-37cc248e48a3}, !- Name
-  {beb68751-1225-45af-8d97-f746d0cd81d8}; !- HVAC Component
+  {8c494a8b-cd96-44d4-950c-3fb7d1e5eeb0}, !- Handle
+  {866327e8-ed40-48f8-8dc0-0583a49473dd}, !- Name
+  {771bf29c-79fd-4dc5-b211-fb1b0ab1ad52}; !- HVAC Component
 
 OS:PortList,
-  {fa713562-a719-493c-9e4b-05097c975504}, !- Handle
-  {ef55c3cf-bafd-48d6-beba-0467efc27bf5}, !- Name
-  {beb68751-1225-45af-8d97-f746d0cd81d8}; !- HVAC Component
+  {2bc3e912-f9be-4a30-9e95-40f9683e85bd}, !- Handle
+  {7d377610-844f-4114-b8e4-ef6f599e4129}, !- Name
+  {771bf29c-79fd-4dc5-b211-fb1b0ab1ad52}; !- HVAC Component
 
 OS:Sizing:Zone,
-  {c7b1a294-766e-42e6-b277-f485f162f7a4}, !- Handle
-  {beb68751-1225-45af-8d97-f746d0cd81d8}, !- Zone or ZoneList Name
-=======
-  {49ca0edf-02c2-48bc-807f-0ccf8bdd0220}, !- Handle
-  Node 2,                                 !- Name
-  {593e9faf-faa7-4946-800a-2f2d6f0dcbb7}, !- Inlet Port
-  ;                                       !- Outlet Port
-
-OS:Connection,
-  {593e9faf-faa7-4946-800a-2f2d6f0dcbb7}, !- Handle
-  {bfa074a6-e1bc-4e4a-b0d1-f253f4f993d5}, !- Name
-  {911f9365-3cd3-4d37-9d79-5eec76558d2f}, !- Source Object
-  11,                                     !- Outlet Port
-  {49ca0edf-02c2-48bc-807f-0ccf8bdd0220}, !- Target Object
-  2;                                      !- Inlet Port
-
-OS:PortList,
-  {0e9ac180-e947-4a30-b4e8-4693e91f3424}, !- Handle
-  {ba3ef180-5136-4bae-a81e-81056a63af5b}, !- Name
-  {911f9365-3cd3-4d37-9d79-5eec76558d2f}; !- HVAC Component
-
-OS:PortList,
-  {59f8ab85-6b36-44ec-a8bd-3e98b9351f7c}, !- Handle
-  {e81be2f3-f294-4a2f-b3e2-659751f82956}, !- Name
-  {911f9365-3cd3-4d37-9d79-5eec76558d2f}; !- HVAC Component
-
-OS:PortList,
-  {865eb21d-6541-41eb-ba3b-a851e71ba177}, !- Handle
-  {5dac2ad6-b05c-488c-a973-effe9c7cd9f1}, !- Name
-  {911f9365-3cd3-4d37-9d79-5eec76558d2f}; !- HVAC Component
-
-OS:Sizing:Zone,
-  {1d4eb391-ccd5-485e-a604-9ffb53cb52a7}, !- Handle
-  {911f9365-3cd3-4d37-9d79-5eec76558d2f}, !- Zone or ZoneList Name
->>>>>>> 3c1d7324
+  {328a3ef7-7ab2-476e-b313-6f103df66ba3}, !- Handle
+  {771bf29c-79fd-4dc5-b211-fb1b0ab1ad52}, !- Zone or ZoneList Name
   SupplyAirTemperature,                   !- Zone Cooling Design Supply Air Temperature Input Method
   14,                                     !- Zone Cooling Design Supply Air Temperature {C}
   11.11,                                  !- Zone Cooling Design Supply Air Temperature Difference {deltaC}
@@ -1111,21 +761,12 @@
   autosize;                               !- Dedicated Outdoor Air High Setpoint Temperature for Design {C}
 
 OS:ZoneHVAC:EquipmentList,
-<<<<<<< HEAD
-  {691af1ab-f199-473c-9af2-f6f2b3c4bf6c}, !- Handle
+  {c102f193-ed1e-4fdb-9bc5-1f9d169896b5}, !- Handle
   Zone HVAC Equipment List 2,             !- Name
-  {beb68751-1225-45af-8d97-f746d0cd81d8}; !- Thermal Zone
+  {771bf29c-79fd-4dc5-b211-fb1b0ab1ad52}; !- Thermal Zone
 
 OS:SpaceType,
-  {894dcc9b-4ebf-49bb-be1a-e9b9eccdffc5}, !- Handle
-=======
-  {ebb00f42-1e1f-410d-9424-25a18b3c2051}, !- Handle
-  Zone HVAC Equipment List 2,             !- Name
-  {911f9365-3cd3-4d37-9d79-5eec76558d2f}; !- Thermal Zone
-
-OS:SpaceType,
-  {95279090-abbf-4423-b41c-f4a2ca29530f}, !- Handle
->>>>>>> 3c1d7324
+  {99e1bf23-971a-455e-9201-40dea830287c}, !- Handle
   Space Type 2,                           !- Name
   ,                                       !- Default Construction Set Name
   ,                                       !- Default Schedule Set Name
@@ -1136,23 +777,14 @@
   unfinished attic;                       !- Standards Space Type
 
 OS:BuildingUnit,
-<<<<<<< HEAD
-  {3e80b6d0-d683-4d32-90a1-0a6c3aba1399}, !- Handle
-=======
-  {0cd2c3fe-413c-4e35-97be-27a3ff078e64}, !- Handle
->>>>>>> 3c1d7324
+  {f3b689d9-906e-4be4-86f1-db91eb9e08ca}, !- Handle
   unit 1,                                 !- Name
   ,                                       !- Rendering Color
   Residential;                            !- Building Unit Type
 
 OS:AdditionalProperties,
-<<<<<<< HEAD
-  {c06976f4-9710-4a99-a27a-95151873accb}, !- Handle
-  {3e80b6d0-d683-4d32-90a1-0a6c3aba1399}, !- Object Name
-=======
-  {743d1de5-90ab-4d91-bf32-63a538144a98}, !- Handle
-  {0cd2c3fe-413c-4e35-97be-27a3ff078e64}, !- Object Name
->>>>>>> 3c1d7324
+  {ee63cd8e-d109-44ae-b372-3aa77cfc452f}, !- Handle
+  {f3b689d9-906e-4be4-86f1-db91eb9e08ca}, !- Object Name
   NumberOfBedrooms,                       !- Feature Name 1
   Integer,                                !- Feature Data Type 1
   3,                                      !- Feature Value 1
@@ -1164,20 +796,12 @@
   2.6400000000000001;                     !- Feature Value 3
 
 OS:External:File,
-<<<<<<< HEAD
-  {b2a1ba72-c801-4bb0-b05a-626e4564b16a}, !- Handle
-=======
-  {beaf92e6-25d2-4461-b4d2-8bb260b95aae}, !- Handle
->>>>>>> 3c1d7324
+  {0d378400-c4a0-495e-aa8b-e6f042437f57}, !- Handle
   8760.csv,                               !- Name
   8760.csv;                               !- File Name
 
 OS:Schedule:Day,
-<<<<<<< HEAD
-  {3b98b37c-8381-4e7a-83dd-f55648beb033}, !- Handle
-=======
-  {e7a78ef3-7ea7-405a-9aa1-2c773713efc0}, !- Handle
->>>>>>> 3c1d7324
+  {74c8c5e1-bc00-4beb-946a-fddd52dc69dd}, !- Handle
   Schedule Day 1,                         !- Name
   ,                                       !- Schedule Type Limits Name
   ,                                       !- Interpolate to Timestep
@@ -1186,11 +810,7 @@
   0;                                      !- Value Until Time 1
 
 OS:Schedule:Day,
-<<<<<<< HEAD
-  {0b4f69a0-2b5d-4d92-b0a0-6b2d6758d3b5}, !- Handle
-=======
-  {219a46d2-3aa6-4fc4-82ec-0a4e8a29fd31}, !- Handle
->>>>>>> 3c1d7324
+  {9e63c30f-158c-474b-ad40-c905a6e495f5}, !- Handle
   Schedule Day 2,                         !- Name
   ,                                       !- Schedule Type Limits Name
   ,                                       !- Interpolate to Timestep
@@ -1199,17 +819,10 @@
   1;                                      !- Value Until Time 1
 
 OS:Schedule:File,
-<<<<<<< HEAD
-  {496856d3-f9fc-4a5c-ad26-07472291b453}, !- Handle
+  {cb7760ba-b048-40aa-a0e8-c88c5d57e739}, !- Handle
   occupants,                              !- Name
-  {d430888d-1604-4bf5-a672-650dfcb62f44}, !- Schedule Type Limits Name
-  {b2a1ba72-c801-4bb0-b05a-626e4564b16a}, !- External File Name
-=======
-  {8b504d79-a813-4a5f-bbe7-d30e7e576d94}, !- Handle
-  occupants,                              !- Name
-  {ca22edab-f959-4519-90ee-c91baaaf1424}, !- Schedule Type Limits Name
-  {beaf92e6-25d2-4461-b4d2-8bb260b95aae}, !- External File Name
->>>>>>> 3c1d7324
+  {855f1b71-66a6-428e-9523-2e4efba0c47f}, !- Schedule Type Limits Name
+  {0d378400-c4a0-495e-aa8b-e6f042437f57}, !- External File Name
   1,                                      !- Column Number
   1,                                      !- Rows to Skip at Top
   8760,                                   !- Number of Hours of Data
@@ -1218,40 +831,23 @@
   60;                                     !- Minutes per Item
 
 OS:Schedule:Ruleset,
-<<<<<<< HEAD
-  {96847487-2b19-4bf4-925f-e657e39a6f73}, !- Handle
+  {6d04d4bc-a994-48e1-af9d-960c88383c3c}, !- Handle
   Schedule Ruleset 1,                     !- Name
-  {e7f16d0e-f354-4688-874a-1607dee0247e}, !- Schedule Type Limits Name
-  {eb2dad43-c3c7-4770-a323-0e1f7b0e61e1}; !- Default Day Schedule Name
+  {dadd6988-0698-4b37-b5f6-b6bea9395aa8}, !- Schedule Type Limits Name
+  {c343ab13-16c1-46eb-8910-c132cf03ddd7}; !- Default Day Schedule Name
 
 OS:Schedule:Day,
-  {eb2dad43-c3c7-4770-a323-0e1f7b0e61e1}, !- Handle
+  {c343ab13-16c1-46eb-8910-c132cf03ddd7}, !- Handle
   Schedule Day 3,                         !- Name
-  {e7f16d0e-f354-4688-874a-1607dee0247e}, !- Schedule Type Limits Name
-=======
-  {3bb4abf6-84b1-4152-8454-1c7c59fefe25}, !- Handle
-  Schedule Ruleset 1,                     !- Name
-  {c423d090-1760-4af9-a09b-76a124d06626}, !- Schedule Type Limits Name
-  {f5e9b7fc-9001-4b23-b6e1-a21f0a057e1d}; !- Default Day Schedule Name
-
-OS:Schedule:Day,
-  {f5e9b7fc-9001-4b23-b6e1-a21f0a057e1d}, !- Handle
-  Schedule Day 3,                         !- Name
-  {c423d090-1760-4af9-a09b-76a124d06626}, !- Schedule Type Limits Name
->>>>>>> 3c1d7324
+  {dadd6988-0698-4b37-b5f6-b6bea9395aa8}, !- Schedule Type Limits Name
   ,                                       !- Interpolate to Timestep
   24,                                     !- Hour 1
   0,                                      !- Minute 1
   112.539290946133;                       !- Value Until Time 1
 
 OS:People:Definition,
-<<<<<<< HEAD
-  {f93bf775-6a89-4757-8570-8b991c43f428}, !- Handle
+  {f7059000-668f-481f-9ede-414d66f3afd1}, !- Handle
   res occupants|living space,             !- Name
-=======
-  {9e5c5f16-29b8-495e-a938-4b3b009c648e}, !- Handle
-  res occupants|living space|story 2,     !- Name
->>>>>>> 3c1d7324
   People,                                 !- Number of People Calculation Method
   1.32,                                   !- Number of People {people}
   ,                                       !- People per Space Floor Area {person/m2}
@@ -1263,21 +859,12 @@
   ZoneAveraged;                           !- Mean Radiant Temperature Calculation Type
 
 OS:People,
-<<<<<<< HEAD
-  {3733b955-b44a-4b56-a3c8-92e443cd637b}, !- Handle
+  {4490a0b4-0faa-4982-b519-b49542d933ab}, !- Handle
   res occupants|living space,             !- Name
-  {f93bf775-6a89-4757-8570-8b991c43f428}, !- People Definition Name
-  {b4c13467-34f4-4b47-a9bb-3f826a6d1bed}, !- Space or SpaceType Name
-  {496856d3-f9fc-4a5c-ad26-07472291b453}, !- Number of People Schedule Name
-  {96847487-2b19-4bf4-925f-e657e39a6f73}, !- Activity Level Schedule Name
-=======
-  {a2d456d3-03d0-4f69-a16f-afd459dbfe8f}, !- Handle
-  res occupants|living space|story 2,     !- Name
-  {9e5c5f16-29b8-495e-a938-4b3b009c648e}, !- People Definition Name
-  {f9a761b3-10db-4b0d-acf1-33d1a4613e87}, !- Space or SpaceType Name
-  {8b504d79-a813-4a5f-bbe7-d30e7e576d94}, !- Number of People Schedule Name
-  {3bb4abf6-84b1-4152-8454-1c7c59fefe25}, !- Activity Level Schedule Name
->>>>>>> 3c1d7324
+  {f7059000-668f-481f-9ede-414d66f3afd1}, !- People Definition Name
+  {97875602-dc77-4eb1-b84f-d07415b2c21a}, !- Space or SpaceType Name
+  {cb7760ba-b048-40aa-a0e8-c88c5d57e739}, !- Number of People Schedule Name
+  {6d04d4bc-a994-48e1-af9d-960c88383c3c}, !- Activity Level Schedule Name
   ,                                       !- Surface Name/Angle Factor List Name
   ,                                       !- Work Efficiency Schedule Name
   ,                                       !- Clothing Insulation Schedule Name
@@ -1285,11 +872,7 @@
   1;                                      !- Multiplier
 
 OS:ScheduleTypeLimits,
-<<<<<<< HEAD
-  {e7f16d0e-f354-4688-874a-1607dee0247e}, !- Handle
-=======
-  {c423d090-1760-4af9-a09b-76a124d06626}, !- Handle
->>>>>>> 3c1d7324
+  {dadd6988-0698-4b37-b5f6-b6bea9395aa8}, !- Handle
   ActivityLevel,                          !- Name
   0,                                      !- Lower Limit Value
   ,                                       !- Upper Limit Value
@@ -1297,24 +880,15 @@
   ActivityLevel;                          !- Unit Type
 
 OS:ScheduleTypeLimits,
-<<<<<<< HEAD
-  {d430888d-1604-4bf5-a672-650dfcb62f44}, !- Handle
-=======
-  {ca22edab-f959-4519-90ee-c91baaaf1424}, !- Handle
->>>>>>> 3c1d7324
+  {855f1b71-66a6-428e-9523-2e4efba0c47f}, !- Handle
   Fractional,                             !- Name
   0,                                      !- Lower Limit Value
   1,                                      !- Upper Limit Value
   Continuous;                             !- Numeric Type
 
 OS:People:Definition,
-<<<<<<< HEAD
-  {0980a54a-0be7-46d6-8f28-2d386092589d}, !- Handle
+  {ccf2a704-b1f0-4d0d-98ea-e36ef1f5bda7}, !- Handle
   res occupants|living space|story 2,     !- Name
-=======
-  {97630fc2-3d40-43bb-94e4-2b3600cf2d1c}, !- Handle
-  res occupants|living space,             !- Name
->>>>>>> 3c1d7324
   People,                                 !- Number of People Calculation Method
   1.32,                                   !- Number of People {people}
   ,                                       !- People per Space Floor Area {person/m2}
@@ -1326,21 +900,12 @@
   ZoneAveraged;                           !- Mean Radiant Temperature Calculation Type
 
 OS:People,
-<<<<<<< HEAD
-  {12d0b5d4-0b98-4dc6-b57c-dc20c06876d8}, !- Handle
+  {3e2f0757-8141-4815-a9d7-d67ccd606886}, !- Handle
   res occupants|living space|story 2,     !- Name
-  {0980a54a-0be7-46d6-8f28-2d386092589d}, !- People Definition Name
-  {d2acc328-34a5-4621-93ce-0aae0fa965a5}, !- Space or SpaceType Name
-  {496856d3-f9fc-4a5c-ad26-07472291b453}, !- Number of People Schedule Name
-  {96847487-2b19-4bf4-925f-e657e39a6f73}, !- Activity Level Schedule Name
-=======
-  {6a19e4c4-d048-4d29-a95d-233869e75442}, !- Handle
-  res occupants|living space,             !- Name
-  {97630fc2-3d40-43bb-94e4-2b3600cf2d1c}, !- People Definition Name
-  {0489310e-5e24-4020-a71d-fad97f73f1bd}, !- Space or SpaceType Name
-  {8b504d79-a813-4a5f-bbe7-d30e7e576d94}, !- Number of People Schedule Name
-  {3bb4abf6-84b1-4152-8454-1c7c59fefe25}, !- Activity Level Schedule Name
->>>>>>> 3c1d7324
+  {ccf2a704-b1f0-4d0d-98ea-e36ef1f5bda7}, !- People Definition Name
+  {78cdfafa-9f5a-4345-80c8-b7100f9c1e58}, !- Space or SpaceType Name
+  {cb7760ba-b048-40aa-a0e8-c88c5d57e739}, !- Number of People Schedule Name
+  {6d04d4bc-a994-48e1-af9d-960c88383c3c}, !- Activity Level Schedule Name
   ,                                       !- Surface Name/Angle Factor List Name
   ,                                       !- Work Efficiency Schedule Name
   ,                                       !- Clothing Insulation Schedule Name
