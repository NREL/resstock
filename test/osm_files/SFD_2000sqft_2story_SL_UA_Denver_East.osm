--- conflicted
+++ resolved
@@ -1,53 +1,26 @@
 !- NOTE: Auto-generated from /test/osw_files/SFD_2000sqft_2story_SL_UA_Denver_East.osw
 
 OS:Version,
-<<<<<<< HEAD
-  {3a91d740-44ba-439f-befc-6772af4070a6}, !- Handle
-  2.8.0;                                  !- Version Identifier
-
-OS:SimulationControl,
-  {e62d5341-6f10-4fc7-a2c9-e0a6c63c4a6d}, !- Handle
-=======
   {7a568f55-d4c3-418a-b120-e1440b14fc00}, !- Handle
   2.8.0;                                  !- Version Identifier
 
 OS:SimulationControl,
   {7815417d-6206-4ed2-8628-c5bb52b068c4}, !- Handle
->>>>>>> 940c9153
   ,                                       !- Do Zone Sizing Calculation
   ,                                       !- Do System Sizing Calculation
   ,                                       !- Do Plant Sizing Calculation
   No;                                     !- Run Simulation for Sizing Periods
 
 OS:Timestep,
-<<<<<<< HEAD
-  {180012a0-c01a-4e34-a1a6-6a5aefed26d7}, !- Handle
-  6;                                      !- Number of Timesteps per Hour
-
-OS:ShadowCalculation,
-  {91245b78-1f91-4252-8b8c-d5be090333dc}, !- Handle
-=======
   {9058fd35-5b89-48bf-890e-f094d8560297}, !- Handle
   6;                                      !- Number of Timesteps per Hour
 
 OS:ShadowCalculation,
   {22528bc6-bacf-4cce-9b33-49819af2c233}, !- Handle
->>>>>>> 940c9153
   20,                                     !- Calculation Frequency
   200;                                    !- Maximum Figures in Shadow Overlap Calculations
 
 OS:SurfaceConvectionAlgorithm:Outside,
-<<<<<<< HEAD
-  {8f87b8fd-acb8-4253-ac18-1910c5851ca9}, !- Handle
-  DOE-2;                                  !- Algorithm
-
-OS:SurfaceConvectionAlgorithm:Inside,
-  {96a1cfee-7003-4cbc-81b0-f89301388ec5}, !- Handle
-  TARP;                                   !- Algorithm
-
-OS:ZoneCapacitanceMultiplier:ResearchSpecial,
-  {571c9a89-25e8-406d-ac7f-efcb8097e34e}, !- Handle
-=======
   {a592b568-897d-4c3a-b678-c4c0a8d50491}, !- Handle
   DOE-2;                                  !- Algorithm
 
@@ -57,17 +30,12 @@
 
 OS:ZoneCapacitanceMultiplier:ResearchSpecial,
   {86d180bb-2852-41d2-89d8-721ee8eba18d}, !- Handle
->>>>>>> 940c9153
   ,                                       !- Temperature Capacity Multiplier
   15,                                     !- Humidity Capacity Multiplier
   ;                                       !- Carbon Dioxide Capacity Multiplier
 
 OS:RunPeriod,
-<<<<<<< HEAD
-  {8a210d2e-fceb-48d4-ac32-0cef3fb324ef}, !- Handle
-=======
   {05eccc7c-5429-4ab5-a27c-b15cefcc3727}, !- Handle
->>>>>>> 940c9153
   Run Period 1,                           !- Name
   1,                                      !- Begin Month
   1,                                      !- Begin Day of Month
@@ -81,21 +49,13 @@
   ;                                       !- Number of Times Runperiod to be Repeated
 
 OS:YearDescription,
-<<<<<<< HEAD
-  {d0ef2380-48d1-4684-b8a3-b60333d53ac8}, !- Handle
-=======
   {42bef3bb-ea6c-4587-90c0-7a7a8a39eea6}, !- Handle
->>>>>>> 940c9153
   2007,                                   !- Calendar Year
   ,                                       !- Day of Week for Start Day
   ;                                       !- Is Leap Year
 
 OS:ThermalZone,
-<<<<<<< HEAD
-  {13691039-dd37-4866-a468-fd37ce854654}, !- Handle
-=======
   {ff29dc16-bd62-4cbd-a9e9-cb34af40372f}, !- Handle
->>>>>>> 940c9153
   living zone,                            !- Name
   ,                                       !- Multiplier
   ,                                       !- Ceiling Height {m}
@@ -104,17 +64,10 @@
   ,                                       !- Zone Inside Convection Algorithm
   ,                                       !- Zone Outside Convection Algorithm
   ,                                       !- Zone Conditioning Equipment List Name
-<<<<<<< HEAD
-  {5dd73323-3b06-4b57-b11e-7df76d71e70d}, !- Zone Air Inlet Port List
-  {6eeb7fe3-1c30-4eeb-96f9-c8e809c19f62}, !- Zone Air Exhaust Port List
-  {3443f882-9239-44b1-b9ad-adb0b9b1efb5}, !- Zone Air Node Name
-  {0c0b43d9-b5ba-45a3-aa44-0cc596781ec2}, !- Zone Return Air Port List
-=======
   {02bc5980-37d5-4321-bf09-ad8321d64a2c}, !- Zone Air Inlet Port List
   {93b93bc9-3a05-4d8b-8ae4-19363911a2ba}, !- Zone Air Exhaust Port List
   {a6d8a85e-86f0-45c3-ab80-852ddfab705f}, !- Zone Air Node Name
   {1ea74da7-add2-431b-9ca7-c98319893139}, !- Zone Return Air Port List
->>>>>>> 940c9153
   ,                                       !- Primary Daylighting Control Name
   ,                                       !- Fraction of Zone Controlled by Primary Daylighting Control
   ,                                       !- Secondary Daylighting Control Name
@@ -125,39 +78,6 @@
   No;                                     !- Use Ideal Air Loads
 
 OS:Node,
-<<<<<<< HEAD
-  {f280290e-4c0d-4cdd-bde4-c4b13dcaee66}, !- Handle
-  Node 1,                                 !- Name
-  {3443f882-9239-44b1-b9ad-adb0b9b1efb5}, !- Inlet Port
-  ;                                       !- Outlet Port
-
-OS:Connection,
-  {3443f882-9239-44b1-b9ad-adb0b9b1efb5}, !- Handle
-  {07acbefe-c259-47e6-abc2-cc96024580ea}, !- Name
-  {13691039-dd37-4866-a468-fd37ce854654}, !- Source Object
-  11,                                     !- Outlet Port
-  {f280290e-4c0d-4cdd-bde4-c4b13dcaee66}, !- Target Object
-  2;                                      !- Inlet Port
-
-OS:PortList,
-  {5dd73323-3b06-4b57-b11e-7df76d71e70d}, !- Handle
-  {f2ce7b01-c340-4e7c-a4f2-38d517191614}, !- Name
-  {13691039-dd37-4866-a468-fd37ce854654}; !- HVAC Component
-
-OS:PortList,
-  {6eeb7fe3-1c30-4eeb-96f9-c8e809c19f62}, !- Handle
-  {0e8d2bb4-f7b4-4c68-9b05-c82595ad6a1d}, !- Name
-  {13691039-dd37-4866-a468-fd37ce854654}; !- HVAC Component
-
-OS:PortList,
-  {0c0b43d9-b5ba-45a3-aa44-0cc596781ec2}, !- Handle
-  {87fca480-3b18-41ae-af47-fdb8ddbf5aa9}, !- Name
-  {13691039-dd37-4866-a468-fd37ce854654}; !- HVAC Component
-
-OS:Sizing:Zone,
-  {b74fc334-a9e1-4787-85cc-2ce4cd7a356a}, !- Handle
-  {13691039-dd37-4866-a468-fd37ce854654}, !- Zone or ZoneList Name
-=======
   {2abe8386-4626-4ba0-8a79-d9b3dbdf7314}, !- Handle
   Node 1,                                 !- Name
   {a6d8a85e-86f0-45c3-ab80-852ddfab705f}, !- Inlet Port
@@ -189,7 +109,6 @@
 OS:Sizing:Zone,
   {a7e6e90f-f035-4b22-888a-d1f86b5e038a}, !- Handle
   {ff29dc16-bd62-4cbd-a9e9-cb34af40372f}, !- Zone or ZoneList Name
->>>>>>> 940c9153
   SupplyAirTemperature,                   !- Zone Cooling Design Supply Air Temperature Input Method
   14,                                     !- Zone Cooling Design Supply Air Temperature {C}
   11.11,                                  !- Zone Cooling Design Supply Air Temperature Difference {deltaC}
@@ -218,16 +137,6 @@
   autosize;                               !- Dedicated Outdoor Air High Setpoint Temperature for Design {C}
 
 OS:ZoneHVAC:EquipmentList,
-<<<<<<< HEAD
-  {e694abe4-07ee-4324-9c66-3ee69fc8e66b}, !- Handle
-  Zone HVAC Equipment List 1,             !- Name
-  {13691039-dd37-4866-a468-fd37ce854654}; !- Thermal Zone
-
-OS:Space,
-  {8e9dd82b-d560-46f8-a692-afd819cb4562}, !- Handle
-  living space,                           !- Name
-  {34ba7fa8-f311-4e9a-9a7d-11bc74a2554d}, !- Space Type Name
-=======
   {0c6527af-6dd6-4b57-a92b-8cb765e3b21d}, !- Handle
   Zone HVAC Equipment List 1,             !- Name
   {ff29dc16-bd62-4cbd-a9e9-cb34af40372f}; !- Thermal Zone
@@ -236,7 +145,6 @@
   {3a3e8378-1388-4745-b184-be01db61961d}, !- Handle
   living space,                           !- Name
   {78162090-9855-4781-99ba-21ca19e5301e}, !- Space Type Name
->>>>>>> 940c9153
   ,                                       !- Default Construction Set Name
   ,                                       !- Default Schedule Set Name
   -0,                                     !- Direction of Relative North {deg}
@@ -244,19 +152,6 @@
   0,                                      !- Y Origin {m}
   0,                                      !- Z Origin {m}
   ,                                       !- Building Story Name
-<<<<<<< HEAD
-  {13691039-dd37-4866-a468-fd37ce854654}, !- Thermal Zone Name
-  ,                                       !- Part of Total Floor Area
-  ,                                       !- Design Specification Outdoor Air Object Name
-  {839301c5-7a0e-4948-afa5-23ef05e792b4}; !- Building Unit Name
-
-OS:Surface,
-  {a702ca4e-da0f-4fa3-93f0-459eb4c621e5}, !- Handle
-  Surface 1,                              !- Name
-  Floor,                                  !- Surface Type
-  ,                                       !- Construction Name
-  {8e9dd82b-d560-46f8-a692-afd819cb4562}, !- Space Name
-=======
   {ff29dc16-bd62-4cbd-a9e9-cb34af40372f}, !- Thermal Zone Name
   ,                                       !- Part of Total Floor Area
   ,                                       !- Design Specification Outdoor Air Object Name
@@ -268,7 +163,6 @@
   Floor,                                  !- Surface Type
   ,                                       !- Construction Name
   {3a3e8378-1388-4745-b184-be01db61961d}, !- Space Name
->>>>>>> 940c9153
   Foundation,                             !- Outside Boundary Condition
   ,                                       !- Outside Boundary Condition Object
   NoSun,                                  !- Sun Exposure
@@ -281,19 +175,11 @@
   13.6310703908387, 0, 0;                 !- X,Y,Z Vertex 4 {m}
 
 OS:Surface,
-<<<<<<< HEAD
-  {bb4e056a-ab68-4819-bd8f-6c4ebff7be69}, !- Handle
-  Surface 2,                              !- Name
-  Wall,                                   !- Surface Type
-  ,                                       !- Construction Name
-  {8e9dd82b-d560-46f8-a692-afd819cb4562}, !- Space Name
-=======
   {599682e4-4162-4a7c-a95b-58265f3194e2}, !- Handle
   Surface 2,                              !- Name
   Wall,                                   !- Surface Type
   ,                                       !- Construction Name
   {3a3e8378-1388-4745-b184-be01db61961d}, !- Space Name
->>>>>>> 940c9153
   Outdoors,                               !- Outside Boundary Condition
   ,                                       !- Outside Boundary Condition Object
   SunExposed,                             !- Sun Exposure
@@ -306,19 +192,11 @@
   0, 0, 2.4384;                           !- X,Y,Z Vertex 4 {m}
 
 OS:Surface,
-<<<<<<< HEAD
-  {8ec07de8-3a5d-42c2-8504-695a4c1b96f6}, !- Handle
-  Surface 3,                              !- Name
-  Wall,                                   !- Surface Type
-  ,                                       !- Construction Name
-  {8e9dd82b-d560-46f8-a692-afd819cb4562}, !- Space Name
-=======
   {0c18b993-aebf-4461-b99e-a3f291ae83e7}, !- Handle
   Surface 3,                              !- Name
   Wall,                                   !- Surface Type
   ,                                       !- Construction Name
   {3a3e8378-1388-4745-b184-be01db61961d}, !- Space Name
->>>>>>> 940c9153
   Outdoors,                               !- Outside Boundary Condition
   ,                                       !- Outside Boundary Condition Object
   SunExposed,                             !- Sun Exposure
@@ -331,19 +209,11 @@
   0, 6.81553519541936, 2.4384;            !- X,Y,Z Vertex 4 {m}
 
 OS:Surface,
-<<<<<<< HEAD
-  {5c8cdf92-6e9d-4a02-ac81-9fc55994f82e}, !- Handle
-  Surface 4,                              !- Name
-  Wall,                                   !- Surface Type
-  ,                                       !- Construction Name
-  {8e9dd82b-d560-46f8-a692-afd819cb4562}, !- Space Name
-=======
   {d59439b6-cca2-49d6-a927-64a7bedff62e}, !- Handle
   Surface 4,                              !- Name
   Wall,                                   !- Surface Type
   ,                                       !- Construction Name
   {3a3e8378-1388-4745-b184-be01db61961d}, !- Space Name
->>>>>>> 940c9153
   Outdoors,                               !- Outside Boundary Condition
   ,                                       !- Outside Boundary Condition Object
   SunExposed,                             !- Sun Exposure
@@ -356,19 +226,11 @@
   13.6310703908387, 6.81553519541936, 2.4384; !- X,Y,Z Vertex 4 {m}
 
 OS:Surface,
-<<<<<<< HEAD
-  {fdf3a980-88d6-469b-9681-0f577c66656c}, !- Handle
-  Surface 5,                              !- Name
-  Wall,                                   !- Surface Type
-  ,                                       !- Construction Name
-  {8e9dd82b-d560-46f8-a692-afd819cb4562}, !- Space Name
-=======
   {13927c60-a9d6-42c6-b020-ccb6a891937a}, !- Handle
   Surface 5,                              !- Name
   Wall,                                   !- Surface Type
   ,                                       !- Construction Name
   {3a3e8378-1388-4745-b184-be01db61961d}, !- Space Name
->>>>>>> 940c9153
   Outdoors,                               !- Outside Boundary Condition
   ,                                       !- Outside Boundary Condition Object
   SunExposed,                             !- Sun Exposure
@@ -381,15 +243,6 @@
   13.6310703908387, 0, 2.4384;            !- X,Y,Z Vertex 4 {m}
 
 OS:Surface,
-<<<<<<< HEAD
-  {9e19acb8-01db-4432-8548-d14af5e54dff}, !- Handle
-  Surface 6,                              !- Name
-  RoofCeiling,                            !- Surface Type
-  ,                                       !- Construction Name
-  {8e9dd82b-d560-46f8-a692-afd819cb4562}, !- Space Name
-  Surface,                                !- Outside Boundary Condition
-  {6b69669e-02b4-4102-a634-cfe7ece1391d}, !- Outside Boundary Condition Object
-=======
   {c17c94e9-2209-47a0-a6ea-435a24d485c6}, !- Handle
   Surface 6,                              !- Name
   RoofCeiling,                            !- Surface Type
@@ -397,7 +250,6 @@
   {3a3e8378-1388-4745-b184-be01db61961d}, !- Space Name
   Surface,                                !- Outside Boundary Condition
   {978427a1-efe2-47ec-b4bf-0406042fdee4}, !- Outside Boundary Condition Object
->>>>>>> 940c9153
   NoSun,                                  !- Sun Exposure
   NoWind,                                 !- Wind Exposure
   ,                                       !- View Factor to Ground
@@ -408,11 +260,7 @@
   0, 0, 2.4384;                           !- X,Y,Z Vertex 4 {m}
 
 OS:SpaceType,
-<<<<<<< HEAD
-  {34ba7fa8-f311-4e9a-9a7d-11bc74a2554d}, !- Handle
-=======
   {78162090-9855-4781-99ba-21ca19e5301e}, !- Handle
->>>>>>> 940c9153
   Space Type 1,                           !- Name
   ,                                       !- Default Construction Set Name
   ,                                       !- Default Schedule Set Name
@@ -423,15 +271,9 @@
   living;                                 !- Standards Space Type
 
 OS:Space,
-<<<<<<< HEAD
-  {158f08b7-754d-4e28-82b6-560bf999edee}, !- Handle
-  living space|story 2,                   !- Name
-  {34ba7fa8-f311-4e9a-9a7d-11bc74a2554d}, !- Space Type Name
-=======
   {8edc05ea-a312-4ee7-9fdb-26192d23a016}, !- Handle
   living space|story 2,                   !- Name
   {78162090-9855-4781-99ba-21ca19e5301e}, !- Space Type Name
->>>>>>> 940c9153
   ,                                       !- Default Construction Set Name
   ,                                       !- Default Schedule Set Name
   -0,                                     !- Direction of Relative North {deg}
@@ -439,21 +281,6 @@
   0,                                      !- Y Origin {m}
   2.4384,                                 !- Z Origin {m}
   ,                                       !- Building Story Name
-<<<<<<< HEAD
-  {13691039-dd37-4866-a468-fd37ce854654}, !- Thermal Zone Name
-  ,                                       !- Part of Total Floor Area
-  ,                                       !- Design Specification Outdoor Air Object Name
-  {839301c5-7a0e-4948-afa5-23ef05e792b4}; !- Building Unit Name
-
-OS:Surface,
-  {6b69669e-02b4-4102-a634-cfe7ece1391d}, !- Handle
-  Surface 7,                              !- Name
-  Floor,                                  !- Surface Type
-  ,                                       !- Construction Name
-  {158f08b7-754d-4e28-82b6-560bf999edee}, !- Space Name
-  Surface,                                !- Outside Boundary Condition
-  {9e19acb8-01db-4432-8548-d14af5e54dff}, !- Outside Boundary Condition Object
-=======
   {ff29dc16-bd62-4cbd-a9e9-cb34af40372f}, !- Thermal Zone Name
   ,                                       !- Part of Total Floor Area
   ,                                       !- Design Specification Outdoor Air Object Name
@@ -467,7 +294,6 @@
   {8edc05ea-a312-4ee7-9fdb-26192d23a016}, !- Space Name
   Surface,                                !- Outside Boundary Condition
   {c17c94e9-2209-47a0-a6ea-435a24d485c6}, !- Outside Boundary Condition Object
->>>>>>> 940c9153
   NoSun,                                  !- Sun Exposure
   NoWind,                                 !- Wind Exposure
   ,                                       !- View Factor to Ground
@@ -478,19 +304,11 @@
   13.6310703908387, 0, 0;                 !- X,Y,Z Vertex 4 {m}
 
 OS:Surface,
-<<<<<<< HEAD
-  {573ed863-5d3f-43eb-ba2a-05298f76bf9c}, !- Handle
-  Surface 8,                              !- Name
-  Wall,                                   !- Surface Type
-  ,                                       !- Construction Name
-  {158f08b7-754d-4e28-82b6-560bf999edee}, !- Space Name
-=======
   {023add57-9435-4184-a7e9-d8b9907ddc1b}, !- Handle
   Surface 8,                              !- Name
   Wall,                                   !- Surface Type
   ,                                       !- Construction Name
   {8edc05ea-a312-4ee7-9fdb-26192d23a016}, !- Space Name
->>>>>>> 940c9153
   Outdoors,                               !- Outside Boundary Condition
   ,                                       !- Outside Boundary Condition Object
   SunExposed,                             !- Sun Exposure
@@ -503,19 +321,11 @@
   0, 0, 2.4384;                           !- X,Y,Z Vertex 4 {m}
 
 OS:Surface,
-<<<<<<< HEAD
-  {b1264348-fb32-4dc7-97a5-15838986c3f8}, !- Handle
-  Surface 9,                              !- Name
-  Wall,                                   !- Surface Type
-  ,                                       !- Construction Name
-  {158f08b7-754d-4e28-82b6-560bf999edee}, !- Space Name
-=======
   {011f9633-24ac-4f77-9a44-7f113380c4fc}, !- Handle
   Surface 9,                              !- Name
   Wall,                                   !- Surface Type
   ,                                       !- Construction Name
   {8edc05ea-a312-4ee7-9fdb-26192d23a016}, !- Space Name
->>>>>>> 940c9153
   Outdoors,                               !- Outside Boundary Condition
   ,                                       !- Outside Boundary Condition Object
   SunExposed,                             !- Sun Exposure
@@ -528,19 +338,11 @@
   0, 6.81553519541936, 2.4384;            !- X,Y,Z Vertex 4 {m}
 
 OS:Surface,
-<<<<<<< HEAD
-  {edce1220-5f9c-4798-80ab-d38f2d132275}, !- Handle
-  Surface 10,                             !- Name
-  Wall,                                   !- Surface Type
-  ,                                       !- Construction Name
-  {158f08b7-754d-4e28-82b6-560bf999edee}, !- Space Name
-=======
   {c875b89c-b3b9-466f-88e8-161889e764cd}, !- Handle
   Surface 10,                             !- Name
   Wall,                                   !- Surface Type
   ,                                       !- Construction Name
   {8edc05ea-a312-4ee7-9fdb-26192d23a016}, !- Space Name
->>>>>>> 940c9153
   Outdoors,                               !- Outside Boundary Condition
   ,                                       !- Outside Boundary Condition Object
   SunExposed,                             !- Sun Exposure
@@ -553,19 +355,11 @@
   13.6310703908387, 6.81553519541936, 2.4384; !- X,Y,Z Vertex 4 {m}
 
 OS:Surface,
-<<<<<<< HEAD
-  {af211f34-f1eb-4ae6-b3c5-7a2305222526}, !- Handle
-  Surface 11,                             !- Name
-  Wall,                                   !- Surface Type
-  ,                                       !- Construction Name
-  {158f08b7-754d-4e28-82b6-560bf999edee}, !- Space Name
-=======
   {fa26bcc8-e80f-4406-a79d-25ac0e46938e}, !- Handle
   Surface 11,                             !- Name
   Wall,                                   !- Surface Type
   ,                                       !- Construction Name
   {8edc05ea-a312-4ee7-9fdb-26192d23a016}, !- Space Name
->>>>>>> 940c9153
   Outdoors,                               !- Outside Boundary Condition
   ,                                       !- Outside Boundary Condition Object
   SunExposed,                             !- Sun Exposure
@@ -578,15 +372,6 @@
   13.6310703908387, 0, 2.4384;            !- X,Y,Z Vertex 4 {m}
 
 OS:Surface,
-<<<<<<< HEAD
-  {91c53f4e-4e4e-414d-bef5-5885e7328998}, !- Handle
-  Surface 12,                             !- Name
-  RoofCeiling,                            !- Surface Type
-  ,                                       !- Construction Name
-  {158f08b7-754d-4e28-82b6-560bf999edee}, !- Space Name
-  Surface,                                !- Outside Boundary Condition
-  {bd5be9f9-6955-4d71-a588-fa4ed81a30fb}, !- Outside Boundary Condition Object
-=======
   {6bec0257-7624-4d51-86cb-3ff0bde266c7}, !- Handle
   Surface 12,                             !- Name
   RoofCeiling,                            !- Surface Type
@@ -594,7 +379,6 @@
   {8edc05ea-a312-4ee7-9fdb-26192d23a016}, !- Space Name
   Surface,                                !- Outside Boundary Condition
   {02a71679-4ae0-4daf-b4a7-b9c2943e5c4f}, !- Outside Boundary Condition Object
->>>>>>> 940c9153
   NoSun,                                  !- Sun Exposure
   NoWind,                                 !- Wind Exposure
   ,                                       !- View Factor to Ground
@@ -605,15 +389,6 @@
   0, 0, 2.4384;                           !- X,Y,Z Vertex 4 {m}
 
 OS:Surface,
-<<<<<<< HEAD
-  {bd5be9f9-6955-4d71-a588-fa4ed81a30fb}, !- Handle
-  Surface 13,                             !- Name
-  Floor,                                  !- Surface Type
-  ,                                       !- Construction Name
-  {db79b1b3-8208-449f-a3d5-60e07f594f88}, !- Space Name
-  Surface,                                !- Outside Boundary Condition
-  {91c53f4e-4e4e-414d-bef5-5885e7328998}, !- Outside Boundary Condition Object
-=======
   {02a71679-4ae0-4daf-b4a7-b9c2943e5c4f}, !- Handle
   Surface 13,                             !- Name
   Floor,                                  !- Surface Type
@@ -621,7 +396,6 @@
   {e3d3cef2-a0c8-45d2-a399-e9cd815e1ade}, !- Space Name
   Surface,                                !- Outside Boundary Condition
   {6bec0257-7624-4d51-86cb-3ff0bde266c7}, !- Outside Boundary Condition Object
->>>>>>> 940c9153
   NoSun,                                  !- Sun Exposure
   NoWind,                                 !- Wind Exposure
   ,                                       !- View Factor to Ground
@@ -632,19 +406,11 @@
   0, 0, 0;                                !- X,Y,Z Vertex 4 {m}
 
 OS:Surface,
-<<<<<<< HEAD
-  {bd745714-f2ad-46db-8020-5c8d422ed219}, !- Handle
-  Surface 14,                             !- Name
-  RoofCeiling,                            !- Surface Type
-  ,                                       !- Construction Name
-  {db79b1b3-8208-449f-a3d5-60e07f594f88}, !- Space Name
-=======
   {6a09bede-e5ff-4e3d-b420-851d3ae38e7a}, !- Handle
   Surface 14,                             !- Name
   RoofCeiling,                            !- Surface Type
   ,                                       !- Construction Name
   {e3d3cef2-a0c8-45d2-a399-e9cd815e1ade}, !- Space Name
->>>>>>> 940c9153
   Outdoors,                               !- Outside Boundary Condition
   ,                                       !- Outside Boundary Condition Object
   SunExposed,                             !- Sun Exposure
@@ -657,19 +423,11 @@
   13.6310703908387, 0, 0;                 !- X,Y,Z Vertex 4 {m}
 
 OS:Surface,
-<<<<<<< HEAD
-  {0f395fe4-8836-40f6-9f52-9107015e177d}, !- Handle
-  Surface 15,                             !- Name
-  RoofCeiling,                            !- Surface Type
-  ,                                       !- Construction Name
-  {db79b1b3-8208-449f-a3d5-60e07f594f88}, !- Space Name
-=======
   {da8672ff-b35c-4e68-87f8-21f68bef37cf}, !- Handle
   Surface 15,                             !- Name
   RoofCeiling,                            !- Surface Type
   ,                                       !- Construction Name
   {e3d3cef2-a0c8-45d2-a399-e9cd815e1ade}, !- Space Name
->>>>>>> 940c9153
   Outdoors,                               !- Outside Boundary Condition
   ,                                       !- Outside Boundary Condition Object
   SunExposed,                             !- Sun Exposure
@@ -682,19 +440,11 @@
   0, 6.81553519541936, 0;                 !- X,Y,Z Vertex 4 {m}
 
 OS:Surface,
-<<<<<<< HEAD
-  {8a4c6f52-5225-4849-ac1c-efebe89fe051}, !- Handle
-  Surface 16,                             !- Name
-  Wall,                                   !- Surface Type
-  ,                                       !- Construction Name
-  {db79b1b3-8208-449f-a3d5-60e07f594f88}, !- Space Name
-=======
   {16cd6409-fa49-4c8d-a662-1a0c9e75c8bb}, !- Handle
   Surface 16,                             !- Name
   Wall,                                   !- Surface Type
   ,                                       !- Construction Name
   {e3d3cef2-a0c8-45d2-a399-e9cd815e1ade}, !- Space Name
->>>>>>> 940c9153
   Outdoors,                               !- Outside Boundary Condition
   ,                                       !- Outside Boundary Condition Object
   SunExposed,                             !- Sun Exposure
@@ -706,19 +456,11 @@
   0, 0, 0;                                !- X,Y,Z Vertex 3 {m}
 
 OS:Surface,
-<<<<<<< HEAD
-  {f7a9cd41-7499-411e-94a3-37e5b30e026a}, !- Handle
-  Surface 17,                             !- Name
-  Wall,                                   !- Surface Type
-  ,                                       !- Construction Name
-  {db79b1b3-8208-449f-a3d5-60e07f594f88}, !- Space Name
-=======
   {bf9fc69c-b810-4be5-8339-7513d88d87aa}, !- Handle
   Surface 17,                             !- Name
   Wall,                                   !- Surface Type
   ,                                       !- Construction Name
   {e3d3cef2-a0c8-45d2-a399-e9cd815e1ade}, !- Space Name
->>>>>>> 940c9153
   Outdoors,                               !- Outside Boundary Condition
   ,                                       !- Outside Boundary Condition Object
   SunExposed,                             !- Sun Exposure
@@ -730,15 +472,9 @@
   13.6310703908387, 6.81553519541936, 0;  !- X,Y,Z Vertex 3 {m}
 
 OS:Space,
-<<<<<<< HEAD
-  {db79b1b3-8208-449f-a3d5-60e07f594f88}, !- Handle
-  unfinished attic space,                 !- Name
-  {a47190bd-7215-4c66-855a-fb3bb9912213}, !- Space Type Name
-=======
   {e3d3cef2-a0c8-45d2-a399-e9cd815e1ade}, !- Handle
   unfinished attic space,                 !- Name
   {b91dec70-178f-4db0-99a7-f225a7f772b4}, !- Space Type Name
->>>>>>> 940c9153
   ,                                       !- Default Construction Set Name
   ,                                       !- Default Schedule Set Name
   -0,                                     !- Direction of Relative North {deg}
@@ -746,17 +482,10 @@
   0,                                      !- Y Origin {m}
   4.8768,                                 !- Z Origin {m}
   ,                                       !- Building Story Name
-<<<<<<< HEAD
-  {58c38012-a9fd-4e7e-8558-3468c5dc8411}; !- Thermal Zone Name
-
-OS:ThermalZone,
-  {58c38012-a9fd-4e7e-8558-3468c5dc8411}, !- Handle
-=======
   {752675f4-0678-43cd-96a4-4edae3cc33ef}; !- Thermal Zone Name
 
 OS:ThermalZone,
   {752675f4-0678-43cd-96a4-4edae3cc33ef}, !- Handle
->>>>>>> 940c9153
   unfinished attic zone,                  !- Name
   ,                                       !- Multiplier
   ,                                       !- Ceiling Height {m}
@@ -765,17 +494,10 @@
   ,                                       !- Zone Inside Convection Algorithm
   ,                                       !- Zone Outside Convection Algorithm
   ,                                       !- Zone Conditioning Equipment List Name
-<<<<<<< HEAD
-  {b2ad5656-99da-47f2-bed5-7094a11a868a}, !- Zone Air Inlet Port List
-  {55212cfa-d065-4b2e-b3a4-0b735f7d0987}, !- Zone Air Exhaust Port List
-  {4230d7f3-5713-4465-bcd9-d51f6c493a51}, !- Zone Air Node Name
-  {fc903466-e53c-45d4-96d2-f42079712f5f}, !- Zone Return Air Port List
-=======
   {4bce1b48-068a-4748-8f57-909389879884}, !- Zone Air Inlet Port List
   {564eff3f-9483-4c8e-99bf-4cdf8997d979}, !- Zone Air Exhaust Port List
   {b149156b-0a91-4d82-b092-ebd18488c09f}, !- Zone Air Node Name
   {6645f34a-0386-4e5c-b2d4-6fd1f9a2c9da}, !- Zone Return Air Port List
->>>>>>> 940c9153
   ,                                       !- Primary Daylighting Control Name
   ,                                       !- Fraction of Zone Controlled by Primary Daylighting Control
   ,                                       !- Secondary Daylighting Control Name
@@ -786,39 +508,6 @@
   No;                                     !- Use Ideal Air Loads
 
 OS:Node,
-<<<<<<< HEAD
-  {917e9ce6-6199-4f39-83d0-6c3d6a63ea5e}, !- Handle
-  Node 2,                                 !- Name
-  {4230d7f3-5713-4465-bcd9-d51f6c493a51}, !- Inlet Port
-  ;                                       !- Outlet Port
-
-OS:Connection,
-  {4230d7f3-5713-4465-bcd9-d51f6c493a51}, !- Handle
-  {bb78e2f4-fd16-41bb-a95f-398726370f1b}, !- Name
-  {58c38012-a9fd-4e7e-8558-3468c5dc8411}, !- Source Object
-  11,                                     !- Outlet Port
-  {917e9ce6-6199-4f39-83d0-6c3d6a63ea5e}, !- Target Object
-  2;                                      !- Inlet Port
-
-OS:PortList,
-  {b2ad5656-99da-47f2-bed5-7094a11a868a}, !- Handle
-  {efb419ce-bd1b-45da-9759-9202001ae5d9}, !- Name
-  {58c38012-a9fd-4e7e-8558-3468c5dc8411}; !- HVAC Component
-
-OS:PortList,
-  {55212cfa-d065-4b2e-b3a4-0b735f7d0987}, !- Handle
-  {77cb05df-2d04-4fe8-8298-6fc2101230f0}, !- Name
-  {58c38012-a9fd-4e7e-8558-3468c5dc8411}; !- HVAC Component
-
-OS:PortList,
-  {fc903466-e53c-45d4-96d2-f42079712f5f}, !- Handle
-  {67798168-7714-4587-ad81-e4d6b24168bf}, !- Name
-  {58c38012-a9fd-4e7e-8558-3468c5dc8411}; !- HVAC Component
-
-OS:Sizing:Zone,
-  {2c9db70e-2e52-4107-bce1-769d530bfc77}, !- Handle
-  {58c38012-a9fd-4e7e-8558-3468c5dc8411}, !- Zone or ZoneList Name
-=======
   {346b4290-f0d4-4636-9d9d-f2a08bad7bc0}, !- Handle
   Node 2,                                 !- Name
   {b149156b-0a91-4d82-b092-ebd18488c09f}, !- Inlet Port
@@ -850,7 +539,6 @@
 OS:Sizing:Zone,
   {4922b87d-4a29-4efa-8bfd-886a60a9ec12}, !- Handle
   {752675f4-0678-43cd-96a4-4edae3cc33ef}, !- Zone or ZoneList Name
->>>>>>> 940c9153
   SupplyAirTemperature,                   !- Zone Cooling Design Supply Air Temperature Input Method
   14,                                     !- Zone Cooling Design Supply Air Temperature {C}
   11.11,                                  !- Zone Cooling Design Supply Air Temperature Difference {deltaC}
@@ -879,21 +567,12 @@
   autosize;                               !- Dedicated Outdoor Air High Setpoint Temperature for Design {C}
 
 OS:ZoneHVAC:EquipmentList,
-<<<<<<< HEAD
-  {1e406a46-621c-4362-a3b8-6ddae64ced31}, !- Handle
-  Zone HVAC Equipment List 2,             !- Name
-  {58c38012-a9fd-4e7e-8558-3468c5dc8411}; !- Thermal Zone
-
-OS:SpaceType,
-  {a47190bd-7215-4c66-855a-fb3bb9912213}, !- Handle
-=======
   {346c56f6-8d61-4b7f-9dcd-f9e4c6b67d4b}, !- Handle
   Zone HVAC Equipment List 2,             !- Name
   {752675f4-0678-43cd-96a4-4edae3cc33ef}; !- Thermal Zone
 
 OS:SpaceType,
   {b91dec70-178f-4db0-99a7-f225a7f772b4}, !- Handle
->>>>>>> 940c9153
   Space Type 2,                           !- Name
   ,                                       !- Default Construction Set Name
   ,                                       !- Default Schedule Set Name
@@ -904,21 +583,13 @@
   unfinished attic;                       !- Standards Space Type
 
 OS:BuildingUnit,
-<<<<<<< HEAD
-  {839301c5-7a0e-4948-afa5-23ef05e792b4}, !- Handle
-=======
   {1aa943d6-3644-4f48-9436-26ed9234457c}, !- Handle
->>>>>>> 940c9153
   unit 1,                                 !- Name
   ,                                       !- Rendering Color
   Residential;                            !- Building Unit Type
 
 OS:Building,
-<<<<<<< HEAD
-  {827d253f-f20d-484e-862c-497905b319a3}, !- Handle
-=======
   {de7a588b-c342-4420-8ade-767a1d3376b9}, !- Handle
->>>>>>> 940c9153
   Building 1,                             !- Name
   ,                                       !- Building Sector Type
   270,                                    !- North Axis {deg}
@@ -933,13 +604,8 @@
   1;                                      !- Standards Number of Living Units
 
 OS:AdditionalProperties,
-<<<<<<< HEAD
-  {6fa95582-9292-4727-9a59-6321d9b8a626}, !- Handle
-  {827d253f-f20d-484e-862c-497905b319a3}, !- Object Name
-=======
   {f7945f8c-5cca-46a3-9413-48518832a344}, !- Handle
   {de7a588b-c342-4420-8ade-767a1d3376b9}, !- Object Name
->>>>>>> 940c9153
   Total Units Represented,                !- Feature Name 1
   Integer,                                !- Feature Data Type 1
   1,                                      !- Feature Value 1
@@ -948,13 +614,8 @@
   1;                                      !- Feature Value 2
 
 OS:AdditionalProperties,
-<<<<<<< HEAD
-  {bacec4ef-14bd-4067-8307-b7e33e68b8f4}, !- Handle
-  {839301c5-7a0e-4948-afa5-23ef05e792b4}, !- Object Name
-=======
   {7353a8ad-f3c2-475c-98c2-f0be78e42c74}, !- Handle
   {1aa943d6-3644-4f48-9436-26ed9234457c}, !- Object Name
->>>>>>> 940c9153
   NumberOfBedrooms,                       !- Feature Name 1
   Integer,                                !- Feature Data Type 1
   3,                                      !- Feature Value 1
@@ -963,11 +624,7 @@
   2;                                      !- Feature Value 2
 
 OS:Schedule:Day,
-<<<<<<< HEAD
-  {1cfcaf35-b211-46b6-9ab3-2d7056a22fa2}, !- Handle
-=======
   {f3e1f126-108c-4a77-b472-91b70263f35e}, !- Handle
->>>>>>> 940c9153
   Schedule Day 1,                         !- Name
   ,                                       !- Schedule Type Limits Name
   ,                                       !- Interpolate to Timestep
@@ -976,11 +633,7 @@
   0;                                      !- Value Until Time 1
 
 OS:Schedule:Day,
-<<<<<<< HEAD
-  {1cfa687c-276b-457a-bc7f-81be6edbeddb}, !- Handle
-=======
   {827be295-b6a0-44af-8400-9e3b6adab8f0}, !- Handle
->>>>>>> 940c9153
   Schedule Day 2,                         !- Name
   ,                                       !- Schedule Type Limits Name
   ,                                       !- Interpolate to Timestep
@@ -989,11 +642,7 @@
   1;                                      !- Value Until Time 1
 
 OS:WeatherFile,
-<<<<<<< HEAD
-  {91246191-bc14-4f10-aef8-0a527354e65f}, !- Handle
-=======
   {519d9211-525c-48eb-956a-8e2a2a0a4014}, !- Handle
->>>>>>> 940c9153
   Denver Intl Ap,                         !- City
   CO,                                     !- State Province Region
   USA,                                    !- Country
@@ -1007,13 +656,8 @@
   E23378AA;                               !- Checksum
 
 OS:AdditionalProperties,
-<<<<<<< HEAD
-  {30500f73-f300-4e64-8a29-a94255805943}, !- Handle
-  {91246191-bc14-4f10-aef8-0a527354e65f}, !- Object Name
-=======
   {2cdd2ac2-b038-4c81-a2b5-726546413f7f}, !- Handle
   {519d9211-525c-48eb-956a-8e2a2a0a4014}, !- Object Name
->>>>>>> 940c9153
   EPWHeaderCity,                          !- Feature Name 1
   String,                                 !- Feature Data Type 1
   Denver Intl Ap,                         !- Feature Value 1
@@ -1121,11 +765,7 @@
   84;                                     !- Feature Value 35
 
 OS:Site,
-<<<<<<< HEAD
-  {6f954743-3b03-49ed-95e4-46937796041d}, !- Handle
-=======
   {ec6ce061-2778-4003-ba5f-deda72d46938}, !- Handle
->>>>>>> 940c9153
   Denver Intl Ap_CO_USA,                  !- Name
   39.83,                                  !- Latitude {deg}
   -104.65,                                !- Longitude {deg}
@@ -1134,11 +774,7 @@
   ;                                       !- Terrain
 
 OS:ClimateZones,
-<<<<<<< HEAD
-  {4be26d23-a8c6-4586-ac16-0d6bb43a4bf2}, !- Handle
-=======
   {f2026642-792e-4bbc-9f13-88d8a39e41ab}, !- Handle
->>>>>>> 940c9153
   ,                                       !- Active Institution
   ,                                       !- Active Year
   ,                                       !- Climate Zone Institution Name 1
@@ -1151,31 +787,19 @@
   Cold;                                   !- Climate Zone Value 2
 
 OS:Site:WaterMainsTemperature,
-<<<<<<< HEAD
-  {b62399f7-a938-4de5-ae05-9c852c92464a}, !- Handle
-=======
   {21337f98-c9a1-45ca-a530-b60f3b5bb6e5}, !- Handle
->>>>>>> 940c9153
   Correlation,                            !- Calculation Method
   ,                                       !- Temperature Schedule Name
   10.8753424657535,                       !- Annual Average Outdoor Air Temperature {C}
   23.1524007936508;                       !- Maximum Difference In Monthly Average Outdoor Air Temperatures {deltaC}
 
 OS:RunPeriodControl:DaylightSavingTime,
-<<<<<<< HEAD
-  {03588710-439b-437d-82da-b4266ceaa39f}, !- Handle
-=======
   {86a0b824-c7fa-4a22-a26e-a49ad36630be}, !- Handle
->>>>>>> 940c9153
   4/7,                                    !- Start Date
   10/26;                                  !- End Date
 
 OS:Site:GroundTemperature:Deep,
-<<<<<<< HEAD
-  {6fdc4317-5309-43db-98a1-e72600bbd240}, !- Handle
-=======
   {6759df71-c4db-49cc-8c72-b8d5e0e2a459}, !- Handle
->>>>>>> 940c9153
   10.8753424657535,                       !- January Deep Ground Temperature {C}
   10.8753424657535,                       !- February Deep Ground Temperature {C}
   10.8753424657535,                       !- March Deep Ground Temperature {C}
