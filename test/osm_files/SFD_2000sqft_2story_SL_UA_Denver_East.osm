!- NOTE: Auto-generated from /test/osw_files/SFD_2000sqft_2story_SL_UA_Denver_East.osw

OS:Version,
<<<<<<< HEAD
  {bcaac7d9-9623-4bc1-999d-856fc704cf73}, !- Handle
  2.9.1;                                  !- Version Identifier

OS:SimulationControl,
  {0be75e12-0db3-4982-9e5f-95bc9d6f8019}, !- Handle
=======
  {ecdd4526-4809-4777-9fe2-95219930ea43}, !- Handle
  2.9.1;                                  !- Version Identifier

OS:SimulationControl,
  {9774f88b-3b10-44c9-8d2f-ee8a1b785a6b}, !- Handle
>>>>>>> 92a457a6
  ,                                       !- Do Zone Sizing Calculation
  ,                                       !- Do System Sizing Calculation
  ,                                       !- Do Plant Sizing Calculation
  No;                                     !- Run Simulation for Sizing Periods

OS:Timestep,
<<<<<<< HEAD
  {2cf6164e-e364-4b12-9779-30aa9d49aa0a}, !- Handle
  6;                                      !- Number of Timesteps per Hour

OS:ShadowCalculation,
  {3d278953-bca7-4c65-a113-c49d33f58856}, !- Handle
=======
  {0e70dc48-cb23-47e2-b550-c74f73a22a09}, !- Handle
  6;                                      !- Number of Timesteps per Hour

OS:ShadowCalculation,
  {65f6550e-7977-4f17-a8ba-126e0f20e6c3}, !- Handle
>>>>>>> 92a457a6
  20,                                     !- Calculation Frequency
  200;                                    !- Maximum Figures in Shadow Overlap Calculations

OS:SurfaceConvectionAlgorithm:Outside,
<<<<<<< HEAD
  {1c8ae9b6-f470-4487-92b6-2027a2295545}, !- Handle
  DOE-2;                                  !- Algorithm

OS:SurfaceConvectionAlgorithm:Inside,
  {d7a334a6-3f8c-40a7-955a-c9eee94732a9}, !- Handle
  TARP;                                   !- Algorithm

OS:ZoneCapacitanceMultiplier:ResearchSpecial,
  {37356de3-d900-4f2f-a64b-b1364c3c0069}, !- Handle
=======
  {34a1c8af-a1b6-4044-bf98-dfc000ab53db}, !- Handle
  DOE-2;                                  !- Algorithm

OS:SurfaceConvectionAlgorithm:Inside,
  {a96034b0-5119-4a8d-be53-f5bf9f83cfbe}, !- Handle
  TARP;                                   !- Algorithm

OS:ZoneCapacitanceMultiplier:ResearchSpecial,
  {a752b9b3-0afe-4a28-8f6e-d29b8d8afc9f}, !- Handle
>>>>>>> 92a457a6
  ,                                       !- Temperature Capacity Multiplier
  15,                                     !- Humidity Capacity Multiplier
  ;                                       !- Carbon Dioxide Capacity Multiplier

OS:RunPeriod,
<<<<<<< HEAD
  {170e00f5-2904-480c-acc5-d4b1190bf980}, !- Handle
=======
  {d84b1724-78e8-4200-8e32-8a4067c37926}, !- Handle
>>>>>>> 92a457a6
  Run Period 1,                           !- Name
  1,                                      !- Begin Month
  1,                                      !- Begin Day of Month
  12,                                     !- End Month
  31,                                     !- End Day of Month
  ,                                       !- Use Weather File Holidays and Special Days
  ,                                       !- Use Weather File Daylight Saving Period
  ,                                       !- Apply Weekend Holiday Rule
  ,                                       !- Use Weather File Rain Indicators
  ,                                       !- Use Weather File Snow Indicators
  ;                                       !- Number of Times Runperiod to be Repeated

OS:YearDescription,
<<<<<<< HEAD
  {00e322a9-6f0c-4edf-8c1f-f0f472975909}, !- Handle
=======
  {2945e1f1-f315-48f3-97ed-a4348e6b1fd9}, !- Handle
>>>>>>> 92a457a6
  2007,                                   !- Calendar Year
  ,                                       !- Day of Week for Start Day
  ;                                       !- Is Leap Year

OS:WeatherFile,
  {b6707fe0-779f-413e-ada4-9b611bb803af}, !- Handle
  Denver Intl Ap,                         !- City
  CO,                                     !- State Province Region
  USA,                                    !- Country
  TMY3,                                   !- Data Source
  725650,                                 !- WMO Number
  39.83,                                  !- Latitude {deg}
  -104.65,                                !- Longitude {deg}
  -7,                                     !- Time Zone {hr}
  1650,                                   !- Elevation {m}
  file:../weather/USA_CO_Denver.Intl.AP.725650_TMY3.epw, !- Url
  E23378AA;                               !- Checksum

OS:AdditionalProperties,
  {0810e66e-ba50-47cd-b639-5589de6c6142}, !- Handle
  {b6707fe0-779f-413e-ada4-9b611bb803af}, !- Object Name
  EPWHeaderCity,                          !- Feature Name 1
  String,                                 !- Feature Data Type 1
  Denver Intl Ap,                         !- Feature Value 1
  EPWHeaderState,                         !- Feature Name 2
  String,                                 !- Feature Data Type 2
  CO,                                     !- Feature Value 2
  EPWHeaderCountry,                       !- Feature Name 3
  String,                                 !- Feature Data Type 3
  USA,                                    !- Feature Value 3
  EPWHeaderDataSource,                    !- Feature Name 4
  String,                                 !- Feature Data Type 4
  TMY3,                                   !- Feature Value 4
  EPWHeaderStation,                       !- Feature Name 5
  String,                                 !- Feature Data Type 5
  725650,                                 !- Feature Value 5
  EPWHeaderLatitude,                      !- Feature Name 6
  Double,                                 !- Feature Data Type 6
  39.829999999999998,                     !- Feature Value 6
  EPWHeaderLongitude,                     !- Feature Name 7
  Double,                                 !- Feature Data Type 7
  -104.65000000000001,                    !- Feature Value 7
  EPWHeaderTimezone,                      !- Feature Name 8
  Double,                                 !- Feature Data Type 8
  -7,                                     !- Feature Value 8
  EPWHeaderAltitude,                      !- Feature Name 9
  Double,                                 !- Feature Data Type 9
  5413.3858267716532,                     !- Feature Value 9
  EPWHeaderLocalPressure,                 !- Feature Name 10
  Double,                                 !- Feature Data Type 10
  0.81937567683596546,                    !- Feature Value 10
  EPWHeaderRecordsPerHour,                !- Feature Name 11
  Double,                                 !- Feature Data Type 11
  0,                                      !- Feature Value 11
  EPWDataAnnualAvgDrybulb,                !- Feature Name 12
  Double,                                 !- Feature Data Type 12
  51.575616438356228,                     !- Feature Value 12
  EPWDataAnnualMinDrybulb,                !- Feature Name 13
  Double,                                 !- Feature Data Type 13
  -2.9200000000000017,                    !- Feature Value 13
  EPWDataAnnualMaxDrybulb,                !- Feature Name 14
  Double,                                 !- Feature Data Type 14
  104,                                    !- Feature Value 14
  EPWDataCDD50F,                          !- Feature Name 15
  Double,                                 !- Feature Data Type 15
  3072.2925000000005,                     !- Feature Value 15
  EPWDataCDD65F,                          !- Feature Name 16
  Double,                                 !- Feature Data Type 16
  883.62000000000035,                     !- Feature Value 16
  EPWDataHDD50F,                          !- Feature Name 17
  Double,                                 !- Feature Data Type 17
  2497.1925000000001,                     !- Feature Value 17
  EPWDataHDD65F,                          !- Feature Name 18
  Double,                                 !- Feature Data Type 18
  5783.5200000000013,                     !- Feature Value 18
  EPWDataAnnualAvgWindspeed,              !- Feature Name 19
  Double,                                 !- Feature Data Type 19
  3.9165296803649667,                     !- Feature Value 19
  EPWDataMonthlyAvgDrybulbs,              !- Feature Name 20
  String,                                 !- Feature Data Type 20
  33.4191935483871&#4431.90142857142857&#4443.02620967741937&#4442.48624999999999&#4459.877741935483854&#4473.57574999999997&#4472.07975806451608&#4472.70008064516134&#4466.49200000000006&#4450.079112903225806&#4437.218250000000005&#4434.582177419354835, !- Feature Value 20
  EPWDataGroundMonthlyTemps,              !- Feature Name 21
  String,                                 !- Feature Data Type 21
  44.08306285945173&#4440.89570904991865&#4440.64045432632048&#4442.153016571250646&#4448.225111118704206&#4454.268919273837525&#4459.508577937551024&#4462.82777283423508&#4463.10975667174995&#4460.41014950381947&#4455.304105212311526&#4449.445696474514364, !- Feature Value 21
  EPWDataWSF,                             !- Feature Name 22
  Double,                                 !- Feature Data Type 22
  0.58999999999999997,                    !- Feature Value 22
  EPWDataMonthlyAvgDailyHighDrybulbs,     !- Feature Name 23
  String,                                 !- Feature Data Type 23
  47.41032258064516&#4446.58642857142857&#4455.15032258064517&#4453.708&#4472.80193548387098&#4488.67600000000002&#4486.1858064516129&#4485.87225806451613&#4482.082&#4463.18064516129033&#4448.73400000000001&#4448.87935483870968, !- Feature Value 23
  EPWDataMonthlyAvgDailyLowDrybulbs,      !- Feature Name 24
  String,                                 !- Feature Data Type 24
  19.347741935483874&#4419.856428571428573&#4430.316129032258065&#4431.112&#4447.41612903225806&#4457.901999999999994&#4459.063870967741934&#4460.956774193548384&#4452.352000000000004&#4438.41612903225806&#4427.002000000000002&#4423.02903225806451, !- Feature Value 24
  EPWDesignHeatingDrybulb,                !- Feature Name 25
  Double,                                 !- Feature Data Type 25
  12.02,                                  !- Feature Value 25
  EPWDesignHeatingWindspeed,              !- Feature Name 26
  Double,                                 !- Feature Data Type 26
  2.8062500000000004,                     !- Feature Value 26
  EPWDesignCoolingDrybulb,                !- Feature Name 27
  Double,                                 !- Feature Data Type 27
  91.939999999999998,                     !- Feature Value 27
  EPWDesignCoolingWetbulb,                !- Feature Name 28
  Double,                                 !- Feature Data Type 28
  59.95131430195849,                      !- Feature Value 28
  EPWDesignCoolingHumidityRatio,          !- Feature Name 29
  Double,                                 !- Feature Data Type 29
  0.0059161086834698092,                  !- Feature Value 29
  EPWDesignCoolingWindspeed,              !- Feature Name 30
  Double,                                 !- Feature Data Type 30
  3.7999999999999989,                     !- Feature Value 30
  EPWDesignDailyTemperatureRange,         !- Feature Name 31
  Double,                                 !- Feature Data Type 31
  24.915483870967748,                     !- Feature Value 31
  EPWDesignDehumidDrybulb,                !- Feature Name 32
  Double,                                 !- Feature Data Type 32
  67.996785714285721,                     !- Feature Value 32
  EPWDesignDehumidHumidityRatio,          !- Feature Name 33
  Double,                                 !- Feature Data Type 33
  0.012133744170488724,                   !- Feature Value 33
  EPWDesignCoolingDirectNormal,           !- Feature Name 34
  Double,                                 !- Feature Data Type 34
  985,                                    !- Feature Value 34
  EPWDesignCoolingDiffuseHorizontal,      !- Feature Name 35
  Double,                                 !- Feature Data Type 35
  84;                                     !- Feature Value 35

OS:Site,
  {0e561178-099e-4807-9db9-0f362291d8e2}, !- Handle
  Denver Intl Ap_CO_USA,                  !- Name
  39.83,                                  !- Latitude {deg}
  -104.65,                                !- Longitude {deg}
  -7,                                     !- Time Zone {hr}
  1650,                                   !- Elevation {m}
  ;                                       !- Terrain

OS:ClimateZones,
  {a289fd04-187b-4091-b4b4-131d9027ebe9}, !- Handle
  ,                                       !- Active Institution
  ,                                       !- Active Year
  ,                                       !- Climate Zone Institution Name 1
  ,                                       !- Climate Zone Document Name 1
  ,                                       !- Climate Zone Document Year 1
  ,                                       !- Climate Zone Value 1
  Building America,                       !- Climate Zone Institution Name 2
  ,                                       !- Climate Zone Document Name 2
  0,                                      !- Climate Zone Document Year 2
  Cold;                                   !- Climate Zone Value 2

OS:Site:WaterMainsTemperature,
  {75749883-1a2a-473d-9bbc-4b4b826feec4}, !- Handle
  Correlation,                            !- Calculation Method
  ,                                       !- Temperature Schedule Name
  10.8753424657535,                       !- Annual Average Outdoor Air Temperature {C}
  23.1524007936508;                       !- Maximum Difference In Monthly Average Outdoor Air Temperatures {deltaC}

OS:RunPeriodControl:DaylightSavingTime,
  {6c9c234d-ccc6-4f0e-8a77-ad762e2c5c06}, !- Handle
  4/7,                                    !- Start Date
  10/26;                                  !- End Date

OS:Site:GroundTemperature:Deep,
  {329b68a0-5ba0-4fce-8c83-c180fbdbc94d}, !- Handle
  10.8753424657535,                       !- January Deep Ground Temperature {C}
  10.8753424657535,                       !- February Deep Ground Temperature {C}
  10.8753424657535,                       !- March Deep Ground Temperature {C}
  10.8753424657535,                       !- April Deep Ground Temperature {C}
  10.8753424657535,                       !- May Deep Ground Temperature {C}
  10.8753424657535,                       !- June Deep Ground Temperature {C}
  10.8753424657535,                       !- July Deep Ground Temperature {C}
  10.8753424657535,                       !- August Deep Ground Temperature {C}
  10.8753424657535,                       !- September Deep Ground Temperature {C}
  10.8753424657535,                       !- October Deep Ground Temperature {C}
  10.8753424657535,                       !- November Deep Ground Temperature {C}
  10.8753424657535;                       !- December Deep Ground Temperature {C}

OS:ThermalZone,
<<<<<<< HEAD
  {086b9809-a87e-4ca0-a578-c6ec6985054a}, !- Handle
=======
  {88b02c25-b14b-4a59-9eba-81887fad19c0}, !- Handle
>>>>>>> 92a457a6
  living zone,                            !- Name
  ,                                       !- Multiplier
  ,                                       !- Ceiling Height {m}
  ,                                       !- Volume {m3}
  ,                                       !- Floor Area {m2}
  ,                                       !- Zone Inside Convection Algorithm
  ,                                       !- Zone Outside Convection Algorithm
  ,                                       !- Zone Conditioning Equipment List Name
<<<<<<< HEAD
  {af9881bd-da66-465a-8833-09b6348cf529}, !- Zone Air Inlet Port List
  {5f0cbba1-b75e-4c08-8376-486fa3be6545}, !- Zone Air Exhaust Port List
  {63e244fe-d6ef-4b4d-a0c1-dd0594754ef8}, !- Zone Air Node Name
  {68bb4137-4a97-4638-8f45-39905e3ec444}, !- Zone Return Air Port List
=======
  {3b7108c0-33f4-406c-bc96-579e7ad5a5e3}, !- Zone Air Inlet Port List
  {c3354283-466c-4510-a52a-d1914eff24a2}, !- Zone Air Exhaust Port List
  {878867cf-6730-4880-a0b4-697d81a31dfb}, !- Zone Air Node Name
  {21d11d4d-4545-4ceb-84a9-73acec6027c4}, !- Zone Return Air Port List
>>>>>>> 92a457a6
  ,                                       !- Primary Daylighting Control Name
  ,                                       !- Fraction of Zone Controlled by Primary Daylighting Control
  ,                                       !- Secondary Daylighting Control Name
  ,                                       !- Fraction of Zone Controlled by Secondary Daylighting Control
  ,                                       !- Illuminance Map Name
  ,                                       !- Group Rendering Name
  ,                                       !- Thermostat Name
  No;                                     !- Use Ideal Air Loads

OS:Node,
<<<<<<< HEAD
  {6e369bb8-f4b0-4fad-ba26-3143894c6f05}, !- Handle
  Node 1,                                 !- Name
  {63e244fe-d6ef-4b4d-a0c1-dd0594754ef8}, !- Inlet Port
  ;                                       !- Outlet Port

OS:Connection,
  {63e244fe-d6ef-4b4d-a0c1-dd0594754ef8}, !- Handle
  {159415ce-22f3-4ea2-a9c3-556700cc123f}, !- Name
  {086b9809-a87e-4ca0-a578-c6ec6985054a}, !- Source Object
  11,                                     !- Outlet Port
  {6e369bb8-f4b0-4fad-ba26-3143894c6f05}, !- Target Object
  2;                                      !- Inlet Port

OS:PortList,
  {af9881bd-da66-465a-8833-09b6348cf529}, !- Handle
  {25b7e8bb-53ae-4950-8985-d098e7a89b1c}, !- Name
  {086b9809-a87e-4ca0-a578-c6ec6985054a}; !- HVAC Component

OS:PortList,
  {5f0cbba1-b75e-4c08-8376-486fa3be6545}, !- Handle
  {87891c7d-b79e-4703-9e50-647b45998617}, !- Name
  {086b9809-a87e-4ca0-a578-c6ec6985054a}; !- HVAC Component

OS:PortList,
  {68bb4137-4a97-4638-8f45-39905e3ec444}, !- Handle
  {532a2629-31ce-4dbf-95a2-3e33495fc6bd}, !- Name
  {086b9809-a87e-4ca0-a578-c6ec6985054a}; !- HVAC Component

OS:Sizing:Zone,
  {05248d11-45ab-444a-a207-8253be5d6c9d}, !- Handle
  {086b9809-a87e-4ca0-a578-c6ec6985054a}, !- Zone or ZoneList Name
=======
  {5bee7764-5e11-429e-8db7-53e1d8fdef77}, !- Handle
  Node 1,                                 !- Name
  {878867cf-6730-4880-a0b4-697d81a31dfb}, !- Inlet Port
  ;                                       !- Outlet Port

OS:Connection,
  {878867cf-6730-4880-a0b4-697d81a31dfb}, !- Handle
  {d3d9b265-5249-4da4-a13d-dc2d492ccf3d}, !- Name
  {88b02c25-b14b-4a59-9eba-81887fad19c0}, !- Source Object
  11,                                     !- Outlet Port
  {5bee7764-5e11-429e-8db7-53e1d8fdef77}, !- Target Object
  2;                                      !- Inlet Port

OS:PortList,
  {3b7108c0-33f4-406c-bc96-579e7ad5a5e3}, !- Handle
  {5b989e73-0dce-4d67-9c93-6d1ae02b47a7}, !- Name
  {88b02c25-b14b-4a59-9eba-81887fad19c0}; !- HVAC Component

OS:PortList,
  {c3354283-466c-4510-a52a-d1914eff24a2}, !- Handle
  {63fbecd9-3787-4ba0-b625-ec1a9c519a0a}, !- Name
  {88b02c25-b14b-4a59-9eba-81887fad19c0}; !- HVAC Component

OS:PortList,
  {21d11d4d-4545-4ceb-84a9-73acec6027c4}, !- Handle
  {c941aa31-c1bd-45b0-b2b1-7a5d45a09093}, !- Name
  {88b02c25-b14b-4a59-9eba-81887fad19c0}; !- HVAC Component

OS:Sizing:Zone,
  {501c7f7d-0e03-4882-a6d4-6d8e325f0f83}, !- Handle
  {88b02c25-b14b-4a59-9eba-81887fad19c0}, !- Zone or ZoneList Name
>>>>>>> 92a457a6
  SupplyAirTemperature,                   !- Zone Cooling Design Supply Air Temperature Input Method
  14,                                     !- Zone Cooling Design Supply Air Temperature {C}
  11.11,                                  !- Zone Cooling Design Supply Air Temperature Difference {deltaC}
  SupplyAirTemperature,                   !- Zone Heating Design Supply Air Temperature Input Method
  40,                                     !- Zone Heating Design Supply Air Temperature {C}
  11.11,                                  !- Zone Heating Design Supply Air Temperature Difference {deltaC}
  0.0085,                                 !- Zone Cooling Design Supply Air Humidity Ratio {kg-H2O/kg-air}
  0.008,                                  !- Zone Heating Design Supply Air Humidity Ratio {kg-H2O/kg-air}
  ,                                       !- Zone Heating Sizing Factor
  ,                                       !- Zone Cooling Sizing Factor
  DesignDay,                              !- Cooling Design Air Flow Method
  ,                                       !- Cooling Design Air Flow Rate {m3/s}
  ,                                       !- Cooling Minimum Air Flow per Zone Floor Area {m3/s-m2}
  ,                                       !- Cooling Minimum Air Flow {m3/s}
  ,                                       !- Cooling Minimum Air Flow Fraction
  DesignDay,                              !- Heating Design Air Flow Method
  ,                                       !- Heating Design Air Flow Rate {m3/s}
  ,                                       !- Heating Maximum Air Flow per Zone Floor Area {m3/s-m2}
  ,                                       !- Heating Maximum Air Flow {m3/s}
  ,                                       !- Heating Maximum Air Flow Fraction
  ,                                       !- Design Zone Air Distribution Effectiveness in Cooling Mode
  ,                                       !- Design Zone Air Distribution Effectiveness in Heating Mode
  No,                                     !- Account for Dedicated Outdoor Air System
  NeutralSupplyAir,                       !- Dedicated Outdoor Air System Control Strategy
  autosize,                               !- Dedicated Outdoor Air Low Setpoint Temperature for Design {C}
  autosize;                               !- Dedicated Outdoor Air High Setpoint Temperature for Design {C}

OS:ZoneHVAC:EquipmentList,
<<<<<<< HEAD
  {e3938c5a-3ba5-4346-bbd9-950e000b7ec3}, !- Handle
  Zone HVAC Equipment List 1,             !- Name
  {086b9809-a87e-4ca0-a578-c6ec6985054a}; !- Thermal Zone

OS:Space,
  {755f6d1d-12aa-40b6-9fd7-6981a014ad97}, !- Handle
  living space,                           !- Name
  {2b41ef20-d1b8-4605-95eb-f574afc33d9a}, !- Space Type Name
=======
  {9c47ebf0-9630-43a1-a7ad-19bf9c5b7c15}, !- Handle
  Zone HVAC Equipment List 1,             !- Name
  {88b02c25-b14b-4a59-9eba-81887fad19c0}; !- Thermal Zone

OS:Space,
  {d9aef7d9-b8ba-4853-a0ee-19217bed4d1d}, !- Handle
  living space,                           !- Name
  {010baf60-a588-428a-a794-48860f1550cf}, !- Space Type Name
>>>>>>> 92a457a6
  ,                                       !- Default Construction Set Name
  ,                                       !- Default Schedule Set Name
  -0,                                     !- Direction of Relative North {deg}
  0,                                      !- X Origin {m}
  0,                                      !- Y Origin {m}
  0,                                      !- Z Origin {m}
  ,                                       !- Building Story Name
<<<<<<< HEAD
  {086b9809-a87e-4ca0-a578-c6ec6985054a}, !- Thermal Zone Name
  ,                                       !- Part of Total Floor Area
  ,                                       !- Design Specification Outdoor Air Object Name
  {a31ae17d-0f6f-4750-979c-b2ee8a60066b}; !- Building Unit Name

OS:Surface,
  {46d04d03-b048-4041-a64a-75ebac204f17}, !- Handle
  Surface 1,                              !- Name
  Floor,                                  !- Surface Type
  ,                                       !- Construction Name
  {755f6d1d-12aa-40b6-9fd7-6981a014ad97}, !- Space Name
=======
  {88b02c25-b14b-4a59-9eba-81887fad19c0}, !- Thermal Zone Name
  ,                                       !- Part of Total Floor Area
  ,                                       !- Design Specification Outdoor Air Object Name
  {dfd302ad-dbda-49f8-bfab-5bb30c418547}; !- Building Unit Name

OS:Surface,
  {9a0e0f1d-61a0-40b6-a1d0-01913f3f1a63}, !- Handle
  Surface 1,                              !- Name
  Floor,                                  !- Surface Type
  ,                                       !- Construction Name
  {d9aef7d9-b8ba-4853-a0ee-19217bed4d1d}, !- Space Name
>>>>>>> 92a457a6
  Foundation,                             !- Outside Boundary Condition
  ,                                       !- Outside Boundary Condition Object
  NoSun,                                  !- Sun Exposure
  NoWind,                                 !- Wind Exposure
  ,                                       !- View Factor to Ground
  ,                                       !- Number of Vertices
  0, 0, 0,                                !- X,Y,Z Vertex 1 {m}
  0, 6.81553519541936, 0,                 !- X,Y,Z Vertex 2 {m}
  13.6310703908387, 6.81553519541936, 0,  !- X,Y,Z Vertex 3 {m}
  13.6310703908387, 0, 0;                 !- X,Y,Z Vertex 4 {m}

OS:Surface,
<<<<<<< HEAD
  {7b61c6f0-947a-4059-8414-3e62e8316284}, !- Handle
  Surface 2,                              !- Name
  Wall,                                   !- Surface Type
  ,                                       !- Construction Name
  {755f6d1d-12aa-40b6-9fd7-6981a014ad97}, !- Space Name
=======
  {7ca643ad-6edf-439e-866c-ca1ddf5b5967}, !- Handle
  Surface 2,                              !- Name
  Wall,                                   !- Surface Type
  ,                                       !- Construction Name
  {d9aef7d9-b8ba-4853-a0ee-19217bed4d1d}, !- Space Name
>>>>>>> 92a457a6
  Outdoors,                               !- Outside Boundary Condition
  ,                                       !- Outside Boundary Condition Object
  SunExposed,                             !- Sun Exposure
  WindExposed,                            !- Wind Exposure
  ,                                       !- View Factor to Ground
  ,                                       !- Number of Vertices
  0, 6.81553519541936, 2.4384,            !- X,Y,Z Vertex 1 {m}
  0, 6.81553519541936, 0,                 !- X,Y,Z Vertex 2 {m}
  0, 0, 0,                                !- X,Y,Z Vertex 3 {m}
  0, 0, 2.4384;                           !- X,Y,Z Vertex 4 {m}

OS:Surface,
<<<<<<< HEAD
  {a2071161-8685-4198-a1bc-f77aed910dd5}, !- Handle
  Surface 3,                              !- Name
  Wall,                                   !- Surface Type
  ,                                       !- Construction Name
  {755f6d1d-12aa-40b6-9fd7-6981a014ad97}, !- Space Name
=======
  {202b690f-500d-4774-8e2c-bc9ca802d7cc}, !- Handle
  Surface 3,                              !- Name
  Wall,                                   !- Surface Type
  ,                                       !- Construction Name
  {d9aef7d9-b8ba-4853-a0ee-19217bed4d1d}, !- Space Name
>>>>>>> 92a457a6
  Outdoors,                               !- Outside Boundary Condition
  ,                                       !- Outside Boundary Condition Object
  SunExposed,                             !- Sun Exposure
  WindExposed,                            !- Wind Exposure
  ,                                       !- View Factor to Ground
  ,                                       !- Number of Vertices
  13.6310703908387, 6.81553519541936, 2.4384, !- X,Y,Z Vertex 1 {m}
  13.6310703908387, 6.81553519541936, 0,  !- X,Y,Z Vertex 2 {m}
  0, 6.81553519541936, 0,                 !- X,Y,Z Vertex 3 {m}
  0, 6.81553519541936, 2.4384;            !- X,Y,Z Vertex 4 {m}

OS:Surface,
<<<<<<< HEAD
  {7d318956-8017-4b11-89f3-4573f18ec22e}, !- Handle
  Surface 4,                              !- Name
  Wall,                                   !- Surface Type
  ,                                       !- Construction Name
  {755f6d1d-12aa-40b6-9fd7-6981a014ad97}, !- Space Name
=======
  {8d315eec-28aa-4ff8-9d47-ef8aeaaad46b}, !- Handle
  Surface 4,                              !- Name
  Wall,                                   !- Surface Type
  ,                                       !- Construction Name
  {d9aef7d9-b8ba-4853-a0ee-19217bed4d1d}, !- Space Name
>>>>>>> 92a457a6
  Outdoors,                               !- Outside Boundary Condition
  ,                                       !- Outside Boundary Condition Object
  SunExposed,                             !- Sun Exposure
  WindExposed,                            !- Wind Exposure
  ,                                       !- View Factor to Ground
  ,                                       !- Number of Vertices
  13.6310703908387, 0, 2.4384,            !- X,Y,Z Vertex 1 {m}
  13.6310703908387, 0, 0,                 !- X,Y,Z Vertex 2 {m}
  13.6310703908387, 6.81553519541936, 0,  !- X,Y,Z Vertex 3 {m}
  13.6310703908387, 6.81553519541936, 2.4384; !- X,Y,Z Vertex 4 {m}

OS:Surface,
<<<<<<< HEAD
  {6dd10127-3370-467d-9142-1a9e7adc15f7}, !- Handle
  Surface 5,                              !- Name
  Wall,                                   !- Surface Type
  ,                                       !- Construction Name
  {755f6d1d-12aa-40b6-9fd7-6981a014ad97}, !- Space Name
=======
  {2426c9b7-b535-4efe-b681-35ac145518aa}, !- Handle
  Surface 5,                              !- Name
  Wall,                                   !- Surface Type
  ,                                       !- Construction Name
  {d9aef7d9-b8ba-4853-a0ee-19217bed4d1d}, !- Space Name
>>>>>>> 92a457a6
  Outdoors,                               !- Outside Boundary Condition
  ,                                       !- Outside Boundary Condition Object
  SunExposed,                             !- Sun Exposure
  WindExposed,                            !- Wind Exposure
  ,                                       !- View Factor to Ground
  ,                                       !- Number of Vertices
  0, 0, 2.4384,                           !- X,Y,Z Vertex 1 {m}
  0, 0, 0,                                !- X,Y,Z Vertex 2 {m}
  13.6310703908387, 0, 0,                 !- X,Y,Z Vertex 3 {m}
  13.6310703908387, 0, 2.4384;            !- X,Y,Z Vertex 4 {m}

OS:Surface,
<<<<<<< HEAD
  {c0034798-12fb-4b0e-9588-43c8c7fb0afc}, !- Handle
  Surface 6,                              !- Name
  RoofCeiling,                            !- Surface Type
  ,                                       !- Construction Name
  {755f6d1d-12aa-40b6-9fd7-6981a014ad97}, !- Space Name
  Surface,                                !- Outside Boundary Condition
  {2744be97-3789-437f-a837-42a76734d438}, !- Outside Boundary Condition Object
=======
  {b8c9e1fb-1362-4c3f-afc1-914844b7e8f3}, !- Handle
  Surface 6,                              !- Name
  RoofCeiling,                            !- Surface Type
  ,                                       !- Construction Name
  {d9aef7d9-b8ba-4853-a0ee-19217bed4d1d}, !- Space Name
  Surface,                                !- Outside Boundary Condition
  {8e62be2c-a33f-4ad3-824f-f379511b656c}, !- Outside Boundary Condition Object
>>>>>>> 92a457a6
  NoSun,                                  !- Sun Exposure
  NoWind,                                 !- Wind Exposure
  ,                                       !- View Factor to Ground
  ,                                       !- Number of Vertices
  13.6310703908387, 0, 2.4384,            !- X,Y,Z Vertex 1 {m}
  13.6310703908387, 6.81553519541936, 2.4384, !- X,Y,Z Vertex 2 {m}
  0, 6.81553519541936, 2.4384,            !- X,Y,Z Vertex 3 {m}
  0, 0, 2.4384;                           !- X,Y,Z Vertex 4 {m}

OS:SpaceType,
<<<<<<< HEAD
  {2b41ef20-d1b8-4605-95eb-f574afc33d9a}, !- Handle
=======
  {010baf60-a588-428a-a794-48860f1550cf}, !- Handle
>>>>>>> 92a457a6
  Space Type 1,                           !- Name
  ,                                       !- Default Construction Set Name
  ,                                       !- Default Schedule Set Name
  ,                                       !- Group Rendering Name
  ,                                       !- Design Specification Outdoor Air Object Name
  ,                                       !- Standards Template
  ,                                       !- Standards Building Type
  living;                                 !- Standards Space Type

OS:Space,
<<<<<<< HEAD
  {fc8ada3a-ac01-4ff9-9e01-c90dacfae14d}, !- Handle
  living space|story 2,                   !- Name
  {2b41ef20-d1b8-4605-95eb-f574afc33d9a}, !- Space Type Name
=======
  {f0aa31a2-b21b-4b7f-9eb7-061f46e2c1e4}, !- Handle
  living space|story 2,                   !- Name
  {010baf60-a588-428a-a794-48860f1550cf}, !- Space Type Name
>>>>>>> 92a457a6
  ,                                       !- Default Construction Set Name
  ,                                       !- Default Schedule Set Name
  -0,                                     !- Direction of Relative North {deg}
  0,                                      !- X Origin {m}
  0,                                      !- Y Origin {m}
  2.4384,                                 !- Z Origin {m}
  ,                                       !- Building Story Name
<<<<<<< HEAD
  {086b9809-a87e-4ca0-a578-c6ec6985054a}, !- Thermal Zone Name
  ,                                       !- Part of Total Floor Area
  ,                                       !- Design Specification Outdoor Air Object Name
  {a31ae17d-0f6f-4750-979c-b2ee8a60066b}; !- Building Unit Name

OS:Surface,
  {2744be97-3789-437f-a837-42a76734d438}, !- Handle
  Surface 7,                              !- Name
  Floor,                                  !- Surface Type
  ,                                       !- Construction Name
  {fc8ada3a-ac01-4ff9-9e01-c90dacfae14d}, !- Space Name
  Surface,                                !- Outside Boundary Condition
  {c0034798-12fb-4b0e-9588-43c8c7fb0afc}, !- Outside Boundary Condition Object
=======
  {88b02c25-b14b-4a59-9eba-81887fad19c0}, !- Thermal Zone Name
  ,                                       !- Part of Total Floor Area
  ,                                       !- Design Specification Outdoor Air Object Name
  {dfd302ad-dbda-49f8-bfab-5bb30c418547}; !- Building Unit Name

OS:Surface,
  {8e62be2c-a33f-4ad3-824f-f379511b656c}, !- Handle
  Surface 7,                              !- Name
  Floor,                                  !- Surface Type
  ,                                       !- Construction Name
  {f0aa31a2-b21b-4b7f-9eb7-061f46e2c1e4}, !- Space Name
  Surface,                                !- Outside Boundary Condition
  {b8c9e1fb-1362-4c3f-afc1-914844b7e8f3}, !- Outside Boundary Condition Object
>>>>>>> 92a457a6
  NoSun,                                  !- Sun Exposure
  NoWind,                                 !- Wind Exposure
  ,                                       !- View Factor to Ground
  ,                                       !- Number of Vertices
  0, 0, 0,                                !- X,Y,Z Vertex 1 {m}
  0, 6.81553519541936, 0,                 !- X,Y,Z Vertex 2 {m}
  13.6310703908387, 6.81553519541936, 0,  !- X,Y,Z Vertex 3 {m}
  13.6310703908387, 0, 0;                 !- X,Y,Z Vertex 4 {m}

OS:Surface,
<<<<<<< HEAD
  {4ce40fc6-57c1-4a3d-b838-433a30e9a063}, !- Handle
  Surface 8,                              !- Name
  Wall,                                   !- Surface Type
  ,                                       !- Construction Name
  {fc8ada3a-ac01-4ff9-9e01-c90dacfae14d}, !- Space Name
=======
  {ff18cd83-652a-4f7d-8317-d695f08a0623}, !- Handle
  Surface 8,                              !- Name
  Wall,                                   !- Surface Type
  ,                                       !- Construction Name
  {f0aa31a2-b21b-4b7f-9eb7-061f46e2c1e4}, !- Space Name
>>>>>>> 92a457a6
  Outdoors,                               !- Outside Boundary Condition
  ,                                       !- Outside Boundary Condition Object
  SunExposed,                             !- Sun Exposure
  WindExposed,                            !- Wind Exposure
  ,                                       !- View Factor to Ground
  ,                                       !- Number of Vertices
  0, 6.81553519541936, 2.4384,            !- X,Y,Z Vertex 1 {m}
  0, 6.81553519541936, 0,                 !- X,Y,Z Vertex 2 {m}
  0, 0, 0,                                !- X,Y,Z Vertex 3 {m}
  0, 0, 2.4384;                           !- X,Y,Z Vertex 4 {m}

OS:Surface,
<<<<<<< HEAD
  {8bfbe87b-1dc4-4452-8ead-a1907b4765cb}, !- Handle
  Surface 9,                              !- Name
  Wall,                                   !- Surface Type
  ,                                       !- Construction Name
  {fc8ada3a-ac01-4ff9-9e01-c90dacfae14d}, !- Space Name
=======
  {86eed4fe-0cb7-45f7-b29c-d689523f966a}, !- Handle
  Surface 9,                              !- Name
  Wall,                                   !- Surface Type
  ,                                       !- Construction Name
  {f0aa31a2-b21b-4b7f-9eb7-061f46e2c1e4}, !- Space Name
>>>>>>> 92a457a6
  Outdoors,                               !- Outside Boundary Condition
  ,                                       !- Outside Boundary Condition Object
  SunExposed,                             !- Sun Exposure
  WindExposed,                            !- Wind Exposure
  ,                                       !- View Factor to Ground
  ,                                       !- Number of Vertices
  13.6310703908387, 6.81553519541936, 2.4384, !- X,Y,Z Vertex 1 {m}
  13.6310703908387, 6.81553519541936, 0,  !- X,Y,Z Vertex 2 {m}
  0, 6.81553519541936, 0,                 !- X,Y,Z Vertex 3 {m}
  0, 6.81553519541936, 2.4384;            !- X,Y,Z Vertex 4 {m}

OS:Surface,
<<<<<<< HEAD
  {14ef558f-0a8d-46c7-a546-488e365b0c0c}, !- Handle
  Surface 10,                             !- Name
  Wall,                                   !- Surface Type
  ,                                       !- Construction Name
  {fc8ada3a-ac01-4ff9-9e01-c90dacfae14d}, !- Space Name
=======
  {c7609a02-52c4-4bab-8f11-6adf7f6c5dad}, !- Handle
  Surface 10,                             !- Name
  Wall,                                   !- Surface Type
  ,                                       !- Construction Name
  {f0aa31a2-b21b-4b7f-9eb7-061f46e2c1e4}, !- Space Name
>>>>>>> 92a457a6
  Outdoors,                               !- Outside Boundary Condition
  ,                                       !- Outside Boundary Condition Object
  SunExposed,                             !- Sun Exposure
  WindExposed,                            !- Wind Exposure
  ,                                       !- View Factor to Ground
  ,                                       !- Number of Vertices
  13.6310703908387, 0, 2.4384,            !- X,Y,Z Vertex 1 {m}
  13.6310703908387, 0, 0,                 !- X,Y,Z Vertex 2 {m}
  13.6310703908387, 6.81553519541936, 0,  !- X,Y,Z Vertex 3 {m}
  13.6310703908387, 6.81553519541936, 2.4384; !- X,Y,Z Vertex 4 {m}

OS:Surface,
<<<<<<< HEAD
  {05d3723d-ed5a-4dc5-bfa4-7a1b1969215b}, !- Handle
  Surface 11,                             !- Name
  Wall,                                   !- Surface Type
  ,                                       !- Construction Name
  {fc8ada3a-ac01-4ff9-9e01-c90dacfae14d}, !- Space Name
=======
  {0d4ecc76-b2cb-4e83-8071-34f719898ad5}, !- Handle
  Surface 11,                             !- Name
  Wall,                                   !- Surface Type
  ,                                       !- Construction Name
  {f0aa31a2-b21b-4b7f-9eb7-061f46e2c1e4}, !- Space Name
>>>>>>> 92a457a6
  Outdoors,                               !- Outside Boundary Condition
  ,                                       !- Outside Boundary Condition Object
  SunExposed,                             !- Sun Exposure
  WindExposed,                            !- Wind Exposure
  ,                                       !- View Factor to Ground
  ,                                       !- Number of Vertices
  0, 0, 2.4384,                           !- X,Y,Z Vertex 1 {m}
  0, 0, 0,                                !- X,Y,Z Vertex 2 {m}
  13.6310703908387, 0, 0,                 !- X,Y,Z Vertex 3 {m}
  13.6310703908387, 0, 2.4384;            !- X,Y,Z Vertex 4 {m}

OS:Surface,
<<<<<<< HEAD
  {d63c82a3-1464-4524-9995-e3ffb5ee8830}, !- Handle
  Surface 12,                             !- Name
  RoofCeiling,                            !- Surface Type
  ,                                       !- Construction Name
  {fc8ada3a-ac01-4ff9-9e01-c90dacfae14d}, !- Space Name
  Surface,                                !- Outside Boundary Condition
  {228aed59-6294-4655-bd12-f6a273e822bb}, !- Outside Boundary Condition Object
=======
  {4f8899da-467c-4fd2-a74d-3ab17dcf2ed1}, !- Handle
  Surface 12,                             !- Name
  RoofCeiling,                            !- Surface Type
  ,                                       !- Construction Name
  {f0aa31a2-b21b-4b7f-9eb7-061f46e2c1e4}, !- Space Name
  Surface,                                !- Outside Boundary Condition
  {e7de1c17-fb59-4118-bcdf-03f027c148a8}, !- Outside Boundary Condition Object
>>>>>>> 92a457a6
  NoSun,                                  !- Sun Exposure
  NoWind,                                 !- Wind Exposure
  ,                                       !- View Factor to Ground
  ,                                       !- Number of Vertices
  13.6310703908387, 0, 2.4384,            !- X,Y,Z Vertex 1 {m}
  13.6310703908387, 6.81553519541936, 2.4384, !- X,Y,Z Vertex 2 {m}
  0, 6.81553519541936, 2.4384,            !- X,Y,Z Vertex 3 {m}
  0, 0, 2.4384;                           !- X,Y,Z Vertex 4 {m}

OS:Surface,
<<<<<<< HEAD
  {228aed59-6294-4655-bd12-f6a273e822bb}, !- Handle
  Surface 13,                             !- Name
  Floor,                                  !- Surface Type
  ,                                       !- Construction Name
  {1b99b44b-85c2-4102-8a55-f190dff12937}, !- Space Name
  Surface,                                !- Outside Boundary Condition
  {d63c82a3-1464-4524-9995-e3ffb5ee8830}, !- Outside Boundary Condition Object
=======
  {e7de1c17-fb59-4118-bcdf-03f027c148a8}, !- Handle
  Surface 13,                             !- Name
  Floor,                                  !- Surface Type
  ,                                       !- Construction Name
  {cb506478-b781-4028-8a39-65eb8526fc55}, !- Space Name
  Surface,                                !- Outside Boundary Condition
  {4f8899da-467c-4fd2-a74d-3ab17dcf2ed1}, !- Outside Boundary Condition Object
>>>>>>> 92a457a6
  NoSun,                                  !- Sun Exposure
  NoWind,                                 !- Wind Exposure
  ,                                       !- View Factor to Ground
  ,                                       !- Number of Vertices
  0, 6.81553519541936, 0,                 !- X,Y,Z Vertex 1 {m}
  13.6310703908387, 6.81553519541936, 0,  !- X,Y,Z Vertex 2 {m}
  13.6310703908387, 0, 0,                 !- X,Y,Z Vertex 3 {m}
  0, 0, 0;                                !- X,Y,Z Vertex 4 {m}

OS:Surface,
<<<<<<< HEAD
  {e251df0d-13cf-4aad-8fcb-a91dfbda5be9}, !- Handle
  Surface 14,                             !- Name
  RoofCeiling,                            !- Surface Type
  ,                                       !- Construction Name
  {1b99b44b-85c2-4102-8a55-f190dff12937}, !- Space Name
=======
  {5ebccf38-6bcd-457d-8364-956b0bf389d2}, !- Handle
  Surface 14,                             !- Name
  RoofCeiling,                            !- Surface Type
  ,                                       !- Construction Name
  {cb506478-b781-4028-8a39-65eb8526fc55}, !- Space Name
>>>>>>> 92a457a6
  Outdoors,                               !- Outside Boundary Condition
  ,                                       !- Outside Boundary Condition Object
  SunExposed,                             !- Sun Exposure
  WindExposed,                            !- Wind Exposure
  ,                                       !- View Factor to Ground
  ,                                       !- Number of Vertices
  13.6310703908387, 3.40776759770968, 1.70388379885484, !- X,Y,Z Vertex 1 {m}
  0, 3.40776759770968, 1.70388379885484,  !- X,Y,Z Vertex 2 {m}
  0, 0, 0,                                !- X,Y,Z Vertex 3 {m}
  13.6310703908387, 0, 0;                 !- X,Y,Z Vertex 4 {m}

OS:Surface,
<<<<<<< HEAD
  {75be0c02-2c66-4781-ada5-a14df5c2a040}, !- Handle
  Surface 15,                             !- Name
  RoofCeiling,                            !- Surface Type
  ,                                       !- Construction Name
  {1b99b44b-85c2-4102-8a55-f190dff12937}, !- Space Name
=======
  {229c3226-7945-437c-9a3f-5f5e3f2657bb}, !- Handle
  Surface 15,                             !- Name
  RoofCeiling,                            !- Surface Type
  ,                                       !- Construction Name
  {cb506478-b781-4028-8a39-65eb8526fc55}, !- Space Name
>>>>>>> 92a457a6
  Outdoors,                               !- Outside Boundary Condition
  ,                                       !- Outside Boundary Condition Object
  SunExposed,                             !- Sun Exposure
  WindExposed,                            !- Wind Exposure
  ,                                       !- View Factor to Ground
  ,                                       !- Number of Vertices
  0, 3.40776759770968, 1.70388379885484,  !- X,Y,Z Vertex 1 {m}
  13.6310703908387, 3.40776759770968, 1.70388379885484, !- X,Y,Z Vertex 2 {m}
  13.6310703908387, 6.81553519541936, 0,  !- X,Y,Z Vertex 3 {m}
  0, 6.81553519541936, 0;                 !- X,Y,Z Vertex 4 {m}

OS:Surface,
<<<<<<< HEAD
  {73efc3ce-5db6-45fc-9eec-fb2524465717}, !- Handle
  Surface 16,                             !- Name
  Wall,                                   !- Surface Type
  ,                                       !- Construction Name
  {1b99b44b-85c2-4102-8a55-f190dff12937}, !- Space Name
=======
  {a76e81db-f5c0-44e8-aafa-fe0e49f67561}, !- Handle
  Surface 16,                             !- Name
  Wall,                                   !- Surface Type
  ,                                       !- Construction Name
  {cb506478-b781-4028-8a39-65eb8526fc55}, !- Space Name
>>>>>>> 92a457a6
  Outdoors,                               !- Outside Boundary Condition
  ,                                       !- Outside Boundary Condition Object
  SunExposed,                             !- Sun Exposure
  WindExposed,                            !- Wind Exposure
  ,                                       !- View Factor to Ground
  ,                                       !- Number of Vertices
  0, 3.40776759770968, 1.70388379885484,  !- X,Y,Z Vertex 1 {m}
  0, 6.81553519541936, 0,                 !- X,Y,Z Vertex 2 {m}
  0, 0, 0;                                !- X,Y,Z Vertex 3 {m}

OS:Surface,
<<<<<<< HEAD
  {d5f3c57f-fa91-4873-8e14-208e24a8e513}, !- Handle
  Surface 17,                             !- Name
  Wall,                                   !- Surface Type
  ,                                       !- Construction Name
  {1b99b44b-85c2-4102-8a55-f190dff12937}, !- Space Name
=======
  {1716e6ef-3983-4257-bca3-2ec4bbf5532e}, !- Handle
  Surface 17,                             !- Name
  Wall,                                   !- Surface Type
  ,                                       !- Construction Name
  {cb506478-b781-4028-8a39-65eb8526fc55}, !- Space Name
>>>>>>> 92a457a6
  Outdoors,                               !- Outside Boundary Condition
  ,                                       !- Outside Boundary Condition Object
  SunExposed,                             !- Sun Exposure
  WindExposed,                            !- Wind Exposure
  ,                                       !- View Factor to Ground
  ,                                       !- Number of Vertices
  13.6310703908387, 3.40776759770968, 1.70388379885484, !- X,Y,Z Vertex 1 {m}
  13.6310703908387, 0, 0,                 !- X,Y,Z Vertex 2 {m}
  13.6310703908387, 6.81553519541936, 0;  !- X,Y,Z Vertex 3 {m}

OS:Space,
<<<<<<< HEAD
  {1b99b44b-85c2-4102-8a55-f190dff12937}, !- Handle
  unfinished attic space,                 !- Name
  {e03d35a8-4a81-499f-84e8-fdb6020b45bb}, !- Space Type Name
=======
  {cb506478-b781-4028-8a39-65eb8526fc55}, !- Handle
  unfinished attic space,                 !- Name
  {3ec6683a-bb55-418d-9eb8-d434ef2d2769}, !- Space Type Name
>>>>>>> 92a457a6
  ,                                       !- Default Construction Set Name
  ,                                       !- Default Schedule Set Name
  -0,                                     !- Direction of Relative North {deg}
  0,                                      !- X Origin {m}
  0,                                      !- Y Origin {m}
  4.8768,                                 !- Z Origin {m}
  ,                                       !- Building Story Name
<<<<<<< HEAD
  {d1e059ff-3045-4da6-ab27-b64bbc5d342e}; !- Thermal Zone Name

OS:ThermalZone,
  {d1e059ff-3045-4da6-ab27-b64bbc5d342e}, !- Handle
=======
  {83d8ed79-15a3-4dd5-adca-ff604203040d}; !- Thermal Zone Name

OS:ThermalZone,
  {83d8ed79-15a3-4dd5-adca-ff604203040d}, !- Handle
>>>>>>> 92a457a6
  unfinished attic zone,                  !- Name
  ,                                       !- Multiplier
  ,                                       !- Ceiling Height {m}
  ,                                       !- Volume {m3}
  ,                                       !- Floor Area {m2}
  ,                                       !- Zone Inside Convection Algorithm
  ,                                       !- Zone Outside Convection Algorithm
  ,                                       !- Zone Conditioning Equipment List Name
<<<<<<< HEAD
  {5240004f-e408-4790-a5b7-85b8a965f6e9}, !- Zone Air Inlet Port List
  {1764be7b-6921-48b9-8a93-f34a55ce043d}, !- Zone Air Exhaust Port List
  {3373a8bc-3353-466c-86ed-2405a3ba62d5}, !- Zone Air Node Name
  {36e3375d-a7e1-44b6-8d51-55f99e672ccb}, !- Zone Return Air Port List
=======
  {4fc27e17-3b00-422f-80f6-a78c876ce215}, !- Zone Air Inlet Port List
  {2ec4eba8-e825-43ef-abcb-fcb55b37311f}, !- Zone Air Exhaust Port List
  {db14a3c0-0932-4c77-b664-a3cc74d55144}, !- Zone Air Node Name
  {92b6d444-a198-4685-a289-4b926352d834}, !- Zone Return Air Port List
>>>>>>> 92a457a6
  ,                                       !- Primary Daylighting Control Name
  ,                                       !- Fraction of Zone Controlled by Primary Daylighting Control
  ,                                       !- Secondary Daylighting Control Name
  ,                                       !- Fraction of Zone Controlled by Secondary Daylighting Control
  ,                                       !- Illuminance Map Name
  ,                                       !- Group Rendering Name
  ,                                       !- Thermostat Name
  No;                                     !- Use Ideal Air Loads

OS:Node,
<<<<<<< HEAD
  {249c40a7-47d9-4153-84cf-3b032f42a7fa}, !- Handle
  Node 2,                                 !- Name
  {3373a8bc-3353-466c-86ed-2405a3ba62d5}, !- Inlet Port
  ;                                       !- Outlet Port

OS:Connection,
  {3373a8bc-3353-466c-86ed-2405a3ba62d5}, !- Handle
  {d1a753f3-c046-447c-ab13-7b728a8148d1}, !- Name
  {d1e059ff-3045-4da6-ab27-b64bbc5d342e}, !- Source Object
  11,                                     !- Outlet Port
  {249c40a7-47d9-4153-84cf-3b032f42a7fa}, !- Target Object
  2;                                      !- Inlet Port

OS:PortList,
  {5240004f-e408-4790-a5b7-85b8a965f6e9}, !- Handle
  {4967db89-3ced-425c-9939-e21c37ba4a1e}, !- Name
  {d1e059ff-3045-4da6-ab27-b64bbc5d342e}; !- HVAC Component

OS:PortList,
  {1764be7b-6921-48b9-8a93-f34a55ce043d}, !- Handle
  {5d9432a0-5b8c-4b35-ab76-cb4223ba19dd}, !- Name
  {d1e059ff-3045-4da6-ab27-b64bbc5d342e}; !- HVAC Component

OS:PortList,
  {36e3375d-a7e1-44b6-8d51-55f99e672ccb}, !- Handle
  {679dd69d-6710-4b8e-8130-7325f085aa73}, !- Name
  {d1e059ff-3045-4da6-ab27-b64bbc5d342e}; !- HVAC Component

OS:Sizing:Zone,
  {14a2d0c6-6182-4085-b787-e1a897e4f741}, !- Handle
  {d1e059ff-3045-4da6-ab27-b64bbc5d342e}, !- Zone or ZoneList Name
=======
  {3438af2e-d942-4490-9548-85ce3d2040dc}, !- Handle
  Node 2,                                 !- Name
  {db14a3c0-0932-4c77-b664-a3cc74d55144}, !- Inlet Port
  ;                                       !- Outlet Port

OS:Connection,
  {db14a3c0-0932-4c77-b664-a3cc74d55144}, !- Handle
  {d446d709-7d9c-40f0-a284-7c62f6986a47}, !- Name
  {83d8ed79-15a3-4dd5-adca-ff604203040d}, !- Source Object
  11,                                     !- Outlet Port
  {3438af2e-d942-4490-9548-85ce3d2040dc}, !- Target Object
  2;                                      !- Inlet Port

OS:PortList,
  {4fc27e17-3b00-422f-80f6-a78c876ce215}, !- Handle
  {4a30c94e-b9e1-4d0a-b02c-93e705325b4d}, !- Name
  {83d8ed79-15a3-4dd5-adca-ff604203040d}; !- HVAC Component

OS:PortList,
  {2ec4eba8-e825-43ef-abcb-fcb55b37311f}, !- Handle
  {7c4b3b94-919d-45eb-a964-0bb33177a200}, !- Name
  {83d8ed79-15a3-4dd5-adca-ff604203040d}; !- HVAC Component

OS:PortList,
  {92b6d444-a198-4685-a289-4b926352d834}, !- Handle
  {2e375142-d667-43b9-9c8b-512869394efc}, !- Name
  {83d8ed79-15a3-4dd5-adca-ff604203040d}; !- HVAC Component

OS:Sizing:Zone,
  {825f4ef4-21c9-42c0-9df7-a9044c3b3ed6}, !- Handle
  {83d8ed79-15a3-4dd5-adca-ff604203040d}, !- Zone or ZoneList Name
>>>>>>> 92a457a6
  SupplyAirTemperature,                   !- Zone Cooling Design Supply Air Temperature Input Method
  14,                                     !- Zone Cooling Design Supply Air Temperature {C}
  11.11,                                  !- Zone Cooling Design Supply Air Temperature Difference {deltaC}
  SupplyAirTemperature,                   !- Zone Heating Design Supply Air Temperature Input Method
  40,                                     !- Zone Heating Design Supply Air Temperature {C}
  11.11,                                  !- Zone Heating Design Supply Air Temperature Difference {deltaC}
  0.0085,                                 !- Zone Cooling Design Supply Air Humidity Ratio {kg-H2O/kg-air}
  0.008,                                  !- Zone Heating Design Supply Air Humidity Ratio {kg-H2O/kg-air}
  ,                                       !- Zone Heating Sizing Factor
  ,                                       !- Zone Cooling Sizing Factor
  DesignDay,                              !- Cooling Design Air Flow Method
  ,                                       !- Cooling Design Air Flow Rate {m3/s}
  ,                                       !- Cooling Minimum Air Flow per Zone Floor Area {m3/s-m2}
  ,                                       !- Cooling Minimum Air Flow {m3/s}
  ,                                       !- Cooling Minimum Air Flow Fraction
  DesignDay,                              !- Heating Design Air Flow Method
  ,                                       !- Heating Design Air Flow Rate {m3/s}
  ,                                       !- Heating Maximum Air Flow per Zone Floor Area {m3/s-m2}
  ,                                       !- Heating Maximum Air Flow {m3/s}
  ,                                       !- Heating Maximum Air Flow Fraction
  ,                                       !- Design Zone Air Distribution Effectiveness in Cooling Mode
  ,                                       !- Design Zone Air Distribution Effectiveness in Heating Mode
  No,                                     !- Account for Dedicated Outdoor Air System
  NeutralSupplyAir,                       !- Dedicated Outdoor Air System Control Strategy
  autosize,                               !- Dedicated Outdoor Air Low Setpoint Temperature for Design {C}
  autosize;                               !- Dedicated Outdoor Air High Setpoint Temperature for Design {C}

OS:ZoneHVAC:EquipmentList,
<<<<<<< HEAD
  {a203f536-33c8-4182-8021-c8563641062e}, !- Handle
  Zone HVAC Equipment List 2,             !- Name
  {d1e059ff-3045-4da6-ab27-b64bbc5d342e}; !- Thermal Zone

OS:SpaceType,
  {e03d35a8-4a81-499f-84e8-fdb6020b45bb}, !- Handle
=======
  {7d907e28-d8bf-4857-b6e8-e65b5c8e4f06}, !- Handle
  Zone HVAC Equipment List 2,             !- Name
  {83d8ed79-15a3-4dd5-adca-ff604203040d}; !- Thermal Zone

OS:SpaceType,
  {3ec6683a-bb55-418d-9eb8-d434ef2d2769}, !- Handle
>>>>>>> 92a457a6
  Space Type 2,                           !- Name
  ,                                       !- Default Construction Set Name
  ,                                       !- Default Schedule Set Name
  ,                                       !- Group Rendering Name
  ,                                       !- Design Specification Outdoor Air Object Name
  ,                                       !- Standards Template
  ,                                       !- Standards Building Type
  unfinished attic;                       !- Standards Space Type

OS:BuildingUnit,
<<<<<<< HEAD
  {a31ae17d-0f6f-4750-979c-b2ee8a60066b}, !- Handle
=======
  {dfd302ad-dbda-49f8-bfab-5bb30c418547}, !- Handle
>>>>>>> 92a457a6
  unit 1,                                 !- Name
  ,                                       !- Rendering Color
  Residential;                            !- Building Unit Type

OS:Building,
<<<<<<< HEAD
  {468c5600-aeb5-4f1e-8d86-cece7c04560c}, !- Handle
=======
  {7bd329f0-bfde-4ea7-b585-02483d6f3e2d}, !- Handle
>>>>>>> 92a457a6
  Building 1,                             !- Name
  ,                                       !- Building Sector Type
  270,                                    !- North Axis {deg}
  ,                                       !- Nominal Floor to Floor Height {m}
  ,                                       !- Space Type Name
  ,                                       !- Default Construction Set Name
  ,                                       !- Default Schedule Set Name
  2,                                      !- Standards Number of Stories
  2,                                      !- Standards Number of Above Ground Stories
  ,                                       !- Standards Template
  singlefamilydetached,                   !- Standards Building Type
  1;                                      !- Standards Number of Living Units

OS:AdditionalProperties,
<<<<<<< HEAD
  {28d0a4b7-5c09-4681-9a15-223120c621fe}, !- Handle
  {468c5600-aeb5-4f1e-8d86-cece7c04560c}, !- Object Name
=======
  {9937735d-1c0a-407c-b37b-a492925e3c38}, !- Handle
  {7bd329f0-bfde-4ea7-b585-02483d6f3e2d}, !- Object Name
>>>>>>> 92a457a6
  Total Units Represented,                !- Feature Name 1
  Integer,                                !- Feature Data Type 1
  1,                                      !- Feature Value 1
  Total Units Modeled,                    !- Feature Name 2
  Integer,                                !- Feature Data Type 2
  1;                                      !- Feature Value 2

OS:AdditionalProperties,
<<<<<<< HEAD
  {35abd975-f478-4216-89ca-b51aec343d50}, !- Handle
  {a31ae17d-0f6f-4750-979c-b2ee8a60066b}, !- Object Name
=======
  {3d4a261c-bd09-4e45-a392-9ae850a90326}, !- Handle
  {dfd302ad-dbda-49f8-bfab-5bb30c418547}, !- Object Name
>>>>>>> 92a457a6
  NumberOfBedrooms,                       !- Feature Name 1
  Integer,                                !- Feature Data Type 1
  3,                                      !- Feature Value 1
  NumberOfBathrooms,                      !- Feature Name 2
  Double,                                 !- Feature Data Type 2
  2;                                      !- Feature Value 2

OS:External:File,
  {48b2eeab-6534-4cc2-94e5-c98c98c84af6}, !- Handle
  TMY_10-60min.csv,                       !- Name
  TMY_10-60min.csv;                       !- File Name

OS:Schedule:Day,
<<<<<<< HEAD
  {7c6581b4-2b4c-49d0-9d16-8f9be738d416}, !- Handle
=======
  {42ab8921-6d71-468b-851a-aed81cba7e7b}, !- Handle
>>>>>>> 92a457a6
  Schedule Day 1,                         !- Name
  ,                                       !- Schedule Type Limits Name
  ,                                       !- Interpolate to Timestep
  24,                                     !- Hour 1
  0,                                      !- Minute 1
  0;                                      !- Value Until Time 1

OS:Schedule:Day,
<<<<<<< HEAD
  {fed4f0a2-24a4-46e7-a87e-90aacf8b6cd2}, !- Handle
=======
  {722c6c90-13c4-491f-9d72-7dc97e544fbf}, !- Handle
>>>>>>> 92a457a6
  Schedule Day 2,                         !- Name
  ,                                       !- Schedule Type Limits Name
  ,                                       !- Interpolate to Timestep
  24,                                     !- Hour 1
  0,                                      !- Minute 1
  1;                                      !- Value Until Time 1

<<<<<<< HEAD
OS:Schedule:File,
  {818d0021-7252-43ca-8b85-8dd9c4a8a15b}, !- Handle
  res occupants schedule,                 !- Name
  {25931794-425f-443d-849e-405521e0acf8}, !- Schedule Type Limits Name
  {48b2eeab-6534-4cc2-94e5-c98c98c84af6}, !- External File Name
  1,                                      !- Column Number
  1,                                      !- Rows to Skip at Top
  8760,                                   !- Number of Hours of Data
  ,                                       !- Column Separator
  ,                                       !- Interpolate to Timestep
  60;                                     !- Minutes per Item

OS:Schedule:Ruleset,
  {f6d2dd08-35c9-4136-81f3-aeac97a6d511}, !- Handle
  Schedule Ruleset 1,                     !- Name
  {7d98825f-e38d-40a5-a42e-41bd430c2ee7}, !- Schedule Type Limits Name
  {76144a0e-a3e8-4e47-875d-73389dcfac0c}; !- Default Day Schedule Name

OS:Schedule:Day,
  {76144a0e-a3e8-4e47-875d-73389dcfac0c}, !- Handle
  Schedule Day 3,                         !- Name
  {7d98825f-e38d-40a5-a42e-41bd430c2ee7}, !- Schedule Type Limits Name
  ,                                       !- Interpolate to Timestep
  24,                                     !- Hour 1
  0,                                      !- Minute 1
  112.539290946133;                       !- Value Until Time 1

OS:People:Definition,
  {f77d107e-5eab-4a46-8607-79693a6dc3d8}, !- Handle
  res occupants|living space|story 2,     !- Name
  People,                                 !- Number of People Calculation Method
  1.32,                                   !- Number of People {people}
  ,                                       !- People per Space Floor Area {person/m2}
  ,                                       !- Space Floor Area per Person {m2/person}
  0.319734,                               !- Fraction Radiant
  0.573,                                  !- Sensible Heat Fraction
  0,                                      !- Carbon Dioxide Generation Rate {m3/s-W}
  No,                                     !- Enable ASHRAE 55 Comfort Warnings
  ZoneAveraged;                           !- Mean Radiant Temperature Calculation Type

OS:People,
  {327491d7-6b00-43e0-bd86-67d74ba11092}, !- Handle
  res occupants|living space|story 2,     !- Name
  {f77d107e-5eab-4a46-8607-79693a6dc3d8}, !- People Definition Name
  {fc8ada3a-ac01-4ff9-9e01-c90dacfae14d}, !- Space or SpaceType Name
  {818d0021-7252-43ca-8b85-8dd9c4a8a15b}, !- Number of People Schedule Name
  {f6d2dd08-35c9-4136-81f3-aeac97a6d511}, !- Activity Level Schedule Name
  ,                                       !- Surface Name/Angle Factor List Name
  ,                                       !- Work Efficiency Schedule Name
  ,                                       !- Clothing Insulation Schedule Name
  ,                                       !- Air Velocity Schedule Name
  1;                                      !- Multiplier

OS:ScheduleTypeLimits,
  {7d98825f-e38d-40a5-a42e-41bd430c2ee7}, !- Handle
  ActivityLevel,                          !- Name
  0,                                      !- Lower Limit Value
  ,                                       !- Upper Limit Value
  Continuous,                             !- Numeric Type
  ActivityLevel;                          !- Unit Type

OS:ScheduleTypeLimits,
  {25931794-425f-443d-849e-405521e0acf8}, !- Handle
  Fractional,                             !- Name
  0,                                      !- Lower Limit Value
  1,                                      !- Upper Limit Value
  Continuous;                             !- Numeric Type

OS:People:Definition,
  {d3c1a3e1-3f55-4e67-ae43-47ff08d52110}, !- Handle
  res occupants|living space,             !- Name
  People,                                 !- Number of People Calculation Method
  1.32,                                   !- Number of People {people}
  ,                                       !- People per Space Floor Area {person/m2}
  ,                                       !- Space Floor Area per Person {m2/person}
  0.319734,                               !- Fraction Radiant
  0.573,                                  !- Sensible Heat Fraction
  0,                                      !- Carbon Dioxide Generation Rate {m3/s-W}
  No,                                     !- Enable ASHRAE 55 Comfort Warnings
  ZoneAveraged;                           !- Mean Radiant Temperature Calculation Type

OS:People,
  {bed4db8f-9c4f-4160-9501-12815c36c552}, !- Handle
  res occupants|living space,             !- Name
  {d3c1a3e1-3f55-4e67-ae43-47ff08d52110}, !- People Definition Name
  {755f6d1d-12aa-40b6-9fd7-6981a014ad97}, !- Space or SpaceType Name
  {818d0021-7252-43ca-8b85-8dd9c4a8a15b}, !- Number of People Schedule Name
  {f6d2dd08-35c9-4136-81f3-aeac97a6d511}, !- Activity Level Schedule Name
  ,                                       !- Surface Name/Angle Factor List Name
  ,                                       !- Work Efficiency Schedule Name
  ,                                       !- Clothing Insulation Schedule Name
  ,                                       !- Air Velocity Schedule Name
  1;                                      !- Multiplier
=======
OS:WeatherFile,
  {d631f626-4e90-4541-bdda-643f0e0d0571}, !- Handle
  Denver Intl Ap,                         !- City
  CO,                                     !- State Province Region
  USA,                                    !- Country
  TMY3,                                   !- Data Source
  725650,                                 !- WMO Number
  39.83,                                  !- Latitude {deg}
  -104.65,                                !- Longitude {deg}
  -7,                                     !- Time Zone {hr}
  1650,                                   !- Elevation {m}
  file:../weather/USA_CO_Denver.Intl.AP.725650_TMY3.epw, !- Url
  E23378AA;                               !- Checksum

OS:AdditionalProperties,
  {1a92e4ef-7a19-46a5-a36c-cb198315e89b}, !- Handle
  {d631f626-4e90-4541-bdda-643f0e0d0571}, !- Object Name
  EPWHeaderCity,                          !- Feature Name 1
  String,                                 !- Feature Data Type 1
  Denver Intl Ap,                         !- Feature Value 1
  EPWHeaderState,                         !- Feature Name 2
  String,                                 !- Feature Data Type 2
  CO,                                     !- Feature Value 2
  EPWHeaderCountry,                       !- Feature Name 3
  String,                                 !- Feature Data Type 3
  USA,                                    !- Feature Value 3
  EPWHeaderDataSource,                    !- Feature Name 4
  String,                                 !- Feature Data Type 4
  TMY3,                                   !- Feature Value 4
  EPWHeaderStation,                       !- Feature Name 5
  String,                                 !- Feature Data Type 5
  725650,                                 !- Feature Value 5
  EPWHeaderLatitude,                      !- Feature Name 6
  Double,                                 !- Feature Data Type 6
  39.829999999999998,                     !- Feature Value 6
  EPWHeaderLongitude,                     !- Feature Name 7
  Double,                                 !- Feature Data Type 7
  -104.65000000000001,                    !- Feature Value 7
  EPWHeaderTimezone,                      !- Feature Name 8
  Double,                                 !- Feature Data Type 8
  -7,                                     !- Feature Value 8
  EPWHeaderAltitude,                      !- Feature Name 9
  Double,                                 !- Feature Data Type 9
  5413.3858267716532,                     !- Feature Value 9
  EPWHeaderLocalPressure,                 !- Feature Name 10
  Double,                                 !- Feature Data Type 10
  0.81937567683596546,                    !- Feature Value 10
  EPWHeaderRecordsPerHour,                !- Feature Name 11
  Double,                                 !- Feature Data Type 11
  0,                                      !- Feature Value 11
  EPWDataAnnualAvgDrybulb,                !- Feature Name 12
  Double,                                 !- Feature Data Type 12
  51.575616438356228,                     !- Feature Value 12
  EPWDataAnnualMinDrybulb,                !- Feature Name 13
  Double,                                 !- Feature Data Type 13
  -2.9200000000000017,                    !- Feature Value 13
  EPWDataAnnualMaxDrybulb,                !- Feature Name 14
  Double,                                 !- Feature Data Type 14
  104,                                    !- Feature Value 14
  EPWDataCDD50F,                          !- Feature Name 15
  Double,                                 !- Feature Data Type 15
  3072.2925000000005,                     !- Feature Value 15
  EPWDataCDD65F,                          !- Feature Name 16
  Double,                                 !- Feature Data Type 16
  883.62000000000035,                     !- Feature Value 16
  EPWDataHDD50F,                          !- Feature Name 17
  Double,                                 !- Feature Data Type 17
  2497.1925000000001,                     !- Feature Value 17
  EPWDataHDD65F,                          !- Feature Name 18
  Double,                                 !- Feature Data Type 18
  5783.5200000000013,                     !- Feature Value 18
  EPWDataAnnualAvgWindspeed,              !- Feature Name 19
  Double,                                 !- Feature Data Type 19
  3.9165296803649667,                     !- Feature Value 19
  EPWDataMonthlyAvgDrybulbs,              !- Feature Name 20
  String,                                 !- Feature Data Type 20
  33.4191935483871&#4431.90142857142857&#4443.02620967741937&#4442.48624999999999&#4459.877741935483854&#4473.57574999999997&#4472.07975806451608&#4472.70008064516134&#4466.49200000000006&#4450.079112903225806&#4437.218250000000005&#4434.582177419354835, !- Feature Value 20
  EPWDataGroundMonthlyTemps,              !- Feature Name 21
  String,                                 !- Feature Data Type 21
  44.08306285945173&#4440.89570904991865&#4440.64045432632048&#4442.153016571250646&#4448.225111118704206&#4454.268919273837525&#4459.508577937551024&#4462.82777283423508&#4463.10975667174995&#4460.41014950381947&#4455.304105212311526&#4449.445696474514364, !- Feature Value 21
  EPWDataWSF,                             !- Feature Name 22
  Double,                                 !- Feature Data Type 22
  0.58999999999999997,                    !- Feature Value 22
  EPWDataMonthlyAvgDailyHighDrybulbs,     !- Feature Name 23
  String,                                 !- Feature Data Type 23
  47.41032258064516&#4446.58642857142857&#4455.15032258064517&#4453.708&#4472.80193548387098&#4488.67600000000002&#4486.1858064516129&#4485.87225806451613&#4482.082&#4463.18064516129033&#4448.73400000000001&#4448.87935483870968, !- Feature Value 23
  EPWDataMonthlyAvgDailyLowDrybulbs,      !- Feature Name 24
  String,                                 !- Feature Data Type 24
  19.347741935483874&#4419.856428571428573&#4430.316129032258065&#4431.112&#4447.41612903225806&#4457.901999999999994&#4459.063870967741934&#4460.956774193548384&#4452.352000000000004&#4438.41612903225806&#4427.002000000000002&#4423.02903225806451, !- Feature Value 24
  EPWDesignHeatingDrybulb,                !- Feature Name 25
  Double,                                 !- Feature Data Type 25
  12.02,                                  !- Feature Value 25
  EPWDesignHeatingWindspeed,              !- Feature Name 26
  Double,                                 !- Feature Data Type 26
  2.8062500000000004,                     !- Feature Value 26
  EPWDesignCoolingDrybulb,                !- Feature Name 27
  Double,                                 !- Feature Data Type 27
  91.939999999999998,                     !- Feature Value 27
  EPWDesignCoolingWetbulb,                !- Feature Name 28
  Double,                                 !- Feature Data Type 28
  59.95131430195849,                      !- Feature Value 28
  EPWDesignCoolingHumidityRatio,          !- Feature Name 29
  Double,                                 !- Feature Data Type 29
  0.0059161086834698092,                  !- Feature Value 29
  EPWDesignCoolingWindspeed,              !- Feature Name 30
  Double,                                 !- Feature Data Type 30
  3.7999999999999989,                     !- Feature Value 30
  EPWDesignDailyTemperatureRange,         !- Feature Name 31
  Double,                                 !- Feature Data Type 31
  24.915483870967748,                     !- Feature Value 31
  EPWDesignDehumidDrybulb,                !- Feature Name 32
  Double,                                 !- Feature Data Type 32
  67.996785714285721,                     !- Feature Value 32
  EPWDesignDehumidHumidityRatio,          !- Feature Name 33
  Double,                                 !- Feature Data Type 33
  0.012133744170488724,                   !- Feature Value 33
  EPWDesignCoolingDirectNormal,           !- Feature Name 34
  Double,                                 !- Feature Data Type 34
  985,                                    !- Feature Value 34
  EPWDesignCoolingDiffuseHorizontal,      !- Feature Name 35
  Double,                                 !- Feature Data Type 35
  84;                                     !- Feature Value 35

OS:Site,
  {0f8b55f9-146f-485a-9c74-245d688c53a3}, !- Handle
  Denver Intl Ap_CO_USA,                  !- Name
  39.83,                                  !- Latitude {deg}
  -104.65,                                !- Longitude {deg}
  -7,                                     !- Time Zone {hr}
  1650,                                   !- Elevation {m}
  ;                                       !- Terrain

OS:ClimateZones,
  {15bf9f22-7ce9-44db-97e3-dcc7bccf4cac}, !- Handle
  ,                                       !- Active Institution
  ,                                       !- Active Year
  ,                                       !- Climate Zone Institution Name 1
  ,                                       !- Climate Zone Document Name 1
  ,                                       !- Climate Zone Document Year 1
  ,                                       !- Climate Zone Value 1
  Building America,                       !- Climate Zone Institution Name 2
  ,                                       !- Climate Zone Document Name 2
  0,                                      !- Climate Zone Document Year 2
  Cold;                                   !- Climate Zone Value 2

OS:Site:WaterMainsTemperature,
  {327d5a92-a489-46d2-b100-0cc9dff45983}, !- Handle
  Correlation,                            !- Calculation Method
  ,                                       !- Temperature Schedule Name
  10.8753424657535,                       !- Annual Average Outdoor Air Temperature {C}
  23.1524007936508;                       !- Maximum Difference In Monthly Average Outdoor Air Temperatures {deltaC}

OS:RunPeriodControl:DaylightSavingTime,
  {7ca9a8e8-7acf-4923-8c77-51bc4171e8eb}, !- Handle
  4/7,                                    !- Start Date
  10/26;                                  !- End Date

OS:Site:GroundTemperature:Deep,
  {9628a6db-1527-4bf8-833a-190d251f4d1f}, !- Handle
  10.8753424657535,                       !- January Deep Ground Temperature {C}
  10.8753424657535,                       !- February Deep Ground Temperature {C}
  10.8753424657535,                       !- March Deep Ground Temperature {C}
  10.8753424657535,                       !- April Deep Ground Temperature {C}
  10.8753424657535,                       !- May Deep Ground Temperature {C}
  10.8753424657535,                       !- June Deep Ground Temperature {C}
  10.8753424657535,                       !- July Deep Ground Temperature {C}
  10.8753424657535,                       !- August Deep Ground Temperature {C}
  10.8753424657535,                       !- September Deep Ground Temperature {C}
  10.8753424657535,                       !- October Deep Ground Temperature {C}
  10.8753424657535,                       !- November Deep Ground Temperature {C}
  10.8753424657535;                       !- December Deep Ground Temperature {C}
>>>>>>> 92a457a6
<|MERGE_RESOLUTION|>--- conflicted
+++ resolved
@@ -1,73 +1,41 @@
 !- NOTE: Auto-generated from /test/osw_files/SFD_2000sqft_2story_SL_UA_Denver_East.osw
 
 OS:Version,
-<<<<<<< HEAD
-  {bcaac7d9-9623-4bc1-999d-856fc704cf73}, !- Handle
+  {cac8f918-5ebc-4354-b1a8-2da17fc970f7}, !- Handle
   2.9.1;                                  !- Version Identifier
 
 OS:SimulationControl,
-  {0be75e12-0db3-4982-9e5f-95bc9d6f8019}, !- Handle
-=======
-  {ecdd4526-4809-4777-9fe2-95219930ea43}, !- Handle
-  2.9.1;                                  !- Version Identifier
-
-OS:SimulationControl,
-  {9774f88b-3b10-44c9-8d2f-ee8a1b785a6b}, !- Handle
->>>>>>> 92a457a6
+  {752bee38-9bd6-408b-b3a4-d48ee6dc9740}, !- Handle
   ,                                       !- Do Zone Sizing Calculation
   ,                                       !- Do System Sizing Calculation
   ,                                       !- Do Plant Sizing Calculation
   No;                                     !- Run Simulation for Sizing Periods
 
 OS:Timestep,
-<<<<<<< HEAD
-  {2cf6164e-e364-4b12-9779-30aa9d49aa0a}, !- Handle
+  {c31352ca-1b52-4c77-86db-d97d46a44839}, !- Handle
   6;                                      !- Number of Timesteps per Hour
 
 OS:ShadowCalculation,
-  {3d278953-bca7-4c65-a113-c49d33f58856}, !- Handle
-=======
-  {0e70dc48-cb23-47e2-b550-c74f73a22a09}, !- Handle
-  6;                                      !- Number of Timesteps per Hour
-
-OS:ShadowCalculation,
-  {65f6550e-7977-4f17-a8ba-126e0f20e6c3}, !- Handle
->>>>>>> 92a457a6
+  {b1820979-9904-4cdc-ae6a-740b9319529a}, !- Handle
   20,                                     !- Calculation Frequency
   200;                                    !- Maximum Figures in Shadow Overlap Calculations
 
 OS:SurfaceConvectionAlgorithm:Outside,
-<<<<<<< HEAD
-  {1c8ae9b6-f470-4487-92b6-2027a2295545}, !- Handle
+  {64bfe54c-657b-4a09-820e-89d2aa514260}, !- Handle
   DOE-2;                                  !- Algorithm
 
 OS:SurfaceConvectionAlgorithm:Inside,
-  {d7a334a6-3f8c-40a7-955a-c9eee94732a9}, !- Handle
+  {b26cd929-a254-4920-abea-e6aa7fe12fbb}, !- Handle
   TARP;                                   !- Algorithm
 
 OS:ZoneCapacitanceMultiplier:ResearchSpecial,
-  {37356de3-d900-4f2f-a64b-b1364c3c0069}, !- Handle
-=======
-  {34a1c8af-a1b6-4044-bf98-dfc000ab53db}, !- Handle
-  DOE-2;                                  !- Algorithm
-
-OS:SurfaceConvectionAlgorithm:Inside,
-  {a96034b0-5119-4a8d-be53-f5bf9f83cfbe}, !- Handle
-  TARP;                                   !- Algorithm
-
-OS:ZoneCapacitanceMultiplier:ResearchSpecial,
-  {a752b9b3-0afe-4a28-8f6e-d29b8d8afc9f}, !- Handle
->>>>>>> 92a457a6
+  {1bf47476-68e8-4cb4-8388-1bc9caaea231}, !- Handle
   ,                                       !- Temperature Capacity Multiplier
   15,                                     !- Humidity Capacity Multiplier
   ;                                       !- Carbon Dioxide Capacity Multiplier
 
 OS:RunPeriod,
-<<<<<<< HEAD
-  {170e00f5-2904-480c-acc5-d4b1190bf980}, !- Handle
-=======
-  {d84b1724-78e8-4200-8e32-8a4067c37926}, !- Handle
->>>>>>> 92a457a6
+  {6a491e51-1819-4d52-9369-7d5c87bed2fe}, !- Handle
   Run Period 1,                           !- Name
   1,                                      !- Begin Month
   1,                                      !- Begin Day of Month
@@ -81,17 +49,13 @@
   ;                                       !- Number of Times Runperiod to be Repeated
 
 OS:YearDescription,
-<<<<<<< HEAD
-  {00e322a9-6f0c-4edf-8c1f-f0f472975909}, !- Handle
-=======
-  {2945e1f1-f315-48f3-97ed-a4348e6b1fd9}, !- Handle
->>>>>>> 92a457a6
+  {6dadfdd0-4003-4452-b748-b163aecb395a}, !- Handle
   2007,                                   !- Calendar Year
   ,                                       !- Day of Week for Start Day
   ;                                       !- Is Leap Year
 
 OS:WeatherFile,
-  {b6707fe0-779f-413e-ada4-9b611bb803af}, !- Handle
+  {5415f4c6-b556-4e39-b594-d10e30b1fb05}, !- Handle
   Denver Intl Ap,                         !- City
   CO,                                     !- State Province Region
   USA,                                    !- Country
@@ -105,8 +69,8 @@
   E23378AA;                               !- Checksum
 
 OS:AdditionalProperties,
-  {0810e66e-ba50-47cd-b639-5589de6c6142}, !- Handle
-  {b6707fe0-779f-413e-ada4-9b611bb803af}, !- Object Name
+  {7d754efb-0cb5-473a-9183-5c525681842d}, !- Handle
+  {5415f4c6-b556-4e39-b594-d10e30b1fb05}, !- Object Name
   EPWHeaderCity,                          !- Feature Name 1
   String,                                 !- Feature Data Type 1
   Denver Intl Ap,                         !- Feature Value 1
@@ -214,7 +178,7 @@
   84;                                     !- Feature Value 35
 
 OS:Site,
-  {0e561178-099e-4807-9db9-0f362291d8e2}, !- Handle
+  {28395d92-bb02-4c7b-9a0a-5e1617f23a7a}, !- Handle
   Denver Intl Ap_CO_USA,                  !- Name
   39.83,                                  !- Latitude {deg}
   -104.65,                                !- Longitude {deg}
@@ -223,7 +187,7 @@
   ;                                       !- Terrain
 
 OS:ClimateZones,
-  {a289fd04-187b-4091-b4b4-131d9027ebe9}, !- Handle
+  {998afc0a-63b4-4bbb-8da1-0d665f3ff54c}, !- Handle
   ,                                       !- Active Institution
   ,                                       !- Active Year
   ,                                       !- Climate Zone Institution Name 1
@@ -236,19 +200,19 @@
   Cold;                                   !- Climate Zone Value 2
 
 OS:Site:WaterMainsTemperature,
-  {75749883-1a2a-473d-9bbc-4b4b826feec4}, !- Handle
+  {5a2603d3-07c9-4512-83c7-6cb7d448333f}, !- Handle
   Correlation,                            !- Calculation Method
   ,                                       !- Temperature Schedule Name
   10.8753424657535,                       !- Annual Average Outdoor Air Temperature {C}
   23.1524007936508;                       !- Maximum Difference In Monthly Average Outdoor Air Temperatures {deltaC}
 
 OS:RunPeriodControl:DaylightSavingTime,
-  {6c9c234d-ccc6-4f0e-8a77-ad762e2c5c06}, !- Handle
+  {560be617-3c46-469c-8f5f-ba6e0b43832e}, !- Handle
   4/7,                                    !- Start Date
   10/26;                                  !- End Date
 
 OS:Site:GroundTemperature:Deep,
-  {329b68a0-5ba0-4fce-8c83-c180fbdbc94d}, !- Handle
+  {552891c5-b9e2-4bf4-b1c5-971dac6dcf3d}, !- Handle
   10.8753424657535,                       !- January Deep Ground Temperature {C}
   10.8753424657535,                       !- February Deep Ground Temperature {C}
   10.8753424657535,                       !- March Deep Ground Temperature {C}
@@ -263,11 +227,7 @@
   10.8753424657535;                       !- December Deep Ground Temperature {C}
 
 OS:ThermalZone,
-<<<<<<< HEAD
-  {086b9809-a87e-4ca0-a578-c6ec6985054a}, !- Handle
-=======
-  {88b02c25-b14b-4a59-9eba-81887fad19c0}, !- Handle
->>>>>>> 92a457a6
+  {534ee84d-6ba1-4056-9a04-577351bbc20f}, !- Handle
   living zone,                            !- Name
   ,                                       !- Multiplier
   ,                                       !- Ceiling Height {m}
@@ -276,17 +236,10 @@
   ,                                       !- Zone Inside Convection Algorithm
   ,                                       !- Zone Outside Convection Algorithm
   ,                                       !- Zone Conditioning Equipment List Name
-<<<<<<< HEAD
-  {af9881bd-da66-465a-8833-09b6348cf529}, !- Zone Air Inlet Port List
-  {5f0cbba1-b75e-4c08-8376-486fa3be6545}, !- Zone Air Exhaust Port List
-  {63e244fe-d6ef-4b4d-a0c1-dd0594754ef8}, !- Zone Air Node Name
-  {68bb4137-4a97-4638-8f45-39905e3ec444}, !- Zone Return Air Port List
-=======
-  {3b7108c0-33f4-406c-bc96-579e7ad5a5e3}, !- Zone Air Inlet Port List
-  {c3354283-466c-4510-a52a-d1914eff24a2}, !- Zone Air Exhaust Port List
-  {878867cf-6730-4880-a0b4-697d81a31dfb}, !- Zone Air Node Name
-  {21d11d4d-4545-4ceb-84a9-73acec6027c4}, !- Zone Return Air Port List
->>>>>>> 92a457a6
+  {64ee5024-981d-4b10-9d0e-339bb9aa1065}, !- Zone Air Inlet Port List
+  {3ea861d5-4435-4640-9c69-6518fc7118df}, !- Zone Air Exhaust Port List
+  {33262836-76db-4c5a-8ea9-837065189c35}, !- Zone Air Node Name
+  {641e76c1-c0e2-4c4d-a14b-2a63591e535d}, !- Zone Return Air Port List
   ,                                       !- Primary Daylighting Control Name
   ,                                       !- Fraction of Zone Controlled by Primary Daylighting Control
   ,                                       !- Secondary Daylighting Control Name
@@ -297,71 +250,37 @@
   No;                                     !- Use Ideal Air Loads
 
 OS:Node,
-<<<<<<< HEAD
-  {6e369bb8-f4b0-4fad-ba26-3143894c6f05}, !- Handle
+  {d6c5a638-3f29-4826-9b61-4ccda675a7fb}, !- Handle
   Node 1,                                 !- Name
-  {63e244fe-d6ef-4b4d-a0c1-dd0594754ef8}, !- Inlet Port
+  {33262836-76db-4c5a-8ea9-837065189c35}, !- Inlet Port
   ;                                       !- Outlet Port
 
 OS:Connection,
-  {63e244fe-d6ef-4b4d-a0c1-dd0594754ef8}, !- Handle
-  {159415ce-22f3-4ea2-a9c3-556700cc123f}, !- Name
-  {086b9809-a87e-4ca0-a578-c6ec6985054a}, !- Source Object
+  {33262836-76db-4c5a-8ea9-837065189c35}, !- Handle
+  {f00d887a-d42a-4531-ad50-520fe1b0f14d}, !- Name
+  {534ee84d-6ba1-4056-9a04-577351bbc20f}, !- Source Object
   11,                                     !- Outlet Port
-  {6e369bb8-f4b0-4fad-ba26-3143894c6f05}, !- Target Object
+  {d6c5a638-3f29-4826-9b61-4ccda675a7fb}, !- Target Object
   2;                                      !- Inlet Port
 
 OS:PortList,
-  {af9881bd-da66-465a-8833-09b6348cf529}, !- Handle
-  {25b7e8bb-53ae-4950-8985-d098e7a89b1c}, !- Name
-  {086b9809-a87e-4ca0-a578-c6ec6985054a}; !- HVAC Component
+  {64ee5024-981d-4b10-9d0e-339bb9aa1065}, !- Handle
+  {78d72627-bfc8-4de6-a290-9ba2dd785e20}, !- Name
+  {534ee84d-6ba1-4056-9a04-577351bbc20f}; !- HVAC Component
 
 OS:PortList,
-  {5f0cbba1-b75e-4c08-8376-486fa3be6545}, !- Handle
-  {87891c7d-b79e-4703-9e50-647b45998617}, !- Name
-  {086b9809-a87e-4ca0-a578-c6ec6985054a}; !- HVAC Component
+  {3ea861d5-4435-4640-9c69-6518fc7118df}, !- Handle
+  {b22b6df0-4b45-4d03-9199-63e67cbae1d3}, !- Name
+  {534ee84d-6ba1-4056-9a04-577351bbc20f}; !- HVAC Component
 
 OS:PortList,
-  {68bb4137-4a97-4638-8f45-39905e3ec444}, !- Handle
-  {532a2629-31ce-4dbf-95a2-3e33495fc6bd}, !- Name
-  {086b9809-a87e-4ca0-a578-c6ec6985054a}; !- HVAC Component
+  {641e76c1-c0e2-4c4d-a14b-2a63591e535d}, !- Handle
+  {4655996c-c420-41af-8bcd-982d0a99a20b}, !- Name
+  {534ee84d-6ba1-4056-9a04-577351bbc20f}; !- HVAC Component
 
 OS:Sizing:Zone,
-  {05248d11-45ab-444a-a207-8253be5d6c9d}, !- Handle
-  {086b9809-a87e-4ca0-a578-c6ec6985054a}, !- Zone or ZoneList Name
-=======
-  {5bee7764-5e11-429e-8db7-53e1d8fdef77}, !- Handle
-  Node 1,                                 !- Name
-  {878867cf-6730-4880-a0b4-697d81a31dfb}, !- Inlet Port
-  ;                                       !- Outlet Port
-
-OS:Connection,
-  {878867cf-6730-4880-a0b4-697d81a31dfb}, !- Handle
-  {d3d9b265-5249-4da4-a13d-dc2d492ccf3d}, !- Name
-  {88b02c25-b14b-4a59-9eba-81887fad19c0}, !- Source Object
-  11,                                     !- Outlet Port
-  {5bee7764-5e11-429e-8db7-53e1d8fdef77}, !- Target Object
-  2;                                      !- Inlet Port
-
-OS:PortList,
-  {3b7108c0-33f4-406c-bc96-579e7ad5a5e3}, !- Handle
-  {5b989e73-0dce-4d67-9c93-6d1ae02b47a7}, !- Name
-  {88b02c25-b14b-4a59-9eba-81887fad19c0}; !- HVAC Component
-
-OS:PortList,
-  {c3354283-466c-4510-a52a-d1914eff24a2}, !- Handle
-  {63fbecd9-3787-4ba0-b625-ec1a9c519a0a}, !- Name
-  {88b02c25-b14b-4a59-9eba-81887fad19c0}; !- HVAC Component
-
-OS:PortList,
-  {21d11d4d-4545-4ceb-84a9-73acec6027c4}, !- Handle
-  {c941aa31-c1bd-45b0-b2b1-7a5d45a09093}, !- Name
-  {88b02c25-b14b-4a59-9eba-81887fad19c0}; !- HVAC Component
-
-OS:Sizing:Zone,
-  {501c7f7d-0e03-4882-a6d4-6d8e325f0f83}, !- Handle
-  {88b02c25-b14b-4a59-9eba-81887fad19c0}, !- Zone or ZoneList Name
->>>>>>> 92a457a6
+  {ffeba665-9c75-45dd-94aa-71f5348f8cf2}, !- Handle
+  {534ee84d-6ba1-4056-9a04-577351bbc20f}, !- Zone or ZoneList Name
   SupplyAirTemperature,                   !- Zone Cooling Design Supply Air Temperature Input Method
   14,                                     !- Zone Cooling Design Supply Air Temperature {C}
   11.11,                                  !- Zone Cooling Design Supply Air Temperature Difference {deltaC}
@@ -390,25 +309,14 @@
   autosize;                               !- Dedicated Outdoor Air High Setpoint Temperature for Design {C}
 
 OS:ZoneHVAC:EquipmentList,
-<<<<<<< HEAD
-  {e3938c5a-3ba5-4346-bbd9-950e000b7ec3}, !- Handle
+  {240bbc6b-2cc9-4a1f-bf4b-b86ad9b322db}, !- Handle
   Zone HVAC Equipment List 1,             !- Name
-  {086b9809-a87e-4ca0-a578-c6ec6985054a}; !- Thermal Zone
+  {534ee84d-6ba1-4056-9a04-577351bbc20f}; !- Thermal Zone
 
 OS:Space,
-  {755f6d1d-12aa-40b6-9fd7-6981a014ad97}, !- Handle
+  {034cc2ec-3a17-4848-a072-481b3fc6b3c3}, !- Handle
   living space,                           !- Name
-  {2b41ef20-d1b8-4605-95eb-f574afc33d9a}, !- Space Type Name
-=======
-  {9c47ebf0-9630-43a1-a7ad-19bf9c5b7c15}, !- Handle
-  Zone HVAC Equipment List 1,             !- Name
-  {88b02c25-b14b-4a59-9eba-81887fad19c0}; !- Thermal Zone
-
-OS:Space,
-  {d9aef7d9-b8ba-4853-a0ee-19217bed4d1d}, !- Handle
-  living space,                           !- Name
-  {010baf60-a588-428a-a794-48860f1550cf}, !- Space Type Name
->>>>>>> 92a457a6
+  {4c2422c0-a008-4565-891a-425cc205938d}, !- Space Type Name
   ,                                       !- Default Construction Set Name
   ,                                       !- Default Schedule Set Name
   -0,                                     !- Direction of Relative North {deg}
@@ -416,31 +324,17 @@
   0,                                      !- Y Origin {m}
   0,                                      !- Z Origin {m}
   ,                                       !- Building Story Name
-<<<<<<< HEAD
-  {086b9809-a87e-4ca0-a578-c6ec6985054a}, !- Thermal Zone Name
+  {534ee84d-6ba1-4056-9a04-577351bbc20f}, !- Thermal Zone Name
   ,                                       !- Part of Total Floor Area
   ,                                       !- Design Specification Outdoor Air Object Name
-  {a31ae17d-0f6f-4750-979c-b2ee8a60066b}; !- Building Unit Name
-
-OS:Surface,
-  {46d04d03-b048-4041-a64a-75ebac204f17}, !- Handle
+  {f5067434-23c7-4052-a861-23cf86e49327}; !- Building Unit Name
+
+OS:Surface,
+  {eb5a5fc2-cbb2-4c99-a7f8-0a811cf32cac}, !- Handle
   Surface 1,                              !- Name
   Floor,                                  !- Surface Type
   ,                                       !- Construction Name
-  {755f6d1d-12aa-40b6-9fd7-6981a014ad97}, !- Space Name
-=======
-  {88b02c25-b14b-4a59-9eba-81887fad19c0}, !- Thermal Zone Name
-  ,                                       !- Part of Total Floor Area
-  ,                                       !- Design Specification Outdoor Air Object Name
-  {dfd302ad-dbda-49f8-bfab-5bb30c418547}; !- Building Unit Name
-
-OS:Surface,
-  {9a0e0f1d-61a0-40b6-a1d0-01913f3f1a63}, !- Handle
-  Surface 1,                              !- Name
-  Floor,                                  !- Surface Type
-  ,                                       !- Construction Name
-  {d9aef7d9-b8ba-4853-a0ee-19217bed4d1d}, !- Space Name
->>>>>>> 92a457a6
+  {034cc2ec-3a17-4848-a072-481b3fc6b3c3}, !- Space Name
   Foundation,                             !- Outside Boundary Condition
   ,                                       !- Outside Boundary Condition Object
   NoSun,                                  !- Sun Exposure
@@ -453,19 +347,11 @@
   13.6310703908387, 0, 0;                 !- X,Y,Z Vertex 4 {m}
 
 OS:Surface,
-<<<<<<< HEAD
-  {7b61c6f0-947a-4059-8414-3e62e8316284}, !- Handle
+  {5858bd1d-a7d5-4e32-8aa2-16d3983c4388}, !- Handle
   Surface 2,                              !- Name
   Wall,                                   !- Surface Type
   ,                                       !- Construction Name
-  {755f6d1d-12aa-40b6-9fd7-6981a014ad97}, !- Space Name
-=======
-  {7ca643ad-6edf-439e-866c-ca1ddf5b5967}, !- Handle
-  Surface 2,                              !- Name
-  Wall,                                   !- Surface Type
-  ,                                       !- Construction Name
-  {d9aef7d9-b8ba-4853-a0ee-19217bed4d1d}, !- Space Name
->>>>>>> 92a457a6
+  {034cc2ec-3a17-4848-a072-481b3fc6b3c3}, !- Space Name
   Outdoors,                               !- Outside Boundary Condition
   ,                                       !- Outside Boundary Condition Object
   SunExposed,                             !- Sun Exposure
@@ -478,19 +364,11 @@
   0, 0, 2.4384;                           !- X,Y,Z Vertex 4 {m}
 
 OS:Surface,
-<<<<<<< HEAD
-  {a2071161-8685-4198-a1bc-f77aed910dd5}, !- Handle
+  {8edf1253-3606-434a-a683-3d01ab454ceb}, !- Handle
   Surface 3,                              !- Name
   Wall,                                   !- Surface Type
   ,                                       !- Construction Name
-  {755f6d1d-12aa-40b6-9fd7-6981a014ad97}, !- Space Name
-=======
-  {202b690f-500d-4774-8e2c-bc9ca802d7cc}, !- Handle
-  Surface 3,                              !- Name
-  Wall,                                   !- Surface Type
-  ,                                       !- Construction Name
-  {d9aef7d9-b8ba-4853-a0ee-19217bed4d1d}, !- Space Name
->>>>>>> 92a457a6
+  {034cc2ec-3a17-4848-a072-481b3fc6b3c3}, !- Space Name
   Outdoors,                               !- Outside Boundary Condition
   ,                                       !- Outside Boundary Condition Object
   SunExposed,                             !- Sun Exposure
@@ -503,19 +381,11 @@
   0, 6.81553519541936, 2.4384;            !- X,Y,Z Vertex 4 {m}
 
 OS:Surface,
-<<<<<<< HEAD
-  {7d318956-8017-4b11-89f3-4573f18ec22e}, !- Handle
+  {51b66942-d431-4bec-80bf-d071f7f3d3aa}, !- Handle
   Surface 4,                              !- Name
   Wall,                                   !- Surface Type
   ,                                       !- Construction Name
-  {755f6d1d-12aa-40b6-9fd7-6981a014ad97}, !- Space Name
-=======
-  {8d315eec-28aa-4ff8-9d47-ef8aeaaad46b}, !- Handle
-  Surface 4,                              !- Name
-  Wall,                                   !- Surface Type
-  ,                                       !- Construction Name
-  {d9aef7d9-b8ba-4853-a0ee-19217bed4d1d}, !- Space Name
->>>>>>> 92a457a6
+  {034cc2ec-3a17-4848-a072-481b3fc6b3c3}, !- Space Name
   Outdoors,                               !- Outside Boundary Condition
   ,                                       !- Outside Boundary Condition Object
   SunExposed,                             !- Sun Exposure
@@ -528,19 +398,11 @@
   13.6310703908387, 6.81553519541936, 2.4384; !- X,Y,Z Vertex 4 {m}
 
 OS:Surface,
-<<<<<<< HEAD
-  {6dd10127-3370-467d-9142-1a9e7adc15f7}, !- Handle
+  {763681ea-068f-4b87-9739-b29ab32c80d7}, !- Handle
   Surface 5,                              !- Name
   Wall,                                   !- Surface Type
   ,                                       !- Construction Name
-  {755f6d1d-12aa-40b6-9fd7-6981a014ad97}, !- Space Name
-=======
-  {2426c9b7-b535-4efe-b681-35ac145518aa}, !- Handle
-  Surface 5,                              !- Name
-  Wall,                                   !- Surface Type
-  ,                                       !- Construction Name
-  {d9aef7d9-b8ba-4853-a0ee-19217bed4d1d}, !- Space Name
->>>>>>> 92a457a6
+  {034cc2ec-3a17-4848-a072-481b3fc6b3c3}, !- Space Name
   Outdoors,                               !- Outside Boundary Condition
   ,                                       !- Outside Boundary Condition Object
   SunExposed,                             !- Sun Exposure
@@ -553,23 +415,13 @@
   13.6310703908387, 0, 2.4384;            !- X,Y,Z Vertex 4 {m}
 
 OS:Surface,
-<<<<<<< HEAD
-  {c0034798-12fb-4b0e-9588-43c8c7fb0afc}, !- Handle
+  {3c36918f-1bca-4ca4-8d0a-f93c06802b22}, !- Handle
   Surface 6,                              !- Name
   RoofCeiling,                            !- Surface Type
   ,                                       !- Construction Name
-  {755f6d1d-12aa-40b6-9fd7-6981a014ad97}, !- Space Name
+  {034cc2ec-3a17-4848-a072-481b3fc6b3c3}, !- Space Name
   Surface,                                !- Outside Boundary Condition
-  {2744be97-3789-437f-a837-42a76734d438}, !- Outside Boundary Condition Object
-=======
-  {b8c9e1fb-1362-4c3f-afc1-914844b7e8f3}, !- Handle
-  Surface 6,                              !- Name
-  RoofCeiling,                            !- Surface Type
-  ,                                       !- Construction Name
-  {d9aef7d9-b8ba-4853-a0ee-19217bed4d1d}, !- Space Name
-  Surface,                                !- Outside Boundary Condition
-  {8e62be2c-a33f-4ad3-824f-f379511b656c}, !- Outside Boundary Condition Object
->>>>>>> 92a457a6
+  {f5f60d39-d7be-4548-853b-ca40ed4c4b4c}, !- Outside Boundary Condition Object
   NoSun,                                  !- Sun Exposure
   NoWind,                                 !- Wind Exposure
   ,                                       !- View Factor to Ground
@@ -580,11 +432,7 @@
   0, 0, 2.4384;                           !- X,Y,Z Vertex 4 {m}
 
 OS:SpaceType,
-<<<<<<< HEAD
-  {2b41ef20-d1b8-4605-95eb-f574afc33d9a}, !- Handle
-=======
-  {010baf60-a588-428a-a794-48860f1550cf}, !- Handle
->>>>>>> 92a457a6
+  {4c2422c0-a008-4565-891a-425cc205938d}, !- Handle
   Space Type 1,                           !- Name
   ,                                       !- Default Construction Set Name
   ,                                       !- Default Schedule Set Name
@@ -595,15 +443,9 @@
   living;                                 !- Standards Space Type
 
 OS:Space,
-<<<<<<< HEAD
-  {fc8ada3a-ac01-4ff9-9e01-c90dacfae14d}, !- Handle
+  {ce6a9b74-556d-4e2c-bca5-5381562828a9}, !- Handle
   living space|story 2,                   !- Name
-  {2b41ef20-d1b8-4605-95eb-f574afc33d9a}, !- Space Type Name
-=======
-  {f0aa31a2-b21b-4b7f-9eb7-061f46e2c1e4}, !- Handle
-  living space|story 2,                   !- Name
-  {010baf60-a588-428a-a794-48860f1550cf}, !- Space Type Name
->>>>>>> 92a457a6
+  {4c2422c0-a008-4565-891a-425cc205938d}, !- Space Type Name
   ,                                       !- Default Construction Set Name
   ,                                       !- Default Schedule Set Name
   -0,                                     !- Direction of Relative North {deg}
@@ -611,35 +453,19 @@
   0,                                      !- Y Origin {m}
   2.4384,                                 !- Z Origin {m}
   ,                                       !- Building Story Name
-<<<<<<< HEAD
-  {086b9809-a87e-4ca0-a578-c6ec6985054a}, !- Thermal Zone Name
+  {534ee84d-6ba1-4056-9a04-577351bbc20f}, !- Thermal Zone Name
   ,                                       !- Part of Total Floor Area
   ,                                       !- Design Specification Outdoor Air Object Name
-  {a31ae17d-0f6f-4750-979c-b2ee8a60066b}; !- Building Unit Name
-
-OS:Surface,
-  {2744be97-3789-437f-a837-42a76734d438}, !- Handle
+  {f5067434-23c7-4052-a861-23cf86e49327}; !- Building Unit Name
+
+OS:Surface,
+  {f5f60d39-d7be-4548-853b-ca40ed4c4b4c}, !- Handle
   Surface 7,                              !- Name
   Floor,                                  !- Surface Type
   ,                                       !- Construction Name
-  {fc8ada3a-ac01-4ff9-9e01-c90dacfae14d}, !- Space Name
+  {ce6a9b74-556d-4e2c-bca5-5381562828a9}, !- Space Name
   Surface,                                !- Outside Boundary Condition
-  {c0034798-12fb-4b0e-9588-43c8c7fb0afc}, !- Outside Boundary Condition Object
-=======
-  {88b02c25-b14b-4a59-9eba-81887fad19c0}, !- Thermal Zone Name
-  ,                                       !- Part of Total Floor Area
-  ,                                       !- Design Specification Outdoor Air Object Name
-  {dfd302ad-dbda-49f8-bfab-5bb30c418547}; !- Building Unit Name
-
-OS:Surface,
-  {8e62be2c-a33f-4ad3-824f-f379511b656c}, !- Handle
-  Surface 7,                              !- Name
-  Floor,                                  !- Surface Type
-  ,                                       !- Construction Name
-  {f0aa31a2-b21b-4b7f-9eb7-061f46e2c1e4}, !- Space Name
-  Surface,                                !- Outside Boundary Condition
-  {b8c9e1fb-1362-4c3f-afc1-914844b7e8f3}, !- Outside Boundary Condition Object
->>>>>>> 92a457a6
+  {3c36918f-1bca-4ca4-8d0a-f93c06802b22}, !- Outside Boundary Condition Object
   NoSun,                                  !- Sun Exposure
   NoWind,                                 !- Wind Exposure
   ,                                       !- View Factor to Ground
@@ -650,19 +476,11 @@
   13.6310703908387, 0, 0;                 !- X,Y,Z Vertex 4 {m}
 
 OS:Surface,
-<<<<<<< HEAD
-  {4ce40fc6-57c1-4a3d-b838-433a30e9a063}, !- Handle
+  {87ee9f89-84c6-4711-85a7-386d41a67275}, !- Handle
   Surface 8,                              !- Name
   Wall,                                   !- Surface Type
   ,                                       !- Construction Name
-  {fc8ada3a-ac01-4ff9-9e01-c90dacfae14d}, !- Space Name
-=======
-  {ff18cd83-652a-4f7d-8317-d695f08a0623}, !- Handle
-  Surface 8,                              !- Name
-  Wall,                                   !- Surface Type
-  ,                                       !- Construction Name
-  {f0aa31a2-b21b-4b7f-9eb7-061f46e2c1e4}, !- Space Name
->>>>>>> 92a457a6
+  {ce6a9b74-556d-4e2c-bca5-5381562828a9}, !- Space Name
   Outdoors,                               !- Outside Boundary Condition
   ,                                       !- Outside Boundary Condition Object
   SunExposed,                             !- Sun Exposure
@@ -675,19 +493,11 @@
   0, 0, 2.4384;                           !- X,Y,Z Vertex 4 {m}
 
 OS:Surface,
-<<<<<<< HEAD
-  {8bfbe87b-1dc4-4452-8ead-a1907b4765cb}, !- Handle
+  {a4bc0a44-caf6-4b5f-a299-866b9157b9fc}, !- Handle
   Surface 9,                              !- Name
   Wall,                                   !- Surface Type
   ,                                       !- Construction Name
-  {fc8ada3a-ac01-4ff9-9e01-c90dacfae14d}, !- Space Name
-=======
-  {86eed4fe-0cb7-45f7-b29c-d689523f966a}, !- Handle
-  Surface 9,                              !- Name
-  Wall,                                   !- Surface Type
-  ,                                       !- Construction Name
-  {f0aa31a2-b21b-4b7f-9eb7-061f46e2c1e4}, !- Space Name
->>>>>>> 92a457a6
+  {ce6a9b74-556d-4e2c-bca5-5381562828a9}, !- Space Name
   Outdoors,                               !- Outside Boundary Condition
   ,                                       !- Outside Boundary Condition Object
   SunExposed,                             !- Sun Exposure
@@ -700,19 +510,11 @@
   0, 6.81553519541936, 2.4384;            !- X,Y,Z Vertex 4 {m}
 
 OS:Surface,
-<<<<<<< HEAD
-  {14ef558f-0a8d-46c7-a546-488e365b0c0c}, !- Handle
+  {6b778ba1-4d6e-4f6a-8a9e-965b870f4f1f}, !- Handle
   Surface 10,                             !- Name
   Wall,                                   !- Surface Type
   ,                                       !- Construction Name
-  {fc8ada3a-ac01-4ff9-9e01-c90dacfae14d}, !- Space Name
-=======
-  {c7609a02-52c4-4bab-8f11-6adf7f6c5dad}, !- Handle
-  Surface 10,                             !- Name
-  Wall,                                   !- Surface Type
-  ,                                       !- Construction Name
-  {f0aa31a2-b21b-4b7f-9eb7-061f46e2c1e4}, !- Space Name
->>>>>>> 92a457a6
+  {ce6a9b74-556d-4e2c-bca5-5381562828a9}, !- Space Name
   Outdoors,                               !- Outside Boundary Condition
   ,                                       !- Outside Boundary Condition Object
   SunExposed,                             !- Sun Exposure
@@ -725,19 +527,11 @@
   13.6310703908387, 6.81553519541936, 2.4384; !- X,Y,Z Vertex 4 {m}
 
 OS:Surface,
-<<<<<<< HEAD
-  {05d3723d-ed5a-4dc5-bfa4-7a1b1969215b}, !- Handle
+  {8f3e180e-3cb9-4aa7-ab37-3816698bf93b}, !- Handle
   Surface 11,                             !- Name
   Wall,                                   !- Surface Type
   ,                                       !- Construction Name
-  {fc8ada3a-ac01-4ff9-9e01-c90dacfae14d}, !- Space Name
-=======
-  {0d4ecc76-b2cb-4e83-8071-34f719898ad5}, !- Handle
-  Surface 11,                             !- Name
-  Wall,                                   !- Surface Type
-  ,                                       !- Construction Name
-  {f0aa31a2-b21b-4b7f-9eb7-061f46e2c1e4}, !- Space Name
->>>>>>> 92a457a6
+  {ce6a9b74-556d-4e2c-bca5-5381562828a9}, !- Space Name
   Outdoors,                               !- Outside Boundary Condition
   ,                                       !- Outside Boundary Condition Object
   SunExposed,                             !- Sun Exposure
@@ -750,23 +544,13 @@
   13.6310703908387, 0, 2.4384;            !- X,Y,Z Vertex 4 {m}
 
 OS:Surface,
-<<<<<<< HEAD
-  {d63c82a3-1464-4524-9995-e3ffb5ee8830}, !- Handle
+  {a38121e9-9512-4754-9938-1d3ebda88b17}, !- Handle
   Surface 12,                             !- Name
   RoofCeiling,                            !- Surface Type
   ,                                       !- Construction Name
-  {fc8ada3a-ac01-4ff9-9e01-c90dacfae14d}, !- Space Name
+  {ce6a9b74-556d-4e2c-bca5-5381562828a9}, !- Space Name
   Surface,                                !- Outside Boundary Condition
-  {228aed59-6294-4655-bd12-f6a273e822bb}, !- Outside Boundary Condition Object
-=======
-  {4f8899da-467c-4fd2-a74d-3ab17dcf2ed1}, !- Handle
-  Surface 12,                             !- Name
-  RoofCeiling,                            !- Surface Type
-  ,                                       !- Construction Name
-  {f0aa31a2-b21b-4b7f-9eb7-061f46e2c1e4}, !- Space Name
-  Surface,                                !- Outside Boundary Condition
-  {e7de1c17-fb59-4118-bcdf-03f027c148a8}, !- Outside Boundary Condition Object
->>>>>>> 92a457a6
+  {d09b12ee-d4e4-4e58-9e08-80550c5d56a8}, !- Outside Boundary Condition Object
   NoSun,                                  !- Sun Exposure
   NoWind,                                 !- Wind Exposure
   ,                                       !- View Factor to Ground
@@ -777,23 +561,13 @@
   0, 0, 2.4384;                           !- X,Y,Z Vertex 4 {m}
 
 OS:Surface,
-<<<<<<< HEAD
-  {228aed59-6294-4655-bd12-f6a273e822bb}, !- Handle
+  {d09b12ee-d4e4-4e58-9e08-80550c5d56a8}, !- Handle
   Surface 13,                             !- Name
   Floor,                                  !- Surface Type
   ,                                       !- Construction Name
-  {1b99b44b-85c2-4102-8a55-f190dff12937}, !- Space Name
+  {67ee6c33-84a1-4850-8fb9-0e512862bd75}, !- Space Name
   Surface,                                !- Outside Boundary Condition
-  {d63c82a3-1464-4524-9995-e3ffb5ee8830}, !- Outside Boundary Condition Object
-=======
-  {e7de1c17-fb59-4118-bcdf-03f027c148a8}, !- Handle
-  Surface 13,                             !- Name
-  Floor,                                  !- Surface Type
-  ,                                       !- Construction Name
-  {cb506478-b781-4028-8a39-65eb8526fc55}, !- Space Name
-  Surface,                                !- Outside Boundary Condition
-  {4f8899da-467c-4fd2-a74d-3ab17dcf2ed1}, !- Outside Boundary Condition Object
->>>>>>> 92a457a6
+  {a38121e9-9512-4754-9938-1d3ebda88b17}, !- Outside Boundary Condition Object
   NoSun,                                  !- Sun Exposure
   NoWind,                                 !- Wind Exposure
   ,                                       !- View Factor to Ground
@@ -804,19 +578,11 @@
   0, 0, 0;                                !- X,Y,Z Vertex 4 {m}
 
 OS:Surface,
-<<<<<<< HEAD
-  {e251df0d-13cf-4aad-8fcb-a91dfbda5be9}, !- Handle
+  {e96cbaaa-bb94-4464-a8f8-66c3ac66dd45}, !- Handle
   Surface 14,                             !- Name
   RoofCeiling,                            !- Surface Type
   ,                                       !- Construction Name
-  {1b99b44b-85c2-4102-8a55-f190dff12937}, !- Space Name
-=======
-  {5ebccf38-6bcd-457d-8364-956b0bf389d2}, !- Handle
-  Surface 14,                             !- Name
-  RoofCeiling,                            !- Surface Type
-  ,                                       !- Construction Name
-  {cb506478-b781-4028-8a39-65eb8526fc55}, !- Space Name
->>>>>>> 92a457a6
+  {67ee6c33-84a1-4850-8fb9-0e512862bd75}, !- Space Name
   Outdoors,                               !- Outside Boundary Condition
   ,                                       !- Outside Boundary Condition Object
   SunExposed,                             !- Sun Exposure
@@ -829,19 +595,11 @@
   13.6310703908387, 0, 0;                 !- X,Y,Z Vertex 4 {m}
 
 OS:Surface,
-<<<<<<< HEAD
-  {75be0c02-2c66-4781-ada5-a14df5c2a040}, !- Handle
+  {56bdae89-b0a3-40d0-abb4-a404d997cb9f}, !- Handle
   Surface 15,                             !- Name
   RoofCeiling,                            !- Surface Type
   ,                                       !- Construction Name
-  {1b99b44b-85c2-4102-8a55-f190dff12937}, !- Space Name
-=======
-  {229c3226-7945-437c-9a3f-5f5e3f2657bb}, !- Handle
-  Surface 15,                             !- Name
-  RoofCeiling,                            !- Surface Type
-  ,                                       !- Construction Name
-  {cb506478-b781-4028-8a39-65eb8526fc55}, !- Space Name
->>>>>>> 92a457a6
+  {67ee6c33-84a1-4850-8fb9-0e512862bd75}, !- Space Name
   Outdoors,                               !- Outside Boundary Condition
   ,                                       !- Outside Boundary Condition Object
   SunExposed,                             !- Sun Exposure
@@ -854,19 +612,11 @@
   0, 6.81553519541936, 0;                 !- X,Y,Z Vertex 4 {m}
 
 OS:Surface,
-<<<<<<< HEAD
-  {73efc3ce-5db6-45fc-9eec-fb2524465717}, !- Handle
+  {8b843c76-e267-4625-a652-3293a0fe8245}, !- Handle
   Surface 16,                             !- Name
   Wall,                                   !- Surface Type
   ,                                       !- Construction Name
-  {1b99b44b-85c2-4102-8a55-f190dff12937}, !- Space Name
-=======
-  {a76e81db-f5c0-44e8-aafa-fe0e49f67561}, !- Handle
-  Surface 16,                             !- Name
-  Wall,                                   !- Surface Type
-  ,                                       !- Construction Name
-  {cb506478-b781-4028-8a39-65eb8526fc55}, !- Space Name
->>>>>>> 92a457a6
+  {67ee6c33-84a1-4850-8fb9-0e512862bd75}, !- Space Name
   Outdoors,                               !- Outside Boundary Condition
   ,                                       !- Outside Boundary Condition Object
   SunExposed,                             !- Sun Exposure
@@ -878,19 +628,11 @@
   0, 0, 0;                                !- X,Y,Z Vertex 3 {m}
 
 OS:Surface,
-<<<<<<< HEAD
-  {d5f3c57f-fa91-4873-8e14-208e24a8e513}, !- Handle
+  {6f3de4fe-d220-4648-8bc1-7e61deb02a65}, !- Handle
   Surface 17,                             !- Name
   Wall,                                   !- Surface Type
   ,                                       !- Construction Name
-  {1b99b44b-85c2-4102-8a55-f190dff12937}, !- Space Name
-=======
-  {1716e6ef-3983-4257-bca3-2ec4bbf5532e}, !- Handle
-  Surface 17,                             !- Name
-  Wall,                                   !- Surface Type
-  ,                                       !- Construction Name
-  {cb506478-b781-4028-8a39-65eb8526fc55}, !- Space Name
->>>>>>> 92a457a6
+  {67ee6c33-84a1-4850-8fb9-0e512862bd75}, !- Space Name
   Outdoors,                               !- Outside Boundary Condition
   ,                                       !- Outside Boundary Condition Object
   SunExposed,                             !- Sun Exposure
@@ -902,15 +644,9 @@
   13.6310703908387, 6.81553519541936, 0;  !- X,Y,Z Vertex 3 {m}
 
 OS:Space,
-<<<<<<< HEAD
-  {1b99b44b-85c2-4102-8a55-f190dff12937}, !- Handle
+  {67ee6c33-84a1-4850-8fb9-0e512862bd75}, !- Handle
   unfinished attic space,                 !- Name
-  {e03d35a8-4a81-499f-84e8-fdb6020b45bb}, !- Space Type Name
-=======
-  {cb506478-b781-4028-8a39-65eb8526fc55}, !- Handle
-  unfinished attic space,                 !- Name
-  {3ec6683a-bb55-418d-9eb8-d434ef2d2769}, !- Space Type Name
->>>>>>> 92a457a6
+  {fa1216ae-948d-4d3a-a8ba-90ce752ae993}, !- Space Type Name
   ,                                       !- Default Construction Set Name
   ,                                       !- Default Schedule Set Name
   -0,                                     !- Direction of Relative North {deg}
@@ -918,17 +654,10 @@
   0,                                      !- Y Origin {m}
   4.8768,                                 !- Z Origin {m}
   ,                                       !- Building Story Name
-<<<<<<< HEAD
-  {d1e059ff-3045-4da6-ab27-b64bbc5d342e}; !- Thermal Zone Name
+  {280fc413-2e03-4136-96ff-bb05b5b60a36}; !- Thermal Zone Name
 
 OS:ThermalZone,
-  {d1e059ff-3045-4da6-ab27-b64bbc5d342e}, !- Handle
-=======
-  {83d8ed79-15a3-4dd5-adca-ff604203040d}; !- Thermal Zone Name
-
-OS:ThermalZone,
-  {83d8ed79-15a3-4dd5-adca-ff604203040d}, !- Handle
->>>>>>> 92a457a6
+  {280fc413-2e03-4136-96ff-bb05b5b60a36}, !- Handle
   unfinished attic zone,                  !- Name
   ,                                       !- Multiplier
   ,                                       !- Ceiling Height {m}
@@ -937,17 +666,10 @@
   ,                                       !- Zone Inside Convection Algorithm
   ,                                       !- Zone Outside Convection Algorithm
   ,                                       !- Zone Conditioning Equipment List Name
-<<<<<<< HEAD
-  {5240004f-e408-4790-a5b7-85b8a965f6e9}, !- Zone Air Inlet Port List
-  {1764be7b-6921-48b9-8a93-f34a55ce043d}, !- Zone Air Exhaust Port List
-  {3373a8bc-3353-466c-86ed-2405a3ba62d5}, !- Zone Air Node Name
-  {36e3375d-a7e1-44b6-8d51-55f99e672ccb}, !- Zone Return Air Port List
-=======
-  {4fc27e17-3b00-422f-80f6-a78c876ce215}, !- Zone Air Inlet Port List
-  {2ec4eba8-e825-43ef-abcb-fcb55b37311f}, !- Zone Air Exhaust Port List
-  {db14a3c0-0932-4c77-b664-a3cc74d55144}, !- Zone Air Node Name
-  {92b6d444-a198-4685-a289-4b926352d834}, !- Zone Return Air Port List
->>>>>>> 92a457a6
+  {ac0ba8ab-c2dc-48be-be9a-d8eb85ee20eb}, !- Zone Air Inlet Port List
+  {eb3c2b05-3ef4-47fa-8954-ee1cda106282}, !- Zone Air Exhaust Port List
+  {05064e09-d7da-4794-9c09-a6ff70114796}, !- Zone Air Node Name
+  {1693965f-11c6-432b-94a3-0b19bfdb61e7}, !- Zone Return Air Port List
   ,                                       !- Primary Daylighting Control Name
   ,                                       !- Fraction of Zone Controlled by Primary Daylighting Control
   ,                                       !- Secondary Daylighting Control Name
@@ -958,71 +680,37 @@
   No;                                     !- Use Ideal Air Loads
 
 OS:Node,
-<<<<<<< HEAD
-  {249c40a7-47d9-4153-84cf-3b032f42a7fa}, !- Handle
+  {a03064d9-3300-4dae-966a-ead879a8fd4b}, !- Handle
   Node 2,                                 !- Name
-  {3373a8bc-3353-466c-86ed-2405a3ba62d5}, !- Inlet Port
+  {05064e09-d7da-4794-9c09-a6ff70114796}, !- Inlet Port
   ;                                       !- Outlet Port
 
 OS:Connection,
-  {3373a8bc-3353-466c-86ed-2405a3ba62d5}, !- Handle
-  {d1a753f3-c046-447c-ab13-7b728a8148d1}, !- Name
-  {d1e059ff-3045-4da6-ab27-b64bbc5d342e}, !- Source Object
+  {05064e09-d7da-4794-9c09-a6ff70114796}, !- Handle
+  {7f349a59-27f4-4d23-9edf-4c3c1147a69b}, !- Name
+  {280fc413-2e03-4136-96ff-bb05b5b60a36}, !- Source Object
   11,                                     !- Outlet Port
-  {249c40a7-47d9-4153-84cf-3b032f42a7fa}, !- Target Object
+  {a03064d9-3300-4dae-966a-ead879a8fd4b}, !- Target Object
   2;                                      !- Inlet Port
 
 OS:PortList,
-  {5240004f-e408-4790-a5b7-85b8a965f6e9}, !- Handle
-  {4967db89-3ced-425c-9939-e21c37ba4a1e}, !- Name
-  {d1e059ff-3045-4da6-ab27-b64bbc5d342e}; !- HVAC Component
+  {ac0ba8ab-c2dc-48be-be9a-d8eb85ee20eb}, !- Handle
+  {c6cc2280-07fc-46a5-ad41-4d458001ee9b}, !- Name
+  {280fc413-2e03-4136-96ff-bb05b5b60a36}; !- HVAC Component
 
 OS:PortList,
-  {1764be7b-6921-48b9-8a93-f34a55ce043d}, !- Handle
-  {5d9432a0-5b8c-4b35-ab76-cb4223ba19dd}, !- Name
-  {d1e059ff-3045-4da6-ab27-b64bbc5d342e}; !- HVAC Component
+  {eb3c2b05-3ef4-47fa-8954-ee1cda106282}, !- Handle
+  {be243df2-1c99-4fa5-bbbc-03c147dd7565}, !- Name
+  {280fc413-2e03-4136-96ff-bb05b5b60a36}; !- HVAC Component
 
 OS:PortList,
-  {36e3375d-a7e1-44b6-8d51-55f99e672ccb}, !- Handle
-  {679dd69d-6710-4b8e-8130-7325f085aa73}, !- Name
-  {d1e059ff-3045-4da6-ab27-b64bbc5d342e}; !- HVAC Component
+  {1693965f-11c6-432b-94a3-0b19bfdb61e7}, !- Handle
+  {51a400f5-5871-4b07-a1d3-16a5b18b9397}, !- Name
+  {280fc413-2e03-4136-96ff-bb05b5b60a36}; !- HVAC Component
 
 OS:Sizing:Zone,
-  {14a2d0c6-6182-4085-b787-e1a897e4f741}, !- Handle
-  {d1e059ff-3045-4da6-ab27-b64bbc5d342e}, !- Zone or ZoneList Name
-=======
-  {3438af2e-d942-4490-9548-85ce3d2040dc}, !- Handle
-  Node 2,                                 !- Name
-  {db14a3c0-0932-4c77-b664-a3cc74d55144}, !- Inlet Port
-  ;                                       !- Outlet Port
-
-OS:Connection,
-  {db14a3c0-0932-4c77-b664-a3cc74d55144}, !- Handle
-  {d446d709-7d9c-40f0-a284-7c62f6986a47}, !- Name
-  {83d8ed79-15a3-4dd5-adca-ff604203040d}, !- Source Object
-  11,                                     !- Outlet Port
-  {3438af2e-d942-4490-9548-85ce3d2040dc}, !- Target Object
-  2;                                      !- Inlet Port
-
-OS:PortList,
-  {4fc27e17-3b00-422f-80f6-a78c876ce215}, !- Handle
-  {4a30c94e-b9e1-4d0a-b02c-93e705325b4d}, !- Name
-  {83d8ed79-15a3-4dd5-adca-ff604203040d}; !- HVAC Component
-
-OS:PortList,
-  {2ec4eba8-e825-43ef-abcb-fcb55b37311f}, !- Handle
-  {7c4b3b94-919d-45eb-a964-0bb33177a200}, !- Name
-  {83d8ed79-15a3-4dd5-adca-ff604203040d}; !- HVAC Component
-
-OS:PortList,
-  {92b6d444-a198-4685-a289-4b926352d834}, !- Handle
-  {2e375142-d667-43b9-9c8b-512869394efc}, !- Name
-  {83d8ed79-15a3-4dd5-adca-ff604203040d}; !- HVAC Component
-
-OS:Sizing:Zone,
-  {825f4ef4-21c9-42c0-9df7-a9044c3b3ed6}, !- Handle
-  {83d8ed79-15a3-4dd5-adca-ff604203040d}, !- Zone or ZoneList Name
->>>>>>> 92a457a6
+  {de31c8db-29e4-49c0-a468-086e184a17c8}, !- Handle
+  {280fc413-2e03-4136-96ff-bb05b5b60a36}, !- Zone or ZoneList Name
   SupplyAirTemperature,                   !- Zone Cooling Design Supply Air Temperature Input Method
   14,                                     !- Zone Cooling Design Supply Air Temperature {C}
   11.11,                                  !- Zone Cooling Design Supply Air Temperature Difference {deltaC}
@@ -1051,21 +739,12 @@
   autosize;                               !- Dedicated Outdoor Air High Setpoint Temperature for Design {C}
 
 OS:ZoneHVAC:EquipmentList,
-<<<<<<< HEAD
-  {a203f536-33c8-4182-8021-c8563641062e}, !- Handle
+  {4419da5f-66aa-4b41-997c-d625950f5b25}, !- Handle
   Zone HVAC Equipment List 2,             !- Name
-  {d1e059ff-3045-4da6-ab27-b64bbc5d342e}; !- Thermal Zone
+  {280fc413-2e03-4136-96ff-bb05b5b60a36}; !- Thermal Zone
 
 OS:SpaceType,
-  {e03d35a8-4a81-499f-84e8-fdb6020b45bb}, !- Handle
-=======
-  {7d907e28-d8bf-4857-b6e8-e65b5c8e4f06}, !- Handle
-  Zone HVAC Equipment List 2,             !- Name
-  {83d8ed79-15a3-4dd5-adca-ff604203040d}; !- Thermal Zone
-
-OS:SpaceType,
-  {3ec6683a-bb55-418d-9eb8-d434ef2d2769}, !- Handle
->>>>>>> 92a457a6
+  {fa1216ae-948d-4d3a-a8ba-90ce752ae993}, !- Handle
   Space Type 2,                           !- Name
   ,                                       !- Default Construction Set Name
   ,                                       !- Default Schedule Set Name
@@ -1076,21 +755,13 @@
   unfinished attic;                       !- Standards Space Type
 
 OS:BuildingUnit,
-<<<<<<< HEAD
-  {a31ae17d-0f6f-4750-979c-b2ee8a60066b}, !- Handle
-=======
-  {dfd302ad-dbda-49f8-bfab-5bb30c418547}, !- Handle
->>>>>>> 92a457a6
+  {f5067434-23c7-4052-a861-23cf86e49327}, !- Handle
   unit 1,                                 !- Name
   ,                                       !- Rendering Color
   Residential;                            !- Building Unit Type
 
 OS:Building,
-<<<<<<< HEAD
-  {468c5600-aeb5-4f1e-8d86-cece7c04560c}, !- Handle
-=======
-  {7bd329f0-bfde-4ea7-b585-02483d6f3e2d}, !- Handle
->>>>>>> 92a457a6
+  {1c750855-cacd-4ec7-a0fe-33abc7a22b67}, !- Handle
   Building 1,                             !- Name
   ,                                       !- Building Sector Type
   270,                                    !- North Axis {deg}
@@ -1105,13 +776,8 @@
   1;                                      !- Standards Number of Living Units
 
 OS:AdditionalProperties,
-<<<<<<< HEAD
-  {28d0a4b7-5c09-4681-9a15-223120c621fe}, !- Handle
-  {468c5600-aeb5-4f1e-8d86-cece7c04560c}, !- Object Name
-=======
-  {9937735d-1c0a-407c-b37b-a492925e3c38}, !- Handle
-  {7bd329f0-bfde-4ea7-b585-02483d6f3e2d}, !- Object Name
->>>>>>> 92a457a6
+  {9d467fdf-daad-4fe5-9baf-3e14519212a0}, !- Handle
+  {1c750855-cacd-4ec7-a0fe-33abc7a22b67}, !- Object Name
   Total Units Represented,                !- Feature Name 1
   Integer,                                !- Feature Data Type 1
   1,                                      !- Feature Value 1
@@ -1120,13 +786,8 @@
   1;                                      !- Feature Value 2
 
 OS:AdditionalProperties,
-<<<<<<< HEAD
-  {35abd975-f478-4216-89ca-b51aec343d50}, !- Handle
-  {a31ae17d-0f6f-4750-979c-b2ee8a60066b}, !- Object Name
-=======
-  {3d4a261c-bd09-4e45-a392-9ae850a90326}, !- Handle
-  {dfd302ad-dbda-49f8-bfab-5bb30c418547}, !- Object Name
->>>>>>> 92a457a6
+  {20a81911-f286-422a-a8f8-413efea13602}, !- Handle
+  {f5067434-23c7-4052-a861-23cf86e49327}, !- Object Name
   NumberOfBedrooms,                       !- Feature Name 1
   Integer,                                !- Feature Data Type 1
   3,                                      !- Feature Value 1
@@ -1135,16 +796,12 @@
   2;                                      !- Feature Value 2
 
 OS:External:File,
-  {48b2eeab-6534-4cc2-94e5-c98c98c84af6}, !- Handle
+  {16dec0b9-2c0e-4237-a3a3-fbe20cf92d70}, !- Handle
   TMY_10-60min.csv,                       !- Name
   TMY_10-60min.csv;                       !- File Name
 
 OS:Schedule:Day,
-<<<<<<< HEAD
-  {7c6581b4-2b4c-49d0-9d16-8f9be738d416}, !- Handle
-=======
-  {42ab8921-6d71-468b-851a-aed81cba7e7b}, !- Handle
->>>>>>> 92a457a6
+  {a87c8478-4ae4-44da-bda1-9e135fecc525}, !- Handle
   Schedule Day 1,                         !- Name
   ,                                       !- Schedule Type Limits Name
   ,                                       !- Interpolate to Timestep
@@ -1153,11 +810,7 @@
   0;                                      !- Value Until Time 1
 
 OS:Schedule:Day,
-<<<<<<< HEAD
-  {fed4f0a2-24a4-46e7-a87e-90aacf8b6cd2}, !- Handle
-=======
-  {722c6c90-13c4-491f-9d72-7dc97e544fbf}, !- Handle
->>>>>>> 92a457a6
+  {97c6adb1-0c2d-4cce-9d7f-1583ebe3fafa}, !- Handle
   Schedule Day 2,                         !- Name
   ,                                       !- Schedule Type Limits Name
   ,                                       !- Interpolate to Timestep
@@ -1165,12 +818,11 @@
   0,                                      !- Minute 1
   1;                                      !- Value Until Time 1
 
-<<<<<<< HEAD
 OS:Schedule:File,
-  {818d0021-7252-43ca-8b85-8dd9c4a8a15b}, !- Handle
+  {2305ef69-0025-473f-80a9-6c068cc2cd6e}, !- Handle
   res occupants schedule,                 !- Name
-  {25931794-425f-443d-849e-405521e0acf8}, !- Schedule Type Limits Name
-  {48b2eeab-6534-4cc2-94e5-c98c98c84af6}, !- External File Name
+  {705725ad-2549-4be4-8893-17651dadb799}, !- Schedule Type Limits Name
+  {16dec0b9-2c0e-4237-a3a3-fbe20cf92d70}, !- External File Name
   1,                                      !- Column Number
   1,                                      !- Rows to Skip at Top
   8760,                                   !- Number of Hours of Data
@@ -1179,22 +831,63 @@
   60;                                     !- Minutes per Item
 
 OS:Schedule:Ruleset,
-  {f6d2dd08-35c9-4136-81f3-aeac97a6d511}, !- Handle
+  {8742dce1-4015-4e19-ae7e-3cccb6d49019}, !- Handle
   Schedule Ruleset 1,                     !- Name
-  {7d98825f-e38d-40a5-a42e-41bd430c2ee7}, !- Schedule Type Limits Name
-  {76144a0e-a3e8-4e47-875d-73389dcfac0c}; !- Default Day Schedule Name
+  {4c3d754b-83da-4100-8186-c909b3ca7ecb}, !- Schedule Type Limits Name
+  {7004bf8f-8ce3-4b90-b3db-8c6a2862a26e}; !- Default Day Schedule Name
 
 OS:Schedule:Day,
-  {76144a0e-a3e8-4e47-875d-73389dcfac0c}, !- Handle
+  {7004bf8f-8ce3-4b90-b3db-8c6a2862a26e}, !- Handle
   Schedule Day 3,                         !- Name
-  {7d98825f-e38d-40a5-a42e-41bd430c2ee7}, !- Schedule Type Limits Name
+  {4c3d754b-83da-4100-8186-c909b3ca7ecb}, !- Schedule Type Limits Name
   ,                                       !- Interpolate to Timestep
   24,                                     !- Hour 1
   0,                                      !- Minute 1
   112.539290946133;                       !- Value Until Time 1
 
 OS:People:Definition,
-  {f77d107e-5eab-4a46-8607-79693a6dc3d8}, !- Handle
+  {89496550-222b-4759-b7f9-a8b1850789ee}, !- Handle
+  res occupants|living space,             !- Name
+  People,                                 !- Number of People Calculation Method
+  1.32,                                   !- Number of People {people}
+  ,                                       !- People per Space Floor Area {person/m2}
+  ,                                       !- Space Floor Area per Person {m2/person}
+  0.319734,                               !- Fraction Radiant
+  0.573,                                  !- Sensible Heat Fraction
+  0,                                      !- Carbon Dioxide Generation Rate {m3/s-W}
+  No,                                     !- Enable ASHRAE 55 Comfort Warnings
+  ZoneAveraged;                           !- Mean Radiant Temperature Calculation Type
+
+OS:People,
+  {eb3078a9-85e6-43e1-91a8-ddca201ba3c0}, !- Handle
+  res occupants|living space,             !- Name
+  {89496550-222b-4759-b7f9-a8b1850789ee}, !- People Definition Name
+  {034cc2ec-3a17-4848-a072-481b3fc6b3c3}, !- Space or SpaceType Name
+  {2305ef69-0025-473f-80a9-6c068cc2cd6e}, !- Number of People Schedule Name
+  {8742dce1-4015-4e19-ae7e-3cccb6d49019}, !- Activity Level Schedule Name
+  ,                                       !- Surface Name/Angle Factor List Name
+  ,                                       !- Work Efficiency Schedule Name
+  ,                                       !- Clothing Insulation Schedule Name
+  ,                                       !- Air Velocity Schedule Name
+  1;                                      !- Multiplier
+
+OS:ScheduleTypeLimits,
+  {4c3d754b-83da-4100-8186-c909b3ca7ecb}, !- Handle
+  ActivityLevel,                          !- Name
+  0,                                      !- Lower Limit Value
+  ,                                       !- Upper Limit Value
+  Continuous,                             !- Numeric Type
+  ActivityLevel;                          !- Unit Type
+
+OS:ScheduleTypeLimits,
+  {705725ad-2549-4be4-8893-17651dadb799}, !- Handle
+  Fractional,                             !- Name
+  0,                                      !- Lower Limit Value
+  1,                                      !- Upper Limit Value
+  Continuous;                             !- Numeric Type
+
+OS:People:Definition,
+  {c2b2dbcc-b422-4d45-b0d2-bc14c05fb492}, !- Handle
   res occupants|living space|story 2,     !- Name
   People,                                 !- Number of People Calculation Method
   1.32,                                   !- Number of People {people}
@@ -1207,228 +900,14 @@
   ZoneAveraged;                           !- Mean Radiant Temperature Calculation Type
 
 OS:People,
-  {327491d7-6b00-43e0-bd86-67d74ba11092}, !- Handle
+  {8545e8df-06cf-4d32-85c4-90d1890ec6a7}, !- Handle
   res occupants|living space|story 2,     !- Name
-  {f77d107e-5eab-4a46-8607-79693a6dc3d8}, !- People Definition Name
-  {fc8ada3a-ac01-4ff9-9e01-c90dacfae14d}, !- Space or SpaceType Name
-  {818d0021-7252-43ca-8b85-8dd9c4a8a15b}, !- Number of People Schedule Name
-  {f6d2dd08-35c9-4136-81f3-aeac97a6d511}, !- Activity Level Schedule Name
+  {c2b2dbcc-b422-4d45-b0d2-bc14c05fb492}, !- People Definition Name
+  {ce6a9b74-556d-4e2c-bca5-5381562828a9}, !- Space or SpaceType Name
+  {2305ef69-0025-473f-80a9-6c068cc2cd6e}, !- Number of People Schedule Name
+  {8742dce1-4015-4e19-ae7e-3cccb6d49019}, !- Activity Level Schedule Name
   ,                                       !- Surface Name/Angle Factor List Name
   ,                                       !- Work Efficiency Schedule Name
   ,                                       !- Clothing Insulation Schedule Name
   ,                                       !- Air Velocity Schedule Name
   1;                                      !- Multiplier
-
-OS:ScheduleTypeLimits,
-  {7d98825f-e38d-40a5-a42e-41bd430c2ee7}, !- Handle
-  ActivityLevel,                          !- Name
-  0,                                      !- Lower Limit Value
-  ,                                       !- Upper Limit Value
-  Continuous,                             !- Numeric Type
-  ActivityLevel;                          !- Unit Type
-
-OS:ScheduleTypeLimits,
-  {25931794-425f-443d-849e-405521e0acf8}, !- Handle
-  Fractional,                             !- Name
-  0,                                      !- Lower Limit Value
-  1,                                      !- Upper Limit Value
-  Continuous;                             !- Numeric Type
-
-OS:People:Definition,
-  {d3c1a3e1-3f55-4e67-ae43-47ff08d52110}, !- Handle
-  res occupants|living space,             !- Name
-  People,                                 !- Number of People Calculation Method
-  1.32,                                   !- Number of People {people}
-  ,                                       !- People per Space Floor Area {person/m2}
-  ,                                       !- Space Floor Area per Person {m2/person}
-  0.319734,                               !- Fraction Radiant
-  0.573,                                  !- Sensible Heat Fraction
-  0,                                      !- Carbon Dioxide Generation Rate {m3/s-W}
-  No,                                     !- Enable ASHRAE 55 Comfort Warnings
-  ZoneAveraged;                           !- Mean Radiant Temperature Calculation Type
-
-OS:People,
-  {bed4db8f-9c4f-4160-9501-12815c36c552}, !- Handle
-  res occupants|living space,             !- Name
-  {d3c1a3e1-3f55-4e67-ae43-47ff08d52110}, !- People Definition Name
-  {755f6d1d-12aa-40b6-9fd7-6981a014ad97}, !- Space or SpaceType Name
-  {818d0021-7252-43ca-8b85-8dd9c4a8a15b}, !- Number of People Schedule Name
-  {f6d2dd08-35c9-4136-81f3-aeac97a6d511}, !- Activity Level Schedule Name
-  ,                                       !- Surface Name/Angle Factor List Name
-  ,                                       !- Work Efficiency Schedule Name
-  ,                                       !- Clothing Insulation Schedule Name
-  ,                                       !- Air Velocity Schedule Name
-  1;                                      !- Multiplier
-=======
-OS:WeatherFile,
-  {d631f626-4e90-4541-bdda-643f0e0d0571}, !- Handle
-  Denver Intl Ap,                         !- City
-  CO,                                     !- State Province Region
-  USA,                                    !- Country
-  TMY3,                                   !- Data Source
-  725650,                                 !- WMO Number
-  39.83,                                  !- Latitude {deg}
-  -104.65,                                !- Longitude {deg}
-  -7,                                     !- Time Zone {hr}
-  1650,                                   !- Elevation {m}
-  file:../weather/USA_CO_Denver.Intl.AP.725650_TMY3.epw, !- Url
-  E23378AA;                               !- Checksum
-
-OS:AdditionalProperties,
-  {1a92e4ef-7a19-46a5-a36c-cb198315e89b}, !- Handle
-  {d631f626-4e90-4541-bdda-643f0e0d0571}, !- Object Name
-  EPWHeaderCity,                          !- Feature Name 1
-  String,                                 !- Feature Data Type 1
-  Denver Intl Ap,                         !- Feature Value 1
-  EPWHeaderState,                         !- Feature Name 2
-  String,                                 !- Feature Data Type 2
-  CO,                                     !- Feature Value 2
-  EPWHeaderCountry,                       !- Feature Name 3
-  String,                                 !- Feature Data Type 3
-  USA,                                    !- Feature Value 3
-  EPWHeaderDataSource,                    !- Feature Name 4
-  String,                                 !- Feature Data Type 4
-  TMY3,                                   !- Feature Value 4
-  EPWHeaderStation,                       !- Feature Name 5
-  String,                                 !- Feature Data Type 5
-  725650,                                 !- Feature Value 5
-  EPWHeaderLatitude,                      !- Feature Name 6
-  Double,                                 !- Feature Data Type 6
-  39.829999999999998,                     !- Feature Value 6
-  EPWHeaderLongitude,                     !- Feature Name 7
-  Double,                                 !- Feature Data Type 7
-  -104.65000000000001,                    !- Feature Value 7
-  EPWHeaderTimezone,                      !- Feature Name 8
-  Double,                                 !- Feature Data Type 8
-  -7,                                     !- Feature Value 8
-  EPWHeaderAltitude,                      !- Feature Name 9
-  Double,                                 !- Feature Data Type 9
-  5413.3858267716532,                     !- Feature Value 9
-  EPWHeaderLocalPressure,                 !- Feature Name 10
-  Double,                                 !- Feature Data Type 10
-  0.81937567683596546,                    !- Feature Value 10
-  EPWHeaderRecordsPerHour,                !- Feature Name 11
-  Double,                                 !- Feature Data Type 11
-  0,                                      !- Feature Value 11
-  EPWDataAnnualAvgDrybulb,                !- Feature Name 12
-  Double,                                 !- Feature Data Type 12
-  51.575616438356228,                     !- Feature Value 12
-  EPWDataAnnualMinDrybulb,                !- Feature Name 13
-  Double,                                 !- Feature Data Type 13
-  -2.9200000000000017,                    !- Feature Value 13
-  EPWDataAnnualMaxDrybulb,                !- Feature Name 14
-  Double,                                 !- Feature Data Type 14
-  104,                                    !- Feature Value 14
-  EPWDataCDD50F,                          !- Feature Name 15
-  Double,                                 !- Feature Data Type 15
-  3072.2925000000005,                     !- Feature Value 15
-  EPWDataCDD65F,                          !- Feature Name 16
-  Double,                                 !- Feature Data Type 16
-  883.62000000000035,                     !- Feature Value 16
-  EPWDataHDD50F,                          !- Feature Name 17
-  Double,                                 !- Feature Data Type 17
-  2497.1925000000001,                     !- Feature Value 17
-  EPWDataHDD65F,                          !- Feature Name 18
-  Double,                                 !- Feature Data Type 18
-  5783.5200000000013,                     !- Feature Value 18
-  EPWDataAnnualAvgWindspeed,              !- Feature Name 19
-  Double,                                 !- Feature Data Type 19
-  3.9165296803649667,                     !- Feature Value 19
-  EPWDataMonthlyAvgDrybulbs,              !- Feature Name 20
-  String,                                 !- Feature Data Type 20
-  33.4191935483871&#4431.90142857142857&#4443.02620967741937&#4442.48624999999999&#4459.877741935483854&#4473.57574999999997&#4472.07975806451608&#4472.70008064516134&#4466.49200000000006&#4450.079112903225806&#4437.218250000000005&#4434.582177419354835, !- Feature Value 20
-  EPWDataGroundMonthlyTemps,              !- Feature Name 21
-  String,                                 !- Feature Data Type 21
-  44.08306285945173&#4440.89570904991865&#4440.64045432632048&#4442.153016571250646&#4448.225111118704206&#4454.268919273837525&#4459.508577937551024&#4462.82777283423508&#4463.10975667174995&#4460.41014950381947&#4455.304105212311526&#4449.445696474514364, !- Feature Value 21
-  EPWDataWSF,                             !- Feature Name 22
-  Double,                                 !- Feature Data Type 22
-  0.58999999999999997,                    !- Feature Value 22
-  EPWDataMonthlyAvgDailyHighDrybulbs,     !- Feature Name 23
-  String,                                 !- Feature Data Type 23
-  47.41032258064516&#4446.58642857142857&#4455.15032258064517&#4453.708&#4472.80193548387098&#4488.67600000000002&#4486.1858064516129&#4485.87225806451613&#4482.082&#4463.18064516129033&#4448.73400000000001&#4448.87935483870968, !- Feature Value 23
-  EPWDataMonthlyAvgDailyLowDrybulbs,      !- Feature Name 24
-  String,                                 !- Feature Data Type 24
-  19.347741935483874&#4419.856428571428573&#4430.316129032258065&#4431.112&#4447.41612903225806&#4457.901999999999994&#4459.063870967741934&#4460.956774193548384&#4452.352000000000004&#4438.41612903225806&#4427.002000000000002&#4423.02903225806451, !- Feature Value 24
-  EPWDesignHeatingDrybulb,                !- Feature Name 25
-  Double,                                 !- Feature Data Type 25
-  12.02,                                  !- Feature Value 25
-  EPWDesignHeatingWindspeed,              !- Feature Name 26
-  Double,                                 !- Feature Data Type 26
-  2.8062500000000004,                     !- Feature Value 26
-  EPWDesignCoolingDrybulb,                !- Feature Name 27
-  Double,                                 !- Feature Data Type 27
-  91.939999999999998,                     !- Feature Value 27
-  EPWDesignCoolingWetbulb,                !- Feature Name 28
-  Double,                                 !- Feature Data Type 28
-  59.95131430195849,                      !- Feature Value 28
-  EPWDesignCoolingHumidityRatio,          !- Feature Name 29
-  Double,                                 !- Feature Data Type 29
-  0.0059161086834698092,                  !- Feature Value 29
-  EPWDesignCoolingWindspeed,              !- Feature Name 30
-  Double,                                 !- Feature Data Type 30
-  3.7999999999999989,                     !- Feature Value 30
-  EPWDesignDailyTemperatureRange,         !- Feature Name 31
-  Double,                                 !- Feature Data Type 31
-  24.915483870967748,                     !- Feature Value 31
-  EPWDesignDehumidDrybulb,                !- Feature Name 32
-  Double,                                 !- Feature Data Type 32
-  67.996785714285721,                     !- Feature Value 32
-  EPWDesignDehumidHumidityRatio,          !- Feature Name 33
-  Double,                                 !- Feature Data Type 33
-  0.012133744170488724,                   !- Feature Value 33
-  EPWDesignCoolingDirectNormal,           !- Feature Name 34
-  Double,                                 !- Feature Data Type 34
-  985,                                    !- Feature Value 34
-  EPWDesignCoolingDiffuseHorizontal,      !- Feature Name 35
-  Double,                                 !- Feature Data Type 35
-  84;                                     !- Feature Value 35
-
-OS:Site,
-  {0f8b55f9-146f-485a-9c74-245d688c53a3}, !- Handle
-  Denver Intl Ap_CO_USA,                  !- Name
-  39.83,                                  !- Latitude {deg}
-  -104.65,                                !- Longitude {deg}
-  -7,                                     !- Time Zone {hr}
-  1650,                                   !- Elevation {m}
-  ;                                       !- Terrain
-
-OS:ClimateZones,
-  {15bf9f22-7ce9-44db-97e3-dcc7bccf4cac}, !- Handle
-  ,                                       !- Active Institution
-  ,                                       !- Active Year
-  ,                                       !- Climate Zone Institution Name 1
-  ,                                       !- Climate Zone Document Name 1
-  ,                                       !- Climate Zone Document Year 1
-  ,                                       !- Climate Zone Value 1
-  Building America,                       !- Climate Zone Institution Name 2
-  ,                                       !- Climate Zone Document Name 2
-  0,                                      !- Climate Zone Document Year 2
-  Cold;                                   !- Climate Zone Value 2
-
-OS:Site:WaterMainsTemperature,
-  {327d5a92-a489-46d2-b100-0cc9dff45983}, !- Handle
-  Correlation,                            !- Calculation Method
-  ,                                       !- Temperature Schedule Name
-  10.8753424657535,                       !- Annual Average Outdoor Air Temperature {C}
-  23.1524007936508;                       !- Maximum Difference In Monthly Average Outdoor Air Temperatures {deltaC}
-
-OS:RunPeriodControl:DaylightSavingTime,
-  {7ca9a8e8-7acf-4923-8c77-51bc4171e8eb}, !- Handle
-  4/7,                                    !- Start Date
-  10/26;                                  !- End Date
-
-OS:Site:GroundTemperature:Deep,
-  {9628a6db-1527-4bf8-833a-190d251f4d1f}, !- Handle
-  10.8753424657535,                       !- January Deep Ground Temperature {C}
-  10.8753424657535,                       !- February Deep Ground Temperature {C}
-  10.8753424657535,                       !- March Deep Ground Temperature {C}
-  10.8753424657535,                       !- April Deep Ground Temperature {C}
-  10.8753424657535,                       !- May Deep Ground Temperature {C}
-  10.8753424657535,                       !- June Deep Ground Temperature {C}
-  10.8753424657535,                       !- July Deep Ground Temperature {C}
-  10.8753424657535,                       !- August Deep Ground Temperature {C}
-  10.8753424657535,                       !- September Deep Ground Temperature {C}
-  10.8753424657535,                       !- October Deep Ground Temperature {C}
-  10.8753424657535,                       !- November Deep Ground Temperature {C}
-  10.8753424657535;                       !- December Deep Ground Temperature {C}
->>>>>>> 92a457a6
