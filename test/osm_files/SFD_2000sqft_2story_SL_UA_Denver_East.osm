!- NOTE: Auto-generated from /test/osw_files/SFD_2000sqft_2story_SL_UA_Denver_East.osw

OS:Version,
<<<<<<< HEAD
  {65d650a1-4164-4797-8933-e5febb1d6702}, !- Handle
  3.2.1;                                  !- Version Identifier

OS:SimulationControl,
  {bc540507-46f8-4a5c-9ff1-cf9fe7319409}, !- Handle
=======
  {3b9a8439-35d0-4528-b015-0e712763241f}, !- Handle
  2.9.1;                                  !- Version Identifier

OS:SimulationControl,
  {013e49e9-cfe6-4fc4-83b2-08976e940ebe}, !- Handle
>>>>>>> 4ec27a5f
  ,                                       !- Do Zone Sizing Calculation
  ,                                       !- Do System Sizing Calculation
  ,                                       !- Do Plant Sizing Calculation
  No;                                     !- Run Simulation for Sizing Periods

OS:Timestep,
<<<<<<< HEAD
  {83e1ff80-7504-4d34-ac21-cf3a5b92a35d}, !- Handle
  6;                                      !- Number of Timesteps per Hour

OS:ShadowCalculation,
  {72abcb75-0da5-4f2e-b476-16aa330a9597}, !- Handle
  PolygonClipping,                        !- Shading Calculation Method
  ,                                       !- Shading Calculation Update Frequency Method
  20,                                     !- Shading Calculation Update Frequency
  200,                                    !- Maximum Figures in Shadow Overlap Calculations
  ,                                       !- Polygon Clipping Algorithm
  512,                                    !- Pixel Counting Resolution
  ,                                       !- Sky Diffuse Modeling Algorithm
  No,                                     !- Output External Shading Calculation Results
  No,                                     !- Disable Self-Shading Within Shading Zone Groups
  No;                                     !- Disable Self-Shading From Shading Zone Groups to Other Zones

OS:SurfaceConvectionAlgorithm:Outside,
  {b2dde3c4-152d-4d55-b32d-7f535524a488}, !- Handle
  DOE-2;                                  !- Algorithm

OS:SurfaceConvectionAlgorithm:Inside,
  {1c02a043-a99f-4e17-80f6-38d4c6534fcd}, !- Handle
  TARP;                                   !- Algorithm

OS:ZoneCapacitanceMultiplier:ResearchSpecial,
  {6d0fdc48-317f-4b10-8e9a-aaeccc1f9200}, !- Handle
=======
  {ce144150-9eac-4d8e-8f9f-e4d9590e68ee}, !- Handle
  6;                                      !- Number of Timesteps per Hour

OS:ShadowCalculation,
  {11a449f7-87a4-436d-a6da-2cf0a490da25}, !- Handle
  20,                                     !- Calculation Frequency
  200;                                    !- Maximum Figures in Shadow Overlap Calculations

OS:SurfaceConvectionAlgorithm:Outside,
  {18970b83-aeb6-4451-90b8-90b80e9c3772}, !- Handle
  DOE-2;                                  !- Algorithm

OS:SurfaceConvectionAlgorithm:Inside,
  {56126b23-cfcd-428f-94b9-3fae322b94de}, !- Handle
  TARP;                                   !- Algorithm

OS:ZoneCapacitanceMultiplier:ResearchSpecial,
  {e3fed0a6-05d6-434e-bf29-906384ea4131}, !- Handle
>>>>>>> 4ec27a5f
  ,                                       !- Temperature Capacity Multiplier
  15,                                     !- Humidity Capacity Multiplier
  ;                                       !- Carbon Dioxide Capacity Multiplier

OS:RunPeriod,
<<<<<<< HEAD
  {d6f909b1-9e5d-40a4-942b-2a5d60b72089}, !- Handle
=======
  {550d37f0-9cef-4078-9d5a-9defb707ad61}, !- Handle
>>>>>>> 4ec27a5f
  Run Period 1,                           !- Name
  1,                                      !- Begin Month
  1,                                      !- Begin Day of Month
  12,                                     !- End Month
  31,                                     !- End Day of Month
  ,                                       !- Use Weather File Holidays and Special Days
  ,                                       !- Use Weather File Daylight Saving Period
  ,                                       !- Apply Weekend Holiday Rule
  ,                                       !- Use Weather File Rain Indicators
  ,                                       !- Use Weather File Snow Indicators
  ;                                       !- Number of Times Runperiod to be Repeated

OS:YearDescription,
<<<<<<< HEAD
  {4f7f0034-72f3-4c78-aa3a-adba50f9e09a}, !- Handle
=======
  {c80b16cd-ffc2-46d4-8d48-13b52f1a1625}, !- Handle
>>>>>>> 4ec27a5f
  2007,                                   !- Calendar Year
  ,                                       !- Day of Week for Start Day
  ;                                       !- Is Leap Year

OS:WeatherFile,
<<<<<<< HEAD
  {d066e3fc-90c8-4566-a948-25a3603085f1}, !- Handle
=======
  {2e9462ab-41bf-4f62-bcaf-5dc2133368bb}, !- Handle
>>>>>>> 4ec27a5f
  Denver Intl Ap,                         !- City
  CO,                                     !- State Province Region
  USA,                                    !- Country
  TMY3,                                   !- Data Source
  725650,                                 !- WMO Number
  39.83,                                  !- Latitude {deg}
  -104.65,                                !- Longitude {deg}
  -7,                                     !- Time Zone {hr}
  1650,                                   !- Elevation {m}
  /mnt/c/git/resstock/resources/measures/HPXMLtoOpenStudio/weather/USA_CO_Denver.Intl.AP.725650_TMY3.epw, !- Url
  E23378AA;                               !- Checksum

OS:AdditionalProperties,
<<<<<<< HEAD
  {455fe5be-71bb-44ab-b874-f1ef3a83f074}, !- Handle
  {d066e3fc-90c8-4566-a948-25a3603085f1}, !- Object Name
=======
  {915e05c5-2da4-40d5-a6d2-f47fabbedc77}, !- Handle
  {2e9462ab-41bf-4f62-bcaf-5dc2133368bb}, !- Object Name
>>>>>>> 4ec27a5f
  EPWHeaderCity,                          !- Feature Name 1
  String,                                 !- Feature Data Type 1
  Denver Intl Ap,                         !- Feature Value 1
  EPWHeaderState,                         !- Feature Name 2
  String,                                 !- Feature Data Type 2
  CO,                                     !- Feature Value 2
  EPWHeaderCountry,                       !- Feature Name 3
  String,                                 !- Feature Data Type 3
  USA,                                    !- Feature Value 3
  EPWHeaderDataSource,                    !- Feature Name 4
  String,                                 !- Feature Data Type 4
  TMY3,                                   !- Feature Value 4
  EPWHeaderStation,                       !- Feature Name 5
  String,                                 !- Feature Data Type 5
  725650,                                 !- Feature Value 5
  EPWHeaderLatitude,                      !- Feature Name 6
  Double,                                 !- Feature Data Type 6
  39.829999999999998,                     !- Feature Value 6
  EPWHeaderLongitude,                     !- Feature Name 7
  Double,                                 !- Feature Data Type 7
  -104.65000000000001,                    !- Feature Value 7
  EPWHeaderTimezone,                      !- Feature Name 8
  Double,                                 !- Feature Data Type 8
  -7,                                     !- Feature Value 8
  EPWHeaderAltitude,                      !- Feature Name 9
  Double,                                 !- Feature Data Type 9
  5413.3858267716532,                     !- Feature Value 9
  EPWHeaderLocalPressure,                 !- Feature Name 10
  Double,                                 !- Feature Data Type 10
  0.81937567683596546,                    !- Feature Value 10
  EPWHeaderRecordsPerHour,                !- Feature Name 11
  Double,                                 !- Feature Data Type 11
  0,                                      !- Feature Value 11
  EPWDataAnnualAvgDrybulb,                !- Feature Name 12
  Double,                                 !- Feature Data Type 12
  51.575616438356228,                     !- Feature Value 12
  EPWDataAnnualMinDrybulb,                !- Feature Name 13
  Double,                                 !- Feature Data Type 13
  -2.9200000000000017,                    !- Feature Value 13
  EPWDataAnnualMaxDrybulb,                !- Feature Name 14
  Double,                                 !- Feature Data Type 14
  104,                                    !- Feature Value 14
  EPWDataCDD50F,                          !- Feature Name 15
  Double,                                 !- Feature Data Type 15
  3072.2925000000005,                     !- Feature Value 15
  EPWDataCDD65F,                          !- Feature Name 16
  Double,                                 !- Feature Data Type 16
  883.62000000000035,                     !- Feature Value 16
  EPWDataHDD50F,                          !- Feature Name 17
  Double,                                 !- Feature Data Type 17
  2497.1925000000001,                     !- Feature Value 17
  EPWDataHDD65F,                          !- Feature Name 18
  Double,                                 !- Feature Data Type 18
  5783.5200000000013,                     !- Feature Value 18
  EPWDataAnnualAvgWindspeed,              !- Feature Name 19
  Double,                                 !- Feature Data Type 19
  3.9165296803649667,                     !- Feature Value 19
  EPWDataMonthlyAvgDrybulbs,              !- Feature Name 20
  String,                                 !- Feature Data Type 20
  33.4191935483871&#4431.90142857142857&#4443.02620967741937&#4442.48624999999999&#4459.877741935483854&#4473.57574999999997&#4472.07975806451608&#4472.70008064516134&#4466.49200000000006&#4450.079112903225806&#4437.218250000000005&#4434.582177419354835, !- Feature Value 20
  EPWDataGroundMonthlyTemps,              !- Feature Name 21
  String,                                 !- Feature Data Type 21
  44.08306285945173&#4440.89570904991865&#4440.64045432632048&#4442.153016571250646&#4448.225111118704206&#4454.268919273837525&#4459.508577937551024&#4462.82777283423508&#4463.10975667174995&#4460.41014950381947&#4455.304105212311526&#4449.445696474514364, !- Feature Value 21
  EPWDataWSF,                             !- Feature Name 22
  Double,                                 !- Feature Data Type 22
  0.58999999999999997,                    !- Feature Value 22
  EPWDataMonthlyAvgDailyHighDrybulbs,     !- Feature Name 23
  String,                                 !- Feature Data Type 23
  47.41032258064516&#4446.58642857142857&#4455.15032258064517&#4453.708&#4472.80193548387098&#4488.67600000000002&#4486.1858064516129&#4485.87225806451613&#4482.082&#4463.18064516129033&#4448.73400000000001&#4448.87935483870968, !- Feature Value 23
  EPWDataMonthlyAvgDailyLowDrybulbs,      !- Feature Name 24
  String,                                 !- Feature Data Type 24
  19.347741935483874&#4419.856428571428573&#4430.316129032258065&#4431.112&#4447.41612903225806&#4457.901999999999994&#4459.063870967741934&#4460.956774193548384&#4452.352000000000004&#4438.41612903225806&#4427.002000000000002&#4423.02903225806451, !- Feature Value 24
  EPWDesignHeatingDrybulb,                !- Feature Name 25
  Double,                                 !- Feature Data Type 25
  12.02,                                  !- Feature Value 25
  EPWDesignHeatingWindspeed,              !- Feature Name 26
  Double,                                 !- Feature Data Type 26
  2.8062500000000004,                     !- Feature Value 26
  EPWDesignCoolingDrybulb,                !- Feature Name 27
  Double,                                 !- Feature Data Type 27
  91.939999999999998,                     !- Feature Value 27
  EPWDesignCoolingWetbulb,                !- Feature Name 28
  Double,                                 !- Feature Data Type 28
  59.95131430195849,                      !- Feature Value 28
  EPWDesignCoolingHumidityRatio,          !- Feature Name 29
  Double,                                 !- Feature Data Type 29
  0.0059161086834698092,                  !- Feature Value 29
  EPWDesignCoolingWindspeed,              !- Feature Name 30
  Double,                                 !- Feature Data Type 30
  3.7999999999999989,                     !- Feature Value 30
  EPWDesignDailyTemperatureRange,         !- Feature Name 31
  Double,                                 !- Feature Data Type 31
  24.915483870967748,                     !- Feature Value 31
  EPWDesignDehumidDrybulb,                !- Feature Name 32
  Double,                                 !- Feature Data Type 32
  67.996785714285721,                     !- Feature Value 32
  EPWDesignDehumidHumidityRatio,          !- Feature Name 33
  Double,                                 !- Feature Data Type 33
  0.012133744170488724,                   !- Feature Value 33
  EPWDesignCoolingDirectNormal,           !- Feature Name 34
  Double,                                 !- Feature Data Type 34
  985,                                    !- Feature Value 34
  EPWDesignCoolingDiffuseHorizontal,      !- Feature Name 35
  Double,                                 !- Feature Data Type 35
  84;                                     !- Feature Value 35

OS:Site,
<<<<<<< HEAD
  {9d2f6813-cb8d-4cb0-b685-7b76f8c64810}, !- Handle
=======
  {a8994dfb-8d83-49a8-aadb-c394ced59dff}, !- Handle
>>>>>>> 4ec27a5f
  Denver Intl Ap_CO_USA,                  !- Name
  39.83,                                  !- Latitude {deg}
  -104.65,                                !- Longitude {deg}
  -7,                                     !- Time Zone {hr}
  1650,                                   !- Elevation {m}
  ;                                       !- Terrain

OS:ClimateZones,
<<<<<<< HEAD
  {ee1f6f0d-b756-4b7b-a6c1-d2c0390673e4}, !- Handle
  Building America,                       !- Climate Zone Institution Name 1
=======
  {3d633647-195c-48ff-b370-7b7137b7b952}, !- Handle
  ,                                       !- Active Institution
  ,                                       !- Active Year
  ,                                       !- Climate Zone Institution Name 1
>>>>>>> 4ec27a5f
  ,                                       !- Climate Zone Document Name 1
  0,                                      !- Climate Zone Document Year 1
  Cold;                                   !- Climate Zone Value 1

OS:Site:WaterMainsTemperature,
<<<<<<< HEAD
  {eae00c9f-3e71-49e1-b842-21f3c0338119}, !- Handle
=======
  {85f3ae49-f19c-485f-a089-70657eb97be4}, !- Handle
>>>>>>> 4ec27a5f
  Correlation,                            !- Calculation Method
  ,                                       !- Temperature Schedule Name
  10.8753424657535,                       !- Annual Average Outdoor Air Temperature {C}
  23.1524007936508;                       !- Maximum Difference In Monthly Average Outdoor Air Temperatures {deltaC}

OS:RunPeriodControl:DaylightSavingTime,
<<<<<<< HEAD
  {b23c59b0-f22b-454e-8bfa-3b9f68ad73f8}, !- Handle
=======
  {a980b813-97ea-4770-b505-7a120c98960d}, !- Handle
>>>>>>> 4ec27a5f
  3/12,                                   !- Start Date
  11/5;                                   !- End Date

OS:Site:GroundTemperature:Deep,
<<<<<<< HEAD
  {ad12b69d-de11-47b3-a63c-cdb1d3807a45}, !- Handle
=======
  {0882f045-96c2-41fd-9931-940d7deaa204}, !- Handle
>>>>>>> 4ec27a5f
  10.8753424657535,                       !- January Deep Ground Temperature {C}
  10.8753424657535,                       !- February Deep Ground Temperature {C}
  10.8753424657535,                       !- March Deep Ground Temperature {C}
  10.8753424657535,                       !- April Deep Ground Temperature {C}
  10.8753424657535,                       !- May Deep Ground Temperature {C}
  10.8753424657535,                       !- June Deep Ground Temperature {C}
  10.8753424657535,                       !- July Deep Ground Temperature {C}
  10.8753424657535,                       !- August Deep Ground Temperature {C}
  10.8753424657535,                       !- September Deep Ground Temperature {C}
  10.8753424657535,                       !- October Deep Ground Temperature {C}
  10.8753424657535,                       !- November Deep Ground Temperature {C}
  10.8753424657535;                       !- December Deep Ground Temperature {C}

OS:Building,
<<<<<<< HEAD
  {715df5a0-3930-4dd1-b0fa-ce8b05a9c05b}, !- Handle
=======
  {1ec245fc-fd0d-4594-bbe1-a6378efa07dd}, !- Handle
>>>>>>> 4ec27a5f
  Building 1,                             !- Name
  ,                                       !- Building Sector Type
  270,                                    !- North Axis {deg}
  ,                                       !- Nominal Floor to Floor Height {m}
  ,                                       !- Space Type Name
  ,                                       !- Default Construction Set Name
  ,                                       !- Default Schedule Set Name
  2,                                      !- Standards Number of Stories
  2,                                      !- Standards Number of Above Ground Stories
  ,                                       !- Standards Template
  singlefamilydetached,                   !- Standards Building Type
  1;                                      !- Standards Number of Living Units

OS:AdditionalProperties,
<<<<<<< HEAD
  {fd9d87c3-4862-47c1-b3b3-a4239bbe2a52}, !- Handle
  {715df5a0-3930-4dd1-b0fa-ce8b05a9c05b}, !- Object Name
=======
  {617252ed-f3ee-40dc-ae9d-723b8eac41d2}, !- Handle
  {1ec245fc-fd0d-4594-bbe1-a6378efa07dd}, !- Object Name
>>>>>>> 4ec27a5f
  Total Units Modeled,                    !- Feature Name 1
  Integer,                                !- Feature Data Type 1
  1;                                      !- Feature Value 1

OS:ThermalZone,
<<<<<<< HEAD
  {4e995e59-c084-4ca4-819e-eed279580636}, !- Handle
=======
  {830c7e05-8acb-4e19-93a0-a88a4b5c84d9}, !- Handle
>>>>>>> 4ec27a5f
  living zone,                            !- Name
  ,                                       !- Multiplier
  ,                                       !- Ceiling Height {m}
  ,                                       !- Volume {m3}
  ,                                       !- Floor Area {m2}
  ,                                       !- Zone Inside Convection Algorithm
  ,                                       !- Zone Outside Convection Algorithm
  ,                                       !- Zone Conditioning Equipment List Name
<<<<<<< HEAD
  {8a9de681-a872-447c-8995-84c7086d212e}, !- Zone Air Inlet Port List
  {e95b406a-6d60-495d-aa5e-597c6fcc9dbf}, !- Zone Air Exhaust Port List
  {9caebbbb-01f1-4c8c-8675-a4f02bd242ed}, !- Zone Air Node Name
  {b694ff28-938c-440c-be8f-69e2e7de0a9f}, !- Zone Return Air Port List
=======
  {f34a4029-c3b1-48d1-b7c8-324069496f6e}, !- Zone Air Inlet Port List
  {073c587c-aeae-477d-9615-4fb96f00264f}, !- Zone Air Exhaust Port List
  {6a77526f-0444-4711-80a7-988c8dd4f4d7}, !- Zone Air Node Name
  {69ae3c23-d004-4cbe-993d-34aaef7997b5}, !- Zone Return Air Port List
>>>>>>> 4ec27a5f
  ,                                       !- Primary Daylighting Control Name
  ,                                       !- Fraction of Zone Controlled by Primary Daylighting Control
  ,                                       !- Secondary Daylighting Control Name
  ,                                       !- Fraction of Zone Controlled by Secondary Daylighting Control
  ,                                       !- Illuminance Map Name
  ,                                       !- Group Rendering Name
  ,                                       !- Thermostat Name
  No;                                     !- Use Ideal Air Loads

OS:Node,
<<<<<<< HEAD
  {2f670f0c-bcee-4200-a996-bea92f4e5685}, !- Handle
  Node 1,                                 !- Name
  {9caebbbb-01f1-4c8c-8675-a4f02bd242ed}, !- Inlet Port
  ;                                       !- Outlet Port

OS:Connection,
  {9caebbbb-01f1-4c8c-8675-a4f02bd242ed}, !- Handle
  {4e995e59-c084-4ca4-819e-eed279580636}, !- Source Object
  11,                                     !- Outlet Port
  {2f670f0c-bcee-4200-a996-bea92f4e5685}, !- Target Object
  2;                                      !- Inlet Port

OS:PortList,
  {8a9de681-a872-447c-8995-84c7086d212e}, !- Handle
  {4e995e59-c084-4ca4-819e-eed279580636}; !- HVAC Component

OS:PortList,
  {e95b406a-6d60-495d-aa5e-597c6fcc9dbf}, !- Handle
  {4e995e59-c084-4ca4-819e-eed279580636}; !- HVAC Component

OS:PortList,
  {b694ff28-938c-440c-be8f-69e2e7de0a9f}, !- Handle
  {4e995e59-c084-4ca4-819e-eed279580636}; !- HVAC Component

OS:Sizing:Zone,
  {57eb8e40-dd35-493b-a287-0b2ddb4aadd8}, !- Handle
  {4e995e59-c084-4ca4-819e-eed279580636}, !- Zone or ZoneList Name
=======
  {fb9a48cc-8bbe-4dbc-92d5-e53b617fb4cf}, !- Handle
  Node 1,                                 !- Name
  {6a77526f-0444-4711-80a7-988c8dd4f4d7}, !- Inlet Port
  ;                                       !- Outlet Port

OS:Connection,
  {6a77526f-0444-4711-80a7-988c8dd4f4d7}, !- Handle
  {a3df82de-f030-46f6-b5af-b9cab4bee2ca}, !- Name
  {830c7e05-8acb-4e19-93a0-a88a4b5c84d9}, !- Source Object
  11,                                     !- Outlet Port
  {fb9a48cc-8bbe-4dbc-92d5-e53b617fb4cf}, !- Target Object
  2;                                      !- Inlet Port

OS:PortList,
  {f34a4029-c3b1-48d1-b7c8-324069496f6e}, !- Handle
  {9ff6c6f1-1294-466e-a50a-0f6197c856e9}, !- Name
  {830c7e05-8acb-4e19-93a0-a88a4b5c84d9}; !- HVAC Component

OS:PortList,
  {073c587c-aeae-477d-9615-4fb96f00264f}, !- Handle
  {46e60782-24e7-479a-9497-ec87b9770bd0}, !- Name
  {830c7e05-8acb-4e19-93a0-a88a4b5c84d9}; !- HVAC Component

OS:PortList,
  {69ae3c23-d004-4cbe-993d-34aaef7997b5}, !- Handle
  {ae8804b2-0046-4f29-a30b-77be1b83734e}, !- Name
  {830c7e05-8acb-4e19-93a0-a88a4b5c84d9}; !- HVAC Component

OS:Sizing:Zone,
  {d02d4b7c-6e1f-4feb-8436-50e912cfc3c5}, !- Handle
  {830c7e05-8acb-4e19-93a0-a88a4b5c84d9}, !- Zone or ZoneList Name
>>>>>>> 4ec27a5f
  SupplyAirTemperature,                   !- Zone Cooling Design Supply Air Temperature Input Method
  14,                                     !- Zone Cooling Design Supply Air Temperature {C}
  11.11,                                  !- Zone Cooling Design Supply Air Temperature Difference {deltaC}
  SupplyAirTemperature,                   !- Zone Heating Design Supply Air Temperature Input Method
  40,                                     !- Zone Heating Design Supply Air Temperature {C}
  11.11,                                  !- Zone Heating Design Supply Air Temperature Difference {deltaC}
  0.0085,                                 !- Zone Cooling Design Supply Air Humidity Ratio {kg-H2O/kg-air}
  0.008,                                  !- Zone Heating Design Supply Air Humidity Ratio {kg-H2O/kg-air}
  ,                                       !- Zone Heating Sizing Factor
  ,                                       !- Zone Cooling Sizing Factor
  DesignDay,                              !- Cooling Design Air Flow Method
  ,                                       !- Cooling Design Air Flow Rate {m3/s}
  ,                                       !- Cooling Minimum Air Flow per Zone Floor Area {m3/s-m2}
  ,                                       !- Cooling Minimum Air Flow {m3/s}
  ,                                       !- Cooling Minimum Air Flow Fraction
  DesignDay,                              !- Heating Design Air Flow Method
  ,                                       !- Heating Design Air Flow Rate {m3/s}
  ,                                       !- Heating Maximum Air Flow per Zone Floor Area {m3/s-m2}
  ,                                       !- Heating Maximum Air Flow {m3/s}
  ,                                       !- Heating Maximum Air Flow Fraction
  No,                                     !- Account for Dedicated Outdoor Air System
  NeutralSupplyAir,                       !- Dedicated Outdoor Air System Control Strategy
  autosize,                               !- Dedicated Outdoor Air Low Setpoint Temperature for Design {C}
  autosize;                               !- Dedicated Outdoor Air High Setpoint Temperature for Design {C}

OS:ZoneHVAC:EquipmentList,
<<<<<<< HEAD
  {4496d15b-c5fd-4119-99dd-665e323c9716}, !- Handle
  Zone HVAC Equipment List 1,             !- Name
  {4e995e59-c084-4ca4-819e-eed279580636}; !- Thermal Zone

OS:Space,
  {326210ca-c50e-4079-8651-6bf2366248ef}, !- Handle
  living space,                           !- Name
  {dc63d3bb-b939-4404-81f1-cafcc7fb0c0a}, !- Space Type Name
=======
  {716c671f-9a42-4e09-816e-1f22e2dea31f}, !- Handle
  Zone HVAC Equipment List 1,             !- Name
  {830c7e05-8acb-4e19-93a0-a88a4b5c84d9}; !- Thermal Zone

OS:Space,
  {efe89d85-1862-4fe5-b7f5-4a62a55e2fd2}, !- Handle
  living space,                           !- Name
  {171befb7-e34d-4e3d-b25a-9601c766dd0d}, !- Space Type Name
>>>>>>> 4ec27a5f
  ,                                       !- Default Construction Set Name
  ,                                       !- Default Schedule Set Name
  -0,                                     !- Direction of Relative North {deg}
  0,                                      !- X Origin {m}
  0,                                      !- Y Origin {m}
  0,                                      !- Z Origin {m}
  ,                                       !- Building Story Name
<<<<<<< HEAD
  {4e995e59-c084-4ca4-819e-eed279580636}, !- Thermal Zone Name
  ,                                       !- Part of Total Floor Area
  ,                                       !- Design Specification Outdoor Air Object Name
  {21b19a69-1cdf-4848-ba46-9d41e6f8ed55}; !- Building Unit Name

OS:Surface,
  {566935dd-bd8a-45f1-836a-69b3de834c7f}, !- Handle
  Surface 1,                              !- Name
  Floor,                                  !- Surface Type
  ,                                       !- Construction Name
  {326210ca-c50e-4079-8651-6bf2366248ef}, !- Space Name
=======
  {830c7e05-8acb-4e19-93a0-a88a4b5c84d9}, !- Thermal Zone Name
  ,                                       !- Part of Total Floor Area
  ,                                       !- Design Specification Outdoor Air Object Name
  {2c22bc98-85b0-47b4-ba70-74b5fd0da330}; !- Building Unit Name

OS:Surface,
  {50875ded-8708-422e-aea9-4187a2fd7d78}, !- Handle
  Surface 1,                              !- Name
  Floor,                                  !- Surface Type
  ,                                       !- Construction Name
  {efe89d85-1862-4fe5-b7f5-4a62a55e2fd2}, !- Space Name
>>>>>>> 4ec27a5f
  Foundation,                             !- Outside Boundary Condition
  ,                                       !- Outside Boundary Condition Object
  NoSun,                                  !- Sun Exposure
  NoWind,                                 !- Wind Exposure
  ,                                       !- View Factor to Ground
  ,                                       !- Number of Vertices
  0, 0, 0,                                !- X,Y,Z Vertex 1 {m}
  0, 6.81553519541936, 0,                 !- X,Y,Z Vertex 2 {m}
  13.6310703908387, 6.81553519541936, 0,  !- X,Y,Z Vertex 3 {m}
  13.6310703908387, 0, 0;                 !- X,Y,Z Vertex 4 {m}

OS:Surface,
<<<<<<< HEAD
  {60860e06-28a6-4681-96c0-681287b75675}, !- Handle
  Surface 2,                              !- Name
  Wall,                                   !- Surface Type
  ,                                       !- Construction Name
  {326210ca-c50e-4079-8651-6bf2366248ef}, !- Space Name
=======
  {664dbe49-4838-4964-a7f2-184bcca44518}, !- Handle
  Surface 2,                              !- Name
  Wall,                                   !- Surface Type
  ,                                       !- Construction Name
  {efe89d85-1862-4fe5-b7f5-4a62a55e2fd2}, !- Space Name
>>>>>>> 4ec27a5f
  Outdoors,                               !- Outside Boundary Condition
  ,                                       !- Outside Boundary Condition Object
  SunExposed,                             !- Sun Exposure
  WindExposed,                            !- Wind Exposure
  ,                                       !- View Factor to Ground
  ,                                       !- Number of Vertices
  0, 6.81553519541936, 2.4384,            !- X,Y,Z Vertex 1 {m}
  0, 6.81553519541936, 0,                 !- X,Y,Z Vertex 2 {m}
  0, 0, 0,                                !- X,Y,Z Vertex 3 {m}
  0, 0, 2.4384;                           !- X,Y,Z Vertex 4 {m}

OS:Surface,
<<<<<<< HEAD
  {4284eaf8-6e58-448a-b596-6f312b6baee2}, !- Handle
  Surface 3,                              !- Name
  Wall,                                   !- Surface Type
  ,                                       !- Construction Name
  {326210ca-c50e-4079-8651-6bf2366248ef}, !- Space Name
=======
  {7d494d1c-2cdf-4749-adf5-849a31bd0443}, !- Handle
  Surface 3,                              !- Name
  Wall,                                   !- Surface Type
  ,                                       !- Construction Name
  {efe89d85-1862-4fe5-b7f5-4a62a55e2fd2}, !- Space Name
>>>>>>> 4ec27a5f
  Outdoors,                               !- Outside Boundary Condition
  ,                                       !- Outside Boundary Condition Object
  SunExposed,                             !- Sun Exposure
  WindExposed,                            !- Wind Exposure
  ,                                       !- View Factor to Ground
  ,                                       !- Number of Vertices
  13.6310703908387, 6.81553519541936, 2.4384, !- X,Y,Z Vertex 1 {m}
  13.6310703908387, 6.81553519541936, 0,  !- X,Y,Z Vertex 2 {m}
  0, 6.81553519541936, 0,                 !- X,Y,Z Vertex 3 {m}
  0, 6.81553519541936, 2.4384;            !- X,Y,Z Vertex 4 {m}

OS:Surface,
<<<<<<< HEAD
  {46e0712e-68e9-4ec8-9b6f-4a9d38a7cf3b}, !- Handle
  Surface 4,                              !- Name
  Wall,                                   !- Surface Type
  ,                                       !- Construction Name
  {326210ca-c50e-4079-8651-6bf2366248ef}, !- Space Name
=======
  {29b8ee5f-a61e-4e43-9ea8-6e98523ab7e9}, !- Handle
  Surface 4,                              !- Name
  Wall,                                   !- Surface Type
  ,                                       !- Construction Name
  {efe89d85-1862-4fe5-b7f5-4a62a55e2fd2}, !- Space Name
>>>>>>> 4ec27a5f
  Outdoors,                               !- Outside Boundary Condition
  ,                                       !- Outside Boundary Condition Object
  SunExposed,                             !- Sun Exposure
  WindExposed,                            !- Wind Exposure
  ,                                       !- View Factor to Ground
  ,                                       !- Number of Vertices
  13.6310703908387, 0, 2.4384,            !- X,Y,Z Vertex 1 {m}
  13.6310703908387, 0, 0,                 !- X,Y,Z Vertex 2 {m}
  13.6310703908387, 6.81553519541936, 0,  !- X,Y,Z Vertex 3 {m}
  13.6310703908387, 6.81553519541936, 2.4384; !- X,Y,Z Vertex 4 {m}

OS:Surface,
<<<<<<< HEAD
  {4326d727-670d-48c8-959c-fc1d820e30c1}, !- Handle
  Surface 5,                              !- Name
  Wall,                                   !- Surface Type
  ,                                       !- Construction Name
  {326210ca-c50e-4079-8651-6bf2366248ef}, !- Space Name
=======
  {a43b6551-a076-47bb-a80b-21b3205915bf}, !- Handle
  Surface 5,                              !- Name
  Wall,                                   !- Surface Type
  ,                                       !- Construction Name
  {efe89d85-1862-4fe5-b7f5-4a62a55e2fd2}, !- Space Name
>>>>>>> 4ec27a5f
  Outdoors,                               !- Outside Boundary Condition
  ,                                       !- Outside Boundary Condition Object
  SunExposed,                             !- Sun Exposure
  WindExposed,                            !- Wind Exposure
  ,                                       !- View Factor to Ground
  ,                                       !- Number of Vertices
  0, 0, 2.4384,                           !- X,Y,Z Vertex 1 {m}
  0, 0, 0,                                !- X,Y,Z Vertex 2 {m}
  13.6310703908387, 0, 0,                 !- X,Y,Z Vertex 3 {m}
  13.6310703908387, 0, 2.4384;            !- X,Y,Z Vertex 4 {m}

OS:Surface,
<<<<<<< HEAD
  {6d2e669d-bd55-47dd-b71d-7ccc3823025f}, !- Handle
  Surface 6,                              !- Name
  RoofCeiling,                            !- Surface Type
  ,                                       !- Construction Name
  {326210ca-c50e-4079-8651-6bf2366248ef}, !- Space Name
  Surface,                                !- Outside Boundary Condition
  {83b2a242-91c2-4863-8099-30479d0c0607}, !- Outside Boundary Condition Object
=======
  {13319e03-f1c8-4c33-b3ed-5c05332250f2}, !- Handle
  Surface 6,                              !- Name
  RoofCeiling,                            !- Surface Type
  ,                                       !- Construction Name
  {efe89d85-1862-4fe5-b7f5-4a62a55e2fd2}, !- Space Name
  Surface,                                !- Outside Boundary Condition
  {c1b257f8-ae45-4005-8c2f-ad06105f8ca2}, !- Outside Boundary Condition Object
>>>>>>> 4ec27a5f
  NoSun,                                  !- Sun Exposure
  NoWind,                                 !- Wind Exposure
  ,                                       !- View Factor to Ground
  ,                                       !- Number of Vertices
  13.6310703908387, 0, 2.4384,            !- X,Y,Z Vertex 1 {m}
  13.6310703908387, 6.81553519541936, 2.4384, !- X,Y,Z Vertex 2 {m}
  0, 6.81553519541936, 2.4384,            !- X,Y,Z Vertex 3 {m}
  0, 0, 2.4384;                           !- X,Y,Z Vertex 4 {m}

OS:SpaceType,
<<<<<<< HEAD
  {dc63d3bb-b939-4404-81f1-cafcc7fb0c0a}, !- Handle
=======
  {171befb7-e34d-4e3d-b25a-9601c766dd0d}, !- Handle
>>>>>>> 4ec27a5f
  Space Type 1,                           !- Name
  ,                                       !- Default Construction Set Name
  ,                                       !- Default Schedule Set Name
  ,                                       !- Group Rendering Name
  ,                                       !- Design Specification Outdoor Air Object Name
  ,                                       !- Standards Template
  ,                                       !- Standards Building Type
  living;                                 !- Standards Space Type

OS:Space,
<<<<<<< HEAD
  {3e56727f-7ffc-424a-8dc8-d06175e31f52}, !- Handle
  living space|story 2,                   !- Name
  {dc63d3bb-b939-4404-81f1-cafcc7fb0c0a}, !- Space Type Name
=======
  {ca10cb89-6b54-4a3c-9c85-574999951f5d}, !- Handle
  living space|story 2,                   !- Name
  {171befb7-e34d-4e3d-b25a-9601c766dd0d}, !- Space Type Name
>>>>>>> 4ec27a5f
  ,                                       !- Default Construction Set Name
  ,                                       !- Default Schedule Set Name
  -0,                                     !- Direction of Relative North {deg}
  0,                                      !- X Origin {m}
  0,                                      !- Y Origin {m}
  2.4384,                                 !- Z Origin {m}
  ,                                       !- Building Story Name
<<<<<<< HEAD
  {4e995e59-c084-4ca4-819e-eed279580636}, !- Thermal Zone Name
  ,                                       !- Part of Total Floor Area
  ,                                       !- Design Specification Outdoor Air Object Name
  {21b19a69-1cdf-4848-ba46-9d41e6f8ed55}; !- Building Unit Name

OS:Surface,
  {83b2a242-91c2-4863-8099-30479d0c0607}, !- Handle
  Surface 7,                              !- Name
  Floor,                                  !- Surface Type
  ,                                       !- Construction Name
  {3e56727f-7ffc-424a-8dc8-d06175e31f52}, !- Space Name
  Surface,                                !- Outside Boundary Condition
  {6d2e669d-bd55-47dd-b71d-7ccc3823025f}, !- Outside Boundary Condition Object
=======
  {830c7e05-8acb-4e19-93a0-a88a4b5c84d9}, !- Thermal Zone Name
  ,                                       !- Part of Total Floor Area
  ,                                       !- Design Specification Outdoor Air Object Name
  {2c22bc98-85b0-47b4-ba70-74b5fd0da330}; !- Building Unit Name

OS:Surface,
  {c1b257f8-ae45-4005-8c2f-ad06105f8ca2}, !- Handle
  Surface 7,                              !- Name
  Floor,                                  !- Surface Type
  ,                                       !- Construction Name
  {ca10cb89-6b54-4a3c-9c85-574999951f5d}, !- Space Name
  Surface,                                !- Outside Boundary Condition
  {13319e03-f1c8-4c33-b3ed-5c05332250f2}, !- Outside Boundary Condition Object
>>>>>>> 4ec27a5f
  NoSun,                                  !- Sun Exposure
  NoWind,                                 !- Wind Exposure
  ,                                       !- View Factor to Ground
  ,                                       !- Number of Vertices
  0, 0, 0,                                !- X,Y,Z Vertex 1 {m}
  0, 6.81553519541936, 0,                 !- X,Y,Z Vertex 2 {m}
  13.6310703908387, 6.81553519541936, 0,  !- X,Y,Z Vertex 3 {m}
  13.6310703908387, 0, 0;                 !- X,Y,Z Vertex 4 {m}

OS:Surface,
<<<<<<< HEAD
  {e694504c-2d8c-4d8a-8a7d-75f1627554e5}, !- Handle
  Surface 8,                              !- Name
  Wall,                                   !- Surface Type
  ,                                       !- Construction Name
  {3e56727f-7ffc-424a-8dc8-d06175e31f52}, !- Space Name
=======
  {6af3b1c4-910e-436b-a80b-1f5e72deafd1}, !- Handle
  Surface 8,                              !- Name
  Wall,                                   !- Surface Type
  ,                                       !- Construction Name
  {ca10cb89-6b54-4a3c-9c85-574999951f5d}, !- Space Name
>>>>>>> 4ec27a5f
  Outdoors,                               !- Outside Boundary Condition
  ,                                       !- Outside Boundary Condition Object
  SunExposed,                             !- Sun Exposure
  WindExposed,                            !- Wind Exposure
  ,                                       !- View Factor to Ground
  ,                                       !- Number of Vertices
  0, 6.81553519541936, 2.4384,            !- X,Y,Z Vertex 1 {m}
  0, 6.81553519541936, 0,                 !- X,Y,Z Vertex 2 {m}
  0, 0, 0,                                !- X,Y,Z Vertex 3 {m}
  0, 0, 2.4384;                           !- X,Y,Z Vertex 4 {m}

OS:Surface,
<<<<<<< HEAD
  {82cf99f4-1220-4679-b25f-e6a2c8256d6b}, !- Handle
  Surface 9,                              !- Name
  Wall,                                   !- Surface Type
  ,                                       !- Construction Name
  {3e56727f-7ffc-424a-8dc8-d06175e31f52}, !- Space Name
=======
  {34f90ada-21dc-4fd2-8a0e-b05ca2a8b687}, !- Handle
  Surface 9,                              !- Name
  Wall,                                   !- Surface Type
  ,                                       !- Construction Name
  {ca10cb89-6b54-4a3c-9c85-574999951f5d}, !- Space Name
>>>>>>> 4ec27a5f
  Outdoors,                               !- Outside Boundary Condition
  ,                                       !- Outside Boundary Condition Object
  SunExposed,                             !- Sun Exposure
  WindExposed,                            !- Wind Exposure
  ,                                       !- View Factor to Ground
  ,                                       !- Number of Vertices
  13.6310703908387, 6.81553519541936, 2.4384, !- X,Y,Z Vertex 1 {m}
  13.6310703908387, 6.81553519541936, 0,  !- X,Y,Z Vertex 2 {m}
  0, 6.81553519541936, 0,                 !- X,Y,Z Vertex 3 {m}
  0, 6.81553519541936, 2.4384;            !- X,Y,Z Vertex 4 {m}

OS:Surface,
<<<<<<< HEAD
  {79905c18-d783-490e-a8b0-e8062c72cad1}, !- Handle
  Surface 10,                             !- Name
  Wall,                                   !- Surface Type
  ,                                       !- Construction Name
  {3e56727f-7ffc-424a-8dc8-d06175e31f52}, !- Space Name
=======
  {e371e806-6b48-4b58-995e-c89158589cd2}, !- Handle
  Surface 10,                             !- Name
  Wall,                                   !- Surface Type
  ,                                       !- Construction Name
  {ca10cb89-6b54-4a3c-9c85-574999951f5d}, !- Space Name
>>>>>>> 4ec27a5f
  Outdoors,                               !- Outside Boundary Condition
  ,                                       !- Outside Boundary Condition Object
  SunExposed,                             !- Sun Exposure
  WindExposed,                            !- Wind Exposure
  ,                                       !- View Factor to Ground
  ,                                       !- Number of Vertices
  13.6310703908387, 0, 2.4384,            !- X,Y,Z Vertex 1 {m}
  13.6310703908387, 0, 0,                 !- X,Y,Z Vertex 2 {m}
  13.6310703908387, 6.81553519541936, 0,  !- X,Y,Z Vertex 3 {m}
  13.6310703908387, 6.81553519541936, 2.4384; !- X,Y,Z Vertex 4 {m}

OS:Surface,
<<<<<<< HEAD
  {c6c9eeed-8775-4cbd-b026-e635f55c0cf1}, !- Handle
  Surface 11,                             !- Name
  Wall,                                   !- Surface Type
  ,                                       !- Construction Name
  {3e56727f-7ffc-424a-8dc8-d06175e31f52}, !- Space Name
=======
  {130b20c5-1f79-4a3d-9210-2dbebe2e727a}, !- Handle
  Surface 11,                             !- Name
  Wall,                                   !- Surface Type
  ,                                       !- Construction Name
  {ca10cb89-6b54-4a3c-9c85-574999951f5d}, !- Space Name
>>>>>>> 4ec27a5f
  Outdoors,                               !- Outside Boundary Condition
  ,                                       !- Outside Boundary Condition Object
  SunExposed,                             !- Sun Exposure
  WindExposed,                            !- Wind Exposure
  ,                                       !- View Factor to Ground
  ,                                       !- Number of Vertices
  0, 0, 2.4384,                           !- X,Y,Z Vertex 1 {m}
  0, 0, 0,                                !- X,Y,Z Vertex 2 {m}
  13.6310703908387, 0, 0,                 !- X,Y,Z Vertex 3 {m}
  13.6310703908387, 0, 2.4384;            !- X,Y,Z Vertex 4 {m}

OS:Surface,
<<<<<<< HEAD
  {2af6231d-0076-402b-a1cb-24b0cd601f26}, !- Handle
  Surface 12,                             !- Name
  RoofCeiling,                            !- Surface Type
  ,                                       !- Construction Name
  {3e56727f-7ffc-424a-8dc8-d06175e31f52}, !- Space Name
  Surface,                                !- Outside Boundary Condition
  {885d56a0-176e-4a88-a4d1-7e21b7c88c5f}, !- Outside Boundary Condition Object
=======
  {20c7f59a-072d-4241-9001-892a83d93a96}, !- Handle
  Surface 12,                             !- Name
  RoofCeiling,                            !- Surface Type
  ,                                       !- Construction Name
  {ca10cb89-6b54-4a3c-9c85-574999951f5d}, !- Space Name
  Surface,                                !- Outside Boundary Condition
  {664124ec-2b16-4eaa-a6da-9632040b8d01}, !- Outside Boundary Condition Object
>>>>>>> 4ec27a5f
  NoSun,                                  !- Sun Exposure
  NoWind,                                 !- Wind Exposure
  ,                                       !- View Factor to Ground
  ,                                       !- Number of Vertices
  13.6310703908387, 0, 2.4384,            !- X,Y,Z Vertex 1 {m}
  13.6310703908387, 6.81553519541936, 2.4384, !- X,Y,Z Vertex 2 {m}
  0, 6.81553519541936, 2.4384,            !- X,Y,Z Vertex 3 {m}
  0, 0, 2.4384;                           !- X,Y,Z Vertex 4 {m}

OS:Surface,
<<<<<<< HEAD
  {885d56a0-176e-4a88-a4d1-7e21b7c88c5f}, !- Handle
  Surface 13,                             !- Name
  Floor,                                  !- Surface Type
  ,                                       !- Construction Name
  {4b9f18ae-9077-4347-b379-218c8386559e}, !- Space Name
  Surface,                                !- Outside Boundary Condition
  {2af6231d-0076-402b-a1cb-24b0cd601f26}, !- Outside Boundary Condition Object
=======
  {664124ec-2b16-4eaa-a6da-9632040b8d01}, !- Handle
  Surface 13,                             !- Name
  Floor,                                  !- Surface Type
  ,                                       !- Construction Name
  {f72de1ef-7f5c-4576-baa9-7bc887a152ea}, !- Space Name
  Surface,                                !- Outside Boundary Condition
  {20c7f59a-072d-4241-9001-892a83d93a96}, !- Outside Boundary Condition Object
>>>>>>> 4ec27a5f
  NoSun,                                  !- Sun Exposure
  NoWind,                                 !- Wind Exposure
  ,                                       !- View Factor to Ground
  ,                                       !- Number of Vertices
  0, 6.81553519541936, 0,                 !- X,Y,Z Vertex 1 {m}
  13.6310703908387, 6.81553519541936, 0,  !- X,Y,Z Vertex 2 {m}
  13.6310703908387, 0, 0,                 !- X,Y,Z Vertex 3 {m}
  0, 0, 0;                                !- X,Y,Z Vertex 4 {m}

OS:Surface,
<<<<<<< HEAD
  {e255b714-c9d2-4b4a-99c6-180403707073}, !- Handle
  Surface 14,                             !- Name
  RoofCeiling,                            !- Surface Type
  ,                                       !- Construction Name
  {4b9f18ae-9077-4347-b379-218c8386559e}, !- Space Name
=======
  {532cc157-e166-475c-8030-167dfe9e466e}, !- Handle
  Surface 14,                             !- Name
  RoofCeiling,                            !- Surface Type
  ,                                       !- Construction Name
  {f72de1ef-7f5c-4576-baa9-7bc887a152ea}, !- Space Name
>>>>>>> 4ec27a5f
  Outdoors,                               !- Outside Boundary Condition
  ,                                       !- Outside Boundary Condition Object
  SunExposed,                             !- Sun Exposure
  WindExposed,                            !- Wind Exposure
  ,                                       !- View Factor to Ground
  ,                                       !- Number of Vertices
  13.6310703908387, 3.40776759770968, 1.70388379885484, !- X,Y,Z Vertex 1 {m}
  0, 3.40776759770968, 1.70388379885484,  !- X,Y,Z Vertex 2 {m}
  0, 0, 0,                                !- X,Y,Z Vertex 3 {m}
  13.6310703908387, 0, 0;                 !- X,Y,Z Vertex 4 {m}

OS:Surface,
<<<<<<< HEAD
  {960f8e24-77ac-4a3e-9e52-b6385c4bc093}, !- Handle
  Surface 15,                             !- Name
  RoofCeiling,                            !- Surface Type
  ,                                       !- Construction Name
  {4b9f18ae-9077-4347-b379-218c8386559e}, !- Space Name
=======
  {ee41a097-ef0f-4760-beaf-48ad2ae95073}, !- Handle
  Surface 15,                             !- Name
  RoofCeiling,                            !- Surface Type
  ,                                       !- Construction Name
  {f72de1ef-7f5c-4576-baa9-7bc887a152ea}, !- Space Name
>>>>>>> 4ec27a5f
  Outdoors,                               !- Outside Boundary Condition
  ,                                       !- Outside Boundary Condition Object
  SunExposed,                             !- Sun Exposure
  WindExposed,                            !- Wind Exposure
  ,                                       !- View Factor to Ground
  ,                                       !- Number of Vertices
  0, 3.40776759770968, 1.70388379885484,  !- X,Y,Z Vertex 1 {m}
  13.6310703908387, 3.40776759770968, 1.70388379885484, !- X,Y,Z Vertex 2 {m}
  13.6310703908387, 6.81553519541936, 0,  !- X,Y,Z Vertex 3 {m}
  0, 6.81553519541936, 0;                 !- X,Y,Z Vertex 4 {m}

OS:Surface,
<<<<<<< HEAD
  {9da12212-9af7-484e-86a8-c29b6de6ddca}, !- Handle
  Surface 16,                             !- Name
  Wall,                                   !- Surface Type
  ,                                       !- Construction Name
  {4b9f18ae-9077-4347-b379-218c8386559e}, !- Space Name
=======
  {1fe5eb73-b641-4352-a693-d1eac3c255f3}, !- Handle
  Surface 16,                             !- Name
  Wall,                                   !- Surface Type
  ,                                       !- Construction Name
  {f72de1ef-7f5c-4576-baa9-7bc887a152ea}, !- Space Name
>>>>>>> 4ec27a5f
  Outdoors,                               !- Outside Boundary Condition
  ,                                       !- Outside Boundary Condition Object
  SunExposed,                             !- Sun Exposure
  WindExposed,                            !- Wind Exposure
  ,                                       !- View Factor to Ground
  ,                                       !- Number of Vertices
  0, 3.40776759770968, 1.70388379885484,  !- X,Y,Z Vertex 1 {m}
  0, 6.81553519541936, 0,                 !- X,Y,Z Vertex 2 {m}
  0, 0, 0;                                !- X,Y,Z Vertex 3 {m}

OS:Surface,
<<<<<<< HEAD
  {89b972ec-460c-4191-ac04-181329a553db}, !- Handle
  Surface 17,                             !- Name
  Wall,                                   !- Surface Type
  ,                                       !- Construction Name
  {4b9f18ae-9077-4347-b379-218c8386559e}, !- Space Name
=======
  {13330be2-96cd-4465-bac1-ec16ef7dd8ea}, !- Handle
  Surface 17,                             !- Name
  Wall,                                   !- Surface Type
  ,                                       !- Construction Name
  {f72de1ef-7f5c-4576-baa9-7bc887a152ea}, !- Space Name
>>>>>>> 4ec27a5f
  Outdoors,                               !- Outside Boundary Condition
  ,                                       !- Outside Boundary Condition Object
  SunExposed,                             !- Sun Exposure
  WindExposed,                            !- Wind Exposure
  ,                                       !- View Factor to Ground
  ,                                       !- Number of Vertices
  13.6310703908387, 3.40776759770968, 1.70388379885484, !- X,Y,Z Vertex 1 {m}
  13.6310703908387, 0, 0,                 !- X,Y,Z Vertex 2 {m}
  13.6310703908387, 6.81553519541936, 0;  !- X,Y,Z Vertex 3 {m}

OS:Space,
<<<<<<< HEAD
  {4b9f18ae-9077-4347-b379-218c8386559e}, !- Handle
  unfinished attic space,                 !- Name
  {598d55d2-b3ea-4c5e-a516-87fd474cce68}, !- Space Type Name
=======
  {f72de1ef-7f5c-4576-baa9-7bc887a152ea}, !- Handle
  unfinished attic space,                 !- Name
  {aab0de7c-7abc-456a-998e-eb8f9ee1f489}, !- Space Type Name
>>>>>>> 4ec27a5f
  ,                                       !- Default Construction Set Name
  ,                                       !- Default Schedule Set Name
  -0,                                     !- Direction of Relative North {deg}
  0,                                      !- X Origin {m}
  0,                                      !- Y Origin {m}
  4.8768,                                 !- Z Origin {m}
  ,                                       !- Building Story Name
<<<<<<< HEAD
  {96fd62b7-f65f-48ae-92e2-c0d7f0c23d34}; !- Thermal Zone Name

OS:ThermalZone,
  {96fd62b7-f65f-48ae-92e2-c0d7f0c23d34}, !- Handle
=======
  {1b1f3211-7b3c-4de2-9db1-b528295ae7e5}; !- Thermal Zone Name

OS:ThermalZone,
  {1b1f3211-7b3c-4de2-9db1-b528295ae7e5}, !- Handle
>>>>>>> 4ec27a5f
  unfinished attic zone,                  !- Name
  ,                                       !- Multiplier
  ,                                       !- Ceiling Height {m}
  ,                                       !- Volume {m3}
  ,                                       !- Floor Area {m2}
  ,                                       !- Zone Inside Convection Algorithm
  ,                                       !- Zone Outside Convection Algorithm
  ,                                       !- Zone Conditioning Equipment List Name
<<<<<<< HEAD
  {aca32d8e-a2f6-4b28-b1b2-ae1bed71f9b7}, !- Zone Air Inlet Port List
  {f18e1ceb-0241-49d3-b13b-af10155910b6}, !- Zone Air Exhaust Port List
  {3e2f52e6-9833-4885-9821-63fbf50f3d36}, !- Zone Air Node Name
  {edaef696-49cb-42db-995f-2ae41b2a3dcb}, !- Zone Return Air Port List
=======
  {4d7d2046-5a09-4853-a461-a4c2c15b70b3}, !- Zone Air Inlet Port List
  {1573b263-7263-4026-938d-bea5fe8c8c09}, !- Zone Air Exhaust Port List
  {70ce0594-e976-41a5-bda4-1d419c3178f5}, !- Zone Air Node Name
  {2c1b0f8f-6507-4da1-881a-ce28af5cc711}, !- Zone Return Air Port List
>>>>>>> 4ec27a5f
  ,                                       !- Primary Daylighting Control Name
  ,                                       !- Fraction of Zone Controlled by Primary Daylighting Control
  ,                                       !- Secondary Daylighting Control Name
  ,                                       !- Fraction of Zone Controlled by Secondary Daylighting Control
  ,                                       !- Illuminance Map Name
  ,                                       !- Group Rendering Name
  ,                                       !- Thermostat Name
  No;                                     !- Use Ideal Air Loads

OS:Node,
<<<<<<< HEAD
  {ca096861-3399-4667-932a-aad48db24ed5}, !- Handle
  Node 2,                                 !- Name
  {3e2f52e6-9833-4885-9821-63fbf50f3d36}, !- Inlet Port
  ;                                       !- Outlet Port

OS:Connection,
  {3e2f52e6-9833-4885-9821-63fbf50f3d36}, !- Handle
  {96fd62b7-f65f-48ae-92e2-c0d7f0c23d34}, !- Source Object
  11,                                     !- Outlet Port
  {ca096861-3399-4667-932a-aad48db24ed5}, !- Target Object
  2;                                      !- Inlet Port

OS:PortList,
  {aca32d8e-a2f6-4b28-b1b2-ae1bed71f9b7}, !- Handle
  {96fd62b7-f65f-48ae-92e2-c0d7f0c23d34}; !- HVAC Component

OS:PortList,
  {f18e1ceb-0241-49d3-b13b-af10155910b6}, !- Handle
  {96fd62b7-f65f-48ae-92e2-c0d7f0c23d34}; !- HVAC Component

OS:PortList,
  {edaef696-49cb-42db-995f-2ae41b2a3dcb}, !- Handle
  {96fd62b7-f65f-48ae-92e2-c0d7f0c23d34}; !- HVAC Component

OS:Sizing:Zone,
  {62151e76-2920-4bb2-a3b2-e910440b6103}, !- Handle
  {96fd62b7-f65f-48ae-92e2-c0d7f0c23d34}, !- Zone or ZoneList Name
=======
  {489f5801-f24b-4920-892f-fcd30344005f}, !- Handle
  Node 2,                                 !- Name
  {70ce0594-e976-41a5-bda4-1d419c3178f5}, !- Inlet Port
  ;                                       !- Outlet Port

OS:Connection,
  {70ce0594-e976-41a5-bda4-1d419c3178f5}, !- Handle
  {bbf748b5-20d6-4028-a360-1b7164b7aa08}, !- Name
  {1b1f3211-7b3c-4de2-9db1-b528295ae7e5}, !- Source Object
  11,                                     !- Outlet Port
  {489f5801-f24b-4920-892f-fcd30344005f}, !- Target Object
  2;                                      !- Inlet Port

OS:PortList,
  {4d7d2046-5a09-4853-a461-a4c2c15b70b3}, !- Handle
  {faa8833c-f520-42b7-b694-eeadf8c1d3a6}, !- Name
  {1b1f3211-7b3c-4de2-9db1-b528295ae7e5}; !- HVAC Component

OS:PortList,
  {1573b263-7263-4026-938d-bea5fe8c8c09}, !- Handle
  {5ecdb418-9e7b-411d-b9eb-7fa616c337ec}, !- Name
  {1b1f3211-7b3c-4de2-9db1-b528295ae7e5}; !- HVAC Component

OS:PortList,
  {2c1b0f8f-6507-4da1-881a-ce28af5cc711}, !- Handle
  {e2181c3d-bdcc-4586-b188-997b47e059cd}, !- Name
  {1b1f3211-7b3c-4de2-9db1-b528295ae7e5}; !- HVAC Component

OS:Sizing:Zone,
  {70a3d6a2-ecb7-4c89-9524-68cd7bb2e5e7}, !- Handle
  {1b1f3211-7b3c-4de2-9db1-b528295ae7e5}, !- Zone or ZoneList Name
>>>>>>> 4ec27a5f
  SupplyAirTemperature,                   !- Zone Cooling Design Supply Air Temperature Input Method
  14,                                     !- Zone Cooling Design Supply Air Temperature {C}
  11.11,                                  !- Zone Cooling Design Supply Air Temperature Difference {deltaC}
  SupplyAirTemperature,                   !- Zone Heating Design Supply Air Temperature Input Method
  40,                                     !- Zone Heating Design Supply Air Temperature {C}
  11.11,                                  !- Zone Heating Design Supply Air Temperature Difference {deltaC}
  0.0085,                                 !- Zone Cooling Design Supply Air Humidity Ratio {kg-H2O/kg-air}
  0.008,                                  !- Zone Heating Design Supply Air Humidity Ratio {kg-H2O/kg-air}
  ,                                       !- Zone Heating Sizing Factor
  ,                                       !- Zone Cooling Sizing Factor
  DesignDay,                              !- Cooling Design Air Flow Method
  ,                                       !- Cooling Design Air Flow Rate {m3/s}
  ,                                       !- Cooling Minimum Air Flow per Zone Floor Area {m3/s-m2}
  ,                                       !- Cooling Minimum Air Flow {m3/s}
  ,                                       !- Cooling Minimum Air Flow Fraction
  DesignDay,                              !- Heating Design Air Flow Method
  ,                                       !- Heating Design Air Flow Rate {m3/s}
  ,                                       !- Heating Maximum Air Flow per Zone Floor Area {m3/s-m2}
  ,                                       !- Heating Maximum Air Flow {m3/s}
  ,                                       !- Heating Maximum Air Flow Fraction
  No,                                     !- Account for Dedicated Outdoor Air System
  NeutralSupplyAir,                       !- Dedicated Outdoor Air System Control Strategy
  autosize,                               !- Dedicated Outdoor Air Low Setpoint Temperature for Design {C}
  autosize;                               !- Dedicated Outdoor Air High Setpoint Temperature for Design {C}

OS:ZoneHVAC:EquipmentList,
<<<<<<< HEAD
  {826d7dd8-6cce-490e-9319-138110d04dd7}, !- Handle
  Zone HVAC Equipment List 2,             !- Name
  {96fd62b7-f65f-48ae-92e2-c0d7f0c23d34}; !- Thermal Zone

OS:SpaceType,
  {598d55d2-b3ea-4c5e-a516-87fd474cce68}, !- Handle
=======
  {68ac2293-e17d-4a12-931b-9080cc83ce91}, !- Handle
  Zone HVAC Equipment List 2,             !- Name
  {1b1f3211-7b3c-4de2-9db1-b528295ae7e5}; !- Thermal Zone

OS:SpaceType,
  {aab0de7c-7abc-456a-998e-eb8f9ee1f489}, !- Handle
>>>>>>> 4ec27a5f
  Space Type 2,                           !- Name
  ,                                       !- Default Construction Set Name
  ,                                       !- Default Schedule Set Name
  ,                                       !- Group Rendering Name
  ,                                       !- Design Specification Outdoor Air Object Name
  ,                                       !- Standards Template
  ,                                       !- Standards Building Type
  unfinished attic;                       !- Standards Space Type

OS:BuildingUnit,
<<<<<<< HEAD
  {21b19a69-1cdf-4848-ba46-9d41e6f8ed55}, !- Handle
=======
  {2c22bc98-85b0-47b4-ba70-74b5fd0da330}, !- Handle
>>>>>>> 4ec27a5f
  unit 1,                                 !- Name
  ,                                       !- Rendering Color
  Residential;                            !- Building Unit Type

OS:AdditionalProperties,
<<<<<<< HEAD
  {7aa1ecc0-c3a2-4eca-8a6f-bd1c258e99dc}, !- Handle
  {21b19a69-1cdf-4848-ba46-9d41e6f8ed55}, !- Object Name
=======
  {18ca02b7-1b12-44e6-a498-924f4a66d865}, !- Handle
  {2c22bc98-85b0-47b4-ba70-74b5fd0da330}, !- Object Name
>>>>>>> 4ec27a5f
  NumberOfBedrooms,                       !- Feature Name 1
  Integer,                                !- Feature Data Type 1
  3,                                      !- Feature Value 1
  NumberOfBathrooms,                      !- Feature Name 2
  Double,                                 !- Feature Data Type 2
  2,                                      !- Feature Value 2
  NumberOfOccupants,                      !- Feature Name 3
  Double,                                 !- Feature Data Type 3
  2.6400000000000001;                     !- Feature Value 3

OS:External:File,
<<<<<<< HEAD
  {2931f8a7-2ddd-47d8-96f3-dae61a9b62f3}, !- Handle
=======
  {812e673b-c744-4c16-b9ee-5a4d9cbc7c24}, !- Handle
>>>>>>> 4ec27a5f
  8760.csv,                               !- Name
  8760.csv;                               !- File Name

OS:Schedule:Day,
<<<<<<< HEAD
  {aa150929-1d52-449e-ac89-3b5eef2b798d}, !- Handle
=======
  {33d14f23-640e-46aa-b1b7-a70c49bc0104}, !- Handle
>>>>>>> 4ec27a5f
  Schedule Day 1,                         !- Name
  ,                                       !- Schedule Type Limits Name
  ,                                       !- Interpolate to Timestep
  24,                                     !- Hour 1
  0,                                      !- Minute 1
  0;                                      !- Value Until Time 1

OS:Schedule:Day,
<<<<<<< HEAD
  {a65c5668-65e3-458d-b7e6-6be0402ec924}, !- Handle
=======
  {1ff724ab-6af4-411d-bfcd-9c6898b74096}, !- Handle
>>>>>>> 4ec27a5f
  Schedule Day 2,                         !- Name
  ,                                       !- Schedule Type Limits Name
  ,                                       !- Interpolate to Timestep
  24,                                     !- Hour 1
  0,                                      !- Minute 1
  1;                                      !- Value Until Time 1

OS:Schedule:File,
<<<<<<< HEAD
  {2e9ce245-b06d-41bc-a6b5-2d4d43a69ff6}, !- Handle
  occupants,                              !- Name
  {b1447e79-fe8b-4e5c-98af-9e84da7cbcc2}, !- Schedule Type Limits Name
  {2931f8a7-2ddd-47d8-96f3-dae61a9b62f3}, !- External File Name
=======
  {41667676-5655-44d7-9c59-56324879175a}, !- Handle
  occupants,                              !- Name
  {2d7d3c39-7459-4dd6-89a5-eecb951b01c6}, !- Schedule Type Limits Name
  {812e673b-c744-4c16-b9ee-5a4d9cbc7c24}, !- External File Name
>>>>>>> 4ec27a5f
  1,                                      !- Column Number
  1,                                      !- Rows to Skip at Top
  8760,                                   !- Number of Hours of Data
  ,                                       !- Column Separator
  ,                                       !- Interpolate to Timestep
  60;                                     !- Minutes per Item

<<<<<<< HEAD
OS:Schedule:Constant,
  {491e35bd-18e3-4d2e-8573-9edac87850a5}, !- Handle
  res occupants activity schedule,        !- Name
  {b0d07310-201d-4942-af6c-4eac5860343b}, !- Schedule Type Limits Name
  112.539290946133;                       !- Value

OS:People:Definition,
  {d6226811-017e-4508-8238-8f67dc360117}, !- Handle
  res occupants|living space,             !- Name
=======
OS:Schedule:Ruleset,
  {d7fdb9c2-cbe4-41c0-af39-279675e5c28f}, !- Handle
  Schedule Ruleset 1,                     !- Name
  {ab1485fa-c758-4ae3-a317-21615500bdb3}, !- Schedule Type Limits Name
  {55ed7d21-820d-4f2e-95c6-2585694f086b}; !- Default Day Schedule Name

OS:Schedule:Day,
  {55ed7d21-820d-4f2e-95c6-2585694f086b}, !- Handle
  Schedule Day 3,                         !- Name
  {ab1485fa-c758-4ae3-a317-21615500bdb3}, !- Schedule Type Limits Name
  ,                                       !- Interpolate to Timestep
  24,                                     !- Hour 1
  0,                                      !- Minute 1
  112.539290946133;                       !- Value Until Time 1

OS:People:Definition,
  {a975b2ef-a03e-4dd6-9aa8-c5b6b61424f5}, !- Handle
  res occupants|living space|story 2,     !- Name
>>>>>>> 4ec27a5f
  People,                                 !- Number of People Calculation Method
  1.32,                                   !- Number of People {people}
  ,                                       !- People per Space Floor Area {person/m2}
  ,                                       !- Space Floor Area per Person {m2/person}
  0.319734,                               !- Fraction Radiant
  0.573,                                  !- Sensible Heat Fraction
  0,                                      !- Carbon Dioxide Generation Rate {m3/s-W}
  No,                                     !- Enable ASHRAE 55 Comfort Warnings
  ZoneAveraged;                           !- Mean Radiant Temperature Calculation Type

OS:People,
<<<<<<< HEAD
  {0cfceb5e-3687-4e2c-b80f-b1eccf24adfa}, !- Handle
  res occupants|living space,             !- Name
  {d6226811-017e-4508-8238-8f67dc360117}, !- People Definition Name
  {326210ca-c50e-4079-8651-6bf2366248ef}, !- Space or SpaceType Name
  {2e9ce245-b06d-41bc-a6b5-2d4d43a69ff6}, !- Number of People Schedule Name
  {491e35bd-18e3-4d2e-8573-9edac87850a5}, !- Activity Level Schedule Name
=======
  {78825eaa-63fc-450e-b677-0a237e139c51}, !- Handle
  res occupants|living space|story 2,     !- Name
  {a975b2ef-a03e-4dd6-9aa8-c5b6b61424f5}, !- People Definition Name
  {ca10cb89-6b54-4a3c-9c85-574999951f5d}, !- Space or SpaceType Name
  {41667676-5655-44d7-9c59-56324879175a}, !- Number of People Schedule Name
  {d7fdb9c2-cbe4-41c0-af39-279675e5c28f}, !- Activity Level Schedule Name
>>>>>>> 4ec27a5f
  ,                                       !- Surface Name/Angle Factor List Name
  ,                                       !- Work Efficiency Schedule Name
  ,                                       !- Clothing Insulation Schedule Name
  ,                                       !- Air Velocity Schedule Name
  1;                                      !- Multiplier

OS:ScheduleTypeLimits,
<<<<<<< HEAD
  {b0d07310-201d-4942-af6c-4eac5860343b}, !- Handle
=======
  {ab1485fa-c758-4ae3-a317-21615500bdb3}, !- Handle
>>>>>>> 4ec27a5f
  ActivityLevel,                          !- Name
  0,                                      !- Lower Limit Value
  ,                                       !- Upper Limit Value
  Continuous,                             !- Numeric Type
  ActivityLevel;                          !- Unit Type

OS:ScheduleTypeLimits,
<<<<<<< HEAD
  {b1447e79-fe8b-4e5c-98af-9e84da7cbcc2}, !- Handle
=======
  {2d7d3c39-7459-4dd6-89a5-eecb951b01c6}, !- Handle
>>>>>>> 4ec27a5f
  Fractional,                             !- Name
  0,                                      !- Lower Limit Value
  1,                                      !- Upper Limit Value
  Continuous;                             !- Numeric Type

OS:People:Definition,
<<<<<<< HEAD
  {fed82dff-eb65-4bff-ab4c-f5ad7cb7b634}, !- Handle
  res occupants|living space|story 2,     !- Name
=======
  {16c0dfa9-9361-4250-9383-c64577615869}, !- Handle
  res occupants|living space,             !- Name
>>>>>>> 4ec27a5f
  People,                                 !- Number of People Calculation Method
  1.32,                                   !- Number of People {people}
  ,                                       !- People per Space Floor Area {person/m2}
  ,                                       !- Space Floor Area per Person {m2/person}
  0.319734,                               !- Fraction Radiant
  0.573,                                  !- Sensible Heat Fraction
  0,                                      !- Carbon Dioxide Generation Rate {m3/s-W}
  No,                                     !- Enable ASHRAE 55 Comfort Warnings
  ZoneAveraged;                           !- Mean Radiant Temperature Calculation Type

OS:People,
<<<<<<< HEAD
  {c0938c92-7348-434a-ad39-742f45fa8105}, !- Handle
  res occupants|living space|story 2,     !- Name
  {fed82dff-eb65-4bff-ab4c-f5ad7cb7b634}, !- People Definition Name
  {3e56727f-7ffc-424a-8dc8-d06175e31f52}, !- Space or SpaceType Name
  {2e9ce245-b06d-41bc-a6b5-2d4d43a69ff6}, !- Number of People Schedule Name
  {491e35bd-18e3-4d2e-8573-9edac87850a5}, !- Activity Level Schedule Name
=======
  {c4c369ab-df9f-404a-96f4-a2f3774c82e9}, !- Handle
  res occupants|living space,             !- Name
  {16c0dfa9-9361-4250-9383-c64577615869}, !- People Definition Name
  {efe89d85-1862-4fe5-b7f5-4a62a55e2fd2}, !- Space or SpaceType Name
  {41667676-5655-44d7-9c59-56324879175a}, !- Number of People Schedule Name
  {d7fdb9c2-cbe4-41c0-af39-279675e5c28f}, !- Activity Level Schedule Name
>>>>>>> 4ec27a5f
  ,                                       !- Surface Name/Angle Factor List Name
  ,                                       !- Work Efficiency Schedule Name
  ,                                       !- Clothing Insulation Schedule Name
  ,                                       !- Air Velocity Schedule Name
  1;                                      !- Multiplier
<|MERGE_RESOLUTION|>--- conflicted
+++ resolved
@@ -1,31 +1,22 @@
 !- NOTE: Auto-generated from /test/osw_files/SFD_2000sqft_2story_SL_UA_Denver_East.osw
 
 OS:Version,
-<<<<<<< HEAD
-  {65d650a1-4164-4797-8933-e5febb1d6702}, !- Handle
+  {81f7b3c2-d1d7-4b3c-81cf-affa77d10320}, !- Handle
   3.2.1;                                  !- Version Identifier
 
 OS:SimulationControl,
-  {bc540507-46f8-4a5c-9ff1-cf9fe7319409}, !- Handle
-=======
-  {3b9a8439-35d0-4528-b015-0e712763241f}, !- Handle
-  2.9.1;                                  !- Version Identifier
-
-OS:SimulationControl,
-  {013e49e9-cfe6-4fc4-83b2-08976e940ebe}, !- Handle
->>>>>>> 4ec27a5f
+  {860b0917-88fc-4944-a8cd-1033834d909d}, !- Handle
   ,                                       !- Do Zone Sizing Calculation
   ,                                       !- Do System Sizing Calculation
   ,                                       !- Do Plant Sizing Calculation
   No;                                     !- Run Simulation for Sizing Periods
 
 OS:Timestep,
-<<<<<<< HEAD
-  {83e1ff80-7504-4d34-ac21-cf3a5b92a35d}, !- Handle
+  {2e0eeb12-c91b-4bf7-a9a7-48da7810c82d}, !- Handle
   6;                                      !- Number of Timesteps per Hour
 
 OS:ShadowCalculation,
-  {72abcb75-0da5-4f2e-b476-16aa330a9597}, !- Handle
+  {31f6a743-33e9-455a-b60d-376bc559afb5}, !- Handle
   PolygonClipping,                        !- Shading Calculation Method
   ,                                       !- Shading Calculation Update Frequency Method
   20,                                     !- Shading Calculation Update Frequency
@@ -38,45 +29,21 @@
   No;                                     !- Disable Self-Shading From Shading Zone Groups to Other Zones
 
 OS:SurfaceConvectionAlgorithm:Outside,
-  {b2dde3c4-152d-4d55-b32d-7f535524a488}, !- Handle
+  {b471d071-8014-4847-b964-2690684ab0f8}, !- Handle
   DOE-2;                                  !- Algorithm
 
 OS:SurfaceConvectionAlgorithm:Inside,
-  {1c02a043-a99f-4e17-80f6-38d4c6534fcd}, !- Handle
+  {8beb27d2-f44f-4a25-acd8-30028f2b570d}, !- Handle
   TARP;                                   !- Algorithm
 
 OS:ZoneCapacitanceMultiplier:ResearchSpecial,
-  {6d0fdc48-317f-4b10-8e9a-aaeccc1f9200}, !- Handle
-=======
-  {ce144150-9eac-4d8e-8f9f-e4d9590e68ee}, !- Handle
-  6;                                      !- Number of Timesteps per Hour
-
-OS:ShadowCalculation,
-  {11a449f7-87a4-436d-a6da-2cf0a490da25}, !- Handle
-  20,                                     !- Calculation Frequency
-  200;                                    !- Maximum Figures in Shadow Overlap Calculations
-
-OS:SurfaceConvectionAlgorithm:Outside,
-  {18970b83-aeb6-4451-90b8-90b80e9c3772}, !- Handle
-  DOE-2;                                  !- Algorithm
-
-OS:SurfaceConvectionAlgorithm:Inside,
-  {56126b23-cfcd-428f-94b9-3fae322b94de}, !- Handle
-  TARP;                                   !- Algorithm
-
-OS:ZoneCapacitanceMultiplier:ResearchSpecial,
-  {e3fed0a6-05d6-434e-bf29-906384ea4131}, !- Handle
->>>>>>> 4ec27a5f
+  {1d91f89b-b4a2-4a37-9253-02588ca5aaec}, !- Handle
   ,                                       !- Temperature Capacity Multiplier
   15,                                     !- Humidity Capacity Multiplier
   ;                                       !- Carbon Dioxide Capacity Multiplier
 
 OS:RunPeriod,
-<<<<<<< HEAD
-  {d6f909b1-9e5d-40a4-942b-2a5d60b72089}, !- Handle
-=======
-  {550d37f0-9cef-4078-9d5a-9defb707ad61}, !- Handle
->>>>>>> 4ec27a5f
+  {80c160f4-b4e4-4498-b2d1-ace08f2a8491}, !- Handle
   Run Period 1,                           !- Name
   1,                                      !- Begin Month
   1,                                      !- Begin Day of Month
@@ -90,21 +57,13 @@
   ;                                       !- Number of Times Runperiod to be Repeated
 
 OS:YearDescription,
-<<<<<<< HEAD
-  {4f7f0034-72f3-4c78-aa3a-adba50f9e09a}, !- Handle
-=======
-  {c80b16cd-ffc2-46d4-8d48-13b52f1a1625}, !- Handle
->>>>>>> 4ec27a5f
+  {be1862c9-d639-490c-a29d-bdac9a10319e}, !- Handle
   2007,                                   !- Calendar Year
   ,                                       !- Day of Week for Start Day
   ;                                       !- Is Leap Year
 
 OS:WeatherFile,
-<<<<<<< HEAD
-  {d066e3fc-90c8-4566-a948-25a3603085f1}, !- Handle
-=======
-  {2e9462ab-41bf-4f62-bcaf-5dc2133368bb}, !- Handle
->>>>>>> 4ec27a5f
+  {cbba7e0b-d86f-4c62-9541-da548ae795ad}, !- Handle
   Denver Intl Ap,                         !- City
   CO,                                     !- State Province Region
   USA,                                    !- Country
@@ -118,13 +77,8 @@
   E23378AA;                               !- Checksum
 
 OS:AdditionalProperties,
-<<<<<<< HEAD
-  {455fe5be-71bb-44ab-b874-f1ef3a83f074}, !- Handle
-  {d066e3fc-90c8-4566-a948-25a3603085f1}, !- Object Name
-=======
-  {915e05c5-2da4-40d5-a6d2-f47fabbedc77}, !- Handle
-  {2e9462ab-41bf-4f62-bcaf-5dc2133368bb}, !- Object Name
->>>>>>> 4ec27a5f
+  {fa7d5b0b-3938-4bd9-bed0-9f0588ca49b3}, !- Handle
+  {cbba7e0b-d86f-4c62-9541-da548ae795ad}, !- Object Name
   EPWHeaderCity,                          !- Feature Name 1
   String,                                 !- Feature Data Type 1
   Denver Intl Ap,                         !- Feature Value 1
@@ -232,11 +186,7 @@
   84;                                     !- Feature Value 35
 
 OS:Site,
-<<<<<<< HEAD
-  {9d2f6813-cb8d-4cb0-b685-7b76f8c64810}, !- Handle
-=======
-  {a8994dfb-8d83-49a8-aadb-c394ced59dff}, !- Handle
->>>>>>> 4ec27a5f
+  {4ab8aa31-2fd7-4f5f-a6b9-8f9ee1cc95d9}, !- Handle
   Denver Intl Ap_CO_USA,                  !- Name
   39.83,                                  !- Latitude {deg}
   -104.65,                                !- Longitude {deg}
@@ -245,45 +195,26 @@
   ;                                       !- Terrain
 
 OS:ClimateZones,
-<<<<<<< HEAD
-  {ee1f6f0d-b756-4b7b-a6c1-d2c0390673e4}, !- Handle
+  {ad6c5485-6a27-4c27-9344-66e19f460389}, !- Handle
   Building America,                       !- Climate Zone Institution Name 1
-=======
-  {3d633647-195c-48ff-b370-7b7137b7b952}, !- Handle
-  ,                                       !- Active Institution
-  ,                                       !- Active Year
-  ,                                       !- Climate Zone Institution Name 1
->>>>>>> 4ec27a5f
   ,                                       !- Climate Zone Document Name 1
   0,                                      !- Climate Zone Document Year 1
   Cold;                                   !- Climate Zone Value 1
 
 OS:Site:WaterMainsTemperature,
-<<<<<<< HEAD
-  {eae00c9f-3e71-49e1-b842-21f3c0338119}, !- Handle
-=======
-  {85f3ae49-f19c-485f-a089-70657eb97be4}, !- Handle
->>>>>>> 4ec27a5f
+  {9ffbc21c-25aa-489f-bc55-f5729a82affb}, !- Handle
   Correlation,                            !- Calculation Method
   ,                                       !- Temperature Schedule Name
   10.8753424657535,                       !- Annual Average Outdoor Air Temperature {C}
   23.1524007936508;                       !- Maximum Difference In Monthly Average Outdoor Air Temperatures {deltaC}
 
 OS:RunPeriodControl:DaylightSavingTime,
-<<<<<<< HEAD
-  {b23c59b0-f22b-454e-8bfa-3b9f68ad73f8}, !- Handle
-=======
-  {a980b813-97ea-4770-b505-7a120c98960d}, !- Handle
->>>>>>> 4ec27a5f
+  {26a4c3e5-ee32-4658-8779-7aef48f6d74e}, !- Handle
   3/12,                                   !- Start Date
   11/5;                                   !- End Date
 
 OS:Site:GroundTemperature:Deep,
-<<<<<<< HEAD
-  {ad12b69d-de11-47b3-a63c-cdb1d3807a45}, !- Handle
-=======
-  {0882f045-96c2-41fd-9931-940d7deaa204}, !- Handle
->>>>>>> 4ec27a5f
+  {e935e601-076c-45e5-94ab-e67602d7802b}, !- Handle
   10.8753424657535,                       !- January Deep Ground Temperature {C}
   10.8753424657535,                       !- February Deep Ground Temperature {C}
   10.8753424657535,                       !- March Deep Ground Temperature {C}
@@ -298,11 +229,7 @@
   10.8753424657535;                       !- December Deep Ground Temperature {C}
 
 OS:Building,
-<<<<<<< HEAD
-  {715df5a0-3930-4dd1-b0fa-ce8b05a9c05b}, !- Handle
-=======
-  {1ec245fc-fd0d-4594-bbe1-a6378efa07dd}, !- Handle
->>>>>>> 4ec27a5f
+  {1ce76419-0971-43a6-bcc9-f033fbd74de9}, !- Handle
   Building 1,                             !- Name
   ,                                       !- Building Sector Type
   270,                                    !- North Axis {deg}
@@ -317,23 +244,14 @@
   1;                                      !- Standards Number of Living Units
 
 OS:AdditionalProperties,
-<<<<<<< HEAD
-  {fd9d87c3-4862-47c1-b3b3-a4239bbe2a52}, !- Handle
-  {715df5a0-3930-4dd1-b0fa-ce8b05a9c05b}, !- Object Name
-=======
-  {617252ed-f3ee-40dc-ae9d-723b8eac41d2}, !- Handle
-  {1ec245fc-fd0d-4594-bbe1-a6378efa07dd}, !- Object Name
->>>>>>> 4ec27a5f
+  {8872577c-c66b-4acc-9d0f-adea33f956df}, !- Handle
+  {1ce76419-0971-43a6-bcc9-f033fbd74de9}, !- Object Name
   Total Units Modeled,                    !- Feature Name 1
   Integer,                                !- Feature Data Type 1
   1;                                      !- Feature Value 1
 
 OS:ThermalZone,
-<<<<<<< HEAD
-  {4e995e59-c084-4ca4-819e-eed279580636}, !- Handle
-=======
-  {830c7e05-8acb-4e19-93a0-a88a4b5c84d9}, !- Handle
->>>>>>> 4ec27a5f
+  {a81313da-f827-45c7-92f1-61cd353df744}, !- Handle
   living zone,                            !- Name
   ,                                       !- Multiplier
   ,                                       !- Ceiling Height {m}
@@ -342,17 +260,10 @@
   ,                                       !- Zone Inside Convection Algorithm
   ,                                       !- Zone Outside Convection Algorithm
   ,                                       !- Zone Conditioning Equipment List Name
-<<<<<<< HEAD
-  {8a9de681-a872-447c-8995-84c7086d212e}, !- Zone Air Inlet Port List
-  {e95b406a-6d60-495d-aa5e-597c6fcc9dbf}, !- Zone Air Exhaust Port List
-  {9caebbbb-01f1-4c8c-8675-a4f02bd242ed}, !- Zone Air Node Name
-  {b694ff28-938c-440c-be8f-69e2e7de0a9f}, !- Zone Return Air Port List
-=======
-  {f34a4029-c3b1-48d1-b7c8-324069496f6e}, !- Zone Air Inlet Port List
-  {073c587c-aeae-477d-9615-4fb96f00264f}, !- Zone Air Exhaust Port List
-  {6a77526f-0444-4711-80a7-988c8dd4f4d7}, !- Zone Air Node Name
-  {69ae3c23-d004-4cbe-993d-34aaef7997b5}, !- Zone Return Air Port List
->>>>>>> 4ec27a5f
+  {8db10929-aa61-4973-afbc-fb1bcdaa16da}, !- Zone Air Inlet Port List
+  {2eb0b3c8-d82c-471d-a600-7775691ed3c0}, !- Zone Air Exhaust Port List
+  {ef9cbfe9-25ce-4787-945c-d60aa072fa16}, !- Zone Air Node Name
+  {8f25871d-c300-47e0-a5b7-8abb901c5261}, !- Zone Return Air Port List
   ,                                       !- Primary Daylighting Control Name
   ,                                       !- Fraction of Zone Controlled by Primary Daylighting Control
   ,                                       !- Secondary Daylighting Control Name
@@ -363,67 +274,33 @@
   No;                                     !- Use Ideal Air Loads
 
 OS:Node,
-<<<<<<< HEAD
-  {2f670f0c-bcee-4200-a996-bea92f4e5685}, !- Handle
+  {a7176717-aa04-4764-a5d9-f94be45963bc}, !- Handle
   Node 1,                                 !- Name
-  {9caebbbb-01f1-4c8c-8675-a4f02bd242ed}, !- Inlet Port
+  {ef9cbfe9-25ce-4787-945c-d60aa072fa16}, !- Inlet Port
   ;                                       !- Outlet Port
 
 OS:Connection,
-  {9caebbbb-01f1-4c8c-8675-a4f02bd242ed}, !- Handle
-  {4e995e59-c084-4ca4-819e-eed279580636}, !- Source Object
+  {ef9cbfe9-25ce-4787-945c-d60aa072fa16}, !- Handle
+  {a81313da-f827-45c7-92f1-61cd353df744}, !- Source Object
   11,                                     !- Outlet Port
-  {2f670f0c-bcee-4200-a996-bea92f4e5685}, !- Target Object
+  {a7176717-aa04-4764-a5d9-f94be45963bc}, !- Target Object
   2;                                      !- Inlet Port
 
 OS:PortList,
-  {8a9de681-a872-447c-8995-84c7086d212e}, !- Handle
-  {4e995e59-c084-4ca4-819e-eed279580636}; !- HVAC Component
+  {8db10929-aa61-4973-afbc-fb1bcdaa16da}, !- Handle
+  {a81313da-f827-45c7-92f1-61cd353df744}; !- HVAC Component
 
 OS:PortList,
-  {e95b406a-6d60-495d-aa5e-597c6fcc9dbf}, !- Handle
-  {4e995e59-c084-4ca4-819e-eed279580636}; !- HVAC Component
+  {2eb0b3c8-d82c-471d-a600-7775691ed3c0}, !- Handle
+  {a81313da-f827-45c7-92f1-61cd353df744}; !- HVAC Component
 
 OS:PortList,
-  {b694ff28-938c-440c-be8f-69e2e7de0a9f}, !- Handle
-  {4e995e59-c084-4ca4-819e-eed279580636}; !- HVAC Component
+  {8f25871d-c300-47e0-a5b7-8abb901c5261}, !- Handle
+  {a81313da-f827-45c7-92f1-61cd353df744}; !- HVAC Component
 
 OS:Sizing:Zone,
-  {57eb8e40-dd35-493b-a287-0b2ddb4aadd8}, !- Handle
-  {4e995e59-c084-4ca4-819e-eed279580636}, !- Zone or ZoneList Name
-=======
-  {fb9a48cc-8bbe-4dbc-92d5-e53b617fb4cf}, !- Handle
-  Node 1,                                 !- Name
-  {6a77526f-0444-4711-80a7-988c8dd4f4d7}, !- Inlet Port
-  ;                                       !- Outlet Port
-
-OS:Connection,
-  {6a77526f-0444-4711-80a7-988c8dd4f4d7}, !- Handle
-  {a3df82de-f030-46f6-b5af-b9cab4bee2ca}, !- Name
-  {830c7e05-8acb-4e19-93a0-a88a4b5c84d9}, !- Source Object
-  11,                                     !- Outlet Port
-  {fb9a48cc-8bbe-4dbc-92d5-e53b617fb4cf}, !- Target Object
-  2;                                      !- Inlet Port
-
-OS:PortList,
-  {f34a4029-c3b1-48d1-b7c8-324069496f6e}, !- Handle
-  {9ff6c6f1-1294-466e-a50a-0f6197c856e9}, !- Name
-  {830c7e05-8acb-4e19-93a0-a88a4b5c84d9}; !- HVAC Component
-
-OS:PortList,
-  {073c587c-aeae-477d-9615-4fb96f00264f}, !- Handle
-  {46e60782-24e7-479a-9497-ec87b9770bd0}, !- Name
-  {830c7e05-8acb-4e19-93a0-a88a4b5c84d9}; !- HVAC Component
-
-OS:PortList,
-  {69ae3c23-d004-4cbe-993d-34aaef7997b5}, !- Handle
-  {ae8804b2-0046-4f29-a30b-77be1b83734e}, !- Name
-  {830c7e05-8acb-4e19-93a0-a88a4b5c84d9}; !- HVAC Component
-
-OS:Sizing:Zone,
-  {d02d4b7c-6e1f-4feb-8436-50e912cfc3c5}, !- Handle
-  {830c7e05-8acb-4e19-93a0-a88a4b5c84d9}, !- Zone or ZoneList Name
->>>>>>> 4ec27a5f
+  {2497302a-bed8-48b0-b0bb-a039a0cbdd66}, !- Handle
+  {a81313da-f827-45c7-92f1-61cd353df744}, !- Zone or ZoneList Name
   SupplyAirTemperature,                   !- Zone Cooling Design Supply Air Temperature Input Method
   14,                                     !- Zone Cooling Design Supply Air Temperature {C}
   11.11,                                  !- Zone Cooling Design Supply Air Temperature Difference {deltaC}
@@ -450,25 +327,14 @@
   autosize;                               !- Dedicated Outdoor Air High Setpoint Temperature for Design {C}
 
 OS:ZoneHVAC:EquipmentList,
-<<<<<<< HEAD
-  {4496d15b-c5fd-4119-99dd-665e323c9716}, !- Handle
+  {30249b0d-60a2-4e6d-a36e-21706d89b211}, !- Handle
   Zone HVAC Equipment List 1,             !- Name
-  {4e995e59-c084-4ca4-819e-eed279580636}; !- Thermal Zone
+  {a81313da-f827-45c7-92f1-61cd353df744}; !- Thermal Zone
 
 OS:Space,
-  {326210ca-c50e-4079-8651-6bf2366248ef}, !- Handle
+  {1f87cf0b-6344-41ab-a7d2-1f2ac52bfc9b}, !- Handle
   living space,                           !- Name
-  {dc63d3bb-b939-4404-81f1-cafcc7fb0c0a}, !- Space Type Name
-=======
-  {716c671f-9a42-4e09-816e-1f22e2dea31f}, !- Handle
-  Zone HVAC Equipment List 1,             !- Name
-  {830c7e05-8acb-4e19-93a0-a88a4b5c84d9}; !- Thermal Zone
-
-OS:Space,
-  {efe89d85-1862-4fe5-b7f5-4a62a55e2fd2}, !- Handle
-  living space,                           !- Name
-  {171befb7-e34d-4e3d-b25a-9601c766dd0d}, !- Space Type Name
->>>>>>> 4ec27a5f
+  {bfbbc690-370b-4e85-9ad8-a554daba9849}, !- Space Type Name
   ,                                       !- Default Construction Set Name
   ,                                       !- Default Schedule Set Name
   -0,                                     !- Direction of Relative North {deg}
@@ -476,31 +342,17 @@
   0,                                      !- Y Origin {m}
   0,                                      !- Z Origin {m}
   ,                                       !- Building Story Name
-<<<<<<< HEAD
-  {4e995e59-c084-4ca4-819e-eed279580636}, !- Thermal Zone Name
+  {a81313da-f827-45c7-92f1-61cd353df744}, !- Thermal Zone Name
   ,                                       !- Part of Total Floor Area
   ,                                       !- Design Specification Outdoor Air Object Name
-  {21b19a69-1cdf-4848-ba46-9d41e6f8ed55}; !- Building Unit Name
-
-OS:Surface,
-  {566935dd-bd8a-45f1-836a-69b3de834c7f}, !- Handle
+  {8eb3fcab-c71e-4408-b1c4-3be7afe37cf1}; !- Building Unit Name
+
+OS:Surface,
+  {0f97583f-e57f-4ab6-a745-8df415755e3d}, !- Handle
   Surface 1,                              !- Name
   Floor,                                  !- Surface Type
   ,                                       !- Construction Name
-  {326210ca-c50e-4079-8651-6bf2366248ef}, !- Space Name
-=======
-  {830c7e05-8acb-4e19-93a0-a88a4b5c84d9}, !- Thermal Zone Name
-  ,                                       !- Part of Total Floor Area
-  ,                                       !- Design Specification Outdoor Air Object Name
-  {2c22bc98-85b0-47b4-ba70-74b5fd0da330}; !- Building Unit Name
-
-OS:Surface,
-  {50875ded-8708-422e-aea9-4187a2fd7d78}, !- Handle
-  Surface 1,                              !- Name
-  Floor,                                  !- Surface Type
-  ,                                       !- Construction Name
-  {efe89d85-1862-4fe5-b7f5-4a62a55e2fd2}, !- Space Name
->>>>>>> 4ec27a5f
+  {1f87cf0b-6344-41ab-a7d2-1f2ac52bfc9b}, !- Space Name
   Foundation,                             !- Outside Boundary Condition
   ,                                       !- Outside Boundary Condition Object
   NoSun,                                  !- Sun Exposure
@@ -513,19 +365,11 @@
   13.6310703908387, 0, 0;                 !- X,Y,Z Vertex 4 {m}
 
 OS:Surface,
-<<<<<<< HEAD
-  {60860e06-28a6-4681-96c0-681287b75675}, !- Handle
+  {65638238-aa0a-4b82-8f22-a5fc87ef65d9}, !- Handle
   Surface 2,                              !- Name
   Wall,                                   !- Surface Type
   ,                                       !- Construction Name
-  {326210ca-c50e-4079-8651-6bf2366248ef}, !- Space Name
-=======
-  {664dbe49-4838-4964-a7f2-184bcca44518}, !- Handle
-  Surface 2,                              !- Name
-  Wall,                                   !- Surface Type
-  ,                                       !- Construction Name
-  {efe89d85-1862-4fe5-b7f5-4a62a55e2fd2}, !- Space Name
->>>>>>> 4ec27a5f
+  {1f87cf0b-6344-41ab-a7d2-1f2ac52bfc9b}, !- Space Name
   Outdoors,                               !- Outside Boundary Condition
   ,                                       !- Outside Boundary Condition Object
   SunExposed,                             !- Sun Exposure
@@ -538,19 +382,11 @@
   0, 0, 2.4384;                           !- X,Y,Z Vertex 4 {m}
 
 OS:Surface,
-<<<<<<< HEAD
-  {4284eaf8-6e58-448a-b596-6f312b6baee2}, !- Handle
+  {960e8c7c-6e57-4754-9586-56d357b00bbe}, !- Handle
   Surface 3,                              !- Name
   Wall,                                   !- Surface Type
   ,                                       !- Construction Name
-  {326210ca-c50e-4079-8651-6bf2366248ef}, !- Space Name
-=======
-  {7d494d1c-2cdf-4749-adf5-849a31bd0443}, !- Handle
-  Surface 3,                              !- Name
-  Wall,                                   !- Surface Type
-  ,                                       !- Construction Name
-  {efe89d85-1862-4fe5-b7f5-4a62a55e2fd2}, !- Space Name
->>>>>>> 4ec27a5f
+  {1f87cf0b-6344-41ab-a7d2-1f2ac52bfc9b}, !- Space Name
   Outdoors,                               !- Outside Boundary Condition
   ,                                       !- Outside Boundary Condition Object
   SunExposed,                             !- Sun Exposure
@@ -563,19 +399,11 @@
   0, 6.81553519541936, 2.4384;            !- X,Y,Z Vertex 4 {m}
 
 OS:Surface,
-<<<<<<< HEAD
-  {46e0712e-68e9-4ec8-9b6f-4a9d38a7cf3b}, !- Handle
+  {5976ccd6-0086-4c21-9247-c31b2090ad01}, !- Handle
   Surface 4,                              !- Name
   Wall,                                   !- Surface Type
   ,                                       !- Construction Name
-  {326210ca-c50e-4079-8651-6bf2366248ef}, !- Space Name
-=======
-  {29b8ee5f-a61e-4e43-9ea8-6e98523ab7e9}, !- Handle
-  Surface 4,                              !- Name
-  Wall,                                   !- Surface Type
-  ,                                       !- Construction Name
-  {efe89d85-1862-4fe5-b7f5-4a62a55e2fd2}, !- Space Name
->>>>>>> 4ec27a5f
+  {1f87cf0b-6344-41ab-a7d2-1f2ac52bfc9b}, !- Space Name
   Outdoors,                               !- Outside Boundary Condition
   ,                                       !- Outside Boundary Condition Object
   SunExposed,                             !- Sun Exposure
@@ -588,19 +416,11 @@
   13.6310703908387, 6.81553519541936, 2.4384; !- X,Y,Z Vertex 4 {m}
 
 OS:Surface,
-<<<<<<< HEAD
-  {4326d727-670d-48c8-959c-fc1d820e30c1}, !- Handle
+  {269d923b-f531-47d7-be02-f81a0a5bb041}, !- Handle
   Surface 5,                              !- Name
   Wall,                                   !- Surface Type
   ,                                       !- Construction Name
-  {326210ca-c50e-4079-8651-6bf2366248ef}, !- Space Name
-=======
-  {a43b6551-a076-47bb-a80b-21b3205915bf}, !- Handle
-  Surface 5,                              !- Name
-  Wall,                                   !- Surface Type
-  ,                                       !- Construction Name
-  {efe89d85-1862-4fe5-b7f5-4a62a55e2fd2}, !- Space Name
->>>>>>> 4ec27a5f
+  {1f87cf0b-6344-41ab-a7d2-1f2ac52bfc9b}, !- Space Name
   Outdoors,                               !- Outside Boundary Condition
   ,                                       !- Outside Boundary Condition Object
   SunExposed,                             !- Sun Exposure
@@ -613,23 +433,13 @@
   13.6310703908387, 0, 2.4384;            !- X,Y,Z Vertex 4 {m}
 
 OS:Surface,
-<<<<<<< HEAD
-  {6d2e669d-bd55-47dd-b71d-7ccc3823025f}, !- Handle
+  {3eed0846-5495-4331-a091-b2b8f05b6def}, !- Handle
   Surface 6,                              !- Name
   RoofCeiling,                            !- Surface Type
   ,                                       !- Construction Name
-  {326210ca-c50e-4079-8651-6bf2366248ef}, !- Space Name
+  {1f87cf0b-6344-41ab-a7d2-1f2ac52bfc9b}, !- Space Name
   Surface,                                !- Outside Boundary Condition
-  {83b2a242-91c2-4863-8099-30479d0c0607}, !- Outside Boundary Condition Object
-=======
-  {13319e03-f1c8-4c33-b3ed-5c05332250f2}, !- Handle
-  Surface 6,                              !- Name
-  RoofCeiling,                            !- Surface Type
-  ,                                       !- Construction Name
-  {efe89d85-1862-4fe5-b7f5-4a62a55e2fd2}, !- Space Name
-  Surface,                                !- Outside Boundary Condition
-  {c1b257f8-ae45-4005-8c2f-ad06105f8ca2}, !- Outside Boundary Condition Object
->>>>>>> 4ec27a5f
+  {a74eea7c-d898-420d-be67-ae4a1eb02276}, !- Outside Boundary Condition Object
   NoSun,                                  !- Sun Exposure
   NoWind,                                 !- Wind Exposure
   ,                                       !- View Factor to Ground
@@ -640,11 +450,7 @@
   0, 0, 2.4384;                           !- X,Y,Z Vertex 4 {m}
 
 OS:SpaceType,
-<<<<<<< HEAD
-  {dc63d3bb-b939-4404-81f1-cafcc7fb0c0a}, !- Handle
-=======
-  {171befb7-e34d-4e3d-b25a-9601c766dd0d}, !- Handle
->>>>>>> 4ec27a5f
+  {bfbbc690-370b-4e85-9ad8-a554daba9849}, !- Handle
   Space Type 1,                           !- Name
   ,                                       !- Default Construction Set Name
   ,                                       !- Default Schedule Set Name
@@ -655,15 +461,9 @@
   living;                                 !- Standards Space Type
 
 OS:Space,
-<<<<<<< HEAD
-  {3e56727f-7ffc-424a-8dc8-d06175e31f52}, !- Handle
+  {2e391669-3e9e-45ef-b006-39f358d04692}, !- Handle
   living space|story 2,                   !- Name
-  {dc63d3bb-b939-4404-81f1-cafcc7fb0c0a}, !- Space Type Name
-=======
-  {ca10cb89-6b54-4a3c-9c85-574999951f5d}, !- Handle
-  living space|story 2,                   !- Name
-  {171befb7-e34d-4e3d-b25a-9601c766dd0d}, !- Space Type Name
->>>>>>> 4ec27a5f
+  {bfbbc690-370b-4e85-9ad8-a554daba9849}, !- Space Type Name
   ,                                       !- Default Construction Set Name
   ,                                       !- Default Schedule Set Name
   -0,                                     !- Direction of Relative North {deg}
@@ -671,35 +471,19 @@
   0,                                      !- Y Origin {m}
   2.4384,                                 !- Z Origin {m}
   ,                                       !- Building Story Name
-<<<<<<< HEAD
-  {4e995e59-c084-4ca4-819e-eed279580636}, !- Thermal Zone Name
+  {a81313da-f827-45c7-92f1-61cd353df744}, !- Thermal Zone Name
   ,                                       !- Part of Total Floor Area
   ,                                       !- Design Specification Outdoor Air Object Name
-  {21b19a69-1cdf-4848-ba46-9d41e6f8ed55}; !- Building Unit Name
-
-OS:Surface,
-  {83b2a242-91c2-4863-8099-30479d0c0607}, !- Handle
+  {8eb3fcab-c71e-4408-b1c4-3be7afe37cf1}; !- Building Unit Name
+
+OS:Surface,
+  {a74eea7c-d898-420d-be67-ae4a1eb02276}, !- Handle
   Surface 7,                              !- Name
   Floor,                                  !- Surface Type
   ,                                       !- Construction Name
-  {3e56727f-7ffc-424a-8dc8-d06175e31f52}, !- Space Name
+  {2e391669-3e9e-45ef-b006-39f358d04692}, !- Space Name
   Surface,                                !- Outside Boundary Condition
-  {6d2e669d-bd55-47dd-b71d-7ccc3823025f}, !- Outside Boundary Condition Object
-=======
-  {830c7e05-8acb-4e19-93a0-a88a4b5c84d9}, !- Thermal Zone Name
-  ,                                       !- Part of Total Floor Area
-  ,                                       !- Design Specification Outdoor Air Object Name
-  {2c22bc98-85b0-47b4-ba70-74b5fd0da330}; !- Building Unit Name
-
-OS:Surface,
-  {c1b257f8-ae45-4005-8c2f-ad06105f8ca2}, !- Handle
-  Surface 7,                              !- Name
-  Floor,                                  !- Surface Type
-  ,                                       !- Construction Name
-  {ca10cb89-6b54-4a3c-9c85-574999951f5d}, !- Space Name
-  Surface,                                !- Outside Boundary Condition
-  {13319e03-f1c8-4c33-b3ed-5c05332250f2}, !- Outside Boundary Condition Object
->>>>>>> 4ec27a5f
+  {3eed0846-5495-4331-a091-b2b8f05b6def}, !- Outside Boundary Condition Object
   NoSun,                                  !- Sun Exposure
   NoWind,                                 !- Wind Exposure
   ,                                       !- View Factor to Ground
@@ -710,19 +494,11 @@
   13.6310703908387, 0, 0;                 !- X,Y,Z Vertex 4 {m}
 
 OS:Surface,
-<<<<<<< HEAD
-  {e694504c-2d8c-4d8a-8a7d-75f1627554e5}, !- Handle
+  {2ccd9106-610d-4736-b661-e72f3c14bac4}, !- Handle
   Surface 8,                              !- Name
   Wall,                                   !- Surface Type
   ,                                       !- Construction Name
-  {3e56727f-7ffc-424a-8dc8-d06175e31f52}, !- Space Name
-=======
-  {6af3b1c4-910e-436b-a80b-1f5e72deafd1}, !- Handle
-  Surface 8,                              !- Name
-  Wall,                                   !- Surface Type
-  ,                                       !- Construction Name
-  {ca10cb89-6b54-4a3c-9c85-574999951f5d}, !- Space Name
->>>>>>> 4ec27a5f
+  {2e391669-3e9e-45ef-b006-39f358d04692}, !- Space Name
   Outdoors,                               !- Outside Boundary Condition
   ,                                       !- Outside Boundary Condition Object
   SunExposed,                             !- Sun Exposure
@@ -735,19 +511,11 @@
   0, 0, 2.4384;                           !- X,Y,Z Vertex 4 {m}
 
 OS:Surface,
-<<<<<<< HEAD
-  {82cf99f4-1220-4679-b25f-e6a2c8256d6b}, !- Handle
+  {032db7ca-1175-44b9-98f5-4f465282814b}, !- Handle
   Surface 9,                              !- Name
   Wall,                                   !- Surface Type
   ,                                       !- Construction Name
-  {3e56727f-7ffc-424a-8dc8-d06175e31f52}, !- Space Name
-=======
-  {34f90ada-21dc-4fd2-8a0e-b05ca2a8b687}, !- Handle
-  Surface 9,                              !- Name
-  Wall,                                   !- Surface Type
-  ,                                       !- Construction Name
-  {ca10cb89-6b54-4a3c-9c85-574999951f5d}, !- Space Name
->>>>>>> 4ec27a5f
+  {2e391669-3e9e-45ef-b006-39f358d04692}, !- Space Name
   Outdoors,                               !- Outside Boundary Condition
   ,                                       !- Outside Boundary Condition Object
   SunExposed,                             !- Sun Exposure
@@ -760,19 +528,11 @@
   0, 6.81553519541936, 2.4384;            !- X,Y,Z Vertex 4 {m}
 
 OS:Surface,
-<<<<<<< HEAD
-  {79905c18-d783-490e-a8b0-e8062c72cad1}, !- Handle
+  {7ac41d11-4b3a-43de-bc74-ca210c834647}, !- Handle
   Surface 10,                             !- Name
   Wall,                                   !- Surface Type
   ,                                       !- Construction Name
-  {3e56727f-7ffc-424a-8dc8-d06175e31f52}, !- Space Name
-=======
-  {e371e806-6b48-4b58-995e-c89158589cd2}, !- Handle
-  Surface 10,                             !- Name
-  Wall,                                   !- Surface Type
-  ,                                       !- Construction Name
-  {ca10cb89-6b54-4a3c-9c85-574999951f5d}, !- Space Name
->>>>>>> 4ec27a5f
+  {2e391669-3e9e-45ef-b006-39f358d04692}, !- Space Name
   Outdoors,                               !- Outside Boundary Condition
   ,                                       !- Outside Boundary Condition Object
   SunExposed,                             !- Sun Exposure
@@ -785,19 +545,11 @@
   13.6310703908387, 6.81553519541936, 2.4384; !- X,Y,Z Vertex 4 {m}
 
 OS:Surface,
-<<<<<<< HEAD
-  {c6c9eeed-8775-4cbd-b026-e635f55c0cf1}, !- Handle
+  {2cce5389-c848-4783-9832-309b4936d1f1}, !- Handle
   Surface 11,                             !- Name
   Wall,                                   !- Surface Type
   ,                                       !- Construction Name
-  {3e56727f-7ffc-424a-8dc8-d06175e31f52}, !- Space Name
-=======
-  {130b20c5-1f79-4a3d-9210-2dbebe2e727a}, !- Handle
-  Surface 11,                             !- Name
-  Wall,                                   !- Surface Type
-  ,                                       !- Construction Name
-  {ca10cb89-6b54-4a3c-9c85-574999951f5d}, !- Space Name
->>>>>>> 4ec27a5f
+  {2e391669-3e9e-45ef-b006-39f358d04692}, !- Space Name
   Outdoors,                               !- Outside Boundary Condition
   ,                                       !- Outside Boundary Condition Object
   SunExposed,                             !- Sun Exposure
@@ -810,23 +562,13 @@
   13.6310703908387, 0, 2.4384;            !- X,Y,Z Vertex 4 {m}
 
 OS:Surface,
-<<<<<<< HEAD
-  {2af6231d-0076-402b-a1cb-24b0cd601f26}, !- Handle
+  {0e88c1c4-587b-4c0d-9c33-01035e6adf6d}, !- Handle
   Surface 12,                             !- Name
   RoofCeiling,                            !- Surface Type
   ,                                       !- Construction Name
-  {3e56727f-7ffc-424a-8dc8-d06175e31f52}, !- Space Name
+  {2e391669-3e9e-45ef-b006-39f358d04692}, !- Space Name
   Surface,                                !- Outside Boundary Condition
-  {885d56a0-176e-4a88-a4d1-7e21b7c88c5f}, !- Outside Boundary Condition Object
-=======
-  {20c7f59a-072d-4241-9001-892a83d93a96}, !- Handle
-  Surface 12,                             !- Name
-  RoofCeiling,                            !- Surface Type
-  ,                                       !- Construction Name
-  {ca10cb89-6b54-4a3c-9c85-574999951f5d}, !- Space Name
-  Surface,                                !- Outside Boundary Condition
-  {664124ec-2b16-4eaa-a6da-9632040b8d01}, !- Outside Boundary Condition Object
->>>>>>> 4ec27a5f
+  {64037689-aec7-4812-8c0d-60ea27b6554b}, !- Outside Boundary Condition Object
   NoSun,                                  !- Sun Exposure
   NoWind,                                 !- Wind Exposure
   ,                                       !- View Factor to Ground
@@ -837,23 +579,13 @@
   0, 0, 2.4384;                           !- X,Y,Z Vertex 4 {m}
 
 OS:Surface,
-<<<<<<< HEAD
-  {885d56a0-176e-4a88-a4d1-7e21b7c88c5f}, !- Handle
+  {64037689-aec7-4812-8c0d-60ea27b6554b}, !- Handle
   Surface 13,                             !- Name
   Floor,                                  !- Surface Type
   ,                                       !- Construction Name
-  {4b9f18ae-9077-4347-b379-218c8386559e}, !- Space Name
+  {0327868f-41d2-4ddb-ad0d-537c257cced6}, !- Space Name
   Surface,                                !- Outside Boundary Condition
-  {2af6231d-0076-402b-a1cb-24b0cd601f26}, !- Outside Boundary Condition Object
-=======
-  {664124ec-2b16-4eaa-a6da-9632040b8d01}, !- Handle
-  Surface 13,                             !- Name
-  Floor,                                  !- Surface Type
-  ,                                       !- Construction Name
-  {f72de1ef-7f5c-4576-baa9-7bc887a152ea}, !- Space Name
-  Surface,                                !- Outside Boundary Condition
-  {20c7f59a-072d-4241-9001-892a83d93a96}, !- Outside Boundary Condition Object
->>>>>>> 4ec27a5f
+  {0e88c1c4-587b-4c0d-9c33-01035e6adf6d}, !- Outside Boundary Condition Object
   NoSun,                                  !- Sun Exposure
   NoWind,                                 !- Wind Exposure
   ,                                       !- View Factor to Ground
@@ -864,19 +596,11 @@
   0, 0, 0;                                !- X,Y,Z Vertex 4 {m}
 
 OS:Surface,
-<<<<<<< HEAD
-  {e255b714-c9d2-4b4a-99c6-180403707073}, !- Handle
+  {8e2d5f49-21a5-4d60-8dbb-abec0eb78a21}, !- Handle
   Surface 14,                             !- Name
   RoofCeiling,                            !- Surface Type
   ,                                       !- Construction Name
-  {4b9f18ae-9077-4347-b379-218c8386559e}, !- Space Name
-=======
-  {532cc157-e166-475c-8030-167dfe9e466e}, !- Handle
-  Surface 14,                             !- Name
-  RoofCeiling,                            !- Surface Type
-  ,                                       !- Construction Name
-  {f72de1ef-7f5c-4576-baa9-7bc887a152ea}, !- Space Name
->>>>>>> 4ec27a5f
+  {0327868f-41d2-4ddb-ad0d-537c257cced6}, !- Space Name
   Outdoors,                               !- Outside Boundary Condition
   ,                                       !- Outside Boundary Condition Object
   SunExposed,                             !- Sun Exposure
@@ -889,19 +613,11 @@
   13.6310703908387, 0, 0;                 !- X,Y,Z Vertex 4 {m}
 
 OS:Surface,
-<<<<<<< HEAD
-  {960f8e24-77ac-4a3e-9e52-b6385c4bc093}, !- Handle
+  {3f079dda-d1b3-4f79-b7b0-cc0f40658b3b}, !- Handle
   Surface 15,                             !- Name
   RoofCeiling,                            !- Surface Type
   ,                                       !- Construction Name
-  {4b9f18ae-9077-4347-b379-218c8386559e}, !- Space Name
-=======
-  {ee41a097-ef0f-4760-beaf-48ad2ae95073}, !- Handle
-  Surface 15,                             !- Name
-  RoofCeiling,                            !- Surface Type
-  ,                                       !- Construction Name
-  {f72de1ef-7f5c-4576-baa9-7bc887a152ea}, !- Space Name
->>>>>>> 4ec27a5f
+  {0327868f-41d2-4ddb-ad0d-537c257cced6}, !- Space Name
   Outdoors,                               !- Outside Boundary Condition
   ,                                       !- Outside Boundary Condition Object
   SunExposed,                             !- Sun Exposure
@@ -914,19 +630,11 @@
   0, 6.81553519541936, 0;                 !- X,Y,Z Vertex 4 {m}
 
 OS:Surface,
-<<<<<<< HEAD
-  {9da12212-9af7-484e-86a8-c29b6de6ddca}, !- Handle
+  {32121119-ff55-4e49-94d8-1dd23bdfed6f}, !- Handle
   Surface 16,                             !- Name
   Wall,                                   !- Surface Type
   ,                                       !- Construction Name
-  {4b9f18ae-9077-4347-b379-218c8386559e}, !- Space Name
-=======
-  {1fe5eb73-b641-4352-a693-d1eac3c255f3}, !- Handle
-  Surface 16,                             !- Name
-  Wall,                                   !- Surface Type
-  ,                                       !- Construction Name
-  {f72de1ef-7f5c-4576-baa9-7bc887a152ea}, !- Space Name
->>>>>>> 4ec27a5f
+  {0327868f-41d2-4ddb-ad0d-537c257cced6}, !- Space Name
   Outdoors,                               !- Outside Boundary Condition
   ,                                       !- Outside Boundary Condition Object
   SunExposed,                             !- Sun Exposure
@@ -938,19 +646,11 @@
   0, 0, 0;                                !- X,Y,Z Vertex 3 {m}
 
 OS:Surface,
-<<<<<<< HEAD
-  {89b972ec-460c-4191-ac04-181329a553db}, !- Handle
+  {d32b5b62-cdce-47ba-b6c7-05dbac58acba}, !- Handle
   Surface 17,                             !- Name
   Wall,                                   !- Surface Type
   ,                                       !- Construction Name
-  {4b9f18ae-9077-4347-b379-218c8386559e}, !- Space Name
-=======
-  {13330be2-96cd-4465-bac1-ec16ef7dd8ea}, !- Handle
-  Surface 17,                             !- Name
-  Wall,                                   !- Surface Type
-  ,                                       !- Construction Name
-  {f72de1ef-7f5c-4576-baa9-7bc887a152ea}, !- Space Name
->>>>>>> 4ec27a5f
+  {0327868f-41d2-4ddb-ad0d-537c257cced6}, !- Space Name
   Outdoors,                               !- Outside Boundary Condition
   ,                                       !- Outside Boundary Condition Object
   SunExposed,                             !- Sun Exposure
@@ -962,15 +662,9 @@
   13.6310703908387, 6.81553519541936, 0;  !- X,Y,Z Vertex 3 {m}
 
 OS:Space,
-<<<<<<< HEAD
-  {4b9f18ae-9077-4347-b379-218c8386559e}, !- Handle
+  {0327868f-41d2-4ddb-ad0d-537c257cced6}, !- Handle
   unfinished attic space,                 !- Name
-  {598d55d2-b3ea-4c5e-a516-87fd474cce68}, !- Space Type Name
-=======
-  {f72de1ef-7f5c-4576-baa9-7bc887a152ea}, !- Handle
-  unfinished attic space,                 !- Name
-  {aab0de7c-7abc-456a-998e-eb8f9ee1f489}, !- Space Type Name
->>>>>>> 4ec27a5f
+  {964ce6f4-1526-4555-86da-8257e536e059}, !- Space Type Name
   ,                                       !- Default Construction Set Name
   ,                                       !- Default Schedule Set Name
   -0,                                     !- Direction of Relative North {deg}
@@ -978,17 +672,10 @@
   0,                                      !- Y Origin {m}
   4.8768,                                 !- Z Origin {m}
   ,                                       !- Building Story Name
-<<<<<<< HEAD
-  {96fd62b7-f65f-48ae-92e2-c0d7f0c23d34}; !- Thermal Zone Name
+  {3299aac0-d712-4a44-bf3c-047749344069}; !- Thermal Zone Name
 
 OS:ThermalZone,
-  {96fd62b7-f65f-48ae-92e2-c0d7f0c23d34}, !- Handle
-=======
-  {1b1f3211-7b3c-4de2-9db1-b528295ae7e5}; !- Thermal Zone Name
-
-OS:ThermalZone,
-  {1b1f3211-7b3c-4de2-9db1-b528295ae7e5}, !- Handle
->>>>>>> 4ec27a5f
+  {3299aac0-d712-4a44-bf3c-047749344069}, !- Handle
   unfinished attic zone,                  !- Name
   ,                                       !- Multiplier
   ,                                       !- Ceiling Height {m}
@@ -997,17 +684,10 @@
   ,                                       !- Zone Inside Convection Algorithm
   ,                                       !- Zone Outside Convection Algorithm
   ,                                       !- Zone Conditioning Equipment List Name
-<<<<<<< HEAD
-  {aca32d8e-a2f6-4b28-b1b2-ae1bed71f9b7}, !- Zone Air Inlet Port List
-  {f18e1ceb-0241-49d3-b13b-af10155910b6}, !- Zone Air Exhaust Port List
-  {3e2f52e6-9833-4885-9821-63fbf50f3d36}, !- Zone Air Node Name
-  {edaef696-49cb-42db-995f-2ae41b2a3dcb}, !- Zone Return Air Port List
-=======
-  {4d7d2046-5a09-4853-a461-a4c2c15b70b3}, !- Zone Air Inlet Port List
-  {1573b263-7263-4026-938d-bea5fe8c8c09}, !- Zone Air Exhaust Port List
-  {70ce0594-e976-41a5-bda4-1d419c3178f5}, !- Zone Air Node Name
-  {2c1b0f8f-6507-4da1-881a-ce28af5cc711}, !- Zone Return Air Port List
->>>>>>> 4ec27a5f
+  {5044285b-733f-4e41-b518-351aaed95f24}, !- Zone Air Inlet Port List
+  {8f08cdfc-974d-4cff-89fc-a7413affd35f}, !- Zone Air Exhaust Port List
+  {51fff8fa-0fdc-46ec-8182-66bc0a5089be}, !- Zone Air Node Name
+  {301093a7-e68f-40bb-8cdd-29d5cd4ebf01}, !- Zone Return Air Port List
   ,                                       !- Primary Daylighting Control Name
   ,                                       !- Fraction of Zone Controlled by Primary Daylighting Control
   ,                                       !- Secondary Daylighting Control Name
@@ -1018,67 +698,33 @@
   No;                                     !- Use Ideal Air Loads
 
 OS:Node,
-<<<<<<< HEAD
-  {ca096861-3399-4667-932a-aad48db24ed5}, !- Handle
+  {1ec5b192-bad4-4f33-98c3-bd788a2030cd}, !- Handle
   Node 2,                                 !- Name
-  {3e2f52e6-9833-4885-9821-63fbf50f3d36}, !- Inlet Port
+  {51fff8fa-0fdc-46ec-8182-66bc0a5089be}, !- Inlet Port
   ;                                       !- Outlet Port
 
 OS:Connection,
-  {3e2f52e6-9833-4885-9821-63fbf50f3d36}, !- Handle
-  {96fd62b7-f65f-48ae-92e2-c0d7f0c23d34}, !- Source Object
+  {51fff8fa-0fdc-46ec-8182-66bc0a5089be}, !- Handle
+  {3299aac0-d712-4a44-bf3c-047749344069}, !- Source Object
   11,                                     !- Outlet Port
-  {ca096861-3399-4667-932a-aad48db24ed5}, !- Target Object
+  {1ec5b192-bad4-4f33-98c3-bd788a2030cd}, !- Target Object
   2;                                      !- Inlet Port
 
 OS:PortList,
-  {aca32d8e-a2f6-4b28-b1b2-ae1bed71f9b7}, !- Handle
-  {96fd62b7-f65f-48ae-92e2-c0d7f0c23d34}; !- HVAC Component
+  {5044285b-733f-4e41-b518-351aaed95f24}, !- Handle
+  {3299aac0-d712-4a44-bf3c-047749344069}; !- HVAC Component
 
 OS:PortList,
-  {f18e1ceb-0241-49d3-b13b-af10155910b6}, !- Handle
-  {96fd62b7-f65f-48ae-92e2-c0d7f0c23d34}; !- HVAC Component
+  {8f08cdfc-974d-4cff-89fc-a7413affd35f}, !- Handle
+  {3299aac0-d712-4a44-bf3c-047749344069}; !- HVAC Component
 
 OS:PortList,
-  {edaef696-49cb-42db-995f-2ae41b2a3dcb}, !- Handle
-  {96fd62b7-f65f-48ae-92e2-c0d7f0c23d34}; !- HVAC Component
+  {301093a7-e68f-40bb-8cdd-29d5cd4ebf01}, !- Handle
+  {3299aac0-d712-4a44-bf3c-047749344069}; !- HVAC Component
 
 OS:Sizing:Zone,
-  {62151e76-2920-4bb2-a3b2-e910440b6103}, !- Handle
-  {96fd62b7-f65f-48ae-92e2-c0d7f0c23d34}, !- Zone or ZoneList Name
-=======
-  {489f5801-f24b-4920-892f-fcd30344005f}, !- Handle
-  Node 2,                                 !- Name
-  {70ce0594-e976-41a5-bda4-1d419c3178f5}, !- Inlet Port
-  ;                                       !- Outlet Port
-
-OS:Connection,
-  {70ce0594-e976-41a5-bda4-1d419c3178f5}, !- Handle
-  {bbf748b5-20d6-4028-a360-1b7164b7aa08}, !- Name
-  {1b1f3211-7b3c-4de2-9db1-b528295ae7e5}, !- Source Object
-  11,                                     !- Outlet Port
-  {489f5801-f24b-4920-892f-fcd30344005f}, !- Target Object
-  2;                                      !- Inlet Port
-
-OS:PortList,
-  {4d7d2046-5a09-4853-a461-a4c2c15b70b3}, !- Handle
-  {faa8833c-f520-42b7-b694-eeadf8c1d3a6}, !- Name
-  {1b1f3211-7b3c-4de2-9db1-b528295ae7e5}; !- HVAC Component
-
-OS:PortList,
-  {1573b263-7263-4026-938d-bea5fe8c8c09}, !- Handle
-  {5ecdb418-9e7b-411d-b9eb-7fa616c337ec}, !- Name
-  {1b1f3211-7b3c-4de2-9db1-b528295ae7e5}; !- HVAC Component
-
-OS:PortList,
-  {2c1b0f8f-6507-4da1-881a-ce28af5cc711}, !- Handle
-  {e2181c3d-bdcc-4586-b188-997b47e059cd}, !- Name
-  {1b1f3211-7b3c-4de2-9db1-b528295ae7e5}; !- HVAC Component
-
-OS:Sizing:Zone,
-  {70a3d6a2-ecb7-4c89-9524-68cd7bb2e5e7}, !- Handle
-  {1b1f3211-7b3c-4de2-9db1-b528295ae7e5}, !- Zone or ZoneList Name
->>>>>>> 4ec27a5f
+  {7a3325df-0619-4b80-8238-68830a3b886b}, !- Handle
+  {3299aac0-d712-4a44-bf3c-047749344069}, !- Zone or ZoneList Name
   SupplyAirTemperature,                   !- Zone Cooling Design Supply Air Temperature Input Method
   14,                                     !- Zone Cooling Design Supply Air Temperature {C}
   11.11,                                  !- Zone Cooling Design Supply Air Temperature Difference {deltaC}
@@ -1105,21 +751,12 @@
   autosize;                               !- Dedicated Outdoor Air High Setpoint Temperature for Design {C}
 
 OS:ZoneHVAC:EquipmentList,
-<<<<<<< HEAD
-  {826d7dd8-6cce-490e-9319-138110d04dd7}, !- Handle
+  {d761e8d1-5de9-4839-9a2d-29171a9efb19}, !- Handle
   Zone HVAC Equipment List 2,             !- Name
-  {96fd62b7-f65f-48ae-92e2-c0d7f0c23d34}; !- Thermal Zone
+  {3299aac0-d712-4a44-bf3c-047749344069}; !- Thermal Zone
 
 OS:SpaceType,
-  {598d55d2-b3ea-4c5e-a516-87fd474cce68}, !- Handle
-=======
-  {68ac2293-e17d-4a12-931b-9080cc83ce91}, !- Handle
-  Zone HVAC Equipment List 2,             !- Name
-  {1b1f3211-7b3c-4de2-9db1-b528295ae7e5}; !- Thermal Zone
-
-OS:SpaceType,
-  {aab0de7c-7abc-456a-998e-eb8f9ee1f489}, !- Handle
->>>>>>> 4ec27a5f
+  {964ce6f4-1526-4555-86da-8257e536e059}, !- Handle
   Space Type 2,                           !- Name
   ,                                       !- Default Construction Set Name
   ,                                       !- Default Schedule Set Name
@@ -1130,23 +767,14 @@
   unfinished attic;                       !- Standards Space Type
 
 OS:BuildingUnit,
-<<<<<<< HEAD
-  {21b19a69-1cdf-4848-ba46-9d41e6f8ed55}, !- Handle
-=======
-  {2c22bc98-85b0-47b4-ba70-74b5fd0da330}, !- Handle
->>>>>>> 4ec27a5f
+  {8eb3fcab-c71e-4408-b1c4-3be7afe37cf1}, !- Handle
   unit 1,                                 !- Name
   ,                                       !- Rendering Color
   Residential;                            !- Building Unit Type
 
 OS:AdditionalProperties,
-<<<<<<< HEAD
-  {7aa1ecc0-c3a2-4eca-8a6f-bd1c258e99dc}, !- Handle
-  {21b19a69-1cdf-4848-ba46-9d41e6f8ed55}, !- Object Name
-=======
-  {18ca02b7-1b12-44e6-a498-924f4a66d865}, !- Handle
-  {2c22bc98-85b0-47b4-ba70-74b5fd0da330}, !- Object Name
->>>>>>> 4ec27a5f
+  {ac45c830-357a-4b50-a54a-71a7f6f86038}, !- Handle
+  {8eb3fcab-c71e-4408-b1c4-3be7afe37cf1}, !- Object Name
   NumberOfBedrooms,                       !- Feature Name 1
   Integer,                                !- Feature Data Type 1
   3,                                      !- Feature Value 1
@@ -1158,20 +786,12 @@
   2.6400000000000001;                     !- Feature Value 3
 
 OS:External:File,
-<<<<<<< HEAD
-  {2931f8a7-2ddd-47d8-96f3-dae61a9b62f3}, !- Handle
-=======
-  {812e673b-c744-4c16-b9ee-5a4d9cbc7c24}, !- Handle
->>>>>>> 4ec27a5f
+  {4069c018-5b89-4e69-9358-a7ee7940493d}, !- Handle
   8760.csv,                               !- Name
   8760.csv;                               !- File Name
 
 OS:Schedule:Day,
-<<<<<<< HEAD
-  {aa150929-1d52-449e-ac89-3b5eef2b798d}, !- Handle
-=======
-  {33d14f23-640e-46aa-b1b7-a70c49bc0104}, !- Handle
->>>>>>> 4ec27a5f
+  {26aa1f09-ad15-4346-bbaa-bc3333ddba7d}, !- Handle
   Schedule Day 1,                         !- Name
   ,                                       !- Schedule Type Limits Name
   ,                                       !- Interpolate to Timestep
@@ -1180,11 +800,7 @@
   0;                                      !- Value Until Time 1
 
 OS:Schedule:Day,
-<<<<<<< HEAD
-  {a65c5668-65e3-458d-b7e6-6be0402ec924}, !- Handle
-=======
-  {1ff724ab-6af4-411d-bfcd-9c6898b74096}, !- Handle
->>>>>>> 4ec27a5f
+  {0aa1da9f-4728-475a-8ff0-6ff3568fb56b}, !- Handle
   Schedule Day 2,                         !- Name
   ,                                       !- Schedule Type Limits Name
   ,                                       !- Interpolate to Timestep
@@ -1193,17 +809,10 @@
   1;                                      !- Value Until Time 1
 
 OS:Schedule:File,
-<<<<<<< HEAD
-  {2e9ce245-b06d-41bc-a6b5-2d4d43a69ff6}, !- Handle
+  {7144488e-6cf1-49af-a6a1-61baedb6ad9e}, !- Handle
   occupants,                              !- Name
-  {b1447e79-fe8b-4e5c-98af-9e84da7cbcc2}, !- Schedule Type Limits Name
-  {2931f8a7-2ddd-47d8-96f3-dae61a9b62f3}, !- External File Name
-=======
-  {41667676-5655-44d7-9c59-56324879175a}, !- Handle
-  occupants,                              !- Name
-  {2d7d3c39-7459-4dd6-89a5-eecb951b01c6}, !- Schedule Type Limits Name
-  {812e673b-c744-4c16-b9ee-5a4d9cbc7c24}, !- External File Name
->>>>>>> 4ec27a5f
+  {deab61d3-fc35-49a7-b6cc-1a26efc7f6e5}, !- Schedule Type Limits Name
+  {4069c018-5b89-4e69-9358-a7ee7940493d}, !- External File Name
   1,                                      !- Column Number
   1,                                      !- Rows to Skip at Top
   8760,                                   !- Number of Hours of Data
@@ -1211,36 +820,15 @@
   ,                                       !- Interpolate to Timestep
   60;                                     !- Minutes per Item
 
-<<<<<<< HEAD
 OS:Schedule:Constant,
-  {491e35bd-18e3-4d2e-8573-9edac87850a5}, !- Handle
+  {fab73cde-e47c-4a6d-9e3b-2e0b3bc64a17}, !- Handle
   res occupants activity schedule,        !- Name
-  {b0d07310-201d-4942-af6c-4eac5860343b}, !- Schedule Type Limits Name
+  {22b25e77-eedc-4141-9301-7886db52239f}, !- Schedule Type Limits Name
   112.539290946133;                       !- Value
 
 OS:People:Definition,
-  {d6226811-017e-4508-8238-8f67dc360117}, !- Handle
-  res occupants|living space,             !- Name
-=======
-OS:Schedule:Ruleset,
-  {d7fdb9c2-cbe4-41c0-af39-279675e5c28f}, !- Handle
-  Schedule Ruleset 1,                     !- Name
-  {ab1485fa-c758-4ae3-a317-21615500bdb3}, !- Schedule Type Limits Name
-  {55ed7d21-820d-4f2e-95c6-2585694f086b}; !- Default Day Schedule Name
-
-OS:Schedule:Day,
-  {55ed7d21-820d-4f2e-95c6-2585694f086b}, !- Handle
-  Schedule Day 3,                         !- Name
-  {ab1485fa-c758-4ae3-a317-21615500bdb3}, !- Schedule Type Limits Name
-  ,                                       !- Interpolate to Timestep
-  24,                                     !- Hour 1
-  0,                                      !- Minute 1
-  112.539290946133;                       !- Value Until Time 1
-
-OS:People:Definition,
-  {a975b2ef-a03e-4dd6-9aa8-c5b6b61424f5}, !- Handle
+  {273c7b0c-ce6c-4b23-97db-ac78eb64cd11}, !- Handle
   res occupants|living space|story 2,     !- Name
->>>>>>> 4ec27a5f
   People,                                 !- Number of People Calculation Method
   1.32,                                   !- Number of People {people}
   ,                                       !- People per Space Floor Area {person/m2}
@@ -1252,21 +840,12 @@
   ZoneAveraged;                           !- Mean Radiant Temperature Calculation Type
 
 OS:People,
-<<<<<<< HEAD
-  {0cfceb5e-3687-4e2c-b80f-b1eccf24adfa}, !- Handle
-  res occupants|living space,             !- Name
-  {d6226811-017e-4508-8238-8f67dc360117}, !- People Definition Name
-  {326210ca-c50e-4079-8651-6bf2366248ef}, !- Space or SpaceType Name
-  {2e9ce245-b06d-41bc-a6b5-2d4d43a69ff6}, !- Number of People Schedule Name
-  {491e35bd-18e3-4d2e-8573-9edac87850a5}, !- Activity Level Schedule Name
-=======
-  {78825eaa-63fc-450e-b677-0a237e139c51}, !- Handle
+  {29158312-e43b-4c98-bd25-3cda04bde4c1}, !- Handle
   res occupants|living space|story 2,     !- Name
-  {a975b2ef-a03e-4dd6-9aa8-c5b6b61424f5}, !- People Definition Name
-  {ca10cb89-6b54-4a3c-9c85-574999951f5d}, !- Space or SpaceType Name
-  {41667676-5655-44d7-9c59-56324879175a}, !- Number of People Schedule Name
-  {d7fdb9c2-cbe4-41c0-af39-279675e5c28f}, !- Activity Level Schedule Name
->>>>>>> 4ec27a5f
+  {273c7b0c-ce6c-4b23-97db-ac78eb64cd11}, !- People Definition Name
+  {2e391669-3e9e-45ef-b006-39f358d04692}, !- Space or SpaceType Name
+  {7144488e-6cf1-49af-a6a1-61baedb6ad9e}, !- Number of People Schedule Name
+  {fab73cde-e47c-4a6d-9e3b-2e0b3bc64a17}, !- Activity Level Schedule Name
   ,                                       !- Surface Name/Angle Factor List Name
   ,                                       !- Work Efficiency Schedule Name
   ,                                       !- Clothing Insulation Schedule Name
@@ -1274,11 +853,7 @@
   1;                                      !- Multiplier
 
 OS:ScheduleTypeLimits,
-<<<<<<< HEAD
-  {b0d07310-201d-4942-af6c-4eac5860343b}, !- Handle
-=======
-  {ab1485fa-c758-4ae3-a317-21615500bdb3}, !- Handle
->>>>>>> 4ec27a5f
+  {22b25e77-eedc-4141-9301-7886db52239f}, !- Handle
   ActivityLevel,                          !- Name
   0,                                      !- Lower Limit Value
   ,                                       !- Upper Limit Value
@@ -1286,24 +861,15 @@
   ActivityLevel;                          !- Unit Type
 
 OS:ScheduleTypeLimits,
-<<<<<<< HEAD
-  {b1447e79-fe8b-4e5c-98af-9e84da7cbcc2}, !- Handle
-=======
-  {2d7d3c39-7459-4dd6-89a5-eecb951b01c6}, !- Handle
->>>>>>> 4ec27a5f
+  {deab61d3-fc35-49a7-b6cc-1a26efc7f6e5}, !- Handle
   Fractional,                             !- Name
   0,                                      !- Lower Limit Value
   1,                                      !- Upper Limit Value
   Continuous;                             !- Numeric Type
 
 OS:People:Definition,
-<<<<<<< HEAD
-  {fed82dff-eb65-4bff-ab4c-f5ad7cb7b634}, !- Handle
-  res occupants|living space|story 2,     !- Name
-=======
-  {16c0dfa9-9361-4250-9383-c64577615869}, !- Handle
+  {f445af84-f202-4344-b610-269ae0034859}, !- Handle
   res occupants|living space,             !- Name
->>>>>>> 4ec27a5f
   People,                                 !- Number of People Calculation Method
   1.32,                                   !- Number of People {people}
   ,                                       !- People per Space Floor Area {person/m2}
@@ -1315,21 +881,12 @@
   ZoneAveraged;                           !- Mean Radiant Temperature Calculation Type
 
 OS:People,
-<<<<<<< HEAD
-  {c0938c92-7348-434a-ad39-742f45fa8105}, !- Handle
-  res occupants|living space|story 2,     !- Name
-  {fed82dff-eb65-4bff-ab4c-f5ad7cb7b634}, !- People Definition Name
-  {3e56727f-7ffc-424a-8dc8-d06175e31f52}, !- Space or SpaceType Name
-  {2e9ce245-b06d-41bc-a6b5-2d4d43a69ff6}, !- Number of People Schedule Name
-  {491e35bd-18e3-4d2e-8573-9edac87850a5}, !- Activity Level Schedule Name
-=======
-  {c4c369ab-df9f-404a-96f4-a2f3774c82e9}, !- Handle
+  {534bcb07-4b0b-4549-a15f-6e7e23049ee3}, !- Handle
   res occupants|living space,             !- Name
-  {16c0dfa9-9361-4250-9383-c64577615869}, !- People Definition Name
-  {efe89d85-1862-4fe5-b7f5-4a62a55e2fd2}, !- Space or SpaceType Name
-  {41667676-5655-44d7-9c59-56324879175a}, !- Number of People Schedule Name
-  {d7fdb9c2-cbe4-41c0-af39-279675e5c28f}, !- Activity Level Schedule Name
->>>>>>> 4ec27a5f
+  {f445af84-f202-4344-b610-269ae0034859}, !- People Definition Name
+  {1f87cf0b-6344-41ab-a7d2-1f2ac52bfc9b}, !- Space or SpaceType Name
+  {7144488e-6cf1-49af-a6a1-61baedb6ad9e}, !- Number of People Schedule Name
+  {fab73cde-e47c-4a6d-9e3b-2e0b3bc64a17}, !- Activity Level Schedule Name
   ,                                       !- Surface Name/Angle Factor List Name
   ,                                       !- Work Efficiency Schedule Name
   ,                                       !- Clothing Insulation Schedule Name
