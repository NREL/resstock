--- conflicted
+++ resolved
@@ -1,73 +1,41 @@
 !- NOTE: Auto-generated from /test/osw_files/SFD_2000sqft_2story_SL_UA_Denver_East.osw
 
 OS:Version,
-<<<<<<< HEAD
-  {79bcc538-bd41-42d0-bfaa-741d47f27cbb}, !- Handle
+  {c314b4e3-9e1c-4103-9692-54c6a40a97d0}, !- Handle
   2.9.0;                                  !- Version Identifier
 
 OS:SimulationControl,
-  {9e5508e8-0abb-4758-8bea-6f831b4b9929}, !- Handle
-=======
-  {d3263c91-1fd0-4bb1-8a5c-4845cbc5a278}, !- Handle
-  2.9.0;                                  !- Version Identifier
-
-OS:SimulationControl,
-  {d11a7f0c-ad7f-4148-b055-453c33319ba5}, !- Handle
->>>>>>> 3c1d7324
+  {c9704e2d-e4ea-4440-a5f0-86421a293724}, !- Handle
   ,                                       !- Do Zone Sizing Calculation
   ,                                       !- Do System Sizing Calculation
   ,                                       !- Do Plant Sizing Calculation
   No;                                     !- Run Simulation for Sizing Periods
 
 OS:Timestep,
-<<<<<<< HEAD
-  {4906496d-e8aa-4510-a572-a10b22eb1921}, !- Handle
+  {ba3dc3c6-ce2c-4c05-a94b-f8041b80d494}, !- Handle
   6;                                      !- Number of Timesteps per Hour
 
 OS:ShadowCalculation,
-  {986dacc3-8689-4506-abe3-c7b60b354a00}, !- Handle
-=======
-  {4b762e06-9721-4637-af7b-2bcaae359e87}, !- Handle
-  6;                                      !- Number of Timesteps per Hour
-
-OS:ShadowCalculation,
-  {d6e09893-30c7-4528-ae05-49a484bd89b9}, !- Handle
->>>>>>> 3c1d7324
+  {9ac19784-2c49-4fda-8b25-251378890e62}, !- Handle
   20,                                     !- Calculation Frequency
   200;                                    !- Maximum Figures in Shadow Overlap Calculations
 
 OS:SurfaceConvectionAlgorithm:Outside,
-<<<<<<< HEAD
-  {a7787ae6-7733-4993-9709-7b9934521f6c}, !- Handle
+  {e61bbe01-2c98-4ebf-91ba-d01246fc8737}, !- Handle
   DOE-2;                                  !- Algorithm
 
 OS:SurfaceConvectionAlgorithm:Inside,
-  {56ac4878-817d-4b19-ab86-8ee357cc9dba}, !- Handle
+  {ae36e1fe-a4ee-4dbd-821f-da9d2a2c2633}, !- Handle
   TARP;                                   !- Algorithm
 
 OS:ZoneCapacitanceMultiplier:ResearchSpecial,
-  {60dc2a68-cabd-421e-97bf-4be06c9562cf}, !- Handle
-=======
-  {e536ad61-fb8f-445c-a918-ad7ef23df0be}, !- Handle
-  DOE-2;                                  !- Algorithm
-
-OS:SurfaceConvectionAlgorithm:Inside,
-  {f42c4f0d-6060-4788-bc61-9094d14b0466}, !- Handle
-  TARP;                                   !- Algorithm
-
-OS:ZoneCapacitanceMultiplier:ResearchSpecial,
-  {ce782293-89b2-4ce0-9217-0d837956401a}, !- Handle
->>>>>>> 3c1d7324
+  {04af8191-2219-4dc4-9633-37079b1ecdfa}, !- Handle
   ,                                       !- Temperature Capacity Multiplier
   15,                                     !- Humidity Capacity Multiplier
   ;                                       !- Carbon Dioxide Capacity Multiplier
 
 OS:RunPeriod,
-<<<<<<< HEAD
-  {47589cf4-f97e-4cf2-863c-144864318687}, !- Handle
-=======
-  {82983849-a6f1-4ff9-be90-df7defdd32a9}, !- Handle
->>>>>>> 3c1d7324
+  {64b9068c-14cb-46d7-9afd-c05ff6bd5634}, !- Handle
   Run Period 1,                           !- Name
   1,                                      !- Begin Month
   1,                                      !- Begin Day of Month
@@ -81,21 +49,13 @@
   ;                                       !- Number of Times Runperiod to be Repeated
 
 OS:YearDescription,
-<<<<<<< HEAD
-  {6a07e234-dea3-4115-9959-5f47d9b257aa}, !- Handle
-=======
-  {f5fdd5fd-2260-41e1-bd4d-108c828f6944}, !- Handle
->>>>>>> 3c1d7324
+  {8f4691dd-2cac-4520-9aa9-4cbb9dbe0bff}, !- Handle
   2007,                                   !- Calendar Year
   ,                                       !- Day of Week for Start Day
   ;                                       !- Is Leap Year
 
 OS:WeatherFile,
-<<<<<<< HEAD
-  {e00a9583-f870-4c36-905f-da932324eab6}, !- Handle
-=======
-  {27a378e2-bf00-4592-82a1-149043c16a5e}, !- Handle
->>>>>>> 3c1d7324
+  {c035ec0f-8976-4243-b139-ac7fa3eb3146}, !- Handle
   Denver Intl Ap,                         !- City
   CO,                                     !- State Province Region
   USA,                                    !- Country
@@ -109,13 +69,8 @@
   E23378AA;                               !- Checksum
 
 OS:AdditionalProperties,
-<<<<<<< HEAD
-  {559160e4-089d-4f5f-a7aa-7abebb671aa3}, !- Handle
-  {e00a9583-f870-4c36-905f-da932324eab6}, !- Object Name
-=======
-  {860f45e6-582e-496c-9086-e24253ad9857}, !- Handle
-  {27a378e2-bf00-4592-82a1-149043c16a5e}, !- Object Name
->>>>>>> 3c1d7324
+  {a77f727d-c01e-4adf-911f-84dc1026ec82}, !- Handle
+  {c035ec0f-8976-4243-b139-ac7fa3eb3146}, !- Object Name
   EPWHeaderCity,                          !- Feature Name 1
   String,                                 !- Feature Data Type 1
   Denver Intl Ap,                         !- Feature Value 1
@@ -223,11 +178,7 @@
   84;                                     !- Feature Value 35
 
 OS:Site,
-<<<<<<< HEAD
-  {0925a942-079c-4c54-b352-78e8cea11857}, !- Handle
-=======
-  {683191a1-9fb1-4ce3-abad-b116804bdf17}, !- Handle
->>>>>>> 3c1d7324
+  {5d78a573-5574-4cad-bc16-04b479f75c74}, !- Handle
   Denver Intl Ap_CO_USA,                  !- Name
   39.83,                                  !- Latitude {deg}
   -104.65,                                !- Longitude {deg}
@@ -236,11 +187,7 @@
   ;                                       !- Terrain
 
 OS:ClimateZones,
-<<<<<<< HEAD
-  {1d4792ae-1930-4337-9380-7acad5a8c326}, !- Handle
-=======
-  {6d1f1c61-a045-4d7a-92d2-068cd8c7ef79}, !- Handle
->>>>>>> 3c1d7324
+  {7454db8b-0c10-43e3-981d-a467f5f8dd1d}, !- Handle
   ,                                       !- Active Institution
   ,                                       !- Active Year
   ,                                       !- Climate Zone Institution Name 1
@@ -253,31 +200,19 @@
   Cold;                                   !- Climate Zone Value 2
 
 OS:Site:WaterMainsTemperature,
-<<<<<<< HEAD
-  {1c9f95ad-3892-4ef9-b16b-584a68588d4c}, !- Handle
-=======
-  {6f3f755d-d925-4f50-8d59-b8a01b8f6383}, !- Handle
->>>>>>> 3c1d7324
+  {8386f7c3-ccd6-472a-abb4-d805ae077aea}, !- Handle
   Correlation,                            !- Calculation Method
   ,                                       !- Temperature Schedule Name
   10.8753424657535,                       !- Annual Average Outdoor Air Temperature {C}
   23.1524007936508;                       !- Maximum Difference In Monthly Average Outdoor Air Temperatures {deltaC}
 
 OS:RunPeriodControl:DaylightSavingTime,
-<<<<<<< HEAD
-  {47779c1c-a6a6-4930-815b-fc715026d23e}, !- Handle
-=======
-  {26c021c8-f26f-4a0a-9bd5-00aedaf0b836}, !- Handle
->>>>>>> 3c1d7324
+  {e2e40397-cfc0-4ffb-97f6-ac84b243145d}, !- Handle
   3/12,                                   !- Start Date
   11/5;                                   !- End Date
 
 OS:Site:GroundTemperature:Deep,
-<<<<<<< HEAD
-  {817a6b41-f4c2-4620-869f-bfd90f5ecd83}, !- Handle
-=======
-  {836c296f-ca93-4b67-991d-73791246c9aa}, !- Handle
->>>>>>> 3c1d7324
+  {13cd49bc-a1b2-4fcf-9fa9-73fcc8499e5b}, !- Handle
   10.8753424657535,                       !- January Deep Ground Temperature {C}
   10.8753424657535,                       !- February Deep Ground Temperature {C}
   10.8753424657535,                       !- March Deep Ground Temperature {C}
@@ -292,11 +227,7 @@
   10.8753424657535;                       !- December Deep Ground Temperature {C}
 
 OS:Building,
-<<<<<<< HEAD
-  {63ef423e-31eb-45ef-9ae7-55a2136d997d}, !- Handle
-=======
-  {707436fd-1c6f-4d40-807b-180de41b3aad}, !- Handle
->>>>>>> 3c1d7324
+  {f5a0b2ec-0b9a-4e73-8f93-324279a96754}, !- Handle
   Building 1,                             !- Name
   ,                                       !- Building Sector Type
   270,                                    !- North Axis {deg}
@@ -311,23 +242,14 @@
   1;                                      !- Standards Number of Living Units
 
 OS:AdditionalProperties,
-<<<<<<< HEAD
-  {8b406527-7f7e-4fc8-a6d4-e997faf9d40f}, !- Handle
-  {63ef423e-31eb-45ef-9ae7-55a2136d997d}, !- Object Name
-=======
-  {819ae8d9-4c10-4efa-8e07-9e4b5a51255d}, !- Handle
-  {707436fd-1c6f-4d40-807b-180de41b3aad}, !- Object Name
->>>>>>> 3c1d7324
+  {d8e94732-96fb-4f9d-ac4d-238fa2f90a69}, !- Handle
+  {f5a0b2ec-0b9a-4e73-8f93-324279a96754}, !- Object Name
   Total Units Modeled,                    !- Feature Name 1
   Integer,                                !- Feature Data Type 1
   1;                                      !- Feature Value 1
 
 OS:ThermalZone,
-<<<<<<< HEAD
-  {87299a45-4307-4abe-9c9d-281ff78617fd}, !- Handle
-=======
-  {119ed4f9-7bf8-4073-947a-f278ae96be3f}, !- Handle
->>>>>>> 3c1d7324
+  {0a45a53a-78a1-4690-8cb8-ff8793b3ca11}, !- Handle
   living zone,                            !- Name
   ,                                       !- Multiplier
   ,                                       !- Ceiling Height {m}
@@ -336,17 +258,10 @@
   ,                                       !- Zone Inside Convection Algorithm
   ,                                       !- Zone Outside Convection Algorithm
   ,                                       !- Zone Conditioning Equipment List Name
-<<<<<<< HEAD
-  {e81ef60c-6c19-4049-97c1-b291d06231c6}, !- Zone Air Inlet Port List
-  {e467c678-31f0-43bf-a080-56816142c902}, !- Zone Air Exhaust Port List
-  {da32a3e9-ea69-4db7-823d-012c4c2892af}, !- Zone Air Node Name
-  {6630f0f3-d76f-4650-a621-0e16f10aac22}, !- Zone Return Air Port List
-=======
-  {b01f90b2-a73d-4349-b28f-3fc5262e3bae}, !- Zone Air Inlet Port List
-  {0f5df338-2656-4296-9487-16ed6ce6b9be}, !- Zone Air Exhaust Port List
-  {52b181df-f624-4ccb-999c-f37c2a0bbeef}, !- Zone Air Node Name
-  {374c1af2-24b1-48db-867b-76abe5f8fd3e}, !- Zone Return Air Port List
->>>>>>> 3c1d7324
+  {f0853152-2522-451d-ae2e-b8866abeb2d4}, !- Zone Air Inlet Port List
+  {9388a521-f0e6-4934-861d-adee2934c771}, !- Zone Air Exhaust Port List
+  {764cc823-2d77-48ff-a2da-94a382e1c507}, !- Zone Air Node Name
+  {43a9b466-086d-43c6-821d-3a3db4965891}, !- Zone Return Air Port List
   ,                                       !- Primary Daylighting Control Name
   ,                                       !- Fraction of Zone Controlled by Primary Daylighting Control
   ,                                       !- Secondary Daylighting Control Name
@@ -357,71 +272,37 @@
   No;                                     !- Use Ideal Air Loads
 
 OS:Node,
-<<<<<<< HEAD
-  {6030c9b1-2f44-456d-9a56-5868b24e742f}, !- Handle
+  {e87e7f74-0bc8-41a2-a117-c024a6018f82}, !- Handle
   Node 1,                                 !- Name
-  {da32a3e9-ea69-4db7-823d-012c4c2892af}, !- Inlet Port
+  {764cc823-2d77-48ff-a2da-94a382e1c507}, !- Inlet Port
   ;                                       !- Outlet Port
 
 OS:Connection,
-  {da32a3e9-ea69-4db7-823d-012c4c2892af}, !- Handle
-  {62163577-2709-4cfd-b1ca-96b82adca220}, !- Name
-  {87299a45-4307-4abe-9c9d-281ff78617fd}, !- Source Object
+  {764cc823-2d77-48ff-a2da-94a382e1c507}, !- Handle
+  {b44dfc0f-644d-43f7-a461-15612b84fb57}, !- Name
+  {0a45a53a-78a1-4690-8cb8-ff8793b3ca11}, !- Source Object
   11,                                     !- Outlet Port
-  {6030c9b1-2f44-456d-9a56-5868b24e742f}, !- Target Object
+  {e87e7f74-0bc8-41a2-a117-c024a6018f82}, !- Target Object
   2;                                      !- Inlet Port
 
 OS:PortList,
-  {e81ef60c-6c19-4049-97c1-b291d06231c6}, !- Handle
-  {83d75a79-62c3-4396-bc2a-e7aa5a7bcabc}, !- Name
-  {87299a45-4307-4abe-9c9d-281ff78617fd}; !- HVAC Component
+  {f0853152-2522-451d-ae2e-b8866abeb2d4}, !- Handle
+  {6cf4781f-1674-401c-9651-9d5a41dc34f6}, !- Name
+  {0a45a53a-78a1-4690-8cb8-ff8793b3ca11}; !- HVAC Component
 
 OS:PortList,
-  {e467c678-31f0-43bf-a080-56816142c902}, !- Handle
-  {78605fd1-d8e1-4e82-abba-a7dc81715b45}, !- Name
-  {87299a45-4307-4abe-9c9d-281ff78617fd}; !- HVAC Component
+  {9388a521-f0e6-4934-861d-adee2934c771}, !- Handle
+  {022c3342-93ea-417d-a53f-76b4240abdcf}, !- Name
+  {0a45a53a-78a1-4690-8cb8-ff8793b3ca11}; !- HVAC Component
 
 OS:PortList,
-  {6630f0f3-d76f-4650-a621-0e16f10aac22}, !- Handle
-  {e4f7471a-3b57-4184-9208-8c709a5215e6}, !- Name
-  {87299a45-4307-4abe-9c9d-281ff78617fd}; !- HVAC Component
+  {43a9b466-086d-43c6-821d-3a3db4965891}, !- Handle
+  {b65ec2e2-594a-4284-a828-ad1f2bb7ded6}, !- Name
+  {0a45a53a-78a1-4690-8cb8-ff8793b3ca11}; !- HVAC Component
 
 OS:Sizing:Zone,
-  {26dcfaa3-5246-4171-8785-b220d32f70af}, !- Handle
-  {87299a45-4307-4abe-9c9d-281ff78617fd}, !- Zone or ZoneList Name
-=======
-  {dfc48317-8e7e-4b2a-9f98-799bba7d5694}, !- Handle
-  Node 1,                                 !- Name
-  {52b181df-f624-4ccb-999c-f37c2a0bbeef}, !- Inlet Port
-  ;                                       !- Outlet Port
-
-OS:Connection,
-  {52b181df-f624-4ccb-999c-f37c2a0bbeef}, !- Handle
-  {0e8774b2-2066-4a1b-96ce-8ae3fc1e9b21}, !- Name
-  {119ed4f9-7bf8-4073-947a-f278ae96be3f}, !- Source Object
-  11,                                     !- Outlet Port
-  {dfc48317-8e7e-4b2a-9f98-799bba7d5694}, !- Target Object
-  2;                                      !- Inlet Port
-
-OS:PortList,
-  {b01f90b2-a73d-4349-b28f-3fc5262e3bae}, !- Handle
-  {3d4e1e71-a403-4038-a9de-12d944b6b1ac}, !- Name
-  {119ed4f9-7bf8-4073-947a-f278ae96be3f}; !- HVAC Component
-
-OS:PortList,
-  {0f5df338-2656-4296-9487-16ed6ce6b9be}, !- Handle
-  {59d289bd-e149-497b-b4e6-c43b537bd518}, !- Name
-  {119ed4f9-7bf8-4073-947a-f278ae96be3f}; !- HVAC Component
-
-OS:PortList,
-  {374c1af2-24b1-48db-867b-76abe5f8fd3e}, !- Handle
-  {d970a238-9078-4967-aff3-4823b4fefdd0}, !- Name
-  {119ed4f9-7bf8-4073-947a-f278ae96be3f}; !- HVAC Component
-
-OS:Sizing:Zone,
-  {c0bffd9a-738b-46d7-8f99-767e7a81bbc7}, !- Handle
-  {119ed4f9-7bf8-4073-947a-f278ae96be3f}, !- Zone or ZoneList Name
->>>>>>> 3c1d7324
+  {09e8a4cd-1fcf-4cad-81db-2a408ed81398}, !- Handle
+  {0a45a53a-78a1-4690-8cb8-ff8793b3ca11}, !- Zone or ZoneList Name
   SupplyAirTemperature,                   !- Zone Cooling Design Supply Air Temperature Input Method
   14,                                     !- Zone Cooling Design Supply Air Temperature {C}
   11.11,                                  !- Zone Cooling Design Supply Air Temperature Difference {deltaC}
@@ -450,25 +331,14 @@
   autosize;                               !- Dedicated Outdoor Air High Setpoint Temperature for Design {C}
 
 OS:ZoneHVAC:EquipmentList,
-<<<<<<< HEAD
-  {88184853-1b55-4415-bb5e-ed90ef8cf3ab}, !- Handle
+  {edbc15c9-ab3c-4793-9561-3e4cedebcc44}, !- Handle
   Zone HVAC Equipment List 1,             !- Name
-  {87299a45-4307-4abe-9c9d-281ff78617fd}; !- Thermal Zone
+  {0a45a53a-78a1-4690-8cb8-ff8793b3ca11}; !- Thermal Zone
 
 OS:Space,
-  {9984c1ba-b0a6-4395-8373-3af2c80286fe}, !- Handle
+  {b10cabed-c609-4f8f-a7ec-21cb0be02549}, !- Handle
   living space,                           !- Name
-  {6e2d5dda-e903-4d3f-8516-2715a8c70182}, !- Space Type Name
-=======
-  {2ac2d92c-52f9-45ea-8bbf-7fe53be6679f}, !- Handle
-  Zone HVAC Equipment List 1,             !- Name
-  {119ed4f9-7bf8-4073-947a-f278ae96be3f}; !- Thermal Zone
-
-OS:Space,
-  {0489310e-5e24-4020-a71d-fad97f73f1bd}, !- Handle
-  living space,                           !- Name
-  {abeff03d-e0d9-41e5-805b-1a3c7217958e}, !- Space Type Name
->>>>>>> 3c1d7324
+  {9dbf4f84-679d-44ef-975a-a823024ff5ea}, !- Space Type Name
   ,                                       !- Default Construction Set Name
   ,                                       !- Default Schedule Set Name
   -0,                                     !- Direction of Relative North {deg}
@@ -476,31 +346,17 @@
   0,                                      !- Y Origin {m}
   0,                                      !- Z Origin {m}
   ,                                       !- Building Story Name
-<<<<<<< HEAD
-  {87299a45-4307-4abe-9c9d-281ff78617fd}, !- Thermal Zone Name
+  {0a45a53a-78a1-4690-8cb8-ff8793b3ca11}, !- Thermal Zone Name
   ,                                       !- Part of Total Floor Area
   ,                                       !- Design Specification Outdoor Air Object Name
-  {61d17544-8a98-4309-a862-a896a6b431f6}; !- Building Unit Name
-
-OS:Surface,
-  {b402751d-b4cd-496f-a9d0-f41a54e04bc2}, !- Handle
+  {b0f353dc-62de-4171-8c34-e53f939b9454}; !- Building Unit Name
+
+OS:Surface,
+  {50faf2ec-f6f1-4359-be3f-961bfd8acaa9}, !- Handle
   Surface 1,                              !- Name
   Floor,                                  !- Surface Type
   ,                                       !- Construction Name
-  {9984c1ba-b0a6-4395-8373-3af2c80286fe}, !- Space Name
-=======
-  {119ed4f9-7bf8-4073-947a-f278ae96be3f}, !- Thermal Zone Name
-  ,                                       !- Part of Total Floor Area
-  ,                                       !- Design Specification Outdoor Air Object Name
-  {0cd2c3fe-413c-4e35-97be-27a3ff078e64}; !- Building Unit Name
-
-OS:Surface,
-  {c1d8d7bc-bdaf-4916-a8e0-56131ebda0ca}, !- Handle
-  Surface 1,                              !- Name
-  Floor,                                  !- Surface Type
-  ,                                       !- Construction Name
-  {0489310e-5e24-4020-a71d-fad97f73f1bd}, !- Space Name
->>>>>>> 3c1d7324
+  {b10cabed-c609-4f8f-a7ec-21cb0be02549}, !- Space Name
   Foundation,                             !- Outside Boundary Condition
   ,                                       !- Outside Boundary Condition Object
   NoSun,                                  !- Sun Exposure
@@ -513,19 +369,11 @@
   13.6310703908387, 0, 0;                 !- X,Y,Z Vertex 4 {m}
 
 OS:Surface,
-<<<<<<< HEAD
-  {d0c6004f-d2b6-4d77-b5f2-e81981d416b4}, !- Handle
+  {36a293a9-9c3b-4a29-9135-8e04ce181b4c}, !- Handle
   Surface 2,                              !- Name
   Wall,                                   !- Surface Type
   ,                                       !- Construction Name
-  {9984c1ba-b0a6-4395-8373-3af2c80286fe}, !- Space Name
-=======
-  {3e80a160-d50d-47f3-b8a2-7e029e7cae53}, !- Handle
-  Surface 2,                              !- Name
-  Wall,                                   !- Surface Type
-  ,                                       !- Construction Name
-  {0489310e-5e24-4020-a71d-fad97f73f1bd}, !- Space Name
->>>>>>> 3c1d7324
+  {b10cabed-c609-4f8f-a7ec-21cb0be02549}, !- Space Name
   Outdoors,                               !- Outside Boundary Condition
   ,                                       !- Outside Boundary Condition Object
   SunExposed,                             !- Sun Exposure
@@ -538,19 +386,11 @@
   0, 0, 2.4384;                           !- X,Y,Z Vertex 4 {m}
 
 OS:Surface,
-<<<<<<< HEAD
-  {ef7f685c-7f5f-4c13-a7cd-aabd00bcee69}, !- Handle
+  {67458a9c-0818-4010-9ae0-da26c7bac52e}, !- Handle
   Surface 3,                              !- Name
   Wall,                                   !- Surface Type
   ,                                       !- Construction Name
-  {9984c1ba-b0a6-4395-8373-3af2c80286fe}, !- Space Name
-=======
-  {1e581718-7964-4b75-bf4a-ecef5af8971b}, !- Handle
-  Surface 3,                              !- Name
-  Wall,                                   !- Surface Type
-  ,                                       !- Construction Name
-  {0489310e-5e24-4020-a71d-fad97f73f1bd}, !- Space Name
->>>>>>> 3c1d7324
+  {b10cabed-c609-4f8f-a7ec-21cb0be02549}, !- Space Name
   Outdoors,                               !- Outside Boundary Condition
   ,                                       !- Outside Boundary Condition Object
   SunExposed,                             !- Sun Exposure
@@ -563,19 +403,11 @@
   0, 6.81553519541936, 2.4384;            !- X,Y,Z Vertex 4 {m}
 
 OS:Surface,
-<<<<<<< HEAD
-  {35f7329f-825b-44cd-baf9-f2741599fc0a}, !- Handle
+  {da2dfb63-7901-472f-a7ef-3eaf5221361f}, !- Handle
   Surface 4,                              !- Name
   Wall,                                   !- Surface Type
   ,                                       !- Construction Name
-  {9984c1ba-b0a6-4395-8373-3af2c80286fe}, !- Space Name
-=======
-  {4abb113d-2683-4fa6-a496-b0ce2a0a20c3}, !- Handle
-  Surface 4,                              !- Name
-  Wall,                                   !- Surface Type
-  ,                                       !- Construction Name
-  {0489310e-5e24-4020-a71d-fad97f73f1bd}, !- Space Name
->>>>>>> 3c1d7324
+  {b10cabed-c609-4f8f-a7ec-21cb0be02549}, !- Space Name
   Outdoors,                               !- Outside Boundary Condition
   ,                                       !- Outside Boundary Condition Object
   SunExposed,                             !- Sun Exposure
@@ -588,19 +420,11 @@
   13.6310703908387, 6.81553519541936, 2.4384; !- X,Y,Z Vertex 4 {m}
 
 OS:Surface,
-<<<<<<< HEAD
-  {c8ff04b9-f419-4c42-8c56-256cecaf8e08}, !- Handle
+  {facaf82e-a524-48a0-99f6-71f7e8243da1}, !- Handle
   Surface 5,                              !- Name
   Wall,                                   !- Surface Type
   ,                                       !- Construction Name
-  {9984c1ba-b0a6-4395-8373-3af2c80286fe}, !- Space Name
-=======
-  {351a4aff-a303-4549-99fd-702deec79e1f}, !- Handle
-  Surface 5,                              !- Name
-  Wall,                                   !- Surface Type
-  ,                                       !- Construction Name
-  {0489310e-5e24-4020-a71d-fad97f73f1bd}, !- Space Name
->>>>>>> 3c1d7324
+  {b10cabed-c609-4f8f-a7ec-21cb0be02549}, !- Space Name
   Outdoors,                               !- Outside Boundary Condition
   ,                                       !- Outside Boundary Condition Object
   SunExposed,                             !- Sun Exposure
@@ -613,23 +437,13 @@
   13.6310703908387, 0, 2.4384;            !- X,Y,Z Vertex 4 {m}
 
 OS:Surface,
-<<<<<<< HEAD
-  {dc5600f3-33d7-4b53-841f-e914aa5ab8b5}, !- Handle
+  {78ea2012-ad7a-4302-940e-590479f60f7b}, !- Handle
   Surface 6,                              !- Name
   RoofCeiling,                            !- Surface Type
   ,                                       !- Construction Name
-  {9984c1ba-b0a6-4395-8373-3af2c80286fe}, !- Space Name
+  {b10cabed-c609-4f8f-a7ec-21cb0be02549}, !- Space Name
   Surface,                                !- Outside Boundary Condition
-  {ef1fb7ba-c820-49b3-9b61-e776cbcba18d}, !- Outside Boundary Condition Object
-=======
-  {a5cc11b6-f3d4-4a3b-a7f1-10f622af5ab6}, !- Handle
-  Surface 6,                              !- Name
-  RoofCeiling,                            !- Surface Type
-  ,                                       !- Construction Name
-  {0489310e-5e24-4020-a71d-fad97f73f1bd}, !- Space Name
-  Surface,                                !- Outside Boundary Condition
-  {790eb727-7f47-44bd-9848-71ae0c9ec994}, !- Outside Boundary Condition Object
->>>>>>> 3c1d7324
+  {3e6d86da-458c-45f0-a380-5fc1b1fe8a4b}, !- Outside Boundary Condition Object
   NoSun,                                  !- Sun Exposure
   NoWind,                                 !- Wind Exposure
   ,                                       !- View Factor to Ground
@@ -640,11 +454,7 @@
   0, 0, 2.4384;                           !- X,Y,Z Vertex 4 {m}
 
 OS:SpaceType,
-<<<<<<< HEAD
-  {6e2d5dda-e903-4d3f-8516-2715a8c70182}, !- Handle
-=======
-  {abeff03d-e0d9-41e5-805b-1a3c7217958e}, !- Handle
->>>>>>> 3c1d7324
+  {9dbf4f84-679d-44ef-975a-a823024ff5ea}, !- Handle
   Space Type 1,                           !- Name
   ,                                       !- Default Construction Set Name
   ,                                       !- Default Schedule Set Name
@@ -655,15 +465,9 @@
   living;                                 !- Standards Space Type
 
 OS:Space,
-<<<<<<< HEAD
-  {839502e8-369c-4e91-b701-bd0a1a69a928}, !- Handle
+  {c4c29284-8a36-4130-a70d-003760f88e06}, !- Handle
   living space|story 2,                   !- Name
-  {6e2d5dda-e903-4d3f-8516-2715a8c70182}, !- Space Type Name
-=======
-  {f9a761b3-10db-4b0d-acf1-33d1a4613e87}, !- Handle
-  living space|story 2,                   !- Name
-  {abeff03d-e0d9-41e5-805b-1a3c7217958e}, !- Space Type Name
->>>>>>> 3c1d7324
+  {9dbf4f84-679d-44ef-975a-a823024ff5ea}, !- Space Type Name
   ,                                       !- Default Construction Set Name
   ,                                       !- Default Schedule Set Name
   -0,                                     !- Direction of Relative North {deg}
@@ -671,35 +475,19 @@
   0,                                      !- Y Origin {m}
   2.4384,                                 !- Z Origin {m}
   ,                                       !- Building Story Name
-<<<<<<< HEAD
-  {87299a45-4307-4abe-9c9d-281ff78617fd}, !- Thermal Zone Name
+  {0a45a53a-78a1-4690-8cb8-ff8793b3ca11}, !- Thermal Zone Name
   ,                                       !- Part of Total Floor Area
   ,                                       !- Design Specification Outdoor Air Object Name
-  {61d17544-8a98-4309-a862-a896a6b431f6}; !- Building Unit Name
-
-OS:Surface,
-  {ef1fb7ba-c820-49b3-9b61-e776cbcba18d}, !- Handle
+  {b0f353dc-62de-4171-8c34-e53f939b9454}; !- Building Unit Name
+
+OS:Surface,
+  {3e6d86da-458c-45f0-a380-5fc1b1fe8a4b}, !- Handle
   Surface 7,                              !- Name
   Floor,                                  !- Surface Type
   ,                                       !- Construction Name
-  {839502e8-369c-4e91-b701-bd0a1a69a928}, !- Space Name
+  {c4c29284-8a36-4130-a70d-003760f88e06}, !- Space Name
   Surface,                                !- Outside Boundary Condition
-  {dc5600f3-33d7-4b53-841f-e914aa5ab8b5}, !- Outside Boundary Condition Object
-=======
-  {119ed4f9-7bf8-4073-947a-f278ae96be3f}, !- Thermal Zone Name
-  ,                                       !- Part of Total Floor Area
-  ,                                       !- Design Specification Outdoor Air Object Name
-  {0cd2c3fe-413c-4e35-97be-27a3ff078e64}; !- Building Unit Name
-
-OS:Surface,
-  {790eb727-7f47-44bd-9848-71ae0c9ec994}, !- Handle
-  Surface 7,                              !- Name
-  Floor,                                  !- Surface Type
-  ,                                       !- Construction Name
-  {f9a761b3-10db-4b0d-acf1-33d1a4613e87}, !- Space Name
-  Surface,                                !- Outside Boundary Condition
-  {a5cc11b6-f3d4-4a3b-a7f1-10f622af5ab6}, !- Outside Boundary Condition Object
->>>>>>> 3c1d7324
+  {78ea2012-ad7a-4302-940e-590479f60f7b}, !- Outside Boundary Condition Object
   NoSun,                                  !- Sun Exposure
   NoWind,                                 !- Wind Exposure
   ,                                       !- View Factor to Ground
@@ -710,19 +498,11 @@
   13.6310703908387, 0, 0;                 !- X,Y,Z Vertex 4 {m}
 
 OS:Surface,
-<<<<<<< HEAD
-  {be1e7b93-5f6f-4a45-93a9-d78bd45b9574}, !- Handle
+  {add0e48f-9b7a-485d-950b-50d3f897c594}, !- Handle
   Surface 8,                              !- Name
   Wall,                                   !- Surface Type
   ,                                       !- Construction Name
-  {839502e8-369c-4e91-b701-bd0a1a69a928}, !- Space Name
-=======
-  {26bb4b2d-70cc-43da-b273-372395068202}, !- Handle
-  Surface 8,                              !- Name
-  Wall,                                   !- Surface Type
-  ,                                       !- Construction Name
-  {f9a761b3-10db-4b0d-acf1-33d1a4613e87}, !- Space Name
->>>>>>> 3c1d7324
+  {c4c29284-8a36-4130-a70d-003760f88e06}, !- Space Name
   Outdoors,                               !- Outside Boundary Condition
   ,                                       !- Outside Boundary Condition Object
   SunExposed,                             !- Sun Exposure
@@ -735,19 +515,11 @@
   0, 0, 2.4384;                           !- X,Y,Z Vertex 4 {m}
 
 OS:Surface,
-<<<<<<< HEAD
-  {e10ce07a-3ca2-4fa9-8117-498d899bf99c}, !- Handle
+  {bb587a52-070f-4ac2-b744-d94b7efd21e8}, !- Handle
   Surface 9,                              !- Name
   Wall,                                   !- Surface Type
   ,                                       !- Construction Name
-  {839502e8-369c-4e91-b701-bd0a1a69a928}, !- Space Name
-=======
-  {5d0dc0bb-bff3-491e-9adb-fc35f9bfd816}, !- Handle
-  Surface 9,                              !- Name
-  Wall,                                   !- Surface Type
-  ,                                       !- Construction Name
-  {f9a761b3-10db-4b0d-acf1-33d1a4613e87}, !- Space Name
->>>>>>> 3c1d7324
+  {c4c29284-8a36-4130-a70d-003760f88e06}, !- Space Name
   Outdoors,                               !- Outside Boundary Condition
   ,                                       !- Outside Boundary Condition Object
   SunExposed,                             !- Sun Exposure
@@ -760,19 +532,11 @@
   0, 6.81553519541936, 2.4384;            !- X,Y,Z Vertex 4 {m}
 
 OS:Surface,
-<<<<<<< HEAD
-  {77f17dc2-27a4-422f-a559-1a3776c750ea}, !- Handle
+  {38b1bea3-36fd-437a-a9b2-9188efbae058}, !- Handle
   Surface 10,                             !- Name
   Wall,                                   !- Surface Type
   ,                                       !- Construction Name
-  {839502e8-369c-4e91-b701-bd0a1a69a928}, !- Space Name
-=======
-  {bc0eae6d-2ed1-4a8f-bde6-58bddd0427c5}, !- Handle
-  Surface 10,                             !- Name
-  Wall,                                   !- Surface Type
-  ,                                       !- Construction Name
-  {f9a761b3-10db-4b0d-acf1-33d1a4613e87}, !- Space Name
->>>>>>> 3c1d7324
+  {c4c29284-8a36-4130-a70d-003760f88e06}, !- Space Name
   Outdoors,                               !- Outside Boundary Condition
   ,                                       !- Outside Boundary Condition Object
   SunExposed,                             !- Sun Exposure
@@ -785,19 +549,11 @@
   13.6310703908387, 6.81553519541936, 2.4384; !- X,Y,Z Vertex 4 {m}
 
 OS:Surface,
-<<<<<<< HEAD
-  {56b1a391-fc10-4d1b-9505-4c44139b9bd7}, !- Handle
+  {527fcb5c-8c7a-4594-9bea-f02a7335fad6}, !- Handle
   Surface 11,                             !- Name
   Wall,                                   !- Surface Type
   ,                                       !- Construction Name
-  {839502e8-369c-4e91-b701-bd0a1a69a928}, !- Space Name
-=======
-  {d55752ed-ec39-46fa-814f-5223bc9684ba}, !- Handle
-  Surface 11,                             !- Name
-  Wall,                                   !- Surface Type
-  ,                                       !- Construction Name
-  {f9a761b3-10db-4b0d-acf1-33d1a4613e87}, !- Space Name
->>>>>>> 3c1d7324
+  {c4c29284-8a36-4130-a70d-003760f88e06}, !- Space Name
   Outdoors,                               !- Outside Boundary Condition
   ,                                       !- Outside Boundary Condition Object
   SunExposed,                             !- Sun Exposure
@@ -810,23 +566,13 @@
   13.6310703908387, 0, 2.4384;            !- X,Y,Z Vertex 4 {m}
 
 OS:Surface,
-<<<<<<< HEAD
-  {da5c45f3-773e-4bdf-a4f9-90898a0979aa}, !- Handle
+  {9c617cc6-400f-41b7-93a3-0f84eaba9bf2}, !- Handle
   Surface 12,                             !- Name
   RoofCeiling,                            !- Surface Type
   ,                                       !- Construction Name
-  {839502e8-369c-4e91-b701-bd0a1a69a928}, !- Space Name
+  {c4c29284-8a36-4130-a70d-003760f88e06}, !- Space Name
   Surface,                                !- Outside Boundary Condition
-  {8111d36d-75c0-4e8c-92dd-c5577c29a576}, !- Outside Boundary Condition Object
-=======
-  {0c517de3-920f-4364-9f79-ba49fdf8aa0a}, !- Handle
-  Surface 12,                             !- Name
-  RoofCeiling,                            !- Surface Type
-  ,                                       !- Construction Name
-  {f9a761b3-10db-4b0d-acf1-33d1a4613e87}, !- Space Name
-  Surface,                                !- Outside Boundary Condition
-  {b3e9909b-bb82-4e19-9064-d3a7a89884c5}, !- Outside Boundary Condition Object
->>>>>>> 3c1d7324
+  {d4440999-9cb6-40a8-b0fb-cdd01366a209}, !- Outside Boundary Condition Object
   NoSun,                                  !- Sun Exposure
   NoWind,                                 !- Wind Exposure
   ,                                       !- View Factor to Ground
@@ -837,23 +583,13 @@
   0, 0, 2.4384;                           !- X,Y,Z Vertex 4 {m}
 
 OS:Surface,
-<<<<<<< HEAD
-  {8111d36d-75c0-4e8c-92dd-c5577c29a576}, !- Handle
+  {d4440999-9cb6-40a8-b0fb-cdd01366a209}, !- Handle
   Surface 13,                             !- Name
   Floor,                                  !- Surface Type
   ,                                       !- Construction Name
-  {1614cebc-1a87-4cfd-88e3-33547f68255e}, !- Space Name
+  {b5cbcb02-6fef-4cdb-ab86-9c6e362495bb}, !- Space Name
   Surface,                                !- Outside Boundary Condition
-  {da5c45f3-773e-4bdf-a4f9-90898a0979aa}, !- Outside Boundary Condition Object
-=======
-  {b3e9909b-bb82-4e19-9064-d3a7a89884c5}, !- Handle
-  Surface 13,                             !- Name
-  Floor,                                  !- Surface Type
-  ,                                       !- Construction Name
-  {66895225-d951-4120-ae03-8647ac3b2394}, !- Space Name
-  Surface,                                !- Outside Boundary Condition
-  {0c517de3-920f-4364-9f79-ba49fdf8aa0a}, !- Outside Boundary Condition Object
->>>>>>> 3c1d7324
+  {9c617cc6-400f-41b7-93a3-0f84eaba9bf2}, !- Outside Boundary Condition Object
   NoSun,                                  !- Sun Exposure
   NoWind,                                 !- Wind Exposure
   ,                                       !- View Factor to Ground
@@ -864,19 +600,11 @@
   0, 0, 0;                                !- X,Y,Z Vertex 4 {m}
 
 OS:Surface,
-<<<<<<< HEAD
-  {ac7eb1a8-8656-4616-a40b-1c03bd684b27}, !- Handle
+  {4cb296dc-fdc7-49b3-bcb5-38ca7d329d14}, !- Handle
   Surface 14,                             !- Name
   RoofCeiling,                            !- Surface Type
   ,                                       !- Construction Name
-  {1614cebc-1a87-4cfd-88e3-33547f68255e}, !- Space Name
-=======
-  {ee21f6c6-2519-480a-a401-418c569fd66c}, !- Handle
-  Surface 14,                             !- Name
-  RoofCeiling,                            !- Surface Type
-  ,                                       !- Construction Name
-  {66895225-d951-4120-ae03-8647ac3b2394}, !- Space Name
->>>>>>> 3c1d7324
+  {b5cbcb02-6fef-4cdb-ab86-9c6e362495bb}, !- Space Name
   Outdoors,                               !- Outside Boundary Condition
   ,                                       !- Outside Boundary Condition Object
   SunExposed,                             !- Sun Exposure
@@ -889,19 +617,11 @@
   13.6310703908387, 0, 0;                 !- X,Y,Z Vertex 4 {m}
 
 OS:Surface,
-<<<<<<< HEAD
-  {a193e9c6-264a-4423-9152-334943bd5d53}, !- Handle
+  {a6c61227-bd08-4212-97d5-f6dc07e9012c}, !- Handle
   Surface 15,                             !- Name
   RoofCeiling,                            !- Surface Type
   ,                                       !- Construction Name
-  {1614cebc-1a87-4cfd-88e3-33547f68255e}, !- Space Name
-=======
-  {4897acfa-a58b-4d2d-9f30-450f43620fad}, !- Handle
-  Surface 15,                             !- Name
-  RoofCeiling,                            !- Surface Type
-  ,                                       !- Construction Name
-  {66895225-d951-4120-ae03-8647ac3b2394}, !- Space Name
->>>>>>> 3c1d7324
+  {b5cbcb02-6fef-4cdb-ab86-9c6e362495bb}, !- Space Name
   Outdoors,                               !- Outside Boundary Condition
   ,                                       !- Outside Boundary Condition Object
   SunExposed,                             !- Sun Exposure
@@ -914,19 +634,11 @@
   0, 6.81553519541936, 0;                 !- X,Y,Z Vertex 4 {m}
 
 OS:Surface,
-<<<<<<< HEAD
-  {f292c2a9-ab6f-4fc5-9c2c-c3991a8eee5c}, !- Handle
+  {192a5e6a-95c9-4b95-b6ea-b07fd5454eae}, !- Handle
   Surface 16,                             !- Name
   Wall,                                   !- Surface Type
   ,                                       !- Construction Name
-  {1614cebc-1a87-4cfd-88e3-33547f68255e}, !- Space Name
-=======
-  {216daa20-6063-4ff1-b973-4157ee19b28d}, !- Handle
-  Surface 16,                             !- Name
-  Wall,                                   !- Surface Type
-  ,                                       !- Construction Name
-  {66895225-d951-4120-ae03-8647ac3b2394}, !- Space Name
->>>>>>> 3c1d7324
+  {b5cbcb02-6fef-4cdb-ab86-9c6e362495bb}, !- Space Name
   Outdoors,                               !- Outside Boundary Condition
   ,                                       !- Outside Boundary Condition Object
   SunExposed,                             !- Sun Exposure
@@ -938,19 +650,11 @@
   0, 0, 0;                                !- X,Y,Z Vertex 3 {m}
 
 OS:Surface,
-<<<<<<< HEAD
-  {b2df8231-3184-45be-bcb6-913eb55f8c8e}, !- Handle
+  {04914184-eda3-4e87-8072-d9f00df462e0}, !- Handle
   Surface 17,                             !- Name
   Wall,                                   !- Surface Type
   ,                                       !- Construction Name
-  {1614cebc-1a87-4cfd-88e3-33547f68255e}, !- Space Name
-=======
-  {370d2d6c-191e-4278-a279-5af3216be8b2}, !- Handle
-  Surface 17,                             !- Name
-  Wall,                                   !- Surface Type
-  ,                                       !- Construction Name
-  {66895225-d951-4120-ae03-8647ac3b2394}, !- Space Name
->>>>>>> 3c1d7324
+  {b5cbcb02-6fef-4cdb-ab86-9c6e362495bb}, !- Space Name
   Outdoors,                               !- Outside Boundary Condition
   ,                                       !- Outside Boundary Condition Object
   SunExposed,                             !- Sun Exposure
@@ -962,15 +666,9 @@
   13.6310703908387, 6.81553519541936, 0;  !- X,Y,Z Vertex 3 {m}
 
 OS:Space,
-<<<<<<< HEAD
-  {1614cebc-1a87-4cfd-88e3-33547f68255e}, !- Handle
+  {b5cbcb02-6fef-4cdb-ab86-9c6e362495bb}, !- Handle
   unfinished attic space,                 !- Name
-  {99c7188f-8fc8-49e6-8c40-e6a6080201bc}, !- Space Type Name
-=======
-  {66895225-d951-4120-ae03-8647ac3b2394}, !- Handle
-  unfinished attic space,                 !- Name
-  {95279090-abbf-4423-b41c-f4a2ca29530f}, !- Space Type Name
->>>>>>> 3c1d7324
+  {04b3433a-c171-4117-af44-a024ecccf208}, !- Space Type Name
   ,                                       !- Default Construction Set Name
   ,                                       !- Default Schedule Set Name
   -0,                                     !- Direction of Relative North {deg}
@@ -978,17 +676,10 @@
   0,                                      !- Y Origin {m}
   4.8768,                                 !- Z Origin {m}
   ,                                       !- Building Story Name
-<<<<<<< HEAD
-  {e60766f2-e34b-4b56-89e3-0f568faa63d3}; !- Thermal Zone Name
+  {18c46e2a-b55f-45f4-8ac2-4c97bb6720f2}; !- Thermal Zone Name
 
 OS:ThermalZone,
-  {e60766f2-e34b-4b56-89e3-0f568faa63d3}, !- Handle
-=======
-  {911f9365-3cd3-4d37-9d79-5eec76558d2f}; !- Thermal Zone Name
-
-OS:ThermalZone,
-  {911f9365-3cd3-4d37-9d79-5eec76558d2f}, !- Handle
->>>>>>> 3c1d7324
+  {18c46e2a-b55f-45f4-8ac2-4c97bb6720f2}, !- Handle
   unfinished attic zone,                  !- Name
   ,                                       !- Multiplier
   ,                                       !- Ceiling Height {m}
@@ -997,17 +688,10 @@
   ,                                       !- Zone Inside Convection Algorithm
   ,                                       !- Zone Outside Convection Algorithm
   ,                                       !- Zone Conditioning Equipment List Name
-<<<<<<< HEAD
-  {d5bd3127-b431-4dc9-b3ac-53be17b27f4a}, !- Zone Air Inlet Port List
-  {5a8b4718-96e8-499b-a637-faea90a1881e}, !- Zone Air Exhaust Port List
-  {1c9e51f6-a866-4202-a412-8a2c18818e80}, !- Zone Air Node Name
-  {c465e788-d3ea-4ba2-ac6f-f95b6c2966f4}, !- Zone Return Air Port List
-=======
-  {0e9ac180-e947-4a30-b4e8-4693e91f3424}, !- Zone Air Inlet Port List
-  {59f8ab85-6b36-44ec-a8bd-3e98b9351f7c}, !- Zone Air Exhaust Port List
-  {593e9faf-faa7-4946-800a-2f2d6f0dcbb7}, !- Zone Air Node Name
-  {865eb21d-6541-41eb-ba3b-a851e71ba177}, !- Zone Return Air Port List
->>>>>>> 3c1d7324
+  {128fa12d-0a6c-4205-bc2d-301081324b59}, !- Zone Air Inlet Port List
+  {28a4a3f6-5014-4c68-835c-3e9af874da1e}, !- Zone Air Exhaust Port List
+  {6d8ea794-615b-43cf-91f0-6670c9ebd74a}, !- Zone Air Node Name
+  {ef9d9cbf-7528-4bb3-afc9-a5cdca04f114}, !- Zone Return Air Port List
   ,                                       !- Primary Daylighting Control Name
   ,                                       !- Fraction of Zone Controlled by Primary Daylighting Control
   ,                                       !- Secondary Daylighting Control Name
@@ -1018,71 +702,37 @@
   No;                                     !- Use Ideal Air Loads
 
 OS:Node,
-<<<<<<< HEAD
-  {cbf648f5-ee5a-4022-9f17-e2e452d7857b}, !- Handle
+  {2408d5c9-24fd-4fb9-99d4-86cbc8cf87da}, !- Handle
   Node 2,                                 !- Name
-  {1c9e51f6-a866-4202-a412-8a2c18818e80}, !- Inlet Port
+  {6d8ea794-615b-43cf-91f0-6670c9ebd74a}, !- Inlet Port
   ;                                       !- Outlet Port
 
 OS:Connection,
-  {1c9e51f6-a866-4202-a412-8a2c18818e80}, !- Handle
-  {9548193a-451a-4084-8576-c3c84ecca6cc}, !- Name
-  {e60766f2-e34b-4b56-89e3-0f568faa63d3}, !- Source Object
+  {6d8ea794-615b-43cf-91f0-6670c9ebd74a}, !- Handle
+  {2c53d528-97bb-4ecf-9864-01f4bdfe9f6c}, !- Name
+  {18c46e2a-b55f-45f4-8ac2-4c97bb6720f2}, !- Source Object
   11,                                     !- Outlet Port
-  {cbf648f5-ee5a-4022-9f17-e2e452d7857b}, !- Target Object
+  {2408d5c9-24fd-4fb9-99d4-86cbc8cf87da}, !- Target Object
   2;                                      !- Inlet Port
 
 OS:PortList,
-  {d5bd3127-b431-4dc9-b3ac-53be17b27f4a}, !- Handle
-  {1e5fd990-9ce6-42aa-b61c-9e59c04df545}, !- Name
-  {e60766f2-e34b-4b56-89e3-0f568faa63d3}; !- HVAC Component
+  {128fa12d-0a6c-4205-bc2d-301081324b59}, !- Handle
+  {82826f0e-bba4-4bce-a8c9-dfe54dd96792}, !- Name
+  {18c46e2a-b55f-45f4-8ac2-4c97bb6720f2}; !- HVAC Component
 
 OS:PortList,
-  {5a8b4718-96e8-499b-a637-faea90a1881e}, !- Handle
-  {34adae26-51a0-4c04-ac95-426b6a50e84c}, !- Name
-  {e60766f2-e34b-4b56-89e3-0f568faa63d3}; !- HVAC Component
+  {28a4a3f6-5014-4c68-835c-3e9af874da1e}, !- Handle
+  {a7a8c66e-b3dc-4981-b75d-7d55499b91f7}, !- Name
+  {18c46e2a-b55f-45f4-8ac2-4c97bb6720f2}; !- HVAC Component
 
 OS:PortList,
-  {c465e788-d3ea-4ba2-ac6f-f95b6c2966f4}, !- Handle
-  {9898a658-6a01-4ae3-8825-7d7c69e7f341}, !- Name
-  {e60766f2-e34b-4b56-89e3-0f568faa63d3}; !- HVAC Component
+  {ef9d9cbf-7528-4bb3-afc9-a5cdca04f114}, !- Handle
+  {b8a068e9-57c5-4734-819d-fa32ebdfa649}, !- Name
+  {18c46e2a-b55f-45f4-8ac2-4c97bb6720f2}; !- HVAC Component
 
 OS:Sizing:Zone,
-  {a626486a-ef62-4bab-9440-ac45e31c2c5e}, !- Handle
-  {e60766f2-e34b-4b56-89e3-0f568faa63d3}, !- Zone or ZoneList Name
-=======
-  {49ca0edf-02c2-48bc-807f-0ccf8bdd0220}, !- Handle
-  Node 2,                                 !- Name
-  {593e9faf-faa7-4946-800a-2f2d6f0dcbb7}, !- Inlet Port
-  ;                                       !- Outlet Port
-
-OS:Connection,
-  {593e9faf-faa7-4946-800a-2f2d6f0dcbb7}, !- Handle
-  {bfa074a6-e1bc-4e4a-b0d1-f253f4f993d5}, !- Name
-  {911f9365-3cd3-4d37-9d79-5eec76558d2f}, !- Source Object
-  11,                                     !- Outlet Port
-  {49ca0edf-02c2-48bc-807f-0ccf8bdd0220}, !- Target Object
-  2;                                      !- Inlet Port
-
-OS:PortList,
-  {0e9ac180-e947-4a30-b4e8-4693e91f3424}, !- Handle
-  {ba3ef180-5136-4bae-a81e-81056a63af5b}, !- Name
-  {911f9365-3cd3-4d37-9d79-5eec76558d2f}; !- HVAC Component
-
-OS:PortList,
-  {59f8ab85-6b36-44ec-a8bd-3e98b9351f7c}, !- Handle
-  {e81be2f3-f294-4a2f-b3e2-659751f82956}, !- Name
-  {911f9365-3cd3-4d37-9d79-5eec76558d2f}; !- HVAC Component
-
-OS:PortList,
-  {865eb21d-6541-41eb-ba3b-a851e71ba177}, !- Handle
-  {5dac2ad6-b05c-488c-a973-effe9c7cd9f1}, !- Name
-  {911f9365-3cd3-4d37-9d79-5eec76558d2f}; !- HVAC Component
-
-OS:Sizing:Zone,
-  {1d4eb391-ccd5-485e-a604-9ffb53cb52a7}, !- Handle
-  {911f9365-3cd3-4d37-9d79-5eec76558d2f}, !- Zone or ZoneList Name
->>>>>>> 3c1d7324
+  {5857bc43-387b-4678-8d4e-55d38360c893}, !- Handle
+  {18c46e2a-b55f-45f4-8ac2-4c97bb6720f2}, !- Zone or ZoneList Name
   SupplyAirTemperature,                   !- Zone Cooling Design Supply Air Temperature Input Method
   14,                                     !- Zone Cooling Design Supply Air Temperature {C}
   11.11,                                  !- Zone Cooling Design Supply Air Temperature Difference {deltaC}
@@ -1111,21 +761,12 @@
   autosize;                               !- Dedicated Outdoor Air High Setpoint Temperature for Design {C}
 
 OS:ZoneHVAC:EquipmentList,
-<<<<<<< HEAD
-  {757f46ca-d001-4b79-a589-b5acc1a8858b}, !- Handle
+  {5b7e3ec8-4974-4cdb-b99c-11ff19be6505}, !- Handle
   Zone HVAC Equipment List 2,             !- Name
-  {e60766f2-e34b-4b56-89e3-0f568faa63d3}; !- Thermal Zone
+  {18c46e2a-b55f-45f4-8ac2-4c97bb6720f2}; !- Thermal Zone
 
 OS:SpaceType,
-  {99c7188f-8fc8-49e6-8c40-e6a6080201bc}, !- Handle
-=======
-  {ebb00f42-1e1f-410d-9424-25a18b3c2051}, !- Handle
-  Zone HVAC Equipment List 2,             !- Name
-  {911f9365-3cd3-4d37-9d79-5eec76558d2f}; !- Thermal Zone
-
-OS:SpaceType,
-  {95279090-abbf-4423-b41c-f4a2ca29530f}, !- Handle
->>>>>>> 3c1d7324
+  {04b3433a-c171-4117-af44-a024ecccf208}, !- Handle
   Space Type 2,                           !- Name
   ,                                       !- Default Construction Set Name
   ,                                       !- Default Schedule Set Name
@@ -1136,23 +777,14 @@
   unfinished attic;                       !- Standards Space Type
 
 OS:BuildingUnit,
-<<<<<<< HEAD
-  {61d17544-8a98-4309-a862-a896a6b431f6}, !- Handle
-=======
-  {0cd2c3fe-413c-4e35-97be-27a3ff078e64}, !- Handle
->>>>>>> 3c1d7324
+  {b0f353dc-62de-4171-8c34-e53f939b9454}, !- Handle
   unit 1,                                 !- Name
   ,                                       !- Rendering Color
   Residential;                            !- Building Unit Type
 
 OS:AdditionalProperties,
-<<<<<<< HEAD
-  {a063a283-b1b3-4c7d-be3d-f9dc571cc26b}, !- Handle
-  {61d17544-8a98-4309-a862-a896a6b431f6}, !- Object Name
-=======
-  {743d1de5-90ab-4d91-bf32-63a538144a98}, !- Handle
-  {0cd2c3fe-413c-4e35-97be-27a3ff078e64}, !- Object Name
->>>>>>> 3c1d7324
+  {21fb8817-2c3d-439c-a34a-d97301824644}, !- Handle
+  {b0f353dc-62de-4171-8c34-e53f939b9454}, !- Object Name
   NumberOfBedrooms,                       !- Feature Name 1
   Integer,                                !- Feature Data Type 1
   3,                                      !- Feature Value 1
@@ -1164,20 +796,12 @@
   2.6400000000000001;                     !- Feature Value 3
 
 OS:External:File,
-<<<<<<< HEAD
-  {552e2e60-b7b9-4a04-82dd-443e9b24dc1f}, !- Handle
-=======
-  {beaf92e6-25d2-4461-b4d2-8bb260b95aae}, !- Handle
->>>>>>> 3c1d7324
+  {9f4cb24d-2c87-4601-96fe-18e2dd22fc51}, !- Handle
   8760.csv,                               !- Name
   8760.csv;                               !- File Name
 
 OS:Schedule:Day,
-<<<<<<< HEAD
-  {8840d96e-f1e2-4ff7-912d-73b382f5ce4e}, !- Handle
-=======
-  {e7a78ef3-7ea7-405a-9aa1-2c773713efc0}, !- Handle
->>>>>>> 3c1d7324
+  {6c9dbafe-d616-4259-ab1a-549f7f16f20a}, !- Handle
   Schedule Day 1,                         !- Name
   ,                                       !- Schedule Type Limits Name
   ,                                       !- Interpolate to Timestep
@@ -1186,11 +810,7 @@
   0;                                      !- Value Until Time 1
 
 OS:Schedule:Day,
-<<<<<<< HEAD
-  {a1ea0749-0632-429b-8c99-b0ff77a582ae}, !- Handle
-=======
-  {219a46d2-3aa6-4fc4-82ec-0a4e8a29fd31}, !- Handle
->>>>>>> 3c1d7324
+  {fb947f6d-05bb-447d-a446-52f5fd3f8e42}, !- Handle
   Schedule Day 2,                         !- Name
   ,                                       !- Schedule Type Limits Name
   ,                                       !- Interpolate to Timestep
@@ -1199,17 +819,10 @@
   1;                                      !- Value Until Time 1
 
 OS:Schedule:File,
-<<<<<<< HEAD
-  {c0223673-cb46-4d25-a0a8-be6f3d4a87c4}, !- Handle
+  {71cdbe3e-2214-4310-8770-1049b1a596f6}, !- Handle
   occupants,                              !- Name
-  {2bc9f3fe-037b-46e1-89c7-ca68ede0942b}, !- Schedule Type Limits Name
-  {552e2e60-b7b9-4a04-82dd-443e9b24dc1f}, !- External File Name
-=======
-  {8b504d79-a813-4a5f-bbe7-d30e7e576d94}, !- Handle
-  occupants,                              !- Name
-  {ca22edab-f959-4519-90ee-c91baaaf1424}, !- Schedule Type Limits Name
-  {beaf92e6-25d2-4461-b4d2-8bb260b95aae}, !- External File Name
->>>>>>> 3c1d7324
+  {24a603d7-5dfc-4b7c-95f7-46d606c2a411}, !- Schedule Type Limits Name
+  {9f4cb24d-2c87-4601-96fe-18e2dd22fc51}, !- External File Name
   1,                                      !- Column Number
   1,                                      !- Rows to Skip at Top
   8760,                                   !- Number of Hours of Data
@@ -1218,38 +831,63 @@
   60;                                     !- Minutes per Item
 
 OS:Schedule:Ruleset,
-<<<<<<< HEAD
-  {b185381d-0183-4de8-98dd-fefa770e0358}, !- Handle
+  {4d0cf945-dad1-4f0b-a5f6-f65bf76fa7c1}, !- Handle
   Schedule Ruleset 1,                     !- Name
-  {b1c640d6-f91a-4f76-a039-14731353bbc9}, !- Schedule Type Limits Name
-  {e8be1302-2eec-492d-8cbd-086bc876a653}; !- Default Day Schedule Name
+  {a59c4b42-d40b-4849-9dfe-3db0ad3fa562}, !- Schedule Type Limits Name
+  {3542471f-d350-4356-b2ec-051dfb9c3c63}; !- Default Day Schedule Name
 
 OS:Schedule:Day,
-  {e8be1302-2eec-492d-8cbd-086bc876a653}, !- Handle
+  {3542471f-d350-4356-b2ec-051dfb9c3c63}, !- Handle
   Schedule Day 3,                         !- Name
-  {b1c640d6-f91a-4f76-a039-14731353bbc9}, !- Schedule Type Limits Name
-=======
-  {3bb4abf6-84b1-4152-8454-1c7c59fefe25}, !- Handle
-  Schedule Ruleset 1,                     !- Name
-  {c423d090-1760-4af9-a09b-76a124d06626}, !- Schedule Type Limits Name
-  {f5e9b7fc-9001-4b23-b6e1-a21f0a057e1d}; !- Default Day Schedule Name
-
-OS:Schedule:Day,
-  {f5e9b7fc-9001-4b23-b6e1-a21f0a057e1d}, !- Handle
-  Schedule Day 3,                         !- Name
-  {c423d090-1760-4af9-a09b-76a124d06626}, !- Schedule Type Limits Name
->>>>>>> 3c1d7324
+  {a59c4b42-d40b-4849-9dfe-3db0ad3fa562}, !- Schedule Type Limits Name
   ,                                       !- Interpolate to Timestep
   24,                                     !- Hour 1
   0,                                      !- Minute 1
   112.539290946133;                       !- Value Until Time 1
 
 OS:People:Definition,
-<<<<<<< HEAD
-  {08e066f2-99b3-49cf-ada6-d9892cbd8080}, !- Handle
-=======
-  {9e5c5f16-29b8-495e-a938-4b3b009c648e}, !- Handle
->>>>>>> 3c1d7324
+  {4663b017-70dd-41b7-96b6-e51413d1f5dd}, !- Handle
+  res occupants|living space,             !- Name
+  People,                                 !- Number of People Calculation Method
+  1.32,                                   !- Number of People {people}
+  ,                                       !- People per Space Floor Area {person/m2}
+  ,                                       !- Space Floor Area per Person {m2/person}
+  0.319734,                               !- Fraction Radiant
+  0.573,                                  !- Sensible Heat Fraction
+  0,                                      !- Carbon Dioxide Generation Rate {m3/s-W}
+  No,                                     !- Enable ASHRAE 55 Comfort Warnings
+  ZoneAveraged;                           !- Mean Radiant Temperature Calculation Type
+
+OS:People,
+  {9a1f47c7-29ee-4fb4-8c6f-72430c6efd0b}, !- Handle
+  res occupants|living space,             !- Name
+  {4663b017-70dd-41b7-96b6-e51413d1f5dd}, !- People Definition Name
+  {b10cabed-c609-4f8f-a7ec-21cb0be02549}, !- Space or SpaceType Name
+  {71cdbe3e-2214-4310-8770-1049b1a596f6}, !- Number of People Schedule Name
+  {4d0cf945-dad1-4f0b-a5f6-f65bf76fa7c1}, !- Activity Level Schedule Name
+  ,                                       !- Surface Name/Angle Factor List Name
+  ,                                       !- Work Efficiency Schedule Name
+  ,                                       !- Clothing Insulation Schedule Name
+  ,                                       !- Air Velocity Schedule Name
+  1;                                      !- Multiplier
+
+OS:ScheduleTypeLimits,
+  {a59c4b42-d40b-4849-9dfe-3db0ad3fa562}, !- Handle
+  ActivityLevel,                          !- Name
+  0,                                      !- Lower Limit Value
+  ,                                       !- Upper Limit Value
+  Continuous,                             !- Numeric Type
+  ActivityLevel;                          !- Unit Type
+
+OS:ScheduleTypeLimits,
+  {24a603d7-5dfc-4b7c-95f7-46d606c2a411}, !- Handle
+  Fractional,                             !- Name
+  0,                                      !- Lower Limit Value
+  1,                                      !- Upper Limit Value
+  Continuous;                             !- Numeric Type
+
+OS:People:Definition,
+  {7c538c5c-a3e4-46ec-8867-6062c984a6c6}, !- Handle
   res occupants|living space|story 2,     !- Name
   People,                                 !- Number of People Calculation Method
   1.32,                                   !- Number of People {people}
@@ -1262,85 +900,14 @@
   ZoneAveraged;                           !- Mean Radiant Temperature Calculation Type
 
 OS:People,
-<<<<<<< HEAD
-  {37383d14-c1ec-4091-bbab-99d8d8a2be81}, !- Handle
+  {0ed18b9a-7d1d-42ce-ab21-c3844d30d249}, !- Handle
   res occupants|living space|story 2,     !- Name
-  {08e066f2-99b3-49cf-ada6-d9892cbd8080}, !- People Definition Name
-  {839502e8-369c-4e91-b701-bd0a1a69a928}, !- Space or SpaceType Name
-  {c0223673-cb46-4d25-a0a8-be6f3d4a87c4}, !- Number of People Schedule Name
-  {b185381d-0183-4de8-98dd-fefa770e0358}, !- Activity Level Schedule Name
-=======
-  {a2d456d3-03d0-4f69-a16f-afd459dbfe8f}, !- Handle
-  res occupants|living space|story 2,     !- Name
-  {9e5c5f16-29b8-495e-a938-4b3b009c648e}, !- People Definition Name
-  {f9a761b3-10db-4b0d-acf1-33d1a4613e87}, !- Space or SpaceType Name
-  {8b504d79-a813-4a5f-bbe7-d30e7e576d94}, !- Number of People Schedule Name
-  {3bb4abf6-84b1-4152-8454-1c7c59fefe25}, !- Activity Level Schedule Name
->>>>>>> 3c1d7324
+  {7c538c5c-a3e4-46ec-8867-6062c984a6c6}, !- People Definition Name
+  {c4c29284-8a36-4130-a70d-003760f88e06}, !- Space or SpaceType Name
+  {71cdbe3e-2214-4310-8770-1049b1a596f6}, !- Number of People Schedule Name
+  {4d0cf945-dad1-4f0b-a5f6-f65bf76fa7c1}, !- Activity Level Schedule Name
   ,                                       !- Surface Name/Angle Factor List Name
   ,                                       !- Work Efficiency Schedule Name
   ,                                       !- Clothing Insulation Schedule Name
   ,                                       !- Air Velocity Schedule Name
   1;                                      !- Multiplier
-
-OS:ScheduleTypeLimits,
-<<<<<<< HEAD
-  {b1c640d6-f91a-4f76-a039-14731353bbc9}, !- Handle
-=======
-  {c423d090-1760-4af9-a09b-76a124d06626}, !- Handle
->>>>>>> 3c1d7324
-  ActivityLevel,                          !- Name
-  0,                                      !- Lower Limit Value
-  ,                                       !- Upper Limit Value
-  Continuous,                             !- Numeric Type
-  ActivityLevel;                          !- Unit Type
-
-OS:ScheduleTypeLimits,
-<<<<<<< HEAD
-  {2bc9f3fe-037b-46e1-89c7-ca68ede0942b}, !- Handle
-=======
-  {ca22edab-f959-4519-90ee-c91baaaf1424}, !- Handle
->>>>>>> 3c1d7324
-  Fractional,                             !- Name
-  0,                                      !- Lower Limit Value
-  1,                                      !- Upper Limit Value
-  Continuous;                             !- Numeric Type
-
-OS:People:Definition,
-<<<<<<< HEAD
-  {ac8cc07e-c462-41d6-a7b9-06ea286fd9ff}, !- Handle
-=======
-  {97630fc2-3d40-43bb-94e4-2b3600cf2d1c}, !- Handle
->>>>>>> 3c1d7324
-  res occupants|living space,             !- Name
-  People,                                 !- Number of People Calculation Method
-  1.32,                                   !- Number of People {people}
-  ,                                       !- People per Space Floor Area {person/m2}
-  ,                                       !- Space Floor Area per Person {m2/person}
-  0.319734,                               !- Fraction Radiant
-  0.573,                                  !- Sensible Heat Fraction
-  0,                                      !- Carbon Dioxide Generation Rate {m3/s-W}
-  No,                                     !- Enable ASHRAE 55 Comfort Warnings
-  ZoneAveraged;                           !- Mean Radiant Temperature Calculation Type
-
-OS:People,
-<<<<<<< HEAD
-  {e5ef3a45-e3e7-4210-90f3-cf23a46433c4}, !- Handle
-  res occupants|living space,             !- Name
-  {ac8cc07e-c462-41d6-a7b9-06ea286fd9ff}, !- People Definition Name
-  {9984c1ba-b0a6-4395-8373-3af2c80286fe}, !- Space or SpaceType Name
-  {c0223673-cb46-4d25-a0a8-be6f3d4a87c4}, !- Number of People Schedule Name
-  {b185381d-0183-4de8-98dd-fefa770e0358}, !- Activity Level Schedule Name
-=======
-  {6a19e4c4-d048-4d29-a95d-233869e75442}, !- Handle
-  res occupants|living space,             !- Name
-  {97630fc2-3d40-43bb-94e4-2b3600cf2d1c}, !- People Definition Name
-  {0489310e-5e24-4020-a71d-fad97f73f1bd}, !- Space or SpaceType Name
-  {8b504d79-a813-4a5f-bbe7-d30e7e576d94}, !- Number of People Schedule Name
-  {3bb4abf6-84b1-4152-8454-1c7c59fefe25}, !- Activity Level Schedule Name
->>>>>>> 3c1d7324
-  ,                                       !- Surface Name/Angle Factor List Name
-  ,                                       !- Work Efficiency Schedule Name
-  ,                                       !- Clothing Insulation Schedule Name
-  ,                                       !- Air Velocity Schedule Name
-  1;                                      !- Multiplier
