!- NOTE: Auto-generated from /test/osw_files/SFD_2000sqft_2story_SL_UA_Denver_East.osw

OS:Version,
<<<<<<< HEAD
  {f5ab0d84-4d2a-43d6-b760-dc7582f45b65}, !- Handle
  3.2.1;                                  !- Version Identifier

OS:SimulationControl,
  {f7bea11e-62e3-41b7-9f5e-f5d610e48982}, !- Handle
=======
  {fd614c30-ac8b-4ee1-81e5-c4ed5901dbcb}, !- Handle
  3.2.1;                                  !- Version Identifier

OS:SimulationControl,
  {ec88fa60-aa6b-4c6f-af6f-4aeb1d24bc83}, !- Handle
>>>>>>> a49bb51b
  ,                                       !- Do Zone Sizing Calculation
  ,                                       !- Do System Sizing Calculation
  ,                                       !- Do Plant Sizing Calculation
  No;                                     !- Run Simulation for Sizing Periods

OS:Timestep,
<<<<<<< HEAD
  {27db532d-0afe-4de5-862a-5df01472a78a}, !- Handle
  6;                                      !- Number of Timesteps per Hour

OS:ShadowCalculation,
  {a74084d7-3211-4c8f-9dc0-92602445d366}, !- Handle
=======
  {356d4fd0-6c1d-45f2-9bb4-9ae87f3da14a}, !- Handle
  6;                                      !- Number of Timesteps per Hour

OS:ShadowCalculation,
  {517b2abf-c610-4e4b-9eea-3500d7e6e39e}, !- Handle
>>>>>>> a49bb51b
  PolygonClipping,                        !- Shading Calculation Method
  ,                                       !- Shading Calculation Update Frequency Method
  20,                                     !- Shading Calculation Update Frequency
  200,                                    !- Maximum Figures in Shadow Overlap Calculations
  ,                                       !- Polygon Clipping Algorithm
  512,                                    !- Pixel Counting Resolution
  DetailedSkyDiffuseModeling,             !- Sky Diffuse Modeling Algorithm
  No,                                     !- Output External Shading Calculation Results
  No,                                     !- Disable Self-Shading Within Shading Zone Groups
  No;                                     !- Disable Self-Shading From Shading Zone Groups to Other Zones

OS:SurfaceConvectionAlgorithm:Outside,
<<<<<<< HEAD
  {c22fcb6c-088f-446f-92a3-d23bfd727d38}, !- Handle
  DOE-2;                                  !- Algorithm

OS:SurfaceConvectionAlgorithm:Inside,
  {62e8917d-0309-412f-8ec3-d8776ddea648}, !- Handle
  TARP;                                   !- Algorithm

OS:ZoneCapacitanceMultiplier:ResearchSpecial,
  {32fb9f02-bf62-4375-a591-08ebb31ab45a}, !- Handle
=======
  {9beb4ec8-b8cb-429e-bcb0-cb79fd93b3a1}, !- Handle
  DOE-2;                                  !- Algorithm

OS:SurfaceConvectionAlgorithm:Inside,
  {1814840c-7514-4560-87d3-73148b68a943}, !- Handle
  TARP;                                   !- Algorithm

OS:ZoneCapacitanceMultiplier:ResearchSpecial,
  {07940bfd-8eaf-4724-a427-9c033e7f1d37}, !- Handle
>>>>>>> a49bb51b
  ,                                       !- Temperature Capacity Multiplier
  15,                                     !- Humidity Capacity Multiplier
  ;                                       !- Carbon Dioxide Capacity Multiplier

OS:RunPeriod,
<<<<<<< HEAD
  {c66bb89d-de7c-4eb5-9ea7-4cbba142e47d}, !- Handle
=======
  {1c84ea67-c8ab-43c7-8b6c-71fc3e5b4d6a}, !- Handle
>>>>>>> a49bb51b
  Run Period 1,                           !- Name
  1,                                      !- Begin Month
  1,                                      !- Begin Day of Month
  12,                                     !- End Month
  31,                                     !- End Day of Month
  ,                                       !- Use Weather File Holidays and Special Days
  ,                                       !- Use Weather File Daylight Saving Period
  ,                                       !- Apply Weekend Holiday Rule
  ,                                       !- Use Weather File Rain Indicators
  ,                                       !- Use Weather File Snow Indicators
  ;                                       !- Number of Times Runperiod to be Repeated

OS:YearDescription,
<<<<<<< HEAD
  {a2bcfee9-fae5-47f5-852a-000150caa746}, !- Handle
=======
  {73c8f403-59d4-4a65-8b67-71abbc76194a}, !- Handle
>>>>>>> a49bb51b
  2007,                                   !- Calendar Year
  ,                                       !- Day of Week for Start Day
  ;                                       !- Is Leap Year

OS:WeatherFile,
<<<<<<< HEAD
  {108836c8-e6ef-456e-a0f3-9ac40d677817}, !- Handle
=======
  {222ddce2-cf65-4aca-b5c7-0abb7c69a487}, !- Handle
>>>>>>> a49bb51b
  Denver Intl Ap,                         !- City
  CO,                                     !- State Province Region
  USA,                                    !- Country
  TMY3,                                   !- Data Source
  725650,                                 !- WMO Number
  39.83,                                  !- Latitude {deg}
  -104.65,                                !- Longitude {deg}
  -7,                                     !- Time Zone {hr}
  1650,                                   !- Elevation {m}
  C:/OpenStudio/resstock/resources/measures/HPXMLtoOpenStudio/weather/USA_CO_Denver.Intl.AP.725650_TMY3.epw, !- Url
  E23378AA;                               !- Checksum

OS:AdditionalProperties,
<<<<<<< HEAD
  {4a9ce351-8ba3-46b2-8a4e-d498a52c4293}, !- Handle
  {108836c8-e6ef-456e-a0f3-9ac40d677817}, !- Object Name
=======
  {87a2acba-7b6f-48b0-a57f-24416be002c4}, !- Handle
  {222ddce2-cf65-4aca-b5c7-0abb7c69a487}, !- Object Name
>>>>>>> a49bb51b
  EPWHeaderCity,                          !- Feature Name 1
  String,                                 !- Feature Data Type 1
  Denver Intl Ap,                         !- Feature Value 1
  EPWHeaderState,                         !- Feature Name 2
  String,                                 !- Feature Data Type 2
  CO,                                     !- Feature Value 2
  EPWHeaderCountry,                       !- Feature Name 3
  String,                                 !- Feature Data Type 3
  USA,                                    !- Feature Value 3
  EPWHeaderDataSource,                    !- Feature Name 4
  String,                                 !- Feature Data Type 4
  TMY3,                                   !- Feature Value 4
  EPWHeaderStation,                       !- Feature Name 5
  String,                                 !- Feature Data Type 5
  725650,                                 !- Feature Value 5
  EPWHeaderLatitude,                      !- Feature Name 6
  Double,                                 !- Feature Data Type 6
  39.829999999999998,                     !- Feature Value 6
  EPWHeaderLongitude,                     !- Feature Name 7
  Double,                                 !- Feature Data Type 7
  -104.65000000000001,                    !- Feature Value 7
  EPWHeaderTimezone,                      !- Feature Name 8
  Double,                                 !- Feature Data Type 8
  -7,                                     !- Feature Value 8
  EPWHeaderAltitude,                      !- Feature Name 9
  Double,                                 !- Feature Data Type 9
  5413.3858267716532,                     !- Feature Value 9
  EPWHeaderLocalPressure,                 !- Feature Name 10
  Double,                                 !- Feature Data Type 10
  0.81937567683596546,                    !- Feature Value 10
  EPWHeaderRecordsPerHour,                !- Feature Name 11
  Double,                                 !- Feature Data Type 11
  0,                                      !- Feature Value 11
  EPWDataAnnualAvgDrybulb,                !- Feature Name 12
  Double,                                 !- Feature Data Type 12
  51.575616438356228,                     !- Feature Value 12
  EPWDataAnnualMinDrybulb,                !- Feature Name 13
  Double,                                 !- Feature Data Type 13
  -2.9200000000000017,                    !- Feature Value 13
  EPWDataAnnualMaxDrybulb,                !- Feature Name 14
  Double,                                 !- Feature Data Type 14
  104,                                    !- Feature Value 14
  EPWDataCDD50F,                          !- Feature Name 15
  Double,                                 !- Feature Data Type 15
  3072.2925000000005,                     !- Feature Value 15
  EPWDataCDD65F,                          !- Feature Name 16
  Double,                                 !- Feature Data Type 16
  883.62000000000035,                     !- Feature Value 16
  EPWDataHDD50F,                          !- Feature Name 17
  Double,                                 !- Feature Data Type 17
  2497.1925000000001,                     !- Feature Value 17
  EPWDataHDD65F,                          !- Feature Name 18
  Double,                                 !- Feature Data Type 18
  5783.5200000000013,                     !- Feature Value 18
  EPWDataAnnualAvgWindspeed,              !- Feature Name 19
  Double,                                 !- Feature Data Type 19
  3.9165296803649667,                     !- Feature Value 19
  EPWDataMonthlyAvgDrybulbs,              !- Feature Name 20
  String,                                 !- Feature Data Type 20
  33.4191935483871&#4431.90142857142857&#4443.02620967741937&#4442.48624999999999&#4459.877741935483854&#4473.57574999999997&#4472.07975806451608&#4472.70008064516134&#4466.49200000000006&#4450.079112903225806&#4437.218250000000005&#4434.582177419354835, !- Feature Value 20
  EPWDataGroundMonthlyTemps,              !- Feature Name 21
  String,                                 !- Feature Data Type 21
  44.08306285945173&#4440.89570904991865&#4440.64045432632048&#4442.153016571250646&#4448.225111118704206&#4454.268919273837525&#4459.508577937551024&#4462.82777283423508&#4463.10975667174995&#4460.41014950381947&#4455.304105212311526&#4449.445696474514364, !- Feature Value 21
  EPWDataWSF,                             !- Feature Name 22
  Double,                                 !- Feature Data Type 22
  0.58999999999999997,                    !- Feature Value 22
  EPWDataMonthlyAvgDailyHighDrybulbs,     !- Feature Name 23
  String,                                 !- Feature Data Type 23
  47.41032258064516&#4446.58642857142857&#4455.15032258064517&#4453.708&#4472.80193548387098&#4488.67600000000002&#4486.1858064516129&#4485.87225806451613&#4482.082&#4463.18064516129033&#4448.73400000000001&#4448.87935483870968, !- Feature Value 23
  EPWDataMonthlyAvgDailyLowDrybulbs,      !- Feature Name 24
  String,                                 !- Feature Data Type 24
  19.347741935483874&#4419.856428571428573&#4430.316129032258065&#4431.112&#4447.41612903225806&#4457.901999999999994&#4459.063870967741934&#4460.956774193548384&#4452.352000000000004&#4438.41612903225806&#4427.002000000000002&#4423.02903225806451, !- Feature Value 24
  EPWDesignHeatingDrybulb,                !- Feature Name 25
  Double,                                 !- Feature Data Type 25
  12.02,                                  !- Feature Value 25
  EPWDesignHeatingWindspeed,              !- Feature Name 26
  Double,                                 !- Feature Data Type 26
  2.8062500000000004,                     !- Feature Value 26
  EPWDesignCoolingDrybulb,                !- Feature Name 27
  Double,                                 !- Feature Data Type 27
  91.939999999999998,                     !- Feature Value 27
  EPWDesignCoolingWetbulb,                !- Feature Name 28
  Double,                                 !- Feature Data Type 28
  59.95131430195849,                      !- Feature Value 28
  EPWDesignCoolingHumidityRatio,          !- Feature Name 29
  Double,                                 !- Feature Data Type 29
  0.0059161086834698092,                  !- Feature Value 29
  EPWDesignCoolingWindspeed,              !- Feature Name 30
  Double,                                 !- Feature Data Type 30
  3.7999999999999989,                     !- Feature Value 30
  EPWDesignDailyTemperatureRange,         !- Feature Name 31
  Double,                                 !- Feature Data Type 31
  24.915483870967748,                     !- Feature Value 31
  EPWDesignDehumidDrybulb,                !- Feature Name 32
  Double,                                 !- Feature Data Type 32
  67.996785714285721,                     !- Feature Value 32
  EPWDesignDehumidHumidityRatio,          !- Feature Name 33
  Double,                                 !- Feature Data Type 33
  0.012133744170488724,                   !- Feature Value 33
  EPWDesignCoolingDirectNormal,           !- Feature Name 34
  Double,                                 !- Feature Data Type 34
  985,                                    !- Feature Value 34
  EPWDesignCoolingDiffuseHorizontal,      !- Feature Name 35
  Double,                                 !- Feature Data Type 35
  84;                                     !- Feature Value 35

OS:Site,
<<<<<<< HEAD
  {d7f0dc3d-5a4b-40a5-b774-b052c921ff85}, !- Handle
=======
  {42f1c214-8b0e-4498-806e-89113c6af189}, !- Handle
>>>>>>> a49bb51b
  Denver Intl Ap_CO_USA,                  !- Name
  39.83,                                  !- Latitude {deg}
  -104.65,                                !- Longitude {deg}
  -7,                                     !- Time Zone {hr}
  1650,                                   !- Elevation {m}
  ;                                       !- Terrain

OS:ClimateZones,
<<<<<<< HEAD
  {01e19c36-c8fa-41af-b23b-1bf584001d8b}, !- Handle
=======
  {9b04fa1c-c848-4b04-b167-58ba1bf74308}, !- Handle
>>>>>>> a49bb51b
  Building America,                       !- Climate Zone Institution Name 1
  ,                                       !- Climate Zone Document Name 1
  0,                                      !- Climate Zone Document Year 1
  Cold;                                   !- Climate Zone Value 1

OS:Site:WaterMainsTemperature,
<<<<<<< HEAD
  {78119824-8895-4ab9-b5fa-2cb50db1fd97}, !- Handle
=======
  {7e0d5bc6-3e1c-4f66-8e06-c1a2c5f3bad2}, !- Handle
>>>>>>> a49bb51b
  Correlation,                            !- Calculation Method
  ,                                       !- Temperature Schedule Name
  10.8753424657535,                       !- Annual Average Outdoor Air Temperature {C}
  23.1524007936508;                       !- Maximum Difference In Monthly Average Outdoor Air Temperatures {deltaC}

OS:RunPeriodControl:DaylightSavingTime,
<<<<<<< HEAD
  {b601c0ae-83fe-4b8c-967f-85d51e2f58dd}, !- Handle
=======
  {a5ee7920-4cfb-4f78-bb15-aa2e29092b28}, !- Handle
>>>>>>> a49bb51b
  3/12,                                   !- Start Date
  11/5;                                   !- End Date

OS:Site:GroundTemperature:Deep,
<<<<<<< HEAD
  {b690490c-b162-4bfe-9b4e-9554587eb439}, !- Handle
=======
  {e2cee95a-57ff-4c98-b175-682ff4c155f2}, !- Handle
>>>>>>> a49bb51b
  10.8753424657535,                       !- January Deep Ground Temperature {C}
  10.8753424657535,                       !- February Deep Ground Temperature {C}
  10.8753424657535,                       !- March Deep Ground Temperature {C}
  10.8753424657535,                       !- April Deep Ground Temperature {C}
  10.8753424657535,                       !- May Deep Ground Temperature {C}
  10.8753424657535,                       !- June Deep Ground Temperature {C}
  10.8753424657535,                       !- July Deep Ground Temperature {C}
  10.8753424657535,                       !- August Deep Ground Temperature {C}
  10.8753424657535,                       !- September Deep Ground Temperature {C}
  10.8753424657535,                       !- October Deep Ground Temperature {C}
  10.8753424657535,                       !- November Deep Ground Temperature {C}
  10.8753424657535;                       !- December Deep Ground Temperature {C}

OS:Building,
<<<<<<< HEAD
  {4daa5c91-62f7-4d39-b7c6-5f7b038f271c}, !- Handle
=======
  {0be113d2-c341-4bf3-978e-4b2fd1b2c41f}, !- Handle
>>>>>>> a49bb51b
  Building 1,                             !- Name
  ,                                       !- Building Sector Type
  270,                                    !- North Axis {deg}
  ,                                       !- Nominal Floor to Floor Height {m}
  ,                                       !- Space Type Name
  ,                                       !- Default Construction Set Name
  ,                                       !- Default Schedule Set Name
  2,                                      !- Standards Number of Stories
  2,                                      !- Standards Number of Above Ground Stories
  ,                                       !- Standards Template
  singlefamilydetached,                   !- Standards Building Type
  1;                                      !- Standards Number of Living Units

OS:AdditionalProperties,
<<<<<<< HEAD
  {52d0d249-7b39-4b8d-9e2d-779c364a5793}, !- Handle
  {4daa5c91-62f7-4d39-b7c6-5f7b038f271c}, !- Object Name
=======
  {a263c429-dbea-42ff-8403-cf482e70432f}, !- Handle
  {0be113d2-c341-4bf3-978e-4b2fd1b2c41f}, !- Object Name
>>>>>>> a49bb51b
  Total Units Modeled,                    !- Feature Name 1
  Integer,                                !- Feature Data Type 1
  1;                                      !- Feature Value 1

OS:ThermalZone,
<<<<<<< HEAD
  {af9817d0-d1b8-4f86-8914-c3471e526848}, !- Handle
=======
  {32ffd74d-d75c-4bd1-8a3a-bd00cbf495a6}, !- Handle
>>>>>>> a49bb51b
  living zone,                            !- Name
  ,                                       !- Multiplier
  ,                                       !- Ceiling Height {m}
  ,                                       !- Volume {m3}
  ,                                       !- Floor Area {m2}
  ,                                       !- Zone Inside Convection Algorithm
  ,                                       !- Zone Outside Convection Algorithm
  ,                                       !- Zone Conditioning Equipment List Name
<<<<<<< HEAD
  {ceabd937-3a81-4800-a8f1-13f91d6d5a92}, !- Zone Air Inlet Port List
  {a3c668a0-4a16-4e87-aa65-0149f4ea4952}, !- Zone Air Exhaust Port List
  {440e85f9-187c-464d-9739-39b7bd904e41}, !- Zone Air Node Name
  {83290e48-641d-464a-9de3-5061a71dba00}, !- Zone Return Air Port List
=======
  {d917380a-1551-4848-9351-3b6bc33c8603}, !- Zone Air Inlet Port List
  {09f3d154-a3ef-465d-b35f-35e2b816bb66}, !- Zone Air Exhaust Port List
  {642015bf-b4d6-4db1-919a-6517b96c4ab6}, !- Zone Air Node Name
  {c761d888-7352-4e01-9680-2c27fcea1f81}, !- Zone Return Air Port List
>>>>>>> a49bb51b
  ,                                       !- Primary Daylighting Control Name
  ,                                       !- Fraction of Zone Controlled by Primary Daylighting Control
  ,                                       !- Secondary Daylighting Control Name
  ,                                       !- Fraction of Zone Controlled by Secondary Daylighting Control
  ,                                       !- Illuminance Map Name
  ,                                       !- Group Rendering Name
  ,                                       !- Thermostat Name
  No;                                     !- Use Ideal Air Loads

OS:Node,
<<<<<<< HEAD
  {0687322c-1f93-4211-9433-49b80812e104}, !- Handle
  Node 1,                                 !- Name
  {440e85f9-187c-464d-9739-39b7bd904e41}, !- Inlet Port
  ;                                       !- Outlet Port

OS:Connection,
  {440e85f9-187c-464d-9739-39b7bd904e41}, !- Handle
  {af9817d0-d1b8-4f86-8914-c3471e526848}, !- Source Object
  11,                                     !- Outlet Port
  {0687322c-1f93-4211-9433-49b80812e104}, !- Target Object
  2;                                      !- Inlet Port

OS:PortList,
  {ceabd937-3a81-4800-a8f1-13f91d6d5a92}, !- Handle
  {af9817d0-d1b8-4f86-8914-c3471e526848}; !- HVAC Component

OS:PortList,
  {a3c668a0-4a16-4e87-aa65-0149f4ea4952}, !- Handle
  {af9817d0-d1b8-4f86-8914-c3471e526848}; !- HVAC Component

OS:PortList,
  {83290e48-641d-464a-9de3-5061a71dba00}, !- Handle
  {af9817d0-d1b8-4f86-8914-c3471e526848}; !- HVAC Component

OS:Sizing:Zone,
  {9062337a-d27e-4d8d-822a-35d311ab4fcb}, !- Handle
  {af9817d0-d1b8-4f86-8914-c3471e526848}, !- Zone or ZoneList Name
=======
  {19724e1b-0a9f-45b1-81f8-4e654d6f4016}, !- Handle
  Node 1,                                 !- Name
  {642015bf-b4d6-4db1-919a-6517b96c4ab6}, !- Inlet Port
  ;                                       !- Outlet Port

OS:Connection,
  {642015bf-b4d6-4db1-919a-6517b96c4ab6}, !- Handle
  {32ffd74d-d75c-4bd1-8a3a-bd00cbf495a6}, !- Source Object
  11,                                     !- Outlet Port
  {19724e1b-0a9f-45b1-81f8-4e654d6f4016}, !- Target Object
  2;                                      !- Inlet Port

OS:PortList,
  {d917380a-1551-4848-9351-3b6bc33c8603}, !- Handle
  {32ffd74d-d75c-4bd1-8a3a-bd00cbf495a6}; !- HVAC Component

OS:PortList,
  {09f3d154-a3ef-465d-b35f-35e2b816bb66}, !- Handle
  {32ffd74d-d75c-4bd1-8a3a-bd00cbf495a6}; !- HVAC Component

OS:PortList,
  {c761d888-7352-4e01-9680-2c27fcea1f81}, !- Handle
  {32ffd74d-d75c-4bd1-8a3a-bd00cbf495a6}; !- HVAC Component

OS:Sizing:Zone,
  {10ea92c1-a2bf-4d2e-b404-810f66e3b9cc}, !- Handle
  {32ffd74d-d75c-4bd1-8a3a-bd00cbf495a6}, !- Zone or ZoneList Name
>>>>>>> a49bb51b
  SupplyAirTemperature,                   !- Zone Cooling Design Supply Air Temperature Input Method
  14,                                     !- Zone Cooling Design Supply Air Temperature {C}
  11.11,                                  !- Zone Cooling Design Supply Air Temperature Difference {deltaC}
  SupplyAirTemperature,                   !- Zone Heating Design Supply Air Temperature Input Method
  40,                                     !- Zone Heating Design Supply Air Temperature {C}
  11.11,                                  !- Zone Heating Design Supply Air Temperature Difference {deltaC}
  0.0085,                                 !- Zone Cooling Design Supply Air Humidity Ratio {kg-H2O/kg-air}
  0.008,                                  !- Zone Heating Design Supply Air Humidity Ratio {kg-H2O/kg-air}
  ,                                       !- Zone Heating Sizing Factor
  ,                                       !- Zone Cooling Sizing Factor
  DesignDay,                              !- Cooling Design Air Flow Method
  ,                                       !- Cooling Design Air Flow Rate {m3/s}
  ,                                       !- Cooling Minimum Air Flow per Zone Floor Area {m3/s-m2}
  ,                                       !- Cooling Minimum Air Flow {m3/s}
  ,                                       !- Cooling Minimum Air Flow Fraction
  DesignDay,                              !- Heating Design Air Flow Method
  ,                                       !- Heating Design Air Flow Rate {m3/s}
  ,                                       !- Heating Maximum Air Flow per Zone Floor Area {m3/s-m2}
  ,                                       !- Heating Maximum Air Flow {m3/s}
  ,                                       !- Heating Maximum Air Flow Fraction
  No,                                     !- Account for Dedicated Outdoor Air System
  NeutralSupplyAir,                       !- Dedicated Outdoor Air System Control Strategy
  autosize,                               !- Dedicated Outdoor Air Low Setpoint Temperature for Design {C}
  autosize;                               !- Dedicated Outdoor Air High Setpoint Temperature for Design {C}

OS:ZoneHVAC:EquipmentList,
<<<<<<< HEAD
  {b4e8d84f-6bd9-4c6b-a59a-60496e80ee59}, !- Handle
  Zone HVAC Equipment List 1,             !- Name
  {af9817d0-d1b8-4f86-8914-c3471e526848}; !- Thermal Zone

OS:Space,
  {6fed1e0f-4ba3-449a-9a2f-d9b697c0ba0a}, !- Handle
  living space,                           !- Name
  {f500e29b-4501-4669-9424-b3d0f3e95574}, !- Space Type Name
=======
  {48f7e01f-675b-421d-90c3-174e3b20d9aa}, !- Handle
  Zone HVAC Equipment List 1,             !- Name
  {32ffd74d-d75c-4bd1-8a3a-bd00cbf495a6}; !- Thermal Zone

OS:Space,
  {4f248c4e-978e-4015-a1cd-74be015be73d}, !- Handle
  living space,                           !- Name
  {ae0c61d6-4dd8-4769-aeb6-a4359cb3346b}, !- Space Type Name
>>>>>>> a49bb51b
  ,                                       !- Default Construction Set Name
  ,                                       !- Default Schedule Set Name
  -0,                                     !- Direction of Relative North {deg}
  0,                                      !- X Origin {m}
  0,                                      !- Y Origin {m}
  0,                                      !- Z Origin {m}
  ,                                       !- Building Story Name
<<<<<<< HEAD
  {af9817d0-d1b8-4f86-8914-c3471e526848}, !- Thermal Zone Name
  ,                                       !- Part of Total Floor Area
  ,                                       !- Design Specification Outdoor Air Object Name
  {e1451c02-468d-4a3f-832b-77974c6630b3}; !- Building Unit Name

OS:Surface,
  {b90660cd-a577-4eea-b274-1a01364b4dea}, !- Handle
  Surface 1,                              !- Name
  Floor,                                  !- Surface Type
  ,                                       !- Construction Name
  {6fed1e0f-4ba3-449a-9a2f-d9b697c0ba0a}, !- Space Name
=======
  {32ffd74d-d75c-4bd1-8a3a-bd00cbf495a6}, !- Thermal Zone Name
  ,                                       !- Part of Total Floor Area
  ,                                       !- Design Specification Outdoor Air Object Name
  {56ac6d7e-3b60-4530-9556-373f31ff6b04}; !- Building Unit Name

OS:Surface,
  {7e6f6307-8e67-4e93-8aec-bf4f4304cbec}, !- Handle
  Surface 1,                              !- Name
  Floor,                                  !- Surface Type
  ,                                       !- Construction Name
  {4f248c4e-978e-4015-a1cd-74be015be73d}, !- Space Name
>>>>>>> a49bb51b
  Foundation,                             !- Outside Boundary Condition
  ,                                       !- Outside Boundary Condition Object
  NoSun,                                  !- Sun Exposure
  NoWind,                                 !- Wind Exposure
  ,                                       !- View Factor to Ground
  ,                                       !- Number of Vertices
  0, 0, 0,                                !- X,Y,Z Vertex 1 {m}
  0, 6.81553519541936, 0,                 !- X,Y,Z Vertex 2 {m}
  13.6310703908387, 6.81553519541936, 0,  !- X,Y,Z Vertex 3 {m}
  13.6310703908387, 0, 0;                 !- X,Y,Z Vertex 4 {m}

OS:Surface,
<<<<<<< HEAD
  {84595391-724a-4baa-8115-ba284c295ef7}, !- Handle
  Surface 2,                              !- Name
  Wall,                                   !- Surface Type
  ,                                       !- Construction Name
  {6fed1e0f-4ba3-449a-9a2f-d9b697c0ba0a}, !- Space Name
=======
  {e7773108-8203-4500-9429-3d92882e0083}, !- Handle
  Surface 2,                              !- Name
  Wall,                                   !- Surface Type
  ,                                       !- Construction Name
  {4f248c4e-978e-4015-a1cd-74be015be73d}, !- Space Name
>>>>>>> a49bb51b
  Outdoors,                               !- Outside Boundary Condition
  ,                                       !- Outside Boundary Condition Object
  SunExposed,                             !- Sun Exposure
  WindExposed,                            !- Wind Exposure
  ,                                       !- View Factor to Ground
  ,                                       !- Number of Vertices
  0, 6.81553519541936, 2.4384,            !- X,Y,Z Vertex 1 {m}
  0, 6.81553519541936, 0,                 !- X,Y,Z Vertex 2 {m}
  0, 0, 0,                                !- X,Y,Z Vertex 3 {m}
  0, 0, 2.4384;                           !- X,Y,Z Vertex 4 {m}

OS:Surface,
<<<<<<< HEAD
  {72de978b-adcd-4389-aa7e-8f90858a1df0}, !- Handle
  Surface 3,                              !- Name
  Wall,                                   !- Surface Type
  ,                                       !- Construction Name
  {6fed1e0f-4ba3-449a-9a2f-d9b697c0ba0a}, !- Space Name
=======
  {4cd0d640-a349-4582-a6a8-695cc31101f3}, !- Handle
  Surface 3,                              !- Name
  Wall,                                   !- Surface Type
  ,                                       !- Construction Name
  {4f248c4e-978e-4015-a1cd-74be015be73d}, !- Space Name
>>>>>>> a49bb51b
  Outdoors,                               !- Outside Boundary Condition
  ,                                       !- Outside Boundary Condition Object
  SunExposed,                             !- Sun Exposure
  WindExposed,                            !- Wind Exposure
  ,                                       !- View Factor to Ground
  ,                                       !- Number of Vertices
  13.6310703908387, 6.81553519541936, 2.4384, !- X,Y,Z Vertex 1 {m}
  13.6310703908387, 6.81553519541936, 0,  !- X,Y,Z Vertex 2 {m}
  0, 6.81553519541936, 0,                 !- X,Y,Z Vertex 3 {m}
  0, 6.81553519541936, 2.4384;            !- X,Y,Z Vertex 4 {m}

OS:Surface,
<<<<<<< HEAD
  {1be74551-d584-40ff-b4d6-1cb752c07f7a}, !- Handle
  Surface 4,                              !- Name
  Wall,                                   !- Surface Type
  ,                                       !- Construction Name
  {6fed1e0f-4ba3-449a-9a2f-d9b697c0ba0a}, !- Space Name
=======
  {1377f85d-5e10-40d4-95e3-1adba6e840aa}, !- Handle
  Surface 4,                              !- Name
  Wall,                                   !- Surface Type
  ,                                       !- Construction Name
  {4f248c4e-978e-4015-a1cd-74be015be73d}, !- Space Name
>>>>>>> a49bb51b
  Outdoors,                               !- Outside Boundary Condition
  ,                                       !- Outside Boundary Condition Object
  SunExposed,                             !- Sun Exposure
  WindExposed,                            !- Wind Exposure
  ,                                       !- View Factor to Ground
  ,                                       !- Number of Vertices
  13.6310703908387, 0, 2.4384,            !- X,Y,Z Vertex 1 {m}
  13.6310703908387, 0, 0,                 !- X,Y,Z Vertex 2 {m}
  13.6310703908387, 6.81553519541936, 0,  !- X,Y,Z Vertex 3 {m}
  13.6310703908387, 6.81553519541936, 2.4384; !- X,Y,Z Vertex 4 {m}

OS:Surface,
<<<<<<< HEAD
  {c3c12935-48eb-4a3a-a759-81dedffb6a8c}, !- Handle
  Surface 5,                              !- Name
  Wall,                                   !- Surface Type
  ,                                       !- Construction Name
  {6fed1e0f-4ba3-449a-9a2f-d9b697c0ba0a}, !- Space Name
=======
  {ca9be30a-49a9-4f0d-b1ec-36860f426018}, !- Handle
  Surface 5,                              !- Name
  Wall,                                   !- Surface Type
  ,                                       !- Construction Name
  {4f248c4e-978e-4015-a1cd-74be015be73d}, !- Space Name
>>>>>>> a49bb51b
  Outdoors,                               !- Outside Boundary Condition
  ,                                       !- Outside Boundary Condition Object
  SunExposed,                             !- Sun Exposure
  WindExposed,                            !- Wind Exposure
  ,                                       !- View Factor to Ground
  ,                                       !- Number of Vertices
  0, 0, 2.4384,                           !- X,Y,Z Vertex 1 {m}
  0, 0, 0,                                !- X,Y,Z Vertex 2 {m}
  13.6310703908387, 0, 0,                 !- X,Y,Z Vertex 3 {m}
  13.6310703908387, 0, 2.4384;            !- X,Y,Z Vertex 4 {m}

OS:Surface,
<<<<<<< HEAD
  {e762105d-913b-4fbb-b037-192906448c7b}, !- Handle
  Surface 6,                              !- Name
  RoofCeiling,                            !- Surface Type
  ,                                       !- Construction Name
  {6fed1e0f-4ba3-449a-9a2f-d9b697c0ba0a}, !- Space Name
  Surface,                                !- Outside Boundary Condition
  {576de2bf-dc99-42aa-a8ef-382629b6e3c1}, !- Outside Boundary Condition Object
=======
  {1bbf4c65-f3b0-4633-b630-c08899f98aaa}, !- Handle
  Surface 6,                              !- Name
  RoofCeiling,                            !- Surface Type
  ,                                       !- Construction Name
  {4f248c4e-978e-4015-a1cd-74be015be73d}, !- Space Name
  Surface,                                !- Outside Boundary Condition
  {12b42941-81d1-4783-8a7f-28b88cf6de53}, !- Outside Boundary Condition Object
>>>>>>> a49bb51b
  NoSun,                                  !- Sun Exposure
  NoWind,                                 !- Wind Exposure
  ,                                       !- View Factor to Ground
  ,                                       !- Number of Vertices
  13.6310703908387, 0, 2.4384,            !- X,Y,Z Vertex 1 {m}
  13.6310703908387, 6.81553519541936, 2.4384, !- X,Y,Z Vertex 2 {m}
  0, 6.81553519541936, 2.4384,            !- X,Y,Z Vertex 3 {m}
  0, 0, 2.4384;                           !- X,Y,Z Vertex 4 {m}

OS:SpaceType,
<<<<<<< HEAD
  {f500e29b-4501-4669-9424-b3d0f3e95574}, !- Handle
=======
  {ae0c61d6-4dd8-4769-aeb6-a4359cb3346b}, !- Handle
>>>>>>> a49bb51b
  Space Type 1,                           !- Name
  ,                                       !- Default Construction Set Name
  ,                                       !- Default Schedule Set Name
  ,                                       !- Group Rendering Name
  ,                                       !- Design Specification Outdoor Air Object Name
  ,                                       !- Standards Template
  ,                                       !- Standards Building Type
  living;                                 !- Standards Space Type

OS:Space,
<<<<<<< HEAD
  {918afe10-2df1-4348-9e5c-42727a530d6d}, !- Handle
  living space|story 2,                   !- Name
  {f500e29b-4501-4669-9424-b3d0f3e95574}, !- Space Type Name
=======
  {09cbb672-c19a-434f-a5eb-b7267501424d}, !- Handle
  living space|story 2,                   !- Name
  {ae0c61d6-4dd8-4769-aeb6-a4359cb3346b}, !- Space Type Name
>>>>>>> a49bb51b
  ,                                       !- Default Construction Set Name
  ,                                       !- Default Schedule Set Name
  -0,                                     !- Direction of Relative North {deg}
  0,                                      !- X Origin {m}
  0,                                      !- Y Origin {m}
  2.4384,                                 !- Z Origin {m}
  ,                                       !- Building Story Name
<<<<<<< HEAD
  {af9817d0-d1b8-4f86-8914-c3471e526848}, !- Thermal Zone Name
  ,                                       !- Part of Total Floor Area
  ,                                       !- Design Specification Outdoor Air Object Name
  {e1451c02-468d-4a3f-832b-77974c6630b3}; !- Building Unit Name

OS:Surface,
  {576de2bf-dc99-42aa-a8ef-382629b6e3c1}, !- Handle
  Surface 7,                              !- Name
  Floor,                                  !- Surface Type
  ,                                       !- Construction Name
  {918afe10-2df1-4348-9e5c-42727a530d6d}, !- Space Name
  Surface,                                !- Outside Boundary Condition
  {e762105d-913b-4fbb-b037-192906448c7b}, !- Outside Boundary Condition Object
=======
  {32ffd74d-d75c-4bd1-8a3a-bd00cbf495a6}, !- Thermal Zone Name
  ,                                       !- Part of Total Floor Area
  ,                                       !- Design Specification Outdoor Air Object Name
  {56ac6d7e-3b60-4530-9556-373f31ff6b04}; !- Building Unit Name

OS:Surface,
  {12b42941-81d1-4783-8a7f-28b88cf6de53}, !- Handle
  Surface 7,                              !- Name
  Floor,                                  !- Surface Type
  ,                                       !- Construction Name
  {09cbb672-c19a-434f-a5eb-b7267501424d}, !- Space Name
  Surface,                                !- Outside Boundary Condition
  {1bbf4c65-f3b0-4633-b630-c08899f98aaa}, !- Outside Boundary Condition Object
>>>>>>> a49bb51b
  NoSun,                                  !- Sun Exposure
  NoWind,                                 !- Wind Exposure
  ,                                       !- View Factor to Ground
  ,                                       !- Number of Vertices
  0, 0, 0,                                !- X,Y,Z Vertex 1 {m}
  0, 6.81553519541936, 0,                 !- X,Y,Z Vertex 2 {m}
  13.6310703908387, 6.81553519541936, 0,  !- X,Y,Z Vertex 3 {m}
  13.6310703908387, 0, 0;                 !- X,Y,Z Vertex 4 {m}

OS:Surface,
<<<<<<< HEAD
  {5fbde710-34e1-404e-8077-3bfeb97f31b2}, !- Handle
  Surface 8,                              !- Name
  Wall,                                   !- Surface Type
  ,                                       !- Construction Name
  {918afe10-2df1-4348-9e5c-42727a530d6d}, !- Space Name
=======
  {7206fe60-a02e-41fa-bfde-a8d56bd71932}, !- Handle
  Surface 8,                              !- Name
  Wall,                                   !- Surface Type
  ,                                       !- Construction Name
  {09cbb672-c19a-434f-a5eb-b7267501424d}, !- Space Name
>>>>>>> a49bb51b
  Outdoors,                               !- Outside Boundary Condition
  ,                                       !- Outside Boundary Condition Object
  SunExposed,                             !- Sun Exposure
  WindExposed,                            !- Wind Exposure
  ,                                       !- View Factor to Ground
  ,                                       !- Number of Vertices
  0, 6.81553519541936, 2.4384,            !- X,Y,Z Vertex 1 {m}
  0, 6.81553519541936, 0,                 !- X,Y,Z Vertex 2 {m}
  0, 0, 0,                                !- X,Y,Z Vertex 3 {m}
  0, 0, 2.4384;                           !- X,Y,Z Vertex 4 {m}

OS:Surface,
<<<<<<< HEAD
  {d961197d-bbf2-4801-889e-18af94a9c2ac}, !- Handle
  Surface 9,                              !- Name
  Wall,                                   !- Surface Type
  ,                                       !- Construction Name
  {918afe10-2df1-4348-9e5c-42727a530d6d}, !- Space Name
=======
  {90134090-127f-4c76-8b8e-93afe6e32727}, !- Handle
  Surface 9,                              !- Name
  Wall,                                   !- Surface Type
  ,                                       !- Construction Name
  {09cbb672-c19a-434f-a5eb-b7267501424d}, !- Space Name
>>>>>>> a49bb51b
  Outdoors,                               !- Outside Boundary Condition
  ,                                       !- Outside Boundary Condition Object
  SunExposed,                             !- Sun Exposure
  WindExposed,                            !- Wind Exposure
  ,                                       !- View Factor to Ground
  ,                                       !- Number of Vertices
  13.6310703908387, 6.81553519541936, 2.4384, !- X,Y,Z Vertex 1 {m}
  13.6310703908387, 6.81553519541936, 0,  !- X,Y,Z Vertex 2 {m}
  0, 6.81553519541936, 0,                 !- X,Y,Z Vertex 3 {m}
  0, 6.81553519541936, 2.4384;            !- X,Y,Z Vertex 4 {m}

OS:Surface,
<<<<<<< HEAD
  {24636a45-fb15-49fe-a17e-6ecbc61b513b}, !- Handle
  Surface 10,                             !- Name
  Wall,                                   !- Surface Type
  ,                                       !- Construction Name
  {918afe10-2df1-4348-9e5c-42727a530d6d}, !- Space Name
=======
  {fe198de3-dae6-43de-921c-5ad08b181daf}, !- Handle
  Surface 10,                             !- Name
  Wall,                                   !- Surface Type
  ,                                       !- Construction Name
  {09cbb672-c19a-434f-a5eb-b7267501424d}, !- Space Name
>>>>>>> a49bb51b
  Outdoors,                               !- Outside Boundary Condition
  ,                                       !- Outside Boundary Condition Object
  SunExposed,                             !- Sun Exposure
  WindExposed,                            !- Wind Exposure
  ,                                       !- View Factor to Ground
  ,                                       !- Number of Vertices
  13.6310703908387, 0, 2.4384,            !- X,Y,Z Vertex 1 {m}
  13.6310703908387, 0, 0,                 !- X,Y,Z Vertex 2 {m}
  13.6310703908387, 6.81553519541936, 0,  !- X,Y,Z Vertex 3 {m}
  13.6310703908387, 6.81553519541936, 2.4384; !- X,Y,Z Vertex 4 {m}

OS:Surface,
<<<<<<< HEAD
  {f4afa7b3-efa3-499a-97e1-950298792380}, !- Handle
  Surface 11,                             !- Name
  Wall,                                   !- Surface Type
  ,                                       !- Construction Name
  {918afe10-2df1-4348-9e5c-42727a530d6d}, !- Space Name
=======
  {d6d52ea8-938b-47b4-9ccb-76ce9d84b2dd}, !- Handle
  Surface 11,                             !- Name
  Wall,                                   !- Surface Type
  ,                                       !- Construction Name
  {09cbb672-c19a-434f-a5eb-b7267501424d}, !- Space Name
>>>>>>> a49bb51b
  Outdoors,                               !- Outside Boundary Condition
  ,                                       !- Outside Boundary Condition Object
  SunExposed,                             !- Sun Exposure
  WindExposed,                            !- Wind Exposure
  ,                                       !- View Factor to Ground
  ,                                       !- Number of Vertices
  0, 0, 2.4384,                           !- X,Y,Z Vertex 1 {m}
  0, 0, 0,                                !- X,Y,Z Vertex 2 {m}
  13.6310703908387, 0, 0,                 !- X,Y,Z Vertex 3 {m}
  13.6310703908387, 0, 2.4384;            !- X,Y,Z Vertex 4 {m}

OS:Surface,
<<<<<<< HEAD
  {6d1b98ef-8271-487a-8b1a-18ffc97e0038}, !- Handle
  Surface 12,                             !- Name
  RoofCeiling,                            !- Surface Type
  ,                                       !- Construction Name
  {918afe10-2df1-4348-9e5c-42727a530d6d}, !- Space Name
  Surface,                                !- Outside Boundary Condition
  {992760fa-04f6-4fc6-a2e6-0127c4d5981a}, !- Outside Boundary Condition Object
=======
  {3f95d6c2-e862-423c-9bbc-96c82bd6af20}, !- Handle
  Surface 12,                             !- Name
  RoofCeiling,                            !- Surface Type
  ,                                       !- Construction Name
  {09cbb672-c19a-434f-a5eb-b7267501424d}, !- Space Name
  Surface,                                !- Outside Boundary Condition
  {d31e238f-c14a-4311-a12f-43448bdb53ef}, !- Outside Boundary Condition Object
>>>>>>> a49bb51b
  NoSun,                                  !- Sun Exposure
  NoWind,                                 !- Wind Exposure
  ,                                       !- View Factor to Ground
  ,                                       !- Number of Vertices
  13.6310703908387, 0, 2.4384,            !- X,Y,Z Vertex 1 {m}
  13.6310703908387, 6.81553519541936, 2.4384, !- X,Y,Z Vertex 2 {m}
  0, 6.81553519541936, 2.4384,            !- X,Y,Z Vertex 3 {m}
  0, 0, 2.4384;                           !- X,Y,Z Vertex 4 {m}

OS:Surface,
<<<<<<< HEAD
  {992760fa-04f6-4fc6-a2e6-0127c4d5981a}, !- Handle
  Surface 13,                             !- Name
  Floor,                                  !- Surface Type
  ,                                       !- Construction Name
  {fb266c03-51aa-44a3-a996-27e80cb86a94}, !- Space Name
  Surface,                                !- Outside Boundary Condition
  {6d1b98ef-8271-487a-8b1a-18ffc97e0038}, !- Outside Boundary Condition Object
=======
  {d31e238f-c14a-4311-a12f-43448bdb53ef}, !- Handle
  Surface 13,                             !- Name
  Floor,                                  !- Surface Type
  ,                                       !- Construction Name
  {43f0b20c-55ba-41b4-bc03-fb53343a87ca}, !- Space Name
  Surface,                                !- Outside Boundary Condition
  {3f95d6c2-e862-423c-9bbc-96c82bd6af20}, !- Outside Boundary Condition Object
>>>>>>> a49bb51b
  NoSun,                                  !- Sun Exposure
  NoWind,                                 !- Wind Exposure
  ,                                       !- View Factor to Ground
  ,                                       !- Number of Vertices
  0, 6.81553519541936, 0,                 !- X,Y,Z Vertex 1 {m}
  13.6310703908387, 6.81553519541936, 0,  !- X,Y,Z Vertex 2 {m}
  13.6310703908387, 0, 0,                 !- X,Y,Z Vertex 3 {m}
  0, 0, 0;                                !- X,Y,Z Vertex 4 {m}

OS:Surface,
<<<<<<< HEAD
  {90c65e85-265a-4921-897f-81cc41e67d9f}, !- Handle
  Surface 14,                             !- Name
  RoofCeiling,                            !- Surface Type
  ,                                       !- Construction Name
  {fb266c03-51aa-44a3-a996-27e80cb86a94}, !- Space Name
=======
  {4b95face-eac8-4836-8a5f-44211b2ee5a5}, !- Handle
  Surface 14,                             !- Name
  RoofCeiling,                            !- Surface Type
  ,                                       !- Construction Name
  {43f0b20c-55ba-41b4-bc03-fb53343a87ca}, !- Space Name
>>>>>>> a49bb51b
  Outdoors,                               !- Outside Boundary Condition
  ,                                       !- Outside Boundary Condition Object
  SunExposed,                             !- Sun Exposure
  WindExposed,                            !- Wind Exposure
  ,                                       !- View Factor to Ground
  ,                                       !- Number of Vertices
  13.6310703908387, 3.40776759770968, 1.70388379885484, !- X,Y,Z Vertex 1 {m}
  0, 3.40776759770968, 1.70388379885484,  !- X,Y,Z Vertex 2 {m}
  0, 0, 0,                                !- X,Y,Z Vertex 3 {m}
  13.6310703908387, 0, 0;                 !- X,Y,Z Vertex 4 {m}

OS:Surface,
<<<<<<< HEAD
  {54a11846-a458-4fe0-9e10-67886bb221dc}, !- Handle
  Surface 15,                             !- Name
  RoofCeiling,                            !- Surface Type
  ,                                       !- Construction Name
  {fb266c03-51aa-44a3-a996-27e80cb86a94}, !- Space Name
=======
  {f74b6089-2ef4-43a3-a17e-da28968ab22b}, !- Handle
  Surface 15,                             !- Name
  RoofCeiling,                            !- Surface Type
  ,                                       !- Construction Name
  {43f0b20c-55ba-41b4-bc03-fb53343a87ca}, !- Space Name
>>>>>>> a49bb51b
  Outdoors,                               !- Outside Boundary Condition
  ,                                       !- Outside Boundary Condition Object
  SunExposed,                             !- Sun Exposure
  WindExposed,                            !- Wind Exposure
  ,                                       !- View Factor to Ground
  ,                                       !- Number of Vertices
  0, 3.40776759770968, 1.70388379885484,  !- X,Y,Z Vertex 1 {m}
  13.6310703908387, 3.40776759770968, 1.70388379885484, !- X,Y,Z Vertex 2 {m}
  13.6310703908387, 6.81553519541936, 0,  !- X,Y,Z Vertex 3 {m}
  0, 6.81553519541936, 0;                 !- X,Y,Z Vertex 4 {m}

OS:Surface,
<<<<<<< HEAD
  {973948f6-1946-4d2c-a827-4eda0a4c7293}, !- Handle
  Surface 16,                             !- Name
  Wall,                                   !- Surface Type
  ,                                       !- Construction Name
  {fb266c03-51aa-44a3-a996-27e80cb86a94}, !- Space Name
=======
  {c5e052f6-4ac0-49b4-99cd-20ee85fe6fac}, !- Handle
  Surface 16,                             !- Name
  Wall,                                   !- Surface Type
  ,                                       !- Construction Name
  {43f0b20c-55ba-41b4-bc03-fb53343a87ca}, !- Space Name
>>>>>>> a49bb51b
  Outdoors,                               !- Outside Boundary Condition
  ,                                       !- Outside Boundary Condition Object
  SunExposed,                             !- Sun Exposure
  WindExposed,                            !- Wind Exposure
  ,                                       !- View Factor to Ground
  ,                                       !- Number of Vertices
  0, 3.40776759770968, 1.70388379885484,  !- X,Y,Z Vertex 1 {m}
  0, 6.81553519541936, 0,                 !- X,Y,Z Vertex 2 {m}
  0, 0, 0;                                !- X,Y,Z Vertex 3 {m}

OS:Surface,
<<<<<<< HEAD
  {a2144f6c-20a7-4fe0-84b0-cdc454932e1d}, !- Handle
  Surface 17,                             !- Name
  Wall,                                   !- Surface Type
  ,                                       !- Construction Name
  {fb266c03-51aa-44a3-a996-27e80cb86a94}, !- Space Name
=======
  {f1675ce9-ebe5-42f8-bf23-987d50a2fda1}, !- Handle
  Surface 17,                             !- Name
  Wall,                                   !- Surface Type
  ,                                       !- Construction Name
  {43f0b20c-55ba-41b4-bc03-fb53343a87ca}, !- Space Name
>>>>>>> a49bb51b
  Outdoors,                               !- Outside Boundary Condition
  ,                                       !- Outside Boundary Condition Object
  SunExposed,                             !- Sun Exposure
  WindExposed,                            !- Wind Exposure
  ,                                       !- View Factor to Ground
  ,                                       !- Number of Vertices
  13.6310703908387, 3.40776759770968, 1.70388379885484, !- X,Y,Z Vertex 1 {m}
  13.6310703908387, 0, 0,                 !- X,Y,Z Vertex 2 {m}
  13.6310703908387, 6.81553519541936, 0;  !- X,Y,Z Vertex 3 {m}

OS:Space,
<<<<<<< HEAD
  {fb266c03-51aa-44a3-a996-27e80cb86a94}, !- Handle
  unfinished attic space,                 !- Name
  {b4ce4a58-1c4c-48b8-b1ab-1232f52ee43c}, !- Space Type Name
=======
  {43f0b20c-55ba-41b4-bc03-fb53343a87ca}, !- Handle
  unfinished attic space,                 !- Name
  {8e4b2fad-d336-4924-8202-26c1615a397d}, !- Space Type Name
>>>>>>> a49bb51b
  ,                                       !- Default Construction Set Name
  ,                                       !- Default Schedule Set Name
  -0,                                     !- Direction of Relative North {deg}
  0,                                      !- X Origin {m}
  0,                                      !- Y Origin {m}
  4.8768,                                 !- Z Origin {m}
  ,                                       !- Building Story Name
<<<<<<< HEAD
  {b6f27d47-b52a-4ed8-b515-dbd67c1e8024}; !- Thermal Zone Name

OS:ThermalZone,
  {b6f27d47-b52a-4ed8-b515-dbd67c1e8024}, !- Handle
=======
  {43f879d8-1435-4725-9149-1b5f356c89c9}; !- Thermal Zone Name

OS:ThermalZone,
  {43f879d8-1435-4725-9149-1b5f356c89c9}, !- Handle
>>>>>>> a49bb51b
  unfinished attic zone,                  !- Name
  ,                                       !- Multiplier
  ,                                       !- Ceiling Height {m}
  ,                                       !- Volume {m3}
  ,                                       !- Floor Area {m2}
  ,                                       !- Zone Inside Convection Algorithm
  ,                                       !- Zone Outside Convection Algorithm
  ,                                       !- Zone Conditioning Equipment List Name
<<<<<<< HEAD
  {24db9c2d-d47a-4abb-860a-c6eb8005c89b}, !- Zone Air Inlet Port List
  {6229a479-9f20-45a8-8698-2f7f92c2c490}, !- Zone Air Exhaust Port List
  {0ad4fe57-7511-4100-96a1-6f80475a3540}, !- Zone Air Node Name
  {c20dd04b-7c1f-48be-8839-91d4b338fdfb}, !- Zone Return Air Port List
=======
  {0b0106a5-374d-4684-ad6a-e12d972222b9}, !- Zone Air Inlet Port List
  {2ae3716a-08fc-4eed-91cd-830cf22ff952}, !- Zone Air Exhaust Port List
  {d433c84f-f966-44ff-9538-b0b1afdc7f11}, !- Zone Air Node Name
  {8c3f1c99-e0f5-4d94-b5e8-78d11327ecae}, !- Zone Return Air Port List
>>>>>>> a49bb51b
  ,                                       !- Primary Daylighting Control Name
  ,                                       !- Fraction of Zone Controlled by Primary Daylighting Control
  ,                                       !- Secondary Daylighting Control Name
  ,                                       !- Fraction of Zone Controlled by Secondary Daylighting Control
  ,                                       !- Illuminance Map Name
  ,                                       !- Group Rendering Name
  ,                                       !- Thermostat Name
  No;                                     !- Use Ideal Air Loads

OS:Node,
<<<<<<< HEAD
  {d4aae82a-5a53-406a-86f2-3b8586484074}, !- Handle
  Node 2,                                 !- Name
  {0ad4fe57-7511-4100-96a1-6f80475a3540}, !- Inlet Port
  ;                                       !- Outlet Port

OS:Connection,
  {0ad4fe57-7511-4100-96a1-6f80475a3540}, !- Handle
  {b6f27d47-b52a-4ed8-b515-dbd67c1e8024}, !- Source Object
  11,                                     !- Outlet Port
  {d4aae82a-5a53-406a-86f2-3b8586484074}, !- Target Object
  2;                                      !- Inlet Port

OS:PortList,
  {24db9c2d-d47a-4abb-860a-c6eb8005c89b}, !- Handle
  {b6f27d47-b52a-4ed8-b515-dbd67c1e8024}; !- HVAC Component

OS:PortList,
  {6229a479-9f20-45a8-8698-2f7f92c2c490}, !- Handle
  {b6f27d47-b52a-4ed8-b515-dbd67c1e8024}; !- HVAC Component

OS:PortList,
  {c20dd04b-7c1f-48be-8839-91d4b338fdfb}, !- Handle
  {b6f27d47-b52a-4ed8-b515-dbd67c1e8024}; !- HVAC Component

OS:Sizing:Zone,
  {9bf7f370-ee90-49f0-b535-df6adfdab7ff}, !- Handle
  {b6f27d47-b52a-4ed8-b515-dbd67c1e8024}, !- Zone or ZoneList Name
=======
  {02cb5404-00a0-4951-8f45-db9c8fb1061d}, !- Handle
  Node 2,                                 !- Name
  {d433c84f-f966-44ff-9538-b0b1afdc7f11}, !- Inlet Port
  ;                                       !- Outlet Port

OS:Connection,
  {d433c84f-f966-44ff-9538-b0b1afdc7f11}, !- Handle
  {43f879d8-1435-4725-9149-1b5f356c89c9}, !- Source Object
  11,                                     !- Outlet Port
  {02cb5404-00a0-4951-8f45-db9c8fb1061d}, !- Target Object
  2;                                      !- Inlet Port

OS:PortList,
  {0b0106a5-374d-4684-ad6a-e12d972222b9}, !- Handle
  {43f879d8-1435-4725-9149-1b5f356c89c9}; !- HVAC Component

OS:PortList,
  {2ae3716a-08fc-4eed-91cd-830cf22ff952}, !- Handle
  {43f879d8-1435-4725-9149-1b5f356c89c9}; !- HVAC Component

OS:PortList,
  {8c3f1c99-e0f5-4d94-b5e8-78d11327ecae}, !- Handle
  {43f879d8-1435-4725-9149-1b5f356c89c9}; !- HVAC Component

OS:Sizing:Zone,
  {8610cbff-ee2b-493f-b80b-26c127abf9b1}, !- Handle
  {43f879d8-1435-4725-9149-1b5f356c89c9}, !- Zone or ZoneList Name
>>>>>>> a49bb51b
  SupplyAirTemperature,                   !- Zone Cooling Design Supply Air Temperature Input Method
  14,                                     !- Zone Cooling Design Supply Air Temperature {C}
  11.11,                                  !- Zone Cooling Design Supply Air Temperature Difference {deltaC}
  SupplyAirTemperature,                   !- Zone Heating Design Supply Air Temperature Input Method
  40,                                     !- Zone Heating Design Supply Air Temperature {C}
  11.11,                                  !- Zone Heating Design Supply Air Temperature Difference {deltaC}
  0.0085,                                 !- Zone Cooling Design Supply Air Humidity Ratio {kg-H2O/kg-air}
  0.008,                                  !- Zone Heating Design Supply Air Humidity Ratio {kg-H2O/kg-air}
  ,                                       !- Zone Heating Sizing Factor
  ,                                       !- Zone Cooling Sizing Factor
  DesignDay,                              !- Cooling Design Air Flow Method
  ,                                       !- Cooling Design Air Flow Rate {m3/s}
  ,                                       !- Cooling Minimum Air Flow per Zone Floor Area {m3/s-m2}
  ,                                       !- Cooling Minimum Air Flow {m3/s}
  ,                                       !- Cooling Minimum Air Flow Fraction
  DesignDay,                              !- Heating Design Air Flow Method
  ,                                       !- Heating Design Air Flow Rate {m3/s}
  ,                                       !- Heating Maximum Air Flow per Zone Floor Area {m3/s-m2}
  ,                                       !- Heating Maximum Air Flow {m3/s}
  ,                                       !- Heating Maximum Air Flow Fraction
  No,                                     !- Account for Dedicated Outdoor Air System
  NeutralSupplyAir,                       !- Dedicated Outdoor Air System Control Strategy
  autosize,                               !- Dedicated Outdoor Air Low Setpoint Temperature for Design {C}
  autosize;                               !- Dedicated Outdoor Air High Setpoint Temperature for Design {C}

OS:ZoneHVAC:EquipmentList,
<<<<<<< HEAD
  {6a1f4b1d-d600-441d-9dce-e4206b132fa6}, !- Handle
  Zone HVAC Equipment List 2,             !- Name
  {b6f27d47-b52a-4ed8-b515-dbd67c1e8024}; !- Thermal Zone

OS:SpaceType,
  {b4ce4a58-1c4c-48b8-b1ab-1232f52ee43c}, !- Handle
=======
  {1a219ca1-d6d9-40c2-a4e7-f8d8bf517c97}, !- Handle
  Zone HVAC Equipment List 2,             !- Name
  {43f879d8-1435-4725-9149-1b5f356c89c9}; !- Thermal Zone

OS:SpaceType,
  {8e4b2fad-d336-4924-8202-26c1615a397d}, !- Handle
>>>>>>> a49bb51b
  Space Type 2,                           !- Name
  ,                                       !- Default Construction Set Name
  ,                                       !- Default Schedule Set Name
  ,                                       !- Group Rendering Name
  ,                                       !- Design Specification Outdoor Air Object Name
  ,                                       !- Standards Template
  ,                                       !- Standards Building Type
  unfinished attic;                       !- Standards Space Type

OS:BuildingUnit,
<<<<<<< HEAD
  {e1451c02-468d-4a3f-832b-77974c6630b3}, !- Handle
=======
  {56ac6d7e-3b60-4530-9556-373f31ff6b04}, !- Handle
>>>>>>> a49bb51b
  unit 1,                                 !- Name
  ,                                       !- Rendering Color
  Residential;                            !- Building Unit Type

OS:AdditionalProperties,
<<<<<<< HEAD
  {6c92cb35-f3bb-421e-9706-5060cb4c1688}, !- Handle
  {e1451c02-468d-4a3f-832b-77974c6630b3}, !- Object Name
=======
  {5438e747-ec15-49c3-90f5-b98090d4d450}, !- Handle
  {56ac6d7e-3b60-4530-9556-373f31ff6b04}, !- Object Name
>>>>>>> a49bb51b
  NumberOfBedrooms,                       !- Feature Name 1
  Integer,                                !- Feature Data Type 1
  3,                                      !- Feature Value 1
  NumberOfBathrooms,                      !- Feature Name 2
  Double,                                 !- Feature Data Type 2
  2,                                      !- Feature Value 2
  NumberOfOccupants,                      !- Feature Name 3
  Double,                                 !- Feature Data Type 3
  2.6400000000000001;                     !- Feature Value 3

OS:External:File,
<<<<<<< HEAD
  {1c56d0d5-848e-4a85-893f-fd6b50f3be7b}, !- Handle
=======
  {94b21859-976e-41d5-8b5b-ceaeda4a4209}, !- Handle
>>>>>>> a49bb51b
  8760.csv,                               !- Name
  8760.csv;                               !- File Name

OS:Schedule:Day,
<<<<<<< HEAD
  {9fafe6fa-1303-4269-a042-f6c8b3f663d3}, !- Handle
=======
  {8ec4302e-d01c-491f-8608-71e504b649b9}, !- Handle
>>>>>>> a49bb51b
  Schedule Day 1,                         !- Name
  ,                                       !- Schedule Type Limits Name
  ,                                       !- Interpolate to Timestep
  24,                                     !- Hour 1
  0,                                      !- Minute 1
  0;                                      !- Value Until Time 1

OS:Schedule:Day,
<<<<<<< HEAD
  {c04a7597-7c6b-4d79-a5ea-85bdd3c83bb1}, !- Handle
=======
  {21fa44ae-b821-424e-8505-5403ea2a6a37}, !- Handle
>>>>>>> a49bb51b
  Schedule Day 2,                         !- Name
  ,                                       !- Schedule Type Limits Name
  ,                                       !- Interpolate to Timestep
  24,                                     !- Hour 1
  0,                                      !- Minute 1
  1;                                      !- Value Until Time 1

OS:Schedule:File,
<<<<<<< HEAD
  {24170f0f-c7c8-4caa-b7e3-6ef69394381b}, !- Handle
  occupants,                              !- Name
  {30474a24-7120-4f34-beb2-deb509c6fcf0}, !- Schedule Type Limits Name
  {1c56d0d5-848e-4a85-893f-fd6b50f3be7b}, !- External File Name
=======
  {6d589faa-ee07-45f3-8039-6299853ff6d2}, !- Handle
  occupants,                              !- Name
  {db6c6142-ff83-45ce-99c3-47affe5e1dae}, !- Schedule Type Limits Name
  {94b21859-976e-41d5-8b5b-ceaeda4a4209}, !- External File Name
>>>>>>> a49bb51b
  1,                                      !- Column Number
  1,                                      !- Rows to Skip at Top
  8760,                                   !- Number of Hours of Data
  ,                                       !- Column Separator
  ,                                       !- Interpolate to Timestep
  60;                                     !- Minutes per Item

OS:Schedule:Constant,
<<<<<<< HEAD
  {ff6bdbf7-c2f0-4fe7-a252-dd7b196ad689}, !- Handle
  res occupants activity schedule,        !- Name
  {21daa811-80a4-49bc-a71a-9409e80a340a}, !- Schedule Type Limits Name
  112.539290946133;                       !- Value

OS:People:Definition,
  {fc34a513-7fdf-4b31-9d20-3797c5b2e839}, !- Handle
  res occupants|living space,             !- Name
=======
  {a8ccad41-e080-4ce9-b9b2-7e8d8a451d7b}, !- Handle
  res occupants activity schedule,        !- Name
  {b7b3ad9c-f45e-4d65-ba24-d60535f04d79}, !- Schedule Type Limits Name
  112.539290946133;                       !- Value

OS:People:Definition,
  {1b3faeee-7409-4155-a991-663f7121e989}, !- Handle
  res occupants|living space|story 2,     !- Name
>>>>>>> a49bb51b
  People,                                 !- Number of People Calculation Method
  1.32,                                   !- Number of People {people}
  ,                                       !- People per Space Floor Area {person/m2}
  ,                                       !- Space Floor Area per Person {m2/person}
  0.319734,                               !- Fraction Radiant
  0.573,                                  !- Sensible Heat Fraction
  0,                                      !- Carbon Dioxide Generation Rate {m3/s-W}
  No,                                     !- Enable ASHRAE 55 Comfort Warnings
  ZoneAveraged;                           !- Mean Radiant Temperature Calculation Type

OS:People,
<<<<<<< HEAD
  {fb6cf1ee-953b-467d-aafc-ea427133c0e4}, !- Handle
  res occupants|living space,             !- Name
  {fc34a513-7fdf-4b31-9d20-3797c5b2e839}, !- People Definition Name
  {6fed1e0f-4ba3-449a-9a2f-d9b697c0ba0a}, !- Space or SpaceType Name
  {24170f0f-c7c8-4caa-b7e3-6ef69394381b}, !- Number of People Schedule Name
  {ff6bdbf7-c2f0-4fe7-a252-dd7b196ad689}, !- Activity Level Schedule Name
=======
  {fb85cbd5-f17b-4c25-aa85-ca60f7049119}, !- Handle
  res occupants|living space|story 2,     !- Name
  {1b3faeee-7409-4155-a991-663f7121e989}, !- People Definition Name
  {09cbb672-c19a-434f-a5eb-b7267501424d}, !- Space or SpaceType Name
  {6d589faa-ee07-45f3-8039-6299853ff6d2}, !- Number of People Schedule Name
  {a8ccad41-e080-4ce9-b9b2-7e8d8a451d7b}, !- Activity Level Schedule Name
>>>>>>> a49bb51b
  ,                                       !- Surface Name/Angle Factor List Name
  ,                                       !- Work Efficiency Schedule Name
  ,                                       !- Clothing Insulation Schedule Name
  ,                                       !- Air Velocity Schedule Name
  1;                                      !- Multiplier

OS:ScheduleTypeLimits,
<<<<<<< HEAD
  {21daa811-80a4-49bc-a71a-9409e80a340a}, !- Handle
=======
  {b7b3ad9c-f45e-4d65-ba24-d60535f04d79}, !- Handle
>>>>>>> a49bb51b
  ActivityLevel,                          !- Name
  0,                                      !- Lower Limit Value
  ,                                       !- Upper Limit Value
  Continuous,                             !- Numeric Type
  ActivityLevel;                          !- Unit Type

OS:ScheduleTypeLimits,
<<<<<<< HEAD
  {30474a24-7120-4f34-beb2-deb509c6fcf0}, !- Handle
=======
  {db6c6142-ff83-45ce-99c3-47affe5e1dae}, !- Handle
>>>>>>> a49bb51b
  Fractional,                             !- Name
  0,                                      !- Lower Limit Value
  1,                                      !- Upper Limit Value
  Continuous;                             !- Numeric Type

OS:People:Definition,
<<<<<<< HEAD
  {a725904b-2394-4079-a2d9-5eccafc66a44}, !- Handle
  res occupants|living space|story 2,     !- Name
=======
  {a9c3b085-040a-4134-b79b-e12c381f6f9e}, !- Handle
  res occupants|living space,             !- Name
>>>>>>> a49bb51b
  People,                                 !- Number of People Calculation Method
  1.32,                                   !- Number of People {people}
  ,                                       !- People per Space Floor Area {person/m2}
  ,                                       !- Space Floor Area per Person {m2/person}
  0.319734,                               !- Fraction Radiant
  0.573,                                  !- Sensible Heat Fraction
  0,                                      !- Carbon Dioxide Generation Rate {m3/s-W}
  No,                                     !- Enable ASHRAE 55 Comfort Warnings
  ZoneAveraged;                           !- Mean Radiant Temperature Calculation Type

OS:People,
<<<<<<< HEAD
  {3db8e15a-db30-403e-8504-08fa7648c93b}, !- Handle
  res occupants|living space|story 2,     !- Name
  {a725904b-2394-4079-a2d9-5eccafc66a44}, !- People Definition Name
  {918afe10-2df1-4348-9e5c-42727a530d6d}, !- Space or SpaceType Name
  {24170f0f-c7c8-4caa-b7e3-6ef69394381b}, !- Number of People Schedule Name
  {ff6bdbf7-c2f0-4fe7-a252-dd7b196ad689}, !- Activity Level Schedule Name
=======
  {51e334ce-2e4a-4caa-a858-a23efc9a2951}, !- Handle
  res occupants|living space,             !- Name
  {a9c3b085-040a-4134-b79b-e12c381f6f9e}, !- People Definition Name
  {4f248c4e-978e-4015-a1cd-74be015be73d}, !- Space or SpaceType Name
  {6d589faa-ee07-45f3-8039-6299853ff6d2}, !- Number of People Schedule Name
  {a8ccad41-e080-4ce9-b9b2-7e8d8a451d7b}, !- Activity Level Schedule Name
>>>>>>> a49bb51b
  ,                                       !- Surface Name/Angle Factor List Name
  ,                                       !- Work Efficiency Schedule Name
  ,                                       !- Clothing Insulation Schedule Name
  ,                                       !- Air Velocity Schedule Name
  1;                                      !- Multiplier
<|MERGE_RESOLUTION|>--- conflicted
+++ resolved
@@ -1,38 +1,22 @@
 !- NOTE: Auto-generated from /test/osw_files/SFD_2000sqft_2story_SL_UA_Denver_East.osw
 
 OS:Version,
-<<<<<<< HEAD
-  {f5ab0d84-4d2a-43d6-b760-dc7582f45b65}, !- Handle
+  {7ba3952b-38de-48c3-83d6-f2eb55475f88}, !- Handle
   3.2.1;                                  !- Version Identifier
 
 OS:SimulationControl,
-  {f7bea11e-62e3-41b7-9f5e-f5d610e48982}, !- Handle
-=======
-  {fd614c30-ac8b-4ee1-81e5-c4ed5901dbcb}, !- Handle
-  3.2.1;                                  !- Version Identifier
-
-OS:SimulationControl,
-  {ec88fa60-aa6b-4c6f-af6f-4aeb1d24bc83}, !- Handle
->>>>>>> a49bb51b
+  {4ca938a9-0806-4a6b-9741-53ee976ffc27}, !- Handle
   ,                                       !- Do Zone Sizing Calculation
   ,                                       !- Do System Sizing Calculation
   ,                                       !- Do Plant Sizing Calculation
   No;                                     !- Run Simulation for Sizing Periods
 
 OS:Timestep,
-<<<<<<< HEAD
-  {27db532d-0afe-4de5-862a-5df01472a78a}, !- Handle
+  {65e071a1-e374-48d5-9533-854cb5b7e39a}, !- Handle
   6;                                      !- Number of Timesteps per Hour
 
 OS:ShadowCalculation,
-  {a74084d7-3211-4c8f-9dc0-92602445d366}, !- Handle
-=======
-  {356d4fd0-6c1d-45f2-9bb4-9ae87f3da14a}, !- Handle
-  6;                                      !- Number of Timesteps per Hour
-
-OS:ShadowCalculation,
-  {517b2abf-c610-4e4b-9eea-3500d7e6e39e}, !- Handle
->>>>>>> a49bb51b
+  {02abbc1f-6c98-4615-b453-b89acdae3409}, !- Handle
   PolygonClipping,                        !- Shading Calculation Method
   ,                                       !- Shading Calculation Update Frequency Method
   20,                                     !- Shading Calculation Update Frequency
@@ -45,37 +29,21 @@
   No;                                     !- Disable Self-Shading From Shading Zone Groups to Other Zones
 
 OS:SurfaceConvectionAlgorithm:Outside,
-<<<<<<< HEAD
-  {c22fcb6c-088f-446f-92a3-d23bfd727d38}, !- Handle
+  {d34bcb17-f3c7-4f76-981f-069b84a7853b}, !- Handle
   DOE-2;                                  !- Algorithm
 
 OS:SurfaceConvectionAlgorithm:Inside,
-  {62e8917d-0309-412f-8ec3-d8776ddea648}, !- Handle
+  {58d09cc6-d8bb-4d09-9be4-c9acf783cfae}, !- Handle
   TARP;                                   !- Algorithm
 
 OS:ZoneCapacitanceMultiplier:ResearchSpecial,
-  {32fb9f02-bf62-4375-a591-08ebb31ab45a}, !- Handle
-=======
-  {9beb4ec8-b8cb-429e-bcb0-cb79fd93b3a1}, !- Handle
-  DOE-2;                                  !- Algorithm
-
-OS:SurfaceConvectionAlgorithm:Inside,
-  {1814840c-7514-4560-87d3-73148b68a943}, !- Handle
-  TARP;                                   !- Algorithm
-
-OS:ZoneCapacitanceMultiplier:ResearchSpecial,
-  {07940bfd-8eaf-4724-a427-9c033e7f1d37}, !- Handle
->>>>>>> a49bb51b
+  {fefaa8b3-0248-4d85-9f44-c7673251dfad}, !- Handle
   ,                                       !- Temperature Capacity Multiplier
   15,                                     !- Humidity Capacity Multiplier
   ;                                       !- Carbon Dioxide Capacity Multiplier
 
 OS:RunPeriod,
-<<<<<<< HEAD
-  {c66bb89d-de7c-4eb5-9ea7-4cbba142e47d}, !- Handle
-=======
-  {1c84ea67-c8ab-43c7-8b6c-71fc3e5b4d6a}, !- Handle
->>>>>>> a49bb51b
+  {88b6a47f-bf08-49a6-8b06-5cb027829643}, !- Handle
   Run Period 1,                           !- Name
   1,                                      !- Begin Month
   1,                                      !- Begin Day of Month
@@ -89,21 +57,13 @@
   ;                                       !- Number of Times Runperiod to be Repeated
 
 OS:YearDescription,
-<<<<<<< HEAD
-  {a2bcfee9-fae5-47f5-852a-000150caa746}, !- Handle
-=======
-  {73c8f403-59d4-4a65-8b67-71abbc76194a}, !- Handle
->>>>>>> a49bb51b
+  {a6226a45-2262-4c93-9262-7efaf33c3a7c}, !- Handle
   2007,                                   !- Calendar Year
   ,                                       !- Day of Week for Start Day
   ;                                       !- Is Leap Year
 
 OS:WeatherFile,
-<<<<<<< HEAD
-  {108836c8-e6ef-456e-a0f3-9ac40d677817}, !- Handle
-=======
-  {222ddce2-cf65-4aca-b5c7-0abb7c69a487}, !- Handle
->>>>>>> a49bb51b
+  {86c4cac8-64ee-4ef4-b566-07478c9bb591}, !- Handle
   Denver Intl Ap,                         !- City
   CO,                                     !- State Province Region
   USA,                                    !- Country
@@ -113,17 +73,12 @@
   -104.65,                                !- Longitude {deg}
   -7,                                     !- Time Zone {hr}
   1650,                                   !- Elevation {m}
-  C:/OpenStudio/resstock/resources/measures/HPXMLtoOpenStudio/weather/USA_CO_Denver.Intl.AP.725650_TMY3.epw, !- Url
+  /mnt/c/git/resstock/resources/measures/HPXMLtoOpenStudio/weather/USA_CO_Denver.Intl.AP.725650_TMY3.epw, !- Url
   E23378AA;                               !- Checksum
 
 OS:AdditionalProperties,
-<<<<<<< HEAD
-  {4a9ce351-8ba3-46b2-8a4e-d498a52c4293}, !- Handle
-  {108836c8-e6ef-456e-a0f3-9ac40d677817}, !- Object Name
-=======
-  {87a2acba-7b6f-48b0-a57f-24416be002c4}, !- Handle
-  {222ddce2-cf65-4aca-b5c7-0abb7c69a487}, !- Object Name
->>>>>>> a49bb51b
+  {dbac9871-8b4a-4d37-a7fb-9d72655ad800}, !- Handle
+  {86c4cac8-64ee-4ef4-b566-07478c9bb591}, !- Object Name
   EPWHeaderCity,                          !- Feature Name 1
   String,                                 !- Feature Data Type 1
   Denver Intl Ap,                         !- Feature Value 1
@@ -231,11 +186,7 @@
   84;                                     !- Feature Value 35
 
 OS:Site,
-<<<<<<< HEAD
-  {d7f0dc3d-5a4b-40a5-b774-b052c921ff85}, !- Handle
-=======
-  {42f1c214-8b0e-4498-806e-89113c6af189}, !- Handle
->>>>>>> a49bb51b
+  {5a57ad40-89ba-4620-9e95-8af979bf3810}, !- Handle
   Denver Intl Ap_CO_USA,                  !- Name
   39.83,                                  !- Latitude {deg}
   -104.65,                                !- Longitude {deg}
@@ -244,42 +195,26 @@
   ;                                       !- Terrain
 
 OS:ClimateZones,
-<<<<<<< HEAD
-  {01e19c36-c8fa-41af-b23b-1bf584001d8b}, !- Handle
-=======
-  {9b04fa1c-c848-4b04-b167-58ba1bf74308}, !- Handle
->>>>>>> a49bb51b
+  {f3d4bfc0-302b-484e-b1d2-43ab77c4a808}, !- Handle
   Building America,                       !- Climate Zone Institution Name 1
   ,                                       !- Climate Zone Document Name 1
   0,                                      !- Climate Zone Document Year 1
   Cold;                                   !- Climate Zone Value 1
 
 OS:Site:WaterMainsTemperature,
-<<<<<<< HEAD
-  {78119824-8895-4ab9-b5fa-2cb50db1fd97}, !- Handle
-=======
-  {7e0d5bc6-3e1c-4f66-8e06-c1a2c5f3bad2}, !- Handle
->>>>>>> a49bb51b
+  {3eeb0f5c-b3c3-461c-bb13-bfc82c5dbe72}, !- Handle
   Correlation,                            !- Calculation Method
   ,                                       !- Temperature Schedule Name
   10.8753424657535,                       !- Annual Average Outdoor Air Temperature {C}
   23.1524007936508;                       !- Maximum Difference In Monthly Average Outdoor Air Temperatures {deltaC}
 
 OS:RunPeriodControl:DaylightSavingTime,
-<<<<<<< HEAD
-  {b601c0ae-83fe-4b8c-967f-85d51e2f58dd}, !- Handle
-=======
-  {a5ee7920-4cfb-4f78-bb15-aa2e29092b28}, !- Handle
->>>>>>> a49bb51b
+  {e46daca4-97c6-4343-90fc-865049110cce}, !- Handle
   3/12,                                   !- Start Date
   11/5;                                   !- End Date
 
 OS:Site:GroundTemperature:Deep,
-<<<<<<< HEAD
-  {b690490c-b162-4bfe-9b4e-9554587eb439}, !- Handle
-=======
-  {e2cee95a-57ff-4c98-b175-682ff4c155f2}, !- Handle
->>>>>>> a49bb51b
+  {caf7639f-537b-4ae1-ade1-c3d53d7518a6}, !- Handle
   10.8753424657535,                       !- January Deep Ground Temperature {C}
   10.8753424657535,                       !- February Deep Ground Temperature {C}
   10.8753424657535,                       !- March Deep Ground Temperature {C}
@@ -294,11 +229,7 @@
   10.8753424657535;                       !- December Deep Ground Temperature {C}
 
 OS:Building,
-<<<<<<< HEAD
-  {4daa5c91-62f7-4d39-b7c6-5f7b038f271c}, !- Handle
-=======
-  {0be113d2-c341-4bf3-978e-4b2fd1b2c41f}, !- Handle
->>>>>>> a49bb51b
+  {c9002e77-c4fe-476c-b308-c83b674b29b1}, !- Handle
   Building 1,                             !- Name
   ,                                       !- Building Sector Type
   270,                                    !- North Axis {deg}
@@ -313,23 +244,14 @@
   1;                                      !- Standards Number of Living Units
 
 OS:AdditionalProperties,
-<<<<<<< HEAD
-  {52d0d249-7b39-4b8d-9e2d-779c364a5793}, !- Handle
-  {4daa5c91-62f7-4d39-b7c6-5f7b038f271c}, !- Object Name
-=======
-  {a263c429-dbea-42ff-8403-cf482e70432f}, !- Handle
-  {0be113d2-c341-4bf3-978e-4b2fd1b2c41f}, !- Object Name
->>>>>>> a49bb51b
+  {562a43a9-b848-4b02-91f0-2ab28fffb2f0}, !- Handle
+  {c9002e77-c4fe-476c-b308-c83b674b29b1}, !- Object Name
   Total Units Modeled,                    !- Feature Name 1
   Integer,                                !- Feature Data Type 1
   1;                                      !- Feature Value 1
 
 OS:ThermalZone,
-<<<<<<< HEAD
-  {af9817d0-d1b8-4f86-8914-c3471e526848}, !- Handle
-=======
-  {32ffd74d-d75c-4bd1-8a3a-bd00cbf495a6}, !- Handle
->>>>>>> a49bb51b
+  {88688511-780c-4ede-b6fd-6b55290c3e76}, !- Handle
   living zone,                            !- Name
   ,                                       !- Multiplier
   ,                                       !- Ceiling Height {m}
@@ -338,17 +260,10 @@
   ,                                       !- Zone Inside Convection Algorithm
   ,                                       !- Zone Outside Convection Algorithm
   ,                                       !- Zone Conditioning Equipment List Name
-<<<<<<< HEAD
-  {ceabd937-3a81-4800-a8f1-13f91d6d5a92}, !- Zone Air Inlet Port List
-  {a3c668a0-4a16-4e87-aa65-0149f4ea4952}, !- Zone Air Exhaust Port List
-  {440e85f9-187c-464d-9739-39b7bd904e41}, !- Zone Air Node Name
-  {83290e48-641d-464a-9de3-5061a71dba00}, !- Zone Return Air Port List
-=======
-  {d917380a-1551-4848-9351-3b6bc33c8603}, !- Zone Air Inlet Port List
-  {09f3d154-a3ef-465d-b35f-35e2b816bb66}, !- Zone Air Exhaust Port List
-  {642015bf-b4d6-4db1-919a-6517b96c4ab6}, !- Zone Air Node Name
-  {c761d888-7352-4e01-9680-2c27fcea1f81}, !- Zone Return Air Port List
->>>>>>> a49bb51b
+  {1c0b2eed-524c-4efb-84df-1fa535a6b402}, !- Zone Air Inlet Port List
+  {f55dec37-7a1e-434c-8cb5-4041cfc93e19}, !- Zone Air Exhaust Port List
+  {b4ea887a-4ce7-4149-b8dc-8516481d22bb}, !- Zone Air Node Name
+  {03f38863-9fd9-4833-ae5f-d8097a3a102c}, !- Zone Return Air Port List
   ,                                       !- Primary Daylighting Control Name
   ,                                       !- Fraction of Zone Controlled by Primary Daylighting Control
   ,                                       !- Secondary Daylighting Control Name
@@ -359,63 +274,33 @@
   No;                                     !- Use Ideal Air Loads
 
 OS:Node,
-<<<<<<< HEAD
-  {0687322c-1f93-4211-9433-49b80812e104}, !- Handle
+  {820cef47-8723-4ea1-908f-ec92b5c65973}, !- Handle
   Node 1,                                 !- Name
-  {440e85f9-187c-464d-9739-39b7bd904e41}, !- Inlet Port
+  {b4ea887a-4ce7-4149-b8dc-8516481d22bb}, !- Inlet Port
   ;                                       !- Outlet Port
 
 OS:Connection,
-  {440e85f9-187c-464d-9739-39b7bd904e41}, !- Handle
-  {af9817d0-d1b8-4f86-8914-c3471e526848}, !- Source Object
+  {b4ea887a-4ce7-4149-b8dc-8516481d22bb}, !- Handle
+  {88688511-780c-4ede-b6fd-6b55290c3e76}, !- Source Object
   11,                                     !- Outlet Port
-  {0687322c-1f93-4211-9433-49b80812e104}, !- Target Object
+  {820cef47-8723-4ea1-908f-ec92b5c65973}, !- Target Object
   2;                                      !- Inlet Port
 
 OS:PortList,
-  {ceabd937-3a81-4800-a8f1-13f91d6d5a92}, !- Handle
-  {af9817d0-d1b8-4f86-8914-c3471e526848}; !- HVAC Component
+  {1c0b2eed-524c-4efb-84df-1fa535a6b402}, !- Handle
+  {88688511-780c-4ede-b6fd-6b55290c3e76}; !- HVAC Component
 
 OS:PortList,
-  {a3c668a0-4a16-4e87-aa65-0149f4ea4952}, !- Handle
-  {af9817d0-d1b8-4f86-8914-c3471e526848}; !- HVAC Component
+  {f55dec37-7a1e-434c-8cb5-4041cfc93e19}, !- Handle
+  {88688511-780c-4ede-b6fd-6b55290c3e76}; !- HVAC Component
 
 OS:PortList,
-  {83290e48-641d-464a-9de3-5061a71dba00}, !- Handle
-  {af9817d0-d1b8-4f86-8914-c3471e526848}; !- HVAC Component
+  {03f38863-9fd9-4833-ae5f-d8097a3a102c}, !- Handle
+  {88688511-780c-4ede-b6fd-6b55290c3e76}; !- HVAC Component
 
 OS:Sizing:Zone,
-  {9062337a-d27e-4d8d-822a-35d311ab4fcb}, !- Handle
-  {af9817d0-d1b8-4f86-8914-c3471e526848}, !- Zone or ZoneList Name
-=======
-  {19724e1b-0a9f-45b1-81f8-4e654d6f4016}, !- Handle
-  Node 1,                                 !- Name
-  {642015bf-b4d6-4db1-919a-6517b96c4ab6}, !- Inlet Port
-  ;                                       !- Outlet Port
-
-OS:Connection,
-  {642015bf-b4d6-4db1-919a-6517b96c4ab6}, !- Handle
-  {32ffd74d-d75c-4bd1-8a3a-bd00cbf495a6}, !- Source Object
-  11,                                     !- Outlet Port
-  {19724e1b-0a9f-45b1-81f8-4e654d6f4016}, !- Target Object
-  2;                                      !- Inlet Port
-
-OS:PortList,
-  {d917380a-1551-4848-9351-3b6bc33c8603}, !- Handle
-  {32ffd74d-d75c-4bd1-8a3a-bd00cbf495a6}; !- HVAC Component
-
-OS:PortList,
-  {09f3d154-a3ef-465d-b35f-35e2b816bb66}, !- Handle
-  {32ffd74d-d75c-4bd1-8a3a-bd00cbf495a6}; !- HVAC Component
-
-OS:PortList,
-  {c761d888-7352-4e01-9680-2c27fcea1f81}, !- Handle
-  {32ffd74d-d75c-4bd1-8a3a-bd00cbf495a6}; !- HVAC Component
-
-OS:Sizing:Zone,
-  {10ea92c1-a2bf-4d2e-b404-810f66e3b9cc}, !- Handle
-  {32ffd74d-d75c-4bd1-8a3a-bd00cbf495a6}, !- Zone or ZoneList Name
->>>>>>> a49bb51b
+  {794c352a-9aea-4d13-a03f-0a44141fb3d0}, !- Handle
+  {88688511-780c-4ede-b6fd-6b55290c3e76}, !- Zone or ZoneList Name
   SupplyAirTemperature,                   !- Zone Cooling Design Supply Air Temperature Input Method
   14,                                     !- Zone Cooling Design Supply Air Temperature {C}
   11.11,                                  !- Zone Cooling Design Supply Air Temperature Difference {deltaC}
@@ -442,25 +327,14 @@
   autosize;                               !- Dedicated Outdoor Air High Setpoint Temperature for Design {C}
 
 OS:ZoneHVAC:EquipmentList,
-<<<<<<< HEAD
-  {b4e8d84f-6bd9-4c6b-a59a-60496e80ee59}, !- Handle
+  {349b1232-6a26-4300-8c52-f187a8a636b0}, !- Handle
   Zone HVAC Equipment List 1,             !- Name
-  {af9817d0-d1b8-4f86-8914-c3471e526848}; !- Thermal Zone
+  {88688511-780c-4ede-b6fd-6b55290c3e76}; !- Thermal Zone
 
 OS:Space,
-  {6fed1e0f-4ba3-449a-9a2f-d9b697c0ba0a}, !- Handle
+  {c0597cfc-fd88-44f7-aa41-eaafb202cdc7}, !- Handle
   living space,                           !- Name
-  {f500e29b-4501-4669-9424-b3d0f3e95574}, !- Space Type Name
-=======
-  {48f7e01f-675b-421d-90c3-174e3b20d9aa}, !- Handle
-  Zone HVAC Equipment List 1,             !- Name
-  {32ffd74d-d75c-4bd1-8a3a-bd00cbf495a6}; !- Thermal Zone
-
-OS:Space,
-  {4f248c4e-978e-4015-a1cd-74be015be73d}, !- Handle
-  living space,                           !- Name
-  {ae0c61d6-4dd8-4769-aeb6-a4359cb3346b}, !- Space Type Name
->>>>>>> a49bb51b
+  {40af066f-50c1-4311-9c63-37f83e02edb8}, !- Space Type Name
   ,                                       !- Default Construction Set Name
   ,                                       !- Default Schedule Set Name
   -0,                                     !- Direction of Relative North {deg}
@@ -468,31 +342,17 @@
   0,                                      !- Y Origin {m}
   0,                                      !- Z Origin {m}
   ,                                       !- Building Story Name
-<<<<<<< HEAD
-  {af9817d0-d1b8-4f86-8914-c3471e526848}, !- Thermal Zone Name
+  {88688511-780c-4ede-b6fd-6b55290c3e76}, !- Thermal Zone Name
   ,                                       !- Part of Total Floor Area
   ,                                       !- Design Specification Outdoor Air Object Name
-  {e1451c02-468d-4a3f-832b-77974c6630b3}; !- Building Unit Name
-
-OS:Surface,
-  {b90660cd-a577-4eea-b274-1a01364b4dea}, !- Handle
+  {8b2e01d5-8847-4ce5-a3e9-419a06fdeae8}; !- Building Unit Name
+
+OS:Surface,
+  {80fb1bb1-e129-4c1f-bfae-5d3e47de3857}, !- Handle
   Surface 1,                              !- Name
   Floor,                                  !- Surface Type
   ,                                       !- Construction Name
-  {6fed1e0f-4ba3-449a-9a2f-d9b697c0ba0a}, !- Space Name
-=======
-  {32ffd74d-d75c-4bd1-8a3a-bd00cbf495a6}, !- Thermal Zone Name
-  ,                                       !- Part of Total Floor Area
-  ,                                       !- Design Specification Outdoor Air Object Name
-  {56ac6d7e-3b60-4530-9556-373f31ff6b04}; !- Building Unit Name
-
-OS:Surface,
-  {7e6f6307-8e67-4e93-8aec-bf4f4304cbec}, !- Handle
-  Surface 1,                              !- Name
-  Floor,                                  !- Surface Type
-  ,                                       !- Construction Name
-  {4f248c4e-978e-4015-a1cd-74be015be73d}, !- Space Name
->>>>>>> a49bb51b
+  {c0597cfc-fd88-44f7-aa41-eaafb202cdc7}, !- Space Name
   Foundation,                             !- Outside Boundary Condition
   ,                                       !- Outside Boundary Condition Object
   NoSun,                                  !- Sun Exposure
@@ -505,19 +365,11 @@
   13.6310703908387, 0, 0;                 !- X,Y,Z Vertex 4 {m}
 
 OS:Surface,
-<<<<<<< HEAD
-  {84595391-724a-4baa-8115-ba284c295ef7}, !- Handle
+  {41707d14-0d6e-4c69-b886-bcb2be532ee3}, !- Handle
   Surface 2,                              !- Name
   Wall,                                   !- Surface Type
   ,                                       !- Construction Name
-  {6fed1e0f-4ba3-449a-9a2f-d9b697c0ba0a}, !- Space Name
-=======
-  {e7773108-8203-4500-9429-3d92882e0083}, !- Handle
-  Surface 2,                              !- Name
-  Wall,                                   !- Surface Type
-  ,                                       !- Construction Name
-  {4f248c4e-978e-4015-a1cd-74be015be73d}, !- Space Name
->>>>>>> a49bb51b
+  {c0597cfc-fd88-44f7-aa41-eaafb202cdc7}, !- Space Name
   Outdoors,                               !- Outside Boundary Condition
   ,                                       !- Outside Boundary Condition Object
   SunExposed,                             !- Sun Exposure
@@ -530,19 +382,11 @@
   0, 0, 2.4384;                           !- X,Y,Z Vertex 4 {m}
 
 OS:Surface,
-<<<<<<< HEAD
-  {72de978b-adcd-4389-aa7e-8f90858a1df0}, !- Handle
+  {90e2e60d-1975-426f-8173-0f5737dade0b}, !- Handle
   Surface 3,                              !- Name
   Wall,                                   !- Surface Type
   ,                                       !- Construction Name
-  {6fed1e0f-4ba3-449a-9a2f-d9b697c0ba0a}, !- Space Name
-=======
-  {4cd0d640-a349-4582-a6a8-695cc31101f3}, !- Handle
-  Surface 3,                              !- Name
-  Wall,                                   !- Surface Type
-  ,                                       !- Construction Name
-  {4f248c4e-978e-4015-a1cd-74be015be73d}, !- Space Name
->>>>>>> a49bb51b
+  {c0597cfc-fd88-44f7-aa41-eaafb202cdc7}, !- Space Name
   Outdoors,                               !- Outside Boundary Condition
   ,                                       !- Outside Boundary Condition Object
   SunExposed,                             !- Sun Exposure
@@ -555,19 +399,11 @@
   0, 6.81553519541936, 2.4384;            !- X,Y,Z Vertex 4 {m}
 
 OS:Surface,
-<<<<<<< HEAD
-  {1be74551-d584-40ff-b4d6-1cb752c07f7a}, !- Handle
+  {c0981524-6dae-4bef-a4fb-6c6ae8addea7}, !- Handle
   Surface 4,                              !- Name
   Wall,                                   !- Surface Type
   ,                                       !- Construction Name
-  {6fed1e0f-4ba3-449a-9a2f-d9b697c0ba0a}, !- Space Name
-=======
-  {1377f85d-5e10-40d4-95e3-1adba6e840aa}, !- Handle
-  Surface 4,                              !- Name
-  Wall,                                   !- Surface Type
-  ,                                       !- Construction Name
-  {4f248c4e-978e-4015-a1cd-74be015be73d}, !- Space Name
->>>>>>> a49bb51b
+  {c0597cfc-fd88-44f7-aa41-eaafb202cdc7}, !- Space Name
   Outdoors,                               !- Outside Boundary Condition
   ,                                       !- Outside Boundary Condition Object
   SunExposed,                             !- Sun Exposure
@@ -580,19 +416,11 @@
   13.6310703908387, 6.81553519541936, 2.4384; !- X,Y,Z Vertex 4 {m}
 
 OS:Surface,
-<<<<<<< HEAD
-  {c3c12935-48eb-4a3a-a759-81dedffb6a8c}, !- Handle
+  {e16f623b-1150-448c-ba8f-c86b36c27dcf}, !- Handle
   Surface 5,                              !- Name
   Wall,                                   !- Surface Type
   ,                                       !- Construction Name
-  {6fed1e0f-4ba3-449a-9a2f-d9b697c0ba0a}, !- Space Name
-=======
-  {ca9be30a-49a9-4f0d-b1ec-36860f426018}, !- Handle
-  Surface 5,                              !- Name
-  Wall,                                   !- Surface Type
-  ,                                       !- Construction Name
-  {4f248c4e-978e-4015-a1cd-74be015be73d}, !- Space Name
->>>>>>> a49bb51b
+  {c0597cfc-fd88-44f7-aa41-eaafb202cdc7}, !- Space Name
   Outdoors,                               !- Outside Boundary Condition
   ,                                       !- Outside Boundary Condition Object
   SunExposed,                             !- Sun Exposure
@@ -605,23 +433,13 @@
   13.6310703908387, 0, 2.4384;            !- X,Y,Z Vertex 4 {m}
 
 OS:Surface,
-<<<<<<< HEAD
-  {e762105d-913b-4fbb-b037-192906448c7b}, !- Handle
+  {36b12037-0233-41b0-ac3e-1c08916184c1}, !- Handle
   Surface 6,                              !- Name
   RoofCeiling,                            !- Surface Type
   ,                                       !- Construction Name
-  {6fed1e0f-4ba3-449a-9a2f-d9b697c0ba0a}, !- Space Name
+  {c0597cfc-fd88-44f7-aa41-eaafb202cdc7}, !- Space Name
   Surface,                                !- Outside Boundary Condition
-  {576de2bf-dc99-42aa-a8ef-382629b6e3c1}, !- Outside Boundary Condition Object
-=======
-  {1bbf4c65-f3b0-4633-b630-c08899f98aaa}, !- Handle
-  Surface 6,                              !- Name
-  RoofCeiling,                            !- Surface Type
-  ,                                       !- Construction Name
-  {4f248c4e-978e-4015-a1cd-74be015be73d}, !- Space Name
-  Surface,                                !- Outside Boundary Condition
-  {12b42941-81d1-4783-8a7f-28b88cf6de53}, !- Outside Boundary Condition Object
->>>>>>> a49bb51b
+  {345adf50-ff5b-4d8f-b14d-8cb7108468bb}, !- Outside Boundary Condition Object
   NoSun,                                  !- Sun Exposure
   NoWind,                                 !- Wind Exposure
   ,                                       !- View Factor to Ground
@@ -632,11 +450,7 @@
   0, 0, 2.4384;                           !- X,Y,Z Vertex 4 {m}
 
 OS:SpaceType,
-<<<<<<< HEAD
-  {f500e29b-4501-4669-9424-b3d0f3e95574}, !- Handle
-=======
-  {ae0c61d6-4dd8-4769-aeb6-a4359cb3346b}, !- Handle
->>>>>>> a49bb51b
+  {40af066f-50c1-4311-9c63-37f83e02edb8}, !- Handle
   Space Type 1,                           !- Name
   ,                                       !- Default Construction Set Name
   ,                                       !- Default Schedule Set Name
@@ -647,15 +461,9 @@
   living;                                 !- Standards Space Type
 
 OS:Space,
-<<<<<<< HEAD
-  {918afe10-2df1-4348-9e5c-42727a530d6d}, !- Handle
+  {0fab8a2e-7280-4a18-9d72-fd15ab36fc10}, !- Handle
   living space|story 2,                   !- Name
-  {f500e29b-4501-4669-9424-b3d0f3e95574}, !- Space Type Name
-=======
-  {09cbb672-c19a-434f-a5eb-b7267501424d}, !- Handle
-  living space|story 2,                   !- Name
-  {ae0c61d6-4dd8-4769-aeb6-a4359cb3346b}, !- Space Type Name
->>>>>>> a49bb51b
+  {40af066f-50c1-4311-9c63-37f83e02edb8}, !- Space Type Name
   ,                                       !- Default Construction Set Name
   ,                                       !- Default Schedule Set Name
   -0,                                     !- Direction of Relative North {deg}
@@ -663,35 +471,19 @@
   0,                                      !- Y Origin {m}
   2.4384,                                 !- Z Origin {m}
   ,                                       !- Building Story Name
-<<<<<<< HEAD
-  {af9817d0-d1b8-4f86-8914-c3471e526848}, !- Thermal Zone Name
+  {88688511-780c-4ede-b6fd-6b55290c3e76}, !- Thermal Zone Name
   ,                                       !- Part of Total Floor Area
   ,                                       !- Design Specification Outdoor Air Object Name
-  {e1451c02-468d-4a3f-832b-77974c6630b3}; !- Building Unit Name
-
-OS:Surface,
-  {576de2bf-dc99-42aa-a8ef-382629b6e3c1}, !- Handle
+  {8b2e01d5-8847-4ce5-a3e9-419a06fdeae8}; !- Building Unit Name
+
+OS:Surface,
+  {345adf50-ff5b-4d8f-b14d-8cb7108468bb}, !- Handle
   Surface 7,                              !- Name
   Floor,                                  !- Surface Type
   ,                                       !- Construction Name
-  {918afe10-2df1-4348-9e5c-42727a530d6d}, !- Space Name
+  {0fab8a2e-7280-4a18-9d72-fd15ab36fc10}, !- Space Name
   Surface,                                !- Outside Boundary Condition
-  {e762105d-913b-4fbb-b037-192906448c7b}, !- Outside Boundary Condition Object
-=======
-  {32ffd74d-d75c-4bd1-8a3a-bd00cbf495a6}, !- Thermal Zone Name
-  ,                                       !- Part of Total Floor Area
-  ,                                       !- Design Specification Outdoor Air Object Name
-  {56ac6d7e-3b60-4530-9556-373f31ff6b04}; !- Building Unit Name
-
-OS:Surface,
-  {12b42941-81d1-4783-8a7f-28b88cf6de53}, !- Handle
-  Surface 7,                              !- Name
-  Floor,                                  !- Surface Type
-  ,                                       !- Construction Name
-  {09cbb672-c19a-434f-a5eb-b7267501424d}, !- Space Name
-  Surface,                                !- Outside Boundary Condition
-  {1bbf4c65-f3b0-4633-b630-c08899f98aaa}, !- Outside Boundary Condition Object
->>>>>>> a49bb51b
+  {36b12037-0233-41b0-ac3e-1c08916184c1}, !- Outside Boundary Condition Object
   NoSun,                                  !- Sun Exposure
   NoWind,                                 !- Wind Exposure
   ,                                       !- View Factor to Ground
@@ -702,19 +494,11 @@
   13.6310703908387, 0, 0;                 !- X,Y,Z Vertex 4 {m}
 
 OS:Surface,
-<<<<<<< HEAD
-  {5fbde710-34e1-404e-8077-3bfeb97f31b2}, !- Handle
+  {fb56f48e-d4fb-4dfe-8c09-15f4f9b03ce0}, !- Handle
   Surface 8,                              !- Name
   Wall,                                   !- Surface Type
   ,                                       !- Construction Name
-  {918afe10-2df1-4348-9e5c-42727a530d6d}, !- Space Name
-=======
-  {7206fe60-a02e-41fa-bfde-a8d56bd71932}, !- Handle
-  Surface 8,                              !- Name
-  Wall,                                   !- Surface Type
-  ,                                       !- Construction Name
-  {09cbb672-c19a-434f-a5eb-b7267501424d}, !- Space Name
->>>>>>> a49bb51b
+  {0fab8a2e-7280-4a18-9d72-fd15ab36fc10}, !- Space Name
   Outdoors,                               !- Outside Boundary Condition
   ,                                       !- Outside Boundary Condition Object
   SunExposed,                             !- Sun Exposure
@@ -727,19 +511,11 @@
   0, 0, 2.4384;                           !- X,Y,Z Vertex 4 {m}
 
 OS:Surface,
-<<<<<<< HEAD
-  {d961197d-bbf2-4801-889e-18af94a9c2ac}, !- Handle
+  {cd05e18b-d8de-494b-a55a-28a622e7ba74}, !- Handle
   Surface 9,                              !- Name
   Wall,                                   !- Surface Type
   ,                                       !- Construction Name
-  {918afe10-2df1-4348-9e5c-42727a530d6d}, !- Space Name
-=======
-  {90134090-127f-4c76-8b8e-93afe6e32727}, !- Handle
-  Surface 9,                              !- Name
-  Wall,                                   !- Surface Type
-  ,                                       !- Construction Name
-  {09cbb672-c19a-434f-a5eb-b7267501424d}, !- Space Name
->>>>>>> a49bb51b
+  {0fab8a2e-7280-4a18-9d72-fd15ab36fc10}, !- Space Name
   Outdoors,                               !- Outside Boundary Condition
   ,                                       !- Outside Boundary Condition Object
   SunExposed,                             !- Sun Exposure
@@ -752,19 +528,11 @@
   0, 6.81553519541936, 2.4384;            !- X,Y,Z Vertex 4 {m}
 
 OS:Surface,
-<<<<<<< HEAD
-  {24636a45-fb15-49fe-a17e-6ecbc61b513b}, !- Handle
+  {325c0ca4-beb3-4081-bccb-4e789d9c5bc1}, !- Handle
   Surface 10,                             !- Name
   Wall,                                   !- Surface Type
   ,                                       !- Construction Name
-  {918afe10-2df1-4348-9e5c-42727a530d6d}, !- Space Name
-=======
-  {fe198de3-dae6-43de-921c-5ad08b181daf}, !- Handle
-  Surface 10,                             !- Name
-  Wall,                                   !- Surface Type
-  ,                                       !- Construction Name
-  {09cbb672-c19a-434f-a5eb-b7267501424d}, !- Space Name
->>>>>>> a49bb51b
+  {0fab8a2e-7280-4a18-9d72-fd15ab36fc10}, !- Space Name
   Outdoors,                               !- Outside Boundary Condition
   ,                                       !- Outside Boundary Condition Object
   SunExposed,                             !- Sun Exposure
@@ -777,19 +545,11 @@
   13.6310703908387, 6.81553519541936, 2.4384; !- X,Y,Z Vertex 4 {m}
 
 OS:Surface,
-<<<<<<< HEAD
-  {f4afa7b3-efa3-499a-97e1-950298792380}, !- Handle
+  {66f048cc-cd6e-4a67-b024-38a52d8f8ce3}, !- Handle
   Surface 11,                             !- Name
   Wall,                                   !- Surface Type
   ,                                       !- Construction Name
-  {918afe10-2df1-4348-9e5c-42727a530d6d}, !- Space Name
-=======
-  {d6d52ea8-938b-47b4-9ccb-76ce9d84b2dd}, !- Handle
-  Surface 11,                             !- Name
-  Wall,                                   !- Surface Type
-  ,                                       !- Construction Name
-  {09cbb672-c19a-434f-a5eb-b7267501424d}, !- Space Name
->>>>>>> a49bb51b
+  {0fab8a2e-7280-4a18-9d72-fd15ab36fc10}, !- Space Name
   Outdoors,                               !- Outside Boundary Condition
   ,                                       !- Outside Boundary Condition Object
   SunExposed,                             !- Sun Exposure
@@ -802,23 +562,13 @@
   13.6310703908387, 0, 2.4384;            !- X,Y,Z Vertex 4 {m}
 
 OS:Surface,
-<<<<<<< HEAD
-  {6d1b98ef-8271-487a-8b1a-18ffc97e0038}, !- Handle
+  {3668159f-ca8c-4787-b78d-2e81d0497b76}, !- Handle
   Surface 12,                             !- Name
   RoofCeiling,                            !- Surface Type
   ,                                       !- Construction Name
-  {918afe10-2df1-4348-9e5c-42727a530d6d}, !- Space Name
+  {0fab8a2e-7280-4a18-9d72-fd15ab36fc10}, !- Space Name
   Surface,                                !- Outside Boundary Condition
-  {992760fa-04f6-4fc6-a2e6-0127c4d5981a}, !- Outside Boundary Condition Object
-=======
-  {3f95d6c2-e862-423c-9bbc-96c82bd6af20}, !- Handle
-  Surface 12,                             !- Name
-  RoofCeiling,                            !- Surface Type
-  ,                                       !- Construction Name
-  {09cbb672-c19a-434f-a5eb-b7267501424d}, !- Space Name
-  Surface,                                !- Outside Boundary Condition
-  {d31e238f-c14a-4311-a12f-43448bdb53ef}, !- Outside Boundary Condition Object
->>>>>>> a49bb51b
+  {8ae2173f-6bbd-4fc3-b1ae-4b7b5bf78edd}, !- Outside Boundary Condition Object
   NoSun,                                  !- Sun Exposure
   NoWind,                                 !- Wind Exposure
   ,                                       !- View Factor to Ground
@@ -829,23 +579,13 @@
   0, 0, 2.4384;                           !- X,Y,Z Vertex 4 {m}
 
 OS:Surface,
-<<<<<<< HEAD
-  {992760fa-04f6-4fc6-a2e6-0127c4d5981a}, !- Handle
+  {8ae2173f-6bbd-4fc3-b1ae-4b7b5bf78edd}, !- Handle
   Surface 13,                             !- Name
   Floor,                                  !- Surface Type
   ,                                       !- Construction Name
-  {fb266c03-51aa-44a3-a996-27e80cb86a94}, !- Space Name
+  {6ce14e20-f3f3-4cec-b0fb-547d7ab69bf6}, !- Space Name
   Surface,                                !- Outside Boundary Condition
-  {6d1b98ef-8271-487a-8b1a-18ffc97e0038}, !- Outside Boundary Condition Object
-=======
-  {d31e238f-c14a-4311-a12f-43448bdb53ef}, !- Handle
-  Surface 13,                             !- Name
-  Floor,                                  !- Surface Type
-  ,                                       !- Construction Name
-  {43f0b20c-55ba-41b4-bc03-fb53343a87ca}, !- Space Name
-  Surface,                                !- Outside Boundary Condition
-  {3f95d6c2-e862-423c-9bbc-96c82bd6af20}, !- Outside Boundary Condition Object
->>>>>>> a49bb51b
+  {3668159f-ca8c-4787-b78d-2e81d0497b76}, !- Outside Boundary Condition Object
   NoSun,                                  !- Sun Exposure
   NoWind,                                 !- Wind Exposure
   ,                                       !- View Factor to Ground
@@ -856,19 +596,11 @@
   0, 0, 0;                                !- X,Y,Z Vertex 4 {m}
 
 OS:Surface,
-<<<<<<< HEAD
-  {90c65e85-265a-4921-897f-81cc41e67d9f}, !- Handle
+  {a6d75e1b-223d-4db7-8985-23ec34b6e159}, !- Handle
   Surface 14,                             !- Name
   RoofCeiling,                            !- Surface Type
   ,                                       !- Construction Name
-  {fb266c03-51aa-44a3-a996-27e80cb86a94}, !- Space Name
-=======
-  {4b95face-eac8-4836-8a5f-44211b2ee5a5}, !- Handle
-  Surface 14,                             !- Name
-  RoofCeiling,                            !- Surface Type
-  ,                                       !- Construction Name
-  {43f0b20c-55ba-41b4-bc03-fb53343a87ca}, !- Space Name
->>>>>>> a49bb51b
+  {6ce14e20-f3f3-4cec-b0fb-547d7ab69bf6}, !- Space Name
   Outdoors,                               !- Outside Boundary Condition
   ,                                       !- Outside Boundary Condition Object
   SunExposed,                             !- Sun Exposure
@@ -881,19 +613,11 @@
   13.6310703908387, 0, 0;                 !- X,Y,Z Vertex 4 {m}
 
 OS:Surface,
-<<<<<<< HEAD
-  {54a11846-a458-4fe0-9e10-67886bb221dc}, !- Handle
+  {d19db9c1-2f1f-4f49-8dc4-d51aa098c40e}, !- Handle
   Surface 15,                             !- Name
   RoofCeiling,                            !- Surface Type
   ,                                       !- Construction Name
-  {fb266c03-51aa-44a3-a996-27e80cb86a94}, !- Space Name
-=======
-  {f74b6089-2ef4-43a3-a17e-da28968ab22b}, !- Handle
-  Surface 15,                             !- Name
-  RoofCeiling,                            !- Surface Type
-  ,                                       !- Construction Name
-  {43f0b20c-55ba-41b4-bc03-fb53343a87ca}, !- Space Name
->>>>>>> a49bb51b
+  {6ce14e20-f3f3-4cec-b0fb-547d7ab69bf6}, !- Space Name
   Outdoors,                               !- Outside Boundary Condition
   ,                                       !- Outside Boundary Condition Object
   SunExposed,                             !- Sun Exposure
@@ -906,19 +630,11 @@
   0, 6.81553519541936, 0;                 !- X,Y,Z Vertex 4 {m}
 
 OS:Surface,
-<<<<<<< HEAD
-  {973948f6-1946-4d2c-a827-4eda0a4c7293}, !- Handle
+  {c8353c97-e235-4c59-8cf2-c4a0683497dd}, !- Handle
   Surface 16,                             !- Name
   Wall,                                   !- Surface Type
   ,                                       !- Construction Name
-  {fb266c03-51aa-44a3-a996-27e80cb86a94}, !- Space Name
-=======
-  {c5e052f6-4ac0-49b4-99cd-20ee85fe6fac}, !- Handle
-  Surface 16,                             !- Name
-  Wall,                                   !- Surface Type
-  ,                                       !- Construction Name
-  {43f0b20c-55ba-41b4-bc03-fb53343a87ca}, !- Space Name
->>>>>>> a49bb51b
+  {6ce14e20-f3f3-4cec-b0fb-547d7ab69bf6}, !- Space Name
   Outdoors,                               !- Outside Boundary Condition
   ,                                       !- Outside Boundary Condition Object
   SunExposed,                             !- Sun Exposure
@@ -930,19 +646,11 @@
   0, 0, 0;                                !- X,Y,Z Vertex 3 {m}
 
 OS:Surface,
-<<<<<<< HEAD
-  {a2144f6c-20a7-4fe0-84b0-cdc454932e1d}, !- Handle
+  {7aede0c6-2112-4689-aeba-897f97ab8264}, !- Handle
   Surface 17,                             !- Name
   Wall,                                   !- Surface Type
   ,                                       !- Construction Name
-  {fb266c03-51aa-44a3-a996-27e80cb86a94}, !- Space Name
-=======
-  {f1675ce9-ebe5-42f8-bf23-987d50a2fda1}, !- Handle
-  Surface 17,                             !- Name
-  Wall,                                   !- Surface Type
-  ,                                       !- Construction Name
-  {43f0b20c-55ba-41b4-bc03-fb53343a87ca}, !- Space Name
->>>>>>> a49bb51b
+  {6ce14e20-f3f3-4cec-b0fb-547d7ab69bf6}, !- Space Name
   Outdoors,                               !- Outside Boundary Condition
   ,                                       !- Outside Boundary Condition Object
   SunExposed,                             !- Sun Exposure
@@ -954,15 +662,9 @@
   13.6310703908387, 6.81553519541936, 0;  !- X,Y,Z Vertex 3 {m}
 
 OS:Space,
-<<<<<<< HEAD
-  {fb266c03-51aa-44a3-a996-27e80cb86a94}, !- Handle
+  {6ce14e20-f3f3-4cec-b0fb-547d7ab69bf6}, !- Handle
   unfinished attic space,                 !- Name
-  {b4ce4a58-1c4c-48b8-b1ab-1232f52ee43c}, !- Space Type Name
-=======
-  {43f0b20c-55ba-41b4-bc03-fb53343a87ca}, !- Handle
-  unfinished attic space,                 !- Name
-  {8e4b2fad-d336-4924-8202-26c1615a397d}, !- Space Type Name
->>>>>>> a49bb51b
+  {b8dd1202-2015-44d2-8877-62194597fb34}, !- Space Type Name
   ,                                       !- Default Construction Set Name
   ,                                       !- Default Schedule Set Name
   -0,                                     !- Direction of Relative North {deg}
@@ -970,17 +672,10 @@
   0,                                      !- Y Origin {m}
   4.8768,                                 !- Z Origin {m}
   ,                                       !- Building Story Name
-<<<<<<< HEAD
-  {b6f27d47-b52a-4ed8-b515-dbd67c1e8024}; !- Thermal Zone Name
+  {e8a824b2-50e3-4a5e-b690-58da096fb4ea}; !- Thermal Zone Name
 
 OS:ThermalZone,
-  {b6f27d47-b52a-4ed8-b515-dbd67c1e8024}, !- Handle
-=======
-  {43f879d8-1435-4725-9149-1b5f356c89c9}; !- Thermal Zone Name
-
-OS:ThermalZone,
-  {43f879d8-1435-4725-9149-1b5f356c89c9}, !- Handle
->>>>>>> a49bb51b
+  {e8a824b2-50e3-4a5e-b690-58da096fb4ea}, !- Handle
   unfinished attic zone,                  !- Name
   ,                                       !- Multiplier
   ,                                       !- Ceiling Height {m}
@@ -989,17 +684,10 @@
   ,                                       !- Zone Inside Convection Algorithm
   ,                                       !- Zone Outside Convection Algorithm
   ,                                       !- Zone Conditioning Equipment List Name
-<<<<<<< HEAD
-  {24db9c2d-d47a-4abb-860a-c6eb8005c89b}, !- Zone Air Inlet Port List
-  {6229a479-9f20-45a8-8698-2f7f92c2c490}, !- Zone Air Exhaust Port List
-  {0ad4fe57-7511-4100-96a1-6f80475a3540}, !- Zone Air Node Name
-  {c20dd04b-7c1f-48be-8839-91d4b338fdfb}, !- Zone Return Air Port List
-=======
-  {0b0106a5-374d-4684-ad6a-e12d972222b9}, !- Zone Air Inlet Port List
-  {2ae3716a-08fc-4eed-91cd-830cf22ff952}, !- Zone Air Exhaust Port List
-  {d433c84f-f966-44ff-9538-b0b1afdc7f11}, !- Zone Air Node Name
-  {8c3f1c99-e0f5-4d94-b5e8-78d11327ecae}, !- Zone Return Air Port List
->>>>>>> a49bb51b
+  {27728627-ab48-4789-9178-bf4edfe8edc1}, !- Zone Air Inlet Port List
+  {402797f4-eb4a-4bad-b80e-d3b841240f1e}, !- Zone Air Exhaust Port List
+  {5273b504-dc2d-470b-8956-44031e477ae1}, !- Zone Air Node Name
+  {05757860-4e86-4284-aa16-a6083de6c50f}, !- Zone Return Air Port List
   ,                                       !- Primary Daylighting Control Name
   ,                                       !- Fraction of Zone Controlled by Primary Daylighting Control
   ,                                       !- Secondary Daylighting Control Name
@@ -1010,63 +698,33 @@
   No;                                     !- Use Ideal Air Loads
 
 OS:Node,
-<<<<<<< HEAD
-  {d4aae82a-5a53-406a-86f2-3b8586484074}, !- Handle
+  {646de8a9-1bb7-4cbb-9b36-fc8b9e880871}, !- Handle
   Node 2,                                 !- Name
-  {0ad4fe57-7511-4100-96a1-6f80475a3540}, !- Inlet Port
+  {5273b504-dc2d-470b-8956-44031e477ae1}, !- Inlet Port
   ;                                       !- Outlet Port
 
 OS:Connection,
-  {0ad4fe57-7511-4100-96a1-6f80475a3540}, !- Handle
-  {b6f27d47-b52a-4ed8-b515-dbd67c1e8024}, !- Source Object
+  {5273b504-dc2d-470b-8956-44031e477ae1}, !- Handle
+  {e8a824b2-50e3-4a5e-b690-58da096fb4ea}, !- Source Object
   11,                                     !- Outlet Port
-  {d4aae82a-5a53-406a-86f2-3b8586484074}, !- Target Object
+  {646de8a9-1bb7-4cbb-9b36-fc8b9e880871}, !- Target Object
   2;                                      !- Inlet Port
 
 OS:PortList,
-  {24db9c2d-d47a-4abb-860a-c6eb8005c89b}, !- Handle
-  {b6f27d47-b52a-4ed8-b515-dbd67c1e8024}; !- HVAC Component
+  {27728627-ab48-4789-9178-bf4edfe8edc1}, !- Handle
+  {e8a824b2-50e3-4a5e-b690-58da096fb4ea}; !- HVAC Component
 
 OS:PortList,
-  {6229a479-9f20-45a8-8698-2f7f92c2c490}, !- Handle
-  {b6f27d47-b52a-4ed8-b515-dbd67c1e8024}; !- HVAC Component
+  {402797f4-eb4a-4bad-b80e-d3b841240f1e}, !- Handle
+  {e8a824b2-50e3-4a5e-b690-58da096fb4ea}; !- HVAC Component
 
 OS:PortList,
-  {c20dd04b-7c1f-48be-8839-91d4b338fdfb}, !- Handle
-  {b6f27d47-b52a-4ed8-b515-dbd67c1e8024}; !- HVAC Component
+  {05757860-4e86-4284-aa16-a6083de6c50f}, !- Handle
+  {e8a824b2-50e3-4a5e-b690-58da096fb4ea}; !- HVAC Component
 
 OS:Sizing:Zone,
-  {9bf7f370-ee90-49f0-b535-df6adfdab7ff}, !- Handle
-  {b6f27d47-b52a-4ed8-b515-dbd67c1e8024}, !- Zone or ZoneList Name
-=======
-  {02cb5404-00a0-4951-8f45-db9c8fb1061d}, !- Handle
-  Node 2,                                 !- Name
-  {d433c84f-f966-44ff-9538-b0b1afdc7f11}, !- Inlet Port
-  ;                                       !- Outlet Port
-
-OS:Connection,
-  {d433c84f-f966-44ff-9538-b0b1afdc7f11}, !- Handle
-  {43f879d8-1435-4725-9149-1b5f356c89c9}, !- Source Object
-  11,                                     !- Outlet Port
-  {02cb5404-00a0-4951-8f45-db9c8fb1061d}, !- Target Object
-  2;                                      !- Inlet Port
-
-OS:PortList,
-  {0b0106a5-374d-4684-ad6a-e12d972222b9}, !- Handle
-  {43f879d8-1435-4725-9149-1b5f356c89c9}; !- HVAC Component
-
-OS:PortList,
-  {2ae3716a-08fc-4eed-91cd-830cf22ff952}, !- Handle
-  {43f879d8-1435-4725-9149-1b5f356c89c9}; !- HVAC Component
-
-OS:PortList,
-  {8c3f1c99-e0f5-4d94-b5e8-78d11327ecae}, !- Handle
-  {43f879d8-1435-4725-9149-1b5f356c89c9}; !- HVAC Component
-
-OS:Sizing:Zone,
-  {8610cbff-ee2b-493f-b80b-26c127abf9b1}, !- Handle
-  {43f879d8-1435-4725-9149-1b5f356c89c9}, !- Zone or ZoneList Name
->>>>>>> a49bb51b
+  {dec30aa7-4b0b-4e17-8e33-f03928ed6cfe}, !- Handle
+  {e8a824b2-50e3-4a5e-b690-58da096fb4ea}, !- Zone or ZoneList Name
   SupplyAirTemperature,                   !- Zone Cooling Design Supply Air Temperature Input Method
   14,                                     !- Zone Cooling Design Supply Air Temperature {C}
   11.11,                                  !- Zone Cooling Design Supply Air Temperature Difference {deltaC}
@@ -1093,21 +751,12 @@
   autosize;                               !- Dedicated Outdoor Air High Setpoint Temperature for Design {C}
 
 OS:ZoneHVAC:EquipmentList,
-<<<<<<< HEAD
-  {6a1f4b1d-d600-441d-9dce-e4206b132fa6}, !- Handle
+  {9619db60-e03f-433f-9dcc-2df55872cdfb}, !- Handle
   Zone HVAC Equipment List 2,             !- Name
-  {b6f27d47-b52a-4ed8-b515-dbd67c1e8024}; !- Thermal Zone
+  {e8a824b2-50e3-4a5e-b690-58da096fb4ea}; !- Thermal Zone
 
 OS:SpaceType,
-  {b4ce4a58-1c4c-48b8-b1ab-1232f52ee43c}, !- Handle
-=======
-  {1a219ca1-d6d9-40c2-a4e7-f8d8bf517c97}, !- Handle
-  Zone HVAC Equipment List 2,             !- Name
-  {43f879d8-1435-4725-9149-1b5f356c89c9}; !- Thermal Zone
-
-OS:SpaceType,
-  {8e4b2fad-d336-4924-8202-26c1615a397d}, !- Handle
->>>>>>> a49bb51b
+  {b8dd1202-2015-44d2-8877-62194597fb34}, !- Handle
   Space Type 2,                           !- Name
   ,                                       !- Default Construction Set Name
   ,                                       !- Default Schedule Set Name
@@ -1118,23 +767,14 @@
   unfinished attic;                       !- Standards Space Type
 
 OS:BuildingUnit,
-<<<<<<< HEAD
-  {e1451c02-468d-4a3f-832b-77974c6630b3}, !- Handle
-=======
-  {56ac6d7e-3b60-4530-9556-373f31ff6b04}, !- Handle
->>>>>>> a49bb51b
+  {8b2e01d5-8847-4ce5-a3e9-419a06fdeae8}, !- Handle
   unit 1,                                 !- Name
   ,                                       !- Rendering Color
   Residential;                            !- Building Unit Type
 
 OS:AdditionalProperties,
-<<<<<<< HEAD
-  {6c92cb35-f3bb-421e-9706-5060cb4c1688}, !- Handle
-  {e1451c02-468d-4a3f-832b-77974c6630b3}, !- Object Name
-=======
-  {5438e747-ec15-49c3-90f5-b98090d4d450}, !- Handle
-  {56ac6d7e-3b60-4530-9556-373f31ff6b04}, !- Object Name
->>>>>>> a49bb51b
+  {8828525e-939a-413a-9c17-ecc021de0287}, !- Handle
+  {8b2e01d5-8847-4ce5-a3e9-419a06fdeae8}, !- Object Name
   NumberOfBedrooms,                       !- Feature Name 1
   Integer,                                !- Feature Data Type 1
   3,                                      !- Feature Value 1
@@ -1146,20 +786,12 @@
   2.6400000000000001;                     !- Feature Value 3
 
 OS:External:File,
-<<<<<<< HEAD
-  {1c56d0d5-848e-4a85-893f-fd6b50f3be7b}, !- Handle
-=======
-  {94b21859-976e-41d5-8b5b-ceaeda4a4209}, !- Handle
->>>>>>> a49bb51b
+  {441378dc-e717-4eed-832d-6f902fbd0bf6}, !- Handle
   8760.csv,                               !- Name
   8760.csv;                               !- File Name
 
 OS:Schedule:Day,
-<<<<<<< HEAD
-  {9fafe6fa-1303-4269-a042-f6c8b3f663d3}, !- Handle
-=======
-  {8ec4302e-d01c-491f-8608-71e504b649b9}, !- Handle
->>>>>>> a49bb51b
+  {ba7851a5-1174-4a7c-afae-5e7cc00dbb3f}, !- Handle
   Schedule Day 1,                         !- Name
   ,                                       !- Schedule Type Limits Name
   ,                                       !- Interpolate to Timestep
@@ -1168,11 +800,7 @@
   0;                                      !- Value Until Time 1
 
 OS:Schedule:Day,
-<<<<<<< HEAD
-  {c04a7597-7c6b-4d79-a5ea-85bdd3c83bb1}, !- Handle
-=======
-  {21fa44ae-b821-424e-8505-5403ea2a6a37}, !- Handle
->>>>>>> a49bb51b
+  {ad9f4c22-9f88-4ce5-8fdb-f62bc5137911}, !- Handle
   Schedule Day 2,                         !- Name
   ,                                       !- Schedule Type Limits Name
   ,                                       !- Interpolate to Timestep
@@ -1181,17 +809,10 @@
   1;                                      !- Value Until Time 1
 
 OS:Schedule:File,
-<<<<<<< HEAD
-  {24170f0f-c7c8-4caa-b7e3-6ef69394381b}, !- Handle
+  {d2859493-ea3e-4543-8ec1-e02131d846b2}, !- Handle
   occupants,                              !- Name
-  {30474a24-7120-4f34-beb2-deb509c6fcf0}, !- Schedule Type Limits Name
-  {1c56d0d5-848e-4a85-893f-fd6b50f3be7b}, !- External File Name
-=======
-  {6d589faa-ee07-45f3-8039-6299853ff6d2}, !- Handle
-  occupants,                              !- Name
-  {db6c6142-ff83-45ce-99c3-47affe5e1dae}, !- Schedule Type Limits Name
-  {94b21859-976e-41d5-8b5b-ceaeda4a4209}, !- External File Name
->>>>>>> a49bb51b
+  {a021503e-89db-4da4-bff8-1cdfebf92ca3}, !- Schedule Type Limits Name
+  {441378dc-e717-4eed-832d-6f902fbd0bf6}, !- External File Name
   1,                                      !- Column Number
   1,                                      !- Rows to Skip at Top
   8760,                                   !- Number of Hours of Data
@@ -1200,25 +821,14 @@
   60;                                     !- Minutes per Item
 
 OS:Schedule:Constant,
-<<<<<<< HEAD
-  {ff6bdbf7-c2f0-4fe7-a252-dd7b196ad689}, !- Handle
+  {225938b7-a75b-4f7e-805b-8803afe36a18}, !- Handle
   res occupants activity schedule,        !- Name
-  {21daa811-80a4-49bc-a71a-9409e80a340a}, !- Schedule Type Limits Name
+  {7a071e10-9460-4f1a-a608-2d32d5313603}, !- Schedule Type Limits Name
   112.539290946133;                       !- Value
 
 OS:People:Definition,
-  {fc34a513-7fdf-4b31-9d20-3797c5b2e839}, !- Handle
+  {77775533-dfc5-408d-9221-1ca8d4710f59}, !- Handle
   res occupants|living space,             !- Name
-=======
-  {a8ccad41-e080-4ce9-b9b2-7e8d8a451d7b}, !- Handle
-  res occupants activity schedule,        !- Name
-  {b7b3ad9c-f45e-4d65-ba24-d60535f04d79}, !- Schedule Type Limits Name
-  112.539290946133;                       !- Value
-
-OS:People:Definition,
-  {1b3faeee-7409-4155-a991-663f7121e989}, !- Handle
-  res occupants|living space|story 2,     !- Name
->>>>>>> a49bb51b
   People,                                 !- Number of People Calculation Method
   1.32,                                   !- Number of People {people}
   ,                                       !- People per Space Floor Area {person/m2}
@@ -1230,21 +840,12 @@
   ZoneAveraged;                           !- Mean Radiant Temperature Calculation Type
 
 OS:People,
-<<<<<<< HEAD
-  {fb6cf1ee-953b-467d-aafc-ea427133c0e4}, !- Handle
+  {81e0620d-a42c-4654-966b-aec8e762f83c}, !- Handle
   res occupants|living space,             !- Name
-  {fc34a513-7fdf-4b31-9d20-3797c5b2e839}, !- People Definition Name
-  {6fed1e0f-4ba3-449a-9a2f-d9b697c0ba0a}, !- Space or SpaceType Name
-  {24170f0f-c7c8-4caa-b7e3-6ef69394381b}, !- Number of People Schedule Name
-  {ff6bdbf7-c2f0-4fe7-a252-dd7b196ad689}, !- Activity Level Schedule Name
-=======
-  {fb85cbd5-f17b-4c25-aa85-ca60f7049119}, !- Handle
-  res occupants|living space|story 2,     !- Name
-  {1b3faeee-7409-4155-a991-663f7121e989}, !- People Definition Name
-  {09cbb672-c19a-434f-a5eb-b7267501424d}, !- Space or SpaceType Name
-  {6d589faa-ee07-45f3-8039-6299853ff6d2}, !- Number of People Schedule Name
-  {a8ccad41-e080-4ce9-b9b2-7e8d8a451d7b}, !- Activity Level Schedule Name
->>>>>>> a49bb51b
+  {77775533-dfc5-408d-9221-1ca8d4710f59}, !- People Definition Name
+  {c0597cfc-fd88-44f7-aa41-eaafb202cdc7}, !- Space or SpaceType Name
+  {d2859493-ea3e-4543-8ec1-e02131d846b2}, !- Number of People Schedule Name
+  {225938b7-a75b-4f7e-805b-8803afe36a18}, !- Activity Level Schedule Name
   ,                                       !- Surface Name/Angle Factor List Name
   ,                                       !- Work Efficiency Schedule Name
   ,                                       !- Clothing Insulation Schedule Name
@@ -1252,11 +853,7 @@
   1;                                      !- Multiplier
 
 OS:ScheduleTypeLimits,
-<<<<<<< HEAD
-  {21daa811-80a4-49bc-a71a-9409e80a340a}, !- Handle
-=======
-  {b7b3ad9c-f45e-4d65-ba24-d60535f04d79}, !- Handle
->>>>>>> a49bb51b
+  {7a071e10-9460-4f1a-a608-2d32d5313603}, !- Handle
   ActivityLevel,                          !- Name
   0,                                      !- Lower Limit Value
   ,                                       !- Upper Limit Value
@@ -1264,24 +861,15 @@
   ActivityLevel;                          !- Unit Type
 
 OS:ScheduleTypeLimits,
-<<<<<<< HEAD
-  {30474a24-7120-4f34-beb2-deb509c6fcf0}, !- Handle
-=======
-  {db6c6142-ff83-45ce-99c3-47affe5e1dae}, !- Handle
->>>>>>> a49bb51b
+  {a021503e-89db-4da4-bff8-1cdfebf92ca3}, !- Handle
   Fractional,                             !- Name
   0,                                      !- Lower Limit Value
   1,                                      !- Upper Limit Value
   Continuous;                             !- Numeric Type
 
 OS:People:Definition,
-<<<<<<< HEAD
-  {a725904b-2394-4079-a2d9-5eccafc66a44}, !- Handle
+  {69cb5456-05b8-468d-b08c-c162fb340606}, !- Handle
   res occupants|living space|story 2,     !- Name
-=======
-  {a9c3b085-040a-4134-b79b-e12c381f6f9e}, !- Handle
-  res occupants|living space,             !- Name
->>>>>>> a49bb51b
   People,                                 !- Number of People Calculation Method
   1.32,                                   !- Number of People {people}
   ,                                       !- People per Space Floor Area {person/m2}
@@ -1293,21 +881,12 @@
   ZoneAveraged;                           !- Mean Radiant Temperature Calculation Type
 
 OS:People,
-<<<<<<< HEAD
-  {3db8e15a-db30-403e-8504-08fa7648c93b}, !- Handle
+  {47f479fb-af26-45bc-9a91-6dd95602102f}, !- Handle
   res occupants|living space|story 2,     !- Name
-  {a725904b-2394-4079-a2d9-5eccafc66a44}, !- People Definition Name
-  {918afe10-2df1-4348-9e5c-42727a530d6d}, !- Space or SpaceType Name
-  {24170f0f-c7c8-4caa-b7e3-6ef69394381b}, !- Number of People Schedule Name
-  {ff6bdbf7-c2f0-4fe7-a252-dd7b196ad689}, !- Activity Level Schedule Name
-=======
-  {51e334ce-2e4a-4caa-a858-a23efc9a2951}, !- Handle
-  res occupants|living space,             !- Name
-  {a9c3b085-040a-4134-b79b-e12c381f6f9e}, !- People Definition Name
-  {4f248c4e-978e-4015-a1cd-74be015be73d}, !- Space or SpaceType Name
-  {6d589faa-ee07-45f3-8039-6299853ff6d2}, !- Number of People Schedule Name
-  {a8ccad41-e080-4ce9-b9b2-7e8d8a451d7b}, !- Activity Level Schedule Name
->>>>>>> a49bb51b
+  {69cb5456-05b8-468d-b08c-c162fb340606}, !- People Definition Name
+  {0fab8a2e-7280-4a18-9d72-fd15ab36fc10}, !- Space or SpaceType Name
+  {d2859493-ea3e-4543-8ec1-e02131d846b2}, !- Number of People Schedule Name
+  {225938b7-a75b-4f7e-805b-8803afe36a18}, !- Activity Level Schedule Name
   ,                                       !- Surface Name/Angle Factor List Name
   ,                                       !- Work Efficiency Schedule Name
   ,                                       !- Clothing Insulation Schedule Name
