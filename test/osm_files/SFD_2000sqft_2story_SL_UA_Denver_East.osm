--- conflicted
+++ resolved
@@ -1,31 +1,22 @@
 !- NOTE: Auto-generated from /test/osw_files/SFD_2000sqft_2story_SL_UA_Denver_East.osw
 
 OS:Version,
-<<<<<<< HEAD
-  {e617f2e6-eaaf-4bd7-9ad3-61fb756275e4}, !- Handle
-  3.2.0;                                  !- Version Identifier
+  {65d650a1-4164-4797-8933-e5febb1d6702}, !- Handle
+  3.2.1;                                  !- Version Identifier
 
 OS:SimulationControl,
-  {e413887b-3420-4a04-b465-28ac3cafd3b7}, !- Handle
-=======
-  {e5bf2268-5eed-484a-8973-8ace783d425c}, !- Handle
-  2.9.0;                                  !- Version Identifier
-
-OS:SimulationControl,
-  {4f4ed9fe-8223-4f1b-b9b6-4ce13f7a8e8f}, !- Handle
->>>>>>> 78927444
+  {bc540507-46f8-4a5c-9ff1-cf9fe7319409}, !- Handle
   ,                                       !- Do Zone Sizing Calculation
   ,                                       !- Do System Sizing Calculation
   ,                                       !- Do Plant Sizing Calculation
   No;                                     !- Run Simulation for Sizing Periods
 
 OS:Timestep,
-<<<<<<< HEAD
-  {05fecde9-90e3-4251-80f8-f5d692054df6}, !- Handle
+  {83e1ff80-7504-4d34-ac21-cf3a5b92a35d}, !- Handle
   6;                                      !- Number of Timesteps per Hour
 
 OS:ShadowCalculation,
-  {b97bb51c-7df0-44c1-9712-d5ba565f3fcb}, !- Handle
+  {72abcb75-0da5-4f2e-b476-16aa330a9597}, !- Handle
   PolygonClipping,                        !- Shading Calculation Method
   ,                                       !- Shading Calculation Update Frequency Method
   20,                                     !- Shading Calculation Update Frequency
@@ -38,45 +29,21 @@
   No;                                     !- Disable Self-Shading From Shading Zone Groups to Other Zones
 
 OS:SurfaceConvectionAlgorithm:Outside,
-  {4555e177-0299-4ae0-9a1a-957a301b248e}, !- Handle
+  {b2dde3c4-152d-4d55-b32d-7f535524a488}, !- Handle
   DOE-2;                                  !- Algorithm
 
 OS:SurfaceConvectionAlgorithm:Inside,
-  {aaf6ee65-fc68-4f3e-9b49-739f5823485b}, !- Handle
+  {1c02a043-a99f-4e17-80f6-38d4c6534fcd}, !- Handle
   TARP;                                   !- Algorithm
 
 OS:ZoneCapacitanceMultiplier:ResearchSpecial,
-  {faa5768f-e708-4251-b070-5726064f2793}, !- Handle
-=======
-  {975c893d-f2a4-4485-a318-92f7356ef0cb}, !- Handle
-  6;                                      !- Number of Timesteps per Hour
-
-OS:ShadowCalculation,
-  {8d1d7473-f0a3-451f-a396-93f3e25989df}, !- Handle
-  20,                                     !- Calculation Frequency
-  200;                                    !- Maximum Figures in Shadow Overlap Calculations
-
-OS:SurfaceConvectionAlgorithm:Outside,
-  {331747d4-bc47-4468-afda-4fd5f84ca4b9}, !- Handle
-  DOE-2;                                  !- Algorithm
-
-OS:SurfaceConvectionAlgorithm:Inside,
-  {0e59bc7a-d35e-412e-b39d-dc1aa5ff7e5a}, !- Handle
-  TARP;                                   !- Algorithm
-
-OS:ZoneCapacitanceMultiplier:ResearchSpecial,
-  {30ef3e32-c03b-45c4-bb3a-4873d137f0fc}, !- Handle
->>>>>>> 78927444
+  {6d0fdc48-317f-4b10-8e9a-aaeccc1f9200}, !- Handle
   ,                                       !- Temperature Capacity Multiplier
   15,                                     !- Humidity Capacity Multiplier
   ;                                       !- Carbon Dioxide Capacity Multiplier
 
 OS:RunPeriod,
-<<<<<<< HEAD
-  {b38114bf-a5a6-40de-93e1-6554d7439ce6}, !- Handle
-=======
-  {b2a10622-9360-4421-9a29-be20df0ff459}, !- Handle
->>>>>>> 78927444
+  {d6f909b1-9e5d-40a4-942b-2a5d60b72089}, !- Handle
   Run Period 1,                           !- Name
   1,                                      !- Begin Month
   1,                                      !- Begin Day of Month
@@ -90,21 +57,13 @@
   ;                                       !- Number of Times Runperiod to be Repeated
 
 OS:YearDescription,
-<<<<<<< HEAD
-  {6229378a-2082-4dec-ab06-32d16bf668c6}, !- Handle
-=======
-  {6a52099a-c675-401e-8cf3-e8d82960d3e5}, !- Handle
->>>>>>> 78927444
+  {4f7f0034-72f3-4c78-aa3a-adba50f9e09a}, !- Handle
   2007,                                   !- Calendar Year
   ,                                       !- Day of Week for Start Day
   ;                                       !- Is Leap Year
 
 OS:WeatherFile,
-<<<<<<< HEAD
-  {09058501-7d1c-4c72-a691-f2dc9bf6b376}, !- Handle
-=======
-  {4d7ab7e7-648e-4be7-b6b9-a1d3f0958ab1}, !- Handle
->>>>>>> 78927444
+  {d066e3fc-90c8-4566-a948-25a3603085f1}, !- Handle
   Denver Intl Ap,                         !- City
   CO,                                     !- State Province Region
   USA,                                    !- Country
@@ -114,17 +73,12 @@
   -104.65,                                !- Longitude {deg}
   -7,                                     !- Time Zone {hr}
   1650,                                   !- Elevation {m}
-  C:/OpenStudio/resstock/resources/measures/HPXMLtoOpenStudio/weather/USA_CO_Denver.Intl.AP.725650_TMY3.epw, !- Url
+  /mnt/c/git/resstock/resources/measures/HPXMLtoOpenStudio/weather/USA_CO_Denver.Intl.AP.725650_TMY3.epw, !- Url
   E23378AA;                               !- Checksum
 
 OS:AdditionalProperties,
-<<<<<<< HEAD
-  {b13824b5-225d-45b7-b5db-587047481e68}, !- Handle
-  {09058501-7d1c-4c72-a691-f2dc9bf6b376}, !- Object Name
-=======
-  {cb50e981-bfcb-4790-8235-f6c025d81cf8}, !- Handle
-  {4d7ab7e7-648e-4be7-b6b9-a1d3f0958ab1}, !- Object Name
->>>>>>> 78927444
+  {455fe5be-71bb-44ab-b874-f1ef3a83f074}, !- Handle
+  {d066e3fc-90c8-4566-a948-25a3603085f1}, !- Object Name
   EPWHeaderCity,                          !- Feature Name 1
   String,                                 !- Feature Data Type 1
   Denver Intl Ap,                         !- Feature Value 1
@@ -232,11 +186,7 @@
   84;                                     !- Feature Value 35
 
 OS:Site,
-<<<<<<< HEAD
-  {91e19b45-154d-425f-afe4-08017a18559e}, !- Handle
-=======
-  {8303d689-5bf6-43be-8fe0-85ea729a54b1}, !- Handle
->>>>>>> 78927444
+  {9d2f6813-cb8d-4cb0-b685-7b76f8c64810}, !- Handle
   Denver Intl Ap_CO_USA,                  !- Name
   39.83,                                  !- Latitude {deg}
   -104.65,                                !- Longitude {deg}
@@ -245,45 +195,26 @@
   ;                                       !- Terrain
 
 OS:ClimateZones,
-<<<<<<< HEAD
-  {c33fb8f6-4894-4f80-9f3d-d3c809eddb0f}, !- Handle
+  {ee1f6f0d-b756-4b7b-a6c1-d2c0390673e4}, !- Handle
   Building America,                       !- Climate Zone Institution Name 1
-=======
-  {915c3e10-8344-4434-a483-8198282f2ecf}, !- Handle
-  ,                                       !- Active Institution
-  ,                                       !- Active Year
-  ,                                       !- Climate Zone Institution Name 1
->>>>>>> 78927444
   ,                                       !- Climate Zone Document Name 1
   0,                                      !- Climate Zone Document Year 1
   Cold;                                   !- Climate Zone Value 1
 
 OS:Site:WaterMainsTemperature,
-<<<<<<< HEAD
-  {34dad542-04a7-407a-82e4-d179b21e7538}, !- Handle
-=======
-  {569fd612-1940-43fa-8f41-e59b31db6f23}, !- Handle
->>>>>>> 78927444
+  {eae00c9f-3e71-49e1-b842-21f3c0338119}, !- Handle
   Correlation,                            !- Calculation Method
   ,                                       !- Temperature Schedule Name
   10.8753424657535,                       !- Annual Average Outdoor Air Temperature {C}
   23.1524007936508;                       !- Maximum Difference In Monthly Average Outdoor Air Temperatures {deltaC}
 
 OS:RunPeriodControl:DaylightSavingTime,
-<<<<<<< HEAD
-  {b69a2e0a-ca67-4ad6-a140-2f20d75786e5}, !- Handle
-=======
-  {567c38a6-7226-4349-a10b-b3a9d3619920}, !- Handle
->>>>>>> 78927444
+  {b23c59b0-f22b-454e-8bfa-3b9f68ad73f8}, !- Handle
   3/12,                                   !- Start Date
   11/5;                                   !- End Date
 
 OS:Site:GroundTemperature:Deep,
-<<<<<<< HEAD
-  {c46ac105-44c6-4ef1-ab13-e6da44ccc550}, !- Handle
-=======
-  {97aa848b-f591-4fee-bf71-15cba546d83e}, !- Handle
->>>>>>> 78927444
+  {ad12b69d-de11-47b3-a63c-cdb1d3807a45}, !- Handle
   10.8753424657535,                       !- January Deep Ground Temperature {C}
   10.8753424657535,                       !- February Deep Ground Temperature {C}
   10.8753424657535,                       !- March Deep Ground Temperature {C}
@@ -298,11 +229,7 @@
   10.8753424657535;                       !- December Deep Ground Temperature {C}
 
 OS:Building,
-<<<<<<< HEAD
-  {fe706a8d-f3d0-49e3-a165-956e03320601}, !- Handle
-=======
-  {8820aaa3-65ee-4f4b-974e-a4774cfd2ce5}, !- Handle
->>>>>>> 78927444
+  {715df5a0-3930-4dd1-b0fa-ce8b05a9c05b}, !- Handle
   Building 1,                             !- Name
   ,                                       !- Building Sector Type
   270,                                    !- North Axis {deg}
@@ -317,23 +244,14 @@
   1;                                      !- Standards Number of Living Units
 
 OS:AdditionalProperties,
-<<<<<<< HEAD
-  {db9a1f74-4e26-4230-b6c5-f5e7d39e848d}, !- Handle
-  {fe706a8d-f3d0-49e3-a165-956e03320601}, !- Object Name
-=======
-  {55153b4a-50a2-4f71-bfe2-35b6b15db425}, !- Handle
-  {8820aaa3-65ee-4f4b-974e-a4774cfd2ce5}, !- Object Name
->>>>>>> 78927444
+  {fd9d87c3-4862-47c1-b3b3-a4239bbe2a52}, !- Handle
+  {715df5a0-3930-4dd1-b0fa-ce8b05a9c05b}, !- Object Name
   Total Units Modeled,                    !- Feature Name 1
   Integer,                                !- Feature Data Type 1
   1;                                      !- Feature Value 1
 
 OS:ThermalZone,
-<<<<<<< HEAD
-  {287f9595-cd2d-4a1a-a7d6-196edef6de1c}, !- Handle
-=======
-  {89e5d9ba-a67b-407b-b8ca-21051dee8cdf}, !- Handle
->>>>>>> 78927444
+  {4e995e59-c084-4ca4-819e-eed279580636}, !- Handle
   living zone,                            !- Name
   ,                                       !- Multiplier
   ,                                       !- Ceiling Height {m}
@@ -342,17 +260,10 @@
   ,                                       !- Zone Inside Convection Algorithm
   ,                                       !- Zone Outside Convection Algorithm
   ,                                       !- Zone Conditioning Equipment List Name
-<<<<<<< HEAD
-  {e0adf1b7-211f-469e-ac66-4c5dff59771c}, !- Zone Air Inlet Port List
-  {ed9ccc34-0bfd-4682-adf8-b79edb8fed75}, !- Zone Air Exhaust Port List
-  {297bc3a5-9bb6-4d14-963b-1cb9066c61c3}, !- Zone Air Node Name
-  {e11017df-a831-4f1a-96f0-c4ecd80ec86d}, !- Zone Return Air Port List
-=======
-  {39577cbc-12eb-418f-a670-a5141fc277e0}, !- Zone Air Inlet Port List
-  {417380ef-b7ef-41bc-9418-f7aa72962c9f}, !- Zone Air Exhaust Port List
-  {8093f42a-6dbe-4c0a-afd0-05b82d1688d5}, !- Zone Air Node Name
-  {72bd1802-71e3-4820-8d10-798dba5b358a}, !- Zone Return Air Port List
->>>>>>> 78927444
+  {8a9de681-a872-447c-8995-84c7086d212e}, !- Zone Air Inlet Port List
+  {e95b406a-6d60-495d-aa5e-597c6fcc9dbf}, !- Zone Air Exhaust Port List
+  {9caebbbb-01f1-4c8c-8675-a4f02bd242ed}, !- Zone Air Node Name
+  {b694ff28-938c-440c-be8f-69e2e7de0a9f}, !- Zone Return Air Port List
   ,                                       !- Primary Daylighting Control Name
   ,                                       !- Fraction of Zone Controlled by Primary Daylighting Control
   ,                                       !- Secondary Daylighting Control Name
@@ -363,67 +274,33 @@
   No;                                     !- Use Ideal Air Loads
 
 OS:Node,
-<<<<<<< HEAD
-  {b727f55a-7f90-4d29-afd8-4a87c0065bb4}, !- Handle
+  {2f670f0c-bcee-4200-a996-bea92f4e5685}, !- Handle
   Node 1,                                 !- Name
-  {297bc3a5-9bb6-4d14-963b-1cb9066c61c3}, !- Inlet Port
+  {9caebbbb-01f1-4c8c-8675-a4f02bd242ed}, !- Inlet Port
   ;                                       !- Outlet Port
 
 OS:Connection,
-  {297bc3a5-9bb6-4d14-963b-1cb9066c61c3}, !- Handle
-  {287f9595-cd2d-4a1a-a7d6-196edef6de1c}, !- Source Object
+  {9caebbbb-01f1-4c8c-8675-a4f02bd242ed}, !- Handle
+  {4e995e59-c084-4ca4-819e-eed279580636}, !- Source Object
   11,                                     !- Outlet Port
-  {b727f55a-7f90-4d29-afd8-4a87c0065bb4}, !- Target Object
+  {2f670f0c-bcee-4200-a996-bea92f4e5685}, !- Target Object
   2;                                      !- Inlet Port
 
 OS:PortList,
-  {e0adf1b7-211f-469e-ac66-4c5dff59771c}, !- Handle
-  {287f9595-cd2d-4a1a-a7d6-196edef6de1c}; !- HVAC Component
+  {8a9de681-a872-447c-8995-84c7086d212e}, !- Handle
+  {4e995e59-c084-4ca4-819e-eed279580636}; !- HVAC Component
 
 OS:PortList,
-  {ed9ccc34-0bfd-4682-adf8-b79edb8fed75}, !- Handle
-  {287f9595-cd2d-4a1a-a7d6-196edef6de1c}; !- HVAC Component
+  {e95b406a-6d60-495d-aa5e-597c6fcc9dbf}, !- Handle
+  {4e995e59-c084-4ca4-819e-eed279580636}; !- HVAC Component
 
 OS:PortList,
-  {e11017df-a831-4f1a-96f0-c4ecd80ec86d}, !- Handle
-  {287f9595-cd2d-4a1a-a7d6-196edef6de1c}; !- HVAC Component
+  {b694ff28-938c-440c-be8f-69e2e7de0a9f}, !- Handle
+  {4e995e59-c084-4ca4-819e-eed279580636}; !- HVAC Component
 
 OS:Sizing:Zone,
-  {6230bc02-c62f-41fa-beea-e04b6903e11e}, !- Handle
-  {287f9595-cd2d-4a1a-a7d6-196edef6de1c}, !- Zone or ZoneList Name
-=======
-  {0fd601f5-d11d-4acd-b20c-4cf56898f113}, !- Handle
-  Node 1,                                 !- Name
-  {8093f42a-6dbe-4c0a-afd0-05b82d1688d5}, !- Inlet Port
-  ;                                       !- Outlet Port
-
-OS:Connection,
-  {8093f42a-6dbe-4c0a-afd0-05b82d1688d5}, !- Handle
-  {1bc38d64-f16e-4158-b7d5-e34349551c5e}, !- Name
-  {89e5d9ba-a67b-407b-b8ca-21051dee8cdf}, !- Source Object
-  11,                                     !- Outlet Port
-  {0fd601f5-d11d-4acd-b20c-4cf56898f113}, !- Target Object
-  2;                                      !- Inlet Port
-
-OS:PortList,
-  {39577cbc-12eb-418f-a670-a5141fc277e0}, !- Handle
-  {41a8586a-1730-4241-ba7c-796d6f7d97bb}, !- Name
-  {89e5d9ba-a67b-407b-b8ca-21051dee8cdf}; !- HVAC Component
-
-OS:PortList,
-  {417380ef-b7ef-41bc-9418-f7aa72962c9f}, !- Handle
-  {9d50991b-d212-4aff-9141-b4e76ea2662e}, !- Name
-  {89e5d9ba-a67b-407b-b8ca-21051dee8cdf}; !- HVAC Component
-
-OS:PortList,
-  {72bd1802-71e3-4820-8d10-798dba5b358a}, !- Handle
-  {d35b7e00-64fa-45b5-bea0-8f5145fa0835}, !- Name
-  {89e5d9ba-a67b-407b-b8ca-21051dee8cdf}; !- HVAC Component
-
-OS:Sizing:Zone,
-  {ca71c582-da06-42d4-a218-4daaea102e58}, !- Handle
-  {89e5d9ba-a67b-407b-b8ca-21051dee8cdf}, !- Zone or ZoneList Name
->>>>>>> 78927444
+  {57eb8e40-dd35-493b-a287-0b2ddb4aadd8}, !- Handle
+  {4e995e59-c084-4ca4-819e-eed279580636}, !- Zone or ZoneList Name
   SupplyAirTemperature,                   !- Zone Cooling Design Supply Air Temperature Input Method
   14,                                     !- Zone Cooling Design Supply Air Temperature {C}
   11.11,                                  !- Zone Cooling Design Supply Air Temperature Difference {deltaC}
@@ -450,25 +327,14 @@
   autosize;                               !- Dedicated Outdoor Air High Setpoint Temperature for Design {C}
 
 OS:ZoneHVAC:EquipmentList,
-<<<<<<< HEAD
-  {cc585915-14cc-4844-ac74-120fd727a721}, !- Handle
+  {4496d15b-c5fd-4119-99dd-665e323c9716}, !- Handle
   Zone HVAC Equipment List 1,             !- Name
-  {287f9595-cd2d-4a1a-a7d6-196edef6de1c}; !- Thermal Zone
+  {4e995e59-c084-4ca4-819e-eed279580636}; !- Thermal Zone
 
 OS:Space,
-  {951ce91d-2a39-42a1-87ea-92629d3026fd}, !- Handle
+  {326210ca-c50e-4079-8651-6bf2366248ef}, !- Handle
   living space,                           !- Name
-  {dff8f103-86b9-41f8-92dc-2a48e1cb9cb4}, !- Space Type Name
-=======
-  {e47dfcda-3e42-4689-bc0b-ef48e7fba1b4}, !- Handle
-  Zone HVAC Equipment List 1,             !- Name
-  {89e5d9ba-a67b-407b-b8ca-21051dee8cdf}; !- Thermal Zone
-
-OS:Space,
-  {d8a6be5b-448d-49fb-9b99-97b4e16bc2fb}, !- Handle
-  living space,                           !- Name
-  {7d03f534-bc7f-418b-801b-0be2fec544b6}, !- Space Type Name
->>>>>>> 78927444
+  {dc63d3bb-b939-4404-81f1-cafcc7fb0c0a}, !- Space Type Name
   ,                                       !- Default Construction Set Name
   ,                                       !- Default Schedule Set Name
   -0,                                     !- Direction of Relative North {deg}
@@ -476,31 +342,17 @@
   0,                                      !- Y Origin {m}
   0,                                      !- Z Origin {m}
   ,                                       !- Building Story Name
-<<<<<<< HEAD
-  {287f9595-cd2d-4a1a-a7d6-196edef6de1c}, !- Thermal Zone Name
+  {4e995e59-c084-4ca4-819e-eed279580636}, !- Thermal Zone Name
   ,                                       !- Part of Total Floor Area
   ,                                       !- Design Specification Outdoor Air Object Name
-  {a74196b0-f0f6-4cc4-936d-f62da19f1f93}; !- Building Unit Name
-
-OS:Surface,
-  {b9e0cd0e-084d-4bf6-bc64-7fb397f32629}, !- Handle
+  {21b19a69-1cdf-4848-ba46-9d41e6f8ed55}; !- Building Unit Name
+
+OS:Surface,
+  {566935dd-bd8a-45f1-836a-69b3de834c7f}, !- Handle
   Surface 1,                              !- Name
   Floor,                                  !- Surface Type
   ,                                       !- Construction Name
-  {951ce91d-2a39-42a1-87ea-92629d3026fd}, !- Space Name
-=======
-  {89e5d9ba-a67b-407b-b8ca-21051dee8cdf}, !- Thermal Zone Name
-  ,                                       !- Part of Total Floor Area
-  ,                                       !- Design Specification Outdoor Air Object Name
-  {dd81ffc8-5d77-4254-8a26-b98b9a7592ba}; !- Building Unit Name
-
-OS:Surface,
-  {50d5947e-aa8e-4ebf-8ef9-4f90825e8de4}, !- Handle
-  Surface 1,                              !- Name
-  Floor,                                  !- Surface Type
-  ,                                       !- Construction Name
-  {d8a6be5b-448d-49fb-9b99-97b4e16bc2fb}, !- Space Name
->>>>>>> 78927444
+  {326210ca-c50e-4079-8651-6bf2366248ef}, !- Space Name
   Foundation,                             !- Outside Boundary Condition
   ,                                       !- Outside Boundary Condition Object
   NoSun,                                  !- Sun Exposure
@@ -513,19 +365,11 @@
   13.6310703908387, 0, 0;                 !- X,Y,Z Vertex 4 {m}
 
 OS:Surface,
-<<<<<<< HEAD
-  {d87926ce-449e-4130-b476-e54291b8fa74}, !- Handle
+  {60860e06-28a6-4681-96c0-681287b75675}, !- Handle
   Surface 2,                              !- Name
   Wall,                                   !- Surface Type
   ,                                       !- Construction Name
-  {951ce91d-2a39-42a1-87ea-92629d3026fd}, !- Space Name
-=======
-  {40927ed8-0443-4db1-a111-6bc29b11af56}, !- Handle
-  Surface 2,                              !- Name
-  Wall,                                   !- Surface Type
-  ,                                       !- Construction Name
-  {d8a6be5b-448d-49fb-9b99-97b4e16bc2fb}, !- Space Name
->>>>>>> 78927444
+  {326210ca-c50e-4079-8651-6bf2366248ef}, !- Space Name
   Outdoors,                               !- Outside Boundary Condition
   ,                                       !- Outside Boundary Condition Object
   SunExposed,                             !- Sun Exposure
@@ -538,19 +382,11 @@
   0, 0, 2.4384;                           !- X,Y,Z Vertex 4 {m}
 
 OS:Surface,
-<<<<<<< HEAD
-  {ecf834dd-4ac0-4e0c-8a80-1124bcb7e9c9}, !- Handle
+  {4284eaf8-6e58-448a-b596-6f312b6baee2}, !- Handle
   Surface 3,                              !- Name
   Wall,                                   !- Surface Type
   ,                                       !- Construction Name
-  {951ce91d-2a39-42a1-87ea-92629d3026fd}, !- Space Name
-=======
-  {04696255-d464-421d-9a45-50c5f4dcbde3}, !- Handle
-  Surface 3,                              !- Name
-  Wall,                                   !- Surface Type
-  ,                                       !- Construction Name
-  {d8a6be5b-448d-49fb-9b99-97b4e16bc2fb}, !- Space Name
->>>>>>> 78927444
+  {326210ca-c50e-4079-8651-6bf2366248ef}, !- Space Name
   Outdoors,                               !- Outside Boundary Condition
   ,                                       !- Outside Boundary Condition Object
   SunExposed,                             !- Sun Exposure
@@ -563,19 +399,11 @@
   0, 6.81553519541936, 2.4384;            !- X,Y,Z Vertex 4 {m}
 
 OS:Surface,
-<<<<<<< HEAD
-  {40049154-0f63-4b87-91b4-4930989bd66e}, !- Handle
+  {46e0712e-68e9-4ec8-9b6f-4a9d38a7cf3b}, !- Handle
   Surface 4,                              !- Name
   Wall,                                   !- Surface Type
   ,                                       !- Construction Name
-  {951ce91d-2a39-42a1-87ea-92629d3026fd}, !- Space Name
-=======
-  {e3e3044b-f8f3-42b0-8fa1-842fb2d8bfed}, !- Handle
-  Surface 4,                              !- Name
-  Wall,                                   !- Surface Type
-  ,                                       !- Construction Name
-  {d8a6be5b-448d-49fb-9b99-97b4e16bc2fb}, !- Space Name
->>>>>>> 78927444
+  {326210ca-c50e-4079-8651-6bf2366248ef}, !- Space Name
   Outdoors,                               !- Outside Boundary Condition
   ,                                       !- Outside Boundary Condition Object
   SunExposed,                             !- Sun Exposure
@@ -588,19 +416,11 @@
   13.6310703908387, 6.81553519541936, 2.4384; !- X,Y,Z Vertex 4 {m}
 
 OS:Surface,
-<<<<<<< HEAD
-  {44505b0e-9ba8-4a45-bca7-4498ca413439}, !- Handle
+  {4326d727-670d-48c8-959c-fc1d820e30c1}, !- Handle
   Surface 5,                              !- Name
   Wall,                                   !- Surface Type
   ,                                       !- Construction Name
-  {951ce91d-2a39-42a1-87ea-92629d3026fd}, !- Space Name
-=======
-  {b425caee-b744-4bed-aaa7-2d6b16c803bc}, !- Handle
-  Surface 5,                              !- Name
-  Wall,                                   !- Surface Type
-  ,                                       !- Construction Name
-  {d8a6be5b-448d-49fb-9b99-97b4e16bc2fb}, !- Space Name
->>>>>>> 78927444
+  {326210ca-c50e-4079-8651-6bf2366248ef}, !- Space Name
   Outdoors,                               !- Outside Boundary Condition
   ,                                       !- Outside Boundary Condition Object
   SunExposed,                             !- Sun Exposure
@@ -613,23 +433,13 @@
   13.6310703908387, 0, 2.4384;            !- X,Y,Z Vertex 4 {m}
 
 OS:Surface,
-<<<<<<< HEAD
-  {5e7ee09e-cf04-49a0-918f-7ecc0758a3bc}, !- Handle
+  {6d2e669d-bd55-47dd-b71d-7ccc3823025f}, !- Handle
   Surface 6,                              !- Name
   RoofCeiling,                            !- Surface Type
   ,                                       !- Construction Name
-  {951ce91d-2a39-42a1-87ea-92629d3026fd}, !- Space Name
+  {326210ca-c50e-4079-8651-6bf2366248ef}, !- Space Name
   Surface,                                !- Outside Boundary Condition
-  {e9f40357-0367-41b0-a190-a98f6c3daaa1}, !- Outside Boundary Condition Object
-=======
-  {cd1ac1fb-8b16-4bad-ac2e-ab4da3b4970f}, !- Handle
-  Surface 6,                              !- Name
-  RoofCeiling,                            !- Surface Type
-  ,                                       !- Construction Name
-  {d8a6be5b-448d-49fb-9b99-97b4e16bc2fb}, !- Space Name
-  Surface,                                !- Outside Boundary Condition
-  {b03c7f4b-8491-4ebd-adbc-8a44fd16ea8e}, !- Outside Boundary Condition Object
->>>>>>> 78927444
+  {83b2a242-91c2-4863-8099-30479d0c0607}, !- Outside Boundary Condition Object
   NoSun,                                  !- Sun Exposure
   NoWind,                                 !- Wind Exposure
   ,                                       !- View Factor to Ground
@@ -640,11 +450,7 @@
   0, 0, 2.4384;                           !- X,Y,Z Vertex 4 {m}
 
 OS:SpaceType,
-<<<<<<< HEAD
-  {dff8f103-86b9-41f8-92dc-2a48e1cb9cb4}, !- Handle
-=======
-  {7d03f534-bc7f-418b-801b-0be2fec544b6}, !- Handle
->>>>>>> 78927444
+  {dc63d3bb-b939-4404-81f1-cafcc7fb0c0a}, !- Handle
   Space Type 1,                           !- Name
   ,                                       !- Default Construction Set Name
   ,                                       !- Default Schedule Set Name
@@ -655,15 +461,9 @@
   living;                                 !- Standards Space Type
 
 OS:Space,
-<<<<<<< HEAD
-  {b5899186-2bed-4470-acd8-44fbc84296bb}, !- Handle
+  {3e56727f-7ffc-424a-8dc8-d06175e31f52}, !- Handle
   living space|story 2,                   !- Name
-  {dff8f103-86b9-41f8-92dc-2a48e1cb9cb4}, !- Space Type Name
-=======
-  {744cbd3f-91bc-4646-9789-52b5fa869d3a}, !- Handle
-  living space|story 2,                   !- Name
-  {7d03f534-bc7f-418b-801b-0be2fec544b6}, !- Space Type Name
->>>>>>> 78927444
+  {dc63d3bb-b939-4404-81f1-cafcc7fb0c0a}, !- Space Type Name
   ,                                       !- Default Construction Set Name
   ,                                       !- Default Schedule Set Name
   -0,                                     !- Direction of Relative North {deg}
@@ -671,35 +471,19 @@
   0,                                      !- Y Origin {m}
   2.4384,                                 !- Z Origin {m}
   ,                                       !- Building Story Name
-<<<<<<< HEAD
-  {287f9595-cd2d-4a1a-a7d6-196edef6de1c}, !- Thermal Zone Name
+  {4e995e59-c084-4ca4-819e-eed279580636}, !- Thermal Zone Name
   ,                                       !- Part of Total Floor Area
   ,                                       !- Design Specification Outdoor Air Object Name
-  {a74196b0-f0f6-4cc4-936d-f62da19f1f93}; !- Building Unit Name
-
-OS:Surface,
-  {e9f40357-0367-41b0-a190-a98f6c3daaa1}, !- Handle
+  {21b19a69-1cdf-4848-ba46-9d41e6f8ed55}; !- Building Unit Name
+
+OS:Surface,
+  {83b2a242-91c2-4863-8099-30479d0c0607}, !- Handle
   Surface 7,                              !- Name
   Floor,                                  !- Surface Type
   ,                                       !- Construction Name
-  {b5899186-2bed-4470-acd8-44fbc84296bb}, !- Space Name
+  {3e56727f-7ffc-424a-8dc8-d06175e31f52}, !- Space Name
   Surface,                                !- Outside Boundary Condition
-  {5e7ee09e-cf04-49a0-918f-7ecc0758a3bc}, !- Outside Boundary Condition Object
-=======
-  {89e5d9ba-a67b-407b-b8ca-21051dee8cdf}, !- Thermal Zone Name
-  ,                                       !- Part of Total Floor Area
-  ,                                       !- Design Specification Outdoor Air Object Name
-  {dd81ffc8-5d77-4254-8a26-b98b9a7592ba}; !- Building Unit Name
-
-OS:Surface,
-  {b03c7f4b-8491-4ebd-adbc-8a44fd16ea8e}, !- Handle
-  Surface 7,                              !- Name
-  Floor,                                  !- Surface Type
-  ,                                       !- Construction Name
-  {744cbd3f-91bc-4646-9789-52b5fa869d3a}, !- Space Name
-  Surface,                                !- Outside Boundary Condition
-  {cd1ac1fb-8b16-4bad-ac2e-ab4da3b4970f}, !- Outside Boundary Condition Object
->>>>>>> 78927444
+  {6d2e669d-bd55-47dd-b71d-7ccc3823025f}, !- Outside Boundary Condition Object
   NoSun,                                  !- Sun Exposure
   NoWind,                                 !- Wind Exposure
   ,                                       !- View Factor to Ground
@@ -710,19 +494,11 @@
   13.6310703908387, 0, 0;                 !- X,Y,Z Vertex 4 {m}
 
 OS:Surface,
-<<<<<<< HEAD
-  {12006f5b-bbb1-40d5-8487-fb8b467b6f92}, !- Handle
+  {e694504c-2d8c-4d8a-8a7d-75f1627554e5}, !- Handle
   Surface 8,                              !- Name
   Wall,                                   !- Surface Type
   ,                                       !- Construction Name
-  {b5899186-2bed-4470-acd8-44fbc84296bb}, !- Space Name
-=======
-  {46e3d759-0c33-4a15-a345-69310f871e12}, !- Handle
-  Surface 8,                              !- Name
-  Wall,                                   !- Surface Type
-  ,                                       !- Construction Name
-  {744cbd3f-91bc-4646-9789-52b5fa869d3a}, !- Space Name
->>>>>>> 78927444
+  {3e56727f-7ffc-424a-8dc8-d06175e31f52}, !- Space Name
   Outdoors,                               !- Outside Boundary Condition
   ,                                       !- Outside Boundary Condition Object
   SunExposed,                             !- Sun Exposure
@@ -735,19 +511,11 @@
   0, 0, 2.4384;                           !- X,Y,Z Vertex 4 {m}
 
 OS:Surface,
-<<<<<<< HEAD
-  {1c9657e0-1541-41b1-a77e-74ae5f127706}, !- Handle
+  {82cf99f4-1220-4679-b25f-e6a2c8256d6b}, !- Handle
   Surface 9,                              !- Name
   Wall,                                   !- Surface Type
   ,                                       !- Construction Name
-  {b5899186-2bed-4470-acd8-44fbc84296bb}, !- Space Name
-=======
-  {2ec361bd-d396-467d-ad6e-60a154fcc594}, !- Handle
-  Surface 9,                              !- Name
-  Wall,                                   !- Surface Type
-  ,                                       !- Construction Name
-  {744cbd3f-91bc-4646-9789-52b5fa869d3a}, !- Space Name
->>>>>>> 78927444
+  {3e56727f-7ffc-424a-8dc8-d06175e31f52}, !- Space Name
   Outdoors,                               !- Outside Boundary Condition
   ,                                       !- Outside Boundary Condition Object
   SunExposed,                             !- Sun Exposure
@@ -760,19 +528,11 @@
   0, 6.81553519541936, 2.4384;            !- X,Y,Z Vertex 4 {m}
 
 OS:Surface,
-<<<<<<< HEAD
-  {0ee4c53a-08a8-4033-af21-c3d88e9e4adb}, !- Handle
+  {79905c18-d783-490e-a8b0-e8062c72cad1}, !- Handle
   Surface 10,                             !- Name
   Wall,                                   !- Surface Type
   ,                                       !- Construction Name
-  {b5899186-2bed-4470-acd8-44fbc84296bb}, !- Space Name
-=======
-  {00710d35-9222-4f57-85fb-d563f12795d1}, !- Handle
-  Surface 10,                             !- Name
-  Wall,                                   !- Surface Type
-  ,                                       !- Construction Name
-  {744cbd3f-91bc-4646-9789-52b5fa869d3a}, !- Space Name
->>>>>>> 78927444
+  {3e56727f-7ffc-424a-8dc8-d06175e31f52}, !- Space Name
   Outdoors,                               !- Outside Boundary Condition
   ,                                       !- Outside Boundary Condition Object
   SunExposed,                             !- Sun Exposure
@@ -785,19 +545,11 @@
   13.6310703908387, 6.81553519541936, 2.4384; !- X,Y,Z Vertex 4 {m}
 
 OS:Surface,
-<<<<<<< HEAD
-  {8556603d-c30a-4818-a3e2-0f8593184a0a}, !- Handle
+  {c6c9eeed-8775-4cbd-b026-e635f55c0cf1}, !- Handle
   Surface 11,                             !- Name
   Wall,                                   !- Surface Type
   ,                                       !- Construction Name
-  {b5899186-2bed-4470-acd8-44fbc84296bb}, !- Space Name
-=======
-  {a3d64351-4f14-44b0-b6df-40b3fa79b762}, !- Handle
-  Surface 11,                             !- Name
-  Wall,                                   !- Surface Type
-  ,                                       !- Construction Name
-  {744cbd3f-91bc-4646-9789-52b5fa869d3a}, !- Space Name
->>>>>>> 78927444
+  {3e56727f-7ffc-424a-8dc8-d06175e31f52}, !- Space Name
   Outdoors,                               !- Outside Boundary Condition
   ,                                       !- Outside Boundary Condition Object
   SunExposed,                             !- Sun Exposure
@@ -810,23 +562,13 @@
   13.6310703908387, 0, 2.4384;            !- X,Y,Z Vertex 4 {m}
 
 OS:Surface,
-<<<<<<< HEAD
-  {5ddc990f-a0c5-4694-89fd-25d7c857bc05}, !- Handle
+  {2af6231d-0076-402b-a1cb-24b0cd601f26}, !- Handle
   Surface 12,                             !- Name
   RoofCeiling,                            !- Surface Type
   ,                                       !- Construction Name
-  {b5899186-2bed-4470-acd8-44fbc84296bb}, !- Space Name
+  {3e56727f-7ffc-424a-8dc8-d06175e31f52}, !- Space Name
   Surface,                                !- Outside Boundary Condition
-  {901f1023-f900-4ef2-b1d5-407aa5d43e01}, !- Outside Boundary Condition Object
-=======
-  {bbc818e1-7794-4cf3-a715-59b916a46a5c}, !- Handle
-  Surface 12,                             !- Name
-  RoofCeiling,                            !- Surface Type
-  ,                                       !- Construction Name
-  {744cbd3f-91bc-4646-9789-52b5fa869d3a}, !- Space Name
-  Surface,                                !- Outside Boundary Condition
-  {6003dfef-06e1-4241-a8c6-350bd26e8aa6}, !- Outside Boundary Condition Object
->>>>>>> 78927444
+  {885d56a0-176e-4a88-a4d1-7e21b7c88c5f}, !- Outside Boundary Condition Object
   NoSun,                                  !- Sun Exposure
   NoWind,                                 !- Wind Exposure
   ,                                       !- View Factor to Ground
@@ -837,23 +579,13 @@
   0, 0, 2.4384;                           !- X,Y,Z Vertex 4 {m}
 
 OS:Surface,
-<<<<<<< HEAD
-  {901f1023-f900-4ef2-b1d5-407aa5d43e01}, !- Handle
+  {885d56a0-176e-4a88-a4d1-7e21b7c88c5f}, !- Handle
   Surface 13,                             !- Name
   Floor,                                  !- Surface Type
   ,                                       !- Construction Name
-  {9f955837-4f20-43e2-bfa2-adca3c68e6be}, !- Space Name
+  {4b9f18ae-9077-4347-b379-218c8386559e}, !- Space Name
   Surface,                                !- Outside Boundary Condition
-  {5ddc990f-a0c5-4694-89fd-25d7c857bc05}, !- Outside Boundary Condition Object
-=======
-  {6003dfef-06e1-4241-a8c6-350bd26e8aa6}, !- Handle
-  Surface 13,                             !- Name
-  Floor,                                  !- Surface Type
-  ,                                       !- Construction Name
-  {74ef4953-a235-4d69-baef-1dd8260011c2}, !- Space Name
-  Surface,                                !- Outside Boundary Condition
-  {bbc818e1-7794-4cf3-a715-59b916a46a5c}, !- Outside Boundary Condition Object
->>>>>>> 78927444
+  {2af6231d-0076-402b-a1cb-24b0cd601f26}, !- Outside Boundary Condition Object
   NoSun,                                  !- Sun Exposure
   NoWind,                                 !- Wind Exposure
   ,                                       !- View Factor to Ground
@@ -864,19 +596,11 @@
   0, 0, 0;                                !- X,Y,Z Vertex 4 {m}
 
 OS:Surface,
-<<<<<<< HEAD
-  {a7e036ec-2f6c-4e95-96e8-a47731a8e8b7}, !- Handle
+  {e255b714-c9d2-4b4a-99c6-180403707073}, !- Handle
   Surface 14,                             !- Name
   RoofCeiling,                            !- Surface Type
   ,                                       !- Construction Name
-  {9f955837-4f20-43e2-bfa2-adca3c68e6be}, !- Space Name
-=======
-  {fe7a49ce-f0bb-440b-b9a6-782e218a269e}, !- Handle
-  Surface 14,                             !- Name
-  RoofCeiling,                            !- Surface Type
-  ,                                       !- Construction Name
-  {74ef4953-a235-4d69-baef-1dd8260011c2}, !- Space Name
->>>>>>> 78927444
+  {4b9f18ae-9077-4347-b379-218c8386559e}, !- Space Name
   Outdoors,                               !- Outside Boundary Condition
   ,                                       !- Outside Boundary Condition Object
   SunExposed,                             !- Sun Exposure
@@ -889,19 +613,11 @@
   13.6310703908387, 0, 0;                 !- X,Y,Z Vertex 4 {m}
 
 OS:Surface,
-<<<<<<< HEAD
-  {d1693da0-75e3-404b-9a0b-c44790865f02}, !- Handle
+  {960f8e24-77ac-4a3e-9e52-b6385c4bc093}, !- Handle
   Surface 15,                             !- Name
   RoofCeiling,                            !- Surface Type
   ,                                       !- Construction Name
-  {9f955837-4f20-43e2-bfa2-adca3c68e6be}, !- Space Name
-=======
-  {6617e3f3-4a94-439b-9794-6a934955f10a}, !- Handle
-  Surface 15,                             !- Name
-  RoofCeiling,                            !- Surface Type
-  ,                                       !- Construction Name
-  {74ef4953-a235-4d69-baef-1dd8260011c2}, !- Space Name
->>>>>>> 78927444
+  {4b9f18ae-9077-4347-b379-218c8386559e}, !- Space Name
   Outdoors,                               !- Outside Boundary Condition
   ,                                       !- Outside Boundary Condition Object
   SunExposed,                             !- Sun Exposure
@@ -914,19 +630,11 @@
   0, 6.81553519541936, 0;                 !- X,Y,Z Vertex 4 {m}
 
 OS:Surface,
-<<<<<<< HEAD
-  {3f7f5aa6-cafd-444b-ad28-bd540d29a903}, !- Handle
+  {9da12212-9af7-484e-86a8-c29b6de6ddca}, !- Handle
   Surface 16,                             !- Name
   Wall,                                   !- Surface Type
   ,                                       !- Construction Name
-  {9f955837-4f20-43e2-bfa2-adca3c68e6be}, !- Space Name
-=======
-  {517e561f-f40e-4376-b106-96dc2f1d8883}, !- Handle
-  Surface 16,                             !- Name
-  Wall,                                   !- Surface Type
-  ,                                       !- Construction Name
-  {74ef4953-a235-4d69-baef-1dd8260011c2}, !- Space Name
->>>>>>> 78927444
+  {4b9f18ae-9077-4347-b379-218c8386559e}, !- Space Name
   Outdoors,                               !- Outside Boundary Condition
   ,                                       !- Outside Boundary Condition Object
   SunExposed,                             !- Sun Exposure
@@ -938,19 +646,11 @@
   0, 0, 0;                                !- X,Y,Z Vertex 3 {m}
 
 OS:Surface,
-<<<<<<< HEAD
-  {b30ce612-e6e2-410b-b020-61cd61a155ce}, !- Handle
+  {89b972ec-460c-4191-ac04-181329a553db}, !- Handle
   Surface 17,                             !- Name
   Wall,                                   !- Surface Type
   ,                                       !- Construction Name
-  {9f955837-4f20-43e2-bfa2-adca3c68e6be}, !- Space Name
-=======
-  {5ee15cfd-b466-413f-942a-5266946e9fc9}, !- Handle
-  Surface 17,                             !- Name
-  Wall,                                   !- Surface Type
-  ,                                       !- Construction Name
-  {74ef4953-a235-4d69-baef-1dd8260011c2}, !- Space Name
->>>>>>> 78927444
+  {4b9f18ae-9077-4347-b379-218c8386559e}, !- Space Name
   Outdoors,                               !- Outside Boundary Condition
   ,                                       !- Outside Boundary Condition Object
   SunExposed,                             !- Sun Exposure
@@ -962,15 +662,9 @@
   13.6310703908387, 6.81553519541936, 0;  !- X,Y,Z Vertex 3 {m}
 
 OS:Space,
-<<<<<<< HEAD
-  {9f955837-4f20-43e2-bfa2-adca3c68e6be}, !- Handle
+  {4b9f18ae-9077-4347-b379-218c8386559e}, !- Handle
   unfinished attic space,                 !- Name
-  {f6047784-8ec0-4427-a5a3-81ce9bfc99c9}, !- Space Type Name
-=======
-  {74ef4953-a235-4d69-baef-1dd8260011c2}, !- Handle
-  unfinished attic space,                 !- Name
-  {d0b87736-9ea7-4fdb-ab16-8ff90c88b6e1}, !- Space Type Name
->>>>>>> 78927444
+  {598d55d2-b3ea-4c5e-a516-87fd474cce68}, !- Space Type Name
   ,                                       !- Default Construction Set Name
   ,                                       !- Default Schedule Set Name
   -0,                                     !- Direction of Relative North {deg}
@@ -978,17 +672,10 @@
   0,                                      !- Y Origin {m}
   4.8768,                                 !- Z Origin {m}
   ,                                       !- Building Story Name
-<<<<<<< HEAD
-  {b0dad8e7-58ac-42a2-b29b-1b6fb2ac709c}; !- Thermal Zone Name
+  {96fd62b7-f65f-48ae-92e2-c0d7f0c23d34}; !- Thermal Zone Name
 
 OS:ThermalZone,
-  {b0dad8e7-58ac-42a2-b29b-1b6fb2ac709c}, !- Handle
-=======
-  {2e8961d3-ae36-465c-b2e8-d7be31eb7c6f}; !- Thermal Zone Name
-
-OS:ThermalZone,
-  {2e8961d3-ae36-465c-b2e8-d7be31eb7c6f}, !- Handle
->>>>>>> 78927444
+  {96fd62b7-f65f-48ae-92e2-c0d7f0c23d34}, !- Handle
   unfinished attic zone,                  !- Name
   ,                                       !- Multiplier
   ,                                       !- Ceiling Height {m}
@@ -997,17 +684,10 @@
   ,                                       !- Zone Inside Convection Algorithm
   ,                                       !- Zone Outside Convection Algorithm
   ,                                       !- Zone Conditioning Equipment List Name
-<<<<<<< HEAD
-  {0c9f52db-e92d-42e0-bb1a-a4be4720d7f1}, !- Zone Air Inlet Port List
-  {9b6f1f69-b589-43eb-8d04-e116c6f93480}, !- Zone Air Exhaust Port List
-  {4ad7e4a7-f01d-4cf7-aa70-995e3e87bdc9}, !- Zone Air Node Name
-  {a92be637-fe9a-4ebd-9e26-203d7837d5a0}, !- Zone Return Air Port List
-=======
-  {9e35c2ab-7837-4c1a-851d-97d2a6a28632}, !- Zone Air Inlet Port List
-  {b3728516-135a-4a4d-81aa-61f0fdb9aa16}, !- Zone Air Exhaust Port List
-  {d3e83e34-17b1-4581-aa89-65ba5884e798}, !- Zone Air Node Name
-  {0c3ea5c8-ab7d-40ff-a346-7e7aacaa561c}, !- Zone Return Air Port List
->>>>>>> 78927444
+  {aca32d8e-a2f6-4b28-b1b2-ae1bed71f9b7}, !- Zone Air Inlet Port List
+  {f18e1ceb-0241-49d3-b13b-af10155910b6}, !- Zone Air Exhaust Port List
+  {3e2f52e6-9833-4885-9821-63fbf50f3d36}, !- Zone Air Node Name
+  {edaef696-49cb-42db-995f-2ae41b2a3dcb}, !- Zone Return Air Port List
   ,                                       !- Primary Daylighting Control Name
   ,                                       !- Fraction of Zone Controlled by Primary Daylighting Control
   ,                                       !- Secondary Daylighting Control Name
@@ -1018,67 +698,33 @@
   No;                                     !- Use Ideal Air Loads
 
 OS:Node,
-<<<<<<< HEAD
-  {cde89ee3-b63e-4cc5-b3df-72f18d6ab9af}, !- Handle
+  {ca096861-3399-4667-932a-aad48db24ed5}, !- Handle
   Node 2,                                 !- Name
-  {4ad7e4a7-f01d-4cf7-aa70-995e3e87bdc9}, !- Inlet Port
+  {3e2f52e6-9833-4885-9821-63fbf50f3d36}, !- Inlet Port
   ;                                       !- Outlet Port
 
 OS:Connection,
-  {4ad7e4a7-f01d-4cf7-aa70-995e3e87bdc9}, !- Handle
-  {b0dad8e7-58ac-42a2-b29b-1b6fb2ac709c}, !- Source Object
+  {3e2f52e6-9833-4885-9821-63fbf50f3d36}, !- Handle
+  {96fd62b7-f65f-48ae-92e2-c0d7f0c23d34}, !- Source Object
   11,                                     !- Outlet Port
-  {cde89ee3-b63e-4cc5-b3df-72f18d6ab9af}, !- Target Object
+  {ca096861-3399-4667-932a-aad48db24ed5}, !- Target Object
   2;                                      !- Inlet Port
 
 OS:PortList,
-  {0c9f52db-e92d-42e0-bb1a-a4be4720d7f1}, !- Handle
-  {b0dad8e7-58ac-42a2-b29b-1b6fb2ac709c}; !- HVAC Component
+  {aca32d8e-a2f6-4b28-b1b2-ae1bed71f9b7}, !- Handle
+  {96fd62b7-f65f-48ae-92e2-c0d7f0c23d34}; !- HVAC Component
 
 OS:PortList,
-  {9b6f1f69-b589-43eb-8d04-e116c6f93480}, !- Handle
-  {b0dad8e7-58ac-42a2-b29b-1b6fb2ac709c}; !- HVAC Component
+  {f18e1ceb-0241-49d3-b13b-af10155910b6}, !- Handle
+  {96fd62b7-f65f-48ae-92e2-c0d7f0c23d34}; !- HVAC Component
 
 OS:PortList,
-  {a92be637-fe9a-4ebd-9e26-203d7837d5a0}, !- Handle
-  {b0dad8e7-58ac-42a2-b29b-1b6fb2ac709c}; !- HVAC Component
+  {edaef696-49cb-42db-995f-2ae41b2a3dcb}, !- Handle
+  {96fd62b7-f65f-48ae-92e2-c0d7f0c23d34}; !- HVAC Component
 
 OS:Sizing:Zone,
-  {c94e16c0-a4df-4825-b045-3f8bac0f5139}, !- Handle
-  {b0dad8e7-58ac-42a2-b29b-1b6fb2ac709c}, !- Zone or ZoneList Name
-=======
-  {37baaa04-4448-459f-80e9-854a23f6c991}, !- Handle
-  Node 2,                                 !- Name
-  {d3e83e34-17b1-4581-aa89-65ba5884e798}, !- Inlet Port
-  ;                                       !- Outlet Port
-
-OS:Connection,
-  {d3e83e34-17b1-4581-aa89-65ba5884e798}, !- Handle
-  {4b9d4ddf-c8f3-4743-99c2-75b2af1f8f29}, !- Name
-  {2e8961d3-ae36-465c-b2e8-d7be31eb7c6f}, !- Source Object
-  11,                                     !- Outlet Port
-  {37baaa04-4448-459f-80e9-854a23f6c991}, !- Target Object
-  2;                                      !- Inlet Port
-
-OS:PortList,
-  {9e35c2ab-7837-4c1a-851d-97d2a6a28632}, !- Handle
-  {0f5a8b50-8a29-446e-b850-80aa4395702d}, !- Name
-  {2e8961d3-ae36-465c-b2e8-d7be31eb7c6f}; !- HVAC Component
-
-OS:PortList,
-  {b3728516-135a-4a4d-81aa-61f0fdb9aa16}, !- Handle
-  {23ab3d50-ba77-47a4-b6e7-181ebb33c84f}, !- Name
-  {2e8961d3-ae36-465c-b2e8-d7be31eb7c6f}; !- HVAC Component
-
-OS:PortList,
-  {0c3ea5c8-ab7d-40ff-a346-7e7aacaa561c}, !- Handle
-  {2f012023-64c6-4625-9bbb-4d2e3311365b}, !- Name
-  {2e8961d3-ae36-465c-b2e8-d7be31eb7c6f}; !- HVAC Component
-
-OS:Sizing:Zone,
-  {d77d016c-a9ab-4e87-a2bc-c59c6017e424}, !- Handle
-  {2e8961d3-ae36-465c-b2e8-d7be31eb7c6f}, !- Zone or ZoneList Name
->>>>>>> 78927444
+  {62151e76-2920-4bb2-a3b2-e910440b6103}, !- Handle
+  {96fd62b7-f65f-48ae-92e2-c0d7f0c23d34}, !- Zone or ZoneList Name
   SupplyAirTemperature,                   !- Zone Cooling Design Supply Air Temperature Input Method
   14,                                     !- Zone Cooling Design Supply Air Temperature {C}
   11.11,                                  !- Zone Cooling Design Supply Air Temperature Difference {deltaC}
@@ -1105,21 +751,12 @@
   autosize;                               !- Dedicated Outdoor Air High Setpoint Temperature for Design {C}
 
 OS:ZoneHVAC:EquipmentList,
-<<<<<<< HEAD
-  {acff9775-b878-4a1a-8527-c4b4f4bd7afe}, !- Handle
+  {826d7dd8-6cce-490e-9319-138110d04dd7}, !- Handle
   Zone HVAC Equipment List 2,             !- Name
-  {b0dad8e7-58ac-42a2-b29b-1b6fb2ac709c}; !- Thermal Zone
+  {96fd62b7-f65f-48ae-92e2-c0d7f0c23d34}; !- Thermal Zone
 
 OS:SpaceType,
-  {f6047784-8ec0-4427-a5a3-81ce9bfc99c9}, !- Handle
-=======
-  {51f3a378-9b13-41b2-b446-7074c8427e7d}, !- Handle
-  Zone HVAC Equipment List 2,             !- Name
-  {2e8961d3-ae36-465c-b2e8-d7be31eb7c6f}; !- Thermal Zone
-
-OS:SpaceType,
-  {d0b87736-9ea7-4fdb-ab16-8ff90c88b6e1}, !- Handle
->>>>>>> 78927444
+  {598d55d2-b3ea-4c5e-a516-87fd474cce68}, !- Handle
   Space Type 2,                           !- Name
   ,                                       !- Default Construction Set Name
   ,                                       !- Default Schedule Set Name
@@ -1130,23 +767,14 @@
   unfinished attic;                       !- Standards Space Type
 
 OS:BuildingUnit,
-<<<<<<< HEAD
-  {a74196b0-f0f6-4cc4-936d-f62da19f1f93}, !- Handle
-=======
-  {dd81ffc8-5d77-4254-8a26-b98b9a7592ba}, !- Handle
->>>>>>> 78927444
+  {21b19a69-1cdf-4848-ba46-9d41e6f8ed55}, !- Handle
   unit 1,                                 !- Name
   ,                                       !- Rendering Color
   Residential;                            !- Building Unit Type
 
 OS:AdditionalProperties,
-<<<<<<< HEAD
-  {13a467d6-e70c-4e05-a356-efac733a0c6f}, !- Handle
-  {a74196b0-f0f6-4cc4-936d-f62da19f1f93}, !- Object Name
-=======
-  {4ae280f4-c34b-4748-940b-a488407030b6}, !- Handle
-  {dd81ffc8-5d77-4254-8a26-b98b9a7592ba}, !- Object Name
->>>>>>> 78927444
+  {7aa1ecc0-c3a2-4eca-8a6f-bd1c258e99dc}, !- Handle
+  {21b19a69-1cdf-4848-ba46-9d41e6f8ed55}, !- Object Name
   NumberOfBedrooms,                       !- Feature Name 1
   Integer,                                !- Feature Data Type 1
   3,                                      !- Feature Value 1
@@ -1158,20 +786,12 @@
   2.6400000000000001;                     !- Feature Value 3
 
 OS:External:File,
-<<<<<<< HEAD
-  {8e547487-4eb4-4b59-86a2-a38a4ea4be05}, !- Handle
-=======
-  {d39730e5-6314-4e0d-a120-062f2a2f491a}, !- Handle
->>>>>>> 78927444
+  {2931f8a7-2ddd-47d8-96f3-dae61a9b62f3}, !- Handle
   8760.csv,                               !- Name
   8760.csv;                               !- File Name
 
 OS:Schedule:Day,
-<<<<<<< HEAD
-  {365653a6-dc37-4ba7-92a8-0f3bde5ea5a4}, !- Handle
-=======
-  {d2fbcb48-ea12-4ead-aa2c-38563bef5e1c}, !- Handle
->>>>>>> 78927444
+  {aa150929-1d52-449e-ac89-3b5eef2b798d}, !- Handle
   Schedule Day 1,                         !- Name
   ,                                       !- Schedule Type Limits Name
   ,                                       !- Interpolate to Timestep
@@ -1180,11 +800,7 @@
   0;                                      !- Value Until Time 1
 
 OS:Schedule:Day,
-<<<<<<< HEAD
-  {dc3ed7e9-4e4c-4c27-91d2-1b3bdf912ed5}, !- Handle
-=======
-  {21b068df-a9e4-473e-94f7-f5fefa05faa0}, !- Handle
->>>>>>> 78927444
+  {a65c5668-65e3-458d-b7e6-6be0402ec924}, !- Handle
   Schedule Day 2,                         !- Name
   ,                                       !- Schedule Type Limits Name
   ,                                       !- Interpolate to Timestep
@@ -1193,17 +809,10 @@
   1;                                      !- Value Until Time 1
 
 OS:Schedule:File,
-<<<<<<< HEAD
-  {fad9319f-b9d1-42be-a421-f4e8b16ef6e8}, !- Handle
+  {2e9ce245-b06d-41bc-a6b5-2d4d43a69ff6}, !- Handle
   occupants,                              !- Name
-  {f164237b-ad96-41d6-8d24-18440cd0f1dd}, !- Schedule Type Limits Name
-  {8e547487-4eb4-4b59-86a2-a38a4ea4be05}, !- External File Name
-=======
-  {235ae2f7-4b79-4bee-b36e-be2c14bb40bd}, !- Handle
-  occupants,                              !- Name
-  {bfdc6ce3-6c50-41aa-aee4-1c39c08997f7}, !- Schedule Type Limits Name
-  {d39730e5-6314-4e0d-a120-062f2a2f491a}, !- External File Name
->>>>>>> 78927444
+  {b1447e79-fe8b-4e5c-98af-9e84da7cbcc2}, !- Schedule Type Limits Name
+  {2931f8a7-2ddd-47d8-96f3-dae61a9b62f3}, !- External File Name
   1,                                      !- Column Number
   1,                                      !- Rows to Skip at Top
   8760,                                   !- Number of Hours of Data
@@ -1211,36 +820,15 @@
   ,                                       !- Interpolate to Timestep
   60;                                     !- Minutes per Item
 
-<<<<<<< HEAD
 OS:Schedule:Constant,
-  {61c969c0-95ce-4091-a284-3decdb102d2c}, !- Handle
+  {491e35bd-18e3-4d2e-8573-9edac87850a5}, !- Handle
   res occupants activity schedule,        !- Name
-  {c6a77306-3996-4ae6-be9d-300498ac3110}, !- Schedule Type Limits Name
+  {b0d07310-201d-4942-af6c-4eac5860343b}, !- Schedule Type Limits Name
   112.539290946133;                       !- Value
 
 OS:People:Definition,
-  {4894616b-084f-4e76-8469-47e3e87129e7}, !- Handle
+  {d6226811-017e-4508-8238-8f67dc360117}, !- Handle
   res occupants|living space,             !- Name
-=======
-OS:Schedule:Ruleset,
-  {41dfa04f-e6a5-4379-afb6-b6721e498139}, !- Handle
-  Schedule Ruleset 1,                     !- Name
-  {116ccd25-9bcd-4040-a41d-40d9df96ac69}, !- Schedule Type Limits Name
-  {90a39b73-f827-48c5-acf8-f15852bf04e8}; !- Default Day Schedule Name
-
-OS:Schedule:Day,
-  {90a39b73-f827-48c5-acf8-f15852bf04e8}, !- Handle
-  Schedule Day 3,                         !- Name
-  {116ccd25-9bcd-4040-a41d-40d9df96ac69}, !- Schedule Type Limits Name
-  ,                                       !- Interpolate to Timestep
-  24,                                     !- Hour 1
-  0,                                      !- Minute 1
-  112.539290946133;                       !- Value Until Time 1
-
-OS:People:Definition,
-  {169718ac-4a41-4dff-a7da-7d086976e9be}, !- Handle
-  res occupants|living space|story 2,     !- Name
->>>>>>> 78927444
   People,                                 !- Number of People Calculation Method
   1.32,                                   !- Number of People {people}
   ,                                       !- People per Space Floor Area {person/m2}
@@ -1252,21 +840,12 @@
   ZoneAveraged;                           !- Mean Radiant Temperature Calculation Type
 
 OS:People,
-<<<<<<< HEAD
-  {593acb17-a042-4a04-b277-889bd6e2f6ea}, !- Handle
+  {0cfceb5e-3687-4e2c-b80f-b1eccf24adfa}, !- Handle
   res occupants|living space,             !- Name
-  {4894616b-084f-4e76-8469-47e3e87129e7}, !- People Definition Name
-  {951ce91d-2a39-42a1-87ea-92629d3026fd}, !- Space or SpaceType Name
-  {fad9319f-b9d1-42be-a421-f4e8b16ef6e8}, !- Number of People Schedule Name
-  {61c969c0-95ce-4091-a284-3decdb102d2c}, !- Activity Level Schedule Name
-=======
-  {6db3b171-e16c-421c-acd7-0f590c245a7a}, !- Handle
-  res occupants|living space|story 2,     !- Name
-  {169718ac-4a41-4dff-a7da-7d086976e9be}, !- People Definition Name
-  {744cbd3f-91bc-4646-9789-52b5fa869d3a}, !- Space or SpaceType Name
-  {235ae2f7-4b79-4bee-b36e-be2c14bb40bd}, !- Number of People Schedule Name
-  {41dfa04f-e6a5-4379-afb6-b6721e498139}, !- Activity Level Schedule Name
->>>>>>> 78927444
+  {d6226811-017e-4508-8238-8f67dc360117}, !- People Definition Name
+  {326210ca-c50e-4079-8651-6bf2366248ef}, !- Space or SpaceType Name
+  {2e9ce245-b06d-41bc-a6b5-2d4d43a69ff6}, !- Number of People Schedule Name
+  {491e35bd-18e3-4d2e-8573-9edac87850a5}, !- Activity Level Schedule Name
   ,                                       !- Surface Name/Angle Factor List Name
   ,                                       !- Work Efficiency Schedule Name
   ,                                       !- Clothing Insulation Schedule Name
@@ -1274,11 +853,7 @@
   1;                                      !- Multiplier
 
 OS:ScheduleTypeLimits,
-<<<<<<< HEAD
-  {c6a77306-3996-4ae6-be9d-300498ac3110}, !- Handle
-=======
-  {116ccd25-9bcd-4040-a41d-40d9df96ac69}, !- Handle
->>>>>>> 78927444
+  {b0d07310-201d-4942-af6c-4eac5860343b}, !- Handle
   ActivityLevel,                          !- Name
   0,                                      !- Lower Limit Value
   ,                                       !- Upper Limit Value
@@ -1286,24 +861,15 @@
   ActivityLevel;                          !- Unit Type
 
 OS:ScheduleTypeLimits,
-<<<<<<< HEAD
-  {f164237b-ad96-41d6-8d24-18440cd0f1dd}, !- Handle
-=======
-  {bfdc6ce3-6c50-41aa-aee4-1c39c08997f7}, !- Handle
->>>>>>> 78927444
+  {b1447e79-fe8b-4e5c-98af-9e84da7cbcc2}, !- Handle
   Fractional,                             !- Name
   0,                                      !- Lower Limit Value
   1,                                      !- Upper Limit Value
   Continuous;                             !- Numeric Type
 
 OS:People:Definition,
-<<<<<<< HEAD
-  {6d068e79-adbb-4279-9490-45af05aa8d84}, !- Handle
+  {fed82dff-eb65-4bff-ab4c-f5ad7cb7b634}, !- Handle
   res occupants|living space|story 2,     !- Name
-=======
-  {00a528cd-744c-482a-971b-a2e18e082139}, !- Handle
-  res occupants|living space,             !- Name
->>>>>>> 78927444
   People,                                 !- Number of People Calculation Method
   1.32,                                   !- Number of People {people}
   ,                                       !- People per Space Floor Area {person/m2}
@@ -1315,21 +881,12 @@
   ZoneAveraged;                           !- Mean Radiant Temperature Calculation Type
 
 OS:People,
-<<<<<<< HEAD
-  {7b8f3268-44c9-47f8-9f53-d2ecb1cec31c}, !- Handle
+  {c0938c92-7348-434a-ad39-742f45fa8105}, !- Handle
   res occupants|living space|story 2,     !- Name
-  {6d068e79-adbb-4279-9490-45af05aa8d84}, !- People Definition Name
-  {b5899186-2bed-4470-acd8-44fbc84296bb}, !- Space or SpaceType Name
-  {fad9319f-b9d1-42be-a421-f4e8b16ef6e8}, !- Number of People Schedule Name
-  {61c969c0-95ce-4091-a284-3decdb102d2c}, !- Activity Level Schedule Name
-=======
-  {091213b0-295e-4801-9712-23eea0ed623c}, !- Handle
-  res occupants|living space,             !- Name
-  {00a528cd-744c-482a-971b-a2e18e082139}, !- People Definition Name
-  {d8a6be5b-448d-49fb-9b99-97b4e16bc2fb}, !- Space or SpaceType Name
-  {235ae2f7-4b79-4bee-b36e-be2c14bb40bd}, !- Number of People Schedule Name
-  {41dfa04f-e6a5-4379-afb6-b6721e498139}, !- Activity Level Schedule Name
->>>>>>> 78927444
+  {fed82dff-eb65-4bff-ab4c-f5ad7cb7b634}, !- People Definition Name
+  {3e56727f-7ffc-424a-8dc8-d06175e31f52}, !- Space or SpaceType Name
+  {2e9ce245-b06d-41bc-a6b5-2d4d43a69ff6}, !- Number of People Schedule Name
+  {491e35bd-18e3-4d2e-8573-9edac87850a5}, !- Activity Level Schedule Name
   ,                                       !- Surface Name/Angle Factor List Name
   ,                                       !- Work Efficiency Schedule Name
   ,                                       !- Clothing Insulation Schedule Name
