!- NOTE: Auto-generated from /test/osw_files/SFA_4units_1story_SL_UA_3Beds_2Baths_Denver_CentralAC_NoSetpoints.osw

OS:Version,
<<<<<<< HEAD
  {cffe566e-dbda-46f5-a585-c0d858666d98}, !- Handle
  2.9.0;                                  !- Version Identifier

OS:SimulationControl,
  {1919f4f5-2384-4fba-96cb-cb27dc574eed}, !- Handle
=======
  {974a7675-bb4d-49b9-b9ed-3622eec93da6}, !- Handle
  2.9.0;                                  !- Version Identifier

OS:SimulationControl,
  {345844dc-7bb4-4423-b4bf-2a62a35136da}, !- Handle
>>>>>>> 49f5e9b9
  ,                                       !- Do Zone Sizing Calculation
  ,                                       !- Do System Sizing Calculation
  ,                                       !- Do Plant Sizing Calculation
  No;                                     !- Run Simulation for Sizing Periods

OS:Timestep,
<<<<<<< HEAD
  {793efc37-cc45-489a-a054-0e0e36ed961b}, !- Handle
  6;                                      !- Number of Timesteps per Hour

OS:ShadowCalculation,
  {66b282e2-bb57-4ba9-8790-78373951dbf1}, !- Handle
=======
  {b453d7fa-1513-40d3-97f0-92c484cb7101}, !- Handle
  6;                                      !- Number of Timesteps per Hour

OS:ShadowCalculation,
  {5870bb04-d123-43cc-a1f7-b2c3f277dcfd}, !- Handle
>>>>>>> 49f5e9b9
  20,                                     !- Calculation Frequency
  200;                                    !- Maximum Figures in Shadow Overlap Calculations

OS:SurfaceConvectionAlgorithm:Outside,
<<<<<<< HEAD
  {6e015f6d-65fe-4692-9cc8-f494e05b6ac5}, !- Handle
  DOE-2;                                  !- Algorithm

OS:SurfaceConvectionAlgorithm:Inside,
  {47b303b1-702a-4266-b90d-ea8c5c84d158}, !- Handle
  TARP;                                   !- Algorithm

OS:ZoneCapacitanceMultiplier:ResearchSpecial,
  {a7a6aee0-e6d4-4cf5-b773-dc3acd3c736f}, !- Handle
=======
  {2a691802-af8a-4073-972f-e3b056ce93d5}, !- Handle
  DOE-2;                                  !- Algorithm

OS:SurfaceConvectionAlgorithm:Inside,
  {0ecfc46d-6a1c-4304-ac84-cc055f0dac04}, !- Handle
  TARP;                                   !- Algorithm

OS:ZoneCapacitanceMultiplier:ResearchSpecial,
  {b754f90a-03dc-476c-9144-e4d7f9628bc6}, !- Handle
>>>>>>> 49f5e9b9
  ,                                       !- Temperature Capacity Multiplier
  15,                                     !- Humidity Capacity Multiplier
  ;                                       !- Carbon Dioxide Capacity Multiplier

OS:RunPeriod,
<<<<<<< HEAD
  {b40916d8-2a95-4d5c-85e8-310b72c15ec8}, !- Handle
=======
  {26cf6a7d-27f8-4f6d-bcc3-c370d0550212}, !- Handle
>>>>>>> 49f5e9b9
  Run Period 1,                           !- Name
  1,                                      !- Begin Month
  1,                                      !- Begin Day of Month
  12,                                     !- End Month
  31,                                     !- End Day of Month
  ,                                       !- Use Weather File Holidays and Special Days
  ,                                       !- Use Weather File Daylight Saving Period
  ,                                       !- Apply Weekend Holiday Rule
  ,                                       !- Use Weather File Rain Indicators
  ,                                       !- Use Weather File Snow Indicators
  ;                                       !- Number of Times Runperiod to be Repeated

OS:YearDescription,
<<<<<<< HEAD
  {8f197215-8c18-485f-a706-ee37fa7bd9a3}, !- Handle
=======
  {d2a16d37-c159-4ff5-a347-862462ef49e1}, !- Handle
>>>>>>> 49f5e9b9
  2007,                                   !- Calendar Year
  ,                                       !- Day of Week for Start Day
  ;                                       !- Is Leap Year

OS:WeatherFile,
  {cf38d63e-b628-4de2-b428-07ed0c298e28}, !- Handle
  Denver Intl Ap,                         !- City
  CO,                                     !- State Province Region
  USA,                                    !- Country
  TMY3,                                   !- Data Source
  725650,                                 !- WMO Number
  39.83,                                  !- Latitude {deg}
  -104.65,                                !- Longitude {deg}
  -7,                                     !- Time Zone {hr}
  1650,                                   !- Elevation {m}
  file:../weather/USA_CO_Denver.Intl.AP.725650_TMY3.epw, !- Url
  E23378AA;                               !- Checksum

OS:AdditionalProperties,
  {7b3dd1bc-e290-47e2-8136-4c5283cc0289}, !- Handle
  {cf38d63e-b628-4de2-b428-07ed0c298e28}, !- Object Name
  EPWHeaderCity,                          !- Feature Name 1
  String,                                 !- Feature Data Type 1
  Denver Intl Ap,                         !- Feature Value 1
  EPWHeaderState,                         !- Feature Name 2
  String,                                 !- Feature Data Type 2
  CO,                                     !- Feature Value 2
  EPWHeaderCountry,                       !- Feature Name 3
  String,                                 !- Feature Data Type 3
  USA,                                    !- Feature Value 3
  EPWHeaderDataSource,                    !- Feature Name 4
  String,                                 !- Feature Data Type 4
  TMY3,                                   !- Feature Value 4
  EPWHeaderStation,                       !- Feature Name 5
  String,                                 !- Feature Data Type 5
  725650,                                 !- Feature Value 5
  EPWHeaderLatitude,                      !- Feature Name 6
  Double,                                 !- Feature Data Type 6
  39.829999999999998,                     !- Feature Value 6
  EPWHeaderLongitude,                     !- Feature Name 7
  Double,                                 !- Feature Data Type 7
  -104.65000000000001,                    !- Feature Value 7
  EPWHeaderTimezone,                      !- Feature Name 8
  Double,                                 !- Feature Data Type 8
  -7,                                     !- Feature Value 8
  EPWHeaderAltitude,                      !- Feature Name 9
  Double,                                 !- Feature Data Type 9
  5413.3858267716532,                     !- Feature Value 9
  EPWHeaderLocalPressure,                 !- Feature Name 10
  Double,                                 !- Feature Data Type 10
  0.81937567683596546,                    !- Feature Value 10
  EPWHeaderRecordsPerHour,                !- Feature Name 11
  Double,                                 !- Feature Data Type 11
  0,                                      !- Feature Value 11
  EPWDataAnnualAvgDrybulb,                !- Feature Name 12
  Double,                                 !- Feature Data Type 12
  51.575616438356228,                     !- Feature Value 12
  EPWDataAnnualMinDrybulb,                !- Feature Name 13
  Double,                                 !- Feature Data Type 13
  -2.9200000000000017,                    !- Feature Value 13
  EPWDataAnnualMaxDrybulb,                !- Feature Name 14
  Double,                                 !- Feature Data Type 14
  104,                                    !- Feature Value 14
  EPWDataCDD50F,                          !- Feature Name 15
  Double,                                 !- Feature Data Type 15
  3072.2925000000005,                     !- Feature Value 15
  EPWDataCDD65F,                          !- Feature Name 16
  Double,                                 !- Feature Data Type 16
  883.62000000000035,                     !- Feature Value 16
  EPWDataHDD50F,                          !- Feature Name 17
  Double,                                 !- Feature Data Type 17
  2497.1925000000001,                     !- Feature Value 17
  EPWDataHDD65F,                          !- Feature Name 18
  Double,                                 !- Feature Data Type 18
  5783.5200000000013,                     !- Feature Value 18
  EPWDataAnnualAvgWindspeed,              !- Feature Name 19
  Double,                                 !- Feature Data Type 19
  3.9165296803649667,                     !- Feature Value 19
  EPWDataMonthlyAvgDrybulbs,              !- Feature Name 20
  String,                                 !- Feature Data Type 20
  33.4191935483871&#4431.90142857142857&#4443.02620967741937&#4442.48624999999999&#4459.877741935483854&#4473.57574999999997&#4472.07975806451608&#4472.70008064516134&#4466.49200000000006&#4450.079112903225806&#4437.218250000000005&#4434.582177419354835, !- Feature Value 20
  EPWDataGroundMonthlyTemps,              !- Feature Name 21
  String,                                 !- Feature Data Type 21
  44.08306285945173&#4440.89570904991865&#4440.64045432632048&#4442.153016571250646&#4448.225111118704206&#4454.268919273837525&#4459.508577937551024&#4462.82777283423508&#4463.10975667174995&#4460.41014950381947&#4455.304105212311526&#4449.445696474514364, !- Feature Value 21
  EPWDataWSF,                             !- Feature Name 22
  Double,                                 !- Feature Data Type 22
  0.58999999999999997,                    !- Feature Value 22
  EPWDataMonthlyAvgDailyHighDrybulbs,     !- Feature Name 23
  String,                                 !- Feature Data Type 23
  47.41032258064516&#4446.58642857142857&#4455.15032258064517&#4453.708&#4472.80193548387098&#4488.67600000000002&#4486.1858064516129&#4485.87225806451613&#4482.082&#4463.18064516129033&#4448.73400000000001&#4448.87935483870968, !- Feature Value 23
  EPWDataMonthlyAvgDailyLowDrybulbs,      !- Feature Name 24
  String,                                 !- Feature Data Type 24
  19.347741935483874&#4419.856428571428573&#4430.316129032258065&#4431.112&#4447.41612903225806&#4457.901999999999994&#4459.063870967741934&#4460.956774193548384&#4452.352000000000004&#4438.41612903225806&#4427.002000000000002&#4423.02903225806451, !- Feature Value 24
  EPWDesignHeatingDrybulb,                !- Feature Name 25
  Double,                                 !- Feature Data Type 25
  12.02,                                  !- Feature Value 25
  EPWDesignHeatingWindspeed,              !- Feature Name 26
  Double,                                 !- Feature Data Type 26
  2.8062500000000004,                     !- Feature Value 26
  EPWDesignCoolingDrybulb,                !- Feature Name 27
  Double,                                 !- Feature Data Type 27
  91.939999999999998,                     !- Feature Value 27
  EPWDesignCoolingWetbulb,                !- Feature Name 28
  Double,                                 !- Feature Data Type 28
  59.95131430195849,                      !- Feature Value 28
  EPWDesignCoolingHumidityRatio,          !- Feature Name 29
  Double,                                 !- Feature Data Type 29
  0.0059161086834698092,                  !- Feature Value 29
  EPWDesignCoolingWindspeed,              !- Feature Name 30
  Double,                                 !- Feature Data Type 30
  3.7999999999999989,                     !- Feature Value 30
  EPWDesignDailyTemperatureRange,         !- Feature Name 31
  Double,                                 !- Feature Data Type 31
  24.915483870967748,                     !- Feature Value 31
  EPWDesignDehumidDrybulb,                !- Feature Name 32
  Double,                                 !- Feature Data Type 32
  67.996785714285721,                     !- Feature Value 32
  EPWDesignDehumidHumidityRatio,          !- Feature Name 33
  Double,                                 !- Feature Data Type 33
  0.012133744170488724,                   !- Feature Value 33
  EPWDesignCoolingDirectNormal,           !- Feature Name 34
  Double,                                 !- Feature Data Type 34
  985,                                    !- Feature Value 34
  EPWDesignCoolingDiffuseHorizontal,      !- Feature Name 35
  Double,                                 !- Feature Data Type 35
  84;                                     !- Feature Value 35

OS:Site,
  {68ac4d79-cc93-44d0-baab-de9ad1e5bea0}, !- Handle
  Denver Intl Ap_CO_USA,                  !- Name
  39.83,                                  !- Latitude {deg}
  -104.65,                                !- Longitude {deg}
  -7,                                     !- Time Zone {hr}
  1650,                                   !- Elevation {m}
  ;                                       !- Terrain

OS:ClimateZones,
  {1b0d29a3-0641-4d61-be6d-8fd452155c82}, !- Handle
  ,                                       !- Active Institution
  ,                                       !- Active Year
  ,                                       !- Climate Zone Institution Name 1
  ,                                       !- Climate Zone Document Name 1
  ,                                       !- Climate Zone Document Year 1
  ,                                       !- Climate Zone Value 1
  Building America,                       !- Climate Zone Institution Name 2
  ,                                       !- Climate Zone Document Name 2
  0,                                      !- Climate Zone Document Year 2
  Cold;                                   !- Climate Zone Value 2

OS:Site:WaterMainsTemperature,
  {4a2d1bd2-5af0-40ac-83d5-540d759f1f75}, !- Handle
  Correlation,                            !- Calculation Method
  ,                                       !- Temperature Schedule Name
  10.8753424657535,                       !- Annual Average Outdoor Air Temperature {C}
  23.1524007936508;                       !- Maximum Difference In Monthly Average Outdoor Air Temperatures {deltaC}

OS:RunPeriodControl:DaylightSavingTime,
  {aaec2bfb-0f9f-4315-8544-faa72028b4b2}, !- Handle
  4/7,                                    !- Start Date
  10/26;                                  !- End Date

OS:Site:GroundTemperature:Deep,
  {df5fd4a5-7b9c-48ae-a082-a9c25f802c04}, !- Handle
  10.8753424657535,                       !- January Deep Ground Temperature {C}
  10.8753424657535,                       !- February Deep Ground Temperature {C}
  10.8753424657535,                       !- March Deep Ground Temperature {C}
  10.8753424657535,                       !- April Deep Ground Temperature {C}
  10.8753424657535,                       !- May Deep Ground Temperature {C}
  10.8753424657535,                       !- June Deep Ground Temperature {C}
  10.8753424657535,                       !- July Deep Ground Temperature {C}
  10.8753424657535,                       !- August Deep Ground Temperature {C}
  10.8753424657535,                       !- September Deep Ground Temperature {C}
  10.8753424657535,                       !- October Deep Ground Temperature {C}
  10.8753424657535,                       !- November Deep Ground Temperature {C}
  10.8753424657535;                       !- December Deep Ground Temperature {C}

OS:Building,
  {c9191539-a621-456a-87b8-57057b8a4751}, !- Handle
  Building 1,                             !- Name
  ,                                       !- Building Sector Type
  0,                                      !- North Axis {deg}
  ,                                       !- Nominal Floor to Floor Height {m}
  ,                                       !- Space Type Name
  ,                                       !- Default Construction Set Name
  ,                                       !- Default Schedule Set Name
  1,                                      !- Standards Number of Stories
  1,                                      !- Standards Number of Above Ground Stories
  ,                                       !- Standards Template
  singlefamilyattached,                   !- Standards Building Type
  4;                                      !- Standards Number of Living Units

OS:AdditionalProperties,
  {118b87f7-0a31-4d6e-a50c-96cdcef1c933}, !- Handle
  {c9191539-a621-456a-87b8-57057b8a4751}, !- Object Name
  num_units,                              !- Feature Name 1
  Integer,                                !- Feature Data Type 1
  4,                                      !- Feature Value 1
  has_rear_units,                         !- Feature Name 2
  Boolean,                                !- Feature Data Type 2
  false,                                  !- Feature Value 2
  horz_location,                          !- Feature Name 3
  String,                                 !- Feature Data Type 3
  Left,                                   !- Feature Value 3
  num_floors,                             !- Feature Name 4
  Integer,                                !- Feature Data Type 4
  1;                                      !- Feature Value 4

OS:ThermalZone,
<<<<<<< HEAD
  {ccd6a012-8c19-4cb2-8c92-0c61e29e67fa}, !- Handle
=======
  {6756f1b2-f9d7-481d-879b-62422394aaec}, !- Handle
>>>>>>> 49f5e9b9
  living zone,                            !- Name
  ,                                       !- Multiplier
  ,                                       !- Ceiling Height {m}
  ,                                       !- Volume {m3}
  ,                                       !- Floor Area {m2}
  ,                                       !- Zone Inside Convection Algorithm
  ,                                       !- Zone Outside Convection Algorithm
  ,                                       !- Zone Conditioning Equipment List Name
<<<<<<< HEAD
  {dc20eb2b-8cc8-4359-91ea-8f28ddc88a67}, !- Zone Air Inlet Port List
  {f5d9a677-db3e-456d-b701-95a7600cb744}, !- Zone Air Exhaust Port List
  {e24d82df-a2b6-45e4-bea4-67cf7af02ad5}, !- Zone Air Node Name
  {4c02fd13-b79b-41db-b835-5c1ede47899a}, !- Zone Return Air Port List
=======
  {93476fbf-abb9-4ac6-a6ab-5b8f1888232d}, !- Zone Air Inlet Port List
  {bf35f136-a4f9-4f53-835d-c77a0d89933c}, !- Zone Air Exhaust Port List
  {118dd1a2-946f-4d0a-9c0c-e1db4936e5b2}, !- Zone Air Node Name
  {2ed02e2d-2e3f-42a7-9883-84871b135eab}, !- Zone Return Air Port List
>>>>>>> 49f5e9b9
  ,                                       !- Primary Daylighting Control Name
  ,                                       !- Fraction of Zone Controlled by Primary Daylighting Control
  ,                                       !- Secondary Daylighting Control Name
  ,                                       !- Fraction of Zone Controlled by Secondary Daylighting Control
  ,                                       !- Illuminance Map Name
  ,                                       !- Group Rendering Name
  ,                                       !- Thermostat Name
  No;                                     !- Use Ideal Air Loads

OS:Node,
<<<<<<< HEAD
  {97a0f6f1-8635-4a16-8e6a-c80cf8cd4d0a}, !- Handle
  Node 1,                                 !- Name
  {e24d82df-a2b6-45e4-bea4-67cf7af02ad5}, !- Inlet Port
  ;                                       !- Outlet Port

OS:Connection,
  {e24d82df-a2b6-45e4-bea4-67cf7af02ad5}, !- Handle
  {7c65f40b-196e-432f-a167-2535a1c03dac}, !- Name
  {ccd6a012-8c19-4cb2-8c92-0c61e29e67fa}, !- Source Object
  11,                                     !- Outlet Port
  {97a0f6f1-8635-4a16-8e6a-c80cf8cd4d0a}, !- Target Object
  2;                                      !- Inlet Port

OS:PortList,
  {dc20eb2b-8cc8-4359-91ea-8f28ddc88a67}, !- Handle
  {d844ee96-bf42-4c9a-9c81-a5e65de69479}, !- Name
  {ccd6a012-8c19-4cb2-8c92-0c61e29e67fa}, !- HVAC Component
  {7347626e-2d79-48a8-bc0b-f737ffeee208}; !- Port 1

OS:PortList,
  {f5d9a677-db3e-456d-b701-95a7600cb744}, !- Handle
  {42162809-917f-4753-9ecc-b8fadd608c60}, !- Name
  {ccd6a012-8c19-4cb2-8c92-0c61e29e67fa}; !- HVAC Component

OS:PortList,
  {4c02fd13-b79b-41db-b835-5c1ede47899a}, !- Handle
  {fa3d17cc-b3c9-43eb-bff5-5e20d0d06aa7}, !- Name
  {ccd6a012-8c19-4cb2-8c92-0c61e29e67fa}, !- HVAC Component
  {a115c9a5-7156-43e7-8415-e1912be90dc8}; !- Port 1

OS:Sizing:Zone,
  {aea0d364-46a4-4c58-a5b1-33d3b0c9eb27}, !- Handle
  {ccd6a012-8c19-4cb2-8c92-0c61e29e67fa}, !- Zone or ZoneList Name
=======
  {f50825b3-bc50-452f-8c05-98a98e9f6af5}, !- Handle
  Node 1,                                 !- Name
  {118dd1a2-946f-4d0a-9c0c-e1db4936e5b2}, !- Inlet Port
  ;                                       !- Outlet Port

OS:Connection,
  {118dd1a2-946f-4d0a-9c0c-e1db4936e5b2}, !- Handle
  {81642517-63c8-43a4-81ee-3db3d471c6d0}, !- Name
  {6756f1b2-f9d7-481d-879b-62422394aaec}, !- Source Object
  11,                                     !- Outlet Port
  {f50825b3-bc50-452f-8c05-98a98e9f6af5}, !- Target Object
  2;                                      !- Inlet Port

OS:PortList,
  {93476fbf-abb9-4ac6-a6ab-5b8f1888232d}, !- Handle
  {0d69748f-decc-40a5-a326-4a6cc7bd97d2}, !- Name
  {6756f1b2-f9d7-481d-879b-62422394aaec}, !- HVAC Component
  {79a00a4a-0a66-49a1-b139-2e80544e9abe}; !- Port 1

OS:PortList,
  {bf35f136-a4f9-4f53-835d-c77a0d89933c}, !- Handle
  {4a07781b-de66-473d-9524-9c40f9a7ffa1}, !- Name
  {6756f1b2-f9d7-481d-879b-62422394aaec}; !- HVAC Component

OS:PortList,
  {2ed02e2d-2e3f-42a7-9883-84871b135eab}, !- Handle
  {536978c0-bf98-470f-b7a9-2305a0639215}, !- Name
  {6756f1b2-f9d7-481d-879b-62422394aaec}, !- HVAC Component
  {e137dfcf-71ca-4224-aee9-622624262f80}; !- Port 1

OS:Sizing:Zone,
  {d7a71f8a-c080-4f92-a682-3df38f605690}, !- Handle
  {6756f1b2-f9d7-481d-879b-62422394aaec}, !- Zone or ZoneList Name
>>>>>>> 49f5e9b9
  SupplyAirTemperature,                   !- Zone Cooling Design Supply Air Temperature Input Method
  14,                                     !- Zone Cooling Design Supply Air Temperature {C}
  11.11,                                  !- Zone Cooling Design Supply Air Temperature Difference {deltaC}
  SupplyAirTemperature,                   !- Zone Heating Design Supply Air Temperature Input Method
  40,                                     !- Zone Heating Design Supply Air Temperature {C}
  11.11,                                  !- Zone Heating Design Supply Air Temperature Difference {deltaC}
  0.0085,                                 !- Zone Cooling Design Supply Air Humidity Ratio {kg-H2O/kg-air}
  0.008,                                  !- Zone Heating Design Supply Air Humidity Ratio {kg-H2O/kg-air}
  ,                                       !- Zone Heating Sizing Factor
  ,                                       !- Zone Cooling Sizing Factor
  DesignDay,                              !- Cooling Design Air Flow Method
  ,                                       !- Cooling Design Air Flow Rate {m3/s}
  ,                                       !- Cooling Minimum Air Flow per Zone Floor Area {m3/s-m2}
  ,                                       !- Cooling Minimum Air Flow {m3/s}
  ,                                       !- Cooling Minimum Air Flow Fraction
  DesignDay,                              !- Heating Design Air Flow Method
  ,                                       !- Heating Design Air Flow Rate {m3/s}
  ,                                       !- Heating Maximum Air Flow per Zone Floor Area {m3/s-m2}
  ,                                       !- Heating Maximum Air Flow {m3/s}
  ,                                       !- Heating Maximum Air Flow Fraction
  ,                                       !- Design Zone Air Distribution Effectiveness in Cooling Mode
  ,                                       !- Design Zone Air Distribution Effectiveness in Heating Mode
  No,                                     !- Account for Dedicated Outdoor Air System
  NeutralSupplyAir,                       !- Dedicated Outdoor Air System Control Strategy
  autosize,                               !- Dedicated Outdoor Air Low Setpoint Temperature for Design {C}
  autosize;                               !- Dedicated Outdoor Air High Setpoint Temperature for Design {C}

OS:ZoneHVAC:EquipmentList,
<<<<<<< HEAD
  {342e979c-4a61-43dc-ace8-fb50234df124}, !- Handle
  Zone HVAC Equipment List 1,             !- Name
  {ccd6a012-8c19-4cb2-8c92-0c61e29e67fa}, !- Thermal Zone
  SequentialLoad,                         !- Load Distribution Scheme
  {010e3a40-742b-450c-9c70-d411d2545d31}, !- Zone Equipment 1
=======
  {af963c89-0e6f-4ff7-baa5-80005fa4993b}, !- Handle
  Zone HVAC Equipment List 1,             !- Name
  {6756f1b2-f9d7-481d-879b-62422394aaec}, !- Thermal Zone
  SequentialLoad,                         !- Load Distribution Scheme
  {bbb0873b-9a93-4942-b2b2-69b68713415d}, !- Zone Equipment 1
>>>>>>> 49f5e9b9
  1,                                      !- Zone Equipment Cooling Sequence 1
  1,                                      !- Zone Equipment Heating or No-Load Sequence 1
  ,                                       !- Zone Equipment Sequential Cooling Fraction Schedule Name 1
  ;                                       !- Zone Equipment Sequential Heating Fraction Schedule Name 1

OS:Space,
<<<<<<< HEAD
  {76b1e241-68e8-4b14-989c-239ada0ef4ef}, !- Handle
  living space,                           !- Name
  {f46e7204-f592-4386-a75b-deac6bd5d262}, !- Space Type Name
=======
  {1c5188ad-f102-4bf0-abbb-c6422811ff6e}, !- Handle
  living space,                           !- Name
  {db59a07c-be7b-4574-9a26-17c593faa851}, !- Space Type Name
>>>>>>> 49f5e9b9
  ,                                       !- Default Construction Set Name
  ,                                       !- Default Schedule Set Name
  ,                                       !- Direction of Relative North {deg}
  ,                                       !- X Origin {m}
  ,                                       !- Y Origin {m}
  ,                                       !- Z Origin {m}
  ,                                       !- Building Story Name
<<<<<<< HEAD
  {ccd6a012-8c19-4cb2-8c92-0c61e29e67fa}, !- Thermal Zone Name
  ,                                       !- Part of Total Floor Area
  ,                                       !- Design Specification Outdoor Air Object Name
  {4527577d-abfc-44b8-a541-ce4d203beca6}; !- Building Unit Name

OS:Surface,
  {4784bf09-91cc-4b07-9015-9ad7822554eb}, !- Handle
  Surface 1,                              !- Name
  Floor,                                  !- Surface Type
  ,                                       !- Construction Name
  {76b1e241-68e8-4b14-989c-239ada0ef4ef}, !- Space Name
=======
  {6756f1b2-f9d7-481d-879b-62422394aaec}, !- Thermal Zone Name
  ,                                       !- Part of Total Floor Area
  ,                                       !- Design Specification Outdoor Air Object Name
  {5ff0dfc5-1523-41d8-b482-380cc52aefab}; !- Building Unit Name

OS:Surface,
  {2fa79b5f-a661-4ae3-8d49-8d147344fc39}, !- Handle
  Surface 1,                              !- Name
  Floor,                                  !- Surface Type
  ,                                       !- Construction Name
  {1c5188ad-f102-4bf0-abbb-c6422811ff6e}, !- Space Name
>>>>>>> 49f5e9b9
  Foundation,                             !- Outside Boundary Condition
  ,                                       !- Outside Boundary Condition Object
  NoSun,                                  !- Sun Exposure
  NoWind,                                 !- Wind Exposure
  ,                                       !- View Factor to Ground
  ,                                       !- Number of Vertices
  0, -12.9315688143396, 0,                !- X,Y,Z Vertex 1 {m}
  0, 0, 0,                                !- X,Y,Z Vertex 2 {m}
  6.46578440716979, 0, 0,                 !- X,Y,Z Vertex 3 {m}
  6.46578440716979, -12.9315688143396, 0; !- X,Y,Z Vertex 4 {m}

OS:Surface,
<<<<<<< HEAD
  {01509d9b-8608-49b6-bf56-cc6f8eada42c}, !- Handle
  Surface 2,                              !- Name
  Wall,                                   !- Surface Type
  ,                                       !- Construction Name
  {76b1e241-68e8-4b14-989c-239ada0ef4ef}, !- Space Name
=======
  {05239243-1417-4016-bfc1-6111d4ae54a8}, !- Handle
  Surface 2,                              !- Name
  Wall,                                   !- Surface Type
  ,                                       !- Construction Name
  {1c5188ad-f102-4bf0-abbb-c6422811ff6e}, !- Space Name
>>>>>>> 49f5e9b9
  Outdoors,                               !- Outside Boundary Condition
  ,                                       !- Outside Boundary Condition Object
  SunExposed,                             !- Sun Exposure
  WindExposed,                            !- Wind Exposure
  ,                                       !- View Factor to Ground
  ,                                       !- Number of Vertices
  0, 0, 2.4384,                           !- X,Y,Z Vertex 1 {m}
  0, 0, 0,                                !- X,Y,Z Vertex 2 {m}
  0, -12.9315688143396, 0,                !- X,Y,Z Vertex 3 {m}
  0, -12.9315688143396, 2.4384;           !- X,Y,Z Vertex 4 {m}

OS:Surface,
<<<<<<< HEAD
  {baba3894-8630-4272-a5c1-a253999772e5}, !- Handle
  Surface 3,                              !- Name
  Wall,                                   !- Surface Type
  ,                                       !- Construction Name
  {76b1e241-68e8-4b14-989c-239ada0ef4ef}, !- Space Name
=======
  {bba72e02-2afa-4ef2-a22e-c30c60c69f68}, !- Handle
  Surface 3,                              !- Name
  Wall,                                   !- Surface Type
  ,                                       !- Construction Name
  {1c5188ad-f102-4bf0-abbb-c6422811ff6e}, !- Space Name
>>>>>>> 49f5e9b9
  Outdoors,                               !- Outside Boundary Condition
  ,                                       !- Outside Boundary Condition Object
  SunExposed,                             !- Sun Exposure
  WindExposed,                            !- Wind Exposure
  ,                                       !- View Factor to Ground
  ,                                       !- Number of Vertices
  6.46578440716979, 0, 2.4384,            !- X,Y,Z Vertex 1 {m}
  6.46578440716979, 0, 0,                 !- X,Y,Z Vertex 2 {m}
  0, 0, 0,                                !- X,Y,Z Vertex 3 {m}
  0, 0, 2.4384;                           !- X,Y,Z Vertex 4 {m}

OS:Surface,
<<<<<<< HEAD
  {bf093639-c201-4b2a-9843-dfffeaab2c66}, !- Handle
  Surface 4,                              !- Name
  Wall,                                   !- Surface Type
  ,                                       !- Construction Name
  {76b1e241-68e8-4b14-989c-239ada0ef4ef}, !- Space Name
  Surface,                                !- Outside Boundary Condition
  {325995eb-b569-4376-9185-20f3ea8d475a}, !- Outside Boundary Condition Object
=======
  {2379f3c8-b4fb-4165-8725-d4a1f0a8999d}, !- Handle
  Surface 4,                              !- Name
  Wall,                                   !- Surface Type
  ,                                       !- Construction Name
  {1c5188ad-f102-4bf0-abbb-c6422811ff6e}, !- Space Name
  Adiabatic,                              !- Outside Boundary Condition
  ,                                       !- Outside Boundary Condition Object
>>>>>>> 49f5e9b9
  NoSun,                                  !- Sun Exposure
  NoWind,                                 !- Wind Exposure
  ,                                       !- View Factor to Ground
  ,                                       !- Number of Vertices
  6.46578440716979, -12.9315688143396, 2.4384, !- X,Y,Z Vertex 1 {m}
  6.46578440716979, -12.9315688143396, 0, !- X,Y,Z Vertex 2 {m}
  6.46578440716979, 0, 0,                 !- X,Y,Z Vertex 3 {m}
  6.46578440716979, 0, 2.4384;            !- X,Y,Z Vertex 4 {m}

OS:Surface,
<<<<<<< HEAD
  {d57b17e7-c0e7-4a8c-96d9-0a975b329b24}, !- Handle
  Surface 5,                              !- Name
  Wall,                                   !- Surface Type
  ,                                       !- Construction Name
  {76b1e241-68e8-4b14-989c-239ada0ef4ef}, !- Space Name
=======
  {8c397fd1-a20e-4a58-9e40-116fe1acf27d}, !- Handle
  Surface 5,                              !- Name
  Wall,                                   !- Surface Type
  ,                                       !- Construction Name
  {1c5188ad-f102-4bf0-abbb-c6422811ff6e}, !- Space Name
>>>>>>> 49f5e9b9
  Outdoors,                               !- Outside Boundary Condition
  ,                                       !- Outside Boundary Condition Object
  SunExposed,                             !- Sun Exposure
  WindExposed,                            !- Wind Exposure
  ,                                       !- View Factor to Ground
  ,                                       !- Number of Vertices
  0, -12.9315688143396, 2.4384,           !- X,Y,Z Vertex 1 {m}
  0, -12.9315688143396, 0,                !- X,Y,Z Vertex 2 {m}
  6.46578440716979, -12.9315688143396, 0, !- X,Y,Z Vertex 3 {m}
  6.46578440716979, -12.9315688143396, 2.4384; !- X,Y,Z Vertex 4 {m}

OS:Surface,
<<<<<<< HEAD
  {5f1b8831-5e04-4ee8-9149-10e62300d4bc}, !- Handle
  Surface 6,                              !- Name
  RoofCeiling,                            !- Surface Type
  ,                                       !- Construction Name
  {76b1e241-68e8-4b14-989c-239ada0ef4ef}, !- Space Name
  Surface,                                !- Outside Boundary Condition
  {547f57cb-e1e5-41bb-8d61-c2c1721daf5b}, !- Outside Boundary Condition Object
=======
  {2b2630d8-48b6-4ef1-b95b-6f11f750d449}, !- Handle
  Surface 6,                              !- Name
  RoofCeiling,                            !- Surface Type
  ,                                       !- Construction Name
  {1c5188ad-f102-4bf0-abbb-c6422811ff6e}, !- Space Name
  Surface,                                !- Outside Boundary Condition
  {3cfed71d-8250-4250-87ec-11c3ab3d658e}, !- Outside Boundary Condition Object
>>>>>>> 49f5e9b9
  NoSun,                                  !- Sun Exposure
  NoWind,                                 !- Wind Exposure
  ,                                       !- View Factor to Ground
  ,                                       !- Number of Vertices
  6.46578440716979, -12.9315688143396, 2.4384, !- X,Y,Z Vertex 1 {m}
  6.46578440716979, 0, 2.4384,            !- X,Y,Z Vertex 2 {m}
  0, 0, 2.4384,                           !- X,Y,Z Vertex 3 {m}
  0, -12.9315688143396, 2.4384;           !- X,Y,Z Vertex 4 {m}

OS:SpaceType,
<<<<<<< HEAD
  {f46e7204-f592-4386-a75b-deac6bd5d262}, !- Handle
=======
  {db59a07c-be7b-4574-9a26-17c593faa851}, !- Handle
>>>>>>> 49f5e9b9
  Space Type 1,                           !- Name
  ,                                       !- Default Construction Set Name
  ,                                       !- Default Schedule Set Name
  ,                                       !- Group Rendering Name
  ,                                       !- Design Specification Outdoor Air Object Name
  ,                                       !- Standards Template
  ,                                       !- Standards Building Type
  living;                                 !- Standards Space Type

<<<<<<< HEAD
OS:ThermalZone,
  {f9b2cded-3176-43fe-86c0-5684d41df01c}, !- Handle
  living zone|unit 2,                     !- Name
  ,                                       !- Multiplier
  ,                                       !- Ceiling Height {m}
  ,                                       !- Volume {m3}
  ,                                       !- Floor Area {m2}
  ,                                       !- Zone Inside Convection Algorithm
  ,                                       !- Zone Outside Convection Algorithm
  ,                                       !- Zone Conditioning Equipment List Name
  {8e8eadbf-8d9c-420b-a609-eeb19c283a31}, !- Zone Air Inlet Port List
  {dbd786fa-6e63-4a57-8e77-897e69a3c113}, !- Zone Air Exhaust Port List
  {68ba93f5-4cda-48d6-9e61-43a28b1f9f12}, !- Zone Air Node Name
  {e35214b7-ae6c-4ae4-9100-8e6e61f6a66f}, !- Zone Return Air Port List
  ,                                       !- Primary Daylighting Control Name
  ,                                       !- Fraction of Zone Controlled by Primary Daylighting Control
  ,                                       !- Secondary Daylighting Control Name
  ,                                       !- Fraction of Zone Controlled by Secondary Daylighting Control
  ,                                       !- Illuminance Map Name
  ,                                       !- Group Rendering Name
  ,                                       !- Thermostat Name
  No;                                     !- Use Ideal Air Loads

OS:Node,
  {d8baae50-4705-4800-9d2c-a123b0ec8373}, !- Handle
  Node 2,                                 !- Name
  {68ba93f5-4cda-48d6-9e61-43a28b1f9f12}, !- Inlet Port
  ;                                       !- Outlet Port

OS:Connection,
  {68ba93f5-4cda-48d6-9e61-43a28b1f9f12}, !- Handle
  {f537e6a4-bb40-49a2-be25-64c7961cc844}, !- Name
  {f9b2cded-3176-43fe-86c0-5684d41df01c}, !- Source Object
  11,                                     !- Outlet Port
  {d8baae50-4705-4800-9d2c-a123b0ec8373}, !- Target Object
  2;                                      !- Inlet Port

OS:PortList,
  {8e8eadbf-8d9c-420b-a609-eeb19c283a31}, !- Handle
  {3a0c0327-9222-49f5-99b1-fd5c35343b72}, !- Name
  {f9b2cded-3176-43fe-86c0-5684d41df01c}, !- HVAC Component
  {91a88957-a9c9-49e6-9d6a-08d78611512a}; !- Port 1

OS:PortList,
  {dbd786fa-6e63-4a57-8e77-897e69a3c113}, !- Handle
  {22406f4a-ec81-4306-97cf-f7e29baf5b75}, !- Name
  {f9b2cded-3176-43fe-86c0-5684d41df01c}; !- HVAC Component

OS:PortList,
  {e35214b7-ae6c-4ae4-9100-8e6e61f6a66f}, !- Handle
  {9c37f272-c947-4eb1-b2ea-2aef7af2d79f}, !- Name
  {f9b2cded-3176-43fe-86c0-5684d41df01c}, !- HVAC Component
  {25f73fe7-8bb8-4467-8c6f-a2bbde2f6d9e}; !- Port 1

OS:Sizing:Zone,
  {3c63e145-7f1b-42a6-ac68-02410d419d05}, !- Handle
  {f9b2cded-3176-43fe-86c0-5684d41df01c}, !- Zone or ZoneList Name
  SupplyAirTemperature,                   !- Zone Cooling Design Supply Air Temperature Input Method
  14,                                     !- Zone Cooling Design Supply Air Temperature {C}
  11.11,                                  !- Zone Cooling Design Supply Air Temperature Difference {deltaC}
  SupplyAirTemperature,                   !- Zone Heating Design Supply Air Temperature Input Method
  40,                                     !- Zone Heating Design Supply Air Temperature {C}
  11.11,                                  !- Zone Heating Design Supply Air Temperature Difference {deltaC}
  0.0085,                                 !- Zone Cooling Design Supply Air Humidity Ratio {kg-H2O/kg-air}
  0.008,                                  !- Zone Heating Design Supply Air Humidity Ratio {kg-H2O/kg-air}
  ,                                       !- Zone Heating Sizing Factor
  ,                                       !- Zone Cooling Sizing Factor
  DesignDay,                              !- Cooling Design Air Flow Method
  ,                                       !- Cooling Design Air Flow Rate {m3/s}
  ,                                       !- Cooling Minimum Air Flow per Zone Floor Area {m3/s-m2}
  ,                                       !- Cooling Minimum Air Flow {m3/s}
  ,                                       !- Cooling Minimum Air Flow Fraction
  DesignDay,                              !- Heating Design Air Flow Method
  ,                                       !- Heating Design Air Flow Rate {m3/s}
  ,                                       !- Heating Maximum Air Flow per Zone Floor Area {m3/s-m2}
  ,                                       !- Heating Maximum Air Flow {m3/s}
  ,                                       !- Heating Maximum Air Flow Fraction
  ,                                       !- Design Zone Air Distribution Effectiveness in Cooling Mode
  ,                                       !- Design Zone Air Distribution Effectiveness in Heating Mode
  No,                                     !- Account for Dedicated Outdoor Air System
  NeutralSupplyAir,                       !- Dedicated Outdoor Air System Control Strategy
  autosize,                               !- Dedicated Outdoor Air Low Setpoint Temperature for Design {C}
  autosize;                               !- Dedicated Outdoor Air High Setpoint Temperature for Design {C}

OS:ZoneHVAC:EquipmentList,
  {73ff893e-dd05-45c8-8401-cfe1069b0f9d}, !- Handle
  Zone HVAC Equipment List 2,             !- Name
  {f9b2cded-3176-43fe-86c0-5684d41df01c}, !- Thermal Zone
  SequentialLoad,                         !- Load Distribution Scheme
  {e55a5f5b-2750-4c2b-9c29-ff5c90b25a19}, !- Zone Equipment 1
  1,                                      !- Zone Equipment Cooling Sequence 1
  1,                                      !- Zone Equipment Heating or No-Load Sequence 1
  ,                                       !- Zone Equipment Sequential Cooling Fraction Schedule Name 1
  ;                                       !- Zone Equipment Sequential Heating Fraction Schedule Name 1

OS:Space,
  {fef43f2a-76b8-435c-b1ef-0357345f484a}, !- Handle
  living space|unit 2|story 1,            !- Name
  {f46e7204-f592-4386-a75b-deac6bd5d262}, !- Space Type Name
  ,                                       !- Default Construction Set Name
  ,                                       !- Default Schedule Set Name
  -0,                                     !- Direction of Relative North {deg}
  0,                                      !- X Origin {m}
  0,                                      !- Y Origin {m}
  0,                                      !- Z Origin {m}
  ,                                       !- Building Story Name
  {f9b2cded-3176-43fe-86c0-5684d41df01c}, !- Thermal Zone Name
  ,                                       !- Part of Total Floor Area
  ,                                       !- Design Specification Outdoor Air Object Name
  {0de3c882-a0ef-4c4b-bb21-21b76777681e}; !- Building Unit Name

OS:Surface,
  {325995eb-b569-4376-9185-20f3ea8d475a}, !- Handle
  Surface 12,                             !- Name
  Wall,                                   !- Surface Type
  ,                                       !- Construction Name
  {fef43f2a-76b8-435c-b1ef-0357345f484a}, !- Space Name
  Surface,                                !- Outside Boundary Condition
  {bf093639-c201-4b2a-9843-dfffeaab2c66}, !- Outside Boundary Condition Object
  NoSun,                                  !- Sun Exposure
  NoWind,                                 !- Wind Exposure
  ,                                       !- View Factor to Ground
  ,                                       !- Number of Vertices
  6.46578440716979, 0, 2.4384,            !- X,Y,Z Vertex 1 {m}
  6.46578440716979, 0, 0,                 !- X,Y,Z Vertex 2 {m}
  6.46578440716979, -12.9315688143396, 0, !- X,Y,Z Vertex 3 {m}
  6.46578440716979, -12.9315688143396, 2.4384; !- X,Y,Z Vertex 4 {m}

OS:Surface,
  {d26115b8-e94d-4680-bb98-66a7ff2af234}, !- Handle
  Surface 13,                             !- Name
  Floor,                                  !- Surface Type
  ,                                       !- Construction Name
  {fef43f2a-76b8-435c-b1ef-0357345f484a}, !- Space Name
  Foundation,                             !- Outside Boundary Condition
  ,                                       !- Outside Boundary Condition Object
  NoSun,                                  !- Sun Exposure
  NoWind,                                 !- Wind Exposure
  ,                                       !- View Factor to Ground
  ,                                       !- Number of Vertices
  6.46578440716979, -12.9315688143396, 0, !- X,Y,Z Vertex 1 {m}
  6.46578440716979, 0, 0,                 !- X,Y,Z Vertex 2 {m}
  12.9315688143396, 0, 0,                 !- X,Y,Z Vertex 3 {m}
  12.9315688143396, -12.9315688143396, 0; !- X,Y,Z Vertex 4 {m}

OS:Surface,
  {25b1c114-38c5-4823-8dd3-48434a2839b2}, !- Handle
  Surface 14,                             !- Name
  Wall,                                   !- Surface Type
  ,                                       !- Construction Name
  {fef43f2a-76b8-435c-b1ef-0357345f484a}, !- Space Name
  Outdoors,                               !- Outside Boundary Condition
  ,                                       !- Outside Boundary Condition Object
  SunExposed,                             !- Sun Exposure
  WindExposed,                            !- Wind Exposure
  ,                                       !- View Factor to Ground
  ,                                       !- Number of Vertices
  6.46578440716979, -12.9315688143396, 2.4384, !- X,Y,Z Vertex 1 {m}
  6.46578440716979, -12.9315688143396, 0, !- X,Y,Z Vertex 2 {m}
  12.9315688143396, -12.9315688143396, 0, !- X,Y,Z Vertex 3 {m}
  12.9315688143396, -12.9315688143396, 2.4384; !- X,Y,Z Vertex 4 {m}

OS:Surface,
  {ec0faecc-2a7c-4d90-8611-142dde8794e4}, !- Handle
  Surface 15,                             !- Name
  Wall,                                   !- Surface Type
  ,                                       !- Construction Name
  {fef43f2a-76b8-435c-b1ef-0357345f484a}, !- Space Name
=======
OS:Surface,
  {3cfed71d-8250-4250-87ec-11c3ab3d658e}, !- Handle
  Surface 7,                              !- Name
  Floor,                                  !- Surface Type
  ,                                       !- Construction Name
  {3854d38a-59d7-4f56-b81d-983e35d835f0}, !- Space Name
  Surface,                                !- Outside Boundary Condition
  {2b2630d8-48b6-4ef1-b95b-6f11f750d449}, !- Outside Boundary Condition Object
  NoSun,                                  !- Sun Exposure
  NoWind,                                 !- Wind Exposure
  ,                                       !- View Factor to Ground
  ,                                       !- Number of Vertices
  0, -12.9315688143396, 2.4384,           !- X,Y,Z Vertex 1 {m}
  0, 0, 2.4384,                           !- X,Y,Z Vertex 2 {m}
  6.46578440716979, 0, 2.4384,            !- X,Y,Z Vertex 3 {m}
  6.46578440716979, -12.9315688143396, 2.4384; !- X,Y,Z Vertex 4 {m}

OS:Surface,
  {81d0b493-1d16-4531-a191-8c0ea3d98af6}, !- Handle
  Surface 8,                              !- Name
  RoofCeiling,                            !- Surface Type
  ,                                       !- Construction Name
  {3854d38a-59d7-4f56-b81d-983e35d835f0}, !- Space Name
  Outdoors,                               !- Outside Boundary Condition
  ,                                       !- Outside Boundary Condition Object
  SunExposed,                             !- Sun Exposure
  WindExposed,                            !- Wind Exposure
  ,                                       !- View Factor to Ground
  ,                                       !- Number of Vertices
  0, -6.46578440716979, 5.6712922035849,  !- X,Y,Z Vertex 1 {m}
  6.46578440716979, -6.46578440716979, 5.6712922035849, !- X,Y,Z Vertex 2 {m}
  6.46578440716979, 0, 2.4384,            !- X,Y,Z Vertex 3 {m}
  0, 0, 2.4384;                           !- X,Y,Z Vertex 4 {m}

OS:Surface,
  {10698fe6-e50f-4ad0-ad67-a9ed351cadd2}, !- Handle
  Surface 9,                              !- Name
  RoofCeiling,                            !- Surface Type
  ,                                       !- Construction Name
  {3854d38a-59d7-4f56-b81d-983e35d835f0}, !- Space Name
>>>>>>> 49f5e9b9
  Outdoors,                               !- Outside Boundary Condition
  ,                                       !- Outside Boundary Condition Object
  SunExposed,                             !- Sun Exposure
  WindExposed,                            !- Wind Exposure
  ,                                       !- View Factor to Ground
  ,                                       !- Number of Vertices
<<<<<<< HEAD
  12.9315688143396, 0, 2.4384,            !- X,Y,Z Vertex 1 {m}
  12.9315688143396, 0, 0,                 !- X,Y,Z Vertex 2 {m}
  6.46578440716979, 0, 0,                 !- X,Y,Z Vertex 3 {m}
  6.46578440716979, 0, 2.4384;            !- X,Y,Z Vertex 4 {m}

OS:Surface,
  {e5d8bb4f-c30b-4f38-a4bf-5bbd7a8fdc14}, !- Handle
  Surface 16,                             !- Name
  RoofCeiling,                            !- Surface Type
  ,                                       !- Construction Name
  {fef43f2a-76b8-435c-b1ef-0357345f484a}, !- Space Name
  Surface,                                !- Outside Boundary Condition
  {8481bebc-e8df-4496-997f-074e5b8d2691}, !- Outside Boundary Condition Object
  NoSun,                                  !- Sun Exposure
  NoWind,                                 !- Wind Exposure
  ,                                       !- View Factor to Ground
  ,                                       !- Number of Vertices
  12.9315688143396, -12.9315688143396, 2.4384, !- X,Y,Z Vertex 1 {m}
  12.9315688143396, 0, 2.4384,            !- X,Y,Z Vertex 2 {m}
  6.46578440716979, 0, 2.4384,            !- X,Y,Z Vertex 3 {m}
  6.46578440716979, -12.9315688143396, 2.4384; !- X,Y,Z Vertex 4 {m}

OS:Surface,
  {fd5479b2-24ba-47c7-9b97-b854463e09c5}, !- Handle
  Surface 17,                             !- Name
  Wall,                                   !- Surface Type
  ,                                       !- Construction Name
  {fef43f2a-76b8-435c-b1ef-0357345f484a}, !- Space Name
  Surface,                                !- Outside Boundary Condition
  {38933088-fb84-4e3e-852d-927c09a7c94b}, !- Outside Boundary Condition Object
  NoSun,                                  !- Sun Exposure
  NoWind,                                 !- Wind Exposure
  ,                                       !- View Factor to Ground
  ,                                       !- Number of Vertices
  12.9315688143396, -12.9315688143396, 2.4384, !- X,Y,Z Vertex 1 {m}
  12.9315688143396, -12.9315688143396, 0, !- X,Y,Z Vertex 2 {m}
  12.9315688143396, 0, 0,                 !- X,Y,Z Vertex 3 {m}
  12.9315688143396, 0, 2.4384;            !- X,Y,Z Vertex 4 {m}

OS:ThermalZone,
  {ac584aa5-7546-458e-85e2-984b23d0d4d1}, !- Handle
  living zone|unit 3,                     !- Name
  ,                                       !- Multiplier
  ,                                       !- Ceiling Height {m}
  ,                                       !- Volume {m3}
  ,                                       !- Floor Area {m2}
  ,                                       !- Zone Inside Convection Algorithm
  ,                                       !- Zone Outside Convection Algorithm
  ,                                       !- Zone Conditioning Equipment List Name
  {6418b276-68f8-46cc-9564-790fca4b0618}, !- Zone Air Inlet Port List
  {396fd112-7511-40ec-854a-a23e7f279321}, !- Zone Air Exhaust Port List
  {3015581e-a1b0-4c15-b206-d229ca57140a}, !- Zone Air Node Name
  {7bcc32d6-9e52-4422-87b5-16781372a5c7}, !- Zone Return Air Port List
  ,                                       !- Primary Daylighting Control Name
  ,                                       !- Fraction of Zone Controlled by Primary Daylighting Control
  ,                                       !- Secondary Daylighting Control Name
  ,                                       !- Fraction of Zone Controlled by Secondary Daylighting Control
  ,                                       !- Illuminance Map Name
  ,                                       !- Group Rendering Name
  ,                                       !- Thermostat Name
  No;                                     !- Use Ideal Air Loads

OS:Node,
  {ce8871ed-4d38-4d7f-bb7a-3ac1e4dcf7ad}, !- Handle
  Node 3,                                 !- Name
  {3015581e-a1b0-4c15-b206-d229ca57140a}, !- Inlet Port
  ;                                       !- Outlet Port

OS:Connection,
  {3015581e-a1b0-4c15-b206-d229ca57140a}, !- Handle
  {4c27fb94-4542-4985-b7fa-661e708be2fb}, !- Name
  {ac584aa5-7546-458e-85e2-984b23d0d4d1}, !- Source Object
  11,                                     !- Outlet Port
  {ce8871ed-4d38-4d7f-bb7a-3ac1e4dcf7ad}, !- Target Object
  2;                                      !- Inlet Port

OS:PortList,
  {6418b276-68f8-46cc-9564-790fca4b0618}, !- Handle
  {7c33d795-3744-485a-8f67-3fbf3678fcd6}, !- Name
  {ac584aa5-7546-458e-85e2-984b23d0d4d1}, !- HVAC Component
  {f5e5ee46-36a5-4d91-b372-9d4b3edd84b5}; !- Port 1

OS:PortList,
  {396fd112-7511-40ec-854a-a23e7f279321}, !- Handle
  {dd308438-a08b-46ce-abc3-11300d8cd401}, !- Name
  {ac584aa5-7546-458e-85e2-984b23d0d4d1}; !- HVAC Component

OS:PortList,
  {7bcc32d6-9e52-4422-87b5-16781372a5c7}, !- Handle
  {f70d7eed-bb6c-4dcd-b3ae-21ab6b832668}, !- Name
  {ac584aa5-7546-458e-85e2-984b23d0d4d1}, !- HVAC Component
  {00c97051-407e-4bd1-963f-3f9eef2f3664}; !- Port 1

OS:Sizing:Zone,
  {2c02292c-0122-47d1-b4c9-4c567f2e3233}, !- Handle
  {ac584aa5-7546-458e-85e2-984b23d0d4d1}, !- Zone or ZoneList Name
  SupplyAirTemperature,                   !- Zone Cooling Design Supply Air Temperature Input Method
  14,                                     !- Zone Cooling Design Supply Air Temperature {C}
  11.11,                                  !- Zone Cooling Design Supply Air Temperature Difference {deltaC}
  SupplyAirTemperature,                   !- Zone Heating Design Supply Air Temperature Input Method
  40,                                     !- Zone Heating Design Supply Air Temperature {C}
  11.11,                                  !- Zone Heating Design Supply Air Temperature Difference {deltaC}
  0.0085,                                 !- Zone Cooling Design Supply Air Humidity Ratio {kg-H2O/kg-air}
  0.008,                                  !- Zone Heating Design Supply Air Humidity Ratio {kg-H2O/kg-air}
  ,                                       !- Zone Heating Sizing Factor
  ,                                       !- Zone Cooling Sizing Factor
  DesignDay,                              !- Cooling Design Air Flow Method
  ,                                       !- Cooling Design Air Flow Rate {m3/s}
  ,                                       !- Cooling Minimum Air Flow per Zone Floor Area {m3/s-m2}
  ,                                       !- Cooling Minimum Air Flow {m3/s}
  ,                                       !- Cooling Minimum Air Flow Fraction
  DesignDay,                              !- Heating Design Air Flow Method
  ,                                       !- Heating Design Air Flow Rate {m3/s}
  ,                                       !- Heating Maximum Air Flow per Zone Floor Area {m3/s-m2}
  ,                                       !- Heating Maximum Air Flow {m3/s}
  ,                                       !- Heating Maximum Air Flow Fraction
  ,                                       !- Design Zone Air Distribution Effectiveness in Cooling Mode
  ,                                       !- Design Zone Air Distribution Effectiveness in Heating Mode
  No,                                     !- Account for Dedicated Outdoor Air System
  NeutralSupplyAir,                       !- Dedicated Outdoor Air System Control Strategy
  autosize,                               !- Dedicated Outdoor Air Low Setpoint Temperature for Design {C}
  autosize;                               !- Dedicated Outdoor Air High Setpoint Temperature for Design {C}

OS:ZoneHVAC:EquipmentList,
  {44005491-7296-4d2e-a7b9-c572e2585dae}, !- Handle
  Zone HVAC Equipment List 3,             !- Name
  {ac584aa5-7546-458e-85e2-984b23d0d4d1}, !- Thermal Zone
  SequentialLoad,                         !- Load Distribution Scheme
  {1973ae6d-580a-4b8d-85cb-cbcfad83635f}, !- Zone Equipment 1
  1,                                      !- Zone Equipment Cooling Sequence 1
  1,                                      !- Zone Equipment Heating or No-Load Sequence 1
  ,                                       !- Zone Equipment Sequential Cooling Fraction Schedule Name 1
  ;                                       !- Zone Equipment Sequential Heating Fraction Schedule Name 1

OS:Space,
  {23226e03-89bd-4c83-a48a-72cf8c498450}, !- Handle
  living space|unit 3|story 1,            !- Name
  {f46e7204-f592-4386-a75b-deac6bd5d262}, !- Space Type Name
  ,                                       !- Default Construction Set Name
  ,                                       !- Default Schedule Set Name
  -0,                                     !- Direction of Relative North {deg}
  0,                                      !- X Origin {m}
  0,                                      !- Y Origin {m}
  0,                                      !- Z Origin {m}
  ,                                       !- Building Story Name
  {ac584aa5-7546-458e-85e2-984b23d0d4d1}, !- Thermal Zone Name
  ,                                       !- Part of Total Floor Area
  ,                                       !- Design Specification Outdoor Air Object Name
  {31c236e0-6b16-42bc-866c-5e2ffa619aa3}; !- Building Unit Name

OS:Surface,
  {38933088-fb84-4e3e-852d-927c09a7c94b}, !- Handle
  Surface 23,                             !- Name
  Wall,                                   !- Surface Type
  ,                                       !- Construction Name
  {23226e03-89bd-4c83-a48a-72cf8c498450}, !- Space Name
  Surface,                                !- Outside Boundary Condition
  {fd5479b2-24ba-47c7-9b97-b854463e09c5}, !- Outside Boundary Condition Object
  NoSun,                                  !- Sun Exposure
  NoWind,                                 !- Wind Exposure
  ,                                       !- View Factor to Ground
  ,                                       !- Number of Vertices
  12.9315688143396, 0, 2.4384,            !- X,Y,Z Vertex 1 {m}
  12.9315688143396, 0, 0,                 !- X,Y,Z Vertex 2 {m}
  12.9315688143396, -12.9315688143396, 0, !- X,Y,Z Vertex 3 {m}
  12.9315688143396, -12.9315688143396, 2.4384; !- X,Y,Z Vertex 4 {m}

OS:Surface,
  {a7969bdf-4d13-488c-8b3a-776615332462}, !- Handle
  Surface 24,                             !- Name
  Floor,                                  !- Surface Type
  ,                                       !- Construction Name
  {23226e03-89bd-4c83-a48a-72cf8c498450}, !- Space Name
  Foundation,                             !- Outside Boundary Condition
  ,                                       !- Outside Boundary Condition Object
  NoSun,                                  !- Sun Exposure
  NoWind,                                 !- Wind Exposure
  ,                                       !- View Factor to Ground
  ,                                       !- Number of Vertices
  12.9315688143396, -12.9315688143396, 0, !- X,Y,Z Vertex 1 {m}
  12.9315688143396, 0, 0,                 !- X,Y,Z Vertex 2 {m}
  19.3973532215094, 0, 0,                 !- X,Y,Z Vertex 3 {m}
  19.3973532215094, -12.9315688143396, 0; !- X,Y,Z Vertex 4 {m}

OS:Surface,
  {219e0d23-50bb-4192-bcc8-d6d1be6c40cd}, !- Handle
  Surface 25,                             !- Name
  Wall,                                   !- Surface Type
  ,                                       !- Construction Name
  {23226e03-89bd-4c83-a48a-72cf8c498450}, !- Space Name
=======
  6.46578440716979, -6.46578440716979, 5.6712922035849, !- X,Y,Z Vertex 1 {m}
  0, -6.46578440716979, 5.6712922035849,  !- X,Y,Z Vertex 2 {m}
  0, -12.9315688143396, 2.4384,           !- X,Y,Z Vertex 3 {m}
  6.46578440716979, -12.9315688143396, 2.4384; !- X,Y,Z Vertex 4 {m}

OS:Surface,
  {6cf2e3e6-12c3-4311-87ff-33e85421aeb1}, !- Handle
  Surface 10,                             !- Name
  Wall,                                   !- Surface Type
  ,                                       !- Construction Name
  {3854d38a-59d7-4f56-b81d-983e35d835f0}, !- Space Name
>>>>>>> 49f5e9b9
  Outdoors,                               !- Outside Boundary Condition
  ,                                       !- Outside Boundary Condition Object
  SunExposed,                             !- Sun Exposure
  WindExposed,                            !- Wind Exposure
  ,                                       !- View Factor to Ground
  ,                                       !- Number of Vertices
<<<<<<< HEAD
  12.9315688143396, -12.9315688143396, 2.4384, !- X,Y,Z Vertex 1 {m}
  12.9315688143396, -12.9315688143396, 0, !- X,Y,Z Vertex 2 {m}
  19.3973532215094, -12.9315688143396, 0, !- X,Y,Z Vertex 3 {m}
  19.3973532215094, -12.9315688143396, 2.4384; !- X,Y,Z Vertex 4 {m}

OS:Surface,
  {e32a5803-420b-41f1-9b94-cc99dce2adfd}, !- Handle
  Surface 26,                             !- Name
  Wall,                                   !- Surface Type
  ,                                       !- Construction Name
  {23226e03-89bd-4c83-a48a-72cf8c498450}, !- Space Name
  Outdoors,                               !- Outside Boundary Condition
  ,                                       !- Outside Boundary Condition Object
  SunExposed,                             !- Sun Exposure
  WindExposed,                            !- Wind Exposure
  ,                                       !- View Factor to Ground
  ,                                       !- Number of Vertices
  19.3973532215094, 0, 2.4384,            !- X,Y,Z Vertex 1 {m}
  19.3973532215094, 0, 0,                 !- X,Y,Z Vertex 2 {m}
  12.9315688143396, 0, 0,                 !- X,Y,Z Vertex 3 {m}
  12.9315688143396, 0, 2.4384;            !- X,Y,Z Vertex 4 {m}

OS:Surface,
  {3840bf03-4274-4067-9320-622d4a9c71a8}, !- Handle
  Surface 27,                             !- Name
  RoofCeiling,                            !- Surface Type
  ,                                       !- Construction Name
  {23226e03-89bd-4c83-a48a-72cf8c498450}, !- Space Name
  Surface,                                !- Outside Boundary Condition
  {3a11b37a-ee1f-4739-ad27-384b34a986fd}, !- Outside Boundary Condition Object
  NoSun,                                  !- Sun Exposure
  NoWind,                                 !- Wind Exposure
  ,                                       !- View Factor to Ground
  ,                                       !- Number of Vertices
  19.3973532215094, -12.9315688143396, 2.4384, !- X,Y,Z Vertex 1 {m}
  19.3973532215094, 0, 2.4384,            !- X,Y,Z Vertex 2 {m}
  12.9315688143396, 0, 2.4384,            !- X,Y,Z Vertex 3 {m}
  12.9315688143396, -12.9315688143396, 2.4384; !- X,Y,Z Vertex 4 {m}

OS:Surface,
  {4585cc31-e1e4-4c1e-9611-97e3a5e514ee}, !- Handle
  Surface 28,                             !- Name
  Wall,                                   !- Surface Type
  ,                                       !- Construction Name
  {23226e03-89bd-4c83-a48a-72cf8c498450}, !- Space Name
  Surface,                                !- Outside Boundary Condition
  {e04b7d75-db9a-4c45-a6e9-2ff60bbb3335}, !- Outside Boundary Condition Object
  NoSun,                                  !- Sun Exposure
  NoWind,                                 !- Wind Exposure
  ,                                       !- View Factor to Ground
  ,                                       !- Number of Vertices
  19.3973532215094, -12.9315688143396, 2.4384, !- X,Y,Z Vertex 1 {m}
  19.3973532215094, -12.9315688143396, 0, !- X,Y,Z Vertex 2 {m}
  19.3973532215094, 0, 0,                 !- X,Y,Z Vertex 3 {m}
  19.3973532215094, 0, 2.4384;            !- X,Y,Z Vertex 4 {m}

OS:ThermalZone,
  {45a8b298-f8cd-419d-ae02-7a48e6688895}, !- Handle
  living zone|unit 4,                     !- Name
  ,                                       !- Multiplier
  ,                                       !- Ceiling Height {m}
  ,                                       !- Volume {m3}
  ,                                       !- Floor Area {m2}
  ,                                       !- Zone Inside Convection Algorithm
  ,                                       !- Zone Outside Convection Algorithm
  ,                                       !- Zone Conditioning Equipment List Name
  {137b61ac-ac6b-42c8-8677-38afed650c34}, !- Zone Air Inlet Port List
  {17e4ed74-4477-4cf5-84a0-0355d168883c}, !- Zone Air Exhaust Port List
  {5245b0c8-2132-49bd-8ea9-5c25fa50c33e}, !- Zone Air Node Name
  {711cc750-ab7c-4586-be86-0e45bf7c75fa}, !- Zone Return Air Port List
  ,                                       !- Primary Daylighting Control Name
  ,                                       !- Fraction of Zone Controlled by Primary Daylighting Control
  ,                                       !- Secondary Daylighting Control Name
  ,                                       !- Fraction of Zone Controlled by Secondary Daylighting Control
  ,                                       !- Illuminance Map Name
  ,                                       !- Group Rendering Name
  ,                                       !- Thermostat Name
  No;                                     !- Use Ideal Air Loads

OS:Node,
  {6511aa1b-1aed-4a92-a0a5-4574bdda88b1}, !- Handle
  Node 4,                                 !- Name
  {5245b0c8-2132-49bd-8ea9-5c25fa50c33e}, !- Inlet Port
  ;                                       !- Outlet Port

OS:Connection,
  {5245b0c8-2132-49bd-8ea9-5c25fa50c33e}, !- Handle
  {f6ed1009-5d06-4187-bc75-66743785a96f}, !- Name
  {45a8b298-f8cd-419d-ae02-7a48e6688895}, !- Source Object
  11,                                     !- Outlet Port
  {6511aa1b-1aed-4a92-a0a5-4574bdda88b1}, !- Target Object
  2;                                      !- Inlet Port

OS:PortList,
  {137b61ac-ac6b-42c8-8677-38afed650c34}, !- Handle
  {8454cf75-707f-435c-91c3-362f94825eb5}, !- Name
  {45a8b298-f8cd-419d-ae02-7a48e6688895}, !- HVAC Component
  {3db709ab-b46d-47b2-a69c-92b896684e9b}; !- Port 1

OS:PortList,
  {17e4ed74-4477-4cf5-84a0-0355d168883c}, !- Handle
  {0ae197b6-0888-4106-9330-4c1b98fc4662}, !- Name
  {45a8b298-f8cd-419d-ae02-7a48e6688895}; !- HVAC Component

OS:PortList,
  {711cc750-ab7c-4586-be86-0e45bf7c75fa}, !- Handle
  {4144651d-904e-4804-94c4-0b751afc8be9}, !- Name
  {45a8b298-f8cd-419d-ae02-7a48e6688895}, !- HVAC Component
  {79fa78a3-cbad-4fc3-8104-392dcf7a6768}; !- Port 1

OS:Sizing:Zone,
  {dfb6a26b-a264-4b87-a15a-a443fedcac13}, !- Handle
  {45a8b298-f8cd-419d-ae02-7a48e6688895}, !- Zone or ZoneList Name
  SupplyAirTemperature,                   !- Zone Cooling Design Supply Air Temperature Input Method
  14,                                     !- Zone Cooling Design Supply Air Temperature {C}
  11.11,                                  !- Zone Cooling Design Supply Air Temperature Difference {deltaC}
  SupplyAirTemperature,                   !- Zone Heating Design Supply Air Temperature Input Method
  40,                                     !- Zone Heating Design Supply Air Temperature {C}
  11.11,                                  !- Zone Heating Design Supply Air Temperature Difference {deltaC}
  0.0085,                                 !- Zone Cooling Design Supply Air Humidity Ratio {kg-H2O/kg-air}
  0.008,                                  !- Zone Heating Design Supply Air Humidity Ratio {kg-H2O/kg-air}
  ,                                       !- Zone Heating Sizing Factor
  ,                                       !- Zone Cooling Sizing Factor
  DesignDay,                              !- Cooling Design Air Flow Method
  ,                                       !- Cooling Design Air Flow Rate {m3/s}
  ,                                       !- Cooling Minimum Air Flow per Zone Floor Area {m3/s-m2}
  ,                                       !- Cooling Minimum Air Flow {m3/s}
  ,                                       !- Cooling Minimum Air Flow Fraction
  DesignDay,                              !- Heating Design Air Flow Method
  ,                                       !- Heating Design Air Flow Rate {m3/s}
  ,                                       !- Heating Maximum Air Flow per Zone Floor Area {m3/s-m2}
  ,                                       !- Heating Maximum Air Flow {m3/s}
  ,                                       !- Heating Maximum Air Flow Fraction
  ,                                       !- Design Zone Air Distribution Effectiveness in Cooling Mode
  ,                                       !- Design Zone Air Distribution Effectiveness in Heating Mode
  No,                                     !- Account for Dedicated Outdoor Air System
  NeutralSupplyAir,                       !- Dedicated Outdoor Air System Control Strategy
  autosize,                               !- Dedicated Outdoor Air Low Setpoint Temperature for Design {C}
  autosize;                               !- Dedicated Outdoor Air High Setpoint Temperature for Design {C}

OS:ZoneHVAC:EquipmentList,
  {d07cf244-867c-41c3-826d-a3ff8e48fb8e}, !- Handle
  Zone HVAC Equipment List 4,             !- Name
  {45a8b298-f8cd-419d-ae02-7a48e6688895}, !- Thermal Zone
  SequentialLoad,                         !- Load Distribution Scheme
  {51743fe5-527b-46e0-be7f-42b3d830e5fc}, !- Zone Equipment 1
  1,                                      !- Zone Equipment Cooling Sequence 1
  1,                                      !- Zone Equipment Heating or No-Load Sequence 1
  ,                                       !- Zone Equipment Sequential Cooling Fraction Schedule Name 1
  ;                                       !- Zone Equipment Sequential Heating Fraction Schedule Name 1

OS:Space,
  {82d2cca5-dddc-461f-8996-774088e7e30d}, !- Handle
  living space|unit 4|story 1,            !- Name
  {f46e7204-f592-4386-a75b-deac6bd5d262}, !- Space Type Name
  ,                                       !- Default Construction Set Name
  ,                                       !- Default Schedule Set Name
  -0,                                     !- Direction of Relative North {deg}
  0,                                      !- X Origin {m}
  0,                                      !- Y Origin {m}
  0,                                      !- Z Origin {m}
  ,                                       !- Building Story Name
  {45a8b298-f8cd-419d-ae02-7a48e6688895}, !- Thermal Zone Name
  ,                                       !- Part of Total Floor Area
  ,                                       !- Design Specification Outdoor Air Object Name
  {80781f10-55fa-4402-a155-414f3ceba3e5}; !- Building Unit Name

OS:Surface,
  {e04b7d75-db9a-4c45-a6e9-2ff60bbb3335}, !- Handle
  Surface 34,                             !- Name
  Wall,                                   !- Surface Type
  ,                                       !- Construction Name
  {82d2cca5-dddc-461f-8996-774088e7e30d}, !- Space Name
  Surface,                                !- Outside Boundary Condition
  {4585cc31-e1e4-4c1e-9611-97e3a5e514ee}, !- Outside Boundary Condition Object
  NoSun,                                  !- Sun Exposure
  NoWind,                                 !- Wind Exposure
  ,                                       !- View Factor to Ground
  ,                                       !- Number of Vertices
  19.3973532215094, 0, 2.4384,            !- X,Y,Z Vertex 1 {m}
  19.3973532215094, 0, 0,                 !- X,Y,Z Vertex 2 {m}
  19.3973532215094, -12.9315688143396, 0, !- X,Y,Z Vertex 3 {m}
  19.3973532215094, -12.9315688143396, 2.4384; !- X,Y,Z Vertex 4 {m}

OS:Surface,
  {c1fcd1af-d8ab-4270-9ae0-de9053d15cab}, !- Handle
  Surface 35,                             !- Name
  Floor,                                  !- Surface Type
  ,                                       !- Construction Name
  {82d2cca5-dddc-461f-8996-774088e7e30d}, !- Space Name
  Foundation,                             !- Outside Boundary Condition
  ,                                       !- Outside Boundary Condition Object
  NoSun,                                  !- Sun Exposure
  NoWind,                                 !- Wind Exposure
  ,                                       !- View Factor to Ground
  ,                                       !- Number of Vertices
  19.3973532215094, -12.9315688143396, 0, !- X,Y,Z Vertex 1 {m}
  19.3973532215094, 0, 0,                 !- X,Y,Z Vertex 2 {m}
  25.8631376286792, 0, 0,                 !- X,Y,Z Vertex 3 {m}
  25.8631376286792, -12.9315688143396, 0; !- X,Y,Z Vertex 4 {m}

OS:Surface,
  {2c72a6bd-4f39-4c43-afdc-f5efa49dcbec}, !- Handle
  Surface 36,                             !- Name
  Wall,                                   !- Surface Type
  ,                                       !- Construction Name
  {82d2cca5-dddc-461f-8996-774088e7e30d}, !- Space Name
  Outdoors,                               !- Outside Boundary Condition
  ,                                       !- Outside Boundary Condition Object
  SunExposed,                             !- Sun Exposure
  WindExposed,                            !- Wind Exposure
  ,                                       !- View Factor to Ground
  ,                                       !- Number of Vertices
  19.3973532215094, -12.9315688143396, 2.4384, !- X,Y,Z Vertex 1 {m}
  19.3973532215094, -12.9315688143396, 0, !- X,Y,Z Vertex 2 {m}
  25.8631376286792, -12.9315688143396, 0, !- X,Y,Z Vertex 3 {m}
  25.8631376286792, -12.9315688143396, 2.4384; !- X,Y,Z Vertex 4 {m}

OS:Surface,
  {b61729b9-2fe4-4556-8804-7687f1ee8128}, !- Handle
  Surface 37,                             !- Name
  Wall,                                   !- Surface Type
  ,                                       !- Construction Name
  {82d2cca5-dddc-461f-8996-774088e7e30d}, !- Space Name
  Outdoors,                               !- Outside Boundary Condition
  ,                                       !- Outside Boundary Condition Object
  SunExposed,                             !- Sun Exposure
  WindExposed,                            !- Wind Exposure
  ,                                       !- View Factor to Ground
  ,                                       !- Number of Vertices
  25.8631376286792, 0, 2.4384,            !- X,Y,Z Vertex 1 {m}
  25.8631376286792, 0, 0,                 !- X,Y,Z Vertex 2 {m}
  19.3973532215094, 0, 0,                 !- X,Y,Z Vertex 3 {m}
  19.3973532215094, 0, 2.4384;            !- X,Y,Z Vertex 4 {m}

OS:Surface,
  {8e486a4d-b65d-41f3-8778-72c033b0af0a}, !- Handle
  Surface 38,                             !- Name
  RoofCeiling,                            !- Surface Type
  ,                                       !- Construction Name
  {82d2cca5-dddc-461f-8996-774088e7e30d}, !- Space Name
  Surface,                                !- Outside Boundary Condition
  {da278b7a-93c1-452e-92cb-6fc580f3d913}, !- Outside Boundary Condition Object
  NoSun,                                  !- Sun Exposure
  NoWind,                                 !- Wind Exposure
  ,                                       !- View Factor to Ground
  ,                                       !- Number of Vertices
  25.8631376286792, -12.9315688143396, 2.4384, !- X,Y,Z Vertex 1 {m}
  25.8631376286792, 0, 2.4384,            !- X,Y,Z Vertex 2 {m}
  19.3973532215094, 0, 2.4384,            !- X,Y,Z Vertex 3 {m}
  19.3973532215094, -12.9315688143396, 2.4384; !- X,Y,Z Vertex 4 {m}

OS:Surface,
  {33f42af2-18ef-4946-a823-42f892af2aca}, !- Handle
  Surface 39,                             !- Name
  Wall,                                   !- Surface Type
  ,                                       !- Construction Name
  {82d2cca5-dddc-461f-8996-774088e7e30d}, !- Space Name
  Outdoors,                               !- Outside Boundary Condition
  ,                                       !- Outside Boundary Condition Object
  SunExposed,                             !- Sun Exposure
  WindExposed,                            !- Wind Exposure
  ,                                       !- View Factor to Ground
  ,                                       !- Number of Vertices
  25.8631376286792, -12.9315688143396, 2.4384, !- X,Y,Z Vertex 1 {m}
  25.8631376286792, -12.9315688143396, 0, !- X,Y,Z Vertex 2 {m}
  25.8631376286792, 0, 0,                 !- X,Y,Z Vertex 3 {m}
  25.8631376286792, 0, 2.4384;            !- X,Y,Z Vertex 4 {m}

OS:Surface,
  {547f57cb-e1e5-41bb-8d61-c2c1721daf5b}, !- Handle
  Surface 7,                              !- Name
  Floor,                                  !- Surface Type
  ,                                       !- Construction Name
  {6a26c7f3-63ec-4361-8a7c-18b2bcd90a9a}, !- Space Name
  Surface,                                !- Outside Boundary Condition
  {5f1b8831-5e04-4ee8-9149-10e62300d4bc}, !- Outside Boundary Condition Object
  NoSun,                                  !- Sun Exposure
  NoWind,                                 !- Wind Exposure
  ,                                       !- View Factor to Ground
  ,                                       !- Number of Vertices
  6.46578440716979, 0, 2.4384,            !- X,Y,Z Vertex 1 {m}
  6.46578440716979, -12.9315688143396, 2.4384, !- X,Y,Z Vertex 2 {m}
  0, -12.9315688143396, 2.4384,           !- X,Y,Z Vertex 3 {m}
  0, 0, 2.4384;                           !- X,Y,Z Vertex 4 {m}

OS:Surface,
  {9c849244-5d91-4018-965d-06a3e084d0eb}, !- Handle
  Surface 8,                              !- Name
  RoofCeiling,                            !- Surface Type
  ,                                       !- Construction Name
  {6a26c7f3-63ec-4361-8a7c-18b2bcd90a9a}, !- Space Name
  Outdoors,                               !- Outside Boundary Condition
  ,                                       !- Outside Boundary Condition Object
  SunExposed,                             !- Sun Exposure
  WindExposed,                            !- Wind Exposure
  ,                                       !- View Factor to Ground
  ,                                       !- Number of Vertices
  0, -6.46578440716979, 5.6712922035849,  !- X,Y,Z Vertex 1 {m}
  25.8631376286792, -6.46578440716979, 5.6712922035849, !- X,Y,Z Vertex 2 {m}
  25.8631376286792, 0, 2.4384,            !- X,Y,Z Vertex 3 {m}
  0, 0, 2.4384;                           !- X,Y,Z Vertex 4 {m}

OS:Surface,
  {2e38ba7a-78ef-451d-bf34-503561d1e847}, !- Handle
  Surface 9,                              !- Name
  RoofCeiling,                            !- Surface Type
  ,                                       !- Construction Name
  {6a26c7f3-63ec-4361-8a7c-18b2bcd90a9a}, !- Space Name
  Outdoors,                               !- Outside Boundary Condition
  ,                                       !- Outside Boundary Condition Object
  SunExposed,                             !- Sun Exposure
  WindExposed,                            !- Wind Exposure
  ,                                       !- View Factor to Ground
  ,                                       !- Number of Vertices
  25.8631376286792, -6.46578440716979, 5.6712922035849, !- X,Y,Z Vertex 1 {m}
  0, -6.46578440716979, 5.6712922035849,  !- X,Y,Z Vertex 2 {m}
  0, -12.9315688143396, 2.4384,           !- X,Y,Z Vertex 3 {m}
  25.8631376286792, -12.9315688143396, 2.4384; !- X,Y,Z Vertex 4 {m}

OS:Surface,
  {f02a4524-8bc6-43fe-90ad-b9acd51bc2a0}, !- Handle
  Surface 10,                             !- Name
  Wall,                                   !- Surface Type
  ,                                       !- Construction Name
  {6a26c7f3-63ec-4361-8a7c-18b2bcd90a9a}, !- Space Name
  Outdoors,                               !- Outside Boundary Condition
  ,                                       !- Outside Boundary Condition Object
  SunExposed,                             !- Sun Exposure
  WindExposed,                            !- Wind Exposure
  ,                                       !- View Factor to Ground
  ,                                       !- Number of Vertices
  0, -6.46578440716979, 5.6712922035849,  !- X,Y,Z Vertex 1 {m}
  0, 0, 2.4384,                           !- X,Y,Z Vertex 2 {m}
  0, -12.9315688143396, 2.4384;           !- X,Y,Z Vertex 3 {m}

OS:Surface,
  {a55d865e-2009-49b8-90f7-f5d4533aad37}, !- Handle
  Surface 11,                             !- Name
  Wall,                                   !- Surface Type
  ,                                       !- Construction Name
  {6a26c7f3-63ec-4361-8a7c-18b2bcd90a9a}, !- Space Name
  Outdoors,                               !- Outside Boundary Condition
  ,                                       !- Outside Boundary Condition Object
  SunExposed,                             !- Sun Exposure
  WindExposed,                            !- Wind Exposure
  ,                                       !- View Factor to Ground
  ,                                       !- Number of Vertices
  25.8631376286792, -6.46578440716979, 5.6712922035849, !- X,Y,Z Vertex 1 {m}
  25.8631376286792, -12.9315688143396, 2.4384, !- X,Y,Z Vertex 2 {m}
  25.8631376286792, 0, 2.4384;            !- X,Y,Z Vertex 3 {m}

OS:Space,
  {6a26c7f3-63ec-4361-8a7c-18b2bcd90a9a}, !- Handle
  unfinished attic space,                 !- Name
  {29c6b2b5-e25a-42a9-b2ca-880d558651df}, !- Space Type Name
  ,                                       !- Default Construction Set Name
  ,                                       !- Default Schedule Set Name
  ,                                       !- Direction of Relative North {deg}
  ,                                       !- X Origin {m}
  ,                                       !- Y Origin {m}
  ,                                       !- Z Origin {m}
  ,                                       !- Building Story Name
  {61961ec6-afdf-4d53-8c78-4350d737957a}; !- Thermal Zone Name

OS:ThermalZone,
  {61961ec6-afdf-4d53-8c78-4350d737957a}, !- Handle
  unfinished attic zone,                  !- Name
  ,                                       !- Multiplier
  ,                                       !- Ceiling Height {m}
  ,                                       !- Volume {m3}
  ,                                       !- Floor Area {m2}
  ,                                       !- Zone Inside Convection Algorithm
  ,                                       !- Zone Outside Convection Algorithm
  ,                                       !- Zone Conditioning Equipment List Name
  {1b3ccdd6-8387-4bde-97e4-6b8b057868a1}, !- Zone Air Inlet Port List
  {884e70b6-c3d8-47f0-97e0-dda5b9bc7029}, !- Zone Air Exhaust Port List
  {7c4fbc73-6e42-4f61-bafa-710a1af754c4}, !- Zone Air Node Name
  {715267c3-25e9-474c-bdfe-c948d66620fb}, !- Zone Return Air Port List
  ,                                       !- Primary Daylighting Control Name
  ,                                       !- Fraction of Zone Controlled by Primary Daylighting Control
  ,                                       !- Secondary Daylighting Control Name
  ,                                       !- Fraction of Zone Controlled by Secondary Daylighting Control
  ,                                       !- Illuminance Map Name
  ,                                       !- Group Rendering Name
  ,                                       !- Thermostat Name
  No;                                     !- Use Ideal Air Loads

OS:Node,
  {90c2e1f6-ac0a-4a8f-aa26-df53c355153f}, !- Handle
  Node 5,                                 !- Name
  {7c4fbc73-6e42-4f61-bafa-710a1af754c4}, !- Inlet Port
  ;                                       !- Outlet Port

OS:Connection,
  {7c4fbc73-6e42-4f61-bafa-710a1af754c4}, !- Handle
  {c5866aeb-c905-433f-9b49-4cea12b6a6a6}, !- Name
  {61961ec6-afdf-4d53-8c78-4350d737957a}, !- Source Object
  11,                                     !- Outlet Port
  {90c2e1f6-ac0a-4a8f-aa26-df53c355153f}, !- Target Object
  2;                                      !- Inlet Port

OS:PortList,
  {1b3ccdd6-8387-4bde-97e4-6b8b057868a1}, !- Handle
  {b4e4f3ae-2ef7-4409-927e-36ec63213ffb}, !- Name
  {61961ec6-afdf-4d53-8c78-4350d737957a}; !- HVAC Component

OS:PortList,
  {884e70b6-c3d8-47f0-97e0-dda5b9bc7029}, !- Handle
  {7bda98a8-2436-49a1-84be-3d57c5c8a4d6}, !- Name
  {61961ec6-afdf-4d53-8c78-4350d737957a}; !- HVAC Component

OS:PortList,
  {715267c3-25e9-474c-bdfe-c948d66620fb}, !- Handle
  {b26f5fa6-f535-4d47-94cb-1c1a6a0a79d1}, !- Name
  {61961ec6-afdf-4d53-8c78-4350d737957a}; !- HVAC Component

OS:Sizing:Zone,
  {1a9c7f0f-521c-4402-8cad-243c4a1dba36}, !- Handle
  {61961ec6-afdf-4d53-8c78-4350d737957a}, !- Zone or ZoneList Name
  SupplyAirTemperature,                   !- Zone Cooling Design Supply Air Temperature Input Method
  14,                                     !- Zone Cooling Design Supply Air Temperature {C}
  11.11,                                  !- Zone Cooling Design Supply Air Temperature Difference {deltaC}
  SupplyAirTemperature,                   !- Zone Heating Design Supply Air Temperature Input Method
  40,                                     !- Zone Heating Design Supply Air Temperature {C}
  11.11,                                  !- Zone Heating Design Supply Air Temperature Difference {deltaC}
  0.0085,                                 !- Zone Cooling Design Supply Air Humidity Ratio {kg-H2O/kg-air}
  0.008,                                  !- Zone Heating Design Supply Air Humidity Ratio {kg-H2O/kg-air}
  ,                                       !- Zone Heating Sizing Factor
  ,                                       !- Zone Cooling Sizing Factor
  DesignDay,                              !- Cooling Design Air Flow Method
  ,                                       !- Cooling Design Air Flow Rate {m3/s}
  ,                                       !- Cooling Minimum Air Flow per Zone Floor Area {m3/s-m2}
  ,                                       !- Cooling Minimum Air Flow {m3/s}
  ,                                       !- Cooling Minimum Air Flow Fraction
  DesignDay,                              !- Heating Design Air Flow Method
  ,                                       !- Heating Design Air Flow Rate {m3/s}
  ,                                       !- Heating Maximum Air Flow per Zone Floor Area {m3/s-m2}
  ,                                       !- Heating Maximum Air Flow {m3/s}
  ,                                       !- Heating Maximum Air Flow Fraction
  ,                                       !- Design Zone Air Distribution Effectiveness in Cooling Mode
  ,                                       !- Design Zone Air Distribution Effectiveness in Heating Mode
  No,                                     !- Account for Dedicated Outdoor Air System
  NeutralSupplyAir,                       !- Dedicated Outdoor Air System Control Strategy
  autosize,                               !- Dedicated Outdoor Air Low Setpoint Temperature for Design {C}
  autosize;                               !- Dedicated Outdoor Air High Setpoint Temperature for Design {C}

OS:ZoneHVAC:EquipmentList,
  {8deea8e0-7d1e-4e8d-b7f4-a889fa5f7a5b}, !- Handle
  Zone HVAC Equipment List 5,             !- Name
  {61961ec6-afdf-4d53-8c78-4350d737957a}; !- Thermal Zone

OS:SpaceType,
  {29c6b2b5-e25a-42a9-b2ca-880d558651df}, !- Handle
  Space Type 2,                           !- Name
  ,                                       !- Default Construction Set Name
  ,                                       !- Default Schedule Set Name
  ,                                       !- Group Rendering Name
  ,                                       !- Design Specification Outdoor Air Object Name
  ,                                       !- Standards Template
  ,                                       !- Standards Building Type
  unfinished attic;                       !- Standards Space Type

OS:BuildingUnit,
  {4527577d-abfc-44b8-a541-ce4d203beca6}, !- Handle
  unit 1,                                 !- Name
  ,                                       !- Rendering Color
  Residential;                            !- Building Unit Type

OS:AdditionalProperties,
  {81a570e8-7bd2-4d4d-839e-705540cfbd0b}, !- Handle
  {4527577d-abfc-44b8-a541-ce4d203beca6}, !- Object Name
  Units Represented,                      !- Feature Name 1
  Integer,                                !- Feature Data Type 1
  1,                                      !- Feature Value 1
  NumberOfBedrooms,                       !- Feature Name 2
  Integer,                                !- Feature Data Type 2
  3,                                      !- Feature Value 2
  NumberOfBathrooms,                      !- Feature Name 3
  Double,                                 !- Feature Data Type 3
  2;                                      !- Feature Value 3

OS:BuildingUnit,
  {0de3c882-a0ef-4c4b-bb21-21b76777681e}, !- Handle
  unit 2,                                 !- Name
  ,                                       !- Rendering Color
  Residential;                            !- Building Unit Type

OS:AdditionalProperties,
  {42377e98-01d4-424e-a622-29002f701b8a}, !- Handle
  {0de3c882-a0ef-4c4b-bb21-21b76777681e}, !- Object Name
  Units Represented,                      !- Feature Name 1
  Integer,                                !- Feature Data Type 1
  1,                                      !- Feature Value 1
  NumberOfBedrooms,                       !- Feature Name 2
  Integer,                                !- Feature Data Type 2
  3,                                      !- Feature Value 2
  NumberOfBathrooms,                      !- Feature Name 3
  Double,                                 !- Feature Data Type 3
  2;                                      !- Feature Value 3

OS:BuildingUnit,
  {31c236e0-6b16-42bc-866c-5e2ffa619aa3}, !- Handle
  unit 3,                                 !- Name
  ,                                       !- Rendering Color
  Residential;                            !- Building Unit Type

OS:AdditionalProperties,
  {919dc134-5439-4e6d-81a8-d0b9f650f0e5}, !- Handle
  {31c236e0-6b16-42bc-866c-5e2ffa619aa3}, !- Object Name
  Units Represented,                      !- Feature Name 1
  Integer,                                !- Feature Data Type 1
  1,                                      !- Feature Value 1
  NumberOfBedrooms,                       !- Feature Name 2
  Integer,                                !- Feature Data Type 2
  3,                                      !- Feature Value 2
  NumberOfBathrooms,                      !- Feature Name 3
  Double,                                 !- Feature Data Type 3
  2;                                      !- Feature Value 3

OS:BuildingUnit,
  {80781f10-55fa-4402-a155-414f3ceba3e5}, !- Handle
  unit 4,                                 !- Name
  ,                                       !- Rendering Color
  Residential;                            !- Building Unit Type

OS:AdditionalProperties,
  {53381fe7-891f-480b-b97f-f51a4d082b8d}, !- Handle
  {80781f10-55fa-4402-a155-414f3ceba3e5}, !- Object Name
  Units Represented,                      !- Feature Name 1
  Integer,                                !- Feature Data Type 1
  1,                                      !- Feature Value 1
  NumberOfBedrooms,                       !- Feature Name 2
  Integer,                                !- Feature Data Type 2
  3,                                      !- Feature Value 2
  NumberOfBathrooms,                      !- Feature Name 3
  Double,                                 !- Feature Data Type 3
  2;                                      !- Feature Value 3

OS:Building,
  {4d6cbbcc-8ae7-4e16-935d-1459c0c704a9}, !- Handle
  Building 1,                             !- Name
  ,                                       !- Building Sector Type
  0,                                      !- North Axis {deg}
  ,                                       !- Nominal Floor to Floor Height {m}
  ,                                       !- Space Type Name
  ,                                       !- Default Construction Set Name
  ,                                       !- Default Schedule Set Name
  1,                                      !- Standards Number of Stories
  1,                                      !- Standards Number of Above Ground Stories
  ,                                       !- Standards Template
  singlefamilyattached,                   !- Standards Building Type
  4;                                      !- Standards Number of Living Units

OS:AdditionalProperties,
  {9375dfd6-16f8-4ae0-a1ea-312cdeb49bf9}, !- Handle
  {4d6cbbcc-8ae7-4e16-935d-1459c0c704a9}, !- Object Name
  Total Units Represented,                !- Feature Name 1
  Integer,                                !- Feature Data Type 1
  4,                                      !- Feature Value 1
  Total Units Modeled,                    !- Feature Name 2
  Integer,                                !- Feature Data Type 2
  4;                                      !- Feature Value 2

OS:Surface,
  {3a11b37a-ee1f-4739-ad27-384b34a986fd}, !- Handle
  Surface 18,                             !- Name
  Floor,                                  !- Surface Type
  ,                                       !- Construction Name
  {6a26c7f3-63ec-4361-8a7c-18b2bcd90a9a}, !- Space Name
  Surface,                                !- Outside Boundary Condition
  {3840bf03-4274-4067-9320-622d4a9c71a8}, !- Outside Boundary Condition Object
  NoSun,                                  !- Sun Exposure
  NoWind,                                 !- Wind Exposure
  ,                                       !- View Factor to Ground
  ,                                       !- Number of Vertices
  19.3973532215094, 0, 2.4384,            !- X,Y,Z Vertex 1 {m}
  19.3973532215094, -12.9315688143396, 2.4384, !- X,Y,Z Vertex 2 {m}
  12.9315688143396, -12.9315688143396, 2.4384, !- X,Y,Z Vertex 3 {m}
  12.9315688143396, 0, 2.4384;            !- X,Y,Z Vertex 4 {m}

OS:Surface,
  {da278b7a-93c1-452e-92cb-6fc580f3d913}, !- Handle
  Surface 19,                             !- Name
  Floor,                                  !- Surface Type
  ,                                       !- Construction Name
  {6a26c7f3-63ec-4361-8a7c-18b2bcd90a9a}, !- Space Name
  Surface,                                !- Outside Boundary Condition
  {8e486a4d-b65d-41f3-8778-72c033b0af0a}, !- Outside Boundary Condition Object
  NoSun,                                  !- Sun Exposure
  NoWind,                                 !- Wind Exposure
  ,                                       !- View Factor to Ground
  ,                                       !- Number of Vertices
  25.8631376286792, 0, 2.4384,            !- X,Y,Z Vertex 1 {m}
  25.8631376286792, -12.9315688143396, 2.4384, !- X,Y,Z Vertex 2 {m}
  19.3973532215094, -12.9315688143396, 2.4384, !- X,Y,Z Vertex 3 {m}
  19.3973532215094, 0, 2.4384;            !- X,Y,Z Vertex 4 {m}

OS:Surface,
  {8481bebc-e8df-4496-997f-074e5b8d2691}, !- Handle
  Surface 20,                             !- Name
  Floor,                                  !- Surface Type
  ,                                       !- Construction Name
  {6a26c7f3-63ec-4361-8a7c-18b2bcd90a9a}, !- Space Name
  Surface,                                !- Outside Boundary Condition
  {e5d8bb4f-c30b-4f38-a4bf-5bbd7a8fdc14}, !- Outside Boundary Condition Object
  NoSun,                                  !- Sun Exposure
  NoWind,                                 !- Wind Exposure
  ,                                       !- View Factor to Ground
  ,                                       !- Number of Vertices
  12.9315688143396, 0, 2.4384,            !- X,Y,Z Vertex 1 {m}
  12.9315688143396, -12.9315688143396, 2.4384, !- X,Y,Z Vertex 2 {m}
  6.46578440716979, -12.9315688143396, 2.4384, !- X,Y,Z Vertex 3 {m}
  6.46578440716979, 0, 2.4384;            !- X,Y,Z Vertex 4 {m}

OS:Schedule:Day,
  {6b98dbcc-5233-4568-91ee-51b43b168794}, !- Handle
  Schedule Day 1,                         !- Name
  ,                                       !- Schedule Type Limits Name
  ,                                       !- Interpolate to Timestep
  24,                                     !- Hour 1
  0,                                      !- Minute 1
  0;                                      !- Value Until Time 1

OS:Schedule:Day,
  {1306a3a0-c187-43cd-91b0-51efabe66084}, !- Handle
  Schedule Day 2,                         !- Name
  ,                                       !- Schedule Type Limits Name
  ,                                       !- Interpolate to Timestep
  24,                                     !- Hour 1
  0,                                      !- Minute 1
  1;                                      !- Value Until Time 1

OS:Schedule:Day,
  {b2ef06a0-258a-4565-9e9a-b732be22f04e}, !- Handle
  Schedule Day 3,                         !- Name
  ,                                       !- Schedule Type Limits Name
  ,                                       !- Interpolate to Timestep
  24,                                     !- Hour 1
  0,                                      !- Minute 1
  0;                                      !- Value Until Time 1

OS:Schedule:Day,
  {8f5a58de-8e35-477d-80f9-6805c02d8e47}, !- Handle
  Schedule Day 4,                         !- Name
  ,                                       !- Schedule Type Limits Name
  ,                                       !- Interpolate to Timestep
  24,                                     !- Hour 1
  0,                                      !- Minute 1
  1;                                      !- Value Until Time 1

OS:Schedule:Day,
  {e5520429-874f-4f98-be14-0c0c116b920a}, !- Handle
  Schedule Day 5,                         !- Name
  ,                                       !- Schedule Type Limits Name
  ,                                       !- Interpolate to Timestep
  24,                                     !- Hour 1
  0,                                      !- Minute 1
  0;                                      !- Value Until Time 1

OS:Schedule:Day,
  {5a6310cc-e815-4836-a85a-9cfbc3e8716b}, !- Handle
  Schedule Day 6,                         !- Name
  ,                                       !- Schedule Type Limits Name
  ,                                       !- Interpolate to Timestep
  24,                                     !- Hour 1
  0,                                      !- Minute 1
  1;                                      !- Value Until Time 1

OS:Schedule:Day,
  {0afd107c-363c-483a-8d6b-e1fb64014023}, !- Handle
  Schedule Day 7,                         !- Name
  ,                                       !- Schedule Type Limits Name
  ,                                       !- Interpolate to Timestep
  24,                                     !- Hour 1
  0,                                      !- Minute 1
  0;                                      !- Value Until Time 1

OS:Schedule:Day,
  {f66fe0bf-95d0-47c0-83f2-6d4f5d2fc310}, !- Handle
  Schedule Day 8,                         !- Name
  ,                                       !- Schedule Type Limits Name
  ,                                       !- Interpolate to Timestep
  24,                                     !- Hour 1
  0,                                      !- Minute 1
  1;                                      !- Value Until Time 1

OS:WeatherFile,
  {d019d090-e29c-45b4-a61f-d6ad814bf085}, !- Handle
  Denver Intl Ap,                         !- City
  CO,                                     !- State Province Region
  USA,                                    !- Country
  TMY3,                                   !- Data Source
  725650,                                 !- WMO Number
  39.83,                                  !- Latitude {deg}
  -104.65,                                !- Longitude {deg}
  -7,                                     !- Time Zone {hr}
  1650,                                   !- Elevation {m}
  file:../weather/USA_CO_Denver.Intl.AP.725650_TMY3.epw, !- Url
  E23378AA;                               !- Checksum

OS:AdditionalProperties,
  {d8a4bfe2-ddd9-48a7-9002-be2a3bbe924d}, !- Handle
  {d019d090-e29c-45b4-a61f-d6ad814bf085}, !- Object Name
  EPWHeaderCity,                          !- Feature Name 1
  String,                                 !- Feature Data Type 1
  Denver Intl Ap,                         !- Feature Value 1
  EPWHeaderState,                         !- Feature Name 2
  String,                                 !- Feature Data Type 2
  CO,                                     !- Feature Value 2
  EPWHeaderCountry,                       !- Feature Name 3
  String,                                 !- Feature Data Type 3
  USA,                                    !- Feature Value 3
  EPWHeaderDataSource,                    !- Feature Name 4
  String,                                 !- Feature Data Type 4
  TMY3,                                   !- Feature Value 4
  EPWHeaderStation,                       !- Feature Name 5
  String,                                 !- Feature Data Type 5
  725650,                                 !- Feature Value 5
  EPWHeaderLatitude,                      !- Feature Name 6
  Double,                                 !- Feature Data Type 6
  39.829999999999998,                     !- Feature Value 6
  EPWHeaderLongitude,                     !- Feature Name 7
  Double,                                 !- Feature Data Type 7
  -104.65000000000001,                    !- Feature Value 7
  EPWHeaderTimezone,                      !- Feature Name 8
  Double,                                 !- Feature Data Type 8
  -7,                                     !- Feature Value 8
  EPWHeaderAltitude,                      !- Feature Name 9
  Double,                                 !- Feature Data Type 9
  5413.3858267716532,                     !- Feature Value 9
  EPWHeaderLocalPressure,                 !- Feature Name 10
  Double,                                 !- Feature Data Type 10
  0.81937567683596546,                    !- Feature Value 10
  EPWHeaderRecordsPerHour,                !- Feature Name 11
  Double,                                 !- Feature Data Type 11
  0,                                      !- Feature Value 11
  EPWDataAnnualAvgDrybulb,                !- Feature Name 12
  Double,                                 !- Feature Data Type 12
  51.575616438356228,                     !- Feature Value 12
  EPWDataAnnualMinDrybulb,                !- Feature Name 13
  Double,                                 !- Feature Data Type 13
  -2.9200000000000017,                    !- Feature Value 13
  EPWDataAnnualMaxDrybulb,                !- Feature Name 14
  Double,                                 !- Feature Data Type 14
  104,                                    !- Feature Value 14
  EPWDataCDD50F,                          !- Feature Name 15
  Double,                                 !- Feature Data Type 15
  3072.2925000000005,                     !- Feature Value 15
  EPWDataCDD65F,                          !- Feature Name 16
  Double,                                 !- Feature Data Type 16
  883.62000000000035,                     !- Feature Value 16
  EPWDataHDD50F,                          !- Feature Name 17
  Double,                                 !- Feature Data Type 17
  2497.1925000000001,                     !- Feature Value 17
  EPWDataHDD65F,                          !- Feature Name 18
  Double,                                 !- Feature Data Type 18
  5783.5200000000013,                     !- Feature Value 18
  EPWDataAnnualAvgWindspeed,              !- Feature Name 19
  Double,                                 !- Feature Data Type 19
  3.9165296803649667,                     !- Feature Value 19
  EPWDataMonthlyAvgDrybulbs,              !- Feature Name 20
  String,                                 !- Feature Data Type 20
  33.4191935483871&#4431.90142857142857&#4443.02620967741937&#4442.48624999999999&#4459.877741935483854&#4473.57574999999997&#4472.07975806451608&#4472.70008064516134&#4466.49200000000006&#4450.079112903225806&#4437.218250000000005&#4434.582177419354835, !- Feature Value 20
  EPWDataGroundMonthlyTemps,              !- Feature Name 21
  String,                                 !- Feature Data Type 21
  44.08306285945173&#4440.89570904991865&#4440.64045432632048&#4442.153016571250646&#4448.225111118704206&#4454.268919273837525&#4459.508577937551024&#4462.82777283423508&#4463.10975667174995&#4460.41014950381947&#4455.304105212311526&#4449.445696474514364, !- Feature Value 21
  EPWDataWSF,                             !- Feature Name 22
  Double,                                 !- Feature Data Type 22
  0.58999999999999997,                    !- Feature Value 22
  EPWDataMonthlyAvgDailyHighDrybulbs,     !- Feature Name 23
  String,                                 !- Feature Data Type 23
  47.41032258064516&#4446.58642857142857&#4455.15032258064517&#4453.708&#4472.80193548387098&#4488.67600000000002&#4486.1858064516129&#4485.87225806451613&#4482.082&#4463.18064516129033&#4448.73400000000001&#4448.87935483870968, !- Feature Value 23
  EPWDataMonthlyAvgDailyLowDrybulbs,      !- Feature Name 24
  String,                                 !- Feature Data Type 24
  19.347741935483874&#4419.856428571428573&#4430.316129032258065&#4431.112&#4447.41612903225806&#4457.901999999999994&#4459.063870967741934&#4460.956774193548384&#4452.352000000000004&#4438.41612903225806&#4427.002000000000002&#4423.02903225806451, !- Feature Value 24
  EPWDesignHeatingDrybulb,                !- Feature Name 25
  Double,                                 !- Feature Data Type 25
  12.02,                                  !- Feature Value 25
  EPWDesignHeatingWindspeed,              !- Feature Name 26
  Double,                                 !- Feature Data Type 26
  2.8062500000000004,                     !- Feature Value 26
  EPWDesignCoolingDrybulb,                !- Feature Name 27
  Double,                                 !- Feature Data Type 27
  91.939999999999998,                     !- Feature Value 27
  EPWDesignCoolingWetbulb,                !- Feature Name 28
  Double,                                 !- Feature Data Type 28
  59.95131430195849,                      !- Feature Value 28
  EPWDesignCoolingHumidityRatio,          !- Feature Name 29
  Double,                                 !- Feature Data Type 29
  0.0059161086834698092,                  !- Feature Value 29
  EPWDesignCoolingWindspeed,              !- Feature Name 30
  Double,                                 !- Feature Data Type 30
  3.7999999999999989,                     !- Feature Value 30
  EPWDesignDailyTemperatureRange,         !- Feature Name 31
  Double,                                 !- Feature Data Type 31
  24.915483870967748,                     !- Feature Value 31
  EPWDesignDehumidDrybulb,                !- Feature Name 32
  Double,                                 !- Feature Data Type 32
  67.996785714285721,                     !- Feature Value 32
  EPWDesignDehumidHumidityRatio,          !- Feature Name 33
  Double,                                 !- Feature Data Type 33
  0.012133744170488724,                   !- Feature Value 33
  EPWDesignCoolingDirectNormal,           !- Feature Name 34
  Double,                                 !- Feature Data Type 34
  985,                                    !- Feature Value 34
  EPWDesignCoolingDiffuseHorizontal,      !- Feature Name 35
  Double,                                 !- Feature Data Type 35
  84;                                     !- Feature Value 35

OS:Site,
  {310fe0c1-59bb-44fc-8cf0-1d330681be57}, !- Handle
  Denver Intl Ap_CO_USA,                  !- Name
  39.83,                                  !- Latitude {deg}
  -104.65,                                !- Longitude {deg}
  -7,                                     !- Time Zone {hr}
  1650,                                   !- Elevation {m}
  ;                                       !- Terrain

OS:ClimateZones,
  {89e571d4-ee52-46d3-b19a-3590916b9645}, !- Handle
  ,                                       !- Active Institution
  ,                                       !- Active Year
  ,                                       !- Climate Zone Institution Name 1
  ,                                       !- Climate Zone Document Name 1
  ,                                       !- Climate Zone Document Year 1
  ,                                       !- Climate Zone Value 1
  Building America,                       !- Climate Zone Institution Name 2
  ,                                       !- Climate Zone Document Name 2
  0,                                      !- Climate Zone Document Year 2
  Cold;                                   !- Climate Zone Value 2

OS:Site:WaterMainsTemperature,
  {dacb6b7e-c2ba-484e-b56b-513c07ed8dcf}, !- Handle
  Correlation,                            !- Calculation Method
  ,                                       !- Temperature Schedule Name
  10.8753424657535,                       !- Annual Average Outdoor Air Temperature {C}
  23.1524007936508;                       !- Maximum Difference In Monthly Average Outdoor Air Temperatures {deltaC}

OS:RunPeriodControl:DaylightSavingTime,
  {80b88225-badf-4509-94b4-5dc33d915ce9}, !- Handle
  4/7,                                    !- Start Date
  10/26;                                  !- End Date

OS:Site:GroundTemperature:Deep,
  {ac95e73e-0dfe-4898-90b4-e972601ae591}, !- Handle
  10.8753424657535,                       !- January Deep Ground Temperature {C}
  10.8753424657535,                       !- February Deep Ground Temperature {C}
  10.8753424657535,                       !- March Deep Ground Temperature {C}
  10.8753424657535,                       !- April Deep Ground Temperature {C}
  10.8753424657535,                       !- May Deep Ground Temperature {C}
  10.8753424657535,                       !- June Deep Ground Temperature {C}
  10.8753424657535,                       !- July Deep Ground Temperature {C}
  10.8753424657535,                       !- August Deep Ground Temperature {C}
  10.8753424657535,                       !- September Deep Ground Temperature {C}
  10.8753424657535,                       !- October Deep Ground Temperature {C}
  10.8753424657535,                       !- November Deep Ground Temperature {C}
  10.8753424657535;                       !- December Deep Ground Temperature {C}

OS:Curve:Biquadratic,
  {843ba573-785a-43a6-a294-ab7ee356ae98}, !- Handle
  ConstantBiquadratic,                    !- Name
  1,                                      !- Coefficient1 Constant
  0,                                      !- Coefficient2 x
  0,                                      !- Coefficient3 x**2
  0,                                      !- Coefficient4 y
  0,                                      !- Coefficient5 y**2
  0,                                      !- Coefficient6 x*y
  -100,                                   !- Minimum Value of x
  100,                                    !- Maximum Value of x
  -100,                                   !- Minimum Value of y
  100;                                    !- Maximum Value of y

OS:Curve:Biquadratic,
  {2a91b166-9ffb-4e32-bd5d-4f6fba9da1c5}, !- Handle
  Cool-Cap-fT1,                           !- Name
  1.550902001,                            !- Coefficient1 Constant
  -0.0750500892,                          !- Coefficient2 x
  0.00309713544,                          !- Coefficient3 x**2
  0.00240111,                             !- Coefficient4 y
  -5.0544e-005,                           !- Coefficient5 y**2
  -0.00042728148,                         !- Coefficient6 x*y
  13.88,                                  !- Minimum Value of x
  23.88,                                  !- Maximum Value of x
  18.33,                                  !- Minimum Value of y
  51.66;                                  !- Maximum Value of y

OS:Curve:Biquadratic,
  {d65b82f9-f4fd-4272-b2ff-2697311aede6}, !- Handle
  Cool-EIR-fT1,                           !- Name
  -0.304282997000001,                     !- Coefficient1 Constant
  0.1180477062,                           !- Coefficient2 x
  -0.00342466704,                         !- Coefficient3 x**2
  -0.0062619138,                          !- Coefficient4 y
  0.00069542712,                          !- Coefficient5 y**2
  -0.00046997496,                         !- Coefficient6 x*y
  13.88,                                  !- Minimum Value of x
  23.88,                                  !- Maximum Value of x
  18.33,                                  !- Minimum Value of y
  51.66;                                  !- Maximum Value of y

OS:Curve:Quadratic,
  {d634d25b-a528-4e1f-8b14-9d73d5139eba}, !- Handle
  Cool-PLF-fPLR1,                         !- Name
  0.93,                                   !- Coefficient1 Constant
  0.07,                                   !- Coefficient2 x
  0,                                      !- Coefficient3 x**2
  0,                                      !- Minimum Value of x
  1,                                      !- Maximum Value of x
  0.7,                                    !- Minimum Curve Output
  1;                                      !- Maximum Curve Output

OS:Curve:Quadratic,
  {9b08369c-9ea5-44de-926f-75b87bfa50c8}, !- Handle
  Cool-Cap-fFF1,                          !- Name
  0.718605468,                            !- Coefficient1 Constant
  0.410099989,                            !- Coefficient2 x
  -0.128705457,                           !- Coefficient3 x**2
  0,                                      !- Minimum Value of x
  2,                                      !- Maximum Value of x
  0,                                      !- Minimum Curve Output
  2;                                      !- Maximum Curve Output

OS:Curve:Quadratic,
  {7d085ba8-8200-4519-ae00-390ee1b0ec63}, !- Handle
  Cool-EIR-fFF1,                          !- Name
  1.32299905,                             !- Coefficient1 Constant
  -0.477711207,                           !- Coefficient2 x
  0.154712157,                            !- Coefficient3 x**2
  0,                                      !- Minimum Value of x
  2,                                      !- Maximum Value of x
  0,                                      !- Minimum Curve Output
  2;                                      !- Maximum Curve Output

OS:Schedule:Constant,
  {9bf5c671-ac40-431d-97d5-e3e82b751262}, !- Handle
  Always On Discrete,                     !- Name
  {e5f01310-b1f8-4241-ae65-4e0fe6979df4}, !- Schedule Type Limits Name
  1;                                      !- Value

OS:ScheduleTypeLimits,
  {e5f01310-b1f8-4241-ae65-4e0fe6979df4}, !- Handle
  OnOff,                                  !- Name
  0,                                      !- Lower Limit Value
  1,                                      !- Upper Limit Value
  Discrete,                               !- Numeric Type
  Availability;                           !- Unit Type

OS:Coil:Cooling:DX:SingleSpeed,
  {7d0c8006-cfa3-4b3e-b378-143a9ff632ff}, !- Handle
  res ac cooling coil,                    !- Name
  {9bf5c671-ac40-431d-97d5-e3e82b751262}, !- Availability Schedule Name
  autosize,                               !- Rated Total Cooling Capacity {W}
  0.740402528813699,                      !- Rated Sensible Heat Ratio
  3.9505446283126,                        !- Rated COP {W/W}
  autosize,                               !- Rated Air Flow Rate {m3/s}
  773.3912012006,                         !- Rated Evaporator Fan Power Per Volume Flow Rate {W/(m3/s)}
  ,                                       !- Air Inlet Node Name
  ,                                       !- Air Outlet Node Name
  {2a91b166-9ffb-4e32-bd5d-4f6fba9da1c5}, !- Total Cooling Capacity Function of Temperature Curve Name
  {9b08369c-9ea5-44de-926f-75b87bfa50c8}, !- Total Cooling Capacity Function of Flow Fraction Curve Name
  {d65b82f9-f4fd-4272-b2ff-2697311aede6}, !- Energy Input Ratio Function of Temperature Curve Name
  {7d085ba8-8200-4519-ae00-390ee1b0ec63}, !- Energy Input Ratio Function of Flow Fraction Curve Name
  {d634d25b-a528-4e1f-8b14-9d73d5139eba}, !- Part Load Fraction Correlation Curve Name
  1000,                                   !- Nominal Time for Condensate Removal to Begin {s}
  1.5,                                    !- Ratio of Initial Moisture Evaporation Rate and Steady State Latent Capacity {dimensionless}
  3,                                      !- Maximum Cycling Rate {cycles/hr}
  45,                                     !- Latent Capacity Time Constant {s}
  ,                                       !- Condenser Air Inlet Node Name
  AirCooled,                              !- Condenser Type
  0,                                      !- Evaporative Condenser Effectiveness {dimensionless}
  Autosize,                               !- Evaporative Condenser Air Flow Rate {m3/s}
  Autosize,                               !- Evaporative Condenser Pump Rated Power Consumption {W}
  0,                                      !- Crankcase Heater Capacity {W}
  12.7777777777778,                       !- Maximum Outdoor Dry-Bulb Temperature for Crankcase Heater Operation {C}
  ,                                       !- Supply Water Storage Tank Name
  ,                                       !- Condensate Collection Water Storage Tank Name
  0,                                      !- Basin Heater Capacity {W/K}
  10,                                     !- Basin Heater Setpoint Temperature {C}
  ;                                       !- Basin Heater Operating Schedule Name

OS:Fan:OnOff,
  {c059325c-2933-4ac3-94bc-08a2429c46b6}, !- Handle
  res ac clg supply fan,                  !- Name
  {9bf5c671-ac40-431d-97d5-e3e82b751262}, !- Availability Schedule Name
  0.75,                                   !- Fan Total Efficiency
  794.580001233493,                       !- Pressure Rise {Pa}
  autosize,                               !- Maximum Flow Rate {m3/s}
  1,                                      !- Motor Efficiency
  1,                                      !- Motor In Airstream Fraction
  ,                                       !- Air Inlet Node Name
  ,                                       !- Air Outlet Node Name
  {53ff9891-360b-43c5-9518-441b82acce33}, !- Fan Power Ratio Function of Speed Ratio Curve Name
  {19651215-26f3-484a-ab7b-d85ff94b25e3}, !- Fan Efficiency Ratio Function of Speed Ratio Curve Name
  res ac clg supply fan;                  !- End-Use Subcategory

OS:Curve:Exponent,
  {53ff9891-360b-43c5-9518-441b82acce33}, !- Handle
  Fan On Off Power Curve,                 !- Name
  1,                                      !- Coefficient1 Constant
  0,                                      !- Coefficient2 Constant
  0,                                      !- Coefficient3 Constant
  0,                                      !- Minimum Value of x
  1,                                      !- Maximum Value of x
  ,                                       !- Minimum Curve Output
  ,                                       !- Maximum Curve Output
  ,                                       !- Input Unit Type for X
  ;                                       !- Output Unit Type

OS:Curve:Cubic,
  {19651215-26f3-484a-ab7b-d85ff94b25e3}, !- Handle
  Fan On Off Efficiency Curve,            !- Name
  1,                                      !- Coefficient1 Constant
  0,                                      !- Coefficient2 x
  0,                                      !- Coefficient3 x**2
  0,                                      !- Coefficient4 x**3
  0,                                      !- Minimum Value of x
  1;                                      !- Maximum Value of x

OS:AirLoopHVAC:UnitarySystem,
  {e8e692de-4e46-4148-9f46-aa7c601bd70c}, !- Handle
  res ac unitary system,                  !- Name
  Load,                                   !- Control Type
  {ccd6a012-8c19-4cb2-8c92-0c61e29e67fa}, !- Controlling Zone or Thermostat Location
  None,                                   !- Dehumidification Control Type
  {9bf5c671-ac40-431d-97d5-e3e82b751262}, !- Availability Schedule Name
  {573fcf63-b0d8-45d6-b425-b147298ee480}, !- Air Inlet Node Name
  {814f33bf-d78a-4b13-9571-6a28c5f8e773}, !- Air Outlet Node Name
  {c059325c-2933-4ac3-94bc-08a2429c46b6}, !- Supply Fan Name
  BlowThrough,                            !- Fan Placement
  {9b2adddc-ad43-4a4d-991a-313608005f4b}, !- Supply Air Fan Operating Mode Schedule Name
  ,                                       !- Heating Coil Name
  1,                                      !- DX Heating Coil Sizing Ratio
  {7d0c8006-cfa3-4b3e-b378-143a9ff632ff}, !- Cooling Coil Name
  No,                                     !- Use DOAS DX Cooling Coil
  2,                                      !- DOAS DX Cooling Coil Leaving Minimum Air Temperature {C}
  SensibleOnlyLoadControl,                !- Latent Load Control
  ,                                       !- Supplemental Heating Coil Name
  ,                                       !- Supply Air Flow Rate Method During Cooling Operation
  autosize,                               !- Supply Air Flow Rate During Cooling Operation {m3/s}
  ,                                       !- Supply Air Flow Rate Per Floor Area During Cooling Operation {m3/s-m2}
  ,                                       !- Fraction of Autosized Design Cooling Supply Air Flow Rate
  ,                                       !- Design Supply Air Flow Rate Per Unit of Capacity During Cooling Operation {m3/s-W}
  ,                                       !- Supply Air Flow Rate Method During Heating Operation
  0,                                      !- Supply Air Flow Rate During Heating Operation {m3/s}
  ,                                       !- Supply Air Flow Rate Per Floor Area during Heating Operation {m3/s-m2}
  ,                                       !- Fraction of Autosized Design Heating Supply Air Flow Rate
  ,                                       !- Design Supply Air Flow Rate Per Unit of Capacity During Heating Operation {m3/s-W}
  ,                                       !- Supply Air Flow Rate Method When No Cooling or Heating is Required
  0,                                      !- Supply Air Flow Rate When No Cooling or Heating is Required {m3/s}
  ,                                       !- Supply Air Flow Rate Per Floor Area When No Cooling or Heating is Required {m3/s-m2}
  ,                                       !- Fraction of Autosized Design Cooling Supply Air Flow Rate When No Cooling or Heating is Required
  ,                                       !- Fraction of Autosized Design Heating Supply Air Flow Rate When No Cooling or Heating is Required
  ,                                       !- Design Supply Air Flow Rate Per Unit of Capacity During Cooling Operation When No Cooling or Heating is Required {m3/s-W}
  ,                                       !- Design Supply Air Flow Rate Per Unit of Capacity During Heating Operation When No Cooling or Heating is Required {m3/s-W}
  48.8888888888889,                       !- Maximum Supply Air Temperature {C}
  21,                                     !- Maximum Outdoor Dry-Bulb Temperature for Supplemental Heater Operation {C}
  ,                                       !- Outdoor Dry-Bulb Temperature Sensor Node Name
  2.5,                                    !- Maximum Cycling Rate {cycles/hr}
  60,                                     !- Heat Pump Time Constant {s}
  0.01,                                   !- Fraction of On-Cycle Power Use
  60,                                     !- Heat Pump Fan Delay Time {s}
  0,                                      !- Ancilliary On-Cycle Electric Power {W}
  0;                                      !- Ancilliary Off-Cycle Electric Power {W}

OS:Schedule:Constant,
  {9b2adddc-ad43-4a4d-991a-313608005f4b}, !- Handle
  Always Off Discrete,                    !- Name
  {aec13381-de92-4f84-8e50-db9f4275026d}, !- Schedule Type Limits Name
  0;                                      !- Value

OS:ScheduleTypeLimits,
  {aec13381-de92-4f84-8e50-db9f4275026d}, !- Handle
  OnOff 1,                                !- Name
  0,                                      !- Lower Limit Value
  1,                                      !- Upper Limit Value
  Discrete,                               !- Numeric Type
  Availability;                           !- Unit Type

OS:AirLoopHVAC,
  {7593c17b-42fd-479f-bf9e-790ebd1d9898}, !- Handle
  res ac asys,                            !- Name
  ,                                       !- Controller List Name
  {9bf5c671-ac40-431d-97d5-e3e82b751262}, !- Availability Schedule
  {cd549dd6-2971-4db0-a5b4-99f012e0338f}, !- Availability Manager List Name
  AutoSize,                               !- Design Supply Air Flow Rate {m3/s}
  ,                                       !- Branch List Name
  ,                                       !- Connector List Name
  {8ad105da-27ce-4e76-9b37-b4863d8d574d}, !- Supply Side Inlet Node Name
  {bac072ea-4ec2-418f-88b6-5edce5ba746b}, !- Demand Side Outlet Node Name
  {cb19e744-0844-42ff-9e7d-a9bbfd593ee3}, !- Demand Side Inlet Node A
  {56b6e93f-0184-484a-82a5-ca4e5637b6cc}, !- Supply Side Outlet Node A
  ,                                       !- Demand Side Inlet Node B
  ,                                       !- Supply Side Outlet Node B
  ,                                       !- Return Air Bypass Flow Temperature Setpoint Schedule Name
  {4616c5db-9034-43e1-a384-d42508369ed8}, !- Demand Mixer Name
  {9e33f360-bcf2-456e-8e6d-c20240ed92e5}, !- Demand Splitter A Name
  ,                                       !- Demand Splitter B Name
  ;                                       !- Supply Splitter Name

OS:Node,
  {e7c9e4bb-6096-4a25-8130-6a6d2b2cbdb5}, !- Handle
  Node 6,                                 !- Name
  {8ad105da-27ce-4e76-9b37-b4863d8d574d}, !- Inlet Port
  {573fcf63-b0d8-45d6-b425-b147298ee480}; !- Outlet Port

OS:Node,
  {3d26ec91-9396-4bbe-9dd8-656c7c2bb68b}, !- Handle
  Node 7,                                 !- Name
  {814f33bf-d78a-4b13-9571-6a28c5f8e773}, !- Inlet Port
  {56b6e93f-0184-484a-82a5-ca4e5637b6cc}; !- Outlet Port

OS:Connection,
  {8ad105da-27ce-4e76-9b37-b4863d8d574d}, !- Handle
  {f1329da4-e906-45bb-9b30-adb358e93672}, !- Name
  {7593c17b-42fd-479f-bf9e-790ebd1d9898}, !- Source Object
  8,                                      !- Outlet Port
  {e7c9e4bb-6096-4a25-8130-6a6d2b2cbdb5}, !- Target Object
  2;                                      !- Inlet Port

OS:Connection,
  {56b6e93f-0184-484a-82a5-ca4e5637b6cc}, !- Handle
  {64ba39e3-c60f-4d3c-8a3f-4a533004d9b9}, !- Name
  {3d26ec91-9396-4bbe-9dd8-656c7c2bb68b}, !- Source Object
  3,                                      !- Outlet Port
  {7593c17b-42fd-479f-bf9e-790ebd1d9898}, !- Target Object
  11;                                     !- Inlet Port

OS:Node,
  {496cc067-c29a-4f92-a917-2b1a20cf9f8b}, !- Handle
  Node 8,                                 !- Name
  {cb19e744-0844-42ff-9e7d-a9bbfd593ee3}, !- Inlet Port
  {222036c7-5cb4-49c6-8c8d-a6c6d5263723}; !- Outlet Port

OS:Node,
  {18bfbdea-d629-4807-9256-2386926e8109}, !- Handle
  Node 9,                                 !- Name
  {471c22af-7371-4710-82f5-a22788543650}, !- Inlet Port
  {bac072ea-4ec2-418f-88b6-5edce5ba746b}; !- Outlet Port

OS:Node,
  {cc5eac72-d8aa-4a03-a61b-86e82b5b4828}, !- Handle
  Node 10,                                !- Name
  {0e5a1a36-cd78-45a4-8aaa-417d311cc8a2}, !- Inlet Port
  {7347626e-2d79-48a8-bc0b-f737ffeee208}; !- Outlet Port

OS:Connection,
  {cb19e744-0844-42ff-9e7d-a9bbfd593ee3}, !- Handle
  {1fd80e67-8209-4d9c-b746-2eca71cd40da}, !- Name
  {7593c17b-42fd-479f-bf9e-790ebd1d9898}, !- Source Object
  10,                                     !- Outlet Port
  {496cc067-c29a-4f92-a917-2b1a20cf9f8b}, !- Target Object
  2;                                      !- Inlet Port

OS:Connection,
  {bac072ea-4ec2-418f-88b6-5edce5ba746b}, !- Handle
  {378ac23b-6164-4308-a52f-ddafcfabfdb9}, !- Name
  {18bfbdea-d629-4807-9256-2386926e8109}, !- Source Object
  3,                                      !- Outlet Port
  {7593c17b-42fd-479f-bf9e-790ebd1d9898}, !- Target Object
  9;                                      !- Inlet Port

OS:AirLoopHVAC:ZoneSplitter,
  {9e33f360-bcf2-456e-8e6d-c20240ed92e5}, !- Handle
  res ac zone splitter,                   !- Name
  {222036c7-5cb4-49c6-8c8d-a6c6d5263723}, !- Inlet Node Name
  {8415ceb5-e68d-47b3-97b5-2a6ea4ca0f35}; !- Outlet Node Name 1

OS:AirLoopHVAC:ZoneMixer,
  {4616c5db-9034-43e1-a384-d42508369ed8}, !- Handle
  res ac zone mixer,                      !- Name
  {471c22af-7371-4710-82f5-a22788543650}, !- Outlet Node Name
  {573c0c4e-179f-4eb5-8902-1b98d0779091}; !- Inlet Node Name 1

OS:Connection,
  {222036c7-5cb4-49c6-8c8d-a6c6d5263723}, !- Handle
  {6745d151-3418-4cca-91da-eb21696026a8}, !- Name
  {496cc067-c29a-4f92-a917-2b1a20cf9f8b}, !- Source Object
  3,                                      !- Outlet Port
  {9e33f360-bcf2-456e-8e6d-c20240ed92e5}, !- Target Object
  2;                                      !- Inlet Port

OS:Connection,
  {471c22af-7371-4710-82f5-a22788543650}, !- Handle
  {08d59cf4-a8e0-4890-8f96-52fc64c8304b}, !- Name
  {4616c5db-9034-43e1-a384-d42508369ed8}, !- Source Object
  2,                                      !- Outlet Port
  {18bfbdea-d629-4807-9256-2386926e8109}, !- Target Object
  2;                                      !- Inlet Port

OS:Sizing:System,
  {0f73a521-f2e1-4543-94e0-9ac43f1b2d7f}, !- Handle
  {7593c17b-42fd-479f-bf9e-790ebd1d9898}, !- AirLoop Name
  Sensible,                               !- Type of Load to Size On
  Autosize,                               !- Design Outdoor Air Flow Rate {m3/s}
  0.3,                                    !- Central Heating Maximum System Air Flow Ratio
  7,                                      !- Preheat Design Temperature {C}
  0.008,                                  !- Preheat Design Humidity Ratio {kg-H2O/kg-Air}
  12.8,                                   !- Precool Design Temperature {C}
  0.008,                                  !- Precool Design Humidity Ratio {kg-H2O/kg-Air}
  12.8,                                   !- Central Cooling Design Supply Air Temperature {C}
  16.7,                                   !- Central Heating Design Supply Air Temperature {C}
  NonCoincident,                          !- Sizing Option
  Yes,                                    !- 100% Outdoor Air in Cooling
  Yes,                                    !- 100% Outdoor Air in Heating
  0.0085,                                 !- Central Cooling Design Supply Air Humidity Ratio {kg-H2O/kg-Air}
  0.008,                                  !- Central Heating Design Supply Air Humidity Ratio {kg-H2O/kg-Air}
  DesignDay,                              !- Cooling Design Air Flow Method
  0,                                      !- Cooling Design Air Flow Rate {m3/s}
  DesignDay,                              !- Heating Design Air Flow Method
  0,                                      !- Heating Design Air Flow Rate {m3/s}
  ZoneSum,                                !- System Outdoor Air Method
  1,                                      !- Zone Maximum Outdoor Air Fraction {dimensionless}
  0.0099676501,                           !- Cooling Supply Air Flow Rate Per Floor Area {m3/s-m2}
  1,                                      !- Cooling Fraction of Autosized Cooling Supply Air Flow Rate
  3.9475456e-005,                         !- Cooling Supply Air Flow Rate Per Unit Cooling Capacity {m3/s-W}
  0.0099676501,                           !- Heating Supply Air Flow Rate Per Floor Area {m3/s-m2}
  1,                                      !- Heating Fraction of Autosized Heating Supply Air Flow Rate
  1,                                      !- Heating Fraction of Autosized Cooling Supply Air Flow Rate
  3.1588213e-005,                         !- Heating Supply Air Flow Rate Per Unit Heating Capacity {m3/s-W}
  CoolingDesignCapacity,                  !- Cooling Design Capacity Method
  autosize,                               !- Cooling Design Capacity {W}
  234.7,                                  !- Cooling Design Capacity Per Floor Area {W/m2}
  1,                                      !- Fraction of Autosized Cooling Design Capacity
  HeatingDesignCapacity,                  !- Heating Design Capacity Method
  autosize,                               !- Heating Design Capacity {W}
  157,                                    !- Heating Design Capacity Per Floor Area {W/m2}
  1,                                      !- Fraction of Autosized Heating Design Capacity
  OnOff;                                  !- Central Cooling Capacity Control Method

OS:AvailabilityManagerAssignmentList,
  {cd549dd6-2971-4db0-a5b4-99f012e0338f}, !- Handle
  Air Loop HVAC 1 AvailabilityManagerAssignmentList; !- Name

OS:Connection,
  {573fcf63-b0d8-45d6-b425-b147298ee480}, !- Handle
  {89f66b1b-1c9a-4287-b16c-7f5ab16b098c}, !- Name
  {e7c9e4bb-6096-4a25-8130-6a6d2b2cbdb5}, !- Source Object
  3,                                      !- Outlet Port
  {e8e692de-4e46-4148-9f46-aa7c601bd70c}, !- Target Object
  6;                                      !- Inlet Port

OS:Connection,
  {814f33bf-d78a-4b13-9571-6a28c5f8e773}, !- Handle
  {2d12c745-4f60-498e-b696-11a13e6cf9c9}, !- Name
  {e8e692de-4e46-4148-9f46-aa7c601bd70c}, !- Source Object
  7,                                      !- Outlet Port
  {3d26ec91-9396-4bbe-9dd8-656c7c2bb68b}, !- Target Object
  2;                                      !- Inlet Port

OS:AirTerminal:SingleDuct:ConstantVolume:NoReheat,
  {010e3a40-742b-450c-9c70-d411d2545d31}, !- Handle
  res ac living zone direct air,          !- Name
  {9bf5c671-ac40-431d-97d5-e3e82b751262}, !- Availability Schedule Name
  {3c053ddb-ab26-4c12-9272-7470d5b90b82}, !- Air Inlet Node Name
  {0e5a1a36-cd78-45a4-8aaa-417d311cc8a2}, !- Air Outlet Node Name
  AutoSize;                               !- Maximum Air Flow Rate {m3/s}

OS:Node,
  {8ca93b26-331b-4a36-b9b7-33fc88906e77}, !- Handle
  Node 11,                                !- Name
  {a115c9a5-7156-43e7-8415-e1912be90dc8}, !- Inlet Port
  {573c0c4e-179f-4eb5-8902-1b98d0779091}; !- Outlet Port

OS:Connection,
  {7347626e-2d79-48a8-bc0b-f737ffeee208}, !- Handle
  {170ef62d-20f0-45c2-8cbf-6b154349993c}, !- Name
  {cc5eac72-d8aa-4a03-a61b-86e82b5b4828}, !- Source Object
  3,                                      !- Outlet Port
  {dc20eb2b-8cc8-4359-91ea-8f28ddc88a67}, !- Target Object
  3;                                      !- Inlet Port

OS:Connection,
  {a115c9a5-7156-43e7-8415-e1912be90dc8}, !- Handle
  {1b5e1c6c-74df-49d5-b6b6-26df235619ee}, !- Name
  {4c02fd13-b79b-41db-b835-5c1ede47899a}, !- Source Object
  3,                                      !- Outlet Port
  {8ca93b26-331b-4a36-b9b7-33fc88906e77}, !- Target Object
  2;                                      !- Inlet Port

OS:Connection,
  {573c0c4e-179f-4eb5-8902-1b98d0779091}, !- Handle
  {86d5cdd2-51fa-45d9-a54d-dc1d83819f95}, !- Name
  {8ca93b26-331b-4a36-b9b7-33fc88906e77}, !- Source Object
  3,                                      !- Outlet Port
  {4616c5db-9034-43e1-a384-d42508369ed8}, !- Target Object
  3;                                      !- Inlet Port

OS:Node,
  {d3cdb3f2-7683-48dd-9c98-10352d77b366}, !- Handle
  Node 12,                                !- Name
  {8415ceb5-e68d-47b3-97b5-2a6ea4ca0f35}, !- Inlet Port
  {3c053ddb-ab26-4c12-9272-7470d5b90b82}; !- Outlet Port

OS:Connection,
  {8415ceb5-e68d-47b3-97b5-2a6ea4ca0f35}, !- Handle
  {ebe32ddb-a352-4480-9300-bdb8608d663e}, !- Name
  {9e33f360-bcf2-456e-8e6d-c20240ed92e5}, !- Source Object
  3,                                      !- Outlet Port
  {d3cdb3f2-7683-48dd-9c98-10352d77b366}, !- Target Object
  2;                                      !- Inlet Port

OS:Connection,
  {3c053ddb-ab26-4c12-9272-7470d5b90b82}, !- Handle
  {a69818ed-bb01-4708-93c9-9cbfc073c6e1}, !- Name
  {d3cdb3f2-7683-48dd-9c98-10352d77b366}, !- Source Object
  3,                                      !- Outlet Port
  {010e3a40-742b-450c-9c70-d411d2545d31}, !- Target Object
  3;                                      !- Inlet Port

OS:Connection,
  {0e5a1a36-cd78-45a4-8aaa-417d311cc8a2}, !- Handle
  {8eb7b1cc-f203-4b1b-b0fd-1e7986a6eb81}, !- Name
  {010e3a40-742b-450c-9c70-d411d2545d31}, !- Source Object
  4,                                      !- Outlet Port
  {cc5eac72-d8aa-4a03-a61b-86e82b5b4828}, !- Target Object
  2;                                      !- Inlet Port

OS:AdditionalProperties,
  {5c004ead-b2c2-4b86-b4ee-aa971f569e70}, !- Handle
  {e8e692de-4e46-4148-9f46-aa7c601bd70c}, !- Object Name
  SizingInfoHVACCapacityDerateFactorEER,  !- Feature Name 1
  String,                                 !- Feature Data Type 1
  1.0&#441.0&#441.0&#441.0&#441.0,        !- Feature Value 1
  SizingInfoHVACRatedCFMperTonCooling,    !- Feature Name 2
  String,                                 !- Feature Data Type 2
  386.1,                                  !- Feature Value 2
  SizingInfoHVACFracCoolLoadServed,       !- Feature Name 3
  Double,                                 !- Feature Data Type 3
  1;                                      !- Feature Value 3

OS:Curve:Biquadratic,
  {0a666027-90a6-4608-9258-53b9f0add05b}, !- Handle
  ConstantBiquadratic 1,                  !- Name
  1,                                      !- Coefficient1 Constant
  0,                                      !- Coefficient2 x
  0,                                      !- Coefficient3 x**2
  0,                                      !- Coefficient4 y
  0,                                      !- Coefficient5 y**2
  0,                                      !- Coefficient6 x*y
  -100,                                   !- Minimum Value of x
  100,                                    !- Maximum Value of x
  -100,                                   !- Minimum Value of y
  100;                                    !- Maximum Value of y

OS:Curve:Biquadratic,
  {d566d948-40b9-4cbb-b746-3e143d1914f2}, !- Handle
  Cool-Cap-fT1 1,                         !- Name
  1.550902001,                            !- Coefficient1 Constant
  -0.0750500892,                          !- Coefficient2 x
  0.00309713544,                          !- Coefficient3 x**2
  0.00240111,                             !- Coefficient4 y
  -5.0544e-005,                           !- Coefficient5 y**2
  -0.00042728148,                         !- Coefficient6 x*y
  13.88,                                  !- Minimum Value of x
  23.88,                                  !- Maximum Value of x
  18.33,                                  !- Minimum Value of y
  51.66;                                  !- Maximum Value of y

OS:Curve:Biquadratic,
  {4e79334d-12b2-4a6a-80e1-1b5a9f2f50e8}, !- Handle
  Cool-EIR-fT1 1,                         !- Name
  -0.304282997000001,                     !- Coefficient1 Constant
  0.1180477062,                           !- Coefficient2 x
  -0.00342466704,                         !- Coefficient3 x**2
  -0.0062619138,                          !- Coefficient4 y
  0.00069542712,                          !- Coefficient5 y**2
  -0.00046997496,                         !- Coefficient6 x*y
  13.88,                                  !- Minimum Value of x
  23.88,                                  !- Maximum Value of x
  18.33,                                  !- Minimum Value of y
  51.66;                                  !- Maximum Value of y

OS:Curve:Quadratic,
  {e8e8ecf4-367b-4b63-810d-1d0cad445ba4}, !- Handle
  Cool-PLF-fPLR1 1,                       !- Name
  0.93,                                   !- Coefficient1 Constant
  0.07,                                   !- Coefficient2 x
  0,                                      !- Coefficient3 x**2
  0,                                      !- Minimum Value of x
  1,                                      !- Maximum Value of x
  0.7,                                    !- Minimum Curve Output
  1;                                      !- Maximum Curve Output

OS:Curve:Quadratic,
  {71f313bc-ad00-49cf-af43-c0b7f18a4eef}, !- Handle
  Cool-Cap-fFF1 1,                        !- Name
  0.718605468,                            !- Coefficient1 Constant
  0.410099989,                            !- Coefficient2 x
  -0.128705457,                           !- Coefficient3 x**2
  0,                                      !- Minimum Value of x
  2,                                      !- Maximum Value of x
  0,                                      !- Minimum Curve Output
  2;                                      !- Maximum Curve Output

OS:Curve:Quadratic,
  {b1f63dc6-39cf-4d2a-9623-f9d493bc95d1}, !- Handle
  Cool-EIR-fFF1 1,                        !- Name
  1.32299905,                             !- Coefficient1 Constant
  -0.477711207,                           !- Coefficient2 x
  0.154712157,                            !- Coefficient3 x**2
  0,                                      !- Minimum Value of x
  2,                                      !- Maximum Value of x
  0,                                      !- Minimum Curve Output
  2;                                      !- Maximum Curve Output

OS:Coil:Cooling:DX:SingleSpeed,
  {d3bfc765-31ce-4e93-82cd-874f1643584c}, !- Handle
  res ac|unit 2 cooling coil,             !- Name
  {9bf5c671-ac40-431d-97d5-e3e82b751262}, !- Availability Schedule Name
  autosize,                               !- Rated Total Cooling Capacity {W}
  0.740402528813699,                      !- Rated Sensible Heat Ratio
  3.9505446283126,                        !- Rated COP {W/W}
  autosize,                               !- Rated Air Flow Rate {m3/s}
  773.3912012006,                         !- Rated Evaporator Fan Power Per Volume Flow Rate {W/(m3/s)}
  ,                                       !- Air Inlet Node Name
  ,                                       !- Air Outlet Node Name
  {d566d948-40b9-4cbb-b746-3e143d1914f2}, !- Total Cooling Capacity Function of Temperature Curve Name
  {71f313bc-ad00-49cf-af43-c0b7f18a4eef}, !- Total Cooling Capacity Function of Flow Fraction Curve Name
  {4e79334d-12b2-4a6a-80e1-1b5a9f2f50e8}, !- Energy Input Ratio Function of Temperature Curve Name
  {b1f63dc6-39cf-4d2a-9623-f9d493bc95d1}, !- Energy Input Ratio Function of Flow Fraction Curve Name
  {e8e8ecf4-367b-4b63-810d-1d0cad445ba4}, !- Part Load Fraction Correlation Curve Name
  1000,                                   !- Nominal Time for Condensate Removal to Begin {s}
  1.5,                                    !- Ratio of Initial Moisture Evaporation Rate and Steady State Latent Capacity {dimensionless}
  3,                                      !- Maximum Cycling Rate {cycles/hr}
  45,                                     !- Latent Capacity Time Constant {s}
  ,                                       !- Condenser Air Inlet Node Name
  AirCooled,                              !- Condenser Type
  0,                                      !- Evaporative Condenser Effectiveness {dimensionless}
  Autosize,                               !- Evaporative Condenser Air Flow Rate {m3/s}
  Autosize,                               !- Evaporative Condenser Pump Rated Power Consumption {W}
  0,                                      !- Crankcase Heater Capacity {W}
  12.7777777777778,                       !- Maximum Outdoor Dry-Bulb Temperature for Crankcase Heater Operation {C}
  ,                                       !- Supply Water Storage Tank Name
  ,                                       !- Condensate Collection Water Storage Tank Name
  0,                                      !- Basin Heater Capacity {W/K}
  10,                                     !- Basin Heater Setpoint Temperature {C}
  ;                                       !- Basin Heater Operating Schedule Name

OS:Fan:OnOff,
  {376efa63-dda9-4c1d-8869-a96b1e24b222}, !- Handle
  res ac|unit 2 clg supply fan,           !- Name
  {9bf5c671-ac40-431d-97d5-e3e82b751262}, !- Availability Schedule Name
  0.75,                                   !- Fan Total Efficiency
  794.580001233493,                       !- Pressure Rise {Pa}
  autosize,                               !- Maximum Flow Rate {m3/s}
  1,                                      !- Motor Efficiency
  1,                                      !- Motor In Airstream Fraction
  ,                                       !- Air Inlet Node Name
  ,                                       !- Air Outlet Node Name
  {55cefd77-545b-4bb6-88a5-eeb3846289a3}, !- Fan Power Ratio Function of Speed Ratio Curve Name
  {d05f9887-1e77-482b-9add-da47378642d0}, !- Fan Efficiency Ratio Function of Speed Ratio Curve Name
  res ac|unit 2 clg supply fan;           !- End-Use Subcategory

OS:Curve:Exponent,
  {55cefd77-545b-4bb6-88a5-eeb3846289a3}, !- Handle
  Fan On Off Power Curve 1,               !- Name
  1,                                      !- Coefficient1 Constant
  0,                                      !- Coefficient2 Constant
  0,                                      !- Coefficient3 Constant
  0,                                      !- Minimum Value of x
  1,                                      !- Maximum Value of x
  ,                                       !- Minimum Curve Output
  ,                                       !- Maximum Curve Output
  ,                                       !- Input Unit Type for X
  ;                                       !- Output Unit Type

OS:Curve:Cubic,
  {d05f9887-1e77-482b-9add-da47378642d0}, !- Handle
  Fan On Off Efficiency Curve 1,          !- Name
  1,                                      !- Coefficient1 Constant
  0,                                      !- Coefficient2 x
  0,                                      !- Coefficient3 x**2
  0,                                      !- Coefficient4 x**3
  0,                                      !- Minimum Value of x
  1;                                      !- Maximum Value of x

OS:AirLoopHVAC:UnitarySystem,
  {318dfda4-88d7-4dfc-bb66-80729c816031}, !- Handle
  res ac|unit 2 unitary system,           !- Name
  Load,                                   !- Control Type
  {f9b2cded-3176-43fe-86c0-5684d41df01c}, !- Controlling Zone or Thermostat Location
  None,                                   !- Dehumidification Control Type
  {9bf5c671-ac40-431d-97d5-e3e82b751262}, !- Availability Schedule Name
  {a7ace359-acaf-4eea-9bde-8a4b587038d0}, !- Air Inlet Node Name
  {daca59c2-a490-48ef-bfa4-4532cc4a33b1}, !- Air Outlet Node Name
  {376efa63-dda9-4c1d-8869-a96b1e24b222}, !- Supply Fan Name
  BlowThrough,                            !- Fan Placement
  {9b2adddc-ad43-4a4d-991a-313608005f4b}, !- Supply Air Fan Operating Mode Schedule Name
  ,                                       !- Heating Coil Name
  1,                                      !- DX Heating Coil Sizing Ratio
  {d3bfc765-31ce-4e93-82cd-874f1643584c}, !- Cooling Coil Name
  No,                                     !- Use DOAS DX Cooling Coil
  2,                                      !- DOAS DX Cooling Coil Leaving Minimum Air Temperature {C}
  SensibleOnlyLoadControl,                !- Latent Load Control
  ,                                       !- Supplemental Heating Coil Name
  ,                                       !- Supply Air Flow Rate Method During Cooling Operation
  autosize,                               !- Supply Air Flow Rate During Cooling Operation {m3/s}
  ,                                       !- Supply Air Flow Rate Per Floor Area During Cooling Operation {m3/s-m2}
  ,                                       !- Fraction of Autosized Design Cooling Supply Air Flow Rate
  ,                                       !- Design Supply Air Flow Rate Per Unit of Capacity During Cooling Operation {m3/s-W}
  ,                                       !- Supply Air Flow Rate Method During Heating Operation
  0,                                      !- Supply Air Flow Rate During Heating Operation {m3/s}
  ,                                       !- Supply Air Flow Rate Per Floor Area during Heating Operation {m3/s-m2}
  ,                                       !- Fraction of Autosized Design Heating Supply Air Flow Rate
  ,                                       !- Design Supply Air Flow Rate Per Unit of Capacity During Heating Operation {m3/s-W}
  ,                                       !- Supply Air Flow Rate Method When No Cooling or Heating is Required
  0,                                      !- Supply Air Flow Rate When No Cooling or Heating is Required {m3/s}
  ,                                       !- Supply Air Flow Rate Per Floor Area When No Cooling or Heating is Required {m3/s-m2}
  ,                                       !- Fraction of Autosized Design Cooling Supply Air Flow Rate When No Cooling or Heating is Required
  ,                                       !- Fraction of Autosized Design Heating Supply Air Flow Rate When No Cooling or Heating is Required
  ,                                       !- Design Supply Air Flow Rate Per Unit of Capacity During Cooling Operation When No Cooling or Heating is Required {m3/s-W}
  ,                                       !- Design Supply Air Flow Rate Per Unit of Capacity During Heating Operation When No Cooling or Heating is Required {m3/s-W}
  48.8888888888889,                       !- Maximum Supply Air Temperature {C}
  21,                                     !- Maximum Outdoor Dry-Bulb Temperature for Supplemental Heater Operation {C}
  ,                                       !- Outdoor Dry-Bulb Temperature Sensor Node Name
  2.5,                                    !- Maximum Cycling Rate {cycles/hr}
  60,                                     !- Heat Pump Time Constant {s}
  0.01,                                   !- Fraction of On-Cycle Power Use
  60,                                     !- Heat Pump Fan Delay Time {s}
  0,                                      !- Ancilliary On-Cycle Electric Power {W}
  0;                                      !- Ancilliary Off-Cycle Electric Power {W}

OS:AirLoopHVAC,
  {40ebe200-9e08-4138-93fb-653b6fb10084}, !- Handle
  res ac|unit 2 asys,                     !- Name
  ,                                       !- Controller List Name
  {9bf5c671-ac40-431d-97d5-e3e82b751262}, !- Availability Schedule
  {860cc82c-e700-49de-b70f-ffa870e98984}, !- Availability Manager List Name
  AutoSize,                               !- Design Supply Air Flow Rate {m3/s}
  ,                                       !- Branch List Name
  ,                                       !- Connector List Name
  {a783f23c-775c-48b6-b57e-e7a8d34460f9}, !- Supply Side Inlet Node Name
  {01c579ed-718c-41ef-84b5-c03c4fd17d54}, !- Demand Side Outlet Node Name
  {85ad7000-ec0a-4827-ae11-4197c7f9cd93}, !- Demand Side Inlet Node A
  {f36d40a7-2e28-4851-ab68-547bbea700c7}, !- Supply Side Outlet Node A
  ,                                       !- Demand Side Inlet Node B
  ,                                       !- Supply Side Outlet Node B
  ,                                       !- Return Air Bypass Flow Temperature Setpoint Schedule Name
  {de37ff1f-5155-4285-ba90-1cb294381279}, !- Demand Mixer Name
  {96349162-c577-4da2-b2fe-2a00b0007b8e}, !- Demand Splitter A Name
  ,                                       !- Demand Splitter B Name
  ;                                       !- Supply Splitter Name

OS:Node,
  {e1c26086-7ea2-415a-a000-7a843429889b}, !- Handle
  Node 13,                                !- Name
  {a783f23c-775c-48b6-b57e-e7a8d34460f9}, !- Inlet Port
  {a7ace359-acaf-4eea-9bde-8a4b587038d0}; !- Outlet Port

OS:Node,
  {9bb6bed8-317f-46df-bae1-242152640b10}, !- Handle
  Node 14,                                !- Name
  {daca59c2-a490-48ef-bfa4-4532cc4a33b1}, !- Inlet Port
  {f36d40a7-2e28-4851-ab68-547bbea700c7}; !- Outlet Port

OS:Connection,
  {a783f23c-775c-48b6-b57e-e7a8d34460f9}, !- Handle
  {87e83468-6858-4ef0-a929-9bb663ef0037}, !- Name
  {40ebe200-9e08-4138-93fb-653b6fb10084}, !- Source Object
  8,                                      !- Outlet Port
  {e1c26086-7ea2-415a-a000-7a843429889b}, !- Target Object
  2;                                      !- Inlet Port

OS:Connection,
  {f36d40a7-2e28-4851-ab68-547bbea700c7}, !- Handle
  {308b4c97-274f-43f2-860f-8ca5d551324a}, !- Name
  {9bb6bed8-317f-46df-bae1-242152640b10}, !- Source Object
  3,                                      !- Outlet Port
  {40ebe200-9e08-4138-93fb-653b6fb10084}, !- Target Object
  11;                                     !- Inlet Port

OS:Node,
  {c1d7e365-66a4-4bf6-94da-edcd4cbe53c6}, !- Handle
  Node 15,                                !- Name
  {85ad7000-ec0a-4827-ae11-4197c7f9cd93}, !- Inlet Port
  {b28506d8-d2bd-4e3b-ae30-43417bbf97b1}; !- Outlet Port

OS:Node,
  {9743fd43-c24e-4995-ae9b-acabd5225601}, !- Handle
  Node 16,                                !- Name
  {c16f9512-7ee5-4e86-8f62-362b0356dec6}, !- Inlet Port
  {01c579ed-718c-41ef-84b5-c03c4fd17d54}; !- Outlet Port

OS:Node,
  {10e3ef15-43d5-4cb1-a35f-e58442409a01}, !- Handle
  Node 17,                                !- Name
  {8e9df7c2-fe21-44f6-841f-83c53e431b80}, !- Inlet Port
  {91a88957-a9c9-49e6-9d6a-08d78611512a}; !- Outlet Port

OS:Connection,
  {85ad7000-ec0a-4827-ae11-4197c7f9cd93}, !- Handle
  {015cb25b-6c7f-42a2-87ec-24e33e59749f}, !- Name
  {40ebe200-9e08-4138-93fb-653b6fb10084}, !- Source Object
  10,                                     !- Outlet Port
  {c1d7e365-66a4-4bf6-94da-edcd4cbe53c6}, !- Target Object
  2;                                      !- Inlet Port

OS:Connection,
  {01c579ed-718c-41ef-84b5-c03c4fd17d54}, !- Handle
  {e2014997-e2c5-4692-8b91-3b141818abc7}, !- Name
  {9743fd43-c24e-4995-ae9b-acabd5225601}, !- Source Object
  3,                                      !- Outlet Port
  {40ebe200-9e08-4138-93fb-653b6fb10084}, !- Target Object
  9;                                      !- Inlet Port

OS:AirLoopHVAC:ZoneSplitter,
  {96349162-c577-4da2-b2fe-2a00b0007b8e}, !- Handle
  res ac|unit 2 zone splitter,            !- Name
  {b28506d8-d2bd-4e3b-ae30-43417bbf97b1}, !- Inlet Node Name
  {8bd9918d-1cf3-4c8b-95b4-d3586cd35361}; !- Outlet Node Name 1

OS:AirLoopHVAC:ZoneMixer,
  {de37ff1f-5155-4285-ba90-1cb294381279}, !- Handle
  res ac|unit 2 zone mixer,               !- Name
  {c16f9512-7ee5-4e86-8f62-362b0356dec6}, !- Outlet Node Name
  {28bee959-4c7f-4e74-8193-d47fdba93e84}; !- Inlet Node Name 1

OS:Connection,
  {b28506d8-d2bd-4e3b-ae30-43417bbf97b1}, !- Handle
  {448f32ba-011c-4e38-b62d-0edc57bffb75}, !- Name
  {c1d7e365-66a4-4bf6-94da-edcd4cbe53c6}, !- Source Object
  3,                                      !- Outlet Port
  {96349162-c577-4da2-b2fe-2a00b0007b8e}, !- Target Object
  2;                                      !- Inlet Port

OS:Connection,
  {c16f9512-7ee5-4e86-8f62-362b0356dec6}, !- Handle
  {4a937e51-6da8-4828-96b7-1c78bbcda11e}, !- Name
  {de37ff1f-5155-4285-ba90-1cb294381279}, !- Source Object
  2,                                      !- Outlet Port
  {9743fd43-c24e-4995-ae9b-acabd5225601}, !- Target Object
  2;                                      !- Inlet Port

OS:Sizing:System,
  {3dbc74b1-7ed7-47a9-bfc2-c69ba4b07311}, !- Handle
  {40ebe200-9e08-4138-93fb-653b6fb10084}, !- AirLoop Name
  Sensible,                               !- Type of Load to Size On
  Autosize,                               !- Design Outdoor Air Flow Rate {m3/s}
  0.3,                                    !- Central Heating Maximum System Air Flow Ratio
  7,                                      !- Preheat Design Temperature {C}
  0.008,                                  !- Preheat Design Humidity Ratio {kg-H2O/kg-Air}
  12.8,                                   !- Precool Design Temperature {C}
  0.008,                                  !- Precool Design Humidity Ratio {kg-H2O/kg-Air}
  12.8,                                   !- Central Cooling Design Supply Air Temperature {C}
  16.7,                                   !- Central Heating Design Supply Air Temperature {C}
  NonCoincident,                          !- Sizing Option
  Yes,                                    !- 100% Outdoor Air in Cooling
  Yes,                                    !- 100% Outdoor Air in Heating
  0.0085,                                 !- Central Cooling Design Supply Air Humidity Ratio {kg-H2O/kg-Air}
  0.008,                                  !- Central Heating Design Supply Air Humidity Ratio {kg-H2O/kg-Air}
  DesignDay,                              !- Cooling Design Air Flow Method
  0,                                      !- Cooling Design Air Flow Rate {m3/s}
  DesignDay,                              !- Heating Design Air Flow Method
  0,                                      !- Heating Design Air Flow Rate {m3/s}
  ZoneSum,                                !- System Outdoor Air Method
  1,                                      !- Zone Maximum Outdoor Air Fraction {dimensionless}
  0.0099676501,                           !- Cooling Supply Air Flow Rate Per Floor Area {m3/s-m2}
  1,                                      !- Cooling Fraction of Autosized Cooling Supply Air Flow Rate
  3.9475456e-005,                         !- Cooling Supply Air Flow Rate Per Unit Cooling Capacity {m3/s-W}
  0.0099676501,                           !- Heating Supply Air Flow Rate Per Floor Area {m3/s-m2}
  1,                                      !- Heating Fraction of Autosized Heating Supply Air Flow Rate
  1,                                      !- Heating Fraction of Autosized Cooling Supply Air Flow Rate
  3.1588213e-005,                         !- Heating Supply Air Flow Rate Per Unit Heating Capacity {m3/s-W}
  CoolingDesignCapacity,                  !- Cooling Design Capacity Method
  autosize,                               !- Cooling Design Capacity {W}
  234.7,                                  !- Cooling Design Capacity Per Floor Area {W/m2}
  1,                                      !- Fraction of Autosized Cooling Design Capacity
  HeatingDesignCapacity,                  !- Heating Design Capacity Method
  autosize,                               !- Heating Design Capacity {W}
  157,                                    !- Heating Design Capacity Per Floor Area {W/m2}
  1,                                      !- Fraction of Autosized Heating Design Capacity
  OnOff;                                  !- Central Cooling Capacity Control Method

OS:AvailabilityManagerAssignmentList,
  {860cc82c-e700-49de-b70f-ffa870e98984}, !- Handle
  Air Loop HVAC 1 AvailabilityManagerAssignmentList 1; !- Name

OS:Connection,
  {a7ace359-acaf-4eea-9bde-8a4b587038d0}, !- Handle
  {2d914444-2c8e-4544-ad06-3be8aef3f06d}, !- Name
  {e1c26086-7ea2-415a-a000-7a843429889b}, !- Source Object
  3,                                      !- Outlet Port
  {318dfda4-88d7-4dfc-bb66-80729c816031}, !- Target Object
  6;                                      !- Inlet Port

OS:Connection,
  {daca59c2-a490-48ef-bfa4-4532cc4a33b1}, !- Handle
  {a809d122-0dc7-4d4f-9021-71ab5e84332b}, !- Name
  {318dfda4-88d7-4dfc-bb66-80729c816031}, !- Source Object
  7,                                      !- Outlet Port
  {9bb6bed8-317f-46df-bae1-242152640b10}, !- Target Object
  2;                                      !- Inlet Port

OS:AirTerminal:SingleDuct:ConstantVolume:NoReheat,
  {e55a5f5b-2750-4c2b-9c29-ff5c90b25a19}, !- Handle
  res ac|unit 2 living zone|unit 2 direct air, !- Name
  {9bf5c671-ac40-431d-97d5-e3e82b751262}, !- Availability Schedule Name
  {30d69d6d-ff89-4fc4-9ae7-7bb35bb8ed46}, !- Air Inlet Node Name
  {8e9df7c2-fe21-44f6-841f-83c53e431b80}, !- Air Outlet Node Name
  AutoSize;                               !- Maximum Air Flow Rate {m3/s}

OS:Node,
  {ac1fb4b1-e211-43e8-8b7d-b7848e64647a}, !- Handle
  Node 18,                                !- Name
  {25f73fe7-8bb8-4467-8c6f-a2bbde2f6d9e}, !- Inlet Port
  {28bee959-4c7f-4e74-8193-d47fdba93e84}; !- Outlet Port

OS:Connection,
  {91a88957-a9c9-49e6-9d6a-08d78611512a}, !- Handle
  {faa5524e-5d5a-46bc-9406-ea0d08679ebe}, !- Name
  {10e3ef15-43d5-4cb1-a35f-e58442409a01}, !- Source Object
  3,                                      !- Outlet Port
  {8e8eadbf-8d9c-420b-a609-eeb19c283a31}, !- Target Object
  3;                                      !- Inlet Port

OS:Connection,
  {25f73fe7-8bb8-4467-8c6f-a2bbde2f6d9e}, !- Handle
  {a8c3d9ff-0813-43a6-99fb-422e6132a89e}, !- Name
  {e35214b7-ae6c-4ae4-9100-8e6e61f6a66f}, !- Source Object
  3,                                      !- Outlet Port
  {ac1fb4b1-e211-43e8-8b7d-b7848e64647a}, !- Target Object
  2;                                      !- Inlet Port

OS:Connection,
  {28bee959-4c7f-4e74-8193-d47fdba93e84}, !- Handle
  {4e6eefa4-f4b2-496b-a345-4298b5872907}, !- Name
  {ac1fb4b1-e211-43e8-8b7d-b7848e64647a}, !- Source Object
  3,                                      !- Outlet Port
  {de37ff1f-5155-4285-ba90-1cb294381279}, !- Target Object
  3;                                      !- Inlet Port

OS:Node,
  {c0539fc9-cc8d-4d40-a338-df528ec2ad83}, !- Handle
  Node 19,                                !- Name
  {8bd9918d-1cf3-4c8b-95b4-d3586cd35361}, !- Inlet Port
  {30d69d6d-ff89-4fc4-9ae7-7bb35bb8ed46}; !- Outlet Port

OS:Connection,
  {8bd9918d-1cf3-4c8b-95b4-d3586cd35361}, !- Handle
  {36742f63-1e5d-4085-83a0-ab6936469eb7}, !- Name
  {96349162-c577-4da2-b2fe-2a00b0007b8e}, !- Source Object
  3,                                      !- Outlet Port
  {c0539fc9-cc8d-4d40-a338-df528ec2ad83}, !- Target Object
  2;                                      !- Inlet Port

OS:Connection,
  {30d69d6d-ff89-4fc4-9ae7-7bb35bb8ed46}, !- Handle
  {f4d4f647-dd51-489d-9621-7ef3db2c63bf}, !- Name
  {c0539fc9-cc8d-4d40-a338-df528ec2ad83}, !- Source Object
  3,                                      !- Outlet Port
  {e55a5f5b-2750-4c2b-9c29-ff5c90b25a19}, !- Target Object
  3;                                      !- Inlet Port

OS:Connection,
  {8e9df7c2-fe21-44f6-841f-83c53e431b80}, !- Handle
  {a51f12f9-32a0-46da-a930-64dde364d037}, !- Name
  {e55a5f5b-2750-4c2b-9c29-ff5c90b25a19}, !- Source Object
  4,                                      !- Outlet Port
  {10e3ef15-43d5-4cb1-a35f-e58442409a01}, !- Target Object
  2;                                      !- Inlet Port

OS:AdditionalProperties,
  {7a0230e7-7f84-4e54-89f3-9fb6a01778a7}, !- Handle
  {318dfda4-88d7-4dfc-bb66-80729c816031}, !- Object Name
  SizingInfoHVACCapacityDerateFactorEER,  !- Feature Name 1
  String,                                 !- Feature Data Type 1
  1.0&#441.0&#441.0&#441.0&#441.0,        !- Feature Value 1
  SizingInfoHVACRatedCFMperTonCooling,    !- Feature Name 2
  String,                                 !- Feature Data Type 2
  386.1,                                  !- Feature Value 2
  SizingInfoHVACFracCoolLoadServed,       !- Feature Name 3
  Double,                                 !- Feature Data Type 3
  1;                                      !- Feature Value 3

OS:Curve:Biquadratic,
  {7b10d20c-9a52-476b-966f-8b1659b29833}, !- Handle
  ConstantBiquadratic 2,                  !- Name
  1,                                      !- Coefficient1 Constant
  0,                                      !- Coefficient2 x
  0,                                      !- Coefficient3 x**2
  0,                                      !- Coefficient4 y
  0,                                      !- Coefficient5 y**2
  0,                                      !- Coefficient6 x*y
  -100,                                   !- Minimum Value of x
  100,                                    !- Maximum Value of x
  -100,                                   !- Minimum Value of y
  100;                                    !- Maximum Value of y

OS:Curve:Biquadratic,
  {bf3716b9-ce86-4a96-b1c0-576755aa6173}, !- Handle
  Cool-Cap-fT1 2,                         !- Name
  1.550902001,                            !- Coefficient1 Constant
  -0.0750500892,                          !- Coefficient2 x
  0.00309713544,                          !- Coefficient3 x**2
  0.00240111,                             !- Coefficient4 y
  -5.0544e-005,                           !- Coefficient5 y**2
  -0.00042728148,                         !- Coefficient6 x*y
  13.88,                                  !- Minimum Value of x
  23.88,                                  !- Maximum Value of x
  18.33,                                  !- Minimum Value of y
  51.66;                                  !- Maximum Value of y

OS:Curve:Biquadratic,
  {b944a281-0525-4fd6-b1a6-e0a2f4ea3d2a}, !- Handle
  Cool-EIR-fT1 2,                         !- Name
  -0.304282997000001,                     !- Coefficient1 Constant
  0.1180477062,                           !- Coefficient2 x
  -0.00342466704,                         !- Coefficient3 x**2
  -0.0062619138,                          !- Coefficient4 y
  0.00069542712,                          !- Coefficient5 y**2
  -0.00046997496,                         !- Coefficient6 x*y
  13.88,                                  !- Minimum Value of x
  23.88,                                  !- Maximum Value of x
  18.33,                                  !- Minimum Value of y
  51.66;                                  !- Maximum Value of y

OS:Curve:Quadratic,
  {3558c8d7-8298-42c8-994a-7ca63b953442}, !- Handle
  Cool-PLF-fPLR1 2,                       !- Name
  0.93,                                   !- Coefficient1 Constant
  0.07,                                   !- Coefficient2 x
  0,                                      !- Coefficient3 x**2
  0,                                      !- Minimum Value of x
  1,                                      !- Maximum Value of x
  0.7,                                    !- Minimum Curve Output
  1;                                      !- Maximum Curve Output

OS:Curve:Quadratic,
  {c9448ed5-1803-4c6e-b714-d7b3805b1b30}, !- Handle
  Cool-Cap-fFF1 2,                        !- Name
  0.718605468,                            !- Coefficient1 Constant
  0.410099989,                            !- Coefficient2 x
  -0.128705457,                           !- Coefficient3 x**2
  0,                                      !- Minimum Value of x
  2,                                      !- Maximum Value of x
  0,                                      !- Minimum Curve Output
  2;                                      !- Maximum Curve Output

OS:Curve:Quadratic,
  {489bd8d1-cd67-428d-8f07-431e734ae6e9}, !- Handle
  Cool-EIR-fFF1 2,                        !- Name
  1.32299905,                             !- Coefficient1 Constant
  -0.477711207,                           !- Coefficient2 x
  0.154712157,                            !- Coefficient3 x**2
  0,                                      !- Minimum Value of x
  2,                                      !- Maximum Value of x
  0,                                      !- Minimum Curve Output
  2;                                      !- Maximum Curve Output

OS:Coil:Cooling:DX:SingleSpeed,
  {668df58b-ac49-47f2-a8e5-38a0d869d39c}, !- Handle
  res ac|unit 3 cooling coil,             !- Name
  {9bf5c671-ac40-431d-97d5-e3e82b751262}, !- Availability Schedule Name
  autosize,                               !- Rated Total Cooling Capacity {W}
  0.740402528813699,                      !- Rated Sensible Heat Ratio
  3.9505446283126,                        !- Rated COP {W/W}
  autosize,                               !- Rated Air Flow Rate {m3/s}
  773.3912012006,                         !- Rated Evaporator Fan Power Per Volume Flow Rate {W/(m3/s)}
  ,                                       !- Air Inlet Node Name
  ,                                       !- Air Outlet Node Name
  {bf3716b9-ce86-4a96-b1c0-576755aa6173}, !- Total Cooling Capacity Function of Temperature Curve Name
  {c9448ed5-1803-4c6e-b714-d7b3805b1b30}, !- Total Cooling Capacity Function of Flow Fraction Curve Name
  {b944a281-0525-4fd6-b1a6-e0a2f4ea3d2a}, !- Energy Input Ratio Function of Temperature Curve Name
  {489bd8d1-cd67-428d-8f07-431e734ae6e9}, !- Energy Input Ratio Function of Flow Fraction Curve Name
  {3558c8d7-8298-42c8-994a-7ca63b953442}, !- Part Load Fraction Correlation Curve Name
  1000,                                   !- Nominal Time for Condensate Removal to Begin {s}
  1.5,                                    !- Ratio of Initial Moisture Evaporation Rate and Steady State Latent Capacity {dimensionless}
  3,                                      !- Maximum Cycling Rate {cycles/hr}
  45,                                     !- Latent Capacity Time Constant {s}
  ,                                       !- Condenser Air Inlet Node Name
  AirCooled,                              !- Condenser Type
  0,                                      !- Evaporative Condenser Effectiveness {dimensionless}
  Autosize,                               !- Evaporative Condenser Air Flow Rate {m3/s}
  Autosize,                               !- Evaporative Condenser Pump Rated Power Consumption {W}
  0,                                      !- Crankcase Heater Capacity {W}
  12.7777777777778,                       !- Maximum Outdoor Dry-Bulb Temperature for Crankcase Heater Operation {C}
  ,                                       !- Supply Water Storage Tank Name
  ,                                       !- Condensate Collection Water Storage Tank Name
  0,                                      !- Basin Heater Capacity {W/K}
  10,                                     !- Basin Heater Setpoint Temperature {C}
  ;                                       !- Basin Heater Operating Schedule Name

OS:Fan:OnOff,
  {b119477a-a171-4c61-9618-01e142a5fb62}, !- Handle
  res ac|unit 3 clg supply fan,           !- Name
  {9bf5c671-ac40-431d-97d5-e3e82b751262}, !- Availability Schedule Name
  0.75,                                   !- Fan Total Efficiency
  794.580001233493,                       !- Pressure Rise {Pa}
  autosize,                               !- Maximum Flow Rate {m3/s}
  1,                                      !- Motor Efficiency
  1,                                      !- Motor In Airstream Fraction
  ,                                       !- Air Inlet Node Name
  ,                                       !- Air Outlet Node Name
  {3df50a57-2453-44dc-8305-9a8331b083cd}, !- Fan Power Ratio Function of Speed Ratio Curve Name
  {cb7e86ec-2524-44df-a198-d9ae02732dbe}, !- Fan Efficiency Ratio Function of Speed Ratio Curve Name
  res ac|unit 3 clg supply fan;           !- End-Use Subcategory

OS:Curve:Exponent,
  {3df50a57-2453-44dc-8305-9a8331b083cd}, !- Handle
  Fan On Off Power Curve 2,               !- Name
  1,                                      !- Coefficient1 Constant
  0,                                      !- Coefficient2 Constant
  0,                                      !- Coefficient3 Constant
  0,                                      !- Minimum Value of x
  1,                                      !- Maximum Value of x
  ,                                       !- Minimum Curve Output
  ,                                       !- Maximum Curve Output
  ,                                       !- Input Unit Type for X
  ;                                       !- Output Unit Type

OS:Curve:Cubic,
  {cb7e86ec-2524-44df-a198-d9ae02732dbe}, !- Handle
  Fan On Off Efficiency Curve 2,          !- Name
  1,                                      !- Coefficient1 Constant
  0,                                      !- Coefficient2 x
  0,                                      !- Coefficient3 x**2
  0,                                      !- Coefficient4 x**3
  0,                                      !- Minimum Value of x
  1;                                      !- Maximum Value of x

OS:AirLoopHVAC:UnitarySystem,
  {e8f9cb79-df24-4a07-aa69-d71c60f60b72}, !- Handle
  res ac|unit 3 unitary system,           !- Name
  Load,                                   !- Control Type
  {ac584aa5-7546-458e-85e2-984b23d0d4d1}, !- Controlling Zone or Thermostat Location
  None,                                   !- Dehumidification Control Type
  {9bf5c671-ac40-431d-97d5-e3e82b751262}, !- Availability Schedule Name
  {c8a3f9f4-94d0-4705-9a4c-459e60f74b5e}, !- Air Inlet Node Name
  {18418713-cfe9-4bc0-9570-bf46b5254f58}, !- Air Outlet Node Name
  {b119477a-a171-4c61-9618-01e142a5fb62}, !- Supply Fan Name
  BlowThrough,                            !- Fan Placement
  {9b2adddc-ad43-4a4d-991a-313608005f4b}, !- Supply Air Fan Operating Mode Schedule Name
  ,                                       !- Heating Coil Name
  1,                                      !- DX Heating Coil Sizing Ratio
  {668df58b-ac49-47f2-a8e5-38a0d869d39c}, !- Cooling Coil Name
  No,                                     !- Use DOAS DX Cooling Coil
  2,                                      !- DOAS DX Cooling Coil Leaving Minimum Air Temperature {C}
  SensibleOnlyLoadControl,                !- Latent Load Control
  ,                                       !- Supplemental Heating Coil Name
  ,                                       !- Supply Air Flow Rate Method During Cooling Operation
  autosize,                               !- Supply Air Flow Rate During Cooling Operation {m3/s}
  ,                                       !- Supply Air Flow Rate Per Floor Area During Cooling Operation {m3/s-m2}
  ,                                       !- Fraction of Autosized Design Cooling Supply Air Flow Rate
  ,                                       !- Design Supply Air Flow Rate Per Unit of Capacity During Cooling Operation {m3/s-W}
  ,                                       !- Supply Air Flow Rate Method During Heating Operation
  0,                                      !- Supply Air Flow Rate During Heating Operation {m3/s}
  ,                                       !- Supply Air Flow Rate Per Floor Area during Heating Operation {m3/s-m2}
  ,                                       !- Fraction of Autosized Design Heating Supply Air Flow Rate
  ,                                       !- Design Supply Air Flow Rate Per Unit of Capacity During Heating Operation {m3/s-W}
  ,                                       !- Supply Air Flow Rate Method When No Cooling or Heating is Required
  0,                                      !- Supply Air Flow Rate When No Cooling or Heating is Required {m3/s}
  ,                                       !- Supply Air Flow Rate Per Floor Area When No Cooling or Heating is Required {m3/s-m2}
  ,                                       !- Fraction of Autosized Design Cooling Supply Air Flow Rate When No Cooling or Heating is Required
  ,                                       !- Fraction of Autosized Design Heating Supply Air Flow Rate When No Cooling or Heating is Required
  ,                                       !- Design Supply Air Flow Rate Per Unit of Capacity During Cooling Operation When No Cooling or Heating is Required {m3/s-W}
  ,                                       !- Design Supply Air Flow Rate Per Unit of Capacity During Heating Operation When No Cooling or Heating is Required {m3/s-W}
  48.8888888888889,                       !- Maximum Supply Air Temperature {C}
  21,                                     !- Maximum Outdoor Dry-Bulb Temperature for Supplemental Heater Operation {C}
  ,                                       !- Outdoor Dry-Bulb Temperature Sensor Node Name
  2.5,                                    !- Maximum Cycling Rate {cycles/hr}
  60,                                     !- Heat Pump Time Constant {s}
  0.01,                                   !- Fraction of On-Cycle Power Use
  60,                                     !- Heat Pump Fan Delay Time {s}
  0,                                      !- Ancilliary On-Cycle Electric Power {W}
  0;                                      !- Ancilliary Off-Cycle Electric Power {W}

OS:AirLoopHVAC,
  {93b29e7e-3c97-40b5-9037-d15c21c8cb70}, !- Handle
  res ac|unit 3 asys,                     !- Name
  ,                                       !- Controller List Name
  {9bf5c671-ac40-431d-97d5-e3e82b751262}, !- Availability Schedule
  {a7d2c553-108c-4f61-8c17-bee738ffce10}, !- Availability Manager List Name
  AutoSize,                               !- Design Supply Air Flow Rate {m3/s}
  ,                                       !- Branch List Name
  ,                                       !- Connector List Name
  {7388aeca-0338-4aef-9dc2-80e580cf2b5c}, !- Supply Side Inlet Node Name
  {70be6774-2667-4d86-b7db-f05cebd51587}, !- Demand Side Outlet Node Name
  {894d3787-d49e-4a48-a1c5-6c5d92e3c682}, !- Demand Side Inlet Node A
  {a97917e7-1aef-492f-b464-4c928e95e82c}, !- Supply Side Outlet Node A
  ,                                       !- Demand Side Inlet Node B
  ,                                       !- Supply Side Outlet Node B
  ,                                       !- Return Air Bypass Flow Temperature Setpoint Schedule Name
  {5551d268-17b4-4303-8e5b-d092aa377a65}, !- Demand Mixer Name
  {ececbe43-ad6c-4dca-9173-2e736509ecdf}, !- Demand Splitter A Name
  ,                                       !- Demand Splitter B Name
  ;                                       !- Supply Splitter Name

OS:Node,
  {83714135-a766-4c34-96b8-7ddb81b4b711}, !- Handle
  Node 20,                                !- Name
  {7388aeca-0338-4aef-9dc2-80e580cf2b5c}, !- Inlet Port
  {c8a3f9f4-94d0-4705-9a4c-459e60f74b5e}; !- Outlet Port

OS:Node,
  {e66c64ba-b341-4a3e-9cfa-ad3f241da4df}, !- Handle
  Node 21,                                !- Name
  {18418713-cfe9-4bc0-9570-bf46b5254f58}, !- Inlet Port
  {a97917e7-1aef-492f-b464-4c928e95e82c}; !- Outlet Port

OS:Connection,
  {7388aeca-0338-4aef-9dc2-80e580cf2b5c}, !- Handle
  {6be090f9-b3b2-4d95-8a48-128930f1fbc9}, !- Name
  {93b29e7e-3c97-40b5-9037-d15c21c8cb70}, !- Source Object
  8,                                      !- Outlet Port
  {83714135-a766-4c34-96b8-7ddb81b4b711}, !- Target Object
  2;                                      !- Inlet Port

OS:Connection,
  {a97917e7-1aef-492f-b464-4c928e95e82c}, !- Handle
  {1a2401b0-1e2c-4205-b703-5272ec54ecf6}, !- Name
  {e66c64ba-b341-4a3e-9cfa-ad3f241da4df}, !- Source Object
  3,                                      !- Outlet Port
  {93b29e7e-3c97-40b5-9037-d15c21c8cb70}, !- Target Object
  11;                                     !- Inlet Port

OS:Node,
  {dc834b65-cf47-4578-9359-45ff15a418dd}, !- Handle
  Node 22,                                !- Name
  {894d3787-d49e-4a48-a1c5-6c5d92e3c682}, !- Inlet Port
  {0453d533-9666-40eb-8289-f935c670060d}; !- Outlet Port

OS:Node,
  {9329ed85-3e40-4a18-b617-46a1130b4707}, !- Handle
  Node 23,                                !- Name
  {51fe98fb-1a76-42cf-a7ad-279b4d930a20}, !- Inlet Port
  {70be6774-2667-4d86-b7db-f05cebd51587}; !- Outlet Port

OS:Node,
  {ca3be236-fbe0-4404-8755-ed888d5abcb6}, !- Handle
  Node 24,                                !- Name
  {81462985-ae52-4443-969b-0d35d95ee1a8}, !- Inlet Port
  {f5e5ee46-36a5-4d91-b372-9d4b3edd84b5}; !- Outlet Port

OS:Connection,
  {894d3787-d49e-4a48-a1c5-6c5d92e3c682}, !- Handle
  {1dfb0ce6-44cf-404f-8b2e-36ae3387ddbb}, !- Name
  {93b29e7e-3c97-40b5-9037-d15c21c8cb70}, !- Source Object
  10,                                     !- Outlet Port
  {dc834b65-cf47-4578-9359-45ff15a418dd}, !- Target Object
  2;                                      !- Inlet Port

OS:Connection,
  {70be6774-2667-4d86-b7db-f05cebd51587}, !- Handle
  {af47d060-e134-4451-9dc4-b628775bcc03}, !- Name
  {9329ed85-3e40-4a18-b617-46a1130b4707}, !- Source Object
  3,                                      !- Outlet Port
  {93b29e7e-3c97-40b5-9037-d15c21c8cb70}, !- Target Object
  9;                                      !- Inlet Port

OS:AirLoopHVAC:ZoneSplitter,
  {ececbe43-ad6c-4dca-9173-2e736509ecdf}, !- Handle
  res ac|unit 3 zone splitter,            !- Name
  {0453d533-9666-40eb-8289-f935c670060d}, !- Inlet Node Name
  {1c5ca4d8-2aed-4333-a45b-7f830a416e96}; !- Outlet Node Name 1

OS:AirLoopHVAC:ZoneMixer,
  {5551d268-17b4-4303-8e5b-d092aa377a65}, !- Handle
  res ac|unit 3 zone mixer,               !- Name
  {51fe98fb-1a76-42cf-a7ad-279b4d930a20}, !- Outlet Node Name
  {8fc02d1b-ec5d-4d09-9f80-5173d8ef4540}; !- Inlet Node Name 1

OS:Connection,
  {0453d533-9666-40eb-8289-f935c670060d}, !- Handle
  {227ecbd4-b57c-4ba8-9f83-d158a8ab3794}, !- Name
  {dc834b65-cf47-4578-9359-45ff15a418dd}, !- Source Object
  3,                                      !- Outlet Port
  {ececbe43-ad6c-4dca-9173-2e736509ecdf}, !- Target Object
  2;                                      !- Inlet Port

OS:Connection,
  {51fe98fb-1a76-42cf-a7ad-279b4d930a20}, !- Handle
  {70b89da0-0f36-40aa-b18d-5faed3620466}, !- Name
  {5551d268-17b4-4303-8e5b-d092aa377a65}, !- Source Object
  2,                                      !- Outlet Port
  {9329ed85-3e40-4a18-b617-46a1130b4707}, !- Target Object
  2;                                      !- Inlet Port

OS:Sizing:System,
  {26245b85-1620-450b-9081-4d31e8f18202}, !- Handle
  {93b29e7e-3c97-40b5-9037-d15c21c8cb70}, !- AirLoop Name
  Sensible,                               !- Type of Load to Size On
  Autosize,                               !- Design Outdoor Air Flow Rate {m3/s}
  0.3,                                    !- Central Heating Maximum System Air Flow Ratio
  7,                                      !- Preheat Design Temperature {C}
  0.008,                                  !- Preheat Design Humidity Ratio {kg-H2O/kg-Air}
  12.8,                                   !- Precool Design Temperature {C}
  0.008,                                  !- Precool Design Humidity Ratio {kg-H2O/kg-Air}
  12.8,                                   !- Central Cooling Design Supply Air Temperature {C}
  16.7,                                   !- Central Heating Design Supply Air Temperature {C}
  NonCoincident,                          !- Sizing Option
  Yes,                                    !- 100% Outdoor Air in Cooling
  Yes,                                    !- 100% Outdoor Air in Heating
  0.0085,                                 !- Central Cooling Design Supply Air Humidity Ratio {kg-H2O/kg-Air}
  0.008,                                  !- Central Heating Design Supply Air Humidity Ratio {kg-H2O/kg-Air}
=======
  0, -6.46578440716979, 5.6712922035849,  !- X,Y,Z Vertex 1 {m}
  0, 0, 2.4384,                           !- X,Y,Z Vertex 2 {m}
  0, -12.9315688143396, 2.4384;           !- X,Y,Z Vertex 3 {m}

OS:Surface,
  {746af3ac-1ee1-4fb8-8637-721764e7178f}, !- Handle
  Surface 11,                             !- Name
  Wall,                                   !- Surface Type
  ,                                       !- Construction Name
  {3854d38a-59d7-4f56-b81d-983e35d835f0}, !- Space Name
  Adiabatic,                              !- Outside Boundary Condition
  ,                                       !- Outside Boundary Condition Object
  NoSun,                                  !- Sun Exposure
  NoWind,                                 !- Wind Exposure
  ,                                       !- View Factor to Ground
  ,                                       !- Number of Vertices
  6.46578440716979, -6.46578440716979, 5.6712922035849, !- X,Y,Z Vertex 1 {m}
  6.46578440716979, -12.9315688143396, 2.4384, !- X,Y,Z Vertex 2 {m}
  6.46578440716979, 0, 2.4384;            !- X,Y,Z Vertex 3 {m}

OS:Space,
  {3854d38a-59d7-4f56-b81d-983e35d835f0}, !- Handle
  unfinished attic space,                 !- Name
  {c6254086-8539-4344-b1a6-d1862a582ea1}, !- Space Type Name
  ,                                       !- Default Construction Set Name
  ,                                       !- Default Schedule Set Name
  ,                                       !- Direction of Relative North {deg}
  ,                                       !- X Origin {m}
  ,                                       !- Y Origin {m}
  ,                                       !- Z Origin {m}
  ,                                       !- Building Story Name
  {a5d8a160-8539-4011-a6d6-24dc4456c82f}; !- Thermal Zone Name

OS:ThermalZone,
  {a5d8a160-8539-4011-a6d6-24dc4456c82f}, !- Handle
  unfinished attic zone,                  !- Name
  ,                                       !- Multiplier
  ,                                       !- Ceiling Height {m}
  ,                                       !- Volume {m3}
  ,                                       !- Floor Area {m2}
  ,                                       !- Zone Inside Convection Algorithm
  ,                                       !- Zone Outside Convection Algorithm
  ,                                       !- Zone Conditioning Equipment List Name
  {c2375f90-1cbc-4fc8-8474-8081ad68324e}, !- Zone Air Inlet Port List
  {0f00205d-4cb2-42cb-bda0-d9ef67bb1cb2}, !- Zone Air Exhaust Port List
  {21f48abf-072e-4459-b2ae-5f635a9532a0}, !- Zone Air Node Name
  {4b42f8be-38f5-49d8-83cc-9ed2924a9116}, !- Zone Return Air Port List
  ,                                       !- Primary Daylighting Control Name
  ,                                       !- Fraction of Zone Controlled by Primary Daylighting Control
  ,                                       !- Secondary Daylighting Control Name
  ,                                       !- Fraction of Zone Controlled by Secondary Daylighting Control
  ,                                       !- Illuminance Map Name
  ,                                       !- Group Rendering Name
  ,                                       !- Thermostat Name
  No;                                     !- Use Ideal Air Loads

OS:Node,
  {2dedaa12-dd8d-4acb-abd6-72e98818a772}, !- Handle
  Node 2,                                 !- Name
  {21f48abf-072e-4459-b2ae-5f635a9532a0}, !- Inlet Port
  ;                                       !- Outlet Port

OS:Connection,
  {21f48abf-072e-4459-b2ae-5f635a9532a0}, !- Handle
  {e95deb86-7927-49db-93ae-14ebef91cff0}, !- Name
  {a5d8a160-8539-4011-a6d6-24dc4456c82f}, !- Source Object
  11,                                     !- Outlet Port
  {2dedaa12-dd8d-4acb-abd6-72e98818a772}, !- Target Object
  2;                                      !- Inlet Port

OS:PortList,
  {c2375f90-1cbc-4fc8-8474-8081ad68324e}, !- Handle
  {fa6470c7-1d55-46c5-94fb-249d29775df6}, !- Name
  {a5d8a160-8539-4011-a6d6-24dc4456c82f}; !- HVAC Component

OS:PortList,
  {0f00205d-4cb2-42cb-bda0-d9ef67bb1cb2}, !- Handle
  {0d07e7ff-4c90-400f-a39d-2bc2e6278652}, !- Name
  {a5d8a160-8539-4011-a6d6-24dc4456c82f}; !- HVAC Component

OS:PortList,
  {4b42f8be-38f5-49d8-83cc-9ed2924a9116}, !- Handle
  {2cc0525f-a6bb-46cf-a95b-10d1593c42c9}, !- Name
  {a5d8a160-8539-4011-a6d6-24dc4456c82f}; !- HVAC Component

OS:Sizing:Zone,
  {4221ead1-5a59-4fc3-bc2c-c9a81ca171bc}, !- Handle
  {a5d8a160-8539-4011-a6d6-24dc4456c82f}, !- Zone or ZoneList Name
  SupplyAirTemperature,                   !- Zone Cooling Design Supply Air Temperature Input Method
  14,                                     !- Zone Cooling Design Supply Air Temperature {C}
  11.11,                                  !- Zone Cooling Design Supply Air Temperature Difference {deltaC}
  SupplyAirTemperature,                   !- Zone Heating Design Supply Air Temperature Input Method
  40,                                     !- Zone Heating Design Supply Air Temperature {C}
  11.11,                                  !- Zone Heating Design Supply Air Temperature Difference {deltaC}
  0.0085,                                 !- Zone Cooling Design Supply Air Humidity Ratio {kg-H2O/kg-air}
  0.008,                                  !- Zone Heating Design Supply Air Humidity Ratio {kg-H2O/kg-air}
  ,                                       !- Zone Heating Sizing Factor
  ,                                       !- Zone Cooling Sizing Factor
>>>>>>> 49f5e9b9
  DesignDay,                              !- Cooling Design Air Flow Method
  ,                                       !- Cooling Design Air Flow Rate {m3/s}
  ,                                       !- Cooling Minimum Air Flow per Zone Floor Area {m3/s-m2}
  ,                                       !- Cooling Minimum Air Flow {m3/s}
  ,                                       !- Cooling Minimum Air Flow Fraction
  DesignDay,                              !- Heating Design Air Flow Method
<<<<<<< HEAD
  0,                                      !- Heating Design Air Flow Rate {m3/s}
  ZoneSum,                                !- System Outdoor Air Method
  1,                                      !- Zone Maximum Outdoor Air Fraction {dimensionless}
  0.0099676501,                           !- Cooling Supply Air Flow Rate Per Floor Area {m3/s-m2}
  1,                                      !- Cooling Fraction of Autosized Cooling Supply Air Flow Rate
  3.9475456e-005,                         !- Cooling Supply Air Flow Rate Per Unit Cooling Capacity {m3/s-W}
  0.0099676501,                           !- Heating Supply Air Flow Rate Per Floor Area {m3/s-m2}
  1,                                      !- Heating Fraction of Autosized Heating Supply Air Flow Rate
  1,                                      !- Heating Fraction of Autosized Cooling Supply Air Flow Rate
  3.1588213e-005,                         !- Heating Supply Air Flow Rate Per Unit Heating Capacity {m3/s-W}
  CoolingDesignCapacity,                  !- Cooling Design Capacity Method
  autosize,                               !- Cooling Design Capacity {W}
  234.7,                                  !- Cooling Design Capacity Per Floor Area {W/m2}
  1,                                      !- Fraction of Autosized Cooling Design Capacity
  HeatingDesignCapacity,                  !- Heating Design Capacity Method
  autosize,                               !- Heating Design Capacity {W}
  157,                                    !- Heating Design Capacity Per Floor Area {W/m2}
  1,                                      !- Fraction of Autosized Heating Design Capacity
  OnOff;                                  !- Central Cooling Capacity Control Method

OS:AvailabilityManagerAssignmentList,
  {a7d2c553-108c-4f61-8c17-bee738ffce10}, !- Handle
  Air Loop HVAC 1 AvailabilityManagerAssignmentList 2; !- Name

OS:Connection,
  {c8a3f9f4-94d0-4705-9a4c-459e60f74b5e}, !- Handle
  {3ee86a7b-bfe3-419b-a23c-d36e9ca8231d}, !- Name
  {83714135-a766-4c34-96b8-7ddb81b4b711}, !- Source Object
  3,                                      !- Outlet Port
  {e8f9cb79-df24-4a07-aa69-d71c60f60b72}, !- Target Object
  6;                                      !- Inlet Port

OS:Connection,
  {18418713-cfe9-4bc0-9570-bf46b5254f58}, !- Handle
  {d2821c88-cd53-4d41-85df-1a5953ce8aa1}, !- Name
  {e8f9cb79-df24-4a07-aa69-d71c60f60b72}, !- Source Object
  7,                                      !- Outlet Port
  {e66c64ba-b341-4a3e-9cfa-ad3f241da4df}, !- Target Object
  2;                                      !- Inlet Port

OS:AirTerminal:SingleDuct:ConstantVolume:NoReheat,
  {1973ae6d-580a-4b8d-85cb-cbcfad83635f}, !- Handle
  res ac|unit 3 living zone|unit 3 direct air, !- Name
  {9bf5c671-ac40-431d-97d5-e3e82b751262}, !- Availability Schedule Name
  {e353fcce-551c-4e92-9098-4489c2653975}, !- Air Inlet Node Name
  {81462985-ae52-4443-969b-0d35d95ee1a8}, !- Air Outlet Node Name
  AutoSize;                               !- Maximum Air Flow Rate {m3/s}

OS:Node,
  {f4d4626c-45d3-4097-a5b8-b082297f274c}, !- Handle
  Node 25,                                !- Name
  {00c97051-407e-4bd1-963f-3f9eef2f3664}, !- Inlet Port
  {8fc02d1b-ec5d-4d09-9f80-5173d8ef4540}; !- Outlet Port

OS:Connection,
  {f5e5ee46-36a5-4d91-b372-9d4b3edd84b5}, !- Handle
  {0fbef454-7425-4574-ad4b-5aeceb4b2440}, !- Name
  {ca3be236-fbe0-4404-8755-ed888d5abcb6}, !- Source Object
  3,                                      !- Outlet Port
  {6418b276-68f8-46cc-9564-790fca4b0618}, !- Target Object
  3;                                      !- Inlet Port

OS:Connection,
  {00c97051-407e-4bd1-963f-3f9eef2f3664}, !- Handle
  {f722a481-7fd6-4b9c-bff8-fc0a6a4ae15d}, !- Name
  {7bcc32d6-9e52-4422-87b5-16781372a5c7}, !- Source Object
  3,                                      !- Outlet Port
  {f4d4626c-45d3-4097-a5b8-b082297f274c}, !- Target Object
  2;                                      !- Inlet Port

OS:Connection,
  {8fc02d1b-ec5d-4d09-9f80-5173d8ef4540}, !- Handle
  {ff5622fb-8e42-416d-ab22-4738a9b1d030}, !- Name
  {f4d4626c-45d3-4097-a5b8-b082297f274c}, !- Source Object
  3,                                      !- Outlet Port
  {5551d268-17b4-4303-8e5b-d092aa377a65}, !- Target Object
  3;                                      !- Inlet Port

OS:Node,
  {11aebf75-6899-480c-bdd9-2152a8ce14c6}, !- Handle
  Node 26,                                !- Name
  {1c5ca4d8-2aed-4333-a45b-7f830a416e96}, !- Inlet Port
  {e353fcce-551c-4e92-9098-4489c2653975}; !- Outlet Port

OS:Connection,
  {1c5ca4d8-2aed-4333-a45b-7f830a416e96}, !- Handle
  {c39c4b04-61b5-4080-9062-73d08e67351f}, !- Name
  {ececbe43-ad6c-4dca-9173-2e736509ecdf}, !- Source Object
  3,                                      !- Outlet Port
  {11aebf75-6899-480c-bdd9-2152a8ce14c6}, !- Target Object
  2;                                      !- Inlet Port

OS:Connection,
  {e353fcce-551c-4e92-9098-4489c2653975}, !- Handle
  {dd676531-08ec-484e-af59-d0caae5b542b}, !- Name
  {11aebf75-6899-480c-bdd9-2152a8ce14c6}, !- Source Object
  3,                                      !- Outlet Port
  {1973ae6d-580a-4b8d-85cb-cbcfad83635f}, !- Target Object
  3;                                      !- Inlet Port

OS:Connection,
  {81462985-ae52-4443-969b-0d35d95ee1a8}, !- Handle
  {4ed73c5f-4944-4542-923a-875caab6652b}, !- Name
  {1973ae6d-580a-4b8d-85cb-cbcfad83635f}, !- Source Object
  4,                                      !- Outlet Port
  {ca3be236-fbe0-4404-8755-ed888d5abcb6}, !- Target Object
  2;                                      !- Inlet Port

OS:AdditionalProperties,
  {e343e547-b1e4-4616-b188-7cac28c74068}, !- Handle
  {e8f9cb79-df24-4a07-aa69-d71c60f60b72}, !- Object Name
  SizingInfoHVACCapacityDerateFactorEER,  !- Feature Name 1
  String,                                 !- Feature Data Type 1
  1.0&#441.0&#441.0&#441.0&#441.0,        !- Feature Value 1
  SizingInfoHVACRatedCFMperTonCooling,    !- Feature Name 2
  String,                                 !- Feature Data Type 2
  386.1,                                  !- Feature Value 2
  SizingInfoHVACFracCoolLoadServed,       !- Feature Name 3
  Double,                                 !- Feature Data Type 3
  1;                                      !- Feature Value 3

OS:Curve:Biquadratic,
  {aad01fc7-3cf2-4b0a-b381-c0a423f6fce9}, !- Handle
  ConstantBiquadratic 3,                  !- Name
=======
  ,                                       !- Heating Design Air Flow Rate {m3/s}
  ,                                       !- Heating Maximum Air Flow per Zone Floor Area {m3/s-m2}
  ,                                       !- Heating Maximum Air Flow {m3/s}
  ,                                       !- Heating Maximum Air Flow Fraction
  ,                                       !- Design Zone Air Distribution Effectiveness in Cooling Mode
  ,                                       !- Design Zone Air Distribution Effectiveness in Heating Mode
  No,                                     !- Account for Dedicated Outdoor Air System
  NeutralSupplyAir,                       !- Dedicated Outdoor Air System Control Strategy
  autosize,                               !- Dedicated Outdoor Air Low Setpoint Temperature for Design {C}
  autosize;                               !- Dedicated Outdoor Air High Setpoint Temperature for Design {C}

OS:ZoneHVAC:EquipmentList,
  {ecabef60-6d3b-4ce2-a8bc-62c0e0343f6a}, !- Handle
  Zone HVAC Equipment List 2,             !- Name
  {a5d8a160-8539-4011-a6d6-24dc4456c82f}; !- Thermal Zone

OS:SpaceType,
  {c6254086-8539-4344-b1a6-d1862a582ea1}, !- Handle
  Space Type 2,                           !- Name
  ,                                       !- Default Construction Set Name
  ,                                       !- Default Schedule Set Name
  ,                                       !- Group Rendering Name
  ,                                       !- Design Specification Outdoor Air Object Name
  ,                                       !- Standards Template
  ,                                       !- Standards Building Type
  unfinished attic;                       !- Standards Space Type

OS:BuildingUnit,
  {5ff0dfc5-1523-41d8-b482-380cc52aefab}, !- Handle
  unit 1,                                 !- Name
  ,                                       !- Rendering Color
  Residential;                            !- Building Unit Type

OS:AdditionalProperties,
  {e69d778a-1fdd-43e9-a1b2-27a71523cf37}, !- Handle
  {5ff0dfc5-1523-41d8-b482-380cc52aefab}, !- Object Name
  NumberOfBedrooms,                       !- Feature Name 1
  Integer,                                !- Feature Data Type 1
  3,                                      !- Feature Value 1
  NumberOfBathrooms,                      !- Feature Name 2
  Double,                                 !- Feature Data Type 2
  2,                                      !- Feature Value 2
  NumberOfOccupants,                      !- Feature Name 3
  Double,                                 !- Feature Data Type 3
  3.3900000000000001;                     !- Feature Value 3

OS:External:File,
  {b214e2d5-8e8b-4f77-b3f5-bbd6d79dd17b}, !- Handle
  8760.csv,                               !- Name
  8760.csv;                               !- File Name

OS:Schedule:Day,
  {99c30d2c-4aee-42bf-9c8b-3fc6697655e8}, !- Handle
  Schedule Day 1,                         !- Name
  ,                                       !- Schedule Type Limits Name
  ,                                       !- Interpolate to Timestep
  24,                                     !- Hour 1
  0,                                      !- Minute 1
  0;                                      !- Value Until Time 1

OS:Schedule:Day,
  {4ec06019-9641-4fb5-87e4-ee87df4bcab2}, !- Handle
  Schedule Day 2,                         !- Name
  ,                                       !- Schedule Type Limits Name
  ,                                       !- Interpolate to Timestep
  24,                                     !- Hour 1
  0,                                      !- Minute 1
  1;                                      !- Value Until Time 1

OS:Schedule:File,
  {1b54f0d9-c888-43b1-8f5e-995c0e0d9b38}, !- Handle
  occupants,                              !- Name
  {3c862f51-f7ba-4de8-ab52-a1ae96221b8a}, !- Schedule Type Limits Name
  {b214e2d5-8e8b-4f77-b3f5-bbd6d79dd17b}, !- External File Name
  1,                                      !- Column Number
  1,                                      !- Rows to Skip at Top
  8760,                                   !- Number of Hours of Data
  ,                                       !- Column Separator
  ,                                       !- Interpolate to Timestep
  60;                                     !- Minutes per Item

OS:Schedule:Ruleset,
  {c2c33e5f-eef2-4f43-bdb0-53fb64b2dd10}, !- Handle
  Schedule Ruleset 1,                     !- Name
  {56973eee-486b-49c7-87f3-d3e9242b0e8b}, !- Schedule Type Limits Name
  {24c22990-4142-44eb-b4bd-6d0f90daf56a}; !- Default Day Schedule Name

OS:Schedule:Day,
  {24c22990-4142-44eb-b4bd-6d0f90daf56a}, !- Handle
  Schedule Day 3,                         !- Name
  {56973eee-486b-49c7-87f3-d3e9242b0e8b}, !- Schedule Type Limits Name
  ,                                       !- Interpolate to Timestep
  24,                                     !- Hour 1
  0,                                      !- Minute 1
  112.539290946133;                       !- Value Until Time 1

OS:People:Definition,
  {56073ce1-a396-4bf6-ae69-e5e7372cdb80}, !- Handle
  res occupants|living space,             !- Name
  People,                                 !- Number of People Calculation Method
  3.39,                                   !- Number of People {people}
  ,                                       !- People per Space Floor Area {person/m2}
  ,                                       !- Space Floor Area per Person {m2/person}
  0.319734,                               !- Fraction Radiant
  0.573,                                  !- Sensible Heat Fraction
  0,                                      !- Carbon Dioxide Generation Rate {m3/s-W}
  No,                                     !- Enable ASHRAE 55 Comfort Warnings
  ZoneAveraged;                           !- Mean Radiant Temperature Calculation Type

OS:People,
  {e8d2c557-b0c5-4809-bd47-317b7f416139}, !- Handle
  res occupants|living space,             !- Name
  {56073ce1-a396-4bf6-ae69-e5e7372cdb80}, !- People Definition Name
  {1c5188ad-f102-4bf0-abbb-c6422811ff6e}, !- Space or SpaceType Name
  {1b54f0d9-c888-43b1-8f5e-995c0e0d9b38}, !- Number of People Schedule Name
  {c2c33e5f-eef2-4f43-bdb0-53fb64b2dd10}, !- Activity Level Schedule Name
  ,                                       !- Surface Name/Angle Factor List Name
  ,                                       !- Work Efficiency Schedule Name
  ,                                       !- Clothing Insulation Schedule Name
  ,                                       !- Air Velocity Schedule Name
  1;                                      !- Multiplier

OS:ScheduleTypeLimits,
  {56973eee-486b-49c7-87f3-d3e9242b0e8b}, !- Handle
  ActivityLevel,                          !- Name
  0,                                      !- Lower Limit Value
  ,                                       !- Upper Limit Value
  Continuous,                             !- Numeric Type
  ActivityLevel;                          !- Unit Type

OS:ScheduleTypeLimits,
  {3c862f51-f7ba-4de8-ab52-a1ae96221b8a}, !- Handle
  Fractional,                             !- Name
  0,                                      !- Lower Limit Value
  1,                                      !- Upper Limit Value
  Continuous;                             !- Numeric Type

OS:Curve:Biquadratic,
  {cf6e411e-a1c4-426b-a4a2-2003bb6feb3b}, !- Handle
  ConstantBiquadratic,                    !- Name
>>>>>>> 49f5e9b9
  1,                                      !- Coefficient1 Constant
  0,                                      !- Coefficient2 x
  0,                                      !- Coefficient3 x**2
  0,                                      !- Coefficient4 y
  0,                                      !- Coefficient5 y**2
  0,                                      !- Coefficient6 x*y
  -100,                                   !- Minimum Value of x
  100,                                    !- Maximum Value of x
  -100,                                   !- Minimum Value of y
  100;                                    !- Maximum Value of y

OS:Curve:Biquadratic,
<<<<<<< HEAD
  {e4e58b0c-bacd-4050-9ed3-c87f3b1b0820}, !- Handle
  Cool-Cap-fT1 3,                         !- Name
=======
  {399cc79f-98be-4212-99ef-26573fd39a9a}, !- Handle
  Cool-Cap-fT1,                           !- Name
>>>>>>> 49f5e9b9
  1.550902001,                            !- Coefficient1 Constant
  -0.0750500892,                          !- Coefficient2 x
  0.00309713544,                          !- Coefficient3 x**2
  0.00240111,                             !- Coefficient4 y
  -5.0544e-005,                           !- Coefficient5 y**2
  -0.00042728148,                         !- Coefficient6 x*y
  13.88,                                  !- Minimum Value of x
  23.88,                                  !- Maximum Value of x
  18.33,                                  !- Minimum Value of y
  51.66;                                  !- Maximum Value of y

OS:Curve:Biquadratic,
<<<<<<< HEAD
  {9e4f091c-e9b1-4076-911e-b8b2c63ca0d5}, !- Handle
  Cool-EIR-fT1 3,                         !- Name
=======
  {1ee3e6c4-cceb-4a8d-a53e-ff65b0555652}, !- Handle
  Cool-EIR-fT1,                           !- Name
>>>>>>> 49f5e9b9
  -0.304282997000001,                     !- Coefficient1 Constant
  0.1180477062,                           !- Coefficient2 x
  -0.00342466704,                         !- Coefficient3 x**2
  -0.0062619138,                          !- Coefficient4 y
  0.00069542712,                          !- Coefficient5 y**2
  -0.00046997496,                         !- Coefficient6 x*y
  13.88,                                  !- Minimum Value of x
  23.88,                                  !- Maximum Value of x
  18.33,                                  !- Minimum Value of y
  51.66;                                  !- Maximum Value of y

OS:Curve:Quadratic,
<<<<<<< HEAD
  {4363a170-253a-4653-babf-982038682c4c}, !- Handle
  Cool-PLF-fPLR1 3,                       !- Name
=======
  {a6988e71-ef3b-4345-8ab8-c4367dc46bfe}, !- Handle
  Cool-PLF-fPLR1,                         !- Name
>>>>>>> 49f5e9b9
  0.93,                                   !- Coefficient1 Constant
  0.07,                                   !- Coefficient2 x
  0,                                      !- Coefficient3 x**2
  0,                                      !- Minimum Value of x
  1,                                      !- Maximum Value of x
  0.7,                                    !- Minimum Curve Output
  1;                                      !- Maximum Curve Output

OS:Curve:Quadratic,
<<<<<<< HEAD
  {59f6a93f-6a86-43ff-90cb-c710a33237c4}, !- Handle
  Cool-Cap-fFF1 3,                        !- Name
=======
  {7d161d63-f8b4-4147-a7e3-098dd192ae17}, !- Handle
  Cool-Cap-fFF1,                          !- Name
>>>>>>> 49f5e9b9
  0.718605468,                            !- Coefficient1 Constant
  0.410099989,                            !- Coefficient2 x
  -0.128705457,                           !- Coefficient3 x**2
  0,                                      !- Minimum Value of x
  2,                                      !- Maximum Value of x
  0,                                      !- Minimum Curve Output
  2;                                      !- Maximum Curve Output

OS:Curve:Quadratic,
<<<<<<< HEAD
  {499d37b6-cea6-4d6e-bce2-ae32ef8a0c85}, !- Handle
  Cool-EIR-fFF1 3,                        !- Name
=======
  {fe638a24-10e6-4360-ac9e-35db31f015e8}, !- Handle
  Cool-EIR-fFF1,                          !- Name
>>>>>>> 49f5e9b9
  1.32299905,                             !- Coefficient1 Constant
  -0.477711207,                           !- Coefficient2 x
  0.154712157,                            !- Coefficient3 x**2
  0,                                      !- Minimum Value of x
  2,                                      !- Maximum Value of x
  0,                                      !- Minimum Curve Output
  2;                                      !- Maximum Curve Output

OS:Schedule:Constant,
  {df5e29d9-84f0-4eb8-91c7-eb586a7e2831}, !- Handle
  Always On Discrete,                     !- Name
  {718ec6d1-4d55-4160-8cd2-93cc0e7a7cc0}, !- Schedule Type Limits Name
  1;                                      !- Value

OS:ScheduleTypeLimits,
  {718ec6d1-4d55-4160-8cd2-93cc0e7a7cc0}, !- Handle
  OnOff,                                  !- Name
  0,                                      !- Lower Limit Value
  1,                                      !- Upper Limit Value
  Discrete,                               !- Numeric Type
  Availability;                           !- Unit Type

OS:Coil:Cooling:DX:SingleSpeed,
<<<<<<< HEAD
  {aee3a094-f787-4d65-ac51-3a9c8ec5e002}, !- Handle
  res ac|unit 4 cooling coil,             !- Name
  {9bf5c671-ac40-431d-97d5-e3e82b751262}, !- Availability Schedule Name
=======
  {a3320ebf-ca3e-4f9e-b42d-1245903a78a9}, !- Handle
  res ac cooling coil,                    !- Name
  {df5e29d9-84f0-4eb8-91c7-eb586a7e2831}, !- Availability Schedule Name
>>>>>>> 49f5e9b9
  autosize,                               !- Rated Total Cooling Capacity {W}
  0.740402528813699,                      !- Rated Sensible Heat Ratio
  3.9505446283126,                        !- Rated COP {W/W}
  autosize,                               !- Rated Air Flow Rate {m3/s}
  773.3912012006,                         !- Rated Evaporator Fan Power Per Volume Flow Rate {W/(m3/s)}
  ,                                       !- Air Inlet Node Name
  ,                                       !- Air Outlet Node Name
<<<<<<< HEAD
  {e4e58b0c-bacd-4050-9ed3-c87f3b1b0820}, !- Total Cooling Capacity Function of Temperature Curve Name
  {59f6a93f-6a86-43ff-90cb-c710a33237c4}, !- Total Cooling Capacity Function of Flow Fraction Curve Name
  {9e4f091c-e9b1-4076-911e-b8b2c63ca0d5}, !- Energy Input Ratio Function of Temperature Curve Name
  {499d37b6-cea6-4d6e-bce2-ae32ef8a0c85}, !- Energy Input Ratio Function of Flow Fraction Curve Name
  {4363a170-253a-4653-babf-982038682c4c}, !- Part Load Fraction Correlation Curve Name
=======
  {399cc79f-98be-4212-99ef-26573fd39a9a}, !- Total Cooling Capacity Function of Temperature Curve Name
  {7d161d63-f8b4-4147-a7e3-098dd192ae17}, !- Total Cooling Capacity Function of Flow Fraction Curve Name
  {1ee3e6c4-cceb-4a8d-a53e-ff65b0555652}, !- Energy Input Ratio Function of Temperature Curve Name
  {fe638a24-10e6-4360-ac9e-35db31f015e8}, !- Energy Input Ratio Function of Flow Fraction Curve Name
  {a6988e71-ef3b-4345-8ab8-c4367dc46bfe}, !- Part Load Fraction Correlation Curve Name
>>>>>>> 49f5e9b9
  1000,                                   !- Nominal Time for Condensate Removal to Begin {s}
  1.5,                                    !- Ratio of Initial Moisture Evaporation Rate and Steady State Latent Capacity {dimensionless}
  3,                                      !- Maximum Cycling Rate {cycles/hr}
  45,                                     !- Latent Capacity Time Constant {s}
  ,                                       !- Condenser Air Inlet Node Name
  AirCooled,                              !- Condenser Type
  0,                                      !- Evaporative Condenser Effectiveness {dimensionless}
  Autosize,                               !- Evaporative Condenser Air Flow Rate {m3/s}
  Autosize,                               !- Evaporative Condenser Pump Rated Power Consumption {W}
  0,                                      !- Crankcase Heater Capacity {W}
  12.7777777777778,                       !- Maximum Outdoor Dry-Bulb Temperature for Crankcase Heater Operation {C}
  ,                                       !- Supply Water Storage Tank Name
  ,                                       !- Condensate Collection Water Storage Tank Name
  0,                                      !- Basin Heater Capacity {W/K}
  10,                                     !- Basin Heater Setpoint Temperature {C}
  ;                                       !- Basin Heater Operating Schedule Name

OS:Fan:OnOff,
<<<<<<< HEAD
  {7df733c2-e071-4fd4-9ac8-c1449b5352bd}, !- Handle
  res ac|unit 4 clg supply fan,           !- Name
  {9bf5c671-ac40-431d-97d5-e3e82b751262}, !- Availability Schedule Name
=======
  {af916412-c368-4157-bee2-22e7d1a5c94d}, !- Handle
  res ac clg supply fan,                  !- Name
  {df5e29d9-84f0-4eb8-91c7-eb586a7e2831}, !- Availability Schedule Name
>>>>>>> 49f5e9b9
  0.75,                                   !- Fan Total Efficiency
  794.580001233493,                       !- Pressure Rise {Pa}
  autosize,                               !- Maximum Flow Rate {m3/s}
  1,                                      !- Motor Efficiency
  1,                                      !- Motor In Airstream Fraction
  ,                                       !- Air Inlet Node Name
  ,                                       !- Air Outlet Node Name
<<<<<<< HEAD
  {d4351d1d-6f9e-4614-bc4e-31ac9f9cc9cb}, !- Fan Power Ratio Function of Speed Ratio Curve Name
  {9de219f8-2ad0-4605-b625-48aa57afc3c9}, !- Fan Efficiency Ratio Function of Speed Ratio Curve Name
  res ac|unit 4 clg supply fan;           !- End-Use Subcategory

OS:Curve:Exponent,
  {d4351d1d-6f9e-4614-bc4e-31ac9f9cc9cb}, !- Handle
  Fan On Off Power Curve 3,               !- Name
=======
  {b15cf364-707d-495c-bd06-36a39dcc03f2}, !- Fan Power Ratio Function of Speed Ratio Curve Name
  {145d889a-d465-40c4-8d57-5f3e98200ea3}, !- Fan Efficiency Ratio Function of Speed Ratio Curve Name
  res ac clg supply fan;                  !- End-Use Subcategory

OS:Curve:Exponent,
  {b15cf364-707d-495c-bd06-36a39dcc03f2}, !- Handle
  Fan On Off Power Curve,                 !- Name
>>>>>>> 49f5e9b9
  1,                                      !- Coefficient1 Constant
  0,                                      !- Coefficient2 Constant
  0,                                      !- Coefficient3 Constant
  0,                                      !- Minimum Value of x
  1,                                      !- Maximum Value of x
  ,                                       !- Minimum Curve Output
  ,                                       !- Maximum Curve Output
  ,                                       !- Input Unit Type for X
  ;                                       !- Output Unit Type

OS:Curve:Cubic,
<<<<<<< HEAD
  {9de219f8-2ad0-4605-b625-48aa57afc3c9}, !- Handle
  Fan On Off Efficiency Curve 3,          !- Name
=======
  {145d889a-d465-40c4-8d57-5f3e98200ea3}, !- Handle
  Fan On Off Efficiency Curve,            !- Name
>>>>>>> 49f5e9b9
  1,                                      !- Coefficient1 Constant
  0,                                      !- Coefficient2 x
  0,                                      !- Coefficient3 x**2
  0,                                      !- Coefficient4 x**3
  0,                                      !- Minimum Value of x
  1;                                      !- Maximum Value of x

OS:AirLoopHVAC:UnitarySystem,
<<<<<<< HEAD
  {693f90e3-6b59-41eb-9d5b-32842de49c43}, !- Handle
  res ac|unit 4 unitary system,           !- Name
  Load,                                   !- Control Type
  {45a8b298-f8cd-419d-ae02-7a48e6688895}, !- Controlling Zone or Thermostat Location
  None,                                   !- Dehumidification Control Type
  {9bf5c671-ac40-431d-97d5-e3e82b751262}, !- Availability Schedule Name
  {ab4fe222-5aed-43a9-b07c-614bcc410724}, !- Air Inlet Node Name
  {a4e21228-f4ca-4d35-9f4f-0eb3b1da904b}, !- Air Outlet Node Name
  {7df733c2-e071-4fd4-9ac8-c1449b5352bd}, !- Supply Fan Name
  BlowThrough,                            !- Fan Placement
  {9b2adddc-ad43-4a4d-991a-313608005f4b}, !- Supply Air Fan Operating Mode Schedule Name
  ,                                       !- Heating Coil Name
  1,                                      !- DX Heating Coil Sizing Ratio
  {aee3a094-f787-4d65-ac51-3a9c8ec5e002}, !- Cooling Coil Name
=======
  {e1b4ab9a-1d8d-4924-9f03-373616cac74a}, !- Handle
  res ac unitary system,                  !- Name
  Load,                                   !- Control Type
  {6756f1b2-f9d7-481d-879b-62422394aaec}, !- Controlling Zone or Thermostat Location
  None,                                   !- Dehumidification Control Type
  {df5e29d9-84f0-4eb8-91c7-eb586a7e2831}, !- Availability Schedule Name
  {ff663113-def6-42f5-9c10-acfcd59d7ae8}, !- Air Inlet Node Name
  {5a1ca380-8e71-47b2-96f7-b3c4a33bd98d}, !- Air Outlet Node Name
  {af916412-c368-4157-bee2-22e7d1a5c94d}, !- Supply Fan Name
  BlowThrough,                            !- Fan Placement
  {7d5bb81f-4138-4826-a1d6-8d7c2c232294}, !- Supply Air Fan Operating Mode Schedule Name
  ,                                       !- Heating Coil Name
  1,                                      !- DX Heating Coil Sizing Ratio
  {a3320ebf-ca3e-4f9e-b42d-1245903a78a9}, !- Cooling Coil Name
>>>>>>> 49f5e9b9
  No,                                     !- Use DOAS DX Cooling Coil
  2,                                      !- DOAS DX Cooling Coil Leaving Minimum Air Temperature {C}
  SensibleOnlyLoadControl,                !- Latent Load Control
  ,                                       !- Supplemental Heating Coil Name
  ,                                       !- Supply Air Flow Rate Method During Cooling Operation
  autosize,                               !- Supply Air Flow Rate During Cooling Operation {m3/s}
  ,                                       !- Supply Air Flow Rate Per Floor Area During Cooling Operation {m3/s-m2}
  ,                                       !- Fraction of Autosized Design Cooling Supply Air Flow Rate
  ,                                       !- Design Supply Air Flow Rate Per Unit of Capacity During Cooling Operation {m3/s-W}
  ,                                       !- Supply Air Flow Rate Method During Heating Operation
  0,                                      !- Supply Air Flow Rate During Heating Operation {m3/s}
  ,                                       !- Supply Air Flow Rate Per Floor Area during Heating Operation {m3/s-m2}
  ,                                       !- Fraction of Autosized Design Heating Supply Air Flow Rate
  ,                                       !- Design Supply Air Flow Rate Per Unit of Capacity During Heating Operation {m3/s-W}
  ,                                       !- Supply Air Flow Rate Method When No Cooling or Heating is Required
  0,                                      !- Supply Air Flow Rate When No Cooling or Heating is Required {m3/s}
  ,                                       !- Supply Air Flow Rate Per Floor Area When No Cooling or Heating is Required {m3/s-m2}
  ,                                       !- Fraction of Autosized Design Cooling Supply Air Flow Rate When No Cooling or Heating is Required
  ,                                       !- Fraction of Autosized Design Heating Supply Air Flow Rate When No Cooling or Heating is Required
  ,                                       !- Design Supply Air Flow Rate Per Unit of Capacity During Cooling Operation When No Cooling or Heating is Required {m3/s-W}
  ,                                       !- Design Supply Air Flow Rate Per Unit of Capacity During Heating Operation When No Cooling or Heating is Required {m3/s-W}
  48.8888888888889,                       !- Maximum Supply Air Temperature {C}
  21,                                     !- Maximum Outdoor Dry-Bulb Temperature for Supplemental Heater Operation {C}
  ,                                       !- Outdoor Dry-Bulb Temperature Sensor Node Name
  2.5,                                    !- Maximum Cycling Rate {cycles/hr}
  60,                                     !- Heat Pump Time Constant {s}
  0.01,                                   !- Fraction of On-Cycle Power Use
  60,                                     !- Heat Pump Fan Delay Time {s}
  0,                                      !- Ancilliary On-Cycle Electric Power {W}
  0;                                      !- Ancilliary Off-Cycle Electric Power {W}

OS:Schedule:Constant,
  {7d5bb81f-4138-4826-a1d6-8d7c2c232294}, !- Handle
  Always Off Discrete,                    !- Name
  {42460939-af35-4aed-8d0c-e94a4f192d44}, !- Schedule Type Limits Name
  0;                                      !- Value

OS:ScheduleTypeLimits,
  {42460939-af35-4aed-8d0c-e94a4f192d44}, !- Handle
  OnOff 1,                                !- Name
  0,                                      !- Lower Limit Value
  1,                                      !- Upper Limit Value
  Discrete,                               !- Numeric Type
  Availability;                           !- Unit Type

OS:AirLoopHVAC,
<<<<<<< HEAD
  {e83a54bc-f30e-4790-86fd-04c05d1c7d1a}, !- Handle
  res ac|unit 4 asys,                     !- Name
  ,                                       !- Controller List Name
  {9bf5c671-ac40-431d-97d5-e3e82b751262}, !- Availability Schedule
  {ebf7c569-b506-4914-9fea-5f56b1ec5c29}, !- Availability Manager List Name
  AutoSize,                               !- Design Supply Air Flow Rate {m3/s}
  ,                                       !- Branch List Name
  ,                                       !- Connector List Name
  {3e94070b-5189-4768-b972-487b19ea7dbf}, !- Supply Side Inlet Node Name
  {8d091652-c316-4dd9-9699-c5d4008ad2a8}, !- Demand Side Outlet Node Name
  {96b2b35f-91f8-4d2a-8b11-c62235d28bd2}, !- Demand Side Inlet Node A
  {98ef06fe-249f-426c-9974-406438fd3efc}, !- Supply Side Outlet Node A
  ,                                       !- Demand Side Inlet Node B
  ,                                       !- Supply Side Outlet Node B
  ,                                       !- Return Air Bypass Flow Temperature Setpoint Schedule Name
  {90e930e8-7632-47f1-88c6-fdd786ee56ea}, !- Demand Mixer Name
  {532674c1-752c-452b-90f4-e35f78561d9a}, !- Demand Splitter A Name
=======
  {f9c7dc4b-8eb3-4671-917d-fb774f2f0649}, !- Handle
  res ac asys,                            !- Name
  ,                                       !- Controller List Name
  {df5e29d9-84f0-4eb8-91c7-eb586a7e2831}, !- Availability Schedule
  {9b973c46-cba4-4310-aa98-a4a5869a9401}, !- Availability Manager List Name
  AutoSize,                               !- Design Supply Air Flow Rate {m3/s}
  ,                                       !- Branch List Name
  ,                                       !- Connector List Name
  {2aeff5a7-34d4-4fc0-834f-9306246ffdbc}, !- Supply Side Inlet Node Name
  {715c1edd-4bd7-49c0-82b6-41aabe5f9769}, !- Demand Side Outlet Node Name
  {f7f64d6b-dd74-4d9e-801c-58f20e54d157}, !- Demand Side Inlet Node A
  {4544f5a3-6b96-467d-99a6-eb5cbc7d52fa}, !- Supply Side Outlet Node A
  ,                                       !- Demand Side Inlet Node B
  ,                                       !- Supply Side Outlet Node B
  ,                                       !- Return Air Bypass Flow Temperature Setpoint Schedule Name
  {7acba2d0-9cfd-421f-9b1b-edb9ff090ef9}, !- Demand Mixer Name
  {b734c112-da5a-4454-a0df-89477b0e3879}, !- Demand Splitter A Name
>>>>>>> 49f5e9b9
  ,                                       !- Demand Splitter B Name
  ;                                       !- Supply Splitter Name

OS:Node,
<<<<<<< HEAD
  {f93cedf1-5a9e-4762-99a9-e2340d6565d3}, !- Handle
  Node 27,                                !- Name
  {3e94070b-5189-4768-b972-487b19ea7dbf}, !- Inlet Port
  {ab4fe222-5aed-43a9-b07c-614bcc410724}; !- Outlet Port

OS:Node,
  {6d6c46c6-28d5-4c0b-a1f1-f7c546037d3c}, !- Handle
  Node 28,                                !- Name
  {a4e21228-f4ca-4d35-9f4f-0eb3b1da904b}, !- Inlet Port
  {98ef06fe-249f-426c-9974-406438fd3efc}; !- Outlet Port

OS:Connection,
  {3e94070b-5189-4768-b972-487b19ea7dbf}, !- Handle
  {509c5bf7-5d59-469e-a4a9-c98ff2c7f9e1}, !- Name
  {e83a54bc-f30e-4790-86fd-04c05d1c7d1a}, !- Source Object
  8,                                      !- Outlet Port
  {f93cedf1-5a9e-4762-99a9-e2340d6565d3}, !- Target Object
  2;                                      !- Inlet Port

OS:Connection,
  {98ef06fe-249f-426c-9974-406438fd3efc}, !- Handle
  {2917f54d-667d-4a63-8f44-bdd7495c47de}, !- Name
  {6d6c46c6-28d5-4c0b-a1f1-f7c546037d3c}, !- Source Object
  3,                                      !- Outlet Port
  {e83a54bc-f30e-4790-86fd-04c05d1c7d1a}, !- Target Object
  11;                                     !- Inlet Port

OS:Node,
  {3f896abf-b3f2-4f4b-856c-a7a3b8363b9b}, !- Handle
  Node 29,                                !- Name
  {96b2b35f-91f8-4d2a-8b11-c62235d28bd2}, !- Inlet Port
  {b16adb51-af74-421a-9c8d-cb951bf77ac1}; !- Outlet Port

OS:Node,
  {794f254a-121f-487a-9fc8-918dd58d9ad7}, !- Handle
  Node 30,                                !- Name
  {f7260105-edb0-452d-acb2-ff9cefae9e90}, !- Inlet Port
  {8d091652-c316-4dd9-9699-c5d4008ad2a8}; !- Outlet Port

OS:Node,
  {a5cbc170-214a-4e11-bf50-2fe67dd142df}, !- Handle
  Node 31,                                !- Name
  {42e60fd7-2121-41bf-baf4-49d3896f6a63}, !- Inlet Port
  {3db709ab-b46d-47b2-a69c-92b896684e9b}; !- Outlet Port

OS:Connection,
  {96b2b35f-91f8-4d2a-8b11-c62235d28bd2}, !- Handle
  {9361fbdb-5ab6-435f-9797-0b7f020ce20a}, !- Name
  {e83a54bc-f30e-4790-86fd-04c05d1c7d1a}, !- Source Object
  10,                                     !- Outlet Port
  {3f896abf-b3f2-4f4b-856c-a7a3b8363b9b}, !- Target Object
  2;                                      !- Inlet Port

OS:Connection,
  {8d091652-c316-4dd9-9699-c5d4008ad2a8}, !- Handle
  {6b0e4c41-1305-4ac0-9b23-4f180b017f16}, !- Name
  {794f254a-121f-487a-9fc8-918dd58d9ad7}, !- Source Object
  3,                                      !- Outlet Port
  {e83a54bc-f30e-4790-86fd-04c05d1c7d1a}, !- Target Object
  9;                                      !- Inlet Port

OS:AirLoopHVAC:ZoneSplitter,
  {532674c1-752c-452b-90f4-e35f78561d9a}, !- Handle
  res ac|unit 4 zone splitter,            !- Name
  {b16adb51-af74-421a-9c8d-cb951bf77ac1}, !- Inlet Node Name
  {4c7f78e5-d4d5-4e93-b27b-ac26f1ba550f}; !- Outlet Node Name 1

OS:AirLoopHVAC:ZoneMixer,
  {90e930e8-7632-47f1-88c6-fdd786ee56ea}, !- Handle
  res ac|unit 4 zone mixer,               !- Name
  {f7260105-edb0-452d-acb2-ff9cefae9e90}, !- Outlet Node Name
  {c17c642e-5b3a-430c-8041-48d3104379ba}; !- Inlet Node Name 1

OS:Connection,
  {b16adb51-af74-421a-9c8d-cb951bf77ac1}, !- Handle
  {7edfb2fb-c50a-4473-accb-6e640e439d4c}, !- Name
  {3f896abf-b3f2-4f4b-856c-a7a3b8363b9b}, !- Source Object
  3,                                      !- Outlet Port
  {532674c1-752c-452b-90f4-e35f78561d9a}, !- Target Object
  2;                                      !- Inlet Port

OS:Connection,
  {f7260105-edb0-452d-acb2-ff9cefae9e90}, !- Handle
  {9b2c65d3-ecae-4da9-ac0c-55be17b41bd2}, !- Name
  {90e930e8-7632-47f1-88c6-fdd786ee56ea}, !- Source Object
  2,                                      !- Outlet Port
  {794f254a-121f-487a-9fc8-918dd58d9ad7}, !- Target Object
  2;                                      !- Inlet Port

OS:Sizing:System,
  {3b6d733e-783c-46e1-85cb-59aff4f378f0}, !- Handle
  {e83a54bc-f30e-4790-86fd-04c05d1c7d1a}, !- AirLoop Name
=======
  {50548ebc-d402-49b7-945f-0db3b54f9850}, !- Handle
  Node 3,                                 !- Name
  {2aeff5a7-34d4-4fc0-834f-9306246ffdbc}, !- Inlet Port
  {ff663113-def6-42f5-9c10-acfcd59d7ae8}; !- Outlet Port

OS:Node,
  {537623c5-4e0f-4c27-8a06-040e69564928}, !- Handle
  Node 4,                                 !- Name
  {5a1ca380-8e71-47b2-96f7-b3c4a33bd98d}, !- Inlet Port
  {4544f5a3-6b96-467d-99a6-eb5cbc7d52fa}; !- Outlet Port

OS:Connection,
  {2aeff5a7-34d4-4fc0-834f-9306246ffdbc}, !- Handle
  {a4e34760-5380-4ae6-9fe3-0c76bd9c9119}, !- Name
  {f9c7dc4b-8eb3-4671-917d-fb774f2f0649}, !- Source Object
  8,                                      !- Outlet Port
  {50548ebc-d402-49b7-945f-0db3b54f9850}, !- Target Object
  2;                                      !- Inlet Port

OS:Connection,
  {4544f5a3-6b96-467d-99a6-eb5cbc7d52fa}, !- Handle
  {5f91218c-a965-41b0-a5e9-3e7fced165cf}, !- Name
  {537623c5-4e0f-4c27-8a06-040e69564928}, !- Source Object
  3,                                      !- Outlet Port
  {f9c7dc4b-8eb3-4671-917d-fb774f2f0649}, !- Target Object
  11;                                     !- Inlet Port

OS:Node,
  {62809b69-7ed7-44e6-8be6-b09727f7f784}, !- Handle
  Node 5,                                 !- Name
  {f7f64d6b-dd74-4d9e-801c-58f20e54d157}, !- Inlet Port
  {29080ca6-c44b-4647-aa25-003faa9b79e2}; !- Outlet Port

OS:Node,
  {ceda9f3f-c19a-4870-89ae-c322839512e0}, !- Handle
  Node 6,                                 !- Name
  {1b2af853-dbc5-4042-82ac-123111c93d14}, !- Inlet Port
  {715c1edd-4bd7-49c0-82b6-41aabe5f9769}; !- Outlet Port

OS:Node,
  {cdc3dce5-5e70-4d39-bcd4-7bcbba254cdf}, !- Handle
  Node 7,                                 !- Name
  {88957d43-91a1-4e64-aafc-cc81cb6cf96b}, !- Inlet Port
  {79a00a4a-0a66-49a1-b139-2e80544e9abe}; !- Outlet Port

OS:Connection,
  {f7f64d6b-dd74-4d9e-801c-58f20e54d157}, !- Handle
  {a250b13f-724b-47ee-a139-6e8d223fdac1}, !- Name
  {f9c7dc4b-8eb3-4671-917d-fb774f2f0649}, !- Source Object
  10,                                     !- Outlet Port
  {62809b69-7ed7-44e6-8be6-b09727f7f784}, !- Target Object
  2;                                      !- Inlet Port

OS:Connection,
  {715c1edd-4bd7-49c0-82b6-41aabe5f9769}, !- Handle
  {4003fe28-4bad-4eb7-9386-11fc1caca628}, !- Name
  {ceda9f3f-c19a-4870-89ae-c322839512e0}, !- Source Object
  3,                                      !- Outlet Port
  {f9c7dc4b-8eb3-4671-917d-fb774f2f0649}, !- Target Object
  9;                                      !- Inlet Port

OS:AirLoopHVAC:ZoneSplitter,
  {b734c112-da5a-4454-a0df-89477b0e3879}, !- Handle
  res ac zone splitter,                   !- Name
  {29080ca6-c44b-4647-aa25-003faa9b79e2}, !- Inlet Node Name
  {2d2e703b-e264-4925-9f18-ebe70c99992d}; !- Outlet Node Name 1

OS:AirLoopHVAC:ZoneMixer,
  {7acba2d0-9cfd-421f-9b1b-edb9ff090ef9}, !- Handle
  res ac zone mixer,                      !- Name
  {1b2af853-dbc5-4042-82ac-123111c93d14}, !- Outlet Node Name
  {3459a1c8-de5c-4305-a524-c75727156a51}; !- Inlet Node Name 1

OS:Connection,
  {29080ca6-c44b-4647-aa25-003faa9b79e2}, !- Handle
  {cbdc321b-ec36-469f-acce-909827d228c2}, !- Name
  {62809b69-7ed7-44e6-8be6-b09727f7f784}, !- Source Object
  3,                                      !- Outlet Port
  {b734c112-da5a-4454-a0df-89477b0e3879}, !- Target Object
  2;                                      !- Inlet Port

OS:Connection,
  {1b2af853-dbc5-4042-82ac-123111c93d14}, !- Handle
  {8bacd82d-471d-48ff-9427-67d09b2df783}, !- Name
  {7acba2d0-9cfd-421f-9b1b-edb9ff090ef9}, !- Source Object
  2,                                      !- Outlet Port
  {ceda9f3f-c19a-4870-89ae-c322839512e0}, !- Target Object
  2;                                      !- Inlet Port

OS:Sizing:System,
  {2051953d-5f07-459f-b663-1c457f685552}, !- Handle
  {f9c7dc4b-8eb3-4671-917d-fb774f2f0649}, !- AirLoop Name
>>>>>>> 49f5e9b9
  Sensible,                               !- Type of Load to Size On
  Autosize,                               !- Design Outdoor Air Flow Rate {m3/s}
  0.3,                                    !- Central Heating Maximum System Air Flow Ratio
  7,                                      !- Preheat Design Temperature {C}
  0.008,                                  !- Preheat Design Humidity Ratio {kg-H2O/kg-Air}
  12.8,                                   !- Precool Design Temperature {C}
  0.008,                                  !- Precool Design Humidity Ratio {kg-H2O/kg-Air}
  12.8,                                   !- Central Cooling Design Supply Air Temperature {C}
  16.7,                                   !- Central Heating Design Supply Air Temperature {C}
  NonCoincident,                          !- Sizing Option
  Yes,                                    !- 100% Outdoor Air in Cooling
  Yes,                                    !- 100% Outdoor Air in Heating
  0.0085,                                 !- Central Cooling Design Supply Air Humidity Ratio {kg-H2O/kg-Air}
  0.008,                                  !- Central Heating Design Supply Air Humidity Ratio {kg-H2O/kg-Air}
  DesignDay,                              !- Cooling Design Air Flow Method
  0,                                      !- Cooling Design Air Flow Rate {m3/s}
  DesignDay,                              !- Heating Design Air Flow Method
  0,                                      !- Heating Design Air Flow Rate {m3/s}
  ZoneSum,                                !- System Outdoor Air Method
  1,                                      !- Zone Maximum Outdoor Air Fraction {dimensionless}
  0.0099676501,                           !- Cooling Supply Air Flow Rate Per Floor Area {m3/s-m2}
  1,                                      !- Cooling Fraction of Autosized Cooling Supply Air Flow Rate
  3.9475456e-005,                         !- Cooling Supply Air Flow Rate Per Unit Cooling Capacity {m3/s-W}
  0.0099676501,                           !- Heating Supply Air Flow Rate Per Floor Area {m3/s-m2}
  1,                                      !- Heating Fraction of Autosized Heating Supply Air Flow Rate
  1,                                      !- Heating Fraction of Autosized Cooling Supply Air Flow Rate
  3.1588213e-005,                         !- Heating Supply Air Flow Rate Per Unit Heating Capacity {m3/s-W}
  CoolingDesignCapacity,                  !- Cooling Design Capacity Method
  autosize,                               !- Cooling Design Capacity {W}
  234.7,                                  !- Cooling Design Capacity Per Floor Area {W/m2}
  1,                                      !- Fraction of Autosized Cooling Design Capacity
  HeatingDesignCapacity,                  !- Heating Design Capacity Method
  autosize,                               !- Heating Design Capacity {W}
  157,                                    !- Heating Design Capacity Per Floor Area {W/m2}
  1,                                      !- Fraction of Autosized Heating Design Capacity
  OnOff;                                  !- Central Cooling Capacity Control Method

OS:AvailabilityManagerAssignmentList,
<<<<<<< HEAD
  {ebf7c569-b506-4914-9fea-5f56b1ec5c29}, !- Handle
  Air Loop HVAC 1 AvailabilityManagerAssignmentList 3; !- Name

OS:Connection,
  {ab4fe222-5aed-43a9-b07c-614bcc410724}, !- Handle
  {64812a02-07cb-494f-95a8-0a34c0402302}, !- Name
  {f93cedf1-5a9e-4762-99a9-e2340d6565d3}, !- Source Object
  3,                                      !- Outlet Port
  {693f90e3-6b59-41eb-9d5b-32842de49c43}, !- Target Object
  6;                                      !- Inlet Port

OS:Connection,
  {a4e21228-f4ca-4d35-9f4f-0eb3b1da904b}, !- Handle
  {8ddb09b4-a1a7-4c0b-8e25-e7a6d3b33458}, !- Name
  {693f90e3-6b59-41eb-9d5b-32842de49c43}, !- Source Object
  7,                                      !- Outlet Port
  {6d6c46c6-28d5-4c0b-a1f1-f7c546037d3c}, !- Target Object
  2;                                      !- Inlet Port

OS:AirTerminal:SingleDuct:ConstantVolume:NoReheat,
  {51743fe5-527b-46e0-be7f-42b3d830e5fc}, !- Handle
  res ac|unit 4 living zone|unit 4 direct air, !- Name
  {9bf5c671-ac40-431d-97d5-e3e82b751262}, !- Availability Schedule Name
  {73343710-8fb5-449f-a84c-3dbfaecf40c4}, !- Air Inlet Node Name
  {42e60fd7-2121-41bf-baf4-49d3896f6a63}, !- Air Outlet Node Name
  AutoSize;                               !- Maximum Air Flow Rate {m3/s}

OS:Node,
  {9deb8e32-9458-4140-a7f8-49e158d71c79}, !- Handle
  Node 32,                                !- Name
  {79fa78a3-cbad-4fc3-8104-392dcf7a6768}, !- Inlet Port
  {c17c642e-5b3a-430c-8041-48d3104379ba}; !- Outlet Port

OS:Connection,
  {3db709ab-b46d-47b2-a69c-92b896684e9b}, !- Handle
  {cb16cdd9-9f74-4f7a-abec-1b9e27387aef}, !- Name
  {a5cbc170-214a-4e11-bf50-2fe67dd142df}, !- Source Object
  3,                                      !- Outlet Port
  {137b61ac-ac6b-42c8-8677-38afed650c34}, !- Target Object
  3;                                      !- Inlet Port

OS:Connection,
  {79fa78a3-cbad-4fc3-8104-392dcf7a6768}, !- Handle
  {7ac9349d-418c-4aca-b5f1-cf49ef98be04}, !- Name
  {711cc750-ab7c-4586-be86-0e45bf7c75fa}, !- Source Object
  3,                                      !- Outlet Port
  {9deb8e32-9458-4140-a7f8-49e158d71c79}, !- Target Object
  2;                                      !- Inlet Port

OS:Connection,
  {c17c642e-5b3a-430c-8041-48d3104379ba}, !- Handle
  {417c4e74-0994-4cb2-b2e2-764bf1ae8e70}, !- Name
  {9deb8e32-9458-4140-a7f8-49e158d71c79}, !- Source Object
  3,                                      !- Outlet Port
  {90e930e8-7632-47f1-88c6-fdd786ee56ea}, !- Target Object
  3;                                      !- Inlet Port

OS:Node,
  {fa94a84d-b605-4a3c-bcec-d2c96e01a194}, !- Handle
  Node 33,                                !- Name
  {4c7f78e5-d4d5-4e93-b27b-ac26f1ba550f}, !- Inlet Port
  {73343710-8fb5-449f-a84c-3dbfaecf40c4}; !- Outlet Port

OS:Connection,
  {4c7f78e5-d4d5-4e93-b27b-ac26f1ba550f}, !- Handle
  {7dd67f9b-dd56-436f-9e4b-2e68b9674727}, !- Name
  {532674c1-752c-452b-90f4-e35f78561d9a}, !- Source Object
  3,                                      !- Outlet Port
  {fa94a84d-b605-4a3c-bcec-d2c96e01a194}, !- Target Object
  2;                                      !- Inlet Port

OS:Connection,
  {73343710-8fb5-449f-a84c-3dbfaecf40c4}, !- Handle
  {b53d2b3f-fb1c-4ee2-87ba-18ad054740cc}, !- Name
  {fa94a84d-b605-4a3c-bcec-d2c96e01a194}, !- Source Object
  3,                                      !- Outlet Port
  {51743fe5-527b-46e0-be7f-42b3d830e5fc}, !- Target Object
  3;                                      !- Inlet Port

OS:Connection,
  {42e60fd7-2121-41bf-baf4-49d3896f6a63}, !- Handle
  {9f8be070-c895-43b7-a4cc-f0123b2ba1a5}, !- Name
  {51743fe5-527b-46e0-be7f-42b3d830e5fc}, !- Source Object
  4,                                      !- Outlet Port
  {a5cbc170-214a-4e11-bf50-2fe67dd142df}, !- Target Object
  2;                                      !- Inlet Port

OS:AdditionalProperties,
  {0025c51d-6484-4b67-8a87-2e7a45eb7057}, !- Handle
  {693f90e3-6b59-41eb-9d5b-32842de49c43}, !- Object Name
=======
  {9b973c46-cba4-4310-aa98-a4a5869a9401}, !- Handle
  Air Loop HVAC 1 AvailabilityManagerAssignmentList; !- Name

OS:Connection,
  {ff663113-def6-42f5-9c10-acfcd59d7ae8}, !- Handle
  {fa8ed911-3bdf-415c-b0c5-c9e74846964a}, !- Name
  {50548ebc-d402-49b7-945f-0db3b54f9850}, !- Source Object
  3,                                      !- Outlet Port
  {e1b4ab9a-1d8d-4924-9f03-373616cac74a}, !- Target Object
  6;                                      !- Inlet Port

OS:Connection,
  {5a1ca380-8e71-47b2-96f7-b3c4a33bd98d}, !- Handle
  {ad134c4b-254c-4fc2-a0cf-c350ea638204}, !- Name
  {e1b4ab9a-1d8d-4924-9f03-373616cac74a}, !- Source Object
  7,                                      !- Outlet Port
  {537623c5-4e0f-4c27-8a06-040e69564928}, !- Target Object
  2;                                      !- Inlet Port

OS:AirTerminal:SingleDuct:ConstantVolume:NoReheat,
  {bbb0873b-9a93-4942-b2b2-69b68713415d}, !- Handle
  res ac living zone direct air,          !- Name
  {df5e29d9-84f0-4eb8-91c7-eb586a7e2831}, !- Availability Schedule Name
  {b9b386c3-1b50-428e-970e-0221892be5af}, !- Air Inlet Node Name
  {88957d43-91a1-4e64-aafc-cc81cb6cf96b}, !- Air Outlet Node Name
  AutoSize;                               !- Maximum Air Flow Rate {m3/s}

OS:Node,
  {311039dc-eaf1-4e06-b861-7cd01910da13}, !- Handle
  Node 8,                                 !- Name
  {e137dfcf-71ca-4224-aee9-622624262f80}, !- Inlet Port
  {3459a1c8-de5c-4305-a524-c75727156a51}; !- Outlet Port

OS:Connection,
  {79a00a4a-0a66-49a1-b139-2e80544e9abe}, !- Handle
  {323daa5c-c4d7-4c16-b38d-52d5ad7e4f46}, !- Name
  {cdc3dce5-5e70-4d39-bcd4-7bcbba254cdf}, !- Source Object
  3,                                      !- Outlet Port
  {93476fbf-abb9-4ac6-a6ab-5b8f1888232d}, !- Target Object
  3;                                      !- Inlet Port

OS:Connection,
  {e137dfcf-71ca-4224-aee9-622624262f80}, !- Handle
  {908fa4fd-296e-49ef-903c-7b369a1abbba}, !- Name
  {2ed02e2d-2e3f-42a7-9883-84871b135eab}, !- Source Object
  3,                                      !- Outlet Port
  {311039dc-eaf1-4e06-b861-7cd01910da13}, !- Target Object
  2;                                      !- Inlet Port

OS:Connection,
  {3459a1c8-de5c-4305-a524-c75727156a51}, !- Handle
  {4bc2a75b-2aeb-4bc8-a7d5-63aa6aa86633}, !- Name
  {311039dc-eaf1-4e06-b861-7cd01910da13}, !- Source Object
  3,                                      !- Outlet Port
  {7acba2d0-9cfd-421f-9b1b-edb9ff090ef9}, !- Target Object
  3;                                      !- Inlet Port

OS:Node,
  {926d9b69-cc59-4b2a-a506-3113277487d9}, !- Handle
  Node 9,                                 !- Name
  {2d2e703b-e264-4925-9f18-ebe70c99992d}, !- Inlet Port
  {b9b386c3-1b50-428e-970e-0221892be5af}; !- Outlet Port

OS:Connection,
  {2d2e703b-e264-4925-9f18-ebe70c99992d}, !- Handle
  {b6602f67-a574-4729-b5b1-5feb27686b33}, !- Name
  {b734c112-da5a-4454-a0df-89477b0e3879}, !- Source Object
  3,                                      !- Outlet Port
  {926d9b69-cc59-4b2a-a506-3113277487d9}, !- Target Object
  2;                                      !- Inlet Port

OS:Connection,
  {b9b386c3-1b50-428e-970e-0221892be5af}, !- Handle
  {5f5f1b8b-498a-4ae4-a997-d362528e4a38}, !- Name
  {926d9b69-cc59-4b2a-a506-3113277487d9}, !- Source Object
  3,                                      !- Outlet Port
  {bbb0873b-9a93-4942-b2b2-69b68713415d}, !- Target Object
  3;                                      !- Inlet Port

OS:Connection,
  {88957d43-91a1-4e64-aafc-cc81cb6cf96b}, !- Handle
  {cbdb162f-56e7-44ae-a8c1-4943971f1ea2}, !- Name
  {bbb0873b-9a93-4942-b2b2-69b68713415d}, !- Source Object
  4,                                      !- Outlet Port
  {cdc3dce5-5e70-4d39-bcd4-7bcbba254cdf}, !- Target Object
  2;                                      !- Inlet Port

OS:AdditionalProperties,
  {730db5c9-e266-4b9a-9499-5c39002830d6}, !- Handle
  {e1b4ab9a-1d8d-4924-9f03-373616cac74a}, !- Object Name
>>>>>>> 49f5e9b9
  SizingInfoHVACCapacityDerateFactorEER,  !- Feature Name 1
  String,                                 !- Feature Data Type 1
  1.0&#441.0&#441.0&#441.0&#441.0,        !- Feature Value 1
  SizingInfoHVACRatedCFMperTonCooling,    !- Feature Name 2
  String,                                 !- Feature Data Type 2
  386.1,                                  !- Feature Value 2
  SizingInfoHVACFracCoolLoadServed,       !- Feature Name 3
  Double,                                 !- Feature Data Type 3
  1;                                      !- Feature Value 3
<|MERGE_RESOLUTION|>--- conflicted
+++ resolved
@@ -1,53 +1,26 @@
 !- NOTE: Auto-generated from /test/osw_files/SFA_4units_1story_SL_UA_3Beds_2Baths_Denver_CentralAC_NoSetpoints.osw
 
 OS:Version,
-<<<<<<< HEAD
-  {cffe566e-dbda-46f5-a585-c0d858666d98}, !- Handle
-  2.9.0;                                  !- Version Identifier
-
-OS:SimulationControl,
-  {1919f4f5-2384-4fba-96cb-cb27dc574eed}, !- Handle
-=======
   {974a7675-bb4d-49b9-b9ed-3622eec93da6}, !- Handle
   2.9.0;                                  !- Version Identifier
 
 OS:SimulationControl,
   {345844dc-7bb4-4423-b4bf-2a62a35136da}, !- Handle
->>>>>>> 49f5e9b9
   ,                                       !- Do Zone Sizing Calculation
   ,                                       !- Do System Sizing Calculation
   ,                                       !- Do Plant Sizing Calculation
   No;                                     !- Run Simulation for Sizing Periods
 
 OS:Timestep,
-<<<<<<< HEAD
-  {793efc37-cc45-489a-a054-0e0e36ed961b}, !- Handle
-  6;                                      !- Number of Timesteps per Hour
-
-OS:ShadowCalculation,
-  {66b282e2-bb57-4ba9-8790-78373951dbf1}, !- Handle
-=======
   {b453d7fa-1513-40d3-97f0-92c484cb7101}, !- Handle
   6;                                      !- Number of Timesteps per Hour
 
 OS:ShadowCalculation,
   {5870bb04-d123-43cc-a1f7-b2c3f277dcfd}, !- Handle
->>>>>>> 49f5e9b9
   20,                                     !- Calculation Frequency
   200;                                    !- Maximum Figures in Shadow Overlap Calculations
 
 OS:SurfaceConvectionAlgorithm:Outside,
-<<<<<<< HEAD
-  {6e015f6d-65fe-4692-9cc8-f494e05b6ac5}, !- Handle
-  DOE-2;                                  !- Algorithm
-
-OS:SurfaceConvectionAlgorithm:Inside,
-  {47b303b1-702a-4266-b90d-ea8c5c84d158}, !- Handle
-  TARP;                                   !- Algorithm
-
-OS:ZoneCapacitanceMultiplier:ResearchSpecial,
-  {a7a6aee0-e6d4-4cf5-b773-dc3acd3c736f}, !- Handle
-=======
   {2a691802-af8a-4073-972f-e3b056ce93d5}, !- Handle
   DOE-2;                                  !- Algorithm
 
@@ -57,17 +30,12 @@
 
 OS:ZoneCapacitanceMultiplier:ResearchSpecial,
   {b754f90a-03dc-476c-9144-e4d7f9628bc6}, !- Handle
->>>>>>> 49f5e9b9
   ,                                       !- Temperature Capacity Multiplier
   15,                                     !- Humidity Capacity Multiplier
   ;                                       !- Carbon Dioxide Capacity Multiplier
 
 OS:RunPeriod,
-<<<<<<< HEAD
-  {b40916d8-2a95-4d5c-85e8-310b72c15ec8}, !- Handle
-=======
   {26cf6a7d-27f8-4f6d-bcc3-c370d0550212}, !- Handle
->>>>>>> 49f5e9b9
   Run Period 1,                           !- Name
   1,                                      !- Begin Month
   1,                                      !- Begin Day of Month
@@ -81,11 +49,7 @@
   ;                                       !- Number of Times Runperiod to be Repeated
 
 OS:YearDescription,
-<<<<<<< HEAD
-  {8f197215-8c18-485f-a706-ee37fa7bd9a3}, !- Handle
-=======
   {d2a16d37-c159-4ff5-a347-862462ef49e1}, !- Handle
->>>>>>> 49f5e9b9
   2007,                                   !- Calendar Year
   ,                                       !- Day of Week for Start Day
   ;                                       !- Is Leap Year
@@ -294,11 +258,7 @@
   1;                                      !- Feature Value 4
 
 OS:ThermalZone,
-<<<<<<< HEAD
-  {ccd6a012-8c19-4cb2-8c92-0c61e29e67fa}, !- Handle
-=======
   {6756f1b2-f9d7-481d-879b-62422394aaec}, !- Handle
->>>>>>> 49f5e9b9
   living zone,                            !- Name
   ,                                       !- Multiplier
   ,                                       !- Ceiling Height {m}
@@ -307,17 +267,10 @@
   ,                                       !- Zone Inside Convection Algorithm
   ,                                       !- Zone Outside Convection Algorithm
   ,                                       !- Zone Conditioning Equipment List Name
-<<<<<<< HEAD
-  {dc20eb2b-8cc8-4359-91ea-8f28ddc88a67}, !- Zone Air Inlet Port List
-  {f5d9a677-db3e-456d-b701-95a7600cb744}, !- Zone Air Exhaust Port List
-  {e24d82df-a2b6-45e4-bea4-67cf7af02ad5}, !- Zone Air Node Name
-  {4c02fd13-b79b-41db-b835-5c1ede47899a}, !- Zone Return Air Port List
-=======
   {93476fbf-abb9-4ac6-a6ab-5b8f1888232d}, !- Zone Air Inlet Port List
   {bf35f136-a4f9-4f53-835d-c77a0d89933c}, !- Zone Air Exhaust Port List
   {118dd1a2-946f-4d0a-9c0c-e1db4936e5b2}, !- Zone Air Node Name
   {2ed02e2d-2e3f-42a7-9883-84871b135eab}, !- Zone Return Air Port List
->>>>>>> 49f5e9b9
   ,                                       !- Primary Daylighting Control Name
   ,                                       !- Fraction of Zone Controlled by Primary Daylighting Control
   ,                                       !- Secondary Daylighting Control Name
@@ -328,41 +281,6 @@
   No;                                     !- Use Ideal Air Loads
 
 OS:Node,
-<<<<<<< HEAD
-  {97a0f6f1-8635-4a16-8e6a-c80cf8cd4d0a}, !- Handle
-  Node 1,                                 !- Name
-  {e24d82df-a2b6-45e4-bea4-67cf7af02ad5}, !- Inlet Port
-  ;                                       !- Outlet Port
-
-OS:Connection,
-  {e24d82df-a2b6-45e4-bea4-67cf7af02ad5}, !- Handle
-  {7c65f40b-196e-432f-a167-2535a1c03dac}, !- Name
-  {ccd6a012-8c19-4cb2-8c92-0c61e29e67fa}, !- Source Object
-  11,                                     !- Outlet Port
-  {97a0f6f1-8635-4a16-8e6a-c80cf8cd4d0a}, !- Target Object
-  2;                                      !- Inlet Port
-
-OS:PortList,
-  {dc20eb2b-8cc8-4359-91ea-8f28ddc88a67}, !- Handle
-  {d844ee96-bf42-4c9a-9c81-a5e65de69479}, !- Name
-  {ccd6a012-8c19-4cb2-8c92-0c61e29e67fa}, !- HVAC Component
-  {7347626e-2d79-48a8-bc0b-f737ffeee208}; !- Port 1
-
-OS:PortList,
-  {f5d9a677-db3e-456d-b701-95a7600cb744}, !- Handle
-  {42162809-917f-4753-9ecc-b8fadd608c60}, !- Name
-  {ccd6a012-8c19-4cb2-8c92-0c61e29e67fa}; !- HVAC Component
-
-OS:PortList,
-  {4c02fd13-b79b-41db-b835-5c1ede47899a}, !- Handle
-  {fa3d17cc-b3c9-43eb-bff5-5e20d0d06aa7}, !- Name
-  {ccd6a012-8c19-4cb2-8c92-0c61e29e67fa}, !- HVAC Component
-  {a115c9a5-7156-43e7-8415-e1912be90dc8}; !- Port 1
-
-OS:Sizing:Zone,
-  {aea0d364-46a4-4c58-a5b1-33d3b0c9eb27}, !- Handle
-  {ccd6a012-8c19-4cb2-8c92-0c61e29e67fa}, !- Zone or ZoneList Name
-=======
   {f50825b3-bc50-452f-8c05-98a98e9f6af5}, !- Handle
   Node 1,                                 !- Name
   {118dd1a2-946f-4d0a-9c0c-e1db4936e5b2}, !- Inlet Port
@@ -396,7 +314,6 @@
 OS:Sizing:Zone,
   {d7a71f8a-c080-4f92-a682-3df38f605690}, !- Handle
   {6756f1b2-f9d7-481d-879b-62422394aaec}, !- Zone or ZoneList Name
->>>>>>> 49f5e9b9
   SupplyAirTemperature,                   !- Zone Cooling Design Supply Air Temperature Input Method
   14,                                     !- Zone Cooling Design Supply Air Temperature {C}
   11.11,                                  !- Zone Cooling Design Supply Air Temperature Difference {deltaC}
@@ -425,34 +342,20 @@
   autosize;                               !- Dedicated Outdoor Air High Setpoint Temperature for Design {C}
 
 OS:ZoneHVAC:EquipmentList,
-<<<<<<< HEAD
-  {342e979c-4a61-43dc-ace8-fb50234df124}, !- Handle
-  Zone HVAC Equipment List 1,             !- Name
-  {ccd6a012-8c19-4cb2-8c92-0c61e29e67fa}, !- Thermal Zone
-  SequentialLoad,                         !- Load Distribution Scheme
-  {010e3a40-742b-450c-9c70-d411d2545d31}, !- Zone Equipment 1
-=======
   {af963c89-0e6f-4ff7-baa5-80005fa4993b}, !- Handle
   Zone HVAC Equipment List 1,             !- Name
   {6756f1b2-f9d7-481d-879b-62422394aaec}, !- Thermal Zone
   SequentialLoad,                         !- Load Distribution Scheme
   {bbb0873b-9a93-4942-b2b2-69b68713415d}, !- Zone Equipment 1
->>>>>>> 49f5e9b9
   1,                                      !- Zone Equipment Cooling Sequence 1
   1,                                      !- Zone Equipment Heating or No-Load Sequence 1
   ,                                       !- Zone Equipment Sequential Cooling Fraction Schedule Name 1
   ;                                       !- Zone Equipment Sequential Heating Fraction Schedule Name 1
 
 OS:Space,
-<<<<<<< HEAD
-  {76b1e241-68e8-4b14-989c-239ada0ef4ef}, !- Handle
-  living space,                           !- Name
-  {f46e7204-f592-4386-a75b-deac6bd5d262}, !- Space Type Name
-=======
   {1c5188ad-f102-4bf0-abbb-c6422811ff6e}, !- Handle
   living space,                           !- Name
   {db59a07c-be7b-4574-9a26-17c593faa851}, !- Space Type Name
->>>>>>> 49f5e9b9
   ,                                       !- Default Construction Set Name
   ,                                       !- Default Schedule Set Name
   ,                                       !- Direction of Relative North {deg}
@@ -460,19 +363,6 @@
   ,                                       !- Y Origin {m}
   ,                                       !- Z Origin {m}
   ,                                       !- Building Story Name
-<<<<<<< HEAD
-  {ccd6a012-8c19-4cb2-8c92-0c61e29e67fa}, !- Thermal Zone Name
-  ,                                       !- Part of Total Floor Area
-  ,                                       !- Design Specification Outdoor Air Object Name
-  {4527577d-abfc-44b8-a541-ce4d203beca6}; !- Building Unit Name
-
-OS:Surface,
-  {4784bf09-91cc-4b07-9015-9ad7822554eb}, !- Handle
-  Surface 1,                              !- Name
-  Floor,                                  !- Surface Type
-  ,                                       !- Construction Name
-  {76b1e241-68e8-4b14-989c-239ada0ef4ef}, !- Space Name
-=======
   {6756f1b2-f9d7-481d-879b-62422394aaec}, !- Thermal Zone Name
   ,                                       !- Part of Total Floor Area
   ,                                       !- Design Specification Outdoor Air Object Name
@@ -484,7 +374,6 @@
   Floor,                                  !- Surface Type
   ,                                       !- Construction Name
   {1c5188ad-f102-4bf0-abbb-c6422811ff6e}, !- Space Name
->>>>>>> 49f5e9b9
   Foundation,                             !- Outside Boundary Condition
   ,                                       !- Outside Boundary Condition Object
   NoSun,                                  !- Sun Exposure
@@ -497,19 +386,11 @@
   6.46578440716979, -12.9315688143396, 0; !- X,Y,Z Vertex 4 {m}
 
 OS:Surface,
-<<<<<<< HEAD
-  {01509d9b-8608-49b6-bf56-cc6f8eada42c}, !- Handle
-  Surface 2,                              !- Name
-  Wall,                                   !- Surface Type
-  ,                                       !- Construction Name
-  {76b1e241-68e8-4b14-989c-239ada0ef4ef}, !- Space Name
-=======
   {05239243-1417-4016-bfc1-6111d4ae54a8}, !- Handle
   Surface 2,                              !- Name
   Wall,                                   !- Surface Type
   ,                                       !- Construction Name
   {1c5188ad-f102-4bf0-abbb-c6422811ff6e}, !- Space Name
->>>>>>> 49f5e9b9
   Outdoors,                               !- Outside Boundary Condition
   ,                                       !- Outside Boundary Condition Object
   SunExposed,                             !- Sun Exposure
@@ -522,19 +403,11 @@
   0, -12.9315688143396, 2.4384;           !- X,Y,Z Vertex 4 {m}
 
 OS:Surface,
-<<<<<<< HEAD
-  {baba3894-8630-4272-a5c1-a253999772e5}, !- Handle
-  Surface 3,                              !- Name
-  Wall,                                   !- Surface Type
-  ,                                       !- Construction Name
-  {76b1e241-68e8-4b14-989c-239ada0ef4ef}, !- Space Name
-=======
   {bba72e02-2afa-4ef2-a22e-c30c60c69f68}, !- Handle
   Surface 3,                              !- Name
   Wall,                                   !- Surface Type
   ,                                       !- Construction Name
   {1c5188ad-f102-4bf0-abbb-c6422811ff6e}, !- Space Name
->>>>>>> 49f5e9b9
   Outdoors,                               !- Outside Boundary Condition
   ,                                       !- Outside Boundary Condition Object
   SunExposed,                             !- Sun Exposure
@@ -547,15 +420,6 @@
   0, 0, 2.4384;                           !- X,Y,Z Vertex 4 {m}
 
 OS:Surface,
-<<<<<<< HEAD
-  {bf093639-c201-4b2a-9843-dfffeaab2c66}, !- Handle
-  Surface 4,                              !- Name
-  Wall,                                   !- Surface Type
-  ,                                       !- Construction Name
-  {76b1e241-68e8-4b14-989c-239ada0ef4ef}, !- Space Name
-  Surface,                                !- Outside Boundary Condition
-  {325995eb-b569-4376-9185-20f3ea8d475a}, !- Outside Boundary Condition Object
-=======
   {2379f3c8-b4fb-4165-8725-d4a1f0a8999d}, !- Handle
   Surface 4,                              !- Name
   Wall,                                   !- Surface Type
@@ -563,7 +427,6 @@
   {1c5188ad-f102-4bf0-abbb-c6422811ff6e}, !- Space Name
   Adiabatic,                              !- Outside Boundary Condition
   ,                                       !- Outside Boundary Condition Object
->>>>>>> 49f5e9b9
   NoSun,                                  !- Sun Exposure
   NoWind,                                 !- Wind Exposure
   ,                                       !- View Factor to Ground
@@ -574,19 +437,11 @@
   6.46578440716979, 0, 2.4384;            !- X,Y,Z Vertex 4 {m}
 
 OS:Surface,
-<<<<<<< HEAD
-  {d57b17e7-c0e7-4a8c-96d9-0a975b329b24}, !- Handle
-  Surface 5,                              !- Name
-  Wall,                                   !- Surface Type
-  ,                                       !- Construction Name
-  {76b1e241-68e8-4b14-989c-239ada0ef4ef}, !- Space Name
-=======
   {8c397fd1-a20e-4a58-9e40-116fe1acf27d}, !- Handle
   Surface 5,                              !- Name
   Wall,                                   !- Surface Type
   ,                                       !- Construction Name
   {1c5188ad-f102-4bf0-abbb-c6422811ff6e}, !- Space Name
->>>>>>> 49f5e9b9
   Outdoors,                               !- Outside Boundary Condition
   ,                                       !- Outside Boundary Condition Object
   SunExposed,                             !- Sun Exposure
@@ -599,15 +454,6 @@
   6.46578440716979, -12.9315688143396, 2.4384; !- X,Y,Z Vertex 4 {m}
 
 OS:Surface,
-<<<<<<< HEAD
-  {5f1b8831-5e04-4ee8-9149-10e62300d4bc}, !- Handle
-  Surface 6,                              !- Name
-  RoofCeiling,                            !- Surface Type
-  ,                                       !- Construction Name
-  {76b1e241-68e8-4b14-989c-239ada0ef4ef}, !- Space Name
-  Surface,                                !- Outside Boundary Condition
-  {547f57cb-e1e5-41bb-8d61-c2c1721daf5b}, !- Outside Boundary Condition Object
-=======
   {2b2630d8-48b6-4ef1-b95b-6f11f750d449}, !- Handle
   Surface 6,                              !- Name
   RoofCeiling,                            !- Surface Type
@@ -615,7 +461,6 @@
   {1c5188ad-f102-4bf0-abbb-c6422811ff6e}, !- Space Name
   Surface,                                !- Outside Boundary Condition
   {3cfed71d-8250-4250-87ec-11c3ab3d658e}, !- Outside Boundary Condition Object
->>>>>>> 49f5e9b9
   NoSun,                                  !- Sun Exposure
   NoWind,                                 !- Wind Exposure
   ,                                       !- View Factor to Ground
@@ -626,11 +471,7 @@
   0, -12.9315688143396, 2.4384;           !- X,Y,Z Vertex 4 {m}
 
 OS:SpaceType,
-<<<<<<< HEAD
-  {f46e7204-f592-4386-a75b-deac6bd5d262}, !- Handle
-=======
   {db59a07c-be7b-4574-9a26-17c593faa851}, !- Handle
->>>>>>> 49f5e9b9
   Space Type 1,                           !- Name
   ,                                       !- Default Construction Set Name
   ,                                       !- Default Schedule Set Name
@@ -640,10 +481,105 @@
   ,                                       !- Standards Building Type
   living;                                 !- Standards Space Type
 
-<<<<<<< HEAD
+OS:Surface,
+  {3cfed71d-8250-4250-87ec-11c3ab3d658e}, !- Handle
+  Surface 7,                              !- Name
+  Floor,                                  !- Surface Type
+  ,                                       !- Construction Name
+  {3854d38a-59d7-4f56-b81d-983e35d835f0}, !- Space Name
+  Surface,                                !- Outside Boundary Condition
+  {2b2630d8-48b6-4ef1-b95b-6f11f750d449}, !- Outside Boundary Condition Object
+  NoSun,                                  !- Sun Exposure
+  NoWind,                                 !- Wind Exposure
+  ,                                       !- View Factor to Ground
+  ,                                       !- Number of Vertices
+  0, -12.9315688143396, 2.4384,           !- X,Y,Z Vertex 1 {m}
+  0, 0, 2.4384,                           !- X,Y,Z Vertex 2 {m}
+  6.46578440716979, 0, 2.4384,            !- X,Y,Z Vertex 3 {m}
+  6.46578440716979, -12.9315688143396, 2.4384; !- X,Y,Z Vertex 4 {m}
+
+OS:Surface,
+  {81d0b493-1d16-4531-a191-8c0ea3d98af6}, !- Handle
+  Surface 8,                              !- Name
+  RoofCeiling,                            !- Surface Type
+  ,                                       !- Construction Name
+  {3854d38a-59d7-4f56-b81d-983e35d835f0}, !- Space Name
+  Outdoors,                               !- Outside Boundary Condition
+  ,                                       !- Outside Boundary Condition Object
+  SunExposed,                             !- Sun Exposure
+  WindExposed,                            !- Wind Exposure
+  ,                                       !- View Factor to Ground
+  ,                                       !- Number of Vertices
+  0, -6.46578440716979, 5.6712922035849,  !- X,Y,Z Vertex 1 {m}
+  6.46578440716979, -6.46578440716979, 5.6712922035849, !- X,Y,Z Vertex 2 {m}
+  6.46578440716979, 0, 2.4384,            !- X,Y,Z Vertex 3 {m}
+  0, 0, 2.4384;                           !- X,Y,Z Vertex 4 {m}
+
+OS:Surface,
+  {10698fe6-e50f-4ad0-ad67-a9ed351cadd2}, !- Handle
+  Surface 9,                              !- Name
+  RoofCeiling,                            !- Surface Type
+  ,                                       !- Construction Name
+  {3854d38a-59d7-4f56-b81d-983e35d835f0}, !- Space Name
+  Outdoors,                               !- Outside Boundary Condition
+  ,                                       !- Outside Boundary Condition Object
+  SunExposed,                             !- Sun Exposure
+  WindExposed,                            !- Wind Exposure
+  ,                                       !- View Factor to Ground
+  ,                                       !- Number of Vertices
+  6.46578440716979, -6.46578440716979, 5.6712922035849, !- X,Y,Z Vertex 1 {m}
+  0, -6.46578440716979, 5.6712922035849,  !- X,Y,Z Vertex 2 {m}
+  0, -12.9315688143396, 2.4384,           !- X,Y,Z Vertex 3 {m}
+  6.46578440716979, -12.9315688143396, 2.4384; !- X,Y,Z Vertex 4 {m}
+
+OS:Surface,
+  {6cf2e3e6-12c3-4311-87ff-33e85421aeb1}, !- Handle
+  Surface 10,                             !- Name
+  Wall,                                   !- Surface Type
+  ,                                       !- Construction Name
+  {3854d38a-59d7-4f56-b81d-983e35d835f0}, !- Space Name
+  Outdoors,                               !- Outside Boundary Condition
+  ,                                       !- Outside Boundary Condition Object
+  SunExposed,                             !- Sun Exposure
+  WindExposed,                            !- Wind Exposure
+  ,                                       !- View Factor to Ground
+  ,                                       !- Number of Vertices
+  0, -6.46578440716979, 5.6712922035849,  !- X,Y,Z Vertex 1 {m}
+  0, 0, 2.4384,                           !- X,Y,Z Vertex 2 {m}
+  0, -12.9315688143396, 2.4384;           !- X,Y,Z Vertex 3 {m}
+
+OS:Surface,
+  {746af3ac-1ee1-4fb8-8637-721764e7178f}, !- Handle
+  Surface 11,                             !- Name
+  Wall,                                   !- Surface Type
+  ,                                       !- Construction Name
+  {3854d38a-59d7-4f56-b81d-983e35d835f0}, !- Space Name
+  Adiabatic,                              !- Outside Boundary Condition
+  ,                                       !- Outside Boundary Condition Object
+  NoSun,                                  !- Sun Exposure
+  NoWind,                                 !- Wind Exposure
+  ,                                       !- View Factor to Ground
+  ,                                       !- Number of Vertices
+  6.46578440716979, -6.46578440716979, 5.6712922035849, !- X,Y,Z Vertex 1 {m}
+  6.46578440716979, -12.9315688143396, 2.4384, !- X,Y,Z Vertex 2 {m}
+  6.46578440716979, 0, 2.4384;            !- X,Y,Z Vertex 3 {m}
+
+OS:Space,
+  {3854d38a-59d7-4f56-b81d-983e35d835f0}, !- Handle
+  unfinished attic space,                 !- Name
+  {c6254086-8539-4344-b1a6-d1862a582ea1}, !- Space Type Name
+  ,                                       !- Default Construction Set Name
+  ,                                       !- Default Schedule Set Name
+  ,                                       !- Direction of Relative North {deg}
+  ,                                       !- X Origin {m}
+  ,                                       !- Y Origin {m}
+  ,                                       !- Z Origin {m}
+  ,                                       !- Building Story Name
+  {a5d8a160-8539-4011-a6d6-24dc4456c82f}; !- Thermal Zone Name
+
 OS:ThermalZone,
-  {f9b2cded-3176-43fe-86c0-5684d41df01c}, !- Handle
-  living zone|unit 2,                     !- Name
+  {a5d8a160-8539-4011-a6d6-24dc4456c82f}, !- Handle
+  unfinished attic zone,                  !- Name
   ,                                       !- Multiplier
   ,                                       !- Ceiling Height {m}
   ,                                       !- Volume {m3}
@@ -651,10 +587,10 @@
   ,                                       !- Zone Inside Convection Algorithm
   ,                                       !- Zone Outside Convection Algorithm
   ,                                       !- Zone Conditioning Equipment List Name
-  {8e8eadbf-8d9c-420b-a609-eeb19c283a31}, !- Zone Air Inlet Port List
-  {dbd786fa-6e63-4a57-8e77-897e69a3c113}, !- Zone Air Exhaust Port List
-  {68ba93f5-4cda-48d6-9e61-43a28b1f9f12}, !- Zone Air Node Name
-  {e35214b7-ae6c-4ae4-9100-8e6e61f6a66f}, !- Zone Return Air Port List
+  {c2375f90-1cbc-4fc8-8474-8081ad68324e}, !- Zone Air Inlet Port List
+  {0f00205d-4cb2-42cb-bda0-d9ef67bb1cb2}, !- Zone Air Exhaust Port List
+  {21f48abf-072e-4459-b2ae-5f635a9532a0}, !- Zone Air Node Name
+  {4b42f8be-38f5-49d8-83cc-9ed2924a9116}, !- Zone Return Air Port List
   ,                                       !- Primary Daylighting Control Name
   ,                                       !- Fraction of Zone Controlled by Primary Daylighting Control
   ,                                       !- Secondary Daylighting Control Name
@@ -665,39 +601,37 @@
   No;                                     !- Use Ideal Air Loads
 
 OS:Node,
-  {d8baae50-4705-4800-9d2c-a123b0ec8373}, !- Handle
+  {2dedaa12-dd8d-4acb-abd6-72e98818a772}, !- Handle
   Node 2,                                 !- Name
-  {68ba93f5-4cda-48d6-9e61-43a28b1f9f12}, !- Inlet Port
+  {21f48abf-072e-4459-b2ae-5f635a9532a0}, !- Inlet Port
   ;                                       !- Outlet Port
 
 OS:Connection,
-  {68ba93f5-4cda-48d6-9e61-43a28b1f9f12}, !- Handle
-  {f537e6a4-bb40-49a2-be25-64c7961cc844}, !- Name
-  {f9b2cded-3176-43fe-86c0-5684d41df01c}, !- Source Object
+  {21f48abf-072e-4459-b2ae-5f635a9532a0}, !- Handle
+  {e95deb86-7927-49db-93ae-14ebef91cff0}, !- Name
+  {a5d8a160-8539-4011-a6d6-24dc4456c82f}, !- Source Object
   11,                                     !- Outlet Port
-  {d8baae50-4705-4800-9d2c-a123b0ec8373}, !- Target Object
+  {2dedaa12-dd8d-4acb-abd6-72e98818a772}, !- Target Object
   2;                                      !- Inlet Port
 
 OS:PortList,
-  {8e8eadbf-8d9c-420b-a609-eeb19c283a31}, !- Handle
-  {3a0c0327-9222-49f5-99b1-fd5c35343b72}, !- Name
-  {f9b2cded-3176-43fe-86c0-5684d41df01c}, !- HVAC Component
-  {91a88957-a9c9-49e6-9d6a-08d78611512a}; !- Port 1
+  {c2375f90-1cbc-4fc8-8474-8081ad68324e}, !- Handle
+  {fa6470c7-1d55-46c5-94fb-249d29775df6}, !- Name
+  {a5d8a160-8539-4011-a6d6-24dc4456c82f}; !- HVAC Component
 
 OS:PortList,
-  {dbd786fa-6e63-4a57-8e77-897e69a3c113}, !- Handle
-  {22406f4a-ec81-4306-97cf-f7e29baf5b75}, !- Name
-  {f9b2cded-3176-43fe-86c0-5684d41df01c}; !- HVAC Component
+  {0f00205d-4cb2-42cb-bda0-d9ef67bb1cb2}, !- Handle
+  {0d07e7ff-4c90-400f-a39d-2bc2e6278652}, !- Name
+  {a5d8a160-8539-4011-a6d6-24dc4456c82f}; !- HVAC Component
 
 OS:PortList,
-  {e35214b7-ae6c-4ae4-9100-8e6e61f6a66f}, !- Handle
-  {9c37f272-c947-4eb1-b2ea-2aef7af2d79f}, !- Name
-  {f9b2cded-3176-43fe-86c0-5684d41df01c}, !- HVAC Component
-  {25f73fe7-8bb8-4467-8c6f-a2bbde2f6d9e}; !- Port 1
+  {4b42f8be-38f5-49d8-83cc-9ed2924a9116}, !- Handle
+  {2cc0525f-a6bb-46cf-a95b-10d1593c42c9}, !- Name
+  {a5d8a160-8539-4011-a6d6-24dc4456c82f}; !- HVAC Component
 
 OS:Sizing:Zone,
-  {3c63e145-7f1b-42a6-ac68-02410d419d05}, !- Handle
-  {f9b2cded-3176-43fe-86c0-5684d41df01c}, !- Zone or ZoneList Name
+  {4221ead1-5a59-4fc3-bc2c-c9a81ca171bc}, !- Handle
+  {a5d8a160-8539-4011-a6d6-24dc4456c82f}, !- Zone or ZoneList Name
   SupplyAirTemperature,                   !- Zone Cooling Design Supply Air Temperature Input Method
   14,                                     !- Zone Cooling Design Supply Air Temperature {C}
   11.11,                                  !- Zone Cooling Design Supply Air Temperature Difference {deltaC}
@@ -726,802 +660,12 @@
   autosize;                               !- Dedicated Outdoor Air High Setpoint Temperature for Design {C}
 
 OS:ZoneHVAC:EquipmentList,
-  {73ff893e-dd05-45c8-8401-cfe1069b0f9d}, !- Handle
+  {ecabef60-6d3b-4ce2-a8bc-62c0e0343f6a}, !- Handle
   Zone HVAC Equipment List 2,             !- Name
-  {f9b2cded-3176-43fe-86c0-5684d41df01c}, !- Thermal Zone
-  SequentialLoad,                         !- Load Distribution Scheme
-  {e55a5f5b-2750-4c2b-9c29-ff5c90b25a19}, !- Zone Equipment 1
-  1,                                      !- Zone Equipment Cooling Sequence 1
-  1,                                      !- Zone Equipment Heating or No-Load Sequence 1
-  ,                                       !- Zone Equipment Sequential Cooling Fraction Schedule Name 1
-  ;                                       !- Zone Equipment Sequential Heating Fraction Schedule Name 1
-
-OS:Space,
-  {fef43f2a-76b8-435c-b1ef-0357345f484a}, !- Handle
-  living space|unit 2|story 1,            !- Name
-  {f46e7204-f592-4386-a75b-deac6bd5d262}, !- Space Type Name
-  ,                                       !- Default Construction Set Name
-  ,                                       !- Default Schedule Set Name
-  -0,                                     !- Direction of Relative North {deg}
-  0,                                      !- X Origin {m}
-  0,                                      !- Y Origin {m}
-  0,                                      !- Z Origin {m}
-  ,                                       !- Building Story Name
-  {f9b2cded-3176-43fe-86c0-5684d41df01c}, !- Thermal Zone Name
-  ,                                       !- Part of Total Floor Area
-  ,                                       !- Design Specification Outdoor Air Object Name
-  {0de3c882-a0ef-4c4b-bb21-21b76777681e}; !- Building Unit Name
-
-OS:Surface,
-  {325995eb-b569-4376-9185-20f3ea8d475a}, !- Handle
-  Surface 12,                             !- Name
-  Wall,                                   !- Surface Type
-  ,                                       !- Construction Name
-  {fef43f2a-76b8-435c-b1ef-0357345f484a}, !- Space Name
-  Surface,                                !- Outside Boundary Condition
-  {bf093639-c201-4b2a-9843-dfffeaab2c66}, !- Outside Boundary Condition Object
-  NoSun,                                  !- Sun Exposure
-  NoWind,                                 !- Wind Exposure
-  ,                                       !- View Factor to Ground
-  ,                                       !- Number of Vertices
-  6.46578440716979, 0, 2.4384,            !- X,Y,Z Vertex 1 {m}
-  6.46578440716979, 0, 0,                 !- X,Y,Z Vertex 2 {m}
-  6.46578440716979, -12.9315688143396, 0, !- X,Y,Z Vertex 3 {m}
-  6.46578440716979, -12.9315688143396, 2.4384; !- X,Y,Z Vertex 4 {m}
-
-OS:Surface,
-  {d26115b8-e94d-4680-bb98-66a7ff2af234}, !- Handle
-  Surface 13,                             !- Name
-  Floor,                                  !- Surface Type
-  ,                                       !- Construction Name
-  {fef43f2a-76b8-435c-b1ef-0357345f484a}, !- Space Name
-  Foundation,                             !- Outside Boundary Condition
-  ,                                       !- Outside Boundary Condition Object
-  NoSun,                                  !- Sun Exposure
-  NoWind,                                 !- Wind Exposure
-  ,                                       !- View Factor to Ground
-  ,                                       !- Number of Vertices
-  6.46578440716979, -12.9315688143396, 0, !- X,Y,Z Vertex 1 {m}
-  6.46578440716979, 0, 0,                 !- X,Y,Z Vertex 2 {m}
-  12.9315688143396, 0, 0,                 !- X,Y,Z Vertex 3 {m}
-  12.9315688143396, -12.9315688143396, 0; !- X,Y,Z Vertex 4 {m}
-
-OS:Surface,
-  {25b1c114-38c5-4823-8dd3-48434a2839b2}, !- Handle
-  Surface 14,                             !- Name
-  Wall,                                   !- Surface Type
-  ,                                       !- Construction Name
-  {fef43f2a-76b8-435c-b1ef-0357345f484a}, !- Space Name
-  Outdoors,                               !- Outside Boundary Condition
-  ,                                       !- Outside Boundary Condition Object
-  SunExposed,                             !- Sun Exposure
-  WindExposed,                            !- Wind Exposure
-  ,                                       !- View Factor to Ground
-  ,                                       !- Number of Vertices
-  6.46578440716979, -12.9315688143396, 2.4384, !- X,Y,Z Vertex 1 {m}
-  6.46578440716979, -12.9315688143396, 0, !- X,Y,Z Vertex 2 {m}
-  12.9315688143396, -12.9315688143396, 0, !- X,Y,Z Vertex 3 {m}
-  12.9315688143396, -12.9315688143396, 2.4384; !- X,Y,Z Vertex 4 {m}
-
-OS:Surface,
-  {ec0faecc-2a7c-4d90-8611-142dde8794e4}, !- Handle
-  Surface 15,                             !- Name
-  Wall,                                   !- Surface Type
-  ,                                       !- Construction Name
-  {fef43f2a-76b8-435c-b1ef-0357345f484a}, !- Space Name
-=======
-OS:Surface,
-  {3cfed71d-8250-4250-87ec-11c3ab3d658e}, !- Handle
-  Surface 7,                              !- Name
-  Floor,                                  !- Surface Type
-  ,                                       !- Construction Name
-  {3854d38a-59d7-4f56-b81d-983e35d835f0}, !- Space Name
-  Surface,                                !- Outside Boundary Condition
-  {2b2630d8-48b6-4ef1-b95b-6f11f750d449}, !- Outside Boundary Condition Object
-  NoSun,                                  !- Sun Exposure
-  NoWind,                                 !- Wind Exposure
-  ,                                       !- View Factor to Ground
-  ,                                       !- Number of Vertices
-  0, -12.9315688143396, 2.4384,           !- X,Y,Z Vertex 1 {m}
-  0, 0, 2.4384,                           !- X,Y,Z Vertex 2 {m}
-  6.46578440716979, 0, 2.4384,            !- X,Y,Z Vertex 3 {m}
-  6.46578440716979, -12.9315688143396, 2.4384; !- X,Y,Z Vertex 4 {m}
-
-OS:Surface,
-  {81d0b493-1d16-4531-a191-8c0ea3d98af6}, !- Handle
-  Surface 8,                              !- Name
-  RoofCeiling,                            !- Surface Type
-  ,                                       !- Construction Name
-  {3854d38a-59d7-4f56-b81d-983e35d835f0}, !- Space Name
-  Outdoors,                               !- Outside Boundary Condition
-  ,                                       !- Outside Boundary Condition Object
-  SunExposed,                             !- Sun Exposure
-  WindExposed,                            !- Wind Exposure
-  ,                                       !- View Factor to Ground
-  ,                                       !- Number of Vertices
-  0, -6.46578440716979, 5.6712922035849,  !- X,Y,Z Vertex 1 {m}
-  6.46578440716979, -6.46578440716979, 5.6712922035849, !- X,Y,Z Vertex 2 {m}
-  6.46578440716979, 0, 2.4384,            !- X,Y,Z Vertex 3 {m}
-  0, 0, 2.4384;                           !- X,Y,Z Vertex 4 {m}
-
-OS:Surface,
-  {10698fe6-e50f-4ad0-ad67-a9ed351cadd2}, !- Handle
-  Surface 9,                              !- Name
-  RoofCeiling,                            !- Surface Type
-  ,                                       !- Construction Name
-  {3854d38a-59d7-4f56-b81d-983e35d835f0}, !- Space Name
->>>>>>> 49f5e9b9
-  Outdoors,                               !- Outside Boundary Condition
-  ,                                       !- Outside Boundary Condition Object
-  SunExposed,                             !- Sun Exposure
-  WindExposed,                            !- Wind Exposure
-  ,                                       !- View Factor to Ground
-  ,                                       !- Number of Vertices
-<<<<<<< HEAD
-  12.9315688143396, 0, 2.4384,            !- X,Y,Z Vertex 1 {m}
-  12.9315688143396, 0, 0,                 !- X,Y,Z Vertex 2 {m}
-  6.46578440716979, 0, 0,                 !- X,Y,Z Vertex 3 {m}
-  6.46578440716979, 0, 2.4384;            !- X,Y,Z Vertex 4 {m}
-
-OS:Surface,
-  {e5d8bb4f-c30b-4f38-a4bf-5bbd7a8fdc14}, !- Handle
-  Surface 16,                             !- Name
-  RoofCeiling,                            !- Surface Type
-  ,                                       !- Construction Name
-  {fef43f2a-76b8-435c-b1ef-0357345f484a}, !- Space Name
-  Surface,                                !- Outside Boundary Condition
-  {8481bebc-e8df-4496-997f-074e5b8d2691}, !- Outside Boundary Condition Object
-  NoSun,                                  !- Sun Exposure
-  NoWind,                                 !- Wind Exposure
-  ,                                       !- View Factor to Ground
-  ,                                       !- Number of Vertices
-  12.9315688143396, -12.9315688143396, 2.4384, !- X,Y,Z Vertex 1 {m}
-  12.9315688143396, 0, 2.4384,            !- X,Y,Z Vertex 2 {m}
-  6.46578440716979, 0, 2.4384,            !- X,Y,Z Vertex 3 {m}
-  6.46578440716979, -12.9315688143396, 2.4384; !- X,Y,Z Vertex 4 {m}
-
-OS:Surface,
-  {fd5479b2-24ba-47c7-9b97-b854463e09c5}, !- Handle
-  Surface 17,                             !- Name
-  Wall,                                   !- Surface Type
-  ,                                       !- Construction Name
-  {fef43f2a-76b8-435c-b1ef-0357345f484a}, !- Space Name
-  Surface,                                !- Outside Boundary Condition
-  {38933088-fb84-4e3e-852d-927c09a7c94b}, !- Outside Boundary Condition Object
-  NoSun,                                  !- Sun Exposure
-  NoWind,                                 !- Wind Exposure
-  ,                                       !- View Factor to Ground
-  ,                                       !- Number of Vertices
-  12.9315688143396, -12.9315688143396, 2.4384, !- X,Y,Z Vertex 1 {m}
-  12.9315688143396, -12.9315688143396, 0, !- X,Y,Z Vertex 2 {m}
-  12.9315688143396, 0, 0,                 !- X,Y,Z Vertex 3 {m}
-  12.9315688143396, 0, 2.4384;            !- X,Y,Z Vertex 4 {m}
-
-OS:ThermalZone,
-  {ac584aa5-7546-458e-85e2-984b23d0d4d1}, !- Handle
-  living zone|unit 3,                     !- Name
-  ,                                       !- Multiplier
-  ,                                       !- Ceiling Height {m}
-  ,                                       !- Volume {m3}
-  ,                                       !- Floor Area {m2}
-  ,                                       !- Zone Inside Convection Algorithm
-  ,                                       !- Zone Outside Convection Algorithm
-  ,                                       !- Zone Conditioning Equipment List Name
-  {6418b276-68f8-46cc-9564-790fca4b0618}, !- Zone Air Inlet Port List
-  {396fd112-7511-40ec-854a-a23e7f279321}, !- Zone Air Exhaust Port List
-  {3015581e-a1b0-4c15-b206-d229ca57140a}, !- Zone Air Node Name
-  {7bcc32d6-9e52-4422-87b5-16781372a5c7}, !- Zone Return Air Port List
-  ,                                       !- Primary Daylighting Control Name
-  ,                                       !- Fraction of Zone Controlled by Primary Daylighting Control
-  ,                                       !- Secondary Daylighting Control Name
-  ,                                       !- Fraction of Zone Controlled by Secondary Daylighting Control
-  ,                                       !- Illuminance Map Name
-  ,                                       !- Group Rendering Name
-  ,                                       !- Thermostat Name
-  No;                                     !- Use Ideal Air Loads
-
-OS:Node,
-  {ce8871ed-4d38-4d7f-bb7a-3ac1e4dcf7ad}, !- Handle
-  Node 3,                                 !- Name
-  {3015581e-a1b0-4c15-b206-d229ca57140a}, !- Inlet Port
-  ;                                       !- Outlet Port
-
-OS:Connection,
-  {3015581e-a1b0-4c15-b206-d229ca57140a}, !- Handle
-  {4c27fb94-4542-4985-b7fa-661e708be2fb}, !- Name
-  {ac584aa5-7546-458e-85e2-984b23d0d4d1}, !- Source Object
-  11,                                     !- Outlet Port
-  {ce8871ed-4d38-4d7f-bb7a-3ac1e4dcf7ad}, !- Target Object
-  2;                                      !- Inlet Port
-
-OS:PortList,
-  {6418b276-68f8-46cc-9564-790fca4b0618}, !- Handle
-  {7c33d795-3744-485a-8f67-3fbf3678fcd6}, !- Name
-  {ac584aa5-7546-458e-85e2-984b23d0d4d1}, !- HVAC Component
-  {f5e5ee46-36a5-4d91-b372-9d4b3edd84b5}; !- Port 1
-
-OS:PortList,
-  {396fd112-7511-40ec-854a-a23e7f279321}, !- Handle
-  {dd308438-a08b-46ce-abc3-11300d8cd401}, !- Name
-  {ac584aa5-7546-458e-85e2-984b23d0d4d1}; !- HVAC Component
-
-OS:PortList,
-  {7bcc32d6-9e52-4422-87b5-16781372a5c7}, !- Handle
-  {f70d7eed-bb6c-4dcd-b3ae-21ab6b832668}, !- Name
-  {ac584aa5-7546-458e-85e2-984b23d0d4d1}, !- HVAC Component
-  {00c97051-407e-4bd1-963f-3f9eef2f3664}; !- Port 1
-
-OS:Sizing:Zone,
-  {2c02292c-0122-47d1-b4c9-4c567f2e3233}, !- Handle
-  {ac584aa5-7546-458e-85e2-984b23d0d4d1}, !- Zone or ZoneList Name
-  SupplyAirTemperature,                   !- Zone Cooling Design Supply Air Temperature Input Method
-  14,                                     !- Zone Cooling Design Supply Air Temperature {C}
-  11.11,                                  !- Zone Cooling Design Supply Air Temperature Difference {deltaC}
-  SupplyAirTemperature,                   !- Zone Heating Design Supply Air Temperature Input Method
-  40,                                     !- Zone Heating Design Supply Air Temperature {C}
-  11.11,                                  !- Zone Heating Design Supply Air Temperature Difference {deltaC}
-  0.0085,                                 !- Zone Cooling Design Supply Air Humidity Ratio {kg-H2O/kg-air}
-  0.008,                                  !- Zone Heating Design Supply Air Humidity Ratio {kg-H2O/kg-air}
-  ,                                       !- Zone Heating Sizing Factor
-  ,                                       !- Zone Cooling Sizing Factor
-  DesignDay,                              !- Cooling Design Air Flow Method
-  ,                                       !- Cooling Design Air Flow Rate {m3/s}
-  ,                                       !- Cooling Minimum Air Flow per Zone Floor Area {m3/s-m2}
-  ,                                       !- Cooling Minimum Air Flow {m3/s}
-  ,                                       !- Cooling Minimum Air Flow Fraction
-  DesignDay,                              !- Heating Design Air Flow Method
-  ,                                       !- Heating Design Air Flow Rate {m3/s}
-  ,                                       !- Heating Maximum Air Flow per Zone Floor Area {m3/s-m2}
-  ,                                       !- Heating Maximum Air Flow {m3/s}
-  ,                                       !- Heating Maximum Air Flow Fraction
-  ,                                       !- Design Zone Air Distribution Effectiveness in Cooling Mode
-  ,                                       !- Design Zone Air Distribution Effectiveness in Heating Mode
-  No,                                     !- Account for Dedicated Outdoor Air System
-  NeutralSupplyAir,                       !- Dedicated Outdoor Air System Control Strategy
-  autosize,                               !- Dedicated Outdoor Air Low Setpoint Temperature for Design {C}
-  autosize;                               !- Dedicated Outdoor Air High Setpoint Temperature for Design {C}
-
-OS:ZoneHVAC:EquipmentList,
-  {44005491-7296-4d2e-a7b9-c572e2585dae}, !- Handle
-  Zone HVAC Equipment List 3,             !- Name
-  {ac584aa5-7546-458e-85e2-984b23d0d4d1}, !- Thermal Zone
-  SequentialLoad,                         !- Load Distribution Scheme
-  {1973ae6d-580a-4b8d-85cb-cbcfad83635f}, !- Zone Equipment 1
-  1,                                      !- Zone Equipment Cooling Sequence 1
-  1,                                      !- Zone Equipment Heating or No-Load Sequence 1
-  ,                                       !- Zone Equipment Sequential Cooling Fraction Schedule Name 1
-  ;                                       !- Zone Equipment Sequential Heating Fraction Schedule Name 1
-
-OS:Space,
-  {23226e03-89bd-4c83-a48a-72cf8c498450}, !- Handle
-  living space|unit 3|story 1,            !- Name
-  {f46e7204-f592-4386-a75b-deac6bd5d262}, !- Space Type Name
-  ,                                       !- Default Construction Set Name
-  ,                                       !- Default Schedule Set Name
-  -0,                                     !- Direction of Relative North {deg}
-  0,                                      !- X Origin {m}
-  0,                                      !- Y Origin {m}
-  0,                                      !- Z Origin {m}
-  ,                                       !- Building Story Name
-  {ac584aa5-7546-458e-85e2-984b23d0d4d1}, !- Thermal Zone Name
-  ,                                       !- Part of Total Floor Area
-  ,                                       !- Design Specification Outdoor Air Object Name
-  {31c236e0-6b16-42bc-866c-5e2ffa619aa3}; !- Building Unit Name
-
-OS:Surface,
-  {38933088-fb84-4e3e-852d-927c09a7c94b}, !- Handle
-  Surface 23,                             !- Name
-  Wall,                                   !- Surface Type
-  ,                                       !- Construction Name
-  {23226e03-89bd-4c83-a48a-72cf8c498450}, !- Space Name
-  Surface,                                !- Outside Boundary Condition
-  {fd5479b2-24ba-47c7-9b97-b854463e09c5}, !- Outside Boundary Condition Object
-  NoSun,                                  !- Sun Exposure
-  NoWind,                                 !- Wind Exposure
-  ,                                       !- View Factor to Ground
-  ,                                       !- Number of Vertices
-  12.9315688143396, 0, 2.4384,            !- X,Y,Z Vertex 1 {m}
-  12.9315688143396, 0, 0,                 !- X,Y,Z Vertex 2 {m}
-  12.9315688143396, -12.9315688143396, 0, !- X,Y,Z Vertex 3 {m}
-  12.9315688143396, -12.9315688143396, 2.4384; !- X,Y,Z Vertex 4 {m}
-
-OS:Surface,
-  {a7969bdf-4d13-488c-8b3a-776615332462}, !- Handle
-  Surface 24,                             !- Name
-  Floor,                                  !- Surface Type
-  ,                                       !- Construction Name
-  {23226e03-89bd-4c83-a48a-72cf8c498450}, !- Space Name
-  Foundation,                             !- Outside Boundary Condition
-  ,                                       !- Outside Boundary Condition Object
-  NoSun,                                  !- Sun Exposure
-  NoWind,                                 !- Wind Exposure
-  ,                                       !- View Factor to Ground
-  ,                                       !- Number of Vertices
-  12.9315688143396, -12.9315688143396, 0, !- X,Y,Z Vertex 1 {m}
-  12.9315688143396, 0, 0,                 !- X,Y,Z Vertex 2 {m}
-  19.3973532215094, 0, 0,                 !- X,Y,Z Vertex 3 {m}
-  19.3973532215094, -12.9315688143396, 0; !- X,Y,Z Vertex 4 {m}
-
-OS:Surface,
-  {219e0d23-50bb-4192-bcc8-d6d1be6c40cd}, !- Handle
-  Surface 25,                             !- Name
-  Wall,                                   !- Surface Type
-  ,                                       !- Construction Name
-  {23226e03-89bd-4c83-a48a-72cf8c498450}, !- Space Name
-=======
-  6.46578440716979, -6.46578440716979, 5.6712922035849, !- X,Y,Z Vertex 1 {m}
-  0, -6.46578440716979, 5.6712922035849,  !- X,Y,Z Vertex 2 {m}
-  0, -12.9315688143396, 2.4384,           !- X,Y,Z Vertex 3 {m}
-  6.46578440716979, -12.9315688143396, 2.4384; !- X,Y,Z Vertex 4 {m}
-
-OS:Surface,
-  {6cf2e3e6-12c3-4311-87ff-33e85421aeb1}, !- Handle
-  Surface 10,                             !- Name
-  Wall,                                   !- Surface Type
-  ,                                       !- Construction Name
-  {3854d38a-59d7-4f56-b81d-983e35d835f0}, !- Space Name
->>>>>>> 49f5e9b9
-  Outdoors,                               !- Outside Boundary Condition
-  ,                                       !- Outside Boundary Condition Object
-  SunExposed,                             !- Sun Exposure
-  WindExposed,                            !- Wind Exposure
-  ,                                       !- View Factor to Ground
-  ,                                       !- Number of Vertices
-<<<<<<< HEAD
-  12.9315688143396, -12.9315688143396, 2.4384, !- X,Y,Z Vertex 1 {m}
-  12.9315688143396, -12.9315688143396, 0, !- X,Y,Z Vertex 2 {m}
-  19.3973532215094, -12.9315688143396, 0, !- X,Y,Z Vertex 3 {m}
-  19.3973532215094, -12.9315688143396, 2.4384; !- X,Y,Z Vertex 4 {m}
-
-OS:Surface,
-  {e32a5803-420b-41f1-9b94-cc99dce2adfd}, !- Handle
-  Surface 26,                             !- Name
-  Wall,                                   !- Surface Type
-  ,                                       !- Construction Name
-  {23226e03-89bd-4c83-a48a-72cf8c498450}, !- Space Name
-  Outdoors,                               !- Outside Boundary Condition
-  ,                                       !- Outside Boundary Condition Object
-  SunExposed,                             !- Sun Exposure
-  WindExposed,                            !- Wind Exposure
-  ,                                       !- View Factor to Ground
-  ,                                       !- Number of Vertices
-  19.3973532215094, 0, 2.4384,            !- X,Y,Z Vertex 1 {m}
-  19.3973532215094, 0, 0,                 !- X,Y,Z Vertex 2 {m}
-  12.9315688143396, 0, 0,                 !- X,Y,Z Vertex 3 {m}
-  12.9315688143396, 0, 2.4384;            !- X,Y,Z Vertex 4 {m}
-
-OS:Surface,
-  {3840bf03-4274-4067-9320-622d4a9c71a8}, !- Handle
-  Surface 27,                             !- Name
-  RoofCeiling,                            !- Surface Type
-  ,                                       !- Construction Name
-  {23226e03-89bd-4c83-a48a-72cf8c498450}, !- Space Name
-  Surface,                                !- Outside Boundary Condition
-  {3a11b37a-ee1f-4739-ad27-384b34a986fd}, !- Outside Boundary Condition Object
-  NoSun,                                  !- Sun Exposure
-  NoWind,                                 !- Wind Exposure
-  ,                                       !- View Factor to Ground
-  ,                                       !- Number of Vertices
-  19.3973532215094, -12.9315688143396, 2.4384, !- X,Y,Z Vertex 1 {m}
-  19.3973532215094, 0, 2.4384,            !- X,Y,Z Vertex 2 {m}
-  12.9315688143396, 0, 2.4384,            !- X,Y,Z Vertex 3 {m}
-  12.9315688143396, -12.9315688143396, 2.4384; !- X,Y,Z Vertex 4 {m}
-
-OS:Surface,
-  {4585cc31-e1e4-4c1e-9611-97e3a5e514ee}, !- Handle
-  Surface 28,                             !- Name
-  Wall,                                   !- Surface Type
-  ,                                       !- Construction Name
-  {23226e03-89bd-4c83-a48a-72cf8c498450}, !- Space Name
-  Surface,                                !- Outside Boundary Condition
-  {e04b7d75-db9a-4c45-a6e9-2ff60bbb3335}, !- Outside Boundary Condition Object
-  NoSun,                                  !- Sun Exposure
-  NoWind,                                 !- Wind Exposure
-  ,                                       !- View Factor to Ground
-  ,                                       !- Number of Vertices
-  19.3973532215094, -12.9315688143396, 2.4384, !- X,Y,Z Vertex 1 {m}
-  19.3973532215094, -12.9315688143396, 0, !- X,Y,Z Vertex 2 {m}
-  19.3973532215094, 0, 0,                 !- X,Y,Z Vertex 3 {m}
-  19.3973532215094, 0, 2.4384;            !- X,Y,Z Vertex 4 {m}
-
-OS:ThermalZone,
-  {45a8b298-f8cd-419d-ae02-7a48e6688895}, !- Handle
-  living zone|unit 4,                     !- Name
-  ,                                       !- Multiplier
-  ,                                       !- Ceiling Height {m}
-  ,                                       !- Volume {m3}
-  ,                                       !- Floor Area {m2}
-  ,                                       !- Zone Inside Convection Algorithm
-  ,                                       !- Zone Outside Convection Algorithm
-  ,                                       !- Zone Conditioning Equipment List Name
-  {137b61ac-ac6b-42c8-8677-38afed650c34}, !- Zone Air Inlet Port List
-  {17e4ed74-4477-4cf5-84a0-0355d168883c}, !- Zone Air Exhaust Port List
-  {5245b0c8-2132-49bd-8ea9-5c25fa50c33e}, !- Zone Air Node Name
-  {711cc750-ab7c-4586-be86-0e45bf7c75fa}, !- Zone Return Air Port List
-  ,                                       !- Primary Daylighting Control Name
-  ,                                       !- Fraction of Zone Controlled by Primary Daylighting Control
-  ,                                       !- Secondary Daylighting Control Name
-  ,                                       !- Fraction of Zone Controlled by Secondary Daylighting Control
-  ,                                       !- Illuminance Map Name
-  ,                                       !- Group Rendering Name
-  ,                                       !- Thermostat Name
-  No;                                     !- Use Ideal Air Loads
-
-OS:Node,
-  {6511aa1b-1aed-4a92-a0a5-4574bdda88b1}, !- Handle
-  Node 4,                                 !- Name
-  {5245b0c8-2132-49bd-8ea9-5c25fa50c33e}, !- Inlet Port
-  ;                                       !- Outlet Port
-
-OS:Connection,
-  {5245b0c8-2132-49bd-8ea9-5c25fa50c33e}, !- Handle
-  {f6ed1009-5d06-4187-bc75-66743785a96f}, !- Name
-  {45a8b298-f8cd-419d-ae02-7a48e6688895}, !- Source Object
-  11,                                     !- Outlet Port
-  {6511aa1b-1aed-4a92-a0a5-4574bdda88b1}, !- Target Object
-  2;                                      !- Inlet Port
-
-OS:PortList,
-  {137b61ac-ac6b-42c8-8677-38afed650c34}, !- Handle
-  {8454cf75-707f-435c-91c3-362f94825eb5}, !- Name
-  {45a8b298-f8cd-419d-ae02-7a48e6688895}, !- HVAC Component
-  {3db709ab-b46d-47b2-a69c-92b896684e9b}; !- Port 1
-
-OS:PortList,
-  {17e4ed74-4477-4cf5-84a0-0355d168883c}, !- Handle
-  {0ae197b6-0888-4106-9330-4c1b98fc4662}, !- Name
-  {45a8b298-f8cd-419d-ae02-7a48e6688895}; !- HVAC Component
-
-OS:PortList,
-  {711cc750-ab7c-4586-be86-0e45bf7c75fa}, !- Handle
-  {4144651d-904e-4804-94c4-0b751afc8be9}, !- Name
-  {45a8b298-f8cd-419d-ae02-7a48e6688895}, !- HVAC Component
-  {79fa78a3-cbad-4fc3-8104-392dcf7a6768}; !- Port 1
-
-OS:Sizing:Zone,
-  {dfb6a26b-a264-4b87-a15a-a443fedcac13}, !- Handle
-  {45a8b298-f8cd-419d-ae02-7a48e6688895}, !- Zone or ZoneList Name
-  SupplyAirTemperature,                   !- Zone Cooling Design Supply Air Temperature Input Method
-  14,                                     !- Zone Cooling Design Supply Air Temperature {C}
-  11.11,                                  !- Zone Cooling Design Supply Air Temperature Difference {deltaC}
-  SupplyAirTemperature,                   !- Zone Heating Design Supply Air Temperature Input Method
-  40,                                     !- Zone Heating Design Supply Air Temperature {C}
-  11.11,                                  !- Zone Heating Design Supply Air Temperature Difference {deltaC}
-  0.0085,                                 !- Zone Cooling Design Supply Air Humidity Ratio {kg-H2O/kg-air}
-  0.008,                                  !- Zone Heating Design Supply Air Humidity Ratio {kg-H2O/kg-air}
-  ,                                       !- Zone Heating Sizing Factor
-  ,                                       !- Zone Cooling Sizing Factor
-  DesignDay,                              !- Cooling Design Air Flow Method
-  ,                                       !- Cooling Design Air Flow Rate {m3/s}
-  ,                                       !- Cooling Minimum Air Flow per Zone Floor Area {m3/s-m2}
-  ,                                       !- Cooling Minimum Air Flow {m3/s}
-  ,                                       !- Cooling Minimum Air Flow Fraction
-  DesignDay,                              !- Heating Design Air Flow Method
-  ,                                       !- Heating Design Air Flow Rate {m3/s}
-  ,                                       !- Heating Maximum Air Flow per Zone Floor Area {m3/s-m2}
-  ,                                       !- Heating Maximum Air Flow {m3/s}
-  ,                                       !- Heating Maximum Air Flow Fraction
-  ,                                       !- Design Zone Air Distribution Effectiveness in Cooling Mode
-  ,                                       !- Design Zone Air Distribution Effectiveness in Heating Mode
-  No,                                     !- Account for Dedicated Outdoor Air System
-  NeutralSupplyAir,                       !- Dedicated Outdoor Air System Control Strategy
-  autosize,                               !- Dedicated Outdoor Air Low Setpoint Temperature for Design {C}
-  autosize;                               !- Dedicated Outdoor Air High Setpoint Temperature for Design {C}
-
-OS:ZoneHVAC:EquipmentList,
-  {d07cf244-867c-41c3-826d-a3ff8e48fb8e}, !- Handle
-  Zone HVAC Equipment List 4,             !- Name
-  {45a8b298-f8cd-419d-ae02-7a48e6688895}, !- Thermal Zone
-  SequentialLoad,                         !- Load Distribution Scheme
-  {51743fe5-527b-46e0-be7f-42b3d830e5fc}, !- Zone Equipment 1
-  1,                                      !- Zone Equipment Cooling Sequence 1
-  1,                                      !- Zone Equipment Heating or No-Load Sequence 1
-  ,                                       !- Zone Equipment Sequential Cooling Fraction Schedule Name 1
-  ;                                       !- Zone Equipment Sequential Heating Fraction Schedule Name 1
-
-OS:Space,
-  {82d2cca5-dddc-461f-8996-774088e7e30d}, !- Handle
-  living space|unit 4|story 1,            !- Name
-  {f46e7204-f592-4386-a75b-deac6bd5d262}, !- Space Type Name
-  ,                                       !- Default Construction Set Name
-  ,                                       !- Default Schedule Set Name
-  -0,                                     !- Direction of Relative North {deg}
-  0,                                      !- X Origin {m}
-  0,                                      !- Y Origin {m}
-  0,                                      !- Z Origin {m}
-  ,                                       !- Building Story Name
-  {45a8b298-f8cd-419d-ae02-7a48e6688895}, !- Thermal Zone Name
-  ,                                       !- Part of Total Floor Area
-  ,                                       !- Design Specification Outdoor Air Object Name
-  {80781f10-55fa-4402-a155-414f3ceba3e5}; !- Building Unit Name
-
-OS:Surface,
-  {e04b7d75-db9a-4c45-a6e9-2ff60bbb3335}, !- Handle
-  Surface 34,                             !- Name
-  Wall,                                   !- Surface Type
-  ,                                       !- Construction Name
-  {82d2cca5-dddc-461f-8996-774088e7e30d}, !- Space Name
-  Surface,                                !- Outside Boundary Condition
-  {4585cc31-e1e4-4c1e-9611-97e3a5e514ee}, !- Outside Boundary Condition Object
-  NoSun,                                  !- Sun Exposure
-  NoWind,                                 !- Wind Exposure
-  ,                                       !- View Factor to Ground
-  ,                                       !- Number of Vertices
-  19.3973532215094, 0, 2.4384,            !- X,Y,Z Vertex 1 {m}
-  19.3973532215094, 0, 0,                 !- X,Y,Z Vertex 2 {m}
-  19.3973532215094, -12.9315688143396, 0, !- X,Y,Z Vertex 3 {m}
-  19.3973532215094, -12.9315688143396, 2.4384; !- X,Y,Z Vertex 4 {m}
-
-OS:Surface,
-  {c1fcd1af-d8ab-4270-9ae0-de9053d15cab}, !- Handle
-  Surface 35,                             !- Name
-  Floor,                                  !- Surface Type
-  ,                                       !- Construction Name
-  {82d2cca5-dddc-461f-8996-774088e7e30d}, !- Space Name
-  Foundation,                             !- Outside Boundary Condition
-  ,                                       !- Outside Boundary Condition Object
-  NoSun,                                  !- Sun Exposure
-  NoWind,                                 !- Wind Exposure
-  ,                                       !- View Factor to Ground
-  ,                                       !- Number of Vertices
-  19.3973532215094, -12.9315688143396, 0, !- X,Y,Z Vertex 1 {m}
-  19.3973532215094, 0, 0,                 !- X,Y,Z Vertex 2 {m}
-  25.8631376286792, 0, 0,                 !- X,Y,Z Vertex 3 {m}
-  25.8631376286792, -12.9315688143396, 0; !- X,Y,Z Vertex 4 {m}
-
-OS:Surface,
-  {2c72a6bd-4f39-4c43-afdc-f5efa49dcbec}, !- Handle
-  Surface 36,                             !- Name
-  Wall,                                   !- Surface Type
-  ,                                       !- Construction Name
-  {82d2cca5-dddc-461f-8996-774088e7e30d}, !- Space Name
-  Outdoors,                               !- Outside Boundary Condition
-  ,                                       !- Outside Boundary Condition Object
-  SunExposed,                             !- Sun Exposure
-  WindExposed,                            !- Wind Exposure
-  ,                                       !- View Factor to Ground
-  ,                                       !- Number of Vertices
-  19.3973532215094, -12.9315688143396, 2.4384, !- X,Y,Z Vertex 1 {m}
-  19.3973532215094, -12.9315688143396, 0, !- X,Y,Z Vertex 2 {m}
-  25.8631376286792, -12.9315688143396, 0, !- X,Y,Z Vertex 3 {m}
-  25.8631376286792, -12.9315688143396, 2.4384; !- X,Y,Z Vertex 4 {m}
-
-OS:Surface,
-  {b61729b9-2fe4-4556-8804-7687f1ee8128}, !- Handle
-  Surface 37,                             !- Name
-  Wall,                                   !- Surface Type
-  ,                                       !- Construction Name
-  {82d2cca5-dddc-461f-8996-774088e7e30d}, !- Space Name
-  Outdoors,                               !- Outside Boundary Condition
-  ,                                       !- Outside Boundary Condition Object
-  SunExposed,                             !- Sun Exposure
-  WindExposed,                            !- Wind Exposure
-  ,                                       !- View Factor to Ground
-  ,                                       !- Number of Vertices
-  25.8631376286792, 0, 2.4384,            !- X,Y,Z Vertex 1 {m}
-  25.8631376286792, 0, 0,                 !- X,Y,Z Vertex 2 {m}
-  19.3973532215094, 0, 0,                 !- X,Y,Z Vertex 3 {m}
-  19.3973532215094, 0, 2.4384;            !- X,Y,Z Vertex 4 {m}
-
-OS:Surface,
-  {8e486a4d-b65d-41f3-8778-72c033b0af0a}, !- Handle
-  Surface 38,                             !- Name
-  RoofCeiling,                            !- Surface Type
-  ,                                       !- Construction Name
-  {82d2cca5-dddc-461f-8996-774088e7e30d}, !- Space Name
-  Surface,                                !- Outside Boundary Condition
-  {da278b7a-93c1-452e-92cb-6fc580f3d913}, !- Outside Boundary Condition Object
-  NoSun,                                  !- Sun Exposure
-  NoWind,                                 !- Wind Exposure
-  ,                                       !- View Factor to Ground
-  ,                                       !- Number of Vertices
-  25.8631376286792, -12.9315688143396, 2.4384, !- X,Y,Z Vertex 1 {m}
-  25.8631376286792, 0, 2.4384,            !- X,Y,Z Vertex 2 {m}
-  19.3973532215094, 0, 2.4384,            !- X,Y,Z Vertex 3 {m}
-  19.3973532215094, -12.9315688143396, 2.4384; !- X,Y,Z Vertex 4 {m}
-
-OS:Surface,
-  {33f42af2-18ef-4946-a823-42f892af2aca}, !- Handle
-  Surface 39,                             !- Name
-  Wall,                                   !- Surface Type
-  ,                                       !- Construction Name
-  {82d2cca5-dddc-461f-8996-774088e7e30d}, !- Space Name
-  Outdoors,                               !- Outside Boundary Condition
-  ,                                       !- Outside Boundary Condition Object
-  SunExposed,                             !- Sun Exposure
-  WindExposed,                            !- Wind Exposure
-  ,                                       !- View Factor to Ground
-  ,                                       !- Number of Vertices
-  25.8631376286792, -12.9315688143396, 2.4384, !- X,Y,Z Vertex 1 {m}
-  25.8631376286792, -12.9315688143396, 0, !- X,Y,Z Vertex 2 {m}
-  25.8631376286792, 0, 0,                 !- X,Y,Z Vertex 3 {m}
-  25.8631376286792, 0, 2.4384;            !- X,Y,Z Vertex 4 {m}
-
-OS:Surface,
-  {547f57cb-e1e5-41bb-8d61-c2c1721daf5b}, !- Handle
-  Surface 7,                              !- Name
-  Floor,                                  !- Surface Type
-  ,                                       !- Construction Name
-  {6a26c7f3-63ec-4361-8a7c-18b2bcd90a9a}, !- Space Name
-  Surface,                                !- Outside Boundary Condition
-  {5f1b8831-5e04-4ee8-9149-10e62300d4bc}, !- Outside Boundary Condition Object
-  NoSun,                                  !- Sun Exposure
-  NoWind,                                 !- Wind Exposure
-  ,                                       !- View Factor to Ground
-  ,                                       !- Number of Vertices
-  6.46578440716979, 0, 2.4384,            !- X,Y,Z Vertex 1 {m}
-  6.46578440716979, -12.9315688143396, 2.4384, !- X,Y,Z Vertex 2 {m}
-  0, -12.9315688143396, 2.4384,           !- X,Y,Z Vertex 3 {m}
-  0, 0, 2.4384;                           !- X,Y,Z Vertex 4 {m}
-
-OS:Surface,
-  {9c849244-5d91-4018-965d-06a3e084d0eb}, !- Handle
-  Surface 8,                              !- Name
-  RoofCeiling,                            !- Surface Type
-  ,                                       !- Construction Name
-  {6a26c7f3-63ec-4361-8a7c-18b2bcd90a9a}, !- Space Name
-  Outdoors,                               !- Outside Boundary Condition
-  ,                                       !- Outside Boundary Condition Object
-  SunExposed,                             !- Sun Exposure
-  WindExposed,                            !- Wind Exposure
-  ,                                       !- View Factor to Ground
-  ,                                       !- Number of Vertices
-  0, -6.46578440716979, 5.6712922035849,  !- X,Y,Z Vertex 1 {m}
-  25.8631376286792, -6.46578440716979, 5.6712922035849, !- X,Y,Z Vertex 2 {m}
-  25.8631376286792, 0, 2.4384,            !- X,Y,Z Vertex 3 {m}
-  0, 0, 2.4384;                           !- X,Y,Z Vertex 4 {m}
-
-OS:Surface,
-  {2e38ba7a-78ef-451d-bf34-503561d1e847}, !- Handle
-  Surface 9,                              !- Name
-  RoofCeiling,                            !- Surface Type
-  ,                                       !- Construction Name
-  {6a26c7f3-63ec-4361-8a7c-18b2bcd90a9a}, !- Space Name
-  Outdoors,                               !- Outside Boundary Condition
-  ,                                       !- Outside Boundary Condition Object
-  SunExposed,                             !- Sun Exposure
-  WindExposed,                            !- Wind Exposure
-  ,                                       !- View Factor to Ground
-  ,                                       !- Number of Vertices
-  25.8631376286792, -6.46578440716979, 5.6712922035849, !- X,Y,Z Vertex 1 {m}
-  0, -6.46578440716979, 5.6712922035849,  !- X,Y,Z Vertex 2 {m}
-  0, -12.9315688143396, 2.4384,           !- X,Y,Z Vertex 3 {m}
-  25.8631376286792, -12.9315688143396, 2.4384; !- X,Y,Z Vertex 4 {m}
-
-OS:Surface,
-  {f02a4524-8bc6-43fe-90ad-b9acd51bc2a0}, !- Handle
-  Surface 10,                             !- Name
-  Wall,                                   !- Surface Type
-  ,                                       !- Construction Name
-  {6a26c7f3-63ec-4361-8a7c-18b2bcd90a9a}, !- Space Name
-  Outdoors,                               !- Outside Boundary Condition
-  ,                                       !- Outside Boundary Condition Object
-  SunExposed,                             !- Sun Exposure
-  WindExposed,                            !- Wind Exposure
-  ,                                       !- View Factor to Ground
-  ,                                       !- Number of Vertices
-  0, -6.46578440716979, 5.6712922035849,  !- X,Y,Z Vertex 1 {m}
-  0, 0, 2.4384,                           !- X,Y,Z Vertex 2 {m}
-  0, -12.9315688143396, 2.4384;           !- X,Y,Z Vertex 3 {m}
-
-OS:Surface,
-  {a55d865e-2009-49b8-90f7-f5d4533aad37}, !- Handle
-  Surface 11,                             !- Name
-  Wall,                                   !- Surface Type
-  ,                                       !- Construction Name
-  {6a26c7f3-63ec-4361-8a7c-18b2bcd90a9a}, !- Space Name
-  Outdoors,                               !- Outside Boundary Condition
-  ,                                       !- Outside Boundary Condition Object
-  SunExposed,                             !- Sun Exposure
-  WindExposed,                            !- Wind Exposure
-  ,                                       !- View Factor to Ground
-  ,                                       !- Number of Vertices
-  25.8631376286792, -6.46578440716979, 5.6712922035849, !- X,Y,Z Vertex 1 {m}
-  25.8631376286792, -12.9315688143396, 2.4384, !- X,Y,Z Vertex 2 {m}
-  25.8631376286792, 0, 2.4384;            !- X,Y,Z Vertex 3 {m}
-
-OS:Space,
-  {6a26c7f3-63ec-4361-8a7c-18b2bcd90a9a}, !- Handle
-  unfinished attic space,                 !- Name
-  {29c6b2b5-e25a-42a9-b2ca-880d558651df}, !- Space Type Name
-  ,                                       !- Default Construction Set Name
-  ,                                       !- Default Schedule Set Name
-  ,                                       !- Direction of Relative North {deg}
-  ,                                       !- X Origin {m}
-  ,                                       !- Y Origin {m}
-  ,                                       !- Z Origin {m}
-  ,                                       !- Building Story Name
-  {61961ec6-afdf-4d53-8c78-4350d737957a}; !- Thermal Zone Name
-
-OS:ThermalZone,
-  {61961ec6-afdf-4d53-8c78-4350d737957a}, !- Handle
-  unfinished attic zone,                  !- Name
-  ,                                       !- Multiplier
-  ,                                       !- Ceiling Height {m}
-  ,                                       !- Volume {m3}
-  ,                                       !- Floor Area {m2}
-  ,                                       !- Zone Inside Convection Algorithm
-  ,                                       !- Zone Outside Convection Algorithm
-  ,                                       !- Zone Conditioning Equipment List Name
-  {1b3ccdd6-8387-4bde-97e4-6b8b057868a1}, !- Zone Air Inlet Port List
-  {884e70b6-c3d8-47f0-97e0-dda5b9bc7029}, !- Zone Air Exhaust Port List
-  {7c4fbc73-6e42-4f61-bafa-710a1af754c4}, !- Zone Air Node Name
-  {715267c3-25e9-474c-bdfe-c948d66620fb}, !- Zone Return Air Port List
-  ,                                       !- Primary Daylighting Control Name
-  ,                                       !- Fraction of Zone Controlled by Primary Daylighting Control
-  ,                                       !- Secondary Daylighting Control Name
-  ,                                       !- Fraction of Zone Controlled by Secondary Daylighting Control
-  ,                                       !- Illuminance Map Name
-  ,                                       !- Group Rendering Name
-  ,                                       !- Thermostat Name
-  No;                                     !- Use Ideal Air Loads
-
-OS:Node,
-  {90c2e1f6-ac0a-4a8f-aa26-df53c355153f}, !- Handle
-  Node 5,                                 !- Name
-  {7c4fbc73-6e42-4f61-bafa-710a1af754c4}, !- Inlet Port
-  ;                                       !- Outlet Port
-
-OS:Connection,
-  {7c4fbc73-6e42-4f61-bafa-710a1af754c4}, !- Handle
-  {c5866aeb-c905-433f-9b49-4cea12b6a6a6}, !- Name
-  {61961ec6-afdf-4d53-8c78-4350d737957a}, !- Source Object
-  11,                                     !- Outlet Port
-  {90c2e1f6-ac0a-4a8f-aa26-df53c355153f}, !- Target Object
-  2;                                      !- Inlet Port
-
-OS:PortList,
-  {1b3ccdd6-8387-4bde-97e4-6b8b057868a1}, !- Handle
-  {b4e4f3ae-2ef7-4409-927e-36ec63213ffb}, !- Name
-  {61961ec6-afdf-4d53-8c78-4350d737957a}; !- HVAC Component
-
-OS:PortList,
-  {884e70b6-c3d8-47f0-97e0-dda5b9bc7029}, !- Handle
-  {7bda98a8-2436-49a1-84be-3d57c5c8a4d6}, !- Name
-  {61961ec6-afdf-4d53-8c78-4350d737957a}; !- HVAC Component
-
-OS:PortList,
-  {715267c3-25e9-474c-bdfe-c948d66620fb}, !- Handle
-  {b26f5fa6-f535-4d47-94cb-1c1a6a0a79d1}, !- Name
-  {61961ec6-afdf-4d53-8c78-4350d737957a}; !- HVAC Component
-
-OS:Sizing:Zone,
-  {1a9c7f0f-521c-4402-8cad-243c4a1dba36}, !- Handle
-  {61961ec6-afdf-4d53-8c78-4350d737957a}, !- Zone or ZoneList Name
-  SupplyAirTemperature,                   !- Zone Cooling Design Supply Air Temperature Input Method
-  14,                                     !- Zone Cooling Design Supply Air Temperature {C}
-  11.11,                                  !- Zone Cooling Design Supply Air Temperature Difference {deltaC}
-  SupplyAirTemperature,                   !- Zone Heating Design Supply Air Temperature Input Method
-  40,                                     !- Zone Heating Design Supply Air Temperature {C}
-  11.11,                                  !- Zone Heating Design Supply Air Temperature Difference {deltaC}
-  0.0085,                                 !- Zone Cooling Design Supply Air Humidity Ratio {kg-H2O/kg-air}
-  0.008,                                  !- Zone Heating Design Supply Air Humidity Ratio {kg-H2O/kg-air}
-  ,                                       !- Zone Heating Sizing Factor
-  ,                                       !- Zone Cooling Sizing Factor
-  DesignDay,                              !- Cooling Design Air Flow Method
-  ,                                       !- Cooling Design Air Flow Rate {m3/s}
-  ,                                       !- Cooling Minimum Air Flow per Zone Floor Area {m3/s-m2}
-  ,                                       !- Cooling Minimum Air Flow {m3/s}
-  ,                                       !- Cooling Minimum Air Flow Fraction
-  DesignDay,                              !- Heating Design Air Flow Method
-  ,                                       !- Heating Design Air Flow Rate {m3/s}
-  ,                                       !- Heating Maximum Air Flow per Zone Floor Area {m3/s-m2}
-  ,                                       !- Heating Maximum Air Flow {m3/s}
-  ,                                       !- Heating Maximum Air Flow Fraction
-  ,                                       !- Design Zone Air Distribution Effectiveness in Cooling Mode
-  ,                                       !- Design Zone Air Distribution Effectiveness in Heating Mode
-  No,                                     !- Account for Dedicated Outdoor Air System
-  NeutralSupplyAir,                       !- Dedicated Outdoor Air System Control Strategy
-  autosize,                               !- Dedicated Outdoor Air Low Setpoint Temperature for Design {C}
-  autosize;                               !- Dedicated Outdoor Air High Setpoint Temperature for Design {C}
-
-OS:ZoneHVAC:EquipmentList,
-  {8deea8e0-7d1e-4e8d-b7f4-a889fa5f7a5b}, !- Handle
-  Zone HVAC Equipment List 5,             !- Name
-  {61961ec6-afdf-4d53-8c78-4350d737957a}; !- Thermal Zone
+  {a5d8a160-8539-4011-a6d6-24dc4456c82f}; !- Thermal Zone
 
 OS:SpaceType,
-  {29c6b2b5-e25a-42a9-b2ca-880d558651df}, !- Handle
+  {c6254086-8539-4344-b1a6-d1862a582ea1}, !- Handle
   Space Type 2,                           !- Name
   ,                                       !- Default Construction Set Name
   ,                                       !- Default Schedule Set Name
@@ -1532,159 +676,31 @@
   unfinished attic;                       !- Standards Space Type
 
 OS:BuildingUnit,
-  {4527577d-abfc-44b8-a541-ce4d203beca6}, !- Handle
+  {5ff0dfc5-1523-41d8-b482-380cc52aefab}, !- Handle
   unit 1,                                 !- Name
   ,                                       !- Rendering Color
   Residential;                            !- Building Unit Type
 
 OS:AdditionalProperties,
-  {81a570e8-7bd2-4d4d-839e-705540cfbd0b}, !- Handle
-  {4527577d-abfc-44b8-a541-ce4d203beca6}, !- Object Name
-  Units Represented,                      !- Feature Name 1
+  {e69d778a-1fdd-43e9-a1b2-27a71523cf37}, !- Handle
+  {5ff0dfc5-1523-41d8-b482-380cc52aefab}, !- Object Name
+  NumberOfBedrooms,                       !- Feature Name 1
   Integer,                                !- Feature Data Type 1
-  1,                                      !- Feature Value 1
-  NumberOfBedrooms,                       !- Feature Name 2
-  Integer,                                !- Feature Data Type 2
-  3,                                      !- Feature Value 2
-  NumberOfBathrooms,                      !- Feature Name 3
+  3,                                      !- Feature Value 1
+  NumberOfBathrooms,                      !- Feature Name 2
+  Double,                                 !- Feature Data Type 2
+  2,                                      !- Feature Value 2
+  NumberOfOccupants,                      !- Feature Name 3
   Double,                                 !- Feature Data Type 3
-  2;                                      !- Feature Value 3
-
-OS:BuildingUnit,
-  {0de3c882-a0ef-4c4b-bb21-21b76777681e}, !- Handle
-  unit 2,                                 !- Name
-  ,                                       !- Rendering Color
-  Residential;                            !- Building Unit Type
-
-OS:AdditionalProperties,
-  {42377e98-01d4-424e-a622-29002f701b8a}, !- Handle
-  {0de3c882-a0ef-4c4b-bb21-21b76777681e}, !- Object Name
-  Units Represented,                      !- Feature Name 1
-  Integer,                                !- Feature Data Type 1
-  1,                                      !- Feature Value 1
-  NumberOfBedrooms,                       !- Feature Name 2
-  Integer,                                !- Feature Data Type 2
-  3,                                      !- Feature Value 2
-  NumberOfBathrooms,                      !- Feature Name 3
-  Double,                                 !- Feature Data Type 3
-  2;                                      !- Feature Value 3
-
-OS:BuildingUnit,
-  {31c236e0-6b16-42bc-866c-5e2ffa619aa3}, !- Handle
-  unit 3,                                 !- Name
-  ,                                       !- Rendering Color
-  Residential;                            !- Building Unit Type
-
-OS:AdditionalProperties,
-  {919dc134-5439-4e6d-81a8-d0b9f650f0e5}, !- Handle
-  {31c236e0-6b16-42bc-866c-5e2ffa619aa3}, !- Object Name
-  Units Represented,                      !- Feature Name 1
-  Integer,                                !- Feature Data Type 1
-  1,                                      !- Feature Value 1
-  NumberOfBedrooms,                       !- Feature Name 2
-  Integer,                                !- Feature Data Type 2
-  3,                                      !- Feature Value 2
-  NumberOfBathrooms,                      !- Feature Name 3
-  Double,                                 !- Feature Data Type 3
-  2;                                      !- Feature Value 3
-
-OS:BuildingUnit,
-  {80781f10-55fa-4402-a155-414f3ceba3e5}, !- Handle
-  unit 4,                                 !- Name
-  ,                                       !- Rendering Color
-  Residential;                            !- Building Unit Type
-
-OS:AdditionalProperties,
-  {53381fe7-891f-480b-b97f-f51a4d082b8d}, !- Handle
-  {80781f10-55fa-4402-a155-414f3ceba3e5}, !- Object Name
-  Units Represented,                      !- Feature Name 1
-  Integer,                                !- Feature Data Type 1
-  1,                                      !- Feature Value 1
-  NumberOfBedrooms,                       !- Feature Name 2
-  Integer,                                !- Feature Data Type 2
-  3,                                      !- Feature Value 2
-  NumberOfBathrooms,                      !- Feature Name 3
-  Double,                                 !- Feature Data Type 3
-  2;                                      !- Feature Value 3
-
-OS:Building,
-  {4d6cbbcc-8ae7-4e16-935d-1459c0c704a9}, !- Handle
-  Building 1,                             !- Name
-  ,                                       !- Building Sector Type
-  0,                                      !- North Axis {deg}
-  ,                                       !- Nominal Floor to Floor Height {m}
-  ,                                       !- Space Type Name
-  ,                                       !- Default Construction Set Name
-  ,                                       !- Default Schedule Set Name
-  1,                                      !- Standards Number of Stories
-  1,                                      !- Standards Number of Above Ground Stories
-  ,                                       !- Standards Template
-  singlefamilyattached,                   !- Standards Building Type
-  4;                                      !- Standards Number of Living Units
-
-OS:AdditionalProperties,
-  {9375dfd6-16f8-4ae0-a1ea-312cdeb49bf9}, !- Handle
-  {4d6cbbcc-8ae7-4e16-935d-1459c0c704a9}, !- Object Name
-  Total Units Represented,                !- Feature Name 1
-  Integer,                                !- Feature Data Type 1
-  4,                                      !- Feature Value 1
-  Total Units Modeled,                    !- Feature Name 2
-  Integer,                                !- Feature Data Type 2
-  4;                                      !- Feature Value 2
-
-OS:Surface,
-  {3a11b37a-ee1f-4739-ad27-384b34a986fd}, !- Handle
-  Surface 18,                             !- Name
-  Floor,                                  !- Surface Type
-  ,                                       !- Construction Name
-  {6a26c7f3-63ec-4361-8a7c-18b2bcd90a9a}, !- Space Name
-  Surface,                                !- Outside Boundary Condition
-  {3840bf03-4274-4067-9320-622d4a9c71a8}, !- Outside Boundary Condition Object
-  NoSun,                                  !- Sun Exposure
-  NoWind,                                 !- Wind Exposure
-  ,                                       !- View Factor to Ground
-  ,                                       !- Number of Vertices
-  19.3973532215094, 0, 2.4384,            !- X,Y,Z Vertex 1 {m}
-  19.3973532215094, -12.9315688143396, 2.4384, !- X,Y,Z Vertex 2 {m}
-  12.9315688143396, -12.9315688143396, 2.4384, !- X,Y,Z Vertex 3 {m}
-  12.9315688143396, 0, 2.4384;            !- X,Y,Z Vertex 4 {m}
-
-OS:Surface,
-  {da278b7a-93c1-452e-92cb-6fc580f3d913}, !- Handle
-  Surface 19,                             !- Name
-  Floor,                                  !- Surface Type
-  ,                                       !- Construction Name
-  {6a26c7f3-63ec-4361-8a7c-18b2bcd90a9a}, !- Space Name
-  Surface,                                !- Outside Boundary Condition
-  {8e486a4d-b65d-41f3-8778-72c033b0af0a}, !- Outside Boundary Condition Object
-  NoSun,                                  !- Sun Exposure
-  NoWind,                                 !- Wind Exposure
-  ,                                       !- View Factor to Ground
-  ,                                       !- Number of Vertices
-  25.8631376286792, 0, 2.4384,            !- X,Y,Z Vertex 1 {m}
-  25.8631376286792, -12.9315688143396, 2.4384, !- X,Y,Z Vertex 2 {m}
-  19.3973532215094, -12.9315688143396, 2.4384, !- X,Y,Z Vertex 3 {m}
-  19.3973532215094, 0, 2.4384;            !- X,Y,Z Vertex 4 {m}
-
-OS:Surface,
-  {8481bebc-e8df-4496-997f-074e5b8d2691}, !- Handle
-  Surface 20,                             !- Name
-  Floor,                                  !- Surface Type
-  ,                                       !- Construction Name
-  {6a26c7f3-63ec-4361-8a7c-18b2bcd90a9a}, !- Space Name
-  Surface,                                !- Outside Boundary Condition
-  {e5d8bb4f-c30b-4f38-a4bf-5bbd7a8fdc14}, !- Outside Boundary Condition Object
-  NoSun,                                  !- Sun Exposure
-  NoWind,                                 !- Wind Exposure
-  ,                                       !- View Factor to Ground
-  ,                                       !- Number of Vertices
-  12.9315688143396, 0, 2.4384,            !- X,Y,Z Vertex 1 {m}
-  12.9315688143396, -12.9315688143396, 2.4384, !- X,Y,Z Vertex 2 {m}
-  6.46578440716979, -12.9315688143396, 2.4384, !- X,Y,Z Vertex 3 {m}
-  6.46578440716979, 0, 2.4384;            !- X,Y,Z Vertex 4 {m}
+  3.3900000000000001;                     !- Feature Value 3
+
+OS:External:File,
+  {b214e2d5-8e8b-4f77-b3f5-bbd6d79dd17b}, !- Handle
+  8760.csv,                               !- Name
+  8760.csv;                               !- File Name
 
 OS:Schedule:Day,
-  {6b98dbcc-5233-4568-91ee-51b43b168794}, !- Handle
+  {99c30d2c-4aee-42bf-9c8b-3fc6697655e8}, !- Handle
   Schedule Day 1,                         !- Name
   ,                                       !- Schedule Type Limits Name
   ,                                       !- Interpolate to Timestep
@@ -1693,7 +709,7 @@
   0;                                      !- Value Until Time 1
 
 OS:Schedule:Day,
-  {1306a3a0-c187-43cd-91b0-51efabe66084}, !- Handle
+  {4ec06019-9641-4fb5-87e4-ee87df4bcab2}, !- Handle
   Schedule Day 2,                         !- Name
   ,                                       !- Schedule Type Limits Name
   ,                                       !- Interpolate to Timestep
@@ -1701,234 +717,76 @@
   0,                                      !- Minute 1
   1;                                      !- Value Until Time 1
 
+OS:Schedule:File,
+  {1b54f0d9-c888-43b1-8f5e-995c0e0d9b38}, !- Handle
+  occupants,                              !- Name
+  {3c862f51-f7ba-4de8-ab52-a1ae96221b8a}, !- Schedule Type Limits Name
+  {b214e2d5-8e8b-4f77-b3f5-bbd6d79dd17b}, !- External File Name
+  1,                                      !- Column Number
+  1,                                      !- Rows to Skip at Top
+  8760,                                   !- Number of Hours of Data
+  ,                                       !- Column Separator
+  ,                                       !- Interpolate to Timestep
+  60;                                     !- Minutes per Item
+
+OS:Schedule:Ruleset,
+  {c2c33e5f-eef2-4f43-bdb0-53fb64b2dd10}, !- Handle
+  Schedule Ruleset 1,                     !- Name
+  {56973eee-486b-49c7-87f3-d3e9242b0e8b}, !- Schedule Type Limits Name
+  {24c22990-4142-44eb-b4bd-6d0f90daf56a}; !- Default Day Schedule Name
+
 OS:Schedule:Day,
-  {b2ef06a0-258a-4565-9e9a-b732be22f04e}, !- Handle
+  {24c22990-4142-44eb-b4bd-6d0f90daf56a}, !- Handle
   Schedule Day 3,                         !- Name
-  ,                                       !- Schedule Type Limits Name
+  {56973eee-486b-49c7-87f3-d3e9242b0e8b}, !- Schedule Type Limits Name
   ,                                       !- Interpolate to Timestep
   24,                                     !- Hour 1
   0,                                      !- Minute 1
-  0;                                      !- Value Until Time 1
-
-OS:Schedule:Day,
-  {8f5a58de-8e35-477d-80f9-6805c02d8e47}, !- Handle
-  Schedule Day 4,                         !- Name
-  ,                                       !- Schedule Type Limits Name
-  ,                                       !- Interpolate to Timestep
-  24,                                     !- Hour 1
-  0,                                      !- Minute 1
-  1;                                      !- Value Until Time 1
-
-OS:Schedule:Day,
-  {e5520429-874f-4f98-be14-0c0c116b920a}, !- Handle
-  Schedule Day 5,                         !- Name
-  ,                                       !- Schedule Type Limits Name
-  ,                                       !- Interpolate to Timestep
-  24,                                     !- Hour 1
-  0,                                      !- Minute 1
-  0;                                      !- Value Until Time 1
-
-OS:Schedule:Day,
-  {5a6310cc-e815-4836-a85a-9cfbc3e8716b}, !- Handle
-  Schedule Day 6,                         !- Name
-  ,                                       !- Schedule Type Limits Name
-  ,                                       !- Interpolate to Timestep
-  24,                                     !- Hour 1
-  0,                                      !- Minute 1
-  1;                                      !- Value Until Time 1
-
-OS:Schedule:Day,
-  {0afd107c-363c-483a-8d6b-e1fb64014023}, !- Handle
-  Schedule Day 7,                         !- Name
-  ,                                       !- Schedule Type Limits Name
-  ,                                       !- Interpolate to Timestep
-  24,                                     !- Hour 1
-  0,                                      !- Minute 1
-  0;                                      !- Value Until Time 1
-
-OS:Schedule:Day,
-  {f66fe0bf-95d0-47c0-83f2-6d4f5d2fc310}, !- Handle
-  Schedule Day 8,                         !- Name
-  ,                                       !- Schedule Type Limits Name
-  ,                                       !- Interpolate to Timestep
-  24,                                     !- Hour 1
-  0,                                      !- Minute 1
-  1;                                      !- Value Until Time 1
-
-OS:WeatherFile,
-  {d019d090-e29c-45b4-a61f-d6ad814bf085}, !- Handle
-  Denver Intl Ap,                         !- City
-  CO,                                     !- State Province Region
-  USA,                                    !- Country
-  TMY3,                                   !- Data Source
-  725650,                                 !- WMO Number
-  39.83,                                  !- Latitude {deg}
-  -104.65,                                !- Longitude {deg}
-  -7,                                     !- Time Zone {hr}
-  1650,                                   !- Elevation {m}
-  file:../weather/USA_CO_Denver.Intl.AP.725650_TMY3.epw, !- Url
-  E23378AA;                               !- Checksum
-
-OS:AdditionalProperties,
-  {d8a4bfe2-ddd9-48a7-9002-be2a3bbe924d}, !- Handle
-  {d019d090-e29c-45b4-a61f-d6ad814bf085}, !- Object Name
-  EPWHeaderCity,                          !- Feature Name 1
-  String,                                 !- Feature Data Type 1
-  Denver Intl Ap,                         !- Feature Value 1
-  EPWHeaderState,                         !- Feature Name 2
-  String,                                 !- Feature Data Type 2
-  CO,                                     !- Feature Value 2
-  EPWHeaderCountry,                       !- Feature Name 3
-  String,                                 !- Feature Data Type 3
-  USA,                                    !- Feature Value 3
-  EPWHeaderDataSource,                    !- Feature Name 4
-  String,                                 !- Feature Data Type 4
-  TMY3,                                   !- Feature Value 4
-  EPWHeaderStation,                       !- Feature Name 5
-  String,                                 !- Feature Data Type 5
-  725650,                                 !- Feature Value 5
-  EPWHeaderLatitude,                      !- Feature Name 6
-  Double,                                 !- Feature Data Type 6
-  39.829999999999998,                     !- Feature Value 6
-  EPWHeaderLongitude,                     !- Feature Name 7
-  Double,                                 !- Feature Data Type 7
-  -104.65000000000001,                    !- Feature Value 7
-  EPWHeaderTimezone,                      !- Feature Name 8
-  Double,                                 !- Feature Data Type 8
-  -7,                                     !- Feature Value 8
-  EPWHeaderAltitude,                      !- Feature Name 9
-  Double,                                 !- Feature Data Type 9
-  5413.3858267716532,                     !- Feature Value 9
-  EPWHeaderLocalPressure,                 !- Feature Name 10
-  Double,                                 !- Feature Data Type 10
-  0.81937567683596546,                    !- Feature Value 10
-  EPWHeaderRecordsPerHour,                !- Feature Name 11
-  Double,                                 !- Feature Data Type 11
-  0,                                      !- Feature Value 11
-  EPWDataAnnualAvgDrybulb,                !- Feature Name 12
-  Double,                                 !- Feature Data Type 12
-  51.575616438356228,                     !- Feature Value 12
-  EPWDataAnnualMinDrybulb,                !- Feature Name 13
-  Double,                                 !- Feature Data Type 13
-  -2.9200000000000017,                    !- Feature Value 13
-  EPWDataAnnualMaxDrybulb,                !- Feature Name 14
-  Double,                                 !- Feature Data Type 14
-  104,                                    !- Feature Value 14
-  EPWDataCDD50F,                          !- Feature Name 15
-  Double,                                 !- Feature Data Type 15
-  3072.2925000000005,                     !- Feature Value 15
-  EPWDataCDD65F,                          !- Feature Name 16
-  Double,                                 !- Feature Data Type 16
-  883.62000000000035,                     !- Feature Value 16
-  EPWDataHDD50F,                          !- Feature Name 17
-  Double,                                 !- Feature Data Type 17
-  2497.1925000000001,                     !- Feature Value 17
-  EPWDataHDD65F,                          !- Feature Name 18
-  Double,                                 !- Feature Data Type 18
-  5783.5200000000013,                     !- Feature Value 18
-  EPWDataAnnualAvgWindspeed,              !- Feature Name 19
-  Double,                                 !- Feature Data Type 19
-  3.9165296803649667,                     !- Feature Value 19
-  EPWDataMonthlyAvgDrybulbs,              !- Feature Name 20
-  String,                                 !- Feature Data Type 20
-  33.4191935483871&#4431.90142857142857&#4443.02620967741937&#4442.48624999999999&#4459.877741935483854&#4473.57574999999997&#4472.07975806451608&#4472.70008064516134&#4466.49200000000006&#4450.079112903225806&#4437.218250000000005&#4434.582177419354835, !- Feature Value 20
-  EPWDataGroundMonthlyTemps,              !- Feature Name 21
-  String,                                 !- Feature Data Type 21
-  44.08306285945173&#4440.89570904991865&#4440.64045432632048&#4442.153016571250646&#4448.225111118704206&#4454.268919273837525&#4459.508577937551024&#4462.82777283423508&#4463.10975667174995&#4460.41014950381947&#4455.304105212311526&#4449.445696474514364, !- Feature Value 21
-  EPWDataWSF,                             !- Feature Name 22
-  Double,                                 !- Feature Data Type 22
-  0.58999999999999997,                    !- Feature Value 22
-  EPWDataMonthlyAvgDailyHighDrybulbs,     !- Feature Name 23
-  String,                                 !- Feature Data Type 23
-  47.41032258064516&#4446.58642857142857&#4455.15032258064517&#4453.708&#4472.80193548387098&#4488.67600000000002&#4486.1858064516129&#4485.87225806451613&#4482.082&#4463.18064516129033&#4448.73400000000001&#4448.87935483870968, !- Feature Value 23
-  EPWDataMonthlyAvgDailyLowDrybulbs,      !- Feature Name 24
-  String,                                 !- Feature Data Type 24
-  19.347741935483874&#4419.856428571428573&#4430.316129032258065&#4431.112&#4447.41612903225806&#4457.901999999999994&#4459.063870967741934&#4460.956774193548384&#4452.352000000000004&#4438.41612903225806&#4427.002000000000002&#4423.02903225806451, !- Feature Value 24
-  EPWDesignHeatingDrybulb,                !- Feature Name 25
-  Double,                                 !- Feature Data Type 25
-  12.02,                                  !- Feature Value 25
-  EPWDesignHeatingWindspeed,              !- Feature Name 26
-  Double,                                 !- Feature Data Type 26
-  2.8062500000000004,                     !- Feature Value 26
-  EPWDesignCoolingDrybulb,                !- Feature Name 27
-  Double,                                 !- Feature Data Type 27
-  91.939999999999998,                     !- Feature Value 27
-  EPWDesignCoolingWetbulb,                !- Feature Name 28
-  Double,                                 !- Feature Data Type 28
-  59.95131430195849,                      !- Feature Value 28
-  EPWDesignCoolingHumidityRatio,          !- Feature Name 29
-  Double,                                 !- Feature Data Type 29
-  0.0059161086834698092,                  !- Feature Value 29
-  EPWDesignCoolingWindspeed,              !- Feature Name 30
-  Double,                                 !- Feature Data Type 30
-  3.7999999999999989,                     !- Feature Value 30
-  EPWDesignDailyTemperatureRange,         !- Feature Name 31
-  Double,                                 !- Feature Data Type 31
-  24.915483870967748,                     !- Feature Value 31
-  EPWDesignDehumidDrybulb,                !- Feature Name 32
-  Double,                                 !- Feature Data Type 32
-  67.996785714285721,                     !- Feature Value 32
-  EPWDesignDehumidHumidityRatio,          !- Feature Name 33
-  Double,                                 !- Feature Data Type 33
-  0.012133744170488724,                   !- Feature Value 33
-  EPWDesignCoolingDirectNormal,           !- Feature Name 34
-  Double,                                 !- Feature Data Type 34
-  985,                                    !- Feature Value 34
-  EPWDesignCoolingDiffuseHorizontal,      !- Feature Name 35
-  Double,                                 !- Feature Data Type 35
-  84;                                     !- Feature Value 35
-
-OS:Site,
-  {310fe0c1-59bb-44fc-8cf0-1d330681be57}, !- Handle
-  Denver Intl Ap_CO_USA,                  !- Name
-  39.83,                                  !- Latitude {deg}
-  -104.65,                                !- Longitude {deg}
-  -7,                                     !- Time Zone {hr}
-  1650,                                   !- Elevation {m}
-  ;                                       !- Terrain
-
-OS:ClimateZones,
-  {89e571d4-ee52-46d3-b19a-3590916b9645}, !- Handle
-  ,                                       !- Active Institution
-  ,                                       !- Active Year
-  ,                                       !- Climate Zone Institution Name 1
-  ,                                       !- Climate Zone Document Name 1
-  ,                                       !- Climate Zone Document Year 1
-  ,                                       !- Climate Zone Value 1
-  Building America,                       !- Climate Zone Institution Name 2
-  ,                                       !- Climate Zone Document Name 2
-  0,                                      !- Climate Zone Document Year 2
-  Cold;                                   !- Climate Zone Value 2
-
-OS:Site:WaterMainsTemperature,
-  {dacb6b7e-c2ba-484e-b56b-513c07ed8dcf}, !- Handle
-  Correlation,                            !- Calculation Method
-  ,                                       !- Temperature Schedule Name
-  10.8753424657535,                       !- Annual Average Outdoor Air Temperature {C}
-  23.1524007936508;                       !- Maximum Difference In Monthly Average Outdoor Air Temperatures {deltaC}
-
-OS:RunPeriodControl:DaylightSavingTime,
-  {80b88225-badf-4509-94b4-5dc33d915ce9}, !- Handle
-  4/7,                                    !- Start Date
-  10/26;                                  !- End Date
-
-OS:Site:GroundTemperature:Deep,
-  {ac95e73e-0dfe-4898-90b4-e972601ae591}, !- Handle
-  10.8753424657535,                       !- January Deep Ground Temperature {C}
-  10.8753424657535,                       !- February Deep Ground Temperature {C}
-  10.8753424657535,                       !- March Deep Ground Temperature {C}
-  10.8753424657535,                       !- April Deep Ground Temperature {C}
-  10.8753424657535,                       !- May Deep Ground Temperature {C}
-  10.8753424657535,                       !- June Deep Ground Temperature {C}
-  10.8753424657535,                       !- July Deep Ground Temperature {C}
-  10.8753424657535,                       !- August Deep Ground Temperature {C}
-  10.8753424657535,                       !- September Deep Ground Temperature {C}
-  10.8753424657535,                       !- October Deep Ground Temperature {C}
-  10.8753424657535,                       !- November Deep Ground Temperature {C}
-  10.8753424657535;                       !- December Deep Ground Temperature {C}
+  112.539290946133;                       !- Value Until Time 1
+
+OS:People:Definition,
+  {56073ce1-a396-4bf6-ae69-e5e7372cdb80}, !- Handle
+  res occupants|living space,             !- Name
+  People,                                 !- Number of People Calculation Method
+  3.39,                                   !- Number of People {people}
+  ,                                       !- People per Space Floor Area {person/m2}
+  ,                                       !- Space Floor Area per Person {m2/person}
+  0.319734,                               !- Fraction Radiant
+  0.573,                                  !- Sensible Heat Fraction
+  0,                                      !- Carbon Dioxide Generation Rate {m3/s-W}
+  No,                                     !- Enable ASHRAE 55 Comfort Warnings
+  ZoneAveraged;                           !- Mean Radiant Temperature Calculation Type
+
+OS:People,
+  {e8d2c557-b0c5-4809-bd47-317b7f416139}, !- Handle
+  res occupants|living space,             !- Name
+  {56073ce1-a396-4bf6-ae69-e5e7372cdb80}, !- People Definition Name
+  {1c5188ad-f102-4bf0-abbb-c6422811ff6e}, !- Space or SpaceType Name
+  {1b54f0d9-c888-43b1-8f5e-995c0e0d9b38}, !- Number of People Schedule Name
+  {c2c33e5f-eef2-4f43-bdb0-53fb64b2dd10}, !- Activity Level Schedule Name
+  ,                                       !- Surface Name/Angle Factor List Name
+  ,                                       !- Work Efficiency Schedule Name
+  ,                                       !- Clothing Insulation Schedule Name
+  ,                                       !- Air Velocity Schedule Name
+  1;                                      !- Multiplier
+
+OS:ScheduleTypeLimits,
+  {56973eee-486b-49c7-87f3-d3e9242b0e8b}, !- Handle
+  ActivityLevel,                          !- Name
+  0,                                      !- Lower Limit Value
+  ,                                       !- Upper Limit Value
+  Continuous,                             !- Numeric Type
+  ActivityLevel;                          !- Unit Type
+
+OS:ScheduleTypeLimits,
+  {3c862f51-f7ba-4de8-ab52-a1ae96221b8a}, !- Handle
+  Fractional,                             !- Name
+  0,                                      !- Lower Limit Value
+  1,                                      !- Upper Limit Value
+  Continuous;                             !- Numeric Type
 
 OS:Curve:Biquadratic,
-  {843ba573-785a-43a6-a294-ab7ee356ae98}, !- Handle
+  {cf6e411e-a1c4-426b-a4a2-2003bb6feb3b}, !- Handle
   ConstantBiquadratic,                    !- Name
   1,                                      !- Coefficient1 Constant
   0,                                      !- Coefficient2 x
@@ -1942,7 +800,7 @@
   100;                                    !- Maximum Value of y
 
 OS:Curve:Biquadratic,
-  {2a91b166-9ffb-4e32-bd5d-4f6fba9da1c5}, !- Handle
+  {399cc79f-98be-4212-99ef-26573fd39a9a}, !- Handle
   Cool-Cap-fT1,                           !- Name
   1.550902001,                            !- Coefficient1 Constant
   -0.0750500892,                          !- Coefficient2 x
@@ -1956,7 +814,7 @@
   51.66;                                  !- Maximum Value of y
 
 OS:Curve:Biquadratic,
-  {d65b82f9-f4fd-4272-b2ff-2697311aede6}, !- Handle
+  {1ee3e6c4-cceb-4a8d-a53e-ff65b0555652}, !- Handle
   Cool-EIR-fT1,                           !- Name
   -0.304282997000001,                     !- Coefficient1 Constant
   0.1180477062,                           !- Coefficient2 x
@@ -1970,7 +828,7 @@
   51.66;                                  !- Maximum Value of y
 
 OS:Curve:Quadratic,
-  {d634d25b-a528-4e1f-8b14-9d73d5139eba}, !- Handle
+  {a6988e71-ef3b-4345-8ab8-c4367dc46bfe}, !- Handle
   Cool-PLF-fPLR1,                         !- Name
   0.93,                                   !- Coefficient1 Constant
   0.07,                                   !- Coefficient2 x
@@ -1981,7 +839,7 @@
   1;                                      !- Maximum Curve Output
 
 OS:Curve:Quadratic,
-  {9b08369c-9ea5-44de-926f-75b87bfa50c8}, !- Handle
+  {7d161d63-f8b4-4147-a7e3-098dd192ae17}, !- Handle
   Cool-Cap-fFF1,                          !- Name
   0.718605468,                            !- Coefficient1 Constant
   0.410099989,                            !- Coefficient2 x
@@ -1992,7 +850,7 @@
   2;                                      !- Maximum Curve Output
 
 OS:Curve:Quadratic,
-  {7d085ba8-8200-4519-ae00-390ee1b0ec63}, !- Handle
+  {fe638a24-10e6-4360-ac9e-35db31f015e8}, !- Handle
   Cool-EIR-fFF1,                          !- Name
   1.32299905,                             !- Coefficient1 Constant
   -0.477711207,                           !- Coefficient2 x
@@ -2003,13 +861,13 @@
   2;                                      !- Maximum Curve Output
 
 OS:Schedule:Constant,
-  {9bf5c671-ac40-431d-97d5-e3e82b751262}, !- Handle
+  {df5e29d9-84f0-4eb8-91c7-eb586a7e2831}, !- Handle
   Always On Discrete,                     !- Name
-  {e5f01310-b1f8-4241-ae65-4e0fe6979df4}, !- Schedule Type Limits Name
+  {718ec6d1-4d55-4160-8cd2-93cc0e7a7cc0}, !- Schedule Type Limits Name
   1;                                      !- Value
 
 OS:ScheduleTypeLimits,
-  {e5f01310-b1f8-4241-ae65-4e0fe6979df4}, !- Handle
+  {718ec6d1-4d55-4160-8cd2-93cc0e7a7cc0}, !- Handle
   OnOff,                                  !- Name
   0,                                      !- Lower Limit Value
   1,                                      !- Upper Limit Value
@@ -2017,9 +875,9 @@
   Availability;                           !- Unit Type
 
 OS:Coil:Cooling:DX:SingleSpeed,
-  {7d0c8006-cfa3-4b3e-b378-143a9ff632ff}, !- Handle
+  {a3320ebf-ca3e-4f9e-b42d-1245903a78a9}, !- Handle
   res ac cooling coil,                    !- Name
-  {9bf5c671-ac40-431d-97d5-e3e82b751262}, !- Availability Schedule Name
+  {df5e29d9-84f0-4eb8-91c7-eb586a7e2831}, !- Availability Schedule Name
   autosize,                               !- Rated Total Cooling Capacity {W}
   0.740402528813699,                      !- Rated Sensible Heat Ratio
   3.9505446283126,                        !- Rated COP {W/W}
@@ -2027,11 +885,11 @@
   773.3912012006,                         !- Rated Evaporator Fan Power Per Volume Flow Rate {W/(m3/s)}
   ,                                       !- Air Inlet Node Name
   ,                                       !- Air Outlet Node Name
-  {2a91b166-9ffb-4e32-bd5d-4f6fba9da1c5}, !- Total Cooling Capacity Function of Temperature Curve Name
-  {9b08369c-9ea5-44de-926f-75b87bfa50c8}, !- Total Cooling Capacity Function of Flow Fraction Curve Name
-  {d65b82f9-f4fd-4272-b2ff-2697311aede6}, !- Energy Input Ratio Function of Temperature Curve Name
-  {7d085ba8-8200-4519-ae00-390ee1b0ec63}, !- Energy Input Ratio Function of Flow Fraction Curve Name
-  {d634d25b-a528-4e1f-8b14-9d73d5139eba}, !- Part Load Fraction Correlation Curve Name
+  {399cc79f-98be-4212-99ef-26573fd39a9a}, !- Total Cooling Capacity Function of Temperature Curve Name
+  {7d161d63-f8b4-4147-a7e3-098dd192ae17}, !- Total Cooling Capacity Function of Flow Fraction Curve Name
+  {1ee3e6c4-cceb-4a8d-a53e-ff65b0555652}, !- Energy Input Ratio Function of Temperature Curve Name
+  {fe638a24-10e6-4360-ac9e-35db31f015e8}, !- Energy Input Ratio Function of Flow Fraction Curve Name
+  {a6988e71-ef3b-4345-8ab8-c4367dc46bfe}, !- Part Load Fraction Correlation Curve Name
   1000,                                   !- Nominal Time for Condensate Removal to Begin {s}
   1.5,                                    !- Ratio of Initial Moisture Evaporation Rate and Steady State Latent Capacity {dimensionless}
   3,                                      !- Maximum Cycling Rate {cycles/hr}
@@ -2050,9 +908,9 @@
   ;                                       !- Basin Heater Operating Schedule Name
 
 OS:Fan:OnOff,
-  {c059325c-2933-4ac3-94bc-08a2429c46b6}, !- Handle
+  {af916412-c368-4157-bee2-22e7d1a5c94d}, !- Handle
   res ac clg supply fan,                  !- Name
-  {9bf5c671-ac40-431d-97d5-e3e82b751262}, !- Availability Schedule Name
+  {df5e29d9-84f0-4eb8-91c7-eb586a7e2831}, !- Availability Schedule Name
   0.75,                                   !- Fan Total Efficiency
   794.580001233493,                       !- Pressure Rise {Pa}
   autosize,                               !- Maximum Flow Rate {m3/s}
@@ -2060,12 +918,12 @@
   1,                                      !- Motor In Airstream Fraction
   ,                                       !- Air Inlet Node Name
   ,                                       !- Air Outlet Node Name
-  {53ff9891-360b-43c5-9518-441b82acce33}, !- Fan Power Ratio Function of Speed Ratio Curve Name
-  {19651215-26f3-484a-ab7b-d85ff94b25e3}, !- Fan Efficiency Ratio Function of Speed Ratio Curve Name
+  {b15cf364-707d-495c-bd06-36a39dcc03f2}, !- Fan Power Ratio Function of Speed Ratio Curve Name
+  {145d889a-d465-40c4-8d57-5f3e98200ea3}, !- Fan Efficiency Ratio Function of Speed Ratio Curve Name
   res ac clg supply fan;                  !- End-Use Subcategory
 
 OS:Curve:Exponent,
-  {53ff9891-360b-43c5-9518-441b82acce33}, !- Handle
+  {b15cf364-707d-495c-bd06-36a39dcc03f2}, !- Handle
   Fan On Off Power Curve,                 !- Name
   1,                                      !- Coefficient1 Constant
   0,                                      !- Coefficient2 Constant
@@ -2078,7 +936,7 @@
   ;                                       !- Output Unit Type
 
 OS:Curve:Cubic,
-  {19651215-26f3-484a-ab7b-d85ff94b25e3}, !- Handle
+  {145d889a-d465-40c4-8d57-5f3e98200ea3}, !- Handle
   Fan On Off Efficiency Curve,            !- Name
   1,                                      !- Coefficient1 Constant
   0,                                      !- Coefficient2 x
@@ -2088,20 +946,20 @@
   1;                                      !- Maximum Value of x
 
 OS:AirLoopHVAC:UnitarySystem,
-  {e8e692de-4e46-4148-9f46-aa7c601bd70c}, !- Handle
+  {e1b4ab9a-1d8d-4924-9f03-373616cac74a}, !- Handle
   res ac unitary system,                  !- Name
   Load,                                   !- Control Type
-  {ccd6a012-8c19-4cb2-8c92-0c61e29e67fa}, !- Controlling Zone or Thermostat Location
+  {6756f1b2-f9d7-481d-879b-62422394aaec}, !- Controlling Zone or Thermostat Location
   None,                                   !- Dehumidification Control Type
-  {9bf5c671-ac40-431d-97d5-e3e82b751262}, !- Availability Schedule Name
-  {573fcf63-b0d8-45d6-b425-b147298ee480}, !- Air Inlet Node Name
-  {814f33bf-d78a-4b13-9571-6a28c5f8e773}, !- Air Outlet Node Name
-  {c059325c-2933-4ac3-94bc-08a2429c46b6}, !- Supply Fan Name
+  {df5e29d9-84f0-4eb8-91c7-eb586a7e2831}, !- Availability Schedule Name
+  {ff663113-def6-42f5-9c10-acfcd59d7ae8}, !- Air Inlet Node Name
+  {5a1ca380-8e71-47b2-96f7-b3c4a33bd98d}, !- Air Outlet Node Name
+  {af916412-c368-4157-bee2-22e7d1a5c94d}, !- Supply Fan Name
   BlowThrough,                            !- Fan Placement
-  {9b2adddc-ad43-4a4d-991a-313608005f4b}, !- Supply Air Fan Operating Mode Schedule Name
+  {7d5bb81f-4138-4826-a1d6-8d7c2c232294}, !- Supply Air Fan Operating Mode Schedule Name
   ,                                       !- Heating Coil Name
   1,                                      !- DX Heating Coil Sizing Ratio
-  {7d0c8006-cfa3-4b3e-b378-143a9ff632ff}, !- Cooling Coil Name
+  {a3320ebf-ca3e-4f9e-b42d-1245903a78a9}, !- Cooling Coil Name
   No,                                     !- Use DOAS DX Cooling Coil
   2,                                      !- DOAS DX Cooling Coil Leaving Minimum Air Temperature {C}
   SensibleOnlyLoadControl,                !- Latent Load Control
@@ -2134,13 +992,13 @@
   0;                                      !- Ancilliary Off-Cycle Electric Power {W}
 
 OS:Schedule:Constant,
-  {9b2adddc-ad43-4a4d-991a-313608005f4b}, !- Handle
+  {7d5bb81f-4138-4826-a1d6-8d7c2c232294}, !- Handle
   Always Off Discrete,                    !- Name
-  {aec13381-de92-4f84-8e50-db9f4275026d}, !- Schedule Type Limits Name
+  {42460939-af35-4aed-8d0c-e94a4f192d44}, !- Schedule Type Limits Name
   0;                                      !- Value
 
 OS:ScheduleTypeLimits,
-  {aec13381-de92-4f84-8e50-db9f4275026d}, !- Handle
+  {42460939-af35-4aed-8d0c-e94a4f192d44}, !- Handle
   OnOff 1,                                !- Name
   0,                                      !- Lower Limit Value
   1,                                      !- Upper Limit Value
@@ -2148,119 +1006,119 @@
   Availability;                           !- Unit Type
 
 OS:AirLoopHVAC,
-  {7593c17b-42fd-479f-bf9e-790ebd1d9898}, !- Handle
+  {f9c7dc4b-8eb3-4671-917d-fb774f2f0649}, !- Handle
   res ac asys,                            !- Name
   ,                                       !- Controller List Name
-  {9bf5c671-ac40-431d-97d5-e3e82b751262}, !- Availability Schedule
-  {cd549dd6-2971-4db0-a5b4-99f012e0338f}, !- Availability Manager List Name
+  {df5e29d9-84f0-4eb8-91c7-eb586a7e2831}, !- Availability Schedule
+  {9b973c46-cba4-4310-aa98-a4a5869a9401}, !- Availability Manager List Name
   AutoSize,                               !- Design Supply Air Flow Rate {m3/s}
   ,                                       !- Branch List Name
   ,                                       !- Connector List Name
-  {8ad105da-27ce-4e76-9b37-b4863d8d574d}, !- Supply Side Inlet Node Name
-  {bac072ea-4ec2-418f-88b6-5edce5ba746b}, !- Demand Side Outlet Node Name
-  {cb19e744-0844-42ff-9e7d-a9bbfd593ee3}, !- Demand Side Inlet Node A
-  {56b6e93f-0184-484a-82a5-ca4e5637b6cc}, !- Supply Side Outlet Node A
+  {2aeff5a7-34d4-4fc0-834f-9306246ffdbc}, !- Supply Side Inlet Node Name
+  {715c1edd-4bd7-49c0-82b6-41aabe5f9769}, !- Demand Side Outlet Node Name
+  {f7f64d6b-dd74-4d9e-801c-58f20e54d157}, !- Demand Side Inlet Node A
+  {4544f5a3-6b96-467d-99a6-eb5cbc7d52fa}, !- Supply Side Outlet Node A
   ,                                       !- Demand Side Inlet Node B
   ,                                       !- Supply Side Outlet Node B
   ,                                       !- Return Air Bypass Flow Temperature Setpoint Schedule Name
-  {4616c5db-9034-43e1-a384-d42508369ed8}, !- Demand Mixer Name
-  {9e33f360-bcf2-456e-8e6d-c20240ed92e5}, !- Demand Splitter A Name
+  {7acba2d0-9cfd-421f-9b1b-edb9ff090ef9}, !- Demand Mixer Name
+  {b734c112-da5a-4454-a0df-89477b0e3879}, !- Demand Splitter A Name
   ,                                       !- Demand Splitter B Name
   ;                                       !- Supply Splitter Name
 
 OS:Node,
-  {e7c9e4bb-6096-4a25-8130-6a6d2b2cbdb5}, !- Handle
+  {50548ebc-d402-49b7-945f-0db3b54f9850}, !- Handle
+  Node 3,                                 !- Name
+  {2aeff5a7-34d4-4fc0-834f-9306246ffdbc}, !- Inlet Port
+  {ff663113-def6-42f5-9c10-acfcd59d7ae8}; !- Outlet Port
+
+OS:Node,
+  {537623c5-4e0f-4c27-8a06-040e69564928}, !- Handle
+  Node 4,                                 !- Name
+  {5a1ca380-8e71-47b2-96f7-b3c4a33bd98d}, !- Inlet Port
+  {4544f5a3-6b96-467d-99a6-eb5cbc7d52fa}; !- Outlet Port
+
+OS:Connection,
+  {2aeff5a7-34d4-4fc0-834f-9306246ffdbc}, !- Handle
+  {a4e34760-5380-4ae6-9fe3-0c76bd9c9119}, !- Name
+  {f9c7dc4b-8eb3-4671-917d-fb774f2f0649}, !- Source Object
+  8,                                      !- Outlet Port
+  {50548ebc-d402-49b7-945f-0db3b54f9850}, !- Target Object
+  2;                                      !- Inlet Port
+
+OS:Connection,
+  {4544f5a3-6b96-467d-99a6-eb5cbc7d52fa}, !- Handle
+  {5f91218c-a965-41b0-a5e9-3e7fced165cf}, !- Name
+  {537623c5-4e0f-4c27-8a06-040e69564928}, !- Source Object
+  3,                                      !- Outlet Port
+  {f9c7dc4b-8eb3-4671-917d-fb774f2f0649}, !- Target Object
+  11;                                     !- Inlet Port
+
+OS:Node,
+  {62809b69-7ed7-44e6-8be6-b09727f7f784}, !- Handle
+  Node 5,                                 !- Name
+  {f7f64d6b-dd74-4d9e-801c-58f20e54d157}, !- Inlet Port
+  {29080ca6-c44b-4647-aa25-003faa9b79e2}; !- Outlet Port
+
+OS:Node,
+  {ceda9f3f-c19a-4870-89ae-c322839512e0}, !- Handle
   Node 6,                                 !- Name
-  {8ad105da-27ce-4e76-9b37-b4863d8d574d}, !- Inlet Port
-  {573fcf63-b0d8-45d6-b425-b147298ee480}; !- Outlet Port
+  {1b2af853-dbc5-4042-82ac-123111c93d14}, !- Inlet Port
+  {715c1edd-4bd7-49c0-82b6-41aabe5f9769}; !- Outlet Port
 
 OS:Node,
-  {3d26ec91-9396-4bbe-9dd8-656c7c2bb68b}, !- Handle
+  {cdc3dce5-5e70-4d39-bcd4-7bcbba254cdf}, !- Handle
   Node 7,                                 !- Name
-  {814f33bf-d78a-4b13-9571-6a28c5f8e773}, !- Inlet Port
-  {56b6e93f-0184-484a-82a5-ca4e5637b6cc}; !- Outlet Port
-
-OS:Connection,
-  {8ad105da-27ce-4e76-9b37-b4863d8d574d}, !- Handle
-  {f1329da4-e906-45bb-9b30-adb358e93672}, !- Name
-  {7593c17b-42fd-479f-bf9e-790ebd1d9898}, !- Source Object
-  8,                                      !- Outlet Port
-  {e7c9e4bb-6096-4a25-8130-6a6d2b2cbdb5}, !- Target Object
+  {88957d43-91a1-4e64-aafc-cc81cb6cf96b}, !- Inlet Port
+  {79a00a4a-0a66-49a1-b139-2e80544e9abe}; !- Outlet Port
+
+OS:Connection,
+  {f7f64d6b-dd74-4d9e-801c-58f20e54d157}, !- Handle
+  {a250b13f-724b-47ee-a139-6e8d223fdac1}, !- Name
+  {f9c7dc4b-8eb3-4671-917d-fb774f2f0649}, !- Source Object
+  10,                                     !- Outlet Port
+  {62809b69-7ed7-44e6-8be6-b09727f7f784}, !- Target Object
   2;                                      !- Inlet Port
 
 OS:Connection,
-  {56b6e93f-0184-484a-82a5-ca4e5637b6cc}, !- Handle
-  {64ba39e3-c60f-4d3c-8a3f-4a533004d9b9}, !- Name
-  {3d26ec91-9396-4bbe-9dd8-656c7c2bb68b}, !- Source Object
+  {715c1edd-4bd7-49c0-82b6-41aabe5f9769}, !- Handle
+  {4003fe28-4bad-4eb7-9386-11fc1caca628}, !- Name
+  {ceda9f3f-c19a-4870-89ae-c322839512e0}, !- Source Object
   3,                                      !- Outlet Port
-  {7593c17b-42fd-479f-bf9e-790ebd1d9898}, !- Target Object
-  11;                                     !- Inlet Port
-
-OS:Node,
-  {496cc067-c29a-4f92-a917-2b1a20cf9f8b}, !- Handle
-  Node 8,                                 !- Name
-  {cb19e744-0844-42ff-9e7d-a9bbfd593ee3}, !- Inlet Port
-  {222036c7-5cb4-49c6-8c8d-a6c6d5263723}; !- Outlet Port
-
-OS:Node,
-  {18bfbdea-d629-4807-9256-2386926e8109}, !- Handle
-  Node 9,                                 !- Name
-  {471c22af-7371-4710-82f5-a22788543650}, !- Inlet Port
-  {bac072ea-4ec2-418f-88b6-5edce5ba746b}; !- Outlet Port
-
-OS:Node,
-  {cc5eac72-d8aa-4a03-a61b-86e82b5b4828}, !- Handle
-  Node 10,                                !- Name
-  {0e5a1a36-cd78-45a4-8aaa-417d311cc8a2}, !- Inlet Port
-  {7347626e-2d79-48a8-bc0b-f737ffeee208}; !- Outlet Port
-
-OS:Connection,
-  {cb19e744-0844-42ff-9e7d-a9bbfd593ee3}, !- Handle
-  {1fd80e67-8209-4d9c-b746-2eca71cd40da}, !- Name
-  {7593c17b-42fd-479f-bf9e-790ebd1d9898}, !- Source Object
-  10,                                     !- Outlet Port
-  {496cc067-c29a-4f92-a917-2b1a20cf9f8b}, !- Target Object
+  {f9c7dc4b-8eb3-4671-917d-fb774f2f0649}, !- Target Object
+  9;                                      !- Inlet Port
+
+OS:AirLoopHVAC:ZoneSplitter,
+  {b734c112-da5a-4454-a0df-89477b0e3879}, !- Handle
+  res ac zone splitter,                   !- Name
+  {29080ca6-c44b-4647-aa25-003faa9b79e2}, !- Inlet Node Name
+  {2d2e703b-e264-4925-9f18-ebe70c99992d}; !- Outlet Node Name 1
+
+OS:AirLoopHVAC:ZoneMixer,
+  {7acba2d0-9cfd-421f-9b1b-edb9ff090ef9}, !- Handle
+  res ac zone mixer,                      !- Name
+  {1b2af853-dbc5-4042-82ac-123111c93d14}, !- Outlet Node Name
+  {3459a1c8-de5c-4305-a524-c75727156a51}; !- Inlet Node Name 1
+
+OS:Connection,
+  {29080ca6-c44b-4647-aa25-003faa9b79e2}, !- Handle
+  {cbdc321b-ec36-469f-acce-909827d228c2}, !- Name
+  {62809b69-7ed7-44e6-8be6-b09727f7f784}, !- Source Object
+  3,                                      !- Outlet Port
+  {b734c112-da5a-4454-a0df-89477b0e3879}, !- Target Object
   2;                                      !- Inlet Port
 
 OS:Connection,
-  {bac072ea-4ec2-418f-88b6-5edce5ba746b}, !- Handle
-  {378ac23b-6164-4308-a52f-ddafcfabfdb9}, !- Name
-  {18bfbdea-d629-4807-9256-2386926e8109}, !- Source Object
-  3,                                      !- Outlet Port
-  {7593c17b-42fd-479f-bf9e-790ebd1d9898}, !- Target Object
-  9;                                      !- Inlet Port
-
-OS:AirLoopHVAC:ZoneSplitter,
-  {9e33f360-bcf2-456e-8e6d-c20240ed92e5}, !- Handle
-  res ac zone splitter,                   !- Name
-  {222036c7-5cb4-49c6-8c8d-a6c6d5263723}, !- Inlet Node Name
-  {8415ceb5-e68d-47b3-97b5-2a6ea4ca0f35}; !- Outlet Node Name 1
-
-OS:AirLoopHVAC:ZoneMixer,
-  {4616c5db-9034-43e1-a384-d42508369ed8}, !- Handle
-  res ac zone mixer,                      !- Name
-  {471c22af-7371-4710-82f5-a22788543650}, !- Outlet Node Name
-  {573c0c4e-179f-4eb5-8902-1b98d0779091}; !- Inlet Node Name 1
-
-OS:Connection,
-  {222036c7-5cb4-49c6-8c8d-a6c6d5263723}, !- Handle
-  {6745d151-3418-4cca-91da-eb21696026a8}, !- Name
-  {496cc067-c29a-4f92-a917-2b1a20cf9f8b}, !- Source Object
-  3,                                      !- Outlet Port
-  {9e33f360-bcf2-456e-8e6d-c20240ed92e5}, !- Target Object
+  {1b2af853-dbc5-4042-82ac-123111c93d14}, !- Handle
+  {8bacd82d-471d-48ff-9427-67d09b2df783}, !- Name
+  {7acba2d0-9cfd-421f-9b1b-edb9ff090ef9}, !- Source Object
+  2,                                      !- Outlet Port
+  {ceda9f3f-c19a-4870-89ae-c322839512e0}, !- Target Object
   2;                                      !- Inlet Port
 
-OS:Connection,
-  {471c22af-7371-4710-82f5-a22788543650}, !- Handle
-  {08d59cf4-a8e0-4890-8f96-52fc64c8304b}, !- Name
-  {4616c5db-9034-43e1-a384-d42508369ed8}, !- Source Object
-  2,                                      !- Outlet Port
-  {18bfbdea-d629-4807-9256-2386926e8109}, !- Target Object
-  2;                                      !- Inlet Port
-
 OS:Sizing:System,
-  {0f73a521-f2e1-4543-94e0-9ac43f1b2d7f}, !- Handle
-  {7593c17b-42fd-479f-bf9e-790ebd1d9898}, !- AirLoop Name
+  {2051953d-5f07-459f-b663-1c457f685552}, !- Handle
+  {f9c7dc4b-8eb3-4671-917d-fb774f2f0649}, !- AirLoop Name
   Sensible,                               !- Type of Load to Size On
   Autosize,                               !- Design Outdoor Air Flow Rate {m3/s}
   0.3,                                    !- Central Heating Maximum System Air Flow Ratio
@@ -2299,96 +1157,96 @@
   OnOff;                                  !- Central Cooling Capacity Control Method
 
 OS:AvailabilityManagerAssignmentList,
-  {cd549dd6-2971-4db0-a5b4-99f012e0338f}, !- Handle
+  {9b973c46-cba4-4310-aa98-a4a5869a9401}, !- Handle
   Air Loop HVAC 1 AvailabilityManagerAssignmentList; !- Name
 
 OS:Connection,
-  {573fcf63-b0d8-45d6-b425-b147298ee480}, !- Handle
-  {89f66b1b-1c9a-4287-b16c-7f5ab16b098c}, !- Name
-  {e7c9e4bb-6096-4a25-8130-6a6d2b2cbdb5}, !- Source Object
+  {ff663113-def6-42f5-9c10-acfcd59d7ae8}, !- Handle
+  {fa8ed911-3bdf-415c-b0c5-c9e74846964a}, !- Name
+  {50548ebc-d402-49b7-945f-0db3b54f9850}, !- Source Object
   3,                                      !- Outlet Port
-  {e8e692de-4e46-4148-9f46-aa7c601bd70c}, !- Target Object
+  {e1b4ab9a-1d8d-4924-9f03-373616cac74a}, !- Target Object
   6;                                      !- Inlet Port
 
 OS:Connection,
-  {814f33bf-d78a-4b13-9571-6a28c5f8e773}, !- Handle
-  {2d12c745-4f60-498e-b696-11a13e6cf9c9}, !- Name
-  {e8e692de-4e46-4148-9f46-aa7c601bd70c}, !- Source Object
+  {5a1ca380-8e71-47b2-96f7-b3c4a33bd98d}, !- Handle
+  {ad134c4b-254c-4fc2-a0cf-c350ea638204}, !- Name
+  {e1b4ab9a-1d8d-4924-9f03-373616cac74a}, !- Source Object
   7,                                      !- Outlet Port
-  {3d26ec91-9396-4bbe-9dd8-656c7c2bb68b}, !- Target Object
+  {537623c5-4e0f-4c27-8a06-040e69564928}, !- Target Object
   2;                                      !- Inlet Port
 
 OS:AirTerminal:SingleDuct:ConstantVolume:NoReheat,
-  {010e3a40-742b-450c-9c70-d411d2545d31}, !- Handle
+  {bbb0873b-9a93-4942-b2b2-69b68713415d}, !- Handle
   res ac living zone direct air,          !- Name
-  {9bf5c671-ac40-431d-97d5-e3e82b751262}, !- Availability Schedule Name
-  {3c053ddb-ab26-4c12-9272-7470d5b90b82}, !- Air Inlet Node Name
-  {0e5a1a36-cd78-45a4-8aaa-417d311cc8a2}, !- Air Outlet Node Name
+  {df5e29d9-84f0-4eb8-91c7-eb586a7e2831}, !- Availability Schedule Name
+  {b9b386c3-1b50-428e-970e-0221892be5af}, !- Air Inlet Node Name
+  {88957d43-91a1-4e64-aafc-cc81cb6cf96b}, !- Air Outlet Node Name
   AutoSize;                               !- Maximum Air Flow Rate {m3/s}
 
 OS:Node,
-  {8ca93b26-331b-4a36-b9b7-33fc88906e77}, !- Handle
-  Node 11,                                !- Name
-  {a115c9a5-7156-43e7-8415-e1912be90dc8}, !- Inlet Port
-  {573c0c4e-179f-4eb5-8902-1b98d0779091}; !- Outlet Port
-
-OS:Connection,
-  {7347626e-2d79-48a8-bc0b-f737ffeee208}, !- Handle
-  {170ef62d-20f0-45c2-8cbf-6b154349993c}, !- Name
-  {cc5eac72-d8aa-4a03-a61b-86e82b5b4828}, !- Source Object
+  {311039dc-eaf1-4e06-b861-7cd01910da13}, !- Handle
+  Node 8,                                 !- Name
+  {e137dfcf-71ca-4224-aee9-622624262f80}, !- Inlet Port
+  {3459a1c8-de5c-4305-a524-c75727156a51}; !- Outlet Port
+
+OS:Connection,
+  {79a00a4a-0a66-49a1-b139-2e80544e9abe}, !- Handle
+  {323daa5c-c4d7-4c16-b38d-52d5ad7e4f46}, !- Name
+  {cdc3dce5-5e70-4d39-bcd4-7bcbba254cdf}, !- Source Object
   3,                                      !- Outlet Port
-  {dc20eb2b-8cc8-4359-91ea-8f28ddc88a67}, !- Target Object
+  {93476fbf-abb9-4ac6-a6ab-5b8f1888232d}, !- Target Object
   3;                                      !- Inlet Port
 
 OS:Connection,
-  {a115c9a5-7156-43e7-8415-e1912be90dc8}, !- Handle
-  {1b5e1c6c-74df-49d5-b6b6-26df235619ee}, !- Name
-  {4c02fd13-b79b-41db-b835-5c1ede47899a}, !- Source Object
+  {e137dfcf-71ca-4224-aee9-622624262f80}, !- Handle
+  {908fa4fd-296e-49ef-903c-7b369a1abbba}, !- Name
+  {2ed02e2d-2e3f-42a7-9883-84871b135eab}, !- Source Object
   3,                                      !- Outlet Port
-  {8ca93b26-331b-4a36-b9b7-33fc88906e77}, !- Target Object
+  {311039dc-eaf1-4e06-b861-7cd01910da13}, !- Target Object
   2;                                      !- Inlet Port
 
 OS:Connection,
-  {573c0c4e-179f-4eb5-8902-1b98d0779091}, !- Handle
-  {86d5cdd2-51fa-45d9-a54d-dc1d83819f95}, !- Name
-  {8ca93b26-331b-4a36-b9b7-33fc88906e77}, !- Source Object
+  {3459a1c8-de5c-4305-a524-c75727156a51}, !- Handle
+  {4bc2a75b-2aeb-4bc8-a7d5-63aa6aa86633}, !- Name
+  {311039dc-eaf1-4e06-b861-7cd01910da13}, !- Source Object
   3,                                      !- Outlet Port
-  {4616c5db-9034-43e1-a384-d42508369ed8}, !- Target Object
+  {7acba2d0-9cfd-421f-9b1b-edb9ff090ef9}, !- Target Object
   3;                                      !- Inlet Port
 
 OS:Node,
-  {d3cdb3f2-7683-48dd-9c98-10352d77b366}, !- Handle
-  Node 12,                                !- Name
-  {8415ceb5-e68d-47b3-97b5-2a6ea4ca0f35}, !- Inlet Port
-  {3c053ddb-ab26-4c12-9272-7470d5b90b82}; !- Outlet Port
-
-OS:Connection,
-  {8415ceb5-e68d-47b3-97b5-2a6ea4ca0f35}, !- Handle
-  {ebe32ddb-a352-4480-9300-bdb8608d663e}, !- Name
-  {9e33f360-bcf2-456e-8e6d-c20240ed92e5}, !- Source Object
+  {926d9b69-cc59-4b2a-a506-3113277487d9}, !- Handle
+  Node 9,                                 !- Name
+  {2d2e703b-e264-4925-9f18-ebe70c99992d}, !- Inlet Port
+  {b9b386c3-1b50-428e-970e-0221892be5af}; !- Outlet Port
+
+OS:Connection,
+  {2d2e703b-e264-4925-9f18-ebe70c99992d}, !- Handle
+  {b6602f67-a574-4729-b5b1-5feb27686b33}, !- Name
+  {b734c112-da5a-4454-a0df-89477b0e3879}, !- Source Object
   3,                                      !- Outlet Port
-  {d3cdb3f2-7683-48dd-9c98-10352d77b366}, !- Target Object
+  {926d9b69-cc59-4b2a-a506-3113277487d9}, !- Target Object
   2;                                      !- Inlet Port
 
 OS:Connection,
-  {3c053ddb-ab26-4c12-9272-7470d5b90b82}, !- Handle
-  {a69818ed-bb01-4708-93c9-9cbfc073c6e1}, !- Name
-  {d3cdb3f2-7683-48dd-9c98-10352d77b366}, !- Source Object
+  {b9b386c3-1b50-428e-970e-0221892be5af}, !- Handle
+  {5f5f1b8b-498a-4ae4-a997-d362528e4a38}, !- Name
+  {926d9b69-cc59-4b2a-a506-3113277487d9}, !- Source Object
   3,                                      !- Outlet Port
-  {010e3a40-742b-450c-9c70-d411d2545d31}, !- Target Object
+  {bbb0873b-9a93-4942-b2b2-69b68713415d}, !- Target Object
   3;                                      !- Inlet Port
 
 OS:Connection,
-  {0e5a1a36-cd78-45a4-8aaa-417d311cc8a2}, !- Handle
-  {8eb7b1cc-f203-4b1b-b0fd-1e7986a6eb81}, !- Name
-  {010e3a40-742b-450c-9c70-d411d2545d31}, !- Source Object
+  {88957d43-91a1-4e64-aafc-cc81cb6cf96b}, !- Handle
+  {cbdb162f-56e7-44ae-a8c1-4943971f1ea2}, !- Name
+  {bbb0873b-9a93-4942-b2b2-69b68713415d}, !- Source Object
   4,                                      !- Outlet Port
-  {cc5eac72-d8aa-4a03-a61b-86e82b5b4828}, !- Target Object
+  {cdc3dce5-5e70-4d39-bcd4-7bcbba254cdf}, !- Target Object
   2;                                      !- Inlet Port
 
 OS:AdditionalProperties,
-  {5c004ead-b2c2-4b86-b4ee-aa971f569e70}, !- Handle
-  {e8e692de-4e46-4148-9f46-aa7c601bd70c}, !- Object Name
+  {730db5c9-e266-4b9a-9499-5c39002830d6}, !- Handle
+  {e1b4ab9a-1d8d-4924-9f03-373616cac74a}, !- Object Name
   SizingInfoHVACCapacityDerateFactorEER,  !- Feature Name 1
   String,                                 !- Feature Data Type 1
   1.0&#441.0&#441.0&#441.0&#441.0,        !- Feature Value 1
@@ -2398,1894 +1256,3 @@
   SizingInfoHVACFracCoolLoadServed,       !- Feature Name 3
   Double,                                 !- Feature Data Type 3
   1;                                      !- Feature Value 3
-
-OS:Curve:Biquadratic,
-  {0a666027-90a6-4608-9258-53b9f0add05b}, !- Handle
-  ConstantBiquadratic 1,                  !- Name
-  1,                                      !- Coefficient1 Constant
-  0,                                      !- Coefficient2 x
-  0,                                      !- Coefficient3 x**2
-  0,                                      !- Coefficient4 y
-  0,                                      !- Coefficient5 y**2
-  0,                                      !- Coefficient6 x*y
-  -100,                                   !- Minimum Value of x
-  100,                                    !- Maximum Value of x
-  -100,                                   !- Minimum Value of y
-  100;                                    !- Maximum Value of y
-
-OS:Curve:Biquadratic,
-  {d566d948-40b9-4cbb-b746-3e143d1914f2}, !- Handle
-  Cool-Cap-fT1 1,                         !- Name
-  1.550902001,                            !- Coefficient1 Constant
-  -0.0750500892,                          !- Coefficient2 x
-  0.00309713544,                          !- Coefficient3 x**2
-  0.00240111,                             !- Coefficient4 y
-  -5.0544e-005,                           !- Coefficient5 y**2
-  -0.00042728148,                         !- Coefficient6 x*y
-  13.88,                                  !- Minimum Value of x
-  23.88,                                  !- Maximum Value of x
-  18.33,                                  !- Minimum Value of y
-  51.66;                                  !- Maximum Value of y
-
-OS:Curve:Biquadratic,
-  {4e79334d-12b2-4a6a-80e1-1b5a9f2f50e8}, !- Handle
-  Cool-EIR-fT1 1,                         !- Name
-  -0.304282997000001,                     !- Coefficient1 Constant
-  0.1180477062,                           !- Coefficient2 x
-  -0.00342466704,                         !- Coefficient3 x**2
-  -0.0062619138,                          !- Coefficient4 y
-  0.00069542712,                          !- Coefficient5 y**2
-  -0.00046997496,                         !- Coefficient6 x*y
-  13.88,                                  !- Minimum Value of x
-  23.88,                                  !- Maximum Value of x
-  18.33,                                  !- Minimum Value of y
-  51.66;                                  !- Maximum Value of y
-
-OS:Curve:Quadratic,
-  {e8e8ecf4-367b-4b63-810d-1d0cad445ba4}, !- Handle
-  Cool-PLF-fPLR1 1,                       !- Name
-  0.93,                                   !- Coefficient1 Constant
-  0.07,                                   !- Coefficient2 x
-  0,                                      !- Coefficient3 x**2
-  0,                                      !- Minimum Value of x
-  1,                                      !- Maximum Value of x
-  0.7,                                    !- Minimum Curve Output
-  1;                                      !- Maximum Curve Output
-
-OS:Curve:Quadratic,
-  {71f313bc-ad00-49cf-af43-c0b7f18a4eef}, !- Handle
-  Cool-Cap-fFF1 1,                        !- Name
-  0.718605468,                            !- Coefficient1 Constant
-  0.410099989,                            !- Coefficient2 x
-  -0.128705457,                           !- Coefficient3 x**2
-  0,                                      !- Minimum Value of x
-  2,                                      !- Maximum Value of x
-  0,                                      !- Minimum Curve Output
-  2;                                      !- Maximum Curve Output
-
-OS:Curve:Quadratic,
-  {b1f63dc6-39cf-4d2a-9623-f9d493bc95d1}, !- Handle
-  Cool-EIR-fFF1 1,                        !- Name
-  1.32299905,                             !- Coefficient1 Constant
-  -0.477711207,                           !- Coefficient2 x
-  0.154712157,                            !- Coefficient3 x**2
-  0,                                      !- Minimum Value of x
-  2,                                      !- Maximum Value of x
-  0,                                      !- Minimum Curve Output
-  2;                                      !- Maximum Curve Output
-
-OS:Coil:Cooling:DX:SingleSpeed,
-  {d3bfc765-31ce-4e93-82cd-874f1643584c}, !- Handle
-  res ac|unit 2 cooling coil,             !- Name
-  {9bf5c671-ac40-431d-97d5-e3e82b751262}, !- Availability Schedule Name
-  autosize,                               !- Rated Total Cooling Capacity {W}
-  0.740402528813699,                      !- Rated Sensible Heat Ratio
-  3.9505446283126,                        !- Rated COP {W/W}
-  autosize,                               !- Rated Air Flow Rate {m3/s}
-  773.3912012006,                         !- Rated Evaporator Fan Power Per Volume Flow Rate {W/(m3/s)}
-  ,                                       !- Air Inlet Node Name
-  ,                                       !- Air Outlet Node Name
-  {d566d948-40b9-4cbb-b746-3e143d1914f2}, !- Total Cooling Capacity Function of Temperature Curve Name
-  {71f313bc-ad00-49cf-af43-c0b7f18a4eef}, !- Total Cooling Capacity Function of Flow Fraction Curve Name
-  {4e79334d-12b2-4a6a-80e1-1b5a9f2f50e8}, !- Energy Input Ratio Function of Temperature Curve Name
-  {b1f63dc6-39cf-4d2a-9623-f9d493bc95d1}, !- Energy Input Ratio Function of Flow Fraction Curve Name
-  {e8e8ecf4-367b-4b63-810d-1d0cad445ba4}, !- Part Load Fraction Correlation Curve Name
-  1000,                                   !- Nominal Time for Condensate Removal to Begin {s}
-  1.5,                                    !- Ratio of Initial Moisture Evaporation Rate and Steady State Latent Capacity {dimensionless}
-  3,                                      !- Maximum Cycling Rate {cycles/hr}
-  45,                                     !- Latent Capacity Time Constant {s}
-  ,                                       !- Condenser Air Inlet Node Name
-  AirCooled,                              !- Condenser Type
-  0,                                      !- Evaporative Condenser Effectiveness {dimensionless}
-  Autosize,                               !- Evaporative Condenser Air Flow Rate {m3/s}
-  Autosize,                               !- Evaporative Condenser Pump Rated Power Consumption {W}
-  0,                                      !- Crankcase Heater Capacity {W}
-  12.7777777777778,                       !- Maximum Outdoor Dry-Bulb Temperature for Crankcase Heater Operation {C}
-  ,                                       !- Supply Water Storage Tank Name
-  ,                                       !- Condensate Collection Water Storage Tank Name
-  0,                                      !- Basin Heater Capacity {W/K}
-  10,                                     !- Basin Heater Setpoint Temperature {C}
-  ;                                       !- Basin Heater Operating Schedule Name
-
-OS:Fan:OnOff,
-  {376efa63-dda9-4c1d-8869-a96b1e24b222}, !- Handle
-  res ac|unit 2 clg supply fan,           !- Name
-  {9bf5c671-ac40-431d-97d5-e3e82b751262}, !- Availability Schedule Name
-  0.75,                                   !- Fan Total Efficiency
-  794.580001233493,                       !- Pressure Rise {Pa}
-  autosize,                               !- Maximum Flow Rate {m3/s}
-  1,                                      !- Motor Efficiency
-  1,                                      !- Motor In Airstream Fraction
-  ,                                       !- Air Inlet Node Name
-  ,                                       !- Air Outlet Node Name
-  {55cefd77-545b-4bb6-88a5-eeb3846289a3}, !- Fan Power Ratio Function of Speed Ratio Curve Name
-  {d05f9887-1e77-482b-9add-da47378642d0}, !- Fan Efficiency Ratio Function of Speed Ratio Curve Name
-  res ac|unit 2 clg supply fan;           !- End-Use Subcategory
-
-OS:Curve:Exponent,
-  {55cefd77-545b-4bb6-88a5-eeb3846289a3}, !- Handle
-  Fan On Off Power Curve 1,               !- Name
-  1,                                      !- Coefficient1 Constant
-  0,                                      !- Coefficient2 Constant
-  0,                                      !- Coefficient3 Constant
-  0,                                      !- Minimum Value of x
-  1,                                      !- Maximum Value of x
-  ,                                       !- Minimum Curve Output
-  ,                                       !- Maximum Curve Output
-  ,                                       !- Input Unit Type for X
-  ;                                       !- Output Unit Type
-
-OS:Curve:Cubic,
-  {d05f9887-1e77-482b-9add-da47378642d0}, !- Handle
-  Fan On Off Efficiency Curve 1,          !- Name
-  1,                                      !- Coefficient1 Constant
-  0,                                      !- Coefficient2 x
-  0,                                      !- Coefficient3 x**2
-  0,                                      !- Coefficient4 x**3
-  0,                                      !- Minimum Value of x
-  1;                                      !- Maximum Value of x
-
-OS:AirLoopHVAC:UnitarySystem,
-  {318dfda4-88d7-4dfc-bb66-80729c816031}, !- Handle
-  res ac|unit 2 unitary system,           !- Name
-  Load,                                   !- Control Type
-  {f9b2cded-3176-43fe-86c0-5684d41df01c}, !- Controlling Zone or Thermostat Location
-  None,                                   !- Dehumidification Control Type
-  {9bf5c671-ac40-431d-97d5-e3e82b751262}, !- Availability Schedule Name
-  {a7ace359-acaf-4eea-9bde-8a4b587038d0}, !- Air Inlet Node Name
-  {daca59c2-a490-48ef-bfa4-4532cc4a33b1}, !- Air Outlet Node Name
-  {376efa63-dda9-4c1d-8869-a96b1e24b222}, !- Supply Fan Name
-  BlowThrough,                            !- Fan Placement
-  {9b2adddc-ad43-4a4d-991a-313608005f4b}, !- Supply Air Fan Operating Mode Schedule Name
-  ,                                       !- Heating Coil Name
-  1,                                      !- DX Heating Coil Sizing Ratio
-  {d3bfc765-31ce-4e93-82cd-874f1643584c}, !- Cooling Coil Name
-  No,                                     !- Use DOAS DX Cooling Coil
-  2,                                      !- DOAS DX Cooling Coil Leaving Minimum Air Temperature {C}
-  SensibleOnlyLoadControl,                !- Latent Load Control
-  ,                                       !- Supplemental Heating Coil Name
-  ,                                       !- Supply Air Flow Rate Method During Cooling Operation
-  autosize,                               !- Supply Air Flow Rate During Cooling Operation {m3/s}
-  ,                                       !- Supply Air Flow Rate Per Floor Area During Cooling Operation {m3/s-m2}
-  ,                                       !- Fraction of Autosized Design Cooling Supply Air Flow Rate
-  ,                                       !- Design Supply Air Flow Rate Per Unit of Capacity During Cooling Operation {m3/s-W}
-  ,                                       !- Supply Air Flow Rate Method During Heating Operation
-  0,                                      !- Supply Air Flow Rate During Heating Operation {m3/s}
-  ,                                       !- Supply Air Flow Rate Per Floor Area during Heating Operation {m3/s-m2}
-  ,                                       !- Fraction of Autosized Design Heating Supply Air Flow Rate
-  ,                                       !- Design Supply Air Flow Rate Per Unit of Capacity During Heating Operation {m3/s-W}
-  ,                                       !- Supply Air Flow Rate Method When No Cooling or Heating is Required
-  0,                                      !- Supply Air Flow Rate When No Cooling or Heating is Required {m3/s}
-  ,                                       !- Supply Air Flow Rate Per Floor Area When No Cooling or Heating is Required {m3/s-m2}
-  ,                                       !- Fraction of Autosized Design Cooling Supply Air Flow Rate When No Cooling or Heating is Required
-  ,                                       !- Fraction of Autosized Design Heating Supply Air Flow Rate When No Cooling or Heating is Required
-  ,                                       !- Design Supply Air Flow Rate Per Unit of Capacity During Cooling Operation When No Cooling or Heating is Required {m3/s-W}
-  ,                                       !- Design Supply Air Flow Rate Per Unit of Capacity During Heating Operation When No Cooling or Heating is Required {m3/s-W}
-  48.8888888888889,                       !- Maximum Supply Air Temperature {C}
-  21,                                     !- Maximum Outdoor Dry-Bulb Temperature for Supplemental Heater Operation {C}
-  ,                                       !- Outdoor Dry-Bulb Temperature Sensor Node Name
-  2.5,                                    !- Maximum Cycling Rate {cycles/hr}
-  60,                                     !- Heat Pump Time Constant {s}
-  0.01,                                   !- Fraction of On-Cycle Power Use
-  60,                                     !- Heat Pump Fan Delay Time {s}
-  0,                                      !- Ancilliary On-Cycle Electric Power {W}
-  0;                                      !- Ancilliary Off-Cycle Electric Power {W}
-
-OS:AirLoopHVAC,
-  {40ebe200-9e08-4138-93fb-653b6fb10084}, !- Handle
-  res ac|unit 2 asys,                     !- Name
-  ,                                       !- Controller List Name
-  {9bf5c671-ac40-431d-97d5-e3e82b751262}, !- Availability Schedule
-  {860cc82c-e700-49de-b70f-ffa870e98984}, !- Availability Manager List Name
-  AutoSize,                               !- Design Supply Air Flow Rate {m3/s}
-  ,                                       !- Branch List Name
-  ,                                       !- Connector List Name
-  {a783f23c-775c-48b6-b57e-e7a8d34460f9}, !- Supply Side Inlet Node Name
-  {01c579ed-718c-41ef-84b5-c03c4fd17d54}, !- Demand Side Outlet Node Name
-  {85ad7000-ec0a-4827-ae11-4197c7f9cd93}, !- Demand Side Inlet Node A
-  {f36d40a7-2e28-4851-ab68-547bbea700c7}, !- Supply Side Outlet Node A
-  ,                                       !- Demand Side Inlet Node B
-  ,                                       !- Supply Side Outlet Node B
-  ,                                       !- Return Air Bypass Flow Temperature Setpoint Schedule Name
-  {de37ff1f-5155-4285-ba90-1cb294381279}, !- Demand Mixer Name
-  {96349162-c577-4da2-b2fe-2a00b0007b8e}, !- Demand Splitter A Name
-  ,                                       !- Demand Splitter B Name
-  ;                                       !- Supply Splitter Name
-
-OS:Node,
-  {e1c26086-7ea2-415a-a000-7a843429889b}, !- Handle
-  Node 13,                                !- Name
-  {a783f23c-775c-48b6-b57e-e7a8d34460f9}, !- Inlet Port
-  {a7ace359-acaf-4eea-9bde-8a4b587038d0}; !- Outlet Port
-
-OS:Node,
-  {9bb6bed8-317f-46df-bae1-242152640b10}, !- Handle
-  Node 14,                                !- Name
-  {daca59c2-a490-48ef-bfa4-4532cc4a33b1}, !- Inlet Port
-  {f36d40a7-2e28-4851-ab68-547bbea700c7}; !- Outlet Port
-
-OS:Connection,
-  {a783f23c-775c-48b6-b57e-e7a8d34460f9}, !- Handle
-  {87e83468-6858-4ef0-a929-9bb663ef0037}, !- Name
-  {40ebe200-9e08-4138-93fb-653b6fb10084}, !- Source Object
-  8,                                      !- Outlet Port
-  {e1c26086-7ea2-415a-a000-7a843429889b}, !- Target Object
-  2;                                      !- Inlet Port
-
-OS:Connection,
-  {f36d40a7-2e28-4851-ab68-547bbea700c7}, !- Handle
-  {308b4c97-274f-43f2-860f-8ca5d551324a}, !- Name
-  {9bb6bed8-317f-46df-bae1-242152640b10}, !- Source Object
-  3,                                      !- Outlet Port
-  {40ebe200-9e08-4138-93fb-653b6fb10084}, !- Target Object
-  11;                                     !- Inlet Port
-
-OS:Node,
-  {c1d7e365-66a4-4bf6-94da-edcd4cbe53c6}, !- Handle
-  Node 15,                                !- Name
-  {85ad7000-ec0a-4827-ae11-4197c7f9cd93}, !- Inlet Port
-  {b28506d8-d2bd-4e3b-ae30-43417bbf97b1}; !- Outlet Port
-
-OS:Node,
-  {9743fd43-c24e-4995-ae9b-acabd5225601}, !- Handle
-  Node 16,                                !- Name
-  {c16f9512-7ee5-4e86-8f62-362b0356dec6}, !- Inlet Port
-  {01c579ed-718c-41ef-84b5-c03c4fd17d54}; !- Outlet Port
-
-OS:Node,
-  {10e3ef15-43d5-4cb1-a35f-e58442409a01}, !- Handle
-  Node 17,                                !- Name
-  {8e9df7c2-fe21-44f6-841f-83c53e431b80}, !- Inlet Port
-  {91a88957-a9c9-49e6-9d6a-08d78611512a}; !- Outlet Port
-
-OS:Connection,
-  {85ad7000-ec0a-4827-ae11-4197c7f9cd93}, !- Handle
-  {015cb25b-6c7f-42a2-87ec-24e33e59749f}, !- Name
-  {40ebe200-9e08-4138-93fb-653b6fb10084}, !- Source Object
-  10,                                     !- Outlet Port
-  {c1d7e365-66a4-4bf6-94da-edcd4cbe53c6}, !- Target Object
-  2;                                      !- Inlet Port
-
-OS:Connection,
-  {01c579ed-718c-41ef-84b5-c03c4fd17d54}, !- Handle
-  {e2014997-e2c5-4692-8b91-3b141818abc7}, !- Name
-  {9743fd43-c24e-4995-ae9b-acabd5225601}, !- Source Object
-  3,                                      !- Outlet Port
-  {40ebe200-9e08-4138-93fb-653b6fb10084}, !- Target Object
-  9;                                      !- Inlet Port
-
-OS:AirLoopHVAC:ZoneSplitter,
-  {96349162-c577-4da2-b2fe-2a00b0007b8e}, !- Handle
-  res ac|unit 2 zone splitter,            !- Name
-  {b28506d8-d2bd-4e3b-ae30-43417bbf97b1}, !- Inlet Node Name
-  {8bd9918d-1cf3-4c8b-95b4-d3586cd35361}; !- Outlet Node Name 1
-
-OS:AirLoopHVAC:ZoneMixer,
-  {de37ff1f-5155-4285-ba90-1cb294381279}, !- Handle
-  res ac|unit 2 zone mixer,               !- Name
-  {c16f9512-7ee5-4e86-8f62-362b0356dec6}, !- Outlet Node Name
-  {28bee959-4c7f-4e74-8193-d47fdba93e84}; !- Inlet Node Name 1
-
-OS:Connection,
-  {b28506d8-d2bd-4e3b-ae30-43417bbf97b1}, !- Handle
-  {448f32ba-011c-4e38-b62d-0edc57bffb75}, !- Name
-  {c1d7e365-66a4-4bf6-94da-edcd4cbe53c6}, !- Source Object
-  3,                                      !- Outlet Port
-  {96349162-c577-4da2-b2fe-2a00b0007b8e}, !- Target Object
-  2;                                      !- Inlet Port
-
-OS:Connection,
-  {c16f9512-7ee5-4e86-8f62-362b0356dec6}, !- Handle
-  {4a937e51-6da8-4828-96b7-1c78bbcda11e}, !- Name
-  {de37ff1f-5155-4285-ba90-1cb294381279}, !- Source Object
-  2,                                      !- Outlet Port
-  {9743fd43-c24e-4995-ae9b-acabd5225601}, !- Target Object
-  2;                                      !- Inlet Port
-
-OS:Sizing:System,
-  {3dbc74b1-7ed7-47a9-bfc2-c69ba4b07311}, !- Handle
-  {40ebe200-9e08-4138-93fb-653b6fb10084}, !- AirLoop Name
-  Sensible,                               !- Type of Load to Size On
-  Autosize,                               !- Design Outdoor Air Flow Rate {m3/s}
-  0.3,                                    !- Central Heating Maximum System Air Flow Ratio
-  7,                                      !- Preheat Design Temperature {C}
-  0.008,                                  !- Preheat Design Humidity Ratio {kg-H2O/kg-Air}
-  12.8,                                   !- Precool Design Temperature {C}
-  0.008,                                  !- Precool Design Humidity Ratio {kg-H2O/kg-Air}
-  12.8,                                   !- Central Cooling Design Supply Air Temperature {C}
-  16.7,                                   !- Central Heating Design Supply Air Temperature {C}
-  NonCoincident,                          !- Sizing Option
-  Yes,                                    !- 100% Outdoor Air in Cooling
-  Yes,                                    !- 100% Outdoor Air in Heating
-  0.0085,                                 !- Central Cooling Design Supply Air Humidity Ratio {kg-H2O/kg-Air}
-  0.008,                                  !- Central Heating Design Supply Air Humidity Ratio {kg-H2O/kg-Air}
-  DesignDay,                              !- Cooling Design Air Flow Method
-  0,                                      !- Cooling Design Air Flow Rate {m3/s}
-  DesignDay,                              !- Heating Design Air Flow Method
-  0,                                      !- Heating Design Air Flow Rate {m3/s}
-  ZoneSum,                                !- System Outdoor Air Method
-  1,                                      !- Zone Maximum Outdoor Air Fraction {dimensionless}
-  0.0099676501,                           !- Cooling Supply Air Flow Rate Per Floor Area {m3/s-m2}
-  1,                                      !- Cooling Fraction of Autosized Cooling Supply Air Flow Rate
-  3.9475456e-005,                         !- Cooling Supply Air Flow Rate Per Unit Cooling Capacity {m3/s-W}
-  0.0099676501,                           !- Heating Supply Air Flow Rate Per Floor Area {m3/s-m2}
-  1,                                      !- Heating Fraction of Autosized Heating Supply Air Flow Rate
-  1,                                      !- Heating Fraction of Autosized Cooling Supply Air Flow Rate
-  3.1588213e-005,                         !- Heating Supply Air Flow Rate Per Unit Heating Capacity {m3/s-W}
-  CoolingDesignCapacity,                  !- Cooling Design Capacity Method
-  autosize,                               !- Cooling Design Capacity {W}
-  234.7,                                  !- Cooling Design Capacity Per Floor Area {W/m2}
-  1,                                      !- Fraction of Autosized Cooling Design Capacity
-  HeatingDesignCapacity,                  !- Heating Design Capacity Method
-  autosize,                               !- Heating Design Capacity {W}
-  157,                                    !- Heating Design Capacity Per Floor Area {W/m2}
-  1,                                      !- Fraction of Autosized Heating Design Capacity
-  OnOff;                                  !- Central Cooling Capacity Control Method
-
-OS:AvailabilityManagerAssignmentList,
-  {860cc82c-e700-49de-b70f-ffa870e98984}, !- Handle
-  Air Loop HVAC 1 AvailabilityManagerAssignmentList 1; !- Name
-
-OS:Connection,
-  {a7ace359-acaf-4eea-9bde-8a4b587038d0}, !- Handle
-  {2d914444-2c8e-4544-ad06-3be8aef3f06d}, !- Name
-  {e1c26086-7ea2-415a-a000-7a843429889b}, !- Source Object
-  3,                                      !- Outlet Port
-  {318dfda4-88d7-4dfc-bb66-80729c816031}, !- Target Object
-  6;                                      !- Inlet Port
-
-OS:Connection,
-  {daca59c2-a490-48ef-bfa4-4532cc4a33b1}, !- Handle
-  {a809d122-0dc7-4d4f-9021-71ab5e84332b}, !- Name
-  {318dfda4-88d7-4dfc-bb66-80729c816031}, !- Source Object
-  7,                                      !- Outlet Port
-  {9bb6bed8-317f-46df-bae1-242152640b10}, !- Target Object
-  2;                                      !- Inlet Port
-
-OS:AirTerminal:SingleDuct:ConstantVolume:NoReheat,
-  {e55a5f5b-2750-4c2b-9c29-ff5c90b25a19}, !- Handle
-  res ac|unit 2 living zone|unit 2 direct air, !- Name
-  {9bf5c671-ac40-431d-97d5-e3e82b751262}, !- Availability Schedule Name
-  {30d69d6d-ff89-4fc4-9ae7-7bb35bb8ed46}, !- Air Inlet Node Name
-  {8e9df7c2-fe21-44f6-841f-83c53e431b80}, !- Air Outlet Node Name
-  AutoSize;                               !- Maximum Air Flow Rate {m3/s}
-
-OS:Node,
-  {ac1fb4b1-e211-43e8-8b7d-b7848e64647a}, !- Handle
-  Node 18,                                !- Name
-  {25f73fe7-8bb8-4467-8c6f-a2bbde2f6d9e}, !- Inlet Port
-  {28bee959-4c7f-4e74-8193-d47fdba93e84}; !- Outlet Port
-
-OS:Connection,
-  {91a88957-a9c9-49e6-9d6a-08d78611512a}, !- Handle
-  {faa5524e-5d5a-46bc-9406-ea0d08679ebe}, !- Name
-  {10e3ef15-43d5-4cb1-a35f-e58442409a01}, !- Source Object
-  3,                                      !- Outlet Port
-  {8e8eadbf-8d9c-420b-a609-eeb19c283a31}, !- Target Object
-  3;                                      !- Inlet Port
-
-OS:Connection,
-  {25f73fe7-8bb8-4467-8c6f-a2bbde2f6d9e}, !- Handle
-  {a8c3d9ff-0813-43a6-99fb-422e6132a89e}, !- Name
-  {e35214b7-ae6c-4ae4-9100-8e6e61f6a66f}, !- Source Object
-  3,                                      !- Outlet Port
-  {ac1fb4b1-e211-43e8-8b7d-b7848e64647a}, !- Target Object
-  2;                                      !- Inlet Port
-
-OS:Connection,
-  {28bee959-4c7f-4e74-8193-d47fdba93e84}, !- Handle
-  {4e6eefa4-f4b2-496b-a345-4298b5872907}, !- Name
-  {ac1fb4b1-e211-43e8-8b7d-b7848e64647a}, !- Source Object
-  3,                                      !- Outlet Port
-  {de37ff1f-5155-4285-ba90-1cb294381279}, !- Target Object
-  3;                                      !- Inlet Port
-
-OS:Node,
-  {c0539fc9-cc8d-4d40-a338-df528ec2ad83}, !- Handle
-  Node 19,                                !- Name
-  {8bd9918d-1cf3-4c8b-95b4-d3586cd35361}, !- Inlet Port
-  {30d69d6d-ff89-4fc4-9ae7-7bb35bb8ed46}; !- Outlet Port
-
-OS:Connection,
-  {8bd9918d-1cf3-4c8b-95b4-d3586cd35361}, !- Handle
-  {36742f63-1e5d-4085-83a0-ab6936469eb7}, !- Name
-  {96349162-c577-4da2-b2fe-2a00b0007b8e}, !- Source Object
-  3,                                      !- Outlet Port
-  {c0539fc9-cc8d-4d40-a338-df528ec2ad83}, !- Target Object
-  2;                                      !- Inlet Port
-
-OS:Connection,
-  {30d69d6d-ff89-4fc4-9ae7-7bb35bb8ed46}, !- Handle
-  {f4d4f647-dd51-489d-9621-7ef3db2c63bf}, !- Name
-  {c0539fc9-cc8d-4d40-a338-df528ec2ad83}, !- Source Object
-  3,                                      !- Outlet Port
-  {e55a5f5b-2750-4c2b-9c29-ff5c90b25a19}, !- Target Object
-  3;                                      !- Inlet Port
-
-OS:Connection,
-  {8e9df7c2-fe21-44f6-841f-83c53e431b80}, !- Handle
-  {a51f12f9-32a0-46da-a930-64dde364d037}, !- Name
-  {e55a5f5b-2750-4c2b-9c29-ff5c90b25a19}, !- Source Object
-  4,                                      !- Outlet Port
-  {10e3ef15-43d5-4cb1-a35f-e58442409a01}, !- Target Object
-  2;                                      !- Inlet Port
-
-OS:AdditionalProperties,
-  {7a0230e7-7f84-4e54-89f3-9fb6a01778a7}, !- Handle
-  {318dfda4-88d7-4dfc-bb66-80729c816031}, !- Object Name
-  SizingInfoHVACCapacityDerateFactorEER,  !- Feature Name 1
-  String,                                 !- Feature Data Type 1
-  1.0&#441.0&#441.0&#441.0&#441.0,        !- Feature Value 1
-  SizingInfoHVACRatedCFMperTonCooling,    !- Feature Name 2
-  String,                                 !- Feature Data Type 2
-  386.1,                                  !- Feature Value 2
-  SizingInfoHVACFracCoolLoadServed,       !- Feature Name 3
-  Double,                                 !- Feature Data Type 3
-  1;                                      !- Feature Value 3
-
-OS:Curve:Biquadratic,
-  {7b10d20c-9a52-476b-966f-8b1659b29833}, !- Handle
-  ConstantBiquadratic 2,                  !- Name
-  1,                                      !- Coefficient1 Constant
-  0,                                      !- Coefficient2 x
-  0,                                      !- Coefficient3 x**2
-  0,                                      !- Coefficient4 y
-  0,                                      !- Coefficient5 y**2
-  0,                                      !- Coefficient6 x*y
-  -100,                                   !- Minimum Value of x
-  100,                                    !- Maximum Value of x
-  -100,                                   !- Minimum Value of y
-  100;                                    !- Maximum Value of y
-
-OS:Curve:Biquadratic,
-  {bf3716b9-ce86-4a96-b1c0-576755aa6173}, !- Handle
-  Cool-Cap-fT1 2,                         !- Name
-  1.550902001,                            !- Coefficient1 Constant
-  -0.0750500892,                          !- Coefficient2 x
-  0.00309713544,                          !- Coefficient3 x**2
-  0.00240111,                             !- Coefficient4 y
-  -5.0544e-005,                           !- Coefficient5 y**2
-  -0.00042728148,                         !- Coefficient6 x*y
-  13.88,                                  !- Minimum Value of x
-  23.88,                                  !- Maximum Value of x
-  18.33,                                  !- Minimum Value of y
-  51.66;                                  !- Maximum Value of y
-
-OS:Curve:Biquadratic,
-  {b944a281-0525-4fd6-b1a6-e0a2f4ea3d2a}, !- Handle
-  Cool-EIR-fT1 2,                         !- Name
-  -0.304282997000001,                     !- Coefficient1 Constant
-  0.1180477062,                           !- Coefficient2 x
-  -0.00342466704,                         !- Coefficient3 x**2
-  -0.0062619138,                          !- Coefficient4 y
-  0.00069542712,                          !- Coefficient5 y**2
-  -0.00046997496,                         !- Coefficient6 x*y
-  13.88,                                  !- Minimum Value of x
-  23.88,                                  !- Maximum Value of x
-  18.33,                                  !- Minimum Value of y
-  51.66;                                  !- Maximum Value of y
-
-OS:Curve:Quadratic,
-  {3558c8d7-8298-42c8-994a-7ca63b953442}, !- Handle
-  Cool-PLF-fPLR1 2,                       !- Name
-  0.93,                                   !- Coefficient1 Constant
-  0.07,                                   !- Coefficient2 x
-  0,                                      !- Coefficient3 x**2
-  0,                                      !- Minimum Value of x
-  1,                                      !- Maximum Value of x
-  0.7,                                    !- Minimum Curve Output
-  1;                                      !- Maximum Curve Output
-
-OS:Curve:Quadratic,
-  {c9448ed5-1803-4c6e-b714-d7b3805b1b30}, !- Handle
-  Cool-Cap-fFF1 2,                        !- Name
-  0.718605468,                            !- Coefficient1 Constant
-  0.410099989,                            !- Coefficient2 x
-  -0.128705457,                           !- Coefficient3 x**2
-  0,                                      !- Minimum Value of x
-  2,                                      !- Maximum Value of x
-  0,                                      !- Minimum Curve Output
-  2;                                      !- Maximum Curve Output
-
-OS:Curve:Quadratic,
-  {489bd8d1-cd67-428d-8f07-431e734ae6e9}, !- Handle
-  Cool-EIR-fFF1 2,                        !- Name
-  1.32299905,                             !- Coefficient1 Constant
-  -0.477711207,                           !- Coefficient2 x
-  0.154712157,                            !- Coefficient3 x**2
-  0,                                      !- Minimum Value of x
-  2,                                      !- Maximum Value of x
-  0,                                      !- Minimum Curve Output
-  2;                                      !- Maximum Curve Output
-
-OS:Coil:Cooling:DX:SingleSpeed,
-  {668df58b-ac49-47f2-a8e5-38a0d869d39c}, !- Handle
-  res ac|unit 3 cooling coil,             !- Name
-  {9bf5c671-ac40-431d-97d5-e3e82b751262}, !- Availability Schedule Name
-  autosize,                               !- Rated Total Cooling Capacity {W}
-  0.740402528813699,                      !- Rated Sensible Heat Ratio
-  3.9505446283126,                        !- Rated COP {W/W}
-  autosize,                               !- Rated Air Flow Rate {m3/s}
-  773.3912012006,                         !- Rated Evaporator Fan Power Per Volume Flow Rate {W/(m3/s)}
-  ,                                       !- Air Inlet Node Name
-  ,                                       !- Air Outlet Node Name
-  {bf3716b9-ce86-4a96-b1c0-576755aa6173}, !- Total Cooling Capacity Function of Temperature Curve Name
-  {c9448ed5-1803-4c6e-b714-d7b3805b1b30}, !- Total Cooling Capacity Function of Flow Fraction Curve Name
-  {b944a281-0525-4fd6-b1a6-e0a2f4ea3d2a}, !- Energy Input Ratio Function of Temperature Curve Name
-  {489bd8d1-cd67-428d-8f07-431e734ae6e9}, !- Energy Input Ratio Function of Flow Fraction Curve Name
-  {3558c8d7-8298-42c8-994a-7ca63b953442}, !- Part Load Fraction Correlation Curve Name
-  1000,                                   !- Nominal Time for Condensate Removal to Begin {s}
-  1.5,                                    !- Ratio of Initial Moisture Evaporation Rate and Steady State Latent Capacity {dimensionless}
-  3,                                      !- Maximum Cycling Rate {cycles/hr}
-  45,                                     !- Latent Capacity Time Constant {s}
-  ,                                       !- Condenser Air Inlet Node Name
-  AirCooled,                              !- Condenser Type
-  0,                                      !- Evaporative Condenser Effectiveness {dimensionless}
-  Autosize,                               !- Evaporative Condenser Air Flow Rate {m3/s}
-  Autosize,                               !- Evaporative Condenser Pump Rated Power Consumption {W}
-  0,                                      !- Crankcase Heater Capacity {W}
-  12.7777777777778,                       !- Maximum Outdoor Dry-Bulb Temperature for Crankcase Heater Operation {C}
-  ,                                       !- Supply Water Storage Tank Name
-  ,                                       !- Condensate Collection Water Storage Tank Name
-  0,                                      !- Basin Heater Capacity {W/K}
-  10,                                     !- Basin Heater Setpoint Temperature {C}
-  ;                                       !- Basin Heater Operating Schedule Name
-
-OS:Fan:OnOff,
-  {b119477a-a171-4c61-9618-01e142a5fb62}, !- Handle
-  res ac|unit 3 clg supply fan,           !- Name
-  {9bf5c671-ac40-431d-97d5-e3e82b751262}, !- Availability Schedule Name
-  0.75,                                   !- Fan Total Efficiency
-  794.580001233493,                       !- Pressure Rise {Pa}
-  autosize,                               !- Maximum Flow Rate {m3/s}
-  1,                                      !- Motor Efficiency
-  1,                                      !- Motor In Airstream Fraction
-  ,                                       !- Air Inlet Node Name
-  ,                                       !- Air Outlet Node Name
-  {3df50a57-2453-44dc-8305-9a8331b083cd}, !- Fan Power Ratio Function of Speed Ratio Curve Name
-  {cb7e86ec-2524-44df-a198-d9ae02732dbe}, !- Fan Efficiency Ratio Function of Speed Ratio Curve Name
-  res ac|unit 3 clg supply fan;           !- End-Use Subcategory
-
-OS:Curve:Exponent,
-  {3df50a57-2453-44dc-8305-9a8331b083cd}, !- Handle
-  Fan On Off Power Curve 2,               !- Name
-  1,                                      !- Coefficient1 Constant
-  0,                                      !- Coefficient2 Constant
-  0,                                      !- Coefficient3 Constant
-  0,                                      !- Minimum Value of x
-  1,                                      !- Maximum Value of x
-  ,                                       !- Minimum Curve Output
-  ,                                       !- Maximum Curve Output
-  ,                                       !- Input Unit Type for X
-  ;                                       !- Output Unit Type
-
-OS:Curve:Cubic,
-  {cb7e86ec-2524-44df-a198-d9ae02732dbe}, !- Handle
-  Fan On Off Efficiency Curve 2,          !- Name
-  1,                                      !- Coefficient1 Constant
-  0,                                      !- Coefficient2 x
-  0,                                      !- Coefficient3 x**2
-  0,                                      !- Coefficient4 x**3
-  0,                                      !- Minimum Value of x
-  1;                                      !- Maximum Value of x
-
-OS:AirLoopHVAC:UnitarySystem,
-  {e8f9cb79-df24-4a07-aa69-d71c60f60b72}, !- Handle
-  res ac|unit 3 unitary system,           !- Name
-  Load,                                   !- Control Type
-  {ac584aa5-7546-458e-85e2-984b23d0d4d1}, !- Controlling Zone or Thermostat Location
-  None,                                   !- Dehumidification Control Type
-  {9bf5c671-ac40-431d-97d5-e3e82b751262}, !- Availability Schedule Name
-  {c8a3f9f4-94d0-4705-9a4c-459e60f74b5e}, !- Air Inlet Node Name
-  {18418713-cfe9-4bc0-9570-bf46b5254f58}, !- Air Outlet Node Name
-  {b119477a-a171-4c61-9618-01e142a5fb62}, !- Supply Fan Name
-  BlowThrough,                            !- Fan Placement
-  {9b2adddc-ad43-4a4d-991a-313608005f4b}, !- Supply Air Fan Operating Mode Schedule Name
-  ,                                       !- Heating Coil Name
-  1,                                      !- DX Heating Coil Sizing Ratio
-  {668df58b-ac49-47f2-a8e5-38a0d869d39c}, !- Cooling Coil Name
-  No,                                     !- Use DOAS DX Cooling Coil
-  2,                                      !- DOAS DX Cooling Coil Leaving Minimum Air Temperature {C}
-  SensibleOnlyLoadControl,                !- Latent Load Control
-  ,                                       !- Supplemental Heating Coil Name
-  ,                                       !- Supply Air Flow Rate Method During Cooling Operation
-  autosize,                               !- Supply Air Flow Rate During Cooling Operation {m3/s}
-  ,                                       !- Supply Air Flow Rate Per Floor Area During Cooling Operation {m3/s-m2}
-  ,                                       !- Fraction of Autosized Design Cooling Supply Air Flow Rate
-  ,                                       !- Design Supply Air Flow Rate Per Unit of Capacity During Cooling Operation {m3/s-W}
-  ,                                       !- Supply Air Flow Rate Method During Heating Operation
-  0,                                      !- Supply Air Flow Rate During Heating Operation {m3/s}
-  ,                                       !- Supply Air Flow Rate Per Floor Area during Heating Operation {m3/s-m2}
-  ,                                       !- Fraction of Autosized Design Heating Supply Air Flow Rate
-  ,                                       !- Design Supply Air Flow Rate Per Unit of Capacity During Heating Operation {m3/s-W}
-  ,                                       !- Supply Air Flow Rate Method When No Cooling or Heating is Required
-  0,                                      !- Supply Air Flow Rate When No Cooling or Heating is Required {m3/s}
-  ,                                       !- Supply Air Flow Rate Per Floor Area When No Cooling or Heating is Required {m3/s-m2}
-  ,                                       !- Fraction of Autosized Design Cooling Supply Air Flow Rate When No Cooling or Heating is Required
-  ,                                       !- Fraction of Autosized Design Heating Supply Air Flow Rate When No Cooling or Heating is Required
-  ,                                       !- Design Supply Air Flow Rate Per Unit of Capacity During Cooling Operation When No Cooling or Heating is Required {m3/s-W}
-  ,                                       !- Design Supply Air Flow Rate Per Unit of Capacity During Heating Operation When No Cooling or Heating is Required {m3/s-W}
-  48.8888888888889,                       !- Maximum Supply Air Temperature {C}
-  21,                                     !- Maximum Outdoor Dry-Bulb Temperature for Supplemental Heater Operation {C}
-  ,                                       !- Outdoor Dry-Bulb Temperature Sensor Node Name
-  2.5,                                    !- Maximum Cycling Rate {cycles/hr}
-  60,                                     !- Heat Pump Time Constant {s}
-  0.01,                                   !- Fraction of On-Cycle Power Use
-  60,                                     !- Heat Pump Fan Delay Time {s}
-  0,                                      !- Ancilliary On-Cycle Electric Power {W}
-  0;                                      !- Ancilliary Off-Cycle Electric Power {W}
-
-OS:AirLoopHVAC,
-  {93b29e7e-3c97-40b5-9037-d15c21c8cb70}, !- Handle
-  res ac|unit 3 asys,                     !- Name
-  ,                                       !- Controller List Name
-  {9bf5c671-ac40-431d-97d5-e3e82b751262}, !- Availability Schedule
-  {a7d2c553-108c-4f61-8c17-bee738ffce10}, !- Availability Manager List Name
-  AutoSize,                               !- Design Supply Air Flow Rate {m3/s}
-  ,                                       !- Branch List Name
-  ,                                       !- Connector List Name
-  {7388aeca-0338-4aef-9dc2-80e580cf2b5c}, !- Supply Side Inlet Node Name
-  {70be6774-2667-4d86-b7db-f05cebd51587}, !- Demand Side Outlet Node Name
-  {894d3787-d49e-4a48-a1c5-6c5d92e3c682}, !- Demand Side Inlet Node A
-  {a97917e7-1aef-492f-b464-4c928e95e82c}, !- Supply Side Outlet Node A
-  ,                                       !- Demand Side Inlet Node B
-  ,                                       !- Supply Side Outlet Node B
-  ,                                       !- Return Air Bypass Flow Temperature Setpoint Schedule Name
-  {5551d268-17b4-4303-8e5b-d092aa377a65}, !- Demand Mixer Name
-  {ececbe43-ad6c-4dca-9173-2e736509ecdf}, !- Demand Splitter A Name
-  ,                                       !- Demand Splitter B Name
-  ;                                       !- Supply Splitter Name
-
-OS:Node,
-  {83714135-a766-4c34-96b8-7ddb81b4b711}, !- Handle
-  Node 20,                                !- Name
-  {7388aeca-0338-4aef-9dc2-80e580cf2b5c}, !- Inlet Port
-  {c8a3f9f4-94d0-4705-9a4c-459e60f74b5e}; !- Outlet Port
-
-OS:Node,
-  {e66c64ba-b341-4a3e-9cfa-ad3f241da4df}, !- Handle
-  Node 21,                                !- Name
-  {18418713-cfe9-4bc0-9570-bf46b5254f58}, !- Inlet Port
-  {a97917e7-1aef-492f-b464-4c928e95e82c}; !- Outlet Port
-
-OS:Connection,
-  {7388aeca-0338-4aef-9dc2-80e580cf2b5c}, !- Handle
-  {6be090f9-b3b2-4d95-8a48-128930f1fbc9}, !- Name
-  {93b29e7e-3c97-40b5-9037-d15c21c8cb70}, !- Source Object
-  8,                                      !- Outlet Port
-  {83714135-a766-4c34-96b8-7ddb81b4b711}, !- Target Object
-  2;                                      !- Inlet Port
-
-OS:Connection,
-  {a97917e7-1aef-492f-b464-4c928e95e82c}, !- Handle
-  {1a2401b0-1e2c-4205-b703-5272ec54ecf6}, !- Name
-  {e66c64ba-b341-4a3e-9cfa-ad3f241da4df}, !- Source Object
-  3,                                      !- Outlet Port
-  {93b29e7e-3c97-40b5-9037-d15c21c8cb70}, !- Target Object
-  11;                                     !- Inlet Port
-
-OS:Node,
-  {dc834b65-cf47-4578-9359-45ff15a418dd}, !- Handle
-  Node 22,                                !- Name
-  {894d3787-d49e-4a48-a1c5-6c5d92e3c682}, !- Inlet Port
-  {0453d533-9666-40eb-8289-f935c670060d}; !- Outlet Port
-
-OS:Node,
-  {9329ed85-3e40-4a18-b617-46a1130b4707}, !- Handle
-  Node 23,                                !- Name
-  {51fe98fb-1a76-42cf-a7ad-279b4d930a20}, !- Inlet Port
-  {70be6774-2667-4d86-b7db-f05cebd51587}; !- Outlet Port
-
-OS:Node,
-  {ca3be236-fbe0-4404-8755-ed888d5abcb6}, !- Handle
-  Node 24,                                !- Name
-  {81462985-ae52-4443-969b-0d35d95ee1a8}, !- Inlet Port
-  {f5e5ee46-36a5-4d91-b372-9d4b3edd84b5}; !- Outlet Port
-
-OS:Connection,
-  {894d3787-d49e-4a48-a1c5-6c5d92e3c682}, !- Handle
-  {1dfb0ce6-44cf-404f-8b2e-36ae3387ddbb}, !- Name
-  {93b29e7e-3c97-40b5-9037-d15c21c8cb70}, !- Source Object
-  10,                                     !- Outlet Port
-  {dc834b65-cf47-4578-9359-45ff15a418dd}, !- Target Object
-  2;                                      !- Inlet Port
-
-OS:Connection,
-  {70be6774-2667-4d86-b7db-f05cebd51587}, !- Handle
-  {af47d060-e134-4451-9dc4-b628775bcc03}, !- Name
-  {9329ed85-3e40-4a18-b617-46a1130b4707}, !- Source Object
-  3,                                      !- Outlet Port
-  {93b29e7e-3c97-40b5-9037-d15c21c8cb70}, !- Target Object
-  9;                                      !- Inlet Port
-
-OS:AirLoopHVAC:ZoneSplitter,
-  {ececbe43-ad6c-4dca-9173-2e736509ecdf}, !- Handle
-  res ac|unit 3 zone splitter,            !- Name
-  {0453d533-9666-40eb-8289-f935c670060d}, !- Inlet Node Name
-  {1c5ca4d8-2aed-4333-a45b-7f830a416e96}; !- Outlet Node Name 1
-
-OS:AirLoopHVAC:ZoneMixer,
-  {5551d268-17b4-4303-8e5b-d092aa377a65}, !- Handle
-  res ac|unit 3 zone mixer,               !- Name
-  {51fe98fb-1a76-42cf-a7ad-279b4d930a20}, !- Outlet Node Name
-  {8fc02d1b-ec5d-4d09-9f80-5173d8ef4540}; !- Inlet Node Name 1
-
-OS:Connection,
-  {0453d533-9666-40eb-8289-f935c670060d}, !- Handle
-  {227ecbd4-b57c-4ba8-9f83-d158a8ab3794}, !- Name
-  {dc834b65-cf47-4578-9359-45ff15a418dd}, !- Source Object
-  3,                                      !- Outlet Port
-  {ececbe43-ad6c-4dca-9173-2e736509ecdf}, !- Target Object
-  2;                                      !- Inlet Port
-
-OS:Connection,
-  {51fe98fb-1a76-42cf-a7ad-279b4d930a20}, !- Handle
-  {70b89da0-0f36-40aa-b18d-5faed3620466}, !- Name
-  {5551d268-17b4-4303-8e5b-d092aa377a65}, !- Source Object
-  2,                                      !- Outlet Port
-  {9329ed85-3e40-4a18-b617-46a1130b4707}, !- Target Object
-  2;                                      !- Inlet Port
-
-OS:Sizing:System,
-  {26245b85-1620-450b-9081-4d31e8f18202}, !- Handle
-  {93b29e7e-3c97-40b5-9037-d15c21c8cb70}, !- AirLoop Name
-  Sensible,                               !- Type of Load to Size On
-  Autosize,                               !- Design Outdoor Air Flow Rate {m3/s}
-  0.3,                                    !- Central Heating Maximum System Air Flow Ratio
-  7,                                      !- Preheat Design Temperature {C}
-  0.008,                                  !- Preheat Design Humidity Ratio {kg-H2O/kg-Air}
-  12.8,                                   !- Precool Design Temperature {C}
-  0.008,                                  !- Precool Design Humidity Ratio {kg-H2O/kg-Air}
-  12.8,                                   !- Central Cooling Design Supply Air Temperature {C}
-  16.7,                                   !- Central Heating Design Supply Air Temperature {C}
-  NonCoincident,                          !- Sizing Option
-  Yes,                                    !- 100% Outdoor Air in Cooling
-  Yes,                                    !- 100% Outdoor Air in Heating
-  0.0085,                                 !- Central Cooling Design Supply Air Humidity Ratio {kg-H2O/kg-Air}
-  0.008,                                  !- Central Heating Design Supply Air Humidity Ratio {kg-H2O/kg-Air}
-=======
-  0, -6.46578440716979, 5.6712922035849,  !- X,Y,Z Vertex 1 {m}
-  0, 0, 2.4384,                           !- X,Y,Z Vertex 2 {m}
-  0, -12.9315688143396, 2.4384;           !- X,Y,Z Vertex 3 {m}
-
-OS:Surface,
-  {746af3ac-1ee1-4fb8-8637-721764e7178f}, !- Handle
-  Surface 11,                             !- Name
-  Wall,                                   !- Surface Type
-  ,                                       !- Construction Name
-  {3854d38a-59d7-4f56-b81d-983e35d835f0}, !- Space Name
-  Adiabatic,                              !- Outside Boundary Condition
-  ,                                       !- Outside Boundary Condition Object
-  NoSun,                                  !- Sun Exposure
-  NoWind,                                 !- Wind Exposure
-  ,                                       !- View Factor to Ground
-  ,                                       !- Number of Vertices
-  6.46578440716979, -6.46578440716979, 5.6712922035849, !- X,Y,Z Vertex 1 {m}
-  6.46578440716979, -12.9315688143396, 2.4384, !- X,Y,Z Vertex 2 {m}
-  6.46578440716979, 0, 2.4384;            !- X,Y,Z Vertex 3 {m}
-
-OS:Space,
-  {3854d38a-59d7-4f56-b81d-983e35d835f0}, !- Handle
-  unfinished attic space,                 !- Name
-  {c6254086-8539-4344-b1a6-d1862a582ea1}, !- Space Type Name
-  ,                                       !- Default Construction Set Name
-  ,                                       !- Default Schedule Set Name
-  ,                                       !- Direction of Relative North {deg}
-  ,                                       !- X Origin {m}
-  ,                                       !- Y Origin {m}
-  ,                                       !- Z Origin {m}
-  ,                                       !- Building Story Name
-  {a5d8a160-8539-4011-a6d6-24dc4456c82f}; !- Thermal Zone Name
-
-OS:ThermalZone,
-  {a5d8a160-8539-4011-a6d6-24dc4456c82f}, !- Handle
-  unfinished attic zone,                  !- Name
-  ,                                       !- Multiplier
-  ,                                       !- Ceiling Height {m}
-  ,                                       !- Volume {m3}
-  ,                                       !- Floor Area {m2}
-  ,                                       !- Zone Inside Convection Algorithm
-  ,                                       !- Zone Outside Convection Algorithm
-  ,                                       !- Zone Conditioning Equipment List Name
-  {c2375f90-1cbc-4fc8-8474-8081ad68324e}, !- Zone Air Inlet Port List
-  {0f00205d-4cb2-42cb-bda0-d9ef67bb1cb2}, !- Zone Air Exhaust Port List
-  {21f48abf-072e-4459-b2ae-5f635a9532a0}, !- Zone Air Node Name
-  {4b42f8be-38f5-49d8-83cc-9ed2924a9116}, !- Zone Return Air Port List
-  ,                                       !- Primary Daylighting Control Name
-  ,                                       !- Fraction of Zone Controlled by Primary Daylighting Control
-  ,                                       !- Secondary Daylighting Control Name
-  ,                                       !- Fraction of Zone Controlled by Secondary Daylighting Control
-  ,                                       !- Illuminance Map Name
-  ,                                       !- Group Rendering Name
-  ,                                       !- Thermostat Name
-  No;                                     !- Use Ideal Air Loads
-
-OS:Node,
-  {2dedaa12-dd8d-4acb-abd6-72e98818a772}, !- Handle
-  Node 2,                                 !- Name
-  {21f48abf-072e-4459-b2ae-5f635a9532a0}, !- Inlet Port
-  ;                                       !- Outlet Port
-
-OS:Connection,
-  {21f48abf-072e-4459-b2ae-5f635a9532a0}, !- Handle
-  {e95deb86-7927-49db-93ae-14ebef91cff0}, !- Name
-  {a5d8a160-8539-4011-a6d6-24dc4456c82f}, !- Source Object
-  11,                                     !- Outlet Port
-  {2dedaa12-dd8d-4acb-abd6-72e98818a772}, !- Target Object
-  2;                                      !- Inlet Port
-
-OS:PortList,
-  {c2375f90-1cbc-4fc8-8474-8081ad68324e}, !- Handle
-  {fa6470c7-1d55-46c5-94fb-249d29775df6}, !- Name
-  {a5d8a160-8539-4011-a6d6-24dc4456c82f}; !- HVAC Component
-
-OS:PortList,
-  {0f00205d-4cb2-42cb-bda0-d9ef67bb1cb2}, !- Handle
-  {0d07e7ff-4c90-400f-a39d-2bc2e6278652}, !- Name
-  {a5d8a160-8539-4011-a6d6-24dc4456c82f}; !- HVAC Component
-
-OS:PortList,
-  {4b42f8be-38f5-49d8-83cc-9ed2924a9116}, !- Handle
-  {2cc0525f-a6bb-46cf-a95b-10d1593c42c9}, !- Name
-  {a5d8a160-8539-4011-a6d6-24dc4456c82f}; !- HVAC Component
-
-OS:Sizing:Zone,
-  {4221ead1-5a59-4fc3-bc2c-c9a81ca171bc}, !- Handle
-  {a5d8a160-8539-4011-a6d6-24dc4456c82f}, !- Zone or ZoneList Name
-  SupplyAirTemperature,                   !- Zone Cooling Design Supply Air Temperature Input Method
-  14,                                     !- Zone Cooling Design Supply Air Temperature {C}
-  11.11,                                  !- Zone Cooling Design Supply Air Temperature Difference {deltaC}
-  SupplyAirTemperature,                   !- Zone Heating Design Supply Air Temperature Input Method
-  40,                                     !- Zone Heating Design Supply Air Temperature {C}
-  11.11,                                  !- Zone Heating Design Supply Air Temperature Difference {deltaC}
-  0.0085,                                 !- Zone Cooling Design Supply Air Humidity Ratio {kg-H2O/kg-air}
-  0.008,                                  !- Zone Heating Design Supply Air Humidity Ratio {kg-H2O/kg-air}
-  ,                                       !- Zone Heating Sizing Factor
-  ,                                       !- Zone Cooling Sizing Factor
->>>>>>> 49f5e9b9
-  DesignDay,                              !- Cooling Design Air Flow Method
-  ,                                       !- Cooling Design Air Flow Rate {m3/s}
-  ,                                       !- Cooling Minimum Air Flow per Zone Floor Area {m3/s-m2}
-  ,                                       !- Cooling Minimum Air Flow {m3/s}
-  ,                                       !- Cooling Minimum Air Flow Fraction
-  DesignDay,                              !- Heating Design Air Flow Method
-<<<<<<< HEAD
-  0,                                      !- Heating Design Air Flow Rate {m3/s}
-  ZoneSum,                                !- System Outdoor Air Method
-  1,                                      !- Zone Maximum Outdoor Air Fraction {dimensionless}
-  0.0099676501,                           !- Cooling Supply Air Flow Rate Per Floor Area {m3/s-m2}
-  1,                                      !- Cooling Fraction of Autosized Cooling Supply Air Flow Rate
-  3.9475456e-005,                         !- Cooling Supply Air Flow Rate Per Unit Cooling Capacity {m3/s-W}
-  0.0099676501,                           !- Heating Supply Air Flow Rate Per Floor Area {m3/s-m2}
-  1,                                      !- Heating Fraction of Autosized Heating Supply Air Flow Rate
-  1,                                      !- Heating Fraction of Autosized Cooling Supply Air Flow Rate
-  3.1588213e-005,                         !- Heating Supply Air Flow Rate Per Unit Heating Capacity {m3/s-W}
-  CoolingDesignCapacity,                  !- Cooling Design Capacity Method
-  autosize,                               !- Cooling Design Capacity {W}
-  234.7,                                  !- Cooling Design Capacity Per Floor Area {W/m2}
-  1,                                      !- Fraction of Autosized Cooling Design Capacity
-  HeatingDesignCapacity,                  !- Heating Design Capacity Method
-  autosize,                               !- Heating Design Capacity {W}
-  157,                                    !- Heating Design Capacity Per Floor Area {W/m2}
-  1,                                      !- Fraction of Autosized Heating Design Capacity
-  OnOff;                                  !- Central Cooling Capacity Control Method
-
-OS:AvailabilityManagerAssignmentList,
-  {a7d2c553-108c-4f61-8c17-bee738ffce10}, !- Handle
-  Air Loop HVAC 1 AvailabilityManagerAssignmentList 2; !- Name
-
-OS:Connection,
-  {c8a3f9f4-94d0-4705-9a4c-459e60f74b5e}, !- Handle
-  {3ee86a7b-bfe3-419b-a23c-d36e9ca8231d}, !- Name
-  {83714135-a766-4c34-96b8-7ddb81b4b711}, !- Source Object
-  3,                                      !- Outlet Port
-  {e8f9cb79-df24-4a07-aa69-d71c60f60b72}, !- Target Object
-  6;                                      !- Inlet Port
-
-OS:Connection,
-  {18418713-cfe9-4bc0-9570-bf46b5254f58}, !- Handle
-  {d2821c88-cd53-4d41-85df-1a5953ce8aa1}, !- Name
-  {e8f9cb79-df24-4a07-aa69-d71c60f60b72}, !- Source Object
-  7,                                      !- Outlet Port
-  {e66c64ba-b341-4a3e-9cfa-ad3f241da4df}, !- Target Object
-  2;                                      !- Inlet Port
-
-OS:AirTerminal:SingleDuct:ConstantVolume:NoReheat,
-  {1973ae6d-580a-4b8d-85cb-cbcfad83635f}, !- Handle
-  res ac|unit 3 living zone|unit 3 direct air, !- Name
-  {9bf5c671-ac40-431d-97d5-e3e82b751262}, !- Availability Schedule Name
-  {e353fcce-551c-4e92-9098-4489c2653975}, !- Air Inlet Node Name
-  {81462985-ae52-4443-969b-0d35d95ee1a8}, !- Air Outlet Node Name
-  AutoSize;                               !- Maximum Air Flow Rate {m3/s}
-
-OS:Node,
-  {f4d4626c-45d3-4097-a5b8-b082297f274c}, !- Handle
-  Node 25,                                !- Name
-  {00c97051-407e-4bd1-963f-3f9eef2f3664}, !- Inlet Port
-  {8fc02d1b-ec5d-4d09-9f80-5173d8ef4540}; !- Outlet Port
-
-OS:Connection,
-  {f5e5ee46-36a5-4d91-b372-9d4b3edd84b5}, !- Handle
-  {0fbef454-7425-4574-ad4b-5aeceb4b2440}, !- Name
-  {ca3be236-fbe0-4404-8755-ed888d5abcb6}, !- Source Object
-  3,                                      !- Outlet Port
-  {6418b276-68f8-46cc-9564-790fca4b0618}, !- Target Object
-  3;                                      !- Inlet Port
-
-OS:Connection,
-  {00c97051-407e-4bd1-963f-3f9eef2f3664}, !- Handle
-  {f722a481-7fd6-4b9c-bff8-fc0a6a4ae15d}, !- Name
-  {7bcc32d6-9e52-4422-87b5-16781372a5c7}, !- Source Object
-  3,                                      !- Outlet Port
-  {f4d4626c-45d3-4097-a5b8-b082297f274c}, !- Target Object
-  2;                                      !- Inlet Port
-
-OS:Connection,
-  {8fc02d1b-ec5d-4d09-9f80-5173d8ef4540}, !- Handle
-  {ff5622fb-8e42-416d-ab22-4738a9b1d030}, !- Name
-  {f4d4626c-45d3-4097-a5b8-b082297f274c}, !- Source Object
-  3,                                      !- Outlet Port
-  {5551d268-17b4-4303-8e5b-d092aa377a65}, !- Target Object
-  3;                                      !- Inlet Port
-
-OS:Node,
-  {11aebf75-6899-480c-bdd9-2152a8ce14c6}, !- Handle
-  Node 26,                                !- Name
-  {1c5ca4d8-2aed-4333-a45b-7f830a416e96}, !- Inlet Port
-  {e353fcce-551c-4e92-9098-4489c2653975}; !- Outlet Port
-
-OS:Connection,
-  {1c5ca4d8-2aed-4333-a45b-7f830a416e96}, !- Handle
-  {c39c4b04-61b5-4080-9062-73d08e67351f}, !- Name
-  {ececbe43-ad6c-4dca-9173-2e736509ecdf}, !- Source Object
-  3,                                      !- Outlet Port
-  {11aebf75-6899-480c-bdd9-2152a8ce14c6}, !- Target Object
-  2;                                      !- Inlet Port
-
-OS:Connection,
-  {e353fcce-551c-4e92-9098-4489c2653975}, !- Handle
-  {dd676531-08ec-484e-af59-d0caae5b542b}, !- Name
-  {11aebf75-6899-480c-bdd9-2152a8ce14c6}, !- Source Object
-  3,                                      !- Outlet Port
-  {1973ae6d-580a-4b8d-85cb-cbcfad83635f}, !- Target Object
-  3;                                      !- Inlet Port
-
-OS:Connection,
-  {81462985-ae52-4443-969b-0d35d95ee1a8}, !- Handle
-  {4ed73c5f-4944-4542-923a-875caab6652b}, !- Name
-  {1973ae6d-580a-4b8d-85cb-cbcfad83635f}, !- Source Object
-  4,                                      !- Outlet Port
-  {ca3be236-fbe0-4404-8755-ed888d5abcb6}, !- Target Object
-  2;                                      !- Inlet Port
-
-OS:AdditionalProperties,
-  {e343e547-b1e4-4616-b188-7cac28c74068}, !- Handle
-  {e8f9cb79-df24-4a07-aa69-d71c60f60b72}, !- Object Name
-  SizingInfoHVACCapacityDerateFactorEER,  !- Feature Name 1
-  String,                                 !- Feature Data Type 1
-  1.0&#441.0&#441.0&#441.0&#441.0,        !- Feature Value 1
-  SizingInfoHVACRatedCFMperTonCooling,    !- Feature Name 2
-  String,                                 !- Feature Data Type 2
-  386.1,                                  !- Feature Value 2
-  SizingInfoHVACFracCoolLoadServed,       !- Feature Name 3
-  Double,                                 !- Feature Data Type 3
-  1;                                      !- Feature Value 3
-
-OS:Curve:Biquadratic,
-  {aad01fc7-3cf2-4b0a-b381-c0a423f6fce9}, !- Handle
-  ConstantBiquadratic 3,                  !- Name
-=======
-  ,                                       !- Heating Design Air Flow Rate {m3/s}
-  ,                                       !- Heating Maximum Air Flow per Zone Floor Area {m3/s-m2}
-  ,                                       !- Heating Maximum Air Flow {m3/s}
-  ,                                       !- Heating Maximum Air Flow Fraction
-  ,                                       !- Design Zone Air Distribution Effectiveness in Cooling Mode
-  ,                                       !- Design Zone Air Distribution Effectiveness in Heating Mode
-  No,                                     !- Account for Dedicated Outdoor Air System
-  NeutralSupplyAir,                       !- Dedicated Outdoor Air System Control Strategy
-  autosize,                               !- Dedicated Outdoor Air Low Setpoint Temperature for Design {C}
-  autosize;                               !- Dedicated Outdoor Air High Setpoint Temperature for Design {C}
-
-OS:ZoneHVAC:EquipmentList,
-  {ecabef60-6d3b-4ce2-a8bc-62c0e0343f6a}, !- Handle
-  Zone HVAC Equipment List 2,             !- Name
-  {a5d8a160-8539-4011-a6d6-24dc4456c82f}; !- Thermal Zone
-
-OS:SpaceType,
-  {c6254086-8539-4344-b1a6-d1862a582ea1}, !- Handle
-  Space Type 2,                           !- Name
-  ,                                       !- Default Construction Set Name
-  ,                                       !- Default Schedule Set Name
-  ,                                       !- Group Rendering Name
-  ,                                       !- Design Specification Outdoor Air Object Name
-  ,                                       !- Standards Template
-  ,                                       !- Standards Building Type
-  unfinished attic;                       !- Standards Space Type
-
-OS:BuildingUnit,
-  {5ff0dfc5-1523-41d8-b482-380cc52aefab}, !- Handle
-  unit 1,                                 !- Name
-  ,                                       !- Rendering Color
-  Residential;                            !- Building Unit Type
-
-OS:AdditionalProperties,
-  {e69d778a-1fdd-43e9-a1b2-27a71523cf37}, !- Handle
-  {5ff0dfc5-1523-41d8-b482-380cc52aefab}, !- Object Name
-  NumberOfBedrooms,                       !- Feature Name 1
-  Integer,                                !- Feature Data Type 1
-  3,                                      !- Feature Value 1
-  NumberOfBathrooms,                      !- Feature Name 2
-  Double,                                 !- Feature Data Type 2
-  2,                                      !- Feature Value 2
-  NumberOfOccupants,                      !- Feature Name 3
-  Double,                                 !- Feature Data Type 3
-  3.3900000000000001;                     !- Feature Value 3
-
-OS:External:File,
-  {b214e2d5-8e8b-4f77-b3f5-bbd6d79dd17b}, !- Handle
-  8760.csv,                               !- Name
-  8760.csv;                               !- File Name
-
-OS:Schedule:Day,
-  {99c30d2c-4aee-42bf-9c8b-3fc6697655e8}, !- Handle
-  Schedule Day 1,                         !- Name
-  ,                                       !- Schedule Type Limits Name
-  ,                                       !- Interpolate to Timestep
-  24,                                     !- Hour 1
-  0,                                      !- Minute 1
-  0;                                      !- Value Until Time 1
-
-OS:Schedule:Day,
-  {4ec06019-9641-4fb5-87e4-ee87df4bcab2}, !- Handle
-  Schedule Day 2,                         !- Name
-  ,                                       !- Schedule Type Limits Name
-  ,                                       !- Interpolate to Timestep
-  24,                                     !- Hour 1
-  0,                                      !- Minute 1
-  1;                                      !- Value Until Time 1
-
-OS:Schedule:File,
-  {1b54f0d9-c888-43b1-8f5e-995c0e0d9b38}, !- Handle
-  occupants,                              !- Name
-  {3c862f51-f7ba-4de8-ab52-a1ae96221b8a}, !- Schedule Type Limits Name
-  {b214e2d5-8e8b-4f77-b3f5-bbd6d79dd17b}, !- External File Name
-  1,                                      !- Column Number
-  1,                                      !- Rows to Skip at Top
-  8760,                                   !- Number of Hours of Data
-  ,                                       !- Column Separator
-  ,                                       !- Interpolate to Timestep
-  60;                                     !- Minutes per Item
-
-OS:Schedule:Ruleset,
-  {c2c33e5f-eef2-4f43-bdb0-53fb64b2dd10}, !- Handle
-  Schedule Ruleset 1,                     !- Name
-  {56973eee-486b-49c7-87f3-d3e9242b0e8b}, !- Schedule Type Limits Name
-  {24c22990-4142-44eb-b4bd-6d0f90daf56a}; !- Default Day Schedule Name
-
-OS:Schedule:Day,
-  {24c22990-4142-44eb-b4bd-6d0f90daf56a}, !- Handle
-  Schedule Day 3,                         !- Name
-  {56973eee-486b-49c7-87f3-d3e9242b0e8b}, !- Schedule Type Limits Name
-  ,                                       !- Interpolate to Timestep
-  24,                                     !- Hour 1
-  0,                                      !- Minute 1
-  112.539290946133;                       !- Value Until Time 1
-
-OS:People:Definition,
-  {56073ce1-a396-4bf6-ae69-e5e7372cdb80}, !- Handle
-  res occupants|living space,             !- Name
-  People,                                 !- Number of People Calculation Method
-  3.39,                                   !- Number of People {people}
-  ,                                       !- People per Space Floor Area {person/m2}
-  ,                                       !- Space Floor Area per Person {m2/person}
-  0.319734,                               !- Fraction Radiant
-  0.573,                                  !- Sensible Heat Fraction
-  0,                                      !- Carbon Dioxide Generation Rate {m3/s-W}
-  No,                                     !- Enable ASHRAE 55 Comfort Warnings
-  ZoneAveraged;                           !- Mean Radiant Temperature Calculation Type
-
-OS:People,
-  {e8d2c557-b0c5-4809-bd47-317b7f416139}, !- Handle
-  res occupants|living space,             !- Name
-  {56073ce1-a396-4bf6-ae69-e5e7372cdb80}, !- People Definition Name
-  {1c5188ad-f102-4bf0-abbb-c6422811ff6e}, !- Space or SpaceType Name
-  {1b54f0d9-c888-43b1-8f5e-995c0e0d9b38}, !- Number of People Schedule Name
-  {c2c33e5f-eef2-4f43-bdb0-53fb64b2dd10}, !- Activity Level Schedule Name
-  ,                                       !- Surface Name/Angle Factor List Name
-  ,                                       !- Work Efficiency Schedule Name
-  ,                                       !- Clothing Insulation Schedule Name
-  ,                                       !- Air Velocity Schedule Name
-  1;                                      !- Multiplier
-
-OS:ScheduleTypeLimits,
-  {56973eee-486b-49c7-87f3-d3e9242b0e8b}, !- Handle
-  ActivityLevel,                          !- Name
-  0,                                      !- Lower Limit Value
-  ,                                       !- Upper Limit Value
-  Continuous,                             !- Numeric Type
-  ActivityLevel;                          !- Unit Type
-
-OS:ScheduleTypeLimits,
-  {3c862f51-f7ba-4de8-ab52-a1ae96221b8a}, !- Handle
-  Fractional,                             !- Name
-  0,                                      !- Lower Limit Value
-  1,                                      !- Upper Limit Value
-  Continuous;                             !- Numeric Type
-
-OS:Curve:Biquadratic,
-  {cf6e411e-a1c4-426b-a4a2-2003bb6feb3b}, !- Handle
-  ConstantBiquadratic,                    !- Name
->>>>>>> 49f5e9b9
-  1,                                      !- Coefficient1 Constant
-  0,                                      !- Coefficient2 x
-  0,                                      !- Coefficient3 x**2
-  0,                                      !- Coefficient4 y
-  0,                                      !- Coefficient5 y**2
-  0,                                      !- Coefficient6 x*y
-  -100,                                   !- Minimum Value of x
-  100,                                    !- Maximum Value of x
-  -100,                                   !- Minimum Value of y
-  100;                                    !- Maximum Value of y
-
-OS:Curve:Biquadratic,
-<<<<<<< HEAD
-  {e4e58b0c-bacd-4050-9ed3-c87f3b1b0820}, !- Handle
-  Cool-Cap-fT1 3,                         !- Name
-=======
-  {399cc79f-98be-4212-99ef-26573fd39a9a}, !- Handle
-  Cool-Cap-fT1,                           !- Name
->>>>>>> 49f5e9b9
-  1.550902001,                            !- Coefficient1 Constant
-  -0.0750500892,                          !- Coefficient2 x
-  0.00309713544,                          !- Coefficient3 x**2
-  0.00240111,                             !- Coefficient4 y
-  -5.0544e-005,                           !- Coefficient5 y**2
-  -0.00042728148,                         !- Coefficient6 x*y
-  13.88,                                  !- Minimum Value of x
-  23.88,                                  !- Maximum Value of x
-  18.33,                                  !- Minimum Value of y
-  51.66;                                  !- Maximum Value of y
-
-OS:Curve:Biquadratic,
-<<<<<<< HEAD
-  {9e4f091c-e9b1-4076-911e-b8b2c63ca0d5}, !- Handle
-  Cool-EIR-fT1 3,                         !- Name
-=======
-  {1ee3e6c4-cceb-4a8d-a53e-ff65b0555652}, !- Handle
-  Cool-EIR-fT1,                           !- Name
->>>>>>> 49f5e9b9
-  -0.304282997000001,                     !- Coefficient1 Constant
-  0.1180477062,                           !- Coefficient2 x
-  -0.00342466704,                         !- Coefficient3 x**2
-  -0.0062619138,                          !- Coefficient4 y
-  0.00069542712,                          !- Coefficient5 y**2
-  -0.00046997496,                         !- Coefficient6 x*y
-  13.88,                                  !- Minimum Value of x
-  23.88,                                  !- Maximum Value of x
-  18.33,                                  !- Minimum Value of y
-  51.66;                                  !- Maximum Value of y
-
-OS:Curve:Quadratic,
-<<<<<<< HEAD
-  {4363a170-253a-4653-babf-982038682c4c}, !- Handle
-  Cool-PLF-fPLR1 3,                       !- Name
-=======
-  {a6988e71-ef3b-4345-8ab8-c4367dc46bfe}, !- Handle
-  Cool-PLF-fPLR1,                         !- Name
->>>>>>> 49f5e9b9
-  0.93,                                   !- Coefficient1 Constant
-  0.07,                                   !- Coefficient2 x
-  0,                                      !- Coefficient3 x**2
-  0,                                      !- Minimum Value of x
-  1,                                      !- Maximum Value of x
-  0.7,                                    !- Minimum Curve Output
-  1;                                      !- Maximum Curve Output
-
-OS:Curve:Quadratic,
-<<<<<<< HEAD
-  {59f6a93f-6a86-43ff-90cb-c710a33237c4}, !- Handle
-  Cool-Cap-fFF1 3,                        !- Name
-=======
-  {7d161d63-f8b4-4147-a7e3-098dd192ae17}, !- Handle
-  Cool-Cap-fFF1,                          !- Name
->>>>>>> 49f5e9b9
-  0.718605468,                            !- Coefficient1 Constant
-  0.410099989,                            !- Coefficient2 x
-  -0.128705457,                           !- Coefficient3 x**2
-  0,                                      !- Minimum Value of x
-  2,                                      !- Maximum Value of x
-  0,                                      !- Minimum Curve Output
-  2;                                      !- Maximum Curve Output
-
-OS:Curve:Quadratic,
-<<<<<<< HEAD
-  {499d37b6-cea6-4d6e-bce2-ae32ef8a0c85}, !- Handle
-  Cool-EIR-fFF1 3,                        !- Name
-=======
-  {fe638a24-10e6-4360-ac9e-35db31f015e8}, !- Handle
-  Cool-EIR-fFF1,                          !- Name
->>>>>>> 49f5e9b9
-  1.32299905,                             !- Coefficient1 Constant
-  -0.477711207,                           !- Coefficient2 x
-  0.154712157,                            !- Coefficient3 x**2
-  0,                                      !- Minimum Value of x
-  2,                                      !- Maximum Value of x
-  0,                                      !- Minimum Curve Output
-  2;                                      !- Maximum Curve Output
-
-OS:Schedule:Constant,
-  {df5e29d9-84f0-4eb8-91c7-eb586a7e2831}, !- Handle
-  Always On Discrete,                     !- Name
-  {718ec6d1-4d55-4160-8cd2-93cc0e7a7cc0}, !- Schedule Type Limits Name
-  1;                                      !- Value
-
-OS:ScheduleTypeLimits,
-  {718ec6d1-4d55-4160-8cd2-93cc0e7a7cc0}, !- Handle
-  OnOff,                                  !- Name
-  0,                                      !- Lower Limit Value
-  1,                                      !- Upper Limit Value
-  Discrete,                               !- Numeric Type
-  Availability;                           !- Unit Type
-
-OS:Coil:Cooling:DX:SingleSpeed,
-<<<<<<< HEAD
-  {aee3a094-f787-4d65-ac51-3a9c8ec5e002}, !- Handle
-  res ac|unit 4 cooling coil,             !- Name
-  {9bf5c671-ac40-431d-97d5-e3e82b751262}, !- Availability Schedule Name
-=======
-  {a3320ebf-ca3e-4f9e-b42d-1245903a78a9}, !- Handle
-  res ac cooling coil,                    !- Name
-  {df5e29d9-84f0-4eb8-91c7-eb586a7e2831}, !- Availability Schedule Name
->>>>>>> 49f5e9b9
-  autosize,                               !- Rated Total Cooling Capacity {W}
-  0.740402528813699,                      !- Rated Sensible Heat Ratio
-  3.9505446283126,                        !- Rated COP {W/W}
-  autosize,                               !- Rated Air Flow Rate {m3/s}
-  773.3912012006,                         !- Rated Evaporator Fan Power Per Volume Flow Rate {W/(m3/s)}
-  ,                                       !- Air Inlet Node Name
-  ,                                       !- Air Outlet Node Name
-<<<<<<< HEAD
-  {e4e58b0c-bacd-4050-9ed3-c87f3b1b0820}, !- Total Cooling Capacity Function of Temperature Curve Name
-  {59f6a93f-6a86-43ff-90cb-c710a33237c4}, !- Total Cooling Capacity Function of Flow Fraction Curve Name
-  {9e4f091c-e9b1-4076-911e-b8b2c63ca0d5}, !- Energy Input Ratio Function of Temperature Curve Name
-  {499d37b6-cea6-4d6e-bce2-ae32ef8a0c85}, !- Energy Input Ratio Function of Flow Fraction Curve Name
-  {4363a170-253a-4653-babf-982038682c4c}, !- Part Load Fraction Correlation Curve Name
-=======
-  {399cc79f-98be-4212-99ef-26573fd39a9a}, !- Total Cooling Capacity Function of Temperature Curve Name
-  {7d161d63-f8b4-4147-a7e3-098dd192ae17}, !- Total Cooling Capacity Function of Flow Fraction Curve Name
-  {1ee3e6c4-cceb-4a8d-a53e-ff65b0555652}, !- Energy Input Ratio Function of Temperature Curve Name
-  {fe638a24-10e6-4360-ac9e-35db31f015e8}, !- Energy Input Ratio Function of Flow Fraction Curve Name
-  {a6988e71-ef3b-4345-8ab8-c4367dc46bfe}, !- Part Load Fraction Correlation Curve Name
->>>>>>> 49f5e9b9
-  1000,                                   !- Nominal Time for Condensate Removal to Begin {s}
-  1.5,                                    !- Ratio of Initial Moisture Evaporation Rate and Steady State Latent Capacity {dimensionless}
-  3,                                      !- Maximum Cycling Rate {cycles/hr}
-  45,                                     !- Latent Capacity Time Constant {s}
-  ,                                       !- Condenser Air Inlet Node Name
-  AirCooled,                              !- Condenser Type
-  0,                                      !- Evaporative Condenser Effectiveness {dimensionless}
-  Autosize,                               !- Evaporative Condenser Air Flow Rate {m3/s}
-  Autosize,                               !- Evaporative Condenser Pump Rated Power Consumption {W}
-  0,                                      !- Crankcase Heater Capacity {W}
-  12.7777777777778,                       !- Maximum Outdoor Dry-Bulb Temperature for Crankcase Heater Operation {C}
-  ,                                       !- Supply Water Storage Tank Name
-  ,                                       !- Condensate Collection Water Storage Tank Name
-  0,                                      !- Basin Heater Capacity {W/K}
-  10,                                     !- Basin Heater Setpoint Temperature {C}
-  ;                                       !- Basin Heater Operating Schedule Name
-
-OS:Fan:OnOff,
-<<<<<<< HEAD
-  {7df733c2-e071-4fd4-9ac8-c1449b5352bd}, !- Handle
-  res ac|unit 4 clg supply fan,           !- Name
-  {9bf5c671-ac40-431d-97d5-e3e82b751262}, !- Availability Schedule Name
-=======
-  {af916412-c368-4157-bee2-22e7d1a5c94d}, !- Handle
-  res ac clg supply fan,                  !- Name
-  {df5e29d9-84f0-4eb8-91c7-eb586a7e2831}, !- Availability Schedule Name
->>>>>>> 49f5e9b9
-  0.75,                                   !- Fan Total Efficiency
-  794.580001233493,                       !- Pressure Rise {Pa}
-  autosize,                               !- Maximum Flow Rate {m3/s}
-  1,                                      !- Motor Efficiency
-  1,                                      !- Motor In Airstream Fraction
-  ,                                       !- Air Inlet Node Name
-  ,                                       !- Air Outlet Node Name
-<<<<<<< HEAD
-  {d4351d1d-6f9e-4614-bc4e-31ac9f9cc9cb}, !- Fan Power Ratio Function of Speed Ratio Curve Name
-  {9de219f8-2ad0-4605-b625-48aa57afc3c9}, !- Fan Efficiency Ratio Function of Speed Ratio Curve Name
-  res ac|unit 4 clg supply fan;           !- End-Use Subcategory
-
-OS:Curve:Exponent,
-  {d4351d1d-6f9e-4614-bc4e-31ac9f9cc9cb}, !- Handle
-  Fan On Off Power Curve 3,               !- Name
-=======
-  {b15cf364-707d-495c-bd06-36a39dcc03f2}, !- Fan Power Ratio Function of Speed Ratio Curve Name
-  {145d889a-d465-40c4-8d57-5f3e98200ea3}, !- Fan Efficiency Ratio Function of Speed Ratio Curve Name
-  res ac clg supply fan;                  !- End-Use Subcategory
-
-OS:Curve:Exponent,
-  {b15cf364-707d-495c-bd06-36a39dcc03f2}, !- Handle
-  Fan On Off Power Curve,                 !- Name
->>>>>>> 49f5e9b9
-  1,                                      !- Coefficient1 Constant
-  0,                                      !- Coefficient2 Constant
-  0,                                      !- Coefficient3 Constant
-  0,                                      !- Minimum Value of x
-  1,                                      !- Maximum Value of x
-  ,                                       !- Minimum Curve Output
-  ,                                       !- Maximum Curve Output
-  ,                                       !- Input Unit Type for X
-  ;                                       !- Output Unit Type
-
-OS:Curve:Cubic,
-<<<<<<< HEAD
-  {9de219f8-2ad0-4605-b625-48aa57afc3c9}, !- Handle
-  Fan On Off Efficiency Curve 3,          !- Name
-=======
-  {145d889a-d465-40c4-8d57-5f3e98200ea3}, !- Handle
-  Fan On Off Efficiency Curve,            !- Name
->>>>>>> 49f5e9b9
-  1,                                      !- Coefficient1 Constant
-  0,                                      !- Coefficient2 x
-  0,                                      !- Coefficient3 x**2
-  0,                                      !- Coefficient4 x**3
-  0,                                      !- Minimum Value of x
-  1;                                      !- Maximum Value of x
-
-OS:AirLoopHVAC:UnitarySystem,
-<<<<<<< HEAD
-  {693f90e3-6b59-41eb-9d5b-32842de49c43}, !- Handle
-  res ac|unit 4 unitary system,           !- Name
-  Load,                                   !- Control Type
-  {45a8b298-f8cd-419d-ae02-7a48e6688895}, !- Controlling Zone or Thermostat Location
-  None,                                   !- Dehumidification Control Type
-  {9bf5c671-ac40-431d-97d5-e3e82b751262}, !- Availability Schedule Name
-  {ab4fe222-5aed-43a9-b07c-614bcc410724}, !- Air Inlet Node Name
-  {a4e21228-f4ca-4d35-9f4f-0eb3b1da904b}, !- Air Outlet Node Name
-  {7df733c2-e071-4fd4-9ac8-c1449b5352bd}, !- Supply Fan Name
-  BlowThrough,                            !- Fan Placement
-  {9b2adddc-ad43-4a4d-991a-313608005f4b}, !- Supply Air Fan Operating Mode Schedule Name
-  ,                                       !- Heating Coil Name
-  1,                                      !- DX Heating Coil Sizing Ratio
-  {aee3a094-f787-4d65-ac51-3a9c8ec5e002}, !- Cooling Coil Name
-=======
-  {e1b4ab9a-1d8d-4924-9f03-373616cac74a}, !- Handle
-  res ac unitary system,                  !- Name
-  Load,                                   !- Control Type
-  {6756f1b2-f9d7-481d-879b-62422394aaec}, !- Controlling Zone or Thermostat Location
-  None,                                   !- Dehumidification Control Type
-  {df5e29d9-84f0-4eb8-91c7-eb586a7e2831}, !- Availability Schedule Name
-  {ff663113-def6-42f5-9c10-acfcd59d7ae8}, !- Air Inlet Node Name
-  {5a1ca380-8e71-47b2-96f7-b3c4a33bd98d}, !- Air Outlet Node Name
-  {af916412-c368-4157-bee2-22e7d1a5c94d}, !- Supply Fan Name
-  BlowThrough,                            !- Fan Placement
-  {7d5bb81f-4138-4826-a1d6-8d7c2c232294}, !- Supply Air Fan Operating Mode Schedule Name
-  ,                                       !- Heating Coil Name
-  1,                                      !- DX Heating Coil Sizing Ratio
-  {a3320ebf-ca3e-4f9e-b42d-1245903a78a9}, !- Cooling Coil Name
->>>>>>> 49f5e9b9
-  No,                                     !- Use DOAS DX Cooling Coil
-  2,                                      !- DOAS DX Cooling Coil Leaving Minimum Air Temperature {C}
-  SensibleOnlyLoadControl,                !- Latent Load Control
-  ,                                       !- Supplemental Heating Coil Name
-  ,                                       !- Supply Air Flow Rate Method During Cooling Operation
-  autosize,                               !- Supply Air Flow Rate During Cooling Operation {m3/s}
-  ,                                       !- Supply Air Flow Rate Per Floor Area During Cooling Operation {m3/s-m2}
-  ,                                       !- Fraction of Autosized Design Cooling Supply Air Flow Rate
-  ,                                       !- Design Supply Air Flow Rate Per Unit of Capacity During Cooling Operation {m3/s-W}
-  ,                                       !- Supply Air Flow Rate Method During Heating Operation
-  0,                                      !- Supply Air Flow Rate During Heating Operation {m3/s}
-  ,                                       !- Supply Air Flow Rate Per Floor Area during Heating Operation {m3/s-m2}
-  ,                                       !- Fraction of Autosized Design Heating Supply Air Flow Rate
-  ,                                       !- Design Supply Air Flow Rate Per Unit of Capacity During Heating Operation {m3/s-W}
-  ,                                       !- Supply Air Flow Rate Method When No Cooling or Heating is Required
-  0,                                      !- Supply Air Flow Rate When No Cooling or Heating is Required {m3/s}
-  ,                                       !- Supply Air Flow Rate Per Floor Area When No Cooling or Heating is Required {m3/s-m2}
-  ,                                       !- Fraction of Autosized Design Cooling Supply Air Flow Rate When No Cooling or Heating is Required
-  ,                                       !- Fraction of Autosized Design Heating Supply Air Flow Rate When No Cooling or Heating is Required
-  ,                                       !- Design Supply Air Flow Rate Per Unit of Capacity During Cooling Operation When No Cooling or Heating is Required {m3/s-W}
-  ,                                       !- Design Supply Air Flow Rate Per Unit of Capacity During Heating Operation When No Cooling or Heating is Required {m3/s-W}
-  48.8888888888889,                       !- Maximum Supply Air Temperature {C}
-  21,                                     !- Maximum Outdoor Dry-Bulb Temperature for Supplemental Heater Operation {C}
-  ,                                       !- Outdoor Dry-Bulb Temperature Sensor Node Name
-  2.5,                                    !- Maximum Cycling Rate {cycles/hr}
-  60,                                     !- Heat Pump Time Constant {s}
-  0.01,                                   !- Fraction of On-Cycle Power Use
-  60,                                     !- Heat Pump Fan Delay Time {s}
-  0,                                      !- Ancilliary On-Cycle Electric Power {W}
-  0;                                      !- Ancilliary Off-Cycle Electric Power {W}
-
-OS:Schedule:Constant,
-  {7d5bb81f-4138-4826-a1d6-8d7c2c232294}, !- Handle
-  Always Off Discrete,                    !- Name
-  {42460939-af35-4aed-8d0c-e94a4f192d44}, !- Schedule Type Limits Name
-  0;                                      !- Value
-
-OS:ScheduleTypeLimits,
-  {42460939-af35-4aed-8d0c-e94a4f192d44}, !- Handle
-  OnOff 1,                                !- Name
-  0,                                      !- Lower Limit Value
-  1,                                      !- Upper Limit Value
-  Discrete,                               !- Numeric Type
-  Availability;                           !- Unit Type
-
-OS:AirLoopHVAC,
-<<<<<<< HEAD
-  {e83a54bc-f30e-4790-86fd-04c05d1c7d1a}, !- Handle
-  res ac|unit 4 asys,                     !- Name
-  ,                                       !- Controller List Name
-  {9bf5c671-ac40-431d-97d5-e3e82b751262}, !- Availability Schedule
-  {ebf7c569-b506-4914-9fea-5f56b1ec5c29}, !- Availability Manager List Name
-  AutoSize,                               !- Design Supply Air Flow Rate {m3/s}
-  ,                                       !- Branch List Name
-  ,                                       !- Connector List Name
-  {3e94070b-5189-4768-b972-487b19ea7dbf}, !- Supply Side Inlet Node Name
-  {8d091652-c316-4dd9-9699-c5d4008ad2a8}, !- Demand Side Outlet Node Name
-  {96b2b35f-91f8-4d2a-8b11-c62235d28bd2}, !- Demand Side Inlet Node A
-  {98ef06fe-249f-426c-9974-406438fd3efc}, !- Supply Side Outlet Node A
-  ,                                       !- Demand Side Inlet Node B
-  ,                                       !- Supply Side Outlet Node B
-  ,                                       !- Return Air Bypass Flow Temperature Setpoint Schedule Name
-  {90e930e8-7632-47f1-88c6-fdd786ee56ea}, !- Demand Mixer Name
-  {532674c1-752c-452b-90f4-e35f78561d9a}, !- Demand Splitter A Name
-=======
-  {f9c7dc4b-8eb3-4671-917d-fb774f2f0649}, !- Handle
-  res ac asys,                            !- Name
-  ,                                       !- Controller List Name
-  {df5e29d9-84f0-4eb8-91c7-eb586a7e2831}, !- Availability Schedule
-  {9b973c46-cba4-4310-aa98-a4a5869a9401}, !- Availability Manager List Name
-  AutoSize,                               !- Design Supply Air Flow Rate {m3/s}
-  ,                                       !- Branch List Name
-  ,                                       !- Connector List Name
-  {2aeff5a7-34d4-4fc0-834f-9306246ffdbc}, !- Supply Side Inlet Node Name
-  {715c1edd-4bd7-49c0-82b6-41aabe5f9769}, !- Demand Side Outlet Node Name
-  {f7f64d6b-dd74-4d9e-801c-58f20e54d157}, !- Demand Side Inlet Node A
-  {4544f5a3-6b96-467d-99a6-eb5cbc7d52fa}, !- Supply Side Outlet Node A
-  ,                                       !- Demand Side Inlet Node B
-  ,                                       !- Supply Side Outlet Node B
-  ,                                       !- Return Air Bypass Flow Temperature Setpoint Schedule Name
-  {7acba2d0-9cfd-421f-9b1b-edb9ff090ef9}, !- Demand Mixer Name
-  {b734c112-da5a-4454-a0df-89477b0e3879}, !- Demand Splitter A Name
->>>>>>> 49f5e9b9
-  ,                                       !- Demand Splitter B Name
-  ;                                       !- Supply Splitter Name
-
-OS:Node,
-<<<<<<< HEAD
-  {f93cedf1-5a9e-4762-99a9-e2340d6565d3}, !- Handle
-  Node 27,                                !- Name
-  {3e94070b-5189-4768-b972-487b19ea7dbf}, !- Inlet Port
-  {ab4fe222-5aed-43a9-b07c-614bcc410724}; !- Outlet Port
-
-OS:Node,
-  {6d6c46c6-28d5-4c0b-a1f1-f7c546037d3c}, !- Handle
-  Node 28,                                !- Name
-  {a4e21228-f4ca-4d35-9f4f-0eb3b1da904b}, !- Inlet Port
-  {98ef06fe-249f-426c-9974-406438fd3efc}; !- Outlet Port
-
-OS:Connection,
-  {3e94070b-5189-4768-b972-487b19ea7dbf}, !- Handle
-  {509c5bf7-5d59-469e-a4a9-c98ff2c7f9e1}, !- Name
-  {e83a54bc-f30e-4790-86fd-04c05d1c7d1a}, !- Source Object
-  8,                                      !- Outlet Port
-  {f93cedf1-5a9e-4762-99a9-e2340d6565d3}, !- Target Object
-  2;                                      !- Inlet Port
-
-OS:Connection,
-  {98ef06fe-249f-426c-9974-406438fd3efc}, !- Handle
-  {2917f54d-667d-4a63-8f44-bdd7495c47de}, !- Name
-  {6d6c46c6-28d5-4c0b-a1f1-f7c546037d3c}, !- Source Object
-  3,                                      !- Outlet Port
-  {e83a54bc-f30e-4790-86fd-04c05d1c7d1a}, !- Target Object
-  11;                                     !- Inlet Port
-
-OS:Node,
-  {3f896abf-b3f2-4f4b-856c-a7a3b8363b9b}, !- Handle
-  Node 29,                                !- Name
-  {96b2b35f-91f8-4d2a-8b11-c62235d28bd2}, !- Inlet Port
-  {b16adb51-af74-421a-9c8d-cb951bf77ac1}; !- Outlet Port
-
-OS:Node,
-  {794f254a-121f-487a-9fc8-918dd58d9ad7}, !- Handle
-  Node 30,                                !- Name
-  {f7260105-edb0-452d-acb2-ff9cefae9e90}, !- Inlet Port
-  {8d091652-c316-4dd9-9699-c5d4008ad2a8}; !- Outlet Port
-
-OS:Node,
-  {a5cbc170-214a-4e11-bf50-2fe67dd142df}, !- Handle
-  Node 31,                                !- Name
-  {42e60fd7-2121-41bf-baf4-49d3896f6a63}, !- Inlet Port
-  {3db709ab-b46d-47b2-a69c-92b896684e9b}; !- Outlet Port
-
-OS:Connection,
-  {96b2b35f-91f8-4d2a-8b11-c62235d28bd2}, !- Handle
-  {9361fbdb-5ab6-435f-9797-0b7f020ce20a}, !- Name
-  {e83a54bc-f30e-4790-86fd-04c05d1c7d1a}, !- Source Object
-  10,                                     !- Outlet Port
-  {3f896abf-b3f2-4f4b-856c-a7a3b8363b9b}, !- Target Object
-  2;                                      !- Inlet Port
-
-OS:Connection,
-  {8d091652-c316-4dd9-9699-c5d4008ad2a8}, !- Handle
-  {6b0e4c41-1305-4ac0-9b23-4f180b017f16}, !- Name
-  {794f254a-121f-487a-9fc8-918dd58d9ad7}, !- Source Object
-  3,                                      !- Outlet Port
-  {e83a54bc-f30e-4790-86fd-04c05d1c7d1a}, !- Target Object
-  9;                                      !- Inlet Port
-
-OS:AirLoopHVAC:ZoneSplitter,
-  {532674c1-752c-452b-90f4-e35f78561d9a}, !- Handle
-  res ac|unit 4 zone splitter,            !- Name
-  {b16adb51-af74-421a-9c8d-cb951bf77ac1}, !- Inlet Node Name
-  {4c7f78e5-d4d5-4e93-b27b-ac26f1ba550f}; !- Outlet Node Name 1
-
-OS:AirLoopHVAC:ZoneMixer,
-  {90e930e8-7632-47f1-88c6-fdd786ee56ea}, !- Handle
-  res ac|unit 4 zone mixer,               !- Name
-  {f7260105-edb0-452d-acb2-ff9cefae9e90}, !- Outlet Node Name
-  {c17c642e-5b3a-430c-8041-48d3104379ba}; !- Inlet Node Name 1
-
-OS:Connection,
-  {b16adb51-af74-421a-9c8d-cb951bf77ac1}, !- Handle
-  {7edfb2fb-c50a-4473-accb-6e640e439d4c}, !- Name
-  {3f896abf-b3f2-4f4b-856c-a7a3b8363b9b}, !- Source Object
-  3,                                      !- Outlet Port
-  {532674c1-752c-452b-90f4-e35f78561d9a}, !- Target Object
-  2;                                      !- Inlet Port
-
-OS:Connection,
-  {f7260105-edb0-452d-acb2-ff9cefae9e90}, !- Handle
-  {9b2c65d3-ecae-4da9-ac0c-55be17b41bd2}, !- Name
-  {90e930e8-7632-47f1-88c6-fdd786ee56ea}, !- Source Object
-  2,                                      !- Outlet Port
-  {794f254a-121f-487a-9fc8-918dd58d9ad7}, !- Target Object
-  2;                                      !- Inlet Port
-
-OS:Sizing:System,
-  {3b6d733e-783c-46e1-85cb-59aff4f378f0}, !- Handle
-  {e83a54bc-f30e-4790-86fd-04c05d1c7d1a}, !- AirLoop Name
-=======
-  {50548ebc-d402-49b7-945f-0db3b54f9850}, !- Handle
-  Node 3,                                 !- Name
-  {2aeff5a7-34d4-4fc0-834f-9306246ffdbc}, !- Inlet Port
-  {ff663113-def6-42f5-9c10-acfcd59d7ae8}; !- Outlet Port
-
-OS:Node,
-  {537623c5-4e0f-4c27-8a06-040e69564928}, !- Handle
-  Node 4,                                 !- Name
-  {5a1ca380-8e71-47b2-96f7-b3c4a33bd98d}, !- Inlet Port
-  {4544f5a3-6b96-467d-99a6-eb5cbc7d52fa}; !- Outlet Port
-
-OS:Connection,
-  {2aeff5a7-34d4-4fc0-834f-9306246ffdbc}, !- Handle
-  {a4e34760-5380-4ae6-9fe3-0c76bd9c9119}, !- Name
-  {f9c7dc4b-8eb3-4671-917d-fb774f2f0649}, !- Source Object
-  8,                                      !- Outlet Port
-  {50548ebc-d402-49b7-945f-0db3b54f9850}, !- Target Object
-  2;                                      !- Inlet Port
-
-OS:Connection,
-  {4544f5a3-6b96-467d-99a6-eb5cbc7d52fa}, !- Handle
-  {5f91218c-a965-41b0-a5e9-3e7fced165cf}, !- Name
-  {537623c5-4e0f-4c27-8a06-040e69564928}, !- Source Object
-  3,                                      !- Outlet Port
-  {f9c7dc4b-8eb3-4671-917d-fb774f2f0649}, !- Target Object
-  11;                                     !- Inlet Port
-
-OS:Node,
-  {62809b69-7ed7-44e6-8be6-b09727f7f784}, !- Handle
-  Node 5,                                 !- Name
-  {f7f64d6b-dd74-4d9e-801c-58f20e54d157}, !- Inlet Port
-  {29080ca6-c44b-4647-aa25-003faa9b79e2}; !- Outlet Port
-
-OS:Node,
-  {ceda9f3f-c19a-4870-89ae-c322839512e0}, !- Handle
-  Node 6,                                 !- Name
-  {1b2af853-dbc5-4042-82ac-123111c93d14}, !- Inlet Port
-  {715c1edd-4bd7-49c0-82b6-41aabe5f9769}; !- Outlet Port
-
-OS:Node,
-  {cdc3dce5-5e70-4d39-bcd4-7bcbba254cdf}, !- Handle
-  Node 7,                                 !- Name
-  {88957d43-91a1-4e64-aafc-cc81cb6cf96b}, !- Inlet Port
-  {79a00a4a-0a66-49a1-b139-2e80544e9abe}; !- Outlet Port
-
-OS:Connection,
-  {f7f64d6b-dd74-4d9e-801c-58f20e54d157}, !- Handle
-  {a250b13f-724b-47ee-a139-6e8d223fdac1}, !- Name
-  {f9c7dc4b-8eb3-4671-917d-fb774f2f0649}, !- Source Object
-  10,                                     !- Outlet Port
-  {62809b69-7ed7-44e6-8be6-b09727f7f784}, !- Target Object
-  2;                                      !- Inlet Port
-
-OS:Connection,
-  {715c1edd-4bd7-49c0-82b6-41aabe5f9769}, !- Handle
-  {4003fe28-4bad-4eb7-9386-11fc1caca628}, !- Name
-  {ceda9f3f-c19a-4870-89ae-c322839512e0}, !- Source Object
-  3,                                      !- Outlet Port
-  {f9c7dc4b-8eb3-4671-917d-fb774f2f0649}, !- Target Object
-  9;                                      !- Inlet Port
-
-OS:AirLoopHVAC:ZoneSplitter,
-  {b734c112-da5a-4454-a0df-89477b0e3879}, !- Handle
-  res ac zone splitter,                   !- Name
-  {29080ca6-c44b-4647-aa25-003faa9b79e2}, !- Inlet Node Name
-  {2d2e703b-e264-4925-9f18-ebe70c99992d}; !- Outlet Node Name 1
-
-OS:AirLoopHVAC:ZoneMixer,
-  {7acba2d0-9cfd-421f-9b1b-edb9ff090ef9}, !- Handle
-  res ac zone mixer,                      !- Name
-  {1b2af853-dbc5-4042-82ac-123111c93d14}, !- Outlet Node Name
-  {3459a1c8-de5c-4305-a524-c75727156a51}; !- Inlet Node Name 1
-
-OS:Connection,
-  {29080ca6-c44b-4647-aa25-003faa9b79e2}, !- Handle
-  {cbdc321b-ec36-469f-acce-909827d228c2}, !- Name
-  {62809b69-7ed7-44e6-8be6-b09727f7f784}, !- Source Object
-  3,                                      !- Outlet Port
-  {b734c112-da5a-4454-a0df-89477b0e3879}, !- Target Object
-  2;                                      !- Inlet Port
-
-OS:Connection,
-  {1b2af853-dbc5-4042-82ac-123111c93d14}, !- Handle
-  {8bacd82d-471d-48ff-9427-67d09b2df783}, !- Name
-  {7acba2d0-9cfd-421f-9b1b-edb9ff090ef9}, !- Source Object
-  2,                                      !- Outlet Port
-  {ceda9f3f-c19a-4870-89ae-c322839512e0}, !- Target Object
-  2;                                      !- Inlet Port
-
-OS:Sizing:System,
-  {2051953d-5f07-459f-b663-1c457f685552}, !- Handle
-  {f9c7dc4b-8eb3-4671-917d-fb774f2f0649}, !- AirLoop Name
->>>>>>> 49f5e9b9
-  Sensible,                               !- Type of Load to Size On
-  Autosize,                               !- Design Outdoor Air Flow Rate {m3/s}
-  0.3,                                    !- Central Heating Maximum System Air Flow Ratio
-  7,                                      !- Preheat Design Temperature {C}
-  0.008,                                  !- Preheat Design Humidity Ratio {kg-H2O/kg-Air}
-  12.8,                                   !- Precool Design Temperature {C}
-  0.008,                                  !- Precool Design Humidity Ratio {kg-H2O/kg-Air}
-  12.8,                                   !- Central Cooling Design Supply Air Temperature {C}
-  16.7,                                   !- Central Heating Design Supply Air Temperature {C}
-  NonCoincident,                          !- Sizing Option
-  Yes,                                    !- 100% Outdoor Air in Cooling
-  Yes,                                    !- 100% Outdoor Air in Heating
-  0.0085,                                 !- Central Cooling Design Supply Air Humidity Ratio {kg-H2O/kg-Air}
-  0.008,                                  !- Central Heating Design Supply Air Humidity Ratio {kg-H2O/kg-Air}
-  DesignDay,                              !- Cooling Design Air Flow Method
-  0,                                      !- Cooling Design Air Flow Rate {m3/s}
-  DesignDay,                              !- Heating Design Air Flow Method
-  0,                                      !- Heating Design Air Flow Rate {m3/s}
-  ZoneSum,                                !- System Outdoor Air Method
-  1,                                      !- Zone Maximum Outdoor Air Fraction {dimensionless}
-  0.0099676501,                           !- Cooling Supply Air Flow Rate Per Floor Area {m3/s-m2}
-  1,                                      !- Cooling Fraction of Autosized Cooling Supply Air Flow Rate
-  3.9475456e-005,                         !- Cooling Supply Air Flow Rate Per Unit Cooling Capacity {m3/s-W}
-  0.0099676501,                           !- Heating Supply Air Flow Rate Per Floor Area {m3/s-m2}
-  1,                                      !- Heating Fraction of Autosized Heating Supply Air Flow Rate
-  1,                                      !- Heating Fraction of Autosized Cooling Supply Air Flow Rate
-  3.1588213e-005,                         !- Heating Supply Air Flow Rate Per Unit Heating Capacity {m3/s-W}
-  CoolingDesignCapacity,                  !- Cooling Design Capacity Method
-  autosize,                               !- Cooling Design Capacity {W}
-  234.7,                                  !- Cooling Design Capacity Per Floor Area {W/m2}
-  1,                                      !- Fraction of Autosized Cooling Design Capacity
-  HeatingDesignCapacity,                  !- Heating Design Capacity Method
-  autosize,                               !- Heating Design Capacity {W}
-  157,                                    !- Heating Design Capacity Per Floor Area {W/m2}
-  1,                                      !- Fraction of Autosized Heating Design Capacity
-  OnOff;                                  !- Central Cooling Capacity Control Method
-
-OS:AvailabilityManagerAssignmentList,
-<<<<<<< HEAD
-  {ebf7c569-b506-4914-9fea-5f56b1ec5c29}, !- Handle
-  Air Loop HVAC 1 AvailabilityManagerAssignmentList 3; !- Name
-
-OS:Connection,
-  {ab4fe222-5aed-43a9-b07c-614bcc410724}, !- Handle
-  {64812a02-07cb-494f-95a8-0a34c0402302}, !- Name
-  {f93cedf1-5a9e-4762-99a9-e2340d6565d3}, !- Source Object
-  3,                                      !- Outlet Port
-  {693f90e3-6b59-41eb-9d5b-32842de49c43}, !- Target Object
-  6;                                      !- Inlet Port
-
-OS:Connection,
-  {a4e21228-f4ca-4d35-9f4f-0eb3b1da904b}, !- Handle
-  {8ddb09b4-a1a7-4c0b-8e25-e7a6d3b33458}, !- Name
-  {693f90e3-6b59-41eb-9d5b-32842de49c43}, !- Source Object
-  7,                                      !- Outlet Port
-  {6d6c46c6-28d5-4c0b-a1f1-f7c546037d3c}, !- Target Object
-  2;                                      !- Inlet Port
-
-OS:AirTerminal:SingleDuct:ConstantVolume:NoReheat,
-  {51743fe5-527b-46e0-be7f-42b3d830e5fc}, !- Handle
-  res ac|unit 4 living zone|unit 4 direct air, !- Name
-  {9bf5c671-ac40-431d-97d5-e3e82b751262}, !- Availability Schedule Name
-  {73343710-8fb5-449f-a84c-3dbfaecf40c4}, !- Air Inlet Node Name
-  {42e60fd7-2121-41bf-baf4-49d3896f6a63}, !- Air Outlet Node Name
-  AutoSize;                               !- Maximum Air Flow Rate {m3/s}
-
-OS:Node,
-  {9deb8e32-9458-4140-a7f8-49e158d71c79}, !- Handle
-  Node 32,                                !- Name
-  {79fa78a3-cbad-4fc3-8104-392dcf7a6768}, !- Inlet Port
-  {c17c642e-5b3a-430c-8041-48d3104379ba}; !- Outlet Port
-
-OS:Connection,
-  {3db709ab-b46d-47b2-a69c-92b896684e9b}, !- Handle
-  {cb16cdd9-9f74-4f7a-abec-1b9e27387aef}, !- Name
-  {a5cbc170-214a-4e11-bf50-2fe67dd142df}, !- Source Object
-  3,                                      !- Outlet Port
-  {137b61ac-ac6b-42c8-8677-38afed650c34}, !- Target Object
-  3;                                      !- Inlet Port
-
-OS:Connection,
-  {79fa78a3-cbad-4fc3-8104-392dcf7a6768}, !- Handle
-  {7ac9349d-418c-4aca-b5f1-cf49ef98be04}, !- Name
-  {711cc750-ab7c-4586-be86-0e45bf7c75fa}, !- Source Object
-  3,                                      !- Outlet Port
-  {9deb8e32-9458-4140-a7f8-49e158d71c79}, !- Target Object
-  2;                                      !- Inlet Port
-
-OS:Connection,
-  {c17c642e-5b3a-430c-8041-48d3104379ba}, !- Handle
-  {417c4e74-0994-4cb2-b2e2-764bf1ae8e70}, !- Name
-  {9deb8e32-9458-4140-a7f8-49e158d71c79}, !- Source Object
-  3,                                      !- Outlet Port
-  {90e930e8-7632-47f1-88c6-fdd786ee56ea}, !- Target Object
-  3;                                      !- Inlet Port
-
-OS:Node,
-  {fa94a84d-b605-4a3c-bcec-d2c96e01a194}, !- Handle
-  Node 33,                                !- Name
-  {4c7f78e5-d4d5-4e93-b27b-ac26f1ba550f}, !- Inlet Port
-  {73343710-8fb5-449f-a84c-3dbfaecf40c4}; !- Outlet Port
-
-OS:Connection,
-  {4c7f78e5-d4d5-4e93-b27b-ac26f1ba550f}, !- Handle
-  {7dd67f9b-dd56-436f-9e4b-2e68b9674727}, !- Name
-  {532674c1-752c-452b-90f4-e35f78561d9a}, !- Source Object
-  3,                                      !- Outlet Port
-  {fa94a84d-b605-4a3c-bcec-d2c96e01a194}, !- Target Object
-  2;                                      !- Inlet Port
-
-OS:Connection,
-  {73343710-8fb5-449f-a84c-3dbfaecf40c4}, !- Handle
-  {b53d2b3f-fb1c-4ee2-87ba-18ad054740cc}, !- Name
-  {fa94a84d-b605-4a3c-bcec-d2c96e01a194}, !- Source Object
-  3,                                      !- Outlet Port
-  {51743fe5-527b-46e0-be7f-42b3d830e5fc}, !- Target Object
-  3;                                      !- Inlet Port
-
-OS:Connection,
-  {42e60fd7-2121-41bf-baf4-49d3896f6a63}, !- Handle
-  {9f8be070-c895-43b7-a4cc-f0123b2ba1a5}, !- Name
-  {51743fe5-527b-46e0-be7f-42b3d830e5fc}, !- Source Object
-  4,                                      !- Outlet Port
-  {a5cbc170-214a-4e11-bf50-2fe67dd142df}, !- Target Object
-  2;                                      !- Inlet Port
-
-OS:AdditionalProperties,
-  {0025c51d-6484-4b67-8a87-2e7a45eb7057}, !- Handle
-  {693f90e3-6b59-41eb-9d5b-32842de49c43}, !- Object Name
-=======
-  {9b973c46-cba4-4310-aa98-a4a5869a9401}, !- Handle
-  Air Loop HVAC 1 AvailabilityManagerAssignmentList; !- Name
-
-OS:Connection,
-  {ff663113-def6-42f5-9c10-acfcd59d7ae8}, !- Handle
-  {fa8ed911-3bdf-415c-b0c5-c9e74846964a}, !- Name
-  {50548ebc-d402-49b7-945f-0db3b54f9850}, !- Source Object
-  3,                                      !- Outlet Port
-  {e1b4ab9a-1d8d-4924-9f03-373616cac74a}, !- Target Object
-  6;                                      !- Inlet Port
-
-OS:Connection,
-  {5a1ca380-8e71-47b2-96f7-b3c4a33bd98d}, !- Handle
-  {ad134c4b-254c-4fc2-a0cf-c350ea638204}, !- Name
-  {e1b4ab9a-1d8d-4924-9f03-373616cac74a}, !- Source Object
-  7,                                      !- Outlet Port
-  {537623c5-4e0f-4c27-8a06-040e69564928}, !- Target Object
-  2;                                      !- Inlet Port
-
-OS:AirTerminal:SingleDuct:ConstantVolume:NoReheat,
-  {bbb0873b-9a93-4942-b2b2-69b68713415d}, !- Handle
-  res ac living zone direct air,          !- Name
-  {df5e29d9-84f0-4eb8-91c7-eb586a7e2831}, !- Availability Schedule Name
-  {b9b386c3-1b50-428e-970e-0221892be5af}, !- Air Inlet Node Name
-  {88957d43-91a1-4e64-aafc-cc81cb6cf96b}, !- Air Outlet Node Name
-  AutoSize;                               !- Maximum Air Flow Rate {m3/s}
-
-OS:Node,
-  {311039dc-eaf1-4e06-b861-7cd01910da13}, !- Handle
-  Node 8,                                 !- Name
-  {e137dfcf-71ca-4224-aee9-622624262f80}, !- Inlet Port
-  {3459a1c8-de5c-4305-a524-c75727156a51}; !- Outlet Port
-
-OS:Connection,
-  {79a00a4a-0a66-49a1-b139-2e80544e9abe}, !- Handle
-  {323daa5c-c4d7-4c16-b38d-52d5ad7e4f46}, !- Name
-  {cdc3dce5-5e70-4d39-bcd4-7bcbba254cdf}, !- Source Object
-  3,                                      !- Outlet Port
-  {93476fbf-abb9-4ac6-a6ab-5b8f1888232d}, !- Target Object
-  3;                                      !- Inlet Port
-
-OS:Connection,
-  {e137dfcf-71ca-4224-aee9-622624262f80}, !- Handle
-  {908fa4fd-296e-49ef-903c-7b369a1abbba}, !- Name
-  {2ed02e2d-2e3f-42a7-9883-84871b135eab}, !- Source Object
-  3,                                      !- Outlet Port
-  {311039dc-eaf1-4e06-b861-7cd01910da13}, !- Target Object
-  2;                                      !- Inlet Port
-
-OS:Connection,
-  {3459a1c8-de5c-4305-a524-c75727156a51}, !- Handle
-  {4bc2a75b-2aeb-4bc8-a7d5-63aa6aa86633}, !- Name
-  {311039dc-eaf1-4e06-b861-7cd01910da13}, !- Source Object
-  3,                                      !- Outlet Port
-  {7acba2d0-9cfd-421f-9b1b-edb9ff090ef9}, !- Target Object
-  3;                                      !- Inlet Port
-
-OS:Node,
-  {926d9b69-cc59-4b2a-a506-3113277487d9}, !- Handle
-  Node 9,                                 !- Name
-  {2d2e703b-e264-4925-9f18-ebe70c99992d}, !- Inlet Port
-  {b9b386c3-1b50-428e-970e-0221892be5af}; !- Outlet Port
-
-OS:Connection,
-  {2d2e703b-e264-4925-9f18-ebe70c99992d}, !- Handle
-  {b6602f67-a574-4729-b5b1-5feb27686b33}, !- Name
-  {b734c112-da5a-4454-a0df-89477b0e3879}, !- Source Object
-  3,                                      !- Outlet Port
-  {926d9b69-cc59-4b2a-a506-3113277487d9}, !- Target Object
-  2;                                      !- Inlet Port
-
-OS:Connection,
-  {b9b386c3-1b50-428e-970e-0221892be5af}, !- Handle
-  {5f5f1b8b-498a-4ae4-a997-d362528e4a38}, !- Name
-  {926d9b69-cc59-4b2a-a506-3113277487d9}, !- Source Object
-  3,                                      !- Outlet Port
-  {bbb0873b-9a93-4942-b2b2-69b68713415d}, !- Target Object
-  3;                                      !- Inlet Port
-
-OS:Connection,
-  {88957d43-91a1-4e64-aafc-cc81cb6cf96b}, !- Handle
-  {cbdb162f-56e7-44ae-a8c1-4943971f1ea2}, !- Name
-  {bbb0873b-9a93-4942-b2b2-69b68713415d}, !- Source Object
-  4,                                      !- Outlet Port
-  {cdc3dce5-5e70-4d39-bcd4-7bcbba254cdf}, !- Target Object
-  2;                                      !- Inlet Port
-
-OS:AdditionalProperties,
-  {730db5c9-e266-4b9a-9499-5c39002830d6}, !- Handle
-  {e1b4ab9a-1d8d-4924-9f03-373616cac74a}, !- Object Name
->>>>>>> 49f5e9b9
-  SizingInfoHVACCapacityDerateFactorEER,  !- Feature Name 1
-  String,                                 !- Feature Data Type 1
-  1.0&#441.0&#441.0&#441.0&#441.0,        !- Feature Value 1
-  SizingInfoHVACRatedCFMperTonCooling,    !- Feature Name 2
-  String,                                 !- Feature Data Type 2
-  386.1,                                  !- Feature Value 2
-  SizingInfoHVACFracCoolLoadServed,       !- Feature Name 3
-  Double,                                 !- Feature Data Type 3
-  1;                                      !- Feature Value 3
