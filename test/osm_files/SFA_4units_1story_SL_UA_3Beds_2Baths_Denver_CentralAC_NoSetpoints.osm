--- conflicted
+++ resolved
@@ -1,53 +1,26 @@
 !- NOTE: Auto-generated from /test/osw_files/SFA_4units_1story_SL_UA_3Beds_2Baths_Denver_CentralAC_NoSetpoints.osw
 
 OS:Version,
-<<<<<<< HEAD
-  {76215c1d-de90-4c83-b9e4-f21bb8400069}, !- Handle
-  2.9.0;                                  !- Version Identifier
-
-OS:SimulationControl,
-  {7bc65dad-ef42-431a-919d-68dcf39020e5}, !- Handle
-=======
   {fbde9ebe-3ea9-4adb-aa32-d2457c64fed3}, !- Handle
   2.9.0;                                  !- Version Identifier
 
 OS:SimulationControl,
   {61bf5294-4c34-4cbd-a523-93b8e04945b3}, !- Handle
->>>>>>> 0d6078c2
   ,                                       !- Do Zone Sizing Calculation
   ,                                       !- Do System Sizing Calculation
   ,                                       !- Do Plant Sizing Calculation
   No;                                     !- Run Simulation for Sizing Periods
 
 OS:Timestep,
-<<<<<<< HEAD
-  {f9e9d3f2-2446-46ec-8bbf-9a9d6a8e041c}, !- Handle
-  6;                                      !- Number of Timesteps per Hour
-
-OS:ShadowCalculation,
-  {55cfe9da-795a-4343-80d6-2e5b1435c611}, !- Handle
-=======
   {025da912-a584-4841-ae2b-59c08b92170e}, !- Handle
   6;                                      !- Number of Timesteps per Hour
 
 OS:ShadowCalculation,
   {40fa07cc-92b3-4353-b1e2-9ee9598f065d}, !- Handle
->>>>>>> 0d6078c2
   20,                                     !- Calculation Frequency
   200;                                    !- Maximum Figures in Shadow Overlap Calculations
 
 OS:SurfaceConvectionAlgorithm:Outside,
-<<<<<<< HEAD
-  {c6871025-1858-452b-bfe3-d148cf63d473}, !- Handle
-  DOE-2;                                  !- Algorithm
-
-OS:SurfaceConvectionAlgorithm:Inside,
-  {82ce729e-5162-4a7f-b83b-232485bae840}, !- Handle
-  TARP;                                   !- Algorithm
-
-OS:ZoneCapacitanceMultiplier:ResearchSpecial,
-  {ac6e6cec-2b05-4d4e-afb1-387cdcc9515e}, !- Handle
-=======
   {ec4a48c9-4bfb-4fa7-aed6-5de7289b7e32}, !- Handle
   DOE-2;                                  !- Algorithm
 
@@ -57,17 +30,12 @@
 
 OS:ZoneCapacitanceMultiplier:ResearchSpecial,
   {cf7b13f1-ccb2-4392-aa1e-685d27973d71}, !- Handle
->>>>>>> 0d6078c2
   ,                                       !- Temperature Capacity Multiplier
   15,                                     !- Humidity Capacity Multiplier
   ;                                       !- Carbon Dioxide Capacity Multiplier
 
 OS:RunPeriod,
-<<<<<<< HEAD
-  {8d1ef647-b4ae-4b13-8c6d-e18861f6e738}, !- Handle
-=======
   {2750a539-4a98-410e-b70f-0bbecad37871}, !- Handle
->>>>>>> 0d6078c2
   Run Period 1,                           !- Name
   1,                                      !- Begin Month
   1,                                      !- Begin Day of Month
@@ -81,21 +49,13 @@
   ;                                       !- Number of Times Runperiod to be Repeated
 
 OS:YearDescription,
-<<<<<<< HEAD
-  {71cf76a0-a224-4f0d-980e-f05194e34d2a}, !- Handle
-=======
   {7618c73a-2a68-4fec-adc3-f66c1694d446}, !- Handle
->>>>>>> 0d6078c2
   2007,                                   !- Calendar Year
   ,                                       !- Day of Week for Start Day
   ;                                       !- Is Leap Year
 
 OS:WeatherFile,
-<<<<<<< HEAD
-  {e79b3a5b-ec80-4a4e-908c-c66ad6d636ac}, !- Handle
-=======
   {4380def4-66dd-444f-947e-fe476a16cfd6}, !- Handle
->>>>>>> 0d6078c2
   Denver Intl Ap,                         !- City
   CO,                                     !- State Province Region
   USA,                                    !- Country
@@ -109,13 +69,8 @@
   E23378AA;                               !- Checksum
 
 OS:AdditionalProperties,
-<<<<<<< HEAD
-  {aa0db0e5-e5e3-4f9d-8ef9-164ca5d30773}, !- Handle
-  {e79b3a5b-ec80-4a4e-908c-c66ad6d636ac}, !- Object Name
-=======
   {f4703255-f568-48a6-af87-6031bd8e40a6}, !- Handle
   {4380def4-66dd-444f-947e-fe476a16cfd6}, !- Object Name
->>>>>>> 0d6078c2
   EPWHeaderCity,                          !- Feature Name 1
   String,                                 !- Feature Data Type 1
   Denver Intl Ap,                         !- Feature Value 1
@@ -223,11 +178,7 @@
   84;                                     !- Feature Value 35
 
 OS:Site,
-<<<<<<< HEAD
-  {c6170ddc-71bb-4e1f-b43b-b2c65feda9a7}, !- Handle
-=======
   {587ab618-93d3-42c4-8e98-13aeddc37d5b}, !- Handle
->>>>>>> 0d6078c2
   Denver Intl Ap_CO_USA,                  !- Name
   39.83,                                  !- Latitude {deg}
   -104.65,                                !- Longitude {deg}
@@ -236,11 +187,7 @@
   ;                                       !- Terrain
 
 OS:ClimateZones,
-<<<<<<< HEAD
-  {6a85aeab-5b4b-4985-a46a-85de75045172}, !- Handle
-=======
   {57b10e6f-f161-4001-9a93-6df8e0186f39}, !- Handle
->>>>>>> 0d6078c2
   ,                                       !- Active Institution
   ,                                       !- Active Year
   ,                                       !- Climate Zone Institution Name 1
@@ -253,31 +200,19 @@
   Cold;                                   !- Climate Zone Value 2
 
 OS:Site:WaterMainsTemperature,
-<<<<<<< HEAD
-  {18a9d7c8-372b-48c1-a231-7ad46dbc4924}, !- Handle
-=======
   {bbcc9889-1062-4a54-a4d1-f1363ad819f0}, !- Handle
->>>>>>> 0d6078c2
   Correlation,                            !- Calculation Method
   ,                                       !- Temperature Schedule Name
   10.8753424657535,                       !- Annual Average Outdoor Air Temperature {C}
   23.1524007936508;                       !- Maximum Difference In Monthly Average Outdoor Air Temperatures {deltaC}
 
 OS:RunPeriodControl:DaylightSavingTime,
-<<<<<<< HEAD
-  {249ca399-b595-4891-9a3e-4d0ffa9cf21a}, !- Handle
-=======
   {9f3fe84d-e163-4853-9b14-9a624322baf9}, !- Handle
->>>>>>> 0d6078c2
   4/7,                                    !- Start Date
   10/26;                                  !- End Date
 
 OS:Site:GroundTemperature:Deep,
-<<<<<<< HEAD
-  {e1037898-39f2-45a0-a920-19930824dc65}, !- Handle
-=======
   {2db9a927-c781-44a8-aab7-6fe6a9adf667}, !- Handle
->>>>>>> 0d6078c2
   10.8753424657535,                       !- January Deep Ground Temperature {C}
   10.8753424657535,                       !- February Deep Ground Temperature {C}
   10.8753424657535,                       !- March Deep Ground Temperature {C}
@@ -292,11 +227,7 @@
   10.8753424657535;                       !- December Deep Ground Temperature {C}
 
 OS:Building,
-<<<<<<< HEAD
-  {220635fc-7190-4288-a5ff-b155661171d5}, !- Handle
-=======
   {507e5f91-b40f-412a-94b1-e938783dbf0b}, !- Handle
->>>>>>> 0d6078c2
   Building 1,                             !- Name
   ,                                       !- Building Sector Type
   0,                                      !- North Axis {deg}
@@ -311,33 +242,17 @@
   4;                                      !- Standards Number of Living Units
 
 OS:AdditionalProperties,
-<<<<<<< HEAD
-  {2a4dbf58-700b-4f22-9610-23278a5ae12b}, !- Handle
-  {220635fc-7190-4288-a5ff-b155661171d5}, !- Object Name
-  num_units,                              !- Feature Name 1
-=======
   {8d0cea63-80f2-4520-9dd9-b9a6ad1888bc}, !- Handle
   {507e5f91-b40f-412a-94b1-e938783dbf0b}, !- Object Name
   Total Units Represented,                !- Feature Name 1
->>>>>>> 0d6078c2
   Integer,                                !- Feature Data Type 1
   4,                                      !- Feature Value 1
-  has_rear_units,                         !- Feature Name 2
-  Boolean,                                !- Feature Data Type 2
-  false,                                  !- Feature Value 2
-  horz_location,                          !- Feature Name 3
-  String,                                 !- Feature Data Type 3
-  Left,                                   !- Feature Value 3
-  num_floors,                             !- Feature Name 4
-  Integer,                                !- Feature Data Type 4
-  1;                                      !- Feature Value 4
+  Total Units Modeled,                    !- Feature Name 2
+  Integer,                                !- Feature Data Type 2
+  4;                                      !- Feature Value 2
 
 OS:ThermalZone,
-<<<<<<< HEAD
-  {0c21c6bc-2b99-4bf2-8110-733b80658c6e}, !- Handle
-=======
   {783d3c7e-0f14-436f-8610-2e13da48b224}, !- Handle
->>>>>>> 0d6078c2
   living zone,                            !- Name
   ,                                       !- Multiplier
   ,                                       !- Ceiling Height {m}
@@ -346,17 +261,10 @@
   ,                                       !- Zone Inside Convection Algorithm
   ,                                       !- Zone Outside Convection Algorithm
   ,                                       !- Zone Conditioning Equipment List Name
-<<<<<<< HEAD
-  {5cd12654-211b-4eab-a1e3-bc9f6e689ca7}, !- Zone Air Inlet Port List
-  {ca70a8a5-7b36-4cf5-833a-5031b8aaeef4}, !- Zone Air Exhaust Port List
-  {54d0b596-979d-43ff-b7e3-62b06c7e0e0a}, !- Zone Air Node Name
-  {ee56ef88-b4b7-41f4-94e3-a6b84e21bf7b}, !- Zone Return Air Port List
-=======
   {ff85751d-d227-446b-9b8b-9bab5fa580c5}, !- Zone Air Inlet Port List
   {70f10342-c978-4dcd-9a06-add44924984c}, !- Zone Air Exhaust Port List
   {1a69a4af-4abe-4c45-819b-0969b1eb146c}, !- Zone Air Node Name
   {8f05e0a1-cbcd-454f-ae44-20e710cd82a8}, !- Zone Return Air Port List
->>>>>>> 0d6078c2
   ,                                       !- Primary Daylighting Control Name
   ,                                       !- Fraction of Zone Controlled by Primary Daylighting Control
   ,                                       !- Secondary Daylighting Control Name
@@ -367,41 +275,6 @@
   No;                                     !- Use Ideal Air Loads
 
 OS:Node,
-<<<<<<< HEAD
-  {f813e68d-9b4d-4eb3-a774-7a28cfe8a7bd}, !- Handle
-  Node 1,                                 !- Name
-  {54d0b596-979d-43ff-b7e3-62b06c7e0e0a}, !- Inlet Port
-  ;                                       !- Outlet Port
-
-OS:Connection,
-  {54d0b596-979d-43ff-b7e3-62b06c7e0e0a}, !- Handle
-  {ec4410b2-8345-40ec-b643-2dd7f4a7ae98}, !- Name
-  {0c21c6bc-2b99-4bf2-8110-733b80658c6e}, !- Source Object
-  11,                                     !- Outlet Port
-  {f813e68d-9b4d-4eb3-a774-7a28cfe8a7bd}, !- Target Object
-  2;                                      !- Inlet Port
-
-OS:PortList,
-  {5cd12654-211b-4eab-a1e3-bc9f6e689ca7}, !- Handle
-  {a5b03acc-a0fb-4342-b4e5-e1643e01b4b7}, !- Name
-  {0c21c6bc-2b99-4bf2-8110-733b80658c6e}, !- HVAC Component
-  {e8e814f5-3ecc-4494-8f3d-522ffeba792d}; !- Port 1
-
-OS:PortList,
-  {ca70a8a5-7b36-4cf5-833a-5031b8aaeef4}, !- Handle
-  {5653e068-c9a4-46fa-8654-12dc4f39be09}, !- Name
-  {0c21c6bc-2b99-4bf2-8110-733b80658c6e}; !- HVAC Component
-
-OS:PortList,
-  {ee56ef88-b4b7-41f4-94e3-a6b84e21bf7b}, !- Handle
-  {d4f6a780-0600-4de6-a7e3-64c22cfd79d0}, !- Name
-  {0c21c6bc-2b99-4bf2-8110-733b80658c6e}, !- HVAC Component
-  {8cd65f63-4b77-4dec-acc0-9f6ad232b2b6}; !- Port 1
-
-OS:Sizing:Zone,
-  {b681447c-1c5a-4dd9-a45f-d1208637b6d7}, !- Handle
-  {0c21c6bc-2b99-4bf2-8110-733b80658c6e}, !- Zone or ZoneList Name
-=======
   {153044ea-0a32-419d-ab4a-9327c33c8f57}, !- Handle
   Node 1,                                 !- Name
   {1a69a4af-4abe-4c45-819b-0969b1eb146c}, !- Inlet Port
@@ -435,7 +308,6 @@
 OS:Sizing:Zone,
   {45e2df32-8672-4f1d-8b2d-62a540f1f3a8}, !- Handle
   {783d3c7e-0f14-436f-8610-2e13da48b224}, !- Zone or ZoneList Name
->>>>>>> 0d6078c2
   SupplyAirTemperature,                   !- Zone Cooling Design Supply Air Temperature Input Method
   14,                                     !- Zone Cooling Design Supply Air Temperature {C}
   11.11,                                  !- Zone Cooling Design Supply Air Temperature Difference {deltaC}
@@ -464,34 +336,20 @@
   autosize;                               !- Dedicated Outdoor Air High Setpoint Temperature for Design {C}
 
 OS:ZoneHVAC:EquipmentList,
-<<<<<<< HEAD
-  {0dcaaf2d-dd1d-45af-aba8-a5228c64c4a0}, !- Handle
-  Zone HVAC Equipment List 1,             !- Name
-  {0c21c6bc-2b99-4bf2-8110-733b80658c6e}, !- Thermal Zone
-  SequentialLoad,                         !- Load Distribution Scheme
-  {7fb3a5d8-5518-4fab-b65d-8395ce90dd74}, !- Zone Equipment 1
-=======
   {ca30ab71-aeaf-4346-88a7-5c66201c7194}, !- Handle
   Zone HVAC Equipment List 1,             !- Name
   {783d3c7e-0f14-436f-8610-2e13da48b224}, !- Thermal Zone
   SequentialLoad,                         !- Load Distribution Scheme
   {1e06ab42-d374-4716-9fb8-59a001b0a838}, !- Zone Equipment 1
->>>>>>> 0d6078c2
   1,                                      !- Zone Equipment Cooling Sequence 1
   1,                                      !- Zone Equipment Heating or No-Load Sequence 1
   ,                                       !- Zone Equipment Sequential Cooling Fraction Schedule Name 1
   ;                                       !- Zone Equipment Sequential Heating Fraction Schedule Name 1
 
 OS:Space,
-<<<<<<< HEAD
-  {ec6a6a6c-42f4-43e1-befd-941167975b22}, !- Handle
-  living space,                           !- Name
-  {aa725264-27e9-4d68-817f-1f8b2cf454a5}, !- Space Type Name
-=======
   {39298c81-8535-49db-88ce-ad4571a0d03d}, !- Handle
   living space,                           !- Name
   {d0d19e11-c6d9-43a3-b660-8053661db848}, !- Space Type Name
->>>>>>> 0d6078c2
   ,                                       !- Default Construction Set Name
   ,                                       !- Default Schedule Set Name
   ,                                       !- Direction of Relative North {deg}
@@ -499,19 +357,6 @@
   ,                                       !- Y Origin {m}
   ,                                       !- Z Origin {m}
   ,                                       !- Building Story Name
-<<<<<<< HEAD
-  {0c21c6bc-2b99-4bf2-8110-733b80658c6e}, !- Thermal Zone Name
-  ,                                       !- Part of Total Floor Area
-  ,                                       !- Design Specification Outdoor Air Object Name
-  {e5eac7bb-126e-4500-a490-7028e9a86254}; !- Building Unit Name
-
-OS:Surface,
-  {d04d8cdc-6ab1-40ce-b9a3-2e6e33dda040}, !- Handle
-  Surface 1,                              !- Name
-  Floor,                                  !- Surface Type
-  ,                                       !- Construction Name
-  {ec6a6a6c-42f4-43e1-befd-941167975b22}, !- Space Name
-=======
   {783d3c7e-0f14-436f-8610-2e13da48b224}, !- Thermal Zone Name
   ,                                       !- Part of Total Floor Area
   ,                                       !- Design Specification Outdoor Air Object Name
@@ -523,7 +368,6 @@
   Floor,                                  !- Surface Type
   ,                                       !- Construction Name
   {39298c81-8535-49db-88ce-ad4571a0d03d}, !- Space Name
->>>>>>> 0d6078c2
   Foundation,                             !- Outside Boundary Condition
   ,                                       !- Outside Boundary Condition Object
   NoSun,                                  !- Sun Exposure
@@ -536,19 +380,11 @@
   6.46578440716979, -12.9315688143396, 0; !- X,Y,Z Vertex 4 {m}
 
 OS:Surface,
-<<<<<<< HEAD
-  {5511b652-ec29-4340-89fe-4461f6750cf9}, !- Handle
-  Surface 2,                              !- Name
-  Wall,                                   !- Surface Type
-  ,                                       !- Construction Name
-  {ec6a6a6c-42f4-43e1-befd-941167975b22}, !- Space Name
-=======
   {98823dbd-158a-4ee6-8e70-9bd7f889aaf2}, !- Handle
   Surface 2,                              !- Name
   Wall,                                   !- Surface Type
   ,                                       !- Construction Name
   {39298c81-8535-49db-88ce-ad4571a0d03d}, !- Space Name
->>>>>>> 0d6078c2
   Outdoors,                               !- Outside Boundary Condition
   ,                                       !- Outside Boundary Condition Object
   SunExposed,                             !- Sun Exposure
@@ -561,19 +397,11 @@
   0, -12.9315688143396, 2.4384;           !- X,Y,Z Vertex 4 {m}
 
 OS:Surface,
-<<<<<<< HEAD
-  {60a4a471-9e29-484f-8732-7b931c2c997a}, !- Handle
-  Surface 3,                              !- Name
-  Wall,                                   !- Surface Type
-  ,                                       !- Construction Name
-  {ec6a6a6c-42f4-43e1-befd-941167975b22}, !- Space Name
-=======
   {bd5d6d90-6eab-4a18-ac80-74055a2c1b03}, !- Handle
   Surface 3,                              !- Name
   Wall,                                   !- Surface Type
   ,                                       !- Construction Name
   {39298c81-8535-49db-88ce-ad4571a0d03d}, !- Space Name
->>>>>>> 0d6078c2
   Outdoors,                               !- Outside Boundary Condition
   ,                                       !- Outside Boundary Condition Object
   SunExposed,                             !- Sun Exposure
@@ -586,15 +414,6 @@
   0, 0, 2.4384;                           !- X,Y,Z Vertex 4 {m}
 
 OS:Surface,
-<<<<<<< HEAD
-  {09299f1a-7f71-415b-bdc0-af57061253de}, !- Handle
-  Surface 4,                              !- Name
-  Wall,                                   !- Surface Type
-  ,                                       !- Construction Name
-  {ec6a6a6c-42f4-43e1-befd-941167975b22}, !- Space Name
-  Adiabatic,                              !- Outside Boundary Condition
-  ,                                       !- Outside Boundary Condition Object
-=======
   {e8584b65-1466-42c5-9ed2-c8d53b2cdd56}, !- Handle
   Surface 4,                              !- Name
   Wall,                                   !- Surface Type
@@ -602,7 +421,6 @@
   {39298c81-8535-49db-88ce-ad4571a0d03d}, !- Space Name
   Surface,                                !- Outside Boundary Condition
   {d3910214-f6fd-46ab-a3b4-6c07be522edd}, !- Outside Boundary Condition Object
->>>>>>> 0d6078c2
   NoSun,                                  !- Sun Exposure
   NoWind,                                 !- Wind Exposure
   ,                                       !- View Factor to Ground
@@ -613,19 +431,11 @@
   6.46578440716979, 0, 2.4384;            !- X,Y,Z Vertex 4 {m}
 
 OS:Surface,
-<<<<<<< HEAD
-  {54d65b66-288e-44a7-857d-9924bbdc5f2f}, !- Handle
-  Surface 5,                              !- Name
-  Wall,                                   !- Surface Type
-  ,                                       !- Construction Name
-  {ec6a6a6c-42f4-43e1-befd-941167975b22}, !- Space Name
-=======
   {91dd48aa-c41e-45d5-bcf0-653bdff0c341}, !- Handle
   Surface 5,                              !- Name
   Wall,                                   !- Surface Type
   ,                                       !- Construction Name
   {39298c81-8535-49db-88ce-ad4571a0d03d}, !- Space Name
->>>>>>> 0d6078c2
   Outdoors,                               !- Outside Boundary Condition
   ,                                       !- Outside Boundary Condition Object
   SunExposed,                             !- Sun Exposure
@@ -638,15 +448,6 @@
   6.46578440716979, -12.9315688143396, 2.4384; !- X,Y,Z Vertex 4 {m}
 
 OS:Surface,
-<<<<<<< HEAD
-  {d0605b0c-725e-48b0-86e9-3378b1b7347f}, !- Handle
-  Surface 6,                              !- Name
-  RoofCeiling,                            !- Surface Type
-  ,                                       !- Construction Name
-  {ec6a6a6c-42f4-43e1-befd-941167975b22}, !- Space Name
-  Surface,                                !- Outside Boundary Condition
-  {dfb01b51-c5e5-4a8f-ba31-266c1805c61d}, !- Outside Boundary Condition Object
-=======
   {af2c36df-3b99-4eb9-bdd1-041ce1e7cd39}, !- Handle
   Surface 6,                              !- Name
   RoofCeiling,                            !- Surface Type
@@ -654,7 +455,6 @@
   {39298c81-8535-49db-88ce-ad4571a0d03d}, !- Space Name
   Surface,                                !- Outside Boundary Condition
   {10d23846-ea43-4f5b-8816-d9f4b0960a2a}, !- Outside Boundary Condition Object
->>>>>>> 0d6078c2
   NoSun,                                  !- Sun Exposure
   NoWind,                                 !- Wind Exposure
   ,                                       !- View Factor to Ground
@@ -665,11 +465,7 @@
   0, -12.9315688143396, 2.4384;           !- X,Y,Z Vertex 4 {m}
 
 OS:SpaceType,
-<<<<<<< HEAD
-  {aa725264-27e9-4d68-817f-1f8b2cf454a5}, !- Handle
-=======
   {d0d19e11-c6d9-43a3-b660-8053661db848}, !- Handle
->>>>>>> 0d6078c2
   Space Type 1,                           !- Name
   ,                                       !- Default Construction Set Name
   ,                                       !- Default Schedule Set Name
@@ -679,16 +475,6 @@
   ,                                       !- Standards Building Type
   living;                                 !- Standards Space Type
 
-<<<<<<< HEAD
-OS:Surface,
-  {dfb01b51-c5e5-4a8f-ba31-266c1805c61d}, !- Handle
-  Surface 7,                              !- Name
-  Floor,                                  !- Surface Type
-  ,                                       !- Construction Name
-  {ec2b3555-2ec3-43b6-8e4e-554acbeceb43}, !- Space Name
-  Surface,                                !- Outside Boundary Condition
-  {d0605b0c-725e-48b0-86e9-3378b1b7347f}, !- Outside Boundary Condition Object
-=======
 OS:ThermalZone,
   {d17465fd-080c-429c-9148-15d4f9df3c19}, !- Handle
   living zone|unit 2,                     !- Name
@@ -808,25 +594,10 @@
   {037fefa8-9077-4325-ab3e-57b8798edcc8}, !- Space Name
   Surface,                                !- Outside Boundary Condition
   {5d37eff4-033c-46fc-b193-c7367e294d33}, !- Outside Boundary Condition Object
->>>>>>> 0d6078c2
   NoSun,                                  !- Sun Exposure
   NoWind,                                 !- Wind Exposure
   ,                                       !- View Factor to Ground
   ,                                       !- Number of Vertices
-<<<<<<< HEAD
-  0, -12.9315688143396, 2.4384,           !- X,Y,Z Vertex 1 {m}
-  0, 0, 2.4384,                           !- X,Y,Z Vertex 2 {m}
-  6.46578440716979, 0, 2.4384,            !- X,Y,Z Vertex 3 {m}
-  6.46578440716979, -12.9315688143396, 2.4384; !- X,Y,Z Vertex 4 {m}
-
-OS:Surface,
-  {26942168-8ea6-4174-8e7e-db9bcfcb66e6}, !- Handle
-  Surface 8,                              !- Name
-  RoofCeiling,                            !- Surface Type
-  ,                                       !- Construction Name
-  {ec2b3555-2ec3-43b6-8e4e-554acbeceb43}, !- Space Name
-  Outdoors,                               !- Outside Boundary Condition
-=======
   12.9315688143396, -12.9315688143396, 2.4384, !- X,Y,Z Vertex 1 {m}
   12.9315688143396, -12.9315688143396, 0, !- X,Y,Z Vertex 2 {m}
   12.9315688143396, 0, 0,                 !- X,Y,Z Vertex 3 {m}
@@ -839,42 +610,11 @@
   ,                                       !- Construction Name
   {037fefa8-9077-4325-ab3e-57b8798edcc8}, !- Space Name
   Foundation,                             !- Outside Boundary Condition
->>>>>>> 0d6078c2
   ,                                       !- Outside Boundary Condition Object
   NoSun,                                  !- Sun Exposure
   NoWind,                                 !- Wind Exposure
   ,                                       !- View Factor to Ground
   ,                                       !- Number of Vertices
-<<<<<<< HEAD
-  0, -6.46578440716979, 5.6712922035849,  !- X,Y,Z Vertex 1 {m}
-  6.46578440716979, -6.46578440716979, 5.6712922035849, !- X,Y,Z Vertex 2 {m}
-  6.46578440716979, 0, 2.4384,            !- X,Y,Z Vertex 3 {m}
-  0, 0, 2.4384;                           !- X,Y,Z Vertex 4 {m}
-
-OS:Surface,
-  {5eaa647b-6044-432c-ba06-7a65a6547da0}, !- Handle
-  Surface 9,                              !- Name
-  RoofCeiling,                            !- Surface Type
-  ,                                       !- Construction Name
-  {ec2b3555-2ec3-43b6-8e4e-554acbeceb43}, !- Space Name
-  Outdoors,                               !- Outside Boundary Condition
-  ,                                       !- Outside Boundary Condition Object
-  SunExposed,                             !- Sun Exposure
-  WindExposed,                            !- Wind Exposure
-  ,                                       !- View Factor to Ground
-  ,                                       !- Number of Vertices
-  6.46578440716979, -6.46578440716979, 5.6712922035849, !- X,Y,Z Vertex 1 {m}
-  0, -6.46578440716979, 5.6712922035849,  !- X,Y,Z Vertex 2 {m}
-  0, -12.9315688143396, 2.4384,           !- X,Y,Z Vertex 3 {m}
-  6.46578440716979, -12.9315688143396, 2.4384; !- X,Y,Z Vertex 4 {m}
-
-OS:Surface,
-  {946565ca-f994-4f6d-a84d-9394657aa342}, !- Handle
-  Surface 10,                             !- Name
-  Wall,                                   !- Surface Type
-  ,                                       !- Construction Name
-  {ec2b3555-2ec3-43b6-8e4e-554acbeceb43}, !- Space Name
-=======
   6.46578440716979, -12.9315688143396, 0, !- X,Y,Z Vertex 1 {m}
   6.46578440716979, 0, 0,                 !- X,Y,Z Vertex 2 {m}
   12.9315688143396, 0, 0,                 !- X,Y,Z Vertex 3 {m}
@@ -920,27 +660,12 @@
   Wall,                                   !- Surface Type
   ,                                       !- Construction Name
   {037fefa8-9077-4325-ab3e-57b8798edcc8}, !- Space Name
->>>>>>> 0d6078c2
   Outdoors,                               !- Outside Boundary Condition
   ,                                       !- Outside Boundary Condition Object
   SunExposed,                             !- Sun Exposure
   WindExposed,                            !- Wind Exposure
   ,                                       !- View Factor to Ground
   ,                                       !- Number of Vertices
-<<<<<<< HEAD
-  0, -6.46578440716979, 5.6712922035849,  !- X,Y,Z Vertex 1 {m}
-  0, 0, 2.4384,                           !- X,Y,Z Vertex 2 {m}
-  0, -12.9315688143396, 2.4384;           !- X,Y,Z Vertex 3 {m}
-
-OS:Surface,
-  {27b5fbe2-942f-49b8-a83b-bd465fbf5f17}, !- Handle
-  Surface 11,                             !- Name
-  Wall,                                   !- Surface Type
-  ,                                       !- Construction Name
-  {ec2b3555-2ec3-43b6-8e4e-554acbeceb43}, !- Space Name
-  Adiabatic,                              !- Outside Boundary Condition
-  ,                                       !- Outside Boundary Condition Object
-=======
   6.46578440716979, -12.9315688143396, 2.4384, !- X,Y,Z Vertex 1 {m}
   6.46578440716979, -12.9315688143396, 0, !- X,Y,Z Vertex 2 {m}
   12.9315688143396, -12.9315688143396, 0, !- X,Y,Z Vertex 3 {m}
@@ -954,33 +679,10 @@
   {037fefa8-9077-4325-ab3e-57b8798edcc8}, !- Space Name
   Surface,                                !- Outside Boundary Condition
   {72efc4b4-0e6c-48bb-83e9-5bdf47136256}, !- Outside Boundary Condition Object
->>>>>>> 0d6078c2
   NoSun,                                  !- Sun Exposure
   NoWind,                                 !- Wind Exposure
   ,                                       !- View Factor to Ground
   ,                                       !- Number of Vertices
-<<<<<<< HEAD
-  6.46578440716979, -6.46578440716979, 5.6712922035849, !- X,Y,Z Vertex 1 {m}
-  6.46578440716979, -12.9315688143396, 2.4384, !- X,Y,Z Vertex 2 {m}
-  6.46578440716979, 0, 2.4384;            !- X,Y,Z Vertex 3 {m}
-
-OS:Space,
-  {ec2b3555-2ec3-43b6-8e4e-554acbeceb43}, !- Handle
-  unfinished attic space,                 !- Name
-  {149a513f-f1a7-45fe-8e6e-25d39c57ab89}, !- Space Type Name
-  ,                                       !- Default Construction Set Name
-  ,                                       !- Default Schedule Set Name
-  ,                                       !- Direction of Relative North {deg}
-  ,                                       !- X Origin {m}
-  ,                                       !- Y Origin {m}
-  ,                                       !- Z Origin {m}
-  ,                                       !- Building Story Name
-  {be69040a-1186-4ad9-81b2-97470f88339a}; !- Thermal Zone Name
-
-OS:ThermalZone,
-  {be69040a-1186-4ad9-81b2-97470f88339a}, !- Handle
-  unfinished attic zone,                  !- Name
-=======
   12.9315688143396, -12.9315688143396, 2.4384, !- X,Y,Z Vertex 1 {m}
   12.9315688143396, 0, 2.4384,            !- X,Y,Z Vertex 2 {m}
   6.46578440716979, 0, 2.4384,            !- X,Y,Z Vertex 3 {m}
@@ -989,7 +691,6 @@
 OS:ThermalZone,
   {7ab2c082-eb22-4cd1-80e1-aad85ece9653}, !- Handle
   living zone|unit 3,                     !- Name
->>>>>>> 0d6078c2
   ,                                       !- Multiplier
   ,                                       !- Ceiling Height {m}
   ,                                       !- Volume {m3}
@@ -997,17 +698,10 @@
   ,                                       !- Zone Inside Convection Algorithm
   ,                                       !- Zone Outside Convection Algorithm
   ,                                       !- Zone Conditioning Equipment List Name
-<<<<<<< HEAD
-  {f125bc7c-beb6-4d8a-af60-05df68b270fb}, !- Zone Air Inlet Port List
-  {9e74b3d8-91ed-4c35-924d-6f0270412e8c}, !- Zone Air Exhaust Port List
-  {82adba3e-182b-4799-9ad8-5f4380c01467}, !- Zone Air Node Name
-  {23def318-ec46-4ce0-ba2a-73f60a01c5c8}, !- Zone Return Air Port List
-=======
   {00f80ba4-8b8b-4832-a06c-2d12e207c0b9}, !- Zone Air Inlet Port List
   {50f900ae-0e47-43a3-b518-ad9d079b342e}, !- Zone Air Exhaust Port List
   {2a3787f9-1d8b-431f-a556-a87266cdda8a}, !- Zone Air Node Name
   {92a5c452-9c56-42cb-9443-71bd97a13e0d}, !- Zone Return Air Port List
->>>>>>> 0d6078c2
   ,                                       !- Primary Daylighting Control Name
   ,                                       !- Fraction of Zone Controlled by Primary Daylighting Control
   ,                                       !- Secondary Daylighting Control Name
@@ -1018,39 +712,6 @@
   No;                                     !- Use Ideal Air Loads
 
 OS:Node,
-<<<<<<< HEAD
-  {5b6cba94-07c2-44b3-87af-0f275a7c3e47}, !- Handle
-  Node 2,                                 !- Name
-  {82adba3e-182b-4799-9ad8-5f4380c01467}, !- Inlet Port
-  ;                                       !- Outlet Port
-
-OS:Connection,
-  {82adba3e-182b-4799-9ad8-5f4380c01467}, !- Handle
-  {b21111f8-7ffe-4fe9-a042-e81600ef0e0e}, !- Name
-  {be69040a-1186-4ad9-81b2-97470f88339a}, !- Source Object
-  11,                                     !- Outlet Port
-  {5b6cba94-07c2-44b3-87af-0f275a7c3e47}, !- Target Object
-  2;                                      !- Inlet Port
-
-OS:PortList,
-  {f125bc7c-beb6-4d8a-af60-05df68b270fb}, !- Handle
-  {2c72663b-357c-4b31-8c45-1c31d26cd5aa}, !- Name
-  {be69040a-1186-4ad9-81b2-97470f88339a}; !- HVAC Component
-
-OS:PortList,
-  {9e74b3d8-91ed-4c35-924d-6f0270412e8c}, !- Handle
-  {fc9a9ed0-6158-416f-b64e-04a1dab5cd8f}, !- Name
-  {be69040a-1186-4ad9-81b2-97470f88339a}; !- HVAC Component
-
-OS:PortList,
-  {23def318-ec46-4ce0-ba2a-73f60a01c5c8}, !- Handle
-  {45cd0600-05c3-4d2d-abef-7dcced8bbf30}, !- Name
-  {be69040a-1186-4ad9-81b2-97470f88339a}; !- HVAC Component
-
-OS:Sizing:Zone,
-  {012da2c7-2540-4ded-903e-632d32bd5592}, !- Handle
-  {be69040a-1186-4ad9-81b2-97470f88339a}, !- Zone or ZoneList Name
-=======
   {52c34600-4357-4a2d-98b9-e50a861c29c1}, !- Handle
   Node 3,                                 !- Name
   {2a3787f9-1d8b-431f-a556-a87266cdda8a}, !- Inlet Port
@@ -1084,7 +745,6 @@
 OS:Sizing:Zone,
   {c0cacdb8-0667-4cc4-9bb2-dcf8348a5bdd}, !- Handle
   {7ab2c082-eb22-4cd1-80e1-aad85ece9653}, !- Zone or ZoneList Name
->>>>>>> 0d6078c2
   SupplyAirTemperature,                   !- Zone Cooling Design Supply Air Temperature Input Method
   14,                                     !- Zone Cooling Design Supply Air Temperature {C}
   11.11,                                  !- Zone Cooling Design Supply Air Temperature Difference {deltaC}
@@ -1113,481 +773,6 @@
   autosize;                               !- Dedicated Outdoor Air High Setpoint Temperature for Design {C}
 
 OS:ZoneHVAC:EquipmentList,
-<<<<<<< HEAD
-  {d6a178fb-29c3-40a9-9fd0-b4c28457079a}, !- Handle
-  Zone HVAC Equipment List 2,             !- Name
-  {be69040a-1186-4ad9-81b2-97470f88339a}; !- Thermal Zone
-
-OS:SpaceType,
-  {149a513f-f1a7-45fe-8e6e-25d39c57ab89}, !- Handle
-  Space Type 2,                           !- Name
-  ,                                       !- Default Construction Set Name
-  ,                                       !- Default Schedule Set Name
-  ,                                       !- Group Rendering Name
-  ,                                       !- Design Specification Outdoor Air Object Name
-  ,                                       !- Standards Template
-  ,                                       !- Standards Building Type
-  unfinished attic;                       !- Standards Space Type
-
-OS:BuildingUnit,
-  {e5eac7bb-126e-4500-a490-7028e9a86254}, !- Handle
-  unit 1,                                 !- Name
-  ,                                       !- Rendering Color
-  Residential;                            !- Building Unit Type
-
-OS:AdditionalProperties,
-  {6f1e69ca-56db-4162-b950-013811294c1b}, !- Handle
-  {e5eac7bb-126e-4500-a490-7028e9a86254}, !- Object Name
-  NumberOfBedrooms,                       !- Feature Name 1
-  Integer,                                !- Feature Data Type 1
-  3,                                      !- Feature Value 1
-  NumberOfBathrooms,                      !- Feature Name 2
-  Double,                                 !- Feature Data Type 2
-  2,                                      !- Feature Value 2
-  NumberOfOccupants,                      !- Feature Name 3
-  Double,                                 !- Feature Data Type 3
-  3.3900000000000001;                     !- Feature Value 3
-
-OS:External:File,
-  {32315923-60b1-4430-af61-2fd1cbc1afde}, !- Handle
-  8760.csv,                               !- Name
-  8760.csv;                               !- File Name
-
-OS:Schedule:Day,
-  {c5ed6f4e-8453-4c47-a40a-d8ab71eb785d}, !- Handle
-  Schedule Day 1,                         !- Name
-  ,                                       !- Schedule Type Limits Name
-  ,                                       !- Interpolate to Timestep
-  24,                                     !- Hour 1
-  0,                                      !- Minute 1
-  0;                                      !- Value Until Time 1
-
-OS:Schedule:Day,
-  {bac562ac-3938-42e8-ade1-cdc2dcf48103}, !- Handle
-  Schedule Day 2,                         !- Name
-  ,                                       !- Schedule Type Limits Name
-  ,                                       !- Interpolate to Timestep
-  24,                                     !- Hour 1
-  0,                                      !- Minute 1
-  1;                                      !- Value Until Time 1
-
-OS:Schedule:File,
-  {a7a2130c-56eb-4c5b-8512-1510323e2e4b}, !- Handle
-  occupants,                              !- Name
-  {79b69009-5a74-42c3-8772-2b3b46eab1f8}, !- Schedule Type Limits Name
-  {32315923-60b1-4430-af61-2fd1cbc1afde}, !- External File Name
-  1,                                      !- Column Number
-  1,                                      !- Rows to Skip at Top
-  8760,                                   !- Number of Hours of Data
-  ,                                       !- Column Separator
-  ,                                       !- Interpolate to Timestep
-  60;                                     !- Minutes per Item
-
-OS:Schedule:Ruleset,
-  {8ddfb683-7f1b-4fa8-8e9a-1f064e11c263}, !- Handle
-  Schedule Ruleset 1,                     !- Name
-  {b37df36e-cd54-43bd-9f2d-d2cfc004a09a}, !- Schedule Type Limits Name
-  {4bc4ccae-c045-4fc7-a602-b5906f46a672}; !- Default Day Schedule Name
-
-OS:Schedule:Day,
-  {4bc4ccae-c045-4fc7-a602-b5906f46a672}, !- Handle
-  Schedule Day 3,                         !- Name
-  {b37df36e-cd54-43bd-9f2d-d2cfc004a09a}, !- Schedule Type Limits Name
-  ,                                       !- Interpolate to Timestep
-  24,                                     !- Hour 1
-  0,                                      !- Minute 1
-  112.539290946133;                       !- Value Until Time 1
-
-OS:People:Definition,
-  {ff81f3be-61e7-41af-ac61-d497e7b8c75f}, !- Handle
-  res occupants|living space,             !- Name
-  People,                                 !- Number of People Calculation Method
-  3.39,                                   !- Number of People {people}
-  ,                                       !- People per Space Floor Area {person/m2}
-  ,                                       !- Space Floor Area per Person {m2/person}
-  0.319734,                               !- Fraction Radiant
-  0.573,                                  !- Sensible Heat Fraction
-  0,                                      !- Carbon Dioxide Generation Rate {m3/s-W}
-  No,                                     !- Enable ASHRAE 55 Comfort Warnings
-  ZoneAveraged;                           !- Mean Radiant Temperature Calculation Type
-
-OS:People,
-  {cb408803-e659-45b0-9971-fbb3507dbbb4}, !- Handle
-  res occupants|living space,             !- Name
-  {ff81f3be-61e7-41af-ac61-d497e7b8c75f}, !- People Definition Name
-  {ec6a6a6c-42f4-43e1-befd-941167975b22}, !- Space or SpaceType Name
-  {a7a2130c-56eb-4c5b-8512-1510323e2e4b}, !- Number of People Schedule Name
-  {8ddfb683-7f1b-4fa8-8e9a-1f064e11c263}, !- Activity Level Schedule Name
-  ,                                       !- Surface Name/Angle Factor List Name
-  ,                                       !- Work Efficiency Schedule Name
-  ,                                       !- Clothing Insulation Schedule Name
-  ,                                       !- Air Velocity Schedule Name
-  1;                                      !- Multiplier
-
-OS:ScheduleTypeLimits,
-  {b37df36e-cd54-43bd-9f2d-d2cfc004a09a}, !- Handle
-  ActivityLevel,                          !- Name
-  0,                                      !- Lower Limit Value
-  ,                                       !- Upper Limit Value
-  Continuous,                             !- Numeric Type
-  ActivityLevel;                          !- Unit Type
-
-OS:ScheduleTypeLimits,
-  {79b69009-5a74-42c3-8772-2b3b46eab1f8}, !- Handle
-  Fractional,                             !- Name
-  0,                                      !- Lower Limit Value
-  1,                                      !- Upper Limit Value
-  Continuous;                             !- Numeric Type
-
-OS:Curve:Biquadratic,
-  {f470963d-7bbd-4e69-b865-15dc37fcb931}, !- Handle
-  ConstantBiquadratic,                    !- Name
-  1,                                      !- Coefficient1 Constant
-  0,                                      !- Coefficient2 x
-  0,                                      !- Coefficient3 x**2
-  0,                                      !- Coefficient4 y
-  0,                                      !- Coefficient5 y**2
-  0,                                      !- Coefficient6 x*y
-  -100,                                   !- Minimum Value of x
-  100,                                    !- Maximum Value of x
-  -100,                                   !- Minimum Value of y
-  100;                                    !- Maximum Value of y
-
-OS:Curve:Biquadratic,
-  {44695e41-2ba2-46f7-b1e3-103172c0d66b}, !- Handle
-  Cool-Cap-fT1,                           !- Name
-  1.550902001,                            !- Coefficient1 Constant
-  -0.0750500892,                          !- Coefficient2 x
-  0.00309713544,                          !- Coefficient3 x**2
-  0.00240111,                             !- Coefficient4 y
-  -5.0544e-005,                           !- Coefficient5 y**2
-  -0.00042728148,                         !- Coefficient6 x*y
-  13.88,                                  !- Minimum Value of x
-  23.88,                                  !- Maximum Value of x
-  18.33,                                  !- Minimum Value of y
-  51.66;                                  !- Maximum Value of y
-
-OS:Curve:Biquadratic,
-  {e6607f43-bee4-4b63-809b-1f297bc7538e}, !- Handle
-  Cool-EIR-fT1,                           !- Name
-  -0.304282997000001,                     !- Coefficient1 Constant
-  0.1180477062,                           !- Coefficient2 x
-  -0.00342466704,                         !- Coefficient3 x**2
-  -0.0062619138,                          !- Coefficient4 y
-  0.00069542712,                          !- Coefficient5 y**2
-  -0.00046997496,                         !- Coefficient6 x*y
-  13.88,                                  !- Minimum Value of x
-  23.88,                                  !- Maximum Value of x
-  18.33,                                  !- Minimum Value of y
-  51.66;                                  !- Maximum Value of y
-
-OS:Curve:Quadratic,
-  {20d9e046-b9c9-42c1-9c20-d02204a6f70a}, !- Handle
-  Cool-PLF-fPLR1,                         !- Name
-  0.93,                                   !- Coefficient1 Constant
-  0.07,                                   !- Coefficient2 x
-  0,                                      !- Coefficient3 x**2
-  0,                                      !- Minimum Value of x
-  1,                                      !- Maximum Value of x
-  0.7,                                    !- Minimum Curve Output
-  1;                                      !- Maximum Curve Output
-
-OS:Curve:Quadratic,
-  {8ed5df11-426e-4244-a4ce-b81caf024987}, !- Handle
-  Cool-Cap-fFF1,                          !- Name
-  0.718605468,                            !- Coefficient1 Constant
-  0.410099989,                            !- Coefficient2 x
-  -0.128705457,                           !- Coefficient3 x**2
-  0,                                      !- Minimum Value of x
-  2,                                      !- Maximum Value of x
-  0,                                      !- Minimum Curve Output
-  2;                                      !- Maximum Curve Output
-
-OS:Curve:Quadratic,
-  {0e6c5a73-0456-443d-b497-e3b186960db4}, !- Handle
-  Cool-EIR-fFF1,                          !- Name
-  1.32299905,                             !- Coefficient1 Constant
-  -0.477711207,                           !- Coefficient2 x
-  0.154712157,                            !- Coefficient3 x**2
-  0,                                      !- Minimum Value of x
-  2,                                      !- Maximum Value of x
-  0,                                      !- Minimum Curve Output
-  2;                                      !- Maximum Curve Output
-
-OS:Schedule:Constant,
-  {9dd4ab79-e1b8-4765-9781-73c3d3cf9dbf}, !- Handle
-  Always On Discrete,                     !- Name
-  {e7472edc-9057-4eb5-8e19-36510ab63d37}, !- Schedule Type Limits Name
-  1;                                      !- Value
-
-OS:ScheduleTypeLimits,
-  {e7472edc-9057-4eb5-8e19-36510ab63d37}, !- Handle
-  OnOff,                                  !- Name
-  0,                                      !- Lower Limit Value
-  1,                                      !- Upper Limit Value
-  Discrete,                               !- Numeric Type
-  Availability;                           !- Unit Type
-
-OS:Coil:Cooling:DX:SingleSpeed,
-  {784a6c01-5e9a-41df-9974-827f68518847}, !- Handle
-  res ac cooling coil,                    !- Name
-  {9dd4ab79-e1b8-4765-9781-73c3d3cf9dbf}, !- Availability Schedule Name
-  autosize,                               !- Rated Total Cooling Capacity {W}
-  0.740402528813699,                      !- Rated Sensible Heat Ratio
-  3.9505446283126,                        !- Rated COP {W/W}
-  autosize,                               !- Rated Air Flow Rate {m3/s}
-  773.3912012006,                         !- Rated Evaporator Fan Power Per Volume Flow Rate {W/(m3/s)}
-  ,                                       !- Air Inlet Node Name
-  ,                                       !- Air Outlet Node Name
-  {44695e41-2ba2-46f7-b1e3-103172c0d66b}, !- Total Cooling Capacity Function of Temperature Curve Name
-  {8ed5df11-426e-4244-a4ce-b81caf024987}, !- Total Cooling Capacity Function of Flow Fraction Curve Name
-  {e6607f43-bee4-4b63-809b-1f297bc7538e}, !- Energy Input Ratio Function of Temperature Curve Name
-  {0e6c5a73-0456-443d-b497-e3b186960db4}, !- Energy Input Ratio Function of Flow Fraction Curve Name
-  {20d9e046-b9c9-42c1-9c20-d02204a6f70a}, !- Part Load Fraction Correlation Curve Name
-  1000,                                   !- Nominal Time for Condensate Removal to Begin {s}
-  1.5,                                    !- Ratio of Initial Moisture Evaporation Rate and Steady State Latent Capacity {dimensionless}
-  3,                                      !- Maximum Cycling Rate {cycles/hr}
-  45,                                     !- Latent Capacity Time Constant {s}
-  ,                                       !- Condenser Air Inlet Node Name
-  AirCooled,                              !- Condenser Type
-  0,                                      !- Evaporative Condenser Effectiveness {dimensionless}
-  Autosize,                               !- Evaporative Condenser Air Flow Rate {m3/s}
-  Autosize,                               !- Evaporative Condenser Pump Rated Power Consumption {W}
-  0,                                      !- Crankcase Heater Capacity {W}
-  12.7777777777778,                       !- Maximum Outdoor Dry-Bulb Temperature for Crankcase Heater Operation {C}
-  ,                                       !- Supply Water Storage Tank Name
-  ,                                       !- Condensate Collection Water Storage Tank Name
-  0,                                      !- Basin Heater Capacity {W/K}
-  10,                                     !- Basin Heater Setpoint Temperature {C}
-  ;                                       !- Basin Heater Operating Schedule Name
-
-OS:Fan:OnOff,
-  {ad427356-aac2-4328-a25c-82e4e4042ca8}, !- Handle
-  res ac clg supply fan,                  !- Name
-  {9dd4ab79-e1b8-4765-9781-73c3d3cf9dbf}, !- Availability Schedule Name
-  0.75,                                   !- Fan Total Efficiency
-  794.580001233493,                       !- Pressure Rise {Pa}
-  autosize,                               !- Maximum Flow Rate {m3/s}
-  1,                                      !- Motor Efficiency
-  1,                                      !- Motor In Airstream Fraction
-  ,                                       !- Air Inlet Node Name
-  ,                                       !- Air Outlet Node Name
-  {12d6b8b3-21fe-4921-927c-56b6a42b70f5}, !- Fan Power Ratio Function of Speed Ratio Curve Name
-  {c1a2204e-4fec-4c12-909d-700963b5a895}, !- Fan Efficiency Ratio Function of Speed Ratio Curve Name
-  res ac clg supply fan;                  !- End-Use Subcategory
-
-OS:Curve:Exponent,
-  {12d6b8b3-21fe-4921-927c-56b6a42b70f5}, !- Handle
-  Fan On Off Power Curve,                 !- Name
-  1,                                      !- Coefficient1 Constant
-  0,                                      !- Coefficient2 Constant
-  0,                                      !- Coefficient3 Constant
-  0,                                      !- Minimum Value of x
-  1,                                      !- Maximum Value of x
-  ,                                       !- Minimum Curve Output
-  ,                                       !- Maximum Curve Output
-  ,                                       !- Input Unit Type for X
-  ;                                       !- Output Unit Type
-
-OS:Curve:Cubic,
-  {c1a2204e-4fec-4c12-909d-700963b5a895}, !- Handle
-  Fan On Off Efficiency Curve,            !- Name
-  1,                                      !- Coefficient1 Constant
-  0,                                      !- Coefficient2 x
-  0,                                      !- Coefficient3 x**2
-  0,                                      !- Coefficient4 x**3
-  0,                                      !- Minimum Value of x
-  1;                                      !- Maximum Value of x
-
-OS:AirLoopHVAC:UnitarySystem,
-  {80859227-a41a-40fb-af6b-4f4949e8823d}, !- Handle
-  res ac unitary system,                  !- Name
-  Load,                                   !- Control Type
-  {0c21c6bc-2b99-4bf2-8110-733b80658c6e}, !- Controlling Zone or Thermostat Location
-  None,                                   !- Dehumidification Control Type
-  {9dd4ab79-e1b8-4765-9781-73c3d3cf9dbf}, !- Availability Schedule Name
-  {2852005e-39f0-4faa-b872-23ea0d02712c}, !- Air Inlet Node Name
-  {b7f797f6-3797-48c0-a6fd-6cb61bcf2f1d}, !- Air Outlet Node Name
-  {ad427356-aac2-4328-a25c-82e4e4042ca8}, !- Supply Fan Name
-  BlowThrough,                            !- Fan Placement
-  {22214e50-68c1-44ff-8608-1795cd5643ed}, !- Supply Air Fan Operating Mode Schedule Name
-  ,                                       !- Heating Coil Name
-  1,                                      !- DX Heating Coil Sizing Ratio
-  {784a6c01-5e9a-41df-9974-827f68518847}, !- Cooling Coil Name
-  No,                                     !- Use DOAS DX Cooling Coil
-  2,                                      !- DOAS DX Cooling Coil Leaving Minimum Air Temperature {C}
-  SensibleOnlyLoadControl,                !- Latent Load Control
-  ,                                       !- Supplemental Heating Coil Name
-  ,                                       !- Supply Air Flow Rate Method During Cooling Operation
-  autosize,                               !- Supply Air Flow Rate During Cooling Operation {m3/s}
-  ,                                       !- Supply Air Flow Rate Per Floor Area During Cooling Operation {m3/s-m2}
-  ,                                       !- Fraction of Autosized Design Cooling Supply Air Flow Rate
-  ,                                       !- Design Supply Air Flow Rate Per Unit of Capacity During Cooling Operation {m3/s-W}
-  ,                                       !- Supply Air Flow Rate Method During Heating Operation
-  0,                                      !- Supply Air Flow Rate During Heating Operation {m3/s}
-  ,                                       !- Supply Air Flow Rate Per Floor Area during Heating Operation {m3/s-m2}
-  ,                                       !- Fraction of Autosized Design Heating Supply Air Flow Rate
-  ,                                       !- Design Supply Air Flow Rate Per Unit of Capacity During Heating Operation {m3/s-W}
-  ,                                       !- Supply Air Flow Rate Method When No Cooling or Heating is Required
-  0,                                      !- Supply Air Flow Rate When No Cooling or Heating is Required {m3/s}
-  ,                                       !- Supply Air Flow Rate Per Floor Area When No Cooling or Heating is Required {m3/s-m2}
-  ,                                       !- Fraction of Autosized Design Cooling Supply Air Flow Rate When No Cooling or Heating is Required
-  ,                                       !- Fraction of Autosized Design Heating Supply Air Flow Rate When No Cooling or Heating is Required
-  ,                                       !- Design Supply Air Flow Rate Per Unit of Capacity During Cooling Operation When No Cooling or Heating is Required {m3/s-W}
-  ,                                       !- Design Supply Air Flow Rate Per Unit of Capacity During Heating Operation When No Cooling or Heating is Required {m3/s-W}
-  48.8888888888889,                       !- Maximum Supply Air Temperature {C}
-  21,                                     !- Maximum Outdoor Dry-Bulb Temperature for Supplemental Heater Operation {C}
-  ,                                       !- Outdoor Dry-Bulb Temperature Sensor Node Name
-  2.5,                                    !- Maximum Cycling Rate {cycles/hr}
-  60,                                     !- Heat Pump Time Constant {s}
-  0.01,                                   !- Fraction of On-Cycle Power Use
-  60,                                     !- Heat Pump Fan Delay Time {s}
-  0,                                      !- Ancilliary On-Cycle Electric Power {W}
-  0;                                      !- Ancilliary Off-Cycle Electric Power {W}
-
-OS:Schedule:Constant,
-  {22214e50-68c1-44ff-8608-1795cd5643ed}, !- Handle
-  Always Off Discrete,                    !- Name
-  {e70eb597-e429-4dfc-a029-67e339391624}, !- Schedule Type Limits Name
-  0;                                      !- Value
-
-OS:ScheduleTypeLimits,
-  {e70eb597-e429-4dfc-a029-67e339391624}, !- Handle
-  OnOff 1,                                !- Name
-  0,                                      !- Lower Limit Value
-  1,                                      !- Upper Limit Value
-  Discrete,                               !- Numeric Type
-  Availability;                           !- Unit Type
-
-OS:AirLoopHVAC,
-  {a1086950-c2f4-4e46-a13b-37b7d1cb4bd8}, !- Handle
-  res ac asys,                            !- Name
-  ,                                       !- Controller List Name
-  {9dd4ab79-e1b8-4765-9781-73c3d3cf9dbf}, !- Availability Schedule
-  {df48445b-855d-447b-9f5c-127cd3706a26}, !- Availability Manager List Name
-  AutoSize,                               !- Design Supply Air Flow Rate {m3/s}
-  ,                                       !- Branch List Name
-  ,                                       !- Connector List Name
-  {e6b43f48-4d4b-4a2c-8445-6936d92d820f}, !- Supply Side Inlet Node Name
-  {45393ba2-5749-4fbf-9e9d-895b60818e1e}, !- Demand Side Outlet Node Name
-  {adbaaedd-1df4-4be7-88eb-56ee50e1da54}, !- Demand Side Inlet Node A
-  {969b3e5a-840c-44e6-8e15-266262c8cc1b}, !- Supply Side Outlet Node A
-  ,                                       !- Demand Side Inlet Node B
-  ,                                       !- Supply Side Outlet Node B
-  ,                                       !- Return Air Bypass Flow Temperature Setpoint Schedule Name
-  {53c32856-6ef5-465a-ab66-b60db7e72756}, !- Demand Mixer Name
-  {5685d1bb-e59e-49f4-a718-4d2e3cd2e9e2}, !- Demand Splitter A Name
-  ,                                       !- Demand Splitter B Name
-  ;                                       !- Supply Splitter Name
-
-OS:Node,
-  {b630d2e2-07c9-4b62-a393-94f438b44a4d}, !- Handle
-  Node 3,                                 !- Name
-  {e6b43f48-4d4b-4a2c-8445-6936d92d820f}, !- Inlet Port
-  {2852005e-39f0-4faa-b872-23ea0d02712c}; !- Outlet Port
-
-OS:Node,
-  {c8ba8cd3-d897-4e48-b6cb-0b1a93e1bfdb}, !- Handle
-  Node 4,                                 !- Name
-  {b7f797f6-3797-48c0-a6fd-6cb61bcf2f1d}, !- Inlet Port
-  {969b3e5a-840c-44e6-8e15-266262c8cc1b}; !- Outlet Port
-
-OS:Connection,
-  {e6b43f48-4d4b-4a2c-8445-6936d92d820f}, !- Handle
-  {b690a26d-0a60-4aca-a4fc-a2cddced307f}, !- Name
-  {a1086950-c2f4-4e46-a13b-37b7d1cb4bd8}, !- Source Object
-  8,                                      !- Outlet Port
-  {b630d2e2-07c9-4b62-a393-94f438b44a4d}, !- Target Object
-  2;                                      !- Inlet Port
-
-OS:Connection,
-  {969b3e5a-840c-44e6-8e15-266262c8cc1b}, !- Handle
-  {db5d18d8-1428-4494-9174-78e0a967ba20}, !- Name
-  {c8ba8cd3-d897-4e48-b6cb-0b1a93e1bfdb}, !- Source Object
-  3,                                      !- Outlet Port
-  {a1086950-c2f4-4e46-a13b-37b7d1cb4bd8}, !- Target Object
-  11;                                     !- Inlet Port
-
-OS:Node,
-  {bfa5420e-4afa-47c4-98c0-5baa0bc19593}, !- Handle
-  Node 5,                                 !- Name
-  {adbaaedd-1df4-4be7-88eb-56ee50e1da54}, !- Inlet Port
-  {53d5b4dd-7702-48ff-b7c8-3d5962feddd5}; !- Outlet Port
-
-OS:Node,
-  {7edf9a6c-17b1-4562-8bbc-6708b38237f1}, !- Handle
-  Node 6,                                 !- Name
-  {212332f4-62ef-49a9-9cf2-fe893869849f}, !- Inlet Port
-  {45393ba2-5749-4fbf-9e9d-895b60818e1e}; !- Outlet Port
-
-OS:Node,
-  {9813a13a-f9bb-485d-805d-a7330b3aab97}, !- Handle
-  Node 7,                                 !- Name
-  {1a0db822-ba49-4ca6-9d8c-3ca042a269da}, !- Inlet Port
-  {e8e814f5-3ecc-4494-8f3d-522ffeba792d}; !- Outlet Port
-
-OS:Connection,
-  {adbaaedd-1df4-4be7-88eb-56ee50e1da54}, !- Handle
-  {2ca10575-70c6-4f5e-9907-dc24354d2a3c}, !- Name
-  {a1086950-c2f4-4e46-a13b-37b7d1cb4bd8}, !- Source Object
-  10,                                     !- Outlet Port
-  {bfa5420e-4afa-47c4-98c0-5baa0bc19593}, !- Target Object
-  2;                                      !- Inlet Port
-
-OS:Connection,
-  {45393ba2-5749-4fbf-9e9d-895b60818e1e}, !- Handle
-  {124f39b8-77c8-49fd-8776-304c8b8996bf}, !- Name
-  {7edf9a6c-17b1-4562-8bbc-6708b38237f1}, !- Source Object
-  3,                                      !- Outlet Port
-  {a1086950-c2f4-4e46-a13b-37b7d1cb4bd8}, !- Target Object
-  9;                                      !- Inlet Port
-
-OS:AirLoopHVAC:ZoneSplitter,
-  {5685d1bb-e59e-49f4-a718-4d2e3cd2e9e2}, !- Handle
-  res ac zone splitter,                   !- Name
-  {53d5b4dd-7702-48ff-b7c8-3d5962feddd5}, !- Inlet Node Name
-  {a564965a-da12-430e-8306-aeae5acd8628}; !- Outlet Node Name 1
-
-OS:AirLoopHVAC:ZoneMixer,
-  {53c32856-6ef5-465a-ab66-b60db7e72756}, !- Handle
-  res ac zone mixer,                      !- Name
-  {212332f4-62ef-49a9-9cf2-fe893869849f}, !- Outlet Node Name
-  {221c9572-515c-4d13-bd9b-9bc7eba8776a}; !- Inlet Node Name 1
-
-OS:Connection,
-  {53d5b4dd-7702-48ff-b7c8-3d5962feddd5}, !- Handle
-  {ab5821c7-b0a5-442b-b9ae-8c641bc7e242}, !- Name
-  {bfa5420e-4afa-47c4-98c0-5baa0bc19593}, !- Source Object
-  3,                                      !- Outlet Port
-  {5685d1bb-e59e-49f4-a718-4d2e3cd2e9e2}, !- Target Object
-  2;                                      !- Inlet Port
-
-OS:Connection,
-  {212332f4-62ef-49a9-9cf2-fe893869849f}, !- Handle
-  {30b56a26-8561-4de3-b771-f740d54440a2}, !- Name
-  {53c32856-6ef5-465a-ab66-b60db7e72756}, !- Source Object
-  2,                                      !- Outlet Port
-  {7edf9a6c-17b1-4562-8bbc-6708b38237f1}, !- Target Object
-  2;                                      !- Inlet Port
-
-OS:Sizing:System,
-  {08c1708b-ddf9-4a5c-8744-ffe1a94693df}, !- Handle
-  {a1086950-c2f4-4e46-a13b-37b7d1cb4bd8}, !- AirLoop Name
-  Sensible,                               !- Type of Load to Size On
-  Autosize,                               !- Design Outdoor Air Flow Rate {m3/s}
-  0.3,                                    !- Central Heating Maximum System Air Flow Ratio
-  7,                                      !- Preheat Design Temperature {C}
-  0.008,                                  !- Preheat Design Humidity Ratio {kg-H2O/kg-Air}
-  12.8,                                   !- Precool Design Temperature {C}
-  0.008,                                  !- Precool Design Humidity Ratio {kg-H2O/kg-Air}
-  12.8,                                   !- Central Cooling Design Supply Air Temperature {C}
-  16.7,                                   !- Central Heating Design Supply Air Temperature {C}
-  NonCoincident,                          !- Sizing Option
-  Yes,                                    !- 100% Outdoor Air in Cooling
-  Yes,                                    !- 100% Outdoor Air in Heating
-  0.0085,                                 !- Central Cooling Design Supply Air Humidity Ratio {kg-H2O/kg-Air}
-  0.008,                                  !- Central Heating Design Supply Air Humidity Ratio {kg-H2O/kg-Air}
-=======
   {aabb3666-77fd-4b08-bd4a-5a0e0ade70a3}, !- Handle
   Zone HVAC Equipment List 3,             !- Name
   {7ab2c082-eb22-4cd1-80e1-aad85ece9653}, !- Thermal Zone
@@ -2090,123 +1275,12 @@
   0.008,                                  !- Zone Heating Design Supply Air Humidity Ratio {kg-H2O/kg-air}
   ,                                       !- Zone Heating Sizing Factor
   ,                                       !- Zone Cooling Sizing Factor
->>>>>>> 0d6078c2
   DesignDay,                              !- Cooling Design Air Flow Method
-  0,                                      !- Cooling Design Air Flow Rate {m3/s}
+  ,                                       !- Cooling Design Air Flow Rate {m3/s}
+  ,                                       !- Cooling Minimum Air Flow per Zone Floor Area {m3/s-m2}
+  ,                                       !- Cooling Minimum Air Flow {m3/s}
+  ,                                       !- Cooling Minimum Air Flow Fraction
   DesignDay,                              !- Heating Design Air Flow Method
-<<<<<<< HEAD
-  0,                                      !- Heating Design Air Flow Rate {m3/s}
-  ZoneSum,                                !- System Outdoor Air Method
-  1,                                      !- Zone Maximum Outdoor Air Fraction {dimensionless}
-  0.0099676501,                           !- Cooling Supply Air Flow Rate Per Floor Area {m3/s-m2}
-  1,                                      !- Cooling Fraction of Autosized Cooling Supply Air Flow Rate
-  3.9475456e-005,                         !- Cooling Supply Air Flow Rate Per Unit Cooling Capacity {m3/s-W}
-  0.0099676501,                           !- Heating Supply Air Flow Rate Per Floor Area {m3/s-m2}
-  1,                                      !- Heating Fraction of Autosized Heating Supply Air Flow Rate
-  1,                                      !- Heating Fraction of Autosized Cooling Supply Air Flow Rate
-  3.1588213e-005,                         !- Heating Supply Air Flow Rate Per Unit Heating Capacity {m3/s-W}
-  CoolingDesignCapacity,                  !- Cooling Design Capacity Method
-  autosize,                               !- Cooling Design Capacity {W}
-  234.7,                                  !- Cooling Design Capacity Per Floor Area {W/m2}
-  1,                                      !- Fraction of Autosized Cooling Design Capacity
-  HeatingDesignCapacity,                  !- Heating Design Capacity Method
-  autosize,                               !- Heating Design Capacity {W}
-  157,                                    !- Heating Design Capacity Per Floor Area {W/m2}
-  1,                                      !- Fraction of Autosized Heating Design Capacity
-  OnOff;                                  !- Central Cooling Capacity Control Method
-
-OS:AvailabilityManagerAssignmentList,
-  {df48445b-855d-447b-9f5c-127cd3706a26}, !- Handle
-  Air Loop HVAC 1 AvailabilityManagerAssignmentList; !- Name
-
-OS:Connection,
-  {2852005e-39f0-4faa-b872-23ea0d02712c}, !- Handle
-  {1d8b6232-40a0-4564-8e13-6c8dc11682bb}, !- Name
-  {b630d2e2-07c9-4b62-a393-94f438b44a4d}, !- Source Object
-  3,                                      !- Outlet Port
-  {80859227-a41a-40fb-af6b-4f4949e8823d}, !- Target Object
-  6;                                      !- Inlet Port
-
-OS:Connection,
-  {b7f797f6-3797-48c0-a6fd-6cb61bcf2f1d}, !- Handle
-  {593f5546-db73-4d33-a1b3-42ade5d06a73}, !- Name
-  {80859227-a41a-40fb-af6b-4f4949e8823d}, !- Source Object
-  7,                                      !- Outlet Port
-  {c8ba8cd3-d897-4e48-b6cb-0b1a93e1bfdb}, !- Target Object
-  2;                                      !- Inlet Port
-
-OS:AirTerminal:SingleDuct:ConstantVolume:NoReheat,
-  {7fb3a5d8-5518-4fab-b65d-8395ce90dd74}, !- Handle
-  res ac living zone direct air,          !- Name
-  {9dd4ab79-e1b8-4765-9781-73c3d3cf9dbf}, !- Availability Schedule Name
-  {542ce70f-7e26-4198-8f13-4b08241212fd}, !- Air Inlet Node Name
-  {1a0db822-ba49-4ca6-9d8c-3ca042a269da}, !- Air Outlet Node Name
-  AutoSize;                               !- Maximum Air Flow Rate {m3/s}
-
-OS:Node,
-  {b2ac2eb9-0b77-4670-b4c0-3792b1d4837b}, !- Handle
-  Node 8,                                 !- Name
-  {8cd65f63-4b77-4dec-acc0-9f6ad232b2b6}, !- Inlet Port
-  {221c9572-515c-4d13-bd9b-9bc7eba8776a}; !- Outlet Port
-
-OS:Connection,
-  {e8e814f5-3ecc-4494-8f3d-522ffeba792d}, !- Handle
-  {aa6bb601-efff-493e-82e3-7938ad1ab158}, !- Name
-  {9813a13a-f9bb-485d-805d-a7330b3aab97}, !- Source Object
-  3,                                      !- Outlet Port
-  {5cd12654-211b-4eab-a1e3-bc9f6e689ca7}, !- Target Object
-  3;                                      !- Inlet Port
-
-OS:Connection,
-  {8cd65f63-4b77-4dec-acc0-9f6ad232b2b6}, !- Handle
-  {efa3103d-2db9-4f98-9286-adeffbd5bf41}, !- Name
-  {ee56ef88-b4b7-41f4-94e3-a6b84e21bf7b}, !- Source Object
-  3,                                      !- Outlet Port
-  {b2ac2eb9-0b77-4670-b4c0-3792b1d4837b}, !- Target Object
-  2;                                      !- Inlet Port
-
-OS:Connection,
-  {221c9572-515c-4d13-bd9b-9bc7eba8776a}, !- Handle
-  {4bdc4538-2396-49e5-a5e1-be576ac7e38f}, !- Name
-  {b2ac2eb9-0b77-4670-b4c0-3792b1d4837b}, !- Source Object
-  3,                                      !- Outlet Port
-  {53c32856-6ef5-465a-ab66-b60db7e72756}, !- Target Object
-  3;                                      !- Inlet Port
-
-OS:Node,
-  {340b4bbe-1af4-4f9d-823f-27657ff1d3a7}, !- Handle
-  Node 9,                                 !- Name
-  {a564965a-da12-430e-8306-aeae5acd8628}, !- Inlet Port
-  {542ce70f-7e26-4198-8f13-4b08241212fd}; !- Outlet Port
-
-OS:Connection,
-  {a564965a-da12-430e-8306-aeae5acd8628}, !- Handle
-  {00b7d959-2761-4ef5-b3f8-1b26b4a10024}, !- Name
-  {5685d1bb-e59e-49f4-a718-4d2e3cd2e9e2}, !- Source Object
-  3,                                      !- Outlet Port
-  {340b4bbe-1af4-4f9d-823f-27657ff1d3a7}, !- Target Object
-  2;                                      !- Inlet Port
-
-OS:Connection,
-  {542ce70f-7e26-4198-8f13-4b08241212fd}, !- Handle
-  {e83ff763-e9ff-40fa-a419-00591c9454bc}, !- Name
-  {340b4bbe-1af4-4f9d-823f-27657ff1d3a7}, !- Source Object
-  3,                                      !- Outlet Port
-  {7fb3a5d8-5518-4fab-b65d-8395ce90dd74}, !- Target Object
-  3;                                      !- Inlet Port
-
-OS:Connection,
-  {1a0db822-ba49-4ca6-9d8c-3ca042a269da}, !- Handle
-  {3afd9779-57d8-4f6c-a9ee-5078df6ee105}, !- Name
-  {7fb3a5d8-5518-4fab-b65d-8395ce90dd74}, !- Source Object
-  4,                                      !- Outlet Port
-  {9813a13a-f9bb-485d-805d-a7330b3aab97}, !- Target Object
-  2;                                      !- Inlet Port
-
-OS:AdditionalProperties,
-  {1812c9f9-9852-4cf9-959a-38174bf341fb}, !- Handle
-  {80859227-a41a-40fb-af6b-4f4949e8823d}, !- Object Name
-=======
   ,                                       !- Heating Design Air Flow Rate {m3/s}
   ,                                       !- Heating Maximum Air Flow per Zone Floor Area {m3/s-m2}
   ,                                       !- Heating Maximum Air Flow {m3/s}
@@ -4390,7 +3464,6 @@
 OS:AdditionalProperties,
   {6a063c3d-3bc7-4f21-949e-8f9a6e8118fe}, !- Handle
   {6525bd0b-0004-45ea-99d3-669d2320a6de}, !- Object Name
->>>>>>> 0d6078c2
   SizingInfoHVACCapacityDerateFactorEER,  !- Feature Name 1
   String,                                 !- Feature Data Type 1
   1.0&#441.0&#441.0&#441.0&#441.0,        !- Feature Value 1
